/**
 *   _____                      __         __
 *  / ___/__ ___  ___ _______ _/ /____ ___/ /
 * / (_ / -_) _ \/ -_) __/ _ \`/ __/ -_) _  /
 * \___/\__/_//_/\__/_/  \_,_/\__/\__/\_,_/
 *
 * This file was automatically generated. Please consider these alternatives before manually editing it:
 *
 * - Improve the prompts in prompts/translation, or
 * - Improve context annotations in src/languages/en.ts
 */
import {CONST as COMMON_CONST} from 'expensify-common';
import startCase from 'lodash/startCase';
import type {OnboardingTask} from '@libs/actions/Welcome/OnboardingFlow';
import CONST from '@src/CONST';
import type {Country} from '@src/CONST';
import type OriginalMessage from '@src/types/onyx/OriginalMessage';
import type en from './en';
import type {
    AccountOwnerParams,
    ActionsAreCurrentlyRestricted,
    AddedOrDeletedPolicyReportFieldParams,
    AddedPolicyApprovalRuleParams,
    AddEmployeeParams,
    AddOrDeletePolicyCustomUnitRateParams,
    AddressLineParams,
    AdminCanceledRequestParams,
    AirlineParams,
    AlreadySignedInParams,
    ApprovalWorkflowErrorParams,
    ApprovedAmountParams,
    AssignCardParams,
    AssignedCardParams,
    AssigneeParams,
    AuthenticationErrorParams,
    AutoPayApprovedReportsLimitErrorParams,
    BadgeFreeTrialParams,
    BankAccountLastFourParams,
    BeginningOfArchivedRoomParams,
    BeginningOfChatHistoryAdminRoomParams,
    BeginningOfChatHistoryAnnounceRoomParams,
    BeginningOfChatHistoryDomainRoomParams,
    BeginningOfChatHistoryInvoiceRoomParams,
    BeginningOfChatHistoryPolicyExpenseChatParams,
    BeginningOfChatHistoryUserRoomParams,
    BillableDefaultDescriptionParams,
    BillingBannerCardAuthenticationRequiredParams,
    BillingBannerCardExpiredParams,
    BillingBannerCardOnDisputeParams,
    BillingBannerDisputePendingParams,
    BillingBannerInsufficientFundsParams,
    BillingBannerOwnerAmountOwedOverdueParams,
    BillingBannerSubtitleWithDateParams,
    BusinessBankAccountParams,
    BusinessRegistrationNumberParams,
    BusinessTaxIDParams,
    CanceledRequestParams,
    CardEndingParams,
    CardInfoParams,
    CardNextPaymentParams,
    CategoryNameParams,
    ChangedApproverMessageParams,
    ChangeFieldParams,
    ChangeOwnerDuplicateSubscriptionParams,
    ChangeOwnerHasFailedSettlementsParams,
    ChangeOwnerSubscriptionParams,
    ChangeReportPolicyParams,
    ChangeTypeParams,
    CharacterLengthLimitParams,
    CharacterLimitParams,
    ChatWithAccountManagerParams,
    CompanyCardBankName,
    CompanyCardFeedNameParams,
    CompanyNameParams,
    ConfirmThatParams,
    ConnectionNameParams,
    ConnectionParams,
    ContactMethodParams,
    ContactMethodsRouteParams,
    CreateExpensesParams,
    CurrencyCodeParams,
    CurrencyInputDisabledTextParams,
    CustomersOrJobsLabelParams,
    CustomUnitRateParams,
    DateParams,
    DateShouldBeAfterParams,
    DateShouldBeBeforeParams,
    DefaultAmountParams,
    DefaultVendorDescriptionParams,
    DelegateRoleParams,
    DelegatorParams,
    DeleteActionParams,
    DeleteConfirmationParams,
    DeleteTransactionParams,
    DemotedFromWorkspaceParams,
    DependentMultiLevelTagsSubtitleParams,
    DidSplitAmountMessageParams,
    DomainPermissionInfoRestrictionParams,
    DuplicateTransactionParams,
    EarlyDiscountSubtitleParams,
    EarlyDiscountTitleParams,
    EditActionParams,
    EditDestinationSubtitleParams,
    ElectronicFundsParams,
    EmployeeInviteMessageParams,
    EmptyCategoriesSubtitleWithAccountingParams,
    EmptyTagsSubtitleWithAccountingParams,
    EnableContinuousReconciliationParams,
    EnterMagicCodeParams,
    ExportAgainModalDescriptionParams,
    ExportedToIntegrationParams,
    ExportIntegrationSelectedParams,
    FeatureNameParams,
    FileLimitParams,
    FileTypeParams,
    FiltersAmountBetweenParams,
    FlightLayoverParams,
    FlightParams,
    FormattedMaxLengthParams,
    GoBackMessageParams,
    ImportedTagsMessageParams,
    ImportedTypesParams,
    ImportFieldParams,
    ImportMembersSuccessfulDescriptionParams,
    ImportPerDiemRatesSuccessfulDescriptionParams,
    ImportTagsSuccessfulDescriptionParams,
    IncorrectZipFormatParams,
    IndividualExpenseRulesSubtitleParams,
    InstantSummaryParams,
    IntacctMappingTitleParams,
    IntegrationExportParams,
    IntegrationSyncFailedParams,
    InvalidPropertyParams,
    InvalidValueParams,
    IssueVirtualCardParams,
    LastSyncAccountingParams,
    LastSyncDateParams,
    LeftWorkspaceParams,
    LocalTimeParams,
    LoggedInAsParams,
    LogSizeParams,
    ManagerApprovedAmountParams,
    ManagerApprovedParams,
    MarkedReimbursedParams,
    MarkReimbursedFromIntegrationParams,
    MergeFailureDescriptionGenericParams,
    MergeFailureUncreatedAccountDescriptionParams,
    MergeSuccessDescriptionParams,
    MissingPropertyParams,
    MovedActionParams,
    MovedFromPersonalSpaceParams,
    MovedFromReportParams,
    MovedTransactionParams,
    NeedCategoryForExportToIntegrationParams,
    NewWorkspaceNameParams,
    NoLongerHaveAccessParams,
    NotAllowedExtensionParams,
    NotYouParams,
    OOOEventSummaryFullDayParams,
    OOOEventSummaryPartialDayParams,
    OptionalParam,
    OurEmailProviderParams,
    OwnerOwesAmountParams,
    PaidElsewhereParams,
    PaidWithExpensifyParams,
    ParentNavigationSummaryParams,
    PayAndDowngradeDescriptionParams,
    PayerOwesAmountParams,
    PayerOwesParams,
    PayerPaidAmountParams,
    PayerPaidParams,
    PayerSettledParams,
    PaySomeoneParams,
    PhoneErrorRouteParams,
    PolicyAddedReportFieldOptionParams,
    PolicyDisabledReportFieldAllOptionsParams,
    PolicyDisabledReportFieldOptionParams,
    PolicyExpenseChatNameParams,
    QBDSetupErrorBodyParams,
    RailTicketParams,
    ReconciliationWorksParams,
    RemovedFromApprovalWorkflowParams,
    RemovedTheRequestParams,
    RemoveMemberPromptParams,
    RemoveMembersWarningPrompt,
    RenamedRoomActionParams,
    RenamedWorkspaceNameActionParams,
    ReportArchiveReasonsClosedParams,
    ReportArchiveReasonsInvoiceReceiverPolicyDeletedParams,
    ReportArchiveReasonsMergedParams,
    ReportArchiveReasonsRemovedFromPolicyParams,
    ReportPolicyNameParams,
    RequestAmountParams,
    RequestCountParams,
    RequestedAmountMessageParams,
    RequiredFieldParams,
    ResolutionConstraintsParams,
    ReviewParams,
    RoleNamesParams,
    RoomNameReservedErrorParams,
    RoomRenamedToParams,
    RulesEnableWorkflowsParams,
    SecondaryLoginParams,
    SetTheDistanceMerchantParams,
    SetTheRequestParams,
    SettledAfterAddedBankAccountParams,
    SettleExpensifyCardParams,
    SettlementAccountInfoParams,
    SettlementDateParams,
    ShareParams,
    SignerInfoMessageParams,
    SignUpNewFaceCodeParams,
    SizeExceededParams,
    SplitAmountParams,
    SplitExpenseEditTitleParams,
    SplitExpenseSubtitleParams,
    SpreadCategoriesParams,
    SpreadFieldNameParams,
    SpreadSheetColumnParams,
    StatementTitleParams,
    StepCounterParams,
    StripePaidParams,
    SubmitsToParams,
    SubmittedToVacationDelegateParams,
    SubmittedWithMemoParams,
    SubscriptionCommitmentParams,
    SubscriptionSettingsRenewsOnParams,
    SubscriptionSettingsSaveUpToParams,
    SubscriptionSettingsSummaryParams,
    SubscriptionSizeParams,
    SyncStageNameConnectionsParams,
    TaskCreatedActionParams,
    TaxAmountParams,
    TermsParams,
    ThreadRequestReportNameParams,
    ThreadSentMoneyReportNameParams,
    TotalAmountGreaterOrLessThanOriginalParams,
    ToValidateLoginParams,
    TransferParams,
    TravelTypeParams,
    TrialStartedTitleParams,
    UnapproveWithIntegrationWarningParams,
    UnshareParams,
    UntilTimeParams,
    UpdatedCustomFieldParams,
    UpdatedPolicyApprovalRuleParams,
    UpdatedPolicyAuditRateParams,
    UpdatedPolicyCategoryDescriptionHintTypeParams,
    UpdatedPolicyCategoryExpenseLimitTypeParams,
    UpdatedPolicyCategoryGLCodeParams,
    UpdatedPolicyCategoryMaxAmountNoReceiptParams,
    UpdatedPolicyCategoryMaxExpenseAmountParams,
    UpdatedPolicyCategoryNameParams,
    UpdatedPolicyCategoryParams,
    UpdatedPolicyCurrencyParams,
    UpdatedPolicyCustomUnitRateParams,
    UpdatedPolicyCustomUnitTaxClaimablePercentageParams,
    UpdatedPolicyCustomUnitTaxRateExternalIDParams,
    UpdatedPolicyDescriptionParams,
    UpdatedPolicyFieldWithNewAndOldValueParams,
    UpdatedPolicyFieldWithValueParam,
    UpdatedPolicyFrequencyParams,
    UpdatedPolicyManualApprovalThresholdParams,
    UpdatedPolicyPreventSelfApprovalParams,
    UpdatedPolicyReportFieldDefaultValueParams,
    UpdatedPolicyTagFieldParams,
    UpdatedPolicyTagNameParams,
    UpdatedPolicyTagParams,
    UpdatedTheDistanceMerchantParams,
    UpdatedTheRequestParams,
    UpdatePolicyCustomUnitParams,
    UpdatePolicyCustomUnitTaxEnabledParams,
    UpdateRoleParams,
    UpgradeSuccessMessageParams,
    UsePlusButtonParams,
    UserIsAlreadyMemberParams,
    UserSplitParams,
    VacationDelegateParams,
    ViolationsCashExpenseWithNoReceiptParams,
    ViolationsConversionSurchargeParams,
    ViolationsCustomRulesParams,
    ViolationsInvoiceMarkupParams,
    ViolationsMaxAgeParams,
    ViolationsMissingTagParams,
    ViolationsModifiedAmountParams,
    ViolationsOverCategoryLimitParams,
    ViolationsOverLimitParams,
    ViolationsPerDayLimitParams,
    ViolationsProhibitedExpenseParams,
    ViolationsReceiptRequiredParams,
    ViolationsRterParams,
    ViolationsTagOutOfPolicyParams,
    ViolationsTaxOutOfPolicyParams,
    WaitingOnBankAccountParams,
    WalletProgramParams,
    WelcomeEnterMagicCodeParams,
    WelcomeToRoomParams,
    WeSentYouMagicSignInLinkParams,
    WorkEmailMergingBlockedParams,
    WorkEmailResendCodeParams,
    WorkflowSettingsParam,
    WorkspaceLockedPlanTypeParams,
    WorkspaceMemberList,
    WorkspaceMembersCountParams,
    WorkspaceOwnerWillNeedToAddOrUpdatePaymentCardParams,
    WorkspaceRouteParams,
    WorkspaceShareNoteParams,
    WorkspacesListRouteParams,
    WorkspaceUpgradeNoteParams,
    WorkspaceYouMayJoin,
    YourPlanPriceParams,
    YourPlanPriceValueParams,
    ZipCodeExampleFormatParams,
} from './params';
import type {TranslationDeepObject} from './types';

type StateValue = {
    stateISO: string;
    stateName: string;
};
type States = Record<keyof typeof COMMON_CONST.STATES, StateValue>;
type AllCountries = Record<Country, string>;
/* eslint-disable max-len */
const translations = {
    common: {
        count: 'Contare',
        cancel: 'Annulla',
        dismiss: 'Ignora',
        proceed: 'Proceed',
        yes: 'Sì',
        no: 'No',
        ok: 'OK',
        notNow: 'Non ora',
        learnMore: 'Scopri di più',
        buttonConfirm: 'Capito',
        name: 'Nome',
        attachment: 'Allegato',
        attachments: 'Allegati',
        center: 'Centro',
        from: 'Da',
        to: 'A',
        in: 'In',
        optional: 'Opzionale',
        new: 'Nuovo',
        search: 'Cerca',
        reports: 'Report',
        find: 'Trova',
        searchWithThreeDots: 'Cerca...',
        next: 'Successivo',
        previous: 'Precedente',
        goBack: 'Torna indietro',
        create: 'Crea',
        add: 'Aggiungi',
        resend: 'Invia di nuovo',
        save: 'Salva',
        select: 'Seleziona',
        deselect: 'Deseleziona',
        selectMultiple: 'Seleziona multipli',
        saveChanges: 'Salva le modifiche',
        submit: 'Invia',
        submitted: 'Inviato',
        rotate: 'Ruota',
        zoom: 'Zoom',
        password: 'Password',
        magicCode: 'Codice di verifica',
        twoFactorCode: 'Codice a due fattori',
        workspaces: 'Spazi di lavoro',
        inbox: 'Posta in arrivo',
        success: 'Successo',
        group: 'Gruppo',
        profile: 'Profilo',
        referral: 'Referenza',
        payments: 'Pagamenti',
        approvals: 'Approvazioni',
        wallet: 'Portafoglio',
        preferences: 'Preferenze',
        view: 'Visualizza',
        review: (reviewParams?: ReviewParams) => `Rivisore${reviewParams?.amount ? ` ${reviewParams?.amount}` : ''}`,
        not: 'Non',
        signIn: 'Accedi',
        signInWithGoogle: 'Accedi con Google',
        signInWithApple: 'Accedi con Apple',
        signInWith: 'Accedi con',
        continue: 'Continua',
        firstName: 'Nome',
        lastName: 'Cognome',
        scanning: 'Scansione',
        addCardTermsOfService: 'Termini di servizio di Expensify',
        perPerson: 'per persona',
        phone: 'Telefono',
        phoneNumber: 'Numero di telefono',
        phoneNumberPlaceholder: '(xxx) xxx-xxxx',
        email: 'Email',
        and: 'e',
        or: 'o',
        details: 'Dettagli',
        privacy: 'Privacy',
        privacyPolicy: 'Informativa sulla privacy',
        hidden: 'Nascosto',
        visible: 'Visibile',
        delete: 'Elimina',
        archived: 'archiviato',
        contacts: 'Contatti',
        recents: 'Recenti',
        close: 'Chiudi',
        comment: 'Commento',
        download: 'Scarica',
        downloading: 'Scaricamento',
        uploading: 'Caricamento in corso',
        pin: 'Pin',
        unPin: 'Rimuovi dal pin',
        back: 'Indietro',
        saveAndContinue: 'Salva e continua',
        settings: 'Impostazioni',
        termsOfService: 'Termini di Servizio',
        members: 'Membri',
        invite: 'Invita',
        here: 'qui',
        date: 'Data',
        dob: 'Data di nascita',
        currentYear: 'Anno corrente',
        currentMonth: 'Mese corrente',
        ssnLast4: 'Ultime 4 cifre del SSN',
        ssnFull9: 'Tutti i 9 cifre del SSN',
        addressLine: ({lineNumber}: AddressLineParams) => `Indirizzo linea ${lineNumber}`,
        personalAddress: 'Indirizzo personale',
        companyAddress: "Indirizzo dell'azienda",
        noPO: 'Niente caselle postali o indirizzi di caselle postali, per favore.',
        city: 'Città',
        state: 'Stato',
        streetAddress: 'Indirizzo stradale',
        stateOrProvince: 'Stato / Provincia',
        country: 'Paese',
        zip: 'Codice postale',
        zipPostCode: 'CAP / Codice postale',
        whatThis: "Cos'è questo?",
        iAcceptThe: 'Accetto il',
        remove: 'Rimuovi',
        admin: 'Admin',
        owner: 'Proprietario',
        dateFormat: 'YYYY-MM-DD',
        send: 'Invia',
        na: 'N/A',
        noResultsFound: 'Nessun risultato trovato',
        noResultsFoundMatching: ({searchString}: {searchString: string}) => `Nessun risultato trovato corrispondente a "${searchString}"`,
        recentDestinations: 'Destinazioni recenti',
        timePrefix: 'È',
        conjunctionFor: 'per',
        todayAt: 'Oggi alle',
        tomorrowAt: 'Domani alle',
        yesterdayAt: 'Ieri alle',
        conjunctionAt: 'at',
        conjunctionTo: 'a',
        genericErrorMessage: 'Ops... qualcosa è andato storto e la tua richiesta non può essere completata. Per favore riprova più tardi.',
        percentage: 'Percentuale',
        error: {
            invalidAmount: 'Importo non valido',
            acceptTerms: 'Devi accettare i Termini di Servizio per continuare',
            phoneNumber: `Per favore, inserisci un numero di telefono valido, con il prefisso internazionale (ad es. ${CONST.EXAMPLE_PHONE_NUMBER})`,
            fieldRequired: 'Questo campo è obbligatorio',
            requestModified: 'Questa richiesta è in fase di modifica da un altro membro.',
            characterLimitExceedCounter: ({length, limit}: CharacterLengthLimitParams) => `Limite di caratteri superato (${length}/${limit})`,
            dateInvalid: 'Si prega di selezionare una data valida',
            invalidDateShouldBeFuture: 'Si prega di scegliere oggi o una data futura',
            invalidTimeShouldBeFuture: 'Si prega di scegliere un orario almeno un minuto avanti',
            invalidCharacter: 'Carattere non valido',
            enterMerchant: 'Inserisci il nome di un commerciante',
            enterAmount: 'Inserisci un importo',
            missingMerchantName: 'Nome del commerciante mancante',
            missingAmount: 'Importo mancante',
            missingDate: 'Data mancante',
            enterDate: 'Inserisci una data',
            invalidTimeRange: 'Inserisci un orario utilizzando il formato a 12 ore (es. 14:30)',
            pleaseCompleteForm: 'Si prega di completare il modulo sopra per continuare',
            pleaseSelectOne: "Si prega di selezionare un'opzione sopra",
            invalidRateError: 'Per favore, inserisci una tariffa valida',
            lowRateError: 'La tariffa deve essere maggiore di 0',
            email: 'Per favore, inserisci un indirizzo email valido',
            login: "Si è verificato un errore durante l'accesso. Per favore riprova.",
        },
        comma: 'virgola',
        semicolon: 'semicolon',
        please: 'Per favore',
        contactUs: 'contattaci',
        pleaseEnterEmailOrPhoneNumber: "Per favore inserisci un'email o un numero di telefono",
        fixTheErrors: 'correggi gli errori',
        inTheFormBeforeContinuing: 'nel modulo prima di continuare',
        confirm: 'Conferma',
        reset: 'Reimposta',
        done: 'Fatto',
        more: 'Di più',
        debitCard: 'Carta di debito',
        bankAccount: 'Conto bancario',
        personalBankAccount: 'Conto bancario personale',
        businessBankAccount: 'Conto bancario aziendale',
        join: 'Unisciti',
        leave: 'Lasciare',
        decline: 'Rifiuta',
        reject: 'Rifiuta',
        transferBalance: 'Trasferisci saldo',
        cantFindAddress: 'Non riesci a trovare il tuo indirizzo?',
        enterManually: 'Inseriscilo manualmente',
        message: 'Messaggio',
        leaveThread: 'Abbandona discussione',
        you: 'Tu',
        me: 'me',
        youAfterPreposition: 'tu/voi (depending on the context)',
        your: 'tuo/tuoi/tuoi/tuo (depending on context and gender/number)',
        conciergeHelp: 'Si prega di contattare Concierge per assistenza.',
        youAppearToBeOffline: 'Sembri essere offline.',
        thisFeatureRequiresInternet: 'Questa funzione richiede una connessione internet attiva.',
        attachmentWillBeAvailableOnceBackOnline: "L'allegato sarà disponibile una volta tornato online.",
        errorOccurredWhileTryingToPlayVideo: 'Si è verificato un errore durante il tentativo di riprodurre questo video.',
        areYouSure: 'Sei sicuro?',
        verify: 'Verifica',
        yesContinue: 'Sì, continua.',
        websiteExample: 'e.g. https://www.expensify.com',
        zipCodeExampleFormat: ({zipSampleFormat}: ZipCodeExampleFormatParams) => (zipSampleFormat ? `e.g. ${zipSampleFormat}` : ''),
        description: 'Descrizione',
        title: 'Titolo',
        assignee: 'Assegnatario',
        createdBy: 'Creato da',
        with: 'con',
        shareCode: 'Condividi codice',
        share: 'Condividi',
        per: 'per',
        mi: 'miglio',
        km: 'chilometro',
        copied: 'Copiato!',
        someone: 'Qualcuno',
        total: 'Totale',
        edit: 'Modifica',
        letsDoThis: `Facciamolo!`,
        letsStart: `Iniziamo pure!`,
        showMore: 'Mostra di più',
        merchant: 'Commerciante',
        category: 'Categoria',
        report: 'Rapporto',
        billable: 'Fatturabile',
        nonBillable: 'Non-fatturabile',
        tag: 'Etichetta',
        receipt: 'Ricevuta',
        verified: 'Verificato',
        replace: 'Sostituire',
        distance: 'Distanza',
        mile: 'miglio',
        miles: 'miglia',
        kilometer: 'chilometro',
        kilometers: 'chilometri',
        recent: 'Recente',
        all: 'Tutti',
        am: 'AM',
        pm: 'PM',
        tbd: 'TBD',
        selectCurrency: 'Seleziona una valuta',
        selectSymbolOrCurrency: 'Seleziona un simbolo o una valuta',
        card: 'Carta',
        whyDoWeAskForThis: 'Perché lo chiediamo?',
        required: 'Richiesto',
        showing: 'Mostrando',
        of: 'di',
        default: 'Predefinito',
        update: 'Aggiorna',
        member: 'Membro',
        auditor: 'Revisore dei conti',
        role: 'Ruolo',
        currency: 'Valuta',
        groupCurrency: 'Valuta di gruppo',
        rate: 'Valuta',
        emptyLHN: {
            title: 'Woohoo! Tutto aggiornato.',
            subtitleText1: 'Trova una chat utilizzando il',
            subtitleText2: 'pulsante sopra, o crea qualcosa usando il',
            subtitleText3: 'pulsante qui sotto.',
        },
        businessName: "Nome dell'azienda",
        clear: 'Chiaro',
        type: 'Tipo',
        action: 'Azione',
        expenses: 'Spese',
        totalSpend: 'Spesa totale',
        tax: 'Tassa',
        shared: 'Condiviso',
        drafts: 'Bozze',
        draft: 'Bozza',
        finished: 'Finito',
        upgrade: 'Aggiorna',
        downgradeWorkspace: 'Declassa spazio di lavoro',
        companyID: 'ID azienda',
        userID: 'User ID',
        disable: 'Disabilita',
        export: 'Esporta',
        initialValue: 'Valore iniziale',
        currentDate: 'La data odierna',
        value: 'Valore',
        downloadFailedTitle: 'Download non riuscito',
        downloadFailedDescription: 'Il tuo download non è stato completato. Per favore riprova più tardi.',
        filterLogs: 'Filtra registri',
        network: 'Rete',
        reportID: 'ID Rapporto',
        longID: 'ID lungo',
        withdrawalID: 'ID di prelievo',
        bankAccounts: 'Conti bancari',
        chooseFile: 'Scegli file',
        chooseFiles: 'Scegli file',
        dropTitle: 'Lascia andare',
        dropMessage: 'Trascina qui il tuo file',
        ignore: 'Ignora',
        enabled: 'Abilitato',
        disabled: 'Disabilitato',
        import: 'Importa',
        offlinePrompt: 'Non puoi eseguire questa azione in questo momento.',
        outstanding: 'Eccezionale',
        chats: 'Chat',
        tasks: 'Attività',
        unread: 'Non letto',
        sent: 'Inviato',
        links: 'Link',
        day: 'giorno',
        days: 'giorni',
        rename: 'Rinomina',
        address: 'Indirizzo',
        hourAbbreviation: 'h',
        minuteAbbreviation: 'm',
        skip: 'Salta',
        chatWithAccountManager: ({accountManagerDisplayName}: ChatWithAccountManagerParams) =>
            `Hai bisogno di qualcosa di specifico? Chatta con il tuo account manager, ${accountManagerDisplayName}.`,
        chatNow: 'Chatta ora',
        workEmail: 'Email di lavoro',
        destination: 'Destinazione',
        subrate: 'Subrate',
        perDiem: 'Per diem',
        validate: 'Convalida',
        downloadAsPDF: 'Scarica come PDF',
        downloadAsCSV: 'Scarica come CSV',
        help: 'Aiuto',
        expenseReports: 'Report di spesa',
        rateOutOfPolicy: 'Valuta fuori politica',
        reimbursable: 'Rimborsabile',
        editYourProfile: 'Modifica il tuo profilo',
        comments: 'Commenti',
        sharedIn: 'Condiviso in',
        unreported: 'Non segnalato',
        explore: 'Esplora',
        todo: 'Da fare',
        invoice: 'Fattura',
        expense: 'Spesa',
        chat: 'Chatta',
        task: 'Compito',
        trip: 'Viaggio',
        apply: 'Applica',
        status: 'Stato',
        on: 'Su',
        before: 'Prima',
        after: 'Dopo',
        reschedule: 'Ripianifica',
        general: 'Generale',
        workspacesTabTitle: 'Spazi di lavoro',
        getTheApp: "Scarica l'app",
        scanReceiptsOnTheGo: 'Scansiona le ricevute dal tuo telefono',
        headsUp: 'Attenzione!',
        submitTo: 'Invia a',
        forwardTo: 'Inoltra a',
        merge: 'Unisci',
        none: 'Nessuno',
        unstableInternetConnection: 'Connessione Internet instabile. Controlla la tua rete e riprova.',
        enableGlobalReimbursements: 'Abilita i rimborsi globali',
        purchaseAmount: 'Importo di acquisto',
        link: 'Link',
        pinned: 'Aggiunto ai preferiti',
        read: 'Letto',
    },
    supportalNoAccess: {
        title: 'Non così in fretta',
        description: 'Non sei autorizzato a eseguire questa azione quando il supporto è connesso.',
    },
    lockedAccount: {
        title: 'Account bloccato',
        description: 'Non sei autorizzato a completare questa azione poiché questo account è stato bloccato. Si prega di contattare concierge@expensify.com per i prossimi passi.',
    },
    location: {
        useCurrent: 'Usa la posizione attuale',
        notFound: 'Non siamo riusciti a trovare la tua posizione. Per favore riprova o inserisci un indirizzo manualmente.',
        permissionDenied: "Sembra che tu abbia negato l'accesso alla tua posizione.",
        please: 'Per favore',
        allowPermission: "consenti l'accesso alla posizione nelle impostazioni",
        tryAgain: 'e riprova.',
    },
    contact: {
        importContacts: 'Importa contatti',
        importContactsTitle: 'Importa i tuoi contatti',
        importContactsText: 'Importa i contatti dal tuo telefono così le tue persone preferite sono sempre a portata di tocco.',
        importContactsExplanation: 'così le tue persone preferite sono sempre a portata di tocco.',
        importContactsNativeText: 'Ancora un passo! Dacci il via libera per importare i tuoi contatti.',
    },
    anonymousReportFooter: {
        logoTagline: 'Unisciti alla discussione.',
    },
    attachmentPicker: {
        cameraPermissionRequired: 'Accesso alla fotocamera',
        expensifyDoesNotHaveAccessToCamera: 'Expensify non può scattare foto senza accesso alla tua fotocamera. Tocca le impostazioni per aggiornare i permessi.',
        attachmentError: 'Errore allegato',
        errorWhileSelectingAttachment: 'Si è verificato un errore durante la selezione di un allegato. Per favore, riprova.',
        errorWhileSelectingCorruptedAttachment: 'Si è verificato un errore durante la selezione di un allegato danneggiato. Si prega di provare un altro file.',
        takePhoto: 'Scatta foto',
        chooseFromGallery: 'Scegli dalla galleria',
        chooseDocument: 'Scegli file',
        attachmentTooLarge: "L'allegato è troppo grande",
        sizeExceeded: "La dimensione dell'allegato supera il limite di 24 MB",
        sizeExceededWithLimit: ({maxUploadSizeInMB}: SizeExceededParams) => `La dimensione dell'allegato supera il limite di ${maxUploadSizeInMB} MB`,
        attachmentTooSmall: "L'allegato è troppo piccolo",
        sizeNotMet: "La dimensione dell'allegato deve essere superiore a 240 byte.",
        wrongFileType: 'Tipo di file non valido',
        notAllowedExtension: 'Questo tipo di file non è consentito. Si prega di provare un tipo di file diverso.',
        folderNotAllowedMessage: 'Il caricamento di una cartella non è consentito. Si prega di provare con un file diverso.',
        protectedPDFNotSupported: 'PDF protetto da password non è supportato',
        attachmentImageResized: "Questa immagine è stata ridimensionata per l'anteprima. Scarica per la risoluzione completa.",
        attachmentImageTooLarge: 'Questa immagine è troppo grande per essere visualizzata in anteprima prima del caricamento.',
        tooManyFiles: ({fileLimit}: FileLimitParams) => `Puoi caricare solo fino a ${fileLimit} file alla volta.`,
        sizeExceededWithValue: ({maxUploadSizeInMB}: SizeExceededParams) => `I file superano ${maxUploadSizeInMB} MB. Per favore riprova.`,
        someFilesCantBeUploaded: 'Alcuni file non possono essere caricati',
        sizeLimitExceeded: ({maxUploadSizeInMB}: SizeExceededParams) => `I file devono essere inferiori a ${maxUploadSizeInMB} MB. I file più grandi non verranno caricati.`,
        maxFileLimitExceeded: 'Puoi caricare fino a 30 ricevute alla volta. Quelle in eccesso non verranno caricate.',
        unsupportedFileType: ({fileType}: FileTypeParams) => `I file ${fileType} non sono supportati. Verranno caricati solo i tipi di file supportati.`,
        learnMoreAboutSupportedFiles: 'Scopri di più sui formati supportati.',
        passwordProtected: 'I PDF protetti da password non sono supportati. Verranno caricati solo i file supportati.',
    },
    dropzone: {
        addAttachments: 'Aggiungi allegati',
        addReceipt: 'Aggiungi ricevuta',
        scanReceipts: 'Scansiona ricevute',
        replaceReceipt: 'Sostituisci ricevuta',
    },
    filePicker: {
        fileError: 'Errore del file',
        errorWhileSelectingFile: 'Si è verificato un errore durante la selezione di un file. Per favore riprova.',
    },
    connectionComplete: {
        title: 'Connessione completata',
        supportingText: "Puoi chiudere questa finestra e tornare all'app Expensify.",
    },
    avatarCropModal: {
        title: 'Modifica foto',
        description: 'Trascina, ingrandisci e ruota la tua immagine come preferisci.',
    },
    composer: {
        noExtensionFoundForMimeType: 'Nessuna estensione trovata per il tipo MIME',
        problemGettingImageYouPasted: "Si è verificato un problema nel recuperare l'immagine che hai incollato.",
        commentExceededMaxLength: ({formattedMaxLength}: FormattedMaxLengthParams) => `La lunghezza massima del commento è di ${formattedMaxLength} caratteri.`,
        taskTitleExceededMaxLength: ({formattedMaxLength}: FormattedMaxLengthParams) => `La lunghezza massima del titolo del compito è di ${formattedMaxLength} caratteri.`,
    },
    baseUpdateAppModal: {
        updateApp: 'Aggiorna app',
        updatePrompt: "È disponibile una nuova versione di questa app.  \nAggiorna ora o riavvia l'app più tardi per scaricare le ultime modifiche.",
    },
    deeplinkWrapper: {
        launching: 'Avvio di Expensify',
        expired: 'La tua sessione è scaduta.',
        signIn: 'Per favore accedi di nuovo.',
        redirectedToDesktopApp: "Ti abbiamo reindirizzato all'app desktop.",
        youCanAlso: 'Puoi anche',
        openLinkInBrowser: 'apri questo link nel tuo browser',
        loggedInAs: ({email}: LoggedInAsParams) => `Sei connesso come ${email}. Fai clic su "Apri link" nel prompt per accedere all'app desktop con questo account.`,
        doNotSeePrompt: 'Non riesci a vedere il prompt?',
        tryAgain: 'Riprova',
        or: ', o',
        continueInWeb: "continua all'app web",
    },
    validateCodeModal: {
        successfulSignInTitle: 'Abracadabra,\nsei connesso!',
        successfulSignInDescription: 'Torna alla tua scheda originale per continuare.',
        title: 'Ecco il tuo codice magico',
        description: 'Inserisci il codice dal dispositivo dove è stato originariamente richiesto',
        doNotShare: 'Non condividere il tuo codice con nessuno. Expensify non te lo chiederà mai!',
        or: ', o',
        signInHere: 'accedi qui',
        expiredCodeTitle: 'Codice magico scaduto',
        expiredCodeDescription: 'Torna al dispositivo originale e richiedi un nuovo codice',
        successfulNewCodeRequest: 'Codice richiesto. Si prega di controllare il dispositivo.',
        tfaRequiredTitle: 'Autenticazione a due fattori richiesta',
        tfaRequiredDescription: 'Inserisci il codice di autenticazione a due fattori dove stai cercando di accedere.',
        requestOneHere: 'richiedine uno qui.',
    },
    moneyRequestConfirmationList: {
        paidBy: 'Pagato da',
        whatsItFor: 'A cosa serve?',
    },
    selectionList: {
        nameEmailOrPhoneNumber: 'Nome, email o numero di telefono',
        findMember: 'Trova un membro',
        searchForSomeone: 'Cerca qualcuno',
    },
    emptyList: {
        [CONST.IOU.TYPE.CREATE]: {
            title: 'Invia una spesa, riferisci al tuo capo',
            subtitleText: 'Vuoi che anche il tuo capo usi Expensify? Basta inviare loro una spesa e ci occuperemo del resto.',
        },
    },
    videoChatButtonAndMenu: {
        tooltip: 'Prenota una chiamata',
    },
    hello: 'Ciao',
    phoneCountryCode: '1',
    welcomeText: {
        getStarted: 'Inizia qui sotto.',
        anotherLoginPageIsOpen: "Un'altra pagina di accesso è aperta.",
        anotherLoginPageIsOpenExplanation: 'Hai aperto la pagina di accesso in una scheda separata. Effettua il login da quella scheda.',
        welcome: 'Benvenuto!',
        welcomeWithoutExclamation: 'Benvenuto',
        phrase2: 'I soldi parlano. E ora che chat e pagamenti sono in un unico posto, è anche facile.',
        phrase3: 'I tuoi pagamenti ti arrivano velocemente quanto riesci a far capire il tuo punto di vista.',
        enterPassword: 'Per favore inserisci la tua password',
        welcomeNewFace: ({login}: SignUpNewFaceCodeParams) => `${login}, è sempre un piacere vedere una nuova faccia da queste parti!`,
        welcomeEnterMagicCode: ({login}: WelcomeEnterMagicCodeParams) => `Inserisci il codice magico inviato a ${login}. Dovrebbe arrivare entro un minuto o due.`,
    },
    login: {
        hero: {
            header: 'Viaggi e spese, alla velocità della chat',
            body: "Benvenuto nella nuova generazione di Expensify, dove i tuoi viaggi e le tue spese si muovono più velocemente con l'aiuto di una chat contestuale e in tempo reale.",
        },
    },
    thirdPartySignIn: {
        alreadySignedIn: ({email}: AlreadySignedInParams) => `Sei già connesso come ${email}.`,
        goBackMessage: ({provider}: GoBackMessageParams) => `Non vuoi accedere con ${provider}?`,
        continueWithMyCurrentSession: 'Continua con la mia sessione attuale',
        redirectToDesktopMessage: "Ti reindirizzeremo all'app desktop una volta completato l'accesso.",
    },
    samlSignIn: {
        welcomeSAMLEnabled: 'Continua ad accedere con single sign-on:',
        orContinueWithMagicCode: 'Puoi anche accedere con un codice magico',
        useSingleSignOn: 'Usa il single sign-on',
        useMagicCode: 'Usa il codice magico',
        launching: 'Avvio in corso...',
        oneMoment: 'Un momento mentre ti reindirizziamo al portale di single sign-on della tua azienda.',
    },
    reportActionCompose: {
        dropToUpload: 'Trascina per caricare',
        sendAttachment: 'Invia allegato',
        addAttachment: 'Aggiungi allegato',
        writeSomething: 'Scrivi qualcosa...',
        blockedFromConcierge: 'La comunicazione è bloccata',
        fileUploadFailed: 'Caricamento fallito. Il file non è supportato.',
        localTime: ({user, time}: LocalTimeParams) => `Sono le ${time} per ${user}`,
        edited: '(modificato)',
        emoji: 'Emoji',
        collapse: 'Comprimi',
        expand: 'Espandi',
    },
    reportActionContextMenu: {
        copyToClipboard: 'Copia negli appunti',
        copied: 'Copiato!',
        copyLink: 'Copia link',
        copyURLToClipboard: 'Copia URL negli appunti',
        copyEmailToClipboard: 'Copia email negli appunti',
        markAsUnread: 'Segna come non letto',
        markAsRead: 'Segna come letto',
        editAction: ({action}: EditActionParams) => `Modifica ${action?.actionName === CONST.REPORT.ACTIONS.TYPE.IOU ? 'spesa' : 'commento'}`,
        deleteAction: ({action}: DeleteActionParams) => `Elimina ${action?.actionName === CONST.REPORT.ACTIONS.TYPE.IOU ? 'spesa' : 'commento'}`,
        deleteConfirmation: ({action}: DeleteConfirmationParams) => `Sei sicuro di voler eliminare questo ${action?.actionName === CONST.REPORT.ACTIONS.TYPE.IOU ? 'spesa' : 'commento'}?`,
        onlyVisible: 'Visibile solo a',
        replyInThread: 'Rispondi nel thread',
        joinThread: 'Unisciti al thread',
        leaveThread: 'Abbandona discussione',
        copyOnyxData: 'Copia i dati Onyx',
        flagAsOffensive: 'Segnala come offensivo',
        menu: 'Menu',
    },
    emojiReactions: {
        addReactionTooltip: 'Aggiungi reazione',
        reactedWith: 'ha reagito con',
    },
    reportActionsView: {
        beginningOfArchivedRoom: ({reportName, reportDetailsLink}: BeginningOfArchivedRoomParams) =>
            `Ti sei perso la festa in <strong><a class="no-style-link" href="${reportDetailsLink}">${reportName}</a></strong>, non c'è niente da vedere qui.`,
        beginningOfChatHistoryDomainRoom: ({domainRoom}: BeginningOfChatHistoryDomainRoomParams) =>
            `Questa chat è dedicata a tutti i membri di Expensify sul dominio <strong>${domainRoom}</strong>. Utilizzatela per chattare con i colleghi, condividere suggerimenti e porre domande.`,
        beginningOfChatHistoryAdminRoom: ({workspaceName}: BeginningOfChatHistoryAdminRoomParams) =>
            `Questa chat è dedicata agli amministratori <strong>${workspaceName}</strong>. Utilizzatela per chattare sulla configurazione dello spazio di lavoro e altro ancora.`,
        beginningOfChatHistoryAnnounceRoom: ({workspaceName}: BeginningOfChatHistoryAnnounceRoomParams) =>
            `Questa chat è dedicata a tutti i membri della <strong>${workspaceName}</strong>. Usatela per gli annunci più importanti.`,
        beginningOfChatHistoryUserRoom: ({reportName, reportDetailsLink}: BeginningOfChatHistoryUserRoomParams) =>
            `Questa chat è per tutto ciò che riguarda <strong><a class="no-style-link" href="${reportDetailsLink}">${reportName}</a></strong>.`,
        beginningOfChatHistoryInvoiceRoom: ({invoicePayer, invoiceReceiver}: BeginningOfChatHistoryInvoiceRoomParams) =>
            `Questa chat è per le fatture tra <strong>${invoicePayer}</strong> e <strong>${invoiceReceiver}</strong>. Utilizzare il pulsante <emoji>${CONST.CUSTOM_EMOJIS.GLOBAL_CREATE}</emoji> per inviare una fattura.`,
        beginningOfChatHistory: 'Questa chat è con',
        beginningOfChatHistoryPolicyExpenseChat: ({workspaceName, submitterDisplayName}: BeginningOfChatHistoryPolicyExpenseChatParams) =>
            `È qui che <strong>${submitterDisplayName}</strong> presenterà le spese a <strong>${workspaceName}</strong>. Basta usare il pulsante <emoji>${CONST.CUSTOM_EMOJIS.GLOBAL_CREATE}</emoji>.`,
        beginningOfChatHistorySelfDM: 'Questo è il tuo spazio personale. Usalo per appunti, compiti, bozze e promemoria.',
        beginningOfChatHistorySystemDM: 'Benvenuto! Iniziamo con la configurazione.',
        chatWithAccountManager: 'Chatta con il tuo account manager qui',
        sayHello: 'Ciao!',
        yourSpace: 'Il tuo spazio',
        welcomeToRoom: ({roomName}: WelcomeToRoomParams) => `Benvenuto in ${roomName}!`,
        usePlusButton: ({additionalText}: UsePlusButtonParams) => ` Usa il pulsante ${CONST.CUSTOM_EMOJIS.GLOBAL_CREATE} per ${additionalText} una spesa.`,
        askConcierge: 'Fai domande e ricevi supporto in tempo reale 24/7.',
        conciergeSupport: 'Supporto 24/7',
        create: 'creare',
        iouTypes: {
            pay: 'paga',
            split: 'split',
            submit: 'inviare',
            track: 'tracciare',
            invoice: 'fattura',
        },
    },
    adminOnlyCanPost: 'Solo gli amministratori possono inviare messaggi in questa stanza.',
    reportAction: {
        asCopilot: 'come copilota per',
    },
    mentionSuggestions: {
        hereAlternateText: 'Notifica tutti in questa conversazione',
    },
    newMessages: 'Nuovi messaggi',
    latestMessages: 'Ultimi messaggi',
    youHaveBeenBanned: 'Nota: Sei stato bannato dalla chat in questo canale.',
    reportTypingIndicator: {
        isTyping: 'sta scrivendo...',
        areTyping: 'sta digitando...',
        multipleMembers: 'Più membri',
    },
    reportArchiveReasons: {
        [CONST.REPORT.ARCHIVE_REASON.DEFAULT]: 'Questa chat è stata archiviata.',
        [CONST.REPORT.ARCHIVE_REASON.ACCOUNT_CLOSED]: ({displayName}: ReportArchiveReasonsClosedParams) => `Questa chat non è più attiva perché ${displayName} ha chiuso il loro account.`,
        [CONST.REPORT.ARCHIVE_REASON.ACCOUNT_MERGED]: ({displayName, oldDisplayName}: ReportArchiveReasonsMergedParams) =>
            `Questa chat non è più attiva perché ${oldDisplayName} ha unito il proprio account con ${displayName}.`,
        [CONST.REPORT.ARCHIVE_REASON.REMOVED_FROM_POLICY]: ({displayName, policyName, shouldUseYou = false}: ReportArchiveReasonsRemovedFromPolicyParams) =>
            shouldUseYou
                ? `Questa chat non è più attiva perché <strong>tu</strong> non sei più un membro dello spazio di lavoro ${policyName}.`
                : `Questa chat non è più attiva perché ${displayName} non è più un membro dello spazio di lavoro ${policyName}.`,
        [CONST.REPORT.ARCHIVE_REASON.POLICY_DELETED]: ({policyName}: ReportArchiveReasonsInvoiceReceiverPolicyDeletedParams) =>
            `Questa chat non è più attiva perché ${policyName} non è più uno spazio di lavoro attivo.`,
        [CONST.REPORT.ARCHIVE_REASON.INVOICE_RECEIVER_POLICY_DELETED]: ({policyName}: ReportArchiveReasonsInvoiceReceiverPolicyDeletedParams) =>
            `Questa chat non è più attiva perché ${policyName} non è più uno spazio di lavoro attivo.`,
        [CONST.REPORT.ARCHIVE_REASON.BOOKING_END_DATE_HAS_PASSED]: 'Questa prenotazione è archiviata.',
    },
    writeCapabilityPage: {
        label: 'Chi può pubblicare',
        writeCapability: {
            all: 'Tutti i membri',
            admins: 'Solo amministratori',
        },
    },
    sidebarScreen: {
        buttonFind: 'Trova qualcosa...',
        buttonMySettings: 'Le mie impostazioni',
        fabNewChat: 'Inizia chat',
        fabNewChatExplained: 'Avvia chat (Azione flottante)',
        chatPinned: 'Chat fissata',
        draftedMessage: 'Messaggio redatto',
        listOfChatMessages: 'Elenco dei messaggi di chat',
        listOfChats: 'Elenco delle chat',
        saveTheWorld: 'Salva il mondo',
        tooltip: 'Inizia qui!',
        redirectToExpensifyClassicModal: {
            title: 'In arrivo presto',
            description: 'Stiamo perfezionando alcuni dettagli di New Expensify per adattarci alla tua configurazione specifica. Nel frattempo, vai su Expensify Classic.',
        },
    },
    allSettingsScreen: {
        subscription: 'Abbonamento',
        domains: 'Domini',
    },
    tabSelector: {
        chat: 'Chatta',
        room: 'Stanza',
        distance: 'Distanza',
        manual: 'Manuale',
        scan: 'Scansiona',
        map: 'Mappa',
    },
    spreadsheet: {
        upload: 'Carica un foglio di calcolo',
        import: 'Importa foglio di calcolo',
        dragAndDrop: '<muted-link>Trascina e rilascia il tuo foglio di calcolo qui, oppure scegli un file qui sotto. Formati supportati: .csv, .txt, .xls e .xlsx.</muted-link>',
        dragAndDropMultiLevelTag: `<muted-link>Trascina e rilascia il tuo foglio di calcolo qui, oppure scegli un file qui sotto. <a href="${CONST.IMPORT_SPREADSHEET.MULTI_LEVEL_TAGS_ARTICLE_LINK}">Scopri di più</a> sui formati di file supportati.</muted-link>`,
        chooseSpreadsheet: '<muted-link>Seleziona un file di foglio di calcolo da importare. Formati supportati: .csv, .txt, .xls e .xlsx.</muted-link>',
        chooseSpreadsheetMultiLevelTag: `<muted-link>Seleziona un file di foglio di calcolo da importare. <a href="${CONST.IMPORT_SPREADSHEET.MULTI_LEVEL_TAGS_ARTICLE_LINK}">Scopri di più</a> sui formati di file supportati.</muted-link>`,
        fileContainsHeader: 'Il file contiene intestazioni di colonna',
        column: ({name}: SpreadSheetColumnParams) => `Colonna ${name}`,
        fieldNotMapped: ({fieldName}: SpreadFieldNameParams) => `Ops! Un campo obbligatorio ("${fieldName}") non è stato mappato. Si prega di controllare e riprovare.`,
        singleFieldMultipleColumns: ({fieldName}: SpreadFieldNameParams) => `Ops! Hai mappato un singolo campo ("${fieldName}") a più colonne. Per favore, controlla e riprova.`,
        emptyMappedField: ({fieldName}: SpreadFieldNameParams) => `Ops! Il campo ("${fieldName}") contiene uno o più valori vuoti. Si prega di controllare e riprovare.`,
        importSuccessfulTitle: 'Importazione riuscita',
        importCategoriesSuccessfulDescription: ({categories}: SpreadCategoriesParams) => (categories > 1 ? `Sono state aggiunte ${categories} categorie.` : '1 categoria è stata aggiunta.'),
        importMembersSuccessfulDescription: ({added, updated}: ImportMembersSuccessfulDescriptionParams) => {
            if (!added && !updated) {
                return 'Nessun membro è stato aggiunto o aggiornato.';
            }
            if (added && updated) {
                return `${added} membro${added > 1 ? 's' : ''} aggiunto, ${updated} membro${updated > 1 ? 's' : ''} aggiornato.`;
            }
            if (updated) {
                return updated > 1 ? `${updated} membri sono stati aggiornati.` : '1 membro è stato aggiornato.';
            }
            return added > 1 ? `${added} membri sono stati aggiunti.` : '1 membro è stato aggiunto.';
        },
        importTagsSuccessfulDescription: ({tags}: ImportTagsSuccessfulDescriptionParams) => (tags > 1 ? `Sono stati aggiunti ${tags} tag.` : '1 tag è stato aggiunto.'),
        importMultiLevelTagsSuccessfulDescription: 'Sono stati aggiunti tag multilivello.',
        importPerDiemRatesSuccessfulDescription: ({rates}: ImportPerDiemRatesSuccessfulDescriptionParams) =>
            rates > 1 ? `Sono state aggiunte ${rates} tariffe giornaliere.` : 'È stata aggiunta 1 tariffa di diaria.',
        importFailedTitle: 'Importazione fallita',
        importFailedDescription: 'Assicurati che tutti i campi siano compilati correttamente e riprova. Se il problema persiste, contatta Concierge.',
        importDescription: 'Scegli quali campi mappare dal tuo foglio di calcolo facendo clic sul menu a discesa accanto a ciascuna colonna importata qui sotto.',
        sizeNotMet: 'La dimensione del file deve essere maggiore di 0 byte',
        invalidFileMessage:
            'Il file che hai caricato è vuoto o contiene dati non validi. Assicurati che il file sia formattato correttamente e contenga le informazioni necessarie prima di caricarlo di nuovo.',
        importSpreadsheetLibraryError: 'Impossibile caricare il modulo di fogli di calcolo. Controlla la tua connessione internet e riprova.',
        importSpreadsheet: 'Importa foglio di calcolo',
        downloadCSV: 'Scarica CSV',
        importMemberConfirmation: () => ({
            one: `Conferma i dettagli di seguito per un nuovo membro del workspace che verrà aggiunto come parte di questo caricamento. I membri esistenti non riceveranno aggiornamenti di ruolo né messaggi di invito.`,
            other: (count: number) =>
                `Conferma i dettagli di seguito per i ${count} nuovi membri del workspace che verranno aggiunti come parte di questo caricamento. I membri esistenti non riceveranno aggiornamenti di ruolo né messaggi di invito.`,
        }),
    },
    receipt: {
        upload: 'Carica ricevuta',
        uploadMultiple: 'Carica ricevute',
        dragReceiptBeforeEmail: 'Trascina una ricevuta su questa pagina, inoltra una ricevuta a',
        dragReceiptsBeforeEmail: 'Trascina ricevute su questa pagina, inoltra ricevute a',
        dragReceiptAfterEmail: 'oppure scegli un file da caricare qui sotto.',
        dragReceiptsAfterEmail: 'oppure scegli file da caricare qui sotto.',
        chooseReceipt: 'Scegli una ricevuta da caricare o inoltra una ricevuta a',
        chooseReceipts: 'Scegli ricevute da caricare o inoltra ricevute a',
        takePhoto: 'Scatta una foto',
        cameraAccess: "L'accesso alla fotocamera è necessario per scattare foto delle ricevute.",
        deniedCameraAccess: "L'accesso alla fotocamera non è ancora stato concesso, si prega di seguire",
        deniedCameraAccessInstructions: 'queste istruzioni',
        cameraErrorTitle: 'Errore della fotocamera',
        cameraErrorMessage: 'Si è verificato un errore durante lo scatto della foto. Riprova.',
        locationAccessTitle: "Consenti l'accesso alla posizione",
        locationAccessMessage: "L'accesso alla posizione ci aiuta a mantenere il tuo fuso orario e la tua valuta accurati ovunque tu vada.",
        locationErrorTitle: "Consenti l'accesso alla posizione",
        locationErrorMessage: "L'accesso alla posizione ci aiuta a mantenere il tuo fuso orario e la tua valuta accurati ovunque tu vada.",
        allowLocationFromSetting: `L'accesso alla posizione ci aiuta a mantenere il tuo fuso orario e la tua valuta precisi ovunque tu vada. Consenti l'accesso alla posizione dalle impostazioni delle autorizzazioni del tuo dispositivo.`,
        dropTitle: 'Lascia andare',
        dropMessage: 'Trascina qui il tuo file',
        flash: 'flash',
        multiScan: 'multi-scan',
        shutter: 'otturatore',
        gallery: 'galleria',
        deleteReceipt: 'Elimina ricevuta',
        deleteConfirmation: 'Sei sicuro di voler eliminare questa ricevuta?',
        addReceipt: 'Aggiungi ricevuta',
        scanFailed: 'La ricevuta non può essere scansionata perché mancano il commerciante, la data o l’importo.',
    },
    quickAction: {
        scanReceipt: 'Scansiona ricevuta',
        recordDistance: 'Traccia distanza',
        requestMoney: 'Crea spesa',
        perDiem: 'Crea diaria',
        splitBill: 'Dividi spesa',
        splitScan: 'Dividi ricevuta',
        splitDistance: 'Dividi distanza',
        paySomeone: ({name}: PaySomeoneParams = {}) => `Paga ${name ?? 'qualcuno'}`,
        assignTask: 'Assegna compito',
        header: 'Azione rapida',
        noLongerHaveReportAccess: 'Non hai più accesso alla tua precedente destinazione di azione rapida. Scegline una nuova qui sotto.',
        updateDestination: 'Aggiorna destinazione',
        createReport: 'Crea rapporto',
    },
    iou: {
        amount: 'Importo',
        taxAmount: 'Importo fiscale',
        taxRate: 'Aliquota fiscale',
        approve: ({
            formattedAmount,
        }: {
            formattedAmount?: string;
        } = {}) => (formattedAmount ? `Approva ${formattedAmount}` : 'Approva'),
        approved: 'Approvato',
        cash: 'Contanti',
        card: 'Carta',
        original: 'Original',
        split: 'Dividi',
        splitExpense: 'Dividi spesa',
        splitExpenseSubtitle: ({amount, merchant}: SplitExpenseSubtitleParams) => `${amount} da ${merchant}`,
        addSplit: 'Aggiungi divisione',
        totalAmountGreaterThanOriginal: ({amount}: TotalAmountGreaterOrLessThanOriginalParams) => `L'importo totale è ${amount} maggiore della spesa originale.`,
        totalAmountLessThanOriginal: ({amount}: TotalAmountGreaterOrLessThanOriginalParams) => `L'importo totale è ${amount} inferiore alla spesa originale.`,
        splitExpenseZeroAmount: 'Per favore inserisci un importo valido prima di continuare.',
        splitExpenseEditTitle: ({amount, merchant}: SplitExpenseEditTitleParams) => `Modifica ${amount} per ${merchant}`,
        removeSplit: 'Rimuovi divisione',
        paySomeone: ({name}: PaySomeoneParams = {}) => `Paga ${name ?? 'qualcuno'}`,
        expense: 'Spesa',
        categorize: 'Categorizza',
        share: 'Condividi',
        participants: 'Partecipanti',
        createExpense: 'Crea spesa',
        trackDistance: 'Traccia distanza',
        createExpenses: ({expensesNumber}: CreateExpensesParams) => `Crea ${expensesNumber} spese`,
        removeExpense: 'Rimuovi spesa',
        removeThisExpense: 'Rimuovi questa spesa',
        removeExpenseConfirmation: 'Sei sicuro di voler rimuovere questa ricevuta? Questa azione non può essere annullata.',
        addExpense: 'Aggiungi spesa',
        chooseRecipient: 'Scegli destinatario',
        createExpenseWithAmount: ({amount}: {amount: string}) => `Crea ${amount} spesa`,
        confirmDetails: 'Conferma i dettagli',
        pay: 'Paga',
        cancelPayment: 'Annulla pagamento',
        cancelPaymentConfirmation: 'Sei sicuro di voler annullare questo pagamento?',
        viewDetails: 'Visualizza dettagli',
        pending: 'In sospeso',
        canceled: 'Annullato',
        posted: 'Pubblicato',
        deleteReceipt: 'Elimina ricevuta',
        deletedTransaction: ({amount, merchant}: DeleteTransactionParams) => `ha eliminato una spesa (${amount} per ${merchant})`,
        movedFromReport: ({reportName}: MovedFromReportParams) => `ha spostato una spesa${reportName ? `da ${reportName}` : ''}`,
        movedTransaction: ({reportUrl, reportName}: MovedTransactionParams) => `spostato questa spesa${reportName ? `a <a href="${reportUrl}">${reportName}</a>` : ''}`,
        unreportedTransaction: ({reportUrl}: MovedTransactionParams) => `spostato questa spesa nel tuo <a href="${reportUrl}">spazio personale</a>`,
        movedAction: ({shouldHideMovedReportUrl, movedReportUrl, newParentReportUrl, toPolicyName}: MovedActionParams) => {
            if (shouldHideMovedReportUrl) {
                return `ha spostato questo rapporto nello spazio di lavoro <a href="${newParentReportUrl}">${toPolicyName}</a>`;
            }
            return `ha spostato questo <a href="${movedReportUrl}">rapporto</a> nello spazio di lavoro <a href="${newParentReportUrl}">${toPolicyName}</a>`;
        },
        pendingMatchWithCreditCard: 'Ricevuta in attesa di abbinamento con transazione della carta',
        pendingMatch: 'Partita in sospeso',
        pendingMatchWithCreditCardDescription: 'Ricevuta in attesa di abbinamento con transazione della carta. Segna come contante per annullare.',
        markAsCash: 'Segna come contante',
        routePending: 'Instradamento in corso...',
        receiptScanning: () => ({
            one: 'Scansione della ricevuta...',
            other: 'Scansione delle ricevute...',
        }),
        scanMultipleReceipts: 'Scansiona più ricevute',
        scanMultipleReceiptsDescription: 'Scatta foto di tutte le tue ricevute in una volta, poi conferma i dettagli tu stesso o lascia che SmartScan se ne occupi.',
        receiptScanInProgress: 'Scansione della ricevuta in corso',
        receiptScanInProgressDescription: 'Scansione della ricevuta in corso. Controlla più tardi o inserisci i dettagli ora.',
        removeFromReport: 'Rimuovi dal rapporto',
        moveToPersonalSpace: 'Sposta spese nello spazio personale',
        duplicateTransaction: ({isSubmitted}: DuplicateTransactionParams) =>
            !isSubmitted
                ? "Spese potenzialmente duplicate identificate. Rivedi i duplicati per consentire l'invio."
                : "Spese potenzialmente duplicate identificate. Rivedi i duplicati per abilitare l'approvazione.",
        receiptIssuesFound: () => ({
            one: 'Problema riscontrato',
            other: 'Problemi riscontrati',
        }),
        fieldPending: 'In sospeso...',
        defaultRate: 'Tariffa predefinita',
        receiptMissingDetails: 'Dettagli della ricevuta mancanti',
        missingAmount: 'Importo mancante',
        missingMerchant: 'Commerciante mancante',
        receiptStatusTitle: 'Scansione in corso…',
        receiptStatusText: 'Solo tu puoi vedere questa ricevuta mentre viene scansionata. Controlla più tardi o inserisci i dettagli ora.',
        receiptScanningFailed: 'La scansione della ricevuta non è riuscita. Inserisci i dettagli manualmente.',
        transactionPendingDescription: 'Transazione in sospeso. Potrebbe richiedere alcuni giorni per essere registrata.',
        companyInfo: "Informazioni sull'azienda",
        companyInfoDescription: 'Abbiamo bisogno di alcuni dettagli in più prima che tu possa inviare la tua prima fattura.',
        yourCompanyName: 'Il nome della tua azienda',
        yourCompanyWebsite: 'Il sito web della tua azienda',
        yourCompanyWebsiteNote: 'Se non hai un sito web, puoi fornire il profilo LinkedIn della tua azienda o un profilo sui social media.',
        invalidDomainError: 'Hai inserito un dominio non valido. Per continuare, inserisci un dominio valido.',
        publicDomainError: 'Sei entrato in un dominio pubblico. Per continuare, inserisci un dominio privato.',
        // TODO: This key should be deprecated. More details: https://github.com/Expensify/App/pull/59653#discussion_r2028653252
        expenseCountWithStatus: ({scanningReceipts = 0, pendingReceipts = 0}: RequestCountParams) => {
            const statusText: string[] = [];
            if (scanningReceipts > 0) {
                statusText.push(`${scanningReceipts} scansione`);
            }
            if (pendingReceipts > 0) {
                statusText.push(`${pendingReceipts} in sospeso`);
            }
            return {
                one: statusText.length > 0 ? `1 spesa (${statusText.join(', ')})` : `1 spesa`,
                other: (count: number) => (statusText.length > 0 ? `${count} spese (${statusText.join(', ')})` : `${count} spese`),
            };
        },
        expenseCount: () => {
            return {
                one: '1 spesa',
                other: (count: number) => `${count} spese`,
            };
        },
        deleteExpense: () => ({
            one: 'Elimina spesa',
            other: 'Elimina spese',
        }),
        deleteConfirmation: () => ({
            one: 'Sei sicuro di voler eliminare questa spesa?',
            other: 'Sei sicuro di voler eliminare queste spese?',
        }),
        deleteReport: 'Elimina rapporto',
        deleteReportConfirmation: 'Sei sicuro di voler eliminare questo report?',
        settledExpensify: 'Pagato',
        done: 'Fatto',
        settledElsewhere: 'Pagato altrove',
        individual: 'Individuale',
        business: 'Business',
        settleExpensify: ({formattedAmount}: SettleExpensifyCardParams) => (formattedAmount ? `Paga ${formattedAmount} con Expensify` : `Paga con Expensify`),
        settlePersonal: ({formattedAmount}: SettleExpensifyCardParams) => (formattedAmount ? `Paga ${formattedAmount} come individuo` : `Paga con conto personale`),
        settleWallet: ({formattedAmount}: SettleExpensifyCardParams) => (formattedAmount ? `Paga ${formattedAmount} con portafoglio` : `Paga con portafoglio`),
        settlePayment: ({formattedAmount}: SettleExpensifyCardParams) => `Paga ${formattedAmount}`,
        settleBusiness: ({formattedAmount}: SettleExpensifyCardParams) => (formattedAmount ? `Paga ${formattedAmount} come azienda` : `Paga con conto aziendale`),
        payElsewhere: ({formattedAmount}: SettleExpensifyCardParams) => (formattedAmount ? `Segna ${formattedAmount} come pagato` : `Segna come pagato`),
        settleInvoicePersonal: ({amount, last4Digits}: BusinessBankAccountParams) => (amount ? `Pagato ${amount} con conto personale ${last4Digits}` : `Pagato con conto personale`),
        settleInvoiceBusiness: ({amount, last4Digits}: BusinessBankAccountParams) => (amount ? `Pagato ${amount} con conto aziendale ${last4Digits}` : `Pagato con conto aziendale`),
        payWithPolicy: ({formattedAmount, policyName}: SettleExpensifyCardParams & {policyName: string}) =>
            formattedAmount ? `Paga ${formattedAmount} tramite ${policyName}` : `Paga tramite ${policyName}`,
        businessBankAccount: ({amount, last4Digits}: BusinessBankAccountParams) =>
            amount ? `Pagato ${amount} con conto bancario ${last4Digits}` : `Pagato con conto bancario ${last4Digits}`,
        automaticallyPaidWithBusinessBankAccount: ({amount, last4Digits}: BusinessBankAccountParams) =>
            `pagato ${amount ? `${amount} ` : ''}con il conto bancario terminante con ${last4Digits} tramite le <a href="${CONST.CONFIGURE_EXPENSE_REPORT_RULES_HELP_URL}">regole dello spazio di lavoro</a>`,
        invoicePersonalBank: ({lastFour}: BankAccountLastFourParams) => `Conto personale • ${lastFour}`,
        invoiceBusinessBank: ({lastFour}: BankAccountLastFourParams) => `Conto aziendale • ${lastFour}`,
        nextStep: 'Prossimi passi',
        finished: 'Finito',
        sendInvoice: ({amount}: RequestAmountParams) => `Invia fattura di ${amount}`,
        submitAmount: ({amount}: RequestAmountParams) => `Invia ${amount}`,
        expenseAmount: ({formattedAmount, comment}: RequestedAmountMessageParams) => `${formattedAmount}${comment ? `per ${comment}` : ''}`,
        submitted: ({memo}: SubmittedWithMemoParams) => `inviato${memo ? `, dicendo: ${memo}` : ''}`,
        automaticallySubmitted: `inviato tramite <a href="${CONST.SELECT_WORKFLOWS_HELP_URL}">invio ritardato</a>`,
        trackedAmount: ({formattedAmount, comment}: RequestedAmountMessageParams) => `tracking ${formattedAmount}${comment ? `per ${comment}` : ''}`,
        splitAmount: ({amount}: SplitAmountParams) => `dividi ${amount}`,
        didSplitAmount: ({formattedAmount, comment}: DidSplitAmountMessageParams) => `split ${formattedAmount}${comment ? `per ${comment}` : ''}`,
        yourSplit: ({amount}: UserSplitParams) => `La tua parte ${amount}`,
        payerOwesAmount: ({payer, amount, comment}: PayerOwesAmountParams) => `${payer} deve ${amount}${comment ? `per ${comment}` : ''}`,
        payerOwes: ({payer}: PayerOwesParams) => `${payer} deve:`,
        payerPaidAmount: ({payer, amount}: PayerPaidAmountParams) => `${payer ? `${payer} ` : ''}ha pagato ${amount}`,
        payerPaid: ({payer}: PayerPaidParams) => `${payer} ha pagato:`,
        payerSpentAmount: ({payer, amount}: PayerPaidAmountParams) => `${payer} ha speso ${amount}`,
        payerSpent: ({payer}: PayerPaidParams) => `${payer} ha speso:`,
        managerApproved: ({manager}: ManagerApprovedParams) => `${manager} approvato:`,
        managerApprovedAmount: ({manager, amount}: ManagerApprovedAmountParams) => `${manager} ha approvato ${amount}`,
        payerSettled: ({amount}: PayerSettledParams) => `pagato ${amount}`,
        payerSettledWithMissingBankAccount: ({amount}: PayerSettledParams) => `pagato ${amount}. Aggiungi un conto bancario per ricevere il tuo pagamento.`,
        automaticallyApproved: `approvato tramite <a href="${CONST.CONFIGURE_EXPENSE_REPORT_RULES_HELP_URL}">regole dello spazio di lavoro</a>`,
        approvedAmount: ({amount}: ApprovedAmountParams) => `approvato ${amount}`,
        approvedMessage: `approvato`,
        unapproved: `non approvato`,
        automaticallyForwarded: `approvato tramite <a href="${CONST.CONFIGURE_EXPENSE_REPORT_RULES_HELP_URL}">regole dello spazio di lavoro</a>`,
        forwarded: `approvato`,
        rejectedThisReport: 'ha respinto questo rapporto',
        waitingOnBankAccount: ({submitterDisplayName}: WaitingOnBankAccountParams) => `ha avviato il pagamento, ma è in attesa che ${submitterDisplayName} aggiunga un conto bancario.`,
        adminCanceledRequest: ({manager}: AdminCanceledRequestParams) => `${manager ? `${manager}: ` : ''} ha annullato il pagamento`,
        canceledRequest: ({amount, submitterDisplayName}: CanceledRequestParams) =>
            `annullato il pagamento di ${amount}, perché ${submitterDisplayName} non ha attivato il loro Expensify Wallet entro 30 giorni`,
        settledAfterAddedBankAccount: ({submitterDisplayName, amount}: SettledAfterAddedBankAccountParams) =>
            `${submitterDisplayName} ha aggiunto un conto bancario. Il pagamento di ${amount} è stato effettuato.`,
        paidElsewhere: ({payer}: PaidElsewhereParams = {}) => `${payer ? `${payer} ` : ''}segnato come pagato`,
        paidWithExpensify: ({payer}: PaidWithExpensifyParams = {}) => `${payer ? `${payer} ` : ''}pagato con portafoglio`,
        automaticallyPaidWithExpensify: ({payer}: PaidWithExpensifyParams = {}) =>
            `${payer ? `${payer} ` : ''} ha pagato con Expensify tramite <a href="${CONST.CONFIGURE_EXPENSE_REPORT_RULES_HELP_URL}">regole dello spazio di lavoro</a>`,
        noReimbursableExpenses: 'Questo rapporto ha un importo non valido',
        pendingConversionMessage: 'Il totale verrà aggiornato quando sarai di nuovo online.',
        changedTheExpense: 'modificato la spesa',
        setTheRequest: ({valueName, newValueToDisplay}: SetTheRequestParams) => `il ${valueName} a ${newValueToDisplay}`,
        setTheDistanceMerchant: ({translatedChangedField, newMerchant, newAmountToDisplay}: SetTheDistanceMerchantParams) =>
            `imposta il ${translatedChangedField} su ${newMerchant}, che imposta l'importo su ${newAmountToDisplay}`,
        removedTheRequest: ({valueName, oldValueToDisplay}: RemovedTheRequestParams) => `il ${valueName} (precedentemente ${oldValueToDisplay})`,
        updatedTheRequest: ({valueName, newValueToDisplay, oldValueToDisplay}: UpdatedTheRequestParams) => `il ${valueName} a ${newValueToDisplay} (precedentemente ${oldValueToDisplay})`,
        updatedTheDistanceMerchant: ({translatedChangedField, newMerchant, oldMerchant, newAmountToDisplay, oldAmountToDisplay}: UpdatedTheDistanceMerchantParams) =>
            `ha cambiato il ${translatedChangedField} in ${newMerchant} (precedentemente ${oldMerchant}), il che ha aggiornato l'importo a ${newAmountToDisplay} (precedentemente ${oldAmountToDisplay})`,
        threadExpenseReportName: ({formattedAmount, comment}: ThreadRequestReportNameParams) => `${formattedAmount} ${comment ? `per ${comment}` : 'spesa'}`,
        invoiceReportName: ({linkedReportID}: OriginalMessage<typeof CONST.REPORT.ACTIONS.TYPE.REPORT_PREVIEW>) => `Rapporto Fattura n. ${linkedReportID}`,
        threadPaySomeoneReportName: ({formattedAmount, comment}: ThreadSentMoneyReportNameParams) => `${formattedAmount} inviato${comment ? `per ${comment}` : ''}`,
        movedFromPersonalSpace: ({workspaceName, reportName}: MovedFromPersonalSpaceParams) => `spostato la spesa dallo spazio personale a ${workspaceName ?? `chatta con ${reportName}`}`,
        movedToPersonalSpace: 'spesa spostata nello spazio personale',
        tagSelection: 'Seleziona un tag per organizzare meglio le tue spese.',
        categorySelection: 'Seleziona una categoria per organizzare meglio le tue spese.',
        error: {
            invalidCategoryLength: 'Il nome della categoria supera i 255 caratteri. Si prega di accorciarlo o scegliere una categoria diversa.',
            invalidTagLength: 'Il nome del tag supera i 255 caratteri. Per favore, accorcialo o scegli un tag diverso.',
            invalidAmount: 'Si prega di inserire un importo valido prima di continuare',
            invalidDistance: 'Si prega di inserire una distanza valida prima di continuare',
            invalidIntegerAmount: 'Inserisci un importo in dollari intero prima di continuare',
            invalidTaxAmount: ({amount}: RequestAmountParams) => `L'importo massimo delle tasse è ${amount}`,
            invalidSplit: "La somma delle suddivisioni deve essere uguale all'importo totale",
            invalidSplitParticipants: 'Inserisci un importo maggiore di zero per almeno due partecipanti',
            invalidSplitYourself: 'Inserisci un importo diverso da zero per la tua divisione',
            noParticipantSelected: 'Seleziona un partecipante per favore',
            other: 'Errore imprevisto. Per favore riprova più tardi.',
            genericCreateFailureMessage: "Errore imprevisto durante l'invio di questa spesa. Per favore riprova più tardi.",
            genericCreateInvoiceFailureMessage: "Errore imprevisto nell'invio di questa fattura. Per favore riprova più tardi.",
            genericHoldExpenseFailureMessage: 'Errore imprevisto nel trattenere questa spesa. Per favore riprova più tardi.',
            genericUnholdExpenseFailureMessage: 'Errore imprevisto nel rimuovere questa spesa dalla sospensione. Per favore riprova più tardi.',
            receiptDeleteFailureError: "Errore imprevisto durante l'eliminazione di questa ricevuta. Per favore, riprova più tardi.",
            receiptFailureMessage: 'Si è verificato un errore durante il caricamento della tua ricevuta. Per favore',
            receiptFailureMessageShort: 'Si è verificato un errore durante il caricamento della tua ricevuta.',
            tryAgainMessage: 'riprova',
            saveFileMessage: 'salva la ricevuta',
            uploadLaterMessage: 'da caricare più tardi.',
            genericDeleteFailureMessage: "Errore imprevisto nell'eliminazione di questa spesa. Per favore riprova più tardi.",
            genericEditFailureMessage: 'Errore imprevisto durante la modifica di questa spesa. Per favore riprova più tardi.',
            genericSmartscanFailureMessage: 'La transazione manca di campi',
            duplicateWaypointsErrorMessage: 'Si prega di rimuovere i punti di passaggio duplicati',
            atLeastTwoDifferentWaypoints: 'Inserisci almeno due indirizzi diversi per favore.',
            splitExpenseMultipleParticipantsErrorMessage: 'Una spesa non può essere suddivisa tra un workspace e altri membri. Si prega di aggiornare la selezione.',
            invalidMerchant: 'Per favore, inserisci un commerciante valido',
            atLeastOneAttendee: 'Deve essere selezionato almeno un partecipante',
            invalidQuantity: 'Per favore, inserisci una quantità valida',
            quantityGreaterThanZero: 'La quantità deve essere maggiore di zero',
            invalidSubrateLength: 'Deve esserci almeno una sottotariffa',
            invalidRate: 'Tariffa non valida per questo spazio di lavoro. Si prega di selezionare una tariffa disponibile dallo spazio di lavoro.',
        },
        dismissReceiptError: 'Ignora errore',
        dismissReceiptErrorConfirmation: 'Attenzione! Ignorare questo errore rimuoverà completamente la ricevuta caricata. Sei sicuro?',
        waitingOnEnabledWallet: ({submitterDisplayName}: WaitingOnBankAccountParams) =>
            `ha iniziato a regolare. Il pagamento è in sospeso fino a quando ${submitterDisplayName} non abilita il loro portafoglio.`,
        enableWallet: 'Abilita portafoglio',
        hold: 'Attendere',
        unhold: 'Rimuovi blocco',
        holdExpense: 'Trattieni spesa',
        unholdExpense: 'Sblocca spesa',
        heldExpense: 'trattenuto questa spesa',
        unheldExpense: 'sblocca questa spesa',
        moveUnreportedExpense: 'Sposta spesa non segnalata',
        addUnreportedExpense: 'Aggiungi spesa non segnalata',
        selectUnreportedExpense: 'Seleziona almeno una spesa da aggiungere al rapporto.',
        emptyStateUnreportedExpenseTitle: 'Nessuna spesa non segnalata',
        emptyStateUnreportedExpenseSubtitle: 'Sembra che non hai spese non segnalate. Prova a crearne una qui sotto.',
        addUnreportedExpenseConfirm: 'Aggiungi al report',
        newReport: 'Nuovo rapporto',
        explainHold: 'Spiega perché stai trattenendo questa spesa.',
        retracted: 'retratato',
        retract: 'Ritirare',
        reopened: 'riaperto',
        reopenReport: 'Riapri rapporto',
        reopenExportedReportConfirmation: ({connectionName}: {connectionName: string}) =>
            `Questo report è già stato esportato su ${connectionName}. Modificarlo potrebbe causare discrepanze nei dati. Sei sicuro di voler riaprire questo report?`,
        reason: 'Motivo',
        holdReasonRequired: 'È necessario fornire una motivazione quando si mette in attesa.',
        expenseWasPutOnHold: 'La spesa è stata messa in sospeso',
        expenseOnHold: 'Questa spesa è stata messa in sospeso. Si prega di controllare i commenti per i prossimi passi.',
        expensesOnHold: 'Tutte le spese sono state sospese. Si prega di rivedere i commenti per i prossimi passi.',
        expenseDuplicate: "Questa spesa ha dettagli simili a un'altra. Si prega di controllare i duplicati per continuare.",
        someDuplicatesArePaid: 'Alcuni di questi duplicati sono già stati approvati o pagati.',
        reviewDuplicates: 'Rivedi duplicati',
        keepAll: 'Tieni tutto',
        confirmApprove: "Conferma l'importo approvato",
        confirmApprovalAmount: "Approva solo le spese conformi o approva l'intero rapporto.",
        confirmApprovalAllHoldAmount: () => ({
            one: 'Questa spesa è in sospeso. Vuoi approvarla comunque?',
            other: 'Queste spese sono in sospeso. Vuoi approvarle comunque?',
        }),
        confirmPay: "Conferma l'importo del pagamento",
        confirmPayAmount: "Paga ciò che non è in sospeso o paga l'intero rapporto.",
        confirmPayAllHoldAmount: () => ({
            one: 'Questa spesa è in sospeso. Vuoi pagare comunque?',
            other: 'Queste spese sono in sospeso. Vuoi pagare comunque?',
        }),
        payOnly: 'Paga solo',
        approveOnly: 'Approva solo',
        holdEducationalTitle: 'Questa richiesta è attiva',
        holdEducationalText: 'tieni',
        whatIsHoldExplain: 'Mettere in sospeso è come premere "pausa" su una spesa per chiedere ulteriori dettagli prima dell\'approvazione o del pagamento.',
        holdIsLeftBehind: "Le spese trattenute vengono spostate in un altro report al momento dell'approvazione o del pagamento.",
        unholdWhenReady: "Gli approvatori possono sbloccare le spese quando sono pronte per l'approvazione o il pagamento.",
        changePolicyEducational: {
            title: 'Hai spostato questo report!',
            description: 'Ricontrolla questi elementi, che tendono a cambiare quando si spostano i report in un nuovo spazio di lavoro.',
            reCategorize: '<strong>Ricategorizza qualsiasi spesa</strong> per conformarti alle regole dello spazio di lavoro.',
            workflows: 'Questo rapporto potrebbe ora essere soggetto a un diverso <strong>flusso di approvazione.</strong>',
        },
        changeWorkspace: 'Cambia spazio di lavoro',
        set: 'set',
        changed: 'cambiato',
        removed: 'rimosso',
        transactionPending: 'Transazione in sospeso.',
        chooseARate: "Seleziona una tariffa di rimborso per miglio o chilometro per l'area di lavoro",
        unapprove: 'Non approvare',
        unapproveReport: 'Disapprova rapporto',
        headsUp: 'Attenzione!',
        unapproveWithIntegrationWarning: ({accountingIntegration}: UnapproveWithIntegrationWarningParams) =>
            `Questo report è già stato esportato su ${accountingIntegration}. Modificarlo potrebbe portare a discrepanze nei dati. Sei sicuro di voler disapprovare questo report?`,
        reimbursable: 'rimborsabile',
        nonReimbursable: 'non-rimborsabile',
        bookingPending: 'Questa prenotazione è in sospeso',
        bookingPendingDescription: 'Questa prenotazione è in sospeso perché non è stata ancora pagata.',
        bookingArchived: 'Questa prenotazione è archiviata',
        bookingArchivedDescription: "Questa prenotazione è archiviata perché la data del viaggio è passata. Aggiungi una spesa per l'importo finale, se necessario.",
        attendees: 'Partecipanti',
        whoIsYourAccountant: 'Chi è il tuo contabile?',
        paymentComplete: 'Pagamento completato',
        time: 'Tempo',
        startDate: 'Data di inizio',
        endDate: 'Data di fine',
        startTime: 'Ora di inizio',
        endTime: 'Ora di fine',
        deleteSubrate: 'Elimina sottotariffa',
        deleteSubrateConfirmation: 'Sei sicuro di voler eliminare questa sottotariffa?',
        quantity: 'Quantità',
        subrateSelection: 'Seleziona una sottotariffa e inserisci una quantità.',
        qty: 'Qtà.',
        firstDayText: () => ({
            one: `Primo giorno: 1 ora`,
            other: (count: number) => `Primo giorno: ${count.toFixed(2)} ore`,
        }),
        lastDayText: () => ({
            one: `Ultimo giorno: 1 ora`,
            other: (count: number) => `Ultimo giorno: ${count.toFixed(2)} ore`,
        }),
        tripLengthText: () => ({
            one: `Viaggio: 1 giorno intero`,
            other: (count: number) => `Viaggio: ${count} giorni interi`,
        }),
        dates: 'Date di calendario',
        rates: 'Tariffe',
        submitsTo: ({name}: SubmitsToParams) => `Invia a ${name}`,
        moveExpenses: () => ({one: 'Sposta spesa', other: 'Sposta spese'}),
        reject: {
            educationalTitle: 'Devi trattenere o rifiutare?',
            educationalText: 'Se non sei pronto ad approvare o pagare una spesa, puoi trattenerla o rifiutarla.',
            holdExpenseTitle: 'Trattieni una spesa per chiedere maggiori dettagli prima dell’approvazione o del pagamento.',
            heldExpenseLeftBehindTitle: 'Le spese trattenute vengono lasciate indietro quando approvi un intero report.',
            rejectExpenseTitle: 'Rifiuta una spesa che non intendi approvare o pagare.',
            reasonPageTitle: 'Rifiuta spesa',
            reasonPageDescription: 'Spiega perché rifiuti questa spesa.',
            rejectReason: 'Motivo del rifiuto',
            markAsResolved: 'Segna come risolto',
            rejectedStatus: 'Questa spesa è stata rifiutata. In attesa che tu risolva il/i problema/i e la segni come risolta per abilitare l’invio.',
            reportActions: {
                rejectedExpense: 'ha rifiutato questa spesa',
                markedAsResolved: 'ha segnato il motivo del rifiuto come risolto',
            },
        },
        changeApprover: {
            title: 'Cambia approvatore',
            subtitle: "Scegli un'opzione per cambiare l'approvatore di questo report.",
            description: ({workflowSettingLink}: WorkflowSettingsParam) =>
                `Puoi anche cambiare l'approvatore in modo permanente per tutti i report nelle tue <a href="${workflowSettingLink}">impostazioni del flusso di lavoro</a>.`,
            changedApproverMessage: ({managerID}: ChangedApproverMessageParams) => `ha cambiato l'approvatore in <mention-user accountID="${managerID}"/>`,
            actions: {
                addApprover: 'Aggiungi approvatore',
                addApproverSubtitle: 'Aggiungi un approvatore aggiuntivo al flusso di lavoro esistente.',
                bypassApprovers: 'Ignora approvatori',
                bypassApproversSubtitle: 'Assegna te stesso come approvatore finale e salta gli approvatori rimanenti.',
            },
            addApprover: {
                subtitle: 'Scegli un approvatore aggiuntivo per questo report prima di instradarlo attraverso il resto del flusso di lavoro di approvazione.',
            },
        },
    },
    transactionMerge: {
        listPage: {
            header: 'Unisci spese',
            noEligibleExpenseFound: 'Nessuna spesa idonea trovata',
            noEligibleExpenseFoundSubtitle: `<muted-text><centered-text>Non hai spese che possono essere unite a questa. <a href="${CONST.HELP_DOC_LINKS.MERGE_EXPENSES}">Scopri di più</a> sulle spese idonee.</centered-text></muted-text>`,
            selectTransactionToMerge: ({reportName}: {reportName: string}) =>
                `Seleziona una <a href="${CONST.HELP_DOC_LINKS.MERGE_EXPENSES}">spesa idonea</a> da unire <strong>${reportName}</strong>.`,
        },
        receiptPage: {
            header: 'Seleziona ricevuta',
            pageTitle: 'Seleziona la ricevuta da conservare:',
        },
        detailsPage: {
            header: 'Seleziona dettagli',
            pageTitle: 'Seleziona i dettagli da conservare:',
            noDifferences: 'Nessuna differenza trovata tra le transazioni',
            pleaseSelectError: ({field}: {field: string}) => `Seleziona un/a ${field}`,
            selectAllDetailsError: 'Seleziona tutti i dettagli prima di continuare.',
        },
        confirmationPage: {
            header: 'Conferma i dettagli',
            pageTitle: 'Conferma i dettagli che vuoi conservare. Quelli non mantenuti saranno eliminati.',
            confirmButton: 'Unisci spese',
        },
    },
    share: {
        shareToExpensify: 'Condividi su Expensify',
        messageInputLabel: 'Messaggio',
    },
    notificationPreferencesPage: {
        header: 'Preferenze di notifica',
        label: 'Notificami dei nuovi messaggi',
        notificationPreferences: {
            always: 'Immediatamente',
            daily: 'Quotidiano',
            mute: 'Disattiva audio',
            hidden: 'Nascosto',
        },
    },
    loginField: {
        numberHasNotBeenValidated: 'Il numero non è stato convalidato. Clicca il pulsante per rinviare il link di convalida tramite SMS.',
        emailHasNotBeenValidated: "L'email non è stata convalidata. Clicca il pulsante per rinviare il link di convalida tramite SMS.",
    },
    avatarWithImagePicker: {
        uploadPhoto: 'Carica foto',
        removePhoto: 'Rimuovi foto',
        editImage: 'Modifica foto',
        viewPhoto: 'Visualizza foto',
        imageUploadFailed: "Caricamento dell'immagine non riuscito",
        deleteWorkspaceError: "Spiacenti, si è verificato un problema inaspettato nell'eliminazione dell'avatar del tuo spazio di lavoro.",
        sizeExceeded: ({maxUploadSizeInMB}: SizeExceededParams) => `L'immagine selezionata supera la dimensione massima di caricamento di ${maxUploadSizeInMB} MB.`,
        resolutionConstraints: ({minHeightInPx, minWidthInPx, maxHeightInPx, maxWidthInPx}: ResolutionConstraintsParams) =>
            `Carica un'immagine più grande di ${minHeightInPx}x${minWidthInPx} pixel e più piccola di ${maxHeightInPx}x${maxWidthInPx} pixel.`,
        notAllowedExtension: ({allowedExtensions}: NotAllowedExtensionParams) => `L'immagine del profilo deve essere di uno dei seguenti tipi: ${allowedExtensions.join(', ')}.`,
    },
    modal: {
        backdropLabel: 'Sfondo del Modale',
    },
    profilePage: {
        profile: 'Profilo',
        preferredPronouns: 'Pronomi preferiti',
        selectYourPronouns: 'Seleziona i tuoi pronomi',
        selfSelectYourPronoun: 'Seleziona il tuo pronome',
        emailAddress: 'Indirizzo email',
        setMyTimezoneAutomatically: 'Imposta automaticamente il mio fuso orario',
        timezone: 'Fuso orario',
        invalidFileMessage: "File non valido. Per favore prova con un'immagine diversa.",
        avatarUploadFailureMessage: "Si è verificato un errore durante il caricamento dell'avatar. Per favore riprova.",
        online: 'Online',
        offline: 'Offline',
        syncing: 'Sincronizzazione',
        profileAvatar: 'Avatar del profilo',
        publicSection: {
            title: 'Pubblico',
            subtitle: 'Questi dettagli sono visualizzati sul tuo profilo pubblico. Chiunque può vederli.',
        },
        privateSection: {
            title: 'Privato',
            subtitle: 'Questi dettagli sono utilizzati per viaggi e pagamenti. Non vengono mai mostrati nel tuo profilo pubblico.',
        },
    },
    securityPage: {
        title: 'Opzioni di sicurezza',
        subtitle: "Abilita l'autenticazione a due fattori per mantenere sicuro il tuo account.",
        goToSecurity: 'Torna alla pagina di sicurezza',
    },
    shareCodePage: {
        title: 'Il tuo codice',
        subtitle: 'Invita i membri a Expensify condividendo il tuo codice QR personale o il link di riferimento.',
    },
    pronounsPage: {
        pronouns: 'Pronomi',
        isShownOnProfile: 'I tuoi pronomi sono mostrati nel tuo profilo.',
        placeholderText: 'Cerca per vedere le opzioni',
    },
    contacts: {
        contactMethod: 'Metodo di contatto',
        contactMethods: 'Metodi di contatto',
        featureRequiresValidate: 'Questa funzione richiede di convalidare il tuo account.',
        validateAccount: 'Convalida il tuo account',
        helpTextBeforeEmail: 'Aggiungi più modi per farti trovare e inoltra le ricevute a',
        helpTextAfterEmail: 'da più indirizzi email.',
        pleaseVerify: 'Si prega di verificare questo metodo di contatto',
        getInTouch: 'Ogni volta che avremo bisogno di contattarti, useremo questo metodo di contatto.',
        enterMagicCode: ({contactMethod}: EnterMagicCodeParams) => `Per favore, inserisci il codice magico inviato a ${contactMethod}. Dovrebbe arrivare entro un minuto o due.`,
        setAsDefault: 'Imposta come predefinito',
        yourDefaultContactMethod:
            'Questo è il tuo metodo di contatto predefinito attuale. Prima di poterlo eliminare, dovrai scegliere un altro metodo di contatto e fare clic su "Imposta come predefinito".',
        removeContactMethod: 'Rimuovi metodo di contatto',
        removeAreYouSure: 'Sei sicuro di voler rimuovere questo metodo di contatto? Questa azione non può essere annullata.',
        failedNewContact: 'Impossibile aggiungere questo metodo di contatto.',
        genericFailureMessages: {
            requestContactMethodValidateCode: 'Impossibile inviare un nuovo codice magico. Attendere un momento e riprovare.',
            validateSecondaryLogin: 'Codice magico errato o non valido. Per favore riprova o richiedi un nuovo codice.',
            deleteContactMethod: 'Impossibile eliminare il metodo di contatto. Si prega di contattare Concierge per assistenza.',
            setDefaultContactMethod: 'Impossibile impostare un nuovo metodo di contatto predefinito. Si prega di contattare Concierge per assistenza.',
            addContactMethod: 'Impossibile aggiungere questo metodo di contatto. Si prega di contattare Concierge per assistenza.',
            enteredMethodIsAlreadySubmitted: 'Questo metodo di contatto esiste già',
            passwordRequired: 'password richiesto.',
            contactMethodRequired: 'Il metodo di contatto è obbligatorio',
            invalidContactMethod: 'Metodo di contatto non valido',
        },
        newContactMethod: 'Nuovo metodo di contatto',
        goBackContactMethods: 'Torna ai metodi di contatto',
    },
    // cspell:disable
    pronouns: {
        coCos: 'Co / Cos',
        eEyEmEir: 'E / Ey / Em / Eir',
        faeFaer: 'Fae / Faer',
        heHimHis: 'Lui / Lui / Suo',
        heHimHisTheyThemTheirs: 'Lui / Lui / Suo / Loro / Loro / Loro',
        sheHerHers: 'Lei / Lei / Suoi',
        sheHerHersTheyThemTheirs: 'Lei / Lei / Suo / Loro / Loro / Loro',
        merMers: 'Mer / Mers',
        neNirNirs: 'Ne / Nir / Nirs',
        neeNerNers: 'Nee / Ner / Ners',
        perPers: 'Per / Pers',
        theyThemTheirs: 'Loro / Loro / Loro',
        thonThons: 'Thon / Thons',
        veVerVis: 'Vai / Vedi / Visibilità',
        viVir: 'Vi / Vir',
        xeXemXyr: 'Xe / Xem / Xyr',
        zeZieZirHir: 'Ze / Zie / Zir / Hir',
        zeHirHirs: 'Ze / Hir',
        callMeByMyName: 'Chiamami per nome',
    },
    // cspell:enable
    displayNamePage: {
        headerTitle: 'Nome visualizzato',
        isShownOnProfile: 'Il tuo nome visualizzato è mostrato sul tuo profilo.',
    },
    timezonePage: {
        timezone: 'Fuso orario',
        isShownOnProfile: 'Il tuo fuso orario è mostrato nel tuo profilo.',
        getLocationAutomatically: 'Determina automaticamente la tua posizione',
    },
    updateRequiredView: {
        updateRequired: 'Aggiornamento richiesto',
        pleaseInstall: "Si prega di aggiornare all'ultima versione di New Expensify",
        pleaseInstallExpensifyClassic: "Si prega di installare l'ultima versione di Expensify",
        toGetLatestChanges: "Per dispositivi mobili o desktop, scarica e installa l'ultima versione. Per il web, aggiorna il tuo browser.",
        newAppNotAvailable: 'La nuova app Expensify non è più disponibile.',
    },
    initialSettingsPage: {
        about: 'Informazioni su',
        aboutPage: {
            description: 'La nuova app Expensify è costruita da una comunità di sviluppatori open-source provenienti da tutto il mondo. Aiutaci a costruire il futuro di Expensify.',
            appDownloadLinks: "Link per il download dell'app",
            viewKeyboardShortcuts: 'Visualizza le scorciatoie da tastiera',
            viewTheCode: 'Visualizza il codice',
            viewOpenJobs: 'Visualizza lavori aperti',
            reportABug: 'Segnala un bug',
            troubleshoot: 'Risoluzione dei problemi',
        },
        appDownloadLinks: {
            android: {
                label: 'Android',
            },
            ios: {
                label: 'iOS',
            },
            desktop: {
                label: 'macOS',
            },
        },
        troubleshoot: {
            clearCacheAndRestart: 'Cancella cache e riavvia',
            viewConsole: 'Visualizza console di debug',
            debugConsole: 'Console di debug',
            description:
                '<muted-text>Utilizzate gli strumenti qui sotto per risolvere i problemi di Expensify. Se riscontrate problemi, <concierge-link>inviate un bug</concierge-link>.</muted-text>',
            confirmResetDescription: 'Tutti i messaggi di bozza non inviati andranno persi, ma il resto dei tuoi dati è al sicuro.',
            resetAndRefresh: 'Reimposta e aggiorna',
            clientSideLogging: 'Registrazione lato client',
            noLogsToShare: 'Nessun registro da condividere',
            useProfiling: 'Usa il profiling',
            profileTrace: 'Traccia profilo',
            results: 'Risultati',
            releaseOptions: 'Opzioni di rilascio',
            testingPreferences: 'Preferenze di test',
            useStagingServer: 'Usa il server di staging',
            forceOffline: 'Forza offline',
            simulatePoorConnection: 'Simula una connessione internet scadente.',
            simulateFailingNetworkRequests: 'Simula richieste di rete non riuscite',
            authenticationStatus: 'Stato di autenticazione',
            deviceCredentials: 'Credenziali del dispositivo',
            invalidate: 'Invalidare',
            destroy: 'Distruggere',
            maskExportOnyxStateData: "Maschera i dati sensibili dei membri durante l'esportazione dello stato di Onyx",
            exportOnyxState: 'Esporta stato Onyx',
            importOnyxState: 'Importa lo stato di Onyx',
            testCrash: 'Test crash',
            resetToOriginalState: 'Ripristina allo stato originale',
            usingImportedState: 'Stai utilizzando uno stato importato. Premi qui per cancellarlo.',
            shouldBlockTransactionThreadReportCreation: 'Blocca la creazione di report del thread di transazione',
            debugMode: 'Modalità debug',
            invalidFile: 'File non valido',
            invalidFileDescription: 'Il file che stai cercando di importare non è valido. Per favore riprova.',
            invalidateWithDelay: 'Invalidare con ritardo',
            recordTroubleshootData: 'Registrazione dei dati di risoluzione dei problemi',
            softKillTheApp: "Disattivare l'applicazione",
            kill: 'Uccidere',
        },
        debugConsole: {
            saveLog: 'Salva registro',
            shareLog: 'Condividi registro',
            enterCommand: 'Inserisci comando',
            execute: 'Esegui',
            noLogsAvailable: 'Nessun registro disponibile',
            logSizeTooLarge: ({size}: LogSizeParams) =>
                `La dimensione del registro supera il limite di ${size} MB. Si prega di utilizzare "Salva registro" per scaricare il file di registro.`,
            logs: 'Registri',
            viewConsole: 'Visualizza console',
        },
        security: 'Sicurezza',
        signOut: 'Esci',
        restoreStashed: 'Ripristina accesso nascosto',
        signOutConfirmationText: 'Perderai tutte le modifiche offline se esci.',
        versionLetter: 'v',
        readTheTermsAndPrivacy: `<muted-text-micro>Leggete i <a href="${CONST.OLD_DOT_PUBLIC_URLS.TERMS_URL}">Termini di servizioe</a> e la <a href="${CONST.OLD_DOT_PUBLIC_URLS.PRIVACY_URL}">Privacy</a>.</muted-text-micro>`,
        help: 'Aiuto',
        whatIsNew: 'Novità',
        accountSettings: 'Impostazioni account',
        account: 'Account',
        general: 'Generale',
    },
    closeAccountPage: {
        closeAccount: 'Chiudi account',
        reasonForLeavingPrompt: 'Ci dispiacerebbe vederti andare via! Potresti gentilmente dirci il motivo, così possiamo migliorare?',
        enterMessageHere: 'Inserisci il messaggio qui',
        closeAccountWarning: 'La chiusura del tuo account non può essere annullata.',
        closeAccountPermanentlyDeleteData: 'Sei sicuro di voler eliminare il tuo account? Questo eliminerà definitivamente tutte le spese in sospeso.',
        enterDefaultContactToConfirm: 'Inserisci il tuo metodo di contatto predefinito per confermare che desideri chiudere il tuo account. Il tuo metodo di contatto predefinito è:',
        enterDefaultContact: 'Inserisci il tuo metodo di contatto predefinito',
        defaultContact: 'Metodo di contatto predefinito:',
        enterYourDefaultContactMethod: 'Inserisci il tuo metodo di contatto predefinito per chiudere il tuo account.',
    },
    mergeAccountsPage: {
        mergeAccount: 'Unisci account',
        accountDetails: {
            accountToMergeInto: "Inserisci l'account in cui vuoi unire",
            notReversibleConsent: 'Capisco che questo non è reversibile.',
        },
        accountValidate: {
            confirmMerge: 'Sei sicuro di voler unire gli account?',
            lossOfUnsubmittedData: `Unire i tuoi account è irreversibile e comporterà la perdita di eventuali spese non inviate per`,
            enterMagicCode: `Per continuare, inserisci il codice magico inviato a`,
            errors: {
                incorrectMagicCode: 'Codice magico errato o non valido. Per favore riprova o richiedi un nuovo codice.',
                fallback: 'Qualcosa è andato storto. Per favore riprova più tardi.',
            },
        },
        mergeSuccess: {
            accountsMerged: 'Account uniti!',
            description: ({from, to}: MergeSuccessDescriptionParams) =>
                `<muted-text><centered-text>Tutti i dati di <strong>${from}</strong> sono stati uniti a <strong>${to}</strong>. In futuro, è possibile utilizzare entrambi i login per questo account.</centered-text></muted-text>`,
        },
        mergePendingSAML: {
            weAreWorkingOnIt: 'Ci stiamo lavorando su.',
            limitedSupport: 'Non supportiamo ancora la fusione degli account su New Expensify. Si prega di effettuare questa operazione su Expensify Classic.',
            reachOutForHelp: '<muted-text><centered-text>Non esitate a <concierge-link>contattare il Concierge</concierge-link> per qualsiasi domanda!</centered-text></muted-text>',
            goToExpensifyClassic: 'Vai a Expensify Classic',
        },
        mergeFailureSAMLDomainControlDescription: ({email}: MergeFailureDescriptionGenericParams) =>
            `<muted-text><centered-text>Non è possibile unire <strong>${email}</strong> perché è controllato da <strong>${email.split('@').at(1) ?? ''}</strong>. Si prega di <concierge-link>contattare Concierge</concierge-link> per assistenza.</centered-text></muted-text>`,
        mergeFailureSAMLAccountDescription: ({email}: MergeFailureDescriptionGenericParams) =>
            `<muted-text><centered-text>Non è possibile unire <strong>${email}</strong> ad altri account perché l'amministratore del dominio lo ha impostato come login principale. Si prega di unire altri account al suo posto.</centered-text></muted-text>`,
        mergeFailure2FA: {
            description: ({email}: MergeFailureDescriptionGenericParams) =>
                `<muted-text><centered-text>Non è possibile unire gli account perché <strong>${email}</strong> ha attivato l'autenticazione a due fattori (2FA). Disattivare la 2FA per <strong>${email}</strong> e riprovare.</centered-text></muted-text>`,
            learnMore: 'Scopri di più sulla fusione degli account.',
        },
        mergeFailureAccountLockedDescription: ({email}: MergeFailureDescriptionGenericParams) =>
            `<muted-text><centered-text>Non è possibile unire <strong>${email}</strong> perché è bloccato. Si prega di <concierge-link>contattare Concierge</concierge-link> per assistenza.</centered-text></muted-text>`,
        mergeFailureUncreatedAccountDescription: ({email, contactMethodLink}: MergeFailureUncreatedAccountDescriptionParams) =>
            `<muted-text><centered-text>Non è possibile unire gli account perché <strong>${email}</strong> non ha un account Expensify. Si prega di <a href="${contactMethodLink}">aggiungerlo come metodo di contatto</a>.</centered-text></muted-text>`,
        mergeFailureSmartScannerAccountDescription: ({email}: MergeFailureDescriptionGenericParams) =>
            `<muted-text><centered-text>Non è possibile unire <strong>${email}</strong> ad altri conti. Si prega invece di unire altri account.</centered-text></muted-text>`,
        mergeFailureInvoicedAccountDescription: ({email}: MergeFailureDescriptionGenericParams) =>
            `<muted-text><centered-text>Non è possibile unire i conti in <strong>${email}</strong> perché questo conto possiede una relazione di fatturazione.</centered-text></muted-text>`,
        mergeFailureTooManyAttempts: {
            heading: 'Riprova più tardi',
            description: 'Ci sono stati troppi tentativi di unire gli account. Per favore riprova più tardi.',
        },
        mergeFailureUnvalidatedAccount: {
            description: "Non puoi unire ad altri account perché non è convalidato. Per favore, convalida l'account e riprova.",
        },
        mergeFailureSelfMerge: {
            description: 'Non puoi unire un account con se stesso.',
        },
        mergeFailureGenericHeading: 'Impossibile unire gli account',
    },
    lockAccountPage: {
        reportSuspiciousActivity: 'Segnala attività sospetta',
        lockAccount: 'Blocca account',
        unlockAccount: 'Sblocca account',
        compromisedDescription: 'Notato qualcosa di strano nel tuo account? Segnalandolo lo bloccherai immediatamente, fermerai le transazioni con la carta Expensify e impedirai modifiche.',
        domainAdminsDescription: 'Per gli amministratori di dominio: questo sospende anche tutta l’attività delle carte Expensify e le azioni amministrative.',
        areYouSure: 'Sei sicuro di voler bloccare il tuo account Expensify?',
        ourTeamWill: 'Il nostro team indagherà e rimuoverà eventuali accessi non autorizzati. Per riottenere l’accesso, dovrai collaborare con Concierge.',
    },
    failedToLockAccountPage: {
        failedToLockAccount: "Impossibile bloccare l'account",
        failedToLockAccountDescription: `Non siamo riusciti a bloccare il tuo account. Per favore, chatta con Concierge per risolvere questo problema.`,
        chatWithConcierge: 'Chatta con Concierge',
    },
    unlockAccountPage: {
        accountLocked: 'Account bloccato',
        yourAccountIsLocked: 'Il tuo account è bloccato',
        chatToConciergeToUnlock: 'Chatta con Concierge per risolvere i problemi di sicurezza e sbloccare il tuo account.',
        chatWithConcierge: 'Chatta con Concierge',
    },
    passwordPage: {
        changePassword: 'Cambia password',
        changingYourPasswordPrompt: 'Cambiare la tua password aggiornerà la password sia per il tuo account Expensify.com che per il tuo account New Expensify.',
        currentPassword: 'Password attuale',
        newPassword: 'Nuova password',
        newPasswordPrompt: 'La tua nuova password deve essere diversa dalla tua vecchia password e contenere almeno 8 caratteri, 1 lettera maiuscola, 1 lettera minuscola e 1 numero.',
    },
    twoFactorAuth: {
        headerTitle: 'Autenticazione a due fattori',
        twoFactorAuthEnabled: 'Autenticazione a due fattori abilitata',
        whatIsTwoFactorAuth:
            "L'autenticazione a due fattori (2FA) aiuta a mantenere sicuro il tuo account. Quando accedi, dovrai inserire un codice generato dalla tua app di autenticazione preferita.",
        disableTwoFactorAuth: "Disabilita l'autenticazione a due fattori",
        explainProcessToRemove: "Per disabilitare l'autenticazione a due fattori (2FA), inserisci un codice valido dalla tua app di autenticazione.",
        disabled: "L'autenticazione a due fattori è ora disabilitata",
        noAuthenticatorApp: "Non avrai più bisogno di un'app di autenticazione per accedere a Expensify.",
        stepCodes: 'Codici di recupero',
        keepCodesSafe: 'Conserva questi codici di recupero al sicuro!',
        codesLoseAccess:
            "Se perdi l'accesso alla tua app di autenticazione e non hai questi codici, perderai l'accesso al tuo account.\n\nNota: Configurare l'autenticazione a due fattori ti disconnetterà da tutte le altre sessioni attive.",
        errorStepCodes: 'Si prega di copiare o scaricare i codici prima di continuare',
        stepVerify: 'Verifica',
        scanCode: 'Scansiona il codice QR utilizzando il tuo',
        authenticatorApp: 'app di autenticazione',
        addKey: 'Oppure aggiungi questa chiave segreta alla tua app di autenticazione:',
        enterCode: 'Quindi inserisci il codice a sei cifre generato dalla tua app di autenticazione.',
        stepSuccess: 'Finito',
        enabled: 'Autenticazione a due fattori abilitata',
        congrats: 'Congratulazioni! Ora hai quella sicurezza in più.',
        copy: 'Copiare',
        disable: 'Disabilita',
        enableTwoFactorAuth: "Abilita l'autenticazione a due fattori",
        pleaseEnableTwoFactorAuth: "Si prega di abilitare l'autenticazione a due fattori.",
        twoFactorAuthIsRequiredDescription: "Per motivi di sicurezza, Xero richiede l'autenticazione a due fattori per connettere l'integrazione.",
        twoFactorAuthIsRequiredForAdminsHeader: 'Autenticazione a due fattori richiesta',
        twoFactorAuthIsRequiredForAdminsTitle: "Si prega di abilitare l'autenticazione a due fattori",
        twoFactorAuthIsRequiredForAdminsDescription:
            "La tua connessione contabile Xero richiede l'uso dell'autenticazione a due fattori. Per continuare a utilizzare Expensify, ti preghiamo di abilitarla.",
        twoFactorAuthCannotDisable: "Impossibile disabilitare l'autenticazione a due fattori (2FA)",
        twoFactorAuthRequired: "L'autenticazione a due fattori (2FA) è necessaria per la tua connessione Xero e non può essere disabilitata.",
    },
    recoveryCodeForm: {
        error: {
            pleaseFillRecoveryCode: 'Per favore inserisci il tuo codice di recupero',
            incorrectRecoveryCode: 'Codice di recupero errato. Per favore riprova.',
        },
        useRecoveryCode: 'Usa il codice di recupero',
        recoveryCode: 'Codice di recupero',
        use2fa: 'Usa il codice di autenticazione a due fattori',
    },
    twoFactorAuthForm: {
        error: {
            pleaseFillTwoFactorAuth: 'Inserisci il tuo codice di autenticazione a due fattori',
            incorrect2fa: 'Codice di autenticazione a due fattori errato. Per favore riprova.',
        },
    },
    passwordConfirmationScreen: {
        passwordUpdated: 'Password aggiornato!',
        allSet: 'Tutto pronto. Tieni al sicuro la tua nuova password.',
    },
    privateNotes: {
        title: 'Note private',
        personalNoteMessage: "Tieni appunti su questa chat qui. Sei l'unica persona che può aggiungere, modificare o visualizzare questi appunti.",
        sharedNoteMessage: 'Tieni appunti su questa chat qui. I dipendenti di Expensify e altri membri del dominio team.expensify.com possono visualizzare questi appunti.',
        composerLabel: 'Note',
        myNote: 'La mia nota',
        error: {
            genericFailureMessage: 'Le note private non possono essere salvate',
        },
    },
    billingCurrency: {
        error: {
            securityCode: 'Per favore, inserisci un codice di sicurezza valido',
        },
        securityCode: 'Codice di sicurezza',
        changeBillingCurrency: 'Cambia valuta di fatturazione',
        changePaymentCurrency: 'Cambia la valuta di pagamento',
        paymentCurrency: 'Valuta di pagamento',
        paymentCurrencyDescription: 'Seleziona una valuta standard a cui tutte le spese personali dovrebbero essere convertite',
        note: `Nota: la modifica della valuta di pagamento può influire sul costo di Expensify. Per maggiori dettagli, consultare la <a href="${CONST.PRICING}">pagina dei prezzi</a>.`,
    },
    addDebitCardPage: {
        addADebitCard: 'Aggiungi una carta di debito',
        nameOnCard: 'Nome sulla carta',
        debitCardNumber: 'Numero della carta di debito',
        expiration: 'Data di scadenza',
        expirationDate: 'MMYY',
        cvv: 'CVV',
        billingAddress: 'Indirizzo di fatturazione',
        growlMessageOnSave: 'La tua carta di debito è stata aggiunta con successo',
        expensifyPassword: 'Password di Expensify',
        error: {
            invalidName: 'Il nome può includere solo lettere',
            addressZipCode: 'Si prega di inserire un codice postale valido',
            debitCardNumber: 'Inserisci un numero di carta di debito valido',
            expirationDate: 'Si prega di selezionare una data di scadenza valida',
            securityCode: 'Per favore, inserisci un codice di sicurezza valido',
            addressStreet: 'Inserisci un indirizzo di fatturazione valido che non sia una casella postale',
            addressState: 'Seleziona uno stato per favore',
            addressCity: 'Per favore inserisci una città',
            genericFailureMessage: "Si è verificato un errore durante l'aggiunta della tua carta. Per favore riprova.",
            password: 'Per favore inserisci la tua password di Expensify',
        },
    },
    addPaymentCardPage: {
        addAPaymentCard: 'Aggiungi carta di pagamento',
        nameOnCard: 'Nome sulla carta',
        paymentCardNumber: 'Numero di carta',
        expiration: 'Data di scadenza',
        expirationDate: 'MM/YY',
        cvv: 'CVV',
        billingAddress: 'Indirizzo di fatturazione',
        growlMessageOnSave: 'La tua carta di pagamento è stata aggiunta con successo',
        expensifyPassword: 'Password di Expensify',
        error: {
            invalidName: 'Il nome può includere solo lettere',
            addressZipCode: 'Si prega di inserire un codice postale valido',
            paymentCardNumber: 'Per favore, inserisci un numero di carta valido',
            expirationDate: 'Si prega di selezionare una data di scadenza valida',
            securityCode: 'Per favore, inserisci un codice di sicurezza valido',
            addressStreet: 'Inserisci un indirizzo di fatturazione valido che non sia una casella postale',
            addressState: 'Seleziona uno stato per favore',
            addressCity: 'Per favore inserisci una città',
            genericFailureMessage: "Si è verificato un errore durante l'aggiunta della tua carta. Per favore riprova.",
            password: 'Per favore inserisci la tua password di Expensify',
        },
    },
    walletPage: {
        balance: 'Saldo',
        paymentMethodsTitle: 'Metodi di pagamento',
        setDefaultConfirmation: 'Imposta il metodo di pagamento predefinito',
        setDefaultSuccess: 'Metodo di pagamento predefinito impostato!',
        deleteAccount: 'Elimina account',
        deleteConfirmation: 'Sei sicuro di voler eliminare questo account?',
        error: {
            notOwnerOfBankAccount: "Si è verificato un errore durante l'impostazione di questo conto bancario come metodo di pagamento predefinito.",
            invalidBankAccount: 'Questo conto bancario è temporaneamente sospeso.',
            notOwnerOfFund: "Si è verificato un errore durante l'impostazione di questa carta come metodo di pagamento predefinito.",
            setDefaultFailure: 'Qualcosa è andato storto. Si prega di contattare Concierge per ulteriore assistenza.',
        },
        addBankAccountFailure: 'Si è verificato un errore imprevisto durante il tentativo di aggiungere il tuo conto bancario. Per favore riprova.',
        getPaidFaster: 'Ricevi pagamenti più velocemente',
        addPaymentMethod: "Aggiungi un metodo di pagamento per inviare e ricevere pagamenti direttamente nell'app.",
        getPaidBackFaster: 'Ricevi il rimborso più velocemente',
        secureAccessToYourMoney: 'Accesso sicuro ai tuoi soldi',
        receiveMoney: 'Ricevi denaro nella tua valuta locale',
        expensifyWallet: 'Expensify Wallet (Beta)',
        sendAndReceiveMoney: 'Invia e ricevi denaro con gli amici. Solo conti bancari statunitensi.',
        enableWallet: 'Abilita portafoglio',
        addBankAccountToSendAndReceive: 'Aggiungi un conto bancario per effettuare o ricevere pagamenti.',
        addDebitOrCreditCard: 'Aggiungi carta di debito o di credito',
        assignedCards: 'Carte assegnate',
        assignedCardsDescription: 'Queste sono carte assegnate da un amministratore del workspace per gestire le spese aziendali.',
        expensifyCard: 'Expensify Card',
        walletActivationPending: 'Stiamo esaminando le tue informazioni. Per favore, ricontrolla tra qualche minuto!',
        walletActivationFailed: 'Purtroppo, il tuo portafoglio non può essere attivato in questo momento. Per favore, contatta Concierge per ulteriore assistenza.',
        addYourBankAccount: 'Aggiungi il tuo conto bancario',
        addBankAccountBody: "Colleghiamo il tuo conto bancario a Expensify in modo che sia più facile che mai inviare e ricevere pagamenti direttamente nell'app.",
        chooseYourBankAccount: 'Scegli il tuo conto bancario',
        chooseAccountBody: 'Assicurati di selezionare quello giusto.',
        confirmYourBankAccount: 'Conferma il tuo conto bancario',
        personalBankAccounts: 'Conti bancari personali',
        businessBankAccounts: 'Conti bancari aziendali',
    },
    cardPage: {
        expensifyCard: 'Expensify Card',
        expensifyTravelCard: 'Carta Viaggio Expensify',
        availableSpend: 'Limite rimanente',
        smartLimit: {
            name: 'Limite intelligente',
            title: ({formattedLimit}: ViolationsOverLimitParams) =>
                `Puoi spendere fino a ${formattedLimit} su questa carta, e il limite verrà ripristinato man mano che le tue spese inviate vengono approvate.`,
        },
        fixedLimit: {
            name: 'Limite fisso',
            title: ({formattedLimit}: ViolationsOverLimitParams) => `Puoi spendere fino a ${formattedLimit} su questa carta, dopodiché si disattiverà.`,
        },
        monthlyLimit: {
            name: 'Limite mensile',
            title: ({formattedLimit}: ViolationsOverLimitParams) =>
                `Puoi spendere fino a ${formattedLimit} su questa carta al mese. Il limite verrà reimpostato il primo giorno di ogni mese di calendario.`,
        },
        virtualCardNumber: 'Numero della carta virtuale',
        travelCardCvv: 'CVV della carta di viaggio',
        physicalCardNumber: 'Numero della carta fisica',
        physicalCardPin: 'PIN',
        getPhysicalCard: 'Ottieni carta fisica',
        reportFraud: 'Segnala frode con carta virtuale',
        reportTravelFraud: 'Segnala frode con carta di viaggio',
        reviewTransaction: 'Rivedi transazione',
        suspiciousBannerTitle: 'Transazione sospetta',
        suspiciousBannerDescription: 'Abbiamo notato transazioni sospette sulla tua carta. Tocca qui sotto per rivederle.',
        cardLocked: 'La tua carta è temporaneamente bloccata mentre il nostro team esamina il conto della tua azienda.',
        cardDetails: {
            cardNumber: 'Numero della carta virtuale',
            expiration: 'Scadenza',
            cvv: 'CVV',
            address: 'Indirizzo',
            revealDetails: 'Rivela dettagli',
            revealCvv: 'Mostra CVV',
            copyCardNumber: 'Copia numero di carta',
            updateAddress: 'Aggiorna indirizzo',
        },
        cardAddedToWallet: ({platform}: {platform: 'Google' | 'Apple'}) => `Aggiunto al portafoglio ${platform}`,
        cardDetailsLoadingFailure: 'Si è verificato un errore durante il caricamento dei dettagli della carta. Controlla la tua connessione internet e riprova.',
        validateCardTitle: 'Verifichiamo che sei tu',
        enterMagicCode: ({contactMethod}: EnterMagicCodeParams) =>
            `Inserisci il codice magico inviato a ${contactMethod} per visualizzare i dettagli della tua carta. Dovrebbe arrivare entro un minuto o due.`,
    },
    workflowsPage: {
        workflowTitle: 'Spendere',
        workflowDescription: 'Configura un flusso di lavoro dal momento in cui si verifica una spesa, inclusi approvazione e pagamento.',
        delaySubmissionTitle: 'Ritarda invii',
        delaySubmissionDescription: "Scegli un programma personalizzato per l'invio delle spese, oppure lascia disattivato per aggiornamenti in tempo reale sulle spese.",
        submissionFrequency: 'Frequenza di invio',
        submissionFrequencyDateOfMonth: 'Data del mese',
        addApprovalsTitle: 'Aggiungi approvazioni',
        addApprovalButton: 'Aggiungi flusso di lavoro di approvazione',
        addApprovalTip: 'Questo flusso di lavoro predefinito si applica a tutti i membri, a meno che non esista un flusso di lavoro più specifico.',
        approver: 'Approvante',
        addApprovalsDescription: "Richiedi un'approvazione aggiuntiva prima di autorizzare un pagamento.",
        makeOrTrackPaymentsTitle: 'Effettua o traccia pagamenti',
        makeOrTrackPaymentsDescription: 'Aggiungi un pagatore autorizzato per i pagamenti effettuati in Expensify o traccia i pagamenti effettuati altrove.',
        editor: {
            submissionFrequency: 'Scegli quanto tempo Expensify dovrebbe aspettare prima di condividere le spese senza errori.',
        },
        frequencyDescription: 'Scegli con quale frequenza desideri che le spese vengano inviate automaticamente, oppure impostale manualmente.',
        frequencies: {
            instant: 'Istantaneo',
            weekly: 'Settimanale',
            monthly: 'Mensile',
            twiceAMonth: 'Due volte al mese',
            byTrip: 'Per viaggio',
            manually: 'Manuale',
            daily: 'Quotidiano',
            lastDayOfMonth: 'Ultimo giorno del mese',
            lastBusinessDayOfMonth: 'Ultimo giorno lavorativo del mese',
            ordinals: {
                one: 'st',
                two: 'nd',
                few: 'rd',
                other: 'th',
                /* eslint-disable @typescript-eslint/naming-convention */
                '1': 'Primo',
                '2': 'Secondo',
                '3': 'Terzo',
                '4': 'Quarto',
                '5': 'Quinto',
                '6': 'Sesto',
                '7': 'Settimo',
                '8': 'Ottavo',
                '9': 'Nono',
                '10': 'Decimo',
                /* eslint-enable @typescript-eslint/naming-convention */
            },
        },
        approverInMultipleWorkflows: 'Questo membro appartiene già a un altro flusso di approvazione. Eventuali aggiornamenti qui si rifletteranno anche lì.',
        approverCircularReference: ({name1, name2}: ApprovalWorkflowErrorParams) =>
            `<strong>${name1}</strong> approva già i report a <strong>${name2}</strong>. Si prega di scegliere un approvatore diverso per evitare un flusso di lavoro circolare.`,
        emptyContent: {
            title: 'Nessun membro da visualizzare',
            expensesFromSubtitle: 'Tutti i membri dello spazio di lavoro appartengono già a un flusso di approvazione esistente.',
            approverSubtitle: 'Tutti gli approvatori appartengono a un flusso di lavoro esistente.',
        },
    },
    workflowsDelayedSubmissionPage: {
        autoReportingErrorMessage: 'La presentazione ritardata non può essere modificata. Per favore, riprova o contatta il supporto.',
        autoReportingFrequencyErrorMessage: "La frequenza di invio non può essere modificata. Riprova o contatta l'assistenza.",
        monthlyOffsetErrorMessage: 'La frequenza mensile non può essere modificata. Riprova o contatta il supporto.',
    },
    workflowsCreateApprovalsPage: {
        title: 'Conferma',
        header: 'Aggiungi altri approvatori e conferma.',
        additionalApprover: 'Approvazione aggiuntiva',
        submitButton: 'Aggiungi flusso di lavoro',
    },
    workflowsEditApprovalsPage: {
        title: 'Modifica il flusso di lavoro di approvazione',
        deleteTitle: 'Elimina il flusso di lavoro di approvazione',
        deletePrompt: 'Sei sicuro di voler eliminare questo flusso di lavoro di approvazione? Tutti i membri seguiranno successivamente il flusso di lavoro predefinito.',
    },
    workflowsExpensesFromPage: {
        title: 'Spese da',
        header: 'Quando i seguenti membri inviano spese:',
    },
    workflowsApproverPage: {
        genericErrorMessage: "L'approvatore non può essere modificato. Per favore riprova o contatta il supporto.",
        header: "Invia a questo membro per l'approvazione:",
    },
    workflowsPayerPage: {
        title: 'Pagatore autorizzato',
        genericErrorMessage: 'Il pagatore autorizzato non può essere modificato. Per favore riprova.',
        admins: 'Amministratori',
        payer: 'Pagatore',
        paymentAccount: 'Conto di pagamento',
    },
    reportFraudPage: {
        title: 'Segnala frode con carta virtuale',
        description:
            'Se i dettagli della tua carta virtuale sono stati rubati o compromessi, disattiveremo permanentemente la tua carta esistente e ti forniremo una nuova carta virtuale e un nuovo numero.',
        deactivateCard: 'Disattiva carta',
        reportVirtualCardFraud: 'Segnala frode con carta virtuale',
    },
    reportFraudConfirmationPage: {
        title: 'Frode con carta segnalato',
        description: 'Abbiamo disattivato permanentemente la tua carta esistente. Quando torni a visualizzare i dettagli della tua carta, avrai una nuova carta virtuale disponibile.',
        buttonText: 'Ricevuto, grazie!',
    },
    activateCardPage: {
        activateCard: 'Attiva carta',
        pleaseEnterLastFour: 'Per favore, inserisci le ultime quattro cifre della tua carta.',
        activatePhysicalCard: 'Attiva carta fisica',
        error: {
            thatDidNotMatch: 'Quello non corrispondeva alle ultime 4 cifre della tua carta. Per favore riprova.',
            throttled:
                'Hai inserito in modo errato le ultime 4 cifre della tua Expensify Card troppe volte. Se sei sicuro che i numeri siano corretti, contatta Concierge per risolvere il problema. Altrimenti, riprova più tardi.',
        },
    },
    getPhysicalCard: {
        header: 'Ottieni carta fisica',
        nameMessage: 'Inserisci il tuo nome e cognome, poiché verranno mostrati sulla tua carta.',
        legalName: 'Nome legale',
        legalFirstName: 'Nome legale',
        legalLastName: 'Cognome legale',
        phoneMessage: 'Inserisci il tuo numero di telefono.',
        phoneNumber: 'Numero di telefono',
        address: 'Indirizzo',
        addressMessage: 'Inserisci il tuo indirizzo di spedizione.',
        streetAddress: 'Indirizzo stradale',
        city: 'Città',
        state: 'Stato',
        zipPostcode: 'CAP/Codice postale',
        country: 'Paese',
        confirmMessage: 'Si prega di confermare i tuoi dati qui sotto.',
        estimatedDeliveryMessage: 'La tua carta fisica arriverà in 2-3 giorni lavorativi.',
        next: 'Successivo',
        getPhysicalCard: 'Ottieni carta fisica',
        shipCard: 'Spedisci carta',
    },
    transferAmountPage: {
        transfer: ({amount}: TransferParams) => `Transfer${amount ? ` ${amount}` : ''}`,
        instant: 'Instantaneo (Carta di debito)',
        instantSummary: ({rate, minAmount}: InstantSummaryParams) => `${rate}% di commissione (${minAmount} minimo)`,
        ach: '1-3 giorni lavorativi (Conto bancario)',
        achSummary: 'Nessuna commissione',
        whichAccount: 'Quale account?',
        fee: 'Tariffa',
        transferSuccess: 'Trasferimento riuscito!',
        transferDetailBankAccount: 'Il tuo denaro dovrebbe arrivare nei prossimi 1-3 giorni lavorativi.',
        transferDetailDebitCard: 'Il tuo denaro dovrebbe arrivare immediatamente.',
        failedTransfer: 'Il tuo saldo non è completamente regolato. Si prega di trasferire su un conto bancario.',
        notHereSubTitle: 'Si prega di trasferire il saldo dalla pagina del portafoglio',
        goToWallet: 'Vai al Portafoglio',
    },
    chooseTransferAccountPage: {
        chooseAccount: 'Scegli account',
    },
    paymentMethodList: {
        addPaymentMethod: 'Aggiungi metodo di pagamento',
        addNewDebitCard: 'Aggiungi nuova carta di debito',
        addNewBankAccount: 'Aggiungi nuovo conto bancario',
        accountLastFour: 'Terminante in',
        cardLastFour: 'Carta che termina con',
        addFirstPaymentMethod: "Aggiungi un metodo di pagamento per inviare e ricevere pagamenti direttamente nell'app.",
        defaultPaymentMethod: 'Predefinito',
        bankAccountLastFour: ({lastFour}: BankAccountLastFourParams) => `Conto bancario • ${lastFour}`,
    },
    preferencesPage: {
        appSection: {
            title: "Preferenze dell'app",
        },
        testSection: {
            title: 'Preferenze di prova',
            subtitle: "Impostazioni per aiutare a fare il debug e testare l'app in staging.",
        },
        receiveRelevantFeatureUpdatesAndExpensifyNews: 'Ricevi aggiornamenti sulle funzionalità e notizie di Expensify rilevanti',
        muteAllSounds: 'Disattiva tutti i suoni da Expensify',
    },
    priorityModePage: {
        priorityMode: 'Modalità prioritaria',
        explainerText: 'Scegli se #focus sui messaggi non letti e fissati solo, o mostra tutto con i messaggi più recenti e fissati in cima.',
        priorityModes: {
            default: {
                label: 'Più recente',
                description: 'Mostra tutte le chat ordinate per le più recenti',
            },
            gsd: {
                label: '#focus',
                description: 'Mostra solo i non letti ordinati alfabeticamente',
            },
        },
    },
    reportDetailsPage: {
        inWorkspace: ({policyName}: ReportPolicyNameParams) => `in ${policyName}`,
        generatingPDF: 'Generazione PDF',
        waitForPDF: 'Attendere mentre generiamo il PDF',
        errorPDF: 'Si è verificato un errore durante il tentativo di generare il tuo PDF.',
        generatedPDF: 'Il tuo PDF del rapporto è stato generato!',
    },
    reportDescriptionPage: {
        roomDescription: 'Descrizione della stanza',
        roomDescriptionOptional: 'Descrizione della stanza (opzionale)',
        explainerText: 'Imposta una descrizione personalizzata per la stanza.',
    },
    groupChat: {
        lastMemberTitle: 'Attenzione!',
        lastMemberWarning: "Poiché sei l'ultima persona qui, andartene renderà questa chat inaccessibile a tutti i membri. Sei sicuro di voler uscire?",
        defaultReportName: ({displayName}: ReportArchiveReasonsClosedParams) => `Chat di gruppo di ${displayName}`,
    },
    languagePage: {
        language: 'Lingua',
        aiGenerated: 'Le traduzioni per questa lingua sono generate automaticamente e potrebbero contenere errori.',
    },
    themePage: {
        theme: 'Tema',
        themes: {
            dark: {
                label: 'Scuro',
            },
            light: {
                label: 'Luce',
            },
            system: {
                label: 'Usa le impostazioni del dispositivo',
            },
        },
        chooseThemeBelowOrSync: 'Scegli un tema qui sotto o sincronizza con le impostazioni del tuo dispositivo.',
    },
    termsOfUse: {
        terms: `<muted-text-xs>Effettuando l'accesso, l'utente accetta i <a href="${CONST.OLD_DOT_PUBLIC_URLS.TERMS_URL}">Termini di servizio</a> e la <a href="${CONST.OLD_DOT_PUBLIC_URLS.PRIVACY_URL}">Privacy</a>.</muted-text-xs>`,
        license: `<muted-text-xs>La trasmissione di denaro è fornita da ${CONST.WALLET.PROGRAM_ISSUERS.EXPENSIFY_PAYMENTS} (NMLS ID:2017010) in base alle sue <a href="${CONST.OLD_DOT_PUBLIC_URLS.LICENSES_URL}">licenze</a>.</muted-text-xs>`,
    },
    validateCodeForm: {
        magicCodeNotReceived: 'Non hai ricevuto un codice magico?',
        enterAuthenticatorCode: "Per favore, inserisci il tuo codice dell'autenticatore",
        enterRecoveryCode: 'Per favore inserisci il tuo codice di recupero',
        requiredWhen2FAEnabled: "Richiesto quando l'autenticazione a due fattori è abilitata",
        requestNewCode: 'Richiedi un nuovo codice in',
        requestNewCodeAfterErrorOccurred: 'Richiedi un nuovo codice',
        error: {
            pleaseFillMagicCode: 'Per favore, inserisci il tuo codice magico',
            incorrectMagicCode: 'Codice magico errato o non valido. Per favore riprova o richiedi un nuovo codice.',
            pleaseFillTwoFactorAuth: 'Inserisci il tuo codice di autenticazione a due fattori',
        },
    },
    passwordForm: {
        pleaseFillOutAllFields: 'Si prega di compilare tutti i campi',
        pleaseFillPassword: 'Per favore inserisci la tua password',
        pleaseFillTwoFactorAuth: 'Per favore, inserisci il tuo codice a due fattori',
        enterYourTwoFactorAuthenticationCodeToContinue: 'Inserisci il tuo codice di autenticazione a due fattori per continuare',
        forgot: 'Dimenticato?',
        requiredWhen2FAEnabled: "Richiesto quando l'autenticazione a due fattori è abilitata",
        error: {
            incorrectPassword: 'Password errata. Riprova.',
            incorrectLoginOrPassword: 'Login o password errati. Riprova.',
            incorrect2fa: 'Codice di autenticazione a due fattori errato. Per favore riprova.',
            twoFactorAuthenticationEnabled: "Hai l'autenticazione a due fattori abilitata su questo account. Accedi utilizzando la tua email o il tuo numero di telefono.",
            invalidLoginOrPassword: 'Accesso o password non validi. Riprova o reimposta la tua password.',
            unableToResetPassword:
                'Non siamo riusciti a cambiare la tua password. Questo è probabilmente dovuto a un link di reimpostazione della password scaduto in una vecchia email di reimpostazione della password. Ti abbiamo inviato un nuovo link via email, così puoi riprovare. Controlla la tua Posta in arrivo e la cartella Spam; dovrebbe arrivare tra pochi minuti.',
            noAccess: "Non hai accesso a questa applicazione. Per favore aggiungi il tuo nome utente GitHub per ottenere l'accesso.",
            accountLocked: 'Il tuo account è stato bloccato dopo troppi tentativi non riusciti. Riprova tra 1 ora.',
            fallback: 'Qualcosa è andato storto. Per favore riprova più tardi.',
        },
    },
    loginForm: {
        phoneOrEmail: 'Telefono o email',
        error: {
            invalidFormatEmailLogin: "L'email inserita non è valida. Si prega di correggere il formato e riprovare.",
        },
        cannotGetAccountDetails: "Impossibile recuperare i dettagli dell'account. Per favore, prova ad accedere di nuovo.",
        loginForm: 'Modulo di accesso',
        notYou: ({user}: NotYouParams) => `Non ${user}?`,
    },
    onboarding: {
        welcome: 'Benvenuto!',
        welcomeSignOffTitleManageTeam: 'Una volta completati i compiti sopra, possiamo esplorare più funzionalità come i flussi di lavoro di approvazione e le regole!',
        welcomeSignOffTitle: 'È un piacere conoscerti!',
        explanationModal: {
            title: 'Benvenuto in Expensify',
            description: "Un'app per gestire le tue spese aziendali e personali alla velocità della chat. Provala e facci sapere cosa ne pensi. Molto altro in arrivo!",
            secondaryDescription: 'Per tornare a Expensify Classic, basta toccare la tua immagine del profilo > Vai a Expensify Classic.',
        },
        getStarted: 'Inizia',
        whatsYourName: 'Qual è il tuo nome?',
        peopleYouMayKnow: 'Persone che potresti conoscere sono già qui! Verifica la tua email per unirti a loro.',
        workspaceYouMayJoin: ({domain, email}: WorkspaceYouMayJoin) => `Qualcuno da ${domain} ha già creato uno spazio di lavoro. Inserisci il codice magico inviato a ${email}.`,
        joinAWorkspace: 'Unisciti a uno spazio di lavoro',
        listOfWorkspaces: "Ecco l'elenco degli spazi di lavoro a cui puoi unirti. Non preoccuparti, puoi sempre unirti più tardi se preferisci.",
        workspaceMemberList: ({employeeCount, policyOwner}: WorkspaceMemberList) => `${employeeCount} membro${employeeCount > 1 ? 's' : ''} • ${policyOwner}`,
        whereYouWork: 'Dove lavori?',
        errorSelection: "Seleziona un'opzione per procedere",
        purpose: {
            title: 'Cosa vuoi fare oggi?',
            errorContinue: 'Premi continua per configurare',
            errorBackButton: "Per favore, completa le domande di configurazione per iniziare a usare l'app",
            [CONST.ONBOARDING_CHOICES.EMPLOYER]: 'Essere rimborsato dal mio datore di lavoro',
            [CONST.ONBOARDING_CHOICES.MANAGE_TEAM]: 'Gestisci le spese del mio team',
            [CONST.ONBOARDING_CHOICES.PERSONAL_SPEND]: 'Traccia e gestisci le spese',
            [CONST.ONBOARDING_CHOICES.CHAT_SPLIT]: 'Chatta e dividi le spese con gli amici',
            [CONST.ONBOARDING_CHOICES.LOOKING_AROUND]: "Qualcos'altro",
        },
        employees: {
            title: 'Quanti dipendenti avete?',
            [CONST.ONBOARDING_COMPANY_SIZE.MICRO]: '1-10 dipendenti',
            [CONST.ONBOARDING_COMPANY_SIZE.SMALL]: '11-50 dipendenti',
            [CONST.ONBOARDING_COMPANY_SIZE.MEDIUM_SMALL]: '51-100 dipendenti',
            [CONST.ONBOARDING_COMPANY_SIZE.MEDIUM]: '101-1.000 dipendenti',
            [CONST.ONBOARDING_COMPANY_SIZE.LARGE]: 'Più di 1.000 dipendenti',
        },
        accounting: {
            title: 'Usi qualche software di contabilità?',
            none: 'Nessuno',
        },
        interestedFeatures: {
            title: 'Quali funzionalità ti interessano?',
            featuresAlreadyEnabled: 'Il tuo spazio di lavoro ha già abilitato quanto segue:',
            featureYouMayBeInterestedIn: 'Abilita funzionalità aggiuntive che potrebbero interessarti:',
        },
        error: {
            requiredFirstName: 'Per favore, inserisci il tuo nome per continuare',
        },
        workEmail: {
            title: 'Qual è la tua email di lavoro?',
            subtitle: 'Expensify funziona al meglio quando colleghi la tua email di lavoro.',
            explanationModal: {
                descriptionOne: 'Inoltra a receipts@expensify.com per la scansione',
                descriptionTwo: 'Unisciti ai tuoi colleghi che già utilizzano Expensify',
                descriptionThree: "Goditi un'esperienza più personalizzata",
            },
            addWorkEmail: 'Aggiungi email di lavoro',
        },
        workEmailValidation: {
            title: 'Verifica la tua email di lavoro',
            magicCodeSent: ({workEmail}: WorkEmailResendCodeParams) => `Inserisci il codice magico inviato a ${workEmail}. Dovrebbe arrivare tra un minuto o due.`,
        },
        workEmailValidationError: {
            publicEmail: "Inserisci un'email di lavoro valida da un dominio privato, ad esempio mitch@company.com",
            offline: 'Non siamo riusciti ad aggiungere la tua email di lavoro poiché sembri essere offline.',
        },
        mergeBlockScreen: {
            title: "Impossibile aggiungere l'email di lavoro",
            subtitle: ({workEmail}: WorkEmailMergingBlockedParams) =>
                `Non siamo riusciti ad aggiungere ${workEmail}. Riprova più tardi in Impostazioni o chatta con Concierge per assistenza.`,
        },
        tasks: {
            testDriveAdminTask: {
                title: ({testDriveURL}) => `Fai un [test drive](${testDriveURL})`,
                description: ({testDriveURL}) => `[Fai un breve tour del prodotto](${testDriveURL}) per scoprire perché Expensify è il modo più veloce per gestire le tue spese.`,
            },
            testDriveEmployeeTask: {
                title: ({testDriveURL}) => `Fai un [test drive](${testDriveURL})`,
                description: ({testDriveURL}) => `Prova un [test drive](${testDriveURL}) e ottieni *3 mesi gratuiti di Expensify!* per il tuo team`,
            },
            createTestDriveAdminWorkspaceTask: {
                title: ({workspaceConfirmationLink}) => `[Crea](${workspaceConfirmationLink}) uno spazio di lavoro`,
                description: 'Crea uno spazio di lavoro e configura le impostazioni con l’aiuto del tuo specialista di configurazione!',
            },
            createWorkspaceTask: {
                title: ({workspaceSettingsLink}) => `Crea uno [spazio di lavoro](${workspaceSettingsLink})`,
                description: ({workspaceSettingsLink}) =>
                    '*Crea uno spazio di lavoro* per monitorare le spese, scansionare ricevute, chattare e altro.\n' +
                    '\n' +
                    '1. Clicca su *Spazi di lavoro* > *Nuovo spazio di lavoro*.\n' +
                    '\n' +
                    `*Il tuo nuovo spazio di lavoro è pronto!* [Dai un’occhiata](${workspaceSettingsLink}).`,
            },
            setupCategoriesTask: {
                title: ({workspaceCategoriesLink}) => `Configura le [categorie](${workspaceCategoriesLink})`,
                description: ({workspaceCategoriesLink}) =>
                    '*Configura le categorie* in modo che il tuo team possa codificare le spese per una rendicontazione semplice.\n' +
                    '\n' +
                    '1. Clicca su *Spazi di lavoro*.\n' +
                    '3. Seleziona il tuo spazio di lavoro.\n' +
                    '4. Clicca su *Categorie*.\n' +
                    '5. Disattiva le categorie che non ti servono.\n' +
                    '6. Aggiungi le tue categorie in alto a destra.\n' +
                    '\n' +
                    `[Vai alle impostazioni delle categorie dello spazio di lavoro](${workspaceCategoriesLink}).\n` +
                    '\n' +
                    `![Configura le categorie](${CONST.CLOUDFRONT_URL}/videos/walkthrough-categories-v2.mp4)`,
            },
            combinedTrackSubmitExpenseTask: {
                title: 'Invia una spesa',
                description:
                    '*Invia una spesa* inserendo un importo o scansionando una ricevuta.\n' +
                    '\n' +
                    `1. Clicca sul pulsante ${CONST.CUSTOM_EMOJIS.GLOBAL_CREATE}.\n` +
                    '2. Scegli *Crea spesa*.\n' +
                    '3. Inserisci un importo o scansiona una ricevuta.\n' +
                    `4. Aggiungi l’email o il numero di telefono del tuo responsabile.\n` +
                    '5. Clicca su *Crea*.\n' +
                    '\n' +
                    'E il gioco è fatto!',
            },
            adminSubmitExpenseTask: {
                title: 'Invia una spesa',
                description:
                    '*Invia una spesa* inserendo un importo o scansionando una ricevuta.\n' +
                    '\n' +
                    `1. Clicca sul pulsante ${CONST.CUSTOM_EMOJIS.GLOBAL_CREATE}.\n` +
                    '2. Scegli *Crea spesa*.\n' +
                    '3. Inserisci un importo o scansiona una ricevuta.\n' +
                    '4. Conferma i dettagli.\n' +
                    '5. Clicca su *Crea*.\n' +
                    '\n' +
                    'E il gioco è fatto!',
            },
            trackExpenseTask: {
                title: 'Monitora una spesa',
                description:
                    '*Monitora una spesa* in qualsiasi valuta, con o senza ricevuta.\n' +
                    '\n' +
                    `1. Clicca sul pulsante ${CONST.CUSTOM_EMOJIS.GLOBAL_CREATE}.\n` +
                    '2. Scegli *Crea spesa*.\n' +
                    '3. Inserisci un importo o scansiona una ricevuta.\n' +
                    '4. Scegli il tuo spazio *personale*.\n' +
                    '5. Clicca su *Crea*.\n' +
                    '\n' +
                    'E il gioco è fatto! Sì, è davvero così facile.',
            },
            addAccountingIntegrationTask: {
                title: ({integrationName, workspaceAccountingLink}) =>
                    `Connetti${integrationName === CONST.ONBOARDING_ACCOUNTING_MAPPING.other ? '' : ' a'} [${integrationName === CONST.ONBOARDING_ACCOUNTING_MAPPING.other ? 'il tuo' : ''} ${integrationName}](${workspaceAccountingLink})`,
                description: ({integrationName, workspaceAccountingLink}) =>
                    `Connetti${integrationName === CONST.ONBOARDING_ACCOUNTING_MAPPING.other ? ' il tuo' : ' a'} ${integrationName} per una codifica automatica delle spese e sincronizzazione che semplifica la chiusura di fine mese.\n` +
                    '\n' +
                    '1. Clicca su *Impostazioni*.\n' +
                    '2. Vai a *Spazi di lavoro*.\n' +
                    '3. Seleziona il tuo spazio di lavoro.\n' +
                    '4. Clicca su *Contabilità*.\n' +
                    `5. Trova ${integrationName}.\n` +
                    '6. Clicca su *Connetti*.\n' +
                    '\n' +
                    `${
                        integrationName && CONST.connectionsVideoPaths[integrationName]
                            ? `[Vai alla contabilità](${workspaceAccountingLink}).\n\n![Connetti a ${integrationName}](${CONST.CLOUDFRONT_URL}/${CONST.connectionsVideoPaths[integrationName]})`
                            : `[Vai alla contabilità](${workspaceAccountingLink}).`
                    }`,
            },
            connectCorporateCardTask: {
                title: ({corporateCardLink}) => `Collega [la tua carta aziendale](${corporateCardLink})`,
                description: ({corporateCardLink}) =>
                    `Collega la tua carta aziendale per importare e codificare automaticamente le spese.\n` +
                    '\n' +
                    '1. Clicca su *Spazi di lavoro*.\n' +
                    '2. Seleziona il tuo spazio di lavoro.\n' +
                    '3. Clicca su *Carte aziendali*.\n' +
                    '4. Segui le istruzioni per collegare la tua carta.\n' +
                    '\n' +
                    `[Vai per collegare le mie carte aziendali](${corporateCardLink}).`,
            },
            inviteTeamTask: {
                title: ({workspaceMembersLink}) => `Invita [il tuo team](${workspaceMembersLink})`,
                description: ({workspaceMembersLink}) =>
                    '*Invita il tuo team* su Expensify così possono iniziare a monitorare le spese oggi stesso.\n' +
                    '\n' +
                    '1. Clicca su *Spazi di lavoro*.\n' +
                    '3. Seleziona il tuo spazio di lavoro.\n' +
                    '4. Clicca su *Membri* > *Invita membro*.\n' +
                    '5. Inserisci email o numeri di telefono.\n' +
                    '6. Aggiungi un messaggio personalizzato se vuoi!\n' +
                    '\n' +
                    `[Vai ai membri dello spazio di lavoro](${workspaceMembersLink}).\n` +
                    '\n' +
                    `![Invita il tuo team](${CONST.CLOUDFRONT_URL}/videos/walkthrough-invite_members-v2.mp4)`,
            },
            setupCategoriesAndTags: {
                title: ({workspaceCategoriesLink, workspaceTagsLink}) => `Configura [categorie](${workspaceCategoriesLink}) e [tag](${workspaceTagsLink})`,
                description: ({workspaceCategoriesLink, workspaceAccountingLink}) =>
                    '*Configura categorie e tag* in modo che il tuo team possa codificare le spese per una rendicontazione semplice.\n' +
                    '\n' +
                    `Importale automaticamente [collegando il software di contabilità](${workspaceAccountingLink}), oppure configuralo manualmente nelle [impostazioni dello spazio di lavoro](${workspaceCategoriesLink}).`,
            },
            setupTagsTask: {
                title: ({workspaceTagsLink}) => `Configura i [tag](${workspaceTagsLink})`,
                description: ({workspaceMoreFeaturesLink}) =>
                    'Usa i tag per aggiungere dettagli extra alle spese come progetti, clienti, sedi e reparti. Se ti servono più livelli di tag, puoi passare al piano Control.\n' +
                    '\n' +
                    '1. Clicca su *Spazi di lavoro*.\n' +
                    '3. Seleziona il tuo spazio di lavoro.\n' +
                    '4. Clicca su *Altre funzionalità*.\n' +
                    '5. Abilita *Tag*.\n' +
                    '6. Vai a *Tag* nell’editor dello spazio di lavoro.\n' +
                    '7. Clicca su *+ Aggiungi tag* per crearne uno tuo.\n' +
                    '\n' +
                    `[Vai a altre funzionalità](${workspaceMoreFeaturesLink}).\n` +
                    '\n' +
                    `![Configura i tag](${CONST.CLOUDFRONT_URL}/videos/walkthrough-tags-v2.mp4)`,
            },
            inviteAccountantTask: {
                title: ({workspaceMembersLink}) => `Invita il tuo [commercialista](${workspaceMembersLink})`,
                description: ({workspaceMembersLink}) =>
                    '*Invita il tuo commercialista* a collaborare nel tuo spazio di lavoro e a gestire le spese aziendali.\n' +
                    '\n' +
                    '1. Clicca su *Spazi di lavoro*.\n' +
                    '2. Seleziona il tuo spazio di lavoro.\n' +
                    '3. Clicca su *Membri*.\n' +
                    '4. Clicca su *Invita un membro*.\n' +
                    "5. Inserisci l'indirizzo email del tuo commercialista.\n" +
                    '\n' +
                    `[Invita ora il tuo commercialista](${workspaceMembersLink}).`,
            },
            startChatTask: {
                title: 'Avvia una chat',
                description:
                    '*Avvia una chat* con chiunque utilizzando la loro email o numero di telefono.\n' +
                    '\n' +
                    `1. Clicca sul pulsante ${CONST.CUSTOM_EMOJIS.GLOBAL_CREATE}.\n` +
                    '2. Scegli *Avvia chat*.\n' +
                    '3. Inserisci un’email o numero di telefono.\n' +
                    '\n' +
                    'Se non stanno già usando Expensify, riceveranno automaticamente un invito.\n' +
                    '\n' +
                    'Ogni chat si trasformerà anche in un’email o messaggio a cui potranno rispondere direttamente.',
            },
            splitExpenseTask: {
                title: 'Dividi una spesa',
                description:
                    '*Dividi le spese* con una o più persone.\n' +
                    '\n' +
                    `1. Clicca sul pulsante ${CONST.CUSTOM_EMOJIS.GLOBAL_CREATE}.\n` +
                    '2. Scegli *Avvia chat*.\n' +
                    '3. Inserisci email o numeri di telefono.\n' +
                    '4. Clicca sul pulsante grigio *+* nella chat > *Dividi spesa*.\n' +
                    '5. Crea la spesa selezionando *Manuale*, *Scansione* o *Distanza*.\n' +
                    '\n' +
                    'Puoi aggiungere altri dettagli se vuoi, oppure inviarla subito. Recuperiamo i tuoi soldi!',
            },
            reviewWorkspaceSettingsTask: {
                title: ({workspaceSettingsLink}) => `Rivedi le [impostazioni dello spazio di lavoro](${workspaceSettingsLink})`,
                description: ({workspaceSettingsLink}) =>
                    'Ecco come rivedere e aggiornare le impostazioni dello spazio di lavoro:\n' +
                    '1. Clicca su Spazi di lavoro.\n' +
                    '2. Seleziona il tuo spazio di lavoro.\n' +
                    '3. Rivedi e aggiorna le tue impostazioni.\n' +
                    `[Vai al tuo spazio di lavoro.](${workspaceSettingsLink})`,
            },
            createReportTask: {
                title: 'Crea il tuo primo report',
                description:
                    'Ecco come creare un report:\n' +
                    '\n' +
                    `1. Clicca sul pulsante ${CONST.CUSTOM_EMOJIS.GLOBAL_CREATE}.\n` +
                    '2. Scegli *Crea report*.\n' +
                    '3. Clicca su *Aggiungi spesa*.\n' +
                    '4. Aggiungi la tua prima spesa.\n' +
                    '\n' +
                    'E il gioco è fatto!',
            },
        } satisfies Record<string, Pick<OnboardingTask, 'title' | 'description'>>,
        testDrive: {
            name: ({testDriveURL}: {testDriveURL?: string}) => (testDriveURL ? `Fai un [test drive](${testDriveURL})` : 'Fai un test drive'),
            embeddedDemoIframeTitle: 'Test Drive',
            employeeFakeReceipt: {
                description: 'La mia ricevuta del test drive!',
            },
        },
        messages: {
            onboardingEmployerOrSubmitMessage: 'Ricevere un rimborso è facile come inviare un messaggio. Vediamo le basi.',
            onboardingPersonalSpendMessage: 'Ecco come monitorare le tue spese in pochi clic.',
            onboardingManageTeamMessage: ({hasIntroSelected}: {hasIntroSelected: boolean}) =>
                hasIntroSelected
                    ? '# La tua prova gratuita è iniziata! Configuriamo tutto.\n👋 Ciao, sono il tuo specialista di configurazione Expensify. Ora che hai creato uno spazio di lavoro, sfrutta al massimo la tua prova gratuita di 30 giorni seguendo i passaggi qui sotto!'
                    : '# La tua prova gratuita è iniziata! Configuriamo tutto.\n👋 Ciao, sono il tuo specialista di configurazione Expensify. Ho già creato uno spazio di lavoro per aiutarti a gestire le ricevute e le spese del tuo team. Per sfruttare al massimo la tua prova gratuita di 30 giorni, segui semplicemente i restanti passaggi di configurazione qui sotto!',
            onboardingTrackWorkspaceMessage:
                '# Iniziamo\n👋 Sono qui per aiutarti! Per iniziare, ho personalizzato le impostazioni dello spazio di lavoro per ditte individuali e aziende simili. Puoi modificarle cliccando il link qui sotto!\n\nEcco come monitorare le tue spese in pochi clic:',
            onboardingChatSplitMessage: 'Dividere le spese con gli amici è facile come inviare un messaggio. Ecco come.',
            onboardingAdminMessage: 'Scopri come gestire lo spazio di lavoro del tuo team come admin e inviare le tue spese.',
            onboardingLookingAroundMessage:
                'Expensify è noto per la gestione di spese, viaggi e carte aziendali, ma facciamo molto di più. Fammi sapere cosa ti interessa e ti aiuterò a iniziare.',
            onboardingTestDriveReceiverMessage: '*Hai ottenuto 3 mesi gratuiti! Inizia da qui sotto.*',
        },
        workspace: {
            title: 'Rimani organizzato con uno spazio di lavoro',
            subtitle: 'Sblocca strumenti potenti per semplificare la gestione delle tue spese, tutto in un unico posto. Con uno spazio di lavoro, puoi:',
            explanationModal: {
                descriptionOne: 'Traccia e organizza le ricevute',
                descriptionTwo: 'Categorizza e tagga le spese',
                descriptionThree: 'Crea e condividi rapporti',
            },
            price: 'Provalo gratis per 30 giorni, poi passa al piano superiore per soli <strong>$5/mese</strong>.',
            createWorkspace: 'Crea workspace',
        },
        confirmWorkspace: {
            title: 'Conferma workspace',
            subtitle: 'Crea uno spazio di lavoro per tracciare le ricevute, rimborsare le spese, gestire i viaggi, creare report e altro ancora — tutto alla velocità della chat.',
        },
        inviteMembers: {
            title: 'Invita membri',
            subtitle: 'Gestisci e condividi le tue spese con un commercialista o avvia un gruppo di viaggio con gli amici.',
        },
    },
    featureTraining: {
        doNotShowAgain: 'Non mostrarmelo più',
    },
    personalDetails: {
        error: {
            containsReservedWord: 'Il nome non può contenere le parole Expensify o Concierge',
            hasInvalidCharacter: 'Il nome non può contenere una virgola o un punto e virgola',
            requiredFirstName: 'Il nome non può essere vuoto',
        },
    },
    privatePersonalDetails: {
        enterLegalName: 'Qual è il tuo nome legale?',
        enterDateOfBirth: 'Qual è la tua data di nascita?',
        enterAddress: 'Qual è il tuo indirizzo?',
        enterPhoneNumber: 'Qual è il tuo numero di telefono?',
        personalDetails: 'Dettagli personali',
        privateDataMessage: 'Questi dettagli sono utilizzati per viaggi e pagamenti. Non vengono mai mostrati sul tuo profilo pubblico.',
        legalName: 'Nome legale',
        legalFirstName: 'Nome legale',
        legalLastName: 'Cognome legale',
        address: 'Indirizzo',
        error: {
            dateShouldBeBefore: ({dateString}: DateShouldBeBeforeParams) => `La data dovrebbe essere precedente a ${dateString}`,
            dateShouldBeAfter: ({dateString}: DateShouldBeAfterParams) => `La data deve essere successiva a ${dateString}`,
            hasInvalidCharacter: 'Il nome può includere solo caratteri latini',
            incorrectZipFormat: ({zipFormat}: IncorrectZipFormatParams = {}) => `Formato del codice postale errato${zipFormat ? `Formato accettabile: ${zipFormat}` : ''}`,
            invalidPhoneNumber: `Si prega di assicurarsi che il numero di telefono sia valido (ad esempio ${CONST.EXAMPLE_PHONE_NUMBER})`,
        },
    },
    resendValidationForm: {
        linkHasBeenResent: 'Il link è stato reinviato',
        weSentYouMagicSignInLink: ({login, loginType}: WeSentYouMagicSignInLinkParams) => `Ho inviato un link magico per l'accesso a ${login}. Controlla il tuo ${loginType} per accedere.`,
        resendLink: 'Invia nuovamente il link',
    },
    unlinkLoginForm: {
        toValidateLogin: ({primaryLogin, secondaryLogin}: ToValidateLoginParams) =>
            `Per convalidare ${secondaryLogin}, per favore reinvia il codice magico dalle Impostazioni dell'Account di ${primaryLogin}.`,
        noLongerHaveAccess: ({primaryLogin}: NoLongerHaveAccessParams) => `Se non hai più accesso a ${primaryLogin}, scollega i tuoi account.`,
        unlink: 'Scollega',
        linkSent: 'Link inviato!',
        successfullyUnlinkedLogin: 'Accesso secondario scollegato con successo!',
    },
    emailDeliveryFailurePage: {
        ourEmailProvider: ({login}: OurEmailProviderParams) =>
            `Il nostro provider di posta elettronica ha temporaneamente sospeso le email a ${login} a causa di problemi di consegna. Per sbloccare il tuo login, segui questi passaggi:`,
        confirmThat: ({login}: ConfirmThatParams) => `Conferma che ${login} sia scritto correttamente e sia un indirizzo email reale e consegnabile.`,
        emailAliases: 'Gli alias email come "expenses@domain.com" devono avere accesso alla propria casella di posta elettronica per essere un login valido di Expensify.',
        ensureYourEmailClient: 'Assicurati che il tuo client di posta elettronica consenta le email da expensify.com.',
        youCanFindDirections: 'Puoi trovare le indicazioni su come completare questo passaggio',
        helpConfigure: 'ma potresti aver bisogno del tuo reparto IT per aiutarti a configurare le impostazioni email.',
        onceTheAbove: 'Una volta completati i passaggi sopra indicati, contatta per favore',
        toUnblock: 'per sbloccare il tuo accesso.',
    },
    smsDeliveryFailurePage: {
        smsDeliveryFailureMessage: ({login}: OurEmailProviderParams) =>
            `Non siamo riusciti a consegnare i messaggi SMS a ${login}, quindi lo abbiamo sospeso temporaneamente. Si prega di provare a convalidare il proprio numero:`,
        validationSuccess: 'Il tuo numero è stato convalidato! Clicca qui sotto per inviare un nuovo codice magico di accesso.',
        validationFailed: ({
            timeData,
        }: {
            timeData?: {
                days?: number;
                hours?: number;
                minutes?: number;
            } | null;
        }) => {
            if (!timeData) {
                return 'Attendere un momento prima di riprovare.';
            }
            const timeParts = [];
            if (timeData.days) {
                timeParts.push(`${timeData.days} ${timeData.days === 1 ? 'giorno' : 'giorni'}`);
            }
            if (timeData.hours) {
                timeParts.push(`${timeData.hours} ${timeData.hours === 1 ? 'ora' : 'ore'}`);
            }
            if (timeData.minutes) {
                timeParts.push(`${timeData.minutes} ${timeData.minutes === 1 ? 'minuto' : 'minuti'}`);
            }
            let timeText = '';
            if (timeParts.length === 1) {
                timeText = timeParts.at(0) ?? '';
            } else if (timeParts.length === 2) {
                timeText = `${timeParts.at(0)} and ${timeParts.at(1)}`;
            } else if (timeParts.length === 3) {
                timeText = `${timeParts.at(0)}, ${timeParts.at(1)}, and ${timeParts.at(2)}`;
            }
            return `Aspetta! Devi attendere ${timeText} prima di provare a convalidare nuovamente il tuo numero.`;
        },
    },
    welcomeSignUpForm: {
        join: 'Unisciti',
    },
    detailsPage: {
        localTime: 'Ora locale',
    },
    newChatPage: {
        startGroup: 'Avvia gruppo',
        addToGroup: 'Aggiungi al gruppo',
    },
    yearPickerPage: {
        year: 'Anno',
        selectYear: 'Si prega di selezionare un anno',
    },
    focusModeUpdateModal: {
        title: 'Benvenuto in modalità #focus!',
        prompt: 'Rimani al passo vedendo solo le chat non lette o quelle che richiedono la tua attenzione. Non preoccuparti, puoi cambiare questa impostazione in qualsiasi momento in',
        settings: 'impostazioni',
    },
    notFound: {
        chatYouLookingForCannotBeFound: 'La chat che stai cercando non può essere trovata.',
        getMeOutOfHere: 'Portami via di qui',
        iouReportNotFound: 'I dettagli di pagamento che stai cercando non possono essere trovati.',
        notHere: 'Hmm... non è qui',
        pageNotFound: 'Ops, questa pagina non può essere trovata',
        noAccess: 'Questa chat o spesa potrebbe essere stata eliminata o potresti non avere accesso ad essa.\n\nPer qualsiasi domanda, contatta concierge@expensify.com',
        goBackHome: 'Torna alla pagina principale',
        commentYouLookingForCannotBeFound: 'Il commento che stai cercando non è stato trovato. Torna alla chat',
        contactConcierge: 'Per qualsiasi domanda, contatta concierge@expensify.com',
        goToChatInstead: 'Vai alla chat invece.',
    },
    errorPage: {
        title: ({isBreakLine}: {isBreakLine: boolean}) => `Oops... ${isBreakLine ? '\n' : ''}Qualcosa è andato storto`,
        subtitle: 'La tua richiesta non può essere completata. Per favore riprova più tardi.',
    },
    setPasswordPage: {
        enterPassword: 'Inserisci una password',
        setPassword: 'Imposta password',
        newPasswordPrompt: 'La tua password deve avere almeno 8 caratteri, 1 lettera maiuscola, 1 lettera minuscola e 1 numero.',
        passwordFormTitle: 'Bentornato nel nuovo Expensify! Per favore, imposta la tua password.',
        passwordNotSet: 'Non siamo riusciti a impostare la tua nuova password. Ti abbiamo inviato un nuovo link per riprovare.',
        setPasswordLinkInvalid: 'Questo link per impostare la password non è valido o è scaduto. Un nuovo link ti sta aspettando nella tua casella di posta elettronica!',
        validateAccount: 'Verifica account',
    },
    statusPage: {
        status: 'Stato',
        statusExplanation: "Aggiungi un'emoji per dare ai tuoi colleghi e amici un modo semplice per sapere cosa sta succedendo. Puoi anche aggiungere un messaggio opzionale!",
        today: 'Oggi',
        clearStatus: 'Cancella stato',
        save: 'Salva',
        message: 'Messaggio',
        timePeriods: {
            never: 'Never',
            thirtyMinutes: '30 minuti',
            oneHour: '1 ora',
            afterToday: 'Oggi',
            afterWeek: 'Una settimana',
            custom: 'Customizzato',
        },
        untilTomorrow: 'Fino a domani',
        untilTime: ({time}: UntilTimeParams) => `Fino a ${time}`,
        date: 'Data',
        time: 'Tempo',
        clearAfter: 'Cancella dopo',
        whenClearStatus: 'Quando dovremmo cancellare il tuo stato?',
        vacationDelegate: 'Delegato per le vacanze',
        setVacationDelegate: `Imposta un delegato per le vacanze per approvare i report al tuo posto mentre sei fuori ufficio.`,
        vacationDelegateError: 'Si è verificato un errore durante l’aggiornamento del delegato per le vacanze.',
        asVacationDelegate: ({nameOrEmail: managerName}: VacationDelegateParams) => `come delegato per le vacanze di ${managerName}`,
        toAsVacationDelegate: ({submittedToName, vacationDelegateName}: SubmittedToVacationDelegateParams) => `a ${submittedToName} come delegato per le vacanze di ${vacationDelegateName}`,
        vacationDelegateWarning: ({nameOrEmail}: VacationDelegateParams) =>
            `Stai assegnando ${nameOrEmail} come tuo delegato per le vacanze. Non è ancora presente in tutti i tuoi workspace. Se scegli di continuare, verrà inviata un'e-mail a tutti gli amministratori dei tuoi workspace per aggiungerlo.`,
    },
    stepCounter: ({step, total, text}: StepCounterParams) => {
        let result = `Passo ${step}`;
        if (total) {
            result = `${result} of ${total}`;
        }
        if (text) {
            result = `${result}: ${text}`;
        }
        return result;
    },
    bankAccount: {
        bankInfo: 'Informazioni bancarie',
        confirmBankInfo: 'Conferma le informazioni bancarie',
        manuallyAdd: 'Aggiungi manualmente il tuo conto bancario',
        letsDoubleCheck: 'Verifichiamo che tutto sia corretto.',
        accountEnding: 'Account con terminazione in',
        thisBankAccount: 'Questo conto bancario sarà utilizzato per i pagamenti aziendali nel tuo spazio di lavoro.',
        accountNumber: 'Numero di conto',
        routingNumber: 'Numero di instradamento',
        chooseAnAccountBelow: 'Scegli un account qui sotto',
        addBankAccount: 'Aggiungi conto bancario',
        chooseAnAccount: 'Scegli un account',
        connectOnlineWithPlaid: 'Accedi alla tua banca',
        connectManually: 'Connetti manualmente',
        desktopConnection: 'Nota: Per connettersi con Chase, Wells Fargo, Capital One o Bank of America, fare clic qui per completare questo processo in un browser.',
        yourDataIsSecure: 'I tuoi dati sono al sicuro',
        toGetStarted: 'Aggiungi un conto bancario per rimborsare le spese, emettere le carte Expensify, riscuotere i pagamenti delle fatture e pagare le bollette tutto da un unico posto.',
        plaidBodyCopy: 'Offri ai tuoi dipendenti un modo più semplice per pagare - e farsi rimborsare - le spese aziendali.',
        checkHelpLine: 'Il tuo numero di instradamento e il numero di conto possono essere trovati su un assegno per il conto.',
        hasPhoneLoginError: ({contactMethodRoute}: ContactMethodParams) =>
            `Per collegare un conto bancario, per favore <a href="${contactMethodRoute}">aggiungi un'email come login principale</a> e riprova. Puoi aggiungere il tuo numero di telefono come login secondario.`,
        hasBeenThrottledError: "Si è verificato un errore durante l'aggiunta del tuo conto bancario. Attendi qualche minuto e riprova.",
        hasCurrencyError: ({workspaceRoute}: WorkspaceRouteParams) =>
            `Ops! Sembra che la valuta del tuo spazio di lavoro sia impostata su una valuta diversa da USD. Per procedere, vai a <a href="${workspaceRoute}">le impostazioni del tuo spazio di lavoro</a> impostarlo su USD e riprovare.`,
        error: {
            youNeedToSelectAnOption: "Seleziona un'opzione per procedere",
            noBankAccountAvailable: 'Spiacente, non è disponibile alcun conto bancario.',
            noBankAccountSelected: 'Per favore, scegli un account',
            taxID: 'Inserisci un numero di partita IVA valido',
            website: 'Per favore, inserisci un sito web valido',
            zipCode: `Inserisci un codice postale valido utilizzando il formato: ${CONST.COUNTRY_ZIP_REGEX_DATA.US.samples}`,
            phoneNumber: 'Per favore, inserisci un numero di telefono valido',
            email: 'Per favore, inserisci un indirizzo email valido',
            companyName: 'Per favore inserisci un nome aziendale valido',
            addressCity: 'Per favore, inserisci una città valida',
            addressStreet: 'Per favore, inserisci un indirizzo stradale valido',
            addressState: 'Seleziona un stato valido per favore',
            incorporationDateFuture: 'La data di costituzione non può essere nel futuro',
            incorporationState: 'Seleziona un stato valido per favore',
            industryCode: 'Inserisci un codice di classificazione industriale valido composto da sei cifre',
            restrictedBusiness: "Per favore conferma che l'azienda non è nell'elenco delle attività commerciali ristrette.",
            routingNumber: 'Inserisci un numero di instradamento valido',
            accountNumber: 'Per favore, inserisci un numero di conto valido',
            routingAndAccountNumberCannotBeSame: 'I numeri di routing e di conto non possono corrispondere',
            companyType: 'Seleziona un tipo di azienda valido',
            tooManyAttempts:
                'A causa di un elevato numero di tentativi di accesso, questa opzione è stata disabilitata per 24 ore. Si prega di riprovare più tardi o di inserire i dettagli manualmente.',
            address: 'Per favore, inserisci un indirizzo valido',
            dob: 'Si prega di selezionare una data di nascita valida',
            age: 'Devi avere più di 18 anni',
            ssnLast4: 'Inserisci gli ultimi 4 cifre validi del SSN',
            firstName: 'Per favore, inserisci un nome valido',
            lastName: 'Per favore, inserisci un cognome valido',
            noDefaultDepositAccountOrDebitCardAvailable: 'Si prega di aggiungere un conto di deposito predefinito o una carta di debito',
            validationAmounts: "Gli importi di convalida inseriti non sono corretti. Si prega di ricontrollare l'estratto conto bancario e riprovare.",
            fullName: 'Per favore, inserisci un nome completo valido',
            ownershipPercentage: 'Per favore, inserisci un numero percentuale valido',
            deletePaymentBankAccount:
                'Questo conto bancario non può essere eliminato perché viene utilizzato per i pagamenti con la carta Expensify. Se desideri comunque eliminare questo conto, contatta il Concierge.',
        },
    },
    addPersonalBankAccount: {
        countrySelectionStepHeader: 'Dove si trova il tuo conto bancario?',
        accountDetailsStepHeader: 'Quali sono i dettagli del tuo account?',
        accountTypeStepHeader: 'Che tipo di account è questo?',
        bankInformationStepHeader: 'Quali sono i tuoi dettagli bancari?',
        accountHolderInformationStepHeader: 'Quali sono i dettagli del titolare del conto?',
        howDoWeProtectYourData: 'Come proteggiamo i tuoi dati?',
        currencyHeader: 'Qual è la valuta del tuo conto bancario?',
        confirmationStepHeader: 'Controlla le tue informazioni.',
        confirmationStepSubHeader: 'Ricontrolla i dettagli qui sotto e seleziona la casella dei termini per confermare.',
    },
    addPersonalBankAccountPage: {
        enterPassword: 'Inserisci la password di Expensify',
        alreadyAdded: 'Questo account è già stato aggiunto.',
        chooseAccountLabel: 'Account',
        successTitle: 'Conto bancario personale aggiunto!',
        successMessage: 'Congratulazioni, il tuo conto bancario è configurato ed è pronto a ricevere i rimborsi.',
    },
    attachmentView: {
        unknownFilename: 'Nome file sconosciuto',
        passwordRequired: 'Per favore inserisci una password',
        passwordIncorrect: 'Password errata. Riprova.',
        failedToLoadPDF: 'Impossibile caricare il file PDF',
        pdfPasswordForm: {
            title: 'PDF protetto da password',
            infoText: 'Questo PDF è protetto da password.',
            beforeLinkText: 'Per favore',
            linkText: 'inserisci la password',
            afterLinkText: 'per visualizzarlo.',
            formLabel: 'Visualizza PDF',
        },
        attachmentNotFound: 'Allegato non trovato',
        retry: 'Riprova',
    },
    messages: {
        errorMessageInvalidPhone: `Per favore, inserisci un numero di telefono valido senza parentesi o trattini. Se ti trovi al di fuori degli Stati Uniti, includi il tuo prefisso internazionale (ad es. ${CONST.EXAMPLE_PHONE_NUMBER}).`,
        errorMessageInvalidEmail: 'Email non valido',
        userIsAlreadyMember: ({login, name}: UserIsAlreadyMemberParams) => `${login} è già un membro di ${name}`,
    },
    onfidoStep: {
        acceptTerms: 'Continuando con la richiesta di attivare il tuo Expensify Wallet, confermi di aver letto, compreso e accettato',
        facialScan: 'Politica e Rilascio della Scansione Facciale di Onfido',
        tryAgain: 'Riprova',
        verifyIdentity: 'Verifica identità',
        letsVerifyIdentity: 'Verifichiamo la tua identità',
        butFirst: `Ma prima, le cose noiose. Leggi le informazioni legali nel prossimo passaggio e fai clic su "Accetta" quando sei pronto.`,
        genericError: "Si è verificato un errore durante l'elaborazione di questo passaggio. Per favore riprova.",
        cameraPermissionsNotGranted: "Abilita l'accesso alla fotocamera",
        cameraRequestMessage: 'Abbiamo bisogno di accedere alla tua fotocamera per completare la verifica del conto bancario. Abilitala tramite Impostazioni > New Expensify.',
        microphonePermissionsNotGranted: "Abilita l'accesso al microfono",
        microphoneRequestMessage: 'Abbiamo bisogno di accedere al tuo microfono per completare la verifica del conto bancario. Abilitalo tramite Impostazioni > New Expensify.',
        originalDocumentNeeded: "Per favore carica un'immagine originale del tuo documento d'identità invece di uno screenshot o un'immagine scansionata.",
        documentNeedsBetterQuality:
            "Il tuo documento d'identità sembra essere danneggiato o mancano caratteristiche di sicurezza. Carica un'immagine originale di un documento d'identità non danneggiato che sia completamente visibile.",
        imageNeedsBetterQuality:
            "C'è un problema con la qualità dell'immagine del tuo documento d'identità. Per favore, carica una nuova immagine in cui il tuo documento d'identità sia visibile chiaramente.",
        selfieIssue: "C'è un problema con il tuo selfie/video. Per favore carica un selfie/video dal vivo.",
        selfieNotMatching: "Il tuo selfie/video non corrisponde al tuo documento d'identità. Per favore carica un nuovo selfie/video in cui il tuo viso sia chiaramente visibile.",
        selfieNotLive: 'Il tuo selfie/video non sembra essere una foto/video dal vivo. Per favore, carica un selfie/video dal vivo.',
    },
    additionalDetailsStep: {
        headerTitle: 'Dettagli aggiuntivi',
        helpText: 'Dobbiamo confermare le seguenti informazioni prima che tu possa inviare e ricevere denaro dal tuo portafoglio.',
        helpTextIdologyQuestions: 'Abbiamo bisogno di farti solo alcune altre domande per completare la validazione della tua identità.',
        helpLink: 'Scopri di più sul perché ne abbiamo bisogno.',
        legalFirstNameLabel: 'Nome legale',
        legalMiddleNameLabel: 'Secondo nome legale',
        legalLastNameLabel: 'Cognome legale',
        selectAnswer: 'Seleziona una risposta per procedere',
        ssnFull9Error: 'Inserisci un SSN valido di nove cifre',
        needSSNFull9: 'Stiamo riscontrando problemi nel verificare il tuo SSN. Inserisci tutti i nove numeri del tuo SSN.',
        weCouldNotVerify: 'Non siamo riusciti a verificare',
        pleaseFixIt: 'Si prega di correggere queste informazioni prima di continuare.',
        failedKYCTextBefore: 'Non siamo riusciti a verificare la tua identità. Per favore riprova più tardi o contatta',
        failedKYCTextAfter: 'se hai domande.',
    },
    termsStep: {
        headerTitle: 'Termini e tariffe',
        headerTitleRefactor: 'Commissioni e termini',
        haveReadAndAgree: 'Ho letto e accetto di ricevere',
        electronicDisclosures: 'informative elettroniche',
        agreeToThe: 'Accetto il',
        walletAgreement: 'Accordo del portafoglio',
        enablePayments: 'Abilita pagamenti',
        monthlyFee: 'Tariffa mensile',
        inactivity: 'Inattività',
        noOverdraftOrCredit: 'Nessuna funzione di scoperto/credito.',
        electronicFundsWithdrawal: 'Prelievo di fondi elettronici',
        standard: 'Standard',
        reviewTheFees: "Dai un'occhiata ad alcune tariffe.",
        checkTheBoxes: 'Si prega di selezionare le caselle qui sotto.',
        agreeToTerms: 'Accetta i termini e sarai pronto per partire!',
        shortTermsForm: {
            expensifyPaymentsAccount: ({walletProgram}: WalletProgramParams) => `Il Portafoglio Expensify è emesso da ${walletProgram}.`,
            perPurchase: 'Per acquisto',
            atmWithdrawal: 'Prelievo bancomat',
            cashReload: 'Ricarica in contanti',
            inNetwork: 'in-network',
            outOfNetwork: 'fuori rete',
            atmBalanceInquiry: 'Richiesta saldo bancomat',
            inOrOutOfNetwork: '(in-network o out-of-network)',
            customerService: 'Servizio clienti',
            automatedOrLive: '(automated or live agent)',
            afterTwelveMonths: '(dopo 12 mesi senza transazioni)',
            weChargeOneFee: 'Addebitiamo un altro tipo di commissione. È:',
            fdicInsurance: "I tuoi fondi sono idonei per l'assicurazione FDIC.",
            generalInfo: 'Per informazioni generali sui conti prepagati, visita',
            conditionsDetails: 'Per dettagli e condizioni su tutte le tariffe e i servizi, visita',
            conditionsPhone: 'o chiamando il +1 833-400-0904.',
            instant: '(instant)',
            electronicFundsInstantFeeMin: ({amount}: TermsParams) => `(min ${amount})`,
        },
        longTermsForm: {
            listOfAllFees: 'Un elenco di tutte le commissioni del Portafoglio Expensify',
            typeOfFeeHeader: 'Tutte le commissioni',
            feeAmountHeader: 'Importo',
            moreDetailsHeader: 'Dettagli',
            openingAccountTitle: 'Apertura di un account',
            openingAccountDetails: "Non c'è alcuna commissione per aprire un account.",
            monthlyFeeDetails: 'Non ci sono costi mensili.',
            customerServiceTitle: 'Servizio clienti',
            customerServiceDetails: 'Non ci sono commissioni per il servizio clienti.',
            inactivityDetails: 'Non ci sono commissioni di inattività.',
            sendingFundsTitle: 'Invio di fondi a un altro titolare di conto',
            sendingFundsDetails: "Non c'è alcuna commissione per inviare fondi a un altro titolare di conto utilizzando il tuo saldo, conto bancario o carta di debito.",
            electronicFundsStandardDetails:
                "There's no fee to transfer funds from your Expensify Wallet " +
                'to your bank account using the standard option. This transfer usually completes within 1-3 business' +
                ' days.',
            electronicFundsInstantDetails: ({percentage, amount}: ElectronicFundsParams) =>
                "There's a fee to transfer funds from your Expensify Wallet to " +
                'your linked debit card using the instant transfer option. This transfer usually completes within ' +
                `several minutes. The fee is ${percentage}% of the transfer amount (with a minimum fee of ${amount}).`,
            fdicInsuranceBancorp: ({amount}: TermsParams) =>
                'Your funds are eligible for FDIC insurance. Your funds will be held at or ' +
                `transferred to ${CONST.WALLET.PROGRAM_ISSUERS.BANCORP_BANK}, an FDIC-insured institution. Once there, your funds are insured up ` +
                `to ${amount} by the FDIC in the event ${CONST.WALLET.PROGRAM_ISSUERS.BANCORP_BANK} fails, if specific deposit insurance requirements ` +
                `are met and your card is registered. See`,
            fdicInsuranceBancorp2: 'per dettagli.',
            contactExpensifyPayments: `Contatta ${CONST.WALLET.PROGRAM_ISSUERS.EXPENSIFY_PAYMENTS} chiamando il numero +1 833-400-0904, via email a`,
            contactExpensifyPayments2: 'oppure accedi su',
            generalInformation: 'Per informazioni generali sui conti prepagati, visita',
            generalInformation2: 'Se hai un reclamo su un account prepagato, chiama il Consumer Financial Protection Bureau al numero 1-855-411-2372 o visita',
            printerFriendlyView: 'Visualizza la versione stampabile',
            automated: 'Automatizzato',
            liveAgent: 'Agente dal vivo',
            instant: 'Istantaneo',
            electronicFundsInstantFeeMin: ({amount}: TermsParams) => `Min ${amount}`,
        },
    },
    activateStep: {
        headerTitle: 'Abilita pagamenti',
        activatedTitle: 'Portafoglio attivato!',
        activatedMessage: 'Congratulazioni, il tuo portafoglio è configurato e pronto per effettuare pagamenti.',
        checkBackLaterTitle: 'Solo un minuto...',
        checkBackLaterMessage: 'Stiamo ancora esaminando le tue informazioni. Per favore, ricontrolla più tardi.',
        continueToPayment: 'Continua al pagamento',
        continueToTransfer: 'Continua a trasferire',
    },
    companyStep: {
        headerTitle: "Informazioni sull'azienda",
        subtitle: 'Quasi fatto! Per motivi di sicurezza, dobbiamo confermare alcune informazioni:',
        legalBusinessName: "Nome legale dell'azienda",
        companyWebsite: "Sito web dell'azienda",
        taxIDNumber: 'Numero di identificazione fiscale',
        taxIDNumberPlaceholder: '9 cifre',
        companyType: 'Tipo di azienda',
        incorporationDate: 'Data di costituzione',
        incorporationState: 'Stato di incorporazione',
        industryClassificationCode: 'Codice di classificazione industriale',
        confirmCompanyIsNot: 'Confermo che questa azienda non è nel',
        listOfRestrictedBusinesses: 'elenco delle attività commerciali soggette a restrizioni',
        incorporationDatePlaceholder: 'Data di inizio (aaaa-mm-gg)',
        incorporationTypes: {
            LLC: 'LLC',
            CORPORATION: 'Corp',
            PARTNERSHIP: 'Partnership',
            COOPERATIVE: 'Cooperativa',
            SOLE_PROPRIETORSHIP: 'Ditta individuale',
            OTHER: 'Altro',
        },
        industryClassification: "In quale settore è classificata l'azienda?",
        industryClassificationCodePlaceholder: "Cerca il codice di classificazione dell'industria",
    },
    requestorStep: {
        headerTitle: 'Informazioni personali',
        learnMore: 'Scopri di più',
        isMyDataSafe: 'I miei dati sono al sicuro?',
    },
    personalInfoStep: {
        personalInfo: 'Informazioni personali',
        enterYourLegalFirstAndLast: 'Qual è il tuo nome legale?',
        legalFirstName: 'Nome legale',
        legalLastName: 'Cognome legale',
        legalName: 'Nome legale',
        enterYourDateOfBirth: 'Qual è la tua data di nascita?',
        enterTheLast4: 'Quali sono le ultime quattro cifre del tuo numero di previdenza sociale?',
        dontWorry: 'Non preoccuparti, non facciamo alcun controllo del credito personale!',
        last4SSN: 'Ultime 4 cifre del SSN',
        enterYourAddress: 'Qual è il tuo indirizzo?',
        address: 'Indirizzo',
        letsDoubleCheck: 'Verifichiamo che tutto sia corretto.',
        byAddingThisBankAccount: 'Aggiungendo questo conto bancario, confermi di aver letto, compreso e accettato',
        whatsYourLegalName: 'Qual è il tuo nome legale?',
        whatsYourDOB: 'Qual è la tua data di nascita?',
        whatsYourAddress: 'Qual è il tuo indirizzo?',
        whatsYourSSN: 'Quali sono le ultime quattro cifre del tuo numero di previdenza sociale?',
        noPersonalChecks: 'Non preoccuparti, qui non ci sono controlli del credito personali!',
        whatsYourPhoneNumber: 'Qual è il tuo numero di telefono?',
        weNeedThisToVerify: 'Abbiamo bisogno di questo per verificare il tuo portafoglio.',
    },
    businessInfoStep: {
        businessInfo: "Informazioni sull'azienda",
        enterTheNameOfYourBusiness: 'Qual è il nome della tua azienda?',
        businessName: "Nome legale dell'azienda",
        enterYourCompanyTaxIdNumber: 'Qual è il numero di partita IVA della tua azienda?',
        taxIDNumber: 'Numero di identificazione fiscale',
        taxIDNumberPlaceholder: '9 cifre',
        enterYourCompanyWebsite: 'Qual è il sito web della tua azienda?',
        companyWebsite: "Sito web dell'azienda",
        enterYourCompanyPhoneNumber: 'Qual è il numero di telefono della tua azienda?',
        enterYourCompanyAddress: "Qual è l'indirizzo della tua azienda?",
        selectYourCompanyType: 'Che tipo di azienda è?',
        companyType: 'Tipo di azienda',
        incorporationType: {
            LLC: 'LLC',
            CORPORATION: 'Corp',
            PARTNERSHIP: 'Partnership',
            COOPERATIVE: 'Cooperativa',
            SOLE_PROPRIETORSHIP: 'Ditta individuale',
            OTHER: 'Altro',
        },
        selectYourCompanyIncorporationDate: 'Qual è la data di costituzione della tua azienda?',
        incorporationDate: 'Data di costituzione',
        incorporationDatePlaceholder: 'Data di inizio (aaaa-mm-gg)',
        incorporationState: 'Stato di incorporazione',
        pleaseSelectTheStateYourCompanyWasIncorporatedIn: 'In quale stato è stata costituita la tua azienda?',
        letsDoubleCheck: 'Verifichiamo che tutto sia corretto.',
        companyAddress: "Indirizzo dell'azienda",
        listOfRestrictedBusinesses: 'elenco delle attività commerciali soggette a restrizioni',
        confirmCompanyIsNot: 'Confermo che questa azienda non è nel',
        businessInfoTitle: 'Informazioni aziendali',
        legalBusinessName: "Nome legale dell'azienda",
        whatsTheBusinessName: "Qual è il nome dell'azienda?",
        whatsTheBusinessAddress: "Qual è l'indirizzo dell'azienda?",
        whatsTheBusinessContactInformation: 'Quali sono le informazioni di contatto aziendali?',
        whatsTheBusinessRegistrationNumber: ({country}: BusinessRegistrationNumberParams) => {
            switch (country) {
                case CONST.COUNTRY.GB:
                    return "Qual è il numero di registrazione dell'azienda (CRN)?";
                default:
                    return "Qual è il numero di registrazione dell'azienda?";
            }
        },
        whatsTheBusinessTaxIDEIN: ({country}: BusinessTaxIDParams) => {
            switch (country) {
                case CONST.COUNTRY.US:
                    return 'Qual è il numero di identificazione del datore di lavoro (EIN)?';
                case CONST.COUNTRY.CA:
                    return 'Qual è il numero aziendale (BN)?';
                case CONST.COUNTRY.GB:
                    return 'Qual è il numero di partita IVA (VRN)?';
                case CONST.COUNTRY.AU:
                    return 'Qual è il numero aziendale australiano (ABN)?';
                default:
                    return 'Qual è il numero di partita IVA UE?';
            }
        },
        whatsThisNumber: 'Qual è questo numero?',
        whereWasTheBusinessIncorporated: "Dove è stata costituita l'azienda?",
        whatTypeOfBusinessIsIt: 'Che tipo di attività è?',
        whatsTheBusinessAnnualPayment: "Qual è il volume di pagamento annuale dell'azienda?",
        whatsYourExpectedAverageReimbursements: "Qual è l'importo medio di rimborso previsto?",
        registrationNumber: 'Numero di registrazione',
        taxIDEIN: ({country}: BusinessTaxIDParams) => {
            switch (country) {
                case CONST.COUNTRY.US:
                    return 'EIN';
                case CONST.COUNTRY.CA:
                    return 'BN';
                case CONST.COUNTRY.GB:
                    return 'VRN';
                case CONST.COUNTRY.AU:
                    return 'ABN';
                default:
                    return 'IVA UE';
            }
        },
        businessAddress: 'Indirizzo aziendale',
        businessType: 'Tipo di attività',
        incorporation: 'Incorporazione',
        incorporationCountry: 'Paese di costituzione',
        incorporationTypeName: 'Tipo di incorporazione',
        businessCategory: 'Categoria aziendale',
        annualPaymentVolume: 'Volume di pagamento annuale',
        annualPaymentVolumeInCurrency: ({currencyCode}: CurrencyCodeParams) => `Volume di pagamento annuale in ${currencyCode}`,
        averageReimbursementAmount: 'Importo medio del rimborso',
        averageReimbursementAmountInCurrency: ({currencyCode}: CurrencyCodeParams) => `Importo medio del rimborso in ${currencyCode}`,
        selectIncorporationType: 'Seleziona il tipo di incorporazione',
        selectBusinessCategory: 'Seleziona categoria aziendale',
        selectAnnualPaymentVolume: 'Seleziona il volume di pagamento annuale',
        selectIncorporationCountry: 'Seleziona il paese di incorporazione',
        selectIncorporationState: 'Seleziona lo stato di incorporazione',
        selectAverageReimbursement: "Seleziona l'importo medio del rimborso",
        findIncorporationType: 'Trova il tipo di incorporazione',
        findBusinessCategory: 'Trova categoria aziendale',
        findAnnualPaymentVolume: 'Trova il volume dei pagamenti annuali',
        findIncorporationState: 'Trova lo stato di incorporazione',
        findAverageReimbursement: "Trova l'importo medio del rimborso",
        error: {
            registrationNumber: 'Si prega di fornire un numero di registrazione valido',
            taxIDEIN: ({country}: BusinessTaxIDParams) => {
                switch (country) {
                    case CONST.COUNTRY.US:
                        return 'Si prega di fornire un numero di identificazione del datore di lavoro (EIN) valido';
                    case CONST.COUNTRY.CA:
                        return 'Si prega di fornire un numero aziendale (BN) valido';
                    case CONST.COUNTRY.GB:
                        return 'Si prega di fornire un numero di partita IVA (VRN) valido';
                    case CONST.COUNTRY.AU:
                        return 'Si prega di fornire un numero aziendale australiano (ABN) valido';
                    default:
                        return 'Si prega di fornire un numero di partita IVA UE valido';
                }
            },
        },
    },
    beneficialOwnerInfoStep: {
        doYouOwn25percent: ({companyName}: CompanyNameParams) => `Possiedi il 25% o più di ${companyName}?`,
        doAnyIndividualOwn25percent: ({companyName}: CompanyNameParams) => `Qualcuno possiede il 25% o più di ${companyName}?`,
        areThereMoreIndividualsWhoOwn25percent: ({companyName}: CompanyNameParams) => `Ci sono altre persone che possiedono il 25% o più di ${companyName}?`,
        regulationRequiresUsToVerifyTheIdentity: "La normativa ci impone di verificare l'identità di qualsiasi individuo che possieda più del 25% dell'azienda.",
        companyOwner: "Proprietario dell'azienda",
        enterLegalFirstAndLastName: 'Qual è il nome legale del proprietario?',
        legalFirstName: 'Nome legale',
        legalLastName: 'Cognome legale',
        enterTheDateOfBirthOfTheOwner: 'Qual è la data di nascita del proprietario?',
        enterTheLast4: 'Quali sono le ultime 4 cifre del numero di previdenza sociale del proprietario?',
        last4SSN: 'Ultime 4 cifre del SSN',
        dontWorry: 'Non preoccuparti, non facciamo alcun controllo del credito personale!',
        enterTheOwnersAddress: "Qual è l'indirizzo del proprietario?",
        letsDoubleCheck: 'Verifichiamo che tutto sia corretto.',
        legalName: 'Nome legale',
        address: 'Indirizzo',
        byAddingThisBankAccount: 'Aggiungendo questo conto bancario, confermi di aver letto, compreso e accettato',
        owners: 'Proprietari',
    },
    ownershipInfoStep: {
        ownerInfo: 'Informazioni sul proprietario',
        businessOwner: "Proprietario dell'azienda",
        signerInfo: 'Informazioni sul firmatario',
        doYouOwn: ({companyName}: CompanyNameParams) => `Possiedi il 25% o più di ${companyName}?`,
        doesAnyoneOwn: ({companyName}: CompanyNameParams) => `Qualcuno possiede il 25% o più di ${companyName}?`,
        regulationsRequire: "Le normative ci impongono di verificare l'identità di qualsiasi individuo che possieda più del 25% dell'azienda.",
        legalFirstName: 'Nome legale',
        legalLastName: 'Cognome legale',
        whatsTheOwnersName: 'Qual è il nome legale del proprietario?',
        whatsYourName: 'Qual è il tuo nome legale?',
        whatPercentage: "Quale percentuale dell'azienda appartiene al proprietario?",
        whatsYoursPercentage: "Quale percentuale dell'azienda possiedi?",
        ownership: 'Proprietà',
        whatsTheOwnersDOB: 'Qual è la data di nascita del proprietario?',
        whatsYourDOB: 'Qual è la tua data di nascita?',
        whatsTheOwnersAddress: "Qual è l'indirizzo del proprietario?",
        whatsYourAddress: 'Qual è il tuo indirizzo?',
        whatAreTheLast: 'Quali sono le ultime 4 cifre del numero di previdenza sociale del proprietario?',
        whatsYourLast: 'Quali sono le ultime 4 cifre del tuo numero di previdenza sociale?',
        dontWorry: 'Non preoccuparti, non facciamo alcun controllo del credito personale!',
        last4: 'Ultime 4 cifre del SSN',
        whyDoWeAsk: 'Perché lo chiediamo?',
        letsDoubleCheck: 'Verifichiamo che tutto sia corretto.',
        legalName: 'Nome legale',
        ownershipPercentage: 'Percentuale di proprietà',
        areThereOther: ({companyName}: CompanyNameParams) => `Ci sono altre persone che possiedono il 25% o più di ${companyName}?`,
        owners: 'Proprietari',
        addCertified: 'Aggiungi un organigramma certificato che mostri i proprietari beneficiari',
        regulationRequiresChart:
            "La normativa ci impone di raccogliere una copia certificata dell'organigramma di proprietà che mostra ogni individuo o entità che possiede il 25% o più dell'azienda.",
        uploadEntity: "Carica il grafico di proprietà dell'entità",
        noteEntity: "Nota: Il grafico di proprietà dell'entità deve essere firmato dal tuo commercialista, consulente legale o notarizzato.",
        certified: "Grafico di proprietà dell'entità certificata",
        selectCountry: 'Seleziona paese',
        findCountry: 'Trova paese',
        address: 'Indirizzo',
        chooseFile: 'Scegli file',
        uploadDocuments: 'Carica documentazione aggiuntiva',
        pleaseUpload:
            "Si prega di caricare ulteriore documentazione qui sotto per aiutarci a verificare la tua identità come proprietario diretto o indiretto del 25% o più dell'entità aziendale.",
        acceptedFiles: 'Formati di file accettati: PDF, PNG, JPEG. La dimensione totale del file per ciascuna sezione non può superare i 5 MB.',
        proofOfBeneficialOwner: 'Prova del titolare effettivo',
        proofOfBeneficialOwnerDescription:
            "Si prega di fornire un'attestazione firmata e un organigramma da un commercialista, notaio o avvocato che verifichi la proprietà del 25% o più dell'azienda. Deve essere datato negli ultimi tre mesi e includere il numero di licenza del firmatario.",
        copyOfID: "Copia del documento d'identità per il titolare effettivo",
        copyOfIDDescription: 'Esempi: passaporto, patente di guida, ecc.',
        proofOfAddress: 'Prova di indirizzo per il titolare effettivo',
        proofOfAddressDescription: 'Esempi: bolletta delle utenze, contratto di locazione, ecc.',
        codiceFiscale: 'Codice fiscale/Tax ID',
        codiceFiscaleDescription:
            "Si prega di caricare un video di una visita al sito o una chiamata registrata con l'ufficiale firmatario. L'ufficiale deve fornire: nome completo, data di nascita, nome dell'azienda, numero di registrazione, codice fiscale, indirizzo registrato, natura dell'attività e scopo del conto.",
    },
    validationStep: {
        headerTitle: 'Convalida conto bancario',
        buttonText: 'Completa la configurazione',
        maxAttemptsReached: 'La convalida per questo conto bancario è stata disabilitata a causa di troppi tentativi errati.',
        description: `Entro 1-2 giorni lavorativi, invieremo tre (3) piccole transazioni al tuo conto bancario da un nome come "Expensify, Inc. Validation".`,
        descriptionCTA: "Inserisci l'importo di ciascuna transazione nei campi sottostanti. Esempio: 1.51.",
        reviewingInfo: 'Grazie! Stiamo esaminando le tue informazioni e ti contatteremo a breve. Per favore, controlla la tua chat con Concierge.',
        forNextStep: 'per i prossimi passaggi per completare la configurazione del tuo conto bancario.',
        letsChatCTA: 'Sì, parliamo.',
        letsChatText: 'Quasi fatto! Abbiamo bisogno del tuo aiuto per verificare alcune ultime informazioni tramite chat. Pronto?',
        letsChatTitle: 'Parliamo!',
        enable2FATitle: "Previeni le frodi, abilita l'autenticazione a due fattori (2FA)",
        enable2FAText: "Prendiamo la tua sicurezza sul serio. Imposta ora l'autenticazione a due fattori (2FA) per aggiungere un ulteriore livello di protezione al tuo account.",
        secureYourAccount: 'Proteggi il tuo account',
    },
    completeVerificationStep: {
        completeVerification: 'Completa la verifica',
        confirmAgreements: 'Per favore, conferma gli accordi qui sotto.',
        certifyTrueAndAccurate: 'Certifico che le informazioni fornite sono veritiere e accurate.',
        certifyTrueAndAccurateError: 'Si prega di certificare che le informazioni sono veritiere e accurate',
        isAuthorizedToUseBankAccount: 'Sono autorizzato a utilizzare questo conto bancario aziendale per le spese aziendali.',
        isAuthorizedToUseBankAccountError: "Devi essere un ufficiale di controllo con l'autorizzazione per operare sul conto bancario aziendale.",
        termsAndConditions: 'termini e condizioni',
    },
    connectBankAccountStep: {
        finishButtonText: 'Completa la configurazione',
        validateYourBankAccount: 'Convalida il tuo conto bancario',
        validateButtonText: 'Convalida',
        validationInputLabel: 'Transazione',
        maxAttemptsReached: 'La convalida per questo conto bancario è stata disabilitata a causa di troppi tentativi errati.',
        description: `Entro 1-2 giorni lavorativi, invieremo tre (3) piccole transazioni al tuo conto bancario da un nome come "Expensify, Inc. Validation".`,
        descriptionCTA: "Inserisci l'importo di ciascuna transazione nei campi sottostanti. Esempio: 1.51.",
        reviewingInfo: 'Grazie! Stiamo esaminando le tue informazioni e ti contatteremo a breve. Controlla la tua chat con Concierge.',
        forNextSteps: 'per i prossimi passaggi per completare la configurazione del tuo conto bancario.',
        letsChatCTA: 'Sì, parliamo.',
        letsChatText: 'Quasi fatto! Abbiamo bisogno del tuo aiuto per verificare alcune ultime informazioni tramite chat. Pronto?',
        letsChatTitle: 'Parliamo!',
        enable2FATitle: "Previeni le frodi, abilita l'autenticazione a due fattori (2FA)",
        enable2FAText: "Prendiamo la tua sicurezza sul serio. Imposta ora l'autenticazione a due fattori (2FA) per aggiungere un ulteriore livello di protezione al tuo account.",
        secureYourAccount: 'Proteggi il tuo account',
    },
    countryStep: {
        confirmBusinessBank: 'Conferma la valuta e il paese del conto bancario aziendale',
        confirmCurrency: 'Conferma valuta e paese',
        yourBusiness: 'La valuta del conto bancario aziendale deve corrispondere alla valuta dello spazio di lavoro.',
        youCanChange: 'Puoi cambiare la valuta del tuo spazio di lavoro nel tuo',
        findCountry: 'Trova paese',
        selectCountry: 'Seleziona paese',
    },
    bankInfoStep: {
        whatAreYour: 'Quali sono i dettagli del tuo conto bancario aziendale?',
        letsDoubleCheck: 'Verifichiamo che tutto sia a posto.',
        thisBankAccount: 'Questo conto bancario sarà utilizzato per i pagamenti aziendali nel tuo spazio di lavoro.',
        accountNumber: 'Numero di conto',
        accountHolderNameDescription: 'Nome completo del firmatario autorizzato',
    },
    signerInfoStep: {
        signerInfo: 'Informazioni sul firmatario',
        areYouDirector: ({companyName}: CompanyNameParams) => `Sei un direttore o un dirigente senior presso ${companyName}?`,
        regulationRequiresUs: "La normativa ci impone di verificare se il firmatario ha l'autorità di intraprendere questa azione per conto dell'azienda.",
        whatsYourName: 'Qual è il tuo nome legale?',
        fullName: 'Nome completo legale',
        whatsYourJobTitle: 'Qual è il tuo titolo di lavoro?',
        jobTitle: 'Titolo di lavoro',
        whatsYourDOB: 'Qual è la tua data di nascita?',
        uploadID: "Carica documento d'identità e prova di indirizzo",
        personalAddress: 'Prova di indirizzo personale (ad esempio, bolletta)',
        letsDoubleCheck: 'Verifichiamo che tutto sia corretto.',
        legalName: 'Nome legale',
        proofOf: 'Prova di indirizzo personale',
        enterOneEmail: ({companyName}: CompanyNameParams) => `Inserisci l'email del direttore o dirigente senior presso ${companyName}`,
        regulationRequiresOneMoreDirector: 'La normativa richiede almeno un altro direttore o dirigente senior come firmatario.',
        hangTight: 'Attendi un attimo...',
        enterTwoEmails: ({companyName}: CompanyNameParams) => `Inserisci le email di due direttori o dirigenti senior presso ${companyName}`,
        sendReminder: 'Invia un promemoria',
        chooseFile: 'Scegli file',
        weAreWaiting: "Stiamo aspettando che altri verifichino la loro identità come direttori o dirigenti senior dell'azienda.",
        id: "Copia del documento d'identità",
        proofOfDirectors: 'Prova del/i direttore/i',
        proofOfDirectorsDescription: 'Esempi: Profilo aziendale Oncorp o registrazione aziendale.',
        codiceFiscale: 'Codice Fiscale',
        codiceFiscaleDescription: 'Codice Fiscale per Firmatari, Utenti Autorizzati e Beneficiari Effettivi.',
        PDSandFSG: 'Documentazione di divulgazione PDS + FSG',
        PDSandFSGDescription:
            'La nostra partnership con Corpay utilizza una connessione API per sfruttare la loro vasta rete di partner bancari internazionali per alimentare i Rimborsi Globali in Expensify. Secondo la normativa australiana, ti forniamo la Guida ai Servizi Finanziari (FSG) e la Dichiarazione di Divulgazione del Prodotto (PDS) di Corpay.\n\nSi prega di leggere attentamente i documenti FSG e PDS poiché contengono dettagli completi e informazioni importanti sui prodotti e servizi offerti da Corpay. Conserva questi documenti per riferimento futuro.',
        pleaseUpload: "Si prega di caricare ulteriore documentazione qui sotto per aiutarci a verificare la tua identità come direttore o dirigente senior dell'entità aziendale.",
        enterSignerInfo: 'Inserisci le informazioni del firmatario',
        thisStep: 'Questo passaggio è stato completato',
        isConnecting: ({bankAccountLastFour, currency}: SignerInfoMessageParams) =>
            `sta collegando un conto bancario aziendale in ${currency} terminante con ${bankAccountLastFour} a Expensify per pagare i dipendenti in ${currency}. Il prossimo passaggio richiede le informazioni di un firmatario, come un direttore o un dirigente.`,
    },
    agreementsStep: {
        agreements: 'Accordi',
        pleaseConfirm: 'Si prega di confermare gli accordi di seguito',
        regulationRequiresUs: "La normativa ci impone di verificare l'identità di qualsiasi individuo che possieda più del 25% dell'azienda.",
        iAmAuthorized: 'Sono autorizzato a utilizzare il conto bancario aziendale per le spese aziendali.',
        iCertify: 'Certifico che le informazioni fornite sono veritiere e accurate.',
        iAcceptTheTermsAndConditions: `Accetto i <a href="https://cross-border.corpay.com/tc/">termini e le condizioni</a>.`,
        iAcceptTheTermsAndConditionsAccessibility: 'Accetto i termini e le condizioni.',
        accept: 'Accetta e aggiungi conto bancario',
        iConsentToThePrivacyNotice: `Acconsento <a href="https://payments.corpay.com/compliance">all'informativa sulla privacy</a>.`,
        iConsentToThePrivacyNoticeAccessibility: "Acconsento all'informativa sulla privacy.",
        error: {
            authorized: "Devi essere un ufficiale di controllo con l'autorizzazione per operare sul conto bancario aziendale.",
            certify: 'Si prega di certificare che le informazioni sono veritiere e accurate',
            consent: "Si prega di acconsentire all'informativa sulla privacy",
        },
    },
    docusignStep: {
        subheader: 'Modulo Docusign',
        pleaseComplete:
            'Completa il modulo di autorizzazione ACH tramite il link Docusign qui sotto e carica una copia firmata qui per consentirci di prelevare fondi direttamente dal tuo conto bancario.',
        pleaseCompleteTheBusinessAccount: 'Completa la richiesta di conto aziendale e l’accordo di addebito diretto.',
        pleaseCompleteTheDirect:
            'Completa l’accordo di addebito diretto tramite il link Docusign qui sotto e carica una copia firmata qui per consentirci di prelevare fondi direttamente dal tuo conto bancario.',
        takeMeTo: 'Vai a Docusign',
        uploadAdditional: 'Carica documentazione aggiuntiva',
        pleaseUpload: 'Carica il modulo DEFT e la pagina di firma Docusign.',
        pleaseUploadTheDirect: 'Carica l’accordo di addebito diretto e la pagina di firma Docusign.',
    },
    finishStep: {
        letsFinish: 'Finisciamo in chat!',
        thanksFor:
            'Grazie per questi dettagli. Un agente di supporto dedicato esaminerà ora le tue informazioni. Ti ricontatteremo se avremo bisogno di ulteriori informazioni da parte tua, ma nel frattempo, non esitare a contattarci per qualsiasi domanda.',
        iHaveA: 'Ho una domanda',
        enable2FA: "Abilita l'autenticazione a due fattori (2FA) per prevenire le frodi",
        weTake: "Prendiamo la tua sicurezza sul serio. Imposta ora l'autenticazione a due fattori (2FA) per aggiungere un ulteriore livello di protezione al tuo account.",
        secure: 'Proteggi il tuo account',
    },
    reimbursementAccountLoadingAnimation: {
        oneMoment: 'Un momento',
        explanationLine: 'Stiamo esaminando le tue informazioni. Potrai continuare con i prossimi passaggi a breve.',
    },
    session: {
        offlineMessageRetry: 'Sembra che tu sia offline. Controlla la tua connessione e riprova.',
    },
    travel: {
        header: 'Prenota viaggio',
        title: 'Viaggia con intelligenza',
        subtitle: 'Usa Expensify Travel per ottenere le migliori offerte di viaggio e gestire tutte le tue spese aziendali in un unico posto.',
        features: {
            saveMoney: 'Risparmia sui tuoi prenotazioni',
            alerts: 'Ricevi aggiornamenti e avvisi in tempo reale',
        },
        bookTravel: 'Prenota viaggio',
        bookDemo: 'Prenota una demo',
        bookADemo: 'Prenota una demo',
        toLearnMore: 'per saperne di più.',
        termsAndConditions: {
            header: 'Prima di continuare...',
            title: 'Termini e condizioni',
            label: 'Accetto i termini e le condizioni',
            subtitle: `Accettate <a href="${CONST.TRAVEL_TERMS_URL}">i termini e le condizioni</a> di Expensify Travel.`,
            error: 'Devi accettare i termini e le condizioni di Expensify Travel per continuare',
            defaultWorkspaceError:
                "Devi impostare un'area di lavoro predefinita per abilitare Expensify Travel. Vai su Impostazioni > Aree di lavoro > clicca sui tre punti verticali accanto a un'area di lavoro > Imposta come area di lavoro predefinita, quindi riprova!",
        },
        flight: 'Volo',
        flightDetails: {
            passenger: 'Passeggero',
            layover: ({layover}: FlightLayoverParams) => `<muted-text-label>Hai uno <strong>scalo di ${layover}</strong> prima di questo volo</muted-text-label>`,
            takeOff: 'Decollo',
            landing: 'Atterraggio',
            seat: 'Posto',
            class: 'Classe Cabina',
            recordLocator: 'Localizzatore di registrazione',
            cabinClasses: {
                unknown: 'Sconosciuto',
                economy: 'Economia',
                premiumEconomy: 'Premium Economy',
                business: 'Business',
                first: 'Primo',
            },
        },
        hotel: 'Hotel',
        hotelDetails: {
            guest: 'Ospite',
            checkIn: 'Check-in',
            checkOut: 'Check-out',
            roomType: 'Tipo di stanza',
            cancellation: 'Politica di cancellazione',
            cancellationUntil: 'Cancellazione gratuita fino al',
            confirmation: 'Numero di conferma',
            cancellationPolicies: {
                unknown: 'Sconosciuto',
                nonRefundable: 'Non rimborsabile',
                freeCancellationUntil: 'Cancellazione gratuita fino al',
                partiallyRefundable: 'Parzialmente rimborsabile',
            },
        },
        car: 'Auto',
        carDetails: {
            rentalCar: 'Noleggio auto',
            pickUp: 'Ritiro',
            dropOff: 'Consegna',
            driver: 'Autista',
            carType: 'Tipo di auto',
            cancellation: 'Politica di cancellazione',
            cancellationUntil: 'Cancellazione gratuita fino al',
            freeCancellation: 'Cancellazione gratuita',
            confirmation: 'Numero di conferma',
        },
        train: 'Rail',
        trainDetails: {
            passenger: 'Passeggero',
            departs: 'Parte',
            arrives: 'Arriva',
            coachNumber: 'Numero del coach',
            seat: 'Posto',
            fareDetails: 'Dettagli della tariffa',
            confirmation: 'Numero di conferma',
        },
        viewTrip: 'Visualizza viaggio',
        modifyTrip: 'Modifica viaggio',
        tripSupport: 'Supporto per i viaggi',
        tripDetails: 'Dettagli del viaggio',
        viewTripDetails: 'Visualizza i dettagli del viaggio',
        trip: 'Viaggio',
        trips: 'Viaggi',
        tripSummary: 'Riepilogo del viaggio',
        departs: 'Parte',
        errorMessage: 'Qualcosa è andato storto. Per favore riprova più tardi.',
        phoneError: ({phoneErrorMethodsRoute}: PhoneErrorRouteParams) =>
            `<rbr><a href="${phoneErrorMethodsRoute}">Aggiungete un'e-mail di lavoro come login principale</a> per prenotare i viaggi.</rbr>`,
        domainSelector: {
            title: 'Dominio',
            subtitle: 'Scegli un dominio per la configurazione di Expensify Travel.',
            recommended: 'Consigliato',
        },
        domainPermissionInfo: {
            title: 'Dominio',
            restriction: ({domain}: DomainPermissionInfoRestrictionParams) =>
                `Non hai l'autorizzazione per abilitare Expensify Travel per il dominio <strong>${domain}</strong>. Dovrai chiedere a qualcuno di quel dominio di abilitare invece Travel.`,
            accountantInvitation: `Se sei un commercialista, valuta la possibilità di aderire al <a href="${CONST.OLD_DOT_PUBLIC_URLS.EXPENSIFY_APPROVED_PROGRAM_URL}">programma ExpensifyApproved! per commercialisti</a> per abilitare i viaggi per questo dominio.`,
        },
        publicDomainError: {
            title: 'Inizia con Expensify Travel',
            message: `Dovrai utilizzare la tua email di lavoro (ad esempio, nome@azienda.com) con Expensify Travel, non la tua email personale (ad esempio, nome@gmail.com).`,
        },
        blockedFeatureModal: {
            title: 'Expensify Travel è stato disabilitato',
            message: `Il tuo amministratore ha disattivato Expensify Travel. Si prega di seguire la politica di prenotazione della tua azienda per le disposizioni di viaggio.`,
        },
        verifyCompany: {
            title: 'Inizia a viaggiare oggi stesso!',
            message: `Si prega di contattare il proprio Account Manager o salesteam@expensify.com per ottenere una demo di viaggio e attivarla per la vostra azienda.`,
        },
        updates: {
            bookingTicketed: ({airlineCode, origin, destination, startDate, confirmationID = ''}: FlightParams) =>
                `Il tuo volo ${airlineCode} (${origin} → ${destination}) del ${startDate} è stato prenotato. Codice di conferma: ${confirmationID}`,
            ticketVoided: ({airlineCode, origin, destination, startDate}: FlightParams) =>
                `Il tuo biglietto per il volo ${airlineCode} (${origin} → ${destination}) del ${startDate} è stato annullato.`,
            ticketRefunded: ({airlineCode, origin, destination, startDate}: FlightParams) =>
                `Il tuo biglietto per il volo ${airlineCode} (${origin} → ${destination}) del ${startDate} è stato rimborsato o cambiato.`,
            flightCancelled: ({airlineCode, origin, destination, startDate}: FlightParams) =>
                `Il tuo volo ${airlineCode} (${origin} → ${destination}) del ${startDate} è stato cancellato dalla compagnia aerea.`,
            flightScheduleChangePending: ({airlineCode}: AirlineParams) => `La compagnia aerea ha proposto una modifica all'orario per il volo ${airlineCode}; stiamo aspettando conferma.`,
            flightScheduleChangeClosed: ({airlineCode, startDate}: AirlineParams) => `Conferma del cambio di orario: il volo ${airlineCode} ora parte alle ${startDate}.`,
            flightUpdated: ({airlineCode, origin, destination, startDate}: FlightParams) => `Il tuo volo ${airlineCode} (${origin} → ${destination}) del ${startDate} è stato aggiornato.`,
            flightCabinChanged: ({airlineCode, cabinClass}: AirlineParams) => `La tua classe di cabina è stata aggiornata a ${cabinClass} sul volo ${airlineCode}.`,
            flightSeatConfirmed: ({airlineCode}: AirlineParams) => `Il tuo posto assegnato sul volo ${airlineCode} è stato confermato.`,
            flightSeatChanged: ({airlineCode}: AirlineParams) => `Il tuo posto assegnato sul volo ${airlineCode} è stato cambiato.`,
            flightSeatCancelled: ({airlineCode}: AirlineParams) => `La tua assegnazione del posto sul volo ${airlineCode} è stata rimossa.`,
            paymentDeclined: 'Il pagamento per la tua prenotazione aerea non è riuscito. Per favore, riprova.',
            bookingCancelledByTraveler: ({type, id = ''}: TravelTypeParams) => `Hai annullato la tua prenotazione ${type} ${id}.`,
            bookingCancelledByVendor: ({type, id = ''}: TravelTypeParams) => `Il fornitore ha cancellato la tua prenotazione ${type} ${id}.`,
            bookingRebooked: ({type, id = ''}: TravelTypeParams) => `La tua prenotazione ${type} è stata riprenotata. Nuovo numero di conferma: ${id}.`,
            bookingUpdated: ({type}: TravelTypeParams) => `La tua prenotazione ${type} è stata aggiornata. Controlla i nuovi dettagli nell'itinerario.`,
            railTicketRefund: ({origin, destination, startDate}: RailTicketParams) =>
                `Il tuo biglietto ferroviario per ${origin} → ${destination} del ${startDate} è stato rimborsato. Un credito verrà elaborato.`,
            railTicketExchange: ({origin, destination, startDate}: RailTicketParams) => `Il tuo biglietto ferroviario per ${origin} → ${destination} del ${startDate} è stato scambiato.`,
            railTicketUpdate: ({origin, destination, startDate}: RailTicketParams) => `Il tuo biglietto ferroviario per ${origin} → ${destination} del ${startDate} è stato aggiornato.`,
            defaultUpdate: ({type}: TravelTypeParams) => `La tua prenotazione ${type} è stata aggiornata.`,
        },
        flightTo: 'Volo per',
        trainTo: 'Treno per',
        carRental: ' di noleggio auto',
        nightIn: 'notte a',
        nightsIn: 'notti a',
    },
    workspace: {
        common: {
            card: 'Carte',
            expensifyCard: 'Expensify Card',
            companyCards: 'Carte aziendali',
            workflows: 'Flussi di lavoro',
            workspace: 'Spazio di lavoro',
            findWorkspace: 'Trova spazio di lavoro',
            edit: 'Modifica spazio di lavoro',
            enabled: 'Abilitato',
            disabled: 'Disabilitato',
            everyone: 'Tutti quanti',
            delete: 'Elimina spazio di lavoro',
            settings: 'Impostazioni',
            reimburse: 'Rimborsi',
            categories: 'Categorie',
            tags: 'Tag',
            customField1: 'Campo personalizzato 1',
            customField2: 'Campo personalizzato 2',
            customFieldHint: 'Aggiungi una codifica personalizzata che si applica a tutte le spese di questo membro.',
            reports: 'Rapporti',
            reportFields: 'Campi del rapporto',
            reportTitle: 'Titolo del rapporto',
            reportField: 'Campo del report',
            taxes: 'Tasse',
            bills: 'Fatture',
            invoices: 'Fatture',
            perDiem: 'Per diem',
            travel: 'Viaggio',
            members: 'Membri',
            accounting: 'Contabilità',
            receiptPartners: 'Partner ricevute',
            rules: 'Regole',
            displayedAs: 'Visualizzato come',
            plan: 'Piano',
            profile: 'Panoramica',
            bankAccount: 'Conto bancario',
            testTransactions: 'Transazioni di prova',
            issueAndManageCards: 'Emetti e gestisci carte',
            reconcileCards: 'Riconcilia carte',
            selectAll: 'Seleziona tutto',
            selected: () => ({
                one: '1 selezionato',
                other: (count: number) => `${count} selezionati`,
            }),
            settlementFrequency: 'Frequenza di liquidazione',
            setAsDefault: 'Imposta come spazio di lavoro predefinito',
            defaultNote: `Le ricevute inviate a ${CONST.EMAIL.RECEIPTS} appariranno in questo spazio di lavoro.`,
            deleteConfirmation: 'Sei sicuro di voler eliminare questo spazio di lavoro?',
            deleteWithCardsConfirmation: 'Sei sicuro di voler eliminare questo spazio di lavoro? Questo rimuoverà tutti i feed delle carte e le carte assegnate.',
            unavailable: 'Spazio di lavoro non disponibile',
            memberNotFound: 'Membro non trovato. Per invitare un nuovo membro al workspace, utilizza il pulsante di invito sopra.',
            notAuthorized: `Non hai accesso a questa pagina. Se stai cercando di unirti a questo spazio di lavoro, chiedi semplicemente al proprietario dello spazio di lavoro di aggiungerti come membro. Qualcos'altro? Contatta ${CONST.EMAIL.CONCIERGE}.`,
            goToWorkspace: 'Vai allo spazio di lavoro',
            goToWorkspaces: 'Vai agli spazi di lavoro',
            duplicateWorkspace: 'Area di lavoro duplicata',
            duplicateWorkspacePrefix: 'Duplicate',
            clearFilter: 'Cancella filtro',
            workspaceName: 'Nome del workspace',
            workspaceOwner: 'Proprietario',
            workspaceType: 'Tipo di spazio di lavoro',
            workspaceAvatar: 'Avatar del workspace',
            mustBeOnlineToViewMembers: 'Devi essere online per visualizzare i membri di questo spazio di lavoro.',
            moreFeatures: 'Più funzionalità',
            requested: 'Richiesto',
            distanceRates: 'Tariffe a distanza',
            defaultDescription: 'Un unico posto per tutte le tue ricevute e spese.',
            descriptionHint: 'Condividi informazioni su questo spazio di lavoro con tutti i membri.',
            welcomeNote: 'Per favore, usa Expensify per inviare le tue ricevute per il rimborso, grazie!',
            subscription: 'Abbonamento',
            markAsEntered: 'Segna come inserito manualmente',
            markAsExported: 'Segna come esportato',
            exportIntegrationSelected: ({connectionName}: ExportIntegrationSelectedParams) => `Esporta in ${CONST.POLICY.CONNECTIONS.NAME_USER_FRIENDLY[connectionName]}`,
            letsDoubleCheck: 'Verifichiamo che tutto sia corretto.',
            lineItemLevel: 'Livello voce di dettaglio',
            reportLevel: 'Livello del report',
            topLevel: 'Livello superiore',
            appliedOnExport: "Non importato in Expensify, applicato all'esportazione",
            shareNote: {
                header: 'Condividi il tuo spazio di lavoro con altri membri',
                content: ({adminsRoomLink}: WorkspaceShareNoteParams) =>
                    `Condividi questo codice QR o copia il link sottostante per consentire ai membri di richiedere facilmente l'accesso al tuo spazio di lavoro. Tutte le richieste di accesso allo spazio di lavoro verranno visualizzate nella stanza <a href="${adminsRoomLink}">${CONST.REPORT.WORKSPACE_CHAT_ROOMS.ADMINS}</a> per la tua revisione.`,
            },
            connectTo: ({connectionName}: ConnectionNameParams) => `Connettiti a ${CONST.POLICY.CONNECTIONS.NAME_USER_FRIENDLY[connectionName]}`,
            createNewConnection: 'Crea nuova connessione',
            reuseExistingConnection: 'Riutilizza la connessione esistente',
            existingConnections: 'Connessioni esistenti',
            existingConnectionsDescription: ({connectionName}: ConnectionNameParams) =>
                `Poiché ti sei connesso a ${CONST.POLICY.CONNECTIONS.NAME_USER_FRIENDLY[connectionName]} in precedenza, puoi scegliere di riutilizzare una connessione esistente o crearne una nuova.`,
            lastSyncDate: ({connectionName, formattedDate}: LastSyncDateParams) => `${connectionName} - Ultima sincronizzazione ${formattedDate}`,
            authenticationError: ({connectionName}: AuthenticationErrorParams) => `Impossibile connettersi a ${connectionName} a causa di un errore di autenticazione.`,
            learnMore: 'Scopri di più',
            memberAlternateText: 'I membri possono inviare e approvare i rapporti.',
            adminAlternateText: 'Gli amministratori hanno pieno accesso di modifica a tutti i report e alle impostazioni dello spazio di lavoro.',
            auditorAlternateText: 'Gli auditor possono visualizzare e commentare i rapporti.',
            roleName: ({role}: OptionalParam<RoleNamesParams> = {}) => {
                switch (role) {
                    case CONST.POLICY.ROLE.ADMIN:
                        return 'Admin';
                    case CONST.POLICY.ROLE.AUDITOR:
                        return 'Revisore dei conti';
                    case CONST.POLICY.ROLE.USER:
                        return 'Membro';
                    default:
                        return 'Membro';
                }
            },
            frequency: {
                manual: 'Manuale',
                instant: 'Istantaneo',
                immediate: 'Quotidiano',
                trip: 'Per viaggio',
                weekly: 'Settimanale',
                semimonthly: 'Due volte al mese',
                monthly: 'Mensile',
            },
            planType: 'Tipo di piano',
            submitExpense: 'Invia le tue spese qui sotto:',
            defaultCategory: 'Categoria predefinita',
            viewTransactions: 'Visualizza transazioni',
            policyExpenseChatName: ({displayName}: PolicyExpenseChatNameParams) => `Spese di ${displayName}`,
            deepDiveExpensifyCard: `<muted-text-label>Le transazioni della carta Expensify verranno esportate automaticamente in un “Conto di responsabilità della carta Expensify” creato con la <a href="${CONST.DEEP_DIVE_EXPENSIFY_CARD}">nostra integrazione</a>.</muted-text-label>`,
        },
        receiptPartners: {
            connect: 'Connettiti ora',
            uber: {
                subtitle: 'Automatizza le spese di viaggio e di consegna dei pasti in tutta la tua organizzazione.',
                sendInvites: 'Invita membri',
                sendInvitesDescription: 'Questi membri del workspace non hanno ancora un account Uber for Business. Deseleziona tutti i membri che non desideri invitare in questo momento.',
                confirmInvite: 'Conferma invito',
                manageInvites: 'Gestisci inviti',
                confirm: 'Conferma',
                allSet: 'Tutto pronto',
                readyToRoll: 'Sei pronto per iniziare',
                takeBusinessRideMessage: 'Fai un viaggio di lavoro e le tue ricevute Uber verranno importate in Expensify. Andiamo!',
                all: 'Tutti',
                linked: 'Collegato',
                outstanding: 'In sospeso',
                status: {
                    resend: 'Reinvia',
                    invite: 'Invita',
                    [CONST.POLICY.RECEIPT_PARTNERS.UBER_EMPLOYEE_STATUS.LINKED]: 'Collegato',
                    [CONST.POLICY.RECEIPT_PARTNERS.UBER_EMPLOYEE_STATUS.LINKED_PENDING_APPROVAL]: 'In attesa',
                    [CONST.POLICY.RECEIPT_PARTNERS.UBER_EMPLOYEE_STATUS.SUSPENDED]: 'Sospeso',
                },
                invitationFailure: 'Impossibile invitare i membri a Uber for Business',
                autoRemove: "Invita nuovi membri dell'area di lavoro su Uber for Business",
                autoInvite: "Disattiva i membri dell'area di lavoro rimossi da Uber for Business",
                bannerTitle: 'Expensify + Uber per le aziende',
                bannerDescription: 'Connetti Uber for Business per automatizzare le spese di viaggio e di consegna dei pasti nella tua organizzazione.',
                emptyContent: {
                    title: 'Nessun membro da visualizzare',
                    subtitle: 'Abbiamo cercato ovunque e non abbiamo trovato nulla.',
                },
            },
        },
        perDiem: {
            subtitle: 'Imposta le tariffe di diaria per controllare la spesa giornaliera dei dipendenti.',
            amount: 'Importo',
            deleteRates: () => ({
                one: 'Elimina tariffa',
                other: 'Elimina tariffe',
            }),
            deletePerDiemRate: 'Elimina la tariffa di diaria',
            findPerDiemRate: 'Trova la tariffa giornaliera',
            areYouSureDelete: () => ({
                one: 'Sei sicuro di voler eliminare questa tariffa?',
                other: 'Sei sicuro di voler eliminare queste tariffe?',
            }),
            emptyList: {
                title: 'Per diem',
                subtitle: 'Imposta le tariffe diarie per controllare la spesa giornaliera dei dipendenti. Importa le tariffe da un foglio di calcolo per iniziare.',
            },
            errors: {
                existingRateError: ({rate}: CustomUnitRateParams) => `Una tariffa con valore ${rate} esiste già`,
            },
            importPerDiemRates: 'Importa le tariffe diarie',
            editPerDiemRate: 'Modifica la tariffa di diaria',
            editPerDiemRates: 'Modifica le tariffe di diaria',
            editDestinationSubtitle: ({destination}: EditDestinationSubtitleParams) => `Aggiornare questa destinazione cambierà tutte le sottotariffe di diaria per ${destination}.`,
            editCurrencySubtitle: ({destination}: EditDestinationSubtitleParams) => `Aggiornare questa valuta la modificherà per tutte le sottotariffe di diaria di ${destination}.`,
        },
        qbd: {
            exportOutOfPocketExpensesDescription: 'Imposta come esportare le spese anticipate su QuickBooks Desktop.',
            exportOutOfPocketExpensesCheckToggle: 'Contrassegna gli assegni come "stampa più tardi"',
            exportDescription: 'Configura come i dati di Expensify vengono esportati su QuickBooks Desktop.',
            date: 'Data di esportazione',
            exportInvoices: 'Esporta fatture su',
            exportExpensifyCard: 'Esporta le transazioni della Expensify Card come',
            account: 'Account',
            accountDescription: 'Scegli dove pubblicare le registrazioni contabili.',
            accountsPayable: 'Conti da pagare',
            accountsPayableDescription: 'Scegli dove creare le fatture dei fornitori.',
            bankAccount: 'Conto bancario',
            notConfigured: 'Non configurato',
            bankAccountDescription: 'Scegli da dove inviare gli assegni.',
            creditCardAccount: 'Account di carta di credito',
            exportDate: {
                label: 'Data di esportazione',
                description: 'Usa questa data quando esporti i report su QuickBooks Desktop.',
                values: {
                    [CONST.QUICKBOOKS_EXPORT_DATE.LAST_EXPENSE]: {
                        label: "Data dell'ultima spesa",
                        description: 'Data della spesa più recente nel rapporto.',
                    },
                    [CONST.QUICKBOOKS_EXPORT_DATE.REPORT_EXPORTED]: {
                        label: 'Data di esportazione',
                        description: 'Data in cui il report è stato esportato su QuickBooks Desktop.',
                    },
                    [CONST.QUICKBOOKS_EXPORT_DATE.REPORT_SUBMITTED]: {
                        label: 'Data di invio',
                        description: "Data in cui il rapporto è stato inviato per l'approvazione.",
                    },
                },
            },
            exportCheckDescription: 'Creeremo un assegno dettagliato per ogni report di Expensify e lo invieremo dal conto bancario sottostante.',
            exportJournalEntryDescription: "Creeremo una registrazione contabile dettagliata per ogni report di Expensify e la pubblicheremo sull'account qui sotto.",
            exportVendorBillDescription:
                "Creeremo una fattura dettagliata del fornitore per ogni report di Expensify e la aggiungeremo all'account sottostante. Se questo periodo è chiuso, la registreremo al 1° del prossimo periodo aperto.",
            outOfPocketTaxEnabledDescription:
                'QuickBooks Desktop non supporta le tasse sulle esportazioni delle registrazioni contabili. Poiché hai le tasse abilitate nel tuo spazio di lavoro, questa opzione di esportazione non è disponibile.',
            outOfPocketTaxEnabledError: "Le registrazioni contabili non sono disponibili quando le tasse sono abilitate. Si prega di scegliere un'opzione di esportazione diversa.",
            accounts: {
                [CONST.QUICKBOOKS_DESKTOP_NON_REIMBURSABLE_EXPORT_ACCOUNT_TYPE.CREDIT_CARD]: 'Carta di credito',
                [CONST.QUICKBOOKS_DESKTOP_REIMBURSABLE_ACCOUNT_TYPE.VENDOR_BILL]: 'Fattura fornitore',
                [CONST.QUICKBOOKS_DESKTOP_REIMBURSABLE_ACCOUNT_TYPE.JOURNAL_ENTRY]: 'Voce di diario',
                [CONST.QUICKBOOKS_DESKTOP_REIMBURSABLE_ACCOUNT_TYPE.CHECK]: 'Controlla',
                [`${CONST.QUICKBOOKS_DESKTOP_NON_REIMBURSABLE_EXPORT_ACCOUNT_TYPE.CHECK}Description`]:
                    'Creeremo un assegno dettagliato per ogni report di Expensify e lo invieremo dal conto bancario sottostante.',
                [`${CONST.QUICKBOOKS_DESKTOP_NON_REIMBURSABLE_EXPORT_ACCOUNT_TYPE.CREDIT_CARD}Description`]:
                    "Abbineremo automaticamente il nome del commerciante sulla transazione con carta di credito a qualsiasi fornitore corrispondente in QuickBooks. Se non esistono fornitori, creeremo un fornitore 'Credit Card Misc.' per l'associazione.",
                [`${CONST.QUICKBOOKS_DESKTOP_REIMBURSABLE_ACCOUNT_TYPE.VENDOR_BILL}Description`]:
                    "Creeremo una fattura dettagliata del fornitore per ogni report di Expensify con la data dell'ultima spesa e la aggiungeremo al conto sottostante. Se questo periodo è chiuso, la registreremo al 1° del prossimo periodo aperto.",
                [`${CONST.QUICKBOOKS_DESKTOP_NON_REIMBURSABLE_EXPORT_ACCOUNT_TYPE.CREDIT_CARD}AccountDescription`]: 'Scegli dove esportare le transazioni con carta di credito.',
                [`${CONST.QUICKBOOKS_DESKTOP_REIMBURSABLE_ACCOUNT_TYPE.VENDOR_BILL}AccountDescription`]: 'Scegli un fornitore da applicare a tutte le transazioni con carta di credito.',
                [`${CONST.QUICKBOOKS_DESKTOP_REIMBURSABLE_ACCOUNT_TYPE.CHECK}AccountDescription`]: 'Scegli da dove inviare gli assegni.',
                [`${CONST.QUICKBOOKS_DESKTOP_REIMBURSABLE_ACCOUNT_TYPE.VENDOR_BILL}Error`]:
                    "Le fatture dei fornitori non sono disponibili quando le località sono abilitate. Si prega di scegliere un'opzione di esportazione diversa.",
                [`${CONST.QUICKBOOKS_DESKTOP_REIMBURSABLE_ACCOUNT_TYPE.CHECK}Error`]:
                    "Gli assegni non sono disponibili quando le località sono abilitate. Si prega di scegliere un'opzione di esportazione diversa.",
                [`${CONST.QUICKBOOKS_DESKTOP_REIMBURSABLE_ACCOUNT_TYPE.JOURNAL_ENTRY}Error`]:
                    "Le registrazioni contabili non sono disponibili quando le tasse sono abilitate. Si prega di scegliere un'opzione di esportazione diversa.",
            },
            noAccountsFound: 'Nessun account trovato',
            noAccountsFoundDescription: "Aggiungi l'account in QuickBooks Desktop e sincronizza nuovamente la connessione",
            qbdSetup: 'Configurazione di QuickBooks Desktop',
            requiredSetupDevice: {
                title: 'Impossibile connettersi da questo dispositivo',
                body1: 'Dovrai configurare questa connessione dal computer che ospita il file della tua azienda QuickBooks Desktop.',
                body2: 'Una volta connesso, sarai in grado di sincronizzare ed esportare da qualsiasi luogo.',
            },
            setupPage: {
                title: 'Apri questo link per connetterti',
                body: 'Per completare la configurazione, apri il seguente link sul computer dove è in esecuzione QuickBooks Desktop.',
                setupErrorTitle: 'Qualcosa è andato storto',
                setupErrorBody: ({conciergeLink}: QBDSetupErrorBodyParams) =>
                    `<muted-text><centered-text>La connessione a QuickBooks Desktop non funziona al momento. Riprovare più tardi o <a href="${conciergeLink}">contattare Concierge</a> se il problema persiste.</centered-text></muted-text>`,
            },
            importDescription: 'Scegli quali configurazioni di codifica importare da QuickBooks Desktop a Expensify.',
            classes: 'Classi',
            items: 'Articoli',
            customers: 'Clienti/progetti',
            exportCompanyCardsDescription: 'Imposta come le spese con carta aziendale vengono esportate su QuickBooks Desktop.',
            defaultVendorDescription: "Imposta un fornitore predefinito che verrà applicato a tutte le transazioni con carta di credito al momento dell'esportazione.",
            accountsDescription: 'Il tuo piano dei conti di QuickBooks Desktop verrà importato in Expensify come categorie.',
            accountsSwitchTitle: 'Scegli di importare nuovi conti come categorie abilitate o disabilitate.',
            accountsSwitchDescription: 'Le categorie abilitate saranno disponibili per i membri da selezionare quando creano le loro spese.',
            classesDescription: 'Scegli come gestire le classi di QuickBooks Desktop in Expensify.',
            tagsDisplayedAsDescription: 'Livello voce di spesa',
            reportFieldsDisplayedAsDescription: 'Livello del report',
            customersDescription: 'Scegli come gestire i clienti/progetti di QuickBooks Desktop in Expensify.',
            advancedConfig: {
                autoSyncDescription: 'Expensify si sincronizzerà automaticamente con QuickBooks Desktop ogni giorno.',
                createEntities: 'Crea automaticamente entità',
                createEntitiesDescription: 'Expensify creerà automaticamente i fornitori in QuickBooks Desktop se non esistono già.',
            },
            itemsDescription: 'Scegli come gestire gli elementi di QuickBooks Desktop in Expensify.',
        },
        qbo: {
            connectedTo: 'Connesso a',
            importDescription: 'Scegli quali configurazioni di codifica importare da QuickBooks Online a Expensify.',
            classes: 'Classi',
            locations: 'Località',
            customers: 'Clienti/progetti',
            accountsDescription: 'Il tuo piano dei conti di QuickBooks Online verrà importato in Expensify come categorie.',
            accountsSwitchTitle: 'Scegli di importare nuovi conti come categorie abilitate o disabilitate.',
            accountsSwitchDescription: 'Le categorie abilitate saranno disponibili per i membri da selezionare quando creano le loro spese.',
            classesDescription: 'Scegli come gestire le classi di QuickBooks Online in Expensify.',
            customersDescription: 'Scegli come gestire i clienti/progetti di QuickBooks Online in Expensify.',
            locationsDescription: 'Scegli come gestire le sedi di QuickBooks Online in Expensify.',
            taxesDescription: 'Scegli come gestire le tasse di QuickBooks Online in Expensify.',
            locationsLineItemsRestrictionDescription:
                'QuickBooks Online non supporta le Località a livello di riga per Assegni o Fatture Fornitori. Se desideri avere località a livello di riga, assicurati di utilizzare le Scritture Contabili e le spese con Carta di Credito/Debito.',
            taxesJournalEntrySwitchNote:
                "QuickBooks Online non supporta le tasse sulle registrazioni contabili. Si prega di cambiare l'opzione di esportazione in fattura fornitore o assegno.",
            exportDescription: 'Configura come i dati di Expensify vengono esportati su QuickBooks Online.',
            date: 'Data di esportazione',
            exportInvoices: 'Esporta fatture su',
            exportExpensifyCard: 'Esporta le transazioni della Expensify Card come',
            exportDate: {
                label: 'Data di esportazione',
                description: 'Usa questa data quando esporti i rapporti su QuickBooks Online.',
                values: {
                    [CONST.QUICKBOOKS_EXPORT_DATE.LAST_EXPENSE]: {
                        label: "Data dell'ultima spesa",
                        description: 'Data della spesa più recente nel rapporto.',
                    },
                    [CONST.QUICKBOOKS_EXPORT_DATE.REPORT_EXPORTED]: {
                        label: 'Data di esportazione',
                        description: 'Data in cui il report è stato esportato su QuickBooks Online.',
                    },
                    [CONST.QUICKBOOKS_EXPORT_DATE.REPORT_SUBMITTED]: {
                        label: 'Data di invio',
                        description: "Data in cui il rapporto è stato inviato per l'approvazione.",
                    },
                },
            },
            receivable: 'Crediti verso clienti', // This is an account name that will come directly from QBO, so I don't know why we need a translation for it. It should take whatever the name of the account is in QBO. Leaving this note for CS.
            archive: 'Archivio contabilità clienti', // This is an account name that will come directly from QBO, so I don't know why we need a translation for it. It should take whatever the name of the account is in QBO. Leaving this note for CS.
            exportInvoicesDescription: 'Usa questo account quando esporti le fatture su QuickBooks Online.',
            exportCompanyCardsDescription: 'Imposta come esportare gli acquisti con carta aziendale su QuickBooks Online.',
            vendor: 'Fornitore',
            defaultVendorDescription: "Imposta un fornitore predefinito che verrà applicato a tutte le transazioni con carta di credito al momento dell'esportazione.",
            exportOutOfPocketExpensesDescription: 'Imposta come esportare le spese anticipate su QuickBooks Online.',
            exportCheckDescription: 'Creeremo un assegno dettagliato per ogni report di Expensify e lo invieremo dal conto bancario sottostante.',
            exportJournalEntryDescription: "Creeremo una registrazione contabile dettagliata per ogni report di Expensify e la pubblicheremo sull'account qui sotto.",
            exportVendorBillDescription:
                "Creeremo una fattura dettagliata del fornitore per ogni report di Expensify e la aggiungeremo all'account sottostante. Se questo periodo è chiuso, la registreremo al 1° del prossimo periodo aperto.",
            account: 'Account',
            accountDescription: 'Scegli dove pubblicare le registrazioni contabili.',
            accountsPayable: 'Conti da pagare',
            accountsPayableDescription: 'Scegli dove creare le fatture dei fornitori.',
            bankAccount: 'Conto bancario',
            notConfigured: 'Non configurato',
            bankAccountDescription: 'Scegli da dove inviare gli assegni.',
            creditCardAccount: 'Account di carta di credito',
            companyCardsLocationEnabledDescription:
                'QuickBooks Online non supporta le località nelle esportazioni delle fatture dei fornitori. Poiché hai abilitato le località nel tuo spazio di lavoro, questa opzione di esportazione non è disponibile.',
            outOfPocketTaxEnabledDescription:
                'QuickBooks Online non supporta le tasse sulle esportazioni delle registrazioni contabili. Poiché hai abilitato le tasse nel tuo spazio di lavoro, questa opzione di esportazione non è disponibile.',
            outOfPocketTaxEnabledError: "Le registrazioni contabili non sono disponibili quando le tasse sono abilitate. Si prega di scegliere un'opzione di esportazione diversa.",
            advancedConfig: {
                autoSyncDescription: 'Expensify si sincronizzerà automaticamente con QuickBooks Online ogni giorno.',
                inviteEmployees: 'Invita dipendenti',
                inviteEmployeesDescription: 'Importa i record dei dipendenti di QuickBooks Online e invita i dipendenti a questo spazio di lavoro.',
                createEntities: 'Crea automaticamente entità',
                createEntitiesDescription:
                    "Expensify creerà automaticamente fornitori in QuickBooks Online se non esistono già e creerà automaticamente clienti durante l'esportazione delle fatture.",
                reimbursedReportsDescription:
                    "Ogni volta che un report viene pagato utilizzando Expensify ACH, il corrispondente pagamento della fattura verrà creato nell'account QuickBooks Online qui sotto.",
                qboBillPaymentAccount: 'Account di pagamento fatture QuickBooks',
                qboInvoiceCollectionAccount: 'Account di riscossione fatture QuickBooks',
                accountSelectDescription: 'Scegli da dove pagare le fatture e creeremo il pagamento in QuickBooks Online.',
                invoiceAccountSelectorDescription: 'Scegli dove ricevere i pagamenti delle fatture e creeremo il pagamento in QuickBooks Online.',
            },
            accounts: {
                [CONST.QUICKBOOKS_NON_REIMBURSABLE_EXPORT_ACCOUNT_TYPE.DEBIT_CARD]: 'Carta di debito',
                [CONST.QUICKBOOKS_NON_REIMBURSABLE_EXPORT_ACCOUNT_TYPE.CREDIT_CARD]: 'Carta di credito',
                [CONST.QUICKBOOKS_REIMBURSABLE_ACCOUNT_TYPE.VENDOR_BILL]: 'Fattura fornitore',
                [CONST.QUICKBOOKS_REIMBURSABLE_ACCOUNT_TYPE.JOURNAL_ENTRY]: 'Voce di diario',
                [CONST.QUICKBOOKS_REIMBURSABLE_ACCOUNT_TYPE.CHECK]: 'Controlla',
                [`${CONST.QUICKBOOKS_NON_REIMBURSABLE_EXPORT_ACCOUNT_TYPE.DEBIT_CARD}Description`]:
                    "Abbineremo automaticamente il nome del commerciante sulla transazione con carta di debito a qualsiasi fornitore corrispondente in QuickBooks. Se non esistono fornitori, creeremo un fornitore 'Carta di Debito Varie' per l'associazione.",
                [`${CONST.QUICKBOOKS_NON_REIMBURSABLE_EXPORT_ACCOUNT_TYPE.CREDIT_CARD}Description`]:
                    "Abbineremo automaticamente il nome del commerciante sulla transazione con carta di credito a qualsiasi fornitore corrispondente in QuickBooks. Se non esistono fornitori, creeremo un fornitore 'Credit Card Misc.' per l'associazione.",
                [`${CONST.QUICKBOOKS_REIMBURSABLE_ACCOUNT_TYPE.VENDOR_BILL}Description`]:
                    "Creeremo una fattura dettagliata del fornitore per ogni report di Expensify con la data dell'ultima spesa e la aggiungeremo al conto sottostante. Se questo periodo è chiuso, la registreremo al 1° del prossimo periodo aperto.",
                [`${CONST.QUICKBOOKS_NON_REIMBURSABLE_EXPORT_ACCOUNT_TYPE.DEBIT_CARD}AccountDescription`]: 'Scegli dove esportare le transazioni con carta di debito.',
                [`${CONST.QUICKBOOKS_NON_REIMBURSABLE_EXPORT_ACCOUNT_TYPE.CREDIT_CARD}AccountDescription`]: 'Scegli dove esportare le transazioni con carta di credito.',
                [`${CONST.QUICKBOOKS_REIMBURSABLE_ACCOUNT_TYPE.VENDOR_BILL}AccountDescription`]: 'Scegli un fornitore da applicare a tutte le transazioni con carta di credito.',
                [`${CONST.QUICKBOOKS_REIMBURSABLE_ACCOUNT_TYPE.VENDOR_BILL}Error`]:
                    "Le fatture dei fornitori non sono disponibili quando le località sono abilitate. Si prega di scegliere un'opzione di esportazione diversa.",
                [`${CONST.QUICKBOOKS_REIMBURSABLE_ACCOUNT_TYPE.CHECK}Error`]:
                    "Gli assegni non sono disponibili quando le località sono abilitate. Si prega di scegliere un'opzione di esportazione diversa.",
                [`${CONST.QUICKBOOKS_REIMBURSABLE_ACCOUNT_TYPE.JOURNAL_ENTRY}Error`]:
                    "Le registrazioni contabili non sono disponibili quando le tasse sono abilitate. Si prega di scegliere un'opzione di esportazione diversa.",
            },
            exportDestinationAccountsMisconfigurationError: {
                [CONST.QUICKBOOKS_REIMBURSABLE_ACCOUNT_TYPE.VENDOR_BILL]: "Scegli un account valido per l'esportazione delle fatture fornitore",
                [CONST.QUICKBOOKS_REIMBURSABLE_ACCOUNT_TYPE.JOURNAL_ENTRY]: "Scegli un account valido per l'esportazione della registrazione contabile",
                [CONST.QUICKBOOKS_REIMBURSABLE_ACCOUNT_TYPE.CHECK]: "Scegli un account valido per l'esportazione dell'assegno",
            },
            exportDestinationSetupAccountsInfo: {
                [CONST.QUICKBOOKS_REIMBURSABLE_ACCOUNT_TYPE.VENDOR_BILL]:
                    "Per utilizzare l'esportazione delle fatture dei fornitori, configura un conto contabile fornitori in QuickBooks Online.",
                [CONST.QUICKBOOKS_REIMBURSABLE_ACCOUNT_TYPE.JOURNAL_ENTRY]: "Per utilizzare l'esportazione delle registrazioni contabili, configura un conto contabile in QuickBooks Online.",
                [CONST.QUICKBOOKS_REIMBURSABLE_ACCOUNT_TYPE.CHECK]: "Per utilizzare l'esportazione degli assegni, configura un conto bancario in QuickBooks Online.",
            },
            noAccountsFound: 'Nessun account trovato',
            noAccountsFoundDescription: "Aggiungi l'account in QuickBooks Online e sincronizza nuovamente la connessione.",
            accountingMethods: {
                label: 'Quando Esportare',
                description: 'Scegli quando esportare le spese:',
                values: {
                    [COMMON_CONST.INTEGRATIONS.ACCOUNTING_METHOD.ACCRUAL]: 'Accrual',
                    [COMMON_CONST.INTEGRATIONS.ACCOUNTING_METHOD.CASH]: 'Contanti',
                },
                alternateText: {
                    [COMMON_CONST.INTEGRATIONS.ACCOUNTING_METHOD.ACCRUAL]: 'Le spese anticipate verranno esportate quando approvate definitivamente.',
                    [COMMON_CONST.INTEGRATIONS.ACCOUNTING_METHOD.CASH]: 'Le spese anticipate verranno esportate quando pagate',
                },
            },
        },
        workspaceList: {
            joinNow: 'Iscriviti ora',
            askToJoin: 'Chiedi di unirti',
        },
        xero: {
            organization: 'Organizzazione Xero',
            organizationDescription: "Scegli l'organizzazione Xero da cui desideri importare i dati.",
            importDescription: 'Scegli quali configurazioni di codifica importare da Xero a Expensify.',
            accountsDescription: 'Il tuo piano dei conti Xero verrà importato in Expensify come categorie.',
            accountsSwitchTitle: 'Scegli di importare nuovi conti come categorie abilitate o disabilitate.',
            accountsSwitchDescription: 'Le categorie abilitate saranno disponibili per i membri da selezionare quando creano le loro spese.',
            trackingCategories: 'Categorie di tracciamento',
            trackingCategoriesDescription: 'Scegli come gestire le categorie di tracciamento Xero in Expensify.',
            mapTrackingCategoryTo: ({categoryName}: CategoryNameParams) => `Mappa ${categoryName} di Xero a`,
            mapTrackingCategoryToDescription: ({categoryName}: CategoryNameParams) => `Scegli dove mappare ${categoryName} quando esporti su Xero.`,
            customers: 'Riaddebita clienti',
            customersDescription:
                'Scegli se rifatturare i clienti in Expensify. I contatti dei clienti Xero possono essere associati alle spese e verranno esportati in Xero come fattura di vendita.',
            taxesDescription: 'Scegli come gestire le tasse di Xero in Expensify.',
            notImported: 'Non importato',
            notConfigured: 'Non configurato',
            trackingCategoriesOptions: {
                [CONST.XERO_CONFIG.TRACKING_CATEGORY_OPTIONS.DEFAULT]: 'Contatto predefinito Xero',
                [CONST.XERO_CONFIG.TRACKING_CATEGORY_OPTIONS.TAG]: 'Tag',
                [CONST.XERO_CONFIG.TRACKING_CATEGORY_OPTIONS.REPORT_FIELD]: 'Campi del rapporto',
            },
            exportDescription: 'Configura come i dati di Expensify vengono esportati su Xero.',
            purchaseBill: 'Acquisto fattura',
            exportDeepDiveCompanyCard:
                'Le spese esportate verranno registrate come transazioni bancarie sul conto bancario Xero qui sotto, e le date delle transazioni corrisponderanno alle date sul tuo estratto conto bancario.',
            bankTransactions: 'Transazioni bancarie',
            xeroBankAccount: 'Conto bancario Xero',
            xeroBankAccountDescription: 'Scegli dove le spese verranno registrate come transazioni bancarie.',
            exportExpensesDescription: "I rapporti verranno esportati come fattura d'acquisto con la data e lo stato selezionati di seguito.",
            purchaseBillDate: 'Data di acquisto della fattura',
            exportInvoices: 'Esporta fatture come',
            salesInvoice: 'Fattura di vendita',
            exportInvoicesDescription: 'Le fatture di vendita mostrano sempre la data in cui la fattura è stata inviata.',
            advancedConfig: {
                autoSyncDescription: 'Expensify si sincronizzerà automaticamente con Xero ogni giorno.',
                purchaseBillStatusTitle: "Stato della fattura d'acquisto",
                reimbursedReportsDescription:
                    "Ogni volta che un report viene pagato utilizzando Expensify ACH, il corrispondente pagamento della fattura verrà creato nell'account Xero qui sotto.",
                xeroBillPaymentAccount: 'Account di pagamento fatture Xero',
                xeroInvoiceCollectionAccount: 'Account di incasso fatture Xero',
                xeroBillPaymentAccountDescription: 'Scegli da dove pagare le fatture e creeremo il pagamento in Xero.',
                invoiceAccountSelectorDescription: 'Scegli dove ricevere i pagamenti delle fatture e creeremo il pagamento in Xero.',
            },
            exportDate: {
                label: 'Data di acquisto della fattura',
                description: 'Usa questa data quando esporti i report su Xero.',
                values: {
                    [CONST.XERO_EXPORT_DATE.LAST_EXPENSE]: {
                        label: "Data dell'ultima spesa",
                        description: 'Data della spesa più recente nel rapporto.',
                    },
                    [CONST.XERO_EXPORT_DATE.REPORT_EXPORTED]: {
                        label: 'Data di esportazione',
                        description: 'Data in cui il report è stato esportato su Xero.',
                    },
                    [CONST.XERO_EXPORT_DATE.REPORT_SUBMITTED]: {
                        label: 'Data di invio',
                        description: "Data in cui il rapporto è stato inviato per l'approvazione.",
                    },
                },
            },
            invoiceStatus: {
                label: "Stato della fattura d'acquisto",
                description: 'Usa questo stato quando esporti le fatture di acquisto su Xero.',
                values: {
                    [CONST.XERO_CONFIG.INVOICE_STATUS.DRAFT]: 'Bozza',
                    [CONST.XERO_CONFIG.INVOICE_STATUS.AWAITING_APPROVAL]: 'In attesa di approvazione',
                    [CONST.XERO_CONFIG.INVOICE_STATUS.AWAITING_PAYMENT]: 'In attesa di pagamento',
                },
            },
            noAccountsFound: 'Nessun account trovato',
            noAccountsFoundDescription: "Per favore, aggiungi l'account in Xero e sincronizza nuovamente la connessione.",
            accountingMethods: {
                label: 'Quando Esportare',
                description: 'Scegli quando esportare le spese:',
                values: {
                    [COMMON_CONST.INTEGRATIONS.ACCOUNTING_METHOD.ACCRUAL]: 'Accrual',
                    [COMMON_CONST.INTEGRATIONS.ACCOUNTING_METHOD.CASH]: 'Contanti',
                },
                alternateText: {
                    [COMMON_CONST.INTEGRATIONS.ACCOUNTING_METHOD.ACCRUAL]: 'Le spese anticipate verranno esportate quando approvate definitivamente.',
                    [COMMON_CONST.INTEGRATIONS.ACCOUNTING_METHOD.CASH]: 'Le spese anticipate verranno esportate quando pagate',
                },
            },
        },
        sageIntacct: {
            preferredExporter: 'Esportatore preferito',
            taxSolution: 'Soluzione fiscale',
            notConfigured: 'Non configurato',
            exportDate: {
                label: 'Data di esportazione',
                description: 'Usa questa data quando esporti i report su Sage Intacct.',
                values: {
                    [CONST.SAGE_INTACCT_EXPORT_DATE.LAST_EXPENSE]: {
                        label: "Data dell'ultima spesa",
                        description: 'Data della spesa più recente nel rapporto.',
                    },
                    [CONST.SAGE_INTACCT_EXPORT_DATE.EXPORTED]: {
                        label: 'Data di esportazione',
                        description: 'Data in cui il report è stato esportato su Sage Intacct.',
                    },
                    [CONST.SAGE_INTACCT_EXPORT_DATE.SUBMITTED]: {
                        label: 'Data di invio',
                        description: "Data in cui il rapporto è stato inviato per l'approvazione.",
                    },
                },
            },
            reimbursableExpenses: {
                description: 'Imposta come esportare le spese anticipate su Sage Intacct.',
                values: {
                    [CONST.SAGE_INTACCT_REIMBURSABLE_EXPENSE_TYPE.EXPENSE_REPORT]: 'Report di spesa',
                    [CONST.SAGE_INTACCT_REIMBURSABLE_EXPENSE_TYPE.VENDOR_BILL]: 'Fatture fornitore',
                },
            },
            nonReimbursableExpenses: {
                description: 'Imposta come esportare gli acquisti con carta aziendale su Sage Intacct.',
                values: {
                    [CONST.SAGE_INTACCT_NON_REIMBURSABLE_EXPENSE_TYPE.CREDIT_CARD_CHARGE]: 'Carte di credito',
                    [CONST.SAGE_INTACCT_NON_REIMBURSABLE_EXPENSE_TYPE.VENDOR_BILL]: 'Fatture fornitore',
                },
            },
            creditCardAccount: 'Account di carta di credito',
            defaultVendor: 'Fornitore predefinito',
            defaultVendorDescription: ({isReimbursable}: DefaultVendorDescriptionParams) =>
                `Imposta un fornitore predefinito che verrà applicato alle spese rimborsabili ${isReimbursable ? '' : 'non-'} che non hanno un fornitore corrispondente in Sage Intacct.`,
            exportDescription: 'Configura come i dati di Expensify vengono esportati su Sage Intacct.',
            exportPreferredExporterNote:
                "L'esportatore preferito può essere qualsiasi amministratore dello spazio di lavoro, ma deve anche essere un amministratore di dominio se imposti conti di esportazione diversi per singole carte aziendali nelle impostazioni del dominio.",
            exportPreferredExporterSubNote: "Una volta impostato, l'esportatore preferito vedrà i report per l'esportazione nel proprio account.",
            noAccountsFound: 'Nessun account trovato',
            noAccountsFoundDescription: `Si prega di aggiungere l'account in Sage Intacct e sincronizzare nuovamente la connessione.`,
            autoSync: 'Sincronizzazione automatica',
            autoSyncDescription: 'Expensify si sincronizzerà automaticamente con Sage Intacct ogni giorno.',
            inviteEmployees: 'Invita dipendenti',
            inviteEmployeesDescription:
                "Importa i record dei dipendenti di Sage Intacct e invita i dipendenti a questo spazio di lavoro. Il tuo flusso di approvazione predefinito sarà l'approvazione del manager e può essere ulteriormente configurato nella pagina Membri.",
            syncReimbursedReports: 'Sincronizza i rapporti rimborsati',
            syncReimbursedReportsDescription:
                "Ogni volta che un report viene pagato utilizzando Expensify ACH, il pagamento della fattura corrispondente verrà creato nell'account Sage Intacct qui sotto.",
            paymentAccount: 'Account di pagamento Sage Intacct',
            accountingMethods: {
                label: 'Quando Esportare',
                description: 'Scegli quando esportare le spese:',
                values: {
                    [COMMON_CONST.INTEGRATIONS.ACCOUNTING_METHOD.ACCRUAL]: 'Accrual',
                    [COMMON_CONST.INTEGRATIONS.ACCOUNTING_METHOD.CASH]: 'Contanti',
                },
                alternateText: {
                    [COMMON_CONST.INTEGRATIONS.ACCOUNTING_METHOD.ACCRUAL]: 'Le spese anticipate verranno esportate quando approvate definitivamente.',
                    [COMMON_CONST.INTEGRATIONS.ACCOUNTING_METHOD.CASH]: 'Le spese anticipate verranno esportate quando pagate',
                },
            },
        },
        netsuite: {
            subsidiary: 'Sussidiaria',
            subsidiarySelectDescription: 'Scegli la filiale in NetSuite da cui desideri importare i dati.',
            exportDescription: 'Configura come i dati di Expensify vengono esportati su NetSuite.',
            exportInvoices: 'Esporta fatture su',
            journalEntriesTaxPostingAccount: 'Registrazioni contabili conto di registrazione delle imposte',
            journalEntriesProvTaxPostingAccount: 'Voci di diario conto di registrazione imposta provinciale',
            foreignCurrencyAmount: 'Esporta importo in valuta estera',
            exportToNextOpenPeriod: 'Esporta al prossimo periodo aperto',
            nonReimbursableJournalPostingAccount: 'Account di registrazione giornaliera non rimborsabile',
            reimbursableJournalPostingAccount: 'Account di registrazione giornaliera rimborsabile',
            journalPostingPreference: {
                label: 'Preferenza di registrazione delle scritture contabili',
                values: {
                    [CONST.NETSUITE_JOURNAL_POSTING_PREFERENCE.JOURNALS_POSTING_INDIVIDUAL_LINE]: 'Singola voce dettagliata per ciascun report',
                    [CONST.NETSUITE_JOURNAL_POSTING_PREFERENCE.JOURNALS_POSTING_TOTAL_LINE]: 'Voce singola per ogni spesa',
                },
            },
            invoiceItem: {
                label: 'Voce di fattura',
                values: {
                    [CONST.NETSUITE_INVOICE_ITEM_PREFERENCE.CREATE]: {
                        label: 'Creane uno per me',
                        description: 'Creeremo una "voce di fattura Expensify" per te al momento dell\'esportazione (se non esiste già).',
                    },
                    [CONST.NETSUITE_INVOICE_ITEM_PREFERENCE.SELECT]: {
                        label: 'Seleziona esistente',
                        description: "Assoceremo le fatture di Expensify all'elemento selezionato qui sotto.",
                    },
                },
            },
            exportDate: {
                label: 'Data di esportazione',
                description: 'Usa questa data quando esporti i rapporti su NetSuite.',
                values: {
                    [CONST.NETSUITE_EXPORT_DATE.LAST_EXPENSE]: {
                        label: "Data dell'ultima spesa",
                        description: 'Data della spesa più recente nel rapporto.',
                    },
                    [CONST.NETSUITE_EXPORT_DATE.EXPORTED]: {
                        label: 'Data di esportazione',
                        description: 'Data in cui il report è stato esportato su NetSuite.',
                    },
                    [CONST.NETSUITE_EXPORT_DATE.SUBMITTED]: {
                        label: 'Data di invio',
                        description: "Data in cui il rapporto è stato inviato per l'approvazione.",
                    },
                },
            },
            exportDestination: {
                values: {
                    [CONST.NETSUITE_EXPORT_DESTINATION.EXPENSE_REPORT]: {
                        label: 'Report di spesa',
                        reimbursableDescription: 'Le spese anticipate verranno esportate come report di spesa su NetSuite.',
                        nonReimbursableDescription: 'Le spese con carta aziendale verranno esportate come report di spesa su NetSuite.',
                    },
                    [CONST.NETSUITE_EXPORT_DESTINATION.VENDOR_BILL]: {
                        label: 'Fatture fornitore',
                        reimbursableDescription:
                            'Out-of-pocket expenses will export as bills payable to the NetSuite vendor specified below.\n' +
                            '\n' +
                            'If you’d like to set a specific vendor for each card, go to *Settings > Domains > Company Cards*.',
                        nonReimbursableDescription:
                            'Company card expenses will export as bills payable to the NetSuite vendor specified below.\n' +
                            '\n' +
                            'If you’d like to set a specific vendor for each card, go to *Settings > Domains > Company Cards*.',
                    },
                    [CONST.NETSUITE_EXPORT_DESTINATION.JOURNAL_ENTRY]: {
                        label: 'Voci di diario',
                        reimbursableDescription:
                            'Out-of-pocket expenses will export as journal entries to the NetSuite account specified below.\n' +
                            '\n' +
                            'If you’d like to set a specific vendor for each card, go to *Settings > Domains > Company Cards*.',
                        nonReimbursableDescription:
                            'Company card expenses will export as journal entries to the NetSuite account specified below.\n' +
                            '\n' +
                            'If you’d like to set a specific vendor for each card, go to *Settings > Domains > Company Cards*.',
                    },
                },
            },
            advancedConfig: {
                autoSyncDescription: 'Expensify si sincronizzerà automaticamente con NetSuite ogni giorno.',
                reimbursedReportsDescription:
                    "Ogni volta che un report viene pagato utilizzando Expensify ACH, il corrispondente pagamento della fattura verrà creato nell'account NetSuite qui sotto.",
                reimbursementsAccount: 'Account di rimborso',
                reimbursementsAccountDescription: 'Scegli il conto bancario che utilizzerai per i rimborsi e creeremo il pagamento associato in NetSuite.',
                collectionsAccount: 'Account di riscossione',
                collectionsAccountDescription: "Una volta che una fattura è contrassegnata come pagata in Expensify ed esportata su NetSuite, apparirà contro l'account qui sotto.",
                approvalAccount: 'Account di approvazione A/P',
                approvalAccountDescription:
                    "Scegli l'account contro cui verranno approvate le transazioni in NetSuite. Se stai sincronizzando i report rimborsati, questo è anche l'account contro cui verranno creati i pagamenti delle fatture.",
                defaultApprovalAccount: 'Predefinito di NetSuite',
                inviteEmployees: 'Invita i dipendenti e imposta le approvazioni',
                inviteEmployeesDescription:
                    "Importa i record dei dipendenti di NetSuite e invita i dipendenti a questo spazio di lavoro. Il tuo flusso di approvazione predefinito sarà l'approvazione del manager e può essere ulteriormente configurato nella pagina *Membri*.",
                autoCreateEntities: 'Crea automaticamente dipendenti/fornitori',
                enableCategories: 'Abilita le categorie appena importate',
                customFormID: 'ID modulo personalizzato',
                customFormIDDescription:
                    'Per impostazione predefinita, Expensify creerà voci utilizzando il modulo di transazione preferito impostato in NetSuite. In alternativa, puoi designare un modulo di transazione specifico da utilizzare.',
                customFormIDReimbursable: 'Spesa personale',
                customFormIDNonReimbursable: 'Spesa con carta aziendale',
                exportReportsTo: {
                    label: 'Livello di approvazione del rapporto spese',
                    description:
                        'Una volta che un rapporto spese è approvato in Expensify ed esportato su NetSuite, puoi impostare un ulteriore livello di approvazione in NetSuite prima della registrazione.',
                    values: {
                        [CONST.NETSUITE_REPORTS_APPROVAL_LEVEL.REPORTS_APPROVED_NONE]: 'Preferenza predefinita di NetSuite',
                        [CONST.NETSUITE_REPORTS_APPROVAL_LEVEL.REPORTS_SUPERVISOR_APPROVED]: 'Solo supervisore approvato',
                        [CONST.NETSUITE_REPORTS_APPROVAL_LEVEL.REPORTS_ACCOUNTING_APPROVED]: 'Solo contabilità approvata',
                        [CONST.NETSUITE_REPORTS_APPROVAL_LEVEL.REPORTS_APPROVED_BOTH]: 'Supervisore e contabilità approvati',
                    },
                },
                accountingMethods: {
                    label: 'Quando Esportare',
                    description: 'Scegli quando esportare le spese:',
                    values: {
                        [COMMON_CONST.INTEGRATIONS.ACCOUNTING_METHOD.ACCRUAL]: 'Accrual',
                        [COMMON_CONST.INTEGRATIONS.ACCOUNTING_METHOD.CASH]: 'Contanti',
                    },
                    alternateText: {
                        [COMMON_CONST.INTEGRATIONS.ACCOUNTING_METHOD.ACCRUAL]: 'Le spese anticipate verranno esportate quando approvate definitivamente.',
                        [COMMON_CONST.INTEGRATIONS.ACCOUNTING_METHOD.CASH]: 'Le spese anticipate verranno esportate quando pagate',
                    },
                },
                exportVendorBillsTo: {
                    label: 'Livello di approvazione della fattura del fornitore',
                    description:
                        'Una volta che una fattura del fornitore è approvata in Expensify ed esportata in NetSuite, puoi impostare un ulteriore livello di approvazione in NetSuite prima della registrazione.',
                    values: {
                        [CONST.NETSUITE_VENDOR_BILLS_APPROVAL_LEVEL.VENDOR_BILLS_APPROVED_NONE]: 'Preferenza predefinita di NetSuite',
                        [CONST.NETSUITE_VENDOR_BILLS_APPROVAL_LEVEL.VENDOR_BILLS_APPROVAL_PENDING]: 'In attesa di approvazione',
                        [CONST.NETSUITE_VENDOR_BILLS_APPROVAL_LEVEL.VENDOR_BILLS_APPROVED]: 'Approvato per la pubblicazione',
                    },
                },
                exportJournalsTo: {
                    label: 'Livello di approvazione della registrazione contabile',
                    description:
                        'Una volta che una registrazione contabile è approvata in Expensify ed esportata su NetSuite, puoi impostare un ulteriore livello di approvazione in NetSuite prima della registrazione.',
                    values: {
                        [CONST.NETSUITE_JOURNALS_APPROVAL_LEVEL.JOURNALS_APPROVED_NONE]: 'Preferenza predefinita di NetSuite',
                        [CONST.NETSUITE_JOURNALS_APPROVAL_LEVEL.JOURNALS_APPROVAL_PENDING]: 'In attesa di approvazione',
                        [CONST.NETSUITE_JOURNALS_APPROVAL_LEVEL.JOURNALS_APPROVED]: 'Approvato per la pubblicazione',
                    },
                },
                error: {
                    customFormID: 'Inserisci un ID modulo personalizzato numerico valido',
                },
            },
            noAccountsFound: 'Nessun account trovato',
            noAccountsFoundDescription: "Si prega di aggiungere l'account in NetSuite e sincronizzare nuovamente la connessione.",
            noVendorsFound: 'Nessun fornitore trovato',
            noVendorsFoundDescription: 'Si prega di aggiungere i fornitori in NetSuite e sincronizzare nuovamente la connessione.',
            noItemsFound: 'Nessun elemento della fattura trovato',
            noItemsFoundDescription: 'Per favore, aggiungi gli articoli della fattura in NetSuite e sincronizza nuovamente la connessione.',
            noSubsidiariesFound: 'Nessuna filiale trovata',
            noSubsidiariesFoundDescription: 'Per favore, aggiungi una filiale in NetSuite e sincronizza nuovamente la connessione.',
            tokenInput: {
                title: 'NetSuite setup',
                formSteps: {
                    installBundle: {
                        title: 'Installa il pacchetto Expensify',
                        description: 'In NetSuite, vai su *Customization > SuiteBundler > Search & Install Bundles* > cerca "Expensify" > installa il bundle.',
                    },
                    enableTokenAuthentication: {
                        title: "Abilita l'autenticazione basata su token",
                        description: 'In NetSuite, vai su *Setup > Company > Enable Features > SuiteCloud* > abilita *token-based authentication*.',
                    },
                    enableSoapServices: {
                        title: 'Abilita i servizi web SOAP',
                        description: 'In NetSuite, vai su *Setup > Company > Enable Features > SuiteCloud* > abilita *SOAP Web Services*.',
                    },
                    createAccessToken: {
                        title: 'Crea un token di accesso',
                        description:
                            'In NetSuite, vai su *Setup > Users/Roles > Access Tokens* > crea un token di accesso per l\'app "Expensify" e per il ruolo "Expensify Integration" o "Administrator".\n\n*Importante:* Assicurati di salvare il *Token ID* e il *Token Secret* da questo passaggio. Ne avrai bisogno per il passaggio successivo.',
                    },
                    enterCredentials: {
                        title: 'Inserisci le tue credenziali NetSuite',
                        formInputs: {
                            netSuiteAccountID: 'NetSuite Account ID',
                            netSuiteTokenID: 'Token ID',
                            netSuiteTokenSecret: 'Token Secret',
                        },
                        netSuiteAccountIDDescription: 'In NetSuite, vai su *Setup > Integration > SOAP Web Services Preferences*.',
                    },
                },
            },
            import: {
                expenseCategories: 'Categorie di spesa',
                expenseCategoriesDescription: 'Le tue categorie di spesa NetSuite verranno importate in Expensify come categorie.',
                crossSubsidiaryCustomers: 'Clienti/progetti tra sussidiarie',
                importFields: {
                    departments: {
                        title: 'Dipartimenti',
                        subtitle: 'Scegli come gestire i *dipartimenti* di NetSuite in Expensify.',
                    },
                    classes: {
                        title: 'Classi',
                        subtitle: 'Scegli come gestire le *classi* in Expensify.',
                    },
                    locations: {
                        title: 'Località',
                        subtitle: 'Scegli come gestire le *posizioni* in Expensify.',
                    },
                },
                customersOrJobs: {
                    title: 'Clienti/progetti',
                    subtitle: 'Scegli come gestire i *clienti* e i *progetti* di NetSuite in Expensify.',
                    importCustomers: 'Importa clienti',
                    importJobs: 'Importa progetti',
                    customers: 'clienti',
                    jobs: 'progetti',
                    label: ({importFields, importType}: CustomersOrJobsLabelParams) => `${importFields.join('e')}, ${importType}`,
                },
                importTaxDescription: 'Importa gruppi fiscali da NetSuite.',
                importCustomFields: {
                    chooseOptionBelow: "Scegli un'opzione qui sotto:",
                    label: ({importedTypes}: ImportedTypesParams) => `Imported as ${importedTypes.join('e')}`,
                    requiredFieldError: ({fieldName}: RequiredFieldParams) => `Per favore, inserisci il ${fieldName}`,
                    customSegments: {
                        title: 'Segmenti/record personalizzati',
                        addText: 'Aggiungi segmento/record personalizzato',
                        recordTitle: 'Segmento/record personalizzato',
                        helpLink: CONST.NETSUITE_IMPORT.HELP_LINKS.CUSTOM_SEGMENTS,
                        helpLinkText: 'Visualizza istruzioni dettagliate',
                        helpText: 'sulla configurazione di segmenti/record personalizzati.',
                        emptyTitle: 'Aggiungi un segmento personalizzato o un record personalizzato',
                        fields: {
                            segmentName: 'Nome',
                            internalID: 'ID interno',
                            scriptID: 'ID script',
                            customRecordScriptID: 'ID colonna transazione',
                            mapping: 'Visualizzato come',
                        },
                        removeTitle: 'Rimuovi segmento/record personalizzato',
                        removePrompt: 'Sei sicuro di voler rimuovere questo segmento/record personalizzato?',
                        addForm: {
                            customSegmentName: 'nome segmento personalizzato',
                            customRecordName: 'nome del record personalizzato',
                            segmentTitle: 'Segmento personalizzato',
                            customSegmentAddTitle: 'Aggiungi segmento personalizzato',
                            customRecordAddTitle: 'Aggiungi record personalizzato',
                            recordTitle: 'Record personalizzato',
                            segmentRecordType: 'Vuoi aggiungere un segmento personalizzato o un record personalizzato?',
                            customSegmentNameTitle: 'Qual è il nome del segmento personalizzato?',
                            customRecordNameTitle: 'Qual è il nome del record personalizzato?',
                            customSegmentNameFooter: `Puoi trovare i nomi dei segmenti personalizzati in NetSuite nella pagina *Customizations > Links, Records & Fields > Custom Segments*.\n\n_Per istruzioni più dettagliate, [visita il nostro sito di assistenza](${CONST.NETSUITE_IMPORT.HELP_LINKS.CUSTOM_SEGMENTS})_.`,
                            customRecordNameFooter: `Puoi trovare i nomi dei record personalizzati in NetSuite inserendo "Transaction Column Field" nella ricerca globale.\n\n_Per istruzioni più dettagliate, [visita il nostro sito di assistenza](${CONST.NETSUITE_IMPORT.HELP_LINKS.CUSTOM_SEGMENTS})_.`,
                            customSegmentInternalIDTitle: "Qual è l'ID interno?",
                            customSegmentInternalIDFooter: `Prima di tutto, assicurati di aver abilitato gli ID interni in NetSuite sotto *Home > Set Preferences > Show Internal ID.*\n\nPuoi trovare gli ID interni dei segmenti personalizzati in NetSuite sotto:\n\n1. *Customization > Lists, Records, & Fields > Custom Segments*.\n2. Clicca su un segmento personalizzato.\n3. Clicca sul collegamento ipertestuale accanto a *Custom Record Type*.\n4. Trova l'ID interno nella tabella in fondo.\n\n_Per istruzioni più dettagliate, [visita il nostro sito di aiuto](${CONST.NETSUITE_IMPORT.HELP_LINKS.CUSTOM_LISTS})_.`,
                            customRecordInternalIDFooter: `Puoi trovare gli ID interni dei record personalizzati in NetSuite seguendo questi passaggi:\n\n1. Inserisci "Transaction Line Fields" nella ricerca globale.\n2. Clicca su un record personalizzato.\n3. Trova l'ID interno sul lato sinistro.\n\n_Per istruzioni più dettagliate, [visita il nostro sito di aiuto](${CONST.NETSUITE_IMPORT.HELP_LINKS.CUSTOM_SEGMENTS})_.`,
                            customSegmentScriptIDTitle: "Qual è l'ID dello script?",
                            customSegmentScriptIDFooter: `Puoi trovare gli ID script dei segmenti personalizzati in NetSuite sotto:\n\n1. *Customization > Lists, Records, & Fields > Custom Segments*.\n2. Clicca su un segmento personalizzato.\n3. Clicca sulla scheda *Application and Sourcing* vicino al fondo, poi:\n    a. Se vuoi visualizzare il segmento personalizzato come *tag* (a livello di voce) in Expensify, clicca sulla sotto-scheda *Transaction Columns* e usa il *Field ID*.\n    b. Se vuoi visualizzare il segmento personalizzato come *campo di report* (a livello di report) in Expensify, clicca sulla sotto-scheda *Transactions* e usa il *Field ID*.\n\n_Per istruzioni più dettagliate, [visita il nostro sito di aiuto](${CONST.NETSUITE_IMPORT.HELP_LINKS.CUSTOM_LISTS})_.`,
                            customRecordScriptIDTitle: "Qual è l'ID della colonna della transazione?",
                            customRecordScriptIDFooter: `Puoi trovare gli ID script dei record personalizzati in NetSuite sotto:\n\n1. Inserisci "Transaction Line Fields" nella ricerca globale.\n2. Clicca su un record personalizzato.\n3. Trova l'ID script sul lato sinistro.\n\n_Per istruzioni più dettagliate, [visita il nostro sito di aiuto](${CONST.NETSUITE_IMPORT.HELP_LINKS.CUSTOM_SEGMENTS})_.`,
                            customSegmentMappingTitle: 'Come dovrebbe essere visualizzato questo segmento personalizzato in Expensify?',
                            customRecordMappingTitle: 'Come dovrebbe essere visualizzato questo record personalizzato in Expensify?',
                        },
                        errors: {
                            uniqueFieldError: ({fieldName}: RequiredFieldParams) => `Un segmento/record personalizzato con questo ${fieldName?.toLowerCase()} esiste già`,
                        },
                    },
                    customLists: {
                        title: 'Elenchi personalizzati',
                        addText: 'Aggiungi elenco personalizzato',
                        recordTitle: 'Elenco personalizzato',
                        helpLink: CONST.NETSUITE_IMPORT.HELP_LINKS.CUSTOM_LISTS,
                        helpLinkText: 'Visualizza istruzioni dettagliate',
                        helpText: 'su come configurare elenchi personalizzati.',
                        emptyTitle: 'Aggiungi un elenco personalizzato',
                        fields: {
                            listName: 'Nome',
                            internalID: 'ID interno',
                            transactionFieldID: 'ID campo transazione',
                            mapping: 'Visualizzato come',
                        },
                        removeTitle: 'Rimuovi elenco personalizzato',
                        removePrompt: 'Sei sicuro di voler rimuovere questa lista personalizzata?',
                        addForm: {
                            listNameTitle: 'Scegli un elenco personalizzato',
                            transactionFieldIDTitle: "Qual è l'ID del campo transazione?",
                            transactionFieldIDFooter: `Puoi trovare gli ID dei campi di transazione in NetSuite seguendo questi passaggi:\n\n1. Inserisci "Transaction Line Fields" nella ricerca globale.\n2. Clicca su una lista personalizzata.\n3. Trova l'ID del campo di transazione sul lato sinistro.\n\n_Per istruzioni più dettagliate, [visita il nostro sito di assistenza](${CONST.NETSUITE_IMPORT.HELP_LINKS.CUSTOM_LISTS})_.`,
                            mappingTitle: 'Come dovrebbe essere visualizzato questo elenco personalizzato in Expensify?',
                        },
                        errors: {
                            uniqueTransactionFieldIDError: `Esiste già un elenco personalizzato con questo ID campo transazione.`,
                        },
                    },
                },
                importTypes: {
                    [CONST.INTEGRATION_ENTITY_MAP_TYPES.NETSUITE_DEFAULT]: {
                        label: 'Impostazione predefinita dipendente NetSuite',
                        description: "Non importato in Expensify, applicato all'esportazione",
                        footerContent: ({importField}: ImportFieldParams) =>
                            `Se utilizzi ${importField} in NetSuite, applicheremo il valore predefinito impostato nel record del dipendente al momento dell'esportazione su Report Spese o Registrazione Contabile.`,
                    },
                    [CONST.INTEGRATION_ENTITY_MAP_TYPES.TAG]: {
                        label: 'Tag',
                        description: 'Livello voce di dettaglio',
                        footerContent: ({importField}: ImportFieldParams) => `${startCase(importField)} sarà selezionabile per ogni singola spesa nel report di un dipendente.`,
                    },
                    [CONST.INTEGRATION_ENTITY_MAP_TYPES.REPORT_FIELD]: {
                        label: 'Campi del rapporto',
                        description: 'Livello del report',
                        footerContent: ({importField}: ImportFieldParams) => `${startCase(importField)} selezione verrà applicata a tutte le spese nel rapporto di un dipendente.`,
                    },
                },
            },
        },
        intacct: {
            sageIntacctSetup: 'Configurazione di Sage Intacct',
            prerequisitesTitle: 'Prima di connetterti...',
            downloadExpensifyPackage: 'Scarica il pacchetto Expensify per Sage Intacct',
            followSteps: 'Segui i passaggi nelle nostre istruzioni How-to: Connect to Sage Intacct.',
            enterCredentials: 'Inserisci le tue credenziali Sage Intacct',
            entity: 'Entità',
            employeeDefault: 'Impostazione predefinita dipendente Sage Intacct',
            employeeDefaultDescription: 'Il dipartimento predefinito del dipendente verrà applicato alle sue spese in Sage Intacct, se esiste.',
            displayedAsTagDescription: 'Il dipartimento sarà selezionabile per ogni singola spesa nel rapporto di un dipendente.',
            displayedAsReportFieldDescription: 'La selezione del dipartimento verrà applicata a tutte le spese nel rapporto di un dipendente.',
            toggleImportTitleFirstPart: 'Scegli come gestire Sage Intacct',
            toggleImportTitleSecondPart: 'in Expensify.',
            expenseTypes: 'Tipi di spesa',
            expenseTypesDescription: 'I tuoi tipi di spesa Sage Intacct verranno importati in Expensify come categorie.',
            accountTypesDescription: 'Il tuo piano dei conti di Sage Intacct verrà importato in Expensify come categorie.',
            importTaxDescription: "Importa l'aliquota fiscale sugli acquisti da Sage Intacct.",
            userDefinedDimensions: "Dimensioni definite dall'utente",
            addUserDefinedDimension: "Aggiungi dimensione definita dall'utente",
            integrationName: "Nome dell'integrazione",
            dimensionExists: 'Una dimensione con questo nome esiste già.',
            removeDimension: "Rimuovi dimensione definita dall'utente",
            removeDimensionPrompt: "Sei sicuro di voler rimuovere questa dimensione definita dall'utente?",
            userDefinedDimension: "Dimensione definita dall'utente",
            addAUserDefinedDimension: "Aggiungi una dimensione definita dall'utente",
            detailedInstructionsLink: 'Visualizza istruzioni dettagliate',
            detailedInstructionsRestOfSentence: "sull'aggiunta di dimensioni definite dall'utente.",
            userDimensionsAdded: () => ({
                one: '1 UDD aggiunto',
                other: (count: number) => `${count} UDD aggiunti`,
            }),
            mappingTitle: ({mappingName}: IntacctMappingTitleParams) => {
                switch (mappingName) {
                    case CONST.SAGE_INTACCT_CONFIG.MAPPINGS.DEPARTMENTS:
                        return 'dipartimenti';
                    case CONST.SAGE_INTACCT_CONFIG.MAPPINGS.CLASSES:
                        return 'classi';
                    case CONST.SAGE_INTACCT_CONFIG.MAPPINGS.LOCATIONS:
                        return 'località';
                    case CONST.SAGE_INTACCT_CONFIG.MAPPINGS.CUSTOMERS:
                        return 'clienti';
                    case CONST.SAGE_INTACCT_CONFIG.MAPPINGS.PROJECTS:
                        return 'progetti (lavori)';
                    default:
                        return 'mappature';
                }
            },
        },
        type: {
            free: 'Gratuito',
            control: 'Controllo',
            collect: 'Raccogliere',
        },
        companyCards: {
            addCards: 'Aggiungi carte',
            selectCards: 'Seleziona carte',
            addNewCard: {
                other: 'Altro',
                cardProviders: {
                    gl1025: 'American Express Corporate Cards',
                    cdf: 'Mastercard Commercial Cards',
                    vcf: 'Visa Commercial Cards',
                    stripe: 'Carte Stripe',
                },
                yourCardProvider: `Chi è il tuo fornitore di carte?`,
                whoIsYourBankAccount: 'Qual è la tua banca?',
                whereIsYourBankLocated: 'Dove si trova la tua banca?',
                howDoYouWantToConnect: 'Come vuoi connetterti alla tua banca?',
                learnMoreAboutOptions: {
                    text: 'Scopri di più su questi',
                    linkText: 'opzioni.',
                },
                commercialFeedDetails: 'Richiede la configurazione con la tua banca. Questo è tipicamente utilizzato da aziende più grandi ed è spesso la migliore opzione se si è idonei.',
                commercialFeedPlaidDetails: `Richiede la configurazione con la tua banca, ma ti guideremo noi. Questo è generalmente limitato alle aziende più grandi.`,
                directFeedDetails: "L'approccio più semplice. Connettiti subito utilizzando le tue credenziali master. Questo metodo è il più comune.",
                enableFeed: {
                    title: ({provider}: GoBackMessageParams) => `Abilita il tuo feed ${provider}`,
                    heading:
                        "Abbiamo un'integrazione diretta con l'emittente della tua carta e possiamo importare i tuoi dati di transazione in Expensify in modo rapido e preciso.\n\nPer iniziare, semplicemente:",
                    visa: "Abbiamo integrazioni globali con Visa, anche se l'idoneità varia a seconda della banca e del programma della carta.\n\nPer iniziare, semplicemente:",
                    mastercard: "Abbiamo integrazioni globali con Mastercard, sebbene l'idoneità vari a seconda della banca e del programma della carta.\n\nPer iniziare, semplicemente:",
                    vcf: `1. Visita [questo articolo di aiuto](${CONST.COMPANY_CARDS_VISA_COMMERCIAL_CARD_HELP}) per istruzioni dettagliate su come configurare le tue Visa Commercial Cards.\n\n2. [Contatta la tua banca](${CONST.COMPANY_CARDS_VISA_COMMERCIAL_CARD_HELP}) per verificare che supportino un feed commerciale per il tuo programma e chiedi loro di abilitarlo.\n\n3. *Una volta che il feed è abilitato e hai i suoi dettagli, continua alla schermata successiva.*`,
                    gl1025: `1. Visita [questo articolo di aiuto](${CONST.COMPANY_CARDS_AMEX_COMMERCIAL_CARD_HELP}) per scoprire se American Express può abilitare un feed commerciale per il tuo programma.\n\n2. Una volta abilitato il feed, Amex ti invierà una lettera di produzione.\n\n3. *Una volta che hai le informazioni sul feed, continua alla schermata successiva.*`,
                    cdf: `1. Visita [questo articolo di aiuto](${CONST.COMPANY_CARDS_MASTERCARD_COMMERCIAL_CARDS}) per istruzioni dettagliate su come configurare le tue Mastercard Commercial Cards.\n\n2. [Contatta la tua banca](${CONST.COMPANY_CARDS_MASTERCARD_COMMERCIAL_CARDS}) per verificare che supportino un feed commerciale per il tuo programma e chiedi loro di abilitarlo.\n\n3. *Una volta che il feed è abilitato e hai i suoi dettagli, continua alla schermata successiva.*`,
                    stripe: `1. Visita il Dashboard di Stripe e vai su [Impostazioni](${CONST.COMPANY_CARDS_STRIPE_HELP}).\n\n2. Sotto Integrazioni di Prodotto, clicca su Abilita accanto a Expensify.\n\n3. Una volta abilitato il feed, clicca su Invia qui sotto e ci occuperemo di aggiungerlo.`,
                },
                whatBankIssuesCard: 'Quale banca emette queste carte?',
                enterNameOfBank: 'Inserisci il nome della banca',
                feedDetails: {
                    vcf: {
                        title: 'Quali sono i dettagli del feed Visa?',
                        processorLabel: 'ID processore',
                        bankLabel: "ID dell'istituzione finanziaria (banca)",
                        companyLabel: 'ID azienda',
                        helpLabel: 'Dove trovo questi ID?',
                    },
                    gl1025: {
                        title: `Qual è il nome del file di consegna Amex?`,
                        fileNameLabel: 'Nome del file di consegna',
                        helpLabel: 'Dove trovo il nome del file di consegna?',
                    },
                    cdf: {
                        title: `Qual è l'ID di distribuzione Mastercard?`,
                        distributionLabel: 'ID di distribuzione',
                        helpLabel: "Dove trovo l'ID di distribuzione?",
                    },
                },
                amexCorporate: 'Seleziona questo se sul fronte delle tue carte è scritto "Corporate"',
                amexBusiness: 'Seleziona questo se sul fronte delle tue carte c\'è scritto "Business"',
                amexPersonal: 'Seleziona questo se le tue carte sono personali',
                error: {
                    pleaseSelectProvider: 'Si prega di selezionare un fornitore di carte prima di continuare',
                    pleaseSelectBankAccount: 'Si prega di selezionare un conto bancario prima di continuare',
                    pleaseSelectBank: 'Si prega di selezionare una banca prima di continuare',
                    pleaseSelectCountry: 'Si prega di selezionare un paese prima di continuare',
                    pleaseSelectFeedType: 'Si prega di selezionare un tipo di feed prima di continuare',
                },
            },
            statementCloseDate: {
                [CONST.COMPANY_CARDS.STATEMENT_CLOSE_DATE.LAST_DAY_OF_MONTH]: 'Ultimo giorno del mese',
                [CONST.COMPANY_CARDS.STATEMENT_CLOSE_DATE.LAST_BUSINESS_DAY_OF_MONTH]: 'Ultimo giorno lavorativo del mese',
                [CONST.COMPANY_CARDS.STATEMENT_CLOSE_DATE.CUSTOM_DAY_OF_MONTH]: 'Giorno del mese personalizzato',
            },
            assignCard: 'Assegna carta',
            findCard: 'Trova carta',
            cardNumber: 'Numero di carta',
            commercialFeed: 'Feed commerciale',
            feedName: ({feedName}: CompanyCardFeedNameParams) => `Carte ${feedName}`,
            directFeed: 'Feed diretto',
            whoNeedsCardAssigned: 'Chi ha bisogno di una carta assegnata?',
            chooseCard: 'Scegli una carta',
            chooseCardFor: ({assignee, feed}: AssignCardParams) => `Scegli una carta per ${assignee} dal feed delle carte ${feed}.`,
            noActiveCards: 'Nessuna carta attiva in questo feed',
            somethingMightBeBroken:
                '<muted-text><centered-text>Oppure potrebbe esserci qualcosa di rotto. In ogni caso, se avete domande, <concierge-link>contattate il Concierge</concierge-link>.</centered-text></muted-text>',
            chooseTransactionStartDate: 'Scegli una data di inizio transazione',
            startDateDescription:
                'Importeremo tutte le transazioni da questa data in poi. Se non viene specificata alcuna data, risaliremo indietro fino a quanto consentito dalla tua banca.',
            fromTheBeginning: "Dall'inizio",
            customStartDate: 'Data di inizio personalizzata',
            customCloseDate: 'Data di chiusura personalizzata',
            letsDoubleCheck: 'Verifichiamo che tutto sia corretto.',
            confirmationDescription: 'Inizieremo immediatamente a importare le transazioni.',
            cardholder: 'Titolare della carta',
            card: 'Carta',
            cardName: 'Nome della carta',
            brokenConnectionErrorFirstPart: `La connessione del feed della carta è interrotta. Per favore`,
            brokenConnectionErrorLink: 'accedi al tuo conto bancario',
            brokenConnectionErrorSecondPart: 'così possiamo ristabilire la connessione.',
            assignedCard: ({assignee, link}: AssignedCardParams) => `assegnato ${assignee} un ${link}! Le transazioni importate appariranno in questa chat.`,
            companyCard: 'carta aziendale',
            chooseCardFeed: 'Scegli il feed della carta',
            ukRegulation:
                "Expensify, Inc. è un agente di Plaid Financial Ltd., un'istituzione di pagamento autorizzata regolata dalla Financial Conduct Authority ai sensi delle Payment Services Regulations 2017 (Numero di riferimento aziendale: 804718). Plaid ti fornisce servizi di informazione sui conti regolamentati tramite Expensify Limited come suo agente.",
        },
        expensifyCard: {
            issueAndManageCards: 'Emetti e gestisci le tue carte Expensify',
            getStartedIssuing: 'Inizia emettendo la tua prima carta virtuale o fisica.',
            verificationInProgress: 'Verifica in corso...',
            verifyingTheDetails: 'Stiamo verificando alcuni dettagli. Concierge ti farà sapere quando le Expensify Card saranno pronte per essere emesse.',
            disclaimer:
                'La Expensify Visa® Commercial Card è emessa da The Bancorp Bank, N.A., Membro FDIC, in base a una licenza di Visa U.S.A. Inc. e potrebbe non essere accettata da tutti i commercianti che accettano carte Visa. Apple® e il logo Apple® sono marchi di Apple Inc., registrati negli Stati Uniti e in altri paesi. App Store è un marchio di servizio di Apple Inc. Google Play e il logo di Google Play sono marchi di Google LLC.',
            euUkDisclaimer:
                'Le carte fornite ai residenti nello Spazio Economico Europeo sono emesse da Transact Payments Malta Limited, mentre le carte fornite ai residenti nel Regno Unito sono emesse da Transact Payments Limited in base alla licenza di Visa Europe Limited. Transact Payments Malta Limited è debitamente autorizzata e regolamentata dalla Malta Financial Services Authority come istituto finanziario ai sensi del Financial Institution Act del 1994. Numero di registrazione C 91879. Transact Payments Limited è autorizzata e regolamentata dalla Gibraltar Financial Service Commission.',
            issueCard: 'Emetti carta',
            findCard: 'Trova carta',
            newCard: 'Nuova carta',
            name: 'Nome',
            lastFour: 'Ultimi 4',
            limit: 'Limite',
            currentBalance: 'Saldo attuale',
            currentBalanceDescription: "Il saldo attuale è la somma di tutte le transazioni con la carta Expensify registrate che sono avvenute dalla data dell'ultimo saldo.",
            balanceWillBeSettledOn: ({settlementDate}: SettlementDateParams) => `Il saldo sarà regolato il ${settlementDate}`,
            settleBalance: 'Regola il saldo',
            cardLimit: 'Limite della carta',
            remainingLimit: 'Limite rimanente',
            requestLimitIncrease: 'Richiesta aumento limite',
            remainingLimitDescription:
                'Consideriamo diversi fattori quando calcoliamo il tuo limite rimanente: la tua anzianità come cliente, le informazioni aziendali fornite durante la registrazione e la liquidità disponibile nel conto bancario della tua azienda. Il tuo limite rimanente può variare su base giornaliera.',
            earnedCashback: 'Rimborso',
            earnedCashbackDescription: 'Il saldo del cashback si basa sulla spesa mensile regolata con la Expensify Card nel tuo spazio di lavoro.',
            issueNewCard: 'Emetti nuova carta',
            finishSetup: 'Completa la configurazione',
            chooseBankAccount: 'Scegli conto bancario',
            chooseExistingBank: 'Scegli un conto bancario aziendale esistente per pagare il saldo della tua Expensify Card, oppure aggiungi un nuovo conto bancario',
            accountEndingIn: 'Account con terminazione in',
            addNewBankAccount: 'Aggiungi un nuovo conto bancario',
            settlementAccount: 'Conto di regolamento',
            settlementAccountDescription: 'Scegli un account per pagare il saldo della tua Expensify Card.',
            settlementAccountInfo: ({reconciliationAccountSettingsLink, accountNumber}: SettlementAccountInfoParams) =>
                `Assicurarsi che questo conto corrisponda al <a href="${reconciliationAccountSettingsLink}">conto Riconciliazione</a> (${accountNumber}) in modo che la Riconciliazione continua funzioni correttamente.`,
            settlementFrequency: 'Frequenza di liquidazione',
            settlementFrequencyDescription: 'Scegli la frequenza con cui pagherai il saldo della tua Expensify Card.',
            settlementFrequencyInfo: 'Se desideri passare al regolamento mensile, dovrai collegare il tuo conto bancario tramite Plaid e avere uno storico del saldo positivo di 90 giorni.',
            frequency: {
                daily: 'Quotidiano',
                monthly: 'Mensile',
            },
            cardDetails: 'Dettagli della carta',
            virtual: 'Virtuale',
            physical: 'Fisico',
            deactivate: 'Disattiva carta',
            changeCardLimit: 'Cambia il limite della carta',
            changeLimit: 'Cambia limite',
            smartLimitWarning: ({limit}: CharacterLimitParams) =>
                `Se cambi il limite di questa carta a ${limit}, le nuove transazioni verranno rifiutate finché non approvi ulteriori spese sulla carta.`,
            monthlyLimitWarning: ({limit}: CharacterLimitParams) => `Se cambi il limite di questa carta a ${limit}, le nuove transazioni verranno rifiutate fino al mese prossimo.`,
            fixedLimitWarning: ({limit}: CharacterLimitParams) => `Se cambi il limite di questa carta a ${limit}, le nuove transazioni verranno rifiutate.`,
            changeCardLimitType: 'Cambia il tipo di limite della carta',
            changeLimitType: 'Cambia tipo di limite',
            changeCardSmartLimitTypeWarning: ({limit}: CharacterLimitParams) =>
                `Se cambi il tipo di limite di questa carta a Limite Intelligente, le nuove transazioni verranno rifiutate perché il limite non approvato di ${limit} è già stato raggiunto.`,
            changeCardMonthlyLimitTypeWarning: ({limit}: CharacterLimitParams) =>
                `Se cambi il tipo di limite di questa carta a Mensile, le nuove transazioni verranno rifiutate perché il limite mensile di ${limit} è già stato raggiunto.`,
            addShippingDetails: 'Aggiungi dettagli di spedizione',
            issuedCard: ({assignee}: AssigneeParams) => `ha emesso a ${assignee} una Expensify Card! La carta arriverà in 2-3 giorni lavorativi.`,
            issuedCardNoShippingDetails: ({assignee}: AssigneeParams) => `ha emesso una Expensify Card per ${assignee}! La carta verrà spedita una volta aggiunti i dettagli di spedizione.`,
            issuedCardVirtual: ({assignee, link}: IssueVirtualCardParams) => `ha emesso ${assignee} una ${link} virtuale! La carta può essere utilizzata immediatamente.`,
            addedShippingDetails: ({assignee}: AssigneeParams) => `${assignee} ha aggiunto i dettagli di spedizione. La carta Expensify arriverà in 2-3 giorni lavorativi.`,
            verifyingHeader: 'Verifica in corso',
            bankAccountVerifiedHeader: 'Conto bancario verificato',
            verifyingBankAccount: 'Verifica del conto bancario in corso...',
            verifyingBankAccountDescription: 'Attendere mentre confermiamo che questo account possa essere utilizzato per emettere le carte Expensify.',
            bankAccountVerified: 'Conto bancario verificato!',
            bankAccountVerifiedDescription: 'Ora puoi emettere le Expensify Card ai membri del tuo spazio di lavoro.',
            oneMoreStep: 'Un altro passo...',
            oneMoreStepDescription: 'Sembra che dobbiamo verificare manualmente il tuo conto bancario. Per favore, vai su Concierge dove le tue istruzioni ti stanno aspettando.',
            gotIt: 'Capito',
            goToConcierge: 'Vai a Concierge',
        },
        categories: {
            deleteCategories: 'Elimina categorie',
            deleteCategoriesPrompt: 'Sei sicuro di voler eliminare queste categorie?',
            deleteCategory: 'Elimina categoria',
            deleteCategoryPrompt: 'Sei sicuro di voler eliminare questa categoria?',
            disableCategories: 'Disabilita categorie',
            disableCategory: 'Disabilita categoria',
            enableCategories: 'Abilita categorie',
            enableCategory: 'Abilita categoria',
            defaultSpendCategories: 'Categorie di spesa predefinite',
            spendCategoriesDescription: 'Personalizza come viene categorizzata la spesa del commerciante per le transazioni con carta di credito e le ricevute scansionate.',
            deleteFailureMessage: "Si è verificato un errore durante l'eliminazione della categoria, per favore riprova.",
            categoryName: 'Nome della categoria',
            requiresCategory: 'I membri devono categorizzare tutte le spese',
            needCategoryForExportToIntegration: ({connectionName}: NeedCategoryForExportToIntegrationParams) =>
                `Tutte le spese devono essere categorizzate per poter essere esportate su ${connectionName}.`,
            subtitle: 'Ottieni una panoramica migliore di dove vengono spesi i soldi. Usa le nostre categorie predefinite o aggiungi le tue.',
            emptyCategories: {
                title: 'Non hai creato nessuna categoria',
                subtitle: 'Aggiungi una categoria per organizzare le tue spese.',
                subtitleWithAccounting: ({accountingPageURL}: EmptyCategoriesSubtitleWithAccountingParams) =>
                    `<muted-text><centered-text>Le categorie vengono attualmente importate da una connessione contabile. Passare alla <a href="${accountingPageURL}">contabilità</a> per apportare eventuali modifiche.</centered-text></muted-text>`,
            },
            updateFailureMessage: "Si è verificato un errore durante l'aggiornamento della categoria, riprova.",
            createFailureMessage: 'Si è verificato un errore durante la creazione della categoria, per favore riprova.',
            addCategory: 'Aggiungi categoria',
            editCategory: 'Modifica categoria',
            editCategories: 'Modifica categorie',
            findCategory: 'Trova categoria',
            categoryRequiredError: 'Il nome della categoria è obbligatorio',
            existingCategoryError: 'Una categoria con questo nome esiste già',
            invalidCategoryName: 'Nome categoria non valido',
            importedFromAccountingSoftware: 'Le categorie sottostanti sono importate dal tuo',
            payrollCode: 'Codice busta paga',
            updatePayrollCodeFailureMessage: "Si è verificato un errore durante l'aggiornamento del codice delle buste paga, riprova.",
            glCode: 'Codice GL',
            updateGLCodeFailureMessage: "Si è verificato un errore durante l'aggiornamento del codice GL, riprova.",
            importCategories: 'Importa categorie',
            cannotDeleteOrDisableAllCategories: {
                title: 'Non è possibile eliminare o disabilitare tutte le categorie',
                description: `Almeno una categoria deve rimanere abilitata perché il tuo spazio di lavoro richiede categorie.`,
            },
        },
        moreFeatures: {
            subtitle: 'Usa i toggle qui sotto per abilitare più funzionalità man mano che cresci. Ogni funzionalità apparirà nel menu di navigazione per ulteriori personalizzazioni.',
            spendSection: {
                title: 'Spendere',
                subtitle: 'Abilita la funzionalità che ti aiuta a far crescere il tuo team.',
            },
            manageSection: {
                title: 'Gestisci',
                subtitle: 'Aggiungi controlli che aiutano a mantenere le spese entro il budget.',
            },
            earnSection: {
                title: 'Guadagna',
                subtitle: 'Ottimizza i tuoi ricavi e ricevi pagamenti più velocemente.',
            },
            organizeSection: {
                title: 'Organizza',
                subtitle: 'Raggruppa e analizza le spese, registra ogni tassa pagata.',
            },
            integrateSection: {
                title: 'Integrare',
                subtitle: 'Connetti Expensify ai prodotti finanziari più popolari.',
            },
            distanceRates: {
                title: 'Tariffe a distanza',
                subtitle: 'Aggiungi, aggiorna e applica le tariffe.',
            },
            perDiem: {
                title: 'Per diem',
                subtitle: 'Imposta le tariffe diarie per controllare le spese giornaliere dei dipendenti.',
            },
            expensifyCard: {
                title: 'Expensify Card',
                subtitle: 'Ottieni informazioni e controllo sulle spese.',
                disableCardTitle: 'Disabilita Expensify Card',
                disableCardPrompt: 'Non puoi disabilitare la Expensify Card perché è già in uso. Contatta Concierge per i prossimi passi.',
                disableCardButton: 'Chatta con Concierge',
                feed: {
                    title: 'Ottieni la Expensify Card',
                    subTitle: 'Ottimizza le spese aziendali e risparmia fino al 50% sulla tua fattura Expensify, inoltre:',
                    features: {
                        cashBack: 'Cashback su ogni acquisto negli Stati Uniti',
                        unlimited: 'Carte virtuali illimitate',
                        spend: 'Controlli di spesa e limiti personalizzati',
                    },
                    ctaTitle: 'Emetti nuova carta',
                },
            },
            companyCards: {
                title: 'Carte aziendali',
                subtitle: 'Importa le spese dalle carte aziendali esistenti.',
                feed: {
                    title: 'Importa carte aziendali',
                    features: {
                        support: 'Supporto per tutti i principali fornitori di carte',
                        assignCards: "Assegna le carte all'intero team",
                        automaticImport: 'Importazione automatica delle transazioni',
                    },
                },
                disableCardTitle: 'Disabilita carte aziendali',
                disableCardPrompt: 'Non puoi disabilitare le carte aziendali perché questa funzione è in uso. Contatta il Concierge per i prossimi passi.',
                disableCardButton: 'Chatta con Concierge',
                cardDetails: 'Dettagli della carta',
                cardNumber: 'Numero di carta',
                cardholder: 'Titolare della carta',
                cardName: 'Nome della carta',
                integrationExport: ({integration, type}: IntegrationExportParams) =>
                    integration && type ? `${integration} ${type.toLowerCase()} esportazione` : `Esportazione ${integration}`,
                integrationExportTitleXero: ({integration}: IntegrationExportParams) => `Scegli l'account ${integration} in cui esportare le transazioni.`,
                integrationExportTitle: ({integration, exportPageLink}: IntegrationExportParams) =>
                    `Scegli l'account ${integration} in cui esportare le transazioni. Selezionare un'altra <a href="${exportPageLink}">opzione di esportazione</a> per cambiare i conti disponibili.`,
                lastUpdated: 'Ultimo aggiornamento',
                transactionStartDate: 'Data di inizio transazione',
                updateCard: 'Aggiorna carta',
                unassignCard: 'Rimuovi assegnazione carta',
                unassign: 'Rimuovi assegnazione',
                unassignCardDescription: "Rimuovere l'assegnazione di questa carta eliminerà tutte le transazioni sui rapporti in bozza dall'account del titolare della carta.",
                assignCard: 'Assegna carta',
                cardFeedName: 'Nome del feed della carta',
                cardFeedNameDescription: 'Dai al feed della carta un nome unico in modo da poterlo distinguere dagli altri.',
                cardFeedTransaction: 'Elimina transazioni',
                cardFeedTransactionDescription: 'Scegli se i titolari di carta possono eliminare le transazioni con carta. Le nuove transazioni seguiranno queste regole.',
                cardFeedRestrictDeletingTransaction: "Limita l'eliminazione delle transazioni",
                cardFeedAllowDeletingTransaction: "Consenti l'eliminazione delle transazioni",
                removeCardFeed: 'Rimuovi feed della carta',
                removeCardFeedTitle: ({feedName}: CompanyCardFeedNameParams) => `Rimuovi feed ${feedName}`,
                removeCardFeedDescription: 'Sei sicuro di voler rimuovere questo feed di carte? Questo disassegnerà tutte le carte.',
                error: {
                    feedNameRequired: 'Il nome del feed della carta è obbligatorio',
                    statementCloseDateRequired: "Selezionare una data di chiusura dell'estratto conto.",
                },
                corporate: "Limita l'eliminazione delle transazioni",
                personal: "Consenti l'eliminazione delle transazioni",
                setFeedNameDescription: 'Dai al feed della carta un nome univoco in modo da poterlo distinguere dagli altri',
                setTransactionLiabilityDescription: 'Quando abilitato, i titolari di carta possono eliminare le transazioni della carta. Le nuove transazioni seguiranno questa regola.',
                emptyAddedFeedTitle: 'Assegna carte aziendali',
                emptyAddedFeedDescription: 'Inizia assegnando la tua prima carta a un membro.',
                pendingFeedTitle: `Stiamo esaminando la tua richiesta...`,
                pendingFeedDescription: `Attualmente stiamo esaminando i dettagli del tuo feed. Una volta completato, ti contatteremo tramite`,
                pendingBankTitle: 'Controlla la finestra del tuo browser',
                pendingBankDescription: ({bankName}: CompanyCardBankName) =>
                    `Si prega di connettersi a ${bankName} tramite la finestra del browser che si è appena aperta. Se non si è aperta,`,
                pendingBankLink: 'per favore clicca qui',
                giveItNameInstruction: 'Dai alla carta un nome che la distingua dalle altre.',
                updating: 'Aggiornamento in corso...',
                noAccountsFound: 'Nessun account trovato',
                defaultCard: 'Carta predefinita',
                downgradeTitle: `Impossibile effettuare il downgrade dello spazio di lavoro`,
                downgradeSubTitleFirstPart: `Questo workspace non può essere declassato perché sono collegati più flussi di carte (escludendo le carte Expensify). Per favore`,
                downgradeSubTitleMiddlePart: `mantieni solo un feed di carte`,
                downgradeSubTitleLastPart: 'per procedere.',
                noAccountsFoundDescription: ({connection}: ConnectionParams) => `Per favore, aggiungi l'account in ${connection} e sincronizza nuovamente la connessione.`,
                expensifyCardBannerTitle: 'Ottieni la Expensify Card',
                expensifyCardBannerSubtitle:
                    'Goditi il cashback su ogni acquisto negli Stati Uniti, fino al 50% di sconto sulla tua fattura Expensify, carte virtuali illimitate e molto altro ancora.',
                expensifyCardBannerLearnMoreButton: 'Scopri di più',
                statementCloseDateTitle: "Data di chiusura dell'estratto conto",
                statementCloseDateDescription: "Comunicateci la data di chiusura dell'estratto conto della vostra carta e creeremo un estratto conto corrispondente in Expensify.",
            },
            workflows: {
                title: 'Flussi di lavoro',
                subtitle: 'Configura come viene approvata e pagata la spesa.',
                disableApprovalPrompt:
                    "Le carte Expensify di questo spazio di lavoro attualmente si basano sull'approvazione per definire i loro limiti intelligenti. Si prega di modificare i tipi di limiti di qualsiasi carta Expensify con limiti intelligenti prima di disabilitare le approvazioni.",
            },
            invoices: {
                title: 'Fatture',
                subtitle: 'Invia e ricevi fatture.',
            },
            categories: {
                title: 'Categorie',
                subtitle: 'Traccia e organizza le spese.',
            },
            tags: {
                title: 'Tag',
                subtitle: 'Classifica i costi e tieni traccia delle spese fatturabili.',
            },
            taxes: {
                title: 'Tasse',
                subtitle: 'Documenta e recupera le tasse ammissibili.',
            },
            reportFields: {
                title: 'Campi del rapporto',
                subtitle: 'Configura campi personalizzati per le spese.',
            },
            connections: {
                title: 'Contabilità',
                subtitle: 'Sincronizza il tuo piano dei conti e altro ancora.',
            },
            receiptPartners: {
                title: 'Partner ricevute',
                subtitle: 'Importa automaticamente le ricevute.',
            },
            connectionsWarningModal: {
                featureEnabledTitle: 'Non così in fretta...',
                featureEnabledText: 'Per abilitare o disabilitare questa funzione, dovrai modificare le impostazioni di importazione contabile.',
                disconnectText: 'Per disabilitare la contabilità, dovrai disconnettere la tua connessione contabile dal tuo spazio di lavoro.',
                manageSettings: 'Gestisci impostazioni',
            },
            receiptPartnersWarningModal: {
                featureEnabledTitle: 'Disconnetti Uber',
                disconnectText: "Per disabilitare questa funzionalità, disconnetti prima l'integrazione Uber for Business.",
                description: 'Sei sicuro di voler disconnettere questa integrazione?',
                confirmText: 'Capito',
            },
            workflowWarningModal: {
                featureEnabledTitle: 'Non così in fretta...',
                featureEnabledText:
                    'Le carte Expensify in questo spazio di lavoro si basano su flussi di approvazione per definire i loro Limiti Intelligenti.\n\nSi prega di modificare i tipi di limite di qualsiasi carta con Limiti Intelligenti prima di disabilitare i flussi di lavoro.',
                confirmText: 'Vai a Expensify Cards',
            },
            rules: {
                title: 'Regole',
                subtitle: 'Richiedi ricevute, segnala spese elevate e altro ancora.',
            },
        },
        reports: {
            reportsCustomTitleExamples: 'Esempi:',
            customReportNamesSubtitle: `<muted-text>Personalizza i titoli dei report utilizzando le nostre <a href="${CONST.CUSTOM_REPORT_NAME_HELP_URL}">formule complete</a>.</muted-text>`,
            customNameTitle: 'Titolo predefinito del report',
            customNameDescription: `Scegli un nome personalizzato per i rapporti sulle spese utilizzando le nostre <a href="${CONST.CUSTOM_REPORT_NAME_HELP_URL}">formule complete</a>.`,
            customNameInputLabel: 'Nome',
            customNameEmailPhoneExample: 'Email o telefono del membro: {report:submit:from}',
            customNameStartDateExample: 'Data di inizio del report: {report:startdate}',
            customNameWorkspaceNameExample: "Nome dell'area di lavoro: {report:workspacename}",
            customNameReportIDExample: 'Report ID: {report:id}',
            customNameTotalExample: 'Totale: {report:total}.',
            preventMembersFromChangingCustomNamesTitle: 'Impedisci ai membri di modificare i nomi dei report personalizzati',
        },
        reportFields: {
            addField: 'Aggiungi campo',
            delete: 'Elimina campo',
            deleteFields: 'Elimina campi',
            findReportField: 'Trova campo del report',
            deleteConfirmation: 'Sei sicuro di voler eliminare questo campo del report?',
            deleteFieldsConfirmation: 'Sei sicuro di voler eliminare questi campi del report?',
            emptyReportFields: {
                title: 'Non hai creato alcun campo di report',
                subtitle: 'Aggiungi un campo personalizzato (testo, data o menu a discesa) che appare nei report.',
            },
            subtitle: 'I campi del report si applicano a tutte le spese e possono essere utili quando si desidera richiedere informazioni aggiuntive.',
            disableReportFields: 'Disabilita i campi del report',
            disableReportFieldsConfirmation: 'Sei sicuro? I campi di testo e data verranno eliminati e le liste verranno disabilitate.',
            importedFromAccountingSoftware: 'I campi del report sottostanti sono importati dal tuo',
            textType: 'Testo',
            dateType: 'Data',
            dropdownType: 'Elenco',
            textAlternateText: "Aggiungi un campo per l'inserimento di testo libero.",
            dateAlternateText: 'Aggiungi un calendario per la selezione delle date.',
            dropdownAlternateText: 'Aggiungi un elenco di opzioni tra cui scegliere.',
            nameInputSubtitle: 'Scegli un nome per il campo del rapporto.',
            typeInputSubtitle: 'Scegli quale tipo di campo del report utilizzare.',
            initialValueInputSubtitle: 'Inserisci un valore iniziale da mostrare nel campo del report.',
            listValuesInputSubtitle: 'Questi valori appariranno nel menu a discesa del campo del tuo report. I valori abilitati possono essere selezionati dai membri.',
            listInputSubtitle: "Questi valori appariranno nell'elenco dei campi del tuo report. I valori abilitati possono essere selezionati dai membri.",
            deleteValue: 'Elimina valore',
            deleteValues: 'Elimina valori',
            disableValue: 'Disabilita valore',
            disableValues: 'Disabilita valori',
            enableValue: 'Abilita valore',
            enableValues: 'Abilita valori',
            emptyReportFieldsValues: {
                title: 'Non hai creato alcun valore di elenco',
                subtitle: 'Aggiungi valori personalizzati da visualizzare nei report.',
            },
            deleteValuePrompt: "Sei sicuro di voler eliminare questo valore dall'elenco?",
            deleteValuesPrompt: 'Sei sicuro di voler eliminare questi valori dalla lista?',
            listValueRequiredError: "Per favore inserisci un nome per il valore dell'elenco",
            existingListValueError: 'Un valore di elenco con questo nome esiste già',
            editValue: 'Modifica valore',
            listValues: 'Elenca i valori',
            addValue: 'Aggiungi valore',
            existingReportFieldNameError: 'Un campo del report con questo nome esiste già',
            reportFieldNameRequiredError: 'Inserisci un nome per il campo del report',
            reportFieldTypeRequiredError: 'Si prega di scegliere un tipo di campo del report',
            reportFieldInitialValueRequiredError: 'Si prega di scegliere un valore iniziale per il campo del report',
            genericFailureMessage: "Si è verificato un errore durante l'aggiornamento del campo del report. Per favore riprova.",
        },
        tags: {
            tagName: 'Nome tag',
            requiresTag: 'I membri devono etichettare tutte le spese',
            trackBillable: 'Traccia le spese fatturabili',
            customTagName: 'Nome tag personalizzato',
            enableTag: 'Abilita tag',
            enableTags: 'Abilita tag',
            requireTag: 'Require tag',
            requireTags: 'Tag obbligatori',
            notRequireTags: 'Non richiedere',
            disableTag: 'Disabilita tag',
            disableTags: 'Disabilita tag',
            addTag: 'Aggiungi tag',
            editTag: 'Modifica tag',
            editTags: 'Modifica tag',
            findTag: 'Trova tag',
            subtitle: 'I tag aggiungono modi più dettagliati per classificare i costi.',
            dependentMultiLevelTagsSubtitle: ({importSpreadsheetLink}: DependentMultiLevelTagsSubtitleParams) =>
                `<muted-text>Si stanno utilizzando <a href="${CONST.IMPORT_TAGS_EXPENSIFY_URL_DEPENDENT_TAGS}">tag dipendenti</a>. È possibile <a href="${importSpreadsheetLink}">reimportare un foglio di calcolo</a> per aggiornare i tag.</muted-text>`,
            emptyTags: {
                title: 'Non hai creato alcun tag',
                //  We need to remove the subtitle and use the below one when we remove the canUseMultiLevelTags beta
                subtitle: 'Aggiungi un tag per tracciare progetti, sedi, reparti e altro.',
                subtitleHTML: `<muted-text><centered-text>Importare un foglio di calcolo per aggiungere tag per tracciare progetti, sedi, reparti e altro ancora. <a href="${CONST.IMPORT_TAGS_EXPENSIFY_URL}">Ulteriori informazioni</a> sulla formattazione dei file di tag.</centered-text></muted-text>`,
                subtitleWithAccounting: ({accountingPageURL}: EmptyTagsSubtitleWithAccountingParams) =>
                    `<muted-text><centered-text>I tag vengono attualmente importati da una connessione contabile. Passare alla <a href="${accountingPageURL}">contabilità</a> per apportare eventuali modifiche.</centered-text></muted-text>`,
            },
            deleteTag: 'Elimina tag',
            deleteTags: 'Elimina tag',
            deleteTagConfirmation: 'Sei sicuro di voler eliminare questo tag?',
            deleteTagsConfirmation: 'Sei sicuro di voler eliminare questi tag?',
            deleteFailureMessage: "Si è verificato un errore durante l'eliminazione del tag, riprova.",
            tagRequiredError: 'Il nome del tag è obbligatorio',
            existingTagError: 'Un tag con questo nome esiste già',
            invalidTagNameError: 'Il nome del tag non può essere 0. Si prega di scegliere un valore diverso.',
            genericFailureMessage: "Si è verificato un errore durante l'aggiornamento del tag, riprova.",
            importedFromAccountingSoftware: 'I tag qui sotto sono importati dal tuo',
            glCode: 'Codice GL',
            updateGLCodeFailureMessage: "Si è verificato un errore durante l'aggiornamento del codice GL, riprova.",
            tagRules: 'Regole dei tag',
            approverDescription: 'Approvante',
            importTags: 'Importa tag',
            importTagsSupportingText: 'Codifica le tue spese con un tipo di etichetta o molte.',
            configureMultiLevelTags: 'Configura il tuo elenco di tag per la classificazione multi-livello.',
            importMultiLevelTagsSupportingText: `Ecco un'anteprima dei tuoi tag. Se tutto sembra a posto, clicca qui sotto per importarli.`,
            importMultiLevelTags: {
                firstRowTitle: 'La prima riga è il titolo per ogni elenco di tag',
                independentTags: 'Questi sono tag indipendenti',
                glAdjacentColumn: "C'è un codice GL nella colonna adiacente",
            },
            tagLevel: {
                singleLevel: 'Singolo livello di tag',
                multiLevel: 'Tag multi-livello',
            },
            switchSingleToMultiLevelTagWarning: {
                title: 'Cambia i livelli dei tag',
                prompt1: 'Cambiare i livelli dei tag cancellerà tutti i tag attuali.',
                prompt2: 'Ti suggeriamo prima di',
                prompt3: 'scarica un backup',
                prompt4: 'esportando i tuoi tag.',
                prompt5: 'Scopri di più',
                prompt6: 'about tag levels.',
            },
            importedTagsMessage: ({columnCounts}: ImportedTagsMessageParams) =>
                `Abbiamo trovato *${columnCounts} colonne* nel tuo foglio di calcolo. Seleziona *Nome* accanto alla colonna che contiene i nomi dei tag. Puoi anche selezionare *Abilitato* accanto alla colonna che imposta lo stato dei tag.`,
            cannotDeleteOrDisableAllTags: {
                title: 'Impossibile eliminare o disabilitare tutti i tag',
                description: `Almeno un tag deve rimanere abilitato perché il tuo spazio di lavoro richiede tag.`,
            },
            cannotMakeAllTagsOptional: {
                title: 'Impossibile rendere tutti i tag opzionali',
                description: `Almeno un tag deve rimanere obbligatorio perché le impostazioni del tuo spazio di lavoro richiedono tag.`,
            },
            tagCount: () => ({
                one: '1 giorno',
                other: (count: number) => `${count} Tag`,
            }),
        },
        taxes: {
            subtitle: 'Aggiungi nomi delle tasse, aliquote e imposta predefiniti.',
            addRate: 'Aggiungi tariffa',
            workspaceDefault: 'Valuta predefinita del workspace',
            foreignDefault: 'Valuta estera predefinita',
            customTaxName: 'Nome tassa personalizzato',
            value: 'Valore',
            taxReclaimableOn: 'Imposta recuperabile su',
            taxRate: 'Aliquota fiscale',
            findTaxRate: "Trova l'aliquota fiscale",
            error: {
                taxRateAlreadyExists: 'Questo nome fiscale è già in uso',
                taxCodeAlreadyExists: 'Questo codice fiscale è già in uso',
                valuePercentageRange: 'Si prega di inserire una percentuale valida tra 0 e 100',
                customNameRequired: 'È richiesto un nome personalizzato per la tassa',
                deleteFailureMessage: "Si è verificato un errore durante l'eliminazione dell'aliquota fiscale. Riprova o chiedi aiuto a Concierge.",
                updateFailureMessage: "Si è verificato un errore durante l'aggiornamento dell'aliquota fiscale. Riprova o chiedi aiuto a Concierge.",
                createFailureMessage: "Si è verificato un errore durante la creazione dell'aliquota fiscale. Riprova o chiedi aiuto a Concierge.",
                updateTaxClaimableFailureMessage: "La parte recuperabile deve essere inferiore all'importo della tariffa di distanza.",
            },
            deleteTaxConfirmation: 'Sei sicuro di voler eliminare questa tassa?',
            deleteMultipleTaxConfirmation: ({taxAmount}: TaxAmountParams) => `Sei sicuro di voler eliminare le tasse di ${taxAmount}?`,
            actions: {
                delete: 'Elimina tariffa',
                deleteMultiple: 'Elimina tariffe',
                enable: 'Abilita tariffa',
                disable: 'Disabilita tariffa',
                enableTaxRates: () => ({
                    one: 'Abilita tariffa',
                    other: 'Abilita tariffe',
                }),
                disableTaxRates: () => ({
                    one: 'Disabilita tariffa',
                    other: 'Disabilita tariffe',
                }),
            },
            importedFromAccountingSoftware: 'Le tasse sottostanti sono importate dal tuo',
            taxCode: 'Codice fiscale',
            updateTaxCodeFailureMessage: "Si è verificato un errore durante l'aggiornamento del codice fiscale, riprova.",
        },
        duplicateWorkspace: {
            title: 'Assegna un nome al tuo nuovo spazio di lavoro',
            selectFeatures: 'Seleziona le funzionalità da copiare',
            whichFeatures: 'Quali funzionalità vuoi copiare nel tuo nuovo spazio di lavoro?',
            confirmDuplicate: '\n\nVuoi continuare?',
            categories: 'Categorie e regole di categorizzazione automatica',
            reimbursementAccount: 'Account di rimborso',
            delayedSubmission: 'Invio ritardato',
            welcomeNote: 'Inizia a utilizzare il mio nuovo spazio di lavoro',
            confirmTitle: ({newWorkspaceName, totalMembers}: {newWorkspaceName?: string; totalMembers?: number}) =>
                `Stai per creare e condividere ${newWorkspaceName ?? ''} con ${totalMembers ?? 0} membri dall'area di lavoro originale.`,
        },
        emptyWorkspace: {
            title: 'Non hai spazi di lavoro',
            subtitle: 'Traccia ricevute, rimborsa spese, gestisci viaggi, invia fatture e altro ancora.',
            createAWorkspaceCTA: 'Inizia',
            features: {
                trackAndCollect: 'Traccia e raccogli ricevute',
                reimbursements: 'Rimborsare i dipendenti',
                companyCards: 'Gestisci carte aziendali',
            },
            notFound: 'Nessun workspace trovato',
            description: 'Le stanze sono un ottimo posto per discutere e lavorare con più persone. Per iniziare a collaborare, crea o unisciti a un workspace.',
        },
        new: {
            newWorkspace: 'Nuovo spazio di lavoro',
            getTheExpensifyCardAndMore: 'Ottieni la Expensify Card e altro ancora',
            confirmWorkspace: 'Conferma Workspace',
            myGroupWorkspace: ({workspaceNumber}: {workspaceNumber?: number}) => `Il mio spazio di lavoro di gruppo${workspaceNumber ? ` ${workspaceNumber}` : ''}`,
            workspaceName: ({userName, workspaceNumber}: NewWorkspaceNameParams) => `Spazio di lavoro di ${userName}${workspaceNumber ? ` ${workspaceNumber}` : ''}`,
        },
        people: {
            genericFailureMessage: 'Si è verificato un errore durante la rimozione di un membro dallo spazio di lavoro, per favore riprova.',
            removeMembersPrompt: ({memberName}: {memberName: string}) => ({
                one: `Sei sicuro di voler rimuovere ${memberName}?`,
                other: 'Sei sicuro di voler rimuovere questi membri?',
            }),
            removeMembersWarningPrompt: ({memberName, ownerName}: RemoveMembersWarningPrompt) =>
                `${memberName} è un approvatore in questo spazio di lavoro. Quando smetti di condividere questo spazio di lavoro con loro, li sostituiremo nel flusso di approvazione con il proprietario dello spazio di lavoro, ${ownerName}`,
            removeMembersTitle: () => ({
                one: 'Rimuovi membro',
                other: 'Rimuovi membri',
            }),
            findMember: 'Trova membro',
            removeWorkspaceMemberButtonTitle: "Rimuovi dall'area di lavoro",
            removeGroupMemberButtonTitle: 'Rimuovi dal gruppo',
            removeRoomMemberButtonTitle: 'Rimuovi dalla chat',
            removeMemberPrompt: ({memberName}: RemoveMemberPromptParams) => `Sei sicuro di voler rimuovere ${memberName}?`,
            removeMemberTitle: 'Rimuovi membro',
            transferOwner: 'Trasferisci proprietario',
            makeMember: 'Rendi membro',
            makeAdmin: 'Rendi amministratore',
            makeAuditor: 'Crea revisore contabile',
            selectAll: 'Seleziona tutto',
            error: {
                genericAdd: "Si è verificato un problema nell'aggiungere questo membro dello spazio di lavoro",
                cannotRemove: 'Non puoi rimuovere te stesso o il proprietario dello spazio di lavoro',
                genericRemove: 'Si è verificato un problema durante la rimozione di quel membro del workspace',
            },
            addedWithPrimary: 'Alcuni membri sono stati aggiunti con i loro accessi principali.',
            invitedBySecondaryLogin: ({secondaryLogin}: SecondaryLoginParams) => `Aggiunto da login secondario ${secondaryLogin}.`,
            workspaceMembersCount: ({count}: WorkspaceMembersCountParams) => `Numero totale di membri dello spazio di lavoro: ${count}`,
            importMembers: 'Importa membri',
        },
        card: {
            getStartedIssuing: 'Inizia emettendo la tua prima carta virtuale o fisica.',
            issueCard: 'Emetti carta',
            issueNewCard: {
                whoNeedsCard: 'Chi ha bisogno di una carta?',
                findMember: 'Trova membro',
                chooseCardType: 'Scegli un tipo di carta',
                physicalCard: 'Carta fisica',
                physicalCardDescription: 'Ottimo per chi spende frequentemente',
                virtualCard: 'Carta virtuale',
                virtualCardDescription: 'Istantaneo e flessibile',
                chooseLimitType: 'Scegli un tipo di limite',
                smartLimit: 'Limite Intelligente',
                smartLimitDescription: "Spendere fino a un certo importo prima di richiedere l'approvazione",
                monthly: 'Mensile',
                monthlyDescription: 'Spendere fino a un certo importo al mese',
                fixedAmount: 'Importo fisso',
                fixedAmountDescription: 'Spendere fino a un certo importo una volta sola',
                setLimit: 'Imposta un limite',
                cardLimitError: 'Inserisci un importo inferiore a $21,474,836',
                giveItName: 'Dagli un nome',
                giveItNameInstruction: "Rendila abbastanza unica da distinguerla dalle altre carte. Casi d'uso specifici sono ancora meglio!",
                cardName: 'Nome della carta',
                letsDoubleCheck: 'Verifichiamo che tutto sia corretto.',
                willBeReady: 'Questa carta sarà pronta per essere utilizzata immediatamente.',
                cardholder: 'Titolare della carta',
                cardType: 'Tipo di carta',
                limit: 'Limite',
                limitType: 'Tipo di limite',
                name: 'Nome',
                disabledApprovalForSmartLimitError: 'Abilita le approvazioni in <strong>Flussi di lavoro > Aggiungi approvazioni</strong> prima di impostare i limiti intelligenti',
            },
            deactivateCardModal: {
                deactivate: 'Disattiva',
                deactivateCard: 'Disattiva carta',
                deactivateConfirmation: 'Disattivare questa carta rifiuterà tutte le transazioni future e non potrà essere annullato.',
            },
        },
        accounting: {
            settings: 'impostazioni',
            title: 'Connessioni',
            subtitle:
                'Connettiti al tuo sistema contabile per codificare le transazioni con il tuo piano dei conti, abbinare automaticamente i pagamenti e mantenere le tue finanze sincronizzate.',
            qbo: 'QuickBooks Online',
            qbd: 'QuickBooks Desktop',
            xero: 'Xero',
            netsuite: 'NetSuite',
            intacct: 'Sage Intacct',
            sap: 'SAP',
            oracle: 'Oracle',
            microsoftDynamics: 'Microsoft Dynamics',
            talkYourOnboardingSpecialist: 'Chatta con il tuo specialista di configurazione.',
            talkYourAccountManager: 'Chatta con il tuo account manager.',
            talkToConcierge: 'Chatta con Concierge.',
            needAnotherAccounting: 'Hai bisogno di un altro software di contabilità?',
            connectionName: ({connectionName}: ConnectionNameParams) => {
                switch (connectionName) {
                    case CONST.POLICY.CONNECTIONS.NAME.QBO:
                        return 'QuickBooks Online';
                    case CONST.POLICY.CONNECTIONS.NAME.XERO:
                        return 'Xero';
                    case CONST.POLICY.CONNECTIONS.NAME.NETSUITE:
                        return 'NetSuite';
                    case CONST.POLICY.CONNECTIONS.NAME.SAGE_INTACCT:
                        return 'Sage Intacct';
                    default: {
                        return '';
                    }
                }
            },
            errorODIntegration: "C'è un errore con una connessione che è stata impostata in Expensify Classic.",
            goToODToFix: 'Vai su Expensify Classic per risolvere questo problema.',
            goToODToSettings: 'Vai su Expensify Classic per gestire le tue impostazioni.',
            setup: 'Connetti',
            lastSync: ({relativeDate}: LastSyncAccountingParams) => `Ultima sincronizzazione ${relativeDate}`,
            notSync: 'Non sincronizzato',
            import: 'Importa',
            export: 'Esporta',
            advanced: 'Avanzato',
            other: 'Altro',
            syncNow: 'Sincronizza ora',
            disconnect: 'Disconnetti',
            reinstall: 'Reinstalla connettore',
            disconnectTitle: ({connectionName}: OptionalParam<ConnectionNameParams> = {}) => {
                const integrationName =
                    connectionName && CONST.POLICY.CONNECTIONS.NAME_USER_FRIENDLY[connectionName] ? CONST.POLICY.CONNECTIONS.NAME_USER_FRIENDLY[connectionName] : 'integrazione';
                return `Disconnetti ${integrationName}`;
            },
            connectTitle: ({connectionName}: ConnectionNameParams) => `Connetti ${CONST.POLICY.CONNECTIONS.NAME_USER_FRIENDLY[connectionName] ?? 'integrazione contabile'}`,
            syncError: ({connectionName}: ConnectionNameParams) => {
                switch (connectionName) {
                    case CONST.POLICY.CONNECTIONS.NAME.QBO:
                        return 'Impossibile connettersi a QuickBooks Online';
                    case CONST.POLICY.CONNECTIONS.NAME.XERO:
                        return 'Impossibile connettersi a Xero';
                    case CONST.POLICY.CONNECTIONS.NAME.NETSUITE:
                        return 'Impossibile connettersi a NetSuite';
                    case CONST.POLICY.CONNECTIONS.NAME.QBD:
                        return 'Impossibile connettersi a QuickBooks Desktop';
                    default: {
                        return "Impossibile connettersi all'integrazione";
                    }
                }
            },
            accounts: 'Piano dei conti',
            taxes: 'Tasse',
            imported: 'Importato',
            notImported: 'Non importato',
            importAsCategory: 'Importato come categorie',
            importTypes: {
                [CONST.INTEGRATION_ENTITY_MAP_TYPES.IMPORTED]: 'Importato',
                [CONST.INTEGRATION_ENTITY_MAP_TYPES.TAG]: 'Importato come tag',
                [CONST.INTEGRATION_ENTITY_MAP_TYPES.DEFAULT]: 'Importato',
                [CONST.INTEGRATION_ENTITY_MAP_TYPES.NOT_IMPORTED]: 'Non importato',
                [CONST.INTEGRATION_ENTITY_MAP_TYPES.NONE]: 'Non importato',
                [CONST.INTEGRATION_ENTITY_MAP_TYPES.REPORT_FIELD]: 'Importato come campi del report',
                [CONST.INTEGRATION_ENTITY_MAP_TYPES.NETSUITE_DEFAULT]: 'Impostazione predefinita dipendente NetSuite',
            },
            disconnectPrompt: ({connectionName}: OptionalParam<ConnectionNameParams> = {}) => {
                const integrationName =
                    connectionName && CONST.POLICY.CONNECTIONS.NAME_USER_FRIENDLY[connectionName] ? CONST.POLICY.CONNECTIONS.NAME_USER_FRIENDLY[connectionName] : 'questa integrazione';
                return `Sei sicuro di voler disconnettere ${integrationName}?`;
            },
            connectPrompt: ({connectionName}: ConnectionNameParams) =>
                `Sei sicuro di voler connettere ${CONST.POLICY.CONNECTIONS.NAME_USER_FRIENDLY[connectionName] ?? 'questa integrazione contabile'}? Questo rimuoverà tutte le connessioni contabili esistenti.`,
            enterCredentials: 'Inserisci le tue credenziali',
            connections: {
                syncStageName: ({stage}: SyncStageNameConnectionsParams) => {
                    switch (stage) {
                        case 'quickbooksOnlineImportCustomers':
                        case 'quickbooksDesktopImportCustomers':
                            return 'Importazione dei clienti';
                        case 'quickbooksOnlineImportEmployees':
                        case 'netSuiteSyncImportEmployees':
                        case 'intacctImportEmployees':
                        case 'quickbooksDesktopImportEmployees':
                            return 'Importazione dipendenti';
                        case 'quickbooksOnlineImportAccounts':
                        case 'quickbooksDesktopImportAccounts':
                            return 'Importazione degli account';
                        case 'quickbooksOnlineImportClasses':
                        case 'quickbooksDesktopImportClasses':
                            return 'Importazione delle classi';
                        case 'quickbooksOnlineImportLocations':
                            return 'Importazione di località';
                        case 'quickbooksOnlineImportProcessing':
                            return 'Elaborazione dei dati importati';
                        case 'quickbooksOnlineSyncBillPayments':
                        case 'intacctImportSyncBillPayments':
                            return 'Sincronizzazione dei report rimborsati e dei pagamenti delle fatture';
                        case 'quickbooksOnlineSyncTaxCodes':
                            return 'Importazione dei codici fiscali';
                        case 'quickbooksOnlineCheckConnection':
                            return 'Verifica connessione QuickBooks Online';
                        case 'quickbooksOnlineImportMain':
                            return 'Importazione dei dati di QuickBooks Online';
                        case 'startingImportXero':
                            return 'Importazione dei dati Xero';
                        case 'startingImportQBO':
                            return 'Importazione dei dati di QuickBooks Online';
                        case 'startingImportQBD':
                        case 'quickbooksDesktopImportMore':
                            return 'Importazione dei dati di QuickBooks Desktop';
                        case 'quickbooksDesktopImportTitle':
                            return "Titolo dell'importazione";
                        case 'quickbooksDesktopImportApproveCertificate':
                            return 'Importazione certificato di approvazione';
                        case 'quickbooksDesktopImportDimensions':
                            return 'Importazione delle dimensioni';
                        case 'quickbooksDesktopImportSavePolicy':
                            return 'Importazione della politica di salvataggio';
                        case 'quickbooksDesktopWebConnectorReminder':
                            return 'Ancora in fase di sincronizzazione dei dati con QuickBooks... Assicurati che il Web Connector sia in esecuzione';
                        case 'quickbooksOnlineSyncTitle':
                            return 'Sincronizzazione dei dati di QuickBooks Online';
                        case 'quickbooksOnlineSyncLoadData':
                        case 'xeroSyncStep':
                        case 'intacctImportData':
                            return 'Caricamento dei dati';
                        case 'quickbooksOnlineSyncApplyCategories':
                            return 'Aggiornamento delle categorie';
                        case 'quickbooksOnlineSyncApplyCustomers':
                            return 'Aggiornamento clienti/progetti';
                        case 'quickbooksOnlineSyncApplyEmployees':
                            return "Aggiornamento dell'elenco delle persone";
                        case 'quickbooksOnlineSyncApplyClassesLocations':
                            return 'Aggiornamento dei campi del report';
                        case 'jobDone':
                            return 'In attesa che i dati importati vengano caricati';
                        case 'xeroSyncImportChartOfAccounts':
                            return 'Sincronizzazione del piano dei conti';
                        case 'xeroSyncImportCategories':
                            return 'Sincronizzazione delle categorie';
                        case 'xeroSyncImportCustomers':
                            return 'Sincronizzazione dei clienti';
                        case 'xeroSyncXeroReimbursedReports':
                            return 'Contrassegnare i report di Expensify come rimborsati';
                        case 'xeroSyncExpensifyReimbursedReports':
                            return 'Contrassegnare le fatture e le ricevute di Xero come pagate';
                        case 'xeroSyncImportTrackingCategories':
                            return 'Sincronizzazione delle categorie di tracciamento';
                        case 'xeroSyncImportBankAccounts':
                            return 'Sincronizzazione dei conti bancari';
                        case 'xeroSyncImportTaxRates':
                            return 'Sincronizzazione delle aliquote fiscali';
                        case 'xeroCheckConnection':
                            return 'Verifica connessione Xero';
                        case 'xeroSyncTitle':
                            return 'Sincronizzazione dei dati Xero';
                        case 'netSuiteSyncConnection':
                            return 'Inizializzazione della connessione a NetSuite';
                        case 'netSuiteSyncCustomers':
                            return 'Importazione dei clienti';
                        case 'netSuiteSyncInitData':
                            return 'Recupero dati da NetSuite';
                        case 'netSuiteSyncImportTaxes':
                            return 'Importazione delle tasse';
                        case 'netSuiteSyncImportItems':
                            return 'Importazione degli articoli';
                        case 'netSuiteSyncData':
                            return 'Importazione dei dati in Expensify';
                        case 'netSuiteSyncAccounts':
                            return 'Sincronizzazione degli account';
                        case 'netSuiteSyncCurrencies':
                            return 'Sincronizzazione delle valute';
                        case 'netSuiteSyncCategories':
                            return 'Sincronizzazione delle categorie';
                        case 'netSuiteSyncReportFields':
                            return 'Importazione dei dati come campi del report di Expensify';
                        case 'netSuiteSyncTags':
                            return 'Importazione dei dati come tag di Expensify';
                        case 'netSuiteSyncUpdateConnectionData':
                            return 'Aggiornamento delle informazioni di connessione';
                        case 'netSuiteSyncNetSuiteReimbursedReports':
                            return 'Contrassegnare i report di Expensify come rimborsati';
                        case 'netSuiteSyncExpensifyReimbursedReports':
                            return 'Contrassegnare le fatture e le bollette di NetSuite come pagate';
                        case 'netSuiteImportVendorsTitle':
                            return 'Importazione fornitori';
                        case 'netSuiteImportCustomListsTitle':
                            return 'Importazione di elenchi personalizzati';
                        case 'netSuiteSyncImportCustomLists':
                            return 'Importazione di elenchi personalizzati';
                        case 'netSuiteSyncImportSubsidiaries':
                            return 'Importazione di filiali';
                        case 'netSuiteSyncImportVendors':
                        case 'quickbooksDesktopImportVendors':
                            return 'Importazione fornitori';
                        case 'intacctCheckConnection':
                            return 'Verifica connessione Sage Intacct';
                        case 'intacctImportDimensions':
                            return 'Importazione delle dimensioni di Sage Intacct';
                        case 'intacctImportTitle':
                            return 'Importazione dei dati Sage Intacct';
                        default: {
                            // eslint-disable-next-line @typescript-eslint/restrict-template-expressions
                            return `Traduzione mancante per la fase: ${stage}`;
                        }
                    }
                },
            },
            preferredExporter: 'Esportatore preferito',
            exportPreferredExporterNote:
                "L'esportatore preferito può essere qualsiasi amministratore dello spazio di lavoro, ma deve anche essere un amministratore di dominio se imposti conti di esportazione diversi per singole carte aziendali nelle impostazioni del dominio.",
            exportPreferredExporterSubNote: "Una volta impostato, l'esportatore preferito vedrà i report per l'esportazione nel proprio account.",
            exportAs: 'Esporta come',
            exportOutOfPocket: 'Esporta le spese anticipate come',
            exportCompanyCard: 'Esporta le spese della carta aziendale come',
            exportDate: 'Data di esportazione',
            defaultVendor: 'Fornitore predefinito',
            autoSync: 'Sincronizzazione automatica',
            autoSyncDescription: 'Sincronizza automaticamente NetSuite ed Expensify ogni giorno. Esporta il report finalizzato in tempo reale.',
            reimbursedReports: 'Sincronizza i rapporti rimborsati',
            cardReconciliation: 'Riconciliazione della carta',
            reconciliationAccount: 'Conto di riconciliazione',
            continuousReconciliation: 'Riconciliazione Continua',
            saveHoursOnReconciliation:
                'Risparmia ore di riconciliazione ogni periodo contabile facendo riconciliare continuamente a Expensify gli estratti conto e i regolamenti della Expensify Card per tuo conto.',
            enableContinuousReconciliation: ({accountingAdvancedSettingsLink, connectionName}: EnableContinuousReconciliationParams) =>
                `<muted-text-label>Per abilitare la riconciliazione continua, abilita la <a href="${accountingAdvancedSettingsLink}">sincronizzazione automatica</a> per ${connectionName}.</muted-text-label>`,
            chooseReconciliationAccount: {
                chooseBankAccount: 'Scegli il conto bancario su cui verranno riconciliati i pagamenti della tua carta Expensify.',
                accountMatches: 'Assicurati che questo account corrisponda al tuo',
                settlementAccount: 'Conto di regolamento della carta Expensify',
                reconciliationWorks: ({lastFourPAN}: ReconciliationWorksParams) => `(termine con ${lastFourPAN}) affinché la Riconciliazione Continua funzioni correttamente.`,
            },
        },
        export: {
            notReadyHeading: "Non pronto per l'esportazione",
            notReadyDescription:
                'I rapporti di spesa in bozza o in sospeso non possono essere esportati nel sistema contabile. Si prega di approvare o pagare queste spese prima di esportarle.',
        },
        invoices: {
            sendInvoice: 'Invia fattura',
            sendFrom: 'Invia da',
            invoicingDetails: 'Dettagli di fatturazione',
            invoicingDetailsDescription: 'Queste informazioni appariranno sulle tue fatture.',
            companyName: "Nome dell'azienda",
            companyWebsite: "Sito web dell'azienda",
            paymentMethods: {
                personal: 'Personale',
                business: 'Business',
                chooseInvoiceMethod: 'Scegli un metodo di pagamento qui sotto:',
                payingAsIndividual: 'Pagare come individuo',
                payingAsBusiness: "Pagare come un'azienda",
            },
            invoiceBalance: 'Saldo fattura',
            invoiceBalanceSubtitle:
                'Questo è il tuo saldo attuale derivante dalla riscossione dei pagamenti delle fatture. Verrà trasferito automaticamente sul tuo conto bancario se ne hai aggiunto uno.',
            bankAccountsSubtitle: 'Aggiungi un conto bancario per effettuare e ricevere pagamenti delle fatture.',
        },
        invite: {
            member: 'Invita membro',
            members: 'Invita membri',
            invitePeople: 'Invita nuovi membri',
            genericFailureMessage: "Si è verificato un errore durante l'invito del membro allo spazio di lavoro. Per favore, riprova.",
            pleaseEnterValidLogin: `Assicurati che l'email o il numero di telefono siano validi (ad es. ${CONST.EXAMPLE_PHONE_NUMBER}).`,
            user: 'utente',
            users: 'utenti',
            invited: 'invitato',
            removed: 'rimosso',
            to: 'a',
            from: 'da',
        },
        inviteMessage: {
            confirmDetails: 'Conferma i dettagli',
            inviteMessagePrompt: 'Rendi il tuo invito ancora più speciale aggiungendo un messaggio qui sotto!',
            personalMessagePrompt: 'Messaggio',
            genericFailureMessage: "Si è verificato un errore durante l'invito del membro allo spazio di lavoro. Per favore, riprova.",
            inviteNoMembersError: 'Seleziona almeno un membro da invitare',
            joinRequest: ({user, workspaceName}: {user: string; workspaceName: string}) => `${user} ha richiesto di unirsi a ${workspaceName}`,
        },
        distanceRates: {
            oopsNotSoFast: 'Ops! Non così in fretta...',
            workspaceNeeds: 'Un workspace necessita di almeno una tariffa di distanza abilitata.',
            distance: 'Distanza',
            centrallyManage: 'Gestisci centralmente le tariffe, traccia in miglia o chilometri e imposta una categoria predefinita.',
            rate: 'Valuta',
            addRate: 'Aggiungi tariffa',
            findRate: 'Trova tariffa',
            trackTax: 'Traccia imposta',
            deleteRates: () => ({
                one: 'Elimina tariffa',
                other: 'Elimina tariffe',
            }),
            enableRates: () => ({
                one: 'Abilita tariffa',
                other: 'Abilita tariffe',
            }),
            disableRates: () => ({
                one: 'Disabilita tariffa',
                other: 'Disabilita tariffe',
            }),
            enableRate: 'Abilita tariffa',
            status: 'Stato',
            unit: 'Unit',
            taxFeatureNotEnabledMessage: 'Le tasse devono essere abilitate nello spazio di lavoro per utilizzare questa funzione. Vai su',
            changePromptMessage: 'per apportare quella modifica.',
            deleteDistanceRate: 'Elimina tariffa distanza',
            areYouSureDelete: () => ({
                one: 'Sei sicuro di voler eliminare questa tariffa?',
                other: 'Sei sicuro di voler eliminare queste tariffe?',
            }),
            errors: {
                rateNameRequired: 'Il nome della tariffa è obbligatorio',
                existingRateName: 'Esiste già una tariffa di distanza con questo nome',
            },
        },
        editor: {
            descriptionInputLabel: 'Descrizione',
            nameInputLabel: 'Nome',
            typeInputLabel: 'Tipo',
            initialValueInputLabel: 'Valore iniziale',
            nameInputHelpText: 'Questo è il nome che vedrai nel tuo spazio di lavoro.',
            nameIsRequiredError: 'Dovrai dare un nome al tuo spazio di lavoro',
            currencyInputLabel: 'Valuta predefinita',
            currencyInputHelpText: 'Tutte le spese in questo spazio di lavoro saranno convertite in questa valuta.',
            currencyInputDisabledText: ({currency}: CurrencyInputDisabledTextParams) =>
                `La valuta predefinita non può essere modificata perché questo spazio di lavoro è collegato a un conto bancario in ${currency}.`,
            save: 'Salva',
            genericFailureMessage: "Si è verificato un errore durante l'aggiornamento dello spazio di lavoro. Per favore riprova.",
            avatarUploadFailureMessage: "Si è verificato un errore durante il caricamento dell'avatar. Per favore riprova.",
            addressContext: 'È necessario un indirizzo Workspace per abilitare Expensify Travel. Si prega di inserire un indirizzo associato alla tua attività.',
            policy: 'Politica di spesa',
        },
        bankAccount: {
            continueWithSetup: 'Continua configurazione',
            youAreAlmostDone:
                'Hai quasi finito di configurare il tuo conto bancario, il che ti permetterà di emettere carte aziendali, rimborsare spese, riscuotere fatture e pagare bollette.',
            streamlinePayments: 'Ottimizza i pagamenti',
            connectBankAccountNote: 'Nota: I conti bancari personali non possono essere utilizzati per i pagamenti negli spazi di lavoro.',
            oneMoreThing: "Un'altra cosa!",
            allSet: 'Tutto pronto!',
            accountDescriptionWithCards: 'Questo conto bancario sarà utilizzato per emettere carte aziendali, rimborsare spese, riscuotere fatture e pagare bollette.',
            letsFinishInChat: 'Finisciamo in chat!',
            finishInChat: 'Termina in chat',
            almostDone: 'Quasi finito!',
            disconnectBankAccount: 'Disconnetti conto bancario',
            startOver: 'Ricomincia',
            updateDetails: 'Aggiorna dettagli',
            yesDisconnectMyBankAccount: 'Sì, disconnetti il mio conto bancario',
            yesStartOver: 'Sì, ricomincia',
            disconnectYour: 'Disconnetti il tuo',
            bankAccountAnyTransactions: 'conto bancario. Qualsiasi transazione in sospeso per questo conto verrà comunque completata.',
            clearProgress: 'Ricominciando si cancellerà il progresso che hai fatto finora.',
            areYouSure: 'Sei sicuro?',
            workspaceCurrency: 'Valuta del workspace',
            updateCurrencyPrompt:
                'Sembra che il tuo spazio di lavoro sia attualmente impostato su una valuta diversa da USD. Clicca il pulsante qui sotto per aggiornare la tua valuta a USD ora.',
            updateToUSD: 'Aggiorna a USD',
            updateWorkspaceCurrency: 'Aggiorna la valuta dello spazio di lavoro',
            workspaceCurrencyNotSupported: "Valuta dell'area di lavoro non supportata",
            yourWorkspace: `Il tuo spazio di lavoro è impostato su una valuta non supportata. Visualizza <a href="${CONST.CONNECT_A_BUSINESS_BANK_ACCOUNT_HELP_URL}">l'elenco delle valute supportate</a>.`,
            chooseAnExisting: 'Scegli un conto bancario esistente per pagare le spese o aggiungine uno nuovo.',
        },
        changeOwner: {
            changeOwnerPageTitle: 'Trasferisci proprietario',
            addPaymentCardTitle: 'Inserisci la tua carta di pagamento per trasferire la proprietà',
            addPaymentCardButtonText: 'Accetta i termini e aggiungi una carta di pagamento',
            addPaymentCardReadAndAcceptText: `<muted-text-micro>Leggere e accettare i <a href="${CONST.OLD_DOT_PUBLIC_URLS.TERMS_URL}">termini</a> e <a href="${CONST.OLD_DOT_PUBLIC_URLS.PRIVACY_URL}">l'informativa sulla privacy</a> per aggiungere la carta.</muted-text-micro>`,
            addPaymentCardPciCompliant: 'Conforme a PCI-DSS',
            addPaymentCardBankLevelEncrypt: 'Crittografia a livello bancario',
            addPaymentCardRedundant: 'Infrastruttura ridondante',
            addPaymentCardLearnMore: `<muted-text>Scopri di più sulla nostra <a href="${CONST.PERSONAL_DATA_PROTECTION_INFO_URL}">sicurezza</a>.</muted-text>`,
            amountOwedTitle: 'Saldo in sospeso',
            amountOwedButtonText: 'OK',
            amountOwedText: 'Questo account ha un saldo in sospeso da un mese precedente.\n\nVuoi saldare il saldo e assumere la gestione della fatturazione di questo spazio di lavoro?',
            ownerOwesAmountTitle: 'Saldo in sospeso',
            ownerOwesAmountButtonText: 'Trasferisci saldo',
            ownerOwesAmountText: ({email, amount}: OwnerOwesAmountParams) =>
                `L'account che possiede questo workspace (${email}) ha un saldo in sospeso da un mese precedente.\n\nVuoi trasferire questo importo (${amount}) per assumere la fatturazione di questo workspace? La tua carta di pagamento verrà addebitata immediatamente.`,
            subscriptionTitle: "Assumere l'abbonamento annuale",
            subscriptionButtonText: 'Trasferisci abbonamento',
            subscriptionText: ({usersCount, finalCount}: ChangeOwnerSubscriptionParams) =>
                `Assumere il controllo di questo spazio di lavoro unirà il suo abbonamento annuale con il tuo abbonamento attuale. Questo aumenterà la dimensione del tuo abbonamento di ${usersCount} membri, portando la nuova dimensione dell'abbonamento a ${finalCount}. Vuoi continuare?`,
            duplicateSubscriptionTitle: 'Avviso di abbonamento duplicato',
            duplicateSubscriptionButtonText: 'Continua',
            duplicateSubscriptionText: ({email, workspaceName}: ChangeOwnerDuplicateSubscriptionParams) =>
                `Sembra che tu stia cercando di assumere la gestione della fatturazione per gli spazi di lavoro di ${email}, ma per farlo devi prima essere un amministratore di tutti i loro spazi di lavoro.\n\nClicca su "Continua" se vuoi solo assumere la gestione della fatturazione per lo spazio di lavoro ${workspaceName}.\n\nSe desideri assumere la gestione della fatturazione per l'intero abbonamento, chiedi loro di aggiungerti come amministratore a tutti i loro spazi di lavoro prima di prendere in carico la fatturazione.`,
            hasFailedSettlementsTitle: 'Impossibile trasferire la proprietà',
            hasFailedSettlementsButtonText: 'Capito',
            hasFailedSettlementsText: ({email}: ChangeOwnerHasFailedSettlementsParams) =>
                `Non puoi assumere la gestione della fatturazione perché ${email} ha un saldo scaduto della Expensify Card. Per favore chiedi loro di contattare concierge@expensify.com per risolvere il problema. Successivamente, potrai assumere la gestione della fatturazione per questo workspace.`,
            failedToClearBalanceTitle: 'Impossibile azzerare il saldo',
            failedToClearBalanceButtonText: 'OK',
            failedToClearBalanceText: 'Non siamo riusciti a saldare il saldo. Per favore riprova più tardi.',
            successTitle: 'Woohoo! Tutto pronto.',
            successDescription: 'Ora sei il proprietario di questo spazio di lavoro.',
            errorTitle: 'Ops! Non così in fretta...',
            errorDescription: `<muted-text><centered-text>Si è verificato un problema durante il trasferimento della proprietà di questo spazio di lavoro. Riprova o <concierge-link>contatta il Concierge</concierge-link> per assistenza.</centered-text></muted-text>`,
        },
        exportAgainModal: {
            title: 'Attento!',
            description: ({reportName, connectionName}: ExportAgainModalDescriptionParams) =>
                `I seguenti report sono già stati esportati su ${CONST.POLICY.CONNECTIONS.NAME_USER_FRIENDLY[connectionName]}:\n\n${reportName}\n\nSei sicuro di volerli esportare di nuovo?`,
            confirmText: 'Sì, esporta di nuovo',
            cancelText: 'Annulla',
        },
        upgrade: {
            reportFields: {
                title: 'Campi del rapporto',
                description: `I campi del report ti permettono di specificare dettagli a livello di intestazione, distinti dai tag che si riferiscono alle spese su singoli articoli. Questi dettagli possono includere nomi di progetti specifici, informazioni sui viaggi di lavoro, località e altro ancora.`,
                onlyAvailableOnPlan: 'I campi del report sono disponibili solo nel piano Control, a partire da',
            },
            [CONST.POLICY.CONNECTIONS.NAME.NETSUITE]: {
                title: 'NetSuite',
                description: `Goditi la sincronizzazione automatica e riduci le immissioni manuali con l'integrazione Expensify + NetSuite. Ottieni approfondimenti finanziari dettagliati e in tempo reale con il supporto di segmenti nativi e personalizzati, inclusa la mappatura di progetti e clienti.`,
                onlyAvailableOnPlan: 'La nostra integrazione con NetSuite è disponibile solo con il piano Control, a partire da',
            },
            [CONST.POLICY.CONNECTIONS.NAME.SAGE_INTACCT]: {
                title: 'Sage Intacct',
                description: `Goditi la sincronizzazione automatica e riduci le immissioni manuali con l'integrazione Expensify + Sage Intacct. Ottieni approfondimenti finanziari in tempo reale con dimensioni definite dall'utente, oltre alla codifica delle spese per dipartimento, classe, posizione, cliente e progetto (lavoro).`,
                onlyAvailableOnPlan: 'La nostra integrazione con Sage Intacct è disponibile solo nel piano Control, a partire da',
            },
            [CONST.POLICY.CONNECTIONS.NAME.QBD]: {
                title: 'QuickBooks Desktop',
                description: `Goditi la sincronizzazione automatica e riduci le immissioni manuali con l'integrazione Expensify + QuickBooks Desktop. Ottieni la massima efficienza con una connessione bidirezionale in tempo reale e la codifica delle spese per classe, articolo, cliente e progetto.`,
                onlyAvailableOnPlan: 'La nostra integrazione con QuickBooks Desktop è disponibile solo con il piano Control, a partire da',
            },
            [CONST.UPGRADE_FEATURE_INTRO_MAPPING.approvals.id]: {
                title: 'Approvazioni Avanzate',
                description: `Se desideri aggiungere più livelli di approvazione al processo – o semplicemente assicurarti che le spese più grandi ricevano un ulteriore controllo – ti abbiamo coperto. Le approvazioni avanzate ti aiutano a mettere in atto i controlli giusti a ogni livello, in modo da mantenere sotto controllo le spese del tuo team.`,
                onlyAvailableOnPlan: 'Le approvazioni avanzate sono disponibili solo nel piano Control, che parte da',
            },
            categories: {
                title: 'Categorie',
                description: `Le categorie ti aiutano a organizzare meglio le spese per tenere traccia di dove stai spendendo i tuoi soldi. Usa la nostra lista di categorie suggerite o crea le tue.`,
                onlyAvailableOnPlan: 'Le categorie sono disponibili nel piano Collect, a partire da',
            },
            glCodes: {
                title: 'Codici GL',
                description: `Aggiungi codici GL alle tue categorie e tag per esportare facilmente le spese nei tuoi sistemi di contabilità e gestione stipendi.`,
                onlyAvailableOnPlan: 'I codici GL sono disponibili solo nel piano Control, a partire da',
            },
            glAndPayrollCodes: {
                title: 'Codici GL e Payroll',
                description: `Aggiungi codici GL e Payroll alle tue categorie per esportare facilmente le spese nei tuoi sistemi contabili e di gestione stipendi.`,
                onlyAvailableOnPlan: 'I codici GL e Payroll sono disponibili solo nel piano Control, a partire da',
            },
            taxCodes: {
                title: 'Codici fiscali',
                description: `Aggiungi i codici fiscali alle tue tasse per esportare facilmente le spese nei tuoi sistemi di contabilità e paghe.`,
                onlyAvailableOnPlan: 'I codici fiscali sono disponibili solo nel piano Control, a partire da',
            },
            companyCards: {
                title: 'Carte aziendali illimitate',
                description: `Hai bisogno di aggiungere più feed di carte? Sblocca carte aziendali illimitate per sincronizzare le transazioni da tutti i principali emittenti di carte.`,
                onlyAvailableOnPlan: 'Questo è disponibile solo nel piano Control, a partire da',
            },
            rules: {
                title: 'Regole',
                description: `Le regole funzionano in background e tengono sotto controllo le tue spese, così non devi preoccuparti delle piccole cose.\n\nRichiedi dettagli delle spese come ricevute e descrizioni, imposta limiti e predefiniti, e automatizza approvazioni e pagamenti, tutto in un unico posto.`,
                onlyAvailableOnPlan: 'Le regole sono disponibili solo nel piano Control, a partire da',
            },
            perDiem: {
                title: 'Per diem',
                description:
                    'Il "per diem" è un ottimo modo per mantenere i costi giornalieri conformi e prevedibili ogni volta che i tuoi dipendenti viaggiano. Goditi funzionalità come tariffe personalizzate, categorie predefinite e dettagli più granulari come destinazioni e sottotariffe.',
                onlyAvailableOnPlan: 'I diari sono disponibili solo nel piano Control, a partire da',
            },
            travel: {
                title: 'Viaggio',
                description:
                    'Expensify Travel è una nuova piattaforma aziendale per la prenotazione e la gestione dei viaggi che consente ai membri di prenotare alloggi, voli, trasporti e altro.',
                onlyAvailableOnPlan: 'Il viaggio è disponibile nel piano Collect, a partire da',
            },
            multiLevelTags: {
                title: 'Tag multi-livello',
                description:
                    'I tag multilivello ti aiutano a monitorare le spese con maggiore precisione. Assegna più tag a ciascuna voce, come reparto, cliente o centro di costo, per catturare il contesto completo di ogni spesa. Questo consente report più dettagliati, flussi di lavoro di approvazione ed esportazioni contabili.',
                onlyAvailableOnPlan: 'I tag multilivello sono disponibili solo nel piano Control, a partire da',
            },
            distanceRates: {
                title: 'Tariffe a distanza',
                description: 'Crea e gestisci le tue tariffe, traccia in miglia o chilometri e imposta categorie predefinite per le spese di distanza.',
                onlyAvailableOnPlan: 'Le tariffe a distanza sono disponibili con il piano Collect, a partire da',
            },
            [CONST.UPGRADE_FEATURE_INTRO_MAPPING.multiApprovalLevels.id]: {
                title: 'Livelli di approvazione multipli',
                description:
                    'I livelli di approvazione multipli sono uno strumento di flusso di lavoro per le aziende che richiedono a più di una persona di approvare un report prima che possa essere rimborsato.',
                onlyAvailableOnPlan: 'I livelli di approvazione multipli sono disponibili solo nel piano Control, a partire da ',
            },
            pricing: {
                perActiveMember: 'per membro attivo al mese.',
                perMember: 'per membro al mese.',
            },
            note: ({subscriptionLink}: WorkspaceUpgradeNoteParams) =>
                `<muted-text>Aggiorna per accedere a questa funzione oppure <a href="${subscriptionLink}">scopri di più</a> sui nostri piani e prezzi.</muted-text>`,
            upgradeToUnlock: 'Sblocca questa funzione',
            completed: {
                headline: `Hai aggiornato il tuo spazio di lavoro!`,
                successMessage: ({policyName, subscriptionLink}: UpgradeSuccessMessageParams) =>
                    `<centered-text>Hai aggiornato con successo ${policyName} al piano Control! <a href="${subscriptionLink}">Visualizza il tuo abbonamento</a> per maggiori dettagli.</centered-text>`,
                categorizeMessage: `Hai effettuato con successo l'upgrade al piano Collect. Ora puoi categorizzare le tue spese!`,
                travelMessage: `Hai effettuato con successo l'upgrade al piano Collect. Ora puoi iniziare a prenotare e gestire i viaggi!`,
                distanceRateMessage: `Hai eseguito con successo l'upgrade al piano Collect. Ora puoi modificare la tariffa chilometrica!`,
                gotIt: 'Ricevuto, grazie',
            },
            commonFeatures: {
                title: 'Passa al piano Control',
                note: 'Sblocca le nostre funzionalità più potenti, tra cui:',
                benefits: {
                    startsAt: 'Il piano Control parte da',
                    perMember: 'per membro attivo al mese.',
                    learnMore: 'Scopri di più',
                    pricing: 'informazioni sui nostri piani e prezzi.',
                    benefit1: 'Connessioni contabili avanzate (NetSuite, Sage Intacct e altro)',
                    benefit2: 'Regole intelligenti per le spese',
                    benefit3: 'Flussi di lavoro di approvazione multilivello',
                    benefit4: 'Controlli di sicurezza avanzati',
                    toUpgrade: 'Per aggiornare, fai clic',
                    selectWorkspace: 'seleziona uno spazio di lavoro e cambia il tipo di piano in',
                },
            },
        },
        downgrade: {
            commonFeatures: {
                title: 'Effettua il downgrade al piano Collect',
                note: "Se effettui il downgrade, perderai l'accesso a queste funzionalità e altro ancora:",
                benefits: {
                    note: "Per un confronto completo dei nostri piani, dai un'occhiata al nostro",
                    pricingPage: 'pagina dei prezzi',
                    confirm: 'Sei sicuro di voler effettuare il downgrade e rimuovere le tue configurazioni?',
                    warning: 'Questo non può essere annullato.',
                    benefit1: 'Connessioni contabili (eccetto QuickBooks Online e Xero)',
                    benefit2: 'Regole intelligenti per le spese',
                    benefit3: 'Flussi di lavoro di approvazione multilivello',
                    benefit4: 'Controlli di sicurezza avanzati',
                    headsUp: 'Attenzione!',
                    multiWorkspaceNote:
                        'Dovrai eseguire il downgrade di tutti i tuoi spazi di lavoro prima del tuo primo pagamento mensile per iniziare un abbonamento al tasso Collect. Clicca',
                    selectStep: '> seleziona ogni spazio di lavoro > cambia il tipo di piano in',
                },
            },
            completed: {
                headline: 'Il tuo spazio di lavoro è stato declassato',
                description: 'Hai altri spazi di lavoro nel piano Control. Per essere fatturato al tasso Collect, devi eseguire il downgrade di tutti gli spazi di lavoro.',
                gotIt: 'Ricevuto, grazie',
            },
        },
        payAndDowngrade: {
            title: 'Paga e declassa',
            headline: 'Il tuo pagamento finale',
            description1: ({formattedAmount}: PayAndDowngradeDescriptionParams) => `La fattura finale per questo abbonamento sarà di <strong>${formattedAmount}</strong>`,
            description2: ({date}: DateParams) => `Vedi il tuo dettaglio qui sotto per ${date}:`,
            subscription:
                'Attenzione! Questa azione terminerà il tuo abbonamento a Expensify, eliminerà questo spazio di lavoro e rimuoverà tutti i membri dello spazio di lavoro. Se desideri mantenere questo spazio di lavoro e rimuovere solo te stesso, fai in modo che un altro amministratore si occupi prima della fatturazione.',
            genericFailureMessage: 'Si è verificato un errore durante il pagamento della tua fattura. Per favore riprova.',
        },
        restrictedAction: {
            restricted: 'Limitato',
            actionsAreCurrentlyRestricted: ({workspaceName}: ActionsAreCurrentlyRestricted) => `Le azioni nello spazio di lavoro ${workspaceName} sono attualmente limitate`,
            workspaceOwnerWillNeedToAddOrUpdatePaymentCard: ({workspaceOwnerName}: WorkspaceOwnerWillNeedToAddOrUpdatePaymentCardParams) =>
                `Il proprietario dello spazio di lavoro, ${workspaceOwnerName}, dovrà aggiungere o aggiornare la carta di pagamento registrata per sbloccare la nuova attività dello spazio di lavoro.`,
            youWillNeedToAddOrUpdatePaymentCard: 'Dovrai aggiungere o aggiornare la carta di pagamento registrata per sbloccare la nuova attività dello spazio di lavoro.',
            addPaymentCardToUnlock: 'Aggiungi una carta di pagamento per sbloccare!',
            addPaymentCardToContinueUsingWorkspace: 'Aggiungi una carta di pagamento per continuare a utilizzare questo spazio di lavoro',
            pleaseReachOutToYourWorkspaceAdmin: "Si prega di contattare l'amministratore del proprio spazio di lavoro per qualsiasi domanda.",
            chatWithYourAdmin: 'Chatta con il tuo amministratore',
            chatInAdmins: 'Chatta in #admins',
            addPaymentCard: 'Aggiungi carta di pagamento',
        },
        rules: {
            individualExpenseRules: {
                title: 'Spese',
                subtitle: ({categoriesPageLink, tagsPageLink}: IndividualExpenseRulesSubtitleParams) =>
                    `<muted-text>Imposta controlli di spesa e valori predefiniti per le singole spese. Puoi anche creare regole per <a href="${categoriesPageLink}">categorie</a> e <a href="${tagsPageLink}">tag</a>.</muted-text>`,
                receiptRequiredAmount: 'Importo richiesto della ricevuta',
                receiptRequiredAmountDescription: 'Richiedi ricevute quando la spesa supera questo importo, a meno che non sia derogato da una regola di categoria.',
                maxExpenseAmount: 'Importo massimo spesa',
                maxExpenseAmountDescription: 'Contrassegna la spesa che supera questo importo, a meno che non sia sostituita da una regola di categoria.',
                maxAge: 'Età massima',
                maxExpenseAge: 'Età massima della spesa',
                maxExpenseAgeDescription: 'Contrassegna le spese più vecchie di un determinato numero di giorni.',
                maxExpenseAgeDays: () => ({
                    one: '1 giorno',
                    other: (count: number) => `${count} giorni`,
                }),
                cashExpenseDefault: 'Spesa in contanti predefinita',
                cashExpenseDefaultDescription:
                    'Scegli come devono essere create le spese in contanti. Una spesa è considerata in contanti se non è una transazione su carta aziendale importata. Ciò include spese create manualmente, ricevute, diarie, chilometraggi e spese di tempo.',
                reimbursableDefault: 'Rimborsabile',
                reimbursableDefaultDescription: 'Le spese sono solitamente rimborsate ai dipendenti',
                nonReimbursableDefault: 'Non rimborsabile',
                nonReimbursableDefaultDescription: 'Le spese sono occasionalmente rimborsate ai dipendenti',
                alwaysReimbursable: 'Sempre rimborsabile',
                alwaysReimbursableDescription: 'Le spese sono sempre rimborsate ai dipendenti',
                alwaysNonReimbursable: 'Mai rimborsabile',
                alwaysNonReimbursableDescription: 'Le spese non sono mai rimborsate ai dipendenti',
                billableDefault: 'Predefinito fatturabile',
                billableDefaultDescription: ({tagsPageLink}: BillableDefaultDescriptionParams) =>
                    `<muted-text>Scegli se le spese in contanti e con carta di credito devono essere fatturabili per impostazione predefinita. Le spese fatturabili possono essere abilitate o disabilitate nei <a href="${tagsPageLink}">tag</a>.</muted-text>`,
                billable: 'Fatturabile',
                billableDescription: 'Le spese sono più spesso riaddebitate ai clienti.',
                nonBillable: 'Non-fatturabile',
                nonBillableDescription: 'Le spese sono occasionalmente riaddebitate ai clienti.',
                eReceipts: 'eReceipts',
                eReceiptsHint: 'Gli eReceipts sono creati automaticamente',
                eReceiptsHintLink: 'per la maggior parte delle transazioni di credito in USD',
                attendeeTracking: 'Monitoraggio dei partecipanti',
                attendeeTrackingHint: 'Tieni traccia del costo per persona per ogni spesa.',
                prohibitedDefaultDescription:
                    "Segnala tutte le ricevute in cui compaiono alcolici, giochi d'azzardo o altri articoli vietati. Le spese con ricevute in cui compaiono questi articoli richiederanno una revisione manuale.",
                prohibitedExpenses: 'Spese vietate',
                alcohol: 'Alcol',
                hotelIncidentals: 'Extra alberghieri',
                gambling: "Gioco d'azzardo",
                tobacco: 'Tabacco',
                adultEntertainment: 'Intrattenimento per adulti',
            },
            expenseReportRules: {
                title: 'Report di spesa',
                subtitle: 'Automatizza la conformità, le approvazioni e il pagamento dei report di spesa.',
                preventSelfApprovalsTitle: 'Impedisci auto-approvazioni',
                preventSelfApprovalsSubtitle: 'Impedisci ai membri del workspace di approvare i propri report di spesa.',
                autoApproveCompliantReportsTitle: 'Approva automaticamente i rapporti conformi',
                autoApproveCompliantReportsSubtitle: "Configura quali report di spesa sono idonei per l'approvazione automatica.",
                autoApproveReportsUnderTitle: 'Approvare automaticamente i rapporti sotto',
                autoApproveReportsUnderDescription: 'I rapporti spese completamente conformi sotto questo importo saranno approvati automaticamente.',
                randomReportAuditTitle: 'Verifica casuale del report',
                randomReportAuditDescription: "Richiedi che alcuni rapporti siano approvati manualmente, anche se idonei per l'approvazione automatica.",
                autoPayApprovedReportsTitle: 'Rapporti approvati con pagamento automatico',
                autoPayApprovedReportsSubtitle: 'Configura quali report di spesa sono idonei per il pagamento automatico.',
                autoPayApprovedReportsLimitError: ({currency}: AutoPayApprovedReportsLimitErrorParams = {}) => `Per favore inserisci un importo inferiore a ${currency ?? ''}20.000`,
                autoPayApprovedReportsLockedSubtitle: 'Vai su altre funzionalità e abilita i flussi di lavoro, quindi aggiungi i pagamenti per sbloccare questa funzione.',
                autoPayReportsUnderTitle: 'Rapporti di pagamento automatico sotto',
                autoPayReportsUnderDescription: 'I rapporti spese completamente conformi sotto questo importo verranno pagati automaticamente.',
                unlockFeatureEnableWorkflowsSubtitle: ({featureName, moreFeaturesLink}: FeatureNameParams) =>
                    `Vai su [più funzionalità](${moreFeaturesLink}) e attiva i flussi di lavoro, quindi aggiungi ${featureName} per sbloccare questa funzionalità.`,
                enableFeatureSubtitle: ({featureName, moreFeaturesLink}: FeatureNameParams) =>
                    `Vai su [più funzionalità](${moreFeaturesLink}) e attiva ${featureName} per sbloccare questa funzionalità.`,
            },
            categoryRules: {
                title: 'Regole di categoria',
                approver: 'Approvante',
                requireDescription: 'Richiede descrizione',
                descriptionHint: 'Suggerimento descrizione',
                descriptionHintDescription: ({categoryName}: CategoryNameParams) =>
                    `Ricorda ai dipendenti di fornire informazioni aggiuntive per la spesa di “${categoryName}”. Questo suggerimento appare nel campo descrizione delle spese.`,
                descriptionHintLabel: 'Suggerimento',
                descriptionHintSubtitle: 'Suggerimento: Più è breve, meglio è!',
                maxAmount: 'Importo massimo',
                flagAmountsOver: 'Segnala importi superiori a',
                flagAmountsOverDescription: ({categoryName}: CategoryNameParams) => `Si applica alla categoria "${categoryName}".`,
                flagAmountsOverSubtitle: "Questo sostituisce l'importo massimo per tutte le spese.",
                expenseLimitTypes: {
                    expense: 'Spesa individuale',
                    expenseSubtitle:
                        "Contrassegna gli importi delle spese per categoria. Questa regola sostituisce la regola generale dello spazio di lavoro per l'importo massimo delle spese.",
                    daily: 'Totale categoria',
                    dailySubtitle: 'Segnala la spesa totale per categoria per ogni rapporto di spesa.',
                },
                requireReceiptsOver: 'Richiedi ricevute superiori a',
                requireReceiptsOverList: {
                    default: ({defaultAmount}: DefaultAmountParams) => `${defaultAmount} ${CONST.DOT_SEPARATOR} Predefinito`,
                    never: 'Non richiedere mai ricevute',
                    always: 'Richiedi sempre le ricevute',
                },
                defaultTaxRate: 'Aliquota fiscale predefinita',
                enableWorkflows: ({moreFeaturesLink}: RulesEnableWorkflowsParams) =>
                    `Vai su [Più funzionalità](${moreFeaturesLink}) e attiva i flussi di lavoro, quindi aggiungi le approvazioni per sbloccare questa funzionalità.`,
            },
            customRules: {
                title: 'Regole personalizzate',
                cardSubtitle: 'Qui si trova la politica sulle spese del tuo team, così tutti sanno cosa è incluso.',
            },
        },
        planTypePage: {
            planTypes: {
                team: {
                    label: 'Raccogliere',
                    description: 'Per i team che cercano di automatizzare i loro processi.',
                },
                corporate: {
                    label: 'Controllo',
                    description: 'Per organizzazioni con requisiti avanzati.',
                },
            },
            description: 'Scegli un piano che fa per te. Per un elenco dettagliato delle funzionalità e dei prezzi, consulta il nostro',
            subscriptionLink: 'tipi di piano e pagina di aiuto sui prezzi',
            lockedPlanDescription: ({count, annualSubscriptionEndDate}: WorkspaceLockedPlanTypeParams) => ({
                one: `Ti sei impegnato per 1 membro attivo sul piano Control fino alla scadenza del tuo abbonamento annuale il ${annualSubscriptionEndDate}. Puoi passare all'abbonamento a consumo e effettuare il downgrade al piano Collect a partire dal ${annualSubscriptionEndDate} disabilitando il rinnovo automatico in`,
                other: `Hai impegnato ${count} membri attivi nel piano Control fino alla fine del tuo abbonamento annuale il ${annualSubscriptionEndDate}. Puoi passare all'abbonamento a consumo e fare il downgrade al piano Collect a partire dal ${annualSubscriptionEndDate} disabilitando il rinnovo automatico in`,
            }),
            subscriptions: 'Abbonamenti',
        },
    },
    getAssistancePage: {
        title: 'Ottieni assistenza',
        subtitle: 'Siamo qui per spianare la tua strada verso la grandezza!',
        description: 'Scegli tra le opzioni di supporto qui sotto:',
        chatWithConcierge: 'Chatta con Concierge',
        scheduleSetupCall: 'Pianifica una chiamata di configurazione',
        scheduleACall: 'Pianifica chiamata',
        questionMarkButtonTooltip: 'Ottieni assistenza dal nostro team',
        exploreHelpDocs: 'Esplora i documenti di aiuto',
        registerForWebinar: 'Registrati per il webinar',
        onboardingHelp: "Assistenza per l'integrazione",
    },
    emojiPicker: {
        skinTonePickerLabel: 'Cambia il tono della pelle predefinito',
        headers: {
            frequentlyUsed: 'Frequentemente usato',
            smileysAndEmotion: 'Smileys & Emozioni',
            peopleAndBody: 'Persone e Corpo',
            animalsAndNature: 'Animali e Natura',
            foodAndDrink: 'Cibo e Bevande',
            travelAndPlaces: 'Viaggi e Luoghi',
            activities: 'Attività',
            objects: 'Oggetti',
            symbols: 'Simboli',
            flags: 'Bandiere',
        },
    },
    newRoomPage: {
        newRoom: 'Nuova stanza',
        groupName: 'Nome del gruppo',
        roomName: 'Nome della stanza',
        visibility: 'Visibilità',
        restrictedDescription: 'Le persone nel tuo spazio di lavoro possono trovare questa stanza',
        privateDescription: 'Le persone invitate a questa stanza possono trovarla',
        publicDescription: 'Chiunque può trovare questa stanza',
        // eslint-disable-next-line @typescript-eslint/naming-convention
        public_announceDescription: 'Chiunque può trovare questa stanza',
        createRoom: 'Crea stanza',
        roomAlreadyExistsError: 'Una stanza con questo nome esiste già',
        roomNameReservedError: ({reservedName}: RoomNameReservedErrorParams) => `${reservedName} è una stanza predefinita in tutti gli spazi di lavoro. Si prega di scegliere un altro nome.`,
        roomNameInvalidError: 'I nomi delle stanze possono includere solo lettere minuscole, numeri e trattini',
        pleaseEnterRoomName: 'Per favore inserisci un nome per la stanza',
        pleaseSelectWorkspace: "Seleziona un'area di lavoro per favore",
        renamedRoomAction: ({oldName, newName, actorName, isExpenseReport}: RenamedRoomActionParams) => {
            const actor = actorName ? `${actorName} ` : '';
            return isExpenseReport
                ? `${actor} rinominato in "${newName}" (precedentemente "${oldName}")`
                : `${actor} ha rinominato questa stanza in "${newName}" (precedentemente "${oldName}")`;
        },
        roomRenamedTo: ({newName}: RoomRenamedToParams) => `Stanza rinominata in ${newName}`,
        social: 'sociale',
        selectAWorkspace: "Seleziona un'area di lavoro",
        growlMessageOnRenameError: 'Impossibile rinominare la stanza del workspace. Controlla la tua connessione e riprova.',
        visibilityOptions: {
            restricted: 'Spazio di lavoro', // the translation for "restricted" visibility is actually workspace. This is so we can display restricted visibility rooms as "workspace" without having to change what's stored.
            private: 'Privato',
            public: 'Pubblico',
            // eslint-disable-next-line @typescript-eslint/naming-convention
            public_announce: 'Annuncio pubblico',
        },
    },
    workspaceApprovalModes: {
        submitAndClose: 'Invia e Chiudi',
        submitAndApprove: 'Invia e Approva',
        advanced: 'AVANZATO',
        dynamicExternal: 'DYNAMIC_EXTERNAL',
        smartReport: 'SMARTREPORT',
        billcom: 'BILLCOM',
    },
    workspaceActions: {
        addApprovalRule: ({approverEmail, approverName, field, name}: AddedPolicyApprovalRuleParams) =>
            `aggiunto ${approverName} (${approverEmail}) come approvatore per il ${field} "${name}"`,
        deleteApprovalRule: ({approverEmail, approverName, field, name}: AddedPolicyApprovalRuleParams) =>
            `rimosso ${approverName} (${approverEmail}) come approvatore per il ${field} "${name}"`,
        updateApprovalRule: ({field, name, newApproverEmail, newApproverName, oldApproverEmail, oldApproverName}: UpdatedPolicyApprovalRuleParams) => {
            const formatApprover = (displayName?: string, email?: string) => (displayName ? `${displayName} (${email})` : email);
            return `ha cambiato l'approvatore per il ${field} "${name}" a ${formatApprover(newApproverName, newApproverEmail)} (precedentemente ${formatApprover(oldApproverName, oldApproverEmail)})`;
        },
        addCategory: ({categoryName}: UpdatedPolicyCategoryParams) => `ha aggiunto la categoria "${categoryName}"`,
        deleteCategory: ({categoryName}: UpdatedPolicyCategoryParams) => `rimosso la categoria "${categoryName}"`,
        updateCategory: ({oldValue, categoryName}: UpdatedPolicyCategoryParams) => `${oldValue ? 'disabilitato' : 'abilitato'} la categoria "${categoryName}"`,
        updateCategoryPayrollCode: ({oldValue, categoryName, newValue}: UpdatedPolicyCategoryGLCodeParams) => {
            if (!oldValue) {
                return `aggiunto il codice di retribuzione "${newValue}" alla categoria "${categoryName}"`;
            }
            if (!newValue && oldValue) {
                return `rimosso il codice di payroll "${oldValue}" dalla categoria "${categoryName}"`;
            }
            return `ha cambiato il codice payroll della categoria "${categoryName}" in “${newValue}” (precedentemente “${oldValue}”)`;
        },
        updateCategoryGLCode: ({oldValue, categoryName, newValue}: UpdatedPolicyCategoryGLCodeParams) => {
            if (!oldValue) {
                return `ha aggiunto il codice GL "${newValue}" alla categoria "${categoryName}"`;
            }
            if (!newValue && oldValue) {
                return `rimosso il codice GL "${oldValue}" dalla categoria "${categoryName}"`;
            }
            return `ha cambiato il codice GL della categoria “${categoryName}” in “${newValue}” (precedentemente “${oldValue}“)`;
        },
        updateAreCommentsRequired: ({oldValue, categoryName}: UpdatedPolicyCategoryParams) => {
            return `ha cambiato la descrizione della categoria "${categoryName}" in ${!oldValue ? 'richiesto' : 'non richiesto'} (precedentemente ${!oldValue ? 'non richiesto' : 'richiesto'})`;
        },
        updateCategoryMaxExpenseAmount: ({categoryName, oldAmount, newAmount}: UpdatedPolicyCategoryMaxExpenseAmountParams) => {
            if (newAmount && !oldAmount) {
                return `ha aggiunto un importo massimo di ${newAmount} alla categoria "${categoryName}"`;
            }
            if (oldAmount && !newAmount) {
                return `rimosso l'importo massimo di ${oldAmount} dalla categoria "${categoryName}"`;
            }
            return `ha modificato l'importo massimo della categoria "${categoryName}" a ${newAmount} (precedentemente ${oldAmount})`;
        },
        updateCategoryExpenseLimitType: ({categoryName, oldValue, newValue}: UpdatedPolicyCategoryExpenseLimitTypeParams) => {
            if (!oldValue) {
                return `ha aggiunto un tipo di limite di ${newValue} alla categoria "${categoryName}"`;
            }
            return `ha cambiato il tipo di limite della categoria "${categoryName}" a ${newValue} (precedentemente ${oldValue})`;
        },
        updateCategoryMaxAmountNoReceipt: ({categoryName, oldValue, newValue}: UpdatedPolicyCategoryMaxAmountNoReceiptParams) => {
            if (!oldValue) {
                return `aggiornata la categoria "${categoryName}" cambiando Ricevute in ${newValue}`;
            }
            return `ha cambiato la categoria "${categoryName}" in ${newValue} (precedentemente ${oldValue})`;
        },
        setCategoryName: ({oldName, newName}: UpdatedPolicyCategoryNameParams) => `rinominato la categoria "${oldName}" in "${newName}"`,
        updatedDescriptionHint: ({categoryName, oldValue, newValue}: UpdatedPolicyCategoryDescriptionHintTypeParams) => {
            if (!newValue) {
                return `rimosso il suggerimento di descrizione "${oldValue}" dalla categoria "${categoryName}"`;
            }
            return !oldValue
                ? `aggiunto il suggerimento della descrizione "${newValue}" alla categoria "${categoryName}"`
                : `ha cambiato il suggerimento della descrizione della categoria "${categoryName}" in "${newValue}" (precedentemente "${oldValue}")`;
        },
        updateTagListName: ({oldName, newName}: UpdatedPolicyCategoryNameParams) => `ha cambiato il nome dell'elenco di tag in "${newName}" (precedentemente "${oldName}")`,
        addTag: ({tagListName, tagName}: UpdatedPolicyTagParams) => `ha aggiunto il tag "${tagName}" alla lista "${tagListName}"`,
        updateTagName: ({tagListName, newName, oldName}: UpdatedPolicyTagNameParams) => `aggiornato l'elenco dei tag "${tagListName}" cambiando il tag "${oldName}" in "${newName}"`,
        updateTagEnabled: ({tagListName, tagName, enabled}: UpdatedPolicyTagParams) => `${enabled ? 'abilitato' : 'disabilitato'} il tag "${tagName}" nella lista "${tagListName}"`,
        deleteTag: ({tagListName, tagName}: UpdatedPolicyTagParams) => `rimosso il tag "${tagName}" dalla lista "${tagListName}"`,
        deleteMultipleTags: ({count, tagListName}: UpdatedPolicyTagParams) => `rimosso "${count}" tag dall'elenco "${tagListName}"`,
        updateTag: ({tagListName, newValue, tagName, updatedField, oldValue}: UpdatedPolicyTagFieldParams) => {
            if (oldValue) {
                return `aggiornato il tag "${tagName}" nella lista "${tagListName}" cambiando il ${updatedField} in "${newValue}" (precedentemente "${oldValue}")`;
            }
            return `aggiornato il tag "${tagName}" nella lista "${tagListName}" aggiungendo un ${updatedField} di "${newValue}"`;
        },
        updateCustomUnit: ({customUnitName, newValue, oldValue, updatedField}: UpdatePolicyCustomUnitParams) =>
            `ha cambiato il ${customUnitName} ${updatedField} in "${newValue}" (precedentemente "${oldValue}")`,
        updateCustomUnitTaxEnabled: ({newValue}: UpdatePolicyCustomUnitTaxEnabledParams) => `Tracciamento fiscale ${newValue ? 'abilitato' : 'disabilitato'} sui tassi di distanza`,
        addCustomUnitRate: ({customUnitName, rateName}: AddOrDeletePolicyCustomUnitRateParams) => `aggiunto un nuovo tasso "${customUnitName}" "${rateName}"`,
        updatedCustomUnitRate: ({customUnitName, customUnitRateName, newValue, oldValue, updatedField}: UpdatedPolicyCustomUnitRateParams) =>
            `ha modificato la tariffa del ${customUnitName} ${updatedField} "${customUnitRateName}" a "${newValue}" (precedentemente "${oldValue}")`,
        updatedCustomUnitTaxRateExternalID: ({customUnitRateName, newValue, newTaxPercentage, oldTaxPercentage, oldValue}: UpdatedPolicyCustomUnitTaxRateExternalIDParams) => {
            if (oldTaxPercentage && oldValue) {
                return `ha modificato l'aliquota fiscale sulla tariffa di distanza "${customUnitRateName}" a "${newValue} (${newTaxPercentage})" (precedentemente "${oldValue} (${oldTaxPercentage})")`;
            }
            return `ha aggiunto l'aliquota fiscale "${newValue} (${newTaxPercentage})" alla tariffa di distanza "${customUnitRateName}"`;
        },
        updatedCustomUnitTaxClaimablePercentage: ({customUnitRateName, newValue, oldValue}: UpdatedPolicyCustomUnitTaxClaimablePercentageParams) => {
            if (oldValue) {
                return `ha modificato la parte recuperabile delle tasse sulla tariffa di distanza "${customUnitRateName}" a "${newValue}" (in precedenza "${oldValue}")`;
            }
            return `ha aggiunto una parte recuperabile di tasse di "${newValue}" alla tariffa di distanza "${customUnitRateName}"`;
        },
        deleteCustomUnitRate: ({customUnitName, rateName}: AddOrDeletePolicyCustomUnitRateParams) => `rimosso il tasso "${rateName}" di "${customUnitName}"`,
        addedReportField: ({fieldType, fieldName}: AddedOrDeletedPolicyReportFieldParams) => `aggiunto campo di report ${fieldType} "${fieldName}"`,
        updateReportFieldDefaultValue: ({defaultValue, fieldName}: UpdatedPolicyReportFieldDefaultValueParams) =>
            `imposta il valore predefinito del campo del report "${fieldName}" su "${defaultValue}"`,
        addedReportFieldOption: ({fieldName, optionName}: PolicyAddedReportFieldOptionParams) => `aggiunto l'opzione "${optionName}" al campo del report "${fieldName}"`,
        removedReportFieldOption: ({fieldName, optionName}: PolicyAddedReportFieldOptionParams) => `rimosso l'opzione "${optionName}" dal campo del report "${fieldName}"`,
        updateReportFieldOptionDisabled: ({fieldName, optionName, optionEnabled}: PolicyDisabledReportFieldOptionParams) =>
            `${optionEnabled ? 'abilitato' : 'disabilitato'} l'opzione "${optionName}" per il campo del rapporto "${fieldName}"`,
        updateReportFieldAllOptionsDisabled: ({fieldName, optionName, allEnabled, toggledOptionsCount}: PolicyDisabledReportFieldAllOptionsParams) => {
            if (toggledOptionsCount && toggledOptionsCount > 1) {
                return `${allEnabled ? 'abilitato' : 'disabilitato'} tutte le opzioni per il campo del report "${fieldName}"`;
            }
            return `${allEnabled ? 'abilitato' : 'disabilitato'} l'opzione "${optionName}" per il campo del report "${fieldName}", rendendo tutte le opzioni ${allEnabled ? 'abilitato' : 'disabilitato'}`;
        },
        deleteReportField: ({fieldType, fieldName}: AddedOrDeletedPolicyReportFieldParams) => `rimosso il campo del report ${fieldType} "${fieldName}"`,
        preventSelfApproval: ({oldValue, newValue}: UpdatedPolicyPreventSelfApprovalParams) =>
            `aggiornato "Prevent self-approval" a "${newValue === 'true' ? 'Abilitato' : 'Disabilitato'}" (precedentemente "${oldValue === 'true' ? 'Abilitato' : 'Disabilitato'}")`,
        updateMaxExpenseAmountNoReceipt: ({oldValue, newValue}: UpdatedPolicyFieldWithNewAndOldValueParams) =>
            `ha modificato l'importo massimo richiesto per la spesa con ricevuta a ${newValue} (precedentemente ${oldValue})`,
        updateMaxExpenseAmount: ({oldValue, newValue}: UpdatedPolicyFieldWithNewAndOldValueParams) =>
            `ha modificato l'importo massimo della spesa per le violazioni a ${newValue} (precedentemente ${oldValue})`,
        updateMaxExpenseAge: ({oldValue, newValue}: UpdatedPolicyFieldWithNewAndOldValueParams) =>
            `aggiornato "Età massima della spesa (giorni)" a "${newValue}" (precedentemente "${oldValue === 'false' ? CONST.POLICY.DEFAULT_MAX_EXPENSE_AGE : oldValue}")`,
        updateMonthlyOffset: ({oldValue, newValue}: UpdatedPolicyFieldWithNewAndOldValueParams) => {
            if (!oldValue) {
                return `imposta la data di invio del rapporto mensile su "${newValue}"`;
            }
            return `aggiornata la data di presentazione del rapporto mensile a "${newValue}" (precedentemente "${oldValue}")`;
        },
        updateDefaultBillable: ({oldValue, newValue}: UpdatedPolicyFieldWithNewAndOldValueParams) =>
            `aggiornato "Riaddebita le spese ai clienti" a "${newValue}" (precedentemente "${oldValue}")`,
        updateDefaultReimbursable: ({oldValue, newValue}: UpdatedPolicyFieldWithNewAndOldValueParams) =>
            `aggiornato "Spesa in contanti predefinita" a "${newValue}" (precedentemente "${oldValue}")`,
        updateDefaultTitleEnforced: ({value}: UpdatedPolicyFieldWithValueParam) => `trasformato "Imponi titoli di report predefiniti" ${value ? 'su' : 'spento'}`,
        renamedWorkspaceNameAction: ({oldName, newName}: RenamedWorkspaceNameActionParams) =>
            `ha aggiornato il nome di questo spazio di lavoro in "${newName}" (precedentemente "${oldName}")`,
        updateWorkspaceDescription: ({newDescription, oldDescription}: UpdatedPolicyDescriptionParams) =>
            !oldDescription
                ? `imposta la descrizione di questo spazio di lavoro su "${newDescription}"`
                : `ha aggiornato la descrizione di questo spazio di lavoro a "${newDescription}" (precedentemente "${oldDescription}")`,
        removedFromApprovalWorkflow: ({submittersNames}: RemovedFromApprovalWorkflowParams) => {
            let joinedNames = '';
            if (submittersNames.length === 1) {
                joinedNames = submittersNames.at(0) ?? '';
            } else if (submittersNames.length === 2) {
                joinedNames = submittersNames.join('e');
            } else if (submittersNames.length > 2) {
                joinedNames = `${submittersNames.slice(0, submittersNames.length - 1).join(', ')} and ${submittersNames.at(-1)}`;
            }
            return {
                one: `ti ha rimosso dal flusso di approvazione e dalla chat delle spese di ${joinedNames}. I rapporti precedentemente inviati rimarranno disponibili per l'approvazione nella tua Posta in arrivo.`,
                other: `ti ha rimosso dai flussi di approvazione e dalle chat delle spese di ${joinedNames}. I report inviati in precedenza rimarranno disponibili per l'approvazione nella tua Posta in arrivo.`,
            };
        },
        demotedFromWorkspace: ({policyName, oldRole}: DemotedFromWorkspaceParams) =>
            `aggiornato il tuo ruolo in ${policyName} da ${oldRole} a utente. Sei stato rimosso da tutte le chat delle spese dei presentatori tranne la tua.`,
        updatedWorkspaceCurrencyAction: ({oldCurrency, newCurrency}: UpdatedPolicyCurrencyParams) => `aggiornata la valuta predefinita a ${newCurrency} (precedentemente ${oldCurrency})`,
        updatedWorkspaceFrequencyAction: ({oldFrequency, newFrequency}: UpdatedPolicyFrequencyParams) =>
            `aggiornata la frequenza di auto-reporting a "${newFrequency}" (precedentemente "${oldFrequency}")`,
        updateApprovalMode: ({newValue, oldValue}: ChangeFieldParams) => `aggiornata la modalità di approvazione a "${newValue}" (precedentemente "${oldValue}")`,
        upgradedWorkspace: 'ha aggiornato questo spazio di lavoro al piano Control',
        downgradedWorkspace: 'ha declassato questo spazio di lavoro al piano Collect',
        updatedAuditRate: ({oldAuditRate, newAuditRate}: UpdatedPolicyAuditRateParams) =>
            `ha cambiato la percentuale di rapporti instradati casualmente per l'approvazione manuale a ${Math.round(newAuditRate * 100)}% (precedentemente ${Math.round(oldAuditRate * 100)}%)`,
        updatedManualApprovalThreshold: ({oldLimit, newLimit}: UpdatedPolicyManualApprovalThresholdParams) =>
            `ha cambiato il limite di approvazione manuale per tutte le spese a ${newLimit} (precedentemente ${oldLimit})`,
    },
    roomMembersPage: {
        memberNotFound: 'Membro non trovato.',
        useInviteButton: 'Per invitare un nuovo membro alla chat, utilizza il pulsante di invito sopra.',
        notAuthorized: `Non hai accesso a questa pagina. Se stai cercando di unirti a questa stanza, chiedi a un membro della stanza di aggiungerti. Qualcos'altro? Contatta ${CONST.EMAIL.CONCIERGE}`,
        roomArchived: `Sembra che questa stanza sia stata archiviata. Se hai domande, contatta ${CONST.EMAIL.CONCIERGE}.`,
        removeMembersPrompt: ({memberName}: {memberName: string}) => ({
            one: `Sei sicuro di voler rimuovere ${memberName} dalla stanza?`,
            other: 'Sei sicuro di voler rimuovere i membri selezionati dalla stanza?',
        }),
        error: {
            genericAdd: "Si è verificato un problema nell'aggiungere questo membro alla stanza",
        },
    },
    newTaskPage: {
        assignTask: 'Assegna compito',
        assignMe: 'Assegna a me',
        confirmTask: 'Conferma attività',
        confirmError: 'Inserisci un titolo e seleziona una destinazione di condivisione',
        descriptionOptional: 'Descrizione (facoltativa)',
        pleaseEnterTaskName: 'Per favore inserisci un titolo',
        pleaseEnterTaskDestination: 'Seleziona dove desideri condividere questo compito',
    },
    task: {
        task: 'Compito',
        title: 'Titolo',
        description: 'Descrizione',
        assignee: 'Assegnatario',
        completed: 'Completato',
        action: 'Completa',
        messages: {
            created: ({title}: TaskCreatedActionParams) => `attività per ${title}`,
            completed: 'contrassegnato come completato',
            canceled: 'attività eliminata',
            reopened: 'contrassegnato come incompleto',
            error: "Non hai il permesso di eseguire l'azione richiesta.",
        },
        markAsComplete: 'Segna come completato',
        markAsIncomplete: 'Segna come incompleto',
        assigneeError: "Si è verificato un errore durante l'assegnazione di questo compito. Si prega di provare con un altro assegnatario.",
        genericCreateTaskFailureMessage: 'Si è verificato un errore durante la creazione di questa attività. Per favore riprova più tardi.',
        deleteTask: 'Elimina attività',
        deleteConfirmation: 'Sei sicuro di voler eliminare questo compito?',
    },
    statementPage: {
        title: ({year, monthName}: StatementTitleParams) => `Estratto conto di ${monthName} ${year}`,
    },
    keyboardShortcutsPage: {
        title: 'Scorciatoie da tastiera',
        subtitle: 'Risparmia tempo con queste utili scorciatoie da tastiera:',
        shortcuts: {
            openShortcutDialog: 'Apre la finestra di dialogo delle scorciatoie da tastiera',
            markAllMessagesAsRead: 'Segna tutti i messaggi come letti',
            escape: 'Fuggi dialoghi',
            search: 'Apri la finestra di dialogo di ricerca',
            newChat: 'Nuova schermata chat',
            copy: 'Copia commento',
            openDebug: 'Apri la finestra di dialogo delle preferenze di test',
        },
    },
    guides: {
        screenShare: 'Condivisione schermo',
        screenShareRequest: 'Expensify ti invita a condividere lo schermo',
    },
    search: {
        resultsAreLimited: 'I risultati della ricerca sono limitati.',
        viewResults: 'Visualizza risultati',
        resetFilters: 'Reimposta filtri',
        searchResults: {
            emptyResults: {
                title: 'Niente da mostrare',
                subtitle: `Prova a modificare i criteri di ricerca o a creare qualcosa con il pulsante verde ${CONST.CUSTOM_EMOJIS.GLOBAL_CREATE}.`,
            },
            emptyExpenseResults: {
                title: 'Non hai ancora creato nessuna spesa.',
                subtitle: 'Crea una spesa o fai un giro di prova di Expensify per saperne di più.',
                subtitleWithOnlyCreateButton: 'Usa il pulsante verde qui sotto per creare una spesa.',
            },
            emptyReportResults: {
                title: 'Non hai ancora creato alcun report',
                subtitle: 'Crea un report o fai un test drive di Expensify per saperne di più.',
                subtitleWithOnlyCreateButton: 'Usa il pulsante verde qui sotto per creare un rapporto.',
            },
            emptyInvoiceResults: {
                title: 'Non hai ancora creato nessuna fattura.',
                subtitle: 'Invia una fattura o fai un test drive di Expensify per saperne di più.',
                subtitleWithOnlyCreateButton: 'Utilizza il pulsante verde qui sotto per inviare una fattura.',
            },
            emptyTripResults: {
                title: 'Nessun viaggio da visualizzare',
                subtitle: 'Inizia prenotando il tuo primo viaggio qui sotto.',
                buttonText: 'Prenota un viaggio',
            },
            emptySubmitResults: {
                title: 'Nessuna spesa da inviare',
                subtitle: 'Tutto chiaro. Fai un giro di vittoria!',
                buttonText: 'Crea rapporto',
            },
            emptyApproveResults: {
                title: 'Nessuna spesa da approvare',
                subtitle: 'Zero spese. Massimo relax. Ben fatto!',
            },
            emptyPayResults: {
                title: 'Nessuna spesa da pagare',
                subtitle: 'Congratulazioni! Hai tagliato il traguardo.',
            },
            emptyExportResults: {
                title: 'Nessuna spesa da esportare',
                subtitle: 'È ora di rilassarsi, bel lavoro.',
            },
            emptyStatementsResults: {
                title: 'Nessuna spesa da visualizzare',
                subtitle: 'Nessun risultato. Provare a regolare i filtri.',
            },
            emptyUnapprovedResults: {
                title: 'Nessuna spesa da approvare',
                subtitle: 'Zero spese. Massimo relax. Ben fatto!',
            },
        },
        statements: 'Dichiarazioni',
        unapprovedCash: 'Contanti non approvati',
        unapprovedCard: 'Carta non approvata',
        reconciliation: 'Riconciliazione',
        saveSearch: 'Salva ricerca',
        deleteSavedSearch: 'Elimina ricerca salvata',
        deleteSavedSearchConfirm: 'Sei sicuro di voler eliminare questa ricerca?',
        searchName: 'Cerca nome',
        savedSearchesMenuItemTitle: 'Salvato',
        groupedExpenses: 'spese raggruppate',
        bulkActions: {
            approve: 'Approva',
            pay: 'Paga',
            delete: 'Elimina',
            hold: 'Attendere',
            unhold: 'Rimuovi blocco',
            noOptionsAvailable: 'Nessuna opzione disponibile per il gruppo di spese selezionato.',
        },
        filtersHeader: 'Filtri',
        filters: {
            date: {
                before: ({date}: OptionalParam<DateParams> = {}) => `Prima di ${date ?? ''}`,
                after: ({date}: OptionalParam<DateParams> = {}) => `After ${date ?? ''}`,
                on: ({date}: OptionalParam<DateParams> = {}) => `On ${date ?? ''}`,
                presets: {
                    [CONST.SEARCH.DATE_PRESETS.NEVER]: 'Mai',
                    [CONST.SEARCH.DATE_PRESETS.LAST_MONTH]: 'Ultimo mese',
                    [CONST.SEARCH.DATE_PRESETS.THIS_MONTH]: 'Questo mese',
                    [CONST.SEARCH.DATE_PRESETS.LAST_STATEMENT]: 'Ultima dichiarazione',
                },
            },
            status: 'Stato',
            keyword: 'Parola chiave',
            keywords: 'Parole chiave',
            currency: 'Valuta',
            completed: 'Completato',
            amount: {
                lessThan: ({amount}: OptionalParam<RequestAmountParams> = {}) => `Meno di ${amount ?? ''}`,
                greaterThan: ({amount}: OptionalParam<RequestAmountParams> = {}) => `Maggiore di ${amount ?? ''}`,
                between: ({greaterThan, lessThan}: FiltersAmountBetweenParams) => `Tra ${greaterThan} e ${lessThan}`,
            },
            card: {
                expensify: 'Expensify',
                individualCards: 'Carte individuali',
                closedCards: 'Carte chiuse',
                cardFeeds: 'Feed delle carte',
                cardFeedName: ({cardFeedBankName, cardFeedLabel}: {cardFeedBankName: string; cardFeedLabel?: string}) =>
                    `Tutto ${cardFeedBankName}${cardFeedLabel ? ` - ${cardFeedLabel}` : ''}`,
                cardFeedNameCSV: ({cardFeedLabel}: {cardFeedLabel?: string}) => `Tutte le carte importate CSV${cardFeedLabel ? ` - ${cardFeedLabel}` : ''}`,
            },
            current: 'Corrente',
            past: 'Passato',
            submitted: 'Invio',
            approved: 'Approvato',
            paid: 'Pagato',
            exported: 'Esportato',
            posted: 'Pubblicato',
            withdrawn: 'Ritirato',
            billable: 'Fatturabile',
            reimbursable: 'Rimborsabile',
            purchaseCurrency: 'Valuta di acquisto',
            groupBy: {
                [CONST.SEARCH.GROUP_BY.REPORTS]: 'Rapporto',
                [CONST.SEARCH.GROUP_BY.FROM]: 'Da',
                [CONST.SEARCH.GROUP_BY.CARD]: 'Carta',
                [CONST.SEARCH.GROUP_BY.WITHDRAWAL_ID]: 'ID di prelievo',
            },
            feed: 'Feed',
            withdrawalType: {
                [CONST.SEARCH.WITHDRAWAL_TYPE.EXPENSIFY_CARD]: 'Expensify Card',
                [CONST.SEARCH.WITHDRAWAL_TYPE.REIMBURSEMENT]: 'Rimborso',
            },
<<<<<<< HEAD
            has: {
                receipt: 'Ricevuta',
            },
            is: 'È',
=======
>>>>>>> 9869d62e
            action: {
                [CONST.SEARCH.ACTION_FILTERS.SUBMIT]: 'Inviare',
                [CONST.SEARCH.ACTION_FILTERS.APPROVE]: 'Approvare',
                [CONST.SEARCH.ACTION_FILTERS.PAY]: 'Pagare',
                [CONST.SEARCH.ACTION_FILTERS.EXPORT]: 'Esportare',
            },
        },
        has: 'Ha',
        groupBy: 'Gruppo per',
        moneyRequestReport: {
            emptyStateTitle: 'Questo report non ha spese.',
            emptyStateSubtitle: 'Puoi aggiungere spese a questo rapporto utilizzando il pulsante sopra.',
        },
        noCategory: 'Nessuna categoria',
        noTag: 'Nessun tag',
        expenseType: 'Tipo di spesa',
        withdrawalType: 'Tipo di prelievo',
        recentSearches: 'Ricerche recenti',
        recentChats: 'Chat recenti',
        searchIn: 'Cerca in',
        searchPlaceholder: 'Cerca qualcosa',
        suggestions: 'Suggerimenti',
        exportSearchResults: {
            title: 'Crea esportazione',
            description: 'Wow, sono molti articoli! Li raggrupperemo e Concierge ti invierà un file a breve.',
        },
        exportAll: {
            selectAllMatchingItems: 'Seleziona tutti gli elementi corrispondenti',
            allMatchingItemsSelected: 'Tutti gli elementi corrispondenti selezionati',
        },
    },
    genericErrorPage: {
        title: 'Uh-oh, qualcosa è andato storto!',
        body: {
            helpTextMobile: "Chiudi e riapri l'app, oppure passa a",
            helpTextWeb: 'web.',
            helpTextConcierge: 'Se il problema persiste, contatta',
        },
        refresh: 'Aggiorna',
    },
    fileDownload: {
        success: {
            title: 'Scaricato!',
            message: 'Allegato scaricato con successo!',
            qrMessage:
                'Controlla la cartella delle foto o dei download per una copia del tuo codice QR. Suggerimento: Aggiungilo a una presentazione affinché il tuo pubblico possa scansionarlo e connettersi direttamente con te.',
        },
        generalError: {
            title: 'Errore allegato',
            message: "Impossibile scaricare l'allegato",
        },
        permissionError: {
            title: 'Accesso allo storage',
            message: 'Expensify non può salvare gli allegati senza accesso alla memoria. Tocca impostazioni per aggiornare i permessi.',
        },
    },
    desktopApplicationMenu: {
        mainMenu: 'Nuovo Expensify',
        about: 'Informazioni su New Expensify',
        update: 'Aggiorna New Expensify',
        checkForUpdates: 'Controlla aggiornamenti',
        toggleDevTools: 'Attiva/Disattiva Strumenti per Sviluppatori',
        viewShortcuts: 'Visualizza le scorciatoie da tastiera',
        services: 'Servizi',
        hide: 'Nascondi New Expensify',
        hideOthers: 'Nascondi altri',
        showAll: 'Mostra tutto',
        quit: 'Esci da New Expensify',
        fileMenu: 'File',
        closeWindow: 'Chiudi finestra',
        editMenu: 'Modifica',
        undo: 'Annulla',
        redo: 'Rifare',
        cut: 'Tagliare',
        copy: 'Copiare',
        paste: 'Incolla',
        pasteAndMatchStyle: 'Incolla e Adatta Stile',
        pasteAsPlainText: 'Incolla come testo normale',
        delete: 'Elimina',
        selectAll: 'Seleziona tutto',
        speechSubmenu: 'Discorso',
        startSpeaking: 'Inizia a parlare',
        stopSpeaking: 'Smettila di parlare',
        viewMenu: 'Visualizza',
        reload: 'Ricarica',
        forceReload: 'Forza Ricarica',
        resetZoom: 'Dimensione reale',
        zoomIn: 'Ingrandisci',
        zoomOut: 'Riduci lo zoom',
        togglefullscreen: 'Attiva/disattiva schermo intero',
        historyMenu: 'Cronologia',
        back: 'Indietro',
        forward: 'Inoltra',
        windowMenu: 'Finestra',
        minimize: 'Minimizza',
        zoom: 'Zoom',
        front: 'Porta tutto in primo piano',
        helpMenu: 'Aiuto',
        learnMore: 'Scopri di più',
        documentation: 'Documentazione',
        communityDiscussions: 'Discussioni della Comunità',
        searchIssues: 'Cerca Problemi',
    },
    historyMenu: {
        forward: 'Inoltra',
        back: 'Indietro',
    },
    checkForUpdatesModal: {
        available: {
            title: 'Aggiornamento disponibile',
            message: ({isSilentUpdating}: {isSilentUpdating: boolean}) =>
                `La nuova versione sarà disponibile a breve.${!isSilentUpdating ? "Ti avviseremo quando saremo pronti per l'aggiornamento." : ''}`,
            soundsGood: 'Sembra buono',
        },
        notAvailable: {
            title: 'Aggiornamento non disponibile',
            message: 'Non ci sono aggiornamenti disponibili al momento. Si prega di ricontrollare più tardi!',
            okay: 'Okay',
        },
        error: {
            title: 'Aggiornamento del controllo fallito',
            message: "Non siamo riusciti a verificare la presenza di un aggiornamento. Riprova tra un po'.",
        },
    },
    report: {
        newReport: {
            createReport: 'Crea rapporto',
            chooseWorkspace: "Scegli un'area di lavoro per questo report.",
        },
        genericCreateReportFailureMessage: 'Errore imprevisto durante la creazione di questa chat. Si prega di riprovare più tardi.',
        genericAddCommentFailureMessage: 'Errore imprevisto durante la pubblicazione del commento. Per favore riprova più tardi.',
        genericUpdateReportFieldFailureMessage: "Errore imprevisto durante l'aggiornamento del campo. Si prega di riprovare più tardi.",
        genericUpdateReportNameEditFailureMessage: 'Errore imprevisto durante la rinomina del rapporto. Per favore riprova più tardi.',
        noActivityYet: 'Nessuna attività ancora',
        actions: {
            type: {
                changeField: ({oldValue, newValue, fieldName}: ChangeFieldParams) => `modificato ${fieldName} da ${oldValue} a ${newValue}`,
                changeFieldEmpty: ({newValue, fieldName}: ChangeFieldParams) => `modificato ${fieldName} in ${newValue}`,
                changeReportPolicy: ({fromPolicyName, toPolicyName}: ChangeReportPolicyParams) => {
                    if (!toPolicyName) {
                        return `Spazio di lavoro modificato${fromPolicyName ? ` (precedentemente ${fromPolicyName})` : ''}`;
                    }
                    return `Spazio di lavoro modificato in ${toPolicyName}${fromPolicyName ? ` (precedentemente ${fromPolicyName})` : ''}`;
                },
                changeType: ({oldType, newType}: ChangeTypeParams) => `cambiato tipo da ${oldType} a ${newType}`,
                exportedToCSV: `esportato in CSV`,
                exportedToIntegration: {
                    automatic: ({label}: ExportedToIntegrationParams) => {
                        // The label will always be in English, so we need to translate it
                        const labelTranslations: Record<string, string> = {
                            [CONST.REPORT.EXPORT_OPTION_LABELS.EXPENSE_LEVEL_EXPORT]: translations.export.expenseLevelExport,
                            [CONST.REPORT.EXPORT_OPTION_LABELS.REPORT_LEVEL_EXPORT]: translations.export.reportLevelExport,
                        };
                        const translatedLabel = labelTranslations[label] || label;
                        return `esportato in ${translatedLabel}`;
                    },
                    automaticActionOne: ({label}: ExportedToIntegrationParams) => `esportato su ${label} tramite`,
                    automaticActionTwo: 'impostazioni contabili',
                    manual: ({label}: ExportedToIntegrationParams) => `ha contrassegnato questo report come esportato manualmente su ${label}.`,
                    automaticActionThree: 'e creato con successo un record per',
                    reimburseableLink: 'spese personali',
                    nonReimbursableLink: 'spese con carta aziendale',
                    pending: ({label}: ExportedToIntegrationParams) => `iniziato a esportare questo report su ${label}...`,
                },
                integrationsMessage: ({errorMessage, label, linkText, linkURL}: IntegrationSyncFailedParams) =>
                    `impossibile esportare questo report su ${label} ("${errorMessage}${linkText ? ` <a href="${linkURL}">${linkText}</a>` : ''}")`,
                managerAttachReceipt: `ha aggiunto una ricevuta`,
                managerDetachReceipt: `rimosso una ricevuta`,
                markedReimbursed: ({amount, currency}: MarkedReimbursedParams) => `pagato ${currency}${amount} altrove`,
                markedReimbursedFromIntegration: ({amount, currency}: MarkReimbursedFromIntegrationParams) => `pagato ${currency}${amount} tramite integrazione`,
                outdatedBankAccount: `impossibile elaborare il pagamento a causa di un problema con il conto bancario del pagatore`,
                reimbursementACHBounce: `impossibile elaborare il pagamento a causa di un problema con il conto bancario`,
                reimbursementACHCancelled: `annullato il pagamento`,
                reimbursementAccountChanged: `non è stato possibile elaborare il pagamento, poiché il pagatore ha cambiato conto bancario`,
                reimbursementDelayed: `elaborato il pagamento ma è in ritardo di 1-2 giorni lavorativi in più`,
                selectedForRandomAudit: `selezionato casualmente per la revisione`,
                selectedForRandomAuditMarkdown: `[selezionato casualmente](https://help.expensify.com/articles/expensify-classic/reports/Set-a-random-report-audit-schedule) per revisione`,
                share: ({to}: ShareParams) => `membro invitato ${to}`,
                unshare: ({to}: UnshareParams) => `membro rimosso ${to}`,
                stripePaid: ({amount, currency}: StripePaidParams) => `pagato ${currency}${amount}`,
                takeControl: `ha preso il controllo`,
                integrationSyncFailed: ({label, errorMessage, workspaceAccountingLink}: IntegrationSyncFailedParams) =>
                    `Si è verificato un problema durante la sincronizzazione con ${label}${errorMessage ? ` ("${errorMessage}")` : ''}. Risolvi il problema nelle <a href="${workspaceAccountingLink}">impostazioni dello spazio di lavoro</a>.`,
                addEmployee: ({email, role}: AddEmployeeParams) => `aggiunto ${email} come ${role === 'member' ? 'a' : 'un/una (depending on the context)'} ${role}`,
                updateRole: ({email, currentRole, newRole}: UpdateRoleParams) => `ha aggiornato il ruolo di ${email} a ${newRole} (precedentemente ${currentRole})`,
                updatedCustomField1: ({email, previousValue, newValue}: UpdatedCustomFieldParams) => {
                    if (!newValue) {
                        return `rimosso il campo personalizzato 1 di ${email} (precedentemente "${previousValue}")`;
                    }
                    return !previousValue
                        ? `aggiunto "${newValue}" al campo personalizzato 1 di ${email}`
                        : `ha cambiato il campo personalizzato 1 di ${email} in "${newValue}" (precedentemente "${previousValue}")`;
                },
                updatedCustomField2: ({email, previousValue, newValue}: UpdatedCustomFieldParams) => {
                    if (!newValue) {
                        return `rimosso il campo personalizzato 2 di ${email} (precedentemente "${previousValue}")`;
                    }
                    return !previousValue
                        ? `aggiunto "${newValue}" al campo personalizzato 2 di ${email}`
                        : `ha cambiato il campo personalizzato 2 di ${email} in "${newValue}" (precedentemente "${previousValue}")`;
                },
                leftWorkspace: ({nameOrEmail}: LeftWorkspaceParams) => `${nameOrEmail} ha lasciato lo spazio di lavoro`,
                removeMember: ({email, role}: AddEmployeeParams) => `rimosso ${role} ${email}`,
                removedConnection: ({connectionName}: ConnectionNameParams) => `rimosso il collegamento a ${CONST.POLICY.CONNECTIONS.NAME_USER_FRIENDLY[connectionName]}`,
                addedConnection: ({connectionName}: ConnectionNameParams) => `connesso a ${CONST.POLICY.CONNECTIONS.NAME_USER_FRIENDLY[connectionName]}`,
                leftTheChat: 'ha lasciato la chat',
            },
        },
    },
    chronos: {
        oooEventSummaryFullDay: ({summary, dayCount, date}: OOOEventSummaryFullDayParams) => `${summary} per ${dayCount} ${dayCount === 1 ? 'giorno' : 'giorni'} fino al ${date}`,
        oooEventSummaryPartialDay: ({summary, timePeriod, date}: OOOEventSummaryPartialDayParams) => `${summary} da ${timePeriod} il ${date}`,
    },
    footer: {
        features: 'Caratteristiche',
        expenseManagement: 'Gestione delle spese',
        spendManagement: 'Gestione delle Spese',
        expenseReports: 'Report di spesa',
        companyCreditCard: 'Carta di Credito Aziendale',
        receiptScanningApp: 'App di scansione ricevute',
        billPay: 'Bill Pay',
        invoicing: 'Fatturazione',
        CPACard: 'Carta CPA',
        payroll: 'Payroll',
        travel: 'Viaggio',
        resources: 'Risorse',
        expensifyApproved: 'ExpensifyApproved!',
        pressKit: 'Press Kit',
        support: 'Supporto',
        expensifyHelp: 'ExpensifyHelp',
        terms: 'Termini di Servizio',
        privacy: 'Privacy',
        learnMore: 'Scopri di più',
        aboutExpensify: 'Informazioni su Expensify',
        blog: 'Blog',
        jobs: 'Lavori',
        expensifyOrg: 'Expensify.org',
        investorRelations: 'Investor Relations',
        getStarted: 'Inizia',
        createAccount: 'Crea un nuovo account',
        logIn: 'Accedi',
    },
    allStates: COMMON_CONST.STATES as States,
    allCountries: CONST.ALL_COUNTRIES as AllCountries,
    accessibilityHints: {
        navigateToChatsList: "Torna all'elenco delle chat",
        chatWelcomeMessage: 'Messaggio di benvenuto in chat',
        navigatesToChat: 'Naviga a una chat',
        newMessageLineIndicator: 'Indicatore di nuova linea di messaggio',
        chatMessage: 'Messaggio di chat',
        lastChatMessagePreview: "Anteprima dell'ultimo messaggio della chat",
        workspaceName: 'Nome del workspace',
        chatUserDisplayNames: 'Nomi visualizzati dei membri della chat',
        scrollToNewestMessages: 'Scorri ai messaggi più recenti',
        preStyledText: 'Testo pre-stilizzato',
        viewAttachment: 'Visualizza allegato',
    },
    parentReportAction: {
        deletedReport: 'Rapporto eliminato',
        deletedMessage: 'Messaggio eliminato',
        deletedExpense: 'Spesa eliminata',
        reversedTransaction: 'Transazione annullata',
        deletedTask: 'Attività eliminata',
        hiddenMessage: 'Messaggio nascosto',
    },
    threads: {
        thread: 'Discussione',
        replies: 'Risposte',
        reply: 'Rispondi',
        from: 'Da',
        in: 'in',
        parentNavigationSummary: ({reportName, workspaceName}: ParentNavigationSummaryParams) => `Da ${reportName}${workspaceName ? `in ${workspaceName}` : ''}`,
    },
    qrCodes: {
        copy: 'Copia URL',
        copied: 'Copiato!',
    },
    moderation: {
        flagDescription: 'Tutti i messaggi contrassegnati saranno inviati a un moderatore per la revisione.',
        chooseAReason: 'Scegli un motivo per segnalare qui sotto:',
        spam: 'Spam',
        spamDescription: 'Promozione non richiesta fuori tema',
        inconsiderate: 'Sconsiderato',
        inconsiderateDescription: 'Frasi offensive o irrispettose, con intenzioni discutibili',
        intimidation: 'Intimidazione',
        intimidationDescription: "Perseguire aggressivamente un'agenda nonostante obiezioni valide",
        bullying: 'Bullismo',
        bullyingDescription: 'Prendere di mira un individuo per ottenere obbedienza',
        harassment: 'Molestia',
        harassmentDescription: 'Comportamento razzista, misogino o altrimenti ampiamente discriminatorio',
        assault: 'Aggressione',
        assaultDescription: "Attacco emotivo mirato specificamente con l'intenzione di nuocere",
        flaggedContent: 'Questo messaggio è stato segnalato per violazione delle nostre regole della comunità e il contenuto è stato nascosto.',
        hideMessage: 'Nascondi messaggio',
        revealMessage: 'Rivela messaggio',
        levelOneResult: 'Invia un avviso anonimo e il messaggio viene segnalato per la revisione.',
        levelTwoResult: 'Messaggio nascosto dal canale, più avviso anonimo e il messaggio è segnalato per revisione.',
        levelThreeResult: 'Messaggio rimosso dal canale più avviso anonimo e messaggio segnalato per revisione.',
    },
    actionableMentionWhisperOptions: {
        inviteToSubmitExpense: 'Invita a inviare le spese',
        inviteToChat: 'Invita solo a chattare',
        nothing: 'Non fare nulla',
    },
    actionableMentionJoinWorkspaceOptions: {
        accept: 'Accetta',
        decline: 'Rifiuta',
    },
    actionableMentionTrackExpense: {
        submit: 'Invialo a qualcuno',
        categorize: 'Categorizzalo',
        share: 'Condividilo con il mio commercialista',
        nothing: 'Niente per ora',
    },
    teachersUnitePage: {
        teachersUnite: 'Insegnanti Uniti',
        joinExpensifyOrg:
            'Unisciti a Expensify.org nell\'eliminare le ingiustizie nel mondo. L\'attuale campagna "Teachers Unite" supporta gli educatori ovunque dividendo i costi dei materiali scolastici essenziali.',
        iKnowATeacher: 'Conosco un insegnante',
        iAmATeacher: 'Sono un insegnante',
        getInTouch: 'Eccellente! Per favore condividi le loro informazioni così possiamo metterci in contatto con loro.',
        introSchoolPrincipal: 'Introduzione al tuo preside',
        schoolPrincipalVerifyExpense:
            "Expensify.org divide il costo dei materiali scolastici essenziali affinché gli studenti provenienti da famiglie a basso reddito possano avere un'esperienza di apprendimento migliore. Il tuo preside sarà invitato a verificare le tue spese.",
        principalFirstName: 'Nome principale',
        principalLastName: 'Cognome del preside',
        principalWorkEmail: 'Email di lavoro principale',
        updateYourEmail: 'Aggiorna il tuo indirizzo email',
        updateEmail: 'Aggiorna indirizzo email',
        schoolMailAsDefault: ({contactMethodsRoute}: ContactMethodsRouteParams) =>
            `Prima di procedere, assicurati di impostare la tua email scolastica come metodo di contatto predefinito. Puoi farlo in Impostazioni > Profilo > <a href="${contactMethodsRoute}">Metodi di contatto</a>.`,
        error: {
            enterPhoneEmail: "Inserisci un'email o un numero di telefono valido",
            enterEmail: "Inserisci un'email",
            enterValidEmail: "Inserisci un'email valida",
            tryDifferentEmail: "Per favore, prova un'email diversa",
        },
    },
    cardTransactions: {
        notActivated: 'Non attivato',
        outOfPocket: 'Spese personali',
        companySpend: 'Spese aziendali',
    },
    distance: {
        addStop: 'Aggiungi fermata',
        deleteWaypoint: 'Elimina waypoint',
        deleteWaypointConfirmation: 'Sei sicuro di voler eliminare questo punto di passaggio?',
        address: 'Indirizzo',
        waypointDescription: {
            start: 'Inizia',
            stop: 'Ferma',
        },
        mapPending: {
            title: 'Mappa in sospeso',
            subtitle: 'La mappa verrà generata quando torni online',
            onlineSubtitle: 'Un momento mentre configuriamo la mappa',
            errorTitle: 'Errore della mappa',
            errorSubtitle: 'Si è verificato un errore durante il caricamento della mappa. Per favore riprova.',
        },
        error: {
            selectSuggestedAddress: 'Seleziona un indirizzo suggerito o usa la posizione attuale',
        },
    },
    reportCardLostOrDamaged: {
        screenTitle: 'Pagella persa o danneggiata',
        nextButtonLabel: 'Successivo',
        reasonTitle: 'Perché hai bisogno di una nuova carta?',
        cardDamaged: 'La mia carta è stata danneggiata',
        cardLostOrStolen: 'La mia carta è stata persa o rubata',
        confirmAddressTitle: "Conferma l'indirizzo di spedizione per la tua nuova carta.",
        cardDamagedInfo: 'La tua nuova carta arriverà in 2-3 giorni lavorativi. La tua carta attuale continuerà a funzionare fino a quando non attiverai quella nuova.',
        cardLostOrStolenInfo: "La tua carta attuale verrà disattivata permanentemente non appena l'ordine sarà effettuato. La maggior parte delle carte arriva in pochi giorni lavorativi.",
        address: 'Indirizzo',
        deactivateCardButton: 'Disattiva carta',
        shipNewCardButton: 'Spedisci nuova carta',
        addressError: 'Indirizzo richiesto',
        successTitle: 'La tua nuova carta è in arrivo!',
        successDescription: 'Dovrai attivarla quando arriverà tra pochi giorni lavorativi. Nel frattempo, puoi utilizzare una carta virtuale.',
        reasonError: 'Il motivo è obbligatorio',
    },
    eReceipt: {
        guaranteed: 'eReceipt garantito',
        transactionDate: 'Data della transazione',
    },
    referralProgram: {
        [CONST.REFERRAL_PROGRAM.CONTENT_TYPES.START_CHAT]: {
            buttonText: 'Avviare una chat, <success><strong>segnalare un amico</strong></success>.',
            header: 'Inizia una chat, invita un amico',
            body: 'Vuoi che i tuoi amici usino Expensify, anche loro? Inizia una chat con loro e ci occuperemo del resto.',
        },
        [CONST.REFERRAL_PROGRAM.CONTENT_TYPES.SUBMIT_EXPENSE]: {
            buttonText: 'Presentate una spesa, <success><strong>riferite al vostro capo</strong></success>.',
            header: 'Invia una spesa, riferisci al tuo capo',
            body: 'Vuoi che anche il tuo capo usi Expensify? Basta inviare loro una spesa e ci occuperemo del resto.',
        },
        [CONST.REFERRAL_PROGRAM.CONTENT_TYPES.REFER_FRIEND]: {
            header: 'Segnala un amico',
            body: 'Vuoi che anche i tuoi amici usino Expensify? Basta chattare, pagare o dividere una spesa con loro e ci occuperemo noi del resto. Oppure condividi semplicemente il tuo link di invito!',
        },
        [CONST.REFERRAL_PROGRAM.CONTENT_TYPES.SHARE_CODE]: {
            buttonText: 'Segnala un amico',
            header: 'Segnala un amico',
            body: 'Vuoi che anche i tuoi amici usino Expensify? Basta chattare, pagare o dividere una spesa con loro e ci occuperemo noi del resto. Oppure condividi semplicemente il tuo link di invito!',
        },
        copyReferralLink: 'Copia il link di invito',
    },
    systemChatFooterMessage: {
        [CONST.INTRO_CHOICES.MANAGE_TEAM]: {
            phrase1: 'Chatta con il tuo specialista di configurazione in',
            phrase2: 'per assistenza',
        },
        default: {
            phrase1: 'Messaggio',
            phrase2: 'per assistenza con la configurazione',
        },
    },
    violations: {
        allTagLevelsRequired: 'Tutti i tag richiesti',
        autoReportedRejectedExpense: 'Questa spesa è stata rifiutata.',
        billableExpense: 'Fatturabile non più valido',
        cashExpenseWithNoReceipt: ({formattedLimit}: ViolationsCashExpenseWithNoReceiptParams = {}) => `Receipt required${formattedLimit ? `oltre ${formattedLimit}` : ''}`,
        categoryOutOfPolicy: 'Categoria non più valida',
        conversionSurcharge: ({surcharge}: ViolationsConversionSurchargeParams) => `Applicata una maggiorazione di conversione del ${surcharge}%`,
        customUnitOutOfPolicy: 'Tariffa non valida per questo spazio di lavoro',
        duplicatedTransaction: 'Duplicato',
        fieldRequired: 'I campi del report sono obbligatori',
        futureDate: 'Data futura non consentita',
        invoiceMarkup: ({invoiceMarkup}: ViolationsInvoiceMarkupParams) => `Contrassegnato con un aumento del ${invoiceMarkup}%`,
        maxAge: ({maxAge}: ViolationsMaxAgeParams) => `Data più vecchia di ${maxAge} giorni`,
        missingCategory: 'Categoria mancante',
        missingComment: 'Descrizione richiesta per la categoria selezionata',
        missingTag: ({tagName}: ViolationsMissingTagParams = {}) => `Missing ${tagName ?? 'tag'}`,
        modifiedAmount: ({type, displayPercentVariance}: ViolationsModifiedAmountParams) => {
            switch (type) {
                case 'distance':
                    return "L'importo differisce dalla distanza calcolata";
                case 'card':
                    return 'Importo superiore alla transazione con carta';
                default:
                    if (displayPercentVariance) {
                        return `Importo ${displayPercentVariance}% superiore alla ricevuta scansionata`;
                    }
                    return 'Importo superiore alla ricevuta scansionata';
            }
        },
        modifiedDate: 'La data differisce dalla ricevuta scansionata',
        nonExpensiworksExpense: 'Spesa non-Expensiworks',
        overAutoApprovalLimit: ({formattedLimit}: ViolationsOverLimitParams) => `La spesa supera il limite di approvazione automatica di ${formattedLimit}`,
        overCategoryLimit: ({formattedLimit}: ViolationsOverCategoryLimitParams) => `Importo superiore al limite di categoria di ${formattedLimit}/persona`,
        overLimit: ({formattedLimit}: ViolationsOverLimitParams) => `Importo oltre il limite di ${formattedLimit}/persona`,
        overTripLimit: ({formattedLimit}: ViolationsOverLimitParams) => `Importo superiore al limite di ${formattedLimit}/viaggio`,
        overLimitAttendee: ({formattedLimit}: ViolationsOverLimitParams) => `Importo oltre il limite di ${formattedLimit}/persona`,
        perDayLimit: ({formattedLimit}: ViolationsPerDayLimitParams) => `Importo oltre il limite giornaliero ${formattedLimit}/persona per categoria`,
        receiptNotSmartScanned: 'Ricevuta e dettagli della spesa aggiunti manualmente.',
        receiptRequired: ({formattedLimit, category}: ViolationsReceiptRequiredParams) => {
            let message = 'Ricevuta richiesta';
            if (formattedLimit ?? category) {
                message += 'oltre';
                if (formattedLimit) {
                    message += ` ${formattedLimit}`;
                }
                if (category) {
                    message += 'limite categoria';
                }
            }
            return message;
        },
        prohibitedExpense: ({prohibitedExpenseType}: ViolationsProhibitedExpenseParams) => {
            const preMessage = 'Spesa vietata:';
            switch (prohibitedExpenseType) {
                case 'alcohol':
                    return `${preMessage} alcol`;
                case 'gambling':
                    return `${preMessage} gioco d'azzardo`;
                case 'tobacco':
                    return `${preMessage} tabacco`;
                case 'adultEntertainment':
                    return `${preMessage} intrattenimento per adulti`;
                case 'hotelIncidentals':
                    return `${preMessage} spese accessorie dell'hotel`;
                default:
                    return `${preMessage}${prohibitedExpenseType}`;
            }
        },
        customRules: ({message}: ViolationsCustomRulesParams) => message,
        reviewRequired: 'Revisione richiesta',
        rter: ({brokenBankConnection, email, isAdmin, isTransactionOlderThan7Days, member, rterType}: ViolationsRterParams) => {
            if (rterType === CONST.RTER_VIOLATION_TYPES.BROKEN_CARD_CONNECTION_530) {
                return 'Impossibile associare automaticamente la ricevuta a causa di una connessione bancaria interrotta.';
            }
            if (brokenBankConnection || rterType === CONST.RTER_VIOLATION_TYPES.BROKEN_CARD_CONNECTION) {
                return isAdmin
                    ? `Impossibile abbinare automaticamente la ricevuta a causa di una connessione bancaria interrotta che ${email} deve risolvere.`
                    : 'Impossibile abbinare automaticamente la ricevuta a causa di una connessione bancaria interrotta che devi risolvere.';
            }
            if (!isTransactionOlderThan7Days) {
                return isAdmin ? `Chiedi a ${member} di contrassegnarlo come contante o attendi 7 giorni e riprova` : 'In attesa di unione con la transazione della carta.';
            }
            return '';
        },
        brokenConnection530Error: 'Ricevuta in sospeso a causa di una connessione bancaria interrotta',
        adminBrokenConnectionError: 'Ricevuta in sospeso a causa di una connessione bancaria interrotta. Si prega di risolvere in',
        memberBrokenConnectionError: 'Ricevuta in sospeso a causa di una connessione bancaria interrotta. Si prega di chiedere a un amministratore dello spazio di lavoro di risolvere.',
        markAsCashToIgnore: 'Segna come contante per ignorare e richiedere il pagamento.',
        smartscanFailed: ({canEdit = true}) => `Scansione della ricevuta fallita.${canEdit ? 'Inserisci i dettagli manualmente.' : ''}`,
        receiptGeneratedWithAI: "Ricevuta potenzialmente generata dall'IA",
        someTagLevelsRequired: ({tagName}: ViolationsTagOutOfPolicyParams = {}) => `Missing ${tagName ?? 'Etichetta'}`,
        tagOutOfPolicy: ({tagName}: ViolationsTagOutOfPolicyParams = {}) => `${tagName ?? 'Etichetta'} non più valido`,
        taxAmountChanged: "L'importo fiscale è stato modificato",
        taxOutOfPolicy: ({taxName}: ViolationsTaxOutOfPolicyParams = {}) => `${taxName ?? 'Tassa'} non più valido`,
        taxRateChanged: "L'aliquota fiscale è stata modificata",
        taxRequired: 'Aliquota fiscale mancante',
        none: 'Nessuno',
        taxCodeToKeep: 'Scegli quale codice fiscale mantenere',
        tagToKeep: 'Scegli quale tag mantenere',
        isTransactionReimbursable: 'Scegli se la transazione è rimborsabile',
        merchantToKeep: 'Scegli quale commerciante mantenere',
        descriptionToKeep: 'Scegli quale descrizione mantenere',
        categoryToKeep: 'Scegli quale categoria mantenere',
        isTransactionBillable: 'Scegli se la transazione è fatturabile',
        keepThisOne: 'Mantieni questo',
        confirmDetails: `Conferma i dettagli che stai conservando`,
        confirmDuplicatesInfo: `I duplicati che non conservi verranno mantenuti per consentire al mittente di eliminarli.`,
        hold: 'Questa spesa è stata messa in sospeso',
        resolvedDuplicates: 'risolto il duplicato',
    },
    reportViolations: {
        [CONST.REPORT_VIOLATIONS.FIELD_REQUIRED]: ({fieldName}: RequiredFieldParams) => `${fieldName} è obbligatorio`,
    },
    violationDismissal: {
        rter: {
            manual: 'ha contrassegnato questa ricevuta come contante',
        },
        duplicatedTransaction: {
            manual: 'risolto il duplicato',
        },
    },
    videoPlayer: {
        play: 'Gioca',
        pause: 'Pausa',
        fullscreen: 'Schermo intero',
        playbackSpeed: 'Velocità di riproduzione',
        expand: 'Espandi',
        mute: 'Disattiva audio',
        unmute: "Riattiva l'audio",
        normal: 'Normale',
    },
    exitSurvey: {
        header: 'Prima di andare',
        reasonPage: {
            title: 'Per favore, dicci perché te ne vai',
            subtitle: 'Prima di andare, per favore dicci perché vorresti passare a Expensify Classic.',
        },
        reasons: {
            [CONST.EXIT_SURVEY.REASONS.FEATURE_NOT_AVAILABLE]: 'Ho bisogno di una funzionalità disponibile solo in Expensify Classic.',
            [CONST.EXIT_SURVEY.REASONS.DONT_UNDERSTAND]: 'Non capisco come usare New Expensify.',
            [CONST.EXIT_SURVEY.REASONS.PREFER_CLASSIC]: 'Capisco come utilizzare New Expensify, ma preferisco Expensify Classic.',
        },
        prompts: {
            [CONST.EXIT_SURVEY.REASONS.FEATURE_NOT_AVAILABLE]: 'Quale funzionalità ti serve che non è disponibile nel nuovo Expensify?',
            [CONST.EXIT_SURVEY.REASONS.DONT_UNDERSTAND]: 'Cosa stai cercando di fare?',
            [CONST.EXIT_SURVEY.REASONS.PREFER_CLASSIC]: 'Perché preferisci Expensify Classic?',
        },
        responsePlaceholder: 'La tua risposta',
        thankYou: 'Grazie per il feedback!',
        thankYouSubtitle: 'Le tue risposte ci aiuteranno a costruire un prodotto migliore per portare a termine le cose. Grazie mille!',
        goToExpensifyClassic: 'Passa a Expensify Classic',
        offlineTitle: 'Sembra che tu sia bloccato qui...',
        offline:
            'Sembra che tu sia offline. Purtroppo, Expensify Classic non funziona offline, ma il Nuovo Expensify sì. Se preferisci usare Expensify Classic, riprova quando hai una connessione internet.',
        quickTip: 'Suggerimento rapido...',
        quickTipSubTitle: 'Puoi andare direttamente a Expensify Classic visitando expensify.com. Aggiungilo ai segnalibri per un facile accesso rapido!',
        bookACall: 'Prenota una chiamata',
        noThanks: 'No grazie',
        bookACallTitle: 'Vuoi parlare con un product manager?',
        benefits: {
            [CONST.EXIT_SURVEY.BENEFIT.CHATTING_DIRECTLY]: 'Chattare direttamente su spese e report',
            [CONST.EXIT_SURVEY.BENEFIT.EVERYTHING_MOBILE]: 'Possibilità di fare tutto su mobile',
            [CONST.EXIT_SURVEY.BENEFIT.TRAVEL_EXPENSE]: 'Viaggia e gestisci le spese alla velocità della chat',
        },
        bookACallTextTop: 'Passando a Expensify Classic, ti perderai:',
        bookACallTextBottom:
            'Saremmo entusiasti di fare una chiamata con te per capire il motivo. Puoi prenotare una chiamata con uno dei nostri senior product manager per discutere le tue esigenze.',
        takeMeToExpensifyClassic: 'Portami a Expensify Classic',
    },
    listBoundary: {
        errorMessage: 'Si è verificato un errore durante il caricamento di altri messaggi',
        tryAgain: 'Riprova',
    },
    systemMessage: {
        mergedWithCashTransaction: 'abbinato una ricevuta a questa transazione',
    },
    subscription: {
        authenticatePaymentCard: 'Autentica carta di pagamento',
        mobileReducedFunctionalityMessage: "Non puoi apportare modifiche al tuo abbonamento nell'app mobile.",
        badge: {
            freeTrial: ({numOfDays}: BadgeFreeTrialParams) => `Prova gratuita: ${numOfDays} ${numOfDays === 1 ? 'giorno' : 'giorni'} rimasti`,
        },
        billingBanner: {
            policyOwnerAmountOwed: {
                title: 'Le tue informazioni di pagamento sono obsolete',
                subtitle: ({date}: BillingBannerSubtitleWithDateParams) =>
                    `Aggiorna la tua carta di pagamento entro il ${date} per continuare a utilizzare tutte le tue funzionalità preferite.`,
            },
            policyOwnerAmountOwedOverdue: {
                title: 'Il tuo pagamento non può essere elaborato.',
                subtitle: ({date, purchaseAmountOwed}: BillingBannerOwnerAmountOwedOverdueParams) =>
                    date && purchaseAmountOwed
                        ? `Il tuo addebito del ${date} di ${purchaseAmountOwed} non è stato elaborato. Si prega di aggiungere una carta di pagamento per saldare l'importo dovuto.`
                        : "Si prega di aggiungere una carta di pagamento per saldare l'importo dovuto.",
            },
            policyOwnerUnderInvoicing: {
                title: 'Le tue informazioni di pagamento sono obsolete',
                subtitle: ({date}: BillingBannerSubtitleWithDateParams) =>
                    `Il tuo pagamento è in ritardo. Ti preghiamo di pagare la tua fattura entro il ${date} per evitare l'interruzione del servizio.`,
            },
            policyOwnerUnderInvoicingOverdue: {
                title: 'Le tue informazioni di pagamento sono obsolete',
                subtitle: 'Il tuo pagamento è in ritardo. Si prega di pagare la fattura.',
            },
            billingDisputePending: {
                title: 'La tua carta non può essere addebitata',
                subtitle: ({amountOwed, cardEnding}: BillingBannerDisputePendingParams) =>
                    `Hai contestato l'addebito di ${amountOwed} sulla carta che termina con ${cardEnding}. Il tuo account sarà bloccato fino a quando la disputa non sarà risolta con la tua banca.`,
            },
            cardAuthenticationRequired: {
                title: 'La tua carta di pagamento non è stata completamente autenticata.',
                subtitle: ({cardEnding}: BillingBannerCardAuthenticationRequiredParams) => `Completa il processo di autenticazione per attivare la tua carta che termina con ${cardEnding}.`,
            },
            insufficientFunds: {
                title: 'La tua carta non può essere addebitata',
                subtitle: ({amountOwed}: BillingBannerInsufficientFundsParams) =>
                    `La tua carta di pagamento è stata rifiutata a causa di fondi insufficienti. Riprova o aggiungi una nuova carta di pagamento per saldare il tuo saldo in sospeso di ${amountOwed}.`,
            },
            cardExpired: {
                title: 'La tua carta non può essere addebitata',
                subtitle: ({amountOwed}: BillingBannerCardExpiredParams) =>
                    `La tua carta di pagamento è scaduta. Aggiungi una nuova carta di pagamento per saldare il tuo saldo in sospeso di ${amountOwed}.`,
            },
            cardExpireSoon: {
                title: 'La tua carta sta per scadere presto',
                subtitle:
                    'La tua carta di pagamento scadrà alla fine di questo mese. Clicca sul menu a tre punti qui sotto per aggiornarla e continuare a utilizzare tutte le tue funzionalità preferite.',
            },
            retryBillingSuccess: {
                title: 'Successo!',
                subtitle: 'La tua carta è stata addebitata con successo.',
            },
            retryBillingError: {
                title: 'La tua carta non può essere addebitata',
                subtitle:
                    "Prima di riprovare, chiama direttamente la tua banca per autorizzare gli addebiti di Expensify e rimuovere eventuali blocchi. Altrimenti, prova ad aggiungere un'altra carta di pagamento.",
            },
            cardOnDispute: ({amountOwed, cardEnding}: BillingBannerCardOnDisputeParams) =>
                `Hai contestato l'addebito di ${amountOwed} sulla carta che termina con ${cardEnding}. Il tuo account sarà bloccato fino a quando la disputa non sarà risolta con la tua banca.`,
            preTrial: {
                title: 'Inizia una prova gratuita',
                subtitleStart: 'Come passo successivo,',
                subtitleLink: 'completa la tua lista di controllo per la configurazione',
                subtitleEnd: 'così il tuo team può iniziare a registrare le spese.',
            },
            trialStarted: {
                title: ({numOfDays}: TrialStartedTitleParams) => `Prova: ${numOfDays} ${numOfDays === 1 ? 'giorno' : 'giorni'} rimasti!`,
                subtitle: 'Aggiungi una carta di pagamento per continuare a utilizzare tutte le tue funzionalità preferite.',
            },
            trialEnded: {
                title: 'Il tuo periodo di prova gratuito è terminato',
                subtitle: 'Aggiungi una carta di pagamento per continuare a utilizzare tutte le tue funzionalità preferite.',
            },
            earlyDiscount: {
                claimOffer: 'Richiedi offerta',
                noThanks: 'No grazie',
                subscriptionPageTitle: ({discountType}: EarlyDiscountTitleParams) =>
                    `<strong>${discountType}% di sconto sul tuo primo anno!</strong> Basta aggiungere una carta di pagamento e iniziare un abbonamento annuale.`,
                onboardingChatTitle: ({discountType}: EarlyDiscountTitleParams) => `Offerta a tempo limitato: ${discountType}% di sconto sul tuo primo anno!`,
                subtitle: ({days, hours, minutes, seconds}: EarlyDiscountSubtitleParams) => `Richiedi entro ${days > 0 ? `${days}g :` : ''}${hours}h : ${minutes}m : ${seconds}s`,
            },
        },
        cardSection: {
            title: 'Pagamento',
            subtitle: 'Aggiungi una carta per pagare il tuo abbonamento Expensify.',
            addCardButton: 'Aggiungi carta di pagamento',
            cardNextPayment: ({nextPaymentDate}: CardNextPaymentParams) => `La tua prossima data di pagamento è ${nextPaymentDate}.`,
            cardEnding: ({cardNumber}: CardEndingParams) => `Carta che termina con ${cardNumber}`,
            cardInfo: ({name, expiration, currency}: CardInfoParams) => `Nome: ${name}, Scadenza: ${expiration}, Valuta: ${currency}`,
            changeCard: 'Cambia carta di pagamento',
            changeCurrency: 'Cambia la valuta di pagamento',
            cardNotFound: 'Nessuna carta di pagamento aggiunta',
            retryPaymentButton: 'Riprova pagamento',
            authenticatePayment: 'Autentica pagamento',
            requestRefund: 'Richiedi rimborso',
            requestRefundModal: {
                full: "Ottenere un rimborso è facile, basta declassare il tuo account prima della prossima data di fatturazione e riceverai un rimborso. <br /> <br /> Attenzione: il downgrade del tuo account comporta l'eliminazione del/dei tuo/i spazio/i di lavoro. Questa azione non può essere annullata, ma puoi sempre creare un nuovo spazio di lavoro se cambi idea.",
                confirm: 'Elimina workspace e declassa',
            },
            viewPaymentHistory: 'Visualizza cronologia dei pagamenti',
        },
        yourPlan: {
            title: 'Il tuo piano',
            exploreAllPlans: 'Esplora tutti i piani',
            customPricing: 'Prezzi personalizzati',
            asLowAs: ({price}: YourPlanPriceValueParams) => `a partire da ${price} per membro attivo/mese`,
            pricePerMemberMonth: ({price}: YourPlanPriceValueParams) => `${price} per membro/mese`,
            pricePerMemberPerMonth: ({price}: YourPlanPriceValueParams) => `${price} per membro al mese`,
            perMemberMonth: 'per membro/mese',
            collect: {
                title: 'Raccogliere',
                description: 'Il piano per piccole imprese che ti offre spese, viaggi e chat.',
                priceAnnual: ({lower, upper}: YourPlanPriceParams) => `Da ${lower}/membro attivo con la Expensify Card, ${upper}/membro attivo senza la Expensify Card.`,
                pricePayPerUse: ({lower, upper}: YourPlanPriceParams) => `Da ${lower}/membro attivo con la Expensify Card, ${upper}/membro attivo senza la Expensify Card.`,
                benefit1: 'Scansione delle ricevute',
                benefit2: 'Rimborsi',
                benefit3: 'Gestione delle carte aziendali',
                benefit4: 'Approvazioni di spese e viaggi',
                benefit5: 'Prenotazione di viaggi e regole',
                benefit6: 'Integrazioni QuickBooks/Xero',
                benefit7: 'Chatta su spese, rapporti e stanze',
                benefit8: 'Supporto AI e umano',
            },
            control: {
                title: 'Controllo',
                description: 'Spese, viaggi e chat per aziende più grandi.',
                priceAnnual: ({lower, upper}: YourPlanPriceParams) => `Da ${lower}/membro attivo con la Expensify Card, ${upper}/membro attivo senza la Expensify Card.`,
                pricePayPerUse: ({lower, upper}: YourPlanPriceParams) => `Da ${lower}/membro attivo con la Expensify Card, ${upper}/membro attivo senza la Expensify Card.`,
                benefit1: 'Tutto nel piano Collect',
                benefit2: 'Flussi di lavoro di approvazione multilivello',
                benefit3: 'Regole personalizzate per le spese',
                benefit4: 'Integrazioni ERP (NetSuite, Sage Intacct, Oracle)',
                benefit5: 'Integrazioni HR (Workday, Certinia)',
                benefit6: 'SAML/SSO',
                benefit7: 'Approfondimenti e report personalizzati',
                benefit8: 'Budgeting',
            },
            thisIsYourCurrentPlan: 'Questo è il tuo piano attuale',
            downgrade: 'Effettua il downgrade a Collect',
            upgrade: 'Aggiorna a Control',
            addMembers: 'Aggiungi membri',
            saveWithExpensifyTitle: 'Risparmia con la Expensify Card',
            saveWithExpensifyDescription: 'Usa il nostro calcolatore di risparmio per vedere come il cashback dalla Expensify Card può ridurre la tua fattura Expensify.',
            saveWithExpensifyButton: 'Scopri di più',
        },
        compareModal: {
            comparePlans: 'Confronta i piani',
            subtitle: `<muted-text>Sblocca le funzionalità di cui hai bisogno con il piano più adatto a te. <a href="${CONST.PRICING}">Consulta la nostra pagina dei prezzi</a> o una panoramica completa delle funzionalità di ciascuno dei nostri piani.</muted-text>`,
        },
        details: {
            title: "Dettagli dell'abbonamento",
            annual: 'Abbonamento annuale',
            taxExempt: 'Richiedi lo stato di esenzione fiscale',
            taxExemptEnabled: 'Esente da tasse',
            taxExemptStatus: 'Stato di esenzione fiscale',
            payPerUse: 'Pagamento a consumo',
            subscriptionSize: "Dimensione dell'abbonamento",
            headsUp:
                "Attenzione: Se non imposti ora la dimensione del tuo abbonamento, la imposteremo automaticamente in base al numero di membri attivi del primo mese. Sarai quindi impegnato a pagare almeno questo numero di membri per i prossimi 12 mesi. Puoi aumentare la dimensione del tuo abbonamento in qualsiasi momento, ma non puoi diminuirla fino alla scadenza dell'abbonamento.",
            zeroCommitment: 'Zero impegno al tasso di abbonamento annuale scontato',
        },
        subscriptionSize: {
            title: "Dimensione dell'abbonamento",
            yourSize: 'La dimensione del tuo abbonamento è il numero di posti disponibili che possono essere occupati da qualsiasi membro attivo in un determinato mese.',
            eachMonth:
                'Ogni mese, il tuo abbonamento copre fino al numero di membri attivi impostato sopra. Ogni volta che aumenti la dimensione del tuo abbonamento, inizierai un nuovo abbonamento di 12 mesi a quella nuova dimensione.',
            note: 'Nota: Un membro attivo è chiunque abbia creato, modificato, inviato, approvato, rimborsato o esportato dati di spesa legati allo spazio di lavoro della tua azienda.',
            confirmDetails: 'Conferma i dettagli del tuo nuovo abbonamento annuale:',
            subscriptionSize: "Dimensione dell'abbonamento",
            activeMembers: ({size}: SubscriptionSizeParams) => `${size} membri attivi/mese`,
            subscriptionRenews: "Il rinnovo dell'abbonamento",
            youCantDowngrade: 'Non puoi effettuare il downgrade durante il tuo abbonamento annuale.',
            youAlreadyCommitted: ({size, date}: SubscriptionCommitmentParams) =>
                `Hai già sottoscritto un abbonamento annuale per ${size} membri attivi al mese fino al ${date}. Puoi passare a un abbonamento a consumo il ${date} disabilitando il rinnovo automatico.`,
            error: {
                size: 'Si prega di inserire una dimensione di abbonamento valida',
                sameSize: 'Inserisci un numero diverso dalla dimensione attuale del tuo abbonamento',
            },
        },
        paymentCard: {
            addPaymentCard: 'Aggiungi carta di pagamento',
            enterPaymentCardDetails: 'Inserisci i dettagli della tua carta di pagamento',
            security: "Expensify è conforme a PCI-DSS, utilizza la crittografia a livello bancario e impiega un'infrastruttura ridondante per proteggere i tuoi dati.",
            learnMoreAboutSecurity: 'Scopri di più sulla nostra sicurezza.',
        },
        subscriptionSettings: {
            title: 'Impostazioni di abbonamento',
            summary: ({subscriptionType, subscriptionSize, autoRenew, autoIncrease}: SubscriptionSettingsSummaryParams) =>
                `Tipo di abbonamento: ${subscriptionType}, Dimensione dell'abbonamento: ${subscriptionSize}, Rinnovo automatico: ${autoRenew}, Aumento automatico dei posti annuali: ${autoIncrease}`,
            none: 'nessuno',
            on: 'su',
            off: 'spento',
            annual: 'Annuale',
            autoRenew: 'Rinnovo automatico',
            autoIncrease: 'Aumento automatico dei posti annuali',
            saveUpTo: ({amountWithCurrency}: SubscriptionSettingsSaveUpToParams) => `Risparmia fino a ${amountWithCurrency}/mese per membro attivo`,
            automaticallyIncrease:
                'Aumenta automaticamente i tuoi posti annuali per accogliere i membri attivi che superano la dimensione del tuo abbonamento. Nota: Questo estenderà la data di fine del tuo abbonamento annuale.',
            disableAutoRenew: 'Disattiva il rinnovo automatico',
            helpUsImprove: 'Aiutaci a migliorare Expensify',
            whatsMainReason: 'Qual è il motivo principale per cui stai disabilitando il rinnovo automatico?',
            renewsOn: ({date}: SubscriptionSettingsRenewsOnParams) => `Rinnova il ${date}.`,
            pricingConfiguration: 'Il prezzo dipende dalla configurazione. Per il prezzo più basso, scegli un abbonamento annuale e ottieni la Expensify Card.',
            learnMore: {
                part1: 'Scopri di più sul nostro',
                pricingPage: 'pagina dei prezzi',
                part2: 'o chatta con il nostro team nella tua',
                adminsRoom: '#admins room.',
            },
            estimatedPrice: 'Prezzo stimato',
            changesBasedOn: "Questo cambia in base all'uso della tua Expensify Card e alle opzioni di abbonamento qui sotto.",
        },
        requestEarlyCancellation: {
            title: 'Richiedi cancellazione anticipata',
            subtitle: 'Qual è il motivo principale per cui stai richiedendo la cancellazione anticipata?',
            subscriptionCanceled: {
                title: 'Abbonamento annullato',
                subtitle: 'Il tuo abbonamento annuale è stato annullato.',
                info: 'Se vuoi continuare a utilizzare il tuo workspace su base pay-per-use, sei a posto.',
                preventFutureActivity: ({workspacesListRoute}: WorkspacesListRouteParams) =>
                    `Se desideri prevenire attività e addebiti futuri, devi <a href="${workspacesListRoute}">elimina il tuo/i tuoi spazio/i di lavoro</a>. Si noti che quando si eliminano i propri workspace, verrà addebitata qualsiasi attività in sospeso che è stata sostenuta durante il mese di calendario corrente.`,
            },
            requestSubmitted: {
                title: 'Richiesta inviata',
                subtitle:
                    "Grazie per averci comunicato il tuo interesse a cancellare l'abbonamento. Stiamo esaminando la tua richiesta e ti contatteremo presto tramite la chat con il <concierge-link>Concierge</concierge-link>.",
            },
            acknowledgement: `Richiedendo la cancellazione anticipata, riconosco e accetto che Expensify non ha alcun obbligo di concedere tale richiesta ai sensi di Expensify.<a href=${CONST.OLD_DOT_PUBLIC_URLS.TERMS_URL}>Termini di Servizio</a>o un altro accordo sui servizi applicabile tra me e Expensify e che Expensify mantiene la sola discrezione riguardo alla concessione di qualsiasi richiesta del genere.`,
        },
    },
    feedbackSurvey: {
        tooLimited: 'La funzionalità necessita di miglioramenti',
        tooExpensive: 'Troppo costoso',
        inadequateSupport: 'Supporto clienti inadeguato',
        businessClosing: "Chiusura, ridimensionamento o acquisizione dell'azienda",
        additionalInfoTitle: 'A quale software ti stai trasferendo e perché?',
        additionalInfoInputLabel: 'La tua risposta',
    },
    roomChangeLog: {
        updateRoomDescription: 'imposta la descrizione della stanza su:',
        clearRoomDescription: 'cancellato la descrizione della stanza',
    },
    delegate: {
        switchAccount: 'Cambia account:',
        copilotDelegatedAccess: 'Copilot: Accesso delegato',
        copilotDelegatedAccessDescription: 'Consenti ad altri membri di accedere al tuo account.',
        addCopilot: 'Aggiungi copilota',
        membersCanAccessYourAccount: 'Questi membri possono accedere al tuo account:',
        youCanAccessTheseAccounts: 'Puoi accedere a questi account tramite il selettore di account:',
        role: ({role}: OptionalParam<DelegateRoleParams> = {}) => {
            switch (role) {
                case CONST.DELEGATE_ROLE.ALL:
                    return 'Pieno';
                case CONST.DELEGATE_ROLE.SUBMITTER:
                    return 'Limitato';
                default:
                    return '';
            }
        },
        genericError: 'Ops, qualcosa è andato storto. Per favore riprova.',
        onBehalfOfMessage: ({delegator}: DelegatorParams) => `per conto di ${delegator}`,
        accessLevel: 'Livello di accesso',
        confirmCopilot: 'Conferma il tuo copilota qui sotto.',
        accessLevelDescription: "Scegli un livello di accesso qui sotto. Sia l'accesso Completo che Limitato consentono ai copiloti di visualizzare tutte le conversazioni e le spese.",
        roleDescription: ({role}: OptionalParam<DelegateRoleParams> = {}) => {
            switch (role) {
                case CONST.DELEGATE_ROLE.ALL:
                    return 'Consenti a un altro membro di eseguire tutte le azioni nel tuo account, per tuo conto. Include chat, invii, approvazioni, pagamenti, aggiornamenti delle impostazioni e altro.';
                case CONST.DELEGATE_ROLE.SUBMITTER:
                    return 'Consenti a un altro membro di eseguire la maggior parte delle azioni nel tuo account, per tuo conto. Esclude approvazioni, pagamenti, rifiuti e sospensioni.';
                default:
                    return '';
            }
        },
        removeCopilot: 'Rimuovi copilot',
        removeCopilotConfirmation: 'Sei sicuro di voler rimuovere questo copilota?',
        changeAccessLevel: 'Modifica il livello di accesso',
        makeSureItIsYou: 'Verifichiamo che sei tu',
        enterMagicCode: ({contactMethod}: EnterMagicCodeParams) =>
            `Inserisci il codice magico inviato a ${contactMethod} per aggiungere un copilota. Dovrebbe arrivare entro un minuto o due.`,
        enterMagicCodeUpdate: ({contactMethod}: EnterMagicCodeParams) => `Inserisci il codice magico inviato a ${contactMethod} per aggiornare il tuo copilota.`,
        notAllowed: 'Non così in fretta...',
        noAccessMessage: 'Come copilota, non hai accesso a questa pagina. Mi dispiace!',
        notAllowedMessage: ({accountOwnerEmail}: AccountOwnerParams) =>
            `Come <a href="${CONST.DELEGATE_ROLE_HELP_DOT_ARTICLE_LINK}">copilota</a> di ${accountOwnerEmail}, non hai il permesso di eseguire questa azione. Mi dispiace!`,
        copilotAccess: 'Accesso Copilot',
    },
    debug: {
        debug: 'Debug',
        details: 'Dettagli',
        JSON: 'JSON',
        reportActions: 'Azioni',
        reportActionPreview: 'Anteprima',
        nothingToPreview: 'Niente da visualizzare in anteprima',
        editJson: 'Edita JSON:',
        preview: 'Anteprima:',
        missingProperty: ({propertyName}: MissingPropertyParams) => `Manca ${propertyName}`,
        invalidProperty: ({propertyName, expectedType}: InvalidPropertyParams) => `Proprietà non valida: ${propertyName} - Atteso: ${expectedType}`,
        invalidValue: ({expectedValues}: InvalidValueParams) => `Valore non valido - Atteso: ${expectedValues}`,
        missingValue: 'Valore mancante',
        createReportAction: 'Crea Azione Rapporto',
        reportAction: 'Segnala azione',
        report: 'Rapporto',
        transaction: 'Transazione',
        violations: 'Violazioni',
        transactionViolation: 'Violazione della Transazione',
        hint: 'Le modifiche ai dati non saranno inviate al backend',
        textFields: 'Campi di testo',
        numberFields: 'Campi numerici',
        booleanFields: 'Campi booleani',
        constantFields: 'Campi costanti',
        dateTimeFields: 'Campi DateTime',
        date: 'Data',
        time: 'Tempo',
        none: 'Nessuno',
        visibleInLHN: 'Visibile nel LHN',
        GBR: 'GBR',
        RBR: 'RBR',
        true: 'vero',
        false: 'falso',
        viewReport: 'Visualizza rapporto',
        viewTransaction: 'Visualizza transazione',
        createTransactionViolation: 'Crea violazione di transazione',
        reasonVisibleInLHN: {
            hasDraftComment: 'Ha commento in bozza',
            hasGBR: 'Has GBR',
            hasRBR: 'Ha RBR',
            pinnedByUser: 'Fissato da un membro',
            hasIOUViolations: 'Ha violazioni IOU',
            hasAddWorkspaceRoomErrors: "Ha errori nell'aggiunta della stanza di lavoro",
            isUnread: 'È non letto (modalità di concentrazione)',
            isArchived: 'È archiviato (modalità più recente)',
            isSelfDM: 'È un DM a se stessi',
            isFocused: 'È temporaneamente concentrato/a',
        },
        reasonGBR: {
            hasJoinRequest: 'Richiesta di adesione (stanza amministratore)',
            isUnreadWithMention: 'È non letto con menzione',
            isWaitingForAssigneeToCompleteAction: "In attesa che l'assegnatario completi l'azione",
            hasChildReportAwaitingAction: 'Ha un rapporto figlio in attesa di azione',
            hasMissingInvoiceBankAccount: 'Manca il conto bancario della fattura',
        },
        reasonRBR: {
            hasErrors: 'Ha errori nei dati del report o delle azioni del report',
            hasViolations: 'Ha violazioni',
            hasTransactionThreadViolations: 'Ha violazioni nel thread delle transazioni',
        },
        indicatorStatus: {
            theresAReportAwaitingAction: "C'è un report in attesa di azione",
            theresAReportWithErrors: "C'è un report con errori",
            theresAWorkspaceWithCustomUnitsErrors: "C'è un'area di lavoro con errori nelle unità personalizzate",
            theresAProblemWithAWorkspaceMember: "C'è un problema con un membro dello spazio di lavoro",
            theresAProblemWithAWorkspaceQBOExport: "Si è verificato un problema con l'impostazione di esportazione della connessione dello spazio di lavoro.",
            theresAProblemWithAContactMethod: "C'è un problema con un metodo di contatto",
            aContactMethodRequiresVerification: 'Un metodo di contatto richiede la verifica',
            theresAProblemWithAPaymentMethod: "C'è un problema con un metodo di pagamento",
            theresAProblemWithAWorkspace: "C'è un problema con uno spazio di lavoro",
            theresAProblemWithYourReimbursementAccount: "C'è un problema con il tuo conto di rimborso",
            theresABillingProblemWithYourSubscription: "C'è un problema di fatturazione con il tuo abbonamento",
            yourSubscriptionHasBeenSuccessfullyRenewed: 'Il tuo abbonamento è stato rinnovato con successo',
            theresWasAProblemDuringAWorkspaceConnectionSync: 'Si è verificato un problema durante la sincronizzazione della connessione dello spazio di lavoro',
            theresAProblemWithYourWallet: "C'è un problema con il tuo portafoglio",
            theresAProblemWithYourWalletTerms: "C'è un problema con i termini del tuo portafoglio",
        },
    },
    emptySearchView: {
        takeATestDrive: 'Fai un giro di prova',
    },
    migratedUserWelcomeModal: {
        title: 'Benvenuto in New Expensify!',
        subtitle: 'Il nuovo Expensify ha la stessa fantastica automazione, ma ora con una collaborazione straordinaria:',
        confirmText: 'Andiamo!',
        features: {
            chat: '<strong>Chatta direttamente su qualsiasi spesa</strong>, report o spazio di lavoro',
            scanReceipt: '<strong>Scansiona le ricevute</strong> e ricevi il rimborso',
            crossPlatform: 'Fai <strong>tutto</strong> dal tuo telefono o browser',
        },
    },
    productTrainingTooltip: {
        // TODO: CONCIERGE_LHN_GBR tooltip will be replaced by a tooltip in the #admins room
        // https://github.com/Expensify/App/issues/57045#issuecomment-2701455668
        conciergeLHNGBR: '<tooltip>Inizia <strong>qui!</strong></tooltip>',
        saveSearchTooltip: '<tooltip><strong>Rinomina le tue ricerche salvate</strong> qui!</tooltip>',
        globalCreateTooltip: '<tooltip><strong>Crea spese</strong>, inizia a chattare, e altro ancora. Provalo!</tooltip>',
        bottomNavInboxTooltip: '<tooltip>Controlla cosa <strong>richiede la tua attenzione</strong> e <strong>chatta sulle spese.</strong></tooltip>',
        workspaceChatTooltip: '<tooltip>Chatta con <strong>approvatori</strong></tooltip>',
        GBRRBRChat: '<tooltip>Vedrai 🟢 su <strong>azioni da intraprendere</strong>,\ne 🔴 su <strong>elementi da rivedere.</strong></tooltip>',
        accountSwitcher: '<tooltip>Accedi al tuo <strong>Account Copilot</strong> qui</tooltip>',
        expenseReportsFilter: "<tooltip>Benvenuto! Trova tutti i tuoi <strong>rapporti dell'azienda</strong> qui.</tooltip>",
        scanTestTooltip: {
            main: '<tooltip><strong>Vuoi vedere come funziona Scan?</strong> Prova una ricevuta di test!</tooltip>',
            manager: '<tooltip>Scegli il nostro <strong>responsabile dei test</strong> per provarlo!</tooltip>',
            confirmation: '<tooltip>Ora, <strong>invia la tua spesa</strong> e guarda la magia accadere!</tooltip>',
            tryItOut: 'Provalo',
            noThanks: 'No grazie',
        },
        outstandingFilter: '<tooltip>Filtra per spese che <strong>necessita approvazione</strong></tooltip>',
        scanTestDriveTooltip: '<tooltip>Invia questa ricevuta a <strong>completa il test drive!</strong></tooltip>',
    },
    discardChangesConfirmation: {
        title: 'Eliminare le modifiche?',
        body: 'Sei sicuro di voler annullare le modifiche apportate?',
        confirmText: 'Scarta modifiche',
    },
    scheduledCall: {
        book: {
            title: 'Pianifica chiamata',
            description: 'Trova un orario che funzioni per te.',
            slots: 'Orari disponibili per',
        },
        confirmation: {
            title: 'Conferma chiamata',
            description: 'Assicurati che i dettagli qui sotto siano corretti. Una volta confermata la chiamata, invieremo un invito con ulteriori informazioni.',
            setupSpecialist: 'Il tuo specialista di configurazione',
            meetingLength: 'Durata della riunione',
            dateTime: 'Data e ora',
            minutes: '30 minuti',
        },
        callScheduled: 'Chiamata programmata',
    },
    autoSubmitModal: {
        title: 'Tutto chiaro e inviato!',
        description: 'Tutti gli avvisi e le violazioni sono stati risolti quindi:',
        submittedExpensesTitle: 'Queste spese sono state inviate',
        submittedExpensesDescription: 'Queste spese sono state inviate al tuo approvatore ma possono ancora essere modificate fino a quando non vengono approvate.',
        pendingExpensesTitle: 'Le spese in sospeso sono state spostate',
        pendingExpensesDescription: 'Eventuali spese con carta in sospeso sono state spostate in un rapporto separato fino a quando non vengono registrate.',
    },
    testDrive: {
        quickAction: {
            takeATwoMinuteTestDrive: 'Fai un test drive di 2 minuti',
        },
        modal: {
            title: 'Mettici alla prova',
            description: 'Fai un rapido tour del prodotto per metterti al passo velocemente. Nessuna sosta necessaria!',
            confirmText: 'Inizia la prova',
            helpText: 'Salta',
            employee: {
                description:
                    "<muted-text>Ottieni per il tuo team <strong>3 mesi gratuiti di Expensify!</strong> Basta inserire l'email del tuo capo qui sotto e inviare loro una spesa di prova.</muted-text>",
                email: "Inserisci l'email del tuo capo",
                error: 'Quel membro possiede uno spazio di lavoro, inserisci un nuovo membro per testare.',
            },
        },
        banner: {
            currentlyTestDrivingExpensify: 'Stai attualmente provando Expensify',
            readyForTheRealThing: 'Pronto per la vera sfida?',
            getStarted: 'Inizia',
        },
        employeeInviteMessage: ({name}: EmployeeInviteMessageParams) =>
            `# ${name} ti ha invitato a provare Expensify\nEhi! Ho appena ottenuto *3 mesi gratis* per provare Expensify, il modo più veloce per gestire le spese.\n\nEcco una *ricevuta di prova* per mostrarti come funziona:`,
    },
    export: {
        basicExport: 'Esportazione basica',
        reportLevelExport: 'Tutti i dati - livello report',
        expenseLevelExport: 'Tutti i dati - livello spesa',
        exportInProgress: 'Esportazione in corso',
        conciergeWillSend: 'Concierge ti invierà il file a breve.',
    },
};
// IMPORTANT: This line is manually replaced in generate translation files by scripts/generateTranslations.ts,
// so if you change it here, please update it there as well.
export default translations satisfies TranslationDeepObject<typeof en>;<|MERGE_RESOLUTION|>--- conflicted
+++ resolved
@@ -6202,13 +6202,7 @@
                 [CONST.SEARCH.WITHDRAWAL_TYPE.EXPENSIFY_CARD]: 'Expensify Card',
                 [CONST.SEARCH.WITHDRAWAL_TYPE.REIMBURSEMENT]: 'Rimborso',
             },
-<<<<<<< HEAD
-            has: {
-                receipt: 'Ricevuta',
-            },
             is: 'È',
-=======
->>>>>>> 9869d62e
             action: {
                 [CONST.SEARCH.ACTION_FILTERS.SUBMIT]: 'Inviare',
                 [CONST.SEARCH.ACTION_FILTERS.APPROVE]: 'Approvare',
