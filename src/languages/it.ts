--- conflicted
+++ resolved
@@ -3494,11 +3494,8 @@
             defaultCategory: 'Categoria predefinita',
             viewTransactions: 'Visualizza transazioni',
             policyExpenseChatName: ({displayName}: PolicyExpenseChatNameParams) => `Spese di ${displayName}`,
-<<<<<<< HEAD
+            deepDiveExpensifyCard: `<muted-text-label>Le transazioni della carta Expensify verranno esportate automaticamente in un “Conto di responsabilità della carta Expensify” creato con la <a href="${CONST.DEEP_DIVE_EXPENSIFY_CARD}">nostra integrazione</a>.</muted-text-label>`,
             cannotDeleteWorkspaceAnnualSubscriptionError: "Non puoi eliminare lo spazio di lavoro fino alla fine del termine dell'abbonamento annuale.",
-=======
-            deepDiveExpensifyCard: `<muted-text-label>Le transazioni della carta Expensify verranno esportate automaticamente in un “Conto di responsabilità della carta Expensify” creato con la <a href="${CONST.DEEP_DIVE_EXPENSIFY_CARD}">nostra integrazione</a>.</muted-text-label>`,
->>>>>>> 2c1e1070
         },
         perDiem: {
             subtitle: 'Imposta le tariffe di diaria per controllare la spesa giornaliera dei dipendenti.',
