--- conflicted
+++ resolved
@@ -6064,15 +6064,9 @@
             reimbursable: 'Rimborsabile',
             groupBy: {
                 [CONST.SEARCH.GROUP_BY.REPORTS]: 'Rapporto',
-<<<<<<< HEAD
-                [CONST.SEARCH.GROUP_BY.MEMBERS]: 'Membro',
-                [CONST.SEARCH.GROUP_BY.CARDS]: 'Carta',
-                [CONST.SEARCH.GROUP_BY.BANK_WITHDRAWAL]: 'Prelievo bancario',
-=======
                 [CONST.SEARCH.GROUP_BY.FROM]: 'Da',
                 [CONST.SEARCH.GROUP_BY.CARD]: 'Carta',
                 [CONST.SEARCH.GROUP_BY.WITHDRAWAL_ID]: 'ID di prelievo',
->>>>>>> ed813878
             },
             feed: 'Feed',
             withdrawalType: {
