/**
 *   _____                      __         __
 *  / ___/__ ___  ___ _______ _/ /____ ___/ /
 * / (_ / -_) _ \/ -_) __/ _ \`/ __/ -_) _  /
 * \___/\__/_//_/\__/_/  \_,_/\__/\__/\_,_/
 *
 * This file was automatically generated. Please consider these alternatives before manually editing it:
 *
 * - Improve the prompts in prompts/translation, or
 * - Improve context annotations in src/languages/en.ts
 */
import {CONST as COMMON_CONST} from 'expensify-common';
import startCase from 'lodash/startCase';
import type {OnboardingTask} from '@libs/actions/Welcome/OnboardingFlow';
import CONST from '@src/CONST';
import type {Country} from '@src/CONST';
import type OriginalMessage from '@src/types/onyx/OriginalMessage';
import type en from './en';
import type {
    AccountOwnerParams,
    ActionsAreCurrentlyRestricted,
    AddedOrDeletedPolicyReportFieldParams,
    AddedPolicyApprovalRuleParams,
    AddEmployeeParams,
    AddOrDeletePolicyCustomUnitRateParams,
    AddressLineParams,
    AdminCanceledRequestParams,
    AirlineParams,
    AlreadySignedInParams,
    ApprovalWorkflowErrorParams,
    ApprovedAmountParams,
    AssignCardParams,
    AssignedCardParams,
    AssigneeParams,
    AuthenticationErrorParams,
    AutoPayApprovedReportsLimitErrorParams,
    BadgeFreeTrialParams,
    BankAccountLastFourParams,
    BeginningOfArchivedRoomParams,
    BeginningOfChatHistoryAdminRoomParams,
    BeginningOfChatHistoryAnnounceRoomParams,
    BeginningOfChatHistoryDomainRoomParams,
    BeginningOfChatHistoryInvoiceRoomParams,
    BeginningOfChatHistoryPolicyExpenseChatParams,
    BeginningOfChatHistoryUserRoomParams,
    BillableDefaultDescriptionParams,
    BillingBannerCardAuthenticationRequiredParams,
    BillingBannerCardExpiredParams,
    BillingBannerCardOnDisputeParams,
    BillingBannerDisputePendingParams,
    BillingBannerInsufficientFundsParams,
    BillingBannerOwnerAmountOwedOverdueParams,
    BillingBannerSubtitleWithDateParams,
    BusinessBankAccountParams,
    BusinessRegistrationNumberParams,
    BusinessTaxIDParams,
    CanceledRequestParams,
    CardEndingParams,
    CardInfoParams,
    CardNextPaymentParams,
    CategoryNameParams,
    ChangedApproverMessageParams,
    ChangeFieldParams,
    ChangeOwnerDuplicateSubscriptionParams,
    ChangeOwnerHasFailedSettlementsParams,
    ChangeOwnerSubscriptionParams,
    ChangeReportPolicyParams,
    ChangeTypeParams,
    CharacterLengthLimitParams,
    CharacterLimitParams,
    ChatWithAccountManagerParams,
    CompanyCardBankName,
    CompanyCardFeedNameParams,
    CompanyNameParams,
    ConfirmThatParams,
    ConnectionNameParams,
    ConnectionParams,
    ContactMethodParams,
    ContactMethodsRouteParams,
    CreateExpensesParams,
    CurrencyCodeParams,
    CurrencyInputDisabledTextParams,
    CustomersOrJobsLabelParams,
    DateParams,
    DateShouldBeAfterParams,
    DateShouldBeBeforeParams,
    DefaultAmountParams,
    DefaultVendorDescriptionParams,
    DelegateRoleParams,
    DelegatorParams,
    DeleteActionParams,
    DeleteConfirmationParams,
    DeleteTransactionParams,
    DemotedFromWorkspaceParams,
    DependentMultiLevelTagsSubtitleParams,
    DidSplitAmountMessageParams,
    DisconnectYourBankAccountParams,
    DomainPermissionInfoRestrictionParams,
    DuplicateTransactionParams,
    EarlyDiscountSubtitleParams,
    EarlyDiscountTitleParams,
    EditActionParams,
    EditDestinationSubtitleParams,
    ElectronicFundsParams,
    EmployeeInviteMessageParams,
    EmptyCategoriesSubtitleWithAccountingParams,
    EmptyTagsSubtitleWithAccountingParams,
    EnableContinuousReconciliationParams,
    EnterMagicCodeParams,
    ErrorODIntegrationParams,
    ExportAgainModalDescriptionParams,
    ExportedToIntegrationParams,
    ExportIntegrationSelectedParams,
    FeatureNameParams,
    FileLimitParams,
    FileTypeParams,
    FiltersAmountBetweenParams,
    FlightLayoverParams,
    FlightParams,
    FormattedMaxLengthParams,
    GoBackMessageParams,
    ImportedTagsMessageParams,
    ImportedTypesParams,
    ImportFieldParams,
    ImportMembersSuccessfulDescriptionParams,
    ImportPerDiemRatesSuccessfulDescriptionParams,
    ImportTagsSuccessfulDescriptionParams,
    IncorrectZipFormatParams,
    IndividualExpenseRulesSubtitleParams,
    InstantSummaryParams,
    IntacctMappingTitleParams,
    IntegrationExportParams,
    IntegrationSyncFailedParams,
    InvalidPropertyParams,
    InvalidValueParams,
    IssueVirtualCardParams,
    LastSyncAccountingParams,
    LastSyncDateParams,
    LeftWorkspaceParams,
    LocalTimeParams,
    LoggedInAsParams,
    LogSizeParams,
    ManagerApprovedAmountParams,
    ManagerApprovedParams,
    MarkedReimbursedParams,
    MarkReimbursedFromIntegrationParams,
    MergeAccountIntoParams,
    MergeFailureDescriptionGenericParams,
    MergeFailureUncreatedAccountDescriptionParams,
    MergeSuccessDescriptionParams,
    MissingPropertyParams,
    MovedActionParams,
    MovedFromPersonalSpaceParams,
    MovedFromReportParams,
    MovedTransactionParams,
    NeedCategoryForExportToIntegrationParams,
    NewWorkspaceNameParams,
    NoLongerHaveAccessParams,
    NotAllowedExtensionParams,
    NotYouParams,
    OOOEventSummaryFullDayParams,
    OOOEventSummaryPartialDayParams,
    OptionalParam,
    OurEmailProviderParams,
    OwnerOwesAmountParams,
    PaidElsewhereParams,
    PaidWithExpensifyParams,
    ParentNavigationSummaryParams,
    PayAndDowngradeDescriptionParams,
    PayerOwesAmountParams,
    PayerOwesParams,
    PayerPaidAmountParams,
    PayerPaidParams,
    PayerSettledParams,
    PaySomeoneParams,
    PhoneErrorRouteParams,
    PolicyAddedReportFieldOptionParams,
    PolicyDisabledReportFieldAllOptionsParams,
    PolicyDisabledReportFieldOptionParams,
    PolicyExpenseChatNameParams,
    QBDSetupErrorBodyParams,
    RailTicketParams,
    ReceiptPartnersUberSubtitleParams,
    ReconciliationWorksParams,
    RemovedFromApprovalWorkflowParams,
    RemovedTheRequestParams,
    RemoveMemberPromptParams,
    RemoveMembersWarningPrompt,
    RenamedRoomActionParams,
    RenamedWorkspaceNameActionParams,
    ReportArchiveReasonsClosedParams,
    ReportArchiveReasonsInvoiceReceiverPolicyDeletedParams,
    ReportArchiveReasonsMergedParams,
    ReportArchiveReasonsRemovedFromPolicyParams,
    ReportPolicyNameParams,
    RequestAmountParams,
    RequestCountParams,
    RequestedAmountMessageParams,
    RequiredFieldParams,
    ResolutionConstraintsParams,
    ReviewParams,
    RoleNamesParams,
    RoomNameReservedErrorParams,
    RoomRenamedToParams,
    RulesEnableWorkflowsParams,
    SecondaryLoginParams,
    SetTheDistanceMerchantParams,
    SetTheRequestParams,
    SettledAfterAddedBankAccountParams,
    SettleExpensifyCardParams,
    SettlementAccountInfoParams,
    SettlementDateParams,
    ShareParams,
    SignerInfoMessageParams,
    SignUpNewFaceCodeParams,
    SizeExceededParams,
    SplitAmountParams,
    SplitExpenseEditTitleParams,
    SplitExpenseSubtitleParams,
    SpreadCategoriesParams,
    SpreadFieldNameParams,
    SpreadSheetColumnParams,
    StatementTitleParams,
    StepCounterParams,
    StripePaidParams,
    SubmitsToParams,
    SubmittedToVacationDelegateParams,
    SubmittedWithMemoParams,
    SubscriptionCommitmentParams,
    SubscriptionSettingsRenewsOnParams,
    SubscriptionSettingsSaveUpToParams,
    SubscriptionSettingsSummaryParams,
    SubscriptionSizeParams,
    SyncStageNameConnectionsParams,
    TaskCreatedActionParams,
    TaxAmountParams,
    TermsParams,
    ThreadRequestReportNameParams,
    ThreadSentMoneyReportNameParams,
    TotalAmountGreaterOrLessThanOriginalParams,
    ToValidateLoginParams,
    TransferParams,
    TravelTypeParams,
    TrialStartedTitleParams,
    UnapproveWithIntegrationWarningParams,
    UnshareParams,
    UntilTimeParams,
    UpdatedCustomFieldParams,
    UpdatedPolicyApprovalRuleParams,
    UpdatedPolicyAuditRateParams,
    UpdatedPolicyCategoryDescriptionHintTypeParams,
    UpdatedPolicyCategoryExpenseLimitTypeParams,
    UpdatedPolicyCategoryGLCodeParams,
    UpdatedPolicyCategoryMaxAmountNoReceiptParams,
    UpdatedPolicyCategoryMaxExpenseAmountParams,
    UpdatedPolicyCategoryNameParams,
    UpdatedPolicyCategoryParams,
    UpdatedPolicyCurrencyParams,
    UpdatedPolicyCustomUnitRateParams,
    UpdatedPolicyCustomUnitTaxClaimablePercentageParams,
    UpdatedPolicyCustomUnitTaxRateExternalIDParams,
    UpdatedPolicyDescriptionParams,
    UpdatedPolicyFieldWithNewAndOldValueParams,
    UpdatedPolicyFieldWithValueParam,
    UpdatedPolicyFrequencyParams,
    UpdatedPolicyManualApprovalThresholdParams,
    UpdatedPolicyPreventSelfApprovalParams,
    UpdatedPolicyReportFieldDefaultValueParams,
    UpdatedPolicyTagFieldParams,
    UpdatedPolicyTagNameParams,
    UpdatedPolicyTagParams,
    UpdatedTheDistanceMerchantParams,
    UpdatedTheRequestParams,
    UpdatePolicyCustomUnitParams,
    UpdatePolicyCustomUnitTaxEnabledParams,
    UpdateRoleParams,
    UpgradeSuccessMessageParams,
    UsePlusButtonParams,
    UserIsAlreadyMemberParams,
    UserSplitParams,
    VacationDelegateParams,
    ViolationsCashExpenseWithNoReceiptParams,
    ViolationsConversionSurchargeParams,
    ViolationsCustomRulesParams,
    ViolationsInvoiceMarkupParams,
    ViolationsMaxAgeParams,
    ViolationsMissingTagParams,
    ViolationsModifiedAmountParams,
    ViolationsOverCategoryLimitParams,
    ViolationsOverLimitParams,
    ViolationsPerDayLimitParams,
    ViolationsProhibitedExpenseParams,
    ViolationsReceiptRequiredParams,
    ViolationsRterParams,
    ViolationsTagOutOfPolicyParams,
    ViolationsTaxOutOfPolicyParams,
    WaitingOnBankAccountParams,
    WalletAgreementParams,
    WalletProgramParams,
    WelcomeEnterMagicCodeParams,
    WelcomeToRoomParams,
    WeSentYouMagicSignInLinkParams,
    WorkEmailMergingBlockedParams,
    WorkEmailResendCodeParams,
    WorkflowSettingsParam,
    WorkspaceLockedPlanTypeParams,
    WorkspaceMemberList,
    WorkspaceMembersCountParams,
    WorkspaceOwnerWillNeedToAddOrUpdatePaymentCardParams,
    WorkspaceRouteParams,
    WorkspaceShareNoteParams,
    WorkspacesListRouteParams,
    WorkspaceUpgradeNoteParams,
    WorkspaceYouMayJoin,
    YourPlanPriceParams,
    YourPlanPriceValueParams,
    ZipCodeExampleFormatParams,
} from './params';
import type {TranslationDeepObject} from './types';

type StateValue = {
    stateISO: string;
    stateName: string;
};
type States = Record<keyof typeof COMMON_CONST.STATES, StateValue>;
type AllCountries = Record<Country, string>;
/* eslint-disable max-len */
const translations = {
    common: {
        count: 'Contare',
        cancel: 'Annulla',
        dismiss: 'Ignora',
        proceed: 'Procedere',
        yes: 'Sì',
        no: 'No',
        ok: 'OK',
        notNow: 'Non ora',
        learnMore: 'Scopri di più',
        buttonConfirm: 'Capito',
        name: 'Nome',
        attachment: 'Allegato',
        attachments: 'Allegati',
        center: 'Centro',
        from: 'Da',
        to: 'A',
        in: 'In',
        optional: 'Opzionale',
        new: 'Nuovo',
        search: 'Cerca',
        reports: 'Report',
        find: 'Trova',
        searchWithThreeDots: 'Cerca...',
        next: 'Successivo',
        previous: 'Precedente',
        goBack: 'Torna indietro',
        create: 'Crea',
        add: 'Aggiungi',
        resend: 'Invia di nuovo',
        save: 'Salva',
        select: 'Seleziona',
        deselect: 'Deseleziona',
        selectMultiple: 'Seleziona multipli',
        saveChanges: 'Salva le modifiche',
        submit: 'Invia',
        submitted: 'Inviato',
        rotate: 'Ruota',
        zoom: 'Zoom',
        password: 'Password',
        magicCode: 'Codice di verifica',
        twoFactorCode: 'Codice a due fattori',
        workspaces: 'Spazi di lavoro',
        inbox: 'Posta in arrivo',
        success: 'Successo',
        group: 'Gruppo',
        profile: 'Profilo',
        referral: 'Referenza',
        payments: 'Pagamenti',
        approvals: 'Approvazioni',
        wallet: 'Portafoglio',
        preferences: 'Preferenze',
        view: 'Visualizza',
        review: (reviewParams?: ReviewParams) => `Rivisore${reviewParams?.amount ? ` ${reviewParams?.amount}` : ''}`,
        not: 'Non',
        signIn: 'Accedi',
        signInWithGoogle: 'Accedi con Google',
        signInWithApple: 'Accedi con Apple',
        signInWith: 'Accedi con',
        continue: 'Continua',
        firstName: 'Nome',
        lastName: 'Cognome',
        scanning: 'Scansione',
        addCardTermsOfService: 'Termini di servizio di Expensify',
        perPerson: 'per persona',
        phone: 'Telefono',
        phoneNumber: 'Numero di telefono',
        phoneNumberPlaceholder: '(xxx) xxx-xxxx',
        email: 'Email',
        and: 'e',
        or: 'o',
        details: 'Dettagli',
        privacy: 'Privacy',
        privacyPolicy: 'Informativa sulla privacy',
        hidden: 'Nascosto',
        visible: 'Visibile',
        delete: 'Elimina',
        archived: 'archiviato',
        contacts: 'Contatti',
        recents: 'Recenti',
        close: 'Chiudi',
        comment: 'Commento',
        download: 'Scarica',
        downloading: 'Scaricamento',
        uploading: 'Caricamento in corso',
        pin: 'Fissa',
        unPin: 'Rimuovi dal pin',
        back: 'Indietro',
        saveAndContinue: 'Salva e continua',
        settings: 'Impostazioni',
        termsOfService: 'Termini di Servizio',
        members: 'Membri',
        invite: 'Invita',
        here: 'qui',
        date: 'Data',
        dob: 'Data di nascita',
        currentYear: 'Anno corrente',
        currentMonth: 'Mese corrente',
        ssnLast4: 'Ultime 4 cifre del SSN',
        ssnFull9: 'Tutti i 9 cifre del SSN',
        addressLine: ({lineNumber}: AddressLineParams) => `Indirizzo linea ${lineNumber}`,
        personalAddress: 'Indirizzo personale',
        companyAddress: "Indirizzo dell'azienda",
        noPO: 'Niente caselle postali o indirizzi di caselle postali, per favore.',
        city: 'Città',
        state: 'Stato',
        streetAddress: 'Indirizzo stradale',
        stateOrProvince: 'Stato / Provincia',
        country: 'Paese',
        zip: 'Codice postale',
        zipPostCode: 'CAP / Codice postale',
        whatThis: "Cos'è questo?",
        iAcceptThe: 'Accetto il',
        remove: 'Rimuovi',
        admin: 'Admin',
        owner: 'Proprietario',
        dateFormat: 'YYYY-MM-DD',
        send: 'Invia',
        na: 'N/A',
        noResultsFound: 'Nessun risultato trovato',
        noResultsFoundMatching: ({searchString}: {searchString: string}) => `Nessun risultato trovato corrispondente a "${searchString}"`,
        recentDestinations: 'Destinazioni recenti',
        timePrefix: 'È',
        conjunctionFor: 'per',
        todayAt: 'Oggi alle',
        tomorrowAt: 'Domani alle',
        yesterdayAt: 'Ieri alle',
        conjunctionAt: 'at',
        conjunctionTo: 'a',
        genericErrorMessage: 'Ops... qualcosa è andato storto e la tua richiesta non può essere completata. Per favore riprova più tardi.',
        percentage: 'Percentuale',
        error: {
            invalidAmount: 'Importo non valido',
            acceptTerms: 'Devi accettare i Termini di Servizio per continuare',
            phoneNumber: `Per favore, inserisci un numero di telefono valido, con il prefisso internazionale (ad es. ${CONST.EXAMPLE_PHONE_NUMBER})`,
            fieldRequired: 'Questo campo è obbligatorio',
            requestModified: 'Questa richiesta è in fase di modifica da un altro membro.',
            characterLimitExceedCounter: ({length, limit}: CharacterLengthLimitParams) => `Limite di caratteri superato (${length}/${limit})`,
            dateInvalid: 'Si prega di selezionare una data valida',
            invalidDateShouldBeFuture: 'Si prega di scegliere oggi o una data futura',
            invalidTimeShouldBeFuture: 'Si prega di scegliere un orario almeno un minuto avanti',
            invalidCharacter: 'Carattere non valido',
            enterMerchant: 'Inserisci il nome di un commerciante',
            enterAmount: 'Inserisci un importo',
            missingMerchantName: 'Nome del commerciante mancante',
            missingAmount: 'Importo mancante',
            missingDate: 'Data mancante',
            enterDate: 'Inserisci una data',
            invalidTimeRange: 'Inserisci un orario utilizzando il formato a 12 ore (es. 14:30)',
            pleaseCompleteForm: 'Si prega di completare il modulo sopra per continuare',
            pleaseSelectOne: "Si prega di selezionare un'opzione sopra",
            invalidRateError: 'Per favore, inserisci una tariffa valida',
            lowRateError: 'La tariffa deve essere maggiore di 0',
            email: 'Per favore, inserisci un indirizzo email valido',
            login: "Si è verificato un errore durante l'accesso. Per favore riprova.",
        },
        comma: 'virgola',
        semicolon: 'semicolon',
        please: 'Per favore',
        contactUs: 'contattaci',
        pleaseEnterEmailOrPhoneNumber: "Per favore inserisci un'email o un numero di telefono",
        fixTheErrors: 'correggi gli errori',
        inTheFormBeforeContinuing: 'nel modulo prima di continuare',
        confirm: 'Conferma',
        reset: 'Reimposta',
        done: 'Fatto',
        more: 'Di più',
        debitCard: 'Carta di debito',
        bankAccount: 'Conto bancario',
        personalBankAccount: 'Conto bancario personale',
        businessBankAccount: 'Conto bancario aziendale',
        join: 'Unisciti',
        leave: 'Lasciare',
        decline: 'Rifiuta',
        reject: 'Rifiuta',
        transferBalance: 'Trasferisci saldo',
        enterManually: 'Inseriscilo manualmente',
        message: 'Messaggio',
        leaveThread: 'Abbandona discussione',
        you: 'Tu',
        me: 'me',
        youAfterPreposition: 'tu/voi (depending on the context)',
        your: 'tuo/tuoi/tuoi/tuo (depending on context and gender/number)',
        conciergeHelp: 'Si prega di contattare Concierge per assistenza.',
        youAppearToBeOffline: 'Sembri essere offline.',
        thisFeatureRequiresInternet: 'Questa funzione richiede una connessione internet attiva.',
        attachmentWillBeAvailableOnceBackOnline: "L'allegato sarà disponibile una volta tornato online.",
        errorOccurredWhileTryingToPlayVideo: 'Si è verificato un errore durante il tentativo di riprodurre questo video.',
        areYouSure: 'Sei sicuro?',
        verify: 'Verifica',
        yesContinue: 'Sì, continua.',
        websiteExample: 'e.g. https://www.expensify.com',
        zipCodeExampleFormat: ({zipSampleFormat}: ZipCodeExampleFormatParams) => (zipSampleFormat ? `e.g. ${zipSampleFormat}` : ''),
        description: 'Descrizione',
        title: 'Titolo',
        assignee: 'Assegnatario',
        createdBy: 'Creato da',
        with: 'con',
        shareCode: 'Condividi codice',
        share: 'Condividi',
        per: 'per',
        mi: 'miglio',
        km: 'chilometro',
        copied: 'Copiato!',
        someone: 'Qualcuno',
        total: 'Totale',
        edit: 'Modifica',
        letsDoThis: `Facciamolo!`,
        letsStart: `Iniziamo pure!`,
        showMore: 'Mostra di più',
        merchant: 'Commerciante',
        category: 'Categoria',
        report: 'Rapporto',
        billable: 'Fatturabile',
        nonBillable: 'Non-fatturabile',
        tag: 'Etichetta',
        receipt: 'Ricevuta',
        verified: 'Verificato',
        replace: 'Sostituire',
        distance: 'Distanza',
        mile: 'miglio',
        miles: 'miglia',
        kilometer: 'chilometro',
        kilometers: 'chilometri',
        recent: 'Recente',
        all: 'Tutti',
        am: 'AM',
        pm: 'PM',
        tbd: 'TBD',
        selectCurrency: 'Seleziona una valuta',
        selectSymbolOrCurrency: 'Seleziona un simbolo o una valuta',
        card: 'Carta',
        whyDoWeAskForThis: 'Perché lo chiediamo?',
        required: 'Richiesto',
        showing: 'Mostrando',
        of: 'di',
        default: 'Predefinito',
        update: 'Aggiorna',
        member: 'Membro',
        auditor: 'Revisore dei conti',
        role: 'Ruolo',
        currency: 'Valuta',
        groupCurrency: 'Valuta di gruppo',
        rate: 'Valuta',
        emptyLHN: {
            title: 'Woohoo! Tutto aggiornato.',
            subtitleText1: 'Trova una chat utilizzando il',
            subtitleText2: 'pulsante sopra, o crea qualcosa usando il',
            subtitleText3: 'pulsante qui sotto.',
        },
        businessName: "Nome dell'azienda",
        clear: 'Chiaro',
        type: 'Tipo',
        action: 'Azione',
        expenses: 'Spese',
        totalSpend: 'Spesa totale',
        tax: 'Tassa',
        shared: 'Condiviso',
        drafts: 'Bozze',
        draft: 'Bozza',
        finished: 'Finito',
        upgrade: 'Aggiorna',
        downgradeWorkspace: 'Declassa spazio di lavoro',
        companyID: 'ID azienda',
        userID: 'User ID',
        disable: 'Disabilita',
        export: 'Esporta',
        initialValue: 'Valore iniziale',
        currentDate: 'La data odierna',
        value: 'Valore',
        downloadFailedTitle: 'Download non riuscito',
        downloadFailedDescription: 'Il tuo download non è stato completato. Per favore riprova più tardi.',
        filterLogs: 'Filtra registri',
        network: 'Rete',
        reportID: 'ID Rapporto',
        longID: 'ID lungo',
        withdrawalID: 'ID di prelievo',
        bankAccounts: 'Conti bancari',
        chooseFile: 'Scegli file',
        chooseFiles: 'Scegli file',
        dropTitle: 'Lascia andare',
        dropMessage: 'Trascina qui il tuo file',
        ignore: 'Ignora',
        enabled: 'Abilitato',
        disabled: 'Disabilitato',
        import: 'Importa',
        offlinePrompt: 'Non puoi eseguire questa azione in questo momento.',
        outstanding: 'In sospeso',
        chats: 'Chat',
        tasks: 'Attività',
        unread: 'Non letto',
        sent: 'Inviato',
        links: 'Link',
        day: 'giorno',
        days: 'giorni',
        rename: 'Rinomina',
        address: 'Indirizzo',
        hourAbbreviation: 'h',
        minuteAbbreviation: 'm',
        skip: 'Salta',
        chatWithAccountManager: ({accountManagerDisplayName}: ChatWithAccountManagerParams) =>
            `Hai bisogno di qualcosa di specifico? Chatta con il tuo account manager, ${accountManagerDisplayName}.`,
        chatNow: 'Chatta ora',
        workEmail: 'Email di lavoro',
        destination: 'Destinazione',
        subrate: 'Subrate',
        perDiem: 'Per diem',
        validate: 'Convalida',
        downloadAsPDF: 'Scarica come PDF',
        downloadAsCSV: 'Scarica come CSV',
        help: 'Aiuto',
        expenseReports: 'Report di spesa',
        rateOutOfPolicy: 'Tariffa fuori politica',
        reimbursable: 'Rimborsabile',
        editYourProfile: 'Modifica il tuo profilo',
        comments: 'Commenti',
        sharedIn: 'Condiviso in',
        unreported: 'Non segnalato',
        explore: 'Esplora',
        todo: 'Da fare',
        invoice: 'Fattura',
        expense: 'Spesa',
        chat: 'Chatta',
        task: 'Compito',
        trip: 'Viaggio',
        apply: 'Applica',
        status: 'Stato',
        on: 'Su',
        before: 'Prima',
        after: 'Dopo',
        reschedule: 'Ripianifica',
        general: 'Generale',
        workspacesTabTitle: 'Spazi di lavoro',
        headsUp: 'Attenzione!',
        submitTo: 'Invia a',
        forwardTo: 'Inoltra a',
        merge: 'Unisci',
        none: 'Nessuno',
        unstableInternetConnection: 'Connessione Internet instabile. Controlla la tua rete e riprova.',
        enableGlobalReimbursements: 'Abilita i rimborsi globali',
        purchaseAmount: 'Importo di acquisto',
        frequency: 'Frequenza',
        link: 'Link',
        pinned: 'Fissato',
        read: 'Letto',
        copyToClipboard: 'Copia negli appunti',
    },
    supportalNoAccess: {
        title: 'Non così in fretta',
        descriptionWithCommand: ({
            command,
        }: {
            command?: string;
        } = {}) =>
            `Non sei autorizzato a eseguire questa azione quando il supporto è connesso (comando: ${command ?? ''}). Se ritieni che Success debba essere in grado di eseguire questa azione, avvia una conversazione su Slack.`,
    },
    lockedAccount: {
        title: 'Account bloccato',
        description: 'Non sei autorizzato a completare questa azione poiché questo account è stato bloccato. Si prega di contattare concierge@expensify.com per i prossimi passi.',
    },
    location: {
        useCurrent: 'Usa la posizione attuale',
        notFound: 'Non siamo riusciti a trovare la tua posizione. Per favore riprova o inserisci un indirizzo manualmente.',
        permissionDenied: "Sembra che tu abbia negato l'accesso alla tua posizione.",
        please: 'Per favore',
        allowPermission: "consenti l'accesso alla posizione nelle impostazioni",
        tryAgain: 'e riprova.',
    },
    contact: {
        importContacts: 'Importa contatti',
        importContactsTitle: 'Importa i tuoi contatti',
        importContactsText: 'Importa i contatti dal tuo telefono così le tue persone preferite sono sempre a portata di tocco.',
        importContactsExplanation: 'così le tue persone preferite sono sempre a portata di tocco.',
        importContactsNativeText: 'Ancora un passo! Dacci il via libera per importare i tuoi contatti.',
    },
    anonymousReportFooter: {
        logoTagline: 'Unisciti alla discussione.',
    },
    attachmentPicker: {
        cameraPermissionRequired: 'Accesso alla fotocamera',
        expensifyDoesNotHaveAccessToCamera: 'Expensify non può scattare foto senza accesso alla tua fotocamera. Tocca le impostazioni per aggiornare i permessi.',
        attachmentError: 'Errore allegato',
        errorWhileSelectingAttachment: 'Si è verificato un errore durante la selezione di un allegato. Per favore, riprova.',
        errorWhileSelectingCorruptedAttachment: 'Si è verificato un errore durante la selezione di un allegato danneggiato. Si prega di provare un altro file.',
        takePhoto: 'Scatta foto',
        chooseFromGallery: 'Scegli dalla galleria',
        chooseDocument: 'Scegli file',
        attachmentTooLarge: "L'allegato è troppo grande",
        sizeExceeded: "La dimensione dell'allegato supera il limite di 24 MB",
        sizeExceededWithLimit: ({maxUploadSizeInMB}: SizeExceededParams) => `La dimensione dell'allegato supera il limite di ${maxUploadSizeInMB} MB`,
        attachmentTooSmall: "L'allegato è troppo piccolo",
        sizeNotMet: "La dimensione dell'allegato deve essere superiore a 240 byte.",
        wrongFileType: 'Tipo di file non valido',
        notAllowedExtension: 'Questo tipo di file non è consentito. Si prega di provare un tipo di file diverso.',
        folderNotAllowedMessage: 'Il caricamento di una cartella non è consentito. Si prega di provare con un file diverso.',
        protectedPDFNotSupported: 'PDF protetto da password non è supportato',
        attachmentImageResized: "Questa immagine è stata ridimensionata per l'anteprima. Scarica per la risoluzione completa.",
        attachmentImageTooLarge: 'Questa immagine è troppo grande per essere visualizzata in anteprima prima del caricamento.',
        tooManyFiles: ({fileLimit}: FileLimitParams) => `Puoi caricare solo fino a ${fileLimit} file alla volta.`,
        sizeExceededWithValue: ({maxUploadSizeInMB}: SizeExceededParams) => `I file superano ${maxUploadSizeInMB} MB. Per favore riprova.`,
        someFilesCantBeUploaded: 'Alcuni file non possono essere caricati',
        sizeLimitExceeded: ({maxUploadSizeInMB}: SizeExceededParams) => `I file devono essere inferiori a ${maxUploadSizeInMB} MB. I file più grandi non verranno caricati.`,
        maxFileLimitExceeded: 'Puoi caricare fino a 30 ricevute alla volta. Quelle in eccesso non verranno caricate.',
        unsupportedFileType: ({fileType}: FileTypeParams) => `I file ${fileType} non sono supportati. Verranno caricati solo i tipi di file supportati.`,
        learnMoreAboutSupportedFiles: 'Scopri di più sui formati supportati.',
        passwordProtected: 'I PDF protetti da password non sono supportati. Verranno caricati solo i file supportati.',
    },
    dropzone: {
        addAttachments: 'Aggiungi allegati',
        addReceipt: 'Aggiungi ricevuta',
        scanReceipts: 'Scansiona ricevute',
        replaceReceipt: 'Sostituisci ricevuta',
    },
    filePicker: {
        fileError: 'Errore del file',
        errorWhileSelectingFile: 'Si è verificato un errore durante la selezione di un file. Per favore riprova.',
    },
    connectionComplete: {
        title: 'Connessione completata',
        supportingText: "Puoi chiudere questa finestra e tornare all'app Expensify.",
    },
    avatarCropModal: {
        title: 'Modifica foto',
        description: 'Trascina, ingrandisci e ruota la tua immagine come preferisci.',
    },
    composer: {
        noExtensionFoundForMimeType: 'Nessuna estensione trovata per il tipo MIME',
        problemGettingImageYouPasted: "Si è verificato un problema nel recuperare l'immagine che hai incollato.",
        commentExceededMaxLength: ({formattedMaxLength}: FormattedMaxLengthParams) => `La lunghezza massima del commento è di ${formattedMaxLength} caratteri.`,
        taskTitleExceededMaxLength: ({formattedMaxLength}: FormattedMaxLengthParams) => `La lunghezza massima del titolo del compito è di ${formattedMaxLength} caratteri.`,
    },
    baseUpdateAppModal: {
        updateApp: 'Aggiorna app',
        updatePrompt: "È disponibile una nuova versione di questa app.  \nAggiorna ora o riavvia l'app più tardi per scaricare le ultime modifiche.",
    },
    deeplinkWrapper: {
        launching: 'Avvio di Expensify',
        expired: 'La tua sessione è scaduta.',
        signIn: 'Per favore accedi di nuovo.',
        redirectedToDesktopApp: "Ti abbiamo reindirizzato all'app desktop.",
        youCanAlso: 'Puoi anche',
        openLinkInBrowser: 'apri questo link nel tuo browser',
        loggedInAs: ({email}: LoggedInAsParams) => `Sei connesso come ${email}. Fai clic su "Apri link" nel prompt per accedere all'app desktop con questo account.`,
        doNotSeePrompt: 'Non riesci a vedere il prompt?',
        tryAgain: 'Riprova',
        or: ', o',
        continueInWeb: "continua all'app web",
    },
    validateCodeModal: {
        successfulSignInTitle: 'Abracadabra,\nsei connesso!',
        successfulSignInDescription: 'Torna alla tua scheda originale per continuare.',
        title: 'Ecco il tuo codice magico',
        description: 'Inserisci il codice dal dispositivo dove è stato originariamente richiesto',
        doNotShare: 'Non condividere il tuo codice con nessuno. Expensify non te lo chiederà mai!',
        or: ', o',
        signInHere: 'accedi qui',
        expiredCodeTitle: 'Codice magico scaduto',
        expiredCodeDescription: 'Torna al dispositivo originale e richiedi un nuovo codice',
        successfulNewCodeRequest: 'Codice richiesto. Si prega di controllare il dispositivo.',
        tfaRequiredTitle: 'Autenticazione a due fattori richiesta',
        tfaRequiredDescription: 'Inserisci il codice di autenticazione a due fattori dove stai cercando di accedere.',
        requestOneHere: 'richiedine uno qui.',
    },
    moneyRequestConfirmationList: {
        paidBy: 'Pagato da',
        whatsItFor: 'A cosa serve?',
    },
    selectionList: {
        nameEmailOrPhoneNumber: 'Nome, email o numero di telefono',
        findMember: 'Trova un membro',
        searchForSomeone: 'Cerca qualcuno',
    },
    emptyList: {
        [CONST.IOU.TYPE.CREATE]: {
            title: 'Invia una spesa, riferisci al tuo capo',
            subtitleText: 'Vuoi che anche il tuo capo usi Expensify? Basta inviare loro una spesa e ci occuperemo del resto.',
        },
    },
    videoChatButtonAndMenu: {
        tooltip: 'Prenota una chiamata',
    },
    hello: 'Ciao',
    phoneCountryCode: '1',
    welcomeText: {
        getStarted: 'Inizia qui sotto.',
        anotherLoginPageIsOpen: "Un'altra pagina di accesso è aperta.",
        anotherLoginPageIsOpenExplanation: 'Hai aperto la pagina di accesso in una scheda separata. Effettua il login da quella scheda.',
        welcome: 'Benvenuto!',
        welcomeWithoutExclamation: 'Benvenuto',
        phrase2: 'I soldi parlano. E ora che chat e pagamenti sono in un unico posto, è anche facile.',
        phrase3: 'I tuoi pagamenti ti arrivano velocemente quanto riesci a far capire il tuo punto di vista.',
        enterPassword: 'Per favore inserisci la tua password',
        welcomeNewFace: ({login}: SignUpNewFaceCodeParams) => `${login}, è sempre un piacere vedere una nuova faccia da queste parti!`,
        welcomeEnterMagicCode: ({login}: WelcomeEnterMagicCodeParams) => `Inserisci il codice magico inviato a ${login}. Dovrebbe arrivare entro un minuto o due.`,
    },
    login: {
        hero: {
            header: 'Viaggi e spese, alla velocità della chat',
            body: "Benvenuto nella nuova generazione di Expensify, dove i tuoi viaggi e le tue spese si muovono più velocemente con l'aiuto di una chat contestuale e in tempo reale.",
        },
    },
    thirdPartySignIn: {
        alreadySignedIn: ({email}: AlreadySignedInParams) => `Sei già connesso come ${email}.`,
        goBackMessage: ({provider}: GoBackMessageParams) => `Non vuoi accedere con ${provider}?`,
        continueWithMyCurrentSession: 'Continua con la mia sessione attuale',
        redirectToDesktopMessage: "Ti reindirizzeremo all'app desktop una volta completato l'accesso.",
    },
    samlSignIn: {
        welcomeSAMLEnabled: 'Continua ad accedere con single sign-on:',
        orContinueWithMagicCode: 'Puoi anche accedere con un codice magico',
        useSingleSignOn: 'Usa il single sign-on',
        useMagicCode: 'Usa il codice magico',
        launching: 'Avvio in corso...',
        oneMoment: 'Un momento mentre ti reindirizziamo al portale di single sign-on della tua azienda.',
    },
    reportActionCompose: {
        dropToUpload: 'Trascina per caricare',
        sendAttachment: 'Invia allegato',
        addAttachment: 'Aggiungi allegato',
        writeSomething: 'Scrivi qualcosa...',
        blockedFromConcierge: 'La comunicazione è bloccata',
        fileUploadFailed: 'Caricamento fallito. Il file non è supportato.',
        localTime: ({user, time}: LocalTimeParams) => `Sono le ${time} per ${user}`,
        edited: '(modificato)',
        emoji: 'Emoji',
        collapse: 'Comprimi',
        expand: 'Espandi',
    },
    reportActionContextMenu: {
        copyMessage: 'Copia messaggio',
        copied: 'Copiato!',
        copyLink: 'Copia link',
        copyURLToClipboard: 'Copia URL negli appunti',
        copyEmailToClipboard: 'Copia email negli appunti',
        markAsUnread: 'Segna come non letto',
        markAsRead: 'Segna come letto',
        editAction: ({action}: EditActionParams) => `Modifica ${action?.actionName === CONST.REPORT.ACTIONS.TYPE.IOU ? 'spesa' : 'commento'}`,
        deleteAction: ({action}: DeleteActionParams) => {
            let type = 'commento';
            if (action?.actionName === CONST.REPORT.ACTIONS.TYPE.IOU) {
                type = 'spesa';
            } else if (action?.actionName === CONST.REPORT.ACTIONS.TYPE.REPORT_PREVIEW) {
                type = 'rapporto';
            }
            return `Elimina ${type}`;
        },
        deleteConfirmation: ({action}: DeleteConfirmationParams) => {
            let type = 'commento';
            if (action?.actionName === CONST.REPORT.ACTIONS.TYPE.IOU) {
                type = 'spesa';
            } else if (action?.actionName === CONST.REPORT.ACTIONS.TYPE.REPORT_PREVIEW) {
                type = 'rapporto';
            }
            return `Sei sicuro di voler eliminare questo ${type}?`;
        },
        onlyVisible: 'Visibile solo a',
        replyInThread: 'Rispondi nel thread',
        joinThread: 'Unisciti al thread',
        leaveThread: 'Abbandona discussione',
        copyOnyxData: 'Copia i dati Onyx',
        flagAsOffensive: 'Segnala come offensivo',
        menu: 'Menu',
    },
    emojiReactions: {
        addReactionTooltip: 'Aggiungi reazione',
        reactedWith: 'ha reagito con',
    },
    reportActionsView: {
        beginningOfArchivedRoom: ({reportName, reportDetailsLink}: BeginningOfArchivedRoomParams) =>
            `Ti sei perso la festa in <strong><a class="no-style-link" href="${reportDetailsLink}">${reportName}</a></strong>, non c'è niente da vedere qui.`,
        beginningOfChatHistoryDomainRoom: ({domainRoom}: BeginningOfChatHistoryDomainRoomParams) =>
            `Questa chat è dedicata a tutti i membri di Expensify sul dominio <strong>${domainRoom}</strong>. Utilizzatela per chattare con i colleghi, condividere suggerimenti e porre domande.`,
        beginningOfChatHistoryAdminRoom: ({workspaceName}: BeginningOfChatHistoryAdminRoomParams) =>
            `Questa chat è dedicata agli amministratori <strong>${workspaceName}</strong>. Utilizzatela per chattare sulla configurazione dello spazio di lavoro e altro ancora.`,
        beginningOfChatHistoryAnnounceRoom: ({workspaceName}: BeginningOfChatHistoryAnnounceRoomParams) =>
            `Questa chat è dedicata a tutti i membri della <strong>${workspaceName}</strong>. Usatela per gli annunci più importanti.`,
        beginningOfChatHistoryUserRoom: ({reportName, reportDetailsLink}: BeginningOfChatHistoryUserRoomParams) =>
            `Questa chat è per tutto ciò che riguarda <strong><a class="no-style-link" href="${reportDetailsLink}">${reportName}</a></strong>.`,
        beginningOfChatHistoryInvoiceRoom: ({invoicePayer, invoiceReceiver}: BeginningOfChatHistoryInvoiceRoomParams) =>
            `Questa chat è per le fatture tra <strong>${invoicePayer}</strong> e <strong>${invoiceReceiver}</strong>. Utilizzare il pulsante <emoji>${CONST.CUSTOM_EMOJIS.GLOBAL_CREATE}</emoji> per inviare una fattura.`,
        beginningOfChatHistory: 'Questa chat è con',
        beginningOfChatHistoryPolicyExpenseChat: ({workspaceName, submitterDisplayName}: BeginningOfChatHistoryPolicyExpenseChatParams) =>
            `È qui che <strong>${submitterDisplayName}</strong> presenterà le spese a <strong>${workspaceName}</strong>. Basta usare il pulsante <emoji>${CONST.CUSTOM_EMOJIS.GLOBAL_CREATE}</emoji>.`,
        beginningOfChatHistorySelfDM: 'Questo è il tuo spazio personale. Usalo per appunti, compiti, bozze e promemoria.',
        beginningOfChatHistorySystemDM: 'Benvenuto! Iniziamo con la configurazione.',
        chatWithAccountManager: 'Chatta con il tuo account manager qui',
        sayHello: 'Ciao!',
        yourSpace: 'Il tuo spazio',
        welcomeToRoom: ({roomName}: WelcomeToRoomParams) => `Benvenuto in ${roomName}!`,
        usePlusButton: ({additionalText}: UsePlusButtonParams) => ` Usa il pulsante ${CONST.CUSTOM_EMOJIS.GLOBAL_CREATE} per ${additionalText} una spesa.`,
        askConcierge: 'Fai domande e ricevi supporto in tempo reale 24/7.',
        conciergeSupport: 'Supporto 24/7',
        create: 'creare',
        iouTypes: {
            pay: 'paga',
            split: 'split',
            submit: 'inviare',
            track: 'tracciare',
            invoice: 'fattura',
        },
    },
    adminOnlyCanPost: 'Solo gli amministratori possono inviare messaggi in questa stanza.',
    reportAction: {
        asCopilot: 'come copilota per',
    },
    mentionSuggestions: {
        hereAlternateText: 'Notifica tutti in questa conversazione',
    },
    newMessages: 'Nuovi messaggi',
    latestMessages: 'Ultimi messaggi',
    youHaveBeenBanned: 'Nota: Sei stato bannato dalla chat in questo canale.',
    reportTypingIndicator: {
        isTyping: 'sta scrivendo...',
        areTyping: 'sta digitando...',
        multipleMembers: 'Più membri',
    },
    reportArchiveReasons: {
        [CONST.REPORT.ARCHIVE_REASON.DEFAULT]: 'Questa chat è stata archiviata.',
        [CONST.REPORT.ARCHIVE_REASON.ACCOUNT_CLOSED]: ({displayName}: ReportArchiveReasonsClosedParams) => `Questa chat non è più attiva perché ${displayName} ha chiuso il loro account.`,
        [CONST.REPORT.ARCHIVE_REASON.ACCOUNT_MERGED]: ({displayName, oldDisplayName}: ReportArchiveReasonsMergedParams) =>
            `Questa chat non è più attiva perché ${oldDisplayName} ha unito il proprio account con ${displayName}.`,
        [CONST.REPORT.ARCHIVE_REASON.REMOVED_FROM_POLICY]: ({displayName, policyName, shouldUseYou = false}: ReportArchiveReasonsRemovedFromPolicyParams) =>
            shouldUseYou
                ? `Questa chat non è più attiva perché <strong>tu</strong> non sei più un membro dello spazio di lavoro ${policyName}.`
                : `Questa chat non è più attiva perché ${displayName} non è più un membro dello spazio di lavoro ${policyName}.`,
        [CONST.REPORT.ARCHIVE_REASON.POLICY_DELETED]: ({policyName}: ReportArchiveReasonsInvoiceReceiverPolicyDeletedParams) =>
            `Questa chat non è più attiva perché ${policyName} non è più uno spazio di lavoro attivo.`,
        [CONST.REPORT.ARCHIVE_REASON.INVOICE_RECEIVER_POLICY_DELETED]: ({policyName}: ReportArchiveReasonsInvoiceReceiverPolicyDeletedParams) =>
            `Questa chat non è più attiva perché ${policyName} non è più uno spazio di lavoro attivo.`,
        [CONST.REPORT.ARCHIVE_REASON.BOOKING_END_DATE_HAS_PASSED]: 'Questa prenotazione è archiviata.',
    },
    writeCapabilityPage: {
        label: 'Chi può pubblicare',
        writeCapability: {
            all: 'Tutti i membri',
            admins: 'Solo amministratori',
        },
    },
    sidebarScreen: {
        buttonFind: 'Trova qualcosa...',
        buttonMySettings: 'Le mie impostazioni',
        fabNewChat: 'Inizia chat',
        fabNewChatExplained: 'Avvia chat (Azione flottante)',
        chatPinned: 'Chat fissata',
        draftedMessage: 'Messaggio redatto',
        listOfChatMessages: 'Elenco dei messaggi di chat',
        listOfChats: 'Elenco delle chat',
        saveTheWorld: 'Salva il mondo',
        tooltip: 'Inizia qui!',
        redirectToExpensifyClassicModal: {
            title: 'In arrivo presto',
            description: 'Stiamo perfezionando alcuni dettagli di New Expensify per adattarci alla tua configurazione specifica. Nel frattempo, vai su Expensify Classic.',
        },
    },
    allSettingsScreen: {
        subscription: 'Abbonamento',
        domains: 'Domini',
    },
    tabSelector: {
        chat: 'Chatta',
        room: 'Stanza',
        distance: 'Distanza',
        manual: 'Manuale',
        scan: 'Scansiona',
        map: 'Mappa',
    },
    spreadsheet: {
        upload: 'Carica un foglio di calcolo',
        import: 'Importa foglio di calcolo',
        dragAndDrop: '<muted-link>Trascina e rilascia il tuo foglio di calcolo qui, oppure scegli un file qui sotto. Formati supportati: .csv, .txt, .xls e .xlsx.</muted-link>',
        dragAndDropMultiLevelTag: `<muted-link>Trascina e rilascia il tuo foglio di calcolo qui, oppure scegli un file qui sotto. <a href="${CONST.IMPORT_SPREADSHEET.MULTI_LEVEL_TAGS_ARTICLE_LINK}">Scopri di più</a> sui formati di file supportati.</muted-link>`,
        chooseSpreadsheet: '<muted-link>Seleziona un file di foglio di calcolo da importare. Formati supportati: .csv, .txt, .xls e .xlsx.</muted-link>',
        chooseSpreadsheetMultiLevelTag: `<muted-link>Seleziona un file di foglio di calcolo da importare. <a href="${CONST.IMPORT_SPREADSHEET.MULTI_LEVEL_TAGS_ARTICLE_LINK}">Scopri di più</a> sui formati di file supportati.</muted-link>`,
        fileContainsHeader: 'Il file contiene intestazioni di colonna',
        column: ({name}: SpreadSheetColumnParams) => `Colonna ${name}`,
        fieldNotMapped: ({fieldName}: SpreadFieldNameParams) => `Ops! Un campo obbligatorio ("${fieldName}") non è stato mappato. Si prega di controllare e riprovare.`,
        singleFieldMultipleColumns: ({fieldName}: SpreadFieldNameParams) => `Ops! Hai mappato un singolo campo ("${fieldName}") a più colonne. Per favore, controlla e riprova.`,
        emptyMappedField: ({fieldName}: SpreadFieldNameParams) => `Ops! Il campo ("${fieldName}") contiene uno o più valori vuoti. Si prega di controllare e riprovare.`,
        importSuccessfulTitle: 'Importazione riuscita',
        importCategoriesSuccessfulDescription: ({categories}: SpreadCategoriesParams) => (categories > 1 ? `Sono state aggiunte ${categories} categorie.` : '1 categoria è stata aggiunta.'),
        importMembersSuccessfulDescription: ({added, updated}: ImportMembersSuccessfulDescriptionParams) => {
            if (!added && !updated) {
                return 'Nessun membro è stato aggiunto o aggiornato.';
            }
            if (added && updated) {
                return `${added} membro${added > 1 ? 's' : ''} aggiunto, ${updated} membro${updated > 1 ? 's' : ''} aggiornato.`;
            }
            if (updated) {
                return updated > 1 ? `${updated} membri sono stati aggiornati.` : '1 membro è stato aggiornato.';
            }
            return added > 1 ? `${added} membri sono stati aggiunti.` : '1 membro è stato aggiunto.';
        },
        importTagsSuccessfulDescription: ({tags}: ImportTagsSuccessfulDescriptionParams) => (tags > 1 ? `Sono stati aggiunti ${tags} tag.` : '1 tag è stato aggiunto.'),
        importMultiLevelTagsSuccessfulDescription: 'Sono stati aggiunti tag multilivello.',
        importPerDiemRatesSuccessfulDescription: ({rates}: ImportPerDiemRatesSuccessfulDescriptionParams) =>
            rates > 1 ? `Sono state aggiunte ${rates} tariffe giornaliere.` : 'È stata aggiunta 1 tariffa di diaria.',
        importFailedTitle: 'Importazione fallita',
        importFailedDescription: 'Assicurati che tutti i campi siano compilati correttamente e riprova. Se il problema persiste, contatta Concierge.',
        importDescription: 'Scegli quali campi mappare dal tuo foglio di calcolo facendo clic sul menu a discesa accanto a ciascuna colonna importata qui sotto.',
        sizeNotMet: 'La dimensione del file deve essere maggiore di 0 byte',
        invalidFileMessage:
            'Il file che hai caricato è vuoto o contiene dati non validi. Assicurati che il file sia formattato correttamente e contenga le informazioni necessarie prima di caricarlo di nuovo.',
        importSpreadsheetLibraryError: 'Impossibile caricare il modulo di fogli di calcolo. Controlla la tua connessione internet e riprova.',
        importSpreadsheet: 'Importa foglio di calcolo',
        downloadCSV: 'Scarica CSV',
        importMemberConfirmation: () => ({
            one: `Conferma i dettagli di seguito per un nuovo membro del workspace che verrà aggiunto come parte di questo caricamento. I membri esistenti non riceveranno aggiornamenti di ruolo né messaggi di invito.`,
            other: (count: number) =>
                `Conferma i dettagli di seguito per i ${count} nuovi membri del workspace che verranno aggiunti come parte di questo caricamento. I membri esistenti non riceveranno aggiornamenti di ruolo né messaggi di invito.`,
        }),
    },
    receipt: {
        upload: 'Carica ricevuta',
        uploadMultiple: 'Carica ricevute',
        desktopSubtitleSingle: `oppure trascinala qui`,
        desktopSubtitleMultiple: `oppure trascinale qui`,
        chooseReceipt: 'Scegli una ricevuta da caricare o inoltra una ricevuta a',
        chooseReceipts: 'Scegli ricevute da caricare o inoltra ricevute a',
        alternativeMethodsTitle: 'Altri modi per aggiungere ricevute:',
        alternativeMethodsDownloadApp: ({downloadUrl}: {downloadUrl: string}) => `<label-text><a href="${downloadUrl}">Scarica l’app</a> per scansionare dal telefono</label-text>`,
        alternativeMethodsForwardReceipts: ({email}: {email: string}) => `<label-text>Inoltra le ricevute a <a href="mailto:${email}">${email}</a></label-text>`,
        alternativeMethodsAddPhoneNumber: ({phoneNumber, contactMethodsUrl}: {phoneNumber: string; contactMethodsUrl: string}) =>
            `<label-text><a href="${contactMethodsUrl}">Aggiungi il tuo numero</a> per inviare ricevute via SMS a ${phoneNumber}</label-text>`,
        alternativeMethodsTextReceipts: ({phoneNumber}: {phoneNumber: string}) => `<label-text>Invia ricevute via SMS a ${phoneNumber} (solo numeri USA)</label-text>`,
        takePhoto: 'Scatta una foto',
        cameraAccess: "L'accesso alla fotocamera è necessario per scattare foto delle ricevute.",
        deniedCameraAccess: "L'accesso alla fotocamera non è ancora stato concesso, si prega di seguire",
        deniedCameraAccessInstructions: 'queste istruzioni',
        cameraErrorTitle: 'Errore della fotocamera',
        cameraErrorMessage: 'Si è verificato un errore durante lo scatto della foto. Riprova.',
        locationAccessTitle: "Consenti l'accesso alla posizione",
        locationAccessMessage: "L'accesso alla posizione ci aiuta a mantenere il tuo fuso orario e la tua valuta accurati ovunque tu vada.",
        locationErrorTitle: "Consenti l'accesso alla posizione",
        locationErrorMessage: "L'accesso alla posizione ci aiuta a mantenere il tuo fuso orario e la tua valuta accurati ovunque tu vada.",
        allowLocationFromSetting: `L'accesso alla posizione ci aiuta a mantenere il tuo fuso orario e la tua valuta precisi ovunque tu vada. Consenti l'accesso alla posizione dalle impostazioni delle autorizzazioni del tuo dispositivo.`,
        dropTitle: 'Lascia andare',
        dropMessage: 'Trascina qui il tuo file',
        flash: 'flash',
        multiScan: 'multi-scan',
        shutter: 'otturatore',
        gallery: 'galleria',
        deleteReceipt: 'Elimina ricevuta',
        deleteConfirmation: 'Sei sicuro di voler eliminare questa ricevuta?',
        addReceipt: 'Aggiungi ricevuta',
        scanFailed: 'La ricevuta non può essere scansionata perché mancano il commerciante, la data o l’importo.',
    },
    quickAction: {
        scanReceipt: 'Scansiona ricevuta',
        recordDistance: 'Traccia distanza',
        requestMoney: 'Crea spesa',
        perDiem: 'Crea diaria',
        splitBill: 'Dividi spesa',
        splitScan: 'Dividi ricevuta',
        splitDistance: 'Dividi distanza',
        paySomeone: ({name}: PaySomeoneParams = {}) => `Paga ${name ?? 'qualcuno'}`,
        assignTask: 'Assegna compito',
        header: 'Azione rapida',
        noLongerHaveReportAccess: 'Non hai più accesso alla tua precedente destinazione di azione rapida. Scegline una nuova qui sotto.',
        updateDestination: 'Aggiorna destinazione',
        createReport: 'Crea rapporto',
    },
    iou: {
        amount: 'Importo',
        taxAmount: 'Importo fiscale',
        taxRate: 'Aliquota fiscale',
        approve: ({
            formattedAmount,
        }: {
            formattedAmount?: string;
        } = {}) => (formattedAmount ? `Approva ${formattedAmount}` : 'Approva'),
        approved: 'Approvato',
        cash: 'Contanti',
        card: 'Carta',
        original: 'Original',
        split: 'Dividi',
        splitExpense: 'Dividi spesa',
        splitExpenseSubtitle: ({amount, merchant}: SplitExpenseSubtitleParams) => `${amount} da ${merchant}`,
        addSplit: 'Aggiungi divisione',
        editSplits: 'Modifica suddivisioni',
        totalAmountGreaterThanOriginal: ({amount}: TotalAmountGreaterOrLessThanOriginalParams) => `L'importo totale è ${amount} maggiore della spesa originale.`,
        totalAmountLessThanOriginal: ({amount}: TotalAmountGreaterOrLessThanOriginalParams) => `L'importo totale è ${amount} inferiore alla spesa originale.`,
        splitExpenseZeroAmount: 'Per favore inserisci un importo valido prima di continuare.',
        splitExpenseEditTitle: ({amount, merchant}: SplitExpenseEditTitleParams) => `Modifica ${amount} per ${merchant}`,
        splitExpenseOneMoreSplit: 'Nessuna suddivisione aggiunta. Aggiungine almeno una per salvare.',
        removeSplit: 'Rimuovi divisione',
        splitExpenseCannotBeEditedModalTitle: 'Questa spesa non può essere modificata',
        splitExpenseCannotBeEditedModalDescription: 'Le spese approvate o pagate non possono essere modificate',
        paySomeone: ({name}: PaySomeoneParams = {}) => `Paga ${name ?? 'qualcuno'}`,
        expense: 'Spesa',
        categorize: 'Categorizza',
        share: 'Condividi',
        participants: 'Partecipanti',
        createExpense: 'Crea spesa',
        trackDistance: 'Traccia distanza',
        createExpenses: ({expensesNumber}: CreateExpensesParams) => `Crea ${expensesNumber} spese`,
        removeExpense: 'Rimuovi spesa',
        removeThisExpense: 'Rimuovi questa spesa',
        removeExpenseConfirmation: 'Sei sicuro di voler rimuovere questa ricevuta? Questa azione non può essere annullata.',
        addExpense: 'Aggiungi spesa',
        chooseRecipient: 'Scegli destinatario',
        createExpenseWithAmount: ({amount}: {amount: string}) => `Crea ${amount} spesa`,
        confirmDetails: 'Conferma i dettagli',
        pay: 'Paga',
        cancelPayment: 'Annulla pagamento',
        cancelPaymentConfirmation: 'Sei sicuro di voler annullare questo pagamento?',
        viewDetails: 'Visualizza dettagli',
        pending: 'In sospeso',
        canceled: 'Annullato',
        posted: 'Pubblicato',
        deleteReceipt: 'Elimina ricevuta',
        findExpense: 'Trova spesa',
        deletedTransaction: ({amount, merchant}: DeleteTransactionParams) => `ha eliminato una spesa (${amount} per ${merchant})`,
        movedFromReport: ({reportName}: MovedFromReportParams) => `ha spostato una spesa${reportName ? `da ${reportName}` : ''}`,
        movedTransaction: ({reportUrl, reportName}: MovedTransactionParams) => `spostato questa spesa${reportName ? `a <a href="${reportUrl}">${reportName}</a>` : ''}`,
        unreportedTransaction: ({reportUrl}: MovedTransactionParams) => `spostato questa spesa nel tuo <a href="${reportUrl}">spazio personale</a>`,
        movedAction: ({shouldHideMovedReportUrl, movedReportUrl, newParentReportUrl, toPolicyName}: MovedActionParams) => {
            if (shouldHideMovedReportUrl) {
                return `ha spostato questo rapporto nello spazio di lavoro <a href="${newParentReportUrl}">${toPolicyName}</a>`;
            }
            return `ha spostato questo <a href="${movedReportUrl}">rapporto</a> nello spazio di lavoro <a href="${newParentReportUrl}">${toPolicyName}</a>`;
        },
        pendingMatchWithCreditCard: 'Ricevuta in attesa di abbinamento con transazione della carta',
        pendingMatch: 'Partita in sospeso',
        pendingMatchWithCreditCardDescription: 'Ricevuta in attesa di abbinamento con transazione della carta. Segna come contante per annullare.',
        markAsCash: 'Segna come contante',
        routePending: 'Instradamento in corso...',
        receiptScanning: () => ({
            one: 'Scansione della ricevuta...',
            other: 'Scansione delle ricevute...',
        }),
        scanMultipleReceipts: 'Scansiona più ricevute',
        scanMultipleReceiptsDescription: 'Scatta foto di tutte le tue ricevute in una volta, poi conferma i dettagli tu stesso o lascia che SmartScan se ne occupi.',
        receiptScanInProgress: 'Scansione della ricevuta in corso',
        receiptScanInProgressDescription: 'Scansione della ricevuta in corso. Controlla più tardi o inserisci i dettagli ora.',
        removeFromReport: 'Rimuovi dal rapporto',
        moveToPersonalSpace: 'Sposta spese nello spazio personale',
        duplicateTransaction: ({isSubmitted}: DuplicateTransactionParams) =>
            !isSubmitted
                ? "Spese potenzialmente duplicate identificate. Rivedi i duplicati per consentire l'invio."
                : "Spese potenzialmente duplicate identificate. Rivedi i duplicati per abilitare l'approvazione.",
        receiptIssuesFound: () => ({
            one: 'Problema riscontrato',
            other: 'Problemi riscontrati',
        }),
        fieldPending: 'In sospeso...',
        defaultRate: 'Tariffa predefinita',
        receiptMissingDetails: 'Dettagli della ricevuta mancanti',
        missingAmount: 'Importo mancante',
        missingMerchant: 'Commerciante mancante',
        receiptStatusTitle: 'Scansione in corso…',
        receiptStatusText: 'Solo tu puoi vedere questa ricevuta mentre viene scansionata. Controlla più tardi o inserisci i dettagli ora.',
        receiptScanningFailed: 'La scansione della ricevuta non è riuscita. Inserisci i dettagli manualmente.',
        transactionPendingDescription: 'Transazione in sospeso. Potrebbe richiedere alcuni giorni per essere registrata.',
        companyInfo: "Informazioni sull'azienda",
        companyInfoDescription: 'Abbiamo bisogno di alcuni dettagli in più prima che tu possa inviare la tua prima fattura.',
        yourCompanyName: 'Il nome della tua azienda',
        yourCompanyWebsite: 'Il sito web della tua azienda',
        yourCompanyWebsiteNote: 'Se non hai un sito web, puoi fornire il profilo LinkedIn della tua azienda o un profilo sui social media.',
        invalidDomainError: 'Hai inserito un dominio non valido. Per continuare, inserisci un dominio valido.',
        publicDomainError: 'Sei entrato in un dominio pubblico. Per continuare, inserisci un dominio privato.',
        // TODO: This key should be deprecated. More details: https://github.com/Expensify/App/pull/59653#discussion_r2028653252
        expenseCountWithStatus: ({scanningReceipts = 0, pendingReceipts = 0}: RequestCountParams) => {
            const statusText: string[] = [];
            if (scanningReceipts > 0) {
                statusText.push(`${scanningReceipts} scansione`);
            }
            if (pendingReceipts > 0) {
                statusText.push(`${pendingReceipts} in sospeso`);
            }
            return {
                one: statusText.length > 0 ? `1 spesa (${statusText.join(', ')})` : `1 spesa`,
                other: (count: number) => (statusText.length > 0 ? `${count} spese (${statusText.join(', ')})` : `${count} spese`),
            };
        },
        expenseCount: () => {
            return {
                one: '1 spesa',
                other: (count: number) => `${count} spese`,
            };
        },
        deleteExpense: () => ({
            one: 'Elimina spesa',
            other: 'Elimina spese',
        }),
        deleteConfirmation: () => ({
            one: 'Sei sicuro di voler eliminare questa spesa?',
            other: 'Sei sicuro di voler eliminare queste spese?',
        }),
        deleteReport: 'Elimina rapporto',
        deleteReportConfirmation: 'Sei sicuro di voler eliminare questo report?',
        settledExpensify: 'Pagato',
        done: 'Fatto',
        settledElsewhere: 'Pagato altrove',
        individual: 'Individuale',
        business: 'Business',
        settleExpensify: ({formattedAmount}: SettleExpensifyCardParams) => (formattedAmount ? `Paga ${formattedAmount} con Expensify` : `Paga con Expensify`),
        settlePersonal: ({formattedAmount}: SettleExpensifyCardParams) => (formattedAmount ? `Paga ${formattedAmount} come individuo` : `Paga con conto personale`),
        settleWallet: ({formattedAmount}: SettleExpensifyCardParams) => (formattedAmount ? `Paga ${formattedAmount} con portafoglio` : `Paga con portafoglio`),
        settlePayment: ({formattedAmount}: SettleExpensifyCardParams) => `Paga ${formattedAmount}`,
        settleBusiness: ({formattedAmount}: SettleExpensifyCardParams) => (formattedAmount ? `Paga ${formattedAmount} come azienda` : `Paga con conto aziendale`),
        payElsewhere: ({formattedAmount}: SettleExpensifyCardParams) => (formattedAmount ? `Segna ${formattedAmount} come pagato` : `Segna come pagato`),
        settleInvoicePersonal: ({amount, last4Digits}: BusinessBankAccountParams) => (amount ? `Pagato ${amount} con conto personale ${last4Digits}` : `Pagato con conto personale`),
        settleInvoiceBusiness: ({amount, last4Digits}: BusinessBankAccountParams) => (amount ? `Pagato ${amount} con conto aziendale ${last4Digits}` : `Pagato con conto aziendale`),
        payWithPolicy: ({
            formattedAmount,
            policyName,
        }: SettleExpensifyCardParams & {
            policyName: string;
        }) => (formattedAmount ? `Paga ${formattedAmount} tramite ${policyName}` : `Paga tramite ${policyName}`),
        businessBankAccount: ({amount, last4Digits}: BusinessBankAccountParams) =>
            amount ? `Pagato ${amount} con conto bancario ${last4Digits}` : `Pagato con conto bancario ${last4Digits}`,
        automaticallyPaidWithBusinessBankAccount: ({amount, last4Digits}: BusinessBankAccountParams) =>
            `pagato ${amount ? `${amount} ` : ''}con il conto bancario terminante con ${last4Digits} tramite le <a href="${CONST.CONFIGURE_EXPENSE_REPORT_RULES_HELP_URL}">regole dello spazio di lavoro</a>`,
        invoicePersonalBank: ({lastFour}: BankAccountLastFourParams) => `Conto personale • ${lastFour}`,
        invoiceBusinessBank: ({lastFour}: BankAccountLastFourParams) => `Conto aziendale • ${lastFour}`,
        nextStep: 'Prossimi passi',
        finished: 'Finito',
        flip: 'Inverti',
        sendInvoice: ({amount}: RequestAmountParams) => `Invia fattura di ${amount}`,
        expenseAmount: ({formattedAmount, comment}: RequestedAmountMessageParams) => `${formattedAmount}${comment ? `per ${comment}` : ''}`,
        submitted: ({memo}: SubmittedWithMemoParams) => `inviato${memo ? `, dicendo: ${memo}` : ''}`,
        automaticallySubmitted: `inviato tramite <a href="${CONST.SELECT_WORKFLOWS_HELP_URL}">invio ritardato</a>`,
        trackedAmount: ({formattedAmount, comment}: RequestedAmountMessageParams) => `tracking ${formattedAmount}${comment ? `per ${comment}` : ''}`,
        splitAmount: ({amount}: SplitAmountParams) => `dividi ${amount}`,
        didSplitAmount: ({formattedAmount, comment}: DidSplitAmountMessageParams) => `split ${formattedAmount}${comment ? `per ${comment}` : ''}`,
        yourSplit: ({amount}: UserSplitParams) => `La tua parte ${amount}`,
        payerOwesAmount: ({payer, amount, comment}: PayerOwesAmountParams) => `${payer} deve ${amount}${comment ? `per ${comment}` : ''}`,
        payerOwes: ({payer}: PayerOwesParams) => `${payer} deve:`,
        payerPaidAmount: ({payer, amount}: PayerPaidAmountParams) => `${payer ? `${payer} ` : ''}ha pagato ${amount}`,
        payerPaid: ({payer}: PayerPaidParams) => `${payer} ha pagato:`,
        payerSpentAmount: ({payer, amount}: PayerPaidAmountParams) => `${payer} ha speso ${amount}`,
        payerSpent: ({payer}: PayerPaidParams) => `${payer} ha speso:`,
        managerApproved: ({manager}: ManagerApprovedParams) => `${manager} approvato:`,
        managerApprovedAmount: ({manager, amount}: ManagerApprovedAmountParams) => `${manager} ha approvato ${amount}`,
        payerSettled: ({amount}: PayerSettledParams) => `pagato ${amount}`,
        payerSettledWithMissingBankAccount: ({amount}: PayerSettledParams) => `pagato ${amount}. Aggiungi un conto bancario per ricevere il tuo pagamento.`,
        automaticallyApproved: `approvato tramite <a href="${CONST.CONFIGURE_EXPENSE_REPORT_RULES_HELP_URL}">regole dello spazio di lavoro</a>`,
        approvedAmount: ({amount}: ApprovedAmountParams) => `approvato ${amount}`,
        approvedMessage: `approvato`,
        unapproved: `non approvato`,
        automaticallyForwarded: `approvato tramite <a href="${CONST.CONFIGURE_EXPENSE_REPORT_RULES_HELP_URL}">regole dello spazio di lavoro</a>`,
        forwarded: `approvato`,
        rejectedThisReport: 'ha respinto questo rapporto',
        waitingOnBankAccount: ({submitterDisplayName}: WaitingOnBankAccountParams) => `ha avviato il pagamento, ma è in attesa che ${submitterDisplayName} aggiunga un conto bancario.`,
        adminCanceledRequest: ({manager}: AdminCanceledRequestParams) => `${manager ? `${manager}: ` : ''} ha annullato il pagamento`,
        canceledRequest: ({amount, submitterDisplayName}: CanceledRequestParams) =>
            `annullato il pagamento di ${amount}, perché ${submitterDisplayName} non ha attivato il loro Expensify Wallet entro 30 giorni`,
        settledAfterAddedBankAccount: ({submitterDisplayName, amount}: SettledAfterAddedBankAccountParams) =>
            `${submitterDisplayName} ha aggiunto un conto bancario. Il pagamento di ${amount} è stato effettuato.`,
        paidElsewhere: ({payer}: PaidElsewhereParams = {}) => `${payer ? `${payer} ` : ''}segnato come pagato`,
        paidWithExpensify: ({payer}: PaidWithExpensifyParams = {}) => `${payer ? `${payer} ` : ''}pagato con portafoglio`,
        automaticallyPaidWithExpensify: ({payer}: PaidWithExpensifyParams = {}) =>
            `${payer ? `${payer} ` : ''} ha pagato con Expensify tramite <a href="${CONST.CONFIGURE_EXPENSE_REPORT_RULES_HELP_URL}">regole dello spazio di lavoro</a>`,
        noReimbursableExpenses: 'Questo rapporto ha un importo non valido',
        pendingConversionMessage: 'Il totale verrà aggiornato quando sarai di nuovo online.',
        changedTheExpense: 'modificato la spesa',
        setTheRequest: ({valueName, newValueToDisplay}: SetTheRequestParams) => `il ${valueName} a ${newValueToDisplay}`,
        setTheDistanceMerchant: ({translatedChangedField, newMerchant, newAmountToDisplay}: SetTheDistanceMerchantParams) =>
            `imposta il ${translatedChangedField} su ${newMerchant}, che imposta l'importo su ${newAmountToDisplay}`,
        removedTheRequest: ({valueName, oldValueToDisplay}: RemovedTheRequestParams) => `il ${valueName} (precedentemente ${oldValueToDisplay})`,
        updatedTheRequest: ({valueName, newValueToDisplay, oldValueToDisplay}: UpdatedTheRequestParams) => `il ${valueName} a ${newValueToDisplay} (precedentemente ${oldValueToDisplay})`,
        updatedTheDistanceMerchant: ({translatedChangedField, newMerchant, oldMerchant, newAmountToDisplay, oldAmountToDisplay}: UpdatedTheDistanceMerchantParams) =>
            `ha cambiato il ${translatedChangedField} in ${newMerchant} (precedentemente ${oldMerchant}), il che ha aggiornato l'importo a ${newAmountToDisplay} (precedentemente ${oldAmountToDisplay})`,
        threadExpenseReportName: ({formattedAmount, comment}: ThreadRequestReportNameParams) => `${formattedAmount} ${comment ? `per ${comment}` : 'spesa'}`,
        invoiceReportName: ({linkedReportID}: OriginalMessage<typeof CONST.REPORT.ACTIONS.TYPE.REPORT_PREVIEW>) => `Rapporto Fattura n. ${linkedReportID}`,
        threadPaySomeoneReportName: ({formattedAmount, comment}: ThreadSentMoneyReportNameParams) => `${formattedAmount} inviato${comment ? `per ${comment}` : ''}`,
        movedFromPersonalSpace: ({workspaceName, reportName}: MovedFromPersonalSpaceParams) => `spostato la spesa dallo spazio personale a ${workspaceName ?? `chatta con ${reportName}`}`,
        movedToPersonalSpace: 'spesa spostata nello spazio personale',
        tagSelection: 'Seleziona un tag per organizzare meglio le tue spese.',
        categorySelection: 'Seleziona una categoria per organizzare meglio le tue spese.',
        error: {
            invalidCategoryLength: 'Il nome della categoria supera i 255 caratteri. Si prega di accorciarlo o scegliere una categoria diversa.',
            invalidTagLength: 'Il nome del tag supera i 255 caratteri. Per favore, accorcialo o scegli un tag diverso.',
            invalidAmount: 'Si prega di inserire un importo valido prima di continuare',
            invalidDistance: 'Si prega di inserire una distanza valida prima di continuare',
            invalidIntegerAmount: 'Inserisci un importo in dollari intero prima di continuare',
            invalidTaxAmount: ({amount}: RequestAmountParams) => `L'importo massimo delle tasse è ${amount}`,
            invalidSplit: "La somma delle suddivisioni deve essere uguale all'importo totale",
            invalidSplitParticipants: 'Inserisci un importo maggiore di zero per almeno due partecipanti',
            invalidSplitYourself: 'Inserisci un importo diverso da zero per la tua divisione',
            noParticipantSelected: 'Seleziona un partecipante per favore',
            other: 'Errore imprevisto. Per favore riprova più tardi.',
            genericCreateFailureMessage: "Errore imprevisto durante l'invio di questa spesa. Per favore riprova più tardi.",
            genericCreateInvoiceFailureMessage: "Errore imprevisto nell'invio di questa fattura. Per favore riprova più tardi.",
            genericHoldExpenseFailureMessage: 'Errore imprevisto nel trattenere questa spesa. Per favore riprova più tardi.',
            genericUnholdExpenseFailureMessage: 'Errore imprevisto nel rimuovere questa spesa dalla sospensione. Per favore riprova più tardi.',
            receiptDeleteFailureError: "Errore imprevisto durante l'eliminazione di questa ricevuta. Per favore, riprova più tardi.",
            receiptFailureMessage: 'Si è verificato un errore durante il caricamento della tua ricevuta. Per favore',
            receiptFailureMessageShort: 'Si è verificato un errore durante il caricamento della tua ricevuta.',
            tryAgainMessage: 'riprova',
            saveFileMessage: 'salva la ricevuta',
            uploadLaterMessage: 'da caricare più tardi.',
            genericDeleteFailureMessage: "Errore imprevisto nell'eliminazione di questa spesa. Per favore riprova più tardi.",
            genericEditFailureMessage: 'Errore imprevisto durante la modifica di questa spesa. Per favore riprova più tardi.',
            genericSmartscanFailureMessage: 'La transazione manca di campi',
            duplicateWaypointsErrorMessage: 'Si prega di rimuovere i punti di passaggio duplicati',
            atLeastTwoDifferentWaypoints: 'Inserisci almeno due indirizzi diversi per favore.',
            splitExpenseMultipleParticipantsErrorMessage: 'Una spesa non può essere suddivisa tra un workspace e altri membri. Si prega di aggiornare la selezione.',
            invalidMerchant: 'Per favore, inserisci un commerciante valido',
            atLeastOneAttendee: 'Deve essere selezionato almeno un partecipante',
            invalidQuantity: 'Per favore, inserisci una quantità valida',
            quantityGreaterThanZero: 'La quantità deve essere maggiore di zero',
            invalidSubrateLength: 'Deve esserci almeno una sottotariffa',
            invalidRate: 'Tariffa non valida per questo spazio di lavoro. Si prega di selezionare una tariffa disponibile dallo spazio di lavoro.',
        },
        dismissReceiptError: 'Ignora errore',
        dismissReceiptErrorConfirmation: 'Attenzione! Ignorare questo errore rimuoverà completamente la ricevuta caricata. Sei sicuro?',
        waitingOnEnabledWallet: ({submitterDisplayName}: WaitingOnBankAccountParams) =>
            `ha iniziato a regolare. Il pagamento è in sospeso fino a quando ${submitterDisplayName} non abilita il loro portafoglio.`,
        enableWallet: 'Abilita portafoglio',
        hold: 'Attendere',
        unhold: 'Rimuovi blocco',
        holdExpense: 'Trattieni spesa',
        unholdExpense: 'Sblocca spesa',
        heldExpense: 'trattenuto questa spesa',
        unheldExpense: 'sblocca questa spesa',
        moveUnreportedExpense: 'Sposta spesa non segnalata',
        addUnreportedExpense: 'Aggiungi spesa non segnalata',
        selectUnreportedExpense: 'Seleziona almeno una spesa da aggiungere al rapporto.',
        emptyStateUnreportedExpenseTitle: 'Nessuna spesa non segnalata',
        emptyStateUnreportedExpenseSubtitle: 'Sembra che non hai spese non segnalate. Prova a crearne una qui sotto.',
        addUnreportedExpenseConfirm: 'Aggiungi al report',
        newReport: 'Nuovo rapporto',
        explainHold: 'Spiega perché stai trattenendo questa spesa.',
        retracted: 'retratato',
        retract: 'Ritirare',
        reopened: 'riaperto',
        reopenReport: 'Riapri rapporto',
        reopenExportedReportConfirmation: ({connectionName}: {connectionName: string}) =>
            `Questo report è già stato esportato su ${connectionName}. Modificarlo potrebbe causare discrepanze nei dati. Sei sicuro di voler riaprire questo report?`,
        reason: 'Motivo',
        holdReasonRequired: 'È necessario fornire una motivazione quando si mette in attesa.',
        expenseWasPutOnHold: 'La spesa è stata messa in sospeso',
        expenseOnHold: 'Questa spesa è stata messa in sospeso. Si prega di controllare i commenti per i prossimi passi.',
        expensesOnHold: 'Tutte le spese sono state sospese. Si prega di rivedere i commenti per i prossimi passi.',
        expenseDuplicate: "Questa spesa ha dettagli simili a un'altra. Si prega di controllare i duplicati per continuare.",
        someDuplicatesArePaid: 'Alcuni di questi duplicati sono già stati approvati o pagati.',
        reviewDuplicates: 'Rivedi duplicati',
        keepAll: 'Tieni tutto',
        confirmApprove: "Conferma l'importo approvato",
        confirmApprovalAmount: "Approva solo le spese conformi o approva l'intero rapporto.",
        confirmApprovalAllHoldAmount: () => ({
            one: 'Questa spesa è in sospeso. Vuoi approvarla comunque?',
            other: 'Queste spese sono in sospeso. Vuoi approvarle comunque?',
        }),
        confirmPay: "Conferma l'importo del pagamento",
        confirmPayAmount: "Paga ciò che non è in sospeso o paga l'intero rapporto.",
        confirmPayAllHoldAmount: () => ({
            one: 'Questa spesa è in sospeso. Vuoi pagare comunque?',
            other: 'Queste spese sono in sospeso. Vuoi pagare comunque?',
        }),
        payOnly: 'Paga solo',
        approveOnly: 'Approva solo',
        holdEducationalTitle: 'Questa richiesta è attiva',
        holdEducationalText: 'tieni',
        whatIsHoldExplain: 'Mettere in sospeso è come premere "pausa" su una spesa per chiedere ulteriori dettagli prima dell\'approvazione o del pagamento.',
        holdIsLeftBehind: "Le spese trattenute vengono spostate in un altro report al momento dell'approvazione o del pagamento.",
        unholdWhenReady: "Gli approvatori possono sbloccare le spese quando sono pronte per l'approvazione o il pagamento.",
        changePolicyEducational: {
            title: 'Hai spostato questo report!',
            description: 'Ricontrolla questi elementi, che tendono a cambiare quando si spostano i report in un nuovo spazio di lavoro.',
            reCategorize: '<strong>Ricategorizza qualsiasi spesa</strong> per conformarti alle regole dello spazio di lavoro.',
            workflows: 'Questo rapporto potrebbe ora essere soggetto a un diverso <strong>flusso di approvazione.</strong>',
        },
        changeWorkspace: 'Cambia spazio di lavoro',
        set: 'set',
        changed: 'cambiato',
        removed: 'rimosso',
        transactionPending: 'Transazione in sospeso.',
        chooseARate: "Seleziona una tariffa di rimborso per miglio o chilometro per l'area di lavoro",
        unapprove: 'Non approvare',
        unapproveReport: 'Disapprova rapporto',
        headsUp: 'Attenzione!',
        unapproveWithIntegrationWarning: ({accountingIntegration}: UnapproveWithIntegrationWarningParams) =>
            `Questo report è già stato esportato su ${accountingIntegration}. Modificarlo potrebbe portare a discrepanze nei dati. Sei sicuro di voler disapprovare questo report?`,
        reimbursable: 'rimborsabile',
        nonReimbursable: 'non-rimborsabile',
        bookingPending: 'Questa prenotazione è in sospeso',
        bookingPendingDescription: 'Questa prenotazione è in sospeso perché non è stata ancora pagata.',
        bookingArchived: 'Questa prenotazione è archiviata',
        bookingArchivedDescription: "Questa prenotazione è archiviata perché la data del viaggio è passata. Aggiungi una spesa per l'importo finale, se necessario.",
        attendees: 'Partecipanti',
        whoIsYourAccountant: 'Chi è il tuo contabile?',
        paymentComplete: 'Pagamento completato',
        time: 'Tempo',
        startDate: 'Data di inizio',
        endDate: 'Data di fine',
        startTime: 'Ora di inizio',
        endTime: 'Ora di fine',
        deleteSubrate: 'Elimina sottotariffa',
        deleteSubrateConfirmation: 'Sei sicuro di voler eliminare questa sottotariffa?',
        quantity: 'Quantità',
        subrateSelection: 'Seleziona una sottotariffa e inserisci una quantità.',
        qty: 'Qtà.',
        firstDayText: () => ({
            one: `Primo giorno: 1 ora`,
            other: (count: number) => `Primo giorno: ${count.toFixed(2)} ore`,
        }),
        lastDayText: () => ({
            one: `Ultimo giorno: 1 ora`,
            other: (count: number) => `Ultimo giorno: ${count.toFixed(2)} ore`,
        }),
        tripLengthText: () => ({
            one: `Viaggio: 1 giorno intero`,
            other: (count: number) => `Viaggio: ${count} giorni interi`,
        }),
        dates: 'Date di calendario',
        rates: 'Tariffe',
        submitsTo: ({name}: SubmitsToParams) => `Invia a ${name}`,
        moveExpenses: () => ({one: 'Sposta spesa', other: 'Sposta spese'}),
        reject: {
            educationalTitle: 'Devi trattenere o rifiutare?',
            educationalText: 'Se non sei pronto ad approvare o pagare una spesa, puoi trattenerla o rifiutarla.',
            holdExpenseTitle: 'Trattieni una spesa per chiedere maggiori dettagli prima dell’approvazione o del pagamento.',
            heldExpenseLeftBehindTitle: 'Le spese trattenute vengono lasciate indietro quando approvi un intero report.',
            rejectExpenseTitle: 'Rifiuta una spesa che non intendi approvare o pagare.',
            reasonPageTitle: 'Rifiuta spesa',
            reasonPageDescription: 'Spiega perché rifiuti questa spesa.',
            rejectReason: 'Motivo del rifiuto',
            markAsResolved: 'Segna come risolto',
            rejectedStatus: "Questa spesa è stata rifiutata. In attesa che tu risolva i problemi e la contrassegni come risolta per abilitarne l'invio.",
            reportActions: {
                rejectedExpense: 'ha rifiutato questa spesa',
                markedAsResolved: 'ha segnato il motivo del rifiuto come risolto',
            },
        },
        changeApprover: {
            title: 'Cambia approvatore',
            subtitle: "Scegli un'opzione per cambiare l'approvatore di questo report.",
            description: ({workflowSettingLink}: WorkflowSettingsParam) =>
                `Puoi anche cambiare l'approvatore in modo permanente per tutti i report nelle tue <a href="${workflowSettingLink}">impostazioni del flusso di lavoro</a>.`,
            changedApproverMessage: ({managerID}: ChangedApproverMessageParams) => `ha cambiato l'approvatore in <mention-user accountID="${managerID}"/>`,
            actions: {
                addApprover: 'Aggiungi approvatore',
                addApproverSubtitle: 'Aggiungi un approvatore aggiuntivo al flusso di lavoro esistente.',
                bypassApprovers: 'Ignora approvatori',
                bypassApproversSubtitle: 'Assegna te stesso come approvatore finale e salta gli approvatori rimanenti.',
            },
            addApprover: {
                subtitle: 'Scegli un approvatore aggiuntivo per questo report prima di instradarlo attraverso il resto del flusso di lavoro di approvazione.',
            },
        },
    },
    transactionMerge: {
        listPage: {
            header: 'Unisci spese',
            noEligibleExpenseFound: 'Nessuna spesa idonea trovata',
            noEligibleExpenseFoundSubtitle: `<muted-text><centered-text>Non hai spese che possono essere unite a questa. <a href="${CONST.HELP_DOC_LINKS.MERGE_EXPENSES}">Scopri di più</a> sulle spese idonee.</centered-text></muted-text>`,
            selectTransactionToMerge: ({reportName}: {reportName: string}) =>
                `Seleziona una <a href="${CONST.HELP_DOC_LINKS.MERGE_EXPENSES}">spesa idonea</a> da unire <strong>${reportName}</strong>.`,
        },
        receiptPage: {
            header: 'Seleziona ricevuta',
            pageTitle: 'Seleziona la ricevuta da conservare:',
        },
        detailsPage: {
            header: 'Seleziona dettagli',
            pageTitle: 'Seleziona i dettagli da conservare:',
            noDifferences: 'Nessuna differenza trovata tra le transazioni',
            pleaseSelectError: ({field}: {field: string}) => `Seleziona un/a ${field}`,
            selectAllDetailsError: 'Seleziona tutti i dettagli prima di continuare.',
        },
        confirmationPage: {
            header: 'Conferma i dettagli',
            pageTitle: 'Conferma i dettagli che vuoi conservare. Quelli non mantenuti saranno eliminati.',
            confirmButton: 'Unisci spese',
        },
    },
    share: {
        shareToExpensify: 'Condividi su Expensify',
        messageInputLabel: 'Messaggio',
    },
    notificationPreferencesPage: {
        header: 'Preferenze di notifica',
        label: 'Notificami dei nuovi messaggi',
        notificationPreferences: {
            always: 'Immediatamente',
            daily: 'Quotidiano',
            mute: 'Disattiva audio',
            hidden: 'Nascosto',
        },
    },
    loginField: {
        numberHasNotBeenValidated: 'Il numero non è stato convalidato. Clicca il pulsante per rinviare il link di convalida tramite SMS.',
        emailHasNotBeenValidated: "L'email non è stata convalidata. Clicca il pulsante per rinviare il link di convalida tramite SMS.",
    },
    avatarWithImagePicker: {
        uploadPhoto: 'Carica foto',
        removePhoto: 'Rimuovi foto',
        editImage: 'Modifica foto',
        viewPhoto: 'Visualizza foto',
        imageUploadFailed: "Caricamento dell'immagine non riuscito",
        deleteWorkspaceError: "Spiacenti, si è verificato un problema inaspettato nell'eliminazione dell'avatar del tuo spazio di lavoro.",
        sizeExceeded: ({maxUploadSizeInMB}: SizeExceededParams) => `L'immagine selezionata supera la dimensione massima di caricamento di ${maxUploadSizeInMB} MB.`,
        resolutionConstraints: ({minHeightInPx, minWidthInPx, maxHeightInPx, maxWidthInPx}: ResolutionConstraintsParams) =>
            `Carica un'immagine più grande di ${minHeightInPx}x${minWidthInPx} pixel e più piccola di ${maxHeightInPx}x${maxWidthInPx} pixel.`,
        notAllowedExtension: ({allowedExtensions}: NotAllowedExtensionParams) => `L'immagine del profilo deve essere di uno dei seguenti tipi: ${allowedExtensions.join(', ')}.`,
    },
    modal: {
        backdropLabel: 'Sfondo del Modale',
    },
    profilePage: {
        profile: 'Profilo',
        preferredPronouns: 'Pronomi preferiti',
        selectYourPronouns: 'Seleziona i tuoi pronomi',
        selfSelectYourPronoun: 'Seleziona il tuo pronome',
        emailAddress: 'Indirizzo email',
        setMyTimezoneAutomatically: 'Imposta automaticamente il mio fuso orario',
        timezone: 'Fuso orario',
        invalidFileMessage: "File non valido. Per favore prova con un'immagine diversa.",
        avatarUploadFailureMessage: "Si è verificato un errore durante il caricamento dell'avatar. Per favore riprova.",
        online: 'Online',
        offline: 'Offline',
        syncing: 'Sincronizzazione',
        profileAvatar: 'Avatar del profilo',
        publicSection: {
            title: 'Pubblico',
            subtitle: 'Questi dettagli sono visualizzati sul tuo profilo pubblico. Chiunque può vederli.',
        },
        privateSection: {
            title: 'Privato',
            subtitle: 'Questi dettagli sono utilizzati per viaggi e pagamenti. Non vengono mai mostrati nel tuo profilo pubblico.',
        },
    },
    securityPage: {
        title: 'Opzioni di sicurezza',
        subtitle: "Abilita l'autenticazione a due fattori per mantenere sicuro il tuo account.",
        goToSecurity: 'Torna alla pagina di sicurezza',
    },
    shareCodePage: {
        title: 'Il tuo codice',
        subtitle: 'Invita i membri a Expensify condividendo il tuo codice QR personale o il link di riferimento.',
    },
    pronounsPage: {
        pronouns: 'Pronomi',
        isShownOnProfile: 'I tuoi pronomi sono mostrati nel tuo profilo.',
        placeholderText: 'Cerca per vedere le opzioni',
    },
    contacts: {
        contactMethod: 'Metodo di contatto',
        contactMethods: 'Metodi di contatto',
        featureRequiresValidate: 'Questa funzione richiede di convalidare il tuo account.',
        validateAccount: 'Convalida il tuo account',
        helpTextBeforeEmail: 'Aggiungi più modi per farti trovare e inoltra le ricevute a',
        helpTextAfterEmail: 'da più indirizzi email.',
        pleaseVerify: 'Si prega di verificare questo metodo di contatto',
        getInTouch: 'Ogni volta che avremo bisogno di contattarti, useremo questo metodo di contatto.',
        enterMagicCode: ({contactMethod}: EnterMagicCodeParams) => `Per favore, inserisci il codice magico inviato a ${contactMethod}. Dovrebbe arrivare entro un minuto o due.`,
        setAsDefault: 'Imposta come predefinito',
        yourDefaultContactMethod:
            'Questo è il tuo metodo di contatto predefinito attuale. Prima di poterlo eliminare, dovrai scegliere un altro metodo di contatto e fare clic su "Imposta come predefinito".',
        removeContactMethod: 'Rimuovi metodo di contatto',
        removeAreYouSure: 'Sei sicuro di voler rimuovere questo metodo di contatto? Questa azione non può essere annullata.',
        failedNewContact: 'Impossibile aggiungere questo metodo di contatto.',
        genericFailureMessages: {
            requestContactMethodValidateCode: 'Impossibile inviare un nuovo codice magico. Attendere un momento e riprovare.',
            validateSecondaryLogin: 'Codice magico errato o non valido. Per favore riprova o richiedi un nuovo codice.',
            deleteContactMethod: 'Impossibile eliminare il metodo di contatto. Si prega di contattare Concierge per assistenza.',
            setDefaultContactMethod: 'Impossibile impostare un nuovo metodo di contatto predefinito. Si prega di contattare Concierge per assistenza.',
            addContactMethod: 'Impossibile aggiungere questo metodo di contatto. Si prega di contattare Concierge per assistenza.',
            enteredMethodIsAlreadySubmitted: 'Questo metodo di contatto esiste già',
            passwordRequired: 'password richiesto.',
            contactMethodRequired: 'Il metodo di contatto è obbligatorio',
            invalidContactMethod: 'Metodo di contatto non valido',
        },
        newContactMethod: 'Nuovo metodo di contatto',
        goBackContactMethods: 'Torna ai metodi di contatto',
    },
    // cspell:disable
    pronouns: {
        coCos: 'Co / Cos',
        eEyEmEir: 'E / Ey / Em / Eir',
        faeFaer: 'Fae / Faer',
        heHimHis: 'Lui / Lui / Suo',
        heHimHisTheyThemTheirs: 'Lui / Lui / Suo / Loro / Loro / Loro',
        sheHerHers: 'Lei / Lei / Suoi',
        sheHerHersTheyThemTheirs: 'Lei / Lei / Suo / Loro / Loro / Loro',
        merMers: 'Mer / Mers',
        neNirNirs: 'Ne / Nir / Nirs',
        neeNerNers: 'Nee / Ner / Ners',
        perPers: 'Per / Pers',
        theyThemTheirs: 'Loro / Loro / Loro',
        thonThons: 'Thon / Thons',
        veVerVis: 'Vai / Vedi / Visibilità',
        viVir: 'Vi / Vir',
        xeXemXyr: 'Xe / Xem / Xyr',
        zeZieZirHir: 'Ze / Zie / Zir / Hir',
        zeHirHirs: 'Ze / Hir',
        callMeByMyName: 'Chiamami per nome',
    },
    // cspell:enable
    displayNamePage: {
        headerTitle: 'Nome visualizzato',
        isShownOnProfile: 'Il tuo nome visualizzato è mostrato sul tuo profilo.',
    },
    timezonePage: {
        timezone: 'Fuso orario',
        isShownOnProfile: 'Il tuo fuso orario è mostrato nel tuo profilo.',
        getLocationAutomatically: 'Determina automaticamente la tua posizione',
    },
    updateRequiredView: {
        updateRequired: 'Aggiornamento richiesto',
        pleaseInstall: "Si prega di aggiornare all'ultima versione di New Expensify",
        pleaseInstallExpensifyClassic: "Si prega di installare l'ultima versione di Expensify",
        toGetLatestChanges: "Per dispositivi mobili o desktop, scarica e installa l'ultima versione. Per il web, aggiorna il tuo browser.",
        newAppNotAvailable: 'La nuova app Expensify non è più disponibile.',
    },
    initialSettingsPage: {
        about: 'Informazioni su',
        aboutPage: {
            description: 'La nuova app Expensify è costruita da una comunità di sviluppatori open-source provenienti da tutto il mondo. Aiutaci a costruire il futuro di Expensify.',
            appDownloadLinks: "Link per il download dell'app",
            viewKeyboardShortcuts: 'Visualizza le scorciatoie da tastiera',
            viewTheCode: 'Visualizza il codice',
            viewOpenJobs: 'Visualizza lavori aperti',
            reportABug: 'Segnala un bug',
            troubleshoot: 'Risoluzione dei problemi',
        },
        appDownloadLinks: {
            android: {
                label: 'Android',
            },
            ios: {
                label: 'iOS',
            },
            desktop: {
                label: 'macOS',
            },
        },
        troubleshoot: {
            clearCacheAndRestart: 'Cancella cache e riavvia',
            viewConsole: 'Visualizza console di debug',
            debugConsole: 'Console di debug',
            description:
                '<muted-text>Utilizzate gli strumenti qui sotto per risolvere i problemi di Expensify. Se riscontrate problemi, <concierge-link>inviate un bug</concierge-link>.</muted-text>',
            confirmResetDescription: 'Tutti i messaggi di bozza non inviati andranno persi, ma il resto dei tuoi dati è al sicuro.',
            resetAndRefresh: 'Reimposta e aggiorna',
            clientSideLogging: 'Registrazione lato client',
            noLogsToShare: 'Nessun registro da condividere',
            useProfiling: 'Usa il profiling',
            profileTrace: 'Traccia profilo',
            results: 'Risultati',
            releaseOptions: 'Opzioni di rilascio',
            testingPreferences: 'Preferenze di test',
            useStagingServer: 'Usa il server di staging',
            forceOffline: 'Forza offline',
            simulatePoorConnection: 'Simula una connessione internet scadente.',
            simulateFailingNetworkRequests: 'Simula richieste di rete non riuscite',
            authenticationStatus: 'Stato di autenticazione',
            deviceCredentials: 'Credenziali del dispositivo',
            invalidate: 'Invalidare',
            destroy: 'Distruggere',
            maskExportOnyxStateData: "Maschera i dati sensibili dei membri durante l'esportazione dello stato di Onyx",
            exportOnyxState: 'Esporta stato Onyx',
            importOnyxState: 'Importa lo stato di Onyx',
            testCrash: 'Test crash',
            resetToOriginalState: 'Ripristina allo stato originale',
            usingImportedState: 'Stai utilizzando uno stato importato. Premi qui per cancellarlo.',
            shouldBlockTransactionThreadReportCreation: 'Blocca la creazione di report del thread di transazione',
            debugMode: 'Modalità debug',
            invalidFile: 'File non valido',
            invalidFileDescription: 'Il file che stai cercando di importare non è valido. Per favore riprova.',
            invalidateWithDelay: 'Invalidare con ritardo',
            recordTroubleshootData: 'Registrazione dei dati di risoluzione dei problemi',
            softKillTheApp: "Disattivare l'applicazione",
            kill: 'Uccidere',
        },
        debugConsole: {
            saveLog: 'Salva registro',
            shareLog: 'Condividi registro',
            enterCommand: 'Inserisci comando',
            execute: 'Esegui',
            noLogsAvailable: 'Nessun registro disponibile',
            logSizeTooLarge: ({size}: LogSizeParams) =>
                `La dimensione del registro supera il limite di ${size} MB. Si prega di utilizzare "Salva registro" per scaricare il file di registro.`,
            logs: 'Registri',
            viewConsole: 'Visualizza console',
        },
        security: 'Sicurezza',
        signOut: 'Esci',
        restoreStashed: 'Ripristina accesso nascosto',
        signOutConfirmationText: 'Perderai tutte le modifiche offline se esci.',
        versionLetter: 'v',
        readTheTermsAndPrivacy: `<muted-text-micro>Leggete i <a href="${CONST.OLD_DOT_PUBLIC_URLS.TERMS_URL}">Termini di servizioe</a> e la <a href="${CONST.OLD_DOT_PUBLIC_URLS.PRIVACY_URL}">Privacy</a>.</muted-text-micro>`,
        help: 'Aiuto',
        whatIsNew: 'Novità',
        accountSettings: 'Impostazioni account',
        account: 'Account',
        general: 'Generale',
    },
    closeAccountPage: {
        closeAccount: 'Chiudi account',
        reasonForLeavingPrompt: 'Ci dispiacerebbe vederti andare via! Potresti gentilmente dirci il motivo, così possiamo migliorare?',
        enterMessageHere: 'Inserisci il messaggio qui',
        closeAccountWarning: 'La chiusura del tuo account non può essere annullata.',
        closeAccountPermanentlyDeleteData: 'Sei sicuro di voler eliminare il tuo account? Questo eliminerà definitivamente tutte le spese in sospeso.',
        enterDefaultContactToConfirm: 'Inserisci il tuo metodo di contatto predefinito per confermare che desideri chiudere il tuo account. Il tuo metodo di contatto predefinito è:',
        enterDefaultContact: 'Inserisci il tuo metodo di contatto predefinito',
        defaultContact: 'Metodo di contatto predefinito:',
        enterYourDefaultContactMethod: 'Inserisci il tuo metodo di contatto predefinito per chiudere il tuo account.',
    },
    mergeAccountsPage: {
        mergeAccount: 'Unisci account',
        accountDetails: {
            accountToMergeInto: ({login}: MergeAccountIntoParams) => `Inserire l'account che si desidera unire in <strong>${login}</strong>.`,
            notReversibleConsent: 'Capisco che questo non è reversibile.',
        },
        accountValidate: {
            confirmMerge: 'Sei sicuro di voler unire gli account?',
            lossOfUnsubmittedData: ({login}: MergeAccountIntoParams) =>
                `La fusione dei conti è irreversibile e comporta la perdita di tutte le spese non inviate per <strong>${login}</strong>.`,
            enterMagicCode: ({login}: MergeAccountIntoParams) => `Per continuare, inserire il codice magico inviato a <strong>${login}</strong>.`,
            errors: {
                incorrectMagicCode: 'Codice magico errato o non valido. Per favore riprova o richiedi un nuovo codice.',
                fallback: 'Qualcosa è andato storto. Per favore riprova più tardi.',
            },
        },
        mergeSuccess: {
            accountsMerged: 'Account uniti!',
            description: ({from, to}: MergeSuccessDescriptionParams) =>
                `<muted-text><centered-text>Tutti i dati di <strong>${from}</strong> sono stati uniti a <strong>${to}</strong>. In futuro, è possibile utilizzare entrambi i login per questo account.</centered-text></muted-text>`,
        },
        mergePendingSAML: {
            weAreWorkingOnIt: 'Ci stiamo lavorando su.',
            limitedSupport: 'Non supportiamo ancora la fusione degli account su New Expensify. Si prega di effettuare questa operazione su Expensify Classic.',
            reachOutForHelp: '<muted-text><centered-text>Non esitate a <concierge-link>contattare il Concierge</concierge-link> per qualsiasi domanda!</centered-text></muted-text>',
            goToExpensifyClassic: 'Vai a Expensify Classic',
        },
        mergeFailureSAMLDomainControlDescription: ({email}: MergeFailureDescriptionGenericParams) =>
            `<muted-text><centered-text>Non è possibile unire <strong>${email}</strong> perché è controllato da <strong>${email.split('@').at(1) ?? ''}</strong>. Si prega di <concierge-link>contattare Concierge</concierge-link> per assistenza.</centered-text></muted-text>`,
        mergeFailureSAMLAccountDescription: ({email}: MergeFailureDescriptionGenericParams) =>
            `<muted-text><centered-text>Non è possibile unire <strong>${email}</strong> ad altri account perché l'amministratore del dominio lo ha impostato come login principale. Si prega di unire altri account al suo posto.</centered-text></muted-text>`,
        mergeFailure2FA: {
            description: ({email}: MergeFailureDescriptionGenericParams) =>
                `<muted-text><centered-text>Non è possibile unire gli account perché <strong>${email}</strong> ha attivato l'autenticazione a due fattori (2FA). Disattivare la 2FA per <strong>${email}</strong> e riprovare.</centered-text></muted-text>`,
            learnMore: 'Scopri di più sulla fusione degli account.',
        },
        mergeFailureAccountLockedDescription: ({email}: MergeFailureDescriptionGenericParams) =>
            `<muted-text><centered-text>Non è possibile unire <strong>${email}</strong> perché è bloccato. Si prega di <concierge-link>contattare Concierge</concierge-link> per assistenza.</centered-text></muted-text>`,
        mergeFailureUncreatedAccountDescription: ({email, contactMethodLink}: MergeFailureUncreatedAccountDescriptionParams) =>
            `<muted-text><centered-text>Non è possibile unire gli account perché <strong>${email}</strong> non ha un account Expensify. Si prega di <a href="${contactMethodLink}">aggiungerlo come metodo di contatto</a>.</centered-text></muted-text>`,
        mergeFailureSmartScannerAccountDescription: ({email}: MergeFailureDescriptionGenericParams) =>
            `<muted-text><centered-text>Non è possibile unire <strong>${email}</strong> ad altri conti. Si prega invece di unire altri account.</centered-text></muted-text>`,
        mergeFailureInvoicedAccountDescription: ({email}: MergeFailureDescriptionGenericParams) =>
            `<muted-text><centered-text>Non è possibile unire i conti in <strong>${email}</strong> perché questo conto possiede una relazione di fatturazione.</centered-text></muted-text>`,
        mergeFailureTooManyAttempts: {
            heading: 'Riprova più tardi',
            description: 'Ci sono stati troppi tentativi di unire gli account. Per favore riprova più tardi.',
        },
        mergeFailureUnvalidatedAccount: {
            description: "Non puoi unire ad altri account perché non è convalidato. Per favore, convalida l'account e riprova.",
        },
        mergeFailureSelfMerge: {
            description: 'Non puoi unire un account con se stesso.',
        },
        mergeFailureGenericHeading: 'Impossibile unire gli account',
    },
    lockAccountPage: {
        reportSuspiciousActivity: 'Segnala attività sospetta',
        lockAccount: 'Blocca account',
        unlockAccount: 'Sblocca account',
        compromisedDescription: 'Notato qualcosa di strano nel tuo account? Segnalandolo lo bloccherai immediatamente, fermerai le transazioni con la carta Expensify e impedirai modifiche.',
        domainAdminsDescription: 'Per gli amministratori di dominio: questo sospende anche tutta l’attività delle carte Expensify e le azioni amministrative.',
        areYouSure: 'Sei sicuro di voler bloccare il tuo account Expensify?',
        onceLocked: 'Una volta bloccato, il tuo account sarà limitato in attesa di una richiesta di sblocco e di una revisione di sicurezza.',
    },
    failedToLockAccountPage: {
        failedToLockAccount: "Impossibile bloccare l'account",
        failedToLockAccountDescription: `Non siamo riusciti a bloccare il tuo account. Per favore, chatta con Concierge per risolvere questo problema.`,
        chatWithConcierge: 'Chatta con Concierge',
    },
    unlockAccountPage: {
        accountLocked: 'Account bloccato',
        yourAccountIsLocked: 'Il tuo account è bloccato',
        chatToConciergeToUnlock: 'Chatta con Concierge per risolvere i problemi di sicurezza e sbloccare il tuo account.',
        chatWithConcierge: 'Chatta con Concierge',
    },
    passwordPage: {
        changePassword: 'Cambia password',
        changingYourPasswordPrompt: 'Cambiare la tua password aggiornerà la password sia per il tuo account Expensify.com che per il tuo account New Expensify.',
        currentPassword: 'Password attuale',
        newPassword: 'Nuova password',
        newPasswordPrompt: 'La tua nuova password deve essere diversa dalla tua vecchia password e contenere almeno 8 caratteri, 1 lettera maiuscola, 1 lettera minuscola e 1 numero.',
    },
    twoFactorAuth: {
        headerTitle: 'Autenticazione a due fattori',
        twoFactorAuthEnabled: 'Autenticazione a due fattori abilitata',
        whatIsTwoFactorAuth:
            "L'autenticazione a due fattori (2FA) aiuta a mantenere sicuro il tuo account. Quando accedi, dovrai inserire un codice generato dalla tua app di autenticazione preferita.",
        disableTwoFactorAuth: "Disabilita l'autenticazione a due fattori",
        explainProcessToRemove: "Per disabilitare l'autenticazione a due fattori (2FA), inserisci un codice valido dalla tua app di autenticazione.",
        disabled: "L'autenticazione a due fattori è ora disabilitata",
        noAuthenticatorApp: "Non avrai più bisogno di un'app di autenticazione per accedere a Expensify.",
        stepCodes: 'Codici di recupero',
        keepCodesSafe: 'Conserva questi codici di recupero al sicuro!',
        codesLoseAccess:
            "Se perdi l'accesso alla tua app di autenticazione e non hai questi codici, perderai l'accesso al tuo account.\n\nNota: Configurare l'autenticazione a due fattori ti disconnetterà da tutte le altre sessioni attive.",
        errorStepCodes: 'Si prega di copiare o scaricare i codici prima di continuare',
        stepVerify: 'Verifica',
        scanCode: 'Scansiona il codice QR utilizzando il tuo',
        authenticatorApp: 'app di autenticazione',
        addKey: 'Oppure aggiungi questa chiave segreta alla tua app di autenticazione:',
        enterCode: 'Quindi inserisci il codice a sei cifre generato dalla tua app di autenticazione.',
        stepSuccess: 'Finito',
        enabled: 'Autenticazione a due fattori abilitata',
        congrats: 'Congratulazioni! Ora hai quella sicurezza in più.',
        copy: 'Copiare',
        disable: 'Disabilita',
        enableTwoFactorAuth: "Abilita l'autenticazione a due fattori",
        pleaseEnableTwoFactorAuth: "Si prega di abilitare l'autenticazione a due fattori.",
        twoFactorAuthIsRequiredDescription: "Per motivi di sicurezza, Xero richiede l'autenticazione a due fattori per connettere l'integrazione.",
        twoFactorAuthIsRequiredForAdminsHeader: 'Autenticazione a due fattori richiesta',
        twoFactorAuthIsRequiredForAdminsTitle: "Si prega di abilitare l'autenticazione a due fattori",
        twoFactorAuthIsRequiredForAdminsDescription:
            "La tua connessione contabile Xero richiede l'uso dell'autenticazione a due fattori. Per continuare a utilizzare Expensify, ti preghiamo di abilitarla.",
        twoFactorAuthCannotDisable: "Impossibile disabilitare l'autenticazione a due fattori (2FA)",
        twoFactorAuthRequired: "L'autenticazione a due fattori (2FA) è necessaria per la tua connessione Xero e non può essere disabilitata.",
        explainProcessToRemoveWithRecovery: "Per disabilitare l'autenticazione a due fattori (2FA), inserisci un codice di recupero valido.",
    },
    recoveryCodeForm: {
        error: {
            pleaseFillRecoveryCode: 'Per favore inserisci il tuo codice di recupero',
            incorrectRecoveryCode: 'Codice di recupero errato. Per favore riprova.',
        },
        useRecoveryCode: 'Usa il codice di recupero',
        recoveryCode: 'Codice di recupero',
        use2fa: 'Usa il codice di autenticazione a due fattori',
    },
    twoFactorAuthForm: {
        error: {
            pleaseFillTwoFactorAuth: 'Inserisci il tuo codice di autenticazione a due fattori',
            incorrect2fa: 'Codice di autenticazione a due fattori errato. Per favore riprova.',
        },
    },
    passwordConfirmationScreen: {
        passwordUpdated: 'Password aggiornato!',
        allSet: 'Tutto pronto. Tieni al sicuro la tua nuova password.',
    },
    privateNotes: {
        title: 'Note private',
        personalNoteMessage: "Tieni appunti su questa chat qui. Sei l'unica persona che può aggiungere, modificare o visualizzare questi appunti.",
        sharedNoteMessage: 'Tieni appunti su questa chat qui. I dipendenti di Expensify e altri membri del dominio team.expensify.com possono visualizzare questi appunti.',
        composerLabel: 'Note',
        myNote: 'La mia nota',
        error: {
            genericFailureMessage: 'Le note private non possono essere salvate',
        },
    },
    billingCurrency: {
        error: {
            securityCode: 'Per favore, inserisci un codice di sicurezza valido',
        },
        securityCode: 'Codice di sicurezza',
        changeBillingCurrency: 'Cambia valuta di fatturazione',
        changePaymentCurrency: 'Cambia la valuta di pagamento',
        paymentCurrency: 'Valuta di pagamento',
        paymentCurrencyDescription: 'Seleziona una valuta standard a cui tutte le spese personali dovrebbero essere convertite',
        note: `Nota: la modifica della valuta di pagamento può influire sul costo di Expensify. Per maggiori dettagli, consultare la <a href="${CONST.PRICING}">pagina dei prezzi</a>.`,
    },
    addDebitCardPage: {
        addADebitCard: 'Aggiungi una carta di debito',
        nameOnCard: 'Nome sulla carta',
        debitCardNumber: 'Numero della carta di debito',
        expiration: 'Data di scadenza',
        expirationDate: 'MMYY',
        cvv: 'CVV',
        billingAddress: 'Indirizzo di fatturazione',
        growlMessageOnSave: 'La tua carta di debito è stata aggiunta con successo',
        expensifyPassword: 'Password di Expensify',
        error: {
            invalidName: 'Il nome può includere solo lettere',
            addressZipCode: 'Si prega di inserire un codice postale valido',
            debitCardNumber: 'Inserisci un numero di carta di debito valido',
            expirationDate: 'Si prega di selezionare una data di scadenza valida',
            securityCode: 'Per favore, inserisci un codice di sicurezza valido',
            addressStreet: 'Inserisci un indirizzo di fatturazione valido che non sia una casella postale',
            addressState: 'Seleziona uno stato per favore',
            addressCity: 'Per favore inserisci una città',
            genericFailureMessage: "Si è verificato un errore durante l'aggiunta della tua carta. Per favore riprova.",
            password: 'Per favore inserisci la tua password di Expensify',
        },
    },
    addPaymentCardPage: {
        addAPaymentCard: 'Aggiungi carta di pagamento',
        nameOnCard: 'Nome sulla carta',
        paymentCardNumber: 'Numero di carta',
        expiration: 'Data di scadenza',
        expirationDate: 'MM/YY',
        cvv: 'CVV',
        billingAddress: 'Indirizzo di fatturazione',
        growlMessageOnSave: 'La tua carta di pagamento è stata aggiunta con successo',
        expensifyPassword: 'Password di Expensify',
        error: {
            invalidName: 'Il nome può includere solo lettere',
            addressZipCode: 'Si prega di inserire un codice postale valido',
            paymentCardNumber: 'Per favore, inserisci un numero di carta valido',
            expirationDate: 'Si prega di selezionare una data di scadenza valida',
            securityCode: 'Per favore, inserisci un codice di sicurezza valido',
            addressStreet: 'Inserisci un indirizzo di fatturazione valido che non sia una casella postale',
            addressState: 'Seleziona uno stato per favore',
            addressCity: 'Per favore inserisci una città',
            genericFailureMessage: "Si è verificato un errore durante l'aggiunta della tua carta. Per favore riprova.",
            password: 'Per favore inserisci la tua password di Expensify',
        },
    },
    walletPage: {
        balance: 'Saldo',
        paymentMethodsTitle: 'Metodi di pagamento',
        setDefaultConfirmation: 'Imposta il metodo di pagamento predefinito',
        setDefaultSuccess: 'Metodo di pagamento predefinito impostato!',
        deleteAccount: 'Elimina account',
        deleteConfirmation: 'Sei sicuro di voler eliminare questo account?',
        error: {
            notOwnerOfBankAccount: "Si è verificato un errore durante l'impostazione di questo conto bancario come metodo di pagamento predefinito.",
            invalidBankAccount: 'Questo conto bancario è temporaneamente sospeso.',
            notOwnerOfFund: "Si è verificato un errore durante l'impostazione di questa carta come metodo di pagamento predefinito.",
            setDefaultFailure: 'Qualcosa è andato storto. Si prega di contattare Concierge per ulteriore assistenza.',
        },
        addBankAccountFailure: 'Si è verificato un errore imprevisto durante il tentativo di aggiungere il tuo conto bancario. Per favore riprova.',
        getPaidFaster: 'Ricevi pagamenti più velocemente',
        addPaymentMethod: "Aggiungi un metodo di pagamento per inviare e ricevere pagamenti direttamente nell'app.",
        getPaidBackFaster: 'Ricevi il rimborso più velocemente',
        secureAccessToYourMoney: 'Accesso sicuro ai tuoi soldi',
        receiveMoney: 'Ricevi denaro nella tua valuta locale',
        expensifyWallet: 'Expensify Wallet (Beta)',
        sendAndReceiveMoney: 'Invia e ricevi denaro con gli amici. Solo conti bancari statunitensi.',
        enableWallet: 'Abilita portafoglio',
        addBankAccountToSendAndReceive: 'Aggiungi un conto bancario per effettuare o ricevere pagamenti.',
        addDebitOrCreditCard: 'Aggiungi carta di debito o di credito',
        assignedCards: 'Carte assegnate',
        assignedCardsDescription: 'Queste sono carte assegnate da un amministratore del workspace per gestire le spese aziendali.',
        expensifyCard: 'Expensify Card',
        walletActivationPending: 'Stiamo esaminando le tue informazioni. Per favore, ricontrolla tra qualche minuto!',
        walletActivationFailed: 'Purtroppo, il tuo portafoglio non può essere attivato in questo momento. Per favore, contatta Concierge per ulteriore assistenza.',
        addYourBankAccount: 'Aggiungi il tuo conto bancario',
        addBankAccountBody: "Colleghiamo il tuo conto bancario a Expensify in modo che sia più facile che mai inviare e ricevere pagamenti direttamente nell'app.",
        chooseYourBankAccount: 'Scegli il tuo conto bancario',
        chooseAccountBody: 'Assicurati di selezionare quello giusto.',
        confirmYourBankAccount: 'Conferma il tuo conto bancario',
        personalBankAccounts: 'Conti bancari personali',
        businessBankAccounts: 'Conti bancari aziendali',
    },
    cardPage: {
        expensifyCard: 'Expensify Card',
        expensifyTravelCard: 'Carta Viaggio Expensify',
        availableSpend: 'Limite rimanente',
        smartLimit: {
            name: 'Limite intelligente',
            title: ({formattedLimit}: ViolationsOverLimitParams) =>
                `Puoi spendere fino a ${formattedLimit} su questa carta, e il limite verrà ripristinato man mano che le tue spese inviate vengono approvate.`,
        },
        fixedLimit: {
            name: 'Limite fisso',
            title: ({formattedLimit}: ViolationsOverLimitParams) => `Puoi spendere fino a ${formattedLimit} su questa carta, dopodiché si disattiverà.`,
        },
        monthlyLimit: {
            name: 'Limite mensile',
            title: ({formattedLimit}: ViolationsOverLimitParams) =>
                `Puoi spendere fino a ${formattedLimit} su questa carta al mese. Il limite verrà reimpostato il primo giorno di ogni mese di calendario.`,
        },
        virtualCardNumber: 'Numero della carta virtuale',
        travelCardCvv: 'CVV della carta di viaggio',
        physicalCardNumber: 'Numero della carta fisica',
        physicalCardPin: 'PIN',
        getPhysicalCard: 'Ottieni carta fisica',
        reportFraud: 'Segnala frode con carta virtuale',
        reportTravelFraud: 'Segnala frode con carta di viaggio',
        reviewTransaction: 'Rivedi transazione',
        suspiciousBannerTitle: 'Transazione sospetta',
        suspiciousBannerDescription: 'Abbiamo notato transazioni sospette sulla tua carta. Tocca qui sotto per rivederle.',
        cardLocked: 'La tua carta è temporaneamente bloccata mentre il nostro team esamina il conto della tua azienda.',
        cardDetails: {
            cardNumber: 'Numero della carta virtuale',
            expiration: 'Scadenza',
            cvv: 'CVV',
            address: 'Indirizzo',
            revealDetails: 'Rivela dettagli',
            revealCvv: 'Mostra CVV',
            copyCardNumber: 'Copia numero di carta',
            updateAddress: 'Aggiorna indirizzo',
        },
        cardAddedToWallet: ({platform}: {platform: 'Google' | 'Apple'}) => `Aggiunto al portafoglio ${platform}`,
        cardDetailsLoadingFailure: 'Si è verificato un errore durante il caricamento dei dettagli della carta. Controlla la tua connessione internet e riprova.',
        validateCardTitle: 'Verifichiamo che sei tu',
        enterMagicCode: ({contactMethod}: EnterMagicCodeParams) =>
            `Inserisci il codice magico inviato a ${contactMethod} per visualizzare i dettagli della tua carta. Dovrebbe arrivare entro un minuto o due.`,
    },
    workflowsPage: {
        workflowTitle: 'Spendere',
        workflowDescription: 'Configura un flusso di lavoro dal momento in cui si verifica una spesa, inclusi approvazione e pagamento.',
        submissionFrequency: 'Frequenza di invio',
<<<<<<< HEAD
        submissionFrequencyDescription: "Scegli un programma personalizzato per l'invio delle spese o lascia questa opzione disattivata per aggiornamenti in tempo reale sulle spese.", //_/\__/_/  \_,_/\__/\__/\_,_/
=======
        submissionFrequencyDescription: 'Scegli una frequenza per inviare le spese.',
>>>>>>> 92086c04
        submissionFrequencyDateOfMonth: 'Data del mese',
        addApprovalsTitle: 'Aggiungi approvazioni',
        addApprovalButton: 'Aggiungi flusso di lavoro di approvazione',
        addApprovalTip: 'Questo flusso di lavoro predefinito si applica a tutti i membri, a meno che non esista un flusso di lavoro più specifico.',
        approver: 'Approvante',
        addApprovalsDescription: "Richiedi un'approvazione aggiuntiva prima di autorizzare un pagamento.",
        makeOrTrackPaymentsTitle: 'Effettua o traccia pagamenti',
        makeOrTrackPaymentsDescription: 'Aggiungi un pagatore autorizzato per i pagamenti effettuati in Expensify o traccia i pagamenti effettuati altrove.',
        editor: {
            submissionFrequency: 'Scegli quanto tempo Expensify dovrebbe aspettare prima di condividere le spese senza errori.',
        },
        frequencyDescription: 'Scegli con quale frequenza desideri che le spese vengano inviate automaticamente, oppure impostale manualmente.',
        frequencies: {
            instant: 'Immediatamente',
            weekly: 'Settimanale',
            monthly: 'Mensile',
            twiceAMonth: 'Due volte al mese',
            byTrip: 'Per viaggio',
            manually: 'Manuale',
            daily: 'Quotidiano',
            lastDayOfMonth: 'Ultimo giorno del mese',
            lastBusinessDayOfMonth: 'Ultimo giorno lavorativo del mese',
            ordinals: {
                one: 'st',
                two: 'nd',
                few: 'rd',
                other: 'th',
                /* eslint-disable @typescript-eslint/naming-convention */
                '1': 'Primo',
                '2': 'Secondo',
                '3': 'Terzo',
                '4': 'Quarto',
                '5': 'Quinto',
                '6': 'Sesto',
                '7': 'Settimo',
                '8': 'Ottavo',
                '9': 'Nono',
                '10': 'Decimo',
                /* eslint-enable @typescript-eslint/naming-convention */
            },
        },
        approverInMultipleWorkflows: 'Questo membro appartiene già a un altro flusso di approvazione. Eventuali aggiornamenti qui si rifletteranno anche lì.',
        approverCircularReference: ({name1, name2}: ApprovalWorkflowErrorParams) =>
            `<strong>${name1}</strong> approva già i report a <strong>${name2}</strong>. Si prega di scegliere un approvatore diverso per evitare un flusso di lavoro circolare.`,
        emptyContent: {
            title: 'Nessun membro da visualizzare',
            expensesFromSubtitle: 'Tutti i membri dello spazio di lavoro appartengono già a un flusso di approvazione esistente.',
            approverSubtitle: 'Tutti gli approvatori appartengono a un flusso di lavoro esistente.',
        },
    },
    workflowsDelayedSubmissionPage: {
        autoReportingFrequencyErrorMessage: "La frequenza di invio non può essere modificata. Riprova o contatta l'assistenza.",
        monthlyOffsetErrorMessage: 'La frequenza mensile non può essere modificata. Riprova o contatta il supporto.',
    },
    workflowsCreateApprovalsPage: {
        title: 'Conferma',
        header: 'Aggiungi altri approvatori e conferma.',
        additionalApprover: 'Approvazione aggiuntiva',
        submitButton: 'Aggiungi flusso di lavoro',
    },
    workflowsEditApprovalsPage: {
        title: 'Modifica il flusso di lavoro di approvazione',
        deleteTitle: 'Elimina il flusso di lavoro di approvazione',
        deletePrompt: 'Sei sicuro di voler eliminare questo flusso di lavoro di approvazione? Tutti i membri seguiranno successivamente il flusso di lavoro predefinito.',
    },
    workflowsExpensesFromPage: {
        title: 'Spese da',
        header: 'Quando i seguenti membri inviano spese:',
    },
    workflowsApproverPage: {
        genericErrorMessage: "L'approvatore non può essere modificato. Per favore riprova o contatta il supporto.",
        header: "Invia a questo membro per l'approvazione:",
    },
    workflowsPayerPage: {
        title: 'Pagatore autorizzato',
        genericErrorMessage: 'Il pagatore autorizzato non può essere modificato. Per favore riprova.',
        admins: 'Amministratori',
        payer: 'Pagatore',
        paymentAccount: 'Conto di pagamento',
    },
    reportFraudPage: {
        title: 'Segnala frode con carta virtuale',
        description:
            'Se i dettagli della tua carta virtuale sono stati rubati o compromessi, disattiveremo permanentemente la tua carta esistente e ti forniremo una nuova carta virtuale e un nuovo numero.',
        deactivateCard: 'Disattiva carta',
        reportVirtualCardFraud: 'Segnala frode con carta virtuale',
    },
    reportFraudConfirmationPage: {
        title: 'Frode con carta segnalato',
        description: 'Abbiamo disattivato permanentemente la tua carta esistente. Quando torni a visualizzare i dettagli della tua carta, avrai una nuova carta virtuale disponibile.',
        buttonText: 'Ricevuto, grazie!',
    },
    activateCardPage: {
        activateCard: 'Attiva carta',
        pleaseEnterLastFour: 'Per favore, inserisci le ultime quattro cifre della tua carta.',
        activatePhysicalCard: 'Attiva carta fisica',
        error: {
            thatDidNotMatch: 'Quello non corrispondeva alle ultime 4 cifre della tua carta. Per favore riprova.',
            throttled:
                'Hai inserito in modo errato le ultime 4 cifre della tua Expensify Card troppe volte. Se sei sicuro che i numeri siano corretti, contatta Concierge per risolvere il problema. Altrimenti, riprova più tardi.',
        },
    },
    getPhysicalCard: {
        header: 'Ottieni carta fisica',
        nameMessage: 'Inserisci il tuo nome e cognome, poiché verranno mostrati sulla tua carta.',
        legalName: 'Nome legale',
        legalFirstName: 'Nome legale',
        legalLastName: 'Cognome legale',
        phoneMessage: 'Inserisci il tuo numero di telefono.',
        phoneNumber: 'Numero di telefono',
        address: 'Indirizzo',
        addressMessage: 'Inserisci il tuo indirizzo di spedizione.',
        streetAddress: 'Indirizzo stradale',
        city: 'Città',
        state: 'Stato',
        zipPostcode: 'CAP/Codice postale',
        country: 'Paese',
        confirmMessage: 'Si prega di confermare i tuoi dati qui sotto.',
        estimatedDeliveryMessage: 'La tua carta fisica arriverà in 2-3 giorni lavorativi.',
        next: 'Successivo',
        getPhysicalCard: 'Ottieni carta fisica',
        shipCard: 'Spedisci carta',
    },
    transferAmountPage: {
        transfer: ({amount}: TransferParams) => `Transfer${amount ? ` ${amount}` : ''}`,
        instant: 'Instantaneo (Carta di debito)',
        instantSummary: ({rate, minAmount}: InstantSummaryParams) => `${rate}% di commissione (${minAmount} minimo)`,
        ach: '1-3 giorni lavorativi (Conto bancario)',
        achSummary: 'Nessuna commissione',
        whichAccount: 'Quale account?',
        fee: 'Tariffa',
        transferSuccess: 'Trasferimento riuscito!',
        transferDetailBankAccount: 'Il tuo denaro dovrebbe arrivare nei prossimi 1-3 giorni lavorativi.',
        transferDetailDebitCard: 'Il tuo denaro dovrebbe arrivare immediatamente.',
        failedTransfer: 'Il tuo saldo non è completamente regolato. Si prega di trasferire su un conto bancario.',
        notHereSubTitle: 'Si prega di trasferire il saldo dalla pagina del portafoglio',
        goToWallet: 'Vai al Portafoglio',
    },
    chooseTransferAccountPage: {
        chooseAccount: 'Scegli account',
    },
    paymentMethodList: {
        addPaymentMethod: 'Aggiungi metodo di pagamento',
        addNewDebitCard: 'Aggiungi nuova carta di debito',
        addNewBankAccount: 'Aggiungi nuovo conto bancario',
        accountLastFour: 'Terminante in',
        cardLastFour: 'Carta che termina con',
        addFirstPaymentMethod: "Aggiungi un metodo di pagamento per inviare e ricevere pagamenti direttamente nell'app.",
        defaultPaymentMethod: 'Predefinito',
        bankAccountLastFour: ({lastFour}: BankAccountLastFourParams) => `Conto bancario • ${lastFour}`,
    },
    preferencesPage: {
        appSection: {
            title: "Preferenze dell'app",
        },
        testSection: {
            title: 'Preferenze di prova',
            subtitle: "Impostazioni per aiutare a fare il debug e testare l'app in staging.",
        },
        receiveRelevantFeatureUpdatesAndExpensifyNews: 'Ricevi aggiornamenti sulle funzionalità e notizie di Expensify rilevanti',
        muteAllSounds: 'Disattiva tutti i suoni da Expensify',
    },
    priorityModePage: {
        priorityMode: 'Modalità prioritaria',
        explainerText: 'Scegli se #focus sui messaggi non letti e fissati solo, o mostra tutto con i messaggi più recenti e fissati in cima.',
        priorityModes: {
            default: {
                label: 'Più recente',
                description: 'Mostra tutte le chat ordinate per le più recenti',
            },
            gsd: {
                label: '#focus',
                description: 'Mostra solo i non letti ordinati alfabeticamente',
            },
        },
    },
    reportDetailsPage: {
        inWorkspace: ({policyName}: ReportPolicyNameParams) => `in ${policyName}`,
        generatingPDF: 'Generazione PDF',
        waitForPDF: 'Attendere mentre generiamo il PDF',
        errorPDF: 'Si è verificato un errore durante il tentativo di generare il tuo PDF.',
        generatedPDF: 'Il tuo PDF del rapporto è stato generato!',
    },
    reportDescriptionPage: {
        roomDescription: 'Descrizione della stanza',
        roomDescriptionOptional: 'Descrizione della stanza (opzionale)',
        explainerText: 'Imposta una descrizione personalizzata per la stanza.',
    },
    groupChat: {
        lastMemberTitle: 'Attenzione!',
        lastMemberWarning: "Poiché sei l'ultima persona qui, andartene renderà questa chat inaccessibile a tutti i membri. Sei sicuro di voler uscire?",
        defaultReportName: ({displayName}: ReportArchiveReasonsClosedParams) => `Chat di gruppo di ${displayName}`,
    },
    languagePage: {
        language: 'Lingua',
        aiGenerated: 'Le traduzioni per questa lingua sono generate automaticamente e potrebbero contenere errori.',
    },
    themePage: {
        theme: 'Tema',
        themes: {
            dark: {
                label: 'Scuro',
            },
            light: {
                label: 'Luce',
            },
            system: {
                label: 'Usa le impostazioni del dispositivo',
            },
        },
        chooseThemeBelowOrSync: 'Scegli un tema qui sotto o sincronizza con le impostazioni del tuo dispositivo.',
    },
    termsOfUse: {
        terms: `<muted-text-xs>Effettuando l'accesso, l'utente accetta i <a href="${CONST.OLD_DOT_PUBLIC_URLS.TERMS_URL}">Termini di servizio</a> e la <a href="${CONST.OLD_DOT_PUBLIC_URLS.PRIVACY_URL}">Privacy</a>.</muted-text-xs>`,
        license: `<muted-text-xs>La trasmissione di denaro è fornita da ${CONST.WALLET.PROGRAM_ISSUERS.EXPENSIFY_PAYMENTS} (NMLS ID:2017010) in base alle sue <a href="${CONST.OLD_DOT_PUBLIC_URLS.LICENSES_URL}">licenze</a>.</muted-text-xs>`,
    },
    validateCodeForm: {
        magicCodeNotReceived: 'Non hai ricevuto un codice magico?',
        enterAuthenticatorCode: "Per favore, inserisci il tuo codice dell'autenticatore",
        enterRecoveryCode: 'Per favore inserisci il tuo codice di recupero',
        requiredWhen2FAEnabled: "Richiesto quando l'autenticazione a due fattori è abilitata",
        requestNewCode: ({timeRemaining}: {timeRemaining: string}) => `Richiedi un nuovo codice in <a>${timeRemaining}</a>`,
        requestNewCodeAfterErrorOccurred: 'Richiedi un nuovo codice',
        error: {
            pleaseFillMagicCode: 'Per favore, inserisci il tuo codice magico',
            incorrectMagicCode: 'Codice magico errato o non valido. Per favore riprova o richiedi un nuovo codice.',
            pleaseFillTwoFactorAuth: 'Inserisci il tuo codice di autenticazione a due fattori',
        },
    },
    passwordForm: {
        pleaseFillOutAllFields: 'Si prega di compilare tutti i campi',
        pleaseFillPassword: 'Per favore inserisci la tua password',
        pleaseFillTwoFactorAuth: 'Per favore, inserisci il tuo codice a due fattori',
        enterYourTwoFactorAuthenticationCodeToContinue: 'Inserisci il tuo codice di autenticazione a due fattori per continuare',
        forgot: 'Dimenticato?',
        requiredWhen2FAEnabled: "Richiesto quando l'autenticazione a due fattori è abilitata",
        error: {
            incorrectPassword: 'Password errata. Riprova.',
            incorrectLoginOrPassword: 'Login o password errati. Riprova.',
            incorrect2fa: 'Codice di autenticazione a due fattori errato. Per favore riprova.',
            twoFactorAuthenticationEnabled: "Hai l'autenticazione a due fattori abilitata su questo account. Accedi utilizzando la tua email o il tuo numero di telefono.",
            invalidLoginOrPassword: 'Accesso o password non validi. Riprova o reimposta la tua password.',
            unableToResetPassword:
                'Non siamo riusciti a cambiare la tua password. Questo è probabilmente dovuto a un link di reimpostazione della password scaduto in una vecchia email di reimpostazione della password. Ti abbiamo inviato un nuovo link via email, così puoi riprovare. Controlla la tua Posta in arrivo e la cartella Spam; dovrebbe arrivare tra pochi minuti.',
            noAccess: "Non hai accesso a questa applicazione. Per favore aggiungi il tuo nome utente GitHub per ottenere l'accesso.",
            accountLocked: 'Il tuo account è stato bloccato dopo troppi tentativi non riusciti. Riprova tra 1 ora.',
            fallback: 'Qualcosa è andato storto. Per favore riprova più tardi.',
        },
    },
    loginForm: {
        phoneOrEmail: 'Telefono o email',
        error: {
            invalidFormatEmailLogin: "L'email inserita non è valida. Si prega di correggere il formato e riprovare.",
        },
        cannotGetAccountDetails: "Impossibile recuperare i dettagli dell'account. Per favore, prova ad accedere di nuovo.",
        loginForm: 'Modulo di accesso',
        notYou: ({user}: NotYouParams) => `Non ${user}?`,
    },
    onboarding: {
        welcome: 'Benvenuto!',
        welcomeSignOffTitleManageTeam: 'Una volta completati i compiti sopra, possiamo esplorare più funzionalità come i flussi di lavoro di approvazione e le regole!',
        welcomeSignOffTitle: 'È un piacere conoscerti!',
        explanationModal: {
            title: 'Benvenuto in Expensify',
            description: "Un'app per gestire le tue spese aziendali e personali alla velocità della chat. Provala e facci sapere cosa ne pensi. Molto altro in arrivo!",
            secondaryDescription: 'Per tornare a Expensify Classic, basta toccare la tua immagine del profilo > Vai a Expensify Classic.',
        },
        getStarted: 'Inizia',
        whatsYourName: 'Qual è il tuo nome?',
        peopleYouMayKnow: 'Persone che potresti conoscere sono già qui! Verifica la tua email per unirti a loro.',
        workspaceYouMayJoin: ({domain, email}: WorkspaceYouMayJoin) => `Qualcuno da ${domain} ha già creato uno spazio di lavoro. Inserisci il codice magico inviato a ${email}.`,
        joinAWorkspace: 'Unisciti a uno spazio di lavoro',
        listOfWorkspaces: "Ecco l'elenco degli spazi di lavoro a cui puoi unirti. Non preoccuparti, puoi sempre unirti più tardi se preferisci.",
        workspaceMemberList: ({employeeCount, policyOwner}: WorkspaceMemberList) => `${employeeCount} membro${employeeCount > 1 ? 's' : ''} • ${policyOwner}`,
        whereYouWork: 'Dove lavori?',
        errorSelection: "Seleziona un'opzione per procedere",
        purpose: {
            title: 'Cosa vuoi fare oggi?',
            errorContinue: 'Premi continua per configurare',
            errorBackButton: "Per favore, completa le domande di configurazione per iniziare a usare l'app",
            [CONST.ONBOARDING_CHOICES.EMPLOYER]: 'Essere rimborsato dal mio datore di lavoro',
            [CONST.ONBOARDING_CHOICES.MANAGE_TEAM]: 'Gestisci le spese del mio team',
            [CONST.ONBOARDING_CHOICES.PERSONAL_SPEND]: 'Traccia e gestisci le spese',
            [CONST.ONBOARDING_CHOICES.CHAT_SPLIT]: 'Chatta e dividi le spese con gli amici',
            [CONST.ONBOARDING_CHOICES.LOOKING_AROUND]: "Qualcos'altro",
        },
        employees: {
            title: 'Quanti dipendenti avete?',
            [CONST.ONBOARDING_COMPANY_SIZE.MICRO]: '1-10 dipendenti',
            [CONST.ONBOARDING_COMPANY_SIZE.SMALL]: '11-50 dipendenti',
            [CONST.ONBOARDING_COMPANY_SIZE.MEDIUM_SMALL]: '51-100 dipendenti',
            [CONST.ONBOARDING_COMPANY_SIZE.MEDIUM]: '101-1.000 dipendenti',
            [CONST.ONBOARDING_COMPANY_SIZE.LARGE]: 'Più di 1.000 dipendenti',
        },
        accounting: {
            title: 'Usi qualche software di contabilità?',
            none: 'Nessuno',
        },
        interestedFeatures: {
            title: 'Quali funzionalità ti interessano?',
            featuresAlreadyEnabled: 'Il tuo spazio di lavoro ha già abilitato quanto segue:',
            featureYouMayBeInterestedIn: 'Abilita funzionalità aggiuntive che potrebbero interessarti:',
        },
        error: {
            requiredFirstName: 'Per favore, inserisci il tuo nome per continuare',
        },
        workEmail: {
            title: 'Qual è la tua email di lavoro?',
            subtitle: 'Expensify funziona al meglio quando colleghi la tua email di lavoro.',
            explanationModal: {
                descriptionOne: 'Inoltra a receipts@expensify.com per la scansione',
                descriptionTwo: 'Unisciti ai tuoi colleghi che già utilizzano Expensify',
                descriptionThree: "Goditi un'esperienza più personalizzata",
            },
            addWorkEmail: 'Aggiungi email di lavoro',
        },
        workEmailValidation: {
            title: 'Verifica la tua email di lavoro',
            magicCodeSent: ({workEmail}: WorkEmailResendCodeParams) => `Inserisci il codice magico inviato a ${workEmail}. Dovrebbe arrivare tra un minuto o due.`,
        },
        workEmailValidationError: {
            publicEmail: "Inserisci un'email di lavoro valida da un dominio privato, ad esempio mitch@company.com",
            offline: 'Non siamo riusciti ad aggiungere la tua email di lavoro poiché sembri essere offline.',
        },
        mergeBlockScreen: {
            title: "Impossibile aggiungere l'email di lavoro",
            subtitle: ({workEmail}: WorkEmailMergingBlockedParams) =>
                `Non siamo riusciti ad aggiungere ${workEmail}. Riprova più tardi in Impostazioni o chatta con Concierge per assistenza.`,
        },
        tasks: {
            testDriveAdminTask: {
                title: ({testDriveURL}) => `Fai un [test drive](${testDriveURL})`,
                description: ({testDriveURL}) => `[Fai un breve tour del prodotto](${testDriveURL}) per scoprire perché Expensify è il modo più veloce per gestire le tue spese.`,
            },
            testDriveEmployeeTask: {
                title: ({testDriveURL}) => `Fai un [test drive](${testDriveURL})`,
                description: ({testDriveURL}) => `Prova un [test drive](${testDriveURL}) e ottieni *3 mesi gratuiti di Expensify!* per il tuo team`,
            },
            addExpenseApprovalsTask: {
                title: 'Aggiungi approvazioni spese',
                description: ({workspaceMoreFeaturesLink}) =>
                    `*Aggiungi approvazioni spese* per controllare le spese del tuo team e mantenerle sotto controllo.\n` +
                    '\n' +
                    `Ecco come fare:\n` +
                    '\n' +
                    '1. Vai a *Spazi di lavoro*.\n' +
                    '2. Seleziona il tuo spazio di lavoro.\n' +
                    '3. Clicca su *Altre funzionalità*.\n' +
                    '4. Abilita *Flussi di lavoro*.\n' +
                    '5. Vai su *Flussi di lavoro* nell’editor dello spazio di lavoro.\n' +
                    '6. Abilita *Aggiungi approvazioni*.\n' +
                    `7. Sarai impostato come approvatore delle spese. Potrai cambiarlo con un amministratore una volta invitato il tuo team.\n` +
                    '\n' +
                    `[Vai a altre funzionalità](${workspaceMoreFeaturesLink}).`,
            },
            createTestDriveAdminWorkspaceTask: {
                title: ({workspaceConfirmationLink}) => `[Crea](${workspaceConfirmationLink}) uno spazio di lavoro`,
                description: 'Crea uno spazio di lavoro e configura le impostazioni con l’aiuto del tuo specialista di configurazione!',
            },
            createWorkspaceTask: {
                title: ({workspaceSettingsLink}) => `Crea uno [spazio di lavoro](${workspaceSettingsLink})`,
                description: ({workspaceSettingsLink}) =>
                    '*Crea uno spazio di lavoro* per monitorare le spese, scansionare ricevute, chattare e altro.\n' +
                    '\n' +
                    '1. Clicca su *Spazi di lavoro* > *Nuovo spazio di lavoro*.\n' +
                    '\n' +
                    `*Il tuo nuovo spazio di lavoro è pronto!* [Dai un’occhiata](${workspaceSettingsLink}).`,
            },
            setupCategoriesTask: {
                title: ({workspaceCategoriesLink}) => `Configura le [categorie](${workspaceCategoriesLink})`,
                description: ({workspaceCategoriesLink}) =>
                    '*Configura le categorie* in modo che il tuo team possa codificare le spese per una rendicontazione semplice.\n' +
                    '\n' +
                    '1. Clicca su *Spazi di lavoro*.\n' +
                    '3. Seleziona il tuo spazio di lavoro.\n' +
                    '4. Clicca su *Categorie*.\n' +
                    '5. Disattiva le categorie che non ti servono.\n' +
                    '6. Aggiungi le tue categorie in alto a destra.\n' +
                    '\n' +
                    `[Vai alle impostazioni delle categorie dello spazio di lavoro](${workspaceCategoriesLink}).\n` +
                    '\n' +
                    `![Configura le categorie](${CONST.CLOUDFRONT_URL}/videos/walkthrough-categories-v2.mp4)`,
            },
            combinedTrackSubmitExpenseTask: {
                title: 'Invia una spesa',
                description:
                    '*Invia una spesa* inserendo un importo o scansionando una ricevuta.\n' +
                    '\n' +
                    `1. Clicca sul pulsante ${CONST.CUSTOM_EMOJIS.GLOBAL_CREATE}.\n` +
                    '2. Scegli *Crea spesa*.\n' +
                    '3. Inserisci un importo o scansiona una ricevuta.\n' +
                    `4. Aggiungi l’email o il numero di telefono del tuo responsabile.\n` +
                    '5. Clicca su *Crea*.\n' +
                    '\n' +
                    'E il gioco è fatto!',
            },
            adminSubmitExpenseTask: {
                title: 'Invia una spesa',
                description:
                    '*Invia una spesa* inserendo un importo o scansionando una ricevuta.\n' +
                    '\n' +
                    `1. Clicca sul pulsante ${CONST.CUSTOM_EMOJIS.GLOBAL_CREATE}.\n` +
                    '2. Scegli *Crea spesa*.\n' +
                    '3. Inserisci un importo o scansiona una ricevuta.\n' +
                    '4. Conferma i dettagli.\n' +
                    '5. Clicca su *Crea*.\n' +
                    '\n' +
                    'E il gioco è fatto!',
            },
            trackExpenseTask: {
                title: 'Monitora una spesa',
                description:
                    '*Monitora una spesa* in qualsiasi valuta, con o senza ricevuta.\n' +
                    '\n' +
                    `1. Clicca sul pulsante ${CONST.CUSTOM_EMOJIS.GLOBAL_CREATE}.\n` +
                    '2. Scegli *Crea spesa*.\n' +
                    '3. Inserisci un importo o scansiona una ricevuta.\n' +
                    '4. Scegli il tuo spazio *personale*.\n' +
                    '5. Clicca su *Crea*.\n' +
                    '\n' +
                    'E il gioco è fatto! Sì, è davvero così facile.',
            },
            addAccountingIntegrationTask: {
                title: ({integrationName, workspaceAccountingLink}) =>
                    `Connetti${integrationName === CONST.ONBOARDING_ACCOUNTING_MAPPING.other ? '' : ' a'} [${integrationName === CONST.ONBOARDING_ACCOUNTING_MAPPING.other ? 'il tuo' : ''} ${integrationName}](${workspaceAccountingLink})`,
                description: ({integrationName, workspaceAccountingLink}) =>
                    `Connetti${integrationName === CONST.ONBOARDING_ACCOUNTING_MAPPING.other ? ' il tuo' : ' a'} ${integrationName} per una codifica automatica delle spese e sincronizzazione che semplifica la chiusura di fine mese.\n` +
                    '\n' +
                    '1. Clicca su *Impostazioni*.\n' +
                    '2. Vai a *Spazi di lavoro*.\n' +
                    '3. Seleziona il tuo spazio di lavoro.\n' +
                    '4. Clicca su *Contabilità*.\n' +
                    `5. Trova ${integrationName}.\n` +
                    '6. Clicca su *Connetti*.\n' +
                    '\n' +
                    `${
                        integrationName && CONST.connectionsVideoPaths[integrationName]
                            ? `[Vai alla contabilità](${workspaceAccountingLink}).\n\n![Connetti a ${integrationName}](${CONST.CLOUDFRONT_URL}/${CONST.connectionsVideoPaths[integrationName]})`
                            : `[Vai alla contabilità](${workspaceAccountingLink}).`
                    }`,
            },
            connectCorporateCardTask: {
                title: ({corporateCardLink}) => `Collega [la tua carta aziendale](${corporateCardLink})`,
                description: ({corporateCardLink}) =>
                    `Collega la tua carta aziendale per importare e codificare automaticamente le spese.\n` +
                    '\n' +
                    '1. Clicca su *Spazi di lavoro*.\n' +
                    '2. Seleziona il tuo spazio di lavoro.\n' +
                    '3. Clicca su *Carte aziendali*.\n' +
                    '4. Segui le istruzioni per collegare la tua carta.\n' +
                    '\n' +
                    `[Vai per collegare le mie carte aziendali](${corporateCardLink}).`,
            },
            inviteTeamTask: {
                title: ({workspaceMembersLink}) => `Invita [il tuo team](${workspaceMembersLink})`,
                description: ({workspaceMembersLink}) =>
                    '*Invita il tuo team* su Expensify così possono iniziare a monitorare le spese oggi stesso.\n' +
                    '\n' +
                    '1. Clicca su *Spazi di lavoro*.\n' +
                    '3. Seleziona il tuo spazio di lavoro.\n' +
                    '4. Clicca su *Membri* > *Invita membro*.\n' +
                    '5. Inserisci email o numeri di telefono.\n' +
                    '6. Aggiungi un messaggio personalizzato se vuoi!\n' +
                    '\n' +
                    `[Vai ai membri dello spazio di lavoro](${workspaceMembersLink}).\n` +
                    '\n' +
                    `![Invita il tuo team](${CONST.CLOUDFRONT_URL}/videos/walkthrough-invite_members-v2.mp4)`,
            },
            setupCategoriesAndTags: {
                title: ({workspaceCategoriesLink, workspaceTagsLink}) => `Configura [categorie](${workspaceCategoriesLink}) e [tag](${workspaceTagsLink})`,
                description: ({workspaceCategoriesLink, workspaceAccountingLink}) =>
                    '*Configura categorie e tag* in modo che il tuo team possa codificare le spese per una rendicontazione semplice.\n' +
                    '\n' +
                    `Importale automaticamente [collegando il software di contabilità](${workspaceAccountingLink}), oppure configuralo manualmente nelle [impostazioni dello spazio di lavoro](${workspaceCategoriesLink}).`,
            },
            setupTagsTask: {
                title: ({workspaceTagsLink}) => `Configura i [tag](${workspaceTagsLink})`,
                description: ({workspaceMoreFeaturesLink}) =>
                    'Usa i tag per aggiungere dettagli extra alle spese come progetti, clienti, sedi e reparti. Se ti servono più livelli di tag, puoi passare al piano Control.\n' +
                    '\n' +
                    '1. Clicca su *Spazi di lavoro*.\n' +
                    '3. Seleziona il tuo spazio di lavoro.\n' +
                    '4. Clicca su *Altre funzionalità*.\n' +
                    '5. Abilita *Tag*.\n' +
                    '6. Vai a *Tag* nell’editor dello spazio di lavoro.\n' +
                    '7. Clicca su *+ Aggiungi tag* per crearne uno tuo.\n' +
                    '\n' +
                    `[Vai a altre funzionalità](${workspaceMoreFeaturesLink}).\n` +
                    '\n' +
                    `![Configura i tag](${CONST.CLOUDFRONT_URL}/videos/walkthrough-tags-v2.mp4)`,
            },
            inviteAccountantTask: {
                title: ({workspaceMembersLink}) => `Invita il tuo [commercialista](${workspaceMembersLink})`,
                description: ({workspaceMembersLink}) =>
                    '*Invita il tuo commercialista* a collaborare nel tuo spazio di lavoro e a gestire le spese aziendali.\n' +
                    '\n' +
                    '1. Clicca su *Spazi di lavoro*.\n' +
                    '2. Seleziona il tuo spazio di lavoro.\n' +
                    '3. Clicca su *Membri*.\n' +
                    '4. Clicca su *Invita un membro*.\n' +
                    "5. Inserisci l'indirizzo email del tuo commercialista.\n" +
                    '\n' +
                    `[Invita ora il tuo commercialista](${workspaceMembersLink}).`,
            },
            startChatTask: {
                title: 'Avvia una chat',
                description:
                    '*Avvia una chat* con chiunque utilizzando la loro email o numero di telefono.\n' +
                    '\n' +
                    `1. Clicca sul pulsante ${CONST.CUSTOM_EMOJIS.GLOBAL_CREATE}.\n` +
                    '2. Scegli *Avvia chat*.\n' +
                    '3. Inserisci un’email o numero di telefono.\n' +
                    '\n' +
                    'Se non stanno già usando Expensify, riceveranno automaticamente un invito.\n' +
                    '\n' +
                    'Ogni chat si trasformerà anche in un’email o messaggio a cui potranno rispondere direttamente.',
            },
            splitExpenseTask: {
                title: 'Dividi una spesa',
                description:
                    '*Dividi le spese* con una o più persone.\n' +
                    '\n' +
                    `1. Clicca sul pulsante ${CONST.CUSTOM_EMOJIS.GLOBAL_CREATE}.\n` +
                    '2. Scegli *Avvia chat*.\n' +
                    '3. Inserisci email o numeri di telefono.\n' +
                    '4. Clicca sul pulsante grigio *+* nella chat > *Dividi spesa*.\n' +
                    '5. Crea la spesa selezionando *Manuale*, *Scansione* o *Distanza*.\n' +
                    '\n' +
                    'Puoi aggiungere altri dettagli se vuoi, oppure inviarla subito. Recuperiamo i tuoi soldi!',
            },
            reviewWorkspaceSettingsTask: {
                title: ({workspaceSettingsLink}) => `Rivedi le [impostazioni dello spazio di lavoro](${workspaceSettingsLink})`,
                description: ({workspaceSettingsLink}) =>
                    'Ecco come rivedere e aggiornare le impostazioni dello spazio di lavoro:\n' +
                    '1. Clicca su Spazi di lavoro.\n' +
                    '2. Seleziona il tuo spazio di lavoro.\n' +
                    '3. Rivedi e aggiorna le tue impostazioni.\n' +
                    `[Vai al tuo spazio di lavoro.](${workspaceSettingsLink})`,
            },
            createReportTask: {
                title: 'Crea il tuo primo report',
                description:
                    'Ecco come creare un report:\n' +
                    '\n' +
                    `1. Clicca sul pulsante ${CONST.CUSTOM_EMOJIS.GLOBAL_CREATE}.\n` +
                    '2. Scegli *Crea report*.\n' +
                    '3. Clicca su *Aggiungi spesa*.\n' +
                    '4. Aggiungi la tua prima spesa.\n' +
                    '\n' +
                    'E il gioco è fatto!',
            },
        } satisfies Record<string, Pick<OnboardingTask, 'title' | 'description'>>,
        testDrive: {
            name: ({testDriveURL}: {testDriveURL?: string}) => (testDriveURL ? `Fai un [test drive](${testDriveURL})` : 'Fai un test drive'),
            embeddedDemoIframeTitle: 'Test Drive',
            employeeFakeReceipt: {
                description: 'La mia ricevuta del test drive!',
            },
        },
        messages: {
            onboardingEmployerOrSubmitMessage: 'Ricevere un rimborso è facile come inviare un messaggio. Vediamo le basi.',
            onboardingPersonalSpendMessage: 'Ecco come monitorare le tue spese in pochi clic.',
            onboardingManageTeamMessage: ({hasIntroSelected}: {hasIntroSelected: boolean}) =>
                hasIntroSelected
                    ? '# La tua prova gratuita è iniziata! Configuriamo tutto.\n👋 Ciao, sono il tuo specialista di configurazione Expensify. Ora che hai creato uno spazio di lavoro, sfrutta al massimo la tua prova gratuita di 30 giorni seguendo i passaggi qui sotto!'
                    : '# La tua prova gratuita è iniziata! Configuriamo tutto.\n👋 Ciao, sono il tuo specialista di configurazione Expensify. Ho già creato uno spazio di lavoro per aiutarti a gestire le ricevute e le spese del tuo team. Per sfruttare al massimo la tua prova gratuita di 30 giorni, segui semplicemente i restanti passaggi di configurazione qui sotto!',
            onboardingTrackWorkspaceMessage:
                '# Iniziamo\n👋 Sono qui per aiutarti! Per iniziare, ho personalizzato le impostazioni dello spazio di lavoro per ditte individuali e aziende simili. Puoi modificarle cliccando il link qui sotto!\n\nEcco come monitorare le tue spese in pochi clic:',
            onboardingChatSplitMessage: 'Dividere le spese con gli amici è facile come inviare un messaggio. Ecco come.',
            onboardingAdminMessage: 'Scopri come gestire lo spazio di lavoro del tuo team come admin e inviare le tue spese.',
            onboardingLookingAroundMessage:
                'Expensify è noto per la gestione di spese, viaggi e carte aziendali, ma facciamo molto di più. Fammi sapere cosa ti interessa e ti aiuterò a iniziare.',
            onboardingTestDriveReceiverMessage: '*Hai ottenuto 3 mesi gratuiti! Inizia da qui sotto.*',
        },
        workspace: {
            title: 'Rimani organizzato con uno spazio di lavoro',
            subtitle: 'Sblocca strumenti potenti per semplificare la gestione delle tue spese, tutto in un unico posto. Con uno spazio di lavoro, puoi:',
            explanationModal: {
                descriptionOne: 'Traccia e organizza le ricevute',
                descriptionTwo: 'Categorizza e tagga le spese',
                descriptionThree: 'Crea e condividi rapporti',
            },
            price: 'Provalo gratis per 30 giorni, poi passa al piano superiore per soli <strong>$5/mese</strong>.',
            createWorkspace: 'Crea workspace',
        },
        confirmWorkspace: {
            title: 'Conferma workspace',
            subtitle: 'Crea uno spazio di lavoro per tracciare le ricevute, rimborsare le spese, gestire i viaggi, creare report e altro ancora — tutto alla velocità della chat.',
        },
        inviteMembers: {
            title: 'Invita membri',
            subtitle: 'Gestisci e condividi le tue spese con un commercialista o avvia un gruppo di viaggio con gli amici.',
        },
    },
    featureTraining: {
        doNotShowAgain: 'Non mostrarmelo più',
    },
    personalDetails: {
        error: {
            containsReservedWord: 'Il nome non può contenere le parole Expensify o Concierge',
            hasInvalidCharacter: 'Il nome non può contenere una virgola o un punto e virgola',
            requiredFirstName: 'Il nome non può essere vuoto',
        },
    },
    privatePersonalDetails: {
        enterLegalName: 'Qual è il tuo nome legale?',
        enterDateOfBirth: 'Qual è la tua data di nascita?',
        enterAddress: 'Qual è il tuo indirizzo?',
        enterPhoneNumber: 'Qual è il tuo numero di telefono?',
        personalDetails: 'Dettagli personali',
        privateDataMessage: 'Questi dettagli sono utilizzati per viaggi e pagamenti. Non vengono mai mostrati sul tuo profilo pubblico.',
        legalName: 'Nome legale',
        legalFirstName: 'Nome legale',
        legalLastName: 'Cognome legale',
        address: 'Indirizzo',
        error: {
            dateShouldBeBefore: ({dateString}: DateShouldBeBeforeParams) => `La data dovrebbe essere precedente a ${dateString}`,
            dateShouldBeAfter: ({dateString}: DateShouldBeAfterParams) => `La data deve essere successiva a ${dateString}`,
            hasInvalidCharacter: 'Il nome può includere solo caratteri latini',
            incorrectZipFormat: ({zipFormat}: IncorrectZipFormatParams = {}) => `Formato del codice postale errato${zipFormat ? `Formato accettabile: ${zipFormat}` : ''}`,
            invalidPhoneNumber: `Si prega di assicurarsi che il numero di telefono sia valido (ad esempio ${CONST.EXAMPLE_PHONE_NUMBER})`,
        },
    },
    resendValidationForm: {
        linkHasBeenResent: 'Il link è stato reinviato',
        weSentYouMagicSignInLink: ({login, loginType}: WeSentYouMagicSignInLinkParams) => `Ho inviato un link magico per l'accesso a ${login}. Controlla il tuo ${loginType} per accedere.`,
        resendLink: 'Invia nuovamente il link',
    },
    unlinkLoginForm: {
        toValidateLogin: ({primaryLogin, secondaryLogin}: ToValidateLoginParams) =>
            `Per convalidare ${secondaryLogin}, per favore reinvia il codice magico dalle Impostazioni dell'Account di ${primaryLogin}.`,
        noLongerHaveAccess: ({primaryLogin}: NoLongerHaveAccessParams) => `Se non hai più accesso a ${primaryLogin}, scollega i tuoi account.`,
        unlink: 'Scollega',
        linkSent: 'Link inviato!',
        successfullyUnlinkedLogin: 'Accesso secondario scollegato con successo!',
    },
    emailDeliveryFailurePage: {
        ourEmailProvider: ({login}: OurEmailProviderParams) =>
            `Il nostro provider di posta elettronica ha temporaneamente sospeso le email a ${login} a causa di problemi di consegna. Per sbloccare il tuo login, segui questi passaggi:`,
        confirmThat: ({login}: ConfirmThatParams) =>
            `<strong>Conferma che ${login} sia scritto correttamente e sia un indirizzo email reale e consegnabile.</strong> Gli alias email come "expenses@domain.com" devono avere accesso alla propria casella di posta elettronica per essere un login valido di Expensify.`,
        ensureYourEmailClient: `<strong>Assicurati che il tuo client di posta elettronica consenta le email da expensify.com.</strong> Potete trovare indicazioni su come completare questo passaggio <a href="${CONST.SET_NOTIFICATION_LINK}">qui</a>, ma potreste aver bisogno dell'aiuto del vostro reparto IT per configurare le vostre impostazioni e-mail.`,
        onceTheAbove: `Una volta completati i passaggi sopra descritti, contattare <a href="mailto:${CONST.EMAIL.CONCIERGE}">${CONST.EMAIL.CONCIERGE}</a> per sbloccare l'accesso.`,
    },
    smsDeliveryFailurePage: {
        smsDeliveryFailureMessage: ({login}: OurEmailProviderParams) =>
            `Non siamo riusciti a consegnare i messaggi SMS a ${login}, quindi lo abbiamo sospeso temporaneamente. Si prega di provare a convalidare il proprio numero:`,
        validationSuccess: 'Il tuo numero è stato convalidato! Clicca qui sotto per inviare un nuovo codice magico di accesso.',
        validationFailed: ({
            timeData,
        }: {
            timeData?: {
                days?: number;
                hours?: number;
                minutes?: number;
            } | null;
        }) => {
            if (!timeData) {
                return 'Attendere un momento prima di riprovare.';
            }
            const timeParts = [];
            if (timeData.days) {
                timeParts.push(`${timeData.days} ${timeData.days === 1 ? 'giorno' : 'giorni'}`);
            }
            if (timeData.hours) {
                timeParts.push(`${timeData.hours} ${timeData.hours === 1 ? 'ora' : 'ore'}`);
            }
            if (timeData.minutes) {
                timeParts.push(`${timeData.minutes} ${timeData.minutes === 1 ? 'minuto' : 'minuti'}`);
            }
            let timeText = '';
            if (timeParts.length === 1) {
                timeText = timeParts.at(0) ?? '';
            } else if (timeParts.length === 2) {
                timeText = `${timeParts.at(0)} and ${timeParts.at(1)}`;
            } else if (timeParts.length === 3) {
                timeText = `${timeParts.at(0)}, ${timeParts.at(1)}, and ${timeParts.at(2)}`;
            }
            return `Aspetta! Devi attendere ${timeText} prima di provare a convalidare nuovamente il tuo numero.`;
        },
    },
    welcomeSignUpForm: {
        join: 'Unisciti',
    },
    detailsPage: {
        localTime: 'Ora locale',
    },
    newChatPage: {
        startGroup: 'Avvia gruppo',
        addToGroup: 'Aggiungi al gruppo',
    },
    yearPickerPage: {
        year: 'Anno',
        selectYear: 'Si prega di selezionare un anno',
    },
    focusModeUpdateModal: {
        title: 'Benvenuto in modalità #focus!',
        prompt: 'Rimani al passo vedendo solo le chat non lette o quelle che richiedono la tua attenzione. Non preoccuparti, puoi cambiare questa impostazione in qualsiasi momento in',
        settings: 'impostazioni',
    },
    notFound: {
        chatYouLookingForCannotBeFound: 'La chat che stai cercando non può essere trovata.',
        getMeOutOfHere: 'Portami via di qui',
        iouReportNotFound: 'I dettagli di pagamento che stai cercando non possono essere trovati.',
        notHere: 'Hmm... non è qui',
        pageNotFound: 'Ops, questa pagina non può essere trovata',
        noAccess: 'Questa chat o spesa potrebbe essere stata eliminata o potresti non avere accesso ad essa.\n\nPer qualsiasi domanda, contatta concierge@expensify.com',
        goBackHome: 'Torna alla pagina principale',
        commentYouLookingForCannotBeFound: 'Il commento che stai cercando non è stato trovato. Torna alla chat',
        contactConcierge: 'Per qualsiasi domanda, contatta concierge@expensify.com',
        goToChatInstead: 'Vai alla chat invece.',
    },
    errorPage: {
        title: ({isBreakLine}: {isBreakLine: boolean}) => `Oops... ${isBreakLine ? '\n' : ''}Qualcosa è andato storto`,
        subtitle: 'La tua richiesta non può essere completata. Per favore riprova più tardi.',
    },
    setPasswordPage: {
        enterPassword: 'Inserisci una password',
        setPassword: 'Imposta password',
        newPasswordPrompt: 'La tua password deve avere almeno 8 caratteri, 1 lettera maiuscola, 1 lettera minuscola e 1 numero.',
        passwordFormTitle: 'Bentornato nel nuovo Expensify! Per favore, imposta la tua password.',
        passwordNotSet: 'Non siamo riusciti a impostare la tua nuova password. Ti abbiamo inviato un nuovo link per riprovare.',
        setPasswordLinkInvalid: 'Questo link per impostare la password non è valido o è scaduto. Un nuovo link ti sta aspettando nella tua casella di posta elettronica!',
        validateAccount: 'Verifica account',
    },
    statusPage: {
        status: 'Stato',
        statusExplanation: "Aggiungi un'emoji per dare ai tuoi colleghi e amici un modo semplice per sapere cosa sta succedendo. Puoi anche aggiungere un messaggio opzionale!",
        today: 'Oggi',
        clearStatus: 'Cancella stato',
        save: 'Salva',
        message: 'Messaggio',
        timePeriods: {
            never: 'Never',
            thirtyMinutes: '30 minuti',
            oneHour: '1 ora',
            afterToday: 'Oggi',
            afterWeek: 'Una settimana',
            custom: 'Customizzato',
        },
        untilTomorrow: 'Fino a domani',
        untilTime: ({time}: UntilTimeParams) => `Fino a ${time}`,
        date: 'Data',
        time: 'Tempo',
        clearAfter: 'Cancella dopo',
        whenClearStatus: 'Quando dovremmo cancellare il tuo stato?',
        vacationDelegate: 'Delegato per le vacanze',
        setVacationDelegate: `Imposta un delegato per le vacanze per approvare i report al tuo posto mentre sei fuori ufficio.`,
        vacationDelegateError: 'Si è verificato un errore durante l’aggiornamento del delegato per le vacanze.',
        asVacationDelegate: ({nameOrEmail: managerName}: VacationDelegateParams) => `come delegato per le vacanze di ${managerName}`,
        toAsVacationDelegate: ({submittedToName, vacationDelegateName}: SubmittedToVacationDelegateParams) => `a ${submittedToName} come delegato per le vacanze di ${vacationDelegateName}`,
        vacationDelegateWarning: ({nameOrEmail}: VacationDelegateParams) =>
            `Stai assegnando ${nameOrEmail} come tuo delegato per le vacanze. Non è ancora presente in tutti i tuoi workspace. Se scegli di continuare, verrà inviata un'e-mail a tutti gli amministratori dei tuoi workspace per aggiungerlo.`,
    },
    stepCounter: ({step, total, text}: StepCounterParams) => {
        let result = `Passo ${step}`;
        if (total) {
            result = `${result} of ${total}`;
        }
        if (text) {
            result = `${result}: ${text}`;
        }
        return result;
    },
    bankAccount: {
        bankInfo: 'Informazioni bancarie',
        confirmBankInfo: 'Conferma le informazioni bancarie',
        manuallyAdd: 'Aggiungi manualmente il tuo conto bancario',
        letsDoubleCheck: 'Verifichiamo che tutto sia corretto.',
        accountEnding: 'Account con terminazione in',
        thisBankAccount: 'Questo conto bancario sarà utilizzato per i pagamenti aziendali nel tuo spazio di lavoro.',
        accountNumber: 'Numero di conto',
        routingNumber: 'Numero di instradamento',
        chooseAnAccountBelow: 'Scegli un account qui sotto',
        addBankAccount: 'Aggiungi conto bancario',
        chooseAnAccount: 'Scegli un account',
        connectOnlineWithPlaid: 'Accedi alla tua banca',
        connectManually: 'Connetti manualmente',
        desktopConnection: 'Nota: Per connettersi con Chase, Wells Fargo, Capital One o Bank of America, fare clic qui per completare questo processo in un browser.',
        yourDataIsSecure: 'I tuoi dati sono al sicuro',
        toGetStarted: 'Aggiungi un conto bancario per rimborsare le spese, emettere le carte Expensify, riscuotere i pagamenti delle fatture e pagare le bollette tutto da un unico posto.',
        plaidBodyCopy: 'Offri ai tuoi dipendenti un modo più semplice per pagare - e farsi rimborsare - le spese aziendali.',
        checkHelpLine: 'Il tuo numero di instradamento e il numero di conto possono essere trovati su un assegno per il conto.',
        hasPhoneLoginError: ({contactMethodRoute}: ContactMethodParams) =>
            `Per collegare un conto bancario, per favore <a href="${contactMethodRoute}">aggiungi un'email come login principale</a> e riprova. Puoi aggiungere il tuo numero di telefono come login secondario.`,
        hasBeenThrottledError: "Si è verificato un errore durante l'aggiunta del tuo conto bancario. Attendi qualche minuto e riprova.",
        hasCurrencyError: ({workspaceRoute}: WorkspaceRouteParams) =>
            `Ops! Sembra che la valuta del tuo spazio di lavoro sia impostata su una valuta diversa da USD. Per procedere, vai a <a href="${workspaceRoute}">le impostazioni del tuo spazio di lavoro</a> impostarlo su USD e riprovare.`,
        error: {
            youNeedToSelectAnOption: "Seleziona un'opzione per procedere",
            noBankAccountAvailable: 'Spiacente, non è disponibile alcun conto bancario.',
            noBankAccountSelected: 'Per favore, scegli un account',
            taxID: 'Inserisci un numero di partita IVA valido',
            website: 'Per favore, inserisci un sito web valido',
            zipCode: `Inserisci un codice postale valido utilizzando il formato: ${CONST.COUNTRY_ZIP_REGEX_DATA.US.samples}`,
            phoneNumber: 'Per favore, inserisci un numero di telefono valido',
            email: 'Per favore, inserisci un indirizzo email valido',
            companyName: 'Per favore inserisci un nome aziendale valido',
            addressCity: 'Per favore, inserisci una città valida',
            addressStreet: 'Per favore, inserisci un indirizzo stradale valido',
            addressState: 'Seleziona un stato valido per favore',
            incorporationDateFuture: 'La data di costituzione non può essere nel futuro',
            incorporationState: 'Seleziona un stato valido per favore',
            industryCode: 'Inserisci un codice di classificazione industriale valido composto da sei cifre',
            restrictedBusiness: "Per favore conferma che l'azienda non è nell'elenco delle attività commerciali ristrette.",
            routingNumber: 'Inserisci un numero di instradamento valido',
            accountNumber: 'Per favore, inserisci un numero di conto valido',
            routingAndAccountNumberCannotBeSame: 'I numeri di routing e di conto non possono corrispondere',
            companyType: 'Seleziona un tipo di azienda valido',
            tooManyAttempts:
                'A causa di un elevato numero di tentativi di accesso, questa opzione è stata disabilitata per 24 ore. Si prega di riprovare più tardi o di inserire i dettagli manualmente.',
            address: 'Per favore, inserisci un indirizzo valido',
            dob: 'Si prega di selezionare una data di nascita valida',
            age: 'Devi avere più di 18 anni',
            ssnLast4: 'Inserisci gli ultimi 4 cifre validi del SSN',
            firstName: 'Per favore, inserisci un nome valido',
            lastName: 'Per favore, inserisci un cognome valido',
            noDefaultDepositAccountOrDebitCardAvailable: 'Si prega di aggiungere un conto di deposito predefinito o una carta di debito',
            validationAmounts: "Gli importi di convalida inseriti non sono corretti. Si prega di ricontrollare l'estratto conto bancario e riprovare.",
            fullName: 'Per favore, inserisci un nome completo valido',
            ownershipPercentage: 'Per favore, inserisci un numero percentuale valido',
            deletePaymentBankAccount:
                'Questo conto bancario non può essere eliminato perché viene utilizzato per i pagamenti con la carta Expensify. Se desideri comunque eliminare questo conto, contatta il Concierge.',
        },
    },
    addPersonalBankAccount: {
        countrySelectionStepHeader: 'Dove si trova il tuo conto bancario?',
        accountDetailsStepHeader: 'Quali sono i dettagli del tuo account?',
        accountTypeStepHeader: 'Che tipo di account è questo?',
        bankInformationStepHeader: 'Quali sono i tuoi dettagli bancari?',
        accountHolderInformationStepHeader: 'Quali sono i dettagli del titolare del conto?',
        howDoWeProtectYourData: 'Come proteggiamo i tuoi dati?',
        currencyHeader: 'Qual è la valuta del tuo conto bancario?',
        confirmationStepHeader: 'Controlla le tue informazioni.',
        confirmationStepSubHeader: 'Ricontrolla i dettagli qui sotto e seleziona la casella dei termini per confermare.',
    },
    addPersonalBankAccountPage: {
        enterPassword: 'Inserisci la password di Expensify',
        alreadyAdded: 'Questo account è già stato aggiunto.',
        chooseAccountLabel: 'Account',
        successTitle: 'Conto bancario personale aggiunto!',
        successMessage: 'Congratulazioni, il tuo conto bancario è configurato ed è pronto a ricevere i rimborsi.',
    },
    attachmentView: {
        unknownFilename: 'Nome file sconosciuto',
        passwordRequired: 'Per favore inserisci una password',
        passwordIncorrect: 'Password errata. Riprova.',
        failedToLoadPDF: 'Impossibile caricare il file PDF',
        pdfPasswordForm: {
            title: 'PDF protetto da password',
            infoText: 'Questo PDF è protetto da password.',
            beforeLinkText: 'Per favore',
            linkText: 'inserisci la password',
            afterLinkText: 'per visualizzarlo.',
            formLabel: 'Visualizza PDF',
        },
        attachmentNotFound: 'Allegato non trovato',
        retry: 'Riprova',
    },
    messages: {
        errorMessageInvalidPhone: `Per favore, inserisci un numero di telefono valido senza parentesi o trattini. Se ti trovi al di fuori degli Stati Uniti, includi il tuo prefisso internazionale (ad es. ${CONST.EXAMPLE_PHONE_NUMBER}).`,
        errorMessageInvalidEmail: 'Email non valido',
        userIsAlreadyMember: ({login, name}: UserIsAlreadyMemberParams) => `${login} è già un membro di ${name}`,
    },
    onfidoStep: {
        acceptTerms: 'Continuando con la richiesta di attivare il tuo Expensify Wallet, confermi di aver letto, compreso e accettato',
        facialScan: 'Politica e Rilascio della Scansione Facciale di Onfido',
        tryAgain: 'Riprova',
        verifyIdentity: 'Verifica identità',
        letsVerifyIdentity: 'Verifichiamo la tua identità',
        butFirst: `Ma prima, le cose noiose. Leggi le informazioni legali nel prossimo passaggio e fai clic su "Accetta" quando sei pronto.`,
        genericError: "Si è verificato un errore durante l'elaborazione di questo passaggio. Per favore riprova.",
        cameraPermissionsNotGranted: "Abilita l'accesso alla fotocamera",
        cameraRequestMessage: 'Abbiamo bisogno di accedere alla tua fotocamera per completare la verifica del conto bancario. Abilitala tramite Impostazioni > New Expensify.',
        microphonePermissionsNotGranted: "Abilita l'accesso al microfono",
        microphoneRequestMessage: 'Abbiamo bisogno di accedere al tuo microfono per completare la verifica del conto bancario. Abilitalo tramite Impostazioni > New Expensify.',
        originalDocumentNeeded: "Per favore carica un'immagine originale del tuo documento d'identità invece di uno screenshot o un'immagine scansionata.",
        documentNeedsBetterQuality:
            "Il tuo documento d'identità sembra essere danneggiato o mancano caratteristiche di sicurezza. Carica un'immagine originale di un documento d'identità non danneggiato che sia completamente visibile.",
        imageNeedsBetterQuality:
            "C'è un problema con la qualità dell'immagine del tuo documento d'identità. Per favore, carica una nuova immagine in cui il tuo documento d'identità sia visibile chiaramente.",
        selfieIssue: "C'è un problema con il tuo selfie/video. Per favore carica un selfie/video dal vivo.",
        selfieNotMatching: "Il tuo selfie/video non corrisponde al tuo documento d'identità. Per favore carica un nuovo selfie/video in cui il tuo viso sia chiaramente visibile.",
        selfieNotLive: 'Il tuo selfie/video non sembra essere una foto/video dal vivo. Per favore, carica un selfie/video dal vivo.',
    },
    additionalDetailsStep: {
        headerTitle: 'Dettagli aggiuntivi',
        helpText: 'Dobbiamo confermare le seguenti informazioni prima che tu possa inviare e ricevere denaro dal tuo portafoglio.',
        helpTextIdologyQuestions: 'Abbiamo bisogno di farti solo alcune altre domande per completare la validazione della tua identità.',
        helpLink: 'Scopri di più sul perché ne abbiamo bisogno.',
        legalFirstNameLabel: 'Nome legale',
        legalMiddleNameLabel: 'Secondo nome legale',
        legalLastNameLabel: 'Cognome legale',
        selectAnswer: 'Seleziona una risposta per procedere',
        ssnFull9Error: 'Inserisci un SSN valido di nove cifre',
        needSSNFull9: 'Stiamo riscontrando problemi nel verificare il tuo SSN. Inserisci tutti i nove numeri del tuo SSN.',
        weCouldNotVerify: 'Non siamo riusciti a verificare',
        pleaseFixIt: 'Si prega di correggere queste informazioni prima di continuare.',
        failedKYCTextBefore: 'Non siamo riusciti a verificare la tua identità. Per favore riprova più tardi o contatta',
        failedKYCTextAfter: 'se hai domande.',
    },
    termsStep: {
        headerTitle: 'Termini e tariffe',
        headerTitleRefactor: 'Commissioni e termini',
        haveReadAndAgreePlain: 'Ho letto e acconsento a ricevere le informazioni elettroniche.',
        haveReadAndAgree: `Ho letto e acconsento a ricevere le <a href="${CONST.ELECTRONIC_DISCLOSURES_URL}">informazioni elettroniche</a>.`,
        agreeToThePlain: "Accetto l'accordo sulla privacy e il portafoglio.",
        agreeToThe: ({walletAgreementUrl}: WalletAgreementParams) =>
            `Accetto l'accordo sulla <a href="${CONST.OLD_DOT_PUBLIC_URLS.PRIVACY_URL}">Privacy</a> e il <a href="${walletAgreementUrl}">Portafoglio</a>.`,
        enablePayments: 'Abilita pagamenti',
        monthlyFee: 'Tariffa mensile',
        inactivity: 'Inattività',
        noOverdraftOrCredit: 'Nessuna funzione di scoperto/credito.',
        electronicFundsWithdrawal: 'Prelievo di fondi elettronici',
        standard: 'Standard',
        reviewTheFees: "Dai un'occhiata ad alcune tariffe.",
        checkTheBoxes: 'Si prega di selezionare le caselle qui sotto.',
        agreeToTerms: 'Accetta i termini e sarai pronto per partire!',
        shortTermsForm: {
            expensifyPaymentsAccount: ({walletProgram}: WalletProgramParams) => `Il Portafoglio Expensify è emesso da ${walletProgram}.`,
            perPurchase: 'Per acquisto',
            atmWithdrawal: 'Prelievo bancomat',
            cashReload: 'Ricarica in contanti',
            inNetwork: 'in-network',
            outOfNetwork: 'fuori rete',
            atmBalanceInquiry: 'Richiesta saldo bancomat (in-network o out-of-network)',
            customerService: 'Servizio clienti (agente automatico o in carne e ossa)',
            inactivityAfterTwelveMonths: 'Inattività (dopo 12 mesi senza transazioni)',
            weChargeOneFee: 'Addebitiamo un altro tipo di commissione. È:',
            fdicInsurance: "I tuoi fondi sono idonei per l'assicurazione FDIC.",
            generalInfo: `Per informazioni generali sui conti prepagati, visitare <a href="${CONST.CFPB_PREPAID_URL}">${CONST.TERMS.CFPB_PREPAID}</a>.`,
            conditionsDetails: `Per i dettagli e le condizioni di tutte le tariffe e i servizi, visitare il sito <a href="${CONST.FEES_URL}">${CONST.FEES_URL}</a> o chiamare il numero +1 833-400-0904.`,
            electronicFundsWithdrawalInstant: 'Prelievo di fondi elettronici (istantaneo)',
            electronicFundsInstantFeeMin: ({amount}: TermsParams) => `(min ${amount})`,
        },
        longTermsForm: {
            listOfAllFees: 'Un elenco di tutte le commissioni del Portafoglio Expensify',
            typeOfFeeHeader: 'Tutte le commissioni',
            feeAmountHeader: 'Importo',
            moreDetailsHeader: 'Dettagli',
            openingAccountTitle: 'Apertura di un account',
            openingAccountDetails: "Non c'è alcuna commissione per aprire un account.",
            monthlyFeeDetails: 'Non ci sono costi mensili.',
            customerServiceTitle: 'Servizio clienti',
            customerServiceDetails: 'Non ci sono commissioni per il servizio clienti.',
            inactivityDetails: 'Non ci sono commissioni di inattività.',
            sendingFundsTitle: 'Invio di fondi a un altro titolare di conto',
            sendingFundsDetails: "Non c'è alcuna commissione per inviare fondi a un altro titolare di conto utilizzando il tuo saldo, conto bancario o carta di debito.",
            electronicFundsStandardDetails:
                "Il trasferimento di fondi dal Portafoglio Expensify al vostro conto corrente bancario con l'opzione standard non comporta spese. Questo trasferimento viene solitamente completato entro 1-3 giorni lavorativi.",
            electronicFundsInstantDetails: ({percentage, amount}: ElectronicFundsParams) =>
                "Il trasferimento di fondi dal portafoglio Expensify alla carta di debito collegata tramite l'opzione di trasferimento istantaneo è a pagamento. Questo trasferimento viene solitamente completato in pochi minuti." +
                `La commissione è pari al ${percentage}% dell'importo del trasferimento (con una commissione minima di ${amount}).`,
            fdicInsuranceBancorp: ({amount}: TermsParams) =>
                `I vostri fondi hanno diritto all'assicurazione FDIC. I vostri fondi saranno conservati o trasferiti alla ${CONST.WALLET.PROGRAM_ISSUERS.BANCORP_BANK}, un istituto assicurato dalla FDIC.` +
                ` Una volta lì, i vostri fondi sono assicurati fino a ${amount} dalla FDIC nel caso in cui ${CONST.WALLET.PROGRAM_ISSUERS.BANCORP_BANK} fallisca, se sono soddisfatti i requisiti specifici di assicurazione dei depositi e se la vostra carta è registrata.` +
                ` Per maggiori dettagli, vedere ${CONST.TERMS.FDIC_PREPAID}.`,
            contactExpensifyPayments: `Contattare ${CONST.WALLET.PROGRAM_ISSUERS.EXPENSIFY_PAYMENTS} chiamando il numero +1 833-400-0904, inviando un'e-mail a ${CONST.EMAIL.CONCIERGE} o accedendo a ${CONST.NEW_EXPENSIFY_URL}.`,
            generalInformation: `Per informazioni generali sui conti prepagati, visitare ${CONST.TERMS.CFPB_PREPAID}. Se avete un reclamo su un conto prepagato, chiamate il Consumer Financial Protection Bureau al numero 1-855-411-2372 o visitate ${CONST.TERMS.CFPB_COMPLAINT}.`,
            printerFriendlyView: 'Visualizza la versione stampabile',
            automated: 'Automatizzato',
            liveAgent: 'Agente dal vivo',
            instant: 'Istantaneo',
            electronicFundsInstantFeeMin: ({amount}: TermsParams) => `Min ${amount}`,
        },
    },
    activateStep: {
        headerTitle: 'Abilita pagamenti',
        activatedTitle: 'Portafoglio attivato!',
        activatedMessage: 'Congratulazioni, il tuo portafoglio è configurato e pronto per effettuare pagamenti.',
        checkBackLaterTitle: 'Solo un minuto...',
        checkBackLaterMessage: 'Stiamo ancora esaminando le tue informazioni. Per favore, ricontrolla più tardi.',
        continueToPayment: 'Continua al pagamento',
        continueToTransfer: 'Continua a trasferire',
    },
    companyStep: {
        headerTitle: "Informazioni sull'azienda",
        subtitle: 'Quasi fatto! Per motivi di sicurezza, dobbiamo confermare alcune informazioni:',
        legalBusinessName: "Nome legale dell'azienda",
        companyWebsite: "Sito web dell'azienda",
        taxIDNumber: 'Numero di identificazione fiscale',
        taxIDNumberPlaceholder: '9 cifre',
        companyType: 'Tipo di azienda',
        incorporationDate: 'Data di costituzione',
        incorporationState: 'Stato di incorporazione',
        industryClassificationCode: 'Codice di classificazione industriale',
        confirmCompanyIsNot: 'Confermo che questa azienda non è nel',
        listOfRestrictedBusinesses: 'elenco delle attività commerciali soggette a restrizioni',
        incorporationDatePlaceholder: 'Data di inizio (aaaa-mm-gg)',
        incorporationTypes: {
            LLC: 'LLC',
            CORPORATION: 'Corp',
            PARTNERSHIP: 'Partnership',
            COOPERATIVE: 'Cooperativa',
            SOLE_PROPRIETORSHIP: 'Ditta individuale',
            OTHER: 'Altro',
        },
        industryClassification: "In quale settore è classificata l'azienda?",
        industryClassificationCodePlaceholder: "Cerca il codice di classificazione dell'industria",
    },
    requestorStep: {
        headerTitle: 'Informazioni personali',
        learnMore: 'Scopri di più',
        isMyDataSafe: 'I miei dati sono al sicuro?',
    },
    personalInfoStep: {
        personalInfo: 'Informazioni personali',
        enterYourLegalFirstAndLast: 'Qual è il tuo nome legale?',
        legalFirstName: 'Nome legale',
        legalLastName: 'Cognome legale',
        legalName: 'Nome legale',
        enterYourDateOfBirth: 'Qual è la tua data di nascita?',
        enterTheLast4: 'Quali sono le ultime quattro cifre del tuo numero di previdenza sociale?',
        dontWorry: 'Non preoccuparti, non facciamo alcun controllo del credito personale!',
        last4SSN: 'Ultime 4 cifre del SSN',
        enterYourAddress: 'Qual è il tuo indirizzo?',
        address: 'Indirizzo',
        letsDoubleCheck: 'Verifichiamo che tutto sia corretto.',
        byAddingThisBankAccount: 'Aggiungendo questo conto bancario, confermi di aver letto, compreso e accettato',
        whatsYourLegalName: 'Qual è il tuo nome legale?',
        whatsYourDOB: 'Qual è la tua data di nascita?',
        whatsYourAddress: 'Qual è il tuo indirizzo?',
        whatsYourSSN: 'Quali sono le ultime quattro cifre del tuo numero di previdenza sociale?',
        noPersonalChecks: 'Non preoccuparti, qui non ci sono controlli del credito personali!',
        whatsYourPhoneNumber: 'Qual è il tuo numero di telefono?',
        weNeedThisToVerify: 'Abbiamo bisogno di questo per verificare il tuo portafoglio.',
    },
    businessInfoStep: {
        businessInfo: "Informazioni sull'azienda",
        enterTheNameOfYourBusiness: 'Qual è il nome della tua azienda?',
        businessName: "Nome legale dell'azienda",
        enterYourCompanyTaxIdNumber: 'Qual è il numero di partita IVA della tua azienda?',
        taxIDNumber: 'Numero di identificazione fiscale',
        taxIDNumberPlaceholder: '9 cifre',
        enterYourCompanyWebsite: 'Qual è il sito web della tua azienda?',
        companyWebsite: "Sito web dell'azienda",
        enterYourCompanyPhoneNumber: 'Qual è il numero di telefono della tua azienda?',
        enterYourCompanyAddress: "Qual è l'indirizzo della tua azienda?",
        selectYourCompanyType: 'Che tipo di azienda è?',
        companyType: 'Tipo di azienda',
        incorporationType: {
            LLC: 'LLC',
            CORPORATION: 'Corp',
            PARTNERSHIP: 'Partnership',
            COOPERATIVE: 'Cooperativa',
            SOLE_PROPRIETORSHIP: 'Ditta individuale',
            OTHER: 'Altro',
        },
        selectYourCompanyIncorporationDate: 'Qual è la data di costituzione della tua azienda?',
        incorporationDate: 'Data di costituzione',
        incorporationDatePlaceholder: 'Data di inizio (aaaa-mm-gg)',
        incorporationState: 'Stato di incorporazione',
        pleaseSelectTheStateYourCompanyWasIncorporatedIn: 'In quale stato è stata costituita la tua azienda?',
        letsDoubleCheck: 'Verifichiamo che tutto sia corretto.',
        companyAddress: "Indirizzo dell'azienda",
        listOfRestrictedBusinesses: 'elenco delle attività commerciali soggette a restrizioni',
        confirmCompanyIsNot: 'Confermo che questa azienda non è nel',
        businessInfoTitle: 'Informazioni aziendali',
        legalBusinessName: "Nome legale dell'azienda",
        whatsTheBusinessName: "Qual è il nome dell'azienda?",
        whatsTheBusinessAddress: "Qual è l'indirizzo dell'azienda?",
        whatsTheBusinessContactInformation: 'Quali sono le informazioni di contatto aziendali?',
        whatsTheBusinessRegistrationNumber: ({country}: BusinessRegistrationNumberParams) => {
            switch (country) {
                case CONST.COUNTRY.GB:
                    return "Qual è il numero di registrazione dell'azienda (CRN)?";
                default:
                    return "Qual è il numero di registrazione dell'azienda?";
            }
        },
        whatsTheBusinessTaxIDEIN: ({country}: BusinessTaxIDParams) => {
            switch (country) {
                case CONST.COUNTRY.US:
                    return 'Qual è il numero di identificazione del datore di lavoro (EIN)?';
                case CONST.COUNTRY.CA:
                    return 'Qual è il numero aziendale (BN)?';
                case CONST.COUNTRY.GB:
                    return 'Qual è il numero di partita IVA (VRN)?';
                case CONST.COUNTRY.AU:
                    return 'Qual è il numero aziendale australiano (ABN)?';
                default:
                    return 'Qual è il numero di partita IVA UE?';
            }
        },
        whatsThisNumber: 'Qual è questo numero?',
        whereWasTheBusinessIncorporated: "Dove è stata costituita l'azienda?",
        whatTypeOfBusinessIsIt: 'Che tipo di attività è?',
        whatsTheBusinessAnnualPayment: "Qual è il volume di pagamento annuale dell'azienda?",
        whatsYourExpectedAverageReimbursements: "Qual è l'importo medio di rimborso previsto?",
        registrationNumber: 'Numero di registrazione',
        taxIDEIN: ({country}: BusinessTaxIDParams) => {
            switch (country) {
                case CONST.COUNTRY.US:
                    return 'EIN';
                case CONST.COUNTRY.CA:
                    return 'BN';
                case CONST.COUNTRY.GB:
                    return 'VRN';
                case CONST.COUNTRY.AU:
                    return 'ABN';
                default:
                    return 'IVA UE';
            }
        },
        businessAddress: 'Indirizzo aziendale',
        businessType: 'Tipo di attività',
        incorporation: 'Incorporazione',
        incorporationCountry: 'Paese di costituzione',
        incorporationTypeName: 'Tipo di incorporazione',
        businessCategory: 'Categoria aziendale',
        annualPaymentVolume: 'Volume di pagamento annuale',
        annualPaymentVolumeInCurrency: ({currencyCode}: CurrencyCodeParams) => `Volume di pagamento annuale in ${currencyCode}`,
        averageReimbursementAmount: 'Importo medio del rimborso',
        averageReimbursementAmountInCurrency: ({currencyCode}: CurrencyCodeParams) => `Importo medio del rimborso in ${currencyCode}`,
        selectIncorporationType: 'Seleziona il tipo di incorporazione',
        selectBusinessCategory: 'Seleziona categoria aziendale',
        selectAnnualPaymentVolume: 'Seleziona il volume di pagamento annuale',
        selectIncorporationCountry: 'Seleziona il paese di incorporazione',
        selectIncorporationState: 'Seleziona lo stato di incorporazione',
        selectAverageReimbursement: "Seleziona l'importo medio del rimborso",
        selectBusinessType: 'Seleziona tipo di attività',
        findIncorporationType: 'Trova il tipo di incorporazione',
        findBusinessCategory: 'Trova categoria aziendale',
        findAnnualPaymentVolume: 'Trova il volume dei pagamenti annuali',
        findIncorporationState: 'Trova lo stato di incorporazione',
        findAverageReimbursement: "Trova l'importo medio del rimborso",
        findBusinessType: 'Trova tipo di attività',
        error: {
            registrationNumber: 'Si prega di fornire un numero di registrazione valido',
            taxIDEIN: ({country}: BusinessTaxIDParams) => {
                switch (country) {
                    case CONST.COUNTRY.US:
                        return 'Si prega di fornire un numero di identificazione del datore di lavoro (EIN) valido';
                    case CONST.COUNTRY.CA:
                        return 'Si prega di fornire un numero aziendale (BN) valido';
                    case CONST.COUNTRY.GB:
                        return 'Si prega di fornire un numero di partita IVA (VRN) valido';
                    case CONST.COUNTRY.AU:
                        return 'Si prega di fornire un numero aziendale australiano (ABN) valido';
                    default:
                        return 'Si prega di fornire un numero di partita IVA UE valido';
                }
            },
        },
    },
    beneficialOwnerInfoStep: {
        doYouOwn25percent: ({companyName}: CompanyNameParams) => `Possiedi il 25% o più di ${companyName}?`,
        doAnyIndividualOwn25percent: ({companyName}: CompanyNameParams) => `Qualcuno possiede il 25% o più di ${companyName}?`,
        areThereMoreIndividualsWhoOwn25percent: ({companyName}: CompanyNameParams) => `Ci sono altre persone che possiedono il 25% o più di ${companyName}?`,
        regulationRequiresUsToVerifyTheIdentity: "La normativa ci impone di verificare l'identità di qualsiasi individuo che possieda più del 25% dell'azienda.",
        companyOwner: "Proprietario dell'azienda",
        enterLegalFirstAndLastName: 'Qual è il nome legale del proprietario?',
        legalFirstName: 'Nome legale',
        legalLastName: 'Cognome legale',
        enterTheDateOfBirthOfTheOwner: 'Qual è la data di nascita del proprietario?',
        enterTheLast4: 'Quali sono le ultime 4 cifre del numero di previdenza sociale del proprietario?',
        last4SSN: 'Ultime 4 cifre del SSN',
        dontWorry: 'Non preoccuparti, non facciamo alcun controllo del credito personale!',
        enterTheOwnersAddress: "Qual è l'indirizzo del proprietario?",
        letsDoubleCheck: 'Verifichiamo che tutto sia corretto.',
        legalName: 'Nome legale',
        address: 'Indirizzo',
        byAddingThisBankAccount: 'Aggiungendo questo conto bancario, confermi di aver letto, compreso e accettato',
        owners: 'Proprietari',
    },
    ownershipInfoStep: {
        ownerInfo: 'Informazioni sul proprietario',
        businessOwner: "Proprietario dell'azienda",
        signerInfo: 'Informazioni sul firmatario',
        doYouOwn: ({companyName}: CompanyNameParams) => `Possiedi il 25% o più di ${companyName}?`,
        doesAnyoneOwn: ({companyName}: CompanyNameParams) => `Qualcuno possiede il 25% o più di ${companyName}?`,
        regulationsRequire: "Le normative ci impongono di verificare l'identità di qualsiasi individuo che possieda più del 25% dell'azienda.",
        legalFirstName: 'Nome legale',
        legalLastName: 'Cognome legale',
        whatsTheOwnersName: 'Qual è il nome legale del proprietario?',
        whatsYourName: 'Qual è il tuo nome legale?',
        whatPercentage: "Quale percentuale dell'azienda appartiene al proprietario?",
        whatsYoursPercentage: "Quale percentuale dell'azienda possiedi?",
        ownership: 'Proprietà',
        whatsTheOwnersDOB: 'Qual è la data di nascita del proprietario?',
        whatsYourDOB: 'Qual è la tua data di nascita?',
        whatsTheOwnersAddress: "Qual è l'indirizzo del proprietario?",
        whatsYourAddress: 'Qual è il tuo indirizzo?',
        whatAreTheLast: 'Quali sono le ultime 4 cifre del numero di previdenza sociale del proprietario?',
        whatsYourLast: 'Quali sono le ultime 4 cifre del tuo numero di previdenza sociale?',
        dontWorry: 'Non preoccuparti, non facciamo alcun controllo del credito personale!',
        last4: 'Ultime 4 cifre del SSN',
        whyDoWeAsk: 'Perché lo chiediamo?',
        letsDoubleCheck: 'Verifichiamo che tutto sia corretto.',
        legalName: 'Nome legale',
        ownershipPercentage: 'Percentuale di proprietà',
        areThereOther: ({companyName}: CompanyNameParams) => `Ci sono altre persone che possiedono il 25% o più di ${companyName}?`,
        owners: 'Proprietari',
        addCertified: 'Aggiungi un organigramma certificato che mostri i proprietari beneficiari',
        regulationRequiresChart:
            "La normativa ci impone di raccogliere una copia certificata dell'organigramma di proprietà che mostra ogni individuo o entità che possiede il 25% o più dell'azienda.",
        uploadEntity: "Carica il grafico di proprietà dell'entità",
        noteEntity: "Nota: Il grafico di proprietà dell'entità deve essere firmato dal tuo commercialista, consulente legale o notarizzato.",
        certified: "Grafico di proprietà dell'entità certificata",
        selectCountry: 'Seleziona paese',
        findCountry: 'Trova paese',
        address: 'Indirizzo',
        chooseFile: 'Scegli file',
        uploadDocuments: 'Carica documentazione aggiuntiva',
        pleaseUpload:
            "Si prega di caricare ulteriore documentazione qui sotto per aiutarci a verificare la tua identità come proprietario diretto o indiretto del 25% o più dell'entità aziendale.",
        acceptedFiles: 'Formati di file accettati: PDF, PNG, JPEG. La dimensione totale del file per ciascuna sezione non può superare i 5 MB.',
        proofOfBeneficialOwner: 'Prova del titolare effettivo',
        proofOfBeneficialOwnerDescription:
            "Si prega di fornire un'attestazione firmata e un organigramma da un commercialista, notaio o avvocato che verifichi la proprietà del 25% o più dell'azienda. Deve essere datato negli ultimi tre mesi e includere il numero di licenza del firmatario.",
        copyOfID: "Copia del documento d'identità per il titolare effettivo",
        copyOfIDDescription: 'Esempi: passaporto, patente di guida, ecc.',
        proofOfAddress: 'Prova di indirizzo per il titolare effettivo',
        proofOfAddressDescription: 'Esempi: bolletta delle utenze, contratto di locazione, ecc.',
        codiceFiscale: 'Codice fiscale/Tax ID',
        codiceFiscaleDescription:
            "Si prega di caricare un video di una visita al sito o una chiamata registrata con l'ufficiale firmatario. L'ufficiale deve fornire: nome completo, data di nascita, nome dell'azienda, numero di registrazione, codice fiscale, indirizzo registrato, natura dell'attività e scopo del conto.",
    },
    completeVerificationStep: {
        completeVerification: 'Completa la verifica',
        confirmAgreements: 'Per favore, conferma gli accordi qui sotto.',
        certifyTrueAndAccurate: 'Certifico che le informazioni fornite sono veritiere e accurate.',
        certifyTrueAndAccurateError: 'Si prega di certificare che le informazioni sono veritiere e accurate',
        isAuthorizedToUseBankAccount: 'Sono autorizzato a utilizzare questo conto bancario aziendale per le spese aziendali.',
        isAuthorizedToUseBankAccountError: "Devi essere un ufficiale di controllo con l'autorizzazione per operare sul conto bancario aziendale.",
        termsAndConditions: 'termini e condizioni',
    },
    connectBankAccountStep: {
        validateYourBankAccount: 'Convalida il tuo conto bancario',
        validateButtonText: 'Convalida',
        validationInputLabel: 'Transazione',
        maxAttemptsReached: 'La convalida per questo conto bancario è stata disabilitata a causa di troppi tentativi errati.',
        description: `Entro 1-2 giorni lavorativi, invieremo tre (3) piccole transazioni al tuo conto bancario da un nome come "Expensify, Inc. Validation".`,
        descriptionCTA: "Inserisci l'importo di ciascuna transazione nei campi sottostanti. Esempio: 1.51.",
        letsChatText: 'Quasi fatto! Abbiamo bisogno del tuo aiuto per verificare alcune ultime informazioni tramite chat. Pronto?',
        enable2FATitle: "Previeni le frodi, abilita l'autenticazione a due fattori (2FA)",
        enable2FAText: "Prendiamo la tua sicurezza sul serio. Imposta ora l'autenticazione a due fattori (2FA) per aggiungere un ulteriore livello di protezione al tuo account.",
        secureYourAccount: 'Proteggi il tuo account',
    },
    countryStep: {
        confirmBusinessBank: 'Conferma la valuta e il paese del conto bancario aziendale',
        confirmCurrency: 'Conferma valuta e paese',
        yourBusiness: 'La valuta del conto bancario aziendale deve corrispondere alla valuta dello spazio di lavoro.',
        youCanChange: 'Puoi cambiare la valuta del tuo spazio di lavoro nel tuo',
        findCountry: 'Trova paese',
        selectCountry: 'Seleziona paese',
    },
    bankInfoStep: {
        whatAreYour: 'Quali sono i dettagli del tuo conto bancario aziendale?',
        letsDoubleCheck: 'Verifichiamo che tutto sia a posto.',
        thisBankAccount: 'Questo conto bancario sarà utilizzato per i pagamenti aziendali nel tuo spazio di lavoro.',
        accountNumber: 'Numero di conto',
        accountHolderNameDescription: 'Nome completo del firmatario autorizzato',
    },
    signerInfoStep: {
        signerInfo: 'Informazioni sul firmatario',
        areYouDirector: ({companyName}: CompanyNameParams) => `Sei un direttore o un dirigente senior presso ${companyName}?`,
        regulationRequiresUs: "La normativa ci impone di verificare se il firmatario ha l'autorità di intraprendere questa azione per conto dell'azienda.",
        whatsYourName: 'Qual è il tuo nome legale?',
        fullName: 'Nome completo legale',
        whatsYourJobTitle: 'Qual è il tuo titolo di lavoro?',
        jobTitle: 'Titolo di lavoro',
        whatsYourDOB: 'Qual è la tua data di nascita?',
        uploadID: "Carica documento d'identità e prova di indirizzo",
        personalAddress: 'Prova di indirizzo personale (ad esempio, bolletta)',
        letsDoubleCheck: 'Verifichiamo che tutto sia corretto.',
        legalName: 'Nome legale',
        proofOf: 'Prova di indirizzo personale',
        enterOneEmail: ({companyName}: CompanyNameParams) => `Inserisci l'email del direttore o dirigente senior presso ${companyName}`,
        regulationRequiresOneMoreDirector: 'La normativa richiede almeno un altro direttore o dirigente senior come firmatario.',
        hangTight: 'Attendi un attimo...',
        enterTwoEmails: ({companyName}: CompanyNameParams) => `Inserisci le email di due direttori o dirigenti senior presso ${companyName}`,
        sendReminder: 'Invia un promemoria',
        chooseFile: 'Scegli file',
        weAreWaiting: "Stiamo aspettando che altri verifichino la loro identità come direttori o dirigenti senior dell'azienda.",
        id: "Copia del documento d'identità",
        proofOfDirectors: 'Prova del/i direttore/i',
        proofOfDirectorsDescription: 'Esempi: Profilo aziendale Oncorp o registrazione aziendale.',
        codiceFiscale: 'Codice Fiscale',
        codiceFiscaleDescription: 'Codice Fiscale per Firmatari, Utenti Autorizzati e Beneficiari Effettivi.',
        PDSandFSG: 'Documentazione di divulgazione PDS + FSG',
        PDSandFSGDescription:
            'La nostra partnership con Corpay utilizza una connessione API per sfruttare la loro vasta rete di partner bancari internazionali per alimentare i Rimborsi Globali in Expensify. Secondo la normativa australiana, ti forniamo la Guida ai Servizi Finanziari (FSG) e la Dichiarazione di Divulgazione del Prodotto (PDS) di Corpay.\n\nSi prega di leggere attentamente i documenti FSG e PDS poiché contengono dettagli completi e informazioni importanti sui prodotti e servizi offerti da Corpay. Conserva questi documenti per riferimento futuro.',
        pleaseUpload: "Si prega di caricare ulteriore documentazione qui sotto per aiutarci a verificare la tua identità come direttore o dirigente senior dell'entità aziendale.",
        enterSignerInfo: 'Inserisci le informazioni del firmatario',
        thisStep: 'Questo passaggio è stato completato',
        isConnecting: ({bankAccountLastFour, currency}: SignerInfoMessageParams) =>
            `sta collegando un conto bancario aziendale in ${currency} terminante con ${bankAccountLastFour} a Expensify per pagare i dipendenti in ${currency}. Il prossimo passaggio richiede le informazioni di un firmatario, come un direttore o un dirigente.`,
        error: {
            emailsMustBeDifferent: 'Le email devono essere diverse',
        },
    },
    agreementsStep: {
        agreements: 'Accordi',
        pleaseConfirm: 'Si prega di confermare gli accordi di seguito',
        regulationRequiresUs: "La normativa ci impone di verificare l'identità di qualsiasi individuo che possieda più del 25% dell'azienda.",
        iAmAuthorized: 'Sono autorizzato a utilizzare il conto bancario aziendale per le spese aziendali.',
        iCertify: 'Certifico che le informazioni fornite sono veritiere e accurate.',
        iAcceptTheTermsAndConditions: `Accetto i <a href="https://cross-border.corpay.com/tc/">termini e le condizioni</a>.`,
        iAcceptTheTermsAndConditionsAccessibility: 'Accetto i termini e le condizioni.',
        accept: 'Accetta e aggiungi conto bancario',
        iConsentToThePrivacyNotice: `Acconsento <a href="https://payments.corpay.com/compliance">all'informativa sulla privacy</a>.`,
        iConsentToThePrivacyNoticeAccessibility: "Acconsento all'informativa sulla privacy.",
        error: {
            authorized: "Devi essere un ufficiale di controllo con l'autorizzazione per operare sul conto bancario aziendale.",
            certify: 'Si prega di certificare che le informazioni sono veritiere e accurate',
            consent: "Si prega di acconsentire all'informativa sulla privacy",
        },
    },
    docusignStep: {
        subheader: 'Modulo Docusign',
        pleaseComplete:
            'Completa il modulo di autorizzazione ACH tramite il link Docusign qui sotto e carica una copia firmata qui per consentirci di prelevare fondi direttamente dal tuo conto bancario.',
        pleaseCompleteTheBusinessAccount: 'Completa la richiesta di conto aziendale e l’accordo di addebito diretto.',
        pleaseCompleteTheDirect:
            'Completa l’accordo di addebito diretto tramite il link Docusign qui sotto e carica una copia firmata qui per consentirci di prelevare fondi direttamente dal tuo conto bancario.',
        takeMeTo: 'Vai a Docusign',
        uploadAdditional: 'Carica documentazione aggiuntiva',
        pleaseUpload: 'Carica il modulo DEFT e la pagina di firma Docusign.',
        pleaseUploadTheDirect: 'Carica l’accordo di addebito diretto e la pagina di firma Docusign.',
    },
    finishStep: {
        letsFinish: 'Finisciamo in chat!',
        thanksFor:
            'Grazie per questi dettagli. Un agente di supporto dedicato esaminerà ora le tue informazioni. Ti ricontatteremo se avremo bisogno di ulteriori informazioni da parte tua, ma nel frattempo, non esitare a contattarci per qualsiasi domanda.',
        iHaveA: 'Ho una domanda',
        enable2FA: "Abilita l'autenticazione a due fattori (2FA) per prevenire le frodi",
        weTake: "Prendiamo la tua sicurezza sul serio. Imposta ora l'autenticazione a due fattori (2FA) per aggiungere un ulteriore livello di protezione al tuo account.",
        secure: 'Proteggi il tuo account',
    },
    reimbursementAccountLoadingAnimation: {
        oneMoment: 'Un momento',
        explanationLine: 'Stiamo esaminando le tue informazioni. Potrai continuare con i prossimi passaggi a breve.',
    },
    session: {
        offlineMessageRetry: 'Sembra che tu sia offline. Controlla la tua connessione e riprova.',
    },
    travel: {
        header: 'Prenota viaggio',
        title: 'Viaggia con intelligenza',
        subtitle: 'Usa Expensify Travel per ottenere le migliori offerte di viaggio e gestire tutte le tue spese aziendali in un unico posto.',
        features: {
            saveMoney: 'Risparmia sui tuoi prenotazioni',
            alerts: 'Ricevi aggiornamenti e avvisi in tempo reale',
        },
        bookTravel: 'Prenota viaggio',
        bookDemo: 'Prenota una demo',
        bookADemo: 'Prenota una demo',
        toLearnMore: 'per saperne di più.',
        termsAndConditions: {
            header: 'Prima di continuare...',
            title: 'Termini e condizioni',
            label: 'Accetto i termini e le condizioni',
            subtitle: `Accettate <a href="${CONST.TRAVEL_TERMS_URL}">i termini e le condizioni</a> di Expensify Travel.`,
            error: 'Devi accettare i termini e le condizioni di Expensify Travel per continuare',
            defaultWorkspaceError:
                "Devi impostare un'area di lavoro predefinita per abilitare Expensify Travel. Vai su Impostazioni > Aree di lavoro > clicca sui tre punti verticali accanto a un'area di lavoro > Imposta come area di lavoro predefinita, quindi riprova!",
        },
        flight: 'Volo',
        flightDetails: {
            passenger: 'Passeggero',
            layover: ({layover}: FlightLayoverParams) => `<muted-text-label>Hai uno <strong>scalo di ${layover}</strong> prima di questo volo</muted-text-label>`,
            takeOff: 'Decollo',
            landing: 'Atterraggio',
            seat: 'Posto',
            class: 'Classe Cabina',
            recordLocator: 'Localizzatore di registrazione',
            cabinClasses: {
                unknown: 'Sconosciuto',
                economy: 'Economia',
                premiumEconomy: 'Premium Economy',
                business: 'Business',
                first: 'Primo',
            },
        },
        hotel: 'Hotel',
        hotelDetails: {
            guest: 'Ospite',
            checkIn: 'Check-in',
            checkOut: 'Check-out',
            roomType: 'Tipo di stanza',
            cancellation: 'Politica di cancellazione',
            cancellationUntil: 'Cancellazione gratuita fino al',
            confirmation: 'Numero di conferma',
            cancellationPolicies: {
                unknown: 'Sconosciuto',
                nonRefundable: 'Non rimborsabile',
                freeCancellationUntil: 'Cancellazione gratuita fino al',
                partiallyRefundable: 'Parzialmente rimborsabile',
            },
        },
        car: 'Auto',
        carDetails: {
            rentalCar: 'Noleggio auto',
            pickUp: 'Ritiro',
            dropOff: 'Consegna',
            driver: 'Autista',
            carType: 'Tipo di auto',
            cancellation: 'Politica di cancellazione',
            cancellationUntil: 'Cancellazione gratuita fino al',
            freeCancellation: 'Cancellazione gratuita',
            confirmation: 'Numero di conferma',
        },
        train: 'Rail',
        trainDetails: {
            passenger: 'Passeggero',
            departs: 'Parte',
            arrives: 'Arriva',
            coachNumber: 'Numero del coach',
            seat: 'Posto',
            fareDetails: 'Dettagli della tariffa',
            confirmation: 'Numero di conferma',
        },
        viewTrip: 'Visualizza viaggio',
        modifyTrip: 'Modifica viaggio',
        tripSupport: 'Supporto per i viaggi',
        tripDetails: 'Dettagli del viaggio',
        viewTripDetails: 'Visualizza i dettagli del viaggio',
        trip: 'Viaggio',
        trips: 'Viaggi',
        tripSummary: 'Riepilogo del viaggio',
        departs: 'Parte',
        errorMessage: 'Qualcosa è andato storto. Per favore riprova più tardi.',
        phoneError: ({phoneErrorMethodsRoute}: PhoneErrorRouteParams) =>
            `<rbr><a href="${phoneErrorMethodsRoute}">Aggiungete un'e-mail di lavoro come login principale</a> per prenotare i viaggi.</rbr>`,
        domainSelector: {
            title: 'Dominio',
            subtitle: 'Scegli un dominio per la configurazione di Expensify Travel.',
            recommended: 'Consigliato',
        },
        domainPermissionInfo: {
            title: 'Dominio',
            restriction: ({domain}: DomainPermissionInfoRestrictionParams) =>
                `Non hai l'autorizzazione per abilitare Expensify Travel per il dominio <strong>${domain}</strong>. Dovrai chiedere a qualcuno di quel dominio di abilitare invece Travel.`,
            accountantInvitation: `Se sei un commercialista, valuta la possibilità di aderire al <a href="${CONST.OLD_DOT_PUBLIC_URLS.EXPENSIFY_APPROVED_PROGRAM_URL}">programma ExpensifyApproved! per commercialisti</a> per abilitare i viaggi per questo dominio.`,
        },
        publicDomainError: {
            title: 'Inizia con Expensify Travel',
            message: `Dovrai utilizzare la tua email di lavoro (ad esempio, nome@azienda.com) con Expensify Travel, non la tua email personale (ad esempio, nome@gmail.com).`,
        },
        blockedFeatureModal: {
            title: 'Expensify Travel è stato disabilitato',
            message: `Il tuo amministratore ha disattivato Expensify Travel. Si prega di seguire la politica di prenotazione della tua azienda per le disposizioni di viaggio.`,
        },
        verifyCompany: {
            title: 'Inizia a viaggiare oggi stesso!',
            message: `Si prega di contattare il proprio Account Manager o salesteam@expensify.com per ottenere una demo di viaggio e attivarla per la vostra azienda.`,
        },
        updates: {
            bookingTicketed: ({airlineCode, origin, destination, startDate, confirmationID = ''}: FlightParams) =>
                `Il tuo volo ${airlineCode} (${origin} → ${destination}) del ${startDate} è stato prenotato. Codice di conferma: ${confirmationID}`,
            ticketVoided: ({airlineCode, origin, destination, startDate}: FlightParams) =>
                `Il tuo biglietto per il volo ${airlineCode} (${origin} → ${destination}) del ${startDate} è stato annullato.`,
            ticketRefunded: ({airlineCode, origin, destination, startDate}: FlightParams) =>
                `Il tuo biglietto per il volo ${airlineCode} (${origin} → ${destination}) del ${startDate} è stato rimborsato o cambiato.`,
            flightCancelled: ({airlineCode, origin, destination, startDate}: FlightParams) =>
                `Il tuo volo ${airlineCode} (${origin} → ${destination}) del ${startDate} è stato cancellato dalla compagnia aerea.`,
            flightScheduleChangePending: ({airlineCode}: AirlineParams) => `La compagnia aerea ha proposto una modifica all'orario per il volo ${airlineCode}; stiamo aspettando conferma.`,
            flightScheduleChangeClosed: ({airlineCode, startDate}: AirlineParams) => `Conferma del cambio di orario: il volo ${airlineCode} ora parte alle ${startDate}.`,
            flightUpdated: ({airlineCode, origin, destination, startDate}: FlightParams) => `Il tuo volo ${airlineCode} (${origin} → ${destination}) del ${startDate} è stato aggiornato.`,
            flightCabinChanged: ({airlineCode, cabinClass}: AirlineParams) => `La tua classe di cabina è stata aggiornata a ${cabinClass} sul volo ${airlineCode}.`,
            flightSeatConfirmed: ({airlineCode}: AirlineParams) => `Il tuo posto assegnato sul volo ${airlineCode} è stato confermato.`,
            flightSeatChanged: ({airlineCode}: AirlineParams) => `Il tuo posto assegnato sul volo ${airlineCode} è stato cambiato.`,
            flightSeatCancelled: ({airlineCode}: AirlineParams) => `La tua assegnazione del posto sul volo ${airlineCode} è stata rimossa.`,
            paymentDeclined: 'Il pagamento per la tua prenotazione aerea non è riuscito. Per favore, riprova.',
            bookingCancelledByTraveler: ({type, id = ''}: TravelTypeParams) => `Hai annullato la tua prenotazione ${type} ${id}.`,
            bookingCancelledByVendor: ({type, id = ''}: TravelTypeParams) => `Il fornitore ha cancellato la tua prenotazione ${type} ${id}.`,
            bookingRebooked: ({type, id = ''}: TravelTypeParams) => `La tua prenotazione ${type} è stata riprenotata. Nuovo numero di conferma: ${id}.`,
            bookingUpdated: ({type}: TravelTypeParams) => `La tua prenotazione ${type} è stata aggiornata. Controlla i nuovi dettagli nell'itinerario.`,
            railTicketRefund: ({origin, destination, startDate}: RailTicketParams) =>
                `Il tuo biglietto ferroviario per ${origin} → ${destination} del ${startDate} è stato rimborsato. Un credito verrà elaborato.`,
            railTicketExchange: ({origin, destination, startDate}: RailTicketParams) => `Il tuo biglietto ferroviario per ${origin} → ${destination} del ${startDate} è stato scambiato.`,
            railTicketUpdate: ({origin, destination, startDate}: RailTicketParams) => `Il tuo biglietto ferroviario per ${origin} → ${destination} del ${startDate} è stato aggiornato.`,
            defaultUpdate: ({type}: TravelTypeParams) => `La tua prenotazione ${type} è stata aggiornata.`,
        },
        flightTo: 'Volo per',
        trainTo: 'Treno per',
        carRental: ' di noleggio auto',
        nightIn: 'notte a',
        nightsIn: 'notti a',
    },
    workspace: {
        common: {
            card: 'Carte',
            expensifyCard: 'Expensify Card',
            companyCards: 'Carte aziendali',
            workflows: 'Flussi di lavoro',
            workspace: 'Spazio di lavoro',
            findWorkspace: 'Trova spazio di lavoro',
            edit: 'Modifica spazio di lavoro',
            enabled: 'Abilitato',
            disabled: 'Disabilitato',
            everyone: 'Tutti quanti',
            delete: 'Elimina spazio di lavoro',
            settings: 'Impostazioni',
            reimburse: 'Rimborsi',
            categories: 'Categorie',
            tags: 'Tag',
            customField1: 'Campo personalizzato 1',
            customField2: 'Campo personalizzato 2',
            customFieldHint: 'Aggiungi una codifica personalizzata che si applica a tutte le spese di questo membro.',
            reports: 'Rapporti',
            reportFields: 'Campi del rapporto',
            reportTitle: 'Titolo del rapporto',
            reportField: 'Campo del report',
            taxes: 'Tasse',
            bills: 'Fatture',
            invoices: 'Fatture',
            perDiem: 'Per diem',
            travel: 'Viaggio',
            members: 'Membri',
            accounting: 'Contabilità',
            receiptPartners: 'Partner ricevute',
            rules: 'Regole',
            displayedAs: 'Visualizzato come',
            plan: 'Piano',
            profile: 'Panoramica',
            bankAccount: 'Conto bancario',
            testTransactions: 'Transazioni di prova',
            issueAndManageCards: 'Emetti e gestisci carte',
            reconcileCards: 'Riconcilia carte',
            selectAll: 'Seleziona tutto',
            selected: () => ({
                one: '1 selezionato',
                other: (count: number) => `${count} selezionati`,
            }),
            settlementFrequency: 'Frequenza di liquidazione',
            setAsDefault: 'Imposta come spazio di lavoro predefinito',
            defaultNote: `Le ricevute inviate a ${CONST.EMAIL.RECEIPTS} appariranno in questo spazio di lavoro.`,
            deleteConfirmation: 'Sei sicuro di voler eliminare questo spazio di lavoro?',
            deleteWithCardsConfirmation: 'Sei sicuro di voler eliminare questo spazio di lavoro? Questo rimuoverà tutti i feed delle carte e le carte assegnate.',
            unavailable: 'Spazio di lavoro non disponibile',
            memberNotFound: 'Membro non trovato. Per invitare un nuovo membro al workspace, utilizza il pulsante di invito sopra.',
            notAuthorized: `Non hai accesso a questa pagina. Se stai cercando di unirti a questo spazio di lavoro, chiedi semplicemente al proprietario dello spazio di lavoro di aggiungerti come membro. Qualcos'altro? Contatta ${CONST.EMAIL.CONCIERGE}.`,
            goToWorkspace: 'Vai allo spazio di lavoro',
            goToWorkspaces: 'Vai agli spazi di lavoro',
            duplicateWorkspace: 'Area di lavoro duplicata',
            duplicateWorkspacePrefix: 'Duplicate',
            clearFilter: 'Cancella filtro',
            workspaceName: 'Nome del workspace',
            workspaceOwner: 'Proprietario',
            workspaceType: 'Tipo di spazio di lavoro',
            workspaceAvatar: 'Avatar del workspace',
            mustBeOnlineToViewMembers: 'Devi essere online per visualizzare i membri di questo spazio di lavoro.',
            moreFeatures: 'Più funzionalità',
            requested: 'Richiesto',
            distanceRates: 'Tariffe a distanza',
            defaultDescription: 'Un unico posto per tutte le tue ricevute e spese.',
            descriptionHint: 'Condividi informazioni su questo spazio di lavoro con tutti i membri.',
            welcomeNote: 'Per favore, usa Expensify per inviare le tue ricevute per il rimborso, grazie!',
            subscription: 'Abbonamento',
            markAsEntered: 'Segna come inserito manualmente',
            markAsExported: 'Segna come esportato',
            exportIntegrationSelected: ({connectionName}: ExportIntegrationSelectedParams) => `Esporta in ${CONST.POLICY.CONNECTIONS.NAME_USER_FRIENDLY[connectionName]}`,
            letsDoubleCheck: 'Verifichiamo che tutto sia corretto.',
            lineItemLevel: 'Livello voce di dettaglio',
            reportLevel: 'Livello del report',
            topLevel: 'Livello superiore',
            appliedOnExport: "Non importato in Expensify, applicato all'esportazione",
            shareNote: {
                header: 'Condividi il tuo spazio di lavoro con altri membri',
                content: ({adminsRoomLink}: WorkspaceShareNoteParams) =>
                    `Condividi questo codice QR o copia il link sottostante per consentire ai membri di richiedere facilmente l'accesso al tuo spazio di lavoro. Tutte le richieste di accesso allo spazio di lavoro verranno visualizzate nella stanza <a href="${adminsRoomLink}">${CONST.REPORT.WORKSPACE_CHAT_ROOMS.ADMINS}</a> per la tua revisione.`,
            },
            connectTo: ({connectionName}: ConnectionNameParams) => `Connettiti a ${CONST.POLICY.CONNECTIONS.NAME_USER_FRIENDLY[connectionName]}`,
            createNewConnection: 'Crea nuova connessione',
            reuseExistingConnection: 'Riutilizza la connessione esistente',
            existingConnections: 'Connessioni esistenti',
            existingConnectionsDescription: ({connectionName}: ConnectionNameParams) =>
                `Poiché ti sei connesso a ${CONST.POLICY.CONNECTIONS.NAME_USER_FRIENDLY[connectionName]} in precedenza, puoi scegliere di riutilizzare una connessione esistente o crearne una nuova.`,
            lastSyncDate: ({connectionName, formattedDate}: LastSyncDateParams) => `${connectionName} - Ultima sincronizzazione ${formattedDate}`,
            authenticationError: ({connectionName}: AuthenticationErrorParams) => `Impossibile connettersi a ${connectionName} a causa di un errore di autenticazione.`,
            learnMore: 'Scopri di più',
            memberAlternateText: 'I membri possono inviare e approvare i rapporti.',
            adminAlternateText: 'Gli amministratori hanno pieno accesso di modifica a tutti i report e alle impostazioni dello spazio di lavoro.',
            auditorAlternateText: 'Gli auditor possono visualizzare e commentare i rapporti.',
            roleName: ({role}: OptionalParam<RoleNamesParams> = {}) => {
                switch (role) {
                    case CONST.POLICY.ROLE.ADMIN:
                        return 'Admin';
                    case CONST.POLICY.ROLE.AUDITOR:
                        return 'Revisore dei conti';
                    case CONST.POLICY.ROLE.USER:
                        return 'Membro';
                    default:
                        return 'Membro';
                }
            },
            frequency: {
                manual: 'Manuale',
                instant: 'Istantaneo',
                immediate: 'Quotidiano',
                trip: 'Per viaggio',
                weekly: 'Settimanale',
                semimonthly: 'Due volte al mese',
                monthly: 'Mensile',
            },
            planType: 'Tipo di piano',
            submitExpense: 'Invia le tue spese qui sotto:',
            defaultCategory: 'Categoria predefinita',
            viewTransactions: 'Visualizza transazioni',
            policyExpenseChatName: ({displayName}: PolicyExpenseChatNameParams) => `Spese di ${displayName}`,
            deepDiveExpensifyCard: `<muted-text-label>Le transazioni della carta Expensify verranno esportate automaticamente in un “Conto di responsabilità della carta Expensify” creato con la <a href="${CONST.DEEP_DIVE_EXPENSIFY_CARD}">nostra integrazione</a>.</muted-text-label>`,
        },
        receiptPartners: {
            connect: 'Connettiti ora',
            uber: {
                subtitle: ({organizationName}: ReceiptPartnersUberSubtitleParams) =>
                    organizationName ? `Connesso a ${organizationName}` : 'Automatizza le spese di viaggio e consegna pasti in tutta la tua organizzazione.',
                sendInvites: 'Invita membri',
                sendInvitesDescription: 'Questi membri del workspace non hanno ancora un account Uber for Business. Deseleziona tutti i membri che non desideri invitare in questo momento.',
                confirmInvite: 'Conferma invito',
                manageInvites: 'Gestisci inviti',
                confirm: 'Conferma',
                allSet: 'Tutto pronto',
                readyToRoll: 'Sei pronto per iniziare',
                takeBusinessRideMessage: 'Fai un viaggio di lavoro e le tue ricevute Uber verranno importate in Expensify. Andiamo!',
                all: 'Tutti',
                linked: 'Collegato',
                outstanding: 'In sospeso',
                status: {
                    resend: 'Reinvia',
                    invite: 'Invita',
                    [CONST.POLICY.RECEIPT_PARTNERS.UBER_EMPLOYEE_STATUS.LINKED]: 'Collegato',
                    [CONST.POLICY.RECEIPT_PARTNERS.UBER_EMPLOYEE_STATUS.LINKED_PENDING_APPROVAL]: 'In attesa',
                    [CONST.POLICY.RECEIPT_PARTNERS.UBER_EMPLOYEE_STATUS.SUSPENDED]: 'Sospeso',
                },
                invitationFailure: 'Impossibile inviare il membro a Uber for Business',
                autoInvite: "Invita nuovi membri dell'area di lavoro su Uber for Business",
                autoRemove: "Disattiva i membri dell'area di lavoro rimossi da Uber for Business",
                bannerTitle: 'Expensify + Uber per le aziende',
                bannerDescription: 'Connetti Uber for Business per automatizzare le spese di viaggio e di consegna dei pasti nella tua organizzazione.',
                emptyContent: {
                    title: 'Nessun invito in sospeso',
                    subtitle: 'Evviva! Abbiamo cercato in alto e in basso e non abbiamo trovato inviti in sospeso.',
                },
            },
        },
        perDiem: {
            subtitle: `<muted-text>Imposta le tariffe di diaria per controllare la spesa giornaliera dei dipendenti. <a href="${CONST.DEEP_DIVE_PER_DIEM}">Scopri di più</a>.</muted-text>`,
            amount: 'Importo',
            deleteRates: () => ({
                one: 'Elimina tariffa',
                other: 'Elimina tariffe',
            }),
            deletePerDiemRate: 'Elimina la tariffa di diaria',
            findPerDiemRate: 'Trova la tariffa giornaliera',
            areYouSureDelete: () => ({
                one: 'Sei sicuro di voler eliminare questa tariffa?',
                other: 'Sei sicuro di voler eliminare queste tariffe?',
            }),
            emptyList: {
                title: 'Per diem',
                subtitle: 'Imposta le tariffe diarie per controllare la spesa giornaliera dei dipendenti. Importa le tariffe da un foglio di calcolo per iniziare.',
            },
            importPerDiemRates: 'Importa le tariffe diarie',
            editPerDiemRate: 'Modifica la tariffa di diaria',
            editPerDiemRates: 'Modifica le tariffe di diaria',
            editDestinationSubtitle: ({destination}: EditDestinationSubtitleParams) => `Aggiornare questa destinazione cambierà tutte le sottotariffe di diaria per ${destination}.`,
            editCurrencySubtitle: ({destination}: EditDestinationSubtitleParams) => `Aggiornare questa valuta la modificherà per tutte le sottotariffe di diaria di ${destination}.`,
        },
        qbd: {
            exportOutOfPocketExpensesDescription: 'Imposta come esportare le spese anticipate su QuickBooks Desktop.',
            exportOutOfPocketExpensesCheckToggle: 'Contrassegna gli assegni come "stampa più tardi"',
            exportDescription: 'Configura come i dati di Expensify vengono esportati su QuickBooks Desktop.',
            date: 'Data di esportazione',
            exportInvoices: 'Esporta fatture su',
            exportExpensifyCard: 'Esporta le transazioni della Expensify Card come',
            account: 'Account',
            accountDescription: 'Scegli dove pubblicare le registrazioni contabili.',
            accountsPayable: 'Conti da pagare',
            accountsPayableDescription: 'Scegli dove creare le fatture dei fornitori.',
            bankAccount: 'Conto bancario',
            notConfigured: 'Non configurato',
            bankAccountDescription: 'Scegli da dove inviare gli assegni.',
            creditCardAccount: 'Account di carta di credito',
            exportDate: {
                label: 'Data di esportazione',
                description: 'Usa questa data quando esporti i report su QuickBooks Desktop.',
                values: {
                    [CONST.QUICKBOOKS_EXPORT_DATE.LAST_EXPENSE]: {
                        label: "Data dell'ultima spesa",
                        description: 'Data della spesa più recente nel rapporto.',
                    },
                    [CONST.QUICKBOOKS_EXPORT_DATE.REPORT_EXPORTED]: {
                        label: 'Data di esportazione',
                        description: 'Data in cui il report è stato esportato su QuickBooks Desktop.',
                    },
                    [CONST.QUICKBOOKS_EXPORT_DATE.REPORT_SUBMITTED]: {
                        label: 'Data di invio',
                        description: "Data in cui il rapporto è stato inviato per l'approvazione.",
                    },
                },
            },
            exportCheckDescription: 'Creeremo un assegno dettagliato per ogni report di Expensify e lo invieremo dal conto bancario sottostante.',
            exportJournalEntryDescription: "Creeremo una registrazione contabile dettagliata per ogni report di Expensify e la pubblicheremo sull'account qui sotto.",
            exportVendorBillDescription:
                "Creeremo una fattura dettagliata del fornitore per ogni report di Expensify e la aggiungeremo all'account sottostante. Se questo periodo è chiuso, la registreremo al 1° del prossimo periodo aperto.",
            outOfPocketTaxEnabledDescription:
                'QuickBooks Desktop non supporta le tasse sulle esportazioni delle registrazioni contabili. Poiché hai le tasse abilitate nel tuo spazio di lavoro, questa opzione di esportazione non è disponibile.',
            outOfPocketTaxEnabledError: "Le registrazioni contabili non sono disponibili quando le tasse sono abilitate. Si prega di scegliere un'opzione di esportazione diversa.",
            accounts: {
                [CONST.QUICKBOOKS_DESKTOP_NON_REIMBURSABLE_EXPORT_ACCOUNT_TYPE.CREDIT_CARD]: 'Carta di credito',
                [CONST.QUICKBOOKS_DESKTOP_REIMBURSABLE_ACCOUNT_TYPE.VENDOR_BILL]: 'Fattura fornitore',
                [CONST.QUICKBOOKS_DESKTOP_REIMBURSABLE_ACCOUNT_TYPE.JOURNAL_ENTRY]: 'Voce di diario',
                [CONST.QUICKBOOKS_DESKTOP_REIMBURSABLE_ACCOUNT_TYPE.CHECK]: 'Controlla',
                [`${CONST.QUICKBOOKS_DESKTOP_NON_REIMBURSABLE_EXPORT_ACCOUNT_TYPE.CHECK}Description`]:
                    'Creeremo un assegno dettagliato per ogni report di Expensify e lo invieremo dal conto bancario sottostante.',
                [`${CONST.QUICKBOOKS_DESKTOP_NON_REIMBURSABLE_EXPORT_ACCOUNT_TYPE.CREDIT_CARD}Description`]:
                    "Abbineremo automaticamente il nome del commerciante sulla transazione con carta di credito a qualsiasi fornitore corrispondente in QuickBooks. Se non esistono fornitori, creeremo un fornitore 'Credit Card Misc.' per l'associazione.",
                [`${CONST.QUICKBOOKS_DESKTOP_REIMBURSABLE_ACCOUNT_TYPE.VENDOR_BILL}Description`]:
                    "Creeremo una fattura dettagliata del fornitore per ogni report di Expensify con la data dell'ultima spesa e la aggiungeremo al conto sottostante. Se questo periodo è chiuso, la registreremo al 1° del prossimo periodo aperto.",
                [`${CONST.QUICKBOOKS_DESKTOP_NON_REIMBURSABLE_EXPORT_ACCOUNT_TYPE.CREDIT_CARD}AccountDescription`]: 'Scegli dove esportare le transazioni con carta di credito.',
                [`${CONST.QUICKBOOKS_DESKTOP_REIMBURSABLE_ACCOUNT_TYPE.VENDOR_BILL}AccountDescription`]: 'Scegli un fornitore da applicare a tutte le transazioni con carta di credito.',
                [`${CONST.QUICKBOOKS_DESKTOP_REIMBURSABLE_ACCOUNT_TYPE.CHECK}AccountDescription`]: 'Scegli da dove inviare gli assegni.',
                [`${CONST.QUICKBOOKS_DESKTOP_REIMBURSABLE_ACCOUNT_TYPE.VENDOR_BILL}Error`]:
                    "Le fatture dei fornitori non sono disponibili quando le località sono abilitate. Si prega di scegliere un'opzione di esportazione diversa.",
                [`${CONST.QUICKBOOKS_DESKTOP_REIMBURSABLE_ACCOUNT_TYPE.CHECK}Error`]:
                    "Gli assegni non sono disponibili quando le località sono abilitate. Si prega di scegliere un'opzione di esportazione diversa.",
                [`${CONST.QUICKBOOKS_DESKTOP_REIMBURSABLE_ACCOUNT_TYPE.JOURNAL_ENTRY}Error`]:
                    "Le registrazioni contabili non sono disponibili quando le tasse sono abilitate. Si prega di scegliere un'opzione di esportazione diversa.",
            },
            noAccountsFound: 'Nessun account trovato',
            noAccountsFoundDescription: "Aggiungi l'account in QuickBooks Desktop e sincronizza nuovamente la connessione",
            qbdSetup: 'Configurazione di QuickBooks Desktop',
            requiredSetupDevice: {
                title: 'Impossibile connettersi da questo dispositivo',
                body1: 'Dovrai configurare questa connessione dal computer che ospita il file della tua azienda QuickBooks Desktop.',
                body2: 'Una volta connesso, sarai in grado di sincronizzare ed esportare da qualsiasi luogo.',
            },
            setupPage: {
                title: 'Apri questo link per connetterti',
                body: 'Per completare la configurazione, apri il seguente link sul computer dove è in esecuzione QuickBooks Desktop.',
                setupErrorTitle: 'Qualcosa è andato storto',
                setupErrorBody: ({conciergeLink}: QBDSetupErrorBodyParams) =>
                    `<muted-text><centered-text>La connessione a QuickBooks Desktop non funziona al momento. Riprovare più tardi o <a href="${conciergeLink}">contattare Concierge</a> se il problema persiste.</centered-text></muted-text>`,
            },
            importDescription: 'Scegli quali configurazioni di codifica importare da QuickBooks Desktop a Expensify.',
            classes: 'Classi',
            items: 'Articoli',
            customers: 'Clienti/progetti',
            exportCompanyCardsDescription: 'Imposta come le spese con carta aziendale vengono esportate su QuickBooks Desktop.',
            defaultVendorDescription: "Imposta un fornitore predefinito che verrà applicato a tutte le transazioni con carta di credito al momento dell'esportazione.",
            accountsDescription: 'Il tuo piano dei conti di QuickBooks Desktop verrà importato in Expensify come categorie.',
            accountsSwitchTitle: 'Scegli di importare nuovi conti come categorie abilitate o disabilitate.',
            accountsSwitchDescription: 'Le categorie abilitate saranno disponibili per i membri da selezionare quando creano le loro spese.',
            classesDescription: 'Scegli come gestire le classi di QuickBooks Desktop in Expensify.',
            tagsDisplayedAsDescription: 'Livello voce di spesa',
            reportFieldsDisplayedAsDescription: 'Livello del report',
            customersDescription: 'Scegli come gestire i clienti/progetti di QuickBooks Desktop in Expensify.',
            advancedConfig: {
                autoSyncDescription: 'Expensify si sincronizzerà automaticamente con QuickBooks Desktop ogni giorno.',
                createEntities: 'Crea automaticamente entità',
                createEntitiesDescription: 'Expensify creerà automaticamente i fornitori in QuickBooks Desktop se non esistono già.',
            },
            itemsDescription: 'Scegli come gestire gli elementi di QuickBooks Desktop in Expensify.',
            accountingMethods: {
                label: 'Quando Esportare',
                description: 'Scegli quando esportare le spese:',
                values: {
                    [COMMON_CONST.INTEGRATIONS.ACCOUNTING_METHOD.ACCRUAL]: 'Accrual',
                    [COMMON_CONST.INTEGRATIONS.ACCOUNTING_METHOD.CASH]: 'Contanti',
                },
                alternateText: {
                    [COMMON_CONST.INTEGRATIONS.ACCOUNTING_METHOD.ACCRUAL]: 'Le spese anticipate verranno esportate quando approvate definitivamente.',
                    [COMMON_CONST.INTEGRATIONS.ACCOUNTING_METHOD.CASH]: 'Le spese anticipate verranno esportate quando pagate',
                },
            },
        },
        qbo: {
            connectedTo: 'Connesso a',
            importDescription: 'Scegli quali configurazioni di codifica importare da QuickBooks Online a Expensify.',
            classes: 'Classi',
            locations: 'Località',
            customers: 'Clienti/progetti',
            accountsDescription: 'Il tuo piano dei conti di QuickBooks Online verrà importato in Expensify come categorie.',
            accountsSwitchTitle: 'Scegli di importare nuovi conti come categorie abilitate o disabilitate.',
            accountsSwitchDescription: 'Le categorie abilitate saranno disponibili per i membri da selezionare quando creano le loro spese.',
            classesDescription: 'Scegli come gestire le classi di QuickBooks Online in Expensify.',
            customersDescription: 'Scegli come gestire i clienti/progetti di QuickBooks Online in Expensify.',
            locationsDescription: 'Scegli come gestire le sedi di QuickBooks Online in Expensify.',
            taxesDescription: 'Scegli come gestire le tasse di QuickBooks Online in Expensify.',
            locationsLineItemsRestrictionDescription:
                'QuickBooks Online non supporta le Località a livello di riga per Assegni o Fatture Fornitori. Se desideri avere località a livello di riga, assicurati di utilizzare le Scritture Contabili e le spese con Carta di Credito/Debito.',
            taxesJournalEntrySwitchNote:
                "QuickBooks Online non supporta le tasse sulle registrazioni contabili. Si prega di cambiare l'opzione di esportazione in fattura fornitore o assegno.",
            exportDescription: 'Configura come i dati di Expensify vengono esportati su QuickBooks Online.',
            date: 'Data di esportazione',
            exportInvoices: 'Esporta fatture su',
            exportExpensifyCard: 'Esporta le transazioni della Expensify Card come',
            exportDate: {
                label: 'Data di esportazione',
                description: 'Usa questa data quando esporti i rapporti su QuickBooks Online.',
                values: {
                    [CONST.QUICKBOOKS_EXPORT_DATE.LAST_EXPENSE]: {
                        label: "Data dell'ultima spesa",
                        description: 'Data della spesa più recente nel rapporto.',
                    },
                    [CONST.QUICKBOOKS_EXPORT_DATE.REPORT_EXPORTED]: {
                        label: 'Data di esportazione',
                        description: 'Data in cui il report è stato esportato su QuickBooks Online.',
                    },
                    [CONST.QUICKBOOKS_EXPORT_DATE.REPORT_SUBMITTED]: {
                        label: 'Data di invio',
                        description: "Data in cui il rapporto è stato inviato per l'approvazione.",
                    },
                },
            },
            receivable: 'Crediti verso clienti', // This is an account name that will come directly from QBO, so I don't know why we need a translation for it. It should take whatever the name of the account is in QBO. Leaving this note for CS.
            archive: 'Archivio contabilità clienti', // This is an account name that will come directly from QBO, so I don't know why we need a translation for it. It should take whatever the name of the account is in QBO. Leaving this note for CS.
            exportInvoicesDescription: 'Usa questo account quando esporti le fatture su QuickBooks Online.',
            exportCompanyCardsDescription: 'Imposta come esportare gli acquisti con carta aziendale su QuickBooks Online.',
            vendor: 'Fornitore',
            defaultVendorDescription: "Imposta un fornitore predefinito che verrà applicato a tutte le transazioni con carta di credito al momento dell'esportazione.",
            exportOutOfPocketExpensesDescription: 'Imposta come esportare le spese anticipate su QuickBooks Online.',
            exportCheckDescription: 'Creeremo un assegno dettagliato per ogni report di Expensify e lo invieremo dal conto bancario sottostante.',
            exportJournalEntryDescription: "Creeremo una registrazione contabile dettagliata per ogni report di Expensify e la pubblicheremo sull'account qui sotto.",
            exportVendorBillDescription:
                "Creeremo una fattura dettagliata del fornitore per ogni report di Expensify e la aggiungeremo all'account sottostante. Se questo periodo è chiuso, la registreremo al 1° del prossimo periodo aperto.",
            account: 'Account',
            accountDescription: 'Scegli dove pubblicare le registrazioni contabili.',
            accountsPayable: 'Conti da pagare',
            accountsPayableDescription: 'Scegli dove creare le fatture dei fornitori.',
            bankAccount: 'Conto bancario',
            notConfigured: 'Non configurato',
            bankAccountDescription: 'Scegli da dove inviare gli assegni.',
            creditCardAccount: 'Account di carta di credito',
            companyCardsLocationEnabledDescription:
                'QuickBooks Online non supporta le località nelle esportazioni delle fatture dei fornitori. Poiché hai abilitato le località nel tuo spazio di lavoro, questa opzione di esportazione non è disponibile.',
            outOfPocketTaxEnabledDescription:
                'QuickBooks Online non supporta le tasse sulle esportazioni delle registrazioni contabili. Poiché hai abilitato le tasse nel tuo spazio di lavoro, questa opzione di esportazione non è disponibile.',
            outOfPocketTaxEnabledError: "Le registrazioni contabili non sono disponibili quando le tasse sono abilitate. Si prega di scegliere un'opzione di esportazione diversa.",
            advancedConfig: {
                autoSyncDescription: 'Expensify si sincronizzerà automaticamente con QuickBooks Online ogni giorno.',
                inviteEmployees: 'Invita dipendenti',
                inviteEmployeesDescription: 'Importa i record dei dipendenti di QuickBooks Online e invita i dipendenti a questo spazio di lavoro.',
                createEntities: 'Crea automaticamente entità',
                createEntitiesDescription:
                    "Expensify creerà automaticamente fornitori in QuickBooks Online se non esistono già e creerà automaticamente clienti durante l'esportazione delle fatture.",
                reimbursedReportsDescription:
                    "Ogni volta che un report viene pagato utilizzando Expensify ACH, il corrispondente pagamento della fattura verrà creato nell'account QuickBooks Online qui sotto.",
                qboBillPaymentAccount: 'Account di pagamento fatture QuickBooks',
                qboInvoiceCollectionAccount: 'Account di riscossione fatture QuickBooks',
                accountSelectDescription: 'Scegli da dove pagare le fatture e creeremo il pagamento in QuickBooks Online.',
                invoiceAccountSelectorDescription: 'Scegli dove ricevere i pagamenti delle fatture e creeremo il pagamento in QuickBooks Online.',
            },
            accounts: {
                [CONST.QUICKBOOKS_NON_REIMBURSABLE_EXPORT_ACCOUNT_TYPE.DEBIT_CARD]: 'Carta di debito',
                [CONST.QUICKBOOKS_NON_REIMBURSABLE_EXPORT_ACCOUNT_TYPE.CREDIT_CARD]: 'Carta di credito',
                [CONST.QUICKBOOKS_REIMBURSABLE_ACCOUNT_TYPE.VENDOR_BILL]: 'Fattura fornitore',
                [CONST.QUICKBOOKS_REIMBURSABLE_ACCOUNT_TYPE.JOURNAL_ENTRY]: 'Voce di diario',
                [CONST.QUICKBOOKS_REIMBURSABLE_ACCOUNT_TYPE.CHECK]: 'Controlla',
                [`${CONST.QUICKBOOKS_NON_REIMBURSABLE_EXPORT_ACCOUNT_TYPE.DEBIT_CARD}Description`]:
                    "Abbineremo automaticamente il nome del commerciante sulla transazione con carta di debito a qualsiasi fornitore corrispondente in QuickBooks. Se non esistono fornitori, creeremo un fornitore 'Carta di Debito Varie' per l'associazione.",
                [`${CONST.QUICKBOOKS_NON_REIMBURSABLE_EXPORT_ACCOUNT_TYPE.CREDIT_CARD}Description`]:
                    "Abbineremo automaticamente il nome del commerciante sulla transazione con carta di credito a qualsiasi fornitore corrispondente in QuickBooks. Se non esistono fornitori, creeremo un fornitore 'Credit Card Misc.' per l'associazione.",
                [`${CONST.QUICKBOOKS_REIMBURSABLE_ACCOUNT_TYPE.VENDOR_BILL}Description`]:
                    "Creeremo una fattura dettagliata del fornitore per ogni report di Expensify con la data dell'ultima spesa e la aggiungeremo al conto sottostante. Se questo periodo è chiuso, la registreremo al 1° del prossimo periodo aperto.",
                [`${CONST.QUICKBOOKS_NON_REIMBURSABLE_EXPORT_ACCOUNT_TYPE.DEBIT_CARD}AccountDescription`]: 'Scegli dove esportare le transazioni con carta di debito.',
                [`${CONST.QUICKBOOKS_NON_REIMBURSABLE_EXPORT_ACCOUNT_TYPE.CREDIT_CARD}AccountDescription`]: 'Scegli dove esportare le transazioni con carta di credito.',
                [`${CONST.QUICKBOOKS_REIMBURSABLE_ACCOUNT_TYPE.VENDOR_BILL}AccountDescription`]: 'Scegli un fornitore da applicare a tutte le transazioni con carta di credito.',
                [`${CONST.QUICKBOOKS_REIMBURSABLE_ACCOUNT_TYPE.VENDOR_BILL}Error`]:
                    "Le fatture dei fornitori non sono disponibili quando le località sono abilitate. Si prega di scegliere un'opzione di esportazione diversa.",
                [`${CONST.QUICKBOOKS_REIMBURSABLE_ACCOUNT_TYPE.CHECK}Error`]:
                    "Gli assegni non sono disponibili quando le località sono abilitate. Si prega di scegliere un'opzione di esportazione diversa.",
                [`${CONST.QUICKBOOKS_REIMBURSABLE_ACCOUNT_TYPE.JOURNAL_ENTRY}Error`]:
                    "Le registrazioni contabili non sono disponibili quando le tasse sono abilitate. Si prega di scegliere un'opzione di esportazione diversa.",
            },
            exportDestinationAccountsMisconfigurationError: {
                [CONST.QUICKBOOKS_REIMBURSABLE_ACCOUNT_TYPE.VENDOR_BILL]: "Scegli un account valido per l'esportazione delle fatture fornitore",
                [CONST.QUICKBOOKS_REIMBURSABLE_ACCOUNT_TYPE.JOURNAL_ENTRY]: "Scegli un account valido per l'esportazione della registrazione contabile",
                [CONST.QUICKBOOKS_REIMBURSABLE_ACCOUNT_TYPE.CHECK]: "Scegli un account valido per l'esportazione dell'assegno",
            },
            exportDestinationSetupAccountsInfo: {
                [CONST.QUICKBOOKS_REIMBURSABLE_ACCOUNT_TYPE.VENDOR_BILL]:
                    "Per utilizzare l'esportazione delle fatture dei fornitori, configura un conto contabile fornitori in QuickBooks Online.",
                [CONST.QUICKBOOKS_REIMBURSABLE_ACCOUNT_TYPE.JOURNAL_ENTRY]: "Per utilizzare l'esportazione delle registrazioni contabili, configura un conto contabile in QuickBooks Online.",
                [CONST.QUICKBOOKS_REIMBURSABLE_ACCOUNT_TYPE.CHECK]: "Per utilizzare l'esportazione degli assegni, configura un conto bancario in QuickBooks Online.",
            },
            noAccountsFound: 'Nessun account trovato',
            noAccountsFoundDescription: "Aggiungi l'account in QuickBooks Online e sincronizza nuovamente la connessione.",
            accountingMethods: {
                label: 'Quando Esportare',
                description: 'Scegli quando esportare le spese:',
                values: {
                    [COMMON_CONST.INTEGRATIONS.ACCOUNTING_METHOD.ACCRUAL]: 'Accrual',
                    [COMMON_CONST.INTEGRATIONS.ACCOUNTING_METHOD.CASH]: 'Contanti',
                },
                alternateText: {
                    [COMMON_CONST.INTEGRATIONS.ACCOUNTING_METHOD.ACCRUAL]: 'Le spese anticipate verranno esportate quando approvate definitivamente.',
                    [COMMON_CONST.INTEGRATIONS.ACCOUNTING_METHOD.CASH]: 'Le spese anticipate verranno esportate quando pagate',
                },
            },
        },
        workspaceList: {
            joinNow: 'Iscriviti ora',
            askToJoin: 'Chiedi di unirti',
        },
        xero: {
            organization: 'Organizzazione Xero',
            organizationDescription: "Scegli l'organizzazione Xero da cui desideri importare i dati.",
            importDescription: 'Scegli quali configurazioni di codifica importare da Xero a Expensify.',
            accountsDescription: 'Il tuo piano dei conti Xero verrà importato in Expensify come categorie.',
            accountsSwitchTitle: 'Scegli di importare nuovi conti come categorie abilitate o disabilitate.',
            accountsSwitchDescription: 'Le categorie abilitate saranno disponibili per i membri da selezionare quando creano le loro spese.',
            trackingCategories: 'Categorie di tracciamento',
            trackingCategoriesDescription: 'Scegli come gestire le categorie di tracciamento Xero in Expensify.',
            mapTrackingCategoryTo: ({categoryName}: CategoryNameParams) => `Mappa ${categoryName} di Xero a`,
            mapTrackingCategoryToDescription: ({categoryName}: CategoryNameParams) => `Scegli dove mappare ${categoryName} quando esporti su Xero.`,
            customers: 'Riaddebita clienti',
            customersDescription:
                'Scegli se rifatturare i clienti in Expensify. I contatti dei clienti Xero possono essere associati alle spese e verranno esportati in Xero come fattura di vendita.',
            taxesDescription: 'Scegli come gestire le tasse di Xero in Expensify.',
            notImported: 'Non importato',
            notConfigured: 'Non configurato',
            trackingCategoriesOptions: {
                [CONST.XERO_CONFIG.TRACKING_CATEGORY_OPTIONS.DEFAULT]: 'Contatto predefinito Xero',
                [CONST.XERO_CONFIG.TRACKING_CATEGORY_OPTIONS.TAG]: 'Tag',
                [CONST.XERO_CONFIG.TRACKING_CATEGORY_OPTIONS.REPORT_FIELD]: 'Campi del rapporto',
            },
            exportDescription: 'Configura come i dati di Expensify vengono esportati su Xero.',
            purchaseBill: 'Acquisto fattura',
            exportDeepDiveCompanyCard:
                'Le spese esportate verranno registrate come transazioni bancarie sul conto bancario Xero qui sotto, e le date delle transazioni corrisponderanno alle date sul tuo estratto conto bancario.',
            bankTransactions: 'Transazioni bancarie',
            xeroBankAccount: 'Conto bancario Xero',
            xeroBankAccountDescription: 'Scegli dove le spese verranno registrate come transazioni bancarie.',
            exportExpensesDescription: "I rapporti verranno esportati come fattura d'acquisto con la data e lo stato selezionati di seguito.",
            purchaseBillDate: 'Data di acquisto della fattura',
            exportInvoices: 'Esporta fatture come',
            salesInvoice: 'Fattura di vendita',
            exportInvoicesDescription: 'Le fatture di vendita mostrano sempre la data in cui la fattura è stata inviata.',
            advancedConfig: {
                autoSyncDescription: 'Expensify si sincronizzerà automaticamente con Xero ogni giorno.',
                purchaseBillStatusTitle: "Stato della fattura d'acquisto",
                reimbursedReportsDescription:
                    "Ogni volta che un report viene pagato utilizzando Expensify ACH, il corrispondente pagamento della fattura verrà creato nell'account Xero qui sotto.",
                xeroBillPaymentAccount: 'Account di pagamento fatture Xero',
                xeroInvoiceCollectionAccount: 'Account di incasso fatture Xero',
                xeroBillPaymentAccountDescription: 'Scegli da dove pagare le fatture e creeremo il pagamento in Xero.',
                invoiceAccountSelectorDescription: 'Scegli dove ricevere i pagamenti delle fatture e creeremo il pagamento in Xero.',
            },
            exportDate: {
                label: 'Data di acquisto della fattura',
                description: 'Usa questa data quando esporti i report su Xero.',
                values: {
                    [CONST.XERO_EXPORT_DATE.LAST_EXPENSE]: {
                        label: "Data dell'ultima spesa",
                        description: 'Data della spesa più recente nel rapporto.',
                    },
                    [CONST.XERO_EXPORT_DATE.REPORT_EXPORTED]: {
                        label: 'Data di esportazione',
                        description: 'Data in cui il report è stato esportato su Xero.',
                    },
                    [CONST.XERO_EXPORT_DATE.REPORT_SUBMITTED]: {
                        label: 'Data di invio',
                        description: "Data in cui il rapporto è stato inviato per l'approvazione.",
                    },
                },
            },
            invoiceStatus: {
                label: "Stato della fattura d'acquisto",
                description: 'Usa questo stato quando esporti le fatture di acquisto su Xero.',
                values: {
                    [CONST.XERO_CONFIG.INVOICE_STATUS.DRAFT]: 'Bozza',
                    [CONST.XERO_CONFIG.INVOICE_STATUS.AWAITING_APPROVAL]: 'In attesa di approvazione',
                    [CONST.XERO_CONFIG.INVOICE_STATUS.AWAITING_PAYMENT]: 'In attesa di pagamento',
                },
            },
            noAccountsFound: 'Nessun account trovato',
            noAccountsFoundDescription: "Per favore, aggiungi l'account in Xero e sincronizza nuovamente la connessione.",
            accountingMethods: {
                label: 'Quando Esportare',
                description: 'Scegli quando esportare le spese:',
                values: {
                    [COMMON_CONST.INTEGRATIONS.ACCOUNTING_METHOD.ACCRUAL]: 'Accrual',
                    [COMMON_CONST.INTEGRATIONS.ACCOUNTING_METHOD.CASH]: 'Contanti',
                },
                alternateText: {
                    [COMMON_CONST.INTEGRATIONS.ACCOUNTING_METHOD.ACCRUAL]: 'Le spese anticipate verranno esportate quando approvate definitivamente.',
                    [COMMON_CONST.INTEGRATIONS.ACCOUNTING_METHOD.CASH]: 'Le spese anticipate verranno esportate quando pagate',
                },
            },
        },
        sageIntacct: {
            preferredExporter: 'Esportatore preferito',
            taxSolution: 'Soluzione fiscale',
            notConfigured: 'Non configurato',
            exportDate: {
                label: 'Data di esportazione',
                description: 'Usa questa data quando esporti i report su Sage Intacct.',
                values: {
                    [CONST.SAGE_INTACCT_EXPORT_DATE.LAST_EXPENSE]: {
                        label: "Data dell'ultima spesa",
                        description: 'Data della spesa più recente nel rapporto.',
                    },
                    [CONST.SAGE_INTACCT_EXPORT_DATE.EXPORTED]: {
                        label: 'Data di esportazione',
                        description: 'Data in cui il report è stato esportato su Sage Intacct.',
                    },
                    [CONST.SAGE_INTACCT_EXPORT_DATE.SUBMITTED]: {
                        label: 'Data di invio',
                        description: "Data in cui il rapporto è stato inviato per l'approvazione.",
                    },
                },
            },
            reimbursableExpenses: {
                description: 'Imposta come esportare le spese anticipate su Sage Intacct.',
                values: {
                    [CONST.SAGE_INTACCT_REIMBURSABLE_EXPENSE_TYPE.EXPENSE_REPORT]: 'Report di spesa',
                    [CONST.SAGE_INTACCT_REIMBURSABLE_EXPENSE_TYPE.VENDOR_BILL]: 'Fatture fornitore',
                },
            },
            nonReimbursableExpenses: {
                description: 'Imposta come esportare gli acquisti con carta aziendale su Sage Intacct.',
                values: {
                    [CONST.SAGE_INTACCT_NON_REIMBURSABLE_EXPENSE_TYPE.CREDIT_CARD_CHARGE]: 'Carte di credito',
                    [CONST.SAGE_INTACCT_NON_REIMBURSABLE_EXPENSE_TYPE.VENDOR_BILL]: 'Fatture fornitore',
                },
            },
            creditCardAccount: 'Account di carta di credito',
            defaultVendor: 'Fornitore predefinito',
            defaultVendorDescription: ({isReimbursable}: DefaultVendorDescriptionParams) =>
                `Imposta un fornitore predefinito che verrà applicato alle spese rimborsabili ${isReimbursable ? '' : 'non-'} che non hanno un fornitore corrispondente in Sage Intacct.`,
            exportDescription: 'Configura come i dati di Expensify vengono esportati su Sage Intacct.',
            exportPreferredExporterNote:
                "L'esportatore preferito può essere qualsiasi amministratore dello spazio di lavoro, ma deve anche essere un amministratore di dominio se imposti conti di esportazione diversi per singole carte aziendali nelle impostazioni del dominio.",
            exportPreferredExporterSubNote: "Una volta impostato, l'esportatore preferito vedrà i report per l'esportazione nel proprio account.",
            noAccountsFound: 'Nessun account trovato',
            noAccountsFoundDescription: `Si prega di aggiungere l'account in Sage Intacct e sincronizzare nuovamente la connessione.`,
            autoSync: 'Sincronizzazione automatica',
            autoSyncDescription: 'Expensify si sincronizzerà automaticamente con Sage Intacct ogni giorno.',
            inviteEmployees: 'Invita dipendenti',
            inviteEmployeesDescription:
                "Importa i record dei dipendenti di Sage Intacct e invita i dipendenti a questo spazio di lavoro. Il tuo flusso di approvazione predefinito sarà l'approvazione del manager e può essere ulteriormente configurato nella pagina Membri.",
            syncReimbursedReports: 'Sincronizza i rapporti rimborsati',
            syncReimbursedReportsDescription:
                "Ogni volta che un report viene pagato utilizzando Expensify ACH, il pagamento della fattura corrispondente verrà creato nell'account Sage Intacct qui sotto.",
            paymentAccount: 'Account di pagamento Sage Intacct',
            accountingMethods: {
                label: 'Quando Esportare',
                description: 'Scegli quando esportare le spese:',
                values: {
                    [COMMON_CONST.INTEGRATIONS.ACCOUNTING_METHOD.ACCRUAL]: 'Accrual',
                    [COMMON_CONST.INTEGRATIONS.ACCOUNTING_METHOD.CASH]: 'Contanti',
                },
                alternateText: {
                    [COMMON_CONST.INTEGRATIONS.ACCOUNTING_METHOD.ACCRUAL]: 'Le spese anticipate verranno esportate quando approvate definitivamente.',
                    [COMMON_CONST.INTEGRATIONS.ACCOUNTING_METHOD.CASH]: 'Le spese anticipate verranno esportate quando pagate',
                },
            },
        },
        netsuite: {
            subsidiary: 'Sussidiaria',
            subsidiarySelectDescription: 'Scegli la filiale in NetSuite da cui desideri importare i dati.',
            exportDescription: 'Configura come i dati di Expensify vengono esportati su NetSuite.',
            exportInvoices: 'Esporta fatture su',
            journalEntriesTaxPostingAccount: 'Registrazioni contabili conto di registrazione delle imposte',
            journalEntriesProvTaxPostingAccount: 'Voci di diario conto di registrazione imposta provinciale',
            foreignCurrencyAmount: 'Esporta importo in valuta estera',
            exportToNextOpenPeriod: 'Esporta al prossimo periodo aperto',
            nonReimbursableJournalPostingAccount: 'Account di registrazione giornaliera non rimborsabile',
            reimbursableJournalPostingAccount: 'Account di registrazione giornaliera rimborsabile',
            journalPostingPreference: {
                label: 'Preferenza di registrazione delle scritture contabili',
                values: {
                    [CONST.NETSUITE_JOURNAL_POSTING_PREFERENCE.JOURNALS_POSTING_INDIVIDUAL_LINE]: 'Singola voce dettagliata per ciascun report',
                    [CONST.NETSUITE_JOURNAL_POSTING_PREFERENCE.JOURNALS_POSTING_TOTAL_LINE]: 'Voce singola per ogni spesa',
                },
            },
            invoiceItem: {
                label: 'Voce di fattura',
                values: {
                    [CONST.NETSUITE_INVOICE_ITEM_PREFERENCE.CREATE]: {
                        label: 'Creane uno per me',
                        description: 'Creeremo una "voce di fattura Expensify" per te al momento dell\'esportazione (se non esiste già).',
                    },
                    [CONST.NETSUITE_INVOICE_ITEM_PREFERENCE.SELECT]: {
                        label: 'Seleziona esistente',
                        description: "Assoceremo le fatture di Expensify all'elemento selezionato qui sotto.",
                    },
                },
            },
            exportDate: {
                label: 'Data di esportazione',
                description: 'Usa questa data quando esporti i rapporti su NetSuite.',
                values: {
                    [CONST.NETSUITE_EXPORT_DATE.LAST_EXPENSE]: {
                        label: "Data dell'ultima spesa",
                        description: 'Data della spesa più recente nel rapporto.',
                    },
                    [CONST.NETSUITE_EXPORT_DATE.EXPORTED]: {
                        label: 'Data di esportazione',
                        description: 'Data in cui il report è stato esportato su NetSuite.',
                    },
                    [CONST.NETSUITE_EXPORT_DATE.SUBMITTED]: {
                        label: 'Data di invio',
                        description: "Data in cui il rapporto è stato inviato per l'approvazione.",
                    },
                },
            },
            exportDestination: {
                values: {
                    [CONST.NETSUITE_EXPORT_DESTINATION.EXPENSE_REPORT]: {
                        label: 'Report di spesa',
                        reimbursableDescription: 'Le spese anticipate verranno esportate come report di spesa su NetSuite.',
                        nonReimbursableDescription: 'Le spese con carta aziendale verranno esportate come report di spesa su NetSuite.',
                    },
                    [CONST.NETSUITE_EXPORT_DESTINATION.VENDOR_BILL]: {
                        label: 'Fatture fornitore',
                        reimbursableDescription:
                            'Out-of-pocket expenses will export as bills payable to the NetSuite vendor specified below.\n' +
                            '\n' +
                            'If you’d like to set a specific vendor for each card, go to *Settings > Domains > Company Cards*.',
                        nonReimbursableDescription:
                            'Company card expenses will export as bills payable to the NetSuite vendor specified below.\n' +
                            '\n' +
                            'If you’d like to set a specific vendor for each card, go to *Settings > Domains > Company Cards*.',
                    },
                    [CONST.NETSUITE_EXPORT_DESTINATION.JOURNAL_ENTRY]: {
                        label: 'Voci di diario',
                        reimbursableDescription:
                            'Out-of-pocket expenses will export as journal entries to the NetSuite account specified below.\n' +
                            '\n' +
                            'If you’d like to set a specific vendor for each card, go to *Settings > Domains > Company Cards*.',
                        nonReimbursableDescription:
                            'Company card expenses will export as journal entries to the NetSuite account specified below.\n' +
                            '\n' +
                            'If you’d like to set a specific vendor for each card, go to *Settings > Domains > Company Cards*.',
                    },
                },
            },
            advancedConfig: {
                autoSyncDescription: 'Expensify si sincronizzerà automaticamente con NetSuite ogni giorno.',
                reimbursedReportsDescription:
                    "Ogni volta che un report viene pagato utilizzando Expensify ACH, il corrispondente pagamento della fattura verrà creato nell'account NetSuite qui sotto.",
                reimbursementsAccount: 'Account di rimborso',
                reimbursementsAccountDescription: 'Scegli il conto bancario che utilizzerai per i rimborsi e creeremo il pagamento associato in NetSuite.',
                collectionsAccount: 'Account di riscossione',
                collectionsAccountDescription: "Una volta che una fattura è contrassegnata come pagata in Expensify ed esportata su NetSuite, apparirà contro l'account qui sotto.",
                approvalAccount: 'Account di approvazione A/P',
                approvalAccountDescription:
                    "Scegli l'account contro cui verranno approvate le transazioni in NetSuite. Se stai sincronizzando i report rimborsati, questo è anche l'account contro cui verranno creati i pagamenti delle fatture.",
                defaultApprovalAccount: 'Predefinito di NetSuite',
                inviteEmployees: 'Invita i dipendenti e imposta le approvazioni',
                inviteEmployeesDescription:
                    "Importa i record dei dipendenti di NetSuite e invita i dipendenti a questo spazio di lavoro. Il tuo flusso di approvazione predefinito sarà l'approvazione del manager e può essere ulteriormente configurato nella pagina *Membri*.",
                autoCreateEntities: 'Crea automaticamente dipendenti/fornitori',
                enableCategories: 'Abilita le categorie appena importate',
                customFormID: 'ID modulo personalizzato',
                customFormIDDescription:
                    'Per impostazione predefinita, Expensify creerà voci utilizzando il modulo di transazione preferito impostato in NetSuite. In alternativa, puoi designare un modulo di transazione specifico da utilizzare.',
                customFormIDReimbursable: 'Spesa personale',
                customFormIDNonReimbursable: 'Spesa con carta aziendale',
                exportReportsTo: {
                    label: 'Livello di approvazione del rapporto spese',
                    description:
                        'Una volta che un rapporto spese è approvato in Expensify ed esportato su NetSuite, puoi impostare un ulteriore livello di approvazione in NetSuite prima della registrazione.',
                    values: {
                        [CONST.NETSUITE_REPORTS_APPROVAL_LEVEL.REPORTS_APPROVED_NONE]: 'Preferenza predefinita di NetSuite',
                        [CONST.NETSUITE_REPORTS_APPROVAL_LEVEL.REPORTS_SUPERVISOR_APPROVED]: 'Solo supervisore approvato',
                        [CONST.NETSUITE_REPORTS_APPROVAL_LEVEL.REPORTS_ACCOUNTING_APPROVED]: 'Solo contabilità approvata',
                        [CONST.NETSUITE_REPORTS_APPROVAL_LEVEL.REPORTS_APPROVED_BOTH]: 'Supervisore e contabilità approvati',
                    },
                },
                accountingMethods: {
                    label: 'Quando Esportare',
                    description: 'Scegli quando esportare le spese:',
                    values: {
                        [COMMON_CONST.INTEGRATIONS.ACCOUNTING_METHOD.ACCRUAL]: 'Accrual',
                        [COMMON_CONST.INTEGRATIONS.ACCOUNTING_METHOD.CASH]: 'Contanti',
                    },
                    alternateText: {
                        [COMMON_CONST.INTEGRATIONS.ACCOUNTING_METHOD.ACCRUAL]: 'Le spese anticipate verranno esportate quando approvate definitivamente.',
                        [COMMON_CONST.INTEGRATIONS.ACCOUNTING_METHOD.CASH]: 'Le spese anticipate verranno esportate quando pagate',
                    },
                },
                exportVendorBillsTo: {
                    label: 'Livello di approvazione della fattura del fornitore',
                    description:
                        'Una volta che una fattura del fornitore è approvata in Expensify ed esportata in NetSuite, puoi impostare un ulteriore livello di approvazione in NetSuite prima della registrazione.',
                    values: {
                        [CONST.NETSUITE_VENDOR_BILLS_APPROVAL_LEVEL.VENDOR_BILLS_APPROVED_NONE]: 'Preferenza predefinita di NetSuite',
                        [CONST.NETSUITE_VENDOR_BILLS_APPROVAL_LEVEL.VENDOR_BILLS_APPROVAL_PENDING]: 'In attesa di approvazione',
                        [CONST.NETSUITE_VENDOR_BILLS_APPROVAL_LEVEL.VENDOR_BILLS_APPROVED]: 'Approvato per la pubblicazione',
                    },
                },
                exportJournalsTo: {
                    label: 'Livello di approvazione della registrazione contabile',
                    description:
                        'Una volta che una registrazione contabile è approvata in Expensify ed esportata su NetSuite, puoi impostare un ulteriore livello di approvazione in NetSuite prima della registrazione.',
                    values: {
                        [CONST.NETSUITE_JOURNALS_APPROVAL_LEVEL.JOURNALS_APPROVED_NONE]: 'Preferenza predefinita di NetSuite',
                        [CONST.NETSUITE_JOURNALS_APPROVAL_LEVEL.JOURNALS_APPROVAL_PENDING]: 'In attesa di approvazione',
                        [CONST.NETSUITE_JOURNALS_APPROVAL_LEVEL.JOURNALS_APPROVED]: 'Approvato per la pubblicazione',
                    },
                },
                error: {
                    customFormID: 'Inserisci un ID modulo personalizzato numerico valido',
                },
            },
            noAccountsFound: 'Nessun account trovato',
            noAccountsFoundDescription: "Si prega di aggiungere l'account in NetSuite e sincronizzare nuovamente la connessione.",
            noVendorsFound: 'Nessun fornitore trovato',
            noVendorsFoundDescription: 'Si prega di aggiungere i fornitori in NetSuite e sincronizzare nuovamente la connessione.',
            noItemsFound: 'Nessun elemento della fattura trovato',
            noItemsFoundDescription: 'Per favore, aggiungi gli articoli della fattura in NetSuite e sincronizza nuovamente la connessione.',
            noSubsidiariesFound: 'Nessuna filiale trovata',
            noSubsidiariesFoundDescription: 'Per favore, aggiungi una filiale in NetSuite e sincronizza nuovamente la connessione.',
            tokenInput: {
                title: 'NetSuite setup',
                formSteps: {
                    installBundle: {
                        title: 'Installa il pacchetto Expensify',
                        description: 'In NetSuite, vai su *Customization > SuiteBundler > Search & Install Bundles* > cerca "Expensify" > installa il bundle.',
                    },
                    enableTokenAuthentication: {
                        title: "Abilita l'autenticazione basata su token",
                        description: 'In NetSuite, vai su *Setup > Company > Enable Features > SuiteCloud* > abilita *token-based authentication*.',
                    },
                    enableSoapServices: {
                        title: 'Abilita i servizi web SOAP',
                        description: 'In NetSuite, vai su *Setup > Company > Enable Features > SuiteCloud* > abilita *SOAP Web Services*.',
                    },
                    createAccessToken: {
                        title: 'Crea un token di accesso',
                        description:
                            'In NetSuite, vai su *Setup > Users/Roles > Access Tokens* > crea un token di accesso per l\'app "Expensify" e per il ruolo "Expensify Integration" o "Administrator".\n\n*Importante:* Assicurati di salvare il *Token ID* e il *Token Secret* da questo passaggio. Ne avrai bisogno per il passaggio successivo.',
                    },
                    enterCredentials: {
                        title: 'Inserisci le tue credenziali NetSuite',
                        formInputs: {
                            netSuiteAccountID: 'NetSuite Account ID',
                            netSuiteTokenID: 'Token ID',
                            netSuiteTokenSecret: 'Token Secret',
                        },
                        netSuiteAccountIDDescription: 'In NetSuite, vai su *Setup > Integration > SOAP Web Services Preferences*.',
                    },
                },
            },
            import: {
                expenseCategories: 'Categorie di spesa',
                expenseCategoriesDescription: 'Le tue categorie di spesa NetSuite verranno importate in Expensify come categorie.',
                crossSubsidiaryCustomers: 'Clienti/progetti tra sussidiarie',
                importFields: {
                    departments: {
                        title: 'Dipartimenti',
                        subtitle: 'Scegli come gestire i *dipartimenti* di NetSuite in Expensify.',
                    },
                    classes: {
                        title: 'Classi',
                        subtitle: 'Scegli come gestire le *classi* in Expensify.',
                    },
                    locations: {
                        title: 'Località',
                        subtitle: 'Scegli come gestire le *posizioni* in Expensify.',
                    },
                },
                customersOrJobs: {
                    title: 'Clienti/progetti',
                    subtitle: 'Scegli come gestire i *clienti* e i *progetti* di NetSuite in Expensify.',
                    importCustomers: 'Importa clienti',
                    importJobs: 'Importa progetti',
                    customers: 'clienti',
                    jobs: 'progetti',
                    label: ({importFields, importType}: CustomersOrJobsLabelParams) => `${importFields.join('e')}, ${importType}`,
                },
                importTaxDescription: 'Importa gruppi fiscali da NetSuite.',
                importCustomFields: {
                    chooseOptionBelow: "Scegli un'opzione qui sotto:",
                    label: ({importedTypes}: ImportedTypesParams) => `Imported as ${importedTypes.join('e')}`,
                    requiredFieldError: ({fieldName}: RequiredFieldParams) => `Per favore, inserisci il ${fieldName}`,
                    customSegments: {
                        title: 'Segmenti/record personalizzati',
                        addText: 'Aggiungi segmento/record personalizzato',
                        recordTitle: 'Segmento/record personalizzato',
                        helpLink: CONST.NETSUITE_IMPORT.HELP_LINKS.CUSTOM_SEGMENTS,
                        helpLinkText: 'Visualizza istruzioni dettagliate',
                        helpText: 'sulla configurazione di segmenti/record personalizzati.',
                        emptyTitle: 'Aggiungi un segmento personalizzato o un record personalizzato',
                        fields: {
                            segmentName: 'Nome',
                            internalID: 'ID interno',
                            scriptID: 'ID script',
                            customRecordScriptID: 'ID colonna transazione',
                            mapping: 'Visualizzato come',
                        },
                        removeTitle: 'Rimuovi segmento/record personalizzato',
                        removePrompt: 'Sei sicuro di voler rimuovere questo segmento/record personalizzato?',
                        addForm: {
                            customSegmentName: 'nome segmento personalizzato',
                            customRecordName: 'nome del record personalizzato',
                            segmentTitle: 'Segmento personalizzato',
                            customSegmentAddTitle: 'Aggiungi segmento personalizzato',
                            customRecordAddTitle: 'Aggiungi record personalizzato',
                            recordTitle: 'Record personalizzato',
                            segmentRecordType: 'Vuoi aggiungere un segmento personalizzato o un record personalizzato?',
                            customSegmentNameTitle: 'Qual è il nome del segmento personalizzato?',
                            customRecordNameTitle: 'Qual è il nome del record personalizzato?',
                            customSegmentNameFooter: `Puoi trovare i nomi dei segmenti personalizzati in NetSuite nella pagina *Customizations > Links, Records & Fields > Custom Segments*.\n\n_Per istruzioni più dettagliate, [visita il nostro sito di assistenza](${CONST.NETSUITE_IMPORT.HELP_LINKS.CUSTOM_SEGMENTS})_.`,
                            customRecordNameFooter: `Puoi trovare i nomi dei record personalizzati in NetSuite inserendo "Transaction Column Field" nella ricerca globale.\n\n_Per istruzioni più dettagliate, [visita il nostro sito di assistenza](${CONST.NETSUITE_IMPORT.HELP_LINKS.CUSTOM_SEGMENTS})_.`,
                            customSegmentInternalIDTitle: "Qual è l'ID interno?",
                            customSegmentInternalIDFooter: `Prima di tutto, assicurati di aver abilitato gli ID interni in NetSuite sotto *Home > Set Preferences > Show Internal ID.*\n\nPuoi trovare gli ID interni dei segmenti personalizzati in NetSuite sotto:\n\n1. *Customization > Lists, Records, & Fields > Custom Segments*.\n2. Clicca su un segmento personalizzato.\n3. Clicca sul collegamento ipertestuale accanto a *Custom Record Type*.\n4. Trova l'ID interno nella tabella in fondo.\n\n_Per istruzioni più dettagliate, [visita il nostro sito di aiuto](${CONST.NETSUITE_IMPORT.HELP_LINKS.CUSTOM_LISTS})_.`,
                            customRecordInternalIDFooter: `Puoi trovare gli ID interni dei record personalizzati in NetSuite seguendo questi passaggi:\n\n1. Inserisci "Transaction Line Fields" nella ricerca globale.\n2. Clicca su un record personalizzato.\n3. Trova l'ID interno sul lato sinistro.\n\n_Per istruzioni più dettagliate, [visita il nostro sito di aiuto](${CONST.NETSUITE_IMPORT.HELP_LINKS.CUSTOM_SEGMENTS})_.`,
                            customSegmentScriptIDTitle: "Qual è l'ID dello script?",
                            customSegmentScriptIDFooter: `Puoi trovare gli ID script dei segmenti personalizzati in NetSuite sotto:\n\n1. *Customization > Lists, Records, & Fields > Custom Segments*.\n2. Clicca su un segmento personalizzato.\n3. Clicca sulla scheda *Application and Sourcing* vicino al fondo, poi:\n    a. Se vuoi visualizzare il segmento personalizzato come *tag* (a livello di voce) in Expensify, clicca sulla sotto-scheda *Transaction Columns* e usa il *Field ID*.\n    b. Se vuoi visualizzare il segmento personalizzato come *campo di report* (a livello di report) in Expensify, clicca sulla sotto-scheda *Transactions* e usa il *Field ID*.\n\n_Per istruzioni più dettagliate, [visita il nostro sito di aiuto](${CONST.NETSUITE_IMPORT.HELP_LINKS.CUSTOM_LISTS})_.`,
                            customRecordScriptIDTitle: "Qual è l'ID della colonna della transazione?",
                            customRecordScriptIDFooter: `Puoi trovare gli ID script dei record personalizzati in NetSuite sotto:\n\n1. Inserisci "Transaction Line Fields" nella ricerca globale.\n2. Clicca su un record personalizzato.\n3. Trova l'ID script sul lato sinistro.\n\n_Per istruzioni più dettagliate, [visita il nostro sito di aiuto](${CONST.NETSUITE_IMPORT.HELP_LINKS.CUSTOM_SEGMENTS})_.`,
                            customSegmentMappingTitle: 'Come dovrebbe essere visualizzato questo segmento personalizzato in Expensify?',
                            customRecordMappingTitle: 'Come dovrebbe essere visualizzato questo record personalizzato in Expensify?',
                        },
                        errors: {
                            uniqueFieldError: ({fieldName}: RequiredFieldParams) => `Un segmento/record personalizzato con questo ${fieldName?.toLowerCase()} esiste già`,
                        },
                    },
                    customLists: {
                        title: 'Elenchi personalizzati',
                        addText: 'Aggiungi elenco personalizzato',
                        recordTitle: 'Elenco personalizzato',
                        helpLink: CONST.NETSUITE_IMPORT.HELP_LINKS.CUSTOM_LISTS,
                        helpLinkText: 'Visualizza istruzioni dettagliate',
                        helpText: 'su come configurare elenchi personalizzati.',
                        emptyTitle: 'Aggiungi un elenco personalizzato',
                        fields: {
                            listName: 'Nome',
                            internalID: 'ID interno',
                            transactionFieldID: 'ID campo transazione',
                            mapping: 'Visualizzato come',
                        },
                        removeTitle: 'Rimuovi elenco personalizzato',
                        removePrompt: 'Sei sicuro di voler rimuovere questa lista personalizzata?',
                        addForm: {
                            listNameTitle: 'Scegli un elenco personalizzato',
                            transactionFieldIDTitle: "Qual è l'ID del campo transazione?",
                            transactionFieldIDFooter: `Puoi trovare gli ID dei campi di transazione in NetSuite seguendo questi passaggi:\n\n1. Inserisci "Transaction Line Fields" nella ricerca globale.\n2. Clicca su una lista personalizzata.\n3. Trova l'ID del campo di transazione sul lato sinistro.\n\n_Per istruzioni più dettagliate, [visita il nostro sito di assistenza](${CONST.NETSUITE_IMPORT.HELP_LINKS.CUSTOM_LISTS})_.`,
                            mappingTitle: 'Come dovrebbe essere visualizzato questo elenco personalizzato in Expensify?',
                        },
                        errors: {
                            uniqueTransactionFieldIDError: `Esiste già un elenco personalizzato con questo ID campo transazione.`,
                        },
                    },
                },
                importTypes: {
                    [CONST.INTEGRATION_ENTITY_MAP_TYPES.NETSUITE_DEFAULT]: {
                        label: 'Impostazione predefinita dipendente NetSuite',
                        description: "Non importato in Expensify, applicato all'esportazione",
                        footerContent: ({importField}: ImportFieldParams) =>
                            `Se utilizzi ${importField} in NetSuite, applicheremo il valore predefinito impostato nel record del dipendente al momento dell'esportazione su Report Spese o Registrazione Contabile.`,
                    },
                    [CONST.INTEGRATION_ENTITY_MAP_TYPES.TAG]: {
                        label: 'Tag',
                        description: 'Livello voce di dettaglio',
                        footerContent: ({importField}: ImportFieldParams) => `${startCase(importField)} sarà selezionabile per ogni singola spesa nel report di un dipendente.`,
                    },
                    [CONST.INTEGRATION_ENTITY_MAP_TYPES.REPORT_FIELD]: {
                        label: 'Campi del rapporto',
                        description: 'Livello del report',
                        footerContent: ({importField}: ImportFieldParams) => `${startCase(importField)} selezione verrà applicata a tutte le spese nel rapporto di un dipendente.`,
                    },
                },
            },
        },
        intacct: {
            sageIntacctSetup: 'Configurazione di Sage Intacct',
            prerequisitesTitle: 'Prima di connetterti...',
            downloadExpensifyPackage: 'Scarica il pacchetto Expensify per Sage Intacct',
            followSteps: 'Segui i passaggi nelle nostre istruzioni How-to: Connect to Sage Intacct.',
            enterCredentials: 'Inserisci le tue credenziali Sage Intacct',
            entity: 'Entità',
            employeeDefault: 'Impostazione predefinita dipendente Sage Intacct',
            employeeDefaultDescription: 'Il dipartimento predefinito del dipendente verrà applicato alle sue spese in Sage Intacct, se esiste.',
            displayedAsTagDescription: 'Il dipartimento sarà selezionabile per ogni singola spesa nel rapporto di un dipendente.',
            displayedAsReportFieldDescription: 'La selezione del dipartimento verrà applicata a tutte le spese nel rapporto di un dipendente.',
            toggleImportTitleFirstPart: 'Scegli come gestire Sage Intacct',
            toggleImportTitleSecondPart: 'in Expensify.',
            expenseTypes: 'Tipi di spesa',
            expenseTypesDescription: 'I tuoi tipi di spesa Sage Intacct verranno importati in Expensify come categorie.',
            accountTypesDescription: 'Il tuo piano dei conti di Sage Intacct verrà importato in Expensify come categorie.',
            importTaxDescription: "Importa l'aliquota fiscale sugli acquisti da Sage Intacct.",
            userDefinedDimensions: "Dimensioni definite dall'utente",
            addUserDefinedDimension: "Aggiungi dimensione definita dall'utente",
            integrationName: "Nome dell'integrazione",
            dimensionExists: 'Una dimensione con questo nome esiste già.',
            removeDimension: "Rimuovi dimensione definita dall'utente",
            removeDimensionPrompt: "Sei sicuro di voler rimuovere questa dimensione definita dall'utente?",
            userDefinedDimension: "Dimensione definita dall'utente",
            addAUserDefinedDimension: "Aggiungi una dimensione definita dall'utente",
            detailedInstructionsLink: 'Visualizza istruzioni dettagliate',
            detailedInstructionsRestOfSentence: "sull'aggiunta di dimensioni definite dall'utente.",
            userDimensionsAdded: () => ({
                one: '1 UDD aggiunto',
                other: (count: number) => `${count} UDD aggiunti`,
            }),
            mappingTitle: ({mappingName}: IntacctMappingTitleParams) => {
                switch (mappingName) {
                    case CONST.SAGE_INTACCT_CONFIG.MAPPINGS.DEPARTMENTS:
                        return 'dipartimenti';
                    case CONST.SAGE_INTACCT_CONFIG.MAPPINGS.CLASSES:
                        return 'classi';
                    case CONST.SAGE_INTACCT_CONFIG.MAPPINGS.LOCATIONS:
                        return 'località';
                    case CONST.SAGE_INTACCT_CONFIG.MAPPINGS.CUSTOMERS:
                        return 'clienti';
                    case CONST.SAGE_INTACCT_CONFIG.MAPPINGS.PROJECTS:
                        return 'progetti (lavori)';
                    default:
                        return 'mappature';
                }
            },
        },
        type: {
            free: 'Gratuito',
            control: 'Controllo',
            collect: 'Raccogliere',
        },
        companyCards: {
            addCards: 'Aggiungi carte',
            selectCards: 'Seleziona carte',
            addNewCard: {
                other: 'Altro',
                cardProviders: {
                    gl1025: 'American Express Corporate Cards',
                    cdf: 'Mastercard Commercial Cards',
                    vcf: 'Visa Commercial Cards',
                    stripe: 'Carte Stripe',
                },
                yourCardProvider: `Chi è il tuo fornitore di carte?`,
                whoIsYourBankAccount: 'Qual è la tua banca?',
                whereIsYourBankLocated: 'Dove si trova la tua banca?',
                howDoYouWantToConnect: 'Come vuoi connetterti alla tua banca?',
                learnMoreAboutOptions: `<muted-text>Per saperne di più su queste <a href="${CONST.COMPANY_CARDS_CONNECT_CREDIT_CARDS_HELP_URL}">opzioni</a>.</muted-text>`,
                commercialFeedDetails: 'Richiede la configurazione con la tua banca. Questo è tipicamente utilizzato da aziende più grandi ed è spesso la migliore opzione se si è idonei.',
                commercialFeedPlaidDetails: `Richiede la configurazione con la tua banca, ma ti guideremo noi. Questo è generalmente limitato alle aziende più grandi.`,
                directFeedDetails: "L'approccio più semplice. Connettiti subito utilizzando le tue credenziali master. Questo metodo è il più comune.",
                enableFeed: {
                    title: ({provider}: GoBackMessageParams) => `Abilita il tuo feed ${provider}`,
                    heading:
                        "Abbiamo un'integrazione diretta con l'emittente della tua carta e possiamo importare i tuoi dati di transazione in Expensify in modo rapido e preciso.\n\nPer iniziare, semplicemente:",
                    visa: "Abbiamo integrazioni globali con Visa, anche se l'idoneità varia a seconda della banca e del programma della carta.\n\nPer iniziare, semplicemente:",
                    mastercard: "Abbiamo integrazioni globali con Mastercard, sebbene l'idoneità vari a seconda della banca e del programma della carta.\n\nPer iniziare, semplicemente:",
                    vcf: `1. Visita [questo articolo di aiuto](${CONST.COMPANY_CARDS_VISA_COMMERCIAL_CARD_HELP}) per istruzioni dettagliate su come configurare le tue Visa Commercial Cards.\n\n2. [Contatta la tua banca](${CONST.COMPANY_CARDS_VISA_COMMERCIAL_CARD_HELP}) per verificare che supportino un feed commerciale per il tuo programma e chiedi loro di abilitarlo.\n\n3. *Una volta che il feed è abilitato e hai i suoi dettagli, continua alla schermata successiva.*`,
                    gl1025: `1. Visita [questo articolo di aiuto](${CONST.COMPANY_CARDS_AMEX_COMMERCIAL_CARD_HELP}) per scoprire se American Express può abilitare un feed commerciale per il tuo programma.\n\n2. Una volta abilitato il feed, Amex ti invierà una lettera di produzione.\n\n3. *Una volta che hai le informazioni sul feed, continua alla schermata successiva.*`,
                    cdf: `1. Visita [questo articolo di aiuto](${CONST.COMPANY_CARDS_MASTERCARD_COMMERCIAL_CARDS}) per istruzioni dettagliate su come configurare le tue Mastercard Commercial Cards.\n\n2. [Contatta la tua banca](${CONST.COMPANY_CARDS_MASTERCARD_COMMERCIAL_CARDS}) per verificare che supportino un feed commerciale per il tuo programma e chiedi loro di abilitarlo.\n\n3. *Una volta che il feed è abilitato e hai i suoi dettagli, continua alla schermata successiva.*`,
                    stripe: `1. Visita il Dashboard di Stripe e vai su [Impostazioni](${CONST.COMPANY_CARDS_STRIPE_HELP}).\n\n2. Sotto Integrazioni di Prodotto, clicca su Abilita accanto a Expensify.\n\n3. Una volta abilitato il feed, clicca su Invia qui sotto e ci occuperemo di aggiungerlo.`,
                },
                whatBankIssuesCard: 'Quale banca emette queste carte?',
                enterNameOfBank: 'Inserisci il nome della banca',
                feedDetails: {
                    vcf: {
                        title: 'Quali sono i dettagli del feed Visa?',
                        processorLabel: 'ID processore',
                        bankLabel: "ID dell'istituzione finanziaria (banca)",
                        companyLabel: 'ID azienda',
                        helpLabel: 'Dove trovo questi ID?',
                    },
                    gl1025: {
                        title: `Qual è il nome del file di consegna Amex?`,
                        fileNameLabel: 'Nome del file di consegna',
                        helpLabel: 'Dove trovo il nome del file di consegna?',
                    },
                    cdf: {
                        title: `Qual è l'ID di distribuzione Mastercard?`,
                        distributionLabel: 'ID di distribuzione',
                        helpLabel: "Dove trovo l'ID di distribuzione?",
                    },
                },
                amexCorporate: 'Seleziona questo se sul fronte delle tue carte è scritto "Corporate"',
                amexBusiness: 'Seleziona questo se sul fronte delle tue carte c\'è scritto "Business"',
                amexPersonal: 'Seleziona questo se le tue carte sono personali',
                error: {
                    pleaseSelectProvider: 'Si prega di selezionare un fornitore di carte prima di continuare',
                    pleaseSelectBankAccount: 'Si prega di selezionare un conto bancario prima di continuare',
                    pleaseSelectBank: 'Si prega di selezionare una banca prima di continuare',
                    pleaseSelectCountry: 'Si prega di selezionare un paese prima di continuare',
                    pleaseSelectFeedType: 'Si prega di selezionare un tipo di feed prima di continuare',
                },
            },
            statementCloseDate: {
                [CONST.COMPANY_CARDS.STATEMENT_CLOSE_DATE.LAST_DAY_OF_MONTH]: 'Ultimo giorno del mese',
                [CONST.COMPANY_CARDS.STATEMENT_CLOSE_DATE.LAST_BUSINESS_DAY_OF_MONTH]: 'Ultimo giorno lavorativo del mese',
                [CONST.COMPANY_CARDS.STATEMENT_CLOSE_DATE.CUSTOM_DAY_OF_MONTH]: 'Giorno del mese personalizzato',
            },
            assignCard: 'Assegna carta',
            findCard: 'Trova carta',
            cardNumber: 'Numero di carta',
            commercialFeed: 'Feed commerciale',
            feedName: ({feedName}: CompanyCardFeedNameParams) => `Carte ${feedName}`,
            directFeed: 'Feed diretto',
            whoNeedsCardAssigned: 'Chi ha bisogno di una carta assegnata?',
            chooseCard: 'Scegli una carta',
            chooseCardFor: ({assignee, feed}: AssignCardParams) => `Scegli una carta per ${assignee} dal feed delle carte ${feed}.`,
            noActiveCards: 'Nessuna carta attiva in questo feed',
            somethingMightBeBroken:
                '<muted-text><centered-text>Oppure potrebbe esserci qualcosa di rotto. In ogni caso, se avete domande, <concierge-link>contattate il Concierge</concierge-link>.</centered-text></muted-text>',
            chooseTransactionStartDate: 'Scegli una data di inizio transazione',
            startDateDescription:
                'Importeremo tutte le transazioni da questa data in poi. Se non viene specificata alcuna data, risaliremo indietro fino a quanto consentito dalla tua banca.',
            fromTheBeginning: "Dall'inizio",
            customStartDate: 'Data di inizio personalizzata',
            customCloseDate: 'Data di chiusura personalizzata',
            letsDoubleCheck: 'Verifichiamo che tutto sia corretto.',
            confirmationDescription: 'Inizieremo immediatamente a importare le transazioni.',
            cardholder: 'Titolare della carta',
            card: 'Carta',
            cardName: 'Nome della carta',
            brokenConnectionErrorFirstPart: `La connessione del feed della carta è interrotta. Per favore`,
            brokenConnectionErrorLink: 'accedi al tuo conto bancario',
            brokenConnectionErrorSecondPart: 'così possiamo ristabilire la connessione.',
            assignedCard: ({assignee, link}: AssignedCardParams) => `assegnato ${assignee} un ${link}! Le transazioni importate appariranno in questa chat.`,
            companyCard: 'carta aziendale',
            chooseCardFeed: 'Scegli il feed della carta',
            ukRegulation:
                "Expensify, Inc. è un agente di Plaid Financial Ltd., un'istituzione di pagamento autorizzata regolata dalla Financial Conduct Authority ai sensi delle Payment Services Regulations 2017 (Numero di riferimento aziendale: 804718). Plaid ti fornisce servizi di informazione sui conti regolamentati tramite Expensify Limited come suo agente.",
        },
        expensifyCard: {
            issueAndManageCards: 'Emetti e gestisci le tue carte Expensify',
            getStartedIssuing: 'Inizia emettendo la tua prima carta virtuale o fisica.',
            verificationInProgress: 'Verifica in corso...',
            verifyingTheDetails: 'Stiamo verificando alcuni dettagli. Concierge ti farà sapere quando le Expensify Card saranno pronte per essere emesse.',
            disclaimer:
                'La Expensify Visa® Commercial Card è emessa da The Bancorp Bank, N.A., Membro FDIC, in base a una licenza di Visa U.S.A. Inc. e potrebbe non essere accettata da tutti i commercianti che accettano carte Visa. Apple® e il logo Apple® sono marchi di Apple Inc., registrati negli Stati Uniti e in altri paesi. App Store è un marchio di servizio di Apple Inc. Google Play e il logo di Google Play sono marchi di Google LLC.',
            euUkDisclaimer:
                'Le carte fornite ai residenti nello Spazio Economico Europeo sono emesse da Transact Payments Malta Limited, mentre le carte fornite ai residenti nel Regno Unito sono emesse da Transact Payments Limited in base alla licenza di Visa Europe Limited. Transact Payments Malta Limited è debitamente autorizzata e regolamentata dalla Malta Financial Services Authority come istituto finanziario ai sensi del Financial Institution Act del 1994. Numero di registrazione C 91879. Transact Payments Limited è autorizzata e regolamentata dalla Gibraltar Financial Service Commission.',
            issueCard: 'Emetti carta',
            findCard: 'Trova carta',
            newCard: 'Nuova carta',
            name: 'Nome',
            lastFour: 'Ultimi 4',
            limit: 'Limite',
            currentBalance: 'Saldo attuale',
            currentBalanceDescription: "Il saldo attuale è la somma di tutte le transazioni con la carta Expensify registrate che sono avvenute dalla data dell'ultimo saldo.",
            balanceWillBeSettledOn: ({settlementDate}: SettlementDateParams) => `Il saldo sarà regolato il ${settlementDate}`,
            settleBalance: 'Regola il saldo',
            cardLimit: 'Limite della carta',
            remainingLimit: 'Limite rimanente',
            requestLimitIncrease: 'Richiesta aumento limite',
            remainingLimitDescription:
                'Consideriamo diversi fattori quando calcoliamo il tuo limite rimanente: la tua anzianità come cliente, le informazioni aziendali fornite durante la registrazione e la liquidità disponibile nel conto bancario della tua azienda. Il tuo limite rimanente può variare su base giornaliera.',
            earnedCashback: 'Rimborso',
            earnedCashbackDescription: 'Il saldo del cashback si basa sulla spesa mensile regolata con la Expensify Card nel tuo spazio di lavoro.',
            issueNewCard: 'Emetti nuova carta',
            finishSetup: 'Completa la configurazione',
            chooseBankAccount: 'Scegli conto bancario',
            chooseExistingBank: 'Scegli un conto bancario aziendale esistente per pagare il saldo della tua Expensify Card, oppure aggiungi un nuovo conto bancario',
            accountEndingIn: 'Account con terminazione in',
            addNewBankAccount: 'Aggiungi un nuovo conto bancario',
            settlementAccount: 'Conto di regolamento',
            settlementAccountDescription: 'Scegli un account per pagare il saldo della tua Expensify Card.',
            settlementAccountInfo: ({reconciliationAccountSettingsLink, accountNumber}: SettlementAccountInfoParams) =>
                `Assicurarsi che questo conto corrisponda al <a href="${reconciliationAccountSettingsLink}">conto Riconciliazione</a> (${accountNumber}) in modo che la Riconciliazione continua funzioni correttamente.`,
            settlementFrequency: 'Frequenza di liquidazione',
            settlementFrequencyDescription: 'Scegli la frequenza con cui pagherai il saldo della tua Expensify Card.',
            settlementFrequencyInfo: 'Se desideri passare al regolamento mensile, dovrai collegare il tuo conto bancario tramite Plaid e avere uno storico del saldo positivo di 90 giorni.',
            frequency: {
                daily: 'Quotidiano',
                monthly: 'Mensile',
            },
            cardDetails: 'Dettagli della carta',
            virtual: 'Virtuale',
            physical: 'Fisico',
            deactivate: 'Disattiva carta',
            changeCardLimit: 'Cambia il limite della carta',
            changeLimit: 'Cambia limite',
            smartLimitWarning: ({limit}: CharacterLimitParams) =>
                `Se cambi il limite di questa carta a ${limit}, le nuove transazioni verranno rifiutate finché non approvi ulteriori spese sulla carta.`,
            monthlyLimitWarning: ({limit}: CharacterLimitParams) => `Se cambi il limite di questa carta a ${limit}, le nuove transazioni verranno rifiutate fino al mese prossimo.`,
            fixedLimitWarning: ({limit}: CharacterLimitParams) => `Se cambi il limite di questa carta a ${limit}, le nuove transazioni verranno rifiutate.`,
            changeCardLimitType: 'Cambia il tipo di limite della carta',
            changeLimitType: 'Cambia tipo di limite',
            changeCardSmartLimitTypeWarning: ({limit}: CharacterLimitParams) =>
                `Se cambi il tipo di limite di questa carta a Limite Intelligente, le nuove transazioni verranno rifiutate perché il limite non approvato di ${limit} è già stato raggiunto.`,
            changeCardMonthlyLimitTypeWarning: ({limit}: CharacterLimitParams) =>
                `Se cambi il tipo di limite di questa carta a Mensile, le nuove transazioni verranno rifiutate perché il limite mensile di ${limit} è già stato raggiunto.`,
            addShippingDetails: 'Aggiungi dettagli di spedizione',
            issuedCard: ({assignee}: AssigneeParams) => `ha emesso a ${assignee} una Expensify Card! La carta arriverà in 2-3 giorni lavorativi.`,
            issuedCardNoShippingDetails: ({assignee}: AssigneeParams) => `ha emesso una Expensify Card per ${assignee}! La carta verrà spedita una volta aggiunti i dettagli di spedizione.`,
            issuedCardVirtual: ({assignee, link}: IssueVirtualCardParams) => `ha emesso ${assignee} una ${link} virtuale! La carta può essere utilizzata immediatamente.`,
            addedShippingDetails: ({assignee}: AssigneeParams) => `${assignee} ha aggiunto i dettagli di spedizione. La carta Expensify arriverà in 2-3 giorni lavorativi.`,
            verifyingHeader: 'Verifica in corso',
            bankAccountVerifiedHeader: 'Conto bancario verificato',
            verifyingBankAccount: 'Verifica del conto bancario in corso...',
            verifyingBankAccountDescription: 'Attendere mentre confermiamo che questo account possa essere utilizzato per emettere le carte Expensify.',
            bankAccountVerified: 'Conto bancario verificato!',
            bankAccountVerifiedDescription: 'Ora puoi emettere le Expensify Card ai membri del tuo spazio di lavoro.',
            oneMoreStep: 'Un altro passo...',
            oneMoreStepDescription: 'Sembra che dobbiamo verificare manualmente il tuo conto bancario. Per favore, vai su Concierge dove le tue istruzioni ti stanno aspettando.',
            gotIt: 'Capito',
            goToConcierge: 'Vai a Concierge',
        },
        categories: {
            deleteCategories: 'Elimina categorie',
            deleteCategoriesPrompt: 'Sei sicuro di voler eliminare queste categorie?',
            deleteCategory: 'Elimina categoria',
            deleteCategoryPrompt: 'Sei sicuro di voler eliminare questa categoria?',
            disableCategories: 'Disabilita categorie',
            disableCategory: 'Disabilita categoria',
            enableCategories: 'Abilita categorie',
            enableCategory: 'Abilita categoria',
            defaultSpendCategories: 'Categorie di spesa predefinite',
            spendCategoriesDescription: 'Personalizza come viene categorizzata la spesa del commerciante per le transazioni con carta di credito e le ricevute scansionate.',
            deleteFailureMessage: "Si è verificato un errore durante l'eliminazione della categoria, per favore riprova.",
            categoryName: 'Nome della categoria',
            requiresCategory: 'I membri devono categorizzare tutte le spese',
            needCategoryForExportToIntegration: ({connectionName}: NeedCategoryForExportToIntegrationParams) =>
                `Tutte le spese devono essere categorizzate per poter essere esportate su ${connectionName}.`,
            subtitle: 'Ottieni una panoramica migliore di dove vengono spesi i soldi. Usa le nostre categorie predefinite o aggiungi le tue.',
            emptyCategories: {
                title: 'Non hai creato nessuna categoria',
                subtitle: 'Aggiungi una categoria per organizzare le tue spese.',
                subtitleWithAccounting: ({accountingPageURL}: EmptyCategoriesSubtitleWithAccountingParams) =>
                    `<muted-text><centered-text>Le categorie vengono attualmente importate da una connessione contabile. Passare alla <a href="${accountingPageURL}">contabilità</a> per apportare eventuali modifiche.</centered-text></muted-text>`,
            },
            updateFailureMessage: "Si è verificato un errore durante l'aggiornamento della categoria, riprova.",
            createFailureMessage: 'Si è verificato un errore durante la creazione della categoria, per favore riprova.',
            addCategory: 'Aggiungi categoria',
            editCategory: 'Modifica categoria',
            editCategories: 'Modifica categorie',
            findCategory: 'Trova categoria',
            categoryRequiredError: 'Il nome della categoria è obbligatorio',
            existingCategoryError: 'Una categoria con questo nome esiste già',
            invalidCategoryName: 'Nome categoria non valido',
            importedFromAccountingSoftware: 'Le categorie sottostanti sono importate dal tuo',
            payrollCode: 'Codice busta paga',
            updatePayrollCodeFailureMessage: "Si è verificato un errore durante l'aggiornamento del codice delle buste paga, riprova.",
            glCode: 'Codice GL',
            updateGLCodeFailureMessage: "Si è verificato un errore durante l'aggiornamento del codice GL, riprova.",
            importCategories: 'Importa categorie',
            cannotDeleteOrDisableAllCategories: {
                title: 'Non è possibile eliminare o disabilitare tutte le categorie',
                description: `Almeno una categoria deve rimanere abilitata perché il tuo spazio di lavoro richiede categorie.`,
            },
        },
        moreFeatures: {
            subtitle: 'Usa i toggle qui sotto per abilitare più funzionalità man mano che cresci. Ogni funzionalità apparirà nel menu di navigazione per ulteriori personalizzazioni.',
            spendSection: {
                title: 'Spendere',
                subtitle: 'Abilita la funzionalità che ti aiuta a far crescere il tuo team.',
            },
            manageSection: {
                title: 'Gestisci',
                subtitle: 'Aggiungi controlli che aiutano a mantenere le spese entro il budget.',
            },
            earnSection: {
                title: 'Guadagna',
                subtitle: 'Ottimizza i tuoi ricavi e ricevi pagamenti più velocemente.',
            },
            organizeSection: {
                title: 'Organizza',
                subtitle: 'Raggruppa e analizza le spese, registra ogni tassa pagata.',
            },
            integrateSection: {
                title: 'Integrare',
                subtitle: 'Connetti Expensify ai prodotti finanziari più popolari.',
            },
            distanceRates: {
                title: 'Tariffe a distanza',
                subtitle: 'Aggiungi, aggiorna e applica le tariffe.',
            },
            perDiem: {
                title: 'Per diem',
                subtitle: 'Imposta le tariffe diarie per controllare le spese giornaliere dei dipendenti.',
            },
            expensifyCard: {
                title: 'Expensify Card',
                subtitle: 'Ottieni informazioni e controllo sulle spese.',
                disableCardTitle: 'Disabilita Expensify Card',
                disableCardPrompt: 'Non puoi disabilitare la Expensify Card perché è già in uso. Contatta Concierge per i prossimi passi.',
                disableCardButton: 'Chatta con Concierge',
                feed: {
                    title: 'Ottieni la Expensify Card',
                    subTitle: 'Ottimizza le spese aziendali e risparmia fino al 50% sulla tua fattura Expensify, inoltre:',
                    features: {
                        cashBack: 'Cashback su ogni acquisto negli Stati Uniti',
                        unlimited: 'Carte virtuali illimitate',
                        spend: 'Controlli di spesa e limiti personalizzati',
                    },
                    ctaTitle: 'Emetti nuova carta',
                },
            },
            companyCards: {
                title: 'Carte aziendali',
                subtitle: 'Importa le spese dalle carte aziendali esistenti.',
                feed: {
                    title: 'Importa carte aziendali',
                    features: {
                        support: 'Supporto per tutti i principali fornitori di carte',
                        assignCards: "Assegna le carte all'intero team",
                        automaticImport: 'Importazione automatica delle transazioni',
                    },
                },
                bankConnectionError: 'Problema di connessione alla banca',
                connectWithPlaid: 'Connettiti tramite Plaid',
                connectWithExpensifyCard: 'Prova la carta Expensify.',
                bankConnectionDescription: 'Riprova ad aggiungere le tue carte. Altrimenti, puoi',
                disableCardTitle: 'Disabilita carte aziendali',
                disableCardPrompt: 'Non puoi disabilitare le carte aziendali perché questa funzione è in uso. Contatta il Concierge per i prossimi passi.',
                disableCardButton: 'Chatta con Concierge',
                cardDetails: 'Dettagli della carta',
                cardNumber: 'Numero di carta',
                cardholder: 'Titolare della carta',
                cardName: 'Nome della carta',
                integrationExport: ({integration, type}: IntegrationExportParams) =>
                    integration && type ? `${integration} ${type.toLowerCase()} esportazione` : `Esportazione ${integration}`,
                integrationExportTitleXero: ({integration}: IntegrationExportParams) => `Scegli l'account ${integration} in cui esportare le transazioni.`,
                integrationExportTitle: ({integration, exportPageLink}: IntegrationExportParams) =>
                    `Scegli l'account ${integration} in cui esportare le transazioni. Selezionare un'altra <a href="${exportPageLink}">opzione di esportazione</a> per cambiare i conti disponibili.`,
                lastUpdated: 'Ultimo aggiornamento',
                transactionStartDate: 'Data di inizio transazione',
                updateCard: 'Aggiorna carta',
                unassignCard: 'Rimuovi assegnazione carta',
                unassign: 'Rimuovi assegnazione',
                unassignCardDescription: "Rimuovere l'assegnazione di questa carta eliminerà tutte le transazioni sui rapporti in bozza dall'account del titolare della carta.",
                assignCard: 'Assegna carta',
                cardFeedName: 'Nome del feed della carta',
                cardFeedNameDescription: 'Dai al feed della carta un nome unico in modo da poterlo distinguere dagli altri.',
                cardFeedTransaction: 'Elimina transazioni',
                cardFeedTransactionDescription: 'Scegli se i titolari di carta possono eliminare le transazioni con carta. Le nuove transazioni seguiranno queste regole.',
                cardFeedRestrictDeletingTransaction: "Limita l'eliminazione delle transazioni",
                cardFeedAllowDeletingTransaction: "Consenti l'eliminazione delle transazioni",
                removeCardFeed: 'Rimuovi feed della carta',
                removeCardFeedTitle: ({feedName}: CompanyCardFeedNameParams) => `Rimuovi feed ${feedName}`,
                removeCardFeedDescription: 'Sei sicuro di voler rimuovere questo feed di carte? Questo disassegnerà tutte le carte.',
                error: {
                    feedNameRequired: 'Il nome del feed della carta è obbligatorio',
                    statementCloseDateRequired: "Selezionare una data di chiusura dell'estratto conto.",
                },
                corporate: "Limita l'eliminazione delle transazioni",
                personal: "Consenti l'eliminazione delle transazioni",
                setFeedNameDescription: 'Dai al feed della carta un nome univoco in modo da poterlo distinguere dagli altri',
                setTransactionLiabilityDescription: 'Quando abilitato, i titolari di carta possono eliminare le transazioni della carta. Le nuove transazioni seguiranno questa regola.',
                emptyAddedFeedTitle: 'Assegna carte aziendali',
                emptyAddedFeedDescription: 'Inizia assegnando la tua prima carta a un membro.',
                pendingFeedTitle: `Stiamo esaminando la tua richiesta...`,
                pendingFeedDescription: `Attualmente stiamo esaminando i dettagli del tuo feed. Una volta completato, ti contatteremo tramite`,
                pendingBankTitle: 'Controlla la finestra del tuo browser',
                pendingBankDescription: ({bankName}: CompanyCardBankName) =>
                    `Si prega di connettersi a ${bankName} tramite la finestra del browser che si è appena aperta. Se non si è aperta,`,
                pendingBankLink: 'per favore clicca qui',
                giveItNameInstruction: 'Dai alla carta un nome che la distingua dalle altre.',
                updating: 'Aggiornamento in corso...',
                noAccountsFound: 'Nessun account trovato',
                defaultCard: 'Carta predefinita',
                downgradeTitle: `Impossibile effettuare il downgrade dello spazio di lavoro`,
                downgradeSubTitleFirstPart: `Questo workspace non può essere declassato perché sono collegati più flussi di carte (escludendo le carte Expensify). Per favore`,
                downgradeSubTitleMiddlePart: `mantieni solo un feed di carte`,
                downgradeSubTitleLastPart: 'per procedere.',
                noAccountsFoundDescription: ({connection}: ConnectionParams) => `Per favore, aggiungi l'account in ${connection} e sincronizza nuovamente la connessione.`,
                expensifyCardBannerTitle: 'Ottieni la Expensify Card',
                expensifyCardBannerSubtitle:
                    'Goditi il cashback su ogni acquisto negli Stati Uniti, fino al 50% di sconto sulla tua fattura Expensify, carte virtuali illimitate e molto altro ancora.',
                expensifyCardBannerLearnMoreButton: 'Scopri di più',
                statementCloseDateTitle: "Data di chiusura dell'estratto conto",
                statementCloseDateDescription: "Comunicateci la data di chiusura dell'estratto conto della vostra carta e creeremo un estratto conto corrispondente in Expensify.",
            },
            workflows: {
                title: 'Flussi di lavoro',
                subtitle: 'Configura come viene approvata e pagata la spesa.',
                disableApprovalPrompt:
                    "Le carte Expensify di questo spazio di lavoro attualmente si basano sull'approvazione per definire i loro limiti intelligenti. Si prega di modificare i tipi di limiti di qualsiasi carta Expensify con limiti intelligenti prima di disabilitare le approvazioni.",
            },
            invoices: {
                title: 'Fatture',
                subtitle: 'Invia e ricevi fatture.',
            },
            categories: {
                title: 'Categorie',
                subtitle: 'Traccia e organizza le spese.',
            },
            tags: {
                title: 'Tag',
                subtitle: 'Classifica i costi e tieni traccia delle spese fatturabili.',
            },
            taxes: {
                title: 'Tasse',
                subtitle: 'Documenta e recupera le tasse ammissibili.',
            },
            reportFields: {
                title: 'Campi del rapporto',
                subtitle: 'Configura campi personalizzati per le spese.',
            },
            connections: {
                title: 'Contabilità',
                subtitle: 'Sincronizza il tuo piano dei conti e altro ancora.',
            },
            receiptPartners: {
                title: 'Partner ricevute',
                subtitle: 'Importa automaticamente le ricevute.',
            },
            connectionsWarningModal: {
                featureEnabledTitle: 'Non così in fretta...',
                featureEnabledText: 'Per abilitare o disabilitare questa funzione, dovrai modificare le impostazioni di importazione contabile.',
                disconnectText: 'Per disabilitare la contabilità, dovrai disconnettere la tua connessione contabile dal tuo spazio di lavoro.',
                manageSettings: 'Gestisci impostazioni',
            },
            receiptPartnersWarningModal: {
                featureEnabledTitle: 'Disconnetti Uber',
                disconnectText: "Per disabilitare questa funzionalità, disconnetti prima l'integrazione Uber for Business.",
                description: 'Sei sicuro di voler disconnettere questa integrazione?',
                confirmText: 'Capito',
            },
            workflowWarningModal: {
                featureEnabledTitle: 'Non così in fretta...',
                featureEnabledText:
                    'Le carte Expensify in questo spazio di lavoro si basano su flussi di approvazione per definire i loro Limiti Intelligenti.\n\nSi prega di modificare i tipi di limite di qualsiasi carta con Limiti Intelligenti prima di disabilitare i flussi di lavoro.',
                confirmText: 'Vai a Expensify Cards',
            },
            rules: {
                title: 'Regole',
                subtitle: 'Richiedi ricevute, segnala spese elevate e altro ancora.',
            },
        },
        reports: {
            reportsCustomTitleExamples: 'Esempi:',
            customReportNamesSubtitle: `<muted-text>Personalizza i titoli dei report utilizzando le nostre <a href="${CONST.CUSTOM_REPORT_NAME_HELP_URL}">formule complete</a>.</muted-text>`,
            customNameTitle: 'Titolo predefinito del report',
            customNameDescription: `Scegli un nome personalizzato per i rapporti sulle spese utilizzando le nostre <a href="${CONST.CUSTOM_REPORT_NAME_HELP_URL}">formule complete</a>.`,
            customNameInputLabel: 'Nome',
            customNameEmailPhoneExample: 'Email o telefono del membro: {report:submit:from}',
            customNameStartDateExample: 'Data di inizio del report: {report:startdate}',
            customNameWorkspaceNameExample: "Nome dell'area di lavoro: {report:workspacename}",
            customNameReportIDExample: 'Report ID: {report:id}',
            customNameTotalExample: 'Totale: {report:total}.',
            preventMembersFromChangingCustomNamesTitle: 'Impedisci ai membri di modificare i nomi dei report personalizzati',
        },
        reportFields: {
            addField: 'Aggiungi campo',
            delete: 'Elimina campo',
            deleteFields: 'Elimina campi',
            findReportField: 'Trova campo del report',
            deleteConfirmation: 'Sei sicuro di voler eliminare questo campo del report?',
            deleteFieldsConfirmation: 'Sei sicuro di voler eliminare questi campi del report?',
            emptyReportFields: {
                title: 'Non hai creato alcun campo di report',
                subtitle: 'Aggiungi un campo personalizzato (testo, data o menu a discesa) che appare nei report.',
            },
            subtitle: 'I campi del report si applicano a tutte le spese e possono essere utili quando si desidera richiedere informazioni aggiuntive.',
            disableReportFields: 'Disabilita i campi del report',
            disableReportFieldsConfirmation: 'Sei sicuro? I campi di testo e data verranno eliminati e le liste verranno disabilitate.',
            importedFromAccountingSoftware: 'I campi del report sottostanti sono importati dal tuo',
            textType: 'Testo',
            dateType: 'Data',
            dropdownType: 'Elenco',
            textAlternateText: "Aggiungi un campo per l'inserimento di testo libero.",
            dateAlternateText: 'Aggiungi un calendario per la selezione delle date.',
            dropdownAlternateText: 'Aggiungi un elenco di opzioni tra cui scegliere.',
            nameInputSubtitle: 'Scegli un nome per il campo del rapporto.',
            typeInputSubtitle: 'Scegli quale tipo di campo del report utilizzare.',
            initialValueInputSubtitle: 'Inserisci un valore iniziale da mostrare nel campo del report.',
            listValuesInputSubtitle: 'Questi valori appariranno nel menu a discesa del campo del tuo report. I valori abilitati possono essere selezionati dai membri.',
            listInputSubtitle: "Questi valori appariranno nell'elenco dei campi del tuo report. I valori abilitati possono essere selezionati dai membri.",
            deleteValue: 'Elimina valore',
            deleteValues: 'Elimina valori',
            disableValue: 'Disabilita valore',
            disableValues: 'Disabilita valori',
            enableValue: 'Abilita valore',
            enableValues: 'Abilita valori',
            emptyReportFieldsValues: {
                title: 'Non hai creato alcun valore di elenco',
                subtitle: 'Aggiungi valori personalizzati da visualizzare nei report.',
            },
            deleteValuePrompt: "Sei sicuro di voler eliminare questo valore dall'elenco?",
            deleteValuesPrompt: 'Sei sicuro di voler eliminare questi valori dalla lista?',
            listValueRequiredError: "Per favore inserisci un nome per il valore dell'elenco",
            existingListValueError: 'Un valore di elenco con questo nome esiste già',
            editValue: 'Modifica valore',
            listValues: 'Elenca i valori',
            addValue: 'Aggiungi valore',
            existingReportFieldNameError: 'Un campo del report con questo nome esiste già',
            reportFieldNameRequiredError: 'Inserisci un nome per il campo del report',
            reportFieldTypeRequiredError: 'Si prega di scegliere un tipo di campo del report',
            reportFieldInitialValueRequiredError: 'Si prega di scegliere un valore iniziale per il campo del report',
            genericFailureMessage: "Si è verificato un errore durante l'aggiornamento del campo del report. Per favore riprova.",
        },
        tags: {
            tagName: 'Nome tag',
            requiresTag: 'I membri devono etichettare tutte le spese',
            trackBillable: 'Traccia le spese fatturabili',
            customTagName: 'Nome tag personalizzato',
            enableTag: 'Abilita tag',
            enableTags: 'Abilita tag',
            requireTag: 'Require tag',
            requireTags: 'Tag obbligatori',
            notRequireTags: 'Non richiedere',
            disableTag: 'Disabilita tag',
            disableTags: 'Disabilita tag',
            addTag: 'Aggiungi tag',
            editTag: 'Modifica tag',
            editTags: 'Modifica tag',
            findTag: 'Trova tag',
            subtitle: 'I tag aggiungono modi più dettagliati per classificare i costi.',
            dependentMultiLevelTagsSubtitle: ({importSpreadsheetLink}: DependentMultiLevelTagsSubtitleParams) =>
                `<muted-text>Si stanno utilizzando <a href="${CONST.IMPORT_TAGS_EXPENSIFY_URL_DEPENDENT_TAGS}">tag dipendenti</a>. È possibile <a href="${importSpreadsheetLink}">reimportare un foglio di calcolo</a> per aggiornare i tag.</muted-text>`,
            emptyTags: {
                title: 'Non hai creato alcun tag',
                //  We need to remove the subtitle and use the below one when we remove the canUseMultiLevelTags beta
                subtitle: 'Aggiungi un tag per tracciare progetti, sedi, reparti e altro.',
                subtitleHTML: `<muted-text><centered-text>Importare un foglio di calcolo per aggiungere tag per tracciare progetti, sedi, reparti e altro ancora. <a href="${CONST.IMPORT_TAGS_EXPENSIFY_URL}">Ulteriori informazioni</a> sulla formattazione dei file di tag.</centered-text></muted-text>`,
                subtitleWithAccounting: ({accountingPageURL}: EmptyTagsSubtitleWithAccountingParams) =>
                    `<muted-text><centered-text>I tag vengono attualmente importati da una connessione contabile. Passare alla <a href="${accountingPageURL}">contabilità</a> per apportare eventuali modifiche.</centered-text></muted-text>`,
            },
            deleteTag: 'Elimina tag',
            deleteTags: 'Elimina tag',
            deleteTagConfirmation: 'Sei sicuro di voler eliminare questo tag?',
            deleteTagsConfirmation: 'Sei sicuro di voler eliminare questi tag?',
            deleteFailureMessage: "Si è verificato un errore durante l'eliminazione del tag, riprova.",
            tagRequiredError: 'Il nome del tag è obbligatorio',
            existingTagError: 'Un tag con questo nome esiste già',
            invalidTagNameError: 'Il nome del tag non può essere 0. Si prega di scegliere un valore diverso.',
            genericFailureMessage: "Si è verificato un errore durante l'aggiornamento del tag, riprova.",
            importedFromAccountingSoftware: 'I tag qui sotto sono importati dal tuo',
            glCode: 'Codice GL',
            updateGLCodeFailureMessage: "Si è verificato un errore durante l'aggiornamento del codice GL, riprova.",
            tagRules: 'Regole dei tag',
            approverDescription: 'Approvante',
            importTags: 'Importa tag',
            importTagsSupportingText: 'Codifica le tue spese con un tipo di etichetta o molte.',
            configureMultiLevelTags: 'Configura il tuo elenco di tag per la classificazione multi-livello.',
            importMultiLevelTagsSupportingText: `Ecco un'anteprima dei tuoi tag. Se tutto sembra a posto, clicca qui sotto per importarli.`,
            importMultiLevelTags: {
                firstRowTitle: 'La prima riga è il titolo per ogni elenco di tag',
                independentTags: 'Questi sono tag indipendenti',
                glAdjacentColumn: "C'è un codice GL nella colonna adiacente",
            },
            tagLevel: {
                singleLevel: 'Singolo livello di tag',
                multiLevel: 'Tag multi-livello',
            },
            switchSingleToMultiLevelTagWarning: {
                title: 'Cambia i livelli dei tag',
                prompt1: 'Cambiare i livelli dei tag cancellerà tutti i tag attuali.',
                prompt2: 'Ti suggeriamo prima di',
                prompt3: 'scarica un backup',
                prompt4: 'esportando i tuoi tag.',
                prompt5: 'Scopri di più',
                prompt6: 'about tag levels.',
            },
            overrideMultiTagWarning: {
                title: 'Importa tag',
                prompt1: 'Sei sicuro?',
                prompt2: ' I tag esistenti verranno sovrascritti, ma puoi',
                prompt3: ' scarica un backup',
                prompt4: ' primo.',
            },
            importedTagsMessage: ({columnCounts}: ImportedTagsMessageParams) =>
                `Abbiamo trovato *${columnCounts} colonne* nel tuo foglio di calcolo. Seleziona *Nome* accanto alla colonna che contiene i nomi dei tag. Puoi anche selezionare *Abilitato* accanto alla colonna che imposta lo stato dei tag.`,
            cannotDeleteOrDisableAllTags: {
                title: 'Impossibile eliminare o disabilitare tutti i tag',
                description: `Almeno un tag deve rimanere abilitato perché il tuo spazio di lavoro richiede tag.`,
            },
            cannotMakeAllTagsOptional: {
                title: 'Impossibile rendere tutti i tag opzionali',
                description: `Almeno un tag deve rimanere obbligatorio perché le impostazioni del tuo spazio di lavoro richiedono tag.`,
            },
            tagCount: () => ({
                one: '1 giorno',
                other: (count: number) => `${count} Tag`,
            }),
        },
        taxes: {
            subtitle: 'Aggiungi nomi delle tasse, aliquote e imposta predefiniti.',
            addRate: 'Aggiungi tariffa',
            workspaceDefault: 'Valuta predefinita del workspace',
            foreignDefault: 'Valuta estera predefinita',
            customTaxName: 'Nome tassa personalizzato',
            value: 'Valore',
            taxReclaimableOn: 'Imposta recuperabile su',
            taxRate: 'Aliquota fiscale',
            findTaxRate: "Trova l'aliquota fiscale",
            error: {
                taxRateAlreadyExists: 'Questo nome fiscale è già in uso',
                taxCodeAlreadyExists: 'Questo codice fiscale è già in uso',
                valuePercentageRange: 'Si prega di inserire una percentuale valida tra 0 e 100',
                customNameRequired: 'È richiesto un nome personalizzato per la tassa',
                deleteFailureMessage: "Si è verificato un errore durante l'eliminazione dell'aliquota fiscale. Riprova o chiedi aiuto a Concierge.",
                updateFailureMessage: "Si è verificato un errore durante l'aggiornamento dell'aliquota fiscale. Riprova o chiedi aiuto a Concierge.",
                createFailureMessage: "Si è verificato un errore durante la creazione dell'aliquota fiscale. Riprova o chiedi aiuto a Concierge.",
                updateTaxClaimableFailureMessage: "La parte recuperabile deve essere inferiore all'importo della tariffa di distanza.",
            },
            deleteTaxConfirmation: 'Sei sicuro di voler eliminare questa tassa?',
            deleteMultipleTaxConfirmation: ({taxAmount}: TaxAmountParams) => `Sei sicuro di voler eliminare le tasse di ${taxAmount}?`,
            actions: {
                delete: 'Elimina tariffa',
                deleteMultiple: 'Elimina tariffe',
                enable: 'Abilita tariffa',
                disable: 'Disabilita tariffa',
                enableTaxRates: () => ({
                    one: 'Abilita tariffa',
                    other: 'Abilita tariffe',
                }),
                disableTaxRates: () => ({
                    one: 'Disabilita tariffa',
                    other: 'Disabilita tariffe',
                }),
            },
            importedFromAccountingSoftware: 'Le tasse sottostanti sono importate dal tuo',
            taxCode: 'Codice fiscale',
            updateTaxCodeFailureMessage: "Si è verificato un errore durante l'aggiornamento del codice fiscale, riprova.",
        },
        duplicateWorkspace: {
            title: 'Assegna un nome al tuo nuovo spazio di lavoro',
            selectFeatures: 'Seleziona le funzionalità da copiare',
            whichFeatures: 'Quali funzionalità vuoi copiare nel tuo nuovo spazio di lavoro?',
            confirmDuplicate: '\n\nVuoi continuare?',
            categories: 'Categorie e regole di categorizzazione automatica',
            reimbursementAccount: 'Account di rimborso',
            delayedSubmission: 'Invio ritardato',
            welcomeNote: 'Inizia a utilizzare il mio nuovo spazio di lavoro',
            confirmTitle: ({newWorkspaceName, totalMembers}: {newWorkspaceName?: string; totalMembers?: number}) =>
                `Stai per creare e condividere ${newWorkspaceName ?? ''} con ${totalMembers ?? 0} membri dall'area di lavoro originale.`,
            error: 'Si è verificato un errore durante la duplicazione del nuovo spazio di lavoro. Riprova.',
        },
        emptyWorkspace: {
            title: 'Non hai spazi di lavoro',
            subtitle: 'Traccia ricevute, rimborsa spese, gestisci viaggi, invia fatture e altro ancora.',
            createAWorkspaceCTA: 'Inizia',
            features: {
                trackAndCollect: 'Traccia e raccogli ricevute',
                reimbursements: 'Rimborsare i dipendenti',
                companyCards: 'Gestisci carte aziendali',
            },
            notFound: 'Nessun workspace trovato',
            description: 'Le stanze sono un ottimo posto per discutere e lavorare con più persone. Per iniziare a collaborare, crea o unisciti a un workspace.',
        },
        new: {
            newWorkspace: 'Nuovo spazio di lavoro',
            getTheExpensifyCardAndMore: 'Ottieni la Expensify Card e altro ancora',
            confirmWorkspace: 'Conferma Workspace',
            myGroupWorkspace: ({workspaceNumber}: {workspaceNumber?: number}) => `Il mio spazio di lavoro di gruppo${workspaceNumber ? ` ${workspaceNumber}` : ''}`,
            workspaceName: ({userName, workspaceNumber}: NewWorkspaceNameParams) => `Spazio di lavoro di ${userName}${workspaceNumber ? ` ${workspaceNumber}` : ''}`,
        },
        people: {
            genericFailureMessage: 'Si è verificato un errore durante la rimozione di un membro dallo spazio di lavoro, per favore riprova.',
            removeMembersPrompt: ({memberName}: {memberName: string}) => ({
                one: `Sei sicuro di voler rimuovere ${memberName}?`,
                other: 'Sei sicuro di voler rimuovere questi membri?',
            }),
            removeMembersWarningPrompt: ({memberName, ownerName}: RemoveMembersWarningPrompt) =>
                `${memberName} è un approvatore in questo spazio di lavoro. Quando smetti di condividere questo spazio di lavoro con loro, li sostituiremo nel flusso di approvazione con il proprietario dello spazio di lavoro, ${ownerName}`,
            removeMembersTitle: () => ({
                one: 'Rimuovi membro',
                other: 'Rimuovi membri',
            }),
            findMember: 'Trova membro',
            removeWorkspaceMemberButtonTitle: "Rimuovi dall'area di lavoro",
            removeGroupMemberButtonTitle: 'Rimuovi dal gruppo',
            removeRoomMemberButtonTitle: 'Rimuovi dalla chat',
            removeMemberPrompt: ({memberName}: RemoveMemberPromptParams) => `Sei sicuro di voler rimuovere ${memberName}?`,
            removeMemberTitle: 'Rimuovi membro',
            transferOwner: 'Trasferisci proprietario',
            makeMember: 'Rendi membro',
            makeAdmin: 'Rendi amministratore',
            makeAuditor: 'Crea revisore contabile',
            selectAll: 'Seleziona tutto',
            error: {
                genericAdd: "Si è verificato un problema nell'aggiungere questo membro dello spazio di lavoro",
                cannotRemove: 'Non puoi rimuovere te stesso o il proprietario dello spazio di lavoro',
                genericRemove: 'Si è verificato un problema durante la rimozione di quel membro del workspace',
            },
            addedWithPrimary: 'Alcuni membri sono stati aggiunti con i loro accessi principali.',
            invitedBySecondaryLogin: ({secondaryLogin}: SecondaryLoginParams) => `Aggiunto da login secondario ${secondaryLogin}.`,
            workspaceMembersCount: ({count}: WorkspaceMembersCountParams) => `Numero totale di membri dello spazio di lavoro: ${count}`,
            importMembers: 'Importa membri',
        },
        card: {
            getStartedIssuing: 'Inizia emettendo la tua prima carta virtuale o fisica.',
            issueCard: 'Emetti carta',
            issueNewCard: {
                whoNeedsCard: 'Chi ha bisogno di una carta?',
                findMember: 'Trova membro',
                chooseCardType: 'Scegli un tipo di carta',
                physicalCard: 'Carta fisica',
                physicalCardDescription: 'Ottimo per chi spende frequentemente',
                virtualCard: 'Carta virtuale',
                virtualCardDescription: 'Istantaneo e flessibile',
                chooseLimitType: 'Scegli un tipo di limite',
                smartLimit: 'Limite Intelligente',
                smartLimitDescription: "Spendere fino a un certo importo prima di richiedere l'approvazione",
                monthly: 'Mensile',
                monthlyDescription: 'Spendere fino a un certo importo al mese',
                fixedAmount: 'Importo fisso',
                fixedAmountDescription: 'Spendere fino a un certo importo una volta sola',
                setLimit: 'Imposta un limite',
                cardLimitError: 'Inserisci un importo inferiore a $21,474,836',
                giveItName: 'Dagli un nome',
                giveItNameInstruction: "Rendila abbastanza unica da distinguerla dalle altre carte. Casi d'uso specifici sono ancora meglio!",
                cardName: 'Nome della carta',
                letsDoubleCheck: 'Verifichiamo che tutto sia corretto.',
                willBeReady: 'Questa carta sarà pronta per essere utilizzata immediatamente.',
                cardholder: 'Titolare della carta',
                cardType: 'Tipo di carta',
                limit: 'Limite',
                limitType: 'Tipo di limite',
                name: 'Nome',
                disabledApprovalForSmartLimitError: 'Abilita le approvazioni in <strong>Flussi di lavoro > Aggiungi approvazioni</strong> prima di impostare i limiti intelligenti',
            },
            deactivateCardModal: {
                deactivate: 'Disattiva',
                deactivateCard: 'Disattiva carta',
                deactivateConfirmation: 'Disattivare questa carta rifiuterà tutte le transazioni future e non potrà essere annullato.',
            },
        },
        accounting: {
            settings: 'impostazioni',
            title: 'Connessioni',
            subtitle:
                'Connettiti al tuo sistema contabile per codificare le transazioni con il tuo piano dei conti, abbinare automaticamente i pagamenti e mantenere le tue finanze sincronizzate.',
            qbo: 'QuickBooks Online',
            qbd: 'QuickBooks Desktop',
            xero: 'Xero',
            netsuite: 'NetSuite',
            intacct: 'Sage Intacct',
            sap: 'SAP',
            oracle: 'Oracle',
            microsoftDynamics: 'Microsoft Dynamics',
            talkYourOnboardingSpecialist: 'Chatta con il tuo specialista di configurazione.',
            talkYourAccountManager: 'Chatta con il tuo account manager.',
            talkToConcierge: 'Chatta con Concierge.',
            needAnotherAccounting: 'Hai bisogno di un altro software di contabilità?',
            connectionName: ({connectionName}: ConnectionNameParams) => {
                switch (connectionName) {
                    case CONST.POLICY.CONNECTIONS.NAME.QBO:
                        return 'QuickBooks Online';
                    case CONST.POLICY.CONNECTIONS.NAME.XERO:
                        return 'Xero';
                    case CONST.POLICY.CONNECTIONS.NAME.NETSUITE:
                        return 'NetSuite';
                    case CONST.POLICY.CONNECTIONS.NAME.SAGE_INTACCT:
                        return 'Sage Intacct';
                    default: {
                        return '';
                    }
                }
            },
            errorODIntegration: ({oldDotPolicyConnectionsURL}: ErrorODIntegrationParams) =>
                `C'è un errore con una connessione che è stata impostata in Expensify Classic. [Vai su Expensify Classic per risolvere questo problema.](${oldDotPolicyConnectionsURL})`,
            goToODToSettings: 'Vai su Expensify Classic per gestire le tue impostazioni.',
            setup: 'Connetti',
            lastSync: ({relativeDate}: LastSyncAccountingParams) => `Ultima sincronizzazione ${relativeDate}`,
            notSync: 'Non sincronizzato',
            import: 'Importa',
            export: 'Esporta',
            advanced: 'Avanzato',
            other: 'Altro',
            syncNow: 'Sincronizza ora',
            disconnect: 'Disconnetti',
            reinstall: 'Reinstalla connettore',
            disconnectTitle: ({connectionName}: OptionalParam<ConnectionNameParams> = {}) => {
                const integrationName =
                    connectionName && CONST.POLICY.CONNECTIONS.NAME_USER_FRIENDLY[connectionName] ? CONST.POLICY.CONNECTIONS.NAME_USER_FRIENDLY[connectionName] : 'integrazione';
                return `Disconnetti ${integrationName}`;
            },
            connectTitle: ({connectionName}: ConnectionNameParams) => `Connetti ${CONST.POLICY.CONNECTIONS.NAME_USER_FRIENDLY[connectionName] ?? 'integrazione contabile'}`,
            syncError: ({connectionName}: ConnectionNameParams) => {
                switch (connectionName) {
                    case CONST.POLICY.CONNECTIONS.NAME.QBO:
                        return 'Impossibile connettersi a QuickBooks Online';
                    case CONST.POLICY.CONNECTIONS.NAME.XERO:
                        return 'Impossibile connettersi a Xero';
                    case CONST.POLICY.CONNECTIONS.NAME.NETSUITE:
                        return 'Impossibile connettersi a NetSuite';
                    case CONST.POLICY.CONNECTIONS.NAME.QBD:
                        return 'Impossibile connettersi a QuickBooks Desktop';
                    default: {
                        return "Impossibile connettersi all'integrazione";
                    }
                }
            },
            accounts: 'Piano dei conti',
            taxes: 'Tasse',
            imported: 'Importato',
            notImported: 'Non importato',
            importAsCategory: 'Importato come categorie',
            importTypes: {
                [CONST.INTEGRATION_ENTITY_MAP_TYPES.IMPORTED]: 'Importato',
                [CONST.INTEGRATION_ENTITY_MAP_TYPES.TAG]: 'Importato come tag',
                [CONST.INTEGRATION_ENTITY_MAP_TYPES.DEFAULT]: 'Importato',
                [CONST.INTEGRATION_ENTITY_MAP_TYPES.NOT_IMPORTED]: 'Non importato',
                [CONST.INTEGRATION_ENTITY_MAP_TYPES.NONE]: 'Non importato',
                [CONST.INTEGRATION_ENTITY_MAP_TYPES.REPORT_FIELD]: 'Importato come campi del report',
                [CONST.INTEGRATION_ENTITY_MAP_TYPES.NETSUITE_DEFAULT]: 'Impostazione predefinita dipendente NetSuite',
            },
            disconnectPrompt: ({connectionName}: OptionalParam<ConnectionNameParams> = {}) => {
                const integrationName =
                    connectionName && CONST.POLICY.CONNECTIONS.NAME_USER_FRIENDLY[connectionName] ? CONST.POLICY.CONNECTIONS.NAME_USER_FRIENDLY[connectionName] : 'questa integrazione';
                return `Sei sicuro di voler disconnettere ${integrationName}?`;
            },
            connectPrompt: ({connectionName}: ConnectionNameParams) =>
                `Sei sicuro di voler connettere ${CONST.POLICY.CONNECTIONS.NAME_USER_FRIENDLY[connectionName] ?? 'questa integrazione contabile'}? Questo rimuoverà tutte le connessioni contabili esistenti.`,
            enterCredentials: 'Inserisci le tue credenziali',
            connections: {
                syncStageName: ({stage}: SyncStageNameConnectionsParams) => {
                    switch (stage) {
                        case 'quickbooksOnlineImportCustomers':
                        case 'quickbooksDesktopImportCustomers':
                            return 'Importazione dei clienti';
                        case 'quickbooksOnlineImportEmployees':
                        case 'netSuiteSyncImportEmployees':
                        case 'intacctImportEmployees':
                        case 'quickbooksDesktopImportEmployees':
                            return 'Importazione dipendenti';
                        case 'quickbooksOnlineImportAccounts':
                        case 'quickbooksDesktopImportAccounts':
                            return 'Importazione degli account';
                        case 'quickbooksOnlineImportClasses':
                        case 'quickbooksDesktopImportClasses':
                            return 'Importazione delle classi';
                        case 'quickbooksOnlineImportLocations':
                            return 'Importazione di località';
                        case 'quickbooksOnlineImportProcessing':
                            return 'Elaborazione dei dati importati';
                        case 'quickbooksOnlineSyncBillPayments':
                        case 'intacctImportSyncBillPayments':
                            return 'Sincronizzazione dei report rimborsati e dei pagamenti delle fatture';
                        case 'quickbooksOnlineSyncTaxCodes':
                            return 'Importazione dei codici fiscali';
                        case 'quickbooksOnlineCheckConnection':
                            return 'Verifica connessione QuickBooks Online';
                        case 'quickbooksOnlineImportMain':
                            return 'Importazione dei dati di QuickBooks Online';
                        case 'startingImportXero':
                            return 'Importazione dei dati Xero';
                        case 'startingImportQBO':
                            return 'Importazione dei dati di QuickBooks Online';
                        case 'startingImportQBD':
                        case 'quickbooksDesktopImportMore':
                            return 'Importazione dei dati di QuickBooks Desktop';
                        case 'quickbooksDesktopImportTitle':
                            return "Titolo dell'importazione";
                        case 'quickbooksDesktopImportApproveCertificate':
                            return 'Importazione certificato di approvazione';
                        case 'quickbooksDesktopImportDimensions':
                            return 'Importazione delle dimensioni';
                        case 'quickbooksDesktopImportSavePolicy':
                            return 'Importazione della politica di salvataggio';
                        case 'quickbooksDesktopWebConnectorReminder':
                            return 'Ancora in fase di sincronizzazione dei dati con QuickBooks... Assicurati che il Web Connector sia in esecuzione';
                        case 'quickbooksOnlineSyncTitle':
                            return 'Sincronizzazione dei dati di QuickBooks Online';
                        case 'quickbooksOnlineSyncLoadData':
                        case 'xeroSyncStep':
                        case 'intacctImportData':
                            return 'Caricamento dei dati';
                        case 'quickbooksOnlineSyncApplyCategories':
                            return 'Aggiornamento delle categorie';
                        case 'quickbooksOnlineSyncApplyCustomers':
                            return 'Aggiornamento clienti/progetti';
                        case 'quickbooksOnlineSyncApplyEmployees':
                            return "Aggiornamento dell'elenco delle persone";
                        case 'quickbooksOnlineSyncApplyClassesLocations':
                            return 'Aggiornamento dei campi del report';
                        case 'jobDone':
                            return 'In attesa che i dati importati vengano caricati';
                        case 'xeroSyncImportChartOfAccounts':
                            return 'Sincronizzazione del piano dei conti';
                        case 'xeroSyncImportCategories':
                            return 'Sincronizzazione delle categorie';
                        case 'xeroSyncImportCustomers':
                            return 'Sincronizzazione dei clienti';
                        case 'xeroSyncXeroReimbursedReports':
                            return 'Contrassegnare i report di Expensify come rimborsati';
                        case 'xeroSyncExpensifyReimbursedReports':
                            return 'Contrassegnare le fatture e le ricevute di Xero come pagate';
                        case 'xeroSyncImportTrackingCategories':
                            return 'Sincronizzazione delle categorie di tracciamento';
                        case 'xeroSyncImportBankAccounts':
                            return 'Sincronizzazione dei conti bancari';
                        case 'xeroSyncImportTaxRates':
                            return 'Sincronizzazione delle aliquote fiscali';
                        case 'xeroCheckConnection':
                            return 'Verifica connessione Xero';
                        case 'xeroSyncTitle':
                            return 'Sincronizzazione dei dati Xero';
                        case 'netSuiteSyncConnection':
                            return 'Inizializzazione della connessione a NetSuite';
                        case 'netSuiteSyncCustomers':
                            return 'Importazione dei clienti';
                        case 'netSuiteSyncInitData':
                            return 'Recupero dati da NetSuite';
                        case 'netSuiteSyncImportTaxes':
                            return 'Importazione delle tasse';
                        case 'netSuiteSyncImportItems':
                            return 'Importazione degli articoli';
                        case 'netSuiteSyncData':
                            return 'Importazione dei dati in Expensify';
                        case 'netSuiteSyncAccounts':
                            return 'Sincronizzazione degli account';
                        case 'netSuiteSyncCurrencies':
                            return 'Sincronizzazione delle valute';
                        case 'netSuiteSyncCategories':
                            return 'Sincronizzazione delle categorie';
                        case 'netSuiteSyncReportFields':
                            return 'Importazione dei dati come campi del report di Expensify';
                        case 'netSuiteSyncTags':
                            return 'Importazione dei dati come tag di Expensify';
                        case 'netSuiteSyncUpdateConnectionData':
                            return 'Aggiornamento delle informazioni di connessione';
                        case 'netSuiteSyncNetSuiteReimbursedReports':
                            return 'Contrassegnare i report di Expensify come rimborsati';
                        case 'netSuiteSyncExpensifyReimbursedReports':
                            return 'Contrassegnare le fatture e le bollette di NetSuite come pagate';
                        case 'netSuiteImportVendorsTitle':
                            return 'Importazione fornitori';
                        case 'netSuiteImportCustomListsTitle':
                            return 'Importazione di elenchi personalizzati';
                        case 'netSuiteSyncImportCustomLists':
                            return 'Importazione di elenchi personalizzati';
                        case 'netSuiteSyncImportSubsidiaries':
                            return 'Importazione di filiali';
                        case 'netSuiteSyncImportVendors':
                        case 'quickbooksDesktopImportVendors':
                            return 'Importazione fornitori';
                        case 'intacctCheckConnection':
                            return 'Verifica connessione Sage Intacct';
                        case 'intacctImportDimensions':
                            return 'Importazione delle dimensioni di Sage Intacct';
                        case 'intacctImportTitle':
                            return 'Importazione dei dati Sage Intacct';
                        default: {
                            // eslint-disable-next-line @typescript-eslint/restrict-template-expressions
                            return `Traduzione mancante per la fase: ${stage}`;
                        }
                    }
                },
            },
            preferredExporter: 'Esportatore preferito',
            exportPreferredExporterNote:
                "L'esportatore preferito può essere qualsiasi amministratore dello spazio di lavoro, ma deve anche essere un amministratore di dominio se imposti conti di esportazione diversi per singole carte aziendali nelle impostazioni del dominio.",
            exportPreferredExporterSubNote: "Una volta impostato, l'esportatore preferito vedrà i report per l'esportazione nel proprio account.",
            exportAs: 'Esporta come',
            exportOutOfPocket: 'Esporta le spese anticipate come',
            exportCompanyCard: 'Esporta le spese della carta aziendale come',
            exportDate: 'Data di esportazione',
            defaultVendor: 'Fornitore predefinito',
            autoSync: 'Sincronizzazione automatica',
            autoSyncDescription: 'Sincronizza automaticamente NetSuite ed Expensify ogni giorno. Esporta il report finalizzato in tempo reale.',
            reimbursedReports: 'Sincronizza i rapporti rimborsati',
            cardReconciliation: 'Riconciliazione della carta',
            reconciliationAccount: 'Conto di riconciliazione',
            continuousReconciliation: 'Riconciliazione Continua',
            saveHoursOnReconciliation:
                'Risparmia ore di riconciliazione ogni periodo contabile facendo riconciliare continuamente a Expensify gli estratti conto e i regolamenti della Expensify Card per tuo conto.',
            enableContinuousReconciliation: ({accountingAdvancedSettingsLink, connectionName}: EnableContinuousReconciliationParams) =>
                `<muted-text-label>Per abilitare la riconciliazione continua, abilita la <a href="${accountingAdvancedSettingsLink}">sincronizzazione automatica</a> per ${connectionName}.</muted-text-label>`,
            chooseReconciliationAccount: {
                chooseBankAccount: 'Scegli il conto bancario su cui verranno riconciliati i pagamenti della tua carta Expensify.',
                accountMatches: 'Assicurati che questo account corrisponda al tuo',
                settlementAccount: 'Conto di regolamento della carta Expensify',
                reconciliationWorks: ({lastFourPAN}: ReconciliationWorksParams) => `(termine con ${lastFourPAN}) affinché la Riconciliazione Continua funzioni correttamente.`,
            },
        },
        export: {
            notReadyHeading: "Non pronto per l'esportazione",
            notReadyDescription:
                'I rapporti di spesa in bozza o in sospeso non possono essere esportati nel sistema contabile. Si prega di approvare o pagare queste spese prima di esportarle.',
        },
        invoices: {
            sendInvoice: 'Invia fattura',
            sendFrom: 'Invia da',
            invoicingDetails: 'Dettagli di fatturazione',
            invoicingDetailsDescription: 'Queste informazioni appariranno sulle tue fatture.',
            companyName: "Nome dell'azienda",
            companyWebsite: "Sito web dell'azienda",
            paymentMethods: {
                personal: 'Personale',
                business: 'Business',
                chooseInvoiceMethod: 'Scegli un metodo di pagamento qui sotto:',
                payingAsIndividual: 'Pagare come individuo',
                payingAsBusiness: "Pagare come un'azienda",
            },
            invoiceBalance: 'Saldo fattura',
            invoiceBalanceSubtitle:
                'Questo è il tuo saldo attuale derivante dalla riscossione dei pagamenti delle fatture. Verrà trasferito automaticamente sul tuo conto bancario se ne hai aggiunto uno.',
            bankAccountsSubtitle: 'Aggiungi un conto bancario per effettuare e ricevere pagamenti delle fatture.',
        },
        invite: {
            member: 'Invita membro',
            members: 'Invita membri',
            invitePeople: 'Invita nuovi membri',
            genericFailureMessage: "Si è verificato un errore durante l'invito del membro allo spazio di lavoro. Per favore, riprova.",
            pleaseEnterValidLogin: `Assicurati che l'email o il numero di telefono siano validi (ad es. ${CONST.EXAMPLE_PHONE_NUMBER}).`,
            user: 'utente',
            users: 'utenti',
            invited: 'invitato',
            removed: 'rimosso',
            to: 'a',
            from: 'da',
        },
        inviteMessage: {
            confirmDetails: 'Conferma i dettagli',
            inviteMessagePrompt: 'Rendi il tuo invito ancora più speciale aggiungendo un messaggio qui sotto!',
            personalMessagePrompt: 'Messaggio',
            genericFailureMessage: "Si è verificato un errore durante l'invito del membro allo spazio di lavoro. Per favore, riprova.",
            inviteNoMembersError: 'Seleziona almeno un membro da invitare',
            joinRequest: ({user, workspaceName}: {user: string; workspaceName: string}) => `${user} ha richiesto di unirsi a ${workspaceName}`,
        },
        distanceRates: {
            oopsNotSoFast: 'Ops! Non così in fretta...',
            workspaceNeeds: 'Un workspace necessita di almeno una tariffa di distanza abilitata.',
            distance: 'Distanza',
            centrallyManage: 'Gestisci centralmente le tariffe, traccia in miglia o chilometri e imposta una categoria predefinita.',
            rate: 'Valuta',
            addRate: 'Aggiungi tariffa',
            findRate: 'Trova tariffa',
            trackTax: 'Traccia imposta',
            deleteRates: () => ({
                one: 'Elimina tariffa',
                other: 'Elimina tariffe',
            }),
            enableRates: () => ({
                one: 'Abilita tariffa',
                other: 'Abilita tariffe',
            }),
            disableRates: () => ({
                one: 'Disabilita tariffa',
                other: 'Disabilita tariffe',
            }),
            enableRate: 'Abilita tariffa',
            status: 'Stato',
            unit: 'Unit',
            taxFeatureNotEnabledMessage: 'Le tasse devono essere abilitate nello spazio di lavoro per utilizzare questa funzione. Vai su',
            changePromptMessage: 'per apportare quella modifica.',
            deleteDistanceRate: 'Elimina tariffa distanza',
            areYouSureDelete: () => ({
                one: 'Sei sicuro di voler eliminare questa tariffa?',
                other: 'Sei sicuro di voler eliminare queste tariffe?',
            }),
            errors: {
                rateNameRequired: 'Il nome della tariffa è obbligatorio',
                existingRateName: 'Esiste già una tariffa di distanza con questo nome',
            },
        },
        editor: {
            descriptionInputLabel: 'Descrizione',
            nameInputLabel: 'Nome',
            typeInputLabel: 'Tipo',
            initialValueInputLabel: 'Valore iniziale',
            nameInputHelpText: 'Questo è il nome che vedrai nel tuo spazio di lavoro.',
            nameIsRequiredError: 'Dovrai dare un nome al tuo spazio di lavoro',
            currencyInputLabel: 'Valuta predefinita',
            currencyInputHelpText: 'Tutte le spese in questo spazio di lavoro saranno convertite in questa valuta.',
            currencyInputDisabledText: ({currency}: CurrencyInputDisabledTextParams) =>
                `La valuta predefinita non può essere modificata perché questo spazio di lavoro è collegato a un conto bancario in ${currency}.`,
            save: 'Salva',
            genericFailureMessage: "Si è verificato un errore durante l'aggiornamento dello spazio di lavoro. Per favore riprova.",
            avatarUploadFailureMessage: "Si è verificato un errore durante il caricamento dell'avatar. Per favore riprova.",
            addressContext: 'È necessario un indirizzo Workspace per abilitare Expensify Travel. Si prega di inserire un indirizzo associato alla tua attività.',
            policy: 'Politica di spesa',
        },
        bankAccount: {
            continueWithSetup: 'Continua configurazione',
            youAreAlmostDone:
                'Hai quasi finito di configurare il tuo conto bancario, il che ti permetterà di emettere carte aziendali, rimborsare spese, riscuotere fatture e pagare bollette.',
            streamlinePayments: 'Ottimizza i pagamenti',
            connectBankAccountNote: 'Nota: I conti bancari personali non possono essere utilizzati per i pagamenti negli spazi di lavoro.',
            oneMoreThing: "Un'altra cosa!",
            allSet: 'Tutto pronto!',
            accountDescriptionWithCards: 'Questo conto bancario sarà utilizzato per emettere carte aziendali, rimborsare spese, riscuotere fatture e pagare bollette.',
            letsFinishInChat: 'Finisciamo in chat!',
            finishInChat: 'Termina in chat',
            almostDone: 'Quasi finito!',
            disconnectBankAccount: 'Disconnetti conto bancario',
            startOver: 'Ricomincia',
            updateDetails: 'Aggiorna dettagli',
            yesDisconnectMyBankAccount: 'Sì, disconnetti il mio conto bancario',
            yesStartOver: 'Sì, ricomincia',
            disconnectYourBankAccount: ({bankName}: DisconnectYourBankAccountParams) =>
                `Disconnettere il conto bancario <strong>${bankName}</strong>. Qualsiasi transazione in sospeso per questo conto verrà comunque completata.`,
            clearProgress: 'Ricominciando si cancellerà il progresso che hai fatto finora.',
            areYouSure: 'Sei sicuro?',
            workspaceCurrency: 'Valuta del workspace',
            updateCurrencyPrompt:
                'Sembra che il tuo spazio di lavoro sia attualmente impostato su una valuta diversa da USD. Clicca il pulsante qui sotto per aggiornare la tua valuta a USD ora.',
            updateToUSD: 'Aggiorna a USD',
            updateWorkspaceCurrency: 'Aggiorna la valuta dello spazio di lavoro',
            workspaceCurrencyNotSupported: "Valuta dell'area di lavoro non supportata",
            yourWorkspace: `Il tuo spazio di lavoro è impostato su una valuta non supportata. Visualizza <a href="${CONST.CONNECT_A_BUSINESS_BANK_ACCOUNT_HELP_URL}">l'elenco delle valute supportate</a>.`,
            chooseAnExisting: 'Scegli un conto bancario esistente per pagare le spese o aggiungine uno nuovo.',
        },
        changeOwner: {
            changeOwnerPageTitle: 'Trasferisci proprietario',
            addPaymentCardTitle: 'Inserisci la tua carta di pagamento per trasferire la proprietà',
            addPaymentCardButtonText: 'Accetta i termini e aggiungi una carta di pagamento',
            addPaymentCardReadAndAcceptText: `<muted-text-micro>Leggere e accettare i <a href="${CONST.OLD_DOT_PUBLIC_URLS.TERMS_URL}">termini</a> e <a href="${CONST.OLD_DOT_PUBLIC_URLS.PRIVACY_URL}">l'informativa sulla privacy</a> per aggiungere la carta.</muted-text-micro>`,
            addPaymentCardPciCompliant: 'Conforme a PCI-DSS',
            addPaymentCardBankLevelEncrypt: 'Crittografia a livello bancario',
            addPaymentCardRedundant: 'Infrastruttura ridondante',
            addPaymentCardLearnMore: `<muted-text>Scopri di più sulla nostra <a href="${CONST.PERSONAL_DATA_PROTECTION_INFO_URL}">sicurezza</a>.</muted-text>`,
            amountOwedTitle: 'Saldo in sospeso',
            amountOwedButtonText: 'OK',
            amountOwedText: 'Questo account ha un saldo in sospeso da un mese precedente.\n\nVuoi saldare il saldo e assumere la gestione della fatturazione di questo spazio di lavoro?',
            ownerOwesAmountTitle: 'Saldo in sospeso',
            ownerOwesAmountButtonText: 'Trasferisci saldo',
            ownerOwesAmountText: ({email, amount}: OwnerOwesAmountParams) =>
                `L'account che possiede questo workspace (${email}) ha un saldo in sospeso da un mese precedente.\n\nVuoi trasferire questo importo (${amount}) per assumere la fatturazione di questo workspace? La tua carta di pagamento verrà addebitata immediatamente.`,
            subscriptionTitle: "Assumere l'abbonamento annuale",
            subscriptionButtonText: 'Trasferisci abbonamento',
            subscriptionText: ({usersCount, finalCount}: ChangeOwnerSubscriptionParams) =>
                `Assumere il controllo di questo spazio di lavoro unirà il suo abbonamento annuale con il tuo abbonamento attuale. Questo aumenterà la dimensione del tuo abbonamento di ${usersCount} membri, portando la nuova dimensione dell'abbonamento a ${finalCount}. Vuoi continuare?`,
            duplicateSubscriptionTitle: 'Avviso di abbonamento duplicato',
            duplicateSubscriptionButtonText: 'Continua',
            duplicateSubscriptionText: ({email, workspaceName}: ChangeOwnerDuplicateSubscriptionParams) =>
                `Sembra che tu stia cercando di assumere la gestione della fatturazione per gli spazi di lavoro di ${email}, ma per farlo devi prima essere un amministratore di tutti i loro spazi di lavoro.\n\nClicca su "Continua" se vuoi solo assumere la gestione della fatturazione per lo spazio di lavoro ${workspaceName}.\n\nSe desideri assumere la gestione della fatturazione per l'intero abbonamento, chiedi loro di aggiungerti come amministratore a tutti i loro spazi di lavoro prima di prendere in carico la fatturazione.`,
            hasFailedSettlementsTitle: 'Impossibile trasferire la proprietà',
            hasFailedSettlementsButtonText: 'Capito',
            hasFailedSettlementsText: ({email}: ChangeOwnerHasFailedSettlementsParams) =>
                `Non puoi assumere la gestione della fatturazione perché ${email} ha un saldo scaduto della Expensify Card. Per favore chiedi loro di contattare concierge@expensify.com per risolvere il problema. Successivamente, potrai assumere la gestione della fatturazione per questo workspace.`,
            failedToClearBalanceTitle: 'Impossibile azzerare il saldo',
            failedToClearBalanceButtonText: 'OK',
            failedToClearBalanceText: 'Non siamo riusciti a saldare il saldo. Per favore riprova più tardi.',
            successTitle: 'Woohoo! Tutto pronto.',
            successDescription: 'Ora sei il proprietario di questo spazio di lavoro.',
            errorTitle: 'Ops! Non così in fretta...',
            errorDescription: `<muted-text><centered-text>Si è verificato un problema durante il trasferimento della proprietà di questo spazio di lavoro. Riprova o <concierge-link>contatta il Concierge</concierge-link> per assistenza.</centered-text></muted-text>`,
        },
        exportAgainModal: {
            title: 'Attento!',
            description: ({reportName, connectionName}: ExportAgainModalDescriptionParams) =>
                `I seguenti report sono già stati esportati su ${CONST.POLICY.CONNECTIONS.NAME_USER_FRIENDLY[connectionName]}:\n\n${reportName}\n\nSei sicuro di volerli esportare di nuovo?`,
            confirmText: 'Sì, esporta di nuovo',
            cancelText: 'Annulla',
        },
        upgrade: {
            reportFields: {
                title: 'Campi del rapporto',
                description: `I campi del report ti permettono di specificare dettagli a livello di intestazione, distinti dai tag che si riferiscono alle spese su singoli articoli. Questi dettagli possono includere nomi di progetti specifici, informazioni sui viaggi di lavoro, località e altro ancora.`,
                onlyAvailableOnPlan: 'I campi del report sono disponibili solo nel piano Control, a partire da',
            },
            [CONST.POLICY.CONNECTIONS.NAME.NETSUITE]: {
                title: 'NetSuite',
                description: `Goditi la sincronizzazione automatica e riduci le immissioni manuali con l'integrazione Expensify + NetSuite. Ottieni approfondimenti finanziari dettagliati e in tempo reale con il supporto di segmenti nativi e personalizzati, inclusa la mappatura di progetti e clienti.`,
                onlyAvailableOnPlan: 'La nostra integrazione con NetSuite è disponibile solo con il piano Control, a partire da',
            },
            [CONST.POLICY.CONNECTIONS.NAME.SAGE_INTACCT]: {
                title: 'Sage Intacct',
                description: `Goditi la sincronizzazione automatica e riduci le immissioni manuali con l'integrazione Expensify + Sage Intacct. Ottieni approfondimenti finanziari in tempo reale con dimensioni definite dall'utente, oltre alla codifica delle spese per dipartimento, classe, posizione, cliente e progetto (lavoro).`,
                onlyAvailableOnPlan: 'La nostra integrazione con Sage Intacct è disponibile solo nel piano Control, a partire da',
            },
            [CONST.POLICY.CONNECTIONS.NAME.QBD]: {
                title: 'QuickBooks Desktop',
                description: `Goditi la sincronizzazione automatica e riduci le immissioni manuali con l'integrazione Expensify + QuickBooks Desktop. Ottieni la massima efficienza con una connessione bidirezionale in tempo reale e la codifica delle spese per classe, articolo, cliente e progetto.`,
                onlyAvailableOnPlan: 'La nostra integrazione con QuickBooks Desktop è disponibile solo con il piano Control, a partire da',
            },
            [CONST.UPGRADE_FEATURE_INTRO_MAPPING.approvals.id]: {
                title: 'Approvazioni Avanzate',
                description: `Se desideri aggiungere più livelli di approvazione al processo – o semplicemente assicurarti che le spese più grandi ricevano un ulteriore controllo – ti abbiamo coperto. Le approvazioni avanzate ti aiutano a mettere in atto i controlli giusti a ogni livello, in modo da mantenere sotto controllo le spese del tuo team.`,
                onlyAvailableOnPlan: 'Le approvazioni avanzate sono disponibili solo nel piano Control, che parte da',
            },
            categories: {
                title: 'Categorie',
                description: 'Le categorie ti permettono di tracciare e organizzare le spese. Usa le nostre categorie predefinite o aggiungi le tue.',
                onlyAvailableOnPlan: 'Le categorie sono disponibili nel piano Collect, a partire da',
            },
            glCodes: {
                title: 'Codici GL',
                description: `Aggiungi codici GL alle tue categorie e tag per esportare facilmente le spese nei tuoi sistemi di contabilità e gestione stipendi.`,
                onlyAvailableOnPlan: 'I codici GL sono disponibili solo nel piano Control, a partire da',
            },
            glAndPayrollCodes: {
                title: 'Codici GL e Payroll',
                description: `Aggiungi codici GL e Payroll alle tue categorie per esportare facilmente le spese nei tuoi sistemi contabili e di gestione stipendi.`,
                onlyAvailableOnPlan: 'I codici GL e Payroll sono disponibili solo nel piano Control, a partire da',
            },
            taxCodes: {
                title: 'Codici fiscali',
                description: `Aggiungi i codici fiscali alle tue tasse per esportare facilmente le spese nei tuoi sistemi di contabilità e paghe.`,
                onlyAvailableOnPlan: 'I codici fiscali sono disponibili solo nel piano Control, a partire da',
            },
            companyCards: {
                title: 'Carte aziendali illimitate',
                description: `Hai bisogno di aggiungere più feed di carte? Sblocca carte aziendali illimitate per sincronizzare le transazioni da tutti i principali emittenti di carte.`,
                onlyAvailableOnPlan: 'Questo è disponibile solo nel piano Control, a partire da',
            },
            rules: {
                title: 'Regole',
                description: `Le regole funzionano in background e tengono sotto controllo le tue spese, così non devi preoccuparti delle piccole cose.\n\nRichiedi dettagli delle spese come ricevute e descrizioni, imposta limiti e predefiniti, e automatizza approvazioni e pagamenti, tutto in un unico posto.`,
                onlyAvailableOnPlan: 'Le regole sono disponibili solo nel piano Control, a partire da',
            },
            perDiem: {
                title: 'Per diem',
                description:
                    'Il "per diem" è un ottimo modo per mantenere i costi giornalieri conformi e prevedibili ogni volta che i tuoi dipendenti viaggiano. Goditi funzionalità come tariffe personalizzate, categorie predefinite e dettagli più granulari come destinazioni e sottotariffe.',
                onlyAvailableOnPlan: 'I diari sono disponibili solo nel piano Control, a partire da',
            },
            travel: {
                title: 'Viaggio',
                description:
                    'Expensify Travel è una nuova piattaforma aziendale per la prenotazione e la gestione dei viaggi che consente ai membri di prenotare alloggi, voli, trasporti e altro.',
                onlyAvailableOnPlan: 'Il viaggio è disponibile nel piano Collect, a partire da',
            },
            reports: {
                title: 'Report',
                description: `I report ti permettono di raggruppare le spese per un monitoraggio e un'organizzazione più semplici.`,
                onlyAvailableOnPlan: 'I report sono disponibili nel piano Collect, a partire da ',
            },
            multiLevelTags: {
                title: 'Tag multi-livello',
                description:
                    'I tag multilivello ti aiutano a monitorare le spese con maggiore precisione. Assegna più tag a ciascuna voce, come reparto, cliente o centro di costo, per catturare il contesto completo di ogni spesa. Questo consente report più dettagliati, flussi di lavoro di approvazione ed esportazioni contabili.',
                onlyAvailableOnPlan: 'I tag multilivello sono disponibili solo nel piano Control, a partire da',
            },
            distanceRates: {
                title: 'Tariffe a distanza',
                description: 'Crea e gestisci le tue tariffe, traccia in miglia o chilometri e imposta categorie predefinite per le spese di distanza.',
                onlyAvailableOnPlan: 'Le tariffe a distanza sono disponibili con il piano Collect, a partire da',
            },
            [CONST.UPGRADE_FEATURE_INTRO_MAPPING.multiApprovalLevels.id]: {
                title: 'Livelli di approvazione multipli',
                description:
                    'I livelli di approvazione multipli sono uno strumento di flusso di lavoro per le aziende che richiedono a più di una persona di approvare un report prima che possa essere rimborsato.',
                onlyAvailableOnPlan: 'I livelli di approvazione multipli sono disponibili solo nel piano Control, a partire da ',
            },
            pricing: {
                perActiveMember: 'per membro attivo al mese.',
                perMember: 'per membro al mese.',
            },
            note: ({subscriptionLink}: WorkspaceUpgradeNoteParams) =>
                `<muted-text>Aggiorna per accedere a questa funzione oppure <a href="${subscriptionLink}">scopri di più</a> sui nostri piani e prezzi.</muted-text>`,
            upgradeToUnlock: 'Sblocca questa funzione',
            completed: {
                headline: `Hai aggiornato il tuo spazio di lavoro!`,
                successMessage: ({policyName, subscriptionLink}: UpgradeSuccessMessageParams) =>
                    `<centered-text>Hai aggiornato con successo ${policyName} al piano Control! <a href="${subscriptionLink}">Visualizza il tuo abbonamento</a> per maggiori dettagli.</centered-text>`,
                categorizeMessage: `Hai effettuato con successo l'upgrade al piano Collect. Ora puoi categorizzare le tue spese!`,
                travelMessage: `Hai effettuato con successo l'upgrade al piano Collect. Ora puoi iniziare a prenotare e gestire i viaggi!`,
                distanceRateMessage: `Hai eseguito con successo l'upgrade al piano Collect. Ora puoi modificare la tariffa chilometrica!`,
                gotIt: 'Ricevuto, grazie',
                createdWorkspace: 'Hai creato uno spazio di lavoro!',
            },
            commonFeatures: {
                title: 'Passa al piano Control',
                note: 'Sblocca le nostre funzionalità più potenti, tra cui:',
                benefits: {
                    startsAt: 'Il piano Control parte da',
                    perMember: 'per membro attivo al mese.',
                    learnMore: 'Scopri di più',
                    pricing: 'informazioni sui nostri piani e prezzi.',
                    benefit1: 'Connessioni contabili avanzate (NetSuite, Sage Intacct e altro)',
                    benefit2: 'Regole intelligenti per le spese',
                    benefit3: 'Flussi di lavoro di approvazione multilivello',
                    benefit4: 'Controlli di sicurezza avanzati',
                    toUpgrade: 'Per aggiornare, fai clic',
                    selectWorkspace: 'seleziona uno spazio di lavoro e cambia il tipo di piano in',
                },
            },
        },
        downgrade: {
            commonFeatures: {
                title: 'Effettua il downgrade al piano Collect',
                note: "Se effettui il downgrade, perderai l'accesso a queste funzionalità e altro ancora:",
                benefits: {
                    note: "Per un confronto completo dei nostri piani, dai un'occhiata al nostro",
                    pricingPage: 'pagina dei prezzi',
                    confirm: 'Sei sicuro di voler effettuare il downgrade e rimuovere le tue configurazioni?',
                    warning: 'Questo non può essere annullato.',
                    benefit1: 'Connessioni contabili (eccetto QuickBooks Online e Xero)',
                    benefit2: 'Regole intelligenti per le spese',
                    benefit3: 'Flussi di lavoro di approvazione multilivello',
                    benefit4: 'Controlli di sicurezza avanzati',
                    headsUp: 'Attenzione!',
                    multiWorkspaceNote:
                        'Dovrai eseguire il downgrade di tutti i tuoi spazi di lavoro prima del tuo primo pagamento mensile per iniziare un abbonamento al tasso Collect. Clicca',
                    selectStep: '> seleziona ogni spazio di lavoro > cambia il tipo di piano in',
                },
            },
            completed: {
                headline: 'Il tuo spazio di lavoro è stato declassato',
                description: 'Hai altri spazi di lavoro nel piano Control. Per essere fatturato al tasso Collect, devi eseguire il downgrade di tutti gli spazi di lavoro.',
                gotIt: 'Ricevuto, grazie',
            },
        },
        payAndDowngrade: {
            title: 'Paga e declassa',
            headline: 'Il tuo pagamento finale',
            description1: ({formattedAmount}: PayAndDowngradeDescriptionParams) => `La fattura finale per questo abbonamento sarà di <strong>${formattedAmount}</strong>`,
            description2: ({date}: DateParams) => `Vedi il tuo dettaglio qui sotto per ${date}:`,
            subscription:
                'Attenzione! Questa azione terminerà il tuo abbonamento a Expensify, eliminerà questo spazio di lavoro e rimuoverà tutti i membri dello spazio di lavoro. Se desideri mantenere questo spazio di lavoro e rimuovere solo te stesso, fai in modo che un altro amministratore si occupi prima della fatturazione.',
            genericFailureMessage: 'Si è verificato un errore durante il pagamento della tua fattura. Per favore riprova.',
        },
        restrictedAction: {
            restricted: 'Limitato',
            actionsAreCurrentlyRestricted: ({workspaceName}: ActionsAreCurrentlyRestricted) => `Le azioni nello spazio di lavoro ${workspaceName} sono attualmente limitate`,
            workspaceOwnerWillNeedToAddOrUpdatePaymentCard: ({workspaceOwnerName}: WorkspaceOwnerWillNeedToAddOrUpdatePaymentCardParams) =>
                `Il proprietario dello spazio di lavoro, ${workspaceOwnerName}, dovrà aggiungere o aggiornare la carta di pagamento registrata per sbloccare la nuova attività dello spazio di lavoro.`,
            youWillNeedToAddOrUpdatePaymentCard: 'Dovrai aggiungere o aggiornare la carta di pagamento registrata per sbloccare la nuova attività dello spazio di lavoro.',
            addPaymentCardToUnlock: 'Aggiungi una carta di pagamento per sbloccare!',
            addPaymentCardToContinueUsingWorkspace: 'Aggiungi una carta di pagamento per continuare a utilizzare questo spazio di lavoro',
            pleaseReachOutToYourWorkspaceAdmin: "Si prega di contattare l'amministratore del proprio spazio di lavoro per qualsiasi domanda.",
            chatWithYourAdmin: 'Chatta con il tuo amministratore',
            chatInAdmins: 'Chatta in #admins',
            addPaymentCard: 'Aggiungi carta di pagamento',
        },
        rules: {
            individualExpenseRules: {
                title: 'Spese',
                subtitle: ({categoriesPageLink, tagsPageLink}: IndividualExpenseRulesSubtitleParams) =>
                    `<muted-text>Imposta controlli di spesa e valori predefiniti per le singole spese. Puoi anche creare regole per <a href="${categoriesPageLink}">categorie</a> e <a href="${tagsPageLink}">tag</a>.</muted-text>`,
                receiptRequiredAmount: 'Importo richiesto della ricevuta',
                receiptRequiredAmountDescription: 'Richiedi ricevute quando la spesa supera questo importo, a meno che non sia derogato da una regola di categoria.',
                maxExpenseAmount: 'Importo massimo spesa',
                maxExpenseAmountDescription: 'Contrassegna la spesa che supera questo importo, a meno che non sia sostituita da una regola di categoria.',
                maxAge: 'Età massima',
                maxExpenseAge: 'Età massima della spesa',
                maxExpenseAgeDescription: 'Contrassegna le spese più vecchie di un determinato numero di giorni.',
                maxExpenseAgeDays: () => ({
                    one: '1 giorno',
                    other: (count: number) => `${count} giorni`,
                }),
                cashExpenseDefault: 'Spesa in contanti predefinita',
                cashExpenseDefaultDescription:
                    'Scegli come devono essere create le spese in contanti. Una spesa è considerata in contanti se non è una transazione su carta aziendale importata. Ciò include spese create manualmente, ricevute, diarie, chilometraggi e spese di tempo.',
                reimbursableDefault: 'Rimborsabile',
                reimbursableDefaultDescription: 'Le spese sono solitamente rimborsate ai dipendenti',
                nonReimbursableDefault: 'Non rimborsabile',
                nonReimbursableDefaultDescription: 'Le spese sono occasionalmente rimborsate ai dipendenti',
                alwaysReimbursable: 'Sempre rimborsabile',
                alwaysReimbursableDescription: 'Le spese sono sempre rimborsate ai dipendenti',
                alwaysNonReimbursable: 'Mai rimborsabile',
                alwaysNonReimbursableDescription: 'Le spese non sono mai rimborsate ai dipendenti',
                billableDefault: 'Predefinito fatturabile',
                billableDefaultDescription: ({tagsPageLink}: BillableDefaultDescriptionParams) =>
                    `<muted-text>Scegli se le spese in contanti e con carta di credito devono essere fatturabili per impostazione predefinita. Le spese fatturabili possono essere abilitate o disabilitate nei <a href="${tagsPageLink}">tag</a>.</muted-text>`,
                billable: 'Fatturabile',
                billableDescription: 'Le spese sono più spesso riaddebitate ai clienti.',
                nonBillable: 'Non-fatturabile',
                nonBillableDescription: 'Le spese sono occasionalmente riaddebitate ai clienti.',
                eReceipts: 'eReceipts',
                eReceiptsHint: `Le ricevute elettroniche vengono create automaticamente [per la maggior parte delle transazioni di credito in USD](${CONST.DEEP_DIVE_ERECEIPTS}).`,
                attendeeTracking: 'Monitoraggio dei partecipanti',
                attendeeTrackingHint: 'Tieni traccia del costo per persona per ogni spesa.',
                prohibitedDefaultDescription:
                    "Segnala tutte le ricevute in cui compaiono alcolici, giochi d'azzardo o altri articoli vietati. Le spese con ricevute in cui compaiono questi articoli richiederanno una revisione manuale.",
                prohibitedExpenses: 'Spese vietate',
                alcohol: 'Alcol',
                hotelIncidentals: 'Extra alberghieri',
                gambling: "Gioco d'azzardo",
                tobacco: 'Tabacco',
                adultEntertainment: 'Intrattenimento per adulti',
            },
            expenseReportRules: {
                title: 'Report di spesa',
                subtitle: 'Automatizza la conformità, le approvazioni e il pagamento dei report di spesa.',
                preventSelfApprovalsTitle: 'Impedisci auto-approvazioni',
                preventSelfApprovalsSubtitle: 'Impedisci ai membri del workspace di approvare i propri report di spesa.',
                autoApproveCompliantReportsTitle: 'Approva automaticamente i rapporti conformi',
                autoApproveCompliantReportsSubtitle: "Configura quali report di spesa sono idonei per l'approvazione automatica.",
                autoApproveReportsUnderTitle: 'Approvare automaticamente i rapporti sotto',
                autoApproveReportsUnderDescription: 'I rapporti spese completamente conformi sotto questo importo saranno approvati automaticamente.',
                randomReportAuditTitle: 'Verifica casuale del report',
                randomReportAuditDescription: "Richiedi che alcuni rapporti siano approvati manualmente, anche se idonei per l'approvazione automatica.",
                autoPayApprovedReportsTitle: 'Rapporti approvati con pagamento automatico',
                autoPayApprovedReportsSubtitle: 'Configura quali report di spesa sono idonei per il pagamento automatico.',
                autoPayApprovedReportsLimitError: ({currency}: AutoPayApprovedReportsLimitErrorParams = {}) => `Per favore inserisci un importo inferiore a ${currency ?? ''}20.000`,
                autoPayApprovedReportsLockedSubtitle: 'Vai su altre funzionalità e abilita i flussi di lavoro, quindi aggiungi i pagamenti per sbloccare questa funzione.',
                autoPayReportsUnderTitle: 'Rapporti di pagamento automatico sotto',
                autoPayReportsUnderDescription: 'I rapporti spese completamente conformi sotto questo importo verranno pagati automaticamente.',
                unlockFeatureEnableWorkflowsSubtitle: ({featureName, moreFeaturesLink}: FeatureNameParams) =>
                    `Vai su [più funzionalità](${moreFeaturesLink}) e attiva i flussi di lavoro, quindi aggiungi ${featureName} per sbloccare questa funzionalità.`,
                enableFeatureSubtitle: ({featureName, moreFeaturesLink}: FeatureNameParams) =>
                    `Vai su [più funzionalità](${moreFeaturesLink}) e attiva ${featureName} per sbloccare questa funzionalità.`,
            },
            categoryRules: {
                title: 'Regole di categoria',
                approver: 'Approvante',
                requireDescription: 'Richiede descrizione',
                descriptionHint: 'Suggerimento descrizione',
                descriptionHintDescription: ({categoryName}: CategoryNameParams) =>
                    `Ricorda ai dipendenti di fornire informazioni aggiuntive per la spesa di “${categoryName}”. Questo suggerimento appare nel campo descrizione delle spese.`,
                descriptionHintLabel: 'Suggerimento',
                descriptionHintSubtitle: 'Suggerimento: Più è breve, meglio è!',
                maxAmount: 'Importo massimo',
                flagAmountsOver: 'Segnala importi superiori a',
                flagAmountsOverDescription: ({categoryName}: CategoryNameParams) => `Si applica alla categoria "${categoryName}".`,
                flagAmountsOverSubtitle: "Questo sostituisce l'importo massimo per tutte le spese.",
                expenseLimitTypes: {
                    expense: 'Spesa individuale',
                    expenseSubtitle:
                        "Contrassegna gli importi delle spese per categoria. Questa regola sostituisce la regola generale dello spazio di lavoro per l'importo massimo delle spese.",
                    daily: 'Totale categoria',
                    dailySubtitle: 'Segnala la spesa totale per categoria per ogni rapporto di spesa.',
                },
                requireReceiptsOver: 'Richiedi ricevute superiori a',
                requireReceiptsOverList: {
                    default: ({defaultAmount}: DefaultAmountParams) => `${defaultAmount} ${CONST.DOT_SEPARATOR} Predefinito`,
                    never: 'Non richiedere mai ricevute',
                    always: 'Richiedi sempre le ricevute',
                },
                defaultTaxRate: 'Aliquota fiscale predefinita',
                enableWorkflows: ({moreFeaturesLink}: RulesEnableWorkflowsParams) =>
                    `Vai su [Più funzionalità](${moreFeaturesLink}) e attiva i flussi di lavoro, quindi aggiungi le approvazioni per sbloccare questa funzionalità.`,
            },
            customRules: {
                title: 'Regole personalizzate',
                cardSubtitle: 'Qui si trova la politica sulle spese del tuo team, così tutti sanno cosa è incluso.',
            },
        },
        planTypePage: {
            planTypes: {
                team: {
                    label: 'Raccogliere',
                    description: 'Per i team che cercano di automatizzare i loro processi.',
                },
                corporate: {
                    label: 'Controllo',
                    description: 'Per organizzazioni con requisiti avanzati.',
                },
            },
            description: 'Scegli un piano che fa per te. Per un elenco dettagliato delle funzionalità e dei prezzi, consulta il nostro',
            subscriptionLink: 'tipi di piano e pagina di aiuto sui prezzi',
            lockedPlanDescription: ({count, annualSubscriptionEndDate}: WorkspaceLockedPlanTypeParams) => ({
                one: `Ti sei impegnato per 1 membro attivo sul piano Control fino alla scadenza del tuo abbonamento annuale il ${annualSubscriptionEndDate}. Puoi passare all'abbonamento a consumo e effettuare il downgrade al piano Collect a partire dal ${annualSubscriptionEndDate} disabilitando il rinnovo automatico in`,
                other: `Hai impegnato ${count} membri attivi nel piano Control fino alla fine del tuo abbonamento annuale il ${annualSubscriptionEndDate}. Puoi passare all'abbonamento a consumo e fare il downgrade al piano Collect a partire dal ${annualSubscriptionEndDate} disabilitando il rinnovo automatico in`,
            }),
            subscriptions: 'Abbonamenti',
        },
    },
    getAssistancePage: {
        title: 'Ottieni assistenza',
        subtitle: 'Siamo qui per spianare la tua strada verso la grandezza!',
        description: 'Scegli tra le opzioni di supporto qui sotto:',
        chatWithConcierge: 'Chatta con Concierge',
        scheduleSetupCall: 'Pianifica una chiamata di configurazione',
        scheduleACall: 'Pianifica chiamata',
        questionMarkButtonTooltip: 'Ottieni assistenza dal nostro team',
        exploreHelpDocs: 'Esplora i documenti di aiuto',
        registerForWebinar: 'Registrati per il webinar',
        onboardingHelp: "Assistenza per l'integrazione",
    },
    emojiPicker: {
        skinTonePickerLabel: 'Cambia il tono della pelle predefinito',
        headers: {
            frequentlyUsed: 'Frequentemente usato',
            smileysAndEmotion: 'Smileys & Emozioni',
            peopleAndBody: 'Persone e Corpo',
            animalsAndNature: 'Animali e Natura',
            foodAndDrink: 'Cibo e Bevande',
            travelAndPlaces: 'Viaggi e Luoghi',
            activities: 'Attività',
            objects: 'Oggetti',
            symbols: 'Simboli',
            flags: 'Bandiere',
        },
    },
    newRoomPage: {
        newRoom: 'Nuova stanza',
        groupName: 'Nome del gruppo',
        roomName: 'Nome della stanza',
        visibility: 'Visibilità',
        restrictedDescription: 'Le persone nel tuo spazio di lavoro possono trovare questa stanza',
        privateDescription: 'Le persone invitate a questa stanza possono trovarla',
        publicDescription: 'Chiunque può trovare questa stanza',
        // eslint-disable-next-line @typescript-eslint/naming-convention
        public_announceDescription: 'Chiunque può trovare questa stanza',
        createRoom: 'Crea stanza',
        roomAlreadyExistsError: 'Una stanza con questo nome esiste già',
        roomNameReservedError: ({reservedName}: RoomNameReservedErrorParams) => `${reservedName} è una stanza predefinita in tutti gli spazi di lavoro. Si prega di scegliere un altro nome.`,
        roomNameInvalidError: 'I nomi delle stanze possono includere solo lettere minuscole, numeri e trattini',
        pleaseEnterRoomName: 'Per favore inserisci un nome per la stanza',
        pleaseSelectWorkspace: "Seleziona un'area di lavoro per favore",
        renamedRoomAction: ({oldName, newName, actorName, isExpenseReport}: RenamedRoomActionParams) => {
            const actor = actorName ? `${actorName} ` : '';
            return isExpenseReport
                ? `${actor} rinominato in "${newName}" (precedentemente "${oldName}")`
                : `${actor} ha rinominato questa stanza in "${newName}" (precedentemente "${oldName}")`;
        },
        roomRenamedTo: ({newName}: RoomRenamedToParams) => `Stanza rinominata in ${newName}`,
        social: 'sociale',
        selectAWorkspace: "Seleziona un'area di lavoro",
        growlMessageOnRenameError: 'Impossibile rinominare la stanza del workspace. Controlla la tua connessione e riprova.',
        visibilityOptions: {
            restricted: 'Spazio di lavoro', // the translation for "restricted" visibility is actually workspace. This is so we can display restricted visibility rooms as "workspace" without having to change what's stored.
            private: 'Privato',
            public: 'Pubblico',
            // eslint-disable-next-line @typescript-eslint/naming-convention
            public_announce: 'Annuncio pubblico',
        },
    },
    workspaceApprovalModes: {
        submitAndClose: 'Invia e Chiudi',
        submitAndApprove: 'Invia e Approva',
        advanced: 'AVANZATO',
        dynamicExternal: 'DYNAMIC_EXTERNAL',
        smartReport: 'SMARTREPORT',
        billcom: 'BILLCOM',
    },
    workspaceActions: {
        addApprovalRule: ({approverEmail, approverName, field, name}: AddedPolicyApprovalRuleParams) =>
            `aggiunto ${approverName} (${approverEmail}) come approvatore per il ${field} "${name}"`,
        deleteApprovalRule: ({approverEmail, approverName, field, name}: AddedPolicyApprovalRuleParams) =>
            `rimosso ${approverName} (${approverEmail}) come approvatore per il ${field} "${name}"`,
        updateApprovalRule: ({field, name, newApproverEmail, newApproverName, oldApproverEmail, oldApproverName}: UpdatedPolicyApprovalRuleParams) => {
            const formatApprover = (displayName?: string, email?: string) => (displayName ? `${displayName} (${email})` : email);
            return `ha cambiato l'approvatore per il ${field} "${name}" a ${formatApprover(newApproverName, newApproverEmail)} (precedentemente ${formatApprover(oldApproverName, oldApproverEmail)})`;
        },
        addCategory: ({categoryName}: UpdatedPolicyCategoryParams) => `ha aggiunto la categoria "${categoryName}"`,
        deleteCategory: ({categoryName}: UpdatedPolicyCategoryParams) => `rimosso la categoria "${categoryName}"`,
        updateCategory: ({oldValue, categoryName}: UpdatedPolicyCategoryParams) => `${oldValue ? 'disabilitato' : 'abilitato'} la categoria "${categoryName}"`,
        updateCategoryPayrollCode: ({oldValue, categoryName, newValue}: UpdatedPolicyCategoryGLCodeParams) => {
            if (!oldValue) {
                return `aggiunto il codice di retribuzione "${newValue}" alla categoria "${categoryName}"`;
            }
            if (!newValue && oldValue) {
                return `rimosso il codice di payroll "${oldValue}" dalla categoria "${categoryName}"`;
            }
            return `ha cambiato il codice payroll della categoria "${categoryName}" in “${newValue}” (precedentemente “${oldValue}”)`;
        },
        updateCategoryGLCode: ({oldValue, categoryName, newValue}: UpdatedPolicyCategoryGLCodeParams) => {
            if (!oldValue) {
                return `ha aggiunto il codice GL "${newValue}" alla categoria "${categoryName}"`;
            }
            if (!newValue && oldValue) {
                return `rimosso il codice GL "${oldValue}" dalla categoria "${categoryName}"`;
            }
            return `ha cambiato il codice GL della categoria “${categoryName}” in “${newValue}” (precedentemente “${oldValue}“)`;
        },
        updateAreCommentsRequired: ({oldValue, categoryName}: UpdatedPolicyCategoryParams) => {
            return `ha cambiato la descrizione della categoria "${categoryName}" in ${!oldValue ? 'richiesto' : 'non richiesto'} (precedentemente ${!oldValue ? 'non richiesto' : 'richiesto'})`;
        },
        updateCategoryMaxExpenseAmount: ({categoryName, oldAmount, newAmount}: UpdatedPolicyCategoryMaxExpenseAmountParams) => {
            if (newAmount && !oldAmount) {
                return `ha aggiunto un importo massimo di ${newAmount} alla categoria "${categoryName}"`;
            }
            if (oldAmount && !newAmount) {
                return `rimosso l'importo massimo di ${oldAmount} dalla categoria "${categoryName}"`;
            }
            return `ha modificato l'importo massimo della categoria "${categoryName}" a ${newAmount} (precedentemente ${oldAmount})`;
        },
        updateCategoryExpenseLimitType: ({categoryName, oldValue, newValue}: UpdatedPolicyCategoryExpenseLimitTypeParams) => {
            if (!oldValue) {
                return `ha aggiunto un tipo di limite di ${newValue} alla categoria "${categoryName}"`;
            }
            return `ha cambiato il tipo di limite della categoria "${categoryName}" a ${newValue} (precedentemente ${oldValue})`;
        },
        updateCategoryMaxAmountNoReceipt: ({categoryName, oldValue, newValue}: UpdatedPolicyCategoryMaxAmountNoReceiptParams) => {
            if (!oldValue) {
                return `aggiornata la categoria "${categoryName}" cambiando Ricevute in ${newValue}`;
            }
            return `ha cambiato la categoria "${categoryName}" in ${newValue} (precedentemente ${oldValue})`;
        },
        setCategoryName: ({oldName, newName}: UpdatedPolicyCategoryNameParams) => `rinominato la categoria "${oldName}" in "${newName}"`,
        updatedDescriptionHint: ({categoryName, oldValue, newValue}: UpdatedPolicyCategoryDescriptionHintTypeParams) => {
            if (!newValue) {
                return `rimosso il suggerimento di descrizione "${oldValue}" dalla categoria "${categoryName}"`;
            }
            return !oldValue
                ? `aggiunto il suggerimento della descrizione "${newValue}" alla categoria "${categoryName}"`
                : `ha cambiato il suggerimento della descrizione della categoria "${categoryName}" in "${newValue}" (precedentemente "${oldValue}")`;
        },
        updateTagListName: ({oldName, newName}: UpdatedPolicyCategoryNameParams) => `ha cambiato il nome dell'elenco di tag in "${newName}" (precedentemente "${oldName}")`,
        addTag: ({tagListName, tagName}: UpdatedPolicyTagParams) => `ha aggiunto il tag "${tagName}" alla lista "${tagListName}"`,
        updateTagName: ({tagListName, newName, oldName}: UpdatedPolicyTagNameParams) => `aggiornato l'elenco dei tag "${tagListName}" cambiando il tag "${oldName}" in "${newName}"`,
        updateTagEnabled: ({tagListName, tagName, enabled}: UpdatedPolicyTagParams) => `${enabled ? 'abilitato' : 'disabilitato'} il tag "${tagName}" nella lista "${tagListName}"`,
        deleteTag: ({tagListName, tagName}: UpdatedPolicyTagParams) => `rimosso il tag "${tagName}" dalla lista "${tagListName}"`,
        deleteMultipleTags: ({count, tagListName}: UpdatedPolicyTagParams) => `rimosso "${count}" tag dall'elenco "${tagListName}"`,
        updateTag: ({tagListName, newValue, tagName, updatedField, oldValue}: UpdatedPolicyTagFieldParams) => {
            if (oldValue) {
                return `aggiornato il tag "${tagName}" nella lista "${tagListName}" cambiando il ${updatedField} in "${newValue}" (precedentemente "${oldValue}")`;
            }
            return `aggiornato il tag "${tagName}" nella lista "${tagListName}" aggiungendo un ${updatedField} di "${newValue}"`;
        },
        updateCustomUnit: ({customUnitName, newValue, oldValue, updatedField}: UpdatePolicyCustomUnitParams) =>
            `ha cambiato il ${customUnitName} ${updatedField} in "${newValue}" (precedentemente "${oldValue}")`,
        updateCustomUnitTaxEnabled: ({newValue}: UpdatePolicyCustomUnitTaxEnabledParams) => `Tracciamento fiscale ${newValue ? 'abilitato' : 'disabilitato'} sui tassi di distanza`,
        addCustomUnitRate: ({customUnitName, rateName}: AddOrDeletePolicyCustomUnitRateParams) => `aggiunto un nuovo tasso "${customUnitName}" "${rateName}"`,
        updatedCustomUnitRate: ({customUnitName, customUnitRateName, newValue, oldValue, updatedField}: UpdatedPolicyCustomUnitRateParams) =>
            `ha modificato la tariffa del ${customUnitName} ${updatedField} "${customUnitRateName}" a "${newValue}" (precedentemente "${oldValue}")`,
        updatedCustomUnitTaxRateExternalID: ({customUnitRateName, newValue, newTaxPercentage, oldTaxPercentage, oldValue}: UpdatedPolicyCustomUnitTaxRateExternalIDParams) => {
            if (oldTaxPercentage && oldValue) {
                return `ha modificato l'aliquota fiscale sulla tariffa di distanza "${customUnitRateName}" a "${newValue} (${newTaxPercentage})" (precedentemente "${oldValue} (${oldTaxPercentage})")`;
            }
            return `ha aggiunto l'aliquota fiscale "${newValue} (${newTaxPercentage})" alla tariffa di distanza "${customUnitRateName}"`;
        },
        updatedCustomUnitTaxClaimablePercentage: ({customUnitRateName, newValue, oldValue}: UpdatedPolicyCustomUnitTaxClaimablePercentageParams) => {
            if (oldValue) {
                return `ha modificato la parte recuperabile delle tasse sulla tariffa di distanza "${customUnitRateName}" a "${newValue}" (in precedenza "${oldValue}")`;
            }
            return `ha aggiunto una parte recuperabile di tasse di "${newValue}" alla tariffa di distanza "${customUnitRateName}"`;
        },
        deleteCustomUnitRate: ({customUnitName, rateName}: AddOrDeletePolicyCustomUnitRateParams) => `rimosso il tasso "${rateName}" di "${customUnitName}"`,
        addedReportField: ({fieldType, fieldName}: AddedOrDeletedPolicyReportFieldParams) => `aggiunto campo di report ${fieldType} "${fieldName}"`,
        updateReportFieldDefaultValue: ({defaultValue, fieldName}: UpdatedPolicyReportFieldDefaultValueParams) =>
            `imposta il valore predefinito del campo del report "${fieldName}" su "${defaultValue}"`,
        addedReportFieldOption: ({fieldName, optionName}: PolicyAddedReportFieldOptionParams) => `aggiunto l'opzione "${optionName}" al campo del report "${fieldName}"`,
        removedReportFieldOption: ({fieldName, optionName}: PolicyAddedReportFieldOptionParams) => `rimosso l'opzione "${optionName}" dal campo del report "${fieldName}"`,
        updateReportFieldOptionDisabled: ({fieldName, optionName, optionEnabled}: PolicyDisabledReportFieldOptionParams) =>
            `${optionEnabled ? 'abilitato' : 'disabilitato'} l'opzione "${optionName}" per il campo del rapporto "${fieldName}"`,
        updateReportFieldAllOptionsDisabled: ({fieldName, optionName, allEnabled, toggledOptionsCount}: PolicyDisabledReportFieldAllOptionsParams) => {
            if (toggledOptionsCount && toggledOptionsCount > 1) {
                return `${allEnabled ? 'abilitato' : 'disabilitato'} tutte le opzioni per il campo del report "${fieldName}"`;
            }
            return `${allEnabled ? 'abilitato' : 'disabilitato'} l'opzione "${optionName}" per il campo del report "${fieldName}", rendendo tutte le opzioni ${allEnabled ? 'abilitato' : 'disabilitato'}`;
        },
        deleteReportField: ({fieldType, fieldName}: AddedOrDeletedPolicyReportFieldParams) => `rimosso il campo del report ${fieldType} "${fieldName}"`,
        preventSelfApproval: ({oldValue, newValue}: UpdatedPolicyPreventSelfApprovalParams) =>
            `aggiornato "Prevent self-approval" a "${newValue === 'true' ? 'Abilitato' : 'Disabilitato'}" (precedentemente "${oldValue === 'true' ? 'Abilitato' : 'Disabilitato'}")`,
        updateMaxExpenseAmountNoReceipt: ({oldValue, newValue}: UpdatedPolicyFieldWithNewAndOldValueParams) =>
            `ha modificato l'importo massimo richiesto per la spesa con ricevuta a ${newValue} (precedentemente ${oldValue})`,
        updateMaxExpenseAmount: ({oldValue, newValue}: UpdatedPolicyFieldWithNewAndOldValueParams) =>
            `ha modificato l'importo massimo della spesa per le violazioni a ${newValue} (precedentemente ${oldValue})`,
        updateMaxExpenseAge: ({oldValue, newValue}: UpdatedPolicyFieldWithNewAndOldValueParams) =>
            `aggiornato "Età massima della spesa (giorni)" a "${newValue}" (precedentemente "${oldValue === 'false' ? CONST.POLICY.DEFAULT_MAX_EXPENSE_AGE : oldValue}")`,
        updateMonthlyOffset: ({oldValue, newValue}: UpdatedPolicyFieldWithNewAndOldValueParams) => {
            if (!oldValue) {
                return `imposta la data di invio del rapporto mensile su "${newValue}"`;
            }
            return `aggiornata la data di presentazione del rapporto mensile a "${newValue}" (precedentemente "${oldValue}")`;
        },
        updateDefaultBillable: ({oldValue, newValue}: UpdatedPolicyFieldWithNewAndOldValueParams) =>
            `aggiornato "Riaddebita le spese ai clienti" a "${newValue}" (precedentemente "${oldValue}")`,
        updateDefaultReimbursable: ({oldValue, newValue}: UpdatedPolicyFieldWithNewAndOldValueParams) =>
            `aggiornato "Spesa in contanti predefinita" a "${newValue}" (precedentemente "${oldValue}")`,
        updateDefaultTitleEnforced: ({value}: UpdatedPolicyFieldWithValueParam) => `trasformato "Imponi titoli di report predefiniti" ${value ? 'su' : 'spento'}`,
        renamedWorkspaceNameAction: ({oldName, newName}: RenamedWorkspaceNameActionParams) =>
            `ha aggiornato il nome di questo spazio di lavoro in "${newName}" (precedentemente "${oldName}")`,
        updateWorkspaceDescription: ({newDescription, oldDescription}: UpdatedPolicyDescriptionParams) =>
            !oldDescription
                ? `imposta la descrizione di questo spazio di lavoro su "${newDescription}"`
                : `ha aggiornato la descrizione di questo spazio di lavoro a "${newDescription}" (precedentemente "${oldDescription}")`,
        removedFromApprovalWorkflow: ({submittersNames}: RemovedFromApprovalWorkflowParams) => {
            let joinedNames = '';
            if (submittersNames.length === 1) {
                joinedNames = submittersNames.at(0) ?? '';
            } else if (submittersNames.length === 2) {
                joinedNames = submittersNames.join('e');
            } else if (submittersNames.length > 2) {
                joinedNames = `${submittersNames.slice(0, submittersNames.length - 1).join(', ')} and ${submittersNames.at(-1)}`;
            }
            return {
                one: `ti ha rimosso dal flusso di approvazione e dalla chat delle spese di ${joinedNames}. I rapporti precedentemente inviati rimarranno disponibili per l'approvazione nella tua Posta in arrivo.`,
                other: `ti ha rimosso dai flussi di approvazione e dalle chat delle spese di ${joinedNames}. I report inviati in precedenza rimarranno disponibili per l'approvazione nella tua Posta in arrivo.`,
            };
        },
        demotedFromWorkspace: ({policyName, oldRole}: DemotedFromWorkspaceParams) =>
            `aggiornato il tuo ruolo in ${policyName} da ${oldRole} a utente. Sei stato rimosso da tutte le chat delle spese dei presentatori tranne la tua.`,
        updatedWorkspaceCurrencyAction: ({oldCurrency, newCurrency}: UpdatedPolicyCurrencyParams) => `aggiornata la valuta predefinita a ${newCurrency} (precedentemente ${oldCurrency})`,
        updatedWorkspaceFrequencyAction: ({oldFrequency, newFrequency}: UpdatedPolicyFrequencyParams) =>
            `aggiornata la frequenza di auto-reporting a "${newFrequency}" (precedentemente "${oldFrequency}")`,
        updateApprovalMode: ({newValue, oldValue}: ChangeFieldParams) => `aggiornata la modalità di approvazione a "${newValue}" (precedentemente "${oldValue}")`,
        upgradedWorkspace: 'ha aggiornato questo spazio di lavoro al piano Control',
        downgradedWorkspace: 'ha declassato questo spazio di lavoro al piano Collect',
        updatedAuditRate: ({oldAuditRate, newAuditRate}: UpdatedPolicyAuditRateParams) =>
            `ha cambiato la percentuale di rapporti instradati casualmente per l'approvazione manuale a ${Math.round(newAuditRate * 100)}% (precedentemente ${Math.round(oldAuditRate * 100)}%)`,
        updatedManualApprovalThreshold: ({oldLimit, newLimit}: UpdatedPolicyManualApprovalThresholdParams) =>
            `ha cambiato il limite di approvazione manuale per tutte le spese a ${newLimit} (precedentemente ${oldLimit})`,
    },
    roomMembersPage: {
        memberNotFound: 'Membro non trovato.',
        useInviteButton: 'Per invitare un nuovo membro alla chat, utilizza il pulsante di invito sopra.',
        notAuthorized: `Non hai accesso a questa pagina. Se stai cercando di unirti a questa stanza, chiedi a un membro della stanza di aggiungerti. Qualcos'altro? Contatta ${CONST.EMAIL.CONCIERGE}`,
        roomArchived: `Sembra che questa stanza sia stata archiviata. Se hai domande, contatta ${CONST.EMAIL.CONCIERGE}.`,
        removeMembersPrompt: ({memberName}: {memberName: string}) => ({
            one: `Sei sicuro di voler rimuovere ${memberName} dalla stanza?`,
            other: 'Sei sicuro di voler rimuovere i membri selezionati dalla stanza?',
        }),
        error: {
            genericAdd: "Si è verificato un problema nell'aggiungere questo membro alla stanza",
        },
    },
    newTaskPage: {
        assignTask: 'Assegna compito',
        assignMe: 'Assegna a me',
        confirmTask: 'Conferma attività',
        confirmError: 'Inserisci un titolo e seleziona una destinazione di condivisione',
        descriptionOptional: 'Descrizione (facoltativa)',
        pleaseEnterTaskName: 'Per favore inserisci un titolo',
        pleaseEnterTaskDestination: 'Seleziona dove desideri condividere questo compito',
    },
    task: {
        task: 'Compito',
        title: 'Titolo',
        description: 'Descrizione',
        assignee: 'Assegnatario',
        completed: 'Completato',
        action: 'Completa',
        messages: {
            created: ({title}: TaskCreatedActionParams) => `attività per ${title}`,
            completed: 'contrassegnato come completato',
            canceled: 'attività eliminata',
            reopened: 'contrassegnato come incompleto',
            error: "Non hai il permesso di eseguire l'azione richiesta.",
        },
        markAsComplete: 'Segna come completato',
        markAsIncomplete: 'Segna come incompleto',
        assigneeError: "Si è verificato un errore durante l'assegnazione di questo compito. Si prega di provare con un altro assegnatario.",
        genericCreateTaskFailureMessage: 'Si è verificato un errore durante la creazione di questa attività. Per favore riprova più tardi.',
        deleteTask: 'Elimina attività',
        deleteConfirmation: 'Sei sicuro di voler eliminare questo compito?',
    },
    statementPage: {
        title: ({year, monthName}: StatementTitleParams) => `Estratto conto di ${monthName} ${year}`,
    },
    keyboardShortcutsPage: {
        title: 'Scorciatoie da tastiera',
        subtitle: 'Risparmia tempo con queste utili scorciatoie da tastiera:',
        shortcuts: {
            openShortcutDialog: 'Apre la finestra di dialogo delle scorciatoie da tastiera',
            markAllMessagesAsRead: 'Segna tutti i messaggi come letti',
            escape: 'Fuggi dialoghi',
            search: 'Apri la finestra di dialogo di ricerca',
            newChat: 'Nuova schermata chat',
            copy: 'Copia commento',
            openDebug: 'Apri la finestra di dialogo delle preferenze di test',
        },
    },
    guides: {
        screenShare: 'Condivisione schermo',
        screenShareRequest: 'Expensify ti invita a condividere lo schermo',
    },
    search: {
        resultsAreLimited: 'I risultati della ricerca sono limitati.',
        viewResults: 'Visualizza risultati',
        resetFilters: 'Reimposta filtri',
        searchResults: {
            emptyResults: {
                title: 'Niente da mostrare',
                subtitle: `Prova a modificare i criteri di ricerca o a creare qualcosa con il pulsante verde ${CONST.CUSTOM_EMOJIS.GLOBAL_CREATE}.`,
            },
            emptyExpenseResults: {
                title: 'Non hai ancora creato nessuna spesa.',
                subtitle: 'Crea una spesa o fai un giro di prova di Expensify per saperne di più.',
                subtitleWithOnlyCreateButton: 'Usa il pulsante verde qui sotto per creare una spesa.',
            },
            emptyReportResults: {
                title: 'Non hai ancora creato alcun report',
                subtitle: 'Crea un report o fai un test drive di Expensify per saperne di più.',
                subtitleWithOnlyCreateButton: 'Usa il pulsante verde qui sotto per creare un rapporto.',
            },
            emptyInvoiceResults: {
                title: 'Non hai ancora creato nessuna fattura.',
                subtitle: 'Invia una fattura o fai un test drive di Expensify per saperne di più.',
                subtitleWithOnlyCreateButton: 'Utilizza il pulsante verde qui sotto per inviare una fattura.',
            },
            emptyTripResults: {
                title: 'Nessun viaggio da visualizzare',
                subtitle: 'Inizia prenotando il tuo primo viaggio qui sotto.',
                buttonText: 'Prenota un viaggio',
            },
            emptySubmitResults: {
                title: 'Nessuna spesa da inviare',
                subtitle: 'Tutto chiaro. Fai un giro di vittoria!',
                buttonText: 'Crea rapporto',
            },
            emptyApproveResults: {
                title: 'Nessuna spesa da approvare',
                subtitle: 'Zero spese. Massimo relax. Ben fatto!',
            },
            emptyPayResults: {
                title: 'Nessuna spesa da pagare',
                subtitle: 'Congratulazioni! Hai tagliato il traguardo.',
            },
            emptyExportResults: {
                title: 'Nessuna spesa da esportare',
                subtitle: 'È ora di rilassarsi, bel lavoro.',
            },
            emptyStatementsResults: {
                title: 'Nessuna spesa da visualizzare',
                subtitle: 'Nessun risultato. Provare a regolare i filtri.',
            },
            emptyUnapprovedResults: {
                title: 'Nessuna spesa da approvare',
                subtitle: 'Zero spese. Massimo relax. Ben fatto!',
            },
        },
        statements: 'Dichiarazioni',
        unapprovedCash: 'Contanti non approvati',
        unapprovedCard: 'Carta non approvata',
        reconciliation: 'Riconciliazione',
        saveSearch: 'Salva ricerca',
        deleteSavedSearch: 'Elimina ricerca salvata',
        deleteSavedSearchConfirm: 'Sei sicuro di voler eliminare questa ricerca?',
        searchName: 'Cerca nome',
        savedSearchesMenuItemTitle: 'Salvato',
        groupedExpenses: 'spese raggruppate',
        bulkActions: {
            approve: 'Approva',
            pay: 'Paga',
            delete: 'Elimina',
            hold: 'Attendere',
            unhold: 'Rimuovi blocco',
            noOptionsAvailable: 'Nessuna opzione disponibile per il gruppo di spese selezionato.',
        },
        filtersHeader: 'Filtri',
        filters: {
            date: {
                before: ({date}: OptionalParam<DateParams> = {}) => `Prima di ${date ?? ''}`,
                after: ({date}: OptionalParam<DateParams> = {}) => `After ${date ?? ''}`,
                on: ({date}: OptionalParam<DateParams> = {}) => `On ${date ?? ''}`,
                presets: {
                    [CONST.SEARCH.DATE_PRESETS.NEVER]: 'Mai',
                    [CONST.SEARCH.DATE_PRESETS.LAST_MONTH]: 'Ultimo mese',
                    [CONST.SEARCH.DATE_PRESETS.THIS_MONTH]: 'Questo mese',
                    [CONST.SEARCH.DATE_PRESETS.LAST_STATEMENT]: 'Ultima dichiarazione',
                },
            },
            status: 'Stato',
            keyword: 'Parola chiave',
            keywords: 'Parole chiave',
            currency: 'Valuta',
            completed: 'Completato',
            amount: {
                lessThan: ({amount}: OptionalParam<RequestAmountParams> = {}) => `Meno di ${amount ?? ''}`,
                greaterThan: ({amount}: OptionalParam<RequestAmountParams> = {}) => `Maggiore di ${amount ?? ''}`,
                between: ({greaterThan, lessThan}: FiltersAmountBetweenParams) => `Tra ${greaterThan} e ${lessThan}`,
                equalTo: ({amount}: OptionalParam<RequestAmountParams> = {}) => `Uguale a ${amount ?? ''}`,
            },
            card: {
                expensify: 'Expensify',
                individualCards: 'Carte individuali',
                closedCards: 'Carte chiuse',
                cardFeeds: 'Feed delle carte',
                cardFeedName: ({cardFeedBankName, cardFeedLabel}: {cardFeedBankName: string; cardFeedLabel?: string}) =>
                    `Tutto ${cardFeedBankName}${cardFeedLabel ? ` - ${cardFeedLabel}` : ''}`,
                cardFeedNameCSV: ({cardFeedLabel}: {cardFeedLabel?: string}) => `Tutte le carte importate CSV${cardFeedLabel ? ` - ${cardFeedLabel}` : ''}`,
            },
            current: 'Corrente',
            past: 'Passato',
            submitted: 'Invio',
            approved: 'Approvato',
            paid: 'Pagato',
            exported: 'Esportato',
            posted: 'Pubblicato',
            withdrawn: 'Ritirato',
            billable: 'Fatturabile',
            reimbursable: 'Rimborsabile',
            purchaseCurrency: 'Valuta di acquisto',
            groupBy: {
                [CONST.SEARCH.GROUP_BY.REPORTS]: 'Rapporto',
                [CONST.SEARCH.GROUP_BY.FROM]: 'Da',
                [CONST.SEARCH.GROUP_BY.CARD]: 'Carta',
                [CONST.SEARCH.GROUP_BY.WITHDRAWAL_ID]: 'ID di prelievo',
            },
            feed: 'Feed',
            withdrawalType: {
                [CONST.SEARCH.WITHDRAWAL_TYPE.EXPENSIFY_CARD]: 'Expensify Card',
                [CONST.SEARCH.WITHDRAWAL_TYPE.REIMBURSEMENT]: 'Rimborso',
            },
            is: 'È',
            action: {
                [CONST.SEARCH.ACTION_FILTERS.SUBMIT]: 'Inviare',
                [CONST.SEARCH.ACTION_FILTERS.APPROVE]: 'Approvare',
                [CONST.SEARCH.ACTION_FILTERS.PAY]: 'Pagare',
                [CONST.SEARCH.ACTION_FILTERS.EXPORT]: 'Esportare',
            },
        },
        has: 'Ha',
        groupBy: 'Gruppo per',
        moneyRequestReport: {
            emptyStateTitle: 'Questo report non ha spese.',
<<<<<<< HEAD
            emptyStateSubtitle: 'Puoi aggiungere spese a questo report utilizzando il pulsante qui sotto o l\'opzione "Aggiungi spesa" nel menu Altro sopra.',
=======
>>>>>>> 92086c04
        },
        noCategory: 'Nessuna categoria',
        noTag: 'Nessun tag',
        expenseType: 'Tipo di spesa',
        withdrawalType: 'Tipo di prelievo',
        recentSearches: 'Ricerche recenti',
        recentChats: 'Chat recenti',
        searchIn: 'Cerca in',
        searchPlaceholder: 'Cerca qualcosa',
        suggestions: 'Suggerimenti',
        exportSearchResults: {
            title: 'Crea esportazione',
            description: 'Wow, sono molti articoli! Li raggrupperemo e Concierge ti invierà un file a breve.',
        },
        exportAll: {
            selectAllMatchingItems: 'Seleziona tutti gli elementi corrispondenti',
            allMatchingItemsSelected: 'Tutti gli elementi corrispondenti selezionati',
        },
    },
    genericErrorPage: {
        title: 'Uh-oh, qualcosa è andato storto!',
        body: {
            helpTextMobile: "Chiudi e riapri l'app, oppure passa a",
            helpTextWeb: 'web.',
            helpTextConcierge: 'Se il problema persiste, contatta',
        },
        refresh: 'Aggiorna',
    },
    fileDownload: {
        success: {
            title: 'Scaricato!',
            message: 'Allegato scaricato con successo!',
            qrMessage:
                'Controlla la cartella delle foto o dei download per una copia del tuo codice QR. Suggerimento: Aggiungilo a una presentazione affinché il tuo pubblico possa scansionarlo e connettersi direttamente con te.',
        },
        generalError: {
            title: 'Errore allegato',
            message: "Impossibile scaricare l'allegato",
        },
        permissionError: {
            title: 'Accesso allo storage',
            message: 'Expensify non può salvare gli allegati senza accesso alla memoria. Tocca impostazioni per aggiornare i permessi.',
        },
    },
    desktopApplicationMenu: {
        mainMenu: 'Nuovo Expensify',
        about: 'Informazioni su New Expensify',
        update: 'Aggiorna New Expensify',
        checkForUpdates: 'Controlla aggiornamenti',
        toggleDevTools: 'Attiva/Disattiva Strumenti per Sviluppatori',
        viewShortcuts: 'Visualizza le scorciatoie da tastiera',
        services: 'Servizi',
        hide: 'Nascondi New Expensify',
        hideOthers: 'Nascondi altri',
        showAll: 'Mostra tutto',
        quit: 'Esci da New Expensify',
        fileMenu: 'File',
        closeWindow: 'Chiudi finestra',
        editMenu: 'Modifica',
        undo: 'Annulla',
        redo: 'Rifare',
        cut: 'Tagliare',
        copy: 'Copiare',
        paste: 'Incolla',
        pasteAndMatchStyle: 'Incolla e Adatta Stile',
        pasteAsPlainText: 'Incolla come testo normale',
        delete: 'Elimina',
        selectAll: 'Seleziona tutto',
        speechSubmenu: 'Discorso',
        startSpeaking: 'Inizia a parlare',
        stopSpeaking: 'Smettila di parlare',
        viewMenu: 'Visualizza',
        reload: 'Ricarica',
        forceReload: 'Forza Ricarica',
        resetZoom: 'Dimensione reale',
        zoomIn: 'Ingrandisci',
        zoomOut: 'Riduci lo zoom',
        togglefullscreen: 'Attiva/disattiva schermo intero',
        historyMenu: 'Cronologia',
        back: 'Indietro',
        forward: 'Inoltra',
        windowMenu: 'Finestra',
        minimize: 'Minimizza',
        zoom: 'Zoom',
        front: 'Porta tutto in primo piano',
        helpMenu: 'Aiuto',
        learnMore: 'Scopri di più',
        documentation: 'Documentazione',
        communityDiscussions: 'Discussioni della Comunità',
        searchIssues: 'Cerca Problemi',
    },
    historyMenu: {
        forward: 'Inoltra',
        back: 'Indietro',
    },
    checkForUpdatesModal: {
        available: {
            title: 'Aggiornamento disponibile',
            message: ({isSilentUpdating}: {isSilentUpdating: boolean}) =>
                `La nuova versione sarà disponibile a breve.${!isSilentUpdating ? "Ti avviseremo quando saremo pronti per l'aggiornamento." : ''}`,
            soundsGood: 'Sembra buono',
        },
        notAvailable: {
            title: 'Aggiornamento non disponibile',
            message: 'Non ci sono aggiornamenti disponibili al momento. Si prega di ricontrollare più tardi!',
            okay: 'Okay',
        },
        error: {
            title: 'Aggiornamento del controllo fallito',
            message: "Non siamo riusciti a verificare la presenza di un aggiornamento. Riprova tra un po'.",
        },
    },
    report: {
        newReport: {
            createReport: 'Crea rapporto',
            chooseWorkspace: "Scegli un'area di lavoro per questo report.",
        },
        genericCreateReportFailureMessage: 'Errore imprevisto durante la creazione di questa chat. Si prega di riprovare più tardi.',
        genericAddCommentFailureMessage: 'Errore imprevisto durante la pubblicazione del commento. Per favore riprova più tardi.',
        genericUpdateReportFieldFailureMessage: "Errore imprevisto durante l'aggiornamento del campo. Si prega di riprovare più tardi.",
        genericUpdateReportNameEditFailureMessage: 'Errore imprevisto durante la rinomina del rapporto. Per favore riprova più tardi.',
        noActivityYet: 'Nessuna attività ancora',
        actions: {
            type: {
                changeField: ({oldValue, newValue, fieldName}: ChangeFieldParams) => `modificato ${fieldName} da ${oldValue} a ${newValue}`,
                changeFieldEmpty: ({newValue, fieldName}: ChangeFieldParams) => `modificato ${fieldName} in ${newValue}`,
                changeReportPolicy: ({fromPolicyName, toPolicyName}: ChangeReportPolicyParams) => {
                    if (!toPolicyName) {
                        return `Spazio di lavoro modificato${fromPolicyName ? ` (precedentemente ${fromPolicyName})` : ''}`;
                    }
                    return `Spazio di lavoro modificato in ${toPolicyName}${fromPolicyName ? ` (precedentemente ${fromPolicyName})` : ''}`;
                },
                changeType: ({oldType, newType}: ChangeTypeParams) => `cambiato tipo da ${oldType} a ${newType}`,
                exportedToCSV: `esportato in CSV`,
                exportedToIntegration: {
                    automatic: ({label}: ExportedToIntegrationParams) => {
                        // The label will always be in English, so we need to translate it
                        const labelTranslations: Record<string, string> = {
                            [CONST.REPORT.EXPORT_OPTION_LABELS.EXPENSE_LEVEL_EXPORT]: translations.export.expenseLevelExport,
                            [CONST.REPORT.EXPORT_OPTION_LABELS.REPORT_LEVEL_EXPORT]: translations.export.reportLevelExport,
                        };
                        const translatedLabel = labelTranslations[label] || label;
                        return `esportato in ${translatedLabel}`;
                    },
                    automaticActionOne: ({label}: ExportedToIntegrationParams) => `esportato su ${label} tramite`,
                    automaticActionTwo: 'impostazioni contabili',
                    manual: ({label}: ExportedToIntegrationParams) => `ha contrassegnato questo report come esportato manualmente su ${label}.`,
                    automaticActionThree: 'e creato con successo un record per',
                    reimburseableLink: 'spese personali',
                    nonReimbursableLink: 'spese con carta aziendale',
                    pending: ({label}: ExportedToIntegrationParams) => `iniziato a esportare questo report su ${label}...`,
                },
                integrationsMessage: ({errorMessage, label, linkText, linkURL}: IntegrationSyncFailedParams) =>
                    `impossibile esportare questo report su ${label} ("${errorMessage}${linkText ? ` <a href="${linkURL}">${linkText}</a>` : ''}")`,
                managerAttachReceipt: `ha aggiunto una ricevuta`,
                managerDetachReceipt: `rimosso una ricevuta`,
                markedReimbursed: ({amount, currency}: MarkedReimbursedParams) => `pagato ${currency}${amount} altrove`,
                markedReimbursedFromIntegration: ({amount, currency}: MarkReimbursedFromIntegrationParams) => `pagato ${currency}${amount} tramite integrazione`,
                outdatedBankAccount: `impossibile elaborare il pagamento a causa di un problema con il conto bancario del pagatore`,
                reimbursementACHBounce: `impossibile elaborare il pagamento a causa di un problema con il conto bancario`,
                reimbursementACHCancelled: `annullato il pagamento`,
                reimbursementAccountChanged: `non è stato possibile elaborare il pagamento, poiché il pagatore ha cambiato conto bancario`,
                reimbursementDelayed: `elaborato il pagamento ma è in ritardo di 1-2 giorni lavorativi in più`,
                selectedForRandomAudit: `selezionato casualmente per la revisione`,
                selectedForRandomAuditMarkdown: `[selezionato casualmente](https://help.expensify.com/articles/expensify-classic/reports/Set-a-random-report-audit-schedule) per revisione`,
                share: ({to}: ShareParams) => `membro invitato ${to}`,
                unshare: ({to}: UnshareParams) => `membro rimosso ${to}`,
                stripePaid: ({amount, currency}: StripePaidParams) => `pagato ${currency}${amount}`,
                takeControl: `ha preso il controllo`,
                integrationSyncFailed: ({label, errorMessage, workspaceAccountingLink}: IntegrationSyncFailedParams) =>
                    `Si è verificato un problema durante la sincronizzazione con ${label}${errorMessage ? ` ("${errorMessage}")` : ''}. Risolvi il problema nelle <a href="${workspaceAccountingLink}">impostazioni dello spazio di lavoro</a>.`,
                addEmployee: ({email, role}: AddEmployeeParams) => `aggiunto ${email} come ${role === 'member' ? 'a' : 'un/una (depending on the context)'} ${role}`,
                updateRole: ({email, currentRole, newRole}: UpdateRoleParams) => `ha aggiornato il ruolo di ${email} a ${newRole} (precedentemente ${currentRole})`,
                updatedCustomField1: ({email, previousValue, newValue}: UpdatedCustomFieldParams) => {
                    if (!newValue) {
                        return `rimosso il campo personalizzato 1 di ${email} (precedentemente "${previousValue}")`;
                    }
                    return !previousValue
                        ? `aggiunto "${newValue}" al campo personalizzato 1 di ${email}`
                        : `ha cambiato il campo personalizzato 1 di ${email} in "${newValue}" (precedentemente "${previousValue}")`;
                },
                updatedCustomField2: ({email, previousValue, newValue}: UpdatedCustomFieldParams) => {
                    if (!newValue) {
                        return `rimosso il campo personalizzato 2 di ${email} (precedentemente "${previousValue}")`;
                    }
                    return !previousValue
                        ? `aggiunto "${newValue}" al campo personalizzato 2 di ${email}`
                        : `ha cambiato il campo personalizzato 2 di ${email} in "${newValue}" (precedentemente "${previousValue}")`;
                },
                leftWorkspace: ({nameOrEmail}: LeftWorkspaceParams) => `${nameOrEmail} ha lasciato lo spazio di lavoro`,
                removeMember: ({email, role}: AddEmployeeParams) => `rimosso ${role} ${email}`,
                removedConnection: ({connectionName}: ConnectionNameParams) => `rimosso il collegamento a ${CONST.POLICY.CONNECTIONS.NAME_USER_FRIENDLY[connectionName]}`,
                addedConnection: ({connectionName}: ConnectionNameParams) => `connesso a ${CONST.POLICY.CONNECTIONS.NAME_USER_FRIENDLY[connectionName]}`,
                leftTheChat: 'ha lasciato la chat',
            },
        },
    },
    chronos: {
        oooEventSummaryFullDay: ({summary, dayCount, date}: OOOEventSummaryFullDayParams) => `${summary} per ${dayCount} ${dayCount === 1 ? 'giorno' : 'giorni'} fino al ${date}`,
        oooEventSummaryPartialDay: ({summary, timePeriod, date}: OOOEventSummaryPartialDayParams) => `${summary} da ${timePeriod} il ${date}`,
    },
    footer: {
        features: 'Caratteristiche',
        expenseManagement: 'Gestione delle spese',
        spendManagement: 'Gestione delle Spese',
        expenseReports: 'Report di spesa',
        companyCreditCard: 'Carta di Credito Aziendale',
        receiptScanningApp: 'App di scansione ricevute',
        billPay: 'Bill Pay',
        invoicing: 'Fatturazione',
        CPACard: 'Carta CPA',
        payroll: 'Payroll',
        travel: 'Viaggio',
        resources: 'Risorse',
        expensifyApproved: 'ExpensifyApproved!',
        pressKit: 'Press Kit',
        support: 'Supporto',
        expensifyHelp: 'ExpensifyHelp',
        terms: 'Termini di Servizio',
        privacy: 'Privacy',
        learnMore: 'Scopri di più',
        aboutExpensify: 'Informazioni su Expensify',
        blog: 'Blog',
        jobs: 'Lavori',
        expensifyOrg: 'Expensify.org',
        investorRelations: 'Investor Relations',
        getStarted: 'Inizia',
        createAccount: 'Crea un nuovo account',
        logIn: 'Accedi',
    },
    allStates: COMMON_CONST.STATES as States,
    allCountries: CONST.ALL_COUNTRIES as AllCountries,
    accessibilityHints: {
        navigateToChatsList: "Torna all'elenco delle chat",
        chatWelcomeMessage: 'Messaggio di benvenuto in chat',
        navigatesToChat: 'Naviga a una chat',
        newMessageLineIndicator: 'Indicatore di nuova linea di messaggio',
        chatMessage: 'Messaggio di chat',
        lastChatMessagePreview: "Anteprima dell'ultimo messaggio della chat",
        workspaceName: 'Nome del workspace',
        chatUserDisplayNames: 'Nomi visualizzati dei membri della chat',
        scrollToNewestMessages: 'Scorri ai messaggi più recenti',
        preStyledText: 'Testo pre-stilizzato',
        viewAttachment: 'Visualizza allegato',
    },
    parentReportAction: {
        deletedReport: 'Rapporto eliminato',
        deletedMessage: 'Messaggio eliminato',
        deletedExpense: 'Spesa eliminata',
        reversedTransaction: 'Transazione annullata',
        deletedTask: 'Attività eliminata',
        hiddenMessage: 'Messaggio nascosto',
    },
    threads: {
        thread: 'Discussione',
        replies: 'Risposte',
        reply: 'Rispondi',
        from: 'Da',
        in: 'in',
        parentNavigationSummary: ({reportName, workspaceName}: ParentNavigationSummaryParams) => `Da ${reportName}${workspaceName ? `in ${workspaceName}` : ''}`,
    },
    qrCodes: {
        copy: 'Copia URL',
        copied: 'Copiato!',
    },
    moderation: {
        flagDescription: 'Tutti i messaggi contrassegnati saranno inviati a un moderatore per la revisione.',
        chooseAReason: 'Scegli un motivo per segnalare qui sotto:',
        spam: 'Spam',
        spamDescription: 'Promozione non richiesta fuori tema',
        inconsiderate: 'Sconsiderato',
        inconsiderateDescription: 'Frasi offensive o irrispettose, con intenzioni discutibili',
        intimidation: 'Intimidazione',
        intimidationDescription: "Perseguire aggressivamente un'agenda nonostante obiezioni valide",
        bullying: 'Bullismo',
        bullyingDescription: 'Prendere di mira un individuo per ottenere obbedienza',
        harassment: 'Molestia',
        harassmentDescription: 'Comportamento razzista, misogino o altrimenti ampiamente discriminatorio',
        assault: 'Aggressione',
        assaultDescription: "Attacco emotivo mirato specificamente con l'intenzione di nuocere",
        flaggedContent: 'Questo messaggio è stato segnalato per violazione delle nostre regole della comunità e il contenuto è stato nascosto.',
        hideMessage: 'Nascondi messaggio',
        revealMessage: 'Rivela messaggio',
        levelOneResult: 'Invia un avviso anonimo e il messaggio viene segnalato per la revisione.',
        levelTwoResult: 'Messaggio nascosto dal canale, più avviso anonimo e il messaggio è segnalato per revisione.',
        levelThreeResult: 'Messaggio rimosso dal canale più avviso anonimo e messaggio segnalato per revisione.',
    },
    actionableMentionWhisperOptions: {
        inviteToSubmitExpense: 'Invita a inviare le spese',
        inviteToChat: 'Invita solo a chattare',
        nothing: 'Non fare nulla',
    },
    actionableMentionJoinWorkspaceOptions: {
        accept: 'Accetta',
        decline: 'Rifiuta',
    },
    actionableMentionTrackExpense: {
        submit: 'Invialo a qualcuno',
        categorize: 'Categorizzalo',
        share: 'Condividilo con il mio commercialista',
        nothing: 'Niente per ora',
    },
    teachersUnitePage: {
        teachersUnite: 'Insegnanti Uniti',
        joinExpensifyOrg:
            'Unisciti a Expensify.org nell\'eliminare le ingiustizie nel mondo. L\'attuale campagna "Teachers Unite" supporta gli educatori ovunque dividendo i costi dei materiali scolastici essenziali.',
        iKnowATeacher: 'Conosco un insegnante',
        iAmATeacher: 'Sono un insegnante',
        getInTouch: 'Eccellente! Per favore condividi le loro informazioni così possiamo metterci in contatto con loro.',
        introSchoolPrincipal: 'Introduzione al tuo preside',
        schoolPrincipalVerifyExpense:
            "Expensify.org divide il costo dei materiali scolastici essenziali affinché gli studenti provenienti da famiglie a basso reddito possano avere un'esperienza di apprendimento migliore. Il tuo preside sarà invitato a verificare le tue spese.",
        principalFirstName: 'Nome principale',
        principalLastName: 'Cognome del preside',
        principalWorkEmail: 'Email di lavoro principale',
        updateYourEmail: 'Aggiorna il tuo indirizzo email',
        updateEmail: 'Aggiorna indirizzo email',
        schoolMailAsDefault: ({contactMethodsRoute}: ContactMethodsRouteParams) =>
            `Prima di procedere, assicurati di impostare la tua email scolastica come metodo di contatto predefinito. Puoi farlo in Impostazioni > Profilo > <a href="${contactMethodsRoute}">Metodi di contatto</a>.`,
        error: {
            enterPhoneEmail: "Inserisci un'email o un numero di telefono valido",
            enterEmail: "Inserisci un'email",
            enterValidEmail: "Inserisci un'email valida",
            tryDifferentEmail: "Per favore, prova un'email diversa",
        },
    },
    cardTransactions: {
        notActivated: 'Non attivato',
        outOfPocket: 'Spese personali',
        companySpend: 'Spese aziendali',
    },
    distance: {
        addStop: 'Aggiungi fermata',
        deleteWaypoint: 'Elimina waypoint',
        deleteWaypointConfirmation: 'Sei sicuro di voler eliminare questo punto di passaggio?',
        address: 'Indirizzo',
        waypointDescription: {
            start: 'Inizia',
            stop: 'Ferma',
        },
        mapPending: {
            title: 'Mappa in sospeso',
            subtitle: 'La mappa verrà generata quando torni online',
            onlineSubtitle: 'Un momento mentre configuriamo la mappa',
            errorTitle: 'Errore della mappa',
            errorSubtitle: 'Si è verificato un errore durante il caricamento della mappa. Per favore riprova.',
        },
        error: {
            selectSuggestedAddress: 'Seleziona un indirizzo suggerito o usa la posizione attuale',
        },
    },
    reportCardLostOrDamaged: {
        screenTitle: 'Pagella persa o danneggiata',
        nextButtonLabel: 'Successivo',
        reasonTitle: 'Perché hai bisogno di una nuova carta?',
        cardDamaged: 'La mia carta è stata danneggiata',
        cardLostOrStolen: 'La mia carta è stata persa o rubata',
        confirmAddressTitle: "Conferma l'indirizzo di spedizione per la tua nuova carta.",
        cardDamagedInfo: 'La tua nuova carta arriverà in 2-3 giorni lavorativi. La tua carta attuale continuerà a funzionare fino a quando non attiverai quella nuova.',
        cardLostOrStolenInfo: "La tua carta attuale verrà disattivata permanentemente non appena l'ordine sarà effettuato. La maggior parte delle carte arriva in pochi giorni lavorativi.",
        address: 'Indirizzo',
        deactivateCardButton: 'Disattiva carta',
        shipNewCardButton: 'Spedisci nuova carta',
        addressError: 'Indirizzo richiesto',
        successTitle: 'La tua nuova carta è in arrivo!',
        successDescription: 'Dovrai attivarla quando arriverà tra pochi giorni lavorativi. Nel frattempo, puoi utilizzare una carta virtuale.',
        reasonError: 'Il motivo è obbligatorio',
    },
    eReceipt: {
        guaranteed: 'eReceipt garantito',
        transactionDate: 'Data della transazione',
    },
    referralProgram: {
        [CONST.REFERRAL_PROGRAM.CONTENT_TYPES.START_CHAT]: {
            buttonText: 'Avviare una chat, <success><strong>segnalare un amico</strong></success>.',
            header: 'Inizia una chat, invita un amico',
            body: 'Vuoi che i tuoi amici usino Expensify, anche loro? Inizia una chat con loro e ci occuperemo del resto.',
        },
        [CONST.REFERRAL_PROGRAM.CONTENT_TYPES.SUBMIT_EXPENSE]: {
            buttonText: 'Presentate una spesa, <success><strong>riferite al vostro capo</strong></success>.',
            header: 'Invia una spesa, riferisci al tuo capo',
            body: 'Vuoi che anche il tuo capo usi Expensify? Basta inviare loro una spesa e ci occuperemo del resto.',
        },
        [CONST.REFERRAL_PROGRAM.CONTENT_TYPES.REFER_FRIEND]: {
            header: 'Segnala un amico',
            body: 'Vuoi che anche i tuoi amici usino Expensify? Basta chattare, pagare o dividere una spesa con loro e ci occuperemo noi del resto. Oppure condividi semplicemente il tuo link di invito!',
        },
        [CONST.REFERRAL_PROGRAM.CONTENT_TYPES.SHARE_CODE]: {
            buttonText: 'Segnala un amico',
            header: 'Segnala un amico',
            body: 'Vuoi che anche i tuoi amici usino Expensify? Basta chattare, pagare o dividere una spesa con loro e ci occuperemo noi del resto. Oppure condividi semplicemente il tuo link di invito!',
        },
        copyReferralLink: 'Copia il link di invito',
    },
    systemChatFooterMessage: {
        [CONST.INTRO_CHOICES.MANAGE_TEAM]: {
            phrase1: 'Chatta con il tuo specialista di configurazione in',
            phrase2: 'per assistenza',
        },
        default: {
            phrase1: 'Messaggio',
            phrase2: 'per assistenza con la configurazione',
        },
    },
    violations: {
        allTagLevelsRequired: 'Tutti i tag richiesti',
        autoReportedRejectedExpense: 'Questa spesa è stata rifiutata.',
        billableExpense: 'Fatturabile non più valido',
        cashExpenseWithNoReceipt: ({formattedLimit}: ViolationsCashExpenseWithNoReceiptParams = {}) => `Receipt required${formattedLimit ? `oltre ${formattedLimit}` : ''}`,
        categoryOutOfPolicy: 'Categoria non più valida',
        conversionSurcharge: ({surcharge}: ViolationsConversionSurchargeParams) => `Applicata una maggiorazione di conversione del ${surcharge}%`,
        customUnitOutOfPolicy: 'Tariffa non valida per questo spazio di lavoro',
        duplicatedTransaction: 'Duplicato',
        fieldRequired: 'I campi del report sono obbligatori',
        futureDate: 'Data futura non consentita',
        invoiceMarkup: ({invoiceMarkup}: ViolationsInvoiceMarkupParams) => `Contrassegnato con un aumento del ${invoiceMarkup}%`,
        maxAge: ({maxAge}: ViolationsMaxAgeParams) => `Data più vecchia di ${maxAge} giorni`,
        missingCategory: 'Categoria mancante',
        missingComment: 'Descrizione richiesta per la categoria selezionata',
        missingTag: ({tagName}: ViolationsMissingTagParams = {}) => `Missing ${tagName ?? 'tag'}`,
        modifiedAmount: ({type, displayPercentVariance}: ViolationsModifiedAmountParams) => {
            switch (type) {
                case 'distance':
                    return "L'importo differisce dalla distanza calcolata";
                case 'card':
                    return 'Importo superiore alla transazione con carta';
                default:
                    if (displayPercentVariance) {
                        return `Importo ${displayPercentVariance}% superiore alla ricevuta scansionata`;
                    }
                    return 'Importo superiore alla ricevuta scansionata';
            }
        },
        modifiedDate: 'La data differisce dalla ricevuta scansionata',
        nonExpensiworksExpense: 'Spesa non-Expensiworks',
        overAutoApprovalLimit: ({formattedLimit}: ViolationsOverLimitParams) => `La spesa supera il limite di approvazione automatica di ${formattedLimit}`,
        overCategoryLimit: ({formattedLimit}: ViolationsOverCategoryLimitParams) => `Importo superiore al limite di categoria di ${formattedLimit}/persona`,
        overLimit: ({formattedLimit}: ViolationsOverLimitParams) => `Importo oltre il limite di ${formattedLimit}/persona`,
        overTripLimit: ({formattedLimit}: ViolationsOverLimitParams) => `Importo superiore al limite di ${formattedLimit}/viaggio`,
        overLimitAttendee: ({formattedLimit}: ViolationsOverLimitParams) => `Importo oltre il limite di ${formattedLimit}/persona`,
        perDayLimit: ({formattedLimit}: ViolationsPerDayLimitParams) => `Importo oltre il limite giornaliero ${formattedLimit}/persona per categoria`,
        receiptNotSmartScanned: 'Ricevuta e dettagli della spesa aggiunti manualmente.',
        receiptRequired: ({formattedLimit, category}: ViolationsReceiptRequiredParams) => {
            let message = 'Ricevuta richiesta';
            if (formattedLimit ?? category) {
                message += 'oltre';
                if (formattedLimit) {
                    message += ` ${formattedLimit}`;
                }
                if (category) {
                    message += 'limite categoria';
                }
            }
            return message;
        },
        prohibitedExpense: ({prohibitedExpenseType}: ViolationsProhibitedExpenseParams) => {
            const preMessage = 'Spesa vietata:';
            switch (prohibitedExpenseType) {
                case 'alcohol':
                    return `${preMessage} alcol`;
                case 'gambling':
                    return `${preMessage} gioco d'azzardo`;
                case 'tobacco':
                    return `${preMessage} tabacco`;
                case 'adultEntertainment':
                    return `${preMessage} intrattenimento per adulti`;
                case 'hotelIncidentals':
                    return `${preMessage} spese accessorie dell'hotel`;
                default:
                    return `${preMessage}${prohibitedExpenseType}`;
            }
        },
        customRules: ({message}: ViolationsCustomRulesParams) => message,
        reviewRequired: 'Revisione richiesta',
        rter: ({brokenBankConnection, email, isAdmin, isTransactionOlderThan7Days, member, rterType}: ViolationsRterParams) => {
            if (rterType === CONST.RTER_VIOLATION_TYPES.BROKEN_CARD_CONNECTION_530) {
                return 'Impossibile associare automaticamente la ricevuta a causa di una connessione bancaria interrotta.';
            }
            if (brokenBankConnection || rterType === CONST.RTER_VIOLATION_TYPES.BROKEN_CARD_CONNECTION) {
                return isAdmin
                    ? `Impossibile abbinare automaticamente la ricevuta a causa di una connessione bancaria interrotta che ${email} deve risolvere.`
                    : 'Impossibile associare automaticamente la ricevuta a causa di una connessione bancaria interrotta.';
            }
            if (!isTransactionOlderThan7Days) {
                return isAdmin ? `Chiedi a ${member} di contrassegnarlo come contante o attendi 7 giorni e riprova` : 'In attesa di unione con la transazione della carta.';
            }
            return '';
        },
        brokenConnection530Error: 'Ricevuta in sospeso a causa di una connessione bancaria interrotta',
        adminBrokenConnectionError: 'Ricevuta in sospeso a causa di una connessione bancaria interrotta. Si prega di risolvere in',
        memberBrokenConnectionError: 'Ricevuta in sospeso a causa di una connessione bancaria interrotta. Si prega di chiedere a un amministratore dello spazio di lavoro di risolvere.',
        markAsCashToIgnore: 'Segna come contante per ignorare e richiedere il pagamento.',
        smartscanFailed: ({canEdit = true}) => `Scansione della ricevuta fallita.${canEdit ? 'Inserisci i dettagli manualmente.' : ''}`,
        receiptGeneratedWithAI: "Ricevuta potenzialmente generata dall'IA",
        someTagLevelsRequired: ({tagName}: ViolationsTagOutOfPolicyParams = {}) => `Missing ${tagName ?? 'Etichetta'}`,
        tagOutOfPolicy: ({tagName}: ViolationsTagOutOfPolicyParams = {}) => `${tagName ?? 'Etichetta'} non più valido`,
        taxAmountChanged: "L'importo fiscale è stato modificato",
        taxOutOfPolicy: ({taxName}: ViolationsTaxOutOfPolicyParams = {}) => `${taxName ?? 'Tassa'} non più valido`,
        taxRateChanged: "L'aliquota fiscale è stata modificata",
        taxRequired: 'Aliquota fiscale mancante',
        none: 'Nessuno',
        taxCodeToKeep: 'Scegli quale codice fiscale mantenere',
        tagToKeep: 'Scegli quale tag mantenere',
        isTransactionReimbursable: 'Scegli se la transazione è rimborsabile',
        merchantToKeep: 'Scegli quale commerciante mantenere',
        descriptionToKeep: 'Scegli quale descrizione mantenere',
        categoryToKeep: 'Scegli quale categoria mantenere',
        isTransactionBillable: 'Scegli se la transazione è fatturabile',
        keepThisOne: 'Mantieni questo',
        confirmDetails: `Conferma i dettagli che stai conservando`,
        confirmDuplicatesInfo: `I duplicati che non conservi verranno mantenuti per consentire al mittente di eliminarli.`,
        hold: 'Questa spesa è stata messa in sospeso',
        resolvedDuplicates: 'risolto il duplicato',
    },
    reportViolations: {
        [CONST.REPORT_VIOLATIONS.FIELD_REQUIRED]: ({fieldName}: RequiredFieldParams) => `${fieldName} è obbligatorio`,
    },
    violationDismissal: {
        rter: {
            manual: 'ha contrassegnato questa ricevuta come contante',
        },
        duplicatedTransaction: {
            manual: 'risolto il duplicato',
        },
    },
    videoPlayer: {
        play: 'Gioca',
        pause: 'Pausa',
        fullscreen: 'Schermo intero',
        playbackSpeed: 'Velocità di riproduzione',
        expand: 'Espandi',
        mute: 'Disattiva audio',
        unmute: "Riattiva l'audio",
        normal: 'Normale',
    },
    exitSurvey: {
        header: 'Prima di andare',
        reasonPage: {
            title: 'Per favore, dicci perché te ne vai',
            subtitle: 'Prima di andare, per favore dicci perché vorresti passare a Expensify Classic.',
        },
        reasons: {
            [CONST.EXIT_SURVEY.REASONS.FEATURE_NOT_AVAILABLE]: 'Ho bisogno di una funzionalità disponibile solo in Expensify Classic.',
            [CONST.EXIT_SURVEY.REASONS.DONT_UNDERSTAND]: 'Non capisco come usare New Expensify.',
            [CONST.EXIT_SURVEY.REASONS.PREFER_CLASSIC]: 'Capisco come utilizzare New Expensify, ma preferisco Expensify Classic.',
        },
        prompts: {
            [CONST.EXIT_SURVEY.REASONS.FEATURE_NOT_AVAILABLE]: 'Quale funzionalità ti serve che non è disponibile nel nuovo Expensify?',
            [CONST.EXIT_SURVEY.REASONS.DONT_UNDERSTAND]: 'Cosa stai cercando di fare?',
            [CONST.EXIT_SURVEY.REASONS.PREFER_CLASSIC]: 'Perché preferisci Expensify Classic?',
        },
        responsePlaceholder: 'La tua risposta',
        thankYou: 'Grazie per il feedback!',
        thankYouSubtitle: 'Le tue risposte ci aiuteranno a costruire un prodotto migliore per portare a termine le cose. Grazie mille!',
        goToExpensifyClassic: 'Passa a Expensify Classic',
        offlineTitle: 'Sembra che tu sia bloccato qui...',
        offline:
            'Sembra che tu sia offline. Purtroppo, Expensify Classic non funziona offline, ma il Nuovo Expensify sì. Se preferisci usare Expensify Classic, riprova quando hai una connessione internet.',
        quickTip: 'Suggerimento rapido...',
        quickTipSubTitle: 'Puoi andare direttamente a Expensify Classic visitando expensify.com. Aggiungilo ai segnalibri per un facile accesso rapido!',
        bookACall: 'Prenota una chiamata',
        noThanks: 'No grazie',
        bookACallTitle: 'Vuoi parlare con un product manager?',
        benefits: {
            [CONST.EXIT_SURVEY.BENEFIT.CHATTING_DIRECTLY]: 'Chattare direttamente su spese e report',
            [CONST.EXIT_SURVEY.BENEFIT.EVERYTHING_MOBILE]: 'Possibilità di fare tutto su mobile',
            [CONST.EXIT_SURVEY.BENEFIT.TRAVEL_EXPENSE]: 'Viaggia e gestisci le spese alla velocità della chat',
        },
        bookACallTextTop: 'Passando a Expensify Classic, ti perderai:',
        bookACallTextBottom:
            'Saremmo entusiasti di fare una chiamata con te per capire il motivo. Puoi prenotare una chiamata con uno dei nostri senior product manager per discutere le tue esigenze.',
        takeMeToExpensifyClassic: 'Portami a Expensify Classic',
    },
    listBoundary: {
        errorMessage: 'Si è verificato un errore durante il caricamento di altri messaggi',
        tryAgain: 'Riprova',
    },
    systemMessage: {
        mergedWithCashTransaction: 'abbinato una ricevuta a questa transazione',
    },
    subscription: {
        authenticatePaymentCard: 'Autentica carta di pagamento',
        mobileReducedFunctionalityMessage: "Non puoi apportare modifiche al tuo abbonamento nell'app mobile.",
        badge: {
            freeTrial: ({numOfDays}: BadgeFreeTrialParams) => `Prova gratuita: ${numOfDays} ${numOfDays === 1 ? 'giorno' : 'giorni'} rimasti`,
        },
        billingBanner: {
            policyOwnerAmountOwed: {
                title: 'Le tue informazioni di pagamento sono obsolete',
                subtitle: ({date}: BillingBannerSubtitleWithDateParams) =>
                    `Aggiorna la tua carta di pagamento entro il ${date} per continuare a utilizzare tutte le tue funzionalità preferite.`,
            },
            policyOwnerAmountOwedOverdue: {
                title: 'Il tuo pagamento non può essere elaborato.',
                subtitle: ({date, purchaseAmountOwed}: BillingBannerOwnerAmountOwedOverdueParams) =>
                    date && purchaseAmountOwed
                        ? `Il tuo addebito del ${date} di ${purchaseAmountOwed} non è stato elaborato. Si prega di aggiungere una carta di pagamento per saldare l'importo dovuto.`
                        : "Si prega di aggiungere una carta di pagamento per saldare l'importo dovuto.",
            },
            policyOwnerUnderInvoicing: {
                title: 'Le tue informazioni di pagamento sono obsolete',
                subtitle: ({date}: BillingBannerSubtitleWithDateParams) =>
                    `Il tuo pagamento è in ritardo. Ti preghiamo di pagare la tua fattura entro il ${date} per evitare l'interruzione del servizio.`,
            },
            policyOwnerUnderInvoicingOverdue: {
                title: 'Le tue informazioni di pagamento sono obsolete',
                subtitle: 'Il tuo pagamento è in ritardo. Si prega di pagare la fattura.',
            },
            billingDisputePending: {
                title: 'La tua carta non può essere addebitata',
                subtitle: ({amountOwed, cardEnding}: BillingBannerDisputePendingParams) =>
                    `Hai contestato l'addebito di ${amountOwed} sulla carta che termina con ${cardEnding}. Il tuo account sarà bloccato fino a quando la disputa non sarà risolta con la tua banca.`,
            },
            cardAuthenticationRequired: {
                title: 'La tua carta di pagamento non è stata completamente autenticata.',
                subtitle: ({cardEnding}: BillingBannerCardAuthenticationRequiredParams) => `Completa il processo di autenticazione per attivare la tua carta che termina con ${cardEnding}.`,
            },
            insufficientFunds: {
                title: 'La tua carta non può essere addebitata',
                subtitle: ({amountOwed}: BillingBannerInsufficientFundsParams) =>
                    `La tua carta di pagamento è stata rifiutata a causa di fondi insufficienti. Riprova o aggiungi una nuova carta di pagamento per saldare il tuo saldo in sospeso di ${amountOwed}.`,
            },
            cardExpired: {
                title: 'La tua carta non può essere addebitata',
                subtitle: ({amountOwed}: BillingBannerCardExpiredParams) =>
                    `La tua carta di pagamento è scaduta. Aggiungi una nuova carta di pagamento per saldare il tuo saldo in sospeso di ${amountOwed}.`,
            },
            cardExpireSoon: {
                title: 'La tua carta sta per scadere presto',
                subtitle:
                    'La tua carta di pagamento scadrà alla fine di questo mese. Clicca sul menu a tre punti qui sotto per aggiornarla e continuare a utilizzare tutte le tue funzionalità preferite.',
            },
            retryBillingSuccess: {
                title: 'Successo!',
                subtitle: 'La tua carta è stata addebitata con successo.',
            },
            retryBillingError: {
                title: 'La tua carta non può essere addebitata',
                subtitle:
                    "Prima di riprovare, chiama direttamente la tua banca per autorizzare gli addebiti di Expensify e rimuovere eventuali blocchi. Altrimenti, prova ad aggiungere un'altra carta di pagamento.",
            },
            cardOnDispute: ({amountOwed, cardEnding}: BillingBannerCardOnDisputeParams) =>
                `Hai contestato l'addebito di ${amountOwed} sulla carta che termina con ${cardEnding}. Il tuo account sarà bloccato fino a quando la disputa non sarà risolta con la tua banca.`,
            preTrial: {
                title: 'Inizia una prova gratuita',
                subtitleStart: 'Come passo successivo,',
                subtitleLink: 'completa la tua lista di controllo per la configurazione',
                subtitleEnd: 'così il tuo team può iniziare a registrare le spese.',
            },
            trialStarted: {
                title: ({numOfDays}: TrialStartedTitleParams) => `Prova: ${numOfDays} ${numOfDays === 1 ? 'giorno' : 'giorni'} rimasti!`,
                subtitle: 'Aggiungi una carta di pagamento per continuare a utilizzare tutte le tue funzionalità preferite.',
            },
            trialEnded: {
                title: 'Il tuo periodo di prova gratuito è terminato',
                subtitle: 'Aggiungi una carta di pagamento per continuare a utilizzare tutte le tue funzionalità preferite.',
            },
            earlyDiscount: {
                claimOffer: 'Richiedi offerta',
                noThanks: 'No grazie',
                subscriptionPageTitle: ({discountType}: EarlyDiscountTitleParams) =>
                    `<strong>${discountType}% di sconto sul tuo primo anno!</strong> Basta aggiungere una carta di pagamento e iniziare un abbonamento annuale.`,
                onboardingChatTitle: ({discountType}: EarlyDiscountTitleParams) => `Offerta a tempo limitato: ${discountType}% di sconto sul tuo primo anno!`,
                subtitle: ({days, hours, minutes, seconds}: EarlyDiscountSubtitleParams) => `Richiedi entro ${days > 0 ? `${days}g :` : ''}${hours}h : ${minutes}m : ${seconds}s`,
            },
        },
        cardSection: {
            title: 'Pagamento',
            subtitle: 'Aggiungi una carta per pagare il tuo abbonamento Expensify.',
            addCardButton: 'Aggiungi carta di pagamento',
            cardNextPayment: ({nextPaymentDate}: CardNextPaymentParams) => `La tua prossima data di pagamento è ${nextPaymentDate}.`,
            cardEnding: ({cardNumber}: CardEndingParams) => `Carta che termina con ${cardNumber}`,
            cardInfo: ({name, expiration, currency}: CardInfoParams) => `Nome: ${name}, Scadenza: ${expiration}, Valuta: ${currency}`,
            changeCard: 'Cambia carta di pagamento',
            changeCurrency: 'Cambia la valuta di pagamento',
            cardNotFound: 'Nessuna carta di pagamento aggiunta',
            retryPaymentButton: 'Riprova pagamento',
            authenticatePayment: 'Autentica pagamento',
            requestRefund: 'Richiedi rimborso',
            requestRefundModal: {
                full: "Ottenere un rimborso è facile, basta declassare il tuo account prima della prossima data di fatturazione e riceverai un rimborso. <br /> <br /> Attenzione: il downgrade del tuo account comporta l'eliminazione del/dei tuo/i spazio/i di lavoro. Questa azione non può essere annullata, ma puoi sempre creare un nuovo spazio di lavoro se cambi idea.",
                confirm: 'Elimina workspace e declassa',
            },
            viewPaymentHistory: 'Visualizza cronologia dei pagamenti',
        },
        yourPlan: {
            title: 'Il tuo piano',
            exploreAllPlans: 'Esplora tutti i piani',
            customPricing: 'Prezzi personalizzati',
            asLowAs: ({price}: YourPlanPriceValueParams) => `a partire da ${price} per membro attivo/mese`,
            pricePerMemberMonth: ({price}: YourPlanPriceValueParams) => `${price} per membro/mese`,
            pricePerMemberPerMonth: ({price}: YourPlanPriceValueParams) => `${price} per membro al mese`,
            perMemberMonth: 'per membro/mese',
            collect: {
                title: 'Raccogliere',
                description: 'Il piano per piccole imprese che ti offre spese, viaggi e chat.',
                priceAnnual: ({lower, upper}: YourPlanPriceParams) => `Da ${lower}/membro attivo con la Expensify Card, ${upper}/membro attivo senza la Expensify Card.`,
                pricePayPerUse: ({lower, upper}: YourPlanPriceParams) => `Da ${lower}/membro attivo con la Expensify Card, ${upper}/membro attivo senza la Expensify Card.`,
                benefit1: 'Scansione delle ricevute',
                benefit2: 'Rimborsi',
                benefit3: 'Gestione delle carte aziendali',
                benefit4: 'Approvazioni di spese e viaggi',
                benefit5: 'Prenotazione di viaggi e regole',
                benefit6: 'Integrazioni QuickBooks/Xero',
                benefit7: 'Chatta su spese, rapporti e stanze',
                benefit8: 'Supporto AI e umano',
            },
            control: {
                title: 'Controllo',
                description: 'Spese, viaggi e chat per aziende più grandi.',
                priceAnnual: ({lower, upper}: YourPlanPriceParams) => `Da ${lower}/membro attivo con la Expensify Card, ${upper}/membro attivo senza la Expensify Card.`,
                pricePayPerUse: ({lower, upper}: YourPlanPriceParams) => `Da ${lower}/membro attivo con la Expensify Card, ${upper}/membro attivo senza la Expensify Card.`,
                benefit1: 'Tutto nel piano Collect',
                benefit2: 'Flussi di lavoro di approvazione multilivello',
                benefit3: 'Regole personalizzate per le spese',
                benefit4: 'Integrazioni ERP (NetSuite, Sage Intacct, Oracle)',
                benefit5: 'Integrazioni HR (Workday, Certinia)',
                benefit6: 'SAML/SSO',
                benefit7: 'Approfondimenti e report personalizzati',
                benefit8: 'Budgeting',
            },
            thisIsYourCurrentPlan: 'Questo è il tuo piano attuale',
            downgrade: 'Effettua il downgrade a Collect',
            upgrade: 'Aggiorna a Control',
            addMembers: 'Aggiungi membri',
            saveWithExpensifyTitle: 'Risparmia con la Expensify Card',
            saveWithExpensifyDescription: 'Usa il nostro calcolatore di risparmio per vedere come il cashback dalla Expensify Card può ridurre la tua fattura Expensify.',
            saveWithExpensifyButton: 'Scopri di più',
        },
        compareModal: {
            comparePlans: 'Confronta i piani',
            subtitle: `<muted-text>Sblocca le funzionalità di cui hai bisogno con il piano più adatto a te. <a href="${CONST.PRICING}">Consulta la nostra pagina dei prezzi</a> o una panoramica completa delle funzionalità di ciascuno dei nostri piani.</muted-text>`,
        },
        details: {
            title: "Dettagli dell'abbonamento",
            annual: 'Abbonamento annuale',
            taxExempt: 'Richiedi lo stato di esenzione fiscale',
            taxExemptEnabled: 'Esente da tasse',
            taxExemptStatus: 'Stato di esenzione fiscale',
            payPerUse: 'Pagamento a consumo',
            subscriptionSize: "Dimensione dell'abbonamento",
            headsUp:
                "Attenzione: Se non imposti ora la dimensione del tuo abbonamento, la imposteremo automaticamente in base al numero di membri attivi del primo mese. Sarai quindi impegnato a pagare almeno questo numero di membri per i prossimi 12 mesi. Puoi aumentare la dimensione del tuo abbonamento in qualsiasi momento, ma non puoi diminuirla fino alla scadenza dell'abbonamento.",
            zeroCommitment: 'Zero impegno al tasso di abbonamento annuale scontato',
        },
        subscriptionSize: {
            title: "Dimensione dell'abbonamento",
            yourSize: 'La dimensione del tuo abbonamento è il numero di posti disponibili che possono essere occupati da qualsiasi membro attivo in un determinato mese.',
            eachMonth:
                'Ogni mese, il tuo abbonamento copre fino al numero di membri attivi impostato sopra. Ogni volta che aumenti la dimensione del tuo abbonamento, inizierai un nuovo abbonamento di 12 mesi a quella nuova dimensione.',
            note: 'Nota: Un membro attivo è chiunque abbia creato, modificato, inviato, approvato, rimborsato o esportato dati di spesa legati allo spazio di lavoro della tua azienda.',
            confirmDetails: 'Conferma i dettagli del tuo nuovo abbonamento annuale:',
            subscriptionSize: "Dimensione dell'abbonamento",
            activeMembers: ({size}: SubscriptionSizeParams) => `${size} membri attivi/mese`,
            subscriptionRenews: "Il rinnovo dell'abbonamento",
            youCantDowngrade: 'Non puoi effettuare il downgrade durante il tuo abbonamento annuale.',
            youAlreadyCommitted: ({size, date}: SubscriptionCommitmentParams) =>
                `Hai già sottoscritto un abbonamento annuale per ${size} membri attivi al mese fino al ${date}. Puoi passare a un abbonamento a consumo il ${date} disabilitando il rinnovo automatico.`,
            error: {
                size: 'Si prega di inserire una dimensione di abbonamento valida',
                sameSize: 'Inserisci un numero diverso dalla dimensione attuale del tuo abbonamento',
            },
        },
        paymentCard: {
            addPaymentCard: 'Aggiungi carta di pagamento',
            enterPaymentCardDetails: 'Inserisci i dettagli della tua carta di pagamento',
            security: "Expensify è conforme a PCI-DSS, utilizza la crittografia a livello bancario e impiega un'infrastruttura ridondante per proteggere i tuoi dati.",
            learnMoreAboutSecurity: 'Scopri di più sulla nostra sicurezza.',
        },
        subscriptionSettings: {
            title: 'Impostazioni di abbonamento',
            summary: ({subscriptionType, subscriptionSize, autoRenew, autoIncrease}: SubscriptionSettingsSummaryParams) =>
                `Tipo di abbonamento: ${subscriptionType}, Dimensione dell'abbonamento: ${subscriptionSize}, Rinnovo automatico: ${autoRenew}, Aumento automatico dei posti annuali: ${autoIncrease}`,
            none: 'nessuno',
            on: 'su',
            off: 'spento',
            annual: 'Annuale',
            autoRenew: 'Rinnovo automatico',
            autoIncrease: 'Aumento automatico dei posti annuali',
            saveUpTo: ({amountWithCurrency}: SubscriptionSettingsSaveUpToParams) => `Risparmia fino a ${amountWithCurrency}/mese per membro attivo`,
            automaticallyIncrease:
                'Aumenta automaticamente i tuoi posti annuali per accogliere i membri attivi che superano la dimensione del tuo abbonamento. Nota: Questo estenderà la data di fine del tuo abbonamento annuale.',
            disableAutoRenew: 'Disattiva il rinnovo automatico',
            helpUsImprove: 'Aiutaci a migliorare Expensify',
            whatsMainReason: 'Qual è il motivo principale per cui stai disabilitando il rinnovo automatico?',
            renewsOn: ({date}: SubscriptionSettingsRenewsOnParams) => `Rinnova il ${date}.`,
            pricingConfiguration: 'Il prezzo dipende dalla configurazione. Per il prezzo più basso, scegli un abbonamento annuale e ottieni la Expensify Card.',
            learnMore: {
                part1: 'Scopri di più sul nostro',
                pricingPage: 'pagina dei prezzi',
                part2: 'o chatta con il nostro team nella tua',
                adminsRoom: '#admins room.',
            },
            estimatedPrice: 'Prezzo stimato',
            changesBasedOn: "Questo cambia in base all'uso della tua Expensify Card e alle opzioni di abbonamento qui sotto.",
        },
        requestEarlyCancellation: {
            title: 'Richiedi cancellazione anticipata',
            subtitle: 'Qual è il motivo principale per cui stai richiedendo la cancellazione anticipata?',
            subscriptionCanceled: {
                title: 'Abbonamento annullato',
                subtitle: 'Il tuo abbonamento annuale è stato annullato.',
                info: 'Se vuoi continuare a utilizzare il tuo workspace su base pay-per-use, sei a posto.',
                preventFutureActivity: ({workspacesListRoute}: WorkspacesListRouteParams) =>
                    `Se desideri prevenire attività e addebiti futuri, devi <a href="${workspacesListRoute}">elimina il tuo/i tuoi spazio/i di lavoro</a>. Si noti che quando si eliminano i propri workspace, verrà addebitata qualsiasi attività in sospeso che è stata sostenuta durante il mese di calendario corrente.`,
            },
            requestSubmitted: {
                title: 'Richiesta inviata',
                subtitle:
                    "Grazie per averci comunicato il tuo interesse a cancellare l'abbonamento. Stiamo esaminando la tua richiesta e ti contatteremo presto tramite la chat con il <concierge-link>Concierge</concierge-link>.",
            },
            acknowledgement: `Richiedendo la cancellazione anticipata, riconosco e accetto che Expensify non ha alcun obbligo di concedere tale richiesta ai sensi di Expensify.<a href=${CONST.OLD_DOT_PUBLIC_URLS.TERMS_URL}>Termini di Servizio</a>o un altro accordo sui servizi applicabile tra me e Expensify e che Expensify mantiene la sola discrezione riguardo alla concessione di qualsiasi richiesta del genere.`,
        },
    },
    feedbackSurvey: {
        tooLimited: 'La funzionalità necessita di miglioramenti',
        tooExpensive: 'Troppo costoso',
        inadequateSupport: 'Supporto clienti inadeguato',
        businessClosing: "Chiusura, ridimensionamento o acquisizione dell'azienda",
        additionalInfoTitle: 'A quale software ti stai trasferendo e perché?',
        additionalInfoInputLabel: 'La tua risposta',
    },
    roomChangeLog: {
        updateRoomDescription: 'imposta la descrizione della stanza su:',
        clearRoomDescription: 'cancellato la descrizione della stanza',
    },
    delegate: {
        switchAccount: 'Cambia account:',
        copilotDelegatedAccess: 'Copilot: Accesso delegato',
        copilotDelegatedAccessDescription: 'Consenti ad altri membri di accedere al tuo account.',
        addCopilot: 'Aggiungi copilota',
        membersCanAccessYourAccount: 'Questi membri possono accedere al tuo account:',
        youCanAccessTheseAccounts: 'Puoi accedere a questi account tramite il selettore di account:',
        role: ({role}: OptionalParam<DelegateRoleParams> = {}) => {
            switch (role) {
                case CONST.DELEGATE_ROLE.ALL:
                    return 'Pieno';
                case CONST.DELEGATE_ROLE.SUBMITTER:
                    return 'Limitato';
                default:
                    return '';
            }
        },
        genericError: 'Ops, qualcosa è andato storto. Per favore riprova.',
        onBehalfOfMessage: ({delegator}: DelegatorParams) => `per conto di ${delegator}`,
        accessLevel: 'Livello di accesso',
        confirmCopilot: 'Conferma il tuo copilota qui sotto.',
        accessLevelDescription: "Scegli un livello di accesso qui sotto. Sia l'accesso Completo che Limitato consentono ai copiloti di visualizzare tutte le conversazioni e le spese.",
        roleDescription: ({role}: OptionalParam<DelegateRoleParams> = {}) => {
            switch (role) {
                case CONST.DELEGATE_ROLE.ALL:
                    return 'Consenti a un altro membro di eseguire tutte le azioni nel tuo account, per tuo conto. Include chat, invii, approvazioni, pagamenti, aggiornamenti delle impostazioni e altro.';
                case CONST.DELEGATE_ROLE.SUBMITTER:
                    return 'Consenti a un altro membro di eseguire la maggior parte delle azioni nel tuo account, per tuo conto. Esclude approvazioni, pagamenti, rifiuti e sospensioni.';
                default:
                    return '';
            }
        },
        removeCopilot: 'Rimuovi copilot',
        removeCopilotConfirmation: 'Sei sicuro di voler rimuovere questo copilota?',
        changeAccessLevel: 'Modifica il livello di accesso',
        makeSureItIsYou: 'Verifichiamo che sei tu',
        enterMagicCode: ({contactMethod}: EnterMagicCodeParams) =>
            `Inserisci il codice magico inviato a ${contactMethod} per aggiungere un copilota. Dovrebbe arrivare entro un minuto o due.`,
        enterMagicCodeUpdate: ({contactMethod}: EnterMagicCodeParams) => `Inserisci il codice magico inviato a ${contactMethod} per aggiornare il tuo copilota.`,
        notAllowed: 'Non così in fretta...',
        noAccessMessage: 'Come copilota, non hai accesso a questa pagina. Mi dispiace!',
        notAllowedMessage: ({accountOwnerEmail}: AccountOwnerParams) =>
            `Come <a href="${CONST.DELEGATE_ROLE_HELP_DOT_ARTICLE_LINK}">copilota</a> di ${accountOwnerEmail}, non hai il permesso di eseguire questa azione. Mi dispiace!`,
        copilotAccess: 'Accesso Copilot',
    },
    debug: {
        debug: 'Debug',
        details: 'Dettagli',
        JSON: 'JSON',
        reportActions: 'Azioni',
        reportActionPreview: 'Anteprima',
        nothingToPreview: 'Niente da visualizzare in anteprima',
        editJson: 'Edita JSON:',
        preview: 'Anteprima:',
        missingProperty: ({propertyName}: MissingPropertyParams) => `Manca ${propertyName}`,
        invalidProperty: ({propertyName, expectedType}: InvalidPropertyParams) => `Proprietà non valida: ${propertyName} - Atteso: ${expectedType}`,
        invalidValue: ({expectedValues}: InvalidValueParams) => `Valore non valido - Atteso: ${expectedValues}`,
        missingValue: 'Valore mancante',
        createReportAction: 'Crea Azione Rapporto',
        reportAction: 'Segnala azione',
        report: 'Rapporto',
        transaction: 'Transazione',
        violations: 'Violazioni',
        transactionViolation: 'Violazione della Transazione',
        hint: 'Le modifiche ai dati non saranno inviate al backend',
        textFields: 'Campi di testo',
        numberFields: 'Campi numerici',
        booleanFields: 'Campi booleani',
        constantFields: 'Campi costanti',
        dateTimeFields: 'Campi DateTime',
        date: 'Data',
        time: 'Tempo',
        none: 'Nessuno',
        visibleInLHN: 'Visibile nel LHN',
        GBR: 'GBR',
        RBR: 'RBR',
        true: 'vero',
        false: 'falso',
        viewReport: 'Visualizza rapporto',
        viewTransaction: 'Visualizza transazione',
        createTransactionViolation: 'Crea violazione di transazione',
        reasonVisibleInLHN: {
            hasDraftComment: 'Ha commento in bozza',
            hasGBR: 'Has GBR',
            hasRBR: 'Ha RBR',
            pinnedByUser: 'Fissato da un membro',
            hasIOUViolations: 'Ha violazioni IOU',
            hasAddWorkspaceRoomErrors: "Ha errori nell'aggiunta della stanza di lavoro",
            isUnread: 'È non letto (modalità di concentrazione)',
            isArchived: 'È archiviato (modalità più recente)',
            isSelfDM: 'È un DM a se stessi',
            isFocused: 'È temporaneamente concentrato/a',
        },
        reasonGBR: {
            hasJoinRequest: 'Richiesta di adesione (stanza amministratore)',
            isUnreadWithMention: 'È non letto con menzione',
            isWaitingForAssigneeToCompleteAction: "In attesa che l'assegnatario completi l'azione",
            hasChildReportAwaitingAction: 'Ha un rapporto figlio in attesa di azione',
            hasMissingInvoiceBankAccount: 'Manca il conto bancario della fattura',
        },
        reasonRBR: {
            hasErrors: 'Ha errori nei dati del report o delle azioni del report',
            hasViolations: 'Ha violazioni',
            hasTransactionThreadViolations: 'Ha violazioni nel thread delle transazioni',
        },
        indicatorStatus: {
            theresAReportAwaitingAction: "C'è un report in attesa di azione",
            theresAReportWithErrors: "C'è un report con errori",
            theresAWorkspaceWithCustomUnitsErrors: "C'è un'area di lavoro con errori nelle unità personalizzate",
            theresAProblemWithAWorkspaceMember: "C'è un problema con un membro dello spazio di lavoro",
            theresAProblemWithAWorkspaceQBOExport: "Si è verificato un problema con l'impostazione di esportazione della connessione dello spazio di lavoro.",
            theresAProblemWithAContactMethod: "C'è un problema con un metodo di contatto",
            aContactMethodRequiresVerification: 'Un metodo di contatto richiede la verifica',
            theresAProblemWithAPaymentMethod: "C'è un problema con un metodo di pagamento",
            theresAProblemWithAWorkspace: "C'è un problema con uno spazio di lavoro",
            theresAProblemWithYourReimbursementAccount: "C'è un problema con il tuo conto di rimborso",
            theresABillingProblemWithYourSubscription: "C'è un problema di fatturazione con il tuo abbonamento",
            yourSubscriptionHasBeenSuccessfullyRenewed: 'Il tuo abbonamento è stato rinnovato con successo',
            theresWasAProblemDuringAWorkspaceConnectionSync: 'Si è verificato un problema durante la sincronizzazione della connessione dello spazio di lavoro',
            theresAProblemWithYourWallet: "C'è un problema con il tuo portafoglio",
            theresAProblemWithYourWalletTerms: "C'è un problema con i termini del tuo portafoglio",
        },
    },
    emptySearchView: {
        takeATestDrive: 'Fai un giro di prova',
    },
    migratedUserWelcomeModal: {
        title: 'Benvenuto in New Expensify!',
        subtitle: 'Il nuovo Expensify ha la stessa fantastica automazione, ma ora con una collaborazione straordinaria:',
        confirmText: 'Andiamo!',
        features: {
            chat: '<strong>Chatta direttamente su qualsiasi spesa</strong>, report o spazio di lavoro',
            scanReceipt: '<strong>Scansiona le ricevute</strong> e ricevi il rimborso',
            crossPlatform: 'Fai <strong>tutto</strong> dal tuo telefono o browser',
        },
    },
    productTrainingTooltip: {
        // TODO: CONCIERGE_LHN_GBR tooltip will be replaced by a tooltip in the #admins room
        // https://github.com/Expensify/App/issues/57045#issuecomment-2701455668
        conciergeLHNGBR: '<tooltip>Inizia <strong>qui!</strong></tooltip>',
        saveSearchTooltip: '<tooltip><strong>Rinomina le tue ricerche salvate</strong> qui!</tooltip>',
        accountSwitcher: '<tooltip>Accedi al tuo <strong>Account Copilot</strong> qui</tooltip>',
        scanTestTooltip: {
            main: '<tooltip><strong>Vuoi vedere come funziona Scan?</strong> Prova una ricevuta di test!</tooltip>',
            manager: '<tooltip>Scegli il nostro <strong>responsabile dei test</strong> per provarlo!</tooltip>',
            confirmation: '<tooltip>Ora, <strong>invia la tua spesa</strong> e guarda la magia accadere!</tooltip>',
            tryItOut: 'Provalo',
            noThanks: 'No grazie',
        },
        outstandingFilter: '<tooltip>Filtra per spese che <strong>necessita approvazione</strong></tooltip>',
        scanTestDriveTooltip: '<tooltip>Invia questa ricevuta a <strong>completa il test drive!</strong></tooltip>',
    },
    discardChangesConfirmation: {
        title: 'Eliminare le modifiche?',
        body: 'Sei sicuro di voler annullare le modifiche apportate?',
        confirmText: 'Scarta modifiche',
    },
    scheduledCall: {
        book: {
            title: 'Pianifica chiamata',
            description: 'Trova un orario che funzioni per te.',
            slots: 'Orari disponibili per',
        },
        confirmation: {
            title: 'Conferma chiamata',
            description: 'Assicurati che i dettagli qui sotto siano corretti. Una volta confermata la chiamata, invieremo un invito con ulteriori informazioni.',
            setupSpecialist: 'Il tuo specialista di configurazione',
            meetingLength: 'Durata della riunione',
            dateTime: 'Data e ora',
            minutes: '30 minuti',
        },
        callScheduled: 'Chiamata programmata',
    },
    autoSubmitModal: {
        title: 'Tutto chiaro e inviato!',
        description: 'Tutti gli avvisi e le violazioni sono stati risolti quindi:',
        submittedExpensesTitle: 'Queste spese sono state inviate',
        submittedExpensesDescription: 'Queste spese sono state inviate al tuo approvatore ma possono ancora essere modificate fino a quando non vengono approvate.',
        pendingExpensesTitle: 'Le spese in sospeso sono state spostate',
        pendingExpensesDescription: 'Eventuali spese con carta in sospeso sono state spostate in un rapporto separato fino a quando non vengono registrate.',
    },
    testDrive: {
        quickAction: {
            takeATwoMinuteTestDrive: 'Fai un test drive di 2 minuti',
        },
        modal: {
            title: 'Mettici alla prova',
            description: 'Fai un rapido tour del prodotto per metterti al passo velocemente. Nessuna sosta necessaria!',
            confirmText: 'Inizia la prova',
            helpText: 'Salta',
            employee: {
                description:
                    "<muted-text>Ottieni per il tuo team <strong>3 mesi gratuiti di Expensify!</strong> Basta inserire l'email del tuo capo qui sotto e inviare loro una spesa di prova.</muted-text>",
                email: "Inserisci l'email del tuo capo",
                error: 'Quel membro possiede uno spazio di lavoro, inserisci un nuovo membro per testare.',
            },
        },
        banner: {
            currentlyTestDrivingExpensify: 'Stai attualmente provando Expensify',
            readyForTheRealThing: 'Pronto per la vera sfida?',
            getStarted: 'Inizia',
        },
        employeeInviteMessage: ({name}: EmployeeInviteMessageParams) =>
            `# ${name} ti ha invitato a provare Expensify\nEhi! Ho appena ottenuto *3 mesi gratis* per provare Expensify, il modo più veloce per gestire le spese.\n\nEcco una *ricevuta di prova* per mostrarti come funziona:`,
    },
    export: {
        basicExport: 'Esportazione basica',
        reportLevelExport: 'Tutti i dati - livello report',
        expenseLevelExport: 'Tutti i dati - livello spesa',
        exportInProgress: 'Esportazione in corso',
        conciergeWillSend: 'Concierge ti invierà il file a breve.',
    },
    avatarPage: {title: 'Modifica immagine del profilo', uploadPhoto: 'Carica foto'},
};
// IMPORTANT: This line is manually replaced in generate translation files by scripts/generateTranslations.ts,
// so if you change it here, please update it there as well.
export default translations satisfies TranslationDeepObject<typeof en>;<|MERGE_RESOLUTION|>--- conflicted
+++ resolved
@@ -2017,11 +2017,7 @@
         workflowTitle: 'Spendere',
         workflowDescription: 'Configura un flusso di lavoro dal momento in cui si verifica una spesa, inclusi approvazione e pagamento.',
         submissionFrequency: 'Frequenza di invio',
-<<<<<<< HEAD
-        submissionFrequencyDescription: "Scegli un programma personalizzato per l'invio delle spese o lascia questa opzione disattivata per aggiornamenti in tempo reale sulle spese.", //_/\__/_/  \_,_/\__/\__/\_,_/
-=======
         submissionFrequencyDescription: 'Scegli una frequenza per inviare le spese.',
->>>>>>> 92086c04
         submissionFrequencyDateOfMonth: 'Data del mese',
         addApprovalsTitle: 'Aggiungi approvazioni',
         addApprovalButton: 'Aggiungi flusso di lavoro di approvazione',
@@ -6270,10 +6266,7 @@
         groupBy: 'Gruppo per',
         moneyRequestReport: {
             emptyStateTitle: 'Questo report non ha spese.',
-<<<<<<< HEAD
             emptyStateSubtitle: 'Puoi aggiungere spese a questo report utilizzando il pulsante qui sotto o l\'opzione "Aggiungi spesa" nel menu Altro sopra.',
-=======
->>>>>>> 92086c04
         },
         noCategory: 'Nessuna categoria',
         noTag: 'Nessun tag',
