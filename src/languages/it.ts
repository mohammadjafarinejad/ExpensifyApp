/**
 *   _____                      __         __
 *  / ___/__ ___  ___ _______ _/ /____ ___/ /
 * / (_ / -_) _ \/ -_) __/ _ \`/ __/ -_) _  /
 * \___/\__/_//_/\__/_/  \_,_/\__/\__/\_,_/
 *
 * This file was automatically generated. Please consider these alternatives before manually editing it:
 *
 * - Improve the prompts in prompts/translation, or
 * - Improve context annotations in src/languages/en.ts
 */
import {CONST as COMMON_CONST} from 'expensify-common';
import startCase from 'lodash/startCase';
import type {OnboardingCompanySize, OnboardingTask} from '@libs/actions/Welcome/OnboardingFlow';
import CONST from '@src/CONST';
import type {Country} from '@src/CONST';
import type OriginalMessage from '@src/types/onyx/OriginalMessage';
import type en from './en';
import type {
    AccountOwnerParams,
    ActionsAreCurrentlyRestricted,
    AddedOrDeletedPolicyReportFieldParams,
    AddedPolicyApprovalRuleParams,
    AddEmployeeParams,
    AddOrDeletePolicyCustomUnitRateParams,
    AddressLineParams,
    AdminCanceledRequestParams,
    AirlineParams,
    AlreadySignedInParams,
    ApprovalWorkflowErrorParams,
    ApprovedAmountParams,
    AssignCardParams,
    AssignedCardParams,
    AssigneeParams,
    AuthenticationErrorParams,
    AutoPayApprovedReportsLimitErrorParams,
    BadgeFreeTrialParams,
    BankAccountLastFourParams,
    BeginningOfArchivedRoomParams,
    BeginningOfChatHistoryAdminRoomParams,
    BeginningOfChatHistoryAnnounceRoomParams,
    BeginningOfChatHistoryDomainRoomParams,
    BeginningOfChatHistoryInvoiceRoomParams,
    BeginningOfChatHistoryPolicyExpenseChatParams,
    BeginningOfChatHistoryUserRoomParams,
    BillingBannerCardAuthenticationRequiredParams,
    BillingBannerCardExpiredParams,
    BillingBannerCardOnDisputeParams,
    BillingBannerDisputePendingParams,
    BillingBannerInsufficientFundsParams,
    BillingBannerOwnerAmountOwedOverdueParams,
    BillingBannerSubtitleWithDateParams,
    BusinessBankAccountParams,
    BusinessTaxIDParams,
    CanceledRequestParams,
    CardEndingParams,
    CardInfoParams,
    CardNextPaymentParams,
    CategoryNameParams,
    ChangeFieldParams,
    ChangeOwnerDuplicateSubscriptionParams,
    ChangeOwnerHasFailedSettlementsParams,
    ChangeOwnerSubscriptionParams,
    ChangeReportPolicyParams,
    ChangeTypeParams,
    CharacterLengthLimitParams,
    CharacterLimitParams,
    ChatWithAccountManagerParams,
    CompanyCardBankName,
    CompanyCardFeedNameParams,
    CompanyNameParams,
    ConfirmThatParams,
    ConnectionNameParams,
    ConnectionParams,
    ContactMethodParams,
    ContactMethodsRouteParams,
    CreateExpensesParams,
    CurrencyCodeParams,
    CurrencyInputDisabledTextParams,
    CustomersOrJobsLabelParams,
    CustomUnitRateParams,
    DateParams,
    DateShouldBeAfterParams,
    DateShouldBeBeforeParams,
    DefaultAmountParams,
    DefaultVendorDescriptionParams,
    DelegateRoleParams,
    DelegatorParams,
    DeleteActionParams,
    DeleteConfirmationParams,
    DeleteTransactionParams,
    DemotedFromWorkspaceParams,
    DidSplitAmountMessageParams,
    DuplicateTransactionParams,
    EarlyDiscountSubtitleParams,
    EarlyDiscountTitleParams,
    EditActionParams,
    EditDestinationSubtitleParams,
    ElectronicFundsParams,
    EmployeeInviteMessageParams,
    EmptyCategoriesSubtitleWithAccountingParams,
    EmptyTagsSubtitleWithAccountingParams,
    EnterMagicCodeParams,
    ExportAgainModalDescriptionParams,
    ExportedToIntegrationParams,
    ExportIntegrationSelectedParams,
    FeatureNameParams,
    FileLimitParams,
    FileTypeParams,
    FiltersAmountBetweenParams,
    FlightLayoverParams,
    FlightParams,
    FormattedMaxLengthParams,
    GoBackMessageParams,
    ImportedTagsMessageParams,
    ImportedTypesParams,
    ImportFieldParams,
    ImportMembersSuccessfulDescriptionParams,
    ImportPerDiemRatesSuccessfulDescriptionParams,
    ImportTagsSuccessfulDescriptionParams,
    IncorrectZipFormatParams,
    InstantSummaryParams,
    IntacctMappingTitleParams,
    IntegrationExportParams,
    IntegrationSyncFailedParams,
    InvalidPropertyParams,
    InvalidValueParams,
    IssueVirtualCardParams,
    LastSyncAccountingParams,
    LastSyncDateParams,
    LeftWorkspaceParams,
    LocalTimeParams,
    LoggedInAsParams,
    LogSizeParams,
    ManagerApprovedAmountParams,
    ManagerApprovedParams,
    MarkedReimbursedParams,
    MarkReimbursedFromIntegrationParams,
    MissingPropertyParams,
    MovedFromPersonalSpaceParams,
    MovedFromReportParams,
    MovedTransactionParams,
    NeedCategoryForExportToIntegrationParams,
    NewWorkspaceNameParams,
    NoLongerHaveAccessParams,
    NotAllowedExtensionParams,
    NotYouParams,
    OOOEventSummaryFullDayParams,
    OOOEventSummaryPartialDayParams,
    OptionalParam,
    OurEmailProviderParams,
    OwnerOwesAmountParams,
    PaidElsewhereParams,
    PaidWithExpensifyParams,
    ParentNavigationSummaryParams,
    PayerOwesAmountParams,
    PayerOwesParams,
    PayerPaidAmountParams,
    PayerPaidParams,
    PayerSettledParams,
    PaySomeoneParams,
    PolicyAddedReportFieldOptionParams,
    PolicyDisabledReportFieldAllOptionsParams,
    PolicyDisabledReportFieldOptionParams,
    PolicyExpenseChatNameParams,
    RailTicketParams,
    ReconciliationWorksParams,
    RemovedFromApprovalWorkflowParams,
    RemovedTheRequestParams,
    RemoveMemberPromptParams,
    RemoveMembersWarningPrompt,
    RenamedRoomActionParams,
    RenamedWorkspaceNameActionParams,
    ReportArchiveReasonsClosedParams,
    ReportArchiveReasonsInvoiceReceiverPolicyDeletedParams,
    ReportArchiveReasonsMergedParams,
    ReportArchiveReasonsRemovedFromPolicyParams,
    ReportPolicyNameParams,
    RequestAmountParams,
    RequestCountParams,
    RequestedAmountMessageParams,
    RequiredFieldParams,
    ResolutionConstraintsParams,
    ReviewParams,
    RoleNamesParams,
    RoomNameReservedErrorParams,
    RoomRenamedToParams,
    SecondaryLoginParams,
    SetTheDistanceMerchantParams,
    SetTheRequestParams,
    SettledAfterAddedBankAccountParams,
    SettleExpensifyCardParams,
    SettlementAccountInfoParams,
    SettlementDateParams,
    ShareParams,
    SignUpNewFaceCodeParams,
    SizeExceededParams,
    SplitAmountParams,
    SplitExpenseEditTitleParams,
    SplitExpenseSubtitleParams,
    SpreadCategoriesParams,
    SpreadFieldNameParams,
    SpreadSheetColumnParams,
    StatementTitleParams,
    StepCounterParams,
    StripePaidParams,
    SubmitsToParams,
    SubmittedToVacationDelegateParams,
    SubscriptionCommitmentParams,
    SubscriptionSettingsRenewsOnParams,
    SubscriptionSettingsSaveUpToParams,
    SubscriptionSettingsSummaryParams,
    SubscriptionSizeParams,
    SyncStageNameConnectionsParams,
    TaskCreatedActionParams,
    TaxAmountParams,
    TermsParams,
    ThreadRequestReportNameParams,
    ThreadSentMoneyReportNameParams,
    TotalAmountGreaterOrLessThanOriginalParams,
    ToValidateLoginParams,
    TransferParams,
    TravelTypeParams,
    TrialStartedTitleParams,
    UnapproveWithIntegrationWarningParams,
    UnshareParams,
    UntilTimeParams,
    UpdatedCustomFieldParams,
    UpdatedPolicyApprovalRuleParams,
    UpdatedPolicyAuditRateParams,
    UpdatedPolicyCategoryDescriptionHintTypeParams,
    UpdatedPolicyCategoryExpenseLimitTypeParams,
    UpdatedPolicyCategoryGLCodeParams,
    UpdatedPolicyCategoryMaxAmountNoReceiptParams,
    UpdatedPolicyCategoryMaxExpenseAmountParams,
    UpdatedPolicyCategoryNameParams,
    UpdatedPolicyCategoryParams,
    UpdatedPolicyCurrencyParams,
    UpdatedPolicyCustomUnitRateParams,
    UpdatedPolicyCustomUnitTaxClaimablePercentageParams,
    UpdatedPolicyCustomUnitTaxRateExternalIDParams,
    UpdatedPolicyDescriptionParams,
    UpdatedPolicyFieldWithNewAndOldValueParams,
    UpdatedPolicyFieldWithValueParam,
    UpdatedPolicyFrequencyParams,
    UpdatedPolicyManualApprovalThresholdParams,
    UpdatedPolicyPreventSelfApprovalParams,
    UpdatedPolicyReportFieldDefaultValueParams,
    UpdatedPolicyTagFieldParams,
    UpdatedPolicyTagNameParams,
    UpdatedPolicyTagParams,
    UpdatedTheDistanceMerchantParams,
    UpdatedTheRequestParams,
    UpdatePolicyCustomUnitParams,
    UpdatePolicyCustomUnitTaxEnabledParams,
    UpdateRoleParams,
    UsePlusButtonParams,
    UserIsAlreadyMemberParams,
    UserSplitParams,
    VacationDelegateParams,
    ViolationsAutoReportedRejectedExpenseParams,
    ViolationsCashExpenseWithNoReceiptParams,
    ViolationsConversionSurchargeParams,
    ViolationsCustomRulesParams,
    ViolationsInvoiceMarkupParams,
    ViolationsMaxAgeParams,
    ViolationsMissingTagParams,
    ViolationsModifiedAmountParams,
    ViolationsOverCategoryLimitParams,
    ViolationsOverLimitParams,
    ViolationsPerDayLimitParams,
    ViolationsProhibitedExpenseParams,
    ViolationsReceiptRequiredParams,
    ViolationsRterParams,
    ViolationsTagOutOfPolicyParams,
    ViolationsTaxOutOfPolicyParams,
    WaitingOnBankAccountParams,
    WalletProgramParams,
    WelcomeEnterMagicCodeParams,
    WelcomeToRoomParams,
    WeSentYouMagicSignInLinkParams,
    WorkEmailMergingBlockedParams,
    WorkEmailResendCodeParams,
    WorkspaceLockedPlanTypeParams,
    WorkspaceMemberList,
    WorkspaceOwnerWillNeedToAddOrUpdatePaymentCardParams,
    WorkspaceRouteParams,
    WorkspacesListRouteParams,
    WorkspaceYouMayJoin,
    YourPlanPriceParams,
    YourPlanPriceValueParams,
    ZipCodeExampleFormatParams,
} from './params';
import type {TranslationDeepObject} from './types';

type StateValue = {
    stateISO: string;
    stateName: string;
};
type States = Record<keyof typeof COMMON_CONST.STATES, StateValue>;
type AllCountries = Record<Country, string>;
/* eslint-disable max-len */
const translations = {
    common: {
        count: 'Contare',
        cancel: 'Annulla',
        dismiss: 'Ignora',
        yes: 'Sì',
        no: 'No',
        ok: 'OK',
        notNow: 'Non ora',
        learnMore: 'Scopri di più.',
        buttonConfirm: 'Capito',
        name: 'Nome',
        attachment: 'Allegato',
        attachments: 'Allegati',
        center: 'Centro',
        from: 'Da',
        to: 'A',
        in: 'In',
        optional: 'Opzionale',
        new: 'Nuovo',
        search: 'Cerca',
        reports: 'Report',
        find: 'Trova',
        searchWithThreeDots: 'Cerca...',
        next: 'Successivo',
        previous: 'Precedente',
        goBack: 'Torna indietro',
        create: 'Crea',
        add: 'Aggiungi',
        resend: 'Invia di nuovo',
        save: 'Salva',
        select: 'Seleziona',
        deselect: 'Deseleziona',
        selectMultiple: 'Seleziona multipli',
        saveChanges: 'Salva le modifiche',
        submit: 'Invia',
        rotate: 'Ruota',
        zoom: 'Zoom',
        password: 'Password',
        magicCode: 'Magic code',
        twoFactorCode: 'Codice a due fattori',
        workspaces: 'Spazi di lavoro',
        inbox: 'Posta in arrivo',
        success: 'Successo',
        group: 'Gruppo',
        profile: 'Profilo',
        referral: 'Referenza',
        payments: 'Pagamenti',
        approvals: 'Approvazioni',
        wallet: 'Portafoglio',
        preferences: 'Preferenze',
        view: 'Visualizza',
        review: (reviewParams?: ReviewParams) => `Review${reviewParams?.amount ? ` ${reviewParams?.amount}` : ''}`,
        not: 'Non',
        signIn: 'Accedi',
        signInWithGoogle: 'Accedi con Google',
        signInWithApple: 'Accedi con Apple',
        signInWith: 'Accedi con',
        continue: 'Continua',
        firstName: 'Nome',
        lastName: 'Cognome',
        scanning: 'Scansione',
        addCardTermsOfService: 'Termini di servizio di Expensify',
        perPerson: 'per persona',
        phone: 'Telefono',
        phoneNumber: 'Numero di telefono',
        phoneNumberPlaceholder: '(xxx) xxx-xxxx',
        email: 'Email',
        and: 'e',
        or: 'o',
        details: 'Dettagli',
        privacy: 'Privacy',
        privacyPolicy: 'Informativa sulla privacy',
        hidden: 'Nascosto',
        visible: 'Visibile',
        delete: 'Elimina',
        archived: 'archiviato',
        contacts: 'Contatti',
        recents: 'Recenti',
        close: 'Chiudi',
        download: 'Scarica',
        downloading: 'Scaricamento',
        uploading: 'Caricamento in corso',
        pin: 'Pin',
        unPin: 'Rimuovi dal pin',
        back: 'Indietro',
        saveAndContinue: 'Salva e continua',
        settings: 'Impostazioni',
        termsOfService: 'Termini di Servizio',
        members: 'Membri',
        invite: 'Invita',
        here: 'qui',
        date: 'Data',
        dob: 'Data di nascita',
        currentYear: 'Anno corrente',
        currentMonth: 'Mese corrente',
        ssnLast4: 'Ultime 4 cifre del SSN',
        ssnFull9: 'Tutti i 9 cifre del SSN',
        addressLine: ({lineNumber}: AddressLineParams) => `Indirizzo linea ${lineNumber}`,
        personalAddress: 'Indirizzo personale',
        companyAddress: "Indirizzo dell'azienda",
        noPO: 'Niente caselle postali o indirizzi di caselle postali, per favore.',
        city: 'Città',
        state: 'Stato',
        streetAddress: 'Indirizzo stradale',
        stateOrProvince: 'Stato / Provincia',
        country: 'Paese',
        zip: 'Codice postale',
        zipPostCode: 'CAP / Codice postale',
        whatThis: "Cos'è questo?",
        iAcceptThe: 'Accetto il',
        remove: 'Rimuovi',
        admin: 'Admin',
        owner: 'Proprietario',
        dateFormat: 'YYYY-MM-DD',
        send: 'Invia',
        na: 'N/A',
        noResultsFound: 'Nessun risultato trovato',
        noResultsFoundMatching: ({searchString}: {searchString: string}) => `Nessun risultato trovato corrispondente a "${searchString}"`,
        recentDestinations: 'Destinazioni recenti',
        timePrefix: 'È',
        conjunctionFor: 'per',
        todayAt: 'Oggi alle',
        tomorrowAt: 'Domani alle',
        yesterdayAt: 'Ieri alle',
        conjunctionAt: 'at',
        conjunctionTo: 'a',
        genericErrorMessage: 'Ops... qualcosa è andato storto e la tua richiesta non può essere completata. Per favore riprova più tardi.',
        percentage: 'Percentuale',
        error: {
            invalidAmount: 'Importo non valido',
            acceptTerms: 'Devi accettare i Termini di Servizio per continuare',
            phoneNumber: `Per favore, inserisci un numero di telefono valido, con il prefisso internazionale (ad es. ${CONST.EXAMPLE_PHONE_NUMBER})`,
            fieldRequired: 'Questo campo è obbligatorio',
            requestModified: 'Questa richiesta è in fase di modifica da un altro membro.',
            characterLimitExceedCounter: ({length, limit}: CharacterLengthLimitParams) => `Limite di caratteri superato (${length}/${limit})`,
            dateInvalid: 'Si prega di selezionare una data valida',
            invalidDateShouldBeFuture: 'Si prega di scegliere oggi o una data futura',
            invalidTimeShouldBeFuture: 'Si prega di scegliere un orario almeno un minuto avanti',
            invalidCharacter: 'Carattere non valido',
            enterMerchant: 'Inserisci il nome di un commerciante',
            enterAmount: 'Inserisci un importo',
            missingMerchantName: 'Nome del commerciante mancante',
            missingAmount: 'Importo mancante',
            missingDate: 'Data mancante',
            enterDate: 'Inserisci una data',
            invalidTimeRange: 'Inserisci un orario utilizzando il formato a 12 ore (es. 14:30)',
            pleaseCompleteForm: 'Si prega di completare il modulo sopra per continuare',
            pleaseSelectOne: "Si prega di selezionare un'opzione sopra",
            invalidRateError: 'Per favore, inserisci una tariffa valida',
            lowRateError: 'La tariffa deve essere maggiore di 0',
            email: 'Per favore, inserisci un indirizzo email valido',
            login: "Si è verificato un errore durante l'accesso. Per favore riprova.",
        },
        comma: 'virgola',
        semicolon: 'semicolon',
        please: 'Per favore',
        contactUs: 'contattaci',
        pleaseEnterEmailOrPhoneNumber: "Per favore inserisci un'email o un numero di telefono",
        fixTheErrors: 'correggi gli errori',
        inTheFormBeforeContinuing: 'nel modulo prima di continuare',
        confirm: 'Conferma',
        reset: 'Reimposta',
        done: 'Fatto',
        more: 'Di più',
        debitCard: 'Carta di debito',
        bankAccount: 'Conto bancario',
        personalBankAccount: 'Conto bancario personale',
        businessBankAccount: 'Conto bancario aziendale',
        join: 'Unisciti',
        leave: 'Lasciare',
        decline: 'Rifiuta',
        transferBalance: 'Trasferisci saldo',
        cantFindAddress: 'Non riesci a trovare il tuo indirizzo?',
        enterManually: 'Inseriscilo manualmente',
        message: 'Messaggio',
        leaveThread: 'Abbandona discussione',
        you: 'Tu',
        youAfterPreposition: 'tu/voi (depending on the context)',
        your: 'tuo/tuoi/tuoi/tuo (depending on context and gender/number)',
        conciergeHelp: 'Si prega di contattare Concierge per assistenza.',
        youAppearToBeOffline: 'Sembri essere offline.',
        thisFeatureRequiresInternet: 'Questa funzione richiede una connessione internet attiva.',
        attachmentWillBeAvailableOnceBackOnline: "L'allegato sarà disponibile una volta tornato online.",
        errorOccurredWhileTryingToPlayVideo: 'Si è verificato un errore durante il tentativo di riprodurre questo video.',
        areYouSure: 'Sei sicuro?',
        verify: 'Verifica',
        yesContinue: 'Sì, continua.',
        websiteExample: 'e.g. https://www.expensify.com',
        zipCodeExampleFormat: ({zipSampleFormat}: ZipCodeExampleFormatParams) => (zipSampleFormat ? `e.g. ${zipSampleFormat}` : ''),
        description: 'Descrizione',
        title: 'Titolo',
        assignee: 'Assegnatario',
        createdBy: 'Creato da',
        with: 'con',
        shareCode: 'Condividi codice',
        share: 'Condividi',
        per: 'per',
        mi: 'miglio',
        km: 'chilometro',
        copied: 'Copiato!',
        someone: 'Qualcuno',
        total: 'Totale',
        edit: 'Modifica',
        letsDoThis: `Facciamolo!`,
        letsStart: `Iniziamo pure!`,
        showMore: 'Mostra di più',
        merchant: 'Commerciante',
        category: 'Categoria',
        report: 'Rapporto',
        billable: 'Fatturabile',
        nonBillable: 'Non-fatturabile',
        tag: 'Etichetta',
        receipt: 'Ricevuta',
        verified: 'Verificato',
        replace: 'Sostituire',
        distance: 'Distanza',
        mile: 'miglio',
        miles: 'miglia',
        kilometer: 'chilometro',
        kilometers: 'chilometri',
        recent: 'Recente',
        all: 'Tutti',
        am: 'AM',
        pm: 'PM',
        tbd: 'TBD',
        selectCurrency: 'Seleziona una valuta',
        card: 'Carta',
        whyDoWeAskForThis: 'Perché lo chiediamo?',
        required: 'Richiesto',
        showing: 'Mostrando',
        of: 'di',
        default: 'Predefinito',
        update: 'Aggiorna',
        member: 'Membro',
        auditor: 'Revisore dei conti',
        role: 'Ruolo',
        currency: 'Valuta',
        rate: 'Valuta',
        emptyLHN: {
            title: 'Woohoo! Tutto aggiornato.',
            subtitleText1: 'Trova una chat utilizzando il',
            subtitleText2: 'pulsante sopra, o crea qualcosa usando il',
            subtitleText3: 'pulsante qui sotto.',
        },
        businessName: "Nome dell'azienda",
        clear: 'Chiaro',
        type: 'Tipo',
        action: 'Azione',
        expenses: 'Spese',
        totalSpend: 'Spesa totale',
        tax: 'Tassa',
        shared: 'Condiviso',
        drafts: 'Bozze',
        draft: 'Bozza',
        finished: 'Finito',
        upgrade: 'Aggiorna',
        downgradeWorkspace: 'Declassa spazio di lavoro',
        companyID: 'ID azienda',
        userID: 'User ID',
        disable: 'Disabilita',
        export: 'Esporta',
        basicExport: 'Esportazione basica',
        initialValue: 'Valore iniziale',
        currentDate: 'La data odierna',
        value: 'Valore',
        downloadFailedTitle: 'Download non riuscito',
        downloadFailedDescription: 'Il tuo download non è stato completato. Per favore riprova più tardi.',
        filterLogs: 'Filtra registri',
        network: 'Rete',
        reportID: 'ID Rapporto',
        longID: 'ID lungo',
        bankAccounts: 'Conti bancari',
        chooseFile: 'Scegli file',
        chooseFiles: 'Scegli file',
        dropTitle: 'Lascia andare',
        dropMessage: 'Trascina qui il tuo file',
        ignore: 'Ignore',
        enabled: 'Abilitato',
        disabled: 'Disabilitato',
        import: 'Importa',
        offlinePrompt: 'Non puoi eseguire questa azione in questo momento.',
        outstanding: 'Eccezionale',
        chats: 'Chat',
        tasks: 'Attività',
        unread: 'Non letto',
        sent: 'Inviato',
        links: 'Link',
        days: 'giorni',
        rename: 'Rinomina',
        address: 'Indirizzo',
        hourAbbreviation: 'h',
        minuteAbbreviation: 'm',
        skip: 'Salta',
        chatWithAccountManager: ({accountManagerDisplayName}: ChatWithAccountManagerParams) =>
            `Hai bisogno di qualcosa di specifico? Chatta con il tuo account manager, ${accountManagerDisplayName}.`,
        chatNow: 'Chatta ora',
        workEmail: 'Email di lavoro',
        destination: 'Destinazione',
        subrate: 'Subrate',
        perDiem: 'Per diem',
        validate: 'Convalida',
        downloadAsPDF: 'Scarica come PDF',
        downloadAsCSV: 'Scarica come CSV',
        help: 'Aiuto',
        expenseReports: 'Report di spesa',
        rateOutOfPolicy: 'Valuta fuori politica',
        reimbursable: 'Rimborsabile',
        editYourProfile: 'Modifica il tuo profilo',
        comments: 'Commenti',
        sharedIn: 'Condiviso in',
        unreported: 'Non segnalato',
        explore: 'Esplora',
        todo: 'Da fare',
        invoice: 'Fattura',
        expense: 'Spesa',
        chat: 'Chatta',
        task: 'Compito',
        trip: 'Viaggio',
        apply: 'Applica',
        status: 'Stato',
        on: 'Su',
        before: 'Prima',
        after: 'Dopo',
        reschedule: 'Ripianifica',
        general: 'Generale',
        workspacesTabTitle: 'Spazi di lavoro',
        getTheApp: "Scarica l'app",
        scanReceiptsOnTheGo: 'Scansiona le ricevute dal tuo telefono',
        headsUp: 'Attenzione!',
<<<<<<< HEAD
        merge: 'Unisci',
=======
        unstableInternetConnection: 'Connessione Internet instabile. Controlla la tua rete e riprova.',
>>>>>>> e48373d8
    },
    supportalNoAccess: {
        title: 'Non così in fretta',
        description: 'Non sei autorizzato a eseguire questa azione quando il supporto è connesso.',
    },
    lockedAccount: {
        title: 'Account bloccato',
        description: 'Non sei autorizzato a completare questa azione poiché questo account è stato bloccato. Si prega di contattare concierge@expensify.com per i prossimi passi.',
    },
    location: {
        useCurrent: 'Usa la posizione attuale',
        notFound: 'Non siamo riusciti a trovare la tua posizione. Per favore riprova o inserisci un indirizzo manualmente.',
        permissionDenied: "Sembra che tu abbia negato l'accesso alla tua posizione.",
        please: 'Per favore',
        allowPermission: "consenti l'accesso alla posizione nelle impostazioni",
        tryAgain: 'e riprova.',
    },
    contact: {
        importContacts: 'Importa contatti',
        importContactsTitle: 'Importa i tuoi contatti',
        importContactsText: 'Importa i contatti dal tuo telefono così le tue persone preferite sono sempre a portata di tocco.',
        importContactsExplanation: 'così le tue persone preferite sono sempre a portata di tocco.',
        importContactsNativeText: 'Ancora un passo! Dacci il via libera per importare i tuoi contatti.',
    },
    anonymousReportFooter: {
        logoTagline: 'Unisciti alla discussione.',
    },
    attachmentPicker: {
        cameraPermissionRequired: 'Accesso alla fotocamera',
        expensifyDoesNotHaveAccessToCamera: 'Expensify non può scattare foto senza accesso alla tua fotocamera. Tocca le impostazioni per aggiornare i permessi.',
        attachmentError: 'Errore allegato',
        errorWhileSelectingAttachment: 'Si è verificato un errore durante la selezione di un allegato. Per favore, riprova.',
        errorWhileSelectingCorruptedAttachment: 'Si è verificato un errore durante la selezione di un allegato danneggiato. Si prega di provare un altro file.',
        takePhoto: 'Scatta foto',
        chooseFromGallery: 'Scegli dalla galleria',
        chooseDocument: 'Scegli file',
        attachmentTooLarge: "L'allegato è troppo grande",
        sizeExceeded: "La dimensione dell'allegato supera il limite di 24 MB",
        sizeExceededWithLimit: ({maxUploadSizeInMB}: SizeExceededParams) => `La dimensione dell'allegato supera il limite di ${maxUploadSizeInMB} MB`,
        attachmentTooSmall: "L'allegato è troppo piccolo",
        sizeNotMet: "La dimensione dell'allegato deve essere superiore a 240 byte.",
        wrongFileType: 'Tipo di file non valido',
        notAllowedExtension: 'Questo tipo di file non è consentito. Si prega di provare un tipo di file diverso.',
        folderNotAllowedMessage: 'Il caricamento di una cartella non è consentito. Si prega di provare con un file diverso.',
        protectedPDFNotSupported: 'PDF protetto da password non è supportato',
        attachmentImageResized: "Questa immagine è stata ridimensionata per l'anteprima. Scarica per la risoluzione completa.",
        attachmentImageTooLarge: 'Questa immagine è troppo grande per essere visualizzata in anteprima prima del caricamento.',
        tooManyFiles: ({fileLimit}: FileLimitParams) => `Puoi caricare solo fino a ${fileLimit} file alla volta.`,
        sizeExceededWithValue: ({maxUploadSizeInMB}: SizeExceededParams) => `I file superano ${maxUploadSizeInMB} MB. Per favore riprova.`,
        someFilesCantBeUploaded: 'Alcuni file non possono essere caricati',
        sizeLimitExceeded: ({maxUploadSizeInMB}: SizeExceededParams) => `I file devono essere inferiori a ${maxUploadSizeInMB} MB. I file più grandi non verranno caricati.`,
        maxFileLimitExceeded: 'Puoi caricare fino a 30 ricevute alla volta. Quelle in eccesso non verranno caricate.',
        unsupportedFileType: ({fileType}: FileTypeParams) => `I file ${fileType} non sono supportati. Verranno caricati solo i tipi di file supportati.`,
        learnMoreAboutSupportedFiles: 'Scopri di più sui formati supportati.',
        passwordProtected: 'I PDF protetti da password non sono supportati. Verranno caricati solo i file supportati.',
    },
    dropzone: {
        addAttachments: 'Aggiungi allegati',
        addReceipt: 'Aggiungi ricevuta',
        scanReceipts: 'Scansiona ricevute',
        replaceReceipt: 'Sostituisci ricevuta',
    },
    filePicker: {
        fileError: 'Errore del file',
        errorWhileSelectingFile: 'Si è verificato un errore durante la selezione di un file. Per favore riprova.',
    },
    connectionComplete: {
        title: 'Connessione completata',
        supportingText: "Puoi chiudere questa finestra e tornare all'app Expensify.",
    },
    avatarCropModal: {
        title: 'Modifica foto',
        description: 'Trascina, ingrandisci e ruota la tua immagine come preferisci.',
    },
    composer: {
        noExtensionFoundForMimeType: 'Nessuna estensione trovata per il tipo MIME',
        problemGettingImageYouPasted: "Si è verificato un problema nel recuperare l'immagine che hai incollato.",
        commentExceededMaxLength: ({formattedMaxLength}: FormattedMaxLengthParams) => `La lunghezza massima del commento è di ${formattedMaxLength} caratteri.`,
        taskTitleExceededMaxLength: ({formattedMaxLength}: FormattedMaxLengthParams) => `La lunghezza massima del titolo del compito è di ${formattedMaxLength} caratteri.`,
    },
    baseUpdateAppModal: {
        updateApp: 'Aggiorna app',
        updatePrompt: "È disponibile una nuova versione di questa app.  \nAggiorna ora o riavvia l'app più tardi per scaricare le ultime modifiche.",
    },
    deeplinkWrapper: {
        launching: 'Avvio di Expensify',
        expired: 'La tua sessione è scaduta.',
        signIn: 'Per favore accedi di nuovo.',
        redirectedToDesktopApp: "Ti abbiamo reindirizzato all'app desktop.",
        youCanAlso: 'Puoi anche',
        openLinkInBrowser: 'apri questo link nel tuo browser',
        loggedInAs: ({email}: LoggedInAsParams) => `Sei connesso come ${email}. Fai clic su "Apri link" nel prompt per accedere all'app desktop con questo account.`,
        doNotSeePrompt: 'Non riesci a vedere il prompt?',
        tryAgain: 'Riprova',
        or: ', o',
        continueInWeb: "continua all'app web",
    },
    validateCodeModal: {
        successfulSignInTitle: 'Abracadabra,\nsei connesso!',
        successfulSignInDescription: 'Torna alla tua scheda originale per continuare.',
        title: 'Ecco il tuo codice magico',
        description: 'Inserisci il codice dal dispositivo dove è stato originariamente richiesto',
        doNotShare: 'Non condividere il tuo codice con nessuno. Expensify non te lo chiederà mai!',
        or: ', o',
        signInHere: 'accedi qui',
        expiredCodeTitle: 'Codice magico scaduto',
        expiredCodeDescription: 'Torna al dispositivo originale e richiedi un nuovo codice',
        successfulNewCodeRequest: 'Codice richiesto. Si prega di controllare il dispositivo.',
        tfaRequiredTitle: 'Autenticazione a due fattori richiesta',
        tfaRequiredDescription: 'Inserisci il codice di autenticazione a due fattori dove stai cercando di accedere.',
        requestOneHere: 'richiedine uno qui.',
    },
    moneyRequestConfirmationList: {
        paidBy: 'Pagato da',
        whatsItFor: 'A cosa serve?',
    },
    selectionList: {
        nameEmailOrPhoneNumber: 'Nome, email o numero di telefono',
        findMember: 'Trova un membro',
        searchForSomeone: 'Cerca qualcuno',
    },
    emptyList: {
        [CONST.IOU.TYPE.CREATE]: {
            title: 'Invia una spesa, riferisci al tuo capo',
            subtitleText: 'Vuoi che anche il tuo capo usi Expensify? Basta inviare loro una spesa e ci occuperemo del resto.',
        },
    },
    videoChatButtonAndMenu: {
        tooltip: 'Prenota una chiamata',
    },
    hello: 'Ciao',
    phoneCountryCode: '1',
    welcomeText: {
        getStarted: 'Inizia qui sotto.',
        anotherLoginPageIsOpen: "Un'altra pagina di accesso è aperta.",
        anotherLoginPageIsOpenExplanation: 'Hai aperto la pagina di accesso in una scheda separata. Effettua il login da quella scheda.',
        welcome: 'Benvenuto!',
        welcomeWithoutExclamation: 'Benvenuto',
        phrase2: 'I soldi parlano. E ora che chat e pagamenti sono in un unico posto, è anche facile.',
        phrase3: 'I tuoi pagamenti ti arrivano velocemente quanto riesci a far capire il tuo punto di vista.',
        enterPassword: 'Per favore inserisci la tua password',
        welcomeNewFace: ({login}: SignUpNewFaceCodeParams) => `${login}, è sempre un piacere vedere una nuova faccia da queste parti!`,
        welcomeEnterMagicCode: ({login}: WelcomeEnterMagicCodeParams) => `Inserisci il codice magico inviato a ${login}. Dovrebbe arrivare entro un minuto o due.`,
    },
    login: {
        hero: {
            header: 'Viaggi e spese, alla velocità della chat',
            body: "Benvenuto nella nuova generazione di Expensify, dove i tuoi viaggi e le tue spese si muovono più velocemente con l'aiuto di una chat contestuale e in tempo reale.",
        },
    },
    thirdPartySignIn: {
        alreadySignedIn: ({email}: AlreadySignedInParams) => `Sei già connesso come ${email}.`,
        goBackMessage: ({provider}: GoBackMessageParams) => `Non vuoi accedere con ${provider}?`,
        continueWithMyCurrentSession: 'Continua con la mia sessione attuale',
        redirectToDesktopMessage: "Ti reindirizzeremo all'app desktop una volta completato l'accesso.",
        signInAgreementMessage: 'Accedendo, accetti i',
        termsOfService: 'Termini di Servizio',
        privacy: 'Privacy',
    },
    samlSignIn: {
        welcomeSAMLEnabled: 'Continua ad accedere con single sign-on:',
        orContinueWithMagicCode: 'Puoi anche accedere con un codice magico',
        useSingleSignOn: 'Usa il single sign-on',
        useMagicCode: 'Usa il codice magico',
        launching: 'Avvio in corso...',
        oneMoment: 'Un momento mentre ti reindirizziamo al portale di single sign-on della tua azienda.',
    },
    reportActionCompose: {
        dropToUpload: 'Trascina per caricare',
        sendAttachment: 'Invia allegato',
        addAttachment: 'Aggiungi allegato',
        writeSomething: 'Scrivi qualcosa...',
        blockedFromConcierge: 'La comunicazione è bloccata',
        fileUploadFailed: 'Caricamento fallito. Il file non è supportato.',
        localTime: ({user, time}: LocalTimeParams) => `Sono le ${time} per ${user}`,
        edited: '(modificato)',
        emoji: 'Emoji',
        collapse: 'Comprimi',
        expand: 'Espandi',
    },
    reportActionContextMenu: {
        copyToClipboard: 'Copia negli appunti',
        copied: 'Copiato!',
        copyLink: 'Copia link',
        copyURLToClipboard: 'Copia URL negli appunti',
        copyEmailToClipboard: 'Copia email negli appunti',
        markAsUnread: 'Segna come non letto',
        markAsRead: 'Segna come letto',
        editAction: ({action}: EditActionParams) => `Modifica ${action?.actionName === CONST.REPORT.ACTIONS.TYPE.IOU ? 'spesa' : 'commento'}`,
        deleteAction: ({action}: DeleteActionParams) => `Elimina ${action?.actionName === CONST.REPORT.ACTIONS.TYPE.IOU ? 'spesa' : 'commento'}`,
        deleteConfirmation: ({action}: DeleteConfirmationParams) => `Sei sicuro di voler eliminare questo ${action?.actionName === CONST.REPORT.ACTIONS.TYPE.IOU ? 'spesa' : 'commento'}?`,
        onlyVisible: 'Visibile solo a',
        replyInThread: 'Rispondi nel thread',
        joinThread: 'Unisciti al thread',
        leaveThread: 'Abbandona discussione',
        copyOnyxData: 'Copia i dati Onyx',
        flagAsOffensive: 'Segnala come offensivo',
        menu: 'Menu',
    },
    emojiReactions: {
        addReactionTooltip: 'Aggiungi reazione',
        reactedWith: 'ha reagito con',
    },
    reportActionsView: {
        beginningOfArchivedRoom: ({reportName, reportDetailsLink}: BeginningOfArchivedRoomParams) =>
            `Ti sei perso la festa in <strong><a class="no-style-link" href="${reportDetailsLink}">${reportName}</a></strong>, non c'è niente da vedere qui.`,
        beginningOfChatHistoryDomainRoom: ({domainRoom}: BeginningOfChatHistoryDomainRoomParams) =>
            `Questa chat è dedicata a tutti i membri di Expensify sul dominio <strong>${domainRoom}</strong>. Utilizzatela per chattare con i colleghi, condividere suggerimenti e porre domande.`,
        beginningOfChatHistoryAdminRoom: ({workspaceName}: BeginningOfChatHistoryAdminRoomParams) =>
            `Questa chat è dedicata agli amministratori <strong>${workspaceName}</strong>. Utilizzatela per chattare sulla configurazione dello spazio di lavoro e altro ancora.`,
        beginningOfChatHistoryAnnounceRoom: ({workspaceName}: BeginningOfChatHistoryAnnounceRoomParams) =>
            `Questa chat è dedicata a tutti i membri della <strong>${workspaceName}</strong>. Usatela per gli annunci più importanti.`,
        beginningOfChatHistoryUserRoom: ({reportName, reportDetailsLink}: BeginningOfChatHistoryUserRoomParams) =>
            `Questa chat è per tutto ciò che riguarda <strong><a class="no-style-link" href="${reportDetailsLink}">${reportName}</a></strong>.`,
        beginningOfChatHistoryInvoiceRoom: ({invoicePayer, invoiceReceiver}: BeginningOfChatHistoryInvoiceRoomParams) =>
            `Questa chat è per le fatture tra <strong>${invoicePayer}</strong> e <strong>${invoiceReceiver}</strong>. Utilizzare il pulsante + per inviare una fattura.`,
        beginningOfChatHistory: 'Questa chat è con',
        beginningOfChatHistoryPolicyExpenseChat: ({workspaceName, submitterDisplayName}: BeginningOfChatHistoryPolicyExpenseChatParams) =>
            `È qui che <strong>${submitterDisplayName}</strong> presenterà le spese a <strong>${workspaceName}</strong>. Basta usare il pulsante +.`,
        beginningOfChatHistorySelfDM: 'Questo è il tuo spazio personale. Usalo per appunti, compiti, bozze e promemoria.',
        beginningOfChatHistorySystemDM: 'Benvenuto! Iniziamo con la configurazione.',
        chatWithAccountManager: 'Chatta con il tuo account manager qui',
        sayHello: 'Ciao!',
        yourSpace: 'Il tuo spazio',
        welcomeToRoom: ({roomName}: WelcomeToRoomParams) => `Benvenuto in ${roomName}!`,
        usePlusButton: ({additionalText}: UsePlusButtonParams) => `Usa il pulsante + per ${additionalText} una spesa.`,
        askConcierge: 'Fai domande e ricevi supporto in tempo reale 24/7.',
        conciergeSupport: 'Supporto 24/7',
        create: 'creare',
        iouTypes: {
            pay: 'paga',
            split: 'split',
            submit: 'inviare',
            track: 'tracciare',
            invoice: 'fattura',
        },
    },
    adminOnlyCanPost: 'Solo gli amministratori possono inviare messaggi in questa stanza.',
    reportAction: {
        asCopilot: 'come copilota per',
    },
    mentionSuggestions: {
        hereAlternateText: 'Notifica tutti in questa conversazione',
    },
    newMessages: 'Nuovi messaggi',
    youHaveBeenBanned: 'Nota: Sei stato bannato dalla chat in questo canale.',
    reportTypingIndicator: {
        isTyping: 'sta scrivendo...',
        areTyping: 'sta digitando...',
        multipleMembers: 'Più membri',
    },
    reportArchiveReasons: {
        [CONST.REPORT.ARCHIVE_REASON.DEFAULT]: 'Questa chat è stata archiviata.',
        [CONST.REPORT.ARCHIVE_REASON.ACCOUNT_CLOSED]: ({displayName}: ReportArchiveReasonsClosedParams) => `Questa chat non è più attiva perché ${displayName} ha chiuso il loro account.`,
        [CONST.REPORT.ARCHIVE_REASON.ACCOUNT_MERGED]: ({displayName, oldDisplayName}: ReportArchiveReasonsMergedParams) =>
            `Questa chat non è più attiva perché ${oldDisplayName} ha unito il proprio account con ${displayName}.`,
        [CONST.REPORT.ARCHIVE_REASON.REMOVED_FROM_POLICY]: ({displayName, policyName, shouldUseYou = false}: ReportArchiveReasonsRemovedFromPolicyParams) =>
            shouldUseYou
                ? `Questa chat non è più attiva perché <strong>tu</strong> non sei più un membro dello spazio di lavoro ${policyName}.`
                : `Questa chat non è più attiva perché ${displayName} non è più un membro dello spazio di lavoro ${policyName}.`,
        [CONST.REPORT.ARCHIVE_REASON.POLICY_DELETED]: ({policyName}: ReportArchiveReasonsInvoiceReceiverPolicyDeletedParams) =>
            `Questa chat non è più attiva perché ${policyName} non è più uno spazio di lavoro attivo.`,
        [CONST.REPORT.ARCHIVE_REASON.INVOICE_RECEIVER_POLICY_DELETED]: ({policyName}: ReportArchiveReasonsInvoiceReceiverPolicyDeletedParams) =>
            `Questa chat non è più attiva perché ${policyName} non è più uno spazio di lavoro attivo.`,
        [CONST.REPORT.ARCHIVE_REASON.BOOKING_END_DATE_HAS_PASSED]: 'Questa prenotazione è archiviata.',
    },
    writeCapabilityPage: {
        label: 'Chi può pubblicare',
        writeCapability: {
            all: 'Tutti i membri',
            admins: 'Solo amministratori',
        },
    },
    sidebarScreen: {
        buttonFind: 'Trova qualcosa...',
        buttonMySettings: 'Le mie impostazioni',
        fabNewChat: 'Inizia chat',
        fabNewChatExplained: 'Avvia chat (Azione flottante)',
        chatPinned: 'Chat fissata',
        draftedMessage: 'Messaggio redatto',
        listOfChatMessages: 'Elenco dei messaggi di chat',
        listOfChats: 'Elenco delle chat',
        saveTheWorld: 'Salva il mondo',
        tooltip: 'Inizia qui!',
        redirectToExpensifyClassicModal: {
            title: 'In arrivo presto',
            description: 'Stiamo perfezionando alcuni dettagli di New Expensify per adattarci alla tua configurazione specifica. Nel frattempo, vai su Expensify Classic.',
        },
    },
    allSettingsScreen: {
        subscription: 'Abbonamento',
        domains: 'Domini',
    },
    tabSelector: {
        chat: 'Chatta',
        room: 'Stanza',
        distance: 'Distanza',
        manual: 'Manuale',
        scan: 'Scansiona',
    },
    spreadsheet: {
        upload: 'Carica un foglio di calcolo',
        import: 'Importa foglio di calcolo',
        dragAndDrop: '<muted-link>Trascina e rilascia il tuo foglio di calcolo qui, oppure scegli un file qui sotto. Formati supportati: .csv, .txt, .xls e .xlsx.</muted-link>',
        dragAndDropMultiLevelTag: `<muted-link>Trascina e rilascia il tuo foglio di calcolo qui, oppure scegli un file qui sotto. <a href="${CONST.IMPORT_SPREADSHEET.MULTI_LEVEL_TAGS_ARTICLE_LINK}">Scopri di più</a> sui formati di file supportati.</muted-link>`,
        chooseSpreadsheet: '<muted-link>Seleziona un file di foglio di calcolo da importare. Formati supportati: .csv, .txt, .xls e .xlsx.</muted-link>',
        chooseSpreadsheetMultiLevelTag: `<muted-link>Seleziona un file di foglio di calcolo da importare. <a href="${CONST.IMPORT_SPREADSHEET.MULTI_LEVEL_TAGS_ARTICLE_LINK}">Scopri di più</a> sui formati di file supportati.</muted-link>`,
        fileContainsHeader: 'Il file contiene intestazioni di colonna',
        column: ({name}: SpreadSheetColumnParams) => `Colonna ${name}`,
        fieldNotMapped: ({fieldName}: SpreadFieldNameParams) => `Ops! Un campo obbligatorio ("${fieldName}") non è stato mappato. Si prega di controllare e riprovare.`,
        singleFieldMultipleColumns: ({fieldName}: SpreadFieldNameParams) => `Ops! Hai mappato un singolo campo ("${fieldName}") a più colonne. Per favore, controlla e riprova.`,
        emptyMappedField: ({fieldName}: SpreadFieldNameParams) => `Ops! Il campo ("${fieldName}") contiene uno o più valori vuoti. Si prega di controllare e riprovare.`,
        importSuccessfulTitle: 'Importazione riuscita',
        importCategoriesSuccessfulDescription: ({categories}: SpreadCategoriesParams) => (categories > 1 ? `Sono state aggiunte ${categories} categorie.` : '1 categoria è stata aggiunta.'),
        importMembersSuccessfulDescription: ({added, updated}: ImportMembersSuccessfulDescriptionParams) => {
            if (!added && !updated) {
                return 'Nessun membro è stato aggiunto o aggiornato.';
            }
            if (added && updated) {
                return `${added} membro${added > 1 ? 's' : ''} aggiunto, ${updated} membro${updated > 1 ? 's' : ''} aggiornato.`;
            }
            if (updated) {
                return updated > 1 ? `${updated} membri sono stati aggiornati.` : '1 membro è stato aggiornato.';
            }
            return added > 1 ? `${added} membri sono stati aggiunti.` : '1 membro è stato aggiunto.';
        },
        importTagsSuccessfulDescription: ({tags}: ImportTagsSuccessfulDescriptionParams) => (tags > 1 ? `Sono stati aggiunti ${tags} tag.` : '1 tag è stato aggiunto.'),
        importMultiLevelTagsSuccessfulDescription: 'Sono stati aggiunti tag multilivello.',
        importPerDiemRatesSuccessfulDescription: ({rates}: ImportPerDiemRatesSuccessfulDescriptionParams) =>
            rates > 1 ? `Sono state aggiunte ${rates} tariffe giornaliere.` : 'È stata aggiunta 1 tariffa di diaria.',
        importFailedTitle: 'Importazione fallita',
        importFailedDescription: 'Assicurati che tutti i campi siano compilati correttamente e riprova. Se il problema persiste, contatta Concierge.',
        importDescription: 'Scegli quali campi mappare dal tuo foglio di calcolo facendo clic sul menu a discesa accanto a ciascuna colonna importata qui sotto.',
        sizeNotMet: 'La dimensione del file deve essere maggiore di 0 byte',
        invalidFileMessage:
            'Il file che hai caricato è vuoto o contiene dati non validi. Assicurati che il file sia formattato correttamente e contenga le informazioni necessarie prima di caricarlo di nuovo.',
        importSpreadsheet: 'Importa foglio di calcolo',
        downloadCSV: 'Scarica CSV',
    },
    receipt: {
        upload: 'Carica ricevuta',
        uploadMultiple: 'Carica ricevute',
        dragReceiptBeforeEmail: 'Trascina una ricevuta su questa pagina, inoltra una ricevuta a',
        dragReceiptsBeforeEmail: 'Trascina ricevute su questa pagina, inoltra ricevute a',
        dragReceiptAfterEmail: 'oppure scegli un file da caricare qui sotto.',
        dragReceiptsAfterEmail: 'oppure scegli file da caricare qui sotto.',
        chooseReceipt: 'Scegli una ricevuta da caricare o inoltra una ricevuta a',
        chooseReceipts: 'Scegli ricevute da caricare o inoltra ricevute a',
        takePhoto: 'Scatta una foto',
        cameraAccess: "L'accesso alla fotocamera è necessario per scattare foto delle ricevute.",
        deniedCameraAccess: "L'accesso alla fotocamera non è ancora stato concesso, si prega di seguire",
        deniedCameraAccessInstructions: 'queste istruzioni',
        cameraErrorTitle: 'Errore della fotocamera',
        cameraErrorMessage: 'Si è verificato un errore durante lo scatto della foto. Riprova.',
        locationAccessTitle: "Consenti l'accesso alla posizione",
        locationAccessMessage: "L'accesso alla posizione ci aiuta a mantenere il tuo fuso orario e la tua valuta accurati ovunque tu vada.",
        locationErrorTitle: "Consenti l'accesso alla posizione",
        locationErrorMessage: "L'accesso alla posizione ci aiuta a mantenere il tuo fuso orario e la tua valuta accurati ovunque tu vada.",
        allowLocationFromSetting: `L'accesso alla posizione ci aiuta a mantenere il tuo fuso orario e la tua valuta precisi ovunque tu vada. Consenti l'accesso alla posizione dalle impostazioni delle autorizzazioni del tuo dispositivo.`,
        dropTitle: 'Lascia andare',
        dropMessage: 'Trascina qui il tuo file',
        flash: 'flash',
        multiScan: 'multi-scan',
        shutter: 'otturatore',
        gallery: 'galleria',
        deleteReceipt: 'Elimina ricevuta',
        deleteConfirmation: 'Sei sicuro di voler eliminare questa ricevuta?',
        addReceipt: 'Aggiungi ricevuta',
        scanFailed: 'La ricevuta non può essere scansionata perché mancano il commerciante, la data o l’importo.',
    },
    quickAction: {
        scanReceipt: 'Scansiona ricevuta',
        recordDistance: 'Traccia distanza',
        requestMoney: 'Crea spesa',
        perDiem: 'Crea diaria',
        splitBill: 'Dividi spesa',
        splitScan: 'Dividi ricevuta',
        splitDistance: 'Dividi distanza',
        paySomeone: ({name}: PaySomeoneParams = {}) => `Paga ${name ?? 'qualcuno'}`,
        assignTask: 'Assegna compito',
        header: 'Azione rapida',
        noLongerHaveReportAccess: 'Non hai più accesso alla tua precedente destinazione di azione rapida. Scegline una nuova qui sotto.',
        updateDestination: 'Aggiorna destinazione',
        createReport: 'Crea rapporto',
    },
    iou: {
        amount: 'Importo',
        taxAmount: 'Importo fiscale',
        taxRate: 'Aliquota fiscale',
        approve: ({
            formattedAmount,
        }: {
            formattedAmount?: string;
        } = {}) => (formattedAmount ? `Approva ${formattedAmount}` : 'Approva'),
        approved: 'Approvato',
        cash: 'Contanti',
        card: 'Carta',
        original: 'Original',
        split: 'Dividi',
        splitExpense: 'Dividi spesa',
        splitExpenseSubtitle: ({amount, merchant}: SplitExpenseSubtitleParams) => `${amount} da ${merchant}`,
        addSplit: 'Aggiungi divisione',
        totalAmountGreaterThanOriginal: ({amount}: TotalAmountGreaterOrLessThanOriginalParams) => `L'importo totale è ${amount} maggiore della spesa originale.`,
        totalAmountLessThanOriginal: ({amount}: TotalAmountGreaterOrLessThanOriginalParams) => `L'importo totale è ${amount} inferiore alla spesa originale.`,
        splitExpenseZeroAmount: 'Per favore inserisci un importo valido prima di continuare.',
        splitExpenseEditTitle: ({amount, merchant}: SplitExpenseEditTitleParams) => `Modifica ${amount} per ${merchant}`,
        removeSplit: 'Rimuovi divisione',
        paySomeone: ({name}: PaySomeoneParams = {}) => `Paga ${name ?? 'qualcuno'}`,
        expense: 'Spesa',
        categorize: 'Categorizza',
        share: 'Condividi',
        participants: 'Partecipanti',
        createExpense: 'Crea spesa',
        trackDistance: 'Traccia distanza',
        createExpenses: ({expensesNumber}: CreateExpensesParams) => `Crea ${expensesNumber} spese`,
        removeExpense: 'Rimuovi spesa',
        removeThisExpense: 'Rimuovi questa spesa',
        removeExpenseConfirmation: 'Sei sicuro di voler rimuovere questa ricevuta? Questa azione non può essere annullata.',
        addExpense: 'Aggiungi spesa',
        chooseRecipient: 'Scegli destinatario',
        createExpenseWithAmount: ({amount}: {amount: string}) => `Crea ${amount} spesa`,
        confirmDetails: 'Conferma i dettagli',
        pay: 'Paga',
        cancelPayment: 'Annulla pagamento',
        cancelPaymentConfirmation: 'Sei sicuro di voler annullare questo pagamento?',
        viewDetails: 'Visualizza dettagli',
        pending: 'In sospeso',
        canceled: 'Annullato',
        posted: 'Pubblicato',
        deleteReceipt: 'Elimina ricevuta',
        deletedTransaction: ({amount, merchant}: DeleteTransactionParams) => `ha eliminato una spesa (${amount} per ${merchant})`,
        movedFromReport: ({reportName}: MovedFromReportParams) => `ha spostato una spesa${reportName ? `da ${reportName}` : ''}`,
        movedTransaction: ({reportUrl, reportName}: MovedTransactionParams) => `spostato questa spesa${reportName ? `a <a href="${reportUrl}">${reportName}</a>` : ''}`,
        unreportedTransaction: 'spostato questa spesa nel tuo spazio personale',
        pendingMatchWithCreditCard: 'Ricevuta in attesa di abbinamento con transazione della carta',
        pendingMatch: 'Partita in sospeso',
        pendingMatchWithCreditCardDescription: 'Ricevuta in attesa di abbinamento con transazione della carta. Segna come contante per annullare.',
        markAsCash: 'Segna come contante',
        routePending: 'Instradamento in corso...',
        receiptScanning: () => ({
            one: 'Scansione della ricevuta...',
            other: 'Scansione delle ricevute...',
        }),
        scanMultipleReceipts: 'Scansiona più ricevute',
        scanMultipleReceiptsDescription: 'Scatta foto di tutte le tue ricevute in una volta, poi conferma i dettagli tu stesso o lascia che SmartScan se ne occupi.',
        receiptScanInProgress: 'Scansione della ricevuta in corso',
        receiptScanInProgressDescription: 'Scansione della ricevuta in corso. Controlla più tardi o inserisci i dettagli ora.',
        removeFromReport: 'Rimuovi dal rapporto',
        moveToPersonalSpace: 'Sposta spese nello spazio personale',
        duplicateTransaction: ({isSubmitted}: DuplicateTransactionParams) =>
            !isSubmitted
                ? "Spese potenzialmente duplicate identificate. Rivedi i duplicati per consentire l'invio."
                : "Spese potenzialmente duplicate identificate. Rivedi i duplicati per abilitare l'approvazione.",
        receiptIssuesFound: () => ({
            one: 'Problema riscontrato',
            other: 'Problemi riscontrati',
        }),
        fieldPending: 'In sospeso...',
        defaultRate: 'Tariffa predefinita',
        receiptMissingDetails: 'Dettagli della ricevuta mancanti',
        missingAmount: 'Importo mancante',
        missingMerchant: 'Commerciante mancante',
        receiptStatusTitle: 'Scansione in corso…',
        receiptStatusText: 'Solo tu puoi vedere questa ricevuta mentre viene scansionata. Controlla più tardi o inserisci i dettagli ora.',
        receiptScanningFailed: 'La scansione della ricevuta non è riuscita. Inserisci i dettagli manualmente.',
        transactionPendingDescription: 'Transazione in sospeso. Potrebbe richiedere alcuni giorni per essere registrata.',
        companyInfo: "Informazioni sull'azienda",
        companyInfoDescription: 'Abbiamo bisogno di alcuni dettagli in più prima che tu possa inviare la tua prima fattura.',
        yourCompanyName: 'Il nome della tua azienda',
        yourCompanyWebsite: 'Il sito web della tua azienda',
        yourCompanyWebsiteNote: 'Se non hai un sito web, puoi fornire il profilo LinkedIn della tua azienda o un profilo sui social media.',
        invalidDomainError: 'Hai inserito un dominio non valido. Per continuare, inserisci un dominio valido.',
        publicDomainError: 'Sei entrato in un dominio pubblico. Per continuare, inserisci un dominio privato.',
        // TODO: This key should be deprecated. More details: https://github.com/Expensify/App/pull/59653#discussion_r2028653252
        expenseCountWithStatus: ({scanningReceipts = 0, pendingReceipts = 0}: RequestCountParams) => {
            const statusText: string[] = [];
            if (scanningReceipts > 0) {
                statusText.push(`${scanningReceipts} scansione`);
            }
            if (pendingReceipts > 0) {
                statusText.push(`${pendingReceipts} in sospeso`);
            }
            return {
                one: statusText.length > 0 ? `1 spesa (${statusText.join(', ')})` : `1 spesa`,
                other: (count: number) => (statusText.length > 0 ? `${count} spese (${statusText.join(', ')})` : `${count} spese`),
            };
        },
        expenseCount: () => {
            return {
                one: '1 spesa',
                other: (count: number) => `${count} spese`,
            };
        },
        deleteExpense: () => ({
            one: 'Elimina spesa',
            other: 'Elimina spese',
        }),
        deleteConfirmation: () => ({
            one: 'Sei sicuro di voler eliminare questa spesa?',
            other: 'Sei sicuro di voler eliminare queste spese?',
        }),
        deleteReport: 'Elimina rapporto',
        deleteReportConfirmation: 'Sei sicuro di voler eliminare questo report?',
        settledExpensify: 'Pagato',
        done: 'Fatto',
        settledElsewhere: 'Pagato altrove',
        individual: 'Individuale',
        business: 'Business',
        settleExpensify: ({formattedAmount}: SettleExpensifyCardParams) => (formattedAmount ? `Paga ${formattedAmount} con Expensify` : `Paga con Expensify`),
        settlePersonal: ({formattedAmount}: SettleExpensifyCardParams) => (formattedAmount ? `Paga ${formattedAmount} come individuo` : `Paga con conto personale`),
        settleWallet: ({formattedAmount}: SettleExpensifyCardParams) => (formattedAmount ? `Paga ${formattedAmount} con portafoglio` : `Paga con portafoglio`),
        settlePayment: ({formattedAmount}: SettleExpensifyCardParams) => `Paga ${formattedAmount}`,
        settleBusiness: ({formattedAmount}: SettleExpensifyCardParams) => (formattedAmount ? `Paga ${formattedAmount} come azienda` : `Paga con conto aziendale`),
        payElsewhere: ({formattedAmount}: SettleExpensifyCardParams) => (formattedAmount ? `Segna ${formattedAmount} come pagato` : `Segna come pagato`),
        settleInvoicePersonal: ({amount, last4Digits}: BusinessBankAccountParams) => (amount ? `Pagato ${amount} con conto personale ${last4Digits}` : `Pagato con conto personale`),
        settleInvoiceBusiness: ({amount, last4Digits}: BusinessBankAccountParams) => (amount ? `Pagato ${amount} con conto aziendale ${last4Digits}` : `Pagato con conto aziendale`),
        payWithPolicy: ({formattedAmount, policyName}: SettleExpensifyCardParams & {policyName: string}) =>
            formattedAmount ? `Paga ${formattedAmount} tramite ${policyName}` : `Paga tramite ${policyName}`,
        businessBankAccount: ({amount, last4Digits}: BusinessBankAccountParams) =>
            amount ? `Pagato ${amount} con conto bancario ${last4Digits}` : `Pagato con conto bancario ${last4Digits}`,
        automaticallyPaidWithBusinessBankAccount: ({amount, last4Digits}: BusinessBankAccountParams) =>
            `pagato ${amount ? `${amount} ` : ''}con il conto bancario terminante con ${last4Digits} tramite le <a href="${CONST.CONFIGURE_EXPENSE_REPORT_RULES_HELP_URL}">regole dello spazio di lavoro</a>`,
        invoicePersonalBank: ({lastFour}: BankAccountLastFourParams) => `Conto personale • ${lastFour}`,
        invoiceBusinessBank: ({lastFour}: BankAccountLastFourParams) => `Conto aziendale • ${lastFour}`,
        nextStep: 'Prossimi passi',
        finished: 'Finito',
        sendInvoice: ({amount}: RequestAmountParams) => `Invia fattura di ${amount}`,
        submitAmount: ({amount}: RequestAmountParams) => `Invia ${amount}`,
        expenseAmount: ({formattedAmount, comment}: RequestedAmountMessageParams) => `${formattedAmount}${comment ? `per ${comment}` : ''}`,
        submitted: `inviato`,
        automaticallySubmitted: `inviato tramite <a href="${CONST.SELECT_WORKFLOWS_HELP_URL}">invio ritardato</a>`,
        trackedAmount: ({formattedAmount, comment}: RequestedAmountMessageParams) => `tracking ${formattedAmount}${comment ? `per ${comment}` : ''}`,
        splitAmount: ({amount}: SplitAmountParams) => `dividi ${amount}`,
        didSplitAmount: ({formattedAmount, comment}: DidSplitAmountMessageParams) => `split ${formattedAmount}${comment ? `per ${comment}` : ''}`,
        yourSplit: ({amount}: UserSplitParams) => `La tua parte ${amount}`,
        payerOwesAmount: ({payer, amount, comment}: PayerOwesAmountParams) => `${payer} deve ${amount}${comment ? `per ${comment}` : ''}`,
        payerOwes: ({payer}: PayerOwesParams) => `${payer} deve:`,
        payerPaidAmount: ({payer, amount}: PayerPaidAmountParams) => `${payer ? `${payer} ` : ''}ha pagato ${amount}`,
        payerPaid: ({payer}: PayerPaidParams) => `${payer} ha pagato:`,
        payerSpentAmount: ({payer, amount}: PayerPaidAmountParams) => `${payer} ha speso ${amount}`,
        payerSpent: ({payer}: PayerPaidParams) => `${payer} ha speso:`,
        managerApproved: ({manager}: ManagerApprovedParams) => `${manager} approvato:`,
        managerApprovedAmount: ({manager, amount}: ManagerApprovedAmountParams) => `${manager} ha approvato ${amount}`,
        payerSettled: ({amount}: PayerSettledParams) => `pagato ${amount}`,
        payerSettledWithMissingBankAccount: ({amount}: PayerSettledParams) => `pagato ${amount}. Aggiungi un conto bancario per ricevere il tuo pagamento.`,
        automaticallyApproved: `approvato tramite <a href="${CONST.CONFIGURE_EXPENSE_REPORT_RULES_HELP_URL}">regole dello spazio di lavoro</a>`,
        approvedAmount: ({amount}: ApprovedAmountParams) => `approvato ${amount}`,
        approvedMessage: `approvato`,
        unapproved: `non approvato`,
        automaticallyForwarded: `approvato tramite <a href="${CONST.CONFIGURE_EXPENSE_REPORT_RULES_HELP_URL}">regole dello spazio di lavoro</a>`,
        forwarded: `approvato`,
        rejectedThisReport: 'ha respinto questo rapporto',
        waitingOnBankAccount: ({submitterDisplayName}: WaitingOnBankAccountParams) => `ha avviato il pagamento, ma è in attesa che ${submitterDisplayName} aggiunga un conto bancario.`,
        adminCanceledRequest: ({manager}: AdminCanceledRequestParams) => `${manager ? `${manager}: ` : ''} ha annullato il pagamento`,
        canceledRequest: ({amount, submitterDisplayName}: CanceledRequestParams) =>
            `annullato il pagamento di ${amount}, perché ${submitterDisplayName} non ha attivato il loro Expensify Wallet entro 30 giorni`,
        settledAfterAddedBankAccount: ({submitterDisplayName, amount}: SettledAfterAddedBankAccountParams) =>
            `${submitterDisplayName} ha aggiunto un conto bancario. Il pagamento di ${amount} è stato effettuato.`,
        paidElsewhere: ({payer}: PaidElsewhereParams = {}) => `${payer ? `${payer} ` : ''}segnato come pagato`,
        paidWithExpensify: ({payer}: PaidWithExpensifyParams = {}) => `${payer ? `${payer} ` : ''}pagato con portafoglio`,
        automaticallyPaidWithExpensify: ({payer}: PaidWithExpensifyParams = {}) =>
            `${payer ? `${payer} ` : ''} ha pagato con Expensify tramite <a href="${CONST.CONFIGURE_EXPENSE_REPORT_RULES_HELP_URL}">regole dello spazio di lavoro</a>`,
        noReimbursableExpenses: 'Questo rapporto ha un importo non valido',
        pendingConversionMessage: 'Il totale verrà aggiornato quando sarai di nuovo online.',
        changedTheExpense: 'modificato la spesa',
        setTheRequest: ({valueName, newValueToDisplay}: SetTheRequestParams) => `il ${valueName} a ${newValueToDisplay}`,
        setTheDistanceMerchant: ({translatedChangedField, newMerchant, newAmountToDisplay}: SetTheDistanceMerchantParams) =>
            `imposta il ${translatedChangedField} su ${newMerchant}, che imposta l'importo su ${newAmountToDisplay}`,
        removedTheRequest: ({valueName, oldValueToDisplay}: RemovedTheRequestParams) => `il ${valueName} (precedentemente ${oldValueToDisplay})`,
        updatedTheRequest: ({valueName, newValueToDisplay, oldValueToDisplay}: UpdatedTheRequestParams) => `il ${valueName} a ${newValueToDisplay} (precedentemente ${oldValueToDisplay})`,
        updatedTheDistanceMerchant: ({translatedChangedField, newMerchant, oldMerchant, newAmountToDisplay, oldAmountToDisplay}: UpdatedTheDistanceMerchantParams) =>
            `ha cambiato il ${translatedChangedField} in ${newMerchant} (precedentemente ${oldMerchant}), il che ha aggiornato l'importo a ${newAmountToDisplay} (precedentemente ${oldAmountToDisplay})`,
        threadExpenseReportName: ({formattedAmount, comment}: ThreadRequestReportNameParams) => `${formattedAmount} ${comment ? `per ${comment}` : 'spesa'}`,
        invoiceReportName: ({linkedReportID}: OriginalMessage<typeof CONST.REPORT.ACTIONS.TYPE.REPORT_PREVIEW>) => `Rapporto Fattura n. ${linkedReportID}`,
        threadPaySomeoneReportName: ({formattedAmount, comment}: ThreadSentMoneyReportNameParams) => `${formattedAmount} inviato${comment ? `per ${comment}` : ''}`,
        movedFromPersonalSpace: ({workspaceName, reportName}: MovedFromPersonalSpaceParams) => `spostato la spesa dallo spazio personale a ${workspaceName ?? `chatta con ${reportName}`}`,
        movedToPersonalSpace: 'spesa spostata nello spazio personale',
        tagSelection: 'Seleziona un tag per organizzare meglio le tue spese.',
        categorySelection: 'Seleziona una categoria per organizzare meglio le tue spese.',
        error: {
            invalidCategoryLength: 'Il nome della categoria supera i 255 caratteri. Si prega di accorciarlo o scegliere una categoria diversa.',
            invalidTagLength: 'Il nome del tag supera i 255 caratteri. Per favore, accorcialo o scegli un tag diverso.',
            invalidAmount: 'Si prega di inserire un importo valido prima di continuare',
            invalidIntegerAmount: 'Inserisci un importo in dollari intero prima di continuare',
            invalidTaxAmount: ({amount}: RequestAmountParams) => `L'importo massimo delle tasse è ${amount}`,
            invalidSplit: "La somma delle suddivisioni deve essere uguale all'importo totale",
            invalidSplitParticipants: 'Inserisci un importo maggiore di zero per almeno due partecipanti',
            invalidSplitYourself: 'Inserisci un importo diverso da zero per la tua divisione',
            noParticipantSelected: 'Seleziona un partecipante per favore',
            other: 'Errore imprevisto. Per favore riprova più tardi.',
            genericCreateFailureMessage: "Errore imprevisto durante l'invio di questa spesa. Per favore riprova più tardi.",
            genericCreateInvoiceFailureMessage: "Errore imprevisto nell'invio di questa fattura. Per favore riprova più tardi.",
            genericHoldExpenseFailureMessage: 'Errore imprevisto nel trattenere questa spesa. Per favore riprova più tardi.',
            genericUnholdExpenseFailureMessage: 'Errore imprevisto nel rimuovere questa spesa dalla sospensione. Per favore riprova più tardi.',
            receiptDeleteFailureError: "Errore imprevisto durante l'eliminazione di questa ricevuta. Per favore, riprova più tardi.",
            receiptFailureMessage: 'Si è verificato un errore durante il caricamento della tua ricevuta. Per favore',
            receiptFailureMessageShort: 'Si è verificato un errore durante il caricamento della tua ricevuta.',
            tryAgainMessage: 'riprova',
            saveFileMessage: 'salva la ricevuta',
            uploadLaterMessage: 'da caricare più tardi.',
            genericDeleteFailureMessage: "Errore imprevisto nell'eliminazione di questa spesa. Per favore riprova più tardi.",
            genericEditFailureMessage: 'Errore imprevisto durante la modifica di questa spesa. Per favore riprova più tardi.',
            genericSmartscanFailureMessage: 'La transazione manca di campi',
            duplicateWaypointsErrorMessage: 'Si prega di rimuovere i punti di passaggio duplicati',
            atLeastTwoDifferentWaypoints: 'Inserisci almeno due indirizzi diversi per favore.',
            splitExpenseMultipleParticipantsErrorMessage: 'Una spesa non può essere suddivisa tra un workspace e altri membri. Si prega di aggiornare la selezione.',
            invalidMerchant: 'Per favore, inserisci un commerciante valido',
            atLeastOneAttendee: 'Deve essere selezionato almeno un partecipante',
            invalidQuantity: 'Per favore, inserisci una quantità valida',
            quantityGreaterThanZero: 'La quantità deve essere maggiore di zero',
            invalidSubrateLength: 'Deve esserci almeno una sottotariffa',
            invalidRate: 'Tariffa non valida per questo spazio di lavoro. Si prega di selezionare una tariffa disponibile dallo spazio di lavoro.',
        },
        dismissReceiptError: 'Ignora errore',
        dismissReceiptErrorConfirmation: 'Attenzione! Ignorare questo errore rimuoverà completamente la ricevuta caricata. Sei sicuro?',
        waitingOnEnabledWallet: ({submitterDisplayName}: WaitingOnBankAccountParams) =>
            `ha iniziato a regolare. Il pagamento è in sospeso fino a quando ${submitterDisplayName} non abilita il loro portafoglio.`,
        enableWallet: 'Abilita portafoglio',
        hold: 'Attendere',
        unhold: 'Rimuovi blocco',
        holdExpense: 'Trattieni spesa',
        unholdExpense: 'Sblocca spesa',
        heldExpense: 'trattenuto questa spesa',
        unheldExpense: 'sblocca questa spesa',
        moveUnreportedExpense: 'Sposta spesa non segnalata',
        addUnreportedExpense: 'Aggiungi spesa non segnalata',
        selectUnreportedExpense: 'Seleziona almeno una spesa da aggiungere al rapporto.',
        emptyStateUnreportedExpenseTitle: 'Nessuna spesa non segnalata',
        emptyStateUnreportedExpenseSubtitle: 'Sembra che non hai spese non segnalate. Prova a crearne una qui sotto.',
        addUnreportedExpenseConfirm: 'Aggiungi al report',
        explainHold: 'Spiega perché stai trattenendo questa spesa.',
        undoSubmit: 'Annulla invio',
        retracted: 'retratato',
        undoClose: 'Annulla chiusura',
        reopened: 'riaperto',
        reopenReport: 'Riapri rapporto',
        reopenExportedReportConfirmation: ({connectionName}: {connectionName: string}) =>
            `Questo report è già stato esportato su ${connectionName}. Modificarlo potrebbe causare discrepanze nei dati. Sei sicuro di voler riaprire questo report?`,
        reason: 'Motivo',
        holdReasonRequired: 'È necessario fornire una motivazione quando si mette in attesa.',
        expenseWasPutOnHold: 'La spesa è stata messa in sospeso',
        expenseOnHold: 'Questa spesa è stata messa in sospeso. Si prega di controllare i commenti per i prossimi passi.',
        expensesOnHold: 'Tutte le spese sono state sospese. Si prega di rivedere i commenti per i prossimi passi.',
        expenseDuplicate: "Questa spesa ha dettagli simili a un'altra. Si prega di controllare i duplicati per continuare.",
        someDuplicatesArePaid: 'Alcuni di questi duplicati sono già stati approvati o pagati.',
        reviewDuplicates: 'Rivedi duplicati',
        keepAll: 'Tieni tutto',
        confirmApprove: "Conferma l'importo approvato",
        confirmApprovalAmount: "Approva solo le spese conformi o approva l'intero rapporto.",
        confirmApprovalAllHoldAmount: () => ({
            one: 'Questa spesa è in sospeso. Vuoi approvarla comunque?',
            other: 'Queste spese sono in sospeso. Vuoi approvarle comunque?',
        }),
        confirmPay: "Conferma l'importo del pagamento",
        confirmPayAmount: "Paga ciò che non è in sospeso o paga l'intero rapporto.",
        confirmPayAllHoldAmount: () => ({
            one: 'Questa spesa è in sospeso. Vuoi pagare comunque?',
            other: 'Queste spese sono in sospeso. Vuoi pagare comunque?',
        }),
        payOnly: 'Paga solo',
        approveOnly: 'Approva solo',
        holdEducationalTitle: 'Questa richiesta è attiva',
        holdEducationalText: 'tieni',
        whatIsHoldExplain: 'Mettere in sospeso è come premere "pausa" su una spesa per chiedere ulteriori dettagli prima dell\'approvazione o del pagamento.',
        holdIsLeftBehind: "Le spese trattenute vengono spostate in un altro report al momento dell'approvazione o del pagamento.",
        unholdWhenReady: "Gli approvatori possono sbloccare le spese quando sono pronte per l'approvazione o il pagamento.",
        changePolicyEducational: {
            title: 'Hai spostato questo report!',
            description: 'Ricontrolla questi elementi, che tendono a cambiare quando si spostano i report in un nuovo spazio di lavoro.',
            reCategorize: '<strong>Ricategorizza qualsiasi spesa</strong> per conformarti alle regole dello spazio di lavoro.',
            workflows: 'Questo rapporto potrebbe ora essere soggetto a un diverso <strong>flusso di approvazione.</strong>',
        },
        changeWorkspace: 'Cambia spazio di lavoro',
        set: 'set',
        changed: 'cambiato',
        removed: 'rimosso',
        transactionPending: 'Transazione in sospeso.',
        chooseARate: "Seleziona una tariffa di rimborso per miglio o chilometro per l'area di lavoro",
        unapprove: 'Non approvare',
        unapproveReport: 'Disapprova rapporto',
        headsUp: 'Attenzione!',
        unapproveWithIntegrationWarning: ({accountingIntegration}: UnapproveWithIntegrationWarningParams) =>
            `Questo report è già stato esportato su ${accountingIntegration}. Modificarlo potrebbe portare a discrepanze nei dati. Sei sicuro di voler disapprovare questo report?`,
        reimbursable: 'rimborsabile',
        nonReimbursable: 'non-rimborsabile',
        bookingPending: 'Questa prenotazione è in sospeso',
        bookingPendingDescription: 'Questa prenotazione è in sospeso perché non è stata ancora pagata.',
        bookingArchived: 'Questa prenotazione è archiviata',
        bookingArchivedDescription: "Questa prenotazione è archiviata perché la data del viaggio è passata. Aggiungi una spesa per l'importo finale, se necessario.",
        attendees: 'Partecipanti',
        whoIsYourAccountant: 'Chi è il tuo contabile?',
        paymentComplete: 'Pagamento completato',
        time: 'Tempo',
        startDate: 'Data di inizio',
        endDate: 'Data di fine',
        startTime: 'Ora di inizio',
        endTime: 'Ora di fine',
        deleteSubrate: 'Elimina sottotariffa',
        deleteSubrateConfirmation: 'Sei sicuro di voler eliminare questa sottotariffa?',
        quantity: 'Quantità',
        subrateSelection: 'Seleziona una sottotariffa e inserisci una quantità.',
        qty: 'Qtà.',
        firstDayText: () => ({
            one: `Primo giorno: 1 ora`,
            other: (count: number) => `Primo giorno: ${count.toFixed(2)} ore`,
        }),
        lastDayText: () => ({
            one: `Ultimo giorno: 1 ora`,
            other: (count: number) => `Ultimo giorno: ${count.toFixed(2)} ore`,
        }),
        tripLengthText: () => ({
            one: `Viaggio: 1 giorno intero`,
            other: (count: number) => `Viaggio: ${count} giorni interi`,
        }),
        dates: 'Date di calendario',
        rates: 'Tariffe',
        submitsTo: ({name}: SubmitsToParams) => `Invia a ${name}`,
        moveExpenses: () => ({one: 'Sposta spesa', other: 'Sposta spese'}),
    },
    transactionMerge: {
        listPage: {
            header: 'Unisci spese',
            noEligibleExpenseFound: 'Nessuna spesa idonea trovata',
            noEligibleExpenseFoundSubtitle: `Non hai spese che possono essere unite a questa. <a href="${CONST.HELP_DOC_LINKS.MERGE_EXPENSES}">Scopri di più</a> sulle spese idonee.`,
            selectTransactionToMerge: ({reportName}: {reportName: string}) =>
                `Seleziona una <a href="${CONST.HELP_DOC_LINKS.MERGE_EXPENSES}">spesa idonea</a> da unire <strong>${reportName}</strong>.`,
        },
        receiptPage: {
            header: 'Seleziona ricevuta',
            pageTitle: 'Seleziona la ricevuta da conservare:',
        },
        detailsPage: {
            header: 'Seleziona dettagli',
            pageTitle: 'Seleziona i dettagli da conservare:',
            noDifferences: 'Nessuna differenza trovata tra le transazioni',
            pleaseSelectError: ({field}: {field: string}) => `Seleziona un/a ${field}`,
            selectAllDetailsError: 'Seleziona tutti i dettagli prima di continuare.',
        },
        confirmationPage: {
            header: 'Conferma i dettagli',
            pageTitle: 'Conferma i dettagli che vuoi conservare. Quelli non mantenuti saranno eliminati.',
            confirmButton: 'Unisci spese',
        },
    },
    share: {
        shareToExpensify: 'Condividi su Expensify',
        messageInputLabel: 'Messaggio',
    },
    notificationPreferencesPage: {
        header: 'Preferenze di notifica',
        label: 'Notificami dei nuovi messaggi',
        notificationPreferences: {
            always: 'Immediatamente',
            daily: 'Quotidiano',
            mute: 'Disattiva audio',
            hidden: 'Nascosto',
        },
    },
    loginField: {
        numberHasNotBeenValidated: 'Il numero non è stato convalidato. Clicca il pulsante per rinviare il link di convalida tramite SMS.',
        emailHasNotBeenValidated: "L'email non è stata convalidata. Clicca il pulsante per rinviare il link di convalida tramite SMS.",
    },
    avatarWithImagePicker: {
        uploadPhoto: 'Carica foto',
        removePhoto: 'Rimuovi foto',
        editImage: 'Modifica foto',
        viewPhoto: 'Visualizza foto',
        imageUploadFailed: "Caricamento dell'immagine non riuscito",
        deleteWorkspaceError: "Spiacenti, si è verificato un problema inaspettato nell'eliminazione dell'avatar del tuo spazio di lavoro.",
        sizeExceeded: ({maxUploadSizeInMB}: SizeExceededParams) => `L'immagine selezionata supera la dimensione massima di caricamento di ${maxUploadSizeInMB} MB.`,
        resolutionConstraints: ({minHeightInPx, minWidthInPx, maxHeightInPx, maxWidthInPx}: ResolutionConstraintsParams) =>
            `Carica un'immagine più grande di ${minHeightInPx}x${minWidthInPx} pixel e più piccola di ${maxHeightInPx}x${maxWidthInPx} pixel.`,
        notAllowedExtension: ({allowedExtensions}: NotAllowedExtensionParams) => `L'immagine del profilo deve essere di uno dei seguenti tipi: ${allowedExtensions.join(', ')}.`,
    },
    modal: {
        backdropLabel: 'Sfondo del Modale',
    },
    profilePage: {
        profile: 'Profilo',
        preferredPronouns: 'Pronomi preferiti',
        selectYourPronouns: 'Seleziona i tuoi pronomi',
        selfSelectYourPronoun: 'Seleziona il tuo pronome',
        emailAddress: 'Indirizzo email',
        setMyTimezoneAutomatically: 'Imposta automaticamente il mio fuso orario',
        timezone: 'Fuso orario',
        invalidFileMessage: "File non valido. Per favore prova con un'immagine diversa.",
        avatarUploadFailureMessage: "Si è verificato un errore durante il caricamento dell'avatar. Per favore riprova.",
        online: 'Online',
        offline: 'Offline',
        syncing: 'Sincronizzazione',
        profileAvatar: 'Avatar del profilo',
        publicSection: {
            title: 'Pubblico',
            subtitle: 'Questi dettagli sono visualizzati sul tuo profilo pubblico. Chiunque può vederli.',
        },
        privateSection: {
            title: 'Privato',
            subtitle: 'Questi dettagli sono utilizzati per viaggi e pagamenti. Non vengono mai mostrati nel tuo profilo pubblico.',
        },
    },
    securityPage: {
        title: 'Opzioni di sicurezza',
        subtitle: "Abilita l'autenticazione a due fattori per mantenere sicuro il tuo account.",
        goToSecurity: 'Torna alla pagina di sicurezza',
    },
    shareCodePage: {
        title: 'Il tuo codice',
        subtitle: 'Invita i membri a Expensify condividendo il tuo codice QR personale o il link di riferimento.',
    },
    pronounsPage: {
        pronouns: 'Pronomi',
        isShownOnProfile: 'I tuoi pronomi sono mostrati nel tuo profilo.',
        placeholderText: 'Cerca per vedere le opzioni',
    },
    contacts: {
        contactMethod: 'Metodo di contatto',
        contactMethods: 'Metodi di contatto',
        featureRequiresValidate: 'Questa funzione richiede di convalidare il tuo account.',
        validateAccount: 'Convalida il tuo account',
        helpTextBeforeEmail: 'Aggiungi più modi per farti trovare e inoltra le ricevute a',
        helpTextAfterEmail: 'da più indirizzi email.',
        pleaseVerify: 'Si prega di verificare questo metodo di contatto',
        getInTouch: 'Ogni volta che avremo bisogno di contattarti, useremo questo metodo di contatto.',
        enterMagicCode: ({contactMethod}: EnterMagicCodeParams) => `Per favore, inserisci il codice magico inviato a ${contactMethod}. Dovrebbe arrivare entro un minuto o due.`,
        setAsDefault: 'Imposta come predefinito',
        yourDefaultContactMethod:
            'Questo è il tuo metodo di contatto predefinito attuale. Prima di poterlo eliminare, dovrai scegliere un altro metodo di contatto e fare clic su "Imposta come predefinito".',
        removeContactMethod: 'Rimuovi metodo di contatto',
        removeAreYouSure: 'Sei sicuro di voler rimuovere questo metodo di contatto? Questa azione non può essere annullata.',
        failedNewContact: 'Impossibile aggiungere questo metodo di contatto.',
        genericFailureMessages: {
            requestContactMethodValidateCode: 'Impossibile inviare un nuovo codice magico. Attendere un momento e riprovare.',
            validateSecondaryLogin: 'Codice magico errato o non valido. Per favore riprova o richiedi un nuovo codice.',
            deleteContactMethod: 'Impossibile eliminare il metodo di contatto. Si prega di contattare Concierge per assistenza.',
            setDefaultContactMethod: 'Impossibile impostare un nuovo metodo di contatto predefinito. Si prega di contattare Concierge per assistenza.',
            addContactMethod: 'Impossibile aggiungere questo metodo di contatto. Si prega di contattare Concierge per assistenza.',
            enteredMethodIsAlreadySubmitted: 'Questo metodo di contatto esiste già',
            passwordRequired: 'password richiesto.',
            contactMethodRequired: 'Il metodo di contatto è obbligatorio',
            invalidContactMethod: 'Metodo di contatto non valido',
        },
        newContactMethod: 'Nuovo metodo di contatto',
        goBackContactMethods: 'Torna ai metodi di contatto',
    },
    // cspell:disable
    pronouns: {
        coCos: 'Co / Cos',
        eEyEmEir: 'E / Ey / Em / Eir',
        faeFaer: 'Fae / Faer',
        heHimHis: 'Lui / Lui / Suo',
        heHimHisTheyThemTheirs: 'Lui / Lui / Suo / Loro / Loro / Loro',
        sheHerHers: 'Lei / Lei / Suoi',
        sheHerHersTheyThemTheirs: 'Lei / Lei / Suo / Loro / Loro / Loro',
        merMers: 'Mer / Mers',
        neNirNirs: 'Ne / Nir / Nirs',
        neeNerNers: 'Nee / Ner / Ners',
        perPers: 'Per / Pers',
        theyThemTheirs: 'Loro / Loro / Loro',
        thonThons: 'Thon / Thons',
        veVerVis: 'Vai / Vedi / Visibilità',
        viVir: 'Vi / Vir',
        xeXemXyr: 'Xe / Xem / Xyr',
        zeZieZirHir: 'Ze / Zie / Zir / Hir',
        zeHirHirs: 'Ze / Hir',
        callMeByMyName: 'Chiamami per nome',
    },
    // cspell:enable
    displayNamePage: {
        headerTitle: 'Nome visualizzato',
        isShownOnProfile: 'Il tuo nome visualizzato è mostrato sul tuo profilo.',
    },
    timezonePage: {
        timezone: 'Fuso orario',
        isShownOnProfile: 'Il tuo fuso orario è mostrato nel tuo profilo.',
        getLocationAutomatically: 'Determina automaticamente la tua posizione',
    },
    updateRequiredView: {
        updateRequired: 'Aggiornamento richiesto',
        pleaseInstall: "Si prega di aggiornare all'ultima versione di New Expensify",
        pleaseInstallExpensifyClassic: "Si prega di installare l'ultima versione di Expensify",
        toGetLatestChanges: "Per dispositivi mobili o desktop, scarica e installa l'ultima versione. Per il web, aggiorna il tuo browser.",
        newAppNotAvailable: 'La nuova app Expensify non è più disponibile.',
    },
    initialSettingsPage: {
        about: 'Informazioni su',
        aboutPage: {
            description: 'La nuova app Expensify è costruita da una comunità di sviluppatori open-source provenienti da tutto il mondo. Aiutaci a costruire il futuro di Expensify.',
            appDownloadLinks: "Link per il download dell'app",
            viewKeyboardShortcuts: 'Visualizza le scorciatoie da tastiera',
            viewTheCode: 'Visualizza il codice',
            viewOpenJobs: 'Visualizza lavori aperti',
            reportABug: 'Segnala un bug',
            troubleshoot: 'Risoluzione dei problemi',
        },
        appDownloadLinks: {
            android: {
                label: 'Android',
            },
            ios: {
                label: 'iOS',
            },
            desktop: {
                label: 'macOS',
            },
        },
        troubleshoot: {
            clearCacheAndRestart: 'Cancella cache e riavvia',
            viewConsole: 'Visualizza console di debug',
            debugConsole: 'Console di debug',
            description: "Usa gli strumenti qui sotto per aiutarti a risolvere i problemi con l'esperienza Expensify. Se incontri problemi, per favore",
            submitBug: 'segnala un bug',
            confirmResetDescription: 'Tutti i messaggi di bozza non inviati andranno persi, ma il resto dei tuoi dati è al sicuro.',
            resetAndRefresh: 'Reimposta e aggiorna',
            clientSideLogging: 'Registrazione lato client',
            noLogsToShare: 'Nessun registro da condividere',
            useProfiling: 'Usa il profiling',
            profileTrace: 'Traccia profilo',
            results: 'Risultati',
            releaseOptions: 'Opzioni di rilascio',
            testingPreferences: 'Preferenze di test',
            useStagingServer: 'Usa il server di staging',
            forceOffline: 'Forza offline',
            simulatePoorConnection: 'Simula una connessione internet scadente.',
            simulateFailingNetworkRequests: 'Simula richieste di rete non riuscite',
            authenticationStatus: 'Stato di autenticazione',
            deviceCredentials: 'Credenziali del dispositivo',
            invalidate: 'Invalidare',
            destroy: 'Distruggere',
            maskExportOnyxStateData: "Maschera i dati sensibili dei membri durante l'esportazione dello stato di Onyx",
            exportOnyxState: 'Esporta stato Onyx',
            importOnyxState: 'Importa lo stato di Onyx',
            testCrash: 'Test crash',
            resetToOriginalState: 'Ripristina allo stato originale',
            usingImportedState: 'Stai utilizzando uno stato importato. Premi qui per cancellarlo.',
            debugMode: 'Modalità debug',
            invalidFile: 'File non valido',
            invalidFileDescription: 'Il file che stai cercando di importare non è valido. Per favore riprova.',
            invalidateWithDelay: 'Invalidare con ritardo',
            recordTroubleshootData: 'Registrazione dei dati di risoluzione dei problemi',
            softKillTheApp: "Disattivare l'applicazione",
            kill: 'Uccidere',
        },
        debugConsole: {
            saveLog: 'Salva registro',
            shareLog: 'Condividi registro',
            enterCommand: 'Inserisci comando',
            execute: 'Esegui',
            noLogsAvailable: 'Nessun registro disponibile',
            logSizeTooLarge: ({size}: LogSizeParams) =>
                `La dimensione del registro supera il limite di ${size} MB. Si prega di utilizzare "Salva registro" per scaricare il file di registro.`,
            logs: 'Registri',
            viewConsole: 'Visualizza console',
        },
        security: 'Sicurezza',
        signOut: 'Esci',
        restoreStashed: 'Ripristina accesso nascosto',
        signOutConfirmationText: 'Perderai tutte le modifiche offline se esci.',
        versionLetter: 'v',
        readTheTermsAndPrivacy: {
            phrase1: 'Leggi il',
            phrase2: 'Termini di Servizio',
            phrase3: 'e',
            phrase4: 'Privacy',
        },
        help: 'Aiuto',
        whatIsNew: 'Novità',
        accountSettings: 'Impostazioni account',
        account: 'Account',
        general: 'Generale',
    },
    closeAccountPage: {
        closeAccount: 'Chiudi account',
        reasonForLeavingPrompt: 'Ci dispiacerebbe vederti andare via! Potresti gentilmente dirci il motivo, così possiamo migliorare?',
        enterMessageHere: 'Inserisci il messaggio qui',
        closeAccountWarning: 'La chiusura del tuo account non può essere annullata.',
        closeAccountPermanentlyDeleteData: 'Sei sicuro di voler eliminare il tuo account? Questo eliminerà definitivamente tutte le spese in sospeso.',
        enterDefaultContactToConfirm: 'Inserisci il tuo metodo di contatto predefinito per confermare che desideri chiudere il tuo account. Il tuo metodo di contatto predefinito è:',
        enterDefaultContact: 'Inserisci il tuo metodo di contatto predefinito',
        defaultContact: 'Metodo di contatto predefinito:',
        enterYourDefaultContactMethod: 'Inserisci il tuo metodo di contatto predefinito per chiudere il tuo account.',
    },
    mergeAccountsPage: {
        mergeAccount: 'Unisci account',
        accountDetails: {
            accountToMergeInto: "Inserisci l'account in cui vuoi unire",
            notReversibleConsent: 'Capisco che questo non è reversibile.',
        },
        accountValidate: {
            confirmMerge: 'Sei sicuro di voler unire gli account?',
            lossOfUnsubmittedData: `Unire i tuoi account è irreversibile e comporterà la perdita di eventuali spese non inviate per`,
            enterMagicCode: `Per continuare, inserisci il codice magico inviato a`,
            errors: {
                incorrectMagicCode: 'Codice magico errato o non valido. Per favore riprova o richiedi un nuovo codice.',
                fallback: 'Qualcosa è andato storto. Per favore riprova più tardi.',
            },
        },
        mergeSuccess: {
            accountsMerged: 'Account uniti!',
            successfullyMergedAllData: {
                beforeFirstEmail: `Hai unito con successo tutti i dati da`,
                beforeSecondEmail: `in`,
                afterSecondEmail: `. D'ora in poi, puoi utilizzare entrambi i login per questo account.`,
            },
        },
        mergePendingSAML: {
            weAreWorkingOnIt: 'Ci stiamo lavorando su.',
            limitedSupport: 'Non supportiamo ancora la fusione degli account su New Expensify. Si prega di effettuare questa operazione su Expensify Classic.',
            reachOutForHelp: {
                beforeLink: 'Sentiti libero di',
                linkText: 'contatta Concierge',
                afterLink: 'se hai domande!',
            },
            goToExpensifyClassic: 'Vai a Expensify Classic',
        },
        mergeFailureSAMLDomainControl: {
            beforeFirstEmail: 'Non puoi unire',
            beforeDomain: 'perché è controllato da',
            afterDomain: '. Per favore',
            linkText: 'contatta Concierge',
            afterLink: 'per assistenza.',
        },
        mergeFailureSAMLAccount: {
            beforeEmail: 'Non puoi unire',
            afterEmail: "in altri account perché l'amministratore del tuo dominio l'ha impostato come login principale. Unisci invece altri account in questo.",
        },
        mergeFailure2FA: {
            oldAccount2FAEnabled: {
                beforeFirstEmail: 'Non puoi unire gli account perché',
                beforeSecondEmail: "ha l'autenticazione a due fattori (2FA) abilitata. Si prega di disabilitare 2FA per",
                afterSecondEmail: 'e riprova.',
            },
            learnMore: 'Scopri di più sulla fusione degli account.',
        },
        mergeFailureAccountLocked: {
            beforeEmail: 'Non puoi unire',
            afterEmail: 'perché è bloccato. Per favore',
            linkText: 'contatta Concierge',
            afterLink: `per assistenza.`,
        },
        mergeFailureUncreatedAccount: {
            noExpensifyAccount: {
                beforeEmail: 'Non puoi unire gli account perché',
                afterEmail: 'non ha un account Expensify.',
            },
            addContactMethod: {
                beforeLink: 'Per favore',
                linkText: 'aggiungilo come metodo di contatto',
                afterLink: 'invece.',
            },
        },
        mergeFailureSmartScannerAccount: {
            beforeEmail: 'Non puoi unire',
            afterEmail: 'in altri account. Si prega di unire altri account in esso invece.',
        },
        mergeFailureInvoicedAccount: {
            beforeEmail: 'Non puoi unire account in ',
            afterEmail: ' perché questo account possiede una relazione di fatturazione con fattura emessa.',
        },

        mergeFailureTooManyAttempts: {
            heading: 'Riprova più tardi',
            description: 'Ci sono stati troppi tentativi di unire gli account. Per favore riprova più tardi.',
        },
        mergeFailureUnvalidatedAccount: {
            description: "Non puoi unire ad altri account perché non è convalidato. Per favore, convalida l'account e riprova.",
        },
        mergeFailureSelfMerge: {
            description: 'Non puoi unire un account con se stesso.',
        },
        mergeFailureGenericHeading: 'Impossibile unire gli account',
    },
    lockAccountPage: {
        reportSuspiciousActivity: 'Segnala attività sospetta',
        lockAccount: 'Blocca account',
        unlockAccount: 'Sblocca account',
        compromisedDescription: 'Notato qualcosa di strano nel tuo account? Segnalandolo lo bloccherai immediatamente, fermerai le transazioni con la carta Expensify e impedirai modifiche.',
        domainAdminsDescription: 'Per gli amministratori di dominio: questo sospende anche tutta l’attività delle carte Expensify e le azioni amministrative.',
        areYouSure: 'Sei sicuro di voler bloccare il tuo account Expensify?',
        ourTeamWill: 'Il nostro team indagherà e rimuoverà eventuali accessi non autorizzati. Per riottenere l’accesso, dovrai collaborare con Concierge.',
    },
    failedToLockAccountPage: {
        failedToLockAccount: "Impossibile bloccare l'account",
        failedToLockAccountDescription: `Non siamo riusciti a bloccare il tuo account. Per favore, chatta con Concierge per risolvere questo problema.`,
        chatWithConcierge: 'Chatta con Concierge',
    },
    unlockAccountPage: {
        accountLocked: 'Account bloccato',
        yourAccountIsLocked: 'Il tuo account è bloccato',
        chatToConciergeToUnlock: 'Chatta con Concierge per risolvere i problemi di sicurezza e sbloccare il tuo account.',
        chatWithConcierge: 'Chatta con Concierge',
    },
    passwordPage: {
        changePassword: 'Cambia password',
        changingYourPasswordPrompt: 'Cambiare la tua password aggiornerà la password sia per il tuo account Expensify.com che per il tuo account New Expensify.',
        currentPassword: 'Password attuale',
        newPassword: 'Nuova password',
        newPasswordPrompt: 'La tua nuova password deve essere diversa dalla tua vecchia password e contenere almeno 8 caratteri, 1 lettera maiuscola, 1 lettera minuscola e 1 numero.',
    },
    twoFactorAuth: {
        headerTitle: 'Autenticazione a due fattori',
        twoFactorAuthEnabled: 'Autenticazione a due fattori abilitata',
        whatIsTwoFactorAuth:
            "L'autenticazione a due fattori (2FA) aiuta a mantenere sicuro il tuo account. Quando accedi, dovrai inserire un codice generato dalla tua app di autenticazione preferita.",
        disableTwoFactorAuth: "Disabilita l'autenticazione a due fattori",
        explainProcessToRemove: "Per disabilitare l'autenticazione a due fattori (2FA), inserisci un codice valido dalla tua app di autenticazione.",
        disabled: "L'autenticazione a due fattori è ora disabilitata",
        noAuthenticatorApp: "Non avrai più bisogno di un'app di autenticazione per accedere a Expensify.",
        stepCodes: 'Codici di recupero',
        keepCodesSafe: 'Conserva questi codici di recupero al sicuro!',
        codesLoseAccess:
            "Se perdi l'accesso alla tua app di autenticazione e non hai questi codici, perderai l'accesso al tuo account.\n\nNota: Configurare l'autenticazione a due fattori ti disconnetterà da tutte le altre sessioni attive.",
        errorStepCodes: 'Si prega di copiare o scaricare i codici prima di continuare',
        stepVerify: 'Verifica',
        scanCode: 'Scansiona il codice QR utilizzando il tuo',
        authenticatorApp: 'app di autenticazione',
        addKey: 'Oppure aggiungi questa chiave segreta alla tua app di autenticazione:',
        enterCode: 'Quindi inserisci il codice a sei cifre generato dalla tua app di autenticazione.',
        stepSuccess: 'Finito',
        enabled: 'Autenticazione a due fattori abilitata',
        congrats: 'Congratulazioni! Ora hai quella sicurezza in più.',
        copy: 'Copiare',
        disable: 'Disabilita',
        enableTwoFactorAuth: "Abilita l'autenticazione a due fattori",
        pleaseEnableTwoFactorAuth: "Si prega di abilitare l'autenticazione a due fattori.",
        twoFactorAuthIsRequiredDescription: "Per motivi di sicurezza, Xero richiede l'autenticazione a due fattori per connettere l'integrazione.",
        twoFactorAuthIsRequiredForAdminsHeader: 'Autenticazione a due fattori richiesta',
        twoFactorAuthIsRequiredForAdminsTitle: "Si prega di abilitare l'autenticazione a due fattori",
        twoFactorAuthIsRequiredForAdminsDescription:
            "La tua connessione contabile Xero richiede l'uso dell'autenticazione a due fattori. Per continuare a utilizzare Expensify, ti preghiamo di abilitarla.",
        twoFactorAuthCannotDisable: "Impossibile disabilitare l'autenticazione a due fattori (2FA)",
        twoFactorAuthRequired: "L'autenticazione a due fattori (2FA) è necessaria per la tua connessione Xero e non può essere disabilitata.",
    },
    recoveryCodeForm: {
        error: {
            pleaseFillRecoveryCode: 'Per favore inserisci il tuo codice di recupero',
            incorrectRecoveryCode: 'Codice di recupero errato. Per favore riprova.',
        },
        useRecoveryCode: 'Usa il codice di recupero',
        recoveryCode: 'Codice di recupero',
        use2fa: 'Usa il codice di autenticazione a due fattori',
    },
    twoFactorAuthForm: {
        error: {
            pleaseFillTwoFactorAuth: 'Inserisci il tuo codice di autenticazione a due fattori',
            incorrect2fa: 'Codice di autenticazione a due fattori errato. Per favore riprova.',
        },
    },
    passwordConfirmationScreen: {
        passwordUpdated: 'Password aggiornato!',
        allSet: 'Tutto pronto. Tieni al sicuro la tua nuova password.',
    },
    privateNotes: {
        title: 'Note private',
        personalNoteMessage: "Tieni appunti su questa chat qui. Sei l'unica persona che può aggiungere, modificare o visualizzare questi appunti.",
        sharedNoteMessage: 'Tieni appunti su questa chat qui. I dipendenti di Expensify e altri membri del dominio team.expensify.com possono visualizzare questi appunti.',
        composerLabel: 'Note',
        myNote: 'La mia nota',
        error: {
            genericFailureMessage: 'Le note private non possono essere salvate',
        },
    },
    billingCurrency: {
        error: {
            securityCode: 'Per favore, inserisci un codice di sicurezza valido',
        },
        securityCode: 'Codice di sicurezza',
        changeBillingCurrency: 'Cambia valuta di fatturazione',
        changePaymentCurrency: 'Cambia la valuta di pagamento',
        paymentCurrency: 'Valuta di pagamento',
        paymentCurrencyDescription: 'Seleziona una valuta standard a cui tutte le spese personali dovrebbero essere convertite',
        note: 'Nota: Cambiare la valuta di pagamento può influire su quanto pagherai per Expensify. Consulta il nostro',
        noteLink: 'pagina dei prezzi',
        noteDetails: 'per i dettagli completi.',
    },
    addDebitCardPage: {
        addADebitCard: 'Aggiungi una carta di debito',
        nameOnCard: 'Nome sulla carta',
        debitCardNumber: 'Numero della carta di debito',
        expiration: 'Data di scadenza',
        expirationDate: 'MMYY',
        cvv: 'CVV',
        billingAddress: 'Indirizzo di fatturazione',
        growlMessageOnSave: 'La tua carta di debito è stata aggiunta con successo',
        expensifyPassword: 'Password di Expensify',
        error: {
            invalidName: 'Il nome può includere solo lettere',
            addressZipCode: 'Si prega di inserire un codice postale valido',
            debitCardNumber: 'Inserisci un numero di carta di debito valido',
            expirationDate: 'Si prega di selezionare una data di scadenza valida',
            securityCode: 'Per favore, inserisci un codice di sicurezza valido',
            addressStreet: 'Inserisci un indirizzo di fatturazione valido che non sia una casella postale',
            addressState: 'Seleziona uno stato per favore',
            addressCity: 'Per favore inserisci una città',
            genericFailureMessage: "Si è verificato un errore durante l'aggiunta della tua carta. Per favore riprova.",
            password: 'Per favore inserisci la tua password di Expensify',
        },
    },
    addPaymentCardPage: {
        addAPaymentCard: 'Aggiungi carta di pagamento',
        nameOnCard: 'Nome sulla carta',
        paymentCardNumber: 'Numero di carta',
        expiration: 'Data di scadenza',
        expirationDate: 'MM/YY',
        cvv: 'CVV',
        billingAddress: 'Indirizzo di fatturazione',
        growlMessageOnSave: 'La tua carta di pagamento è stata aggiunta con successo',
        expensifyPassword: 'Password di Expensify',
        error: {
            invalidName: 'Il nome può includere solo lettere',
            addressZipCode: 'Si prega di inserire un codice postale valido',
            paymentCardNumber: 'Per favore, inserisci un numero di carta valido',
            expirationDate: 'Si prega di selezionare una data di scadenza valida',
            securityCode: 'Per favore, inserisci un codice di sicurezza valido',
            addressStreet: 'Inserisci un indirizzo di fatturazione valido che non sia una casella postale',
            addressState: 'Seleziona uno stato per favore',
            addressCity: 'Per favore inserisci una città',
            genericFailureMessage: "Si è verificato un errore durante l'aggiunta della tua carta. Per favore riprova.",
            password: 'Per favore inserisci la tua password di Expensify',
        },
    },
    walletPage: {
        balance: 'Saldo',
        paymentMethodsTitle: 'Metodi di pagamento',
        setDefaultConfirmation: 'Imposta il metodo di pagamento predefinito',
        setDefaultSuccess: 'Metodo di pagamento predefinito impostato!',
        deleteAccount: 'Elimina account',
        deleteConfirmation: 'Sei sicuro di voler eliminare questo account?',
        error: {
            notOwnerOfBankAccount: "Si è verificato un errore durante l'impostazione di questo conto bancario come metodo di pagamento predefinito.",
            invalidBankAccount: 'Questo conto bancario è temporaneamente sospeso.',
            notOwnerOfFund: "Si è verificato un errore durante l'impostazione di questa carta come metodo di pagamento predefinito.",
            setDefaultFailure: 'Qualcosa è andato storto. Si prega di contattare Concierge per ulteriore assistenza.',
        },
        addBankAccountFailure: 'Si è verificato un errore imprevisto durante il tentativo di aggiungere il tuo conto bancario. Per favore riprova.',
        getPaidFaster: 'Ricevi pagamenti più velocemente',
        addPaymentMethod: "Aggiungi un metodo di pagamento per inviare e ricevere pagamenti direttamente nell'app.",
        getPaidBackFaster: 'Ricevi il rimborso più velocemente',
        secureAccessToYourMoney: 'Accesso sicuro ai tuoi soldi',
        receiveMoney: 'Ricevi denaro nella tua valuta locale',
        expensifyWallet: 'Expensify Wallet (Beta)',
        sendAndReceiveMoney: 'Invia e ricevi denaro con gli amici. Solo conti bancari statunitensi.',
        enableWallet: 'Abilita portafoglio',
        addBankAccountToSendAndReceive: 'Aggiungi un conto bancario per effettuare o ricevere pagamenti.',
        addDebitOrCreditCard: 'Aggiungi carta di debito o di credito',
        assignedCards: 'Carte assegnate',
        assignedCardsDescription: 'Queste sono carte assegnate da un amministratore del workspace per gestire le spese aziendali.',
        expensifyCard: 'Expensify Card',
        walletActivationPending: 'Stiamo esaminando le tue informazioni. Per favore, ricontrolla tra qualche minuto!',
        walletActivationFailed: 'Purtroppo, il tuo portafoglio non può essere attivato in questo momento. Per favore, contatta Concierge per ulteriore assistenza.',
        addYourBankAccount: 'Aggiungi il tuo conto bancario',
        addBankAccountBody: "Colleghiamo il tuo conto bancario a Expensify in modo che sia più facile che mai inviare e ricevere pagamenti direttamente nell'app.",
        chooseYourBankAccount: 'Scegli il tuo conto bancario',
        chooseAccountBody: 'Assicurati di selezionare quello giusto.',
        confirmYourBankAccount: 'Conferma il tuo conto bancario',
        personalBankAccounts: 'Conti bancari personali',
        businessBankAccounts: 'Conti bancari aziendali',
    },
    cardPage: {
        expensifyCard: 'Expensify Card',
        expensifyTravelCard: 'Carta Viaggio Expensify',
        availableSpend: 'Limite rimanente',
        smartLimit: {
            name: 'Limite intelligente',
            title: ({formattedLimit}: ViolationsOverLimitParams) =>
                `Puoi spendere fino a ${formattedLimit} su questa carta, e il limite verrà ripristinato man mano che le tue spese inviate vengono approvate.`,
        },
        fixedLimit: {
            name: 'Limite fisso',
            title: ({formattedLimit}: ViolationsOverLimitParams) => `Puoi spendere fino a ${formattedLimit} su questa carta, dopodiché si disattiverà.`,
        },
        monthlyLimit: {
            name: 'Limite mensile',
            title: ({formattedLimit}: ViolationsOverLimitParams) =>
                `Puoi spendere fino a ${formattedLimit} su questa carta al mese. Il limite verrà reimpostato il primo giorno di ogni mese di calendario.`,
        },
        virtualCardNumber: 'Numero della carta virtuale',
        travelCardCvv: 'CVV della carta di viaggio',
        physicalCardNumber: 'Numero della carta fisica',
        getPhysicalCard: 'Ottieni carta fisica',
        reportFraud: 'Segnala frode con carta virtuale',
        reportTravelFraud: 'Segnala frode con carta di viaggio',
        reviewTransaction: 'Rivedi transazione',
        suspiciousBannerTitle: 'Transazione sospetta',
        suspiciousBannerDescription: 'Abbiamo notato transazioni sospette sulla tua carta. Tocca qui sotto per rivederle.',
        cardLocked: 'La tua carta è temporaneamente bloccata mentre il nostro team esamina il conto della tua azienda.',
        cardDetails: {
            cardNumber: 'Numero della carta virtuale',
            expiration: 'Scadenza',
            cvv: 'CVV',
            address: 'Indirizzo',
            revealDetails: 'Rivela dettagli',
            revealCvv: 'Mostra CVV',
            copyCardNumber: 'Copia numero di carta',
            updateAddress: 'Aggiorna indirizzo',
        },
        cardAddedToWallet: ({platform}: {platform: 'Google' | 'Apple'}) => `Aggiunto al portafoglio ${platform}`,
        cardDetailsLoadingFailure: 'Si è verificato un errore durante il caricamento dei dettagli della carta. Controlla la tua connessione internet e riprova.',
        validateCardTitle: 'Verifichiamo che sei tu',
        enterMagicCode: ({contactMethod}: EnterMagicCodeParams) =>
            `Inserisci il codice magico inviato a ${contactMethod} per visualizzare i dettagli della tua carta. Dovrebbe arrivare entro un minuto o due.`,
    },
    workflowsPage: {
        workflowTitle: 'Spendere',
        workflowDescription: 'Configura un flusso di lavoro dal momento in cui si verifica una spesa, inclusi approvazione e pagamento.',
        delaySubmissionTitle: 'Ritarda invii',
        delaySubmissionDescription: "Scegli un programma personalizzato per l'invio delle spese, oppure lascia disattivato per aggiornamenti in tempo reale sulle spese.",
        submissionFrequency: 'Frequenza di invio',
        submissionFrequencyDateOfMonth: 'Data del mese',
        addApprovalsTitle: 'Aggiungi approvazioni',
        addApprovalButton: 'Aggiungi flusso di lavoro di approvazione',
        addApprovalTip: 'Questo flusso di lavoro predefinito si applica a tutti i membri, a meno che non esista un flusso di lavoro più specifico.',
        approver: 'Approvante',
        addApprovalsDescription: "Richiedi un'approvazione aggiuntiva prima di autorizzare un pagamento.",
        makeOrTrackPaymentsTitle: 'Effettua o traccia pagamenti',
        makeOrTrackPaymentsDescription: 'Aggiungi un pagatore autorizzato per i pagamenti effettuati in Expensify o traccia i pagamenti effettuati altrove.',
        editor: {
            submissionFrequency: 'Scegli quanto tempo Expensify dovrebbe aspettare prima di condividere le spese senza errori.',
        },
        frequencyDescription: 'Scegli con quale frequenza desideri che le spese vengano inviate automaticamente, oppure impostale manualmente.',
        frequencies: {
            instant: 'Istantaneo',
            weekly: 'Settimanale',
            monthly: 'Mensile',
            twiceAMonth: 'Due volte al mese',
            byTrip: 'Per viaggio',
            manually: 'Manuale',
            daily: 'Quotidiano',
            lastDayOfMonth: 'Ultimo giorno del mese',
            lastBusinessDayOfMonth: 'Ultimo giorno lavorativo del mese',
            ordinals: {
                one: 'st',
                two: 'nd',
                few: 'rd',
                other: 'th',
                /* eslint-disable @typescript-eslint/naming-convention */
                '1': 'Primo',
                '2': 'Secondo',
                '3': 'Terzo',
                '4': 'Quarto',
                '5': 'Quinto',
                '6': 'Sesto',
                '7': 'Settimo',
                '8': 'Ottavo',
                '9': 'Nono',
                '10': 'Decimo',
                /* eslint-enable @typescript-eslint/naming-convention */
            },
        },
        approverInMultipleWorkflows: 'Questo membro appartiene già a un altro flusso di approvazione. Eventuali aggiornamenti qui si rifletteranno anche lì.',
        approverCircularReference: ({name1, name2}: ApprovalWorkflowErrorParams) =>
            `<strong>${name1}</strong> approva già i report a <strong>${name2}</strong>. Si prega di scegliere un approvatore diverso per evitare un flusso di lavoro circolare.`,
        emptyContent: {
            title: 'Nessun membro da visualizzare',
            expensesFromSubtitle: 'Tutti i membri dello spazio di lavoro appartengono già a un flusso di approvazione esistente.',
            approverSubtitle: 'Tutti gli approvatori appartengono a un flusso di lavoro esistente.',
        },
    },
    workflowsDelayedSubmissionPage: {
        autoReportingErrorMessage: 'La presentazione ritardata non può essere modificata. Per favore, riprova o contatta il supporto.',
        autoReportingFrequencyErrorMessage: "La frequenza di invio non può essere modificata. Riprova o contatta l'assistenza.",
        monthlyOffsetErrorMessage: 'La frequenza mensile non può essere modificata. Riprova o contatta il supporto.',
    },
    workflowsCreateApprovalsPage: {
        title: 'Conferma',
        header: 'Aggiungi altri approvatori e conferma.',
        additionalApprover: 'Approvazione aggiuntiva',
        submitButton: 'Aggiungi flusso di lavoro',
    },
    workflowsEditApprovalsPage: {
        title: 'Modifica il flusso di lavoro di approvazione',
        deleteTitle: 'Elimina il flusso di lavoro di approvazione',
        deletePrompt: 'Sei sicuro di voler eliminare questo flusso di lavoro di approvazione? Tutti i membri seguiranno successivamente il flusso di lavoro predefinito.',
    },
    workflowsExpensesFromPage: {
        title: 'Spese da',
        header: 'Quando i seguenti membri inviano spese:',
    },
    workflowsApproverPage: {
        genericErrorMessage: "L'approvatore non può essere modificato. Per favore riprova o contatta il supporto.",
        header: "Invia a questo membro per l'approvazione:",
    },
    workflowsPayerPage: {
        title: 'Pagatore autorizzato',
        genericErrorMessage: 'Il pagatore autorizzato non può essere modificato. Per favore riprova.',
        admins: 'Amministratori',
        payer: 'Pagatore',
        paymentAccount: 'Conto di pagamento',
    },
    reportFraudPage: {
        title: 'Segnala frode con carta virtuale',
        description:
            'Se i dettagli della tua carta virtuale sono stati rubati o compromessi, disattiveremo permanentemente la tua carta esistente e ti forniremo una nuova carta virtuale e un nuovo numero.',
        deactivateCard: 'Disattiva carta',
        reportVirtualCardFraud: 'Segnala frode con carta virtuale',
    },
    reportFraudConfirmationPage: {
        title: 'Frode con carta segnalato',
        description: 'Abbiamo disattivato permanentemente la tua carta esistente. Quando torni a visualizzare i dettagli della tua carta, avrai una nuova carta virtuale disponibile.',
        buttonText: 'Ricevuto, grazie!',
    },
    activateCardPage: {
        activateCard: 'Attiva carta',
        pleaseEnterLastFour: 'Per favore, inserisci le ultime quattro cifre della tua carta.',
        activatePhysicalCard: 'Attiva carta fisica',
        error: {
            thatDidNotMatch: 'Quello non corrispondeva alle ultime 4 cifre della tua carta. Per favore riprova.',
            throttled:
                'Hai inserito in modo errato le ultime 4 cifre della tua Expensify Card troppe volte. Se sei sicuro che i numeri siano corretti, contatta Concierge per risolvere il problema. Altrimenti, riprova più tardi.',
        },
    },
    getPhysicalCard: {
        header: 'Ottieni carta fisica',
        nameMessage: 'Inserisci il tuo nome e cognome, poiché verranno mostrati sulla tua carta.',
        legalName: 'Nome legale',
        legalFirstName: 'Nome legale',
        legalLastName: 'Cognome legale',
        phoneMessage: 'Inserisci il tuo numero di telefono.',
        phoneNumber: 'Numero di telefono',
        address: 'Indirizzo',
        addressMessage: 'Inserisci il tuo indirizzo di spedizione.',
        streetAddress: 'Indirizzo stradale',
        city: 'Città',
        state: 'Stato',
        zipPostcode: 'CAP/Codice postale',
        country: 'Paese',
        confirmMessage: 'Si prega di confermare i tuoi dati qui sotto.',
        estimatedDeliveryMessage: 'La tua carta fisica arriverà in 2-3 giorni lavorativi.',
        next: 'Successivo',
        getPhysicalCard: 'Ottieni carta fisica',
        shipCard: 'Spedisci carta',
    },
    transferAmountPage: {
        transfer: ({amount}: TransferParams) => `Transfer${amount ? ` ${amount}` : ''}`,
        instant: 'Instantaneo (Carta di debito)',
        instantSummary: ({rate, minAmount}: InstantSummaryParams) => `${rate}% di commissione (${minAmount} minimo)`,
        ach: '1-3 giorni lavorativi (Conto bancario)',
        achSummary: 'Nessuna commissione',
        whichAccount: 'Quale account?',
        fee: 'Tariffa',
        transferSuccess: 'Trasferimento riuscito!',
        transferDetailBankAccount: 'Il tuo denaro dovrebbe arrivare nei prossimi 1-3 giorni lavorativi.',
        transferDetailDebitCard: 'Il tuo denaro dovrebbe arrivare immediatamente.',
        failedTransfer: 'Il tuo saldo non è completamente regolato. Si prega di trasferire su un conto bancario.',
        notHereSubTitle: 'Si prega di trasferire il saldo dalla pagina del portafoglio',
        goToWallet: 'Vai al Portafoglio',
    },
    chooseTransferAccountPage: {
        chooseAccount: 'Scegli account',
    },
    paymentMethodList: {
        addPaymentMethod: 'Aggiungi metodo di pagamento',
        addNewDebitCard: 'Aggiungi nuova carta di debito',
        addNewBankAccount: 'Aggiungi nuovo conto bancario',
        accountLastFour: 'Terminante in',
        cardLastFour: 'Carta che termina con',
        addFirstPaymentMethod: "Aggiungi un metodo di pagamento per inviare e ricevere pagamenti direttamente nell'app.",
        defaultPaymentMethod: 'Predefinito',
        bankAccountLastFour: ({lastFour}: BankAccountLastFourParams) => `Conto bancario • ${lastFour}`,
    },
    preferencesPage: {
        appSection: {
            title: "Preferenze dell'app",
        },
        testSection: {
            title: 'Preferenze di prova',
            subtitle: "Impostazioni per aiutare a fare il debug e testare l'app in staging.",
        },
        receiveRelevantFeatureUpdatesAndExpensifyNews: 'Ricevi aggiornamenti sulle funzionalità e notizie di Expensify rilevanti',
        muteAllSounds: 'Disattiva tutti i suoni da Expensify',
    },
    priorityModePage: {
        priorityMode: 'Modalità prioritaria',
        explainerText: 'Scegli se #focus sui messaggi non letti e fissati solo, o mostra tutto con i messaggi più recenti e fissati in cima.',
        priorityModes: {
            default: {
                label: 'Più recente',
                description: 'Mostra tutte le chat ordinate per le più recenti',
            },
            gsd: {
                label: '#focus',
                description: 'Mostra solo i non letti ordinati alfabeticamente',
            },
        },
    },
    reportDetailsPage: {
        inWorkspace: ({policyName}: ReportPolicyNameParams) => `in ${policyName}`,
        generatingPDF: 'Generazione PDF',
        waitForPDF: 'Attendere mentre generiamo il PDF',
        errorPDF: 'Si è verificato un errore durante il tentativo di generare il tuo PDF.',
        generatedPDF: 'Il tuo PDF del rapporto è stato generato!',
    },
    reportDescriptionPage: {
        roomDescription: 'Descrizione della stanza',
        roomDescriptionOptional: 'Descrizione della stanza (opzionale)',
        explainerText: 'Imposta una descrizione personalizzata per la stanza.',
    },
    groupChat: {
        lastMemberTitle: 'Attenzione!',
        lastMemberWarning: "Poiché sei l'ultima persona qui, andartene renderà questa chat inaccessibile a tutti i membri. Sei sicuro di voler uscire?",
        defaultReportName: ({displayName}: ReportArchiveReasonsClosedParams) => `Chat di gruppo di ${displayName}`,
    },
    languagePage: {
        language: 'Lingua',
        aiGenerated: 'Le traduzioni per questa lingua sono generate automaticamente e potrebbero contenere errori.',
    },
    themePage: {
        theme: 'Tema',
        themes: {
            dark: {
                label: 'Scuro',
            },
            light: {
                label: 'Luce',
            },
            system: {
                label: 'Usa le impostazioni del dispositivo',
            },
        },
        chooseThemeBelowOrSync: 'Scegli un tema qui sotto o sincronizza con le impostazioni del tuo dispositivo.',
    },
    termsOfUse: {
        phrase1: 'Accedendo, accetti i',
        phrase2: 'Termini di Servizio',
        phrase3: 'e',
        phrase4: 'Privacy',
        phrase5: `La trasmissione di denaro è fornita da ${CONST.WALLET.PROGRAM_ISSUERS.EXPENSIFY_PAYMENTS} (NMLS ID:2017010) in base al suo`,
        phrase6: 'licenze',
    },
    validateCodeForm: {
        magicCodeNotReceived: 'Non hai ricevuto un codice magico?',
        enterAuthenticatorCode: "Per favore, inserisci il tuo codice dell'autenticatore",
        enterRecoveryCode: 'Per favore inserisci il tuo codice di recupero',
        requiredWhen2FAEnabled: "Richiesto quando l'autenticazione a due fattori è abilitata",
        requestNewCode: 'Richiedi un nuovo codice in',
        requestNewCodeAfterErrorOccurred: 'Richiedi un nuovo codice',
        error: {
            pleaseFillMagicCode: 'Per favore, inserisci il tuo codice magico',
            incorrectMagicCode: 'Codice magico errato o non valido. Per favore riprova o richiedi un nuovo codice.',
            pleaseFillTwoFactorAuth: 'Inserisci il tuo codice di autenticazione a due fattori',
        },
    },
    passwordForm: {
        pleaseFillOutAllFields: 'Si prega di compilare tutti i campi',
        pleaseFillPassword: 'Per favore inserisci la tua password',
        pleaseFillTwoFactorAuth: 'Per favore, inserisci il tuo codice a due fattori',
        enterYourTwoFactorAuthenticationCodeToContinue: 'Inserisci il tuo codice di autenticazione a due fattori per continuare',
        forgot: 'Dimenticato?',
        requiredWhen2FAEnabled: "Richiesto quando l'autenticazione a due fattori è abilitata",
        error: {
            incorrectPassword: 'Password errata. Riprova.',
            incorrectLoginOrPassword: 'Login o password errati. Riprova.',
            incorrect2fa: 'Codice di autenticazione a due fattori errato. Per favore riprova.',
            twoFactorAuthenticationEnabled: "Hai l'autenticazione a due fattori abilitata su questo account. Accedi utilizzando la tua email o il tuo numero di telefono.",
            invalidLoginOrPassword: 'Accesso o password non validi. Riprova o reimposta la tua password.',
            unableToResetPassword:
                'Non siamo riusciti a cambiare la tua password. Questo è probabilmente dovuto a un link di reimpostazione della password scaduto in una vecchia email di reimpostazione della password. Ti abbiamo inviato un nuovo link via email, così puoi riprovare. Controlla la tua Posta in arrivo e la cartella Spam; dovrebbe arrivare tra pochi minuti.',
            noAccess: "Non hai accesso a questa applicazione. Per favore aggiungi il tuo nome utente GitHub per ottenere l'accesso.",
            accountLocked: 'Il tuo account è stato bloccato dopo troppi tentativi non riusciti. Riprova tra 1 ora.',
            fallback: 'Qualcosa è andato storto. Per favore riprova più tardi.',
        },
    },
    loginForm: {
        phoneOrEmail: 'Telefono o email',
        error: {
            invalidFormatEmailLogin: "L'email inserita non è valida. Si prega di correggere il formato e riprovare.",
        },
        cannotGetAccountDetails: "Impossibile recuperare i dettagli dell'account. Per favore, prova ad accedere di nuovo.",
        loginForm: 'Modulo di accesso',
        notYou: ({user}: NotYouParams) => `Non ${user}?`,
    },
    onboarding: {
        welcome: 'Benvenuto!',
        welcomeSignOffTitleManageTeam: 'Una volta completati i compiti sopra, possiamo esplorare più funzionalità come i flussi di lavoro di approvazione e le regole!',
        welcomeSignOffTitle: 'È un piacere conoscerti!',
        explanationModal: {
            title: 'Benvenuto in Expensify',
            description: "Un'app per gestire le tue spese aziendali e personali alla velocità della chat. Provala e facci sapere cosa ne pensi. Molto altro in arrivo!",
            secondaryDescription: 'Per tornare a Expensify Classic, basta toccare la tua immagine del profilo > Vai a Expensify Classic.',
        },
        welcomeVideo: {
            title: 'Benvenuto in Expensify',
            description: "Un'app per gestire tutte le tue spese aziendali e personali in una chat. Progettata per la tua azienda, il tuo team e i tuoi amici.",
        },
        getStarted: 'Inizia',
        whatsYourName: 'Qual è il tuo nome?',
        peopleYouMayKnow: 'Persone che potresti conoscere sono già qui! Verifica la tua email per unirti a loro.',
        workspaceYouMayJoin: ({domain, email}: WorkspaceYouMayJoin) => `Qualcuno da ${domain} ha già creato uno spazio di lavoro. Inserisci il codice magico inviato a ${email}.`,
        joinAWorkspace: 'Unisciti a uno spazio di lavoro',
        listOfWorkspaces: "Ecco l'elenco degli spazi di lavoro a cui puoi unirti. Non preoccuparti, puoi sempre unirti più tardi se preferisci.",
        workspaceMemberList: ({employeeCount, policyOwner}: WorkspaceMemberList) => `${employeeCount} membro${employeeCount > 1 ? 's' : ''} • ${policyOwner}`,
        whereYouWork: 'Dove lavori?',
        errorSelection: "Seleziona un'opzione per procedere",
        purpose: {
            title: 'Cosa vuoi fare oggi?',
            errorContinue: 'Premi continua per configurare',
            errorBackButton: "Per favore, completa le domande di configurazione per iniziare a usare l'app",
            [CONST.ONBOARDING_CHOICES.EMPLOYER]: 'Essere rimborsato dal mio datore di lavoro',
            [CONST.ONBOARDING_CHOICES.MANAGE_TEAM]: 'Gestisci le spese del mio team',
            [CONST.ONBOARDING_CHOICES.PERSONAL_SPEND]: 'Traccia e gestisci le spese',
            [CONST.ONBOARDING_CHOICES.CHAT_SPLIT]: 'Chatta e dividi le spese con gli amici',
            [CONST.ONBOARDING_CHOICES.LOOKING_AROUND]: "Qualcos'altro",
        },
        employees: {
            title: 'Quanti dipendenti avete?',
            [CONST.ONBOARDING_COMPANY_SIZE.MICRO]: '1-10 dipendenti',
            [CONST.ONBOARDING_COMPANY_SIZE.SMALL]: '11-50 dipendenti',
            [CONST.ONBOARDING_COMPANY_SIZE.MEDIUM_SMALL]: '51-100 dipendenti',
            [CONST.ONBOARDING_COMPANY_SIZE.MEDIUM]: '101-1.000 dipendenti',
            [CONST.ONBOARDING_COMPANY_SIZE.LARGE]: 'Più di 1.000 dipendenti',
        },
        accounting: {
            title: 'Usi qualche software di contabilità?',
            none: 'Nessuno',
        },
        interestedFeatures: {
            title: 'Quali funzionalità ti interessano?',
            featuresAlreadyEnabled: 'Il tuo spazio di lavoro ha già abilitato quanto segue:',
            featureYouMayBeInterestedIn: 'Abilita funzionalità aggiuntive che potrebbero interessarti:',
        },
        error: {
            requiredFirstName: 'Per favore, inserisci il tuo nome per continuare',
        },
        workEmail: {
            title: 'Qual è la tua email di lavoro?',
            subtitle: 'Expensify funziona al meglio quando colleghi la tua email di lavoro.',
            explanationModal: {
                descriptionOne: 'Inoltra a receipts@expensify.com per la scansione',
                descriptionTwo: 'Unisciti ai tuoi colleghi che già utilizzano Expensify',
                descriptionThree: "Goditi un'esperienza più personalizzata",
            },
            addWorkEmail: 'Aggiungi email di lavoro',
        },
        workEmailValidation: {
            title: 'Verifica la tua email di lavoro',
            magicCodeSent: ({workEmail}: WorkEmailResendCodeParams) => `Inserisci il codice magico inviato a ${workEmail}. Dovrebbe arrivare tra un minuto o due.`,
        },
        workEmailValidationError: {
            publicEmail: "Inserisci un'email di lavoro valida da un dominio privato, ad esempio mitch@company.com",
            offline: 'Non siamo riusciti ad aggiungere la tua email di lavoro poiché sembri essere offline.',
        },
        mergeBlockScreen: {
            title: "Impossibile aggiungere l'email di lavoro",
            subtitle: ({workEmail}: WorkEmailMergingBlockedParams) =>
                `Non siamo riusciti ad aggiungere ${workEmail}. Riprova più tardi in Impostazioni o chatta con Concierge per assistenza.`,
        },
        tasks: {
            testDriveAdminTask: {
                title: ({testDriveURL}) => `Fai un [test drive](${testDriveURL})`,
                description: ({testDriveURL}) => `[Fai un breve tour del prodotto](${testDriveURL}) per scoprire perché Expensify è il modo più veloce per gestire le tue spese.`,
            },
            testDriveEmployeeTask: {
                title: ({testDriveURL}) => `Fai un [test drive](${testDriveURL})`,
                description: ({testDriveURL}) => `Prova un [test drive](${testDriveURL}) e ottieni *3 mesi gratuiti di Expensify!* per il tuo team`,
            },
            createTestDriveAdminWorkspaceTask: {
                title: ({workspaceConfirmationLink}) => `[Crea](${workspaceConfirmationLink}) uno spazio di lavoro`,
                description: 'Crea uno spazio di lavoro e configura le impostazioni con l’aiuto del tuo specialista di configurazione!',
            },
            createWorkspaceTask: {
                title: ({workspaceSettingsLink}) => `Crea uno [spazio di lavoro](${workspaceSettingsLink})`,
                description: ({workspaceSettingsLink}) =>
                    '*Crea uno spazio di lavoro* per monitorare le spese, scansionare ricevute, chattare e altro.\n' +
                    '\n' +
                    '1. Clicca su *Spazi di lavoro* > *Nuovo spazio di lavoro*.\n' +
                    '\n' +
                    `*Il tuo nuovo spazio di lavoro è pronto!* [Dai un’occhiata](${workspaceSettingsLink}).`,
            },
            setupCategoriesTask: {
                title: ({workspaceCategoriesLink}) => `Configura le [categorie](${workspaceCategoriesLink})`,
                description: ({workspaceCategoriesLink}) =>
                    '*Configura le categorie* in modo che il tuo team possa codificare le spese per una rendicontazione semplice.\n' +
                    '\n' +
                    '1. Clicca su *Spazi di lavoro*.\n' +
                    '3. Seleziona il tuo spazio di lavoro.\n' +
                    '4. Clicca su *Categorie*.\n' +
                    '5. Disattiva le categorie che non ti servono.\n' +
                    '6. Aggiungi le tue categorie in alto a destra.\n' +
                    '\n' +
                    `[Vai alle impostazioni delle categorie dello spazio di lavoro](${workspaceCategoriesLink}).\n` +
                    '\n' +
                    `![Configura le categorie](${CONST.CLOUDFRONT_URL}/videos/walkthrough-categories-v2.mp4)`,
            },
            combinedTrackSubmitExpenseTask: {
                title: 'Invia una spesa',
                description:
                    '*Invia una spesa* inserendo un importo o scansionando una ricevuta.\n' +
                    '\n' +
                    `1. Clicca sul pulsante ${CONST.CUSTOM_EMOJIS.GLOBAL_CREATE}.\n` +
                    '2. Scegli *Crea spesa*.\n' +
                    '3. Inserisci un importo o scansiona una ricevuta.\n' +
                    `4. Aggiungi l’email o il numero di telefono del tuo responsabile.\n` +
                    '5. Clicca su *Crea*.\n' +
                    '\n' +
                    'E il gioco è fatto!',
            },
            adminSubmitExpenseTask: {
                title: 'Invia una spesa',
                description:
                    '*Invia una spesa* inserendo un importo o scansionando una ricevuta.\n' +
                    '\n' +
                    `1. Clicca sul pulsante ${CONST.CUSTOM_EMOJIS.GLOBAL_CREATE}.\n` +
                    '2. Scegli *Crea spesa*.\n' +
                    '3. Inserisci un importo o scansiona una ricevuta.\n' +
                    '4. Conferma i dettagli.\n' +
                    '5. Clicca su *Crea*.\n' +
                    '\n' +
                    'E il gioco è fatto!',
            },
            trackExpenseTask: {
                title: 'Monitora una spesa',
                description:
                    '*Monitora una spesa* in qualsiasi valuta, con o senza ricevuta.\n' +
                    '\n' +
                    `1. Clicca sul pulsante ${CONST.CUSTOM_EMOJIS.GLOBAL_CREATE}.\n` +
                    '2. Scegli *Crea spesa*.\n' +
                    '3. Inserisci un importo o scansiona una ricevuta.\n' +
                    '4. Scegli il tuo spazio *personale*.\n' +
                    '5. Clicca su *Crea*.\n' +
                    '\n' +
                    'E il gioco è fatto! Sì, è davvero così facile.',
            },
            addAccountingIntegrationTask: {
                title: ({integrationName, workspaceAccountingLink}) =>
                    `Connetti${integrationName === CONST.ONBOARDING_ACCOUNTING_MAPPING.other ? '' : ' a'} [${integrationName === CONST.ONBOARDING_ACCOUNTING_MAPPING.other ? 'il tuo' : ''} ${integrationName}](${workspaceAccountingLink})`,
                description: ({integrationName, workspaceAccountingLink}) =>
                    `Connetti${integrationName === CONST.ONBOARDING_ACCOUNTING_MAPPING.other ? ' il tuo' : ' a'} ${integrationName} per una codifica automatica delle spese e sincronizzazione che semplifica la chiusura di fine mese.\n` +
                    '\n' +
                    '1. Clicca su *Impostazioni*.\n' +
                    '2. Vai a *Spazi di lavoro*.\n' +
                    '3. Seleziona il tuo spazio di lavoro.\n' +
                    '4. Clicca su *Contabilità*.\n' +
                    `5. Trova ${integrationName}.\n` +
                    '6. Clicca su *Connetti*.\n' +
                    '\n' +
                    `${
                        integrationName && CONST.connectionsVideoPaths[integrationName]
                            ? `[Vai alla contabilità](${workspaceAccountingLink}).\n\n![Connetti a ${integrationName}](${CONST.CLOUDFRONT_URL}/${CONST.connectionsVideoPaths[integrationName]})`
                            : `[Vai alla contabilità](${workspaceAccountingLink}).`
                    }`,
            },
            connectCorporateCardTask: {
                title: ({corporateCardLink}) => `Collega [la tua carta aziendale](${corporateCardLink})`,
                description: ({corporateCardLink}) =>
                    `Collega la tua carta aziendale per importare e codificare automaticamente le spese.\n` +
                    '\n' +
                    '1. Clicca su *Spazi di lavoro*.\n' +
                    '2. Seleziona il tuo spazio di lavoro.\n' +
                    '3. Clicca su *Carte aziendali*.\n' +
                    '4. Segui le istruzioni per collegare la tua carta.\n' +
                    '\n' +
                    `[Vai per collegare le mie carte aziendali](${corporateCardLink}).`,
            },
            inviteTeamTask: {
                title: ({workspaceMembersLink}) => `Invita [il tuo team](${workspaceMembersLink})`,
                description: ({workspaceMembersLink}) =>
                    '*Invita il tuo team* su Expensify così possono iniziare a monitorare le spese oggi stesso.\n' +
                    '\n' +
                    '1. Clicca su *Spazi di lavoro*.\n' +
                    '3. Seleziona il tuo spazio di lavoro.\n' +
                    '4. Clicca su *Membri* > *Invita membro*.\n' +
                    '5. Inserisci email o numeri di telefono.\n' +
                    '6. Aggiungi un messaggio personalizzato se vuoi!\n' +
                    '\n' +
                    `[Vai ai membri dello spazio di lavoro](${workspaceMembersLink}).\n` +
                    '\n' +
                    `![Invita il tuo team](${CONST.CLOUDFRONT_URL}/videos/walkthrough-invite_members-v2.mp4)`,
            },
            setupCategoriesAndTags: {
                title: ({workspaceCategoriesLink, workspaceMoreFeaturesLink}) => `Configura [categorie](${workspaceCategoriesLink}) e [tag](${workspaceMoreFeaturesLink})`,
                description: ({workspaceCategoriesLink, workspaceAccountingLink}) =>
                    '*Configura categorie e tag* in modo che il tuo team possa codificare le spese per una rendicontazione semplice.\n' +
                    '\n' +
                    `Importale automaticamente [collegando il software di contabilità](${workspaceAccountingLink}), oppure configuralo manualmente nelle [impostazioni dello spazio di lavoro](${workspaceCategoriesLink}).`,
            },
            setupTagsTask: {
                title: ({workspaceMoreFeaturesLink}) => `Configura i [tag](${workspaceMoreFeaturesLink})`,
                description: ({workspaceMoreFeaturesLink}) =>
                    'Usa i tag per aggiungere dettagli extra alle spese come progetti, clienti, sedi e reparti. Se ti servono più livelli di tag, puoi passare al piano Control.\n' +
                    '\n' +
                    '1. Clicca su *Spazi di lavoro*.\n' +
                    '3. Seleziona il tuo spazio di lavoro.\n' +
                    '4. Clicca su *Altre funzionalità*.\n' +
                    '5. Abilita *Tag*.\n' +
                    '6. Vai a *Tag* nell’editor dello spazio di lavoro.\n' +
                    '7. Clicca su *+ Aggiungi tag* per crearne uno tuo.\n' +
                    '\n' +
                    `[Vai a altre funzionalità](${workspaceMoreFeaturesLink}).\n` +
                    '\n' +
                    `![Configura i tag](${CONST.CLOUDFRONT_URL}/videos/walkthrough-tags-v2.mp4)`,
            },
            inviteAccountantTask: {
                title: ({workspaceMembersLink}) => `Invita il tuo [commercialista](${workspaceMembersLink})`,
                description: ({workspaceMembersLink}) =>
                    '*Invita il tuo commercialista* a collaborare nel tuo spazio di lavoro e a gestire le spese aziendali.\n' +
                    '\n' +
                    '1. Clicca su *Spazi di lavoro*.\n' +
                    '2. Seleziona il tuo spazio di lavoro.\n' +
                    '3. Clicca su *Membri*.\n' +
                    '4. Clicca su *Invita un membro*.\n' +
                    "5. Inserisci l'indirizzo email del tuo commercialista.\n" +
                    '\n' +
                    `[Invita ora il tuo commercialista](${workspaceMembersLink}).`,
            },
            startChatTask: {
                title: 'Avvia una chat',
                description:
                    '*Avvia una chat* con chiunque utilizzando la loro email o numero di telefono.\n' +
                    '\n' +
                    `1. Clicca sul pulsante ${CONST.CUSTOM_EMOJIS.GLOBAL_CREATE}.\n` +
                    '2. Scegli *Avvia chat*.\n' +
                    '3. Inserisci un’email o numero di telefono.\n' +
                    '\n' +
                    'Se non stanno già usando Expensify, riceveranno automaticamente un invito.\n' +
                    '\n' +
                    'Ogni chat si trasformerà anche in un’email o messaggio a cui potranno rispondere direttamente.',
            },
            splitExpenseTask: {
                title: 'Dividi una spesa',
                description:
                    '*Dividi le spese* con una o più persone.\n' +
                    '\n' +
                    `1. Clicca sul pulsante ${CONST.CUSTOM_EMOJIS.GLOBAL_CREATE}.\n` +
                    '2. Scegli *Avvia chat*.\n' +
                    '3. Inserisci email o numeri di telefono.\n' +
                    '4. Clicca sul pulsante grigio *+* nella chat > *Dividi spesa*.\n' +
                    '5. Crea la spesa selezionando *Manuale*, *Scansione* o *Distanza*.\n' +
                    '\n' +
                    'Puoi aggiungere altri dettagli se vuoi, oppure inviarla subito. Recuperiamo i tuoi soldi!',
            },
            reviewWorkspaceSettingsTask: {
                title: ({workspaceSettingsLink}) => `Rivedi le [impostazioni dello spazio di lavoro](${workspaceSettingsLink})`,
                description: ({workspaceSettingsLink}) =>
                    'Ecco come rivedere e aggiornare le impostazioni dello spazio di lavoro:\n' +
                    '1. Clicca sulla scheda delle impostazioni.\n' +
                    '2. Clicca su *Spazi di lavoro* > [Il tuo spazio di lavoro].\n' +
                    `[Vai al tuo spazio di lavoro](${workspaceSettingsLink}). Le tracceremo nella stanza #admins.`,
            },
            createReportTask: {
                title: 'Crea il tuo primo report',
                description:
                    'Ecco come creare un report:\n' +
                    '\n' +
                    `1. Clicca sul pulsante ${CONST.CUSTOM_EMOJIS.GLOBAL_CREATE}.\n` +
                    '2. Scegli *Crea report*.\n' +
                    '3. Clicca su *Aggiungi spesa*.\n' +
                    '4. Aggiungi la tua prima spesa.\n' +
                    '\n' +
                    'E il gioco è fatto!',
            },
        } satisfies Record<string, Pick<OnboardingTask, 'title' | 'description'>>,
        testDrive: {
            name: ({testDriveURL}: {testDriveURL?: string}) => (testDriveURL ? `Fai un [test drive](${testDriveURL})` : 'Fai un test drive'),
            embeddedDemoIframeTitle: 'Test Drive',
            employeeFakeReceipt: {
                description: 'La mia ricevuta del test drive!',
            },
        },
        messages: {
            onboardingEmployerOrSubmitMessage: 'Ricevere un rimborso è facile come inviare un messaggio. Vediamo le basi.',
            onboardingPersonalSpendMessage: 'Ecco come monitorare le tue spese in pochi clic.',
            onboardingMangeTeamMessage: ({onboardingCompanySize}: {onboardingCompanySize?: OnboardingCompanySize}) =>
                `Ecco un elenco di attività che consiglio per un’azienda delle tue dimensioni con ${onboardingCompanySize} persone che inviano spese:`,
            onboardingTrackWorkspaceMessage:
                '# Iniziamo\n👋 Sono qui per aiutarti! Per iniziare, ho personalizzato le impostazioni dello spazio di lavoro per ditte individuali e aziende simili. Puoi modificarle cliccando il link qui sotto!\n\nEcco come monitorare le tue spese in pochi clic:',
            onboardingChatSplitMessage: 'Dividere le spese con gli amici è facile come inviare un messaggio. Ecco come.',
            onboardingAdminMessage: 'Scopri come gestire lo spazio di lavoro del tuo team come admin e inviare le tue spese.',
            onboardingLookingAroundMessage:
                'Expensify è noto per la gestione di spese, viaggi e carte aziendali, ma facciamo molto di più. Fammi sapere cosa ti interessa e ti aiuterò a iniziare.',
            onboardingTestDriveReceiverMessage: '*Hai ottenuto 3 mesi gratuiti! Inizia da qui sotto.*',
        },
        workspace: {
            title: 'Rimani organizzato con uno spazio di lavoro',
            subtitle: 'Sblocca strumenti potenti per semplificare la gestione delle tue spese, tutto in un unico posto. Con uno spazio di lavoro, puoi:',
            explanationModal: {
                descriptionOne: 'Traccia e organizza le ricevute',
                descriptionTwo: 'Categorizza e tagga le spese',
                descriptionThree: 'Crea e condividi rapporti',
            },
            price: 'Provalo gratis per 30 giorni, poi passa al piano superiore per soli <strong>$5/mese</strong>.',
            createWorkspace: 'Crea workspace',
        },
        confirmWorkspace: {
            title: 'Conferma workspace',
            subtitle: 'Crea uno spazio di lavoro per tracciare le ricevute, rimborsare le spese, gestire i viaggi, creare report e altro ancora — tutto alla velocità della chat.',
        },
        inviteMembers: {
            title: 'Invita membri',
            subtitle: 'Gestisci e condividi le tue spese con un commercialista o avvia un gruppo di viaggio con gli amici.',
        },
    },
    featureTraining: {
        doNotShowAgain: 'Non mostrarmelo più',
    },
    personalDetails: {
        error: {
            containsReservedWord: 'Il nome non può contenere le parole Expensify o Concierge',
            hasInvalidCharacter: 'Il nome non può contenere una virgola o un punto e virgola',
            requiredFirstName: 'Il nome non può essere vuoto',
        },
    },
    privatePersonalDetails: {
        enterLegalName: 'Qual è il tuo nome legale?',
        enterDateOfBirth: 'Qual è la tua data di nascita?',
        enterAddress: 'Qual è il tuo indirizzo?',
        enterPhoneNumber: 'Qual è il tuo numero di telefono?',
        personalDetails: 'Dettagli personali',
        privateDataMessage: 'Questi dettagli sono utilizzati per viaggi e pagamenti. Non vengono mai mostrati sul tuo profilo pubblico.',
        legalName: 'Nome legale',
        legalFirstName: 'Nome legale',
        legalLastName: 'Cognome legale',
        address: 'Indirizzo',
        error: {
            dateShouldBeBefore: ({dateString}: DateShouldBeBeforeParams) => `La data dovrebbe essere precedente a ${dateString}`,
            dateShouldBeAfter: ({dateString}: DateShouldBeAfterParams) => `La data deve essere successiva a ${dateString}`,
            hasInvalidCharacter: 'Il nome può includere solo caratteri latini',
            incorrectZipFormat: ({zipFormat}: IncorrectZipFormatParams = {}) => `Formato del codice postale errato${zipFormat ? `Formato accettabile: ${zipFormat}` : ''}`,
            invalidPhoneNumber: `Si prega di assicurarsi che il numero di telefono sia valido (ad esempio ${CONST.EXAMPLE_PHONE_NUMBER})`,
        },
    },
    resendValidationForm: {
        linkHasBeenResent: 'Il link è stato reinviato',
        weSentYouMagicSignInLink: ({login, loginType}: WeSentYouMagicSignInLinkParams) => `Ho inviato un link magico per l'accesso a ${login}. Controlla il tuo ${loginType} per accedere.`,
        resendLink: 'Invia nuovamente il link',
    },
    unlinkLoginForm: {
        toValidateLogin: ({primaryLogin, secondaryLogin}: ToValidateLoginParams) =>
            `Per convalidare ${secondaryLogin}, per favore reinvia il codice magico dalle Impostazioni dell'Account di ${primaryLogin}.`,
        noLongerHaveAccess: ({primaryLogin}: NoLongerHaveAccessParams) => `Se non hai più accesso a ${primaryLogin}, scollega i tuoi account.`,
        unlink: 'Scollega',
        linkSent: 'Link inviato!',
        successfullyUnlinkedLogin: 'Accesso secondario scollegato con successo!',
    },
    emailDeliveryFailurePage: {
        ourEmailProvider: ({login}: OurEmailProviderParams) =>
            `Il nostro provider di posta elettronica ha temporaneamente sospeso le email a ${login} a causa di problemi di consegna. Per sbloccare il tuo login, segui questi passaggi:`,
        confirmThat: ({login}: ConfirmThatParams) => `Conferma che ${login} sia scritto correttamente e sia un indirizzo email reale e consegnabile.`,
        emailAliases: 'Gli alias email come "expenses@domain.com" devono avere accesso alla propria casella di posta elettronica per essere un login valido di Expensify.',
        ensureYourEmailClient: 'Assicurati che il tuo client di posta elettronica consenta le email da expensify.com.',
        youCanFindDirections: 'Puoi trovare le indicazioni su come completare questo passaggio',
        helpConfigure: 'ma potresti aver bisogno del tuo reparto IT per aiutarti a configurare le impostazioni email.',
        onceTheAbove: 'Una volta completati i passaggi sopra indicati, contatta per favore',
        toUnblock: 'per sbloccare il tuo accesso.',
    },
    smsDeliveryFailurePage: {
        smsDeliveryFailureMessage: ({login}: OurEmailProviderParams) =>
            `Non siamo riusciti a consegnare i messaggi SMS a ${login}, quindi lo abbiamo sospeso temporaneamente. Si prega di provare a convalidare il proprio numero:`,
        validationSuccess: 'Il tuo numero è stato convalidato! Clicca qui sotto per inviare un nuovo codice magico di accesso.',
        validationFailed: ({
            timeData,
        }: {
            timeData?: {
                days?: number;
                hours?: number;
                minutes?: number;
            } | null;
        }) => {
            if (!timeData) {
                return 'Attendere un momento prima di riprovare.';
            }
            const timeParts = [];
            if (timeData.days) {
                timeParts.push(`${timeData.days} ${timeData.days === 1 ? 'giorno' : 'giorni'}`);
            }
            if (timeData.hours) {
                timeParts.push(`${timeData.hours} ${timeData.hours === 1 ? 'ora' : 'ore'}`);
            }
            if (timeData.minutes) {
                timeParts.push(`${timeData.minutes} ${timeData.minutes === 1 ? 'minuto' : 'minuti'}`);
            }
            let timeText = '';
            if (timeParts.length === 1) {
                timeText = timeParts.at(0) ?? '';
            } else if (timeParts.length === 2) {
                timeText = `${timeParts.at(0)} and ${timeParts.at(1)}`;
            } else if (timeParts.length === 3) {
                timeText = `${timeParts.at(0)}, ${timeParts.at(1)}, and ${timeParts.at(2)}`;
            }
            return `Aspetta! Devi attendere ${timeText} prima di provare a convalidare nuovamente il tuo numero.`;
        },
    },
    welcomeSignUpForm: {
        join: 'Unisciti',
    },
    detailsPage: {
        localTime: 'Ora locale',
    },
    newChatPage: {
        startGroup: 'Avvia gruppo',
        addToGroup: 'Aggiungi al gruppo',
    },
    yearPickerPage: {
        year: 'Anno',
        selectYear: 'Si prega di selezionare un anno',
    },
    focusModeUpdateModal: {
        title: 'Benvenuto in modalità #focus!',
        prompt: 'Rimani al passo vedendo solo le chat non lette o quelle che richiedono la tua attenzione. Non preoccuparti, puoi cambiare questa impostazione in qualsiasi momento in',
        settings: 'impostazioni',
    },
    notFound: {
        chatYouLookingForCannotBeFound: 'La chat che stai cercando non può essere trovata.',
        getMeOutOfHere: 'Portami via di qui',
        iouReportNotFound: 'I dettagli di pagamento che stai cercando non possono essere trovati.',
        notHere: 'Hmm... non è qui',
        pageNotFound: 'Ops, questa pagina non può essere trovata',
        noAccess: 'Questa chat o spesa potrebbe essere stata eliminata o potresti non avere accesso ad essa.\n\nPer qualsiasi domanda, contatta concierge@expensify.com',
        goBackHome: 'Torna alla pagina principale',
    },
    errorPage: {
        title: ({isBreakLine}: {isBreakLine: boolean}) => `Oops... ${isBreakLine ? '\n' : ''}Qualcosa è andato storto`,
        subtitle: 'La tua richiesta non può essere completata. Per favore riprova più tardi.',
    },
    setPasswordPage: {
        enterPassword: 'Inserisci una password',
        setPassword: 'Imposta password',
        newPasswordPrompt: 'La tua password deve avere almeno 8 caratteri, 1 lettera maiuscola, 1 lettera minuscola e 1 numero.',
        passwordFormTitle: 'Bentornato nel nuovo Expensify! Per favore, imposta la tua password.',
        passwordNotSet: 'Non siamo riusciti a impostare la tua nuova password. Ti abbiamo inviato un nuovo link per riprovare.',
        setPasswordLinkInvalid: 'Questo link per impostare la password non è valido o è scaduto. Un nuovo link ti sta aspettando nella tua casella di posta elettronica!',
        validateAccount: 'Verifica account',
    },
    statusPage: {
        status: 'Stato',
        statusExplanation: "Aggiungi un'emoji per dare ai tuoi colleghi e amici un modo semplice per sapere cosa sta succedendo. Puoi anche aggiungere un messaggio opzionale!",
        today: 'Oggi',
        clearStatus: 'Cancella stato',
        save: 'Salva',
        message: 'Messaggio',
        timePeriods: {
            never: 'Never',
            thirtyMinutes: '30 minuti',
            oneHour: '1 ora',
            afterToday: 'Oggi',
            afterWeek: 'Una settimana',
            custom: 'Customizzato',
        },
        untilTomorrow: 'Fino a domani',
        untilTime: ({time}: UntilTimeParams) => `Fino a ${time}`,
        date: 'Data',
        time: 'Tempo',
        clearAfter: 'Cancella dopo',
        whenClearStatus: 'Quando dovremmo cancellare il tuo stato?',
        vacationDelegate: 'Delegato per le vacanze',
        setVacationDelegate: `Imposta un delegato per le vacanze per approvare i report al tuo posto mentre sei fuori ufficio.`,
        vacationDelegateError: 'Si è verificato un errore durante l’aggiornamento del delegato per le vacanze.',
        asVacationDelegate: ({nameOrEmail: managerName}: VacationDelegateParams) => `come delegato per le vacanze di ${managerName}`,
        toAsVacationDelegate: ({submittedToName, vacationDelegateName}: SubmittedToVacationDelegateParams) => `a ${submittedToName} come delegato per le vacanze di ${vacationDelegateName}`,
        vacationDelegateWarning: ({nameOrEmail}: VacationDelegateParams) =>
            `Stai assegnando ${nameOrEmail} come tuo delegato per le vacanze. Non è ancora presente in tutti i tuoi workspace. Se scegli di continuare, verrà inviata un'e-mail a tutti gli amministratori dei tuoi workspace per aggiungerlo.`,
    },
    stepCounter: ({step, total, text}: StepCounterParams) => {
        let result = `Passo ${step}`;
        if (total) {
            result = `${result} of ${total}`;
        }
        if (text) {
            result = `${result}: ${text}`;
        }
        return result;
    },
    bankAccount: {
        bankInfo: 'Informazioni bancarie',
        confirmBankInfo: 'Conferma le informazioni bancarie',
        manuallyAdd: 'Aggiungi manualmente il tuo conto bancario',
        letsDoubleCheck: 'Verifichiamo che tutto sia corretto.',
        accountEnding: 'Account con terminazione in',
        thisBankAccount: 'Questo conto bancario sarà utilizzato per i pagamenti aziendali nel tuo spazio di lavoro.',
        accountNumber: 'Numero di conto',
        routingNumber: 'Numero di instradamento',
        chooseAnAccountBelow: 'Scegli un account qui sotto',
        addBankAccount: 'Aggiungi conto bancario',
        chooseAnAccount: 'Scegli un account',
        connectOnlineWithPlaid: 'Accedi alla tua banca',
        connectManually: 'Connetti manualmente',
        desktopConnection: 'Nota: Per connettersi con Chase, Wells Fargo, Capital One o Bank of America, fare clic qui per completare questo processo in un browser.',
        yourDataIsSecure: 'I tuoi dati sono al sicuro',
        toGetStarted: 'Aggiungi un conto bancario per rimborsare le spese, emettere le carte Expensify, riscuotere i pagamenti delle fatture e pagare le bollette tutto da un unico posto.',
        plaidBodyCopy: 'Offri ai tuoi dipendenti un modo più semplice per pagare - e farsi rimborsare - le spese aziendali.',
        checkHelpLine: 'Il tuo numero di instradamento e il numero di conto possono essere trovati su un assegno per il conto.',
        hasPhoneLoginError: ({contactMethodRoute}: ContactMethodParams) =>
            `Per collegare un conto bancario, per favore <a href="${contactMethodRoute}">aggiungi un'email come login principale</a> e riprova. Puoi aggiungere il tuo numero di telefono come login secondario.`,
        hasBeenThrottledError: "Si è verificato un errore durante l'aggiunta del tuo conto bancario. Attendi qualche minuto e riprova.",
        hasCurrencyError: ({workspaceRoute}: WorkspaceRouteParams) =>
            `Ops! Sembra che la valuta del tuo spazio di lavoro sia impostata su una valuta diversa da USD. Per procedere, vai a <a href="${workspaceRoute}">le impostazioni del tuo spazio di lavoro</a> impostarlo su USD e riprovare.`,
        error: {
            youNeedToSelectAnOption: "Seleziona un'opzione per procedere",
            noBankAccountAvailable: 'Spiacente, non è disponibile alcun conto bancario.',
            noBankAccountSelected: 'Per favore, scegli un account',
            taxID: 'Inserisci un numero di partita IVA valido',
            website: 'Per favore, inserisci un sito web valido',
            zipCode: `Inserisci un codice postale valido utilizzando il formato: ${CONST.COUNTRY_ZIP_REGEX_DATA.US.samples}`,
            phoneNumber: 'Per favore, inserisci un numero di telefono valido',
            email: 'Per favore, inserisci un indirizzo email valido',
            companyName: 'Per favore inserisci un nome aziendale valido',
            addressCity: 'Per favore, inserisci una città valida',
            addressStreet: 'Per favore, inserisci un indirizzo stradale valido',
            addressState: 'Seleziona un stato valido per favore',
            incorporationDateFuture: 'La data di costituzione non può essere nel futuro',
            incorporationState: 'Seleziona un stato valido per favore',
            industryCode: 'Inserisci un codice di classificazione industriale valido composto da sei cifre',
            restrictedBusiness: "Per favore conferma che l'azienda non è nell'elenco delle attività commerciali ristrette.",
            routingNumber: 'Inserisci un numero di instradamento valido',
            accountNumber: 'Per favore, inserisci un numero di conto valido',
            routingAndAccountNumberCannotBeSame: 'I numeri di routing e di conto non possono corrispondere',
            companyType: 'Seleziona un tipo di azienda valido',
            tooManyAttempts:
                'A causa di un elevato numero di tentativi di accesso, questa opzione è stata disabilitata per 24 ore. Si prega di riprovare più tardi o di inserire i dettagli manualmente.',
            address: 'Per favore, inserisci un indirizzo valido',
            dob: 'Si prega di selezionare una data di nascita valida',
            age: 'Devi avere più di 18 anni',
            ssnLast4: 'Inserisci gli ultimi 4 cifre validi del SSN',
            firstName: 'Per favore, inserisci un nome valido',
            lastName: 'Per favore, inserisci un cognome valido',
            noDefaultDepositAccountOrDebitCardAvailable: 'Si prega di aggiungere un conto di deposito predefinito o una carta di debito',
            validationAmounts: "Gli importi di convalida inseriti non sono corretti. Si prega di ricontrollare l'estratto conto bancario e riprovare.",
            fullName: 'Per favore, inserisci un nome completo valido',
            ownershipPercentage: 'Per favore, inserisci un numero percentuale valido',
            deletePaymentBankAccount:
                'Questo conto bancario non può essere eliminato perché viene utilizzato per i pagamenti con la carta Expensify. Se desideri comunque eliminare questo conto, contatta il Concierge.',
        },
    },
    addPersonalBankAccount: {
        countrySelectionStepHeader: 'Dove si trova il tuo conto bancario?',
        accountDetailsStepHeader: 'Quali sono i dettagli del tuo account?',
        accountTypeStepHeader: 'Che tipo di account è questo?',
        bankInformationStepHeader: 'Quali sono i tuoi dettagli bancari?',
        accountHolderInformationStepHeader: 'Quali sono i dettagli del titolare del conto?',
        howDoWeProtectYourData: 'Come proteggiamo i tuoi dati?',
        currencyHeader: 'Qual è la valuta del tuo conto bancario?',
        confirmationStepHeader: 'Controlla le tue informazioni.',
        confirmationStepSubHeader: 'Ricontrolla i dettagli qui sotto e seleziona la casella dei termini per confermare.',
    },
    addPersonalBankAccountPage: {
        enterPassword: 'Inserisci la password di Expensify',
        alreadyAdded: 'Questo account è già stato aggiunto.',
        chooseAccountLabel: 'Account',
        successTitle: 'Conto bancario personale aggiunto!',
        successMessage: 'Congratulazioni, il tuo conto bancario è configurato ed è pronto a ricevere i rimborsi.',
    },
    attachmentView: {
        unknownFilename: 'Nome file sconosciuto',
        passwordRequired: 'Per favore inserisci una password',
        passwordIncorrect: 'Password errata. Riprova.',
        failedToLoadPDF: 'Impossibile caricare il file PDF',
        pdfPasswordForm: {
            title: 'PDF protetto da password',
            infoText: 'Questo PDF è protetto da password.',
            beforeLinkText: 'Per favore',
            linkText: 'inserisci la password',
            afterLinkText: 'per visualizzarlo.',
            formLabel: 'Visualizza PDF',
        },
        attachmentNotFound: 'Allegato non trovato',
    },
    messages: {
        errorMessageInvalidPhone: `Per favore, inserisci un numero di telefono valido senza parentesi o trattini. Se ti trovi al di fuori degli Stati Uniti, includi il tuo prefisso internazionale (ad es. ${CONST.EXAMPLE_PHONE_NUMBER}).`,
        errorMessageInvalidEmail: 'Email non valido',
        userIsAlreadyMember: ({login, name}: UserIsAlreadyMemberParams) => `${login} è già un membro di ${name}`,
    },
    onfidoStep: {
        acceptTerms: 'Continuando con la richiesta di attivare il tuo Expensify Wallet, confermi di aver letto, compreso e accettato',
        facialScan: 'Politica e Rilascio della Scansione Facciale di Onfido',
        tryAgain: 'Riprova',
        verifyIdentity: 'Verifica identità',
        letsVerifyIdentity: 'Verifichiamo la tua identità',
        butFirst: `Ma prima, le cose noiose. Leggi le informazioni legali nel prossimo passaggio e fai clic su "Accetta" quando sei pronto.`,
        genericError: "Si è verificato un errore durante l'elaborazione di questo passaggio. Per favore riprova.",
        cameraPermissionsNotGranted: "Abilita l'accesso alla fotocamera",
        cameraRequestMessage: 'Abbiamo bisogno di accedere alla tua fotocamera per completare la verifica del conto bancario. Abilitala tramite Impostazioni > New Expensify.',
        microphonePermissionsNotGranted: "Abilita l'accesso al microfono",
        microphoneRequestMessage: 'Abbiamo bisogno di accedere al tuo microfono per completare la verifica del conto bancario. Abilitalo tramite Impostazioni > New Expensify.',
        originalDocumentNeeded: "Per favore carica un'immagine originale del tuo documento d'identità invece di uno screenshot o un'immagine scansionata.",
        documentNeedsBetterQuality:
            "Il tuo documento d'identità sembra essere danneggiato o mancano caratteristiche di sicurezza. Carica un'immagine originale di un documento d'identità non danneggiato che sia completamente visibile.",
        imageNeedsBetterQuality:
            "C'è un problema con la qualità dell'immagine del tuo documento d'identità. Per favore, carica una nuova immagine in cui il tuo documento d'identità sia visibile chiaramente.",
        selfieIssue: "C'è un problema con il tuo selfie/video. Per favore carica un selfie/video dal vivo.",
        selfieNotMatching: "Il tuo selfie/video non corrisponde al tuo documento d'identità. Per favore carica un nuovo selfie/video in cui il tuo viso sia chiaramente visibile.",
        selfieNotLive: 'Il tuo selfie/video non sembra essere una foto/video dal vivo. Per favore, carica un selfie/video dal vivo.',
    },
    additionalDetailsStep: {
        headerTitle: 'Dettagli aggiuntivi',
        helpText: 'Dobbiamo confermare le seguenti informazioni prima che tu possa inviare e ricevere denaro dal tuo portafoglio.',
        helpTextIdologyQuestions: 'Abbiamo bisogno di farti solo alcune altre domande per completare la validazione della tua identità.',
        helpLink: 'Scopri di più sul perché ne abbiamo bisogno.',
        legalFirstNameLabel: 'Nome legale',
        legalMiddleNameLabel: 'Secondo nome legale',
        legalLastNameLabel: 'Cognome legale',
        selectAnswer: 'Seleziona una risposta per procedere',
        ssnFull9Error: 'Inserisci un SSN valido di nove cifre',
        needSSNFull9: 'Stiamo riscontrando problemi nel verificare il tuo SSN. Inserisci tutti i nove numeri del tuo SSN.',
        weCouldNotVerify: 'Non siamo riusciti a verificare',
        pleaseFixIt: 'Si prega di correggere queste informazioni prima di continuare.',
        failedKYCTextBefore: 'Non siamo riusciti a verificare la tua identità. Per favore riprova più tardi o contatta',
        failedKYCTextAfter: 'se hai domande.',
    },
    termsStep: {
        headerTitle: 'Termini e tariffe',
        headerTitleRefactor: 'Commissioni e termini',
        haveReadAndAgree: 'Ho letto e accetto di ricevere',
        electronicDisclosures: 'informative elettroniche',
        agreeToThe: 'Accetto il',
        walletAgreement: 'Accordo del portafoglio',
        enablePayments: 'Abilita pagamenti',
        monthlyFee: 'Tariffa mensile',
        inactivity: 'Inattività',
        noOverdraftOrCredit: 'Nessuna funzione di scoperto/credito.',
        electronicFundsWithdrawal: 'Prelievo di fondi elettronici',
        standard: 'Standard',
        reviewTheFees: "Dai un'occhiata ad alcune tariffe.",
        checkTheBoxes: 'Si prega di selezionare le caselle qui sotto.',
        agreeToTerms: 'Accetta i termini e sarai pronto per partire!',
        shortTermsForm: {
            expensifyPaymentsAccount: ({walletProgram}: WalletProgramParams) => `Il Portafoglio Expensify è emesso da ${walletProgram}.`,
            perPurchase: 'Per acquisto',
            atmWithdrawal: 'Prelievo bancomat',
            cashReload: 'Ricarica in contanti',
            inNetwork: 'in-network',
            outOfNetwork: 'fuori rete',
            atmBalanceInquiry: 'Richiesta saldo bancomat',
            inOrOutOfNetwork: '(in-network o out-of-network)',
            customerService: 'Servizio clienti',
            automatedOrLive: '(automated or live agent)',
            afterTwelveMonths: '(dopo 12 mesi senza transazioni)',
            weChargeOneFee: 'Addebitiamo un altro tipo di commissione. È:',
            fdicInsurance: "I tuoi fondi sono idonei per l'assicurazione FDIC.",
            generalInfo: 'Per informazioni generali sui conti prepagati, visita',
            conditionsDetails: 'Per dettagli e condizioni su tutte le tariffe e i servizi, visita',
            conditionsPhone: 'o chiamando il +1 833-400-0904.',
            instant: '(instant)',
            electronicFundsInstantFeeMin: ({amount}: TermsParams) => `(min ${amount})`,
        },
        longTermsForm: {
            listOfAllFees: 'Un elenco di tutte le commissioni del Portafoglio Expensify',
            typeOfFeeHeader: 'Tutte le commissioni',
            feeAmountHeader: 'Importo',
            moreDetailsHeader: 'Dettagli',
            openingAccountTitle: 'Apertura di un account',
            openingAccountDetails: "Non c'è alcuna commissione per aprire un account.",
            monthlyFeeDetails: 'Non ci sono costi mensili.',
            customerServiceTitle: 'Servizio clienti',
            customerServiceDetails: 'Non ci sono commissioni per il servizio clienti.',
            inactivityDetails: 'Non ci sono commissioni di inattività.',
            sendingFundsTitle: 'Invio di fondi a un altro titolare di conto',
            sendingFundsDetails: "Non c'è alcuna commissione per inviare fondi a un altro titolare di conto utilizzando il tuo saldo, conto bancario o carta di debito.",
            electronicFundsStandardDetails:
                "There's no fee to transfer funds from your Expensify Wallet " +
                'to your bank account using the standard option. This transfer usually completes within 1-3 business' +
                ' days.',
            electronicFundsInstantDetails: ({percentage, amount}: ElectronicFundsParams) =>
                "There's a fee to transfer funds from your Expensify Wallet to " +
                'your linked debit card using the instant transfer option. This transfer usually completes within ' +
                `several minutes. The fee is ${percentage}% of the transfer amount (with a minimum fee of ${amount}).`,
            fdicInsuranceBancorp: ({amount}: TermsParams) =>
                'Your funds are eligible for FDIC insurance. Your funds will be held at or ' +
                `transferred to ${CONST.WALLET.PROGRAM_ISSUERS.BANCORP_BANK}, an FDIC-insured institution. Once there, your funds are insured up ` +
                `to ${amount} by the FDIC in the event ${CONST.WALLET.PROGRAM_ISSUERS.BANCORP_BANK} fails, if specific deposit insurance requirements ` +
                `are met and your card is registered. See`,
            fdicInsuranceBancorp2: 'per dettagli.',
            contactExpensifyPayments: `Contatta ${CONST.WALLET.PROGRAM_ISSUERS.EXPENSIFY_PAYMENTS} chiamando il numero +1 833-400-0904, via email a`,
            contactExpensifyPayments2: 'oppure accedi su',
            generalInformation: 'Per informazioni generali sui conti prepagati, visita',
            generalInformation2: 'Se hai un reclamo su un account prepagato, chiama il Consumer Financial Protection Bureau al numero 1-855-411-2372 o visita',
            printerFriendlyView: 'Visualizza la versione stampabile',
            automated: 'Automatizzato',
            liveAgent: 'Agente dal vivo',
            instant: 'Istantaneo',
            electronicFundsInstantFeeMin: ({amount}: TermsParams) => `Min ${amount}`,
        },
    },
    activateStep: {
        headerTitle: 'Abilita pagamenti',
        activatedTitle: 'Portafoglio attivato!',
        activatedMessage: 'Congratulazioni, il tuo portafoglio è configurato e pronto per effettuare pagamenti.',
        checkBackLaterTitle: 'Solo un minuto...',
        checkBackLaterMessage: 'Stiamo ancora esaminando le tue informazioni. Per favore, ricontrolla più tardi.',
        continueToPayment: 'Continua al pagamento',
        continueToTransfer: 'Continua a trasferire',
    },
    companyStep: {
        headerTitle: "Informazioni sull'azienda",
        subtitle: 'Quasi fatto! Per motivi di sicurezza, dobbiamo confermare alcune informazioni:',
        legalBusinessName: "Nome legale dell'azienda",
        companyWebsite: "Sito web dell'azienda",
        taxIDNumber: 'Numero di identificazione fiscale',
        taxIDNumberPlaceholder: '9 cifre',
        companyType: 'Tipo di azienda',
        incorporationDate: 'Data di costituzione',
        incorporationState: 'Stato di incorporazione',
        industryClassificationCode: 'Codice di classificazione industriale',
        confirmCompanyIsNot: 'Confermo che questa azienda non è nel',
        listOfRestrictedBusinesses: 'elenco delle attività commerciali soggette a restrizioni',
        incorporationDatePlaceholder: 'Data di inizio (aaaa-mm-gg)',
        incorporationTypes: {
            LLC: 'LLC',
            CORPORATION: 'Corp',
            PARTNERSHIP: 'Partnership',
            COOPERATIVE: 'Cooperativa',
            SOLE_PROPRIETORSHIP: 'Ditta individuale',
            OTHER: 'Altro',
        },
        industryClassification: "In quale settore è classificata l'azienda?",
        industryClassificationCodePlaceholder: "Cerca il codice di classificazione dell'industria",
    },
    requestorStep: {
        headerTitle: 'Informazioni personali',
        learnMore: 'Scopri di più',
        isMyDataSafe: 'I miei dati sono al sicuro?',
    },
    personalInfoStep: {
        personalInfo: 'Informazioni personali',
        enterYourLegalFirstAndLast: 'Qual è il tuo nome legale?',
        legalFirstName: 'Nome legale',
        legalLastName: 'Cognome legale',
        legalName: 'Nome legale',
        enterYourDateOfBirth: 'Qual è la tua data di nascita?',
        enterTheLast4: 'Quali sono le ultime quattro cifre del tuo numero di previdenza sociale?',
        dontWorry: 'Non preoccuparti, non facciamo alcun controllo del credito personale!',
        last4SSN: 'Ultime 4 cifre del SSN',
        enterYourAddress: 'Qual è il tuo indirizzo?',
        address: 'Indirizzo',
        letsDoubleCheck: 'Verifichiamo che tutto sia corretto.',
        byAddingThisBankAccount: 'Aggiungendo questo conto bancario, confermi di aver letto, compreso e accettato',
        whatsYourLegalName: 'Qual è il tuo nome legale?',
        whatsYourDOB: 'Qual è la tua data di nascita?',
        whatsYourAddress: 'Qual è il tuo indirizzo?',
        whatsYourSSN: 'Quali sono le ultime quattro cifre del tuo numero di previdenza sociale?',
        noPersonalChecks: 'Non preoccuparti, qui non ci sono controlli del credito personali!',
        whatsYourPhoneNumber: 'Qual è il tuo numero di telefono?',
        weNeedThisToVerify: 'Abbiamo bisogno di questo per verificare il tuo portafoglio.',
    },
    businessInfoStep: {
        businessInfo: "Informazioni sull'azienda",
        enterTheNameOfYourBusiness: 'Qual è il nome della tua azienda?',
        businessName: "Nome legale dell'azienda",
        enterYourCompanyTaxIdNumber: 'Qual è il numero di partita IVA della tua azienda?',
        taxIDNumber: 'Numero di identificazione fiscale',
        taxIDNumberPlaceholder: '9 cifre',
        enterYourCompanyWebsite: 'Qual è il sito web della tua azienda?',
        companyWebsite: "Sito web dell'azienda",
        enterYourCompanyPhoneNumber: 'Qual è il numero di telefono della tua azienda?',
        enterYourCompanyAddress: "Qual è l'indirizzo della tua azienda?",
        selectYourCompanyType: 'Che tipo di azienda è?',
        companyType: 'Tipo di azienda',
        incorporationType: {
            LLC: 'LLC',
            CORPORATION: 'Corp',
            PARTNERSHIP: 'Partnership',
            COOPERATIVE: 'Cooperativa',
            SOLE_PROPRIETORSHIP: 'Ditta individuale',
            OTHER: 'Altro',
        },
        selectYourCompanyIncorporationDate: 'Qual è la data di costituzione della tua azienda?',
        incorporationDate: 'Data di costituzione',
        incorporationDatePlaceholder: 'Data di inizio (aaaa-mm-gg)',
        incorporationState: 'Stato di incorporazione',
        pleaseSelectTheStateYourCompanyWasIncorporatedIn: 'In quale stato è stata costituita la tua azienda?',
        letsDoubleCheck: 'Verifichiamo che tutto sia corretto.',
        companyAddress: "Indirizzo dell'azienda",
        listOfRestrictedBusinesses: 'elenco delle attività commerciali soggette a restrizioni',
        confirmCompanyIsNot: 'Confermo che questa azienda non è nel',
        businessInfoTitle: 'Informazioni aziendali',
        legalBusinessName: "Nome legale dell'azienda",
        whatsTheBusinessName: "Qual è il nome dell'azienda?",
        whatsTheBusinessAddress: "Qual è l'indirizzo dell'azienda?",
        whatsTheBusinessContactInformation: 'Quali sono le informazioni di contatto aziendali?',
        whatsTheBusinessRegistrationNumber: "Qual è il numero di registrazione dell'azienda?",
        whatsTheBusinessTaxIDEIN: ({country}: BusinessTaxIDParams) => {
            switch (country) {
                case CONST.COUNTRY.US:
                    return 'Qual è il numero di identificazione del datore di lavoro (EIN)?';
                case CONST.COUNTRY.CA:
                    return 'Qual è il numero aziendale (BN)?';
                case CONST.COUNTRY.GB:
                    return 'Qual è il numero di partita IVA (VRN)?';
                case CONST.COUNTRY.AU:
                    return 'Qual è il numero aziendale australiano (ABN)?';
                default:
                    return 'Qual è il numero di partita IVA UE?';
            }
        },
        whatsThisNumber: 'Qual è questo numero?',
        whereWasTheBusinessIncorporated: "Dove è stata costituita l'azienda?",
        whatTypeOfBusinessIsIt: 'Che tipo di attività è?',
        whatsTheBusinessAnnualPayment: "Qual è il volume di pagamento annuale dell'azienda?",
        whatsYourExpectedAverageReimbursements: "Qual è l'importo medio di rimborso previsto?",
        registrationNumber: 'Numero di registrazione',
        taxIDEIN: ({country}: BusinessTaxIDParams) => {
            switch (country) {
                case CONST.COUNTRY.US:
                    return 'EIN';
                case CONST.COUNTRY.CA:
                    return 'BN';
                case CONST.COUNTRY.GB:
                    return 'VRN';
                case CONST.COUNTRY.AU:
                    return 'ABN';
                default:
                    return 'IVA UE';
            }
        },
        businessAddress: 'Indirizzo aziendale',
        businessType: 'Tipo di attività',
        incorporation: 'Incorporazione',
        incorporationCountry: 'Paese di costituzione',
        incorporationTypeName: 'Tipo di incorporazione',
        businessCategory: 'Categoria aziendale',
        annualPaymentVolume: 'Volume di pagamento annuale',
        annualPaymentVolumeInCurrency: ({currencyCode}: CurrencyCodeParams) => `Volume di pagamento annuale in ${currencyCode}`,
        averageReimbursementAmount: 'Importo medio del rimborso',
        averageReimbursementAmountInCurrency: ({currencyCode}: CurrencyCodeParams) => `Importo medio del rimborso in ${currencyCode}`,
        selectIncorporationType: 'Seleziona il tipo di incorporazione',
        selectBusinessCategory: 'Seleziona categoria aziendale',
        selectAnnualPaymentVolume: 'Seleziona il volume di pagamento annuale',
        selectIncorporationCountry: 'Seleziona il paese di incorporazione',
        selectIncorporationState: 'Seleziona lo stato di incorporazione',
        selectAverageReimbursement: "Seleziona l'importo medio del rimborso",
        findIncorporationType: 'Trova il tipo di incorporazione',
        findBusinessCategory: 'Trova categoria aziendale',
        findAnnualPaymentVolume: 'Trova il volume dei pagamenti annuali',
        findIncorporationState: 'Trova lo stato di incorporazione',
        findAverageReimbursement: "Trova l'importo medio del rimborso",
        error: {
            registrationNumber: 'Si prega di fornire un numero di registrazione valido',
            taxIDEIN: ({country}: BusinessTaxIDParams) => {
                switch (country) {
                    case CONST.COUNTRY.US:
                        return 'Si prega di fornire un numero di identificazione del datore di lavoro (EIN) valido';
                    case CONST.COUNTRY.CA:
                        return 'Si prega di fornire un numero aziendale (BN) valido';
                    case CONST.COUNTRY.GB:
                        return 'Si prega di fornire un numero di partita IVA (VRN) valido';
                    case CONST.COUNTRY.AU:
                        return 'Si prega di fornire un numero aziendale australiano (ABN) valido';
                    default:
                        return 'Si prega di fornire un numero di partita IVA UE valido';
                }
            },
        },
    },
    beneficialOwnerInfoStep: {
        doYouOwn25percent: 'Possiedi il 25% o più di',
        doAnyIndividualOwn25percent: 'Qualcuno possiede il 25% o più di',
        areThereMoreIndividualsWhoOwn25percent: 'Ci sono più individui che possiedono il 25% o più di',
        regulationRequiresUsToVerifyTheIdentity: "La normativa ci impone di verificare l'identità di qualsiasi individuo che possieda più del 25% dell'azienda.",
        companyOwner: "Proprietario dell'azienda",
        enterLegalFirstAndLastName: 'Qual è il nome legale del proprietario?',
        legalFirstName: 'Nome legale',
        legalLastName: 'Cognome legale',
        enterTheDateOfBirthOfTheOwner: 'Qual è la data di nascita del proprietario?',
        enterTheLast4: 'Quali sono le ultime 4 cifre del numero di previdenza sociale del proprietario?',
        last4SSN: 'Ultime 4 cifre del SSN',
        dontWorry: 'Non preoccuparti, non facciamo alcun controllo del credito personale!',
        enterTheOwnersAddress: "Qual è l'indirizzo del proprietario?",
        letsDoubleCheck: 'Verifichiamo che tutto sia corretto.',
        legalName: 'Nome legale',
        address: 'Indirizzo',
        byAddingThisBankAccount: 'Aggiungendo questo conto bancario, confermi di aver letto, compreso e accettato',
        owners: 'Proprietari',
    },
    ownershipInfoStep: {
        ownerInfo: 'Informazioni sul proprietario',
        businessOwner: "Proprietario dell'azienda",
        signerInfo: 'Informazioni sul firmatario',
        doYouOwn: ({companyName}: CompanyNameParams) => `Possiedi il 25% o più di ${companyName}?`,
        doesAnyoneOwn: ({companyName}: CompanyNameParams) => `Qualcuno possiede il 25% o più di ${companyName}?`,
        regulationsRequire: "Le normative ci impongono di verificare l'identità di qualsiasi individuo che possieda più del 25% dell'azienda.",
        legalFirstName: 'Nome legale',
        legalLastName: 'Cognome legale',
        whatsTheOwnersName: 'Qual è il nome legale del proprietario?',
        whatsYourName: 'Qual è il tuo nome legale?',
        whatPercentage: "Quale percentuale dell'azienda appartiene al proprietario?",
        whatsYoursPercentage: "Quale percentuale dell'azienda possiedi?",
        ownership: 'Proprietà',
        whatsTheOwnersDOB: 'Qual è la data di nascita del proprietario?',
        whatsYourDOB: 'Qual è la tua data di nascita?',
        whatsTheOwnersAddress: "Qual è l'indirizzo del proprietario?",
        whatsYourAddress: 'Qual è il tuo indirizzo?',
        whatAreTheLast: 'Quali sono le ultime 4 cifre del numero di previdenza sociale del proprietario?',
        whatsYourLast: 'Quali sono le ultime 4 cifre del tuo numero di previdenza sociale?',
        dontWorry: 'Non preoccuparti, non facciamo alcun controllo del credito personale!',
        last4: 'Ultime 4 cifre del SSN',
        whyDoWeAsk: 'Perché lo chiediamo?',
        letsDoubleCheck: 'Verifichiamo che tutto sia corretto.',
        legalName: 'Nome legale',
        ownershipPercentage: 'Percentuale di proprietà',
        areThereOther: ({companyName}: CompanyNameParams) => `Ci sono altre persone che possiedono il 25% o più di ${companyName}?`,
        owners: 'Proprietari',
        addCertified: 'Aggiungi un organigramma certificato che mostri i proprietari beneficiari',
        regulationRequiresChart:
            "La normativa ci impone di raccogliere una copia certificata dell'organigramma di proprietà che mostra ogni individuo o entità che possiede il 25% o più dell'azienda.",
        uploadEntity: "Carica il grafico di proprietà dell'entità",
        noteEntity: "Nota: Il grafico di proprietà dell'entità deve essere firmato dal tuo commercialista, consulente legale o notarizzato.",
        certified: "Grafico di proprietà dell'entità certificata",
        selectCountry: 'Seleziona paese',
        findCountry: 'Trova paese',
        address: 'Indirizzo',
        chooseFile: 'Scegli file',
        uploadDocuments: 'Carica documentazione aggiuntiva',
        pleaseUpload:
            "Si prega di caricare ulteriore documentazione qui sotto per aiutarci a verificare la tua identità come proprietario diretto o indiretto del 25% o più dell'entità aziendale.",
        acceptedFiles: 'Formati di file accettati: PDF, PNG, JPEG. La dimensione totale del file per ciascuna sezione non può superare i 5 MB.',
        proofOfBeneficialOwner: 'Prova del titolare effettivo',
        proofOfBeneficialOwnerDescription:
            "Si prega di fornire un'attestazione firmata e un organigramma da un commercialista, notaio o avvocato che verifichi la proprietà del 25% o più dell'azienda. Deve essere datato negli ultimi tre mesi e includere il numero di licenza del firmatario.",
        copyOfID: "Copia del documento d'identità per il titolare effettivo",
        copyOfIDDescription: 'Esempi: passaporto, patente di guida, ecc.',
        proofOfAddress: 'Prova di indirizzo per il titolare effettivo',
        proofOfAddressDescription: 'Esempi: bolletta delle utenze, contratto di locazione, ecc.',
        codiceFiscale: 'Codice fiscale/Tax ID',
        codiceFiscaleDescription:
            "Si prega di caricare un video di una visita al sito o una chiamata registrata con l'ufficiale firmatario. L'ufficiale deve fornire: nome completo, data di nascita, nome dell'azienda, numero di registrazione, codice fiscale, indirizzo registrato, natura dell'attività e scopo del conto.",
    },
    validationStep: {
        headerTitle: 'Convalida conto bancario',
        buttonText: 'Completa la configurazione',
        maxAttemptsReached: 'La convalida per questo conto bancario è stata disabilitata a causa di troppi tentativi errati.',
        description: `Entro 1-2 giorni lavorativi, invieremo tre (3) piccole transazioni al tuo conto bancario da un nome come "Expensify, Inc. Validation".`,
        descriptionCTA: "Inserisci l'importo di ciascuna transazione nei campi sottostanti. Esempio: 1.51.",
        reviewingInfo: 'Grazie! Stiamo esaminando le tue informazioni e ti contatteremo a breve. Per favore, controlla la tua chat con Concierge.',
        forNextStep: 'per i prossimi passaggi per completare la configurazione del tuo conto bancario.',
        letsChatCTA: 'Sì, parliamo.',
        letsChatText: 'Quasi fatto! Abbiamo bisogno del tuo aiuto per verificare alcune ultime informazioni tramite chat. Pronto?',
        letsChatTitle: 'Parliamo!',
        enable2FATitle: "Previeni le frodi, abilita l'autenticazione a due fattori (2FA)",
        enable2FAText: "Prendiamo la tua sicurezza sul serio. Imposta ora l'autenticazione a due fattori (2FA) per aggiungere un ulteriore livello di protezione al tuo account.",
        secureYourAccount: 'Proteggi il tuo account',
    },
    beneficialOwnersStep: {
        additionalInformation: 'Informazioni aggiuntive',
        checkAllThatApply: 'Seleziona tutte le opzioni applicabili, altrimenti lascia vuoto.',
        iOwnMoreThan25Percent: 'Possiedo più del 25% di',
        someoneOwnsMoreThan25Percent: 'Qualcun altro possiede più del 25% di',
        additionalOwner: 'Proprietario beneficiario aggiuntivo',
        removeOwner: 'Rimuovi questo titolare effettivo',
        addAnotherIndividual: "Aggiungi un'altra persona che possiede più del 25% di",
        agreement: 'Accordo:',
        termsAndConditions: 'termini e condizioni',
        certifyTrueAndAccurate: 'Certifico che le informazioni fornite sono veritiere e accurate.',
        error: {
            certify: 'Deve certificare che le informazioni siano veritiere e accurate',
        },
    },
    completeVerificationStep: {
        completeVerification: 'Completa la verifica',
        confirmAgreements: 'Per favore, conferma gli accordi qui sotto.',
        certifyTrueAndAccurate: 'Certifico che le informazioni fornite sono veritiere e accurate.',
        certifyTrueAndAccurateError: 'Si prega di certificare che le informazioni sono veritiere e accurate',
        isAuthorizedToUseBankAccount: 'Sono autorizzato a utilizzare questo conto bancario aziendale per le spese aziendali.',
        isAuthorizedToUseBankAccountError: "Devi essere un ufficiale di controllo con l'autorizzazione per operare sul conto bancario aziendale.",
        termsAndConditions: 'termini e condizioni',
    },
    connectBankAccountStep: {
        finishButtonText: 'Completa la configurazione',
        validateYourBankAccount: 'Convalida il tuo conto bancario',
        validateButtonText: 'Convalida',
        validationInputLabel: 'Transazione',
        maxAttemptsReached: 'La convalida per questo conto bancario è stata disabilitata a causa di troppi tentativi errati.',
        description: `Entro 1-2 giorni lavorativi, invieremo tre (3) piccole transazioni al tuo conto bancario da un nome come "Expensify, Inc. Validation".`,
        descriptionCTA: "Inserisci l'importo di ciascuna transazione nei campi sottostanti. Esempio: 1.51.",
        reviewingInfo: 'Grazie! Stiamo esaminando le tue informazioni e ti contatteremo a breve. Controlla la tua chat con Concierge.',
        forNextSteps: 'per i prossimi passaggi per completare la configurazione del tuo conto bancario.',
        letsChatCTA: 'Sì, parliamo.',
        letsChatText: 'Quasi fatto! Abbiamo bisogno del tuo aiuto per verificare alcune ultime informazioni tramite chat. Pronto?',
        letsChatTitle: 'Parliamo!',
        enable2FATitle: "Previeni le frodi, abilita l'autenticazione a due fattori (2FA)",
        enable2FAText: "Prendiamo la tua sicurezza sul serio. Imposta ora l'autenticazione a due fattori (2FA) per aggiungere un ulteriore livello di protezione al tuo account.",
        secureYourAccount: 'Proteggi il tuo account',
    },
    countryStep: {
        confirmBusinessBank: 'Conferma la valuta e il paese del conto bancario aziendale',
        confirmCurrency: 'Conferma valuta e paese',
        yourBusiness: 'La valuta del conto bancario aziendale deve corrispondere alla valuta dello spazio di lavoro.',
        youCanChange: 'Puoi cambiare la valuta del tuo spazio di lavoro nel tuo',
        findCountry: 'Trova paese',
        selectCountry: 'Seleziona paese',
    },
    bankInfoStep: {
        whatAreYour: 'Quali sono i dettagli del tuo conto bancario aziendale?',
        letsDoubleCheck: 'Verifichiamo che tutto sia a posto.',
        thisBankAccount: 'Questo conto bancario sarà utilizzato per i pagamenti aziendali nel tuo spazio di lavoro.',
        accountNumber: 'Numero di conto',
        accountHolderNameDescription: 'Nome completo del firmatario autorizzato',
    },
    signerInfoStep: {
        signerInfo: 'Informazioni sul firmatario',
        areYouDirector: ({companyName}: CompanyNameParams) => `Sei un direttore o un dirigente senior presso ${companyName}?`,
        regulationRequiresUs: "La normativa ci impone di verificare se il firmatario ha l'autorità di intraprendere questa azione per conto dell'azienda.",
        whatsYourName: 'Qual è il tuo nome legale?',
        fullName: 'Nome completo legale',
        whatsYourJobTitle: 'Qual è il tuo titolo di lavoro?',
        jobTitle: 'Titolo di lavoro',
        whatsYourDOB: 'Qual è la tua data di nascita?',
        uploadID: "Carica documento d'identità e prova di indirizzo",
        personalAddress: 'Prova di indirizzo personale (ad esempio, bolletta)',
        letsDoubleCheck: 'Verifichiamo che tutto sia corretto.',
        legalName: 'Nome legale',
        proofOf: 'Prova di indirizzo personale',
        enterOneEmail: ({companyName}: CompanyNameParams) => `Inserisci l'email del direttore o dirigente senior presso ${companyName}`,
        regulationRequiresOneMoreDirector: 'La normativa richiede almeno un altro direttore o dirigente senior come firmatario.',
        hangTight: 'Attendi un attimo...',
        enterTwoEmails: ({companyName}: CompanyNameParams) => `Inserisci le email di due direttori o dirigenti senior presso ${companyName}`,
        sendReminder: 'Invia un promemoria',
        chooseFile: 'Scegli file',
        weAreWaiting: "Stiamo aspettando che altri verifichino la loro identità come direttori o dirigenti senior dell'azienda.",
        id: "Copia del documento d'identità",
        proofOfDirectors: 'Prova del/i direttore/i',
        proofOfDirectorsDescription: 'Esempi: Profilo aziendale Oncorp o registrazione aziendale.',
        codiceFiscale: 'Codice Fiscale',
        codiceFiscaleDescription: 'Codice Fiscale per Firmatari, Utenti Autorizzati e Beneficiari Effettivi.',
        PDSandFSG: 'Documentazione di divulgazione PDS + FSG',
        PDSandFSGDescription:
            'La nostra partnership con Corpay utilizza una connessione API per sfruttare la loro vasta rete di partner bancari internazionali per alimentare i Rimborsi Globali in Expensify. Secondo la normativa australiana, ti forniamo la Guida ai Servizi Finanziari (FSG) e la Dichiarazione di Divulgazione del Prodotto (PDS) di Corpay.\n\nSi prega di leggere attentamente i documenti FSG e PDS poiché contengono dettagli completi e informazioni importanti sui prodotti e servizi offerti da Corpay. Conserva questi documenti per riferimento futuro.',
        pleaseUpload: "Si prega di caricare ulteriore documentazione qui sotto per aiutarci a verificare la tua identità come direttore o dirigente senior dell'entità aziendale.",
    },
    agreementsStep: {
        agreements: 'Accordi',
        pleaseConfirm: 'Si prega di confermare gli accordi di seguito',
        regulationRequiresUs: "La normativa ci impone di verificare l'identità di qualsiasi individuo che possieda più del 25% dell'azienda.",
        iAmAuthorized: 'Sono autorizzato a utilizzare il conto bancario aziendale per le spese aziendali.',
        iCertify: 'Certifico che le informazioni fornite sono veritiere e accurate.',
        termsAndConditions: 'termini e condizioni',
        accept: 'Accetta e aggiungi conto bancario',
        iConsentToThe: 'Acconsento al',
        privacyNotice: 'informativa sulla privacy',
        error: {
            authorized: "Devi essere un ufficiale di controllo con l'autorizzazione per operare sul conto bancario aziendale.",
            certify: 'Si prega di certificare che le informazioni sono veritiere e accurate',
            consent: "Si prega di acconsentire all'informativa sulla privacy",
        },
    },
    docusignStep: {
        subheader: 'Modulo Docusign',
        pleaseComplete:
            'Completa il modulo di autorizzazione ACH tramite il link Docusign qui sotto e carica una copia firmata qui per consentirci di prelevare fondi direttamente dal tuo conto bancario.',
        pleaseCompleteTheBusinessAccount: 'Completa la richiesta di conto aziendale e l’accordo di addebito diretto.',
        pleaseCompleteTheDirect:
            'Completa l’accordo di addebito diretto tramite il link Docusign qui sotto e carica una copia firmata qui per consentirci di prelevare fondi direttamente dal tuo conto bancario.',
        takeMeTo: 'Vai a Docusign',
        uploadAdditional: 'Carica documentazione aggiuntiva',
        pleaseUpload: 'Carica il modulo DEFT e la pagina di firma Docusign.',
        pleaseUploadTheDirect: 'Carica l’accordo di addebito diretto e la pagina di firma Docusign.',
    },
    finishStep: {
        letsFinish: 'Finisciamo in chat!',
        thanksFor:
            'Grazie per questi dettagli. Un agente di supporto dedicato esaminerà ora le tue informazioni. Ti ricontatteremo se avremo bisogno di ulteriori informazioni da parte tua, ma nel frattempo, non esitare a contattarci per qualsiasi domanda.',
        iHaveA: 'Ho una domanda',
        enable2FA: "Abilita l'autenticazione a due fattori (2FA) per prevenire le frodi",
        weTake: "Prendiamo la tua sicurezza sul serio. Imposta ora l'autenticazione a due fattori (2FA) per aggiungere un ulteriore livello di protezione al tuo account.",
        secure: 'Proteggi il tuo account',
    },
    reimbursementAccountLoadingAnimation: {
        oneMoment: 'Un momento',
        explanationLine: 'Stiamo esaminando le tue informazioni. Potrai continuare con i prossimi passaggi a breve.',
    },
    session: {
        offlineMessageRetry: 'Sembra che tu sia offline. Controlla la tua connessione e riprova.',
    },
    travel: {
        header: 'Prenota viaggio',
        title: 'Viaggia con intelligenza',
        subtitle: 'Usa Expensify Travel per ottenere le migliori offerte di viaggio e gestire tutte le tue spese aziendali in un unico posto.',
        features: {
            saveMoney: 'Risparmia sui tuoi prenotazioni',
            alerts: 'Ricevi aggiornamenti e avvisi in tempo reale',
        },
        bookTravel: 'Prenota viaggio',
        bookDemo: 'Prenota una demo',
        bookADemo: 'Prenota una demo',
        toLearnMore: 'per saperne di più.',
        termsAndConditions: {
            header: 'Prima di continuare...',
            title: 'Termini e condizioni',
            label: 'Accetto i termini e le condizioni',
            subtitle: `Accettate <a href="${CONST.TRAVEL_TERMS_URL}">i termini e le condizioni</a> di Expensify Travel.`,
            error: 'Devi accettare i termini e le condizioni di Expensify Travel per continuare',
            defaultWorkspaceError:
                "Devi impostare un'area di lavoro predefinita per abilitare Expensify Travel. Vai su Impostazioni > Aree di lavoro > clicca sui tre punti verticali accanto a un'area di lavoro > Imposta come area di lavoro predefinita, quindi riprova!",
        },
        flight: 'Volo',
        flightDetails: {
            passenger: 'Passeggero',
            layover: ({layover}: FlightLayoverParams) => `<muted-text-label>Hai uno <strong>scalo di ${layover}</strong> prima di questo volo</muted-text-label>`,
            takeOff: 'Decollo',
            landing: 'Atterraggio',
            seat: 'Posto',
            class: 'Classe Cabina',
            recordLocator: 'Localizzatore di registrazione',
            cabinClasses: {
                unknown: 'Unknown',
                economy: 'Economia',
                premiumEconomy: 'Premium Economy',
                business: 'Business',
                first: 'Primo',
            },
        },
        hotel: 'Hotel',
        hotelDetails: {
            guest: 'Ospite',
            checkIn: 'Check-in',
            checkOut: 'Check-out',
            roomType: 'Tipo di stanza',
            cancellation: 'Politica di cancellazione',
            cancellationUntil: 'Cancellazione gratuita fino al',
            confirmation: 'Numero di conferma',
            cancellationPolicies: {
                unknown: 'Unknown',
                nonRefundable: 'Non rimborsabile',
                freeCancellationUntil: 'Cancellazione gratuita fino al',
                partiallyRefundable: 'Parzialmente rimborsabile',
            },
        },
        car: 'Auto',
        carDetails: {
            rentalCar: 'Noleggio auto',
            pickUp: 'Ritiro',
            dropOff: 'Consegna',
            driver: 'Autista',
            carType: 'Tipo di auto',
            cancellation: 'Politica di cancellazione',
            cancellationUntil: 'Cancellazione gratuita fino al',
            freeCancellation: 'Cancellazione gratuita',
            confirmation: 'Numero di conferma',
        },
        train: 'Rail',
        trainDetails: {
            passenger: 'Passeggero',
            departs: 'Parte',
            arrives: 'Arriva',
            coachNumber: 'Numero del coach',
            seat: 'Posto',
            fareDetails: 'Dettagli della tariffa',
            confirmation: 'Numero di conferma',
        },
        viewTrip: 'Visualizza viaggio',
        modifyTrip: 'Modifica viaggio',
        tripSupport: 'Supporto per i viaggi',
        tripDetails: 'Dettagli del viaggio',
        viewTripDetails: 'Visualizza i dettagli del viaggio',
        trip: 'Viaggio',
        trips: 'Viaggi',
        tripSummary: 'Riepilogo del viaggio',
        departs: 'Parte',
        errorMessage: 'Qualcosa è andato storto. Per favore riprova più tardi.',
        phoneError: {
            phrase1: 'Per favore',
            link: "aggiungi un'email di lavoro come login principale",
            phrase2: 'per prenotare viaggi.',
        },
        domainSelector: {
            title: 'Dominio',
            subtitle: 'Scegli un dominio per la configurazione di Expensify Travel.',
            recommended: 'Consigliato',
        },
        domainPermissionInfo: {
            title: 'Dominio',
            restrictionPrefix: `Non hai il permesso di abilitare Expensify Travel per il dominio`,
            restrictionSuffix: `Dovrai chiedere a qualcuno di quel dominio di abilitare i viaggi invece.`,
            accountantInvitationPrefix: `Se sei un contabile, considera di unirti al`,
            accountantInvitationLink: `Programma per contabili ExpensifyApproved!`,
            accountantInvitationSuffix: `abilitare i viaggi per questo dominio.`,
        },
        publicDomainError: {
            title: 'Inizia con Expensify Travel',
            message: `Dovrai utilizzare la tua email di lavoro (ad esempio, nome@azienda.com) con Expensify Travel, non la tua email personale (ad esempio, nome@gmail.com).`,
        },
        blockedFeatureModal: {
            title: 'Expensify Travel è stato disabilitato',
            message: `Il tuo amministratore ha disattivato Expensify Travel. Si prega di seguire la politica di prenotazione della tua azienda per le disposizioni di viaggio.`,
        },
        verifyCompany: {
            title: 'Inizia a viaggiare oggi stesso!',
            message: `Si prega di contattare il proprio Account Manager o salesteam@expensify.com per ottenere una demo di viaggio e attivarla per la vostra azienda.`,
        },
        updates: {
            bookingTicketed: ({airlineCode, origin, destination, startDate, confirmationID = ''}: FlightParams) =>
                `Il tuo volo ${airlineCode} (${origin} → ${destination}) del ${startDate} è stato prenotato. Codice di conferma: ${confirmationID}`,
            ticketVoided: ({airlineCode, origin, destination, startDate}: FlightParams) =>
                `Il tuo biglietto per il volo ${airlineCode} (${origin} → ${destination}) del ${startDate} è stato annullato.`,
            ticketRefunded: ({airlineCode, origin, destination, startDate}: FlightParams) =>
                `Il tuo biglietto per il volo ${airlineCode} (${origin} → ${destination}) del ${startDate} è stato rimborsato o cambiato.`,
            flightCancelled: ({airlineCode, origin, destination, startDate}: FlightParams) =>
                `Il tuo volo ${airlineCode} (${origin} → ${destination}) del ${startDate} è stato cancellato dalla compagnia aerea.`,
            flightScheduleChangePending: ({airlineCode}: AirlineParams) => `La compagnia aerea ha proposto una modifica all'orario per il volo ${airlineCode}; stiamo aspettando conferma.`,
            flightScheduleChangeClosed: ({airlineCode, startDate}: AirlineParams) => `Conferma del cambio di orario: il volo ${airlineCode} ora parte alle ${startDate}.`,
            flightUpdated: ({airlineCode, origin, destination, startDate}: FlightParams) => `Il tuo volo ${airlineCode} (${origin} → ${destination}) del ${startDate} è stato aggiornato.`,
            flightCabinChanged: ({airlineCode, cabinClass}: AirlineParams) => `La tua classe di cabina è stata aggiornata a ${cabinClass} sul volo ${airlineCode}.`,
            flightSeatConfirmed: ({airlineCode}: AirlineParams) => `Il tuo posto assegnato sul volo ${airlineCode} è stato confermato.`,
            flightSeatChanged: ({airlineCode}: AirlineParams) => `Il tuo posto assegnato sul volo ${airlineCode} è stato cambiato.`,
            flightSeatCancelled: ({airlineCode}: AirlineParams) => `La tua assegnazione del posto sul volo ${airlineCode} è stata rimossa.`,
            paymentDeclined: 'Il pagamento per la tua prenotazione aerea non è riuscito. Per favore, riprova.',
            bookingCancelledByTraveler: ({type, id = ''}: TravelTypeParams) => `Hai annullato la tua prenotazione ${type} ${id}.`,
            bookingCancelledByVendor: ({type, id = ''}: TravelTypeParams) => `Il fornitore ha cancellato la tua prenotazione ${type} ${id}.`,
            bookingRebooked: ({type, id = ''}: TravelTypeParams) => `La tua prenotazione ${type} è stata riprenotata. Nuovo numero di conferma: ${id}.`,
            bookingUpdated: ({type}: TravelTypeParams) => `La tua prenotazione ${type} è stata aggiornata. Controlla i nuovi dettagli nell'itinerario.`,
            railTicketRefund: ({origin, destination, startDate}: RailTicketParams) =>
                `Il tuo biglietto ferroviario per ${origin} → ${destination} del ${startDate} è stato rimborsato. Un credito verrà elaborato.`,
            railTicketExchange: ({origin, destination, startDate}: RailTicketParams) => `Il tuo biglietto ferroviario per ${origin} → ${destination} del ${startDate} è stato scambiato.`,
            railTicketUpdate: ({origin, destination, startDate}: RailTicketParams) => `Il tuo biglietto ferroviario per ${origin} → ${destination} del ${startDate} è stato aggiornato.`,
            defaultUpdate: ({type}: TravelTypeParams) => `La tua prenotazione ${type} è stata aggiornata.`,
        },
    },
    workspace: {
        common: {
            card: 'Carte',
            expensifyCard: 'Expensify Card',
            companyCards: 'Carte aziendali',
            workflows: 'Flussi di lavoro',
            workspace: 'Spazio di lavoro',
            findWorkspace: 'Trova spazio di lavoro',
            edit: 'Modifica spazio di lavoro',
            enabled: 'Abilitato',
            disabled: 'Disabilitato',
            everyone: 'Tutti quanti',
            delete: 'Elimina spazio di lavoro',
            settings: 'Impostazioni',
            reimburse: 'Rimborsi',
            categories: 'Categorie',
            tags: 'Tag',
            customField1: 'Campo personalizzato 1',
            customField2: 'Campo personalizzato 2',
            customFieldHint: 'Aggiungi una codifica personalizzata che si applica a tutte le spese di questo membro.',
            reportFields: 'Campi del rapporto',
            reportTitle: 'Titolo del rapporto',
            reportField: 'Campo del report',
            taxes: 'Tasse',
            bills: 'Fatture',
            invoices: 'Fatture',
            travel: 'Viaggio',
            members: 'Membri',
            accounting: 'Contabilità',
            rules: 'Regole',
            displayedAs: 'Visualizzato come',
            plan: 'Piano',
            profile: 'Panoramica',
            bankAccount: 'Conto bancario',
            testTransactions: 'Transazioni di prova',
            issueAndManageCards: 'Emetti e gestisci carte',
            reconcileCards: 'Riconcilia carte',
            selected: () => ({
                one: '1 selezionato',
                other: (count: number) => `${count} selezionati`,
            }),
            settlementFrequency: 'Frequenza di liquidazione',
            setAsDefault: 'Imposta come spazio di lavoro predefinito',
            defaultNote: `Le ricevute inviate a ${CONST.EMAIL.RECEIPTS} appariranno in questo spazio di lavoro.`,
            deleteConfirmation: 'Sei sicuro di voler eliminare questo spazio di lavoro?',
            deleteWithCardsConfirmation: 'Sei sicuro di voler eliminare questo spazio di lavoro? Questo rimuoverà tutti i feed delle carte e le carte assegnate.',
            unavailable: 'Spazio di lavoro non disponibile',
            memberNotFound: 'Membro non trovato. Per invitare un nuovo membro al workspace, utilizza il pulsante di invito sopra.',
            notAuthorized: `Non hai accesso a questa pagina. Se stai cercando di unirti a questo spazio di lavoro, chiedi semplicemente al proprietario dello spazio di lavoro di aggiungerti come membro. Qualcos'altro? Contatta ${CONST.EMAIL.CONCIERGE}.`,
            goToWorkspace: 'Vai allo spazio di lavoro',
            goToWorkspaces: 'Vai agli spazi di lavoro',
            clearFilter: 'Cancella filtro',
            workspaceName: 'Nome del workspace',
            workspaceOwner: 'Proprietario',
            workspaceType: 'Tipo di spazio di lavoro',
            workspaceAvatar: 'Avatar del workspace',
            mustBeOnlineToViewMembers: 'Devi essere online per visualizzare i membri di questo spazio di lavoro.',
            moreFeatures: 'Più funzionalità',
            requested: 'Richiesto',
            distanceRates: 'Tariffe a distanza',
            defaultDescription: 'Un unico posto per tutte le tue ricevute e spese.',
            descriptionHint: 'Condividi informazioni su questo spazio di lavoro con tutti i membri.',
            welcomeNote: 'Per favore, usa Expensify per inviare le tue ricevute per il rimborso, grazie!',
            subscription: 'Abbonamento',
            markAsEntered: 'Segna come inserito manualmente',
            markAsExported: 'Segna come esportato',
            exportIntegrationSelected: ({connectionName}: ExportIntegrationSelectedParams) => `Esporta in ${CONST.POLICY.CONNECTIONS.NAME_USER_FRIENDLY[connectionName]}`,
            letsDoubleCheck: 'Verifichiamo che tutto sia corretto.',
            lineItemLevel: 'Livello voce di dettaglio',
            reportLevel: 'Livello del report',
            topLevel: 'Livello superiore',
            appliedOnExport: "Non importato in Expensify, applicato all'esportazione",
            shareNote: {
                header: 'Condividi il tuo spazio di lavoro con altri membri',
                content: {
                    firstPart:
                        'Condividi questo codice QR o copia il link qui sotto per facilitare ai membri la richiesta di accesso al tuo spazio di lavoro. Tutte le richieste di adesione allo spazio di lavoro appariranno nella',
                    secondPart: 'spazio per la tua recensione.',
                },
            },
            connectTo: ({connectionName}: ConnectionNameParams) => `Connettiti a ${CONST.POLICY.CONNECTIONS.NAME_USER_FRIENDLY[connectionName]}`,
            createNewConnection: 'Crea nuova connessione',
            reuseExistingConnection: 'Riutilizza la connessione esistente',
            existingConnections: 'Connessioni esistenti',
            existingConnectionsDescription: ({connectionName}: ConnectionNameParams) =>
                `Poiché ti sei connesso a ${CONST.POLICY.CONNECTIONS.NAME_USER_FRIENDLY[connectionName]} in precedenza, puoi scegliere di riutilizzare una connessione esistente o crearne una nuova.`,
            lastSyncDate: ({connectionName, formattedDate}: LastSyncDateParams) => `${connectionName} - Ultima sincronizzazione ${formattedDate}`,
            authenticationError: ({connectionName}: AuthenticationErrorParams) => `Impossibile connettersi a ${connectionName} a causa di un errore di autenticazione`,
            learnMore: 'Scopri di più.',
            memberAlternateText: 'I membri possono inviare e approvare i rapporti.',
            adminAlternateText: 'Gli amministratori hanno pieno accesso di modifica a tutti i report e alle impostazioni dello spazio di lavoro.',
            auditorAlternateText: 'Gli auditor possono visualizzare e commentare i rapporti.',
            roleName: ({role}: OptionalParam<RoleNamesParams> = {}) => {
                switch (role) {
                    case CONST.POLICY.ROLE.ADMIN:
                        return 'Admin';
                    case CONST.POLICY.ROLE.AUDITOR:
                        return 'Revisore dei conti';
                    case CONST.POLICY.ROLE.USER:
                        return 'Membro';
                    default:
                        return 'Membro';
                }
            },
            frequency: {
                manual: 'Manuale',
                instant: 'Istantaneo',
                immediate: 'Quotidiano',
                trip: 'Per viaggio',
                weekly: 'Settimanale',
                semimonthly: 'Due volte al mese',
                monthly: 'Mensile',
            },
            planType: 'Tipo di piano',
            submitExpense: 'Invia le tue spese qui sotto:',
            defaultCategory: 'Categoria predefinita',
            viewTransactions: 'Visualizza transazioni',
            policyExpenseChatName: ({displayName}: PolicyExpenseChatNameParams) => `Spese di ${displayName}`,
        },
        perDiem: {
            subtitle: 'Imposta le tariffe di diaria per controllare la spesa giornaliera dei dipendenti.',
            amount: 'Importo',
            deleteRates: () => ({
                one: 'Elimina tariffa',
                other: 'Elimina tariffe',
            }),
            deletePerDiemRate: 'Elimina la tariffa di diaria',
            findPerDiemRate: 'Trova la tariffa giornaliera',
            areYouSureDelete: () => ({
                one: 'Sei sicuro di voler eliminare questa tariffa?',
                other: 'Sei sicuro di voler eliminare queste tariffe?',
            }),
            emptyList: {
                title: 'Per diem',
                subtitle: 'Imposta le tariffe diarie per controllare la spesa giornaliera dei dipendenti. Importa le tariffe da un foglio di calcolo per iniziare.',
            },
            errors: {
                existingRateError: ({rate}: CustomUnitRateParams) => `Una tariffa con valore ${rate} esiste già`,
            },
            importPerDiemRates: 'Importa le tariffe diarie',
            editPerDiemRate: 'Modifica la tariffa di diaria',
            editPerDiemRates: 'Modifica le tariffe di diaria',
            editDestinationSubtitle: ({destination}: EditDestinationSubtitleParams) => `Aggiornare questa destinazione cambierà tutte le sottotariffe di diaria per ${destination}.`,
            editCurrencySubtitle: ({destination}: EditDestinationSubtitleParams) => `Aggiornare questa valuta la modificherà per tutte le sottotariffe di diaria di ${destination}.`,
        },
        qbd: {
            exportOutOfPocketExpensesDescription: 'Imposta come esportare le spese anticipate su QuickBooks Desktop.',
            exportOutOfPocketExpensesCheckToggle: 'Contrassegna gli assegni come "stampa più tardi"',
            exportDescription: 'Configura come i dati di Expensify vengono esportati su QuickBooks Desktop.',
            date: 'Data di esportazione',
            exportInvoices: 'Esporta fatture su',
            exportExpensifyCard: 'Esporta le transazioni della Expensify Card come',
            account: 'Account',
            accountDescription: 'Scegli dove pubblicare le registrazioni contabili.',
            accountsPayable: 'Conti da pagare',
            accountsPayableDescription: 'Scegli dove creare le fatture dei fornitori.',
            bankAccount: 'Conto bancario',
            notConfigured: 'Non configurato',
            bankAccountDescription: 'Scegli da dove inviare gli assegni.',
            creditCardAccount: 'Account di carta di credito',
            exportDate: {
                label: 'Data di esportazione',
                description: 'Usa questa data quando esporti i report su QuickBooks Desktop.',
                values: {
                    [CONST.QUICKBOOKS_EXPORT_DATE.LAST_EXPENSE]: {
                        label: "Data dell'ultima spesa",
                        description: 'Data della spesa più recente nel rapporto.',
                    },
                    [CONST.QUICKBOOKS_EXPORT_DATE.REPORT_EXPORTED]: {
                        label: 'Data di esportazione',
                        description: 'Data in cui il report è stato esportato su QuickBooks Desktop.',
                    },
                    [CONST.QUICKBOOKS_EXPORT_DATE.REPORT_SUBMITTED]: {
                        label: 'Data di invio',
                        description: "Data in cui il rapporto è stato inviato per l'approvazione.",
                    },
                },
            },
            exportCheckDescription: 'Creeremo un assegno dettagliato per ogni report di Expensify e lo invieremo dal conto bancario sottostante.',
            exportJournalEntryDescription: "Creeremo una registrazione contabile dettagliata per ogni report di Expensify e la pubblicheremo sull'account qui sotto.",
            exportVendorBillDescription:
                "Creeremo una fattura dettagliata del fornitore per ogni report di Expensify e la aggiungeremo all'account sottostante. Se questo periodo è chiuso, la registreremo al 1° del prossimo periodo aperto.",
            deepDiveExpensifyCard: 'Le transazioni della Expensify Card verranno esportate automaticamente in un "Conto di responsabilità della Expensify Card" creato con',
            deepDiveExpensifyCardIntegration: 'la nostra integrazione.',
            outOfPocketTaxEnabledDescription:
                'QuickBooks Desktop non supporta le tasse sulle esportazioni delle registrazioni contabili. Poiché hai le tasse abilitate nel tuo spazio di lavoro, questa opzione di esportazione non è disponibile.',
            outOfPocketTaxEnabledError: "Le registrazioni contabili non sono disponibili quando le tasse sono abilitate. Si prega di scegliere un'opzione di esportazione diversa.",
            accounts: {
                [CONST.QUICKBOOKS_DESKTOP_NON_REIMBURSABLE_EXPORT_ACCOUNT_TYPE.CREDIT_CARD]: 'Carta di credito',
                [CONST.QUICKBOOKS_DESKTOP_REIMBURSABLE_ACCOUNT_TYPE.VENDOR_BILL]: 'Fattura fornitore',
                [CONST.QUICKBOOKS_DESKTOP_REIMBURSABLE_ACCOUNT_TYPE.JOURNAL_ENTRY]: 'Voce di diario',
                [CONST.QUICKBOOKS_DESKTOP_REIMBURSABLE_ACCOUNT_TYPE.CHECK]: 'Controlla',
                [`${CONST.QUICKBOOKS_DESKTOP_NON_REIMBURSABLE_EXPORT_ACCOUNT_TYPE.CHECK}Description`]:
                    'Creeremo un assegno dettagliato per ogni report di Expensify e lo invieremo dal conto bancario sottostante.',
                [`${CONST.QUICKBOOKS_DESKTOP_NON_REIMBURSABLE_EXPORT_ACCOUNT_TYPE.CREDIT_CARD}Description`]:
                    "Abbineremo automaticamente il nome del commerciante sulla transazione con carta di credito a qualsiasi fornitore corrispondente in QuickBooks. Se non esistono fornitori, creeremo un fornitore 'Credit Card Misc.' per l'associazione.",
                [`${CONST.QUICKBOOKS_DESKTOP_REIMBURSABLE_ACCOUNT_TYPE.VENDOR_BILL}Description`]:
                    "Creeremo una fattura dettagliata del fornitore per ogni report di Expensify con la data dell'ultima spesa e la aggiungeremo al conto sottostante. Se questo periodo è chiuso, la registreremo al 1° del prossimo periodo aperto.",
                [`${CONST.QUICKBOOKS_DESKTOP_NON_REIMBURSABLE_EXPORT_ACCOUNT_TYPE.CREDIT_CARD}AccountDescription`]: 'Scegli dove esportare le transazioni con carta di credito.',
                [`${CONST.QUICKBOOKS_DESKTOP_REIMBURSABLE_ACCOUNT_TYPE.VENDOR_BILL}AccountDescription`]: 'Scegli un fornitore da applicare a tutte le transazioni con carta di credito.',
                [`${CONST.QUICKBOOKS_DESKTOP_REIMBURSABLE_ACCOUNT_TYPE.CHECK}AccountDescription`]: 'Scegli da dove inviare gli assegni.',
                [`${CONST.QUICKBOOKS_DESKTOP_REIMBURSABLE_ACCOUNT_TYPE.VENDOR_BILL}Error`]:
                    "Le fatture dei fornitori non sono disponibili quando le località sono abilitate. Si prega di scegliere un'opzione di esportazione diversa.",
                [`${CONST.QUICKBOOKS_DESKTOP_REIMBURSABLE_ACCOUNT_TYPE.CHECK}Error`]:
                    "Gli assegni non sono disponibili quando le località sono abilitate. Si prega di scegliere un'opzione di esportazione diversa.",
                [`${CONST.QUICKBOOKS_DESKTOP_REIMBURSABLE_ACCOUNT_TYPE.JOURNAL_ENTRY}Error`]:
                    "Le registrazioni contabili non sono disponibili quando le tasse sono abilitate. Si prega di scegliere un'opzione di esportazione diversa.",
            },
            noAccountsFound: 'Nessun account trovato',
            noAccountsFoundDescription: "Aggiungi l'account in QuickBooks Desktop e sincronizza nuovamente la connessione",
            qbdSetup: 'Configurazione di QuickBooks Desktop',
            requiredSetupDevice: {
                title: 'Impossibile connettersi da questo dispositivo',
                body1: 'Dovrai configurare questa connessione dal computer che ospita il file della tua azienda QuickBooks Desktop.',
                body2: 'Una volta connesso, sarai in grado di sincronizzare ed esportare da qualsiasi luogo.',
            },
            setupPage: {
                title: 'Apri questo link per connetterti',
                body: 'Per completare la configurazione, apri il seguente link sul computer dove è in esecuzione QuickBooks Desktop.',
                setupErrorTitle: 'Qualcosa è andato storto',
                setupErrorBody1: 'La connessione a QuickBooks Desktop non funziona al momento. Per favore, riprova più tardi o',
                setupErrorBody2: 'se il problema persiste.',
                setupErrorBodyContactConcierge: 'contatta Concierge',
            },
            importDescription: 'Scegli quali configurazioni di codifica importare da QuickBooks Desktop a Expensify.',
            classes: 'Classi',
            items: 'Articoli',
            customers: 'Clienti/progetti',
            exportCompanyCardsDescription: 'Imposta come le spese con carta aziendale vengono esportate su QuickBooks Desktop.',
            defaultVendorDescription: "Imposta un fornitore predefinito che verrà applicato a tutte le transazioni con carta di credito al momento dell'esportazione.",
            accountsDescription: 'Il tuo piano dei conti di QuickBooks Desktop verrà importato in Expensify come categorie.',
            accountsSwitchTitle: 'Scegli di importare nuovi conti come categorie abilitate o disabilitate.',
            accountsSwitchDescription: 'Le categorie abilitate saranno disponibili per i membri da selezionare quando creano le loro spese.',
            classesDescription: 'Scegli come gestire le classi di QuickBooks Desktop in Expensify.',
            tagsDisplayedAsDescription: 'Livello voce di spesa',
            reportFieldsDisplayedAsDescription: 'Livello del report',
            customersDescription: 'Scegli come gestire i clienti/progetti di QuickBooks Desktop in Expensify.',
            advancedConfig: {
                autoSyncDescription: 'Expensify si sincronizzerà automaticamente con QuickBooks Desktop ogni giorno.',
                createEntities: 'Crea automaticamente entità',
                createEntitiesDescription: 'Expensify creerà automaticamente i fornitori in QuickBooks Desktop se non esistono già.',
            },
            itemsDescription: 'Scegli come gestire gli elementi di QuickBooks Desktop in Expensify.',
        },
        qbo: {
            connectedTo: 'Connesso a',
            importDescription: 'Scegli quali configurazioni di codifica importare da QuickBooks Online a Expensify.',
            classes: 'Classi',
            locations: 'Località',
            customers: 'Clienti/progetti',
            accountsDescription: 'Il tuo piano dei conti di QuickBooks Online verrà importato in Expensify come categorie.',
            accountsSwitchTitle: 'Scegli di importare nuovi conti come categorie abilitate o disabilitate.',
            accountsSwitchDescription: 'Le categorie abilitate saranno disponibili per i membri da selezionare quando creano le loro spese.',
            classesDescription: 'Scegli come gestire le classi di QuickBooks Online in Expensify.',
            customersDescription: 'Scegli come gestire i clienti/progetti di QuickBooks Online in Expensify.',
            locationsDescription: 'Scegli come gestire le sedi di QuickBooks Online in Expensify.',
            taxesDescription: 'Scegli come gestire le tasse di QuickBooks Online in Expensify.',
            locationsLineItemsRestrictionDescription:
                'QuickBooks Online non supporta le Località a livello di riga per Assegni o Fatture Fornitori. Se desideri avere località a livello di riga, assicurati di utilizzare le Scritture Contabili e le spese con Carta di Credito/Debito.',
            taxesJournalEntrySwitchNote:
                "QuickBooks Online non supporta le tasse sulle registrazioni contabili. Si prega di cambiare l'opzione di esportazione in fattura fornitore o assegno.",
            exportDescription: 'Configura come i dati di Expensify vengono esportati su QuickBooks Online.',
            date: 'Data di esportazione',
            exportInvoices: 'Esporta fatture su',
            exportExpensifyCard: 'Esporta le transazioni della Expensify Card come',
            deepDiveExpensifyCard: 'Le transazioni della Expensify Card verranno esportate automaticamente in un "Conto di responsabilità della Expensify Card" creato con',
            deepDiveExpensifyCardIntegration: 'la nostra integrazione.',
            exportDate: {
                label: 'Data di esportazione',
                description: 'Usa questa data quando esporti i rapporti su QuickBooks Online.',
                values: {
                    [CONST.QUICKBOOKS_EXPORT_DATE.LAST_EXPENSE]: {
                        label: "Data dell'ultima spesa",
                        description: 'Data della spesa più recente nel rapporto.',
                    },
                    [CONST.QUICKBOOKS_EXPORT_DATE.REPORT_EXPORTED]: {
                        label: 'Data di esportazione',
                        description: 'Data in cui il report è stato esportato su QuickBooks Online.',
                    },
                    [CONST.QUICKBOOKS_EXPORT_DATE.REPORT_SUBMITTED]: {
                        label: 'Data di invio',
                        description: "Data in cui il rapporto è stato inviato per l'approvazione.",
                    },
                },
            },
            receivable: 'Crediti verso clienti', // This is an account name that will come directly from QBO, so I don't know why we need a translation for it. It should take whatever the name of the account is in QBO. Leaving this note for CS.
            archive: 'Archivio contabilità clienti', // This is an account name that will come directly from QBO, so I don't know why we need a translation for it. It should take whatever the name of the account is in QBO. Leaving this note for CS.
            exportInvoicesDescription: 'Usa questo account quando esporti le fatture su QuickBooks Online.',
            exportCompanyCardsDescription: 'Imposta come esportare gli acquisti con carta aziendale su QuickBooks Online.',
            vendor: 'Fornitore',
            defaultVendorDescription: "Imposta un fornitore predefinito che verrà applicato a tutte le transazioni con carta di credito al momento dell'esportazione.",
            exportOutOfPocketExpensesDescription: 'Imposta come esportare le spese anticipate su QuickBooks Online.',
            exportCheckDescription: 'Creeremo un assegno dettagliato per ogni report di Expensify e lo invieremo dal conto bancario sottostante.',
            exportJournalEntryDescription: "Creeremo una registrazione contabile dettagliata per ogni report di Expensify e la pubblicheremo sull'account qui sotto.",
            exportVendorBillDescription:
                "Creeremo una fattura dettagliata del fornitore per ogni report di Expensify e la aggiungeremo all'account sottostante. Se questo periodo è chiuso, la registreremo al 1° del prossimo periodo aperto.",
            account: 'Account',
            accountDescription: 'Scegli dove pubblicare le registrazioni contabili.',
            accountsPayable: 'Conti da pagare',
            accountsPayableDescription: 'Scegli dove creare le fatture dei fornitori.',
            bankAccount: 'Conto bancario',
            notConfigured: 'Non configurato',
            bankAccountDescription: 'Scegli da dove inviare gli assegni.',
            creditCardAccount: 'Account di carta di credito',
            companyCardsLocationEnabledDescription:
                'QuickBooks Online non supporta le località nelle esportazioni delle fatture dei fornitori. Poiché hai abilitato le località nel tuo spazio di lavoro, questa opzione di esportazione non è disponibile.',
            outOfPocketTaxEnabledDescription:
                'QuickBooks Online non supporta le tasse sulle esportazioni delle registrazioni contabili. Poiché hai abilitato le tasse nel tuo spazio di lavoro, questa opzione di esportazione non è disponibile.',
            outOfPocketTaxEnabledError: "Le registrazioni contabili non sono disponibili quando le tasse sono abilitate. Si prega di scegliere un'opzione di esportazione diversa.",
            advancedConfig: {
                autoSyncDescription: 'Expensify si sincronizzerà automaticamente con QuickBooks Online ogni giorno.',
                inviteEmployees: 'Invita dipendenti',
                inviteEmployeesDescription: 'Importa i record dei dipendenti di QuickBooks Online e invita i dipendenti a questo spazio di lavoro.',
                createEntities: 'Crea automaticamente entità',
                createEntitiesDescription:
                    "Expensify creerà automaticamente fornitori in QuickBooks Online se non esistono già e creerà automaticamente clienti durante l'esportazione delle fatture.",
                reimbursedReportsDescription:
                    "Ogni volta che un report viene pagato utilizzando Expensify ACH, il corrispondente pagamento della fattura verrà creato nell'account QuickBooks Online qui sotto.",
                qboBillPaymentAccount: 'Account di pagamento fatture QuickBooks',
                qboInvoiceCollectionAccount: 'Account di riscossione fatture QuickBooks',
                accountSelectDescription: 'Scegli da dove pagare le fatture e creeremo il pagamento in QuickBooks Online.',
                invoiceAccountSelectorDescription: 'Scegli dove ricevere i pagamenti delle fatture e creeremo il pagamento in QuickBooks Online.',
            },
            accounts: {
                [CONST.QUICKBOOKS_NON_REIMBURSABLE_EXPORT_ACCOUNT_TYPE.DEBIT_CARD]: 'Carta di debito',
                [CONST.QUICKBOOKS_NON_REIMBURSABLE_EXPORT_ACCOUNT_TYPE.CREDIT_CARD]: 'Carta di credito',
                [CONST.QUICKBOOKS_REIMBURSABLE_ACCOUNT_TYPE.VENDOR_BILL]: 'Fattura fornitore',
                [CONST.QUICKBOOKS_REIMBURSABLE_ACCOUNT_TYPE.JOURNAL_ENTRY]: 'Voce di diario',
                [CONST.QUICKBOOKS_REIMBURSABLE_ACCOUNT_TYPE.CHECK]: 'Controlla',
                [`${CONST.QUICKBOOKS_NON_REIMBURSABLE_EXPORT_ACCOUNT_TYPE.DEBIT_CARD}Description`]:
                    "Abbineremo automaticamente il nome del commerciante sulla transazione con carta di debito a qualsiasi fornitore corrispondente in QuickBooks. Se non esistono fornitori, creeremo un fornitore 'Carta di Debito Varie' per l'associazione.",
                [`${CONST.QUICKBOOKS_NON_REIMBURSABLE_EXPORT_ACCOUNT_TYPE.CREDIT_CARD}Description`]:
                    "Abbineremo automaticamente il nome del commerciante sulla transazione con carta di credito a qualsiasi fornitore corrispondente in QuickBooks. Se non esistono fornitori, creeremo un fornitore 'Credit Card Misc.' per l'associazione.",
                [`${CONST.QUICKBOOKS_REIMBURSABLE_ACCOUNT_TYPE.VENDOR_BILL}Description`]:
                    "Creeremo una fattura dettagliata del fornitore per ogni report di Expensify con la data dell'ultima spesa e la aggiungeremo al conto sottostante. Se questo periodo è chiuso, la registreremo al 1° del prossimo periodo aperto.",
                [`${CONST.QUICKBOOKS_NON_REIMBURSABLE_EXPORT_ACCOUNT_TYPE.DEBIT_CARD}AccountDescription`]: 'Scegli dove esportare le transazioni con carta di debito.',
                [`${CONST.QUICKBOOKS_NON_REIMBURSABLE_EXPORT_ACCOUNT_TYPE.CREDIT_CARD}AccountDescription`]: 'Scegli dove esportare le transazioni con carta di credito.',
                [`${CONST.QUICKBOOKS_REIMBURSABLE_ACCOUNT_TYPE.VENDOR_BILL}AccountDescription`]: 'Scegli un fornitore da applicare a tutte le transazioni con carta di credito.',
                [`${CONST.QUICKBOOKS_REIMBURSABLE_ACCOUNT_TYPE.VENDOR_BILL}Error`]:
                    "Le fatture dei fornitori non sono disponibili quando le località sono abilitate. Si prega di scegliere un'opzione di esportazione diversa.",
                [`${CONST.QUICKBOOKS_REIMBURSABLE_ACCOUNT_TYPE.CHECK}Error`]:
                    "Gli assegni non sono disponibili quando le località sono abilitate. Si prega di scegliere un'opzione di esportazione diversa.",
                [`${CONST.QUICKBOOKS_REIMBURSABLE_ACCOUNT_TYPE.JOURNAL_ENTRY}Error`]:
                    "Le registrazioni contabili non sono disponibili quando le tasse sono abilitate. Si prega di scegliere un'opzione di esportazione diversa.",
            },
            exportDestinationAccountsMisconfigurationError: {
                [CONST.QUICKBOOKS_REIMBURSABLE_ACCOUNT_TYPE.VENDOR_BILL]: "Scegli un account valido per l'esportazione delle fatture fornitore",
                [CONST.QUICKBOOKS_REIMBURSABLE_ACCOUNT_TYPE.JOURNAL_ENTRY]: "Scegli un account valido per l'esportazione della registrazione contabile",
                [CONST.QUICKBOOKS_REIMBURSABLE_ACCOUNT_TYPE.CHECK]: "Scegli un account valido per l'esportazione dell'assegno",
            },
            exportDestinationSetupAccountsInfo: {
                [CONST.QUICKBOOKS_REIMBURSABLE_ACCOUNT_TYPE.VENDOR_BILL]:
                    "Per utilizzare l'esportazione delle fatture dei fornitori, configura un conto contabile fornitori in QuickBooks Online.",
                [CONST.QUICKBOOKS_REIMBURSABLE_ACCOUNT_TYPE.JOURNAL_ENTRY]: "Per utilizzare l'esportazione delle registrazioni contabili, configura un conto contabile in QuickBooks Online.",
                [CONST.QUICKBOOKS_REIMBURSABLE_ACCOUNT_TYPE.CHECK]: "Per utilizzare l'esportazione degli assegni, configura un conto bancario in QuickBooks Online.",
            },
            noAccountsFound: 'Nessun account trovato',
            noAccountsFoundDescription: "Aggiungi l'account in QuickBooks Online e sincronizza nuovamente la connessione.",
            accountingMethods: {
                label: 'Quando Esportare',
                description: 'Scegli quando esportare le spese:',
                values: {
                    [COMMON_CONST.INTEGRATIONS.ACCOUNTING_METHOD.ACCRUAL]: 'Accrual',
                    [COMMON_CONST.INTEGRATIONS.ACCOUNTING_METHOD.CASH]: 'Contanti',
                },
                alternateText: {
                    [COMMON_CONST.INTEGRATIONS.ACCOUNTING_METHOD.ACCRUAL]: 'Le spese anticipate verranno esportate quando approvate definitivamente.',
                    [COMMON_CONST.INTEGRATIONS.ACCOUNTING_METHOD.CASH]: 'Le spese anticipate verranno esportate quando pagate',
                },
            },
        },
        workspaceList: {
            joinNow: 'Iscriviti ora',
            askToJoin: 'Chiedi di unirti',
        },
        xero: {
            organization: 'Organizzazione Xero',
            organizationDescription: "Scegli l'organizzazione Xero da cui desideri importare i dati.",
            importDescription: 'Scegli quali configurazioni di codifica importare da Xero a Expensify.',
            accountsDescription: 'Il tuo piano dei conti Xero verrà importato in Expensify come categorie.',
            accountsSwitchTitle: 'Scegli di importare nuovi conti come categorie abilitate o disabilitate.',
            accountsSwitchDescription: 'Le categorie abilitate saranno disponibili per i membri da selezionare quando creano le loro spese.',
            trackingCategories: 'Categorie di tracciamento',
            trackingCategoriesDescription: 'Scegli come gestire le categorie di tracciamento Xero in Expensify.',
            mapTrackingCategoryTo: ({categoryName}: CategoryNameParams) => `Mappa ${categoryName} di Xero a`,
            mapTrackingCategoryToDescription: ({categoryName}: CategoryNameParams) => `Scegli dove mappare ${categoryName} quando esporti su Xero.`,
            customers: 'Riaddebita clienti',
            customersDescription:
                'Scegli se rifatturare i clienti in Expensify. I contatti dei clienti Xero possono essere associati alle spese e verranno esportati in Xero come fattura di vendita.',
            taxesDescription: 'Scegli come gestire le tasse di Xero in Expensify.',
            notImported: 'Non importato',
            notConfigured: 'Non configurato',
            trackingCategoriesOptions: {
                [CONST.XERO_CONFIG.TRACKING_CATEGORY_OPTIONS.DEFAULT]: 'Contatto predefinito Xero',
                [CONST.XERO_CONFIG.TRACKING_CATEGORY_OPTIONS.TAG]: 'Tag',
                [CONST.XERO_CONFIG.TRACKING_CATEGORY_OPTIONS.REPORT_FIELD]: 'Campi del rapporto',
            },
            exportDescription: 'Configura come i dati di Expensify vengono esportati su Xero.',
            purchaseBill: 'Acquisto fattura',
            exportDeepDiveCompanyCard:
                'Le spese esportate verranno registrate come transazioni bancarie sul conto bancario Xero qui sotto, e le date delle transazioni corrisponderanno alle date sul tuo estratto conto bancario.',
            bankTransactions: 'Transazioni bancarie',
            xeroBankAccount: 'Conto bancario Xero',
            xeroBankAccountDescription: 'Scegli dove le spese verranno registrate come transazioni bancarie.',
            exportExpensesDescription: "I rapporti verranno esportati come fattura d'acquisto con la data e lo stato selezionati di seguito.",
            purchaseBillDate: 'Data di acquisto della fattura',
            exportInvoices: 'Esporta fatture come',
            salesInvoice: 'Fattura di vendita',
            exportInvoicesDescription: 'Le fatture di vendita mostrano sempre la data in cui la fattura è stata inviata.',
            advancedConfig: {
                autoSyncDescription: 'Expensify si sincronizzerà automaticamente con Xero ogni giorno.',
                purchaseBillStatusTitle: "Stato della fattura d'acquisto",
                reimbursedReportsDescription:
                    "Ogni volta che un report viene pagato utilizzando Expensify ACH, il corrispondente pagamento della fattura verrà creato nell'account Xero qui sotto.",
                xeroBillPaymentAccount: 'Account di pagamento fatture Xero',
                xeroInvoiceCollectionAccount: 'Account di incasso fatture Xero',
                xeroBillPaymentAccountDescription: 'Scegli da dove pagare le fatture e creeremo il pagamento in Xero.',
                invoiceAccountSelectorDescription: 'Scegli dove ricevere i pagamenti delle fatture e creeremo il pagamento in Xero.',
            },
            exportDate: {
                label: 'Data di acquisto della fattura',
                description: 'Usa questa data quando esporti i report su Xero.',
                values: {
                    [CONST.XERO_EXPORT_DATE.LAST_EXPENSE]: {
                        label: "Data dell'ultima spesa",
                        description: 'Data della spesa più recente nel rapporto.',
                    },
                    [CONST.XERO_EXPORT_DATE.REPORT_EXPORTED]: {
                        label: 'Data di esportazione',
                        description: 'Data in cui il report è stato esportato su Xero.',
                    },
                    [CONST.XERO_EXPORT_DATE.REPORT_SUBMITTED]: {
                        label: 'Data di invio',
                        description: "Data in cui il rapporto è stato inviato per l'approvazione.",
                    },
                },
            },
            invoiceStatus: {
                label: "Stato della fattura d'acquisto",
                description: 'Usa questo stato quando esporti le fatture di acquisto su Xero.',
                values: {
                    [CONST.XERO_CONFIG.INVOICE_STATUS.DRAFT]: 'Bozza',
                    [CONST.XERO_CONFIG.INVOICE_STATUS.AWAITING_APPROVAL]: 'In attesa di approvazione',
                    [CONST.XERO_CONFIG.INVOICE_STATUS.AWAITING_PAYMENT]: 'In attesa di pagamento',
                },
            },
            noAccountsFound: 'Nessun account trovato',
            noAccountsFoundDescription: "Per favore, aggiungi l'account in Xero e sincronizza nuovamente la connessione.",
            accountingMethods: {
                label: 'Quando Esportare',
                description: 'Scegli quando esportare le spese:',
                values: {
                    [COMMON_CONST.INTEGRATIONS.ACCOUNTING_METHOD.ACCRUAL]: 'Accrual',
                    [COMMON_CONST.INTEGRATIONS.ACCOUNTING_METHOD.CASH]: 'Contanti',
                },
                alternateText: {
                    [COMMON_CONST.INTEGRATIONS.ACCOUNTING_METHOD.ACCRUAL]: 'Le spese anticipate verranno esportate quando approvate definitivamente.',
                    [COMMON_CONST.INTEGRATIONS.ACCOUNTING_METHOD.CASH]: 'Le spese anticipate verranno esportate quando pagate',
                },
            },
        },
        sageIntacct: {
            preferredExporter: 'Esportatore preferito',
            taxSolution: 'Soluzione fiscale',
            notConfigured: 'Non configurato',
            exportDate: {
                label: 'Data di esportazione',
                description: 'Usa questa data quando esporti i report su Sage Intacct.',
                values: {
                    [CONST.SAGE_INTACCT_EXPORT_DATE.LAST_EXPENSE]: {
                        label: "Data dell'ultima spesa",
                        description: 'Data della spesa più recente nel rapporto.',
                    },
                    [CONST.SAGE_INTACCT_EXPORT_DATE.EXPORTED]: {
                        label: 'Data di esportazione',
                        description: 'Data in cui il report è stato esportato su Sage Intacct.',
                    },
                    [CONST.SAGE_INTACCT_EXPORT_DATE.SUBMITTED]: {
                        label: 'Data di invio',
                        description: "Data in cui il rapporto è stato inviato per l'approvazione.",
                    },
                },
            },
            reimbursableExpenses: {
                description: 'Imposta come esportare le spese anticipate su Sage Intacct.',
                values: {
                    [CONST.SAGE_INTACCT_REIMBURSABLE_EXPENSE_TYPE.EXPENSE_REPORT]: 'Report di spesa',
                    [CONST.SAGE_INTACCT_REIMBURSABLE_EXPENSE_TYPE.VENDOR_BILL]: 'Fatture fornitore',
                },
            },
            nonReimbursableExpenses: {
                description: 'Imposta come esportare gli acquisti con carta aziendale su Sage Intacct.',
                values: {
                    [CONST.SAGE_INTACCT_NON_REIMBURSABLE_EXPENSE_TYPE.CREDIT_CARD_CHARGE]: 'Carte di credito',
                    [CONST.SAGE_INTACCT_NON_REIMBURSABLE_EXPENSE_TYPE.VENDOR_BILL]: 'Fatture fornitore',
                },
            },
            creditCardAccount: 'Account di carta di credito',
            defaultVendor: 'Fornitore predefinito',
            defaultVendorDescription: ({isReimbursable}: DefaultVendorDescriptionParams) =>
                `Imposta un fornitore predefinito che verrà applicato alle spese rimborsabili ${isReimbursable ? '' : 'non-'} che non hanno un fornitore corrispondente in Sage Intacct.`,
            exportDescription: 'Configura come i dati di Expensify vengono esportati su Sage Intacct.',
            exportPreferredExporterNote:
                "L'esportatore preferito può essere qualsiasi amministratore dello spazio di lavoro, ma deve anche essere un amministratore di dominio se imposti conti di esportazione diversi per singole carte aziendali nelle impostazioni del dominio.",
            exportPreferredExporterSubNote: "Una volta impostato, l'esportatore preferito vedrà i report per l'esportazione nel proprio account.",
            noAccountsFound: 'Nessun account trovato',
            noAccountsFoundDescription: `Si prega di aggiungere l'account in Sage Intacct e sincronizzare nuovamente la connessione.`,
            autoSync: 'Sincronizzazione automatica',
            autoSyncDescription: 'Expensify si sincronizzerà automaticamente con Sage Intacct ogni giorno.',
            inviteEmployees: 'Invita dipendenti',
            inviteEmployeesDescription:
                "Importa i record dei dipendenti di Sage Intacct e invita i dipendenti a questo spazio di lavoro. Il tuo flusso di approvazione predefinito sarà l'approvazione del manager e può essere ulteriormente configurato nella pagina Membri.",
            syncReimbursedReports: 'Sincronizza i rapporti rimborsati',
            syncReimbursedReportsDescription:
                "Ogni volta che un report viene pagato utilizzando Expensify ACH, il pagamento della fattura corrispondente verrà creato nell'account Sage Intacct qui sotto.",
            paymentAccount: 'Account di pagamento Sage Intacct',
        },
        netsuite: {
            subsidiary: 'Sussidiaria',
            subsidiarySelectDescription: 'Scegli la filiale in NetSuite da cui desideri importare i dati.',
            exportDescription: 'Configura come i dati di Expensify vengono esportati su NetSuite.',
            exportInvoices: 'Esporta fatture su',
            journalEntriesTaxPostingAccount: 'Registrazioni contabili conto di registrazione delle imposte',
            journalEntriesProvTaxPostingAccount: 'Voci di diario conto di registrazione imposta provinciale',
            foreignCurrencyAmount: 'Esporta importo in valuta estera',
            exportToNextOpenPeriod: 'Esporta al prossimo periodo aperto',
            nonReimbursableJournalPostingAccount: 'Account di registrazione giornaliera non rimborsabile',
            reimbursableJournalPostingAccount: 'Account di registrazione giornaliera rimborsabile',
            journalPostingPreference: {
                label: 'Preferenza di registrazione delle scritture contabili',
                values: {
                    [CONST.NETSUITE_JOURNAL_POSTING_PREFERENCE.JOURNALS_POSTING_INDIVIDUAL_LINE]: 'Singola voce dettagliata per ciascun report',
                    [CONST.NETSUITE_JOURNAL_POSTING_PREFERENCE.JOURNALS_POSTING_TOTAL_LINE]: 'Voce singola per ogni spesa',
                },
            },
            invoiceItem: {
                label: 'Voce di fattura',
                values: {
                    [CONST.NETSUITE_INVOICE_ITEM_PREFERENCE.CREATE]: {
                        label: 'Creane uno per me',
                        description: 'Creeremo una "voce di fattura Expensify" per te al momento dell\'esportazione (se non esiste già).',
                    },
                    [CONST.NETSUITE_INVOICE_ITEM_PREFERENCE.SELECT]: {
                        label: 'Seleziona esistente',
                        description: "Assoceremo le fatture di Expensify all'elemento selezionato qui sotto.",
                    },
                },
            },
            exportDate: {
                label: 'Data di esportazione',
                description: 'Usa questa data quando esporti i rapporti su NetSuite.',
                values: {
                    [CONST.NETSUITE_EXPORT_DATE.LAST_EXPENSE]: {
                        label: "Data dell'ultima spesa",
                        description: 'Data della spesa più recente nel rapporto.',
                    },
                    [CONST.NETSUITE_EXPORT_DATE.EXPORTED]: {
                        label: 'Data di esportazione',
                        description: 'Data in cui il report è stato esportato su NetSuite.',
                    },
                    [CONST.NETSUITE_EXPORT_DATE.SUBMITTED]: {
                        label: 'Data di invio',
                        description: "Data in cui il rapporto è stato inviato per l'approvazione.",
                    },
                },
            },
            exportDestination: {
                values: {
                    [CONST.NETSUITE_EXPORT_DESTINATION.EXPENSE_REPORT]: {
                        label: 'Report di spesa',
                        reimbursableDescription: 'Le spese anticipate verranno esportate come report di spesa su NetSuite.',
                        nonReimbursableDescription: 'Le spese con carta aziendale verranno esportate come report di spesa su NetSuite.',
                    },
                    [CONST.NETSUITE_EXPORT_DESTINATION.VENDOR_BILL]: {
                        label: 'Fatture fornitore',
                        reimbursableDescription:
                            'Out-of-pocket expenses will export as bills payable to the NetSuite vendor specified below.\n' +
                            '\n' +
                            'If you’d like to set a specific vendor for each card, go to *Settings > Domains > Company Cards*.',
                        nonReimbursableDescription:
                            'Company card expenses will export as bills payable to the NetSuite vendor specified below.\n' +
                            '\n' +
                            'If you’d like to set a specific vendor for each card, go to *Settings > Domains > Company Cards*.',
                    },
                    [CONST.NETSUITE_EXPORT_DESTINATION.JOURNAL_ENTRY]: {
                        label: 'Voci di diario',
                        reimbursableDescription:
                            'Out-of-pocket expenses will export as journal entries to the NetSuite account specified below.\n' +
                            '\n' +
                            'If you’d like to set a specific vendor for each card, go to *Settings > Domains > Company Cards*.',
                        nonReimbursableDescription:
                            'Company card expenses will export as journal entries to the NetSuite account specified below.\n' +
                            '\n' +
                            'If you’d like to set a specific vendor for each card, go to *Settings > Domains > Company Cards*.',
                    },
                },
            },
            advancedConfig: {
                autoSyncDescription: 'Expensify si sincronizzerà automaticamente con NetSuite ogni giorno.',
                reimbursedReportsDescription:
                    "Ogni volta che un report viene pagato utilizzando Expensify ACH, il corrispondente pagamento della fattura verrà creato nell'account NetSuite qui sotto.",
                reimbursementsAccount: 'Account di rimborso',
                reimbursementsAccountDescription: 'Scegli il conto bancario che utilizzerai per i rimborsi e creeremo il pagamento associato in NetSuite.',
                collectionsAccount: 'Account di riscossione',
                collectionsAccountDescription: "Una volta che una fattura è contrassegnata come pagata in Expensify ed esportata su NetSuite, apparirà contro l'account qui sotto.",
                approvalAccount: 'Account di approvazione A/P',
                approvalAccountDescription:
                    "Scegli l'account contro cui verranno approvate le transazioni in NetSuite. Se stai sincronizzando i report rimborsati, questo è anche l'account contro cui verranno creati i pagamenti delle fatture.",
                defaultApprovalAccount: 'Predefinito di NetSuite',
                inviteEmployees: 'Invita i dipendenti e imposta le approvazioni',
                inviteEmployeesDescription:
                    "Importa i record dei dipendenti di NetSuite e invita i dipendenti a questo spazio di lavoro. Il tuo flusso di approvazione predefinito sarà l'approvazione del manager e può essere ulteriormente configurato nella pagina *Membri*.",
                autoCreateEntities: 'Crea automaticamente dipendenti/fornitori',
                enableCategories: 'Abilita le categorie appena importate',
                customFormID: 'ID modulo personalizzato',
                customFormIDDescription:
                    'Per impostazione predefinita, Expensify creerà voci utilizzando il modulo di transazione preferito impostato in NetSuite. In alternativa, puoi designare un modulo di transazione specifico da utilizzare.',
                customFormIDReimbursable: 'Spesa personale',
                customFormIDNonReimbursable: 'Spesa con carta aziendale',
                exportReportsTo: {
                    label: 'Livello di approvazione del rapporto spese',
                    description:
                        'Una volta che un rapporto spese è approvato in Expensify ed esportato su NetSuite, puoi impostare un ulteriore livello di approvazione in NetSuite prima della registrazione.',
                    values: {
                        [CONST.NETSUITE_REPORTS_APPROVAL_LEVEL.REPORTS_APPROVED_NONE]: 'Preferenza predefinita di NetSuite',
                        [CONST.NETSUITE_REPORTS_APPROVAL_LEVEL.REPORTS_SUPERVISOR_APPROVED]: 'Solo supervisore approvato',
                        [CONST.NETSUITE_REPORTS_APPROVAL_LEVEL.REPORTS_ACCOUNTING_APPROVED]: 'Solo contabilità approvata',
                        [CONST.NETSUITE_REPORTS_APPROVAL_LEVEL.REPORTS_APPROVED_BOTH]: 'Supervisore e contabilità approvati',
                    },
                },
                accountingMethods: {
                    label: 'Quando Esportare',
                    description: 'Scegli quando esportare le spese:',
                    values: {
                        [COMMON_CONST.INTEGRATIONS.ACCOUNTING_METHOD.ACCRUAL]: 'Accrual',
                        [COMMON_CONST.INTEGRATIONS.ACCOUNTING_METHOD.CASH]: 'Contanti',
                    },
                    alternateText: {
                        [COMMON_CONST.INTEGRATIONS.ACCOUNTING_METHOD.ACCRUAL]: 'Le spese anticipate verranno esportate quando approvate definitivamente.',
                        [COMMON_CONST.INTEGRATIONS.ACCOUNTING_METHOD.CASH]: 'Le spese anticipate verranno esportate quando pagate',
                    },
                },
                exportVendorBillsTo: {
                    label: 'Livello di approvazione della fattura del fornitore',
                    description:
                        'Una volta che una fattura del fornitore è approvata in Expensify ed esportata in NetSuite, puoi impostare un ulteriore livello di approvazione in NetSuite prima della registrazione.',
                    values: {
                        [CONST.NETSUITE_VENDOR_BILLS_APPROVAL_LEVEL.VENDOR_BILLS_APPROVED_NONE]: 'Preferenza predefinita di NetSuite',
                        [CONST.NETSUITE_VENDOR_BILLS_APPROVAL_LEVEL.VENDOR_BILLS_APPROVAL_PENDING]: 'In attesa di approvazione',
                        [CONST.NETSUITE_VENDOR_BILLS_APPROVAL_LEVEL.VENDOR_BILLS_APPROVED]: 'Approvato per la pubblicazione',
                    },
                },
                exportJournalsTo: {
                    label: 'Livello di approvazione della registrazione contabile',
                    description:
                        'Una volta che una registrazione contabile è approvata in Expensify ed esportata su NetSuite, puoi impostare un ulteriore livello di approvazione in NetSuite prima della registrazione.',
                    values: {
                        [CONST.NETSUITE_JOURNALS_APPROVAL_LEVEL.JOURNALS_APPROVED_NONE]: 'Preferenza predefinita di NetSuite',
                        [CONST.NETSUITE_JOURNALS_APPROVAL_LEVEL.JOURNALS_APPROVAL_PENDING]: 'In attesa di approvazione',
                        [CONST.NETSUITE_JOURNALS_APPROVAL_LEVEL.JOURNALS_APPROVED]: 'Approvato per la pubblicazione',
                    },
                },
                error: {
                    customFormID: 'Inserisci un ID modulo personalizzato numerico valido',
                },
            },
            noAccountsFound: 'Nessun account trovato',
            noAccountsFoundDescription: "Si prega di aggiungere l'account in NetSuite e sincronizzare nuovamente la connessione.",
            noVendorsFound: 'Nessun fornitore trovato',
            noVendorsFoundDescription: 'Si prega di aggiungere i fornitori in NetSuite e sincronizzare nuovamente la connessione.',
            noItemsFound: 'Nessun elemento della fattura trovato',
            noItemsFoundDescription: 'Per favore, aggiungi gli articoli della fattura in NetSuite e sincronizza nuovamente la connessione.',
            noSubsidiariesFound: 'Nessuna filiale trovata',
            noSubsidiariesFoundDescription: 'Per favore, aggiungi una filiale in NetSuite e sincronizza nuovamente la connessione.',
            tokenInput: {
                title: 'NetSuite setup',
                formSteps: {
                    installBundle: {
                        title: 'Installa il pacchetto Expensify',
                        description: 'In NetSuite, vai su *Customization > SuiteBundler > Search & Install Bundles* > cerca "Expensify" > installa il bundle.',
                    },
                    enableTokenAuthentication: {
                        title: "Abilita l'autenticazione basata su token",
                        description: 'In NetSuite, vai su *Setup > Company > Enable Features > SuiteCloud* > abilita *token-based authentication*.',
                    },
                    enableSoapServices: {
                        title: 'Abilita i servizi web SOAP',
                        description: 'In NetSuite, vai su *Setup > Company > Enable Features > SuiteCloud* > abilita *SOAP Web Services*.',
                    },
                    createAccessToken: {
                        title: 'Crea un token di accesso',
                        description:
                            'In NetSuite, vai su *Setup > Users/Roles > Access Tokens* > crea un token di accesso per l\'app "Expensify" e per il ruolo "Expensify Integration" o "Administrator".\n\n*Importante:* Assicurati di salvare il *Token ID* e il *Token Secret* da questo passaggio. Ne avrai bisogno per il passaggio successivo.',
                    },
                    enterCredentials: {
                        title: 'Inserisci le tue credenziali NetSuite',
                        formInputs: {
                            netSuiteAccountID: 'NetSuite Account ID',
                            netSuiteTokenID: 'Token ID',
                            netSuiteTokenSecret: 'Token Secret',
                        },
                        netSuiteAccountIDDescription: 'In NetSuite, vai su *Setup > Integration > SOAP Web Services Preferences*.',
                    },
                },
            },
            import: {
                expenseCategories: 'Categorie di spesa',
                expenseCategoriesDescription: 'Le tue categorie di spesa NetSuite verranno importate in Expensify come categorie.',
                crossSubsidiaryCustomers: 'Clienti/progetti tra sussidiarie',
                importFields: {
                    departments: {
                        title: 'Dipartimenti',
                        subtitle: 'Scegli come gestire i *dipartimenti* di NetSuite in Expensify.',
                    },
                    classes: {
                        title: 'Classi',
                        subtitle: 'Scegli come gestire le *classi* in Expensify.',
                    },
                    locations: {
                        title: 'Località',
                        subtitle: 'Scegli come gestire le *posizioni* in Expensify.',
                    },
                },
                customersOrJobs: {
                    title: 'Clienti/progetti',
                    subtitle: 'Scegli come gestire i *clienti* e i *progetti* di NetSuite in Expensify.',
                    importCustomers: 'Importa clienti',
                    importJobs: 'Importa progetti',
                    customers: 'clienti',
                    jobs: 'progetti',
                    label: ({importFields, importType}: CustomersOrJobsLabelParams) => `${importFields.join('e')}, ${importType}`,
                },
                importTaxDescription: 'Importa gruppi fiscali da NetSuite.',
                importCustomFields: {
                    chooseOptionBelow: "Scegli un'opzione qui sotto:",
                    label: ({importedTypes}: ImportedTypesParams) => `Imported as ${importedTypes.join('e')}`,
                    requiredFieldError: ({fieldName}: RequiredFieldParams) => `Per favore, inserisci il ${fieldName}`,
                    customSegments: {
                        title: 'Segmenti/record personalizzati',
                        addText: 'Aggiungi segmento/record personalizzato',
                        recordTitle: 'Segmento/record personalizzato',
                        helpLink: CONST.NETSUITE_IMPORT.HELP_LINKS.CUSTOM_SEGMENTS,
                        helpLinkText: 'Visualizza istruzioni dettagliate',
                        helpText: 'sulla configurazione di segmenti/record personalizzati.',
                        emptyTitle: 'Aggiungi un segmento personalizzato o un record personalizzato',
                        fields: {
                            segmentName: 'Nome',
                            internalID: 'ID interno',
                            scriptID: 'ID script',
                            customRecordScriptID: 'ID colonna transazione',
                            mapping: 'Visualizzato come',
                        },
                        removeTitle: 'Rimuovi segmento/record personalizzato',
                        removePrompt: 'Sei sicuro di voler rimuovere questo segmento/record personalizzato?',
                        addForm: {
                            customSegmentName: 'nome segmento personalizzato',
                            customRecordName: 'nome del record personalizzato',
                            segmentTitle: 'Segmento personalizzato',
                            customSegmentAddTitle: 'Aggiungi segmento personalizzato',
                            customRecordAddTitle: 'Aggiungi record personalizzato',
                            recordTitle: 'Record personalizzato',
                            segmentRecordType: 'Vuoi aggiungere un segmento personalizzato o un record personalizzato?',
                            customSegmentNameTitle: 'Qual è il nome del segmento personalizzato?',
                            customRecordNameTitle: 'Qual è il nome del record personalizzato?',
                            customSegmentNameFooter: `Puoi trovare i nomi dei segmenti personalizzati in NetSuite nella pagina *Customizations > Links, Records & Fields > Custom Segments*.\n\n_Per istruzioni più dettagliate, [visita il nostro sito di assistenza](${CONST.NETSUITE_IMPORT.HELP_LINKS.CUSTOM_SEGMENTS})_.`,
                            customRecordNameFooter: `Puoi trovare i nomi dei record personalizzati in NetSuite inserendo "Transaction Column Field" nella ricerca globale.\n\n_Per istruzioni più dettagliate, [visita il nostro sito di assistenza](${CONST.NETSUITE_IMPORT.HELP_LINKS.CUSTOM_SEGMENTS})_.`,
                            customSegmentInternalIDTitle: "Qual è l'ID interno?",
                            customSegmentInternalIDFooter: `Prima di tutto, assicurati di aver abilitato gli ID interni in NetSuite sotto *Home > Set Preferences > Show Internal ID.*\n\nPuoi trovare gli ID interni dei segmenti personalizzati in NetSuite sotto:\n\n1. *Customization > Lists, Records, & Fields > Custom Segments*.\n2. Clicca su un segmento personalizzato.\n3. Clicca sul collegamento ipertestuale accanto a *Custom Record Type*.\n4. Trova l'ID interno nella tabella in fondo.\n\n_Per istruzioni più dettagliate, [visita il nostro sito di aiuto](${CONST.NETSUITE_IMPORT.HELP_LINKS.CUSTOM_LISTS})_.`,
                            customRecordInternalIDFooter: `Puoi trovare gli ID interni dei record personalizzati in NetSuite seguendo questi passaggi:\n\n1. Inserisci "Transaction Line Fields" nella ricerca globale.\n2. Clicca su un record personalizzato.\n3. Trova l'ID interno sul lato sinistro.\n\n_Per istruzioni più dettagliate, [visita il nostro sito di aiuto](${CONST.NETSUITE_IMPORT.HELP_LINKS.CUSTOM_SEGMENTS})_.`,
                            customSegmentScriptIDTitle: "Qual è l'ID dello script?",
                            customSegmentScriptIDFooter: `Puoi trovare gli ID script dei segmenti personalizzati in NetSuite sotto:\n\n1. *Customization > Lists, Records, & Fields > Custom Segments*.\n2. Clicca su un segmento personalizzato.\n3. Clicca sulla scheda *Application and Sourcing* vicino al fondo, poi:\n    a. Se vuoi visualizzare il segmento personalizzato come *tag* (a livello di voce) in Expensify, clicca sulla sotto-scheda *Transaction Columns* e usa il *Field ID*.\n    b. Se vuoi visualizzare il segmento personalizzato come *campo di report* (a livello di report) in Expensify, clicca sulla sotto-scheda *Transactions* e usa il *Field ID*.\n\n_Per istruzioni più dettagliate, [visita il nostro sito di aiuto](${CONST.NETSUITE_IMPORT.HELP_LINKS.CUSTOM_LISTS})_.`,
                            customRecordScriptIDTitle: "Qual è l'ID della colonna della transazione?",
                            customRecordScriptIDFooter: `Puoi trovare gli ID script dei record personalizzati in NetSuite sotto:\n\n1. Inserisci "Transaction Line Fields" nella ricerca globale.\n2. Clicca su un record personalizzato.\n3. Trova l'ID script sul lato sinistro.\n\n_Per istruzioni più dettagliate, [visita il nostro sito di aiuto](${CONST.NETSUITE_IMPORT.HELP_LINKS.CUSTOM_SEGMENTS})_.`,
                            customSegmentMappingTitle: 'Come dovrebbe essere visualizzato questo segmento personalizzato in Expensify?',
                            customRecordMappingTitle: 'Come dovrebbe essere visualizzato questo record personalizzato in Expensify?',
                        },
                        errors: {
                            uniqueFieldError: ({fieldName}: RequiredFieldParams) => `Un segmento/record personalizzato con questo ${fieldName?.toLowerCase()} esiste già`,
                        },
                    },
                    customLists: {
                        title: 'Elenchi personalizzati',
                        addText: 'Aggiungi elenco personalizzato',
                        recordTitle: 'Elenco personalizzato',
                        helpLink: CONST.NETSUITE_IMPORT.HELP_LINKS.CUSTOM_LISTS,
                        helpLinkText: 'Visualizza istruzioni dettagliate',
                        helpText: 'su come configurare elenchi personalizzati.',
                        emptyTitle: 'Aggiungi un elenco personalizzato',
                        fields: {
                            listName: 'Nome',
                            internalID: 'ID interno',
                            transactionFieldID: 'ID campo transazione',
                            mapping: 'Visualizzato come',
                        },
                        removeTitle: 'Rimuovi elenco personalizzato',
                        removePrompt: 'Sei sicuro di voler rimuovere questa lista personalizzata?',
                        addForm: {
                            listNameTitle: 'Scegli un elenco personalizzato',
                            transactionFieldIDTitle: "Qual è l'ID del campo transazione?",
                            transactionFieldIDFooter: `Puoi trovare gli ID dei campi di transazione in NetSuite seguendo questi passaggi:\n\n1. Inserisci "Transaction Line Fields" nella ricerca globale.\n2. Clicca su una lista personalizzata.\n3. Trova l'ID del campo di transazione sul lato sinistro.\n\n_Per istruzioni più dettagliate, [visita il nostro sito di assistenza](${CONST.NETSUITE_IMPORT.HELP_LINKS.CUSTOM_LISTS})_.`,
                            mappingTitle: 'Come dovrebbe essere visualizzato questo elenco personalizzato in Expensify?',
                        },
                        errors: {
                            uniqueTransactionFieldIDError: `Esiste già un elenco personalizzato con questo ID campo transazione.`,
                        },
                    },
                },
                importTypes: {
                    [CONST.INTEGRATION_ENTITY_MAP_TYPES.NETSUITE_DEFAULT]: {
                        label: 'Impostazione predefinita dipendente NetSuite',
                        description: "Non importato in Expensify, applicato all'esportazione",
                        footerContent: ({importField}: ImportFieldParams) =>
                            `Se utilizzi ${importField} in NetSuite, applicheremo il valore predefinito impostato nel record del dipendente al momento dell'esportazione su Report Spese o Registrazione Contabile.`,
                    },
                    [CONST.INTEGRATION_ENTITY_MAP_TYPES.TAG]: {
                        label: 'Tag',
                        description: 'Livello voce di dettaglio',
                        footerContent: ({importField}: ImportFieldParams) => `${startCase(importField)} sarà selezionabile per ogni singola spesa nel report di un dipendente.`,
                    },
                    [CONST.INTEGRATION_ENTITY_MAP_TYPES.REPORT_FIELD]: {
                        label: 'Campi del rapporto',
                        description: 'Livello del report',
                        footerContent: ({importField}: ImportFieldParams) => `${startCase(importField)} selezione verrà applicata a tutte le spese nel rapporto di un dipendente.`,
                    },
                },
            },
        },
        intacct: {
            sageIntacctSetup: 'Configurazione di Sage Intacct',
            prerequisitesTitle: 'Prima di connetterti...',
            downloadExpensifyPackage: 'Scarica il pacchetto Expensify per Sage Intacct',
            followSteps: 'Segui i passaggi nelle nostre istruzioni How-to: Connect to Sage Intacct.',
            enterCredentials: 'Inserisci le tue credenziali Sage Intacct',
            entity: 'Entità',
            employeeDefault: 'Impostazione predefinita dipendente Sage Intacct',
            employeeDefaultDescription: 'Il dipartimento predefinito del dipendente verrà applicato alle sue spese in Sage Intacct, se esiste.',
            displayedAsTagDescription: 'Il dipartimento sarà selezionabile per ogni singola spesa nel rapporto di un dipendente.',
            displayedAsReportFieldDescription: 'La selezione del dipartimento verrà applicata a tutte le spese nel rapporto di un dipendente.',
            toggleImportTitleFirstPart: 'Scegli come gestire Sage Intacct',
            toggleImportTitleSecondPart: 'in Expensify.',
            expenseTypes: 'Tipi di spesa',
            expenseTypesDescription: 'I tuoi tipi di spesa Sage Intacct verranno importati in Expensify come categorie.',
            accountTypesDescription: 'Il tuo piano dei conti di Sage Intacct verrà importato in Expensify come categorie.',
            importTaxDescription: "Importa l'aliquota fiscale sugli acquisti da Sage Intacct.",
            userDefinedDimensions: "Dimensioni definite dall'utente",
            addUserDefinedDimension: "Aggiungi dimensione definita dall'utente",
            integrationName: "Nome dell'integrazione",
            dimensionExists: 'Una dimensione con questo nome esiste già.',
            removeDimension: "Rimuovi dimensione definita dall'utente",
            removeDimensionPrompt: "Sei sicuro di voler rimuovere questa dimensione definita dall'utente?",
            userDefinedDimension: "Dimensione definita dall'utente",
            addAUserDefinedDimension: "Aggiungi una dimensione definita dall'utente",
            detailedInstructionsLink: 'Visualizza istruzioni dettagliate',
            detailedInstructionsRestOfSentence: "sull'aggiunta di dimensioni definite dall'utente.",
            userDimensionsAdded: () => ({
                one: '1 UDD aggiunto',
                other: (count: number) => `${count} UDD aggiunti`,
            }),
            mappingTitle: ({mappingName}: IntacctMappingTitleParams) => {
                switch (mappingName) {
                    case CONST.SAGE_INTACCT_CONFIG.MAPPINGS.DEPARTMENTS:
                        return 'dipartimenti';
                    case CONST.SAGE_INTACCT_CONFIG.MAPPINGS.CLASSES:
                        return 'classi';
                    case CONST.SAGE_INTACCT_CONFIG.MAPPINGS.LOCATIONS:
                        return 'località';
                    case CONST.SAGE_INTACCT_CONFIG.MAPPINGS.CUSTOMERS:
                        return 'clienti';
                    case CONST.SAGE_INTACCT_CONFIG.MAPPINGS.PROJECTS:
                        return 'progetti (lavori)';
                    default:
                        return 'mappature';
                }
            },
        },
        type: {
            free: 'Gratuito',
            control: 'Controllo',
            collect: 'Raccogliere',
        },
        companyCards: {
            addCards: 'Aggiungi carte',
            selectCards: 'Seleziona carte',
            addNewCard: {
                other: 'Altro',
                cardProviders: {
                    gl1025: 'American Express Corporate Cards',
                    cdf: 'Mastercard Commercial Cards',
                    vcf: 'Visa Commercial Cards',
                    stripe: 'Carte Stripe',
                },
                yourCardProvider: `Chi è il tuo fornitore di carte?`,
                whoIsYourBankAccount: 'Qual è la tua banca?',
                whereIsYourBankLocated: 'Dove si trova la tua banca?',
                howDoYouWantToConnect: 'Come vuoi connetterti alla tua banca?',
                learnMoreAboutOptions: {
                    text: 'Scopri di più su questi',
                    linkText: 'opzioni.',
                },
                commercialFeedDetails: 'Richiede la configurazione con la tua banca. Questo è tipicamente utilizzato da aziende più grandi ed è spesso la migliore opzione se si è idonei.',
                commercialFeedPlaidDetails: `Richiede la configurazione con la tua banca, ma ti guideremo noi. Questo è generalmente limitato alle aziende più grandi.`,
                directFeedDetails: "L'approccio più semplice. Connettiti subito utilizzando le tue credenziali master. Questo metodo è il più comune.",
                enableFeed: {
                    title: ({provider}: GoBackMessageParams) => `Abilita il tuo feed ${provider}`,
                    heading:
                        "Abbiamo un'integrazione diretta con l'emittente della tua carta e possiamo importare i tuoi dati di transazione in Expensify in modo rapido e preciso.\n\nPer iniziare, semplicemente:",
                    visa: "Abbiamo integrazioni globali con Visa, anche se l'idoneità varia a seconda della banca e del programma della carta.\n\nPer iniziare, semplicemente:",
                    mastercard: "Abbiamo integrazioni globali con Mastercard, sebbene l'idoneità vari a seconda della banca e del programma della carta.\n\nPer iniziare, semplicemente:",
                    vcf: `1. Visita [questo articolo di aiuto](${CONST.COMPANY_CARDS_VISA_COMMERCIAL_CARD_HELP}) per istruzioni dettagliate su come configurare le tue Visa Commercial Cards.\n\n2. [Contatta la tua banca](${CONST.COMPANY_CARDS_VISA_COMMERCIAL_CARD_HELP}) per verificare che supportino un feed commerciale per il tuo programma e chiedi loro di abilitarlo.\n\n3. *Una volta che il feed è abilitato e hai i suoi dettagli, continua alla schermata successiva.*`,
                    gl1025: `1. Visita [questo articolo di aiuto](${CONST.COMPANY_CARDS_AMEX_COMMERCIAL_CARD_HELP}) per scoprire se American Express può abilitare un feed commerciale per il tuo programma.\n\n2. Una volta abilitato il feed, Amex ti invierà una lettera di produzione.\n\n3. *Una volta che hai le informazioni sul feed, continua alla schermata successiva.*`,
                    cdf: `1. Visita [questo articolo di aiuto](${CONST.COMPANY_CARDS_MASTERCARD_COMMERCIAL_CARDS}) per istruzioni dettagliate su come configurare le tue Mastercard Commercial Cards.\n\n2. [Contatta la tua banca](${CONST.COMPANY_CARDS_MASTERCARD_COMMERCIAL_CARDS}) per verificare che supportino un feed commerciale per il tuo programma e chiedi loro di abilitarlo.\n\n3. *Una volta che il feed è abilitato e hai i suoi dettagli, continua alla schermata successiva.*`,
                    stripe: `1. Visita il Dashboard di Stripe e vai su [Impostazioni](${CONST.COMPANY_CARDS_STRIPE_HELP}).\n\n2. Sotto Integrazioni di Prodotto, clicca su Abilita accanto a Expensify.\n\n3. Una volta abilitato il feed, clicca su Invia qui sotto e ci occuperemo di aggiungerlo.`,
                },
                whatBankIssuesCard: 'Quale banca emette queste carte?',
                enterNameOfBank: 'Inserisci il nome della banca',
                feedDetails: {
                    vcf: {
                        title: 'Quali sono i dettagli del feed Visa?',
                        processorLabel: 'ID processore',
                        bankLabel: "ID dell'istituzione finanziaria (banca)",
                        companyLabel: 'ID azienda',
                        helpLabel: 'Dove trovo questi ID?',
                    },
                    gl1025: {
                        title: `Qual è il nome del file di consegna Amex?`,
                        fileNameLabel: 'Nome del file di consegna',
                        helpLabel: 'Dove trovo il nome del file di consegna?',
                    },
                    cdf: {
                        title: `Qual è l'ID di distribuzione Mastercard?`,
                        distributionLabel: 'ID di distribuzione',
                        helpLabel: "Dove trovo l'ID di distribuzione?",
                    },
                },
                amexCorporate: 'Seleziona questo se sul fronte delle tue carte è scritto "Corporate"',
                amexBusiness: 'Seleziona questo se sul fronte delle tue carte c\'è scritto "Business"',
                amexPersonal: 'Seleziona questo se le tue carte sono personali',
                error: {
                    pleaseSelectProvider: 'Si prega di selezionare un fornitore di carte prima di continuare',
                    pleaseSelectBankAccount: 'Si prega di selezionare un conto bancario prima di continuare',
                    pleaseSelectBank: 'Si prega di selezionare una banca prima di continuare',
                    pleaseSelectCountry: 'Si prega di selezionare un paese prima di continuare',
                    pleaseSelectFeedType: 'Si prega di selezionare un tipo di feed prima di continuare',
                },
            },
            statementCloseDate: {
                [CONST.COMPANY_CARDS.STATEMENT_CLOSE_DATE.LAST_DAY_OF_MONTH]: 'Ultimo giorno del mese',
                [CONST.COMPANY_CARDS.STATEMENT_CLOSE_DATE.LAST_BUSINESS_DAY_OF_MONTH]: 'Ultimo giorno lavorativo del mese',
                [CONST.COMPANY_CARDS.STATEMENT_CLOSE_DATE.CUSTOM_DAY_OF_MONTH]: 'Giorno del mese personalizzato',
            },
            assignCard: 'Assegna carta',
            findCard: 'Trova carta',
            cardNumber: 'Numero di carta',
            commercialFeed: 'Feed commerciale',
            feedName: ({feedName}: CompanyCardFeedNameParams) => `Carte ${feedName}`,
            directFeed: 'Feed diretto',
            whoNeedsCardAssigned: 'Chi ha bisogno di una carta assegnata?',
            chooseCard: 'Scegli una carta',
            chooseCardFor: ({assignee, feed}: AssignCardParams) => `Scegli una carta per ${assignee} dal feed delle carte ${feed}.`,
            noActiveCards: 'Nessuna carta attiva in questo feed',
            somethingMightBeBroken: 'Oppure qualcosa potrebbe essere rotto. In ogni caso, se hai domande, basta',
            contactConcierge: 'contatta Concierge',
            chooseTransactionStartDate: 'Scegli una data di inizio transazione',
            startDateDescription:
                'Importeremo tutte le transazioni da questa data in poi. Se non viene specificata alcuna data, risaliremo indietro fino a quanto consentito dalla tua banca.',
            fromTheBeginning: "Dall'inizio",
            customStartDate: 'Data di inizio personalizzata',
            customCloseDate: 'Data di chiusura personalizzata',
            letsDoubleCheck: 'Verifichiamo che tutto sia corretto.',
            confirmationDescription: 'Inizieremo immediatamente a importare le transazioni.',
            cardholder: 'Titolare della carta',
            card: 'Carta',
            cardName: 'Nome della carta',
            brokenConnectionErrorFirstPart: `La connessione del feed della carta è interrotta. Per favore`,
            brokenConnectionErrorLink: 'accedi al tuo conto bancario',
            brokenConnectionErrorSecondPart: 'così possiamo ristabilire la connessione.',
            assignedCard: ({assignee, link}: AssignedCardParams) => `assegnato ${assignee} un ${link}! Le transazioni importate appariranno in questa chat.`,
            companyCard: 'carta aziendale',
            chooseCardFeed: 'Scegli il feed della carta',
            ukRegulation:
                "Expensify, Inc. è un agente di Plaid Financial Ltd., un'istituzione di pagamento autorizzata regolata dalla Financial Conduct Authority ai sensi delle Payment Services Regulations 2017 (Numero di riferimento aziendale: 804718). Plaid ti fornisce servizi di informazione sui conti regolamentati tramite Expensify Limited come suo agente.",
        },
        expensifyCard: {
            issueAndManageCards: 'Emetti e gestisci le tue carte Expensify',
            getStartedIssuing: 'Inizia emettendo la tua prima carta virtuale o fisica.',
            verificationInProgress: 'Verifica in corso...',
            verifyingTheDetails: 'Stiamo verificando alcuni dettagli. Concierge ti farà sapere quando le Expensify Card saranno pronte per essere emesse.',
            disclaimer:
                'La Expensify Visa® Commercial Card è emessa da The Bancorp Bank, N.A., Membro FDIC, in base a una licenza di Visa U.S.A. Inc. e potrebbe non essere accettata da tutti i commercianti che accettano carte Visa. Apple® e il logo Apple® sono marchi di Apple Inc., registrati negli Stati Uniti e in altri paesi. App Store è un marchio di servizio di Apple Inc. Google Play e il logo di Google Play sono marchi di Google LLC.',
            issueCard: 'Emetti carta',
            findCard: 'Trova carta',
            newCard: 'Nuova carta',
            name: 'Nome',
            lastFour: 'Ultimi 4',
            limit: 'Limite',
            currentBalance: 'Saldo attuale',
            currentBalanceDescription: "Il saldo attuale è la somma di tutte le transazioni con la carta Expensify registrate che sono avvenute dalla data dell'ultimo saldo.",
            balanceWillBeSettledOn: ({settlementDate}: SettlementDateParams) => `Il saldo sarà regolato il ${settlementDate}`,
            settleBalance: 'Regola il saldo',
            cardLimit: 'Limite della carta',
            remainingLimit: 'Limite rimanente',
            requestLimitIncrease: 'Richiesta aumento limite',
            remainingLimitDescription:
                'Consideriamo diversi fattori quando calcoliamo il tuo limite rimanente: la tua anzianità come cliente, le informazioni aziendali fornite durante la registrazione e la liquidità disponibile nel conto bancario della tua azienda. Il tuo limite rimanente può variare su base giornaliera.',
            earnedCashback: 'Rimborso',
            earnedCashbackDescription: 'Il saldo del cashback si basa sulla spesa mensile regolata con la Expensify Card nel tuo spazio di lavoro.',
            issueNewCard: 'Emetti nuova carta',
            finishSetup: 'Completa la configurazione',
            chooseBankAccount: 'Scegli conto bancario',
            chooseExistingBank: 'Scegli un conto bancario aziendale esistente per pagare il saldo della tua Expensify Card, oppure aggiungi un nuovo conto bancario',
            accountEndingIn: 'Account con terminazione in',
            addNewBankAccount: 'Aggiungi un nuovo conto bancario',
            settlementAccount: 'Conto di regolamento',
            settlementAccountDescription: 'Scegli un account per pagare il saldo della tua Expensify Card.',
            settlementAccountInfo: ({reconciliationAccountSettingsLink, accountNumber}: SettlementAccountInfoParams) =>
                `Assicurarsi che questo conto corrisponda al <a href="${reconciliationAccountSettingsLink}">conto Riconciliazione</a> (${accountNumber}) in modo che la Riconciliazione continua funzioni correttamente.`,
            settlementFrequency: 'Frequenza di liquidazione',
            settlementFrequencyDescription: 'Scegli la frequenza con cui pagherai il saldo della tua Expensify Card.',
            settlementFrequencyInfo: 'Se desideri passare al regolamento mensile, dovrai collegare il tuo conto bancario tramite Plaid e avere uno storico del saldo positivo di 90 giorni.',
            frequency: {
                daily: 'Quotidiano',
                monthly: 'Mensile',
            },
            cardDetails: 'Dettagli della carta',
            virtual: 'Virtuale',
            physical: 'Fisico',
            deactivate: 'Disattiva carta',
            changeCardLimit: 'Cambia il limite della carta',
            changeLimit: 'Cambia limite',
            smartLimitWarning: ({limit}: CharacterLimitParams) =>
                `Se cambi il limite di questa carta a ${limit}, le nuove transazioni verranno rifiutate finché non approvi ulteriori spese sulla carta.`,
            monthlyLimitWarning: ({limit}: CharacterLimitParams) => `Se cambi il limite di questa carta a ${limit}, le nuove transazioni verranno rifiutate fino al mese prossimo.`,
            fixedLimitWarning: ({limit}: CharacterLimitParams) => `Se cambi il limite di questa carta a ${limit}, le nuove transazioni verranno rifiutate.`,
            changeCardLimitType: 'Cambia il tipo di limite della carta',
            changeLimitType: 'Cambia tipo di limite',
            changeCardSmartLimitTypeWarning: ({limit}: CharacterLimitParams) =>
                `Se cambi il tipo di limite di questa carta a Limite Intelligente, le nuove transazioni verranno rifiutate perché il limite non approvato di ${limit} è già stato raggiunto.`,
            changeCardMonthlyLimitTypeWarning: ({limit}: CharacterLimitParams) =>
                `Se cambi il tipo di limite di questa carta a Mensile, le nuove transazioni verranno rifiutate perché il limite mensile di ${limit} è già stato raggiunto.`,
            addShippingDetails: 'Aggiungi dettagli di spedizione',
            issuedCard: ({assignee}: AssigneeParams) => `ha emesso a ${assignee} una Expensify Card! La carta arriverà in 2-3 giorni lavorativi.`,
            issuedCardNoShippingDetails: ({assignee}: AssigneeParams) => `ha emesso una Expensify Card per ${assignee}! La carta verrà spedita una volta aggiunti i dettagli di spedizione.`,
            issuedCardVirtual: ({assignee, link}: IssueVirtualCardParams) => `ha emesso ${assignee} una ${link} virtuale! La carta può essere utilizzata immediatamente.`,
            addedShippingDetails: ({assignee}: AssigneeParams) => `${assignee} ha aggiunto i dettagli di spedizione. La carta Expensify arriverà in 2-3 giorni lavorativi.`,
            verifyingHeader: 'Verifica in corso',
            bankAccountVerifiedHeader: 'Conto bancario verificato',
            verifyingBankAccount: 'Verifica del conto bancario in corso...',
            verifyingBankAccountDescription: 'Attendere mentre confermiamo che questo account possa essere utilizzato per emettere le carte Expensify.',
            bankAccountVerified: 'Conto bancario verificato!',
            bankAccountVerifiedDescription: 'Ora puoi emettere le Expensify Card ai membri del tuo spazio di lavoro.',
            oneMoreStep: 'Un altro passo...',
            oneMoreStepDescription: 'Sembra che dobbiamo verificare manualmente il tuo conto bancario. Per favore, vai su Concierge dove le tue istruzioni ti stanno aspettando.',
            gotIt: 'Capito',
            goToConcierge: 'Vai a Concierge',
        },
        categories: {
            deleteCategories: 'Elimina categorie',
            deleteCategoriesPrompt: 'Sei sicuro di voler eliminare queste categorie?',
            deleteCategory: 'Elimina categoria',
            deleteCategoryPrompt: 'Sei sicuro di voler eliminare questa categoria?',
            disableCategories: 'Disabilita categorie',
            disableCategory: 'Disabilita categoria',
            enableCategories: 'Abilita categorie',
            enableCategory: 'Abilita categoria',
            defaultSpendCategories: 'Categorie di spesa predefinite',
            spendCategoriesDescription: 'Personalizza come viene categorizzata la spesa del commerciante per le transazioni con carta di credito e le ricevute scansionate.',
            deleteFailureMessage: "Si è verificato un errore durante l'eliminazione della categoria, per favore riprova.",
            categoryName: 'Nome della categoria',
            requiresCategory: 'I membri devono categorizzare tutte le spese',
            needCategoryForExportToIntegration: ({connectionName}: NeedCategoryForExportToIntegrationParams) =>
                `Tutte le spese devono essere categorizzate per poter essere esportate su ${connectionName}.`,
            subtitle: 'Ottieni una panoramica migliore di dove vengono spesi i soldi. Usa le nostre categorie predefinite o aggiungi le tue.',
            emptyCategories: {
                title: 'Non hai creato nessuna categoria',
                subtitle: 'Aggiungi una categoria per organizzare le tue spese.',
                subtitleWithAccounting: ({accountingPageURL}: EmptyCategoriesSubtitleWithAccountingParams) =>
                    `<muted-text><centered-text>Le categorie vengono attualmente importate da una connessione contabile. Passare alla <a href="${accountingPageURL}">contabilità</a> per apportare eventuali modifiche.</centered-text></muted-text>`,
            },
            updateFailureMessage: "Si è verificato un errore durante l'aggiornamento della categoria, riprova.",
            createFailureMessage: 'Si è verificato un errore durante la creazione della categoria, per favore riprova.',
            addCategory: 'Aggiungi categoria',
            editCategory: 'Modifica categoria',
            editCategories: 'Modifica categorie',
            findCategory: 'Trova categoria',
            categoryRequiredError: 'Il nome della categoria è obbligatorio',
            existingCategoryError: 'Una categoria con questo nome esiste già',
            invalidCategoryName: 'Nome categoria non valido',
            importedFromAccountingSoftware: 'Le categorie sottostanti sono importate dal tuo',
            payrollCode: 'Codice busta paga',
            updatePayrollCodeFailureMessage: "Si è verificato un errore durante l'aggiornamento del codice delle buste paga, riprova.",
            glCode: 'Codice GL',
            updateGLCodeFailureMessage: "Si è verificato un errore durante l'aggiornamento del codice GL, riprova.",
            importCategories: 'Importa categorie',
            cannotDeleteOrDisableAllCategories: {
                title: 'Non è possibile eliminare o disabilitare tutte le categorie',
                description: `Almeno una categoria deve rimanere abilitata perché il tuo spazio di lavoro richiede categorie.`,
            },
        },
        moreFeatures: {
            subtitle: 'Usa i toggle qui sotto per abilitare più funzionalità man mano che cresci. Ogni funzionalità apparirà nel menu di navigazione per ulteriori personalizzazioni.',
            spendSection: {
                title: 'Spendere',
                subtitle: 'Abilita la funzionalità che ti aiuta a far crescere il tuo team.',
            },
            manageSection: {
                title: 'Gestisci',
                subtitle: 'Aggiungi controlli che aiutano a mantenere le spese entro il budget.',
            },
            earnSection: {
                title: 'Guadagna',
                subtitle: 'Ottimizza i tuoi ricavi e ricevi pagamenti più velocemente.',
            },
            organizeSection: {
                title: 'Organizza',
                subtitle: 'Raggruppa e analizza le spese, registra ogni tassa pagata.',
            },
            integrateSection: {
                title: 'Integrare',
                subtitle: 'Connetti Expensify ai prodotti finanziari più popolari.',
            },
            distanceRates: {
                title: 'Tariffe a distanza',
                subtitle: 'Aggiungi, aggiorna e applica le tariffe.',
            },
            perDiem: {
                title: 'Per diem',
                subtitle: 'Imposta le tariffe diarie per controllare le spese giornaliere dei dipendenti.',
            },
            expensifyCard: {
                title: 'Expensify Card',
                subtitle: 'Ottieni informazioni e controllo sulle spese.',
                disableCardTitle: 'Disabilita Expensify Card',
                disableCardPrompt: 'Non puoi disabilitare la Expensify Card perché è già in uso. Contatta Concierge per i prossimi passi.',
                disableCardButton: 'Chatta con Concierge',
                feed: {
                    title: 'Ottieni la Expensify Card',
                    subTitle: 'Ottimizza le spese aziendali e risparmia fino al 50% sulla tua fattura Expensify, inoltre:',
                    features: {
                        cashBack: 'Cashback su ogni acquisto negli Stati Uniti',
                        unlimited: 'Carte virtuali illimitate',
                        spend: 'Controlli di spesa e limiti personalizzati',
                    },
                    ctaTitle: 'Emetti nuova carta',
                },
            },
            companyCards: {
                title: 'Carte aziendali',
                subtitle: 'Importa le spese dalle carte aziendali esistenti.',
                feed: {
                    title: 'Importa carte aziendali',
                    features: {
                        support: 'Supporto per tutti i principali fornitori di carte',
                        assignCards: "Assegna le carte all'intero team",
                        automaticImport: 'Importazione automatica delle transazioni',
                    },
                },
                disableCardTitle: 'Disabilita carte aziendali',
                disableCardPrompt: 'Non puoi disabilitare le carte aziendali perché questa funzione è in uso. Contatta il Concierge per i prossimi passi.',
                disableCardButton: 'Chatta con Concierge',
                cardDetails: 'Dettagli della carta',
                cardNumber: 'Numero di carta',
                cardholder: 'Titolare della carta',
                cardName: 'Nome della carta',
                integrationExport: ({integration, type}: IntegrationExportParams) =>
                    integration && type ? `${integration} ${type.toLowerCase()} esportazione` : `Esportazione ${integration}`,
                integrationExportTitleFirstPart: ({integration}: IntegrationExportParams) => `Scegli l'account ${integration} in cui esportare le transazioni.`,
                integrationExportTitlePart: 'Seleziona un diverso',
                integrationExportTitleLinkPart: 'opzione di esportazione',
                integrationExportTitleSecondPart: 'per cambiare gli account disponibili.',
                lastUpdated: 'Ultimo aggiornamento',
                transactionStartDate: 'Data di inizio transazione',
                updateCard: 'Aggiorna carta',
                unassignCard: 'Rimuovi assegnazione carta',
                unassign: 'Rimuovi assegnazione',
                unassignCardDescription: "Rimuovere l'assegnazione di questa carta eliminerà tutte le transazioni sui rapporti in bozza dall'account del titolare della carta.",
                assignCard: 'Assegna carta',
                cardFeedName: 'Nome del feed della carta',
                cardFeedNameDescription: 'Dai al feed della carta un nome unico in modo da poterlo distinguere dagli altri.',
                cardFeedTransaction: 'Elimina transazioni',
                cardFeedTransactionDescription: 'Scegli se i titolari di carta possono eliminare le transazioni con carta. Le nuove transazioni seguiranno queste regole.',
                cardFeedRestrictDeletingTransaction: "Limita l'eliminazione delle transazioni",
                cardFeedAllowDeletingTransaction: "Consenti l'eliminazione delle transazioni",
                removeCardFeed: 'Rimuovi feed della carta',
                removeCardFeedTitle: ({feedName}: CompanyCardFeedNameParams) => `Rimuovi feed ${feedName}`,
                removeCardFeedDescription: 'Sei sicuro di voler rimuovere questo feed di carte? Questo disassegnerà tutte le carte.',
                error: {
                    feedNameRequired: 'Il nome del feed della carta è obbligatorio',
                    statementCloseDateRequired: "Selezionare una data di chiusura dell'estratto conto.",
                },
                corporate: "Limita l'eliminazione delle transazioni",
                personal: "Consenti l'eliminazione delle transazioni",
                setFeedNameDescription: 'Dai al feed della carta un nome univoco in modo da poterlo distinguere dagli altri',
                setTransactionLiabilityDescription: 'Quando abilitato, i titolari di carta possono eliminare le transazioni della carta. Le nuove transazioni seguiranno questa regola.',
                emptyAddedFeedTitle: 'Assegna carte aziendali',
                emptyAddedFeedDescription: 'Inizia assegnando la tua prima carta a un membro.',
                pendingFeedTitle: `Stiamo esaminando la tua richiesta...`,
                pendingFeedDescription: `Attualmente stiamo esaminando i dettagli del tuo feed. Una volta completato, ti contatteremo tramite`,
                pendingBankTitle: 'Controlla la finestra del tuo browser',
                pendingBankDescription: ({bankName}: CompanyCardBankName) =>
                    `Si prega di connettersi a ${bankName} tramite la finestra del browser che si è appena aperta. Se non si è aperta,`,
                pendingBankLink: 'per favore clicca qui',
                giveItNameInstruction: 'Dai alla carta un nome che la distingua dalle altre.',
                updating: 'Aggiornamento in corso...',
                noAccountsFound: 'Nessun account trovato',
                defaultCard: 'Carta predefinita',
                downgradeTitle: `Impossibile effettuare il downgrade dello spazio di lavoro`,
                downgradeSubTitleFirstPart: `Questo workspace non può essere declassato perché sono collegati più flussi di carte (escludendo le carte Expensify). Per favore`,
                downgradeSubTitleMiddlePart: `mantieni solo un feed di carte`,
                downgradeSubTitleLastPart: 'per procedere.',
                noAccountsFoundDescription: ({connection}: ConnectionParams) => `Per favore, aggiungi l'account in ${connection} e sincronizza nuovamente la connessione.`,
                expensifyCardBannerTitle: 'Ottieni la Expensify Card',
                expensifyCardBannerSubtitle:
                    'Goditi il cashback su ogni acquisto negli Stati Uniti, fino al 50% di sconto sulla tua fattura Expensify, carte virtuali illimitate e molto altro ancora.',
                expensifyCardBannerLearnMoreButton: 'Scopri di più',
                statementCloseDateTitle: "Data di chiusura dell'estratto conto",
                statementCloseDateDescription: "Comunicateci la data di chiusura dell'estratto conto della vostra carta e creeremo un estratto conto corrispondente in Expensify.",
            },
            workflows: {
                title: 'Flussi di lavoro',
                subtitle: 'Configura come viene approvata e pagata la spesa.',
                disableApprovalPrompt:
                    "Le carte Expensify di questo spazio di lavoro attualmente si basano sull'approvazione per definire i loro limiti intelligenti. Si prega di modificare i tipi di limiti di qualsiasi carta Expensify con limiti intelligenti prima di disabilitare le approvazioni.",
            },
            invoices: {
                title: 'Fatture',
                subtitle: 'Invia e ricevi fatture.',
            },
            categories: {
                title: 'Categorie',
                subtitle: 'Traccia e organizza le spese.',
            },
            tags: {
                title: 'Tag',
                subtitle: 'Classifica i costi e tieni traccia delle spese fatturabili.',
            },
            taxes: {
                title: 'Tasse',
                subtitle: 'Documenta e recupera le tasse ammissibili.',
            },
            reportFields: {
                title: 'Campi del rapporto',
                subtitle: 'Configura campi personalizzati per le spese.',
            },
            connections: {
                title: 'Contabilità',
                subtitle: 'Sincronizza il tuo piano dei conti e altro ancora.',
            },
            connectionsWarningModal: {
                featureEnabledTitle: 'Non così in fretta...',
                featureEnabledText: 'Per abilitare o disabilitare questa funzione, dovrai modificare le impostazioni di importazione contabile.',
                disconnectText: 'Per disabilitare la contabilità, dovrai disconnettere la tua connessione contabile dal tuo spazio di lavoro.',
                manageSettings: 'Gestisci impostazioni',
            },
            workflowWarningModal: {
                featureEnabledTitle: 'Non così in fretta...',
                featureEnabledText:
                    'Le carte Expensify in questo spazio di lavoro si basano su flussi di approvazione per definire i loro Limiti Intelligenti.\n\nSi prega di modificare i tipi di limite di qualsiasi carta con Limiti Intelligenti prima di disabilitare i flussi di lavoro.',
                confirmText: 'Vai a Expensify Cards',
            },
            rules: {
                title: 'Regole',
                subtitle: 'Richiedi ricevute, segnala spese elevate e altro ancora.',
            },
        },
        reportFields: {
            addField: 'Aggiungi campo',
            delete: 'Elimina campo',
            deleteFields: 'Elimina campi',
            findReportField: 'Trova campo del report',
            deleteConfirmation: 'Sei sicuro di voler eliminare questo campo del report?',
            deleteFieldsConfirmation: 'Sei sicuro di voler eliminare questi campi del report?',
            emptyReportFields: {
                title: 'Non hai creato alcun campo di report',
                subtitle: 'Aggiungi un campo personalizzato (testo, data o menu a discesa) che appare nei report.',
            },
            subtitle: 'I campi del report si applicano a tutte le spese e possono essere utili quando si desidera richiedere informazioni aggiuntive.',
            disableReportFields: 'Disabilita i campi del report',
            disableReportFieldsConfirmation: 'Sei sicuro? I campi di testo e data verranno eliminati e le liste verranno disabilitate.',
            importedFromAccountingSoftware: 'I campi del report sottostanti sono importati dal tuo',
            textType: 'Testo',
            dateType: 'Data',
            dropdownType: 'Elenco',
            textAlternateText: "Aggiungi un campo per l'inserimento di testo libero.",
            dateAlternateText: 'Aggiungi un calendario per la selezione delle date.',
            dropdownAlternateText: 'Aggiungi un elenco di opzioni tra cui scegliere.',
            nameInputSubtitle: 'Scegli un nome per il campo del rapporto.',
            typeInputSubtitle: 'Scegli quale tipo di campo del report utilizzare.',
            initialValueInputSubtitle: 'Inserisci un valore iniziale da mostrare nel campo del report.',
            listValuesInputSubtitle: 'Questi valori appariranno nel menu a discesa del campo del tuo report. I valori abilitati possono essere selezionati dai membri.',
            listInputSubtitle: "Questi valori appariranno nell'elenco dei campi del tuo report. I valori abilitati possono essere selezionati dai membri.",
            deleteValue: 'Elimina valore',
            deleteValues: 'Elimina valori',
            disableValue: 'Disabilita valore',
            disableValues: 'Disabilita valori',
            enableValue: 'Abilita valore',
            enableValues: 'Abilita valori',
            emptyReportFieldsValues: {
                title: 'Non hai creato alcun valore di elenco',
                subtitle: 'Aggiungi valori personalizzati da visualizzare nei report.',
            },
            deleteValuePrompt: "Sei sicuro di voler eliminare questo valore dall'elenco?",
            deleteValuesPrompt: 'Sei sicuro di voler eliminare questi valori dalla lista?',
            listValueRequiredError: "Per favore inserisci un nome per il valore dell'elenco",
            existingListValueError: 'Un valore di elenco con questo nome esiste già',
            editValue: 'Modifica valore',
            listValues: 'Elenca i valori',
            addValue: 'Aggiungi valore',
            existingReportFieldNameError: 'Un campo del report con questo nome esiste già',
            reportFieldNameRequiredError: 'Inserisci un nome per il campo del report',
            reportFieldTypeRequiredError: 'Si prega di scegliere un tipo di campo del report',
            reportFieldInitialValueRequiredError: 'Si prega di scegliere un valore iniziale per il campo del report',
            genericFailureMessage: "Si è verificato un errore durante l'aggiornamento del campo del report. Per favore riprova.",
        },
        tags: {
            tagName: 'Nome tag',
            requiresTag: 'I membri devono etichettare tutte le spese',
            trackBillable: 'Traccia le spese fatturabili',
            customTagName: 'Nome tag personalizzato',
            enableTag: 'Abilita tag',
            enableTags: 'Abilita tag',
            requireTag: 'Require tag',
            requireTags: 'Tag obbligatori',
            notRequireTags: 'Non richiedere',
            disableTag: 'Disabilita tag',
            disableTags: 'Disabilita tag',
            addTag: 'Aggiungi tag',
            editTag: 'Modifica tag',
            editTags: 'Modifica tag',
            findTag: 'Trova tag',
            subtitle: 'I tag aggiungono modi più dettagliati per classificare i costi.',
            dependentMultiLevelTagsSubtitle: {
                phrase1: 'Stai usando',
                phrase2: 'tag dipendenti',
                phrase3: 'Puoi',
                phrase4: 'reimporta un foglio di calcolo',
                phrase5: 'aggiornare i tuoi tag.',
            },
            emptyTags: {
                title: 'Non hai creato alcun tag',
                //  We need to remove the subtitle and use the below one when we remove the canUseMultiLevelTags beta
                subtitle: 'Aggiungi un tag per tracciare progetti, sedi, reparti e altro.',
                subtitleHTML: `<muted-text><centered-text>Importare un foglio di calcolo per aggiungere tag per tracciare progetti, sedi, reparti e altro ancora. <a href="${CONST.IMPORT_TAGS_EXPENSIFY_URL}">Ulteriori informazioni</a> sulla formattazione dei file di tag.</centered-text></muted-text>`,
                subtitleWithAccounting: ({accountingPageURL}: EmptyTagsSubtitleWithAccountingParams) =>
                    `<muted-text><centered-text>I tag vengono attualmente importati da una connessione contabile. Passare alla <a href="${accountingPageURL}">contabilità</a> per apportare eventuali modifiche.</centered-text></muted-text>`,
            },
            deleteTag: 'Elimina tag',
            deleteTags: 'Elimina tag',
            deleteTagConfirmation: 'Sei sicuro di voler eliminare questo tag?',
            deleteTagsConfirmation: 'Sei sicuro di voler eliminare questi tag?',
            deleteFailureMessage: "Si è verificato un errore durante l'eliminazione del tag, riprova.",
            tagRequiredError: 'Il nome del tag è obbligatorio',
            existingTagError: 'Un tag con questo nome esiste già',
            invalidTagNameError: 'Il nome del tag non può essere 0. Si prega di scegliere un valore diverso.',
            genericFailureMessage: "Si è verificato un errore durante l'aggiornamento del tag, riprova.",
            importedFromAccountingSoftware: 'I tag qui sotto sono importati dal tuo',
            glCode: 'Codice GL',
            updateGLCodeFailureMessage: "Si è verificato un errore durante l'aggiornamento del codice GL, riprova.",
            tagRules: 'Regole dei tag',
            approverDescription: 'Approvante',
            importTags: 'Importa tag',
            importTagsSupportingText: 'Codifica le tue spese con un tipo di etichetta o molte.',
            configureMultiLevelTags: 'Configura il tuo elenco di tag per la classificazione multi-livello.',
            importMultiLevelTagsSupportingText: `Ecco un'anteprima dei tuoi tag. Se tutto sembra a posto, clicca qui sotto per importarli.`,
            importMultiLevelTags: {
                firstRowTitle: 'La prima riga è il titolo per ogni elenco di tag',
                independentTags: 'Questi sono tag indipendenti',
                glAdjacentColumn: "C'è un codice GL nella colonna adiacente",
            },
            tagLevel: {
                singleLevel: 'Singolo livello di tag',
                multiLevel: 'Tag multi-livello',
            },
            switchSingleToMultiLevelTagWarning: {
                title: 'Cambia i livelli dei tag',
                prompt1: 'Cambiare i livelli dei tag cancellerà tutti i tag attuali.',
                prompt2: 'Ti suggeriamo prima di',
                prompt3: 'scarica un backup',
                prompt4: 'esportando i tuoi tag.',
                prompt5: 'Scopri di più',
                prompt6: 'about tag levels.',
            },
            importedTagsMessage: ({columnCounts}: ImportedTagsMessageParams) =>
                `Abbiamo trovato *${columnCounts} colonne* nel tuo foglio di calcolo. Seleziona *Nome* accanto alla colonna che contiene i nomi dei tag. Puoi anche selezionare *Abilitato* accanto alla colonna che imposta lo stato dei tag.`,
            cannotDeleteOrDisableAllTags: {
                title: 'Impossibile eliminare o disabilitare tutti i tag',
                description: `Almeno un tag deve rimanere abilitato perché il tuo spazio di lavoro richiede tag.`,
            },
            cannotMakeAllTagsOptional: {
                title: 'Impossibile rendere tutti i tag opzionali',
                description: `Almeno un tag deve rimanere obbligatorio perché le impostazioni del tuo spazio di lavoro richiedono tag.`,
            },
            tagCount: () => ({
                one: '1 giorno',
                other: (count: number) => `${count} Tag`,
            }),
        },
        taxes: {
            subtitle: 'Aggiungi nomi delle tasse, aliquote e imposta predefiniti.',
            addRate: 'Aggiungi tariffa',
            workspaceDefault: 'Valuta predefinita del workspace',
            foreignDefault: 'Valuta estera predefinita',
            customTaxName: 'Nome tassa personalizzato',
            value: 'Valore',
            taxReclaimableOn: 'Imposta recuperabile su',
            taxRate: 'Aliquota fiscale',
            findTaxRate: "Trova l'aliquota fiscale",
            error: {
                taxRateAlreadyExists: 'Questo nome fiscale è già in uso',
                taxCodeAlreadyExists: 'Questo codice fiscale è già in uso',
                valuePercentageRange: 'Si prega di inserire una percentuale valida tra 0 e 100',
                customNameRequired: 'È richiesto un nome personalizzato per la tassa',
                deleteFailureMessage: "Si è verificato un errore durante l'eliminazione dell'aliquota fiscale. Riprova o chiedi aiuto a Concierge.",
                updateFailureMessage: "Si è verificato un errore durante l'aggiornamento dell'aliquota fiscale. Riprova o chiedi aiuto a Concierge.",
                createFailureMessage: "Si è verificato un errore durante la creazione dell'aliquota fiscale. Riprova o chiedi aiuto a Concierge.",
                updateTaxClaimableFailureMessage: "La parte recuperabile deve essere inferiore all'importo della tariffa di distanza.",
            },
            deleteTaxConfirmation: 'Sei sicuro di voler eliminare questa tassa?',
            deleteMultipleTaxConfirmation: ({taxAmount}: TaxAmountParams) => `Sei sicuro di voler eliminare le tasse di ${taxAmount}?`,
            actions: {
                delete: 'Elimina tariffa',
                deleteMultiple: 'Elimina tariffe',
                enable: 'Abilita tariffa',
                disable: 'Disabilita tariffa',
                enableTaxRates: () => ({
                    one: 'Abilita tariffa',
                    other: 'Abilita tariffe',
                }),
                disableTaxRates: () => ({
                    one: 'Disabilita tariffa',
                    other: 'Disabilita tariffe',
                }),
            },
            importedFromAccountingSoftware: 'Le tasse sottostanti sono importate dal tuo',
            taxCode: 'Codice fiscale',
            updateTaxCodeFailureMessage: "Si è verificato un errore durante l'aggiornamento del codice fiscale, riprova.",
        },
        emptyWorkspace: {
            title: "Crea un'area di lavoro",
            subtitle: 'Crea uno spazio di lavoro per tracciare le ricevute, rimborsare le spese, gestire i viaggi, inviare fatture e altro ancora, tutto alla velocità della chat.',
            createAWorkspaceCTA: 'Inizia',
            features: {
                trackAndCollect: 'Traccia e raccogli ricevute',
                reimbursements: 'Rimborsare i dipendenti',
                companyCards: 'Gestisci carte aziendali',
            },
            notFound: 'Nessun workspace trovato',
            description: 'Le stanze sono un ottimo posto per discutere e lavorare con più persone. Per iniziare a collaborare, crea o unisciti a un workspace.',
        },
        new: {
            newWorkspace: 'Nuovo spazio di lavoro',
            getTheExpensifyCardAndMore: 'Ottieni la Expensify Card e altro ancora',
            confirmWorkspace: 'Conferma Workspace',
            myGroupWorkspace: ({workspaceNumber}: {workspaceNumber?: number}) => `Il mio spazio di lavoro di gruppo${workspaceNumber ? ` ${workspaceNumber}` : ''}`,
            workspaceName: ({userName, workspaceNumber}: NewWorkspaceNameParams) => `Spazio di lavoro di ${userName}${workspaceNumber ? ` ${workspaceNumber}` : ''}`,
        },
        people: {
            genericFailureMessage: 'Si è verificato un errore durante la rimozione di un membro dallo spazio di lavoro, per favore riprova.',
            removeMembersPrompt: ({memberName}: {memberName: string}) => ({
                one: `Sei sicuro di voler rimuovere ${memberName}?`,
                other: 'Sei sicuro di voler rimuovere questi membri?',
            }),
            removeMembersWarningPrompt: ({memberName, ownerName}: RemoveMembersWarningPrompt) =>
                `${memberName} è un approvatore in questo spazio di lavoro. Quando smetti di condividere questo spazio di lavoro con loro, li sostituiremo nel flusso di approvazione con il proprietario dello spazio di lavoro, ${ownerName}`,
            removeMembersTitle: () => ({
                one: 'Rimuovi membro',
                other: 'Rimuovi membri',
            }),
            findMember: 'Trova membro',
            removeWorkspaceMemberButtonTitle: "Rimuovi dall'area di lavoro",
            removeGroupMemberButtonTitle: 'Rimuovi dal gruppo',
            removeRoomMemberButtonTitle: 'Rimuovi dalla chat',
            removeMemberPrompt: ({memberName}: RemoveMemberPromptParams) => `Sei sicuro di voler rimuovere ${memberName}?`,
            removeMemberTitle: 'Rimuovi membro',
            transferOwner: 'Trasferisci proprietario',
            makeMember: 'Rendi membro',
            makeAdmin: 'Rendi amministratore',
            makeAuditor: 'Crea revisore contabile',
            selectAll: 'Seleziona tutto',
            error: {
                genericAdd: "Si è verificato un problema nell'aggiungere questo membro dello spazio di lavoro",
                cannotRemove: 'Non puoi rimuovere te stesso o il proprietario dello spazio di lavoro',
                genericRemove: 'Si è verificato un problema durante la rimozione di quel membro del workspace',
            },
            addedWithPrimary: 'Alcuni membri sono stati aggiunti con i loro accessi principali.',
            invitedBySecondaryLogin: ({secondaryLogin}: SecondaryLoginParams) => `Aggiunto da login secondario ${secondaryLogin}.`,
            membersListTitle: 'Directory di tutti i membri del workspace.',
            importMembers: 'Importa membri',
        },
        card: {
            getStartedIssuing: 'Inizia emettendo la tua prima carta virtuale o fisica.',
            issueCard: 'Emetti carta',
            issueNewCard: {
                whoNeedsCard: 'Chi ha bisogno di una carta?',
                findMember: 'Trova membro',
                chooseCardType: 'Scegli un tipo di carta',
                physicalCard: 'Carta fisica',
                physicalCardDescription: 'Ottimo per chi spende frequentemente',
                virtualCard: 'Carta virtuale',
                virtualCardDescription: 'Istantaneo e flessibile',
                chooseLimitType: 'Scegli un tipo di limite',
                smartLimit: 'Limite Intelligente',
                smartLimitDescription: "Spendere fino a un certo importo prima di richiedere l'approvazione",
                monthly: 'Mensile',
                monthlyDescription: 'Spendere fino a un certo importo al mese',
                fixedAmount: 'Importo fisso',
                fixedAmountDescription: 'Spendere fino a un certo importo una volta sola',
                setLimit: 'Imposta un limite',
                cardLimitError: 'Inserisci un importo inferiore a $21,474,836',
                giveItName: 'Dagli un nome',
                giveItNameInstruction: "Rendila abbastanza unica da distinguerla dalle altre carte. Casi d'uso specifici sono ancora meglio!",
                cardName: 'Nome della carta',
                letsDoubleCheck: 'Verifichiamo che tutto sia corretto.',
                willBeReady: 'Questa carta sarà pronta per essere utilizzata immediatamente.',
                cardholder: 'Titolare della carta',
                cardType: 'Tipo di carta',
                limit: 'Limite',
                limitType: 'Tipo di limite',
                name: 'Nome',
            },
            deactivateCardModal: {
                deactivate: 'Disattiva',
                deactivateCard: 'Disattiva carta',
                deactivateConfirmation: 'Disattivare questa carta rifiuterà tutte le transazioni future e non potrà essere annullato.',
            },
        },
        accounting: {
            settings: 'impostazioni',
            title: 'Connessioni',
            subtitle:
                'Connettiti al tuo sistema contabile per codificare le transazioni con il tuo piano dei conti, abbinare automaticamente i pagamenti e mantenere le tue finanze sincronizzate.',
            qbo: 'QuickBooks Online',
            qbd: 'QuickBooks Desktop',
            xero: 'Xero',
            netsuite: 'NetSuite',
            intacct: 'Sage Intacct',
            sap: 'SAP',
            oracle: 'Oracle',
            microsoftDynamics: 'Microsoft Dynamics',
            talkYourOnboardingSpecialist: 'Chatta con il tuo specialista di configurazione.',
            talkYourAccountManager: 'Chatta con il tuo account manager.',
            talkToConcierge: 'Chatta con Concierge.',
            needAnotherAccounting: 'Hai bisogno di un altro software di contabilità?',
            connectionName: ({connectionName}: ConnectionNameParams) => {
                switch (connectionName) {
                    case CONST.POLICY.CONNECTIONS.NAME.QBO:
                        return 'QuickBooks Online';
                    case CONST.POLICY.CONNECTIONS.NAME.XERO:
                        return 'Xero';
                    case CONST.POLICY.CONNECTIONS.NAME.NETSUITE:
                        return 'NetSuite';
                    case CONST.POLICY.CONNECTIONS.NAME.SAGE_INTACCT:
                        return 'Sage Intacct';
                    default: {
                        return '';
                    }
                }
            },
            errorODIntegration: "C'è un errore con una connessione che è stata impostata in Expensify Classic.",
            goToODToFix: 'Vai su Expensify Classic per risolvere questo problema.',
            goToODToSettings: 'Vai su Expensify Classic per gestire le tue impostazioni.',
            setup: 'Connetti',
            lastSync: ({relativeDate}: LastSyncAccountingParams) => `Ultima sincronizzazione ${relativeDate}`,
            notSync: 'Non sincronizzato',
            import: 'Importa',
            export: 'Esporta',
            advanced: 'Avanzato',
            other: 'Altro',
            syncNow: 'Sincronizza ora',
            disconnect: 'Disconnetti',
            reinstall: 'Reinstalla connettore',
            disconnectTitle: ({connectionName}: OptionalParam<ConnectionNameParams> = {}) => {
                const integrationName =
                    connectionName && CONST.POLICY.CONNECTIONS.NAME_USER_FRIENDLY[connectionName] ? CONST.POLICY.CONNECTIONS.NAME_USER_FRIENDLY[connectionName] : 'integrazione';
                return `Disconnetti ${integrationName}`;
            },
            connectTitle: ({connectionName}: ConnectionNameParams) => `Connetti ${CONST.POLICY.CONNECTIONS.NAME_USER_FRIENDLY[connectionName] ?? 'integrazione contabile'}`,
            syncError: ({connectionName}: ConnectionNameParams) => {
                switch (connectionName) {
                    case CONST.POLICY.CONNECTIONS.NAME.QBO:
                        return 'Impossibile connettersi a QuickBooks Online';
                    case CONST.POLICY.CONNECTIONS.NAME.XERO:
                        return 'Impossibile connettersi a Xero';
                    case CONST.POLICY.CONNECTIONS.NAME.NETSUITE:
                        return 'Impossibile connettersi a NetSuite';
                    case CONST.POLICY.CONNECTIONS.NAME.QBD:
                        return 'Impossibile connettersi a QuickBooks Desktop';
                    default: {
                        return "Impossibile connettersi all'integrazione";
                    }
                }
            },
            accounts: 'Piano dei conti',
            taxes: 'Tasse',
            imported: 'Importato',
            notImported: 'Non importato',
            importAsCategory: 'Importato come categorie',
            importTypes: {
                [CONST.INTEGRATION_ENTITY_MAP_TYPES.IMPORTED]: 'Importato',
                [CONST.INTEGRATION_ENTITY_MAP_TYPES.TAG]: 'Importato come tag',
                [CONST.INTEGRATION_ENTITY_MAP_TYPES.DEFAULT]: 'Importato',
                [CONST.INTEGRATION_ENTITY_MAP_TYPES.NOT_IMPORTED]: 'Non importato',
                [CONST.INTEGRATION_ENTITY_MAP_TYPES.NONE]: 'Non importato',
                [CONST.INTEGRATION_ENTITY_MAP_TYPES.REPORT_FIELD]: 'Importato come campi del report',
                [CONST.INTEGRATION_ENTITY_MAP_TYPES.NETSUITE_DEFAULT]: 'Impostazione predefinita dipendente NetSuite',
            },
            disconnectPrompt: ({connectionName}: OptionalParam<ConnectionNameParams> = {}) => {
                const integrationName =
                    connectionName && CONST.POLICY.CONNECTIONS.NAME_USER_FRIENDLY[connectionName] ? CONST.POLICY.CONNECTIONS.NAME_USER_FRIENDLY[connectionName] : 'questa integrazione';
                return `Sei sicuro di voler disconnettere ${integrationName}?`;
            },
            connectPrompt: ({connectionName}: ConnectionNameParams) =>
                `Sei sicuro di voler connettere ${CONST.POLICY.CONNECTIONS.NAME_USER_FRIENDLY[connectionName] ?? 'questa integrazione contabile'}? Questo rimuoverà tutte le connessioni contabili esistenti.`,
            enterCredentials: 'Inserisci le tue credenziali',
            connections: {
                syncStageName: ({stage}: SyncStageNameConnectionsParams) => {
                    switch (stage) {
                        case 'quickbooksOnlineImportCustomers':
                        case 'quickbooksDesktopImportCustomers':
                            return 'Importazione dei clienti';
                        case 'quickbooksOnlineImportEmployees':
                        case 'netSuiteSyncImportEmployees':
                        case 'intacctImportEmployees':
                        case 'quickbooksDesktopImportEmployees':
                            return 'Importazione dipendenti';
                        case 'quickbooksOnlineImportAccounts':
                        case 'quickbooksDesktopImportAccounts':
                            return 'Importazione degli account';
                        case 'quickbooksOnlineImportClasses':
                        case 'quickbooksDesktopImportClasses':
                            return 'Importazione delle classi';
                        case 'quickbooksOnlineImportLocations':
                            return 'Importazione di località';
                        case 'quickbooksOnlineImportProcessing':
                            return 'Elaborazione dei dati importati';
                        case 'quickbooksOnlineSyncBillPayments':
                        case 'intacctImportSyncBillPayments':
                            return 'Sincronizzazione dei report rimborsati e dei pagamenti delle fatture';
                        case 'quickbooksOnlineSyncTaxCodes':
                            return 'Importazione dei codici fiscali';
                        case 'quickbooksOnlineCheckConnection':
                            return 'Verifica connessione QuickBooks Online';
                        case 'quickbooksOnlineImportMain':
                            return 'Importazione dei dati di QuickBooks Online';
                        case 'startingImportXero':
                            return 'Importazione dei dati Xero';
                        case 'startingImportQBO':
                            return 'Importazione dei dati di QuickBooks Online';
                        case 'startingImportQBD':
                        case 'quickbooksDesktopImportMore':
                            return 'Importazione dei dati di QuickBooks Desktop';
                        case 'quickbooksDesktopImportTitle':
                            return "Titolo dell'importazione";
                        case 'quickbooksDesktopImportApproveCertificate':
                            return 'Importazione certificato di approvazione';
                        case 'quickbooksDesktopImportDimensions':
                            return 'Importazione delle dimensioni';
                        case 'quickbooksDesktopImportSavePolicy':
                            return 'Importazione della politica di salvataggio';
                        case 'quickbooksDesktopWebConnectorReminder':
                            return 'Ancora in fase di sincronizzazione dei dati con QuickBooks... Assicurati che il Web Connector sia in esecuzione';
                        case 'quickbooksOnlineSyncTitle':
                            return 'Sincronizzazione dei dati di QuickBooks Online';
                        case 'quickbooksOnlineSyncLoadData':
                        case 'xeroSyncStep':
                        case 'intacctImportData':
                            return 'Caricamento dei dati';
                        case 'quickbooksOnlineSyncApplyCategories':
                            return 'Aggiornamento delle categorie';
                        case 'quickbooksOnlineSyncApplyCustomers':
                            return 'Aggiornamento clienti/progetti';
                        case 'quickbooksOnlineSyncApplyEmployees':
                            return "Aggiornamento dell'elenco delle persone";
                        case 'quickbooksOnlineSyncApplyClassesLocations':
                            return 'Aggiornamento dei campi del report';
                        case 'jobDone':
                            return 'In attesa che i dati importati vengano caricati';
                        case 'xeroSyncImportChartOfAccounts':
                            return 'Sincronizzazione del piano dei conti';
                        case 'xeroSyncImportCategories':
                            return 'Sincronizzazione delle categorie';
                        case 'xeroSyncImportCustomers':
                            return 'Sincronizzazione dei clienti';
                        case 'xeroSyncXeroReimbursedReports':
                            return 'Contrassegnare i report di Expensify come rimborsati';
                        case 'xeroSyncExpensifyReimbursedReports':
                            return 'Contrassegnare le fatture e le ricevute di Xero come pagate';
                        case 'xeroSyncImportTrackingCategories':
                            return 'Sincronizzazione delle categorie di tracciamento';
                        case 'xeroSyncImportBankAccounts':
                            return 'Sincronizzazione dei conti bancari';
                        case 'xeroSyncImportTaxRates':
                            return 'Sincronizzazione delle aliquote fiscali';
                        case 'xeroCheckConnection':
                            return 'Verifica connessione Xero';
                        case 'xeroSyncTitle':
                            return 'Sincronizzazione dei dati Xero';
                        case 'netSuiteSyncConnection':
                            return 'Inizializzazione della connessione a NetSuite';
                        case 'netSuiteSyncCustomers':
                            return 'Importazione dei clienti';
                        case 'netSuiteSyncInitData':
                            return 'Recupero dati da NetSuite';
                        case 'netSuiteSyncImportTaxes':
                            return 'Importazione delle tasse';
                        case 'netSuiteSyncImportItems':
                            return 'Importazione degli articoli';
                        case 'netSuiteSyncData':
                            return 'Importazione dei dati in Expensify';
                        case 'netSuiteSyncAccounts':
                            return 'Sincronizzazione degli account';
                        case 'netSuiteSyncCurrencies':
                            return 'Sincronizzazione delle valute';
                        case 'netSuiteSyncCategories':
                            return 'Sincronizzazione delle categorie';
                        case 'netSuiteSyncReportFields':
                            return 'Importazione dei dati come campi del report di Expensify';
                        case 'netSuiteSyncTags':
                            return 'Importazione dei dati come tag di Expensify';
                        case 'netSuiteSyncUpdateConnectionData':
                            return 'Aggiornamento delle informazioni di connessione';
                        case 'netSuiteSyncNetSuiteReimbursedReports':
                            return 'Contrassegnare i report di Expensify come rimborsati';
                        case 'netSuiteSyncExpensifyReimbursedReports':
                            return 'Contrassegnare le fatture e le bollette di NetSuite come pagate';
                        case 'netSuiteImportVendorsTitle':
                            return 'Importazione fornitori';
                        case 'netSuiteImportCustomListsTitle':
                            return 'Importazione di elenchi personalizzati';
                        case 'netSuiteSyncImportCustomLists':
                            return 'Importazione di elenchi personalizzati';
                        case 'netSuiteSyncImportSubsidiaries':
                            return 'Importazione di filiali';
                        case 'netSuiteSyncImportVendors':
                        case 'quickbooksDesktopImportVendors':
                            return 'Importazione fornitori';
                        case 'intacctCheckConnection':
                            return 'Verifica connessione Sage Intacct';
                        case 'intacctImportDimensions':
                            return 'Importazione delle dimensioni di Sage Intacct';
                        case 'intacctImportTitle':
                            return 'Importazione dei dati Sage Intacct';
                        default: {
                            // eslint-disable-next-line @typescript-eslint/restrict-template-expressions
                            return `Traduzione mancante per la fase: ${stage}`;
                        }
                    }
                },
            },
            preferredExporter: 'Esportatore preferito',
            exportPreferredExporterNote:
                "L'esportatore preferito può essere qualsiasi amministratore dello spazio di lavoro, ma deve anche essere un amministratore di dominio se imposti conti di esportazione diversi per singole carte aziendali nelle impostazioni del dominio.",
            exportPreferredExporterSubNote: "Una volta impostato, l'esportatore preferito vedrà i report per l'esportazione nel proprio account.",
            exportAs: 'Esporta come',
            exportOutOfPocket: 'Esporta le spese anticipate come',
            exportCompanyCard: 'Esporta le spese della carta aziendale come',
            exportDate: 'Data di esportazione',
            defaultVendor: 'Fornitore predefinito',
            autoSync: 'Sincronizzazione automatica',
            autoSyncDescription: 'Sincronizza automaticamente NetSuite ed Expensify ogni giorno. Esporta il report finalizzato in tempo reale.',
            reimbursedReports: 'Sincronizza i rapporti rimborsati',
            cardReconciliation: 'Riconciliazione della carta',
            reconciliationAccount: 'Conto di riconciliazione',
            continuousReconciliation: 'Riconciliazione Continua',
            saveHoursOnReconciliation:
                'Risparmia ore di riconciliazione ogni periodo contabile facendo riconciliare continuamente a Expensify gli estratti conto e i regolamenti della Expensify Card per tuo conto.',
            enableContinuousReconciliation: 'Per abilitare la Riconciliazione Continua, si prega di abilitare',
            chooseReconciliationAccount: {
                chooseBankAccount: 'Scegli il conto bancario su cui verranno riconciliati i pagamenti della tua carta Expensify.',
                accountMatches: 'Assicurati che questo account corrisponda al tuo',
                settlementAccount: 'Conto di regolamento della carta Expensify',
                reconciliationWorks: ({lastFourPAN}: ReconciliationWorksParams) => `(termine con ${lastFourPAN}) affinché la Riconciliazione Continua funzioni correttamente.`,
            },
        },
        export: {
            notReadyHeading: "Non pronto per l'esportazione",
            notReadyDescription:
                'I rapporti di spesa in bozza o in sospeso non possono essere esportati nel sistema contabile. Si prega di approvare o pagare queste spese prima di esportarle.',
        },
        invoices: {
            sendInvoice: 'Invia fattura',
            sendFrom: 'Invia da',
            invoicingDetails: 'Dettagli di fatturazione',
            invoicingDetailsDescription: 'Queste informazioni appariranno sulle tue fatture.',
            companyName: "Nome dell'azienda",
            companyWebsite: "Sito web dell'azienda",
            paymentMethods: {
                personal: 'Personale',
                business: 'Business',
                chooseInvoiceMethod: 'Scegli un metodo di pagamento qui sotto:',
                payingAsIndividual: 'Pagare come individuo',
                payingAsBusiness: "Pagare come un'azienda",
            },
            invoiceBalance: 'Saldo fattura',
            invoiceBalanceSubtitle:
                'Questo è il tuo saldo attuale derivante dalla riscossione dei pagamenti delle fatture. Verrà trasferito automaticamente sul tuo conto bancario se ne hai aggiunto uno.',
            bankAccountsSubtitle: 'Aggiungi un conto bancario per effettuare e ricevere pagamenti delle fatture.',
        },
        invite: {
            member: 'Invita membro',
            members: 'Invita membri',
            invitePeople: 'Invita nuovi membri',
            genericFailureMessage: "Si è verificato un errore durante l'invito del membro allo spazio di lavoro. Per favore, riprova.",
            pleaseEnterValidLogin: `Assicurati che l'email o il numero di telefono siano validi (ad es. ${CONST.EXAMPLE_PHONE_NUMBER}).`,
            user: 'utente',
            users: 'utenti',
            invited: 'invitato',
            removed: 'rimosso',
            to: 'a',
            from: 'da',
        },
        inviteMessage: {
            confirmDetails: 'Conferma i dettagli',
            inviteMessagePrompt: 'Rendi il tuo invito ancora più speciale aggiungendo un messaggio qui sotto!',
            personalMessagePrompt: 'Messaggio',
            genericFailureMessage: "Si è verificato un errore durante l'invito del membro allo spazio di lavoro. Per favore, riprova.",
            inviteNoMembersError: 'Seleziona almeno un membro da invitare',
            joinRequest: ({user, workspaceName}: {user: string; workspaceName: string}) => `${user} ha richiesto di unirsi a ${workspaceName}`,
        },
        distanceRates: {
            oopsNotSoFast: 'Ops! Non così in fretta...',
            workspaceNeeds: 'Un workspace necessita di almeno una tariffa di distanza abilitata.',
            distance: 'Distanza',
            centrallyManage: 'Gestisci centralmente le tariffe, traccia in miglia o chilometri e imposta una categoria predefinita.',
            rate: 'Valuta',
            addRate: 'Aggiungi tariffa',
            findRate: 'Trova tariffa',
            trackTax: 'Traccia imposta',
            deleteRates: () => ({
                one: 'Elimina tariffa',
                other: 'Elimina tariffe',
            }),
            enableRates: () => ({
                one: 'Abilita tariffa',
                other: 'Abilita tariffe',
            }),
            disableRates: () => ({
                one: 'Disabilita tariffa',
                other: 'Disabilita tariffe',
            }),
            enableRate: 'Abilita tariffa',
            status: 'Stato',
            unit: 'Unit',
            taxFeatureNotEnabledMessage: 'Le tasse devono essere abilitate nello spazio di lavoro per utilizzare questa funzione. Vai su',
            changePromptMessage: 'per apportare quella modifica.',
            deleteDistanceRate: 'Elimina tariffa distanza',
            areYouSureDelete: () => ({
                one: 'Sei sicuro di voler eliminare questa tariffa?',
                other: 'Sei sicuro di voler eliminare queste tariffe?',
            }),
            errors: {
                rateNameRequired: 'Il nome della tariffa è obbligatorio',
                existingRateName: 'Esiste già una tariffa di distanza con questo nome',
            },
        },
        editor: {
            descriptionInputLabel: 'Descrizione',
            nameInputLabel: 'Nome',
            typeInputLabel: 'Tipo',
            initialValueInputLabel: 'Valore iniziale',
            nameInputHelpText: 'Questo è il nome che vedrai nel tuo spazio di lavoro.',
            nameIsRequiredError: 'Dovrai dare un nome al tuo spazio di lavoro',
            currencyInputLabel: 'Valuta predefinita',
            currencyInputHelpText: 'Tutte le spese in questo spazio di lavoro saranno convertite in questa valuta.',
            currencyInputDisabledText: ({currency}: CurrencyInputDisabledTextParams) =>
                `La valuta predefinita non può essere modificata perché questo spazio di lavoro è collegato a un conto bancario in ${currency}.`,
            save: 'Salva',
            genericFailureMessage: "Si è verificato un errore durante l'aggiornamento dello spazio di lavoro. Per favore riprova.",
            avatarUploadFailureMessage: "Si è verificato un errore durante il caricamento dell'avatar. Per favore riprova.",
            addressContext: 'È necessario un indirizzo Workspace per abilitare Expensify Travel. Si prega di inserire un indirizzo associato alla tua attività.',
        },
        bankAccount: {
            continueWithSetup: 'Continua configurazione',
            youAreAlmostDone:
                'Hai quasi finito di configurare il tuo conto bancario, il che ti permetterà di emettere carte aziendali, rimborsare spese, riscuotere fatture e pagare bollette.',
            streamlinePayments: 'Ottimizza i pagamenti',
            connectBankAccountNote: 'Nota: I conti bancari personali non possono essere utilizzati per i pagamenti negli spazi di lavoro.',
            oneMoreThing: "Un'altra cosa!",
            allSet: 'Tutto pronto!',
            accountDescriptionWithCards: 'Questo conto bancario sarà utilizzato per emettere carte aziendali, rimborsare spese, riscuotere fatture e pagare bollette.',
            letsFinishInChat: 'Finisciamo in chat!',
            finishInChat: 'Termina in chat',
            almostDone: 'Quasi finito!',
            disconnectBankAccount: 'Disconnetti conto bancario',
            startOver: 'Ricomincia',
            updateDetails: 'Aggiorna dettagli',
            yesDisconnectMyBankAccount: 'Sì, disconnetti il mio conto bancario',
            yesStartOver: 'Sì, ricomincia',
            disconnectYour: 'Disconnetti il tuo',
            bankAccountAnyTransactions: 'conto bancario. Qualsiasi transazione in sospeso per questo conto verrà comunque completata.',
            clearProgress: 'Ricominciando si cancellerà il progresso che hai fatto finora.',
            areYouSure: 'Sei sicuro?',
            workspaceCurrency: 'Valuta del workspace',
            updateCurrencyPrompt:
                'Sembra che il tuo spazio di lavoro sia attualmente impostato su una valuta diversa da USD. Clicca il pulsante qui sotto per aggiornare la tua valuta a USD ora.',
            updateToUSD: 'Aggiorna a USD',
            updateWorkspaceCurrency: 'Aggiorna la valuta dello spazio di lavoro',
            workspaceCurrencyNotSupported: "Valuta dell'area di lavoro non supportata",
            yourWorkspace: 'La tua area di lavoro è impostata su una valuta non supportata. Visualizza il',
            listOfSupportedCurrencies: 'elenco delle valute supportate',
        },
        changeOwner: {
            changeOwnerPageTitle: 'Trasferisci proprietario',
            addPaymentCardTitle: 'Inserisci la tua carta di pagamento per trasferire la proprietà',
            addPaymentCardButtonText: 'Accetta i termini e aggiungi una carta di pagamento',
            addPaymentCardReadAndAcceptTextPart1: 'Leggi e accetta',
            addPaymentCardReadAndAcceptTextPart2: 'politica per aggiungere la tua carta',
            addPaymentCardTerms: 'termini',
            addPaymentCardPrivacy: 'privacy',
            addPaymentCardAnd: '&',
            addPaymentCardPciCompliant: 'Conforme a PCI-DSS',
            addPaymentCardBankLevelEncrypt: 'Crittografia a livello bancario',
            addPaymentCardRedundant: 'Infrastruttura ridondante',
            addPaymentCardLearnMore: 'Scopri di più sui nostri',
            addPaymentCardSecurity: 'sicurezza',
            amountOwedTitle: 'Saldo in sospeso',
            amountOwedButtonText: 'OK',
            amountOwedText: 'Questo account ha un saldo in sospeso da un mese precedente.\n\nVuoi saldare il saldo e assumere la gestione della fatturazione di questo spazio di lavoro?',
            ownerOwesAmountTitle: 'Saldo in sospeso',
            ownerOwesAmountButtonText: 'Trasferisci saldo',
            ownerOwesAmountText: ({email, amount}: OwnerOwesAmountParams) =>
                `L'account che possiede questo workspace (${email}) ha un saldo in sospeso da un mese precedente.\n\nVuoi trasferire questo importo (${amount}) per assumere la fatturazione di questo workspace? La tua carta di pagamento verrà addebitata immediatamente.`,
            subscriptionTitle: "Assumere l'abbonamento annuale",
            subscriptionButtonText: 'Trasferisci abbonamento',
            subscriptionText: ({usersCount, finalCount}: ChangeOwnerSubscriptionParams) =>
                `Assumere il controllo di questo spazio di lavoro unirà il suo abbonamento annuale con il tuo abbonamento attuale. Questo aumenterà la dimensione del tuo abbonamento di ${usersCount} membri, portando la nuova dimensione dell'abbonamento a ${finalCount}. Vuoi continuare?`,
            duplicateSubscriptionTitle: 'Avviso di abbonamento duplicato',
            duplicateSubscriptionButtonText: 'Continua',
            duplicateSubscriptionText: ({email, workspaceName}: ChangeOwnerDuplicateSubscriptionParams) =>
                `Sembra che tu stia cercando di assumere la gestione della fatturazione per gli spazi di lavoro di ${email}, ma per farlo devi prima essere un amministratore di tutti i loro spazi di lavoro.\n\nClicca su "Continua" se vuoi solo assumere la gestione della fatturazione per lo spazio di lavoro ${workspaceName}.\n\nSe desideri assumere la gestione della fatturazione per l'intero abbonamento, chiedi loro di aggiungerti come amministratore a tutti i loro spazi di lavoro prima di prendere in carico la fatturazione.`,
            hasFailedSettlementsTitle: 'Impossibile trasferire la proprietà',
            hasFailedSettlementsButtonText: 'Capito',
            hasFailedSettlementsText: ({email}: ChangeOwnerHasFailedSettlementsParams) =>
                `Non puoi assumere la gestione della fatturazione perché ${email} ha un saldo scaduto della Expensify Card. Per favore chiedi loro di contattare concierge@expensify.com per risolvere il problema. Successivamente, potrai assumere la gestione della fatturazione per questo workspace.`,
            failedToClearBalanceTitle: 'Impossibile azzerare il saldo',
            failedToClearBalanceButtonText: 'OK',
            failedToClearBalanceText: 'Non siamo riusciti a saldare il saldo. Per favore riprova più tardi.',
            successTitle: 'Woohoo! Tutto pronto.',
            successDescription: 'Ora sei il proprietario di questo spazio di lavoro.',
            errorTitle: 'Ops! Non così in fretta...',
            errorDescriptionPartOne: 'Si è verificato un problema nel trasferimento della proprietà di questo spazio di lavoro. Riprova, oppure',
            errorDescriptionPartTwo: 'contatta Concierge',
            errorDescriptionPartThree: 'per assistenza.',
        },
        exportAgainModal: {
            title: 'Attento!',
            description: ({reportName, connectionName}: ExportAgainModalDescriptionParams) =>
                `I seguenti report sono già stati esportati su ${CONST.POLICY.CONNECTIONS.NAME_USER_FRIENDLY[connectionName]}:\n\n${reportName}\n\nSei sicuro di volerli esportare di nuovo?`,
            confirmText: 'Sì, esporta di nuovo',
            cancelText: 'Annulla',
        },
        upgrade: {
            reportFields: {
                title: 'Campi del rapporto',
                description: `I campi del report ti permettono di specificare dettagli a livello di intestazione, distinti dai tag che si riferiscono alle spese su singoli articoli. Questi dettagli possono includere nomi di progetti specifici, informazioni sui viaggi di lavoro, località e altro ancora.`,
                onlyAvailableOnPlan: 'I campi del report sono disponibili solo nel piano Control, a partire da',
            },
            [CONST.POLICY.CONNECTIONS.NAME.NETSUITE]: {
                title: 'NetSuite',
                description: `Goditi la sincronizzazione automatica e riduci le immissioni manuali con l'integrazione Expensify + NetSuite. Ottieni approfondimenti finanziari dettagliati e in tempo reale con il supporto di segmenti nativi e personalizzati, inclusa la mappatura di progetti e clienti.`,
                onlyAvailableOnPlan: 'La nostra integrazione con NetSuite è disponibile solo con il piano Control, a partire da',
            },
            [CONST.POLICY.CONNECTIONS.NAME.SAGE_INTACCT]: {
                title: 'Sage Intacct',
                description: `Goditi la sincronizzazione automatica e riduci le immissioni manuali con l'integrazione Expensify + Sage Intacct. Ottieni approfondimenti finanziari in tempo reale con dimensioni definite dall'utente, oltre alla codifica delle spese per dipartimento, classe, posizione, cliente e progetto (lavoro).`,
                onlyAvailableOnPlan: 'La nostra integrazione con Sage Intacct è disponibile solo nel piano Control, a partire da',
            },
            [CONST.POLICY.CONNECTIONS.NAME.QBD]: {
                title: 'QuickBooks Desktop',
                description: `Goditi la sincronizzazione automatica e riduci le immissioni manuali con l'integrazione Expensify + QuickBooks Desktop. Ottieni la massima efficienza con una connessione bidirezionale in tempo reale e la codifica delle spese per classe, articolo, cliente e progetto.`,
                onlyAvailableOnPlan: 'La nostra integrazione con QuickBooks Desktop è disponibile solo con il piano Control, a partire da',
            },
            [CONST.UPGRADE_FEATURE_INTRO_MAPPING.approvals.id]: {
                title: 'Approvazioni Avanzate',
                description: `Se desideri aggiungere più livelli di approvazione al processo – o semplicemente assicurarti che le spese più grandi ricevano un ulteriore controllo – ti abbiamo coperto. Le approvazioni avanzate ti aiutano a mettere in atto i controlli giusti a ogni livello, in modo da mantenere sotto controllo le spese del tuo team.`,
                onlyAvailableOnPlan: 'Le approvazioni avanzate sono disponibili solo nel piano Control, che parte da',
            },
            categories: {
                title: 'Categorie',
                description: `Le categorie ti aiutano a organizzare meglio le spese per tenere traccia di dove stai spendendo i tuoi soldi. Usa la nostra lista di categorie suggerite o crea le tue.`,
                onlyAvailableOnPlan: 'Le categorie sono disponibili nel piano Collect, a partire da',
            },
            glCodes: {
                title: 'Codici GL',
                description: `Aggiungi codici GL alle tue categorie e tag per esportare facilmente le spese nei tuoi sistemi di contabilità e gestione stipendi.`,
                onlyAvailableOnPlan: 'I codici GL sono disponibili solo nel piano Control, a partire da',
            },
            glAndPayrollCodes: {
                title: 'Codici GL e Payroll',
                description: `Aggiungi codici GL e Payroll alle tue categorie per esportare facilmente le spese nei tuoi sistemi contabili e di gestione stipendi.`,
                onlyAvailableOnPlan: 'I codici GL e Payroll sono disponibili solo nel piano Control, a partire da',
            },
            taxCodes: {
                title: 'Codici fiscali',
                description: `Aggiungi i codici fiscali alle tue tasse per esportare facilmente le spese nei tuoi sistemi di contabilità e paghe.`,
                onlyAvailableOnPlan: 'I codici fiscali sono disponibili solo nel piano Control, a partire da',
            },
            companyCards: {
                title: 'Carte aziendali illimitate',
                description: `Hai bisogno di aggiungere più feed di carte? Sblocca carte aziendali illimitate per sincronizzare le transazioni da tutti i principali emittenti di carte.`,
                onlyAvailableOnPlan: 'Questo è disponibile solo nel piano Control, a partire da',
            },
            rules: {
                title: 'Regole',
                description: `Le regole funzionano in background e tengono sotto controllo le tue spese, così non devi preoccuparti delle piccole cose.\n\nRichiedi dettagli delle spese come ricevute e descrizioni, imposta limiti e predefiniti, e automatizza approvazioni e pagamenti, tutto in un unico posto.`,
                onlyAvailableOnPlan: 'Le regole sono disponibili solo nel piano Control, a partire da',
            },
            perDiem: {
                title: 'Per diem',
                description:
                    'Il "per diem" è un ottimo modo per mantenere i costi giornalieri conformi e prevedibili ogni volta che i tuoi dipendenti viaggiano. Goditi funzionalità come tariffe personalizzate, categorie predefinite e dettagli più granulari come destinazioni e sottotariffe.',
                onlyAvailableOnPlan: 'I diari sono disponibili solo nel piano Control, a partire da',
            },
            travel: {
                title: 'Viaggio',
                description:
                    'Expensify Travel è una nuova piattaforma aziendale per la prenotazione e la gestione dei viaggi che consente ai membri di prenotare alloggi, voli, trasporti e altro.',
                onlyAvailableOnPlan: 'Il viaggio è disponibile nel piano Collect, a partire da',
            },
            multiLevelTags: {
                title: 'Tag multi-livello',
                description:
                    'I tag multilivello ti aiutano a monitorare le spese con maggiore precisione. Assegna più tag a ciascuna voce, come reparto, cliente o centro di costo, per catturare il contesto completo di ogni spesa. Questo consente report più dettagliati, flussi di lavoro di approvazione ed esportazioni contabili.',
                onlyAvailableOnPlan: 'I tag multilivello sono disponibili solo nel piano Control, a partire da',
            },
            pricing: {
                perActiveMember: 'per membro attivo al mese.',
                perMember: 'per membro al mese.',
            },
            note: {
                upgradeWorkspace: 'Aggiorna il tuo spazio di lavoro per accedere a questa funzione, oppure',
                learnMore: 'scopri di più',
                aboutOurPlans: 'informazioni sui nostri piani e prezzi.',
            },
            upgradeToUnlock: 'Sblocca questa funzione',
            completed: {
                headline: `Hai aggiornato il tuo spazio di lavoro!`,
                successMessage: ({policyName}: ReportPolicyNameParams) => `Hai aggiornato con successo ${policyName} al piano Control!`,
                categorizeMessage: `Hai effettuato con successo l'upgrade a un workspace con il piano Collect. Ora puoi categorizzare le tue spese!`,
                travelMessage: `Hai eseguito con successo l'upgrade a un workspace con il piano Collect. Ora puoi iniziare a prenotare e gestire i viaggi!`,
                viewSubscription: 'Visualizza il tuo abbonamento',
                moreDetails: 'per maggiori dettagli.',
                gotIt: 'Ricevuto, grazie',
            },
            commonFeatures: {
                title: 'Passa al piano Control',
                note: 'Sblocca le nostre funzionalità più potenti, tra cui:',
                benefits: {
                    startsAt: 'Il piano Control parte da',
                    perMember: 'per membro attivo al mese.',
                    learnMore: 'Scopri di più',
                    pricing: 'informazioni sui nostri piani e prezzi.',
                    benefit1: 'Connessioni contabili avanzate (NetSuite, Sage Intacct e altro)',
                    benefit2: 'Regole intelligenti per le spese',
                    benefit3: 'Flussi di lavoro di approvazione multilivello',
                    benefit4: 'Controlli di sicurezza avanzati',
                    toUpgrade: 'Per aggiornare, fai clic',
                    selectWorkspace: 'seleziona uno spazio di lavoro e cambia il tipo di piano in',
                },
            },
        },
        downgrade: {
            commonFeatures: {
                title: 'Effettua il downgrade al piano Collect',
                note: "Se effettui il downgrade, perderai l'accesso a queste funzionalità e altro ancora:",
                benefits: {
                    note: "Per un confronto completo dei nostri piani, dai un'occhiata al nostro",
                    pricingPage: 'pagina dei prezzi',
                    confirm: 'Sei sicuro di voler effettuare il downgrade e rimuovere le tue configurazioni?',
                    warning: 'Questo non può essere annullato.',
                    benefit1: 'Connessioni contabili (eccetto QuickBooks Online e Xero)',
                    benefit2: 'Regole intelligenti per le spese',
                    benefit3: 'Flussi di lavoro di approvazione multilivello',
                    benefit4: 'Controlli di sicurezza avanzati',
                    headsUp: 'Attenzione!',
                    multiWorkspaceNote:
                        'Dovrai eseguire il downgrade di tutti i tuoi spazi di lavoro prima del tuo primo pagamento mensile per iniziare un abbonamento al tasso Collect. Clicca',
                    selectStep: '> seleziona ogni spazio di lavoro > cambia il tipo di piano in',
                },
            },
            completed: {
                headline: 'Il tuo spazio di lavoro è stato declassato',
                description: 'Hai altri spazi di lavoro nel piano Control. Per essere fatturato al tasso Collect, devi eseguire il downgrade di tutti gli spazi di lavoro.',
                gotIt: 'Ricevuto, grazie',
            },
        },
        payAndDowngrade: {
            title: 'Paga e declassa',
            headline: 'Il tuo pagamento finale',
            description1: 'La tua fattura finale per questo abbonamento sarà',
            description2: ({date}: DateParams) => `Vedi il tuo dettaglio qui sotto per ${date}:`,
            subscription:
                'Attenzione! Questa azione terminerà il tuo abbonamento a Expensify, eliminerà questo spazio di lavoro e rimuoverà tutti i membri dello spazio di lavoro. Se desideri mantenere questo spazio di lavoro e rimuovere solo te stesso, fai in modo che un altro amministratore si occupi prima della fatturazione.',
            genericFailureMessage: 'Si è verificato un errore durante il pagamento della tua fattura. Per favore riprova.',
        },
        restrictedAction: {
            restricted: 'Restricted',
            actionsAreCurrentlyRestricted: ({workspaceName}: ActionsAreCurrentlyRestricted) => `Le azioni nello spazio di lavoro ${workspaceName} sono attualmente limitate`,
            workspaceOwnerWillNeedToAddOrUpdatePaymentCard: ({workspaceOwnerName}: WorkspaceOwnerWillNeedToAddOrUpdatePaymentCardParams) =>
                `Il proprietario dello spazio di lavoro, ${workspaceOwnerName}, dovrà aggiungere o aggiornare la carta di pagamento registrata per sbloccare la nuova attività dello spazio di lavoro.`,
            youWillNeedToAddOrUpdatePaymentCard: 'Dovrai aggiungere o aggiornare la carta di pagamento registrata per sbloccare la nuova attività dello spazio di lavoro.',
            addPaymentCardToUnlock: 'Aggiungi una carta di pagamento per sbloccare!',
            addPaymentCardToContinueUsingWorkspace: 'Aggiungi una carta di pagamento per continuare a utilizzare questo spazio di lavoro',
            pleaseReachOutToYourWorkspaceAdmin: "Si prega di contattare l'amministratore del proprio spazio di lavoro per qualsiasi domanda.",
            chatWithYourAdmin: 'Chatta con il tuo amministratore',
            chatInAdmins: 'Chatta in #admins',
            addPaymentCard: 'Aggiungi carta di pagamento',
        },
        rules: {
            individualExpenseRules: {
                title: 'Spese',
                subtitle: 'Imposta controlli di spesa e predefiniti per le singole spese. Puoi anche creare regole per',
                receiptRequiredAmount: 'Importo richiesto della ricevuta',
                receiptRequiredAmountDescription: 'Richiedi ricevute quando la spesa supera questo importo, a meno che non sia derogato da una regola di categoria.',
                maxExpenseAmount: 'Importo massimo spesa',
                maxExpenseAmountDescription: 'Contrassegna la spesa che supera questo importo, a meno che non sia sostituita da una regola di categoria.',
                maxAge: 'Età massima',
                maxExpenseAge: 'Età massima della spesa',
                maxExpenseAgeDescription: 'Contrassegna le spese più vecchie di un determinato numero di giorni.',
                maxExpenseAgeDays: () => ({
                    one: '1 giorno',
                    other: (count: number) => `${count} giorni`,
                }),
                billableDefault: 'Predefinito fatturabile',
                billableDefaultDescription:
                    'Scegli se le spese in contanti e con carta di credito devono essere fatturabili per impostazione predefinita. Le spese fatturabili sono abilitate o disabilitate in',
                billable: 'Fatturabile',
                billableDescription: 'Le spese sono più spesso riaddebitate ai clienti.',
                nonBillable: 'Non-fatturabile',
                nonBillableDescription: 'Le spese sono occasionalmente riaddebitate ai clienti.',
                eReceipts: 'eReceipts',
                eReceiptsHint: 'Gli eReceipts sono creati automaticamente',
                eReceiptsHintLink: 'per la maggior parte delle transazioni di credito in USD',
                attendeeTracking: 'Monitoraggio dei partecipanti',
                attendeeTrackingHint: 'Tieni traccia del costo per persona per ogni spesa.',
                prohibitedDefaultDescription:
                    "Segnala tutte le ricevute in cui compaiono alcolici, giochi d'azzardo o altri articoli vietati. Le spese con ricevute in cui compaiono questi articoli richiederanno una revisione manuale.",
                prohibitedExpenses: 'Spese vietate',
                alcohol: 'Alcol',
                hotelIncidentals: 'Extra alberghieri',
                gambling: "Gioco d'azzardo",
                tobacco: 'Tabacco',
                adultEntertainment: 'Intrattenimento per adulti',
            },
            expenseReportRules: {
                examples: 'Esempi:',
                title: 'Report di spesa',
                subtitle: 'Automatizza la conformità, le approvazioni e il pagamento dei report di spesa.',
                customReportNamesSubtitle: 'Personalizza i titoli dei report utilizzando il nostro',
                customNameTitle: 'Titolo predefinito del report',
                customNameDescription: 'Scegli un nome personalizzato per i report di spesa utilizzando il nostro',
                customNameDescriptionLink: 'formule estese',
                customNameInputLabel: 'Nome',
                customNameEmailPhoneExample: 'Email o telefono del membro: {report:submit:from}',
                customNameStartDateExample: 'Data di inizio del report: {report:startdate}',
                customNameWorkspaceNameExample: "Nome dell'area di lavoro: {report:workspacename}",
                customNameReportIDExample: 'Report ID: {report:id}',
                customNameTotalExample: 'Totale: {report:total}.',
                preventMembersFromChangingCustomNamesTitle: 'Impedisci ai membri di modificare i nomi dei report personalizzati',
                preventSelfApprovalsTitle: 'Impedisci auto-approvazioni',
                preventSelfApprovalsSubtitle: 'Impedisci ai membri del workspace di approvare i propri report di spesa.',
                autoApproveCompliantReportsTitle: 'Approva automaticamente i rapporti conformi',
                autoApproveCompliantReportsSubtitle: "Configura quali report di spesa sono idonei per l'approvazione automatica.",
                autoApproveReportsUnderTitle: 'Approvare automaticamente i rapporti sotto',
                autoApproveReportsUnderDescription: 'I rapporti spese completamente conformi sotto questo importo saranno approvati automaticamente.',
                randomReportAuditTitle: 'Verifica casuale del report',
                randomReportAuditDescription: "Richiedi che alcuni rapporti siano approvati manualmente, anche se idonei per l'approvazione automatica.",
                autoPayApprovedReportsTitle: 'Rapporti approvati con pagamento automatico',
                autoPayApprovedReportsSubtitle: 'Configura quali report di spesa sono idonei per il pagamento automatico.',
                autoPayApprovedReportsLimitError: ({currency}: AutoPayApprovedReportsLimitErrorParams = {}) => `Per favore inserisci un importo inferiore a ${currency ?? ''}20.000`,
                autoPayApprovedReportsLockedSubtitle: 'Vai su altre funzionalità e abilita i flussi di lavoro, quindi aggiungi i pagamenti per sbloccare questa funzione.',
                autoPayReportsUnderTitle: 'Rapporti di pagamento automatico sotto',
                autoPayReportsUnderDescription: 'I rapporti spese completamente conformi sotto questo importo verranno pagati automaticamente.',
                unlockFeatureGoToSubtitle: 'Vai a',
                unlockFeatureEnableWorkflowsSubtitle: ({featureName}: FeatureNameParams) => `e abilita i flussi di lavoro, quindi aggiungi ${featureName} per sbloccare questa funzione.`,
                enableFeatureSubtitle: ({featureName}: FeatureNameParams) => `e abilita ${featureName} per sbloccare questa funzione.`,
            },
            categoryRules: {
                title: 'Regole di categoria',
                approver: 'Approvante',
                requireDescription: 'Richiede descrizione',
                descriptionHint: 'Suggerimento descrizione',
                descriptionHintDescription: ({categoryName}: CategoryNameParams) =>
                    `Ricorda ai dipendenti di fornire informazioni aggiuntive per la spesa di “${categoryName}”. Questo suggerimento appare nel campo descrizione delle spese.`,
                descriptionHintLabel: 'Suggerimento',
                descriptionHintSubtitle: 'Suggerimento: Più è breve, meglio è!',
                maxAmount: 'Importo massimo',
                flagAmountsOver: 'Segnala importi superiori a',
                flagAmountsOverDescription: ({categoryName}: CategoryNameParams) => `Si applica alla categoria "${categoryName}".`,
                flagAmountsOverSubtitle: "Questo sostituisce l'importo massimo per tutte le spese.",
                expenseLimitTypes: {
                    expense: 'Spesa individuale',
                    expenseSubtitle:
                        "Contrassegna gli importi delle spese per categoria. Questa regola sostituisce la regola generale dello spazio di lavoro per l'importo massimo delle spese.",
                    daily: 'Totale categoria',
                    dailySubtitle: 'Segnala la spesa totale per categoria per ogni rapporto di spesa.',
                },
                requireReceiptsOver: 'Richiedi ricevute superiori a',
                requireReceiptsOverList: {
                    default: ({defaultAmount}: DefaultAmountParams) => `${defaultAmount} ${CONST.DOT_SEPARATOR} Predefinito`,
                    never: 'Non richiedere mai ricevute',
                    always: 'Richiedi sempre le ricevute',
                },
                defaultTaxRate: 'Aliquota fiscale predefinita',
                goTo: 'Vai a',
                andEnableWorkflows: 'e abilita i flussi di lavoro, quindi aggiungi approvazioni per sbloccare questa funzione.',
            },
            customRules: {
                title: 'Regole personalizzate',
                subtitle: 'Descrizione',
                description: 'Inserisci regole personalizzate per i report di spesa',
            },
        },
        planTypePage: {
            planTypes: {
                team: {
                    label: 'Raccogliere',
                    description: 'Per i team che cercano di automatizzare i loro processi.',
                },
                corporate: {
                    label: 'Controllo',
                    description: 'Per organizzazioni con requisiti avanzati.',
                },
            },
            description: 'Scegli un piano che fa per te. Per un elenco dettagliato delle funzionalità e dei prezzi, consulta il nostro',
            subscriptionLink: 'tipi di piano e pagina di aiuto sui prezzi',
            lockedPlanDescription: ({count, annualSubscriptionEndDate}: WorkspaceLockedPlanTypeParams) => ({
                one: `Ti sei impegnato per 1 membro attivo sul piano Control fino alla scadenza del tuo abbonamento annuale il ${annualSubscriptionEndDate}. Puoi passare all'abbonamento a consumo e effettuare il downgrade al piano Collect a partire dal ${annualSubscriptionEndDate} disabilitando il rinnovo automatico in`,
                other: `Hai impegnato ${count} membri attivi nel piano Control fino alla fine del tuo abbonamento annuale il ${annualSubscriptionEndDate}. Puoi passare all'abbonamento a consumo e fare il downgrade al piano Collect a partire dal ${annualSubscriptionEndDate} disabilitando il rinnovo automatico in`,
            }),
            subscriptions: 'Abbonamenti',
        },
    },
    getAssistancePage: {
        title: 'Ottieni assistenza',
        subtitle: 'Siamo qui per spianare la tua strada verso la grandezza!',
        description: 'Scegli tra le opzioni di supporto qui sotto:',
        chatWithConcierge: 'Chatta con Concierge',
        scheduleSetupCall: 'Pianifica una chiamata di configurazione',
        scheduleACall: 'Pianifica chiamata',
        questionMarkButtonTooltip: 'Ottieni assistenza dal nostro team',
        exploreHelpDocs: 'Esplora i documenti di aiuto',
        registerForWebinar: 'Registrati per il webinar',
        onboardingHelp: "Assistenza per l'integrazione",
    },
    emojiPicker: {
        skinTonePickerLabel: 'Cambia il tono della pelle predefinito',
        headers: {
            frequentlyUsed: 'Frequentemente usato',
            smileysAndEmotion: 'Smileys & Emozioni',
            peopleAndBody: 'Persone e Corpo',
            animalsAndNature: 'Animali e Natura',
            foodAndDrink: 'Cibo e Bevande',
            travelAndPlaces: 'Viaggi e Luoghi',
            activities: 'Attività',
            objects: 'Oggetti',
            symbols: 'Simboli',
            flags: 'Bandiere',
        },
    },
    newRoomPage: {
        newRoom: 'Nuova stanza',
        groupName: 'Nome del gruppo',
        roomName: 'Nome della stanza',
        visibility: 'Visibilità',
        restrictedDescription: 'Le persone nel tuo spazio di lavoro possono trovare questa stanza',
        privateDescription: 'Le persone invitate a questa stanza possono trovarla',
        publicDescription: 'Chiunque può trovare questa stanza',
        // eslint-disable-next-line @typescript-eslint/naming-convention
        public_announceDescription: 'Chiunque può trovare questa stanza',
        createRoom: 'Crea stanza',
        roomAlreadyExistsError: 'Una stanza con questo nome esiste già',
        roomNameReservedError: ({reservedName}: RoomNameReservedErrorParams) => `${reservedName} è una stanza predefinita in tutti gli spazi di lavoro. Si prega di scegliere un altro nome.`,
        roomNameInvalidError: 'I nomi delle stanze possono includere solo lettere minuscole, numeri e trattini',
        pleaseEnterRoomName: 'Per favore inserisci un nome per la stanza',
        pleaseSelectWorkspace: "Seleziona un'area di lavoro per favore",
        renamedRoomAction: ({oldName, newName, actorName, isExpenseReport}: RenamedRoomActionParams) => {
            const actor = actorName ? `${actorName} ` : '';
            return isExpenseReport
                ? `${actor} rinominato in "${newName}" (precedentemente "${oldName}")`
                : `${actor} ha rinominato questa stanza in "${newName}" (precedentemente "${oldName}")`;
        },
        roomRenamedTo: ({newName}: RoomRenamedToParams) => `Stanza rinominata in ${newName}`,
        social: 'sociale',
        selectAWorkspace: "Seleziona un'area di lavoro",
        growlMessageOnRenameError: 'Impossibile rinominare la stanza del workspace. Controlla la tua connessione e riprova.',
        visibilityOptions: {
            restricted: 'Spazio di lavoro', // the translation for "restricted" visibility is actually workspace. This is so we can display restricted visibility rooms as "workspace" without having to change what's stored.
            private: 'Privato',
            public: 'Pubblico',
            // eslint-disable-next-line @typescript-eslint/naming-convention
            public_announce: 'Annuncio pubblico',
        },
    },
    workspaceApprovalModes: {
        submitAndClose: 'Invia e Chiudi',
        submitAndApprove: 'Invia e Approva',
        advanced: 'AVANZATO',
        dynamicExternal: 'DYNAMIC_EXTERNAL',
        smartReport: 'SMARTREPORT',
        billcom: 'BILLCOM',
    },
    workspaceActions: {
        addApprovalRule: ({approverEmail, approverName, field, name}: AddedPolicyApprovalRuleParams) =>
            `aggiunto ${approverName} (${approverEmail}) come approvatore per il ${field} "${name}"`,
        deleteApprovalRule: ({approverEmail, approverName, field, name}: AddedPolicyApprovalRuleParams) =>
            `rimosso ${approverName} (${approverEmail}) come approvatore per il ${field} "${name}"`,
        updateApprovalRule: ({field, name, newApproverEmail, newApproverName, oldApproverEmail, oldApproverName}: UpdatedPolicyApprovalRuleParams) => {
            const formatApprover = (displayName?: string, email?: string) => (displayName ? `${displayName} (${email})` : email);
            return `ha cambiato l'approvatore per il ${field} "${name}" a ${formatApprover(newApproverName, newApproverEmail)} (precedentemente ${formatApprover(oldApproverName, oldApproverEmail)})`;
        },
        addCategory: ({categoryName}: UpdatedPolicyCategoryParams) => `ha aggiunto la categoria "${categoryName}"`,
        deleteCategory: ({categoryName}: UpdatedPolicyCategoryParams) => `rimosso la categoria "${categoryName}"`,
        updateCategory: ({oldValue, categoryName}: UpdatedPolicyCategoryParams) => `${oldValue ? 'disabilitato' : 'abilitato'} la categoria "${categoryName}"`,
        updateCategoryPayrollCode: ({oldValue, categoryName, newValue}: UpdatedPolicyCategoryGLCodeParams) => {
            if (!oldValue) {
                return `aggiunto il codice di retribuzione "${newValue}" alla categoria "${categoryName}"`;
            }
            if (!newValue && oldValue) {
                return `rimosso il codice di payroll "${oldValue}" dalla categoria "${categoryName}"`;
            }
            return `ha cambiato il codice payroll della categoria "${categoryName}" in “${newValue}” (precedentemente “${oldValue}”)`;
        },
        updateCategoryGLCode: ({oldValue, categoryName, newValue}: UpdatedPolicyCategoryGLCodeParams) => {
            if (!oldValue) {
                return `ha aggiunto il codice GL "${newValue}" alla categoria "${categoryName}"`;
            }
            if (!newValue && oldValue) {
                return `rimosso il codice GL "${oldValue}" dalla categoria "${categoryName}"`;
            }
            return `ha cambiato il codice GL della categoria “${categoryName}” in “${newValue}” (precedentemente “${oldValue}“)`;
        },
        updateAreCommentsRequired: ({oldValue, categoryName}: UpdatedPolicyCategoryParams) => {
            return `ha cambiato la descrizione della categoria "${categoryName}" in ${!oldValue ? 'richiesto' : 'non richiesto'} (precedentemente ${!oldValue ? 'non richiesto' : 'richiesto'})`;
        },
        updateCategoryMaxExpenseAmount: ({categoryName, oldAmount, newAmount}: UpdatedPolicyCategoryMaxExpenseAmountParams) => {
            if (newAmount && !oldAmount) {
                return `ha aggiunto un importo massimo di ${newAmount} alla categoria "${categoryName}"`;
            }
            if (oldAmount && !newAmount) {
                return `rimosso l'importo massimo di ${oldAmount} dalla categoria "${categoryName}"`;
            }
            return `ha modificato l'importo massimo della categoria "${categoryName}" a ${newAmount} (precedentemente ${oldAmount})`;
        },
        updateCategoryExpenseLimitType: ({categoryName, oldValue, newValue}: UpdatedPolicyCategoryExpenseLimitTypeParams) => {
            if (!oldValue) {
                return `ha aggiunto un tipo di limite di ${newValue} alla categoria "${categoryName}"`;
            }
            return `ha cambiato il tipo di limite della categoria "${categoryName}" a ${newValue} (precedentemente ${oldValue})`;
        },
        updateCategoryMaxAmountNoReceipt: ({categoryName, oldValue, newValue}: UpdatedPolicyCategoryMaxAmountNoReceiptParams) => {
            if (!oldValue) {
                return `aggiornata la categoria "${categoryName}" cambiando Ricevute in ${newValue}`;
            }
            return `ha cambiato la categoria "${categoryName}" in ${newValue} (precedentemente ${oldValue})`;
        },
        setCategoryName: ({oldName, newName}: UpdatedPolicyCategoryNameParams) => `rinominato la categoria "${oldName}" in "${newName}"`,
        updatedDescriptionHint: ({categoryName, oldValue, newValue}: UpdatedPolicyCategoryDescriptionHintTypeParams) => {
            if (!newValue) {
                return `rimosso il suggerimento di descrizione "${oldValue}" dalla categoria "${categoryName}"`;
            }
            return !oldValue
                ? `aggiunto il suggerimento della descrizione "${newValue}" alla categoria "${categoryName}"`
                : `ha cambiato il suggerimento della descrizione della categoria "${categoryName}" in "${newValue}" (precedentemente "${oldValue}")`;
        },
        updateTagListName: ({oldName, newName}: UpdatedPolicyCategoryNameParams) => `ha cambiato il nome dell'elenco di tag in "${newName}" (precedentemente "${oldName}")`,
        addTag: ({tagListName, tagName}: UpdatedPolicyTagParams) => `ha aggiunto il tag "${tagName}" alla lista "${tagListName}"`,
        updateTagName: ({tagListName, newName, oldName}: UpdatedPolicyTagNameParams) => `aggiornato l'elenco dei tag "${tagListName}" cambiando il tag "${oldName}" in "${newName}"`,
        updateTagEnabled: ({tagListName, tagName, enabled}: UpdatedPolicyTagParams) => `${enabled ? 'abilitato' : 'disabilitato'} il tag "${tagName}" nella lista "${tagListName}"`,
        deleteTag: ({tagListName, tagName}: UpdatedPolicyTagParams) => `rimosso il tag "${tagName}" dalla lista "${tagListName}"`,
        deleteMultipleTags: ({count, tagListName}: UpdatedPolicyTagParams) => `rimosso "${count}" tag dall'elenco "${tagListName}"`,
        updateTag: ({tagListName, newValue, tagName, updatedField, oldValue}: UpdatedPolicyTagFieldParams) => {
            if (oldValue) {
                return `aggiornato il tag "${tagName}" nella lista "${tagListName}" cambiando il ${updatedField} in "${newValue}" (precedentemente "${oldValue}")`;
            }
            return `aggiornato il tag "${tagName}" nella lista "${tagListName}" aggiungendo un ${updatedField} di "${newValue}"`;
        },
        updateCustomUnit: ({customUnitName, newValue, oldValue, updatedField}: UpdatePolicyCustomUnitParams) =>
            `ha cambiato il ${customUnitName} ${updatedField} in "${newValue}" (precedentemente "${oldValue}")`,
        updateCustomUnitTaxEnabled: ({newValue}: UpdatePolicyCustomUnitTaxEnabledParams) => `Tracciamento fiscale ${newValue ? 'abilitato' : 'disabilitato'} sui tassi di distanza`,
        addCustomUnitRate: ({customUnitName, rateName}: AddOrDeletePolicyCustomUnitRateParams) => `aggiunto un nuovo tasso "${customUnitName}" "${rateName}"`,
        updatedCustomUnitRate: ({customUnitName, customUnitRateName, newValue, oldValue, updatedField}: UpdatedPolicyCustomUnitRateParams) =>
            `ha modificato la tariffa del ${customUnitName} ${updatedField} "${customUnitRateName}" a "${newValue}" (precedentemente "${oldValue}")`,
        updatedCustomUnitTaxRateExternalID: ({customUnitRateName, newValue, newTaxPercentage, oldTaxPercentage, oldValue}: UpdatedPolicyCustomUnitTaxRateExternalIDParams) => {
            if (oldTaxPercentage && oldValue) {
                return `ha modificato l'aliquota fiscale sulla tariffa di distanza "${customUnitRateName}" a "${newValue} (${newTaxPercentage})" (precedentemente "${oldValue} (${oldTaxPercentage})")`;
            }
            return `ha aggiunto l'aliquota fiscale "${newValue} (${newTaxPercentage})" alla tariffa di distanza "${customUnitRateName}"`;
        },
        updatedCustomUnitTaxClaimablePercentage: ({customUnitRateName, newValue, oldValue}: UpdatedPolicyCustomUnitTaxClaimablePercentageParams) => {
            if (oldValue) {
                return `ha modificato la parte recuperabile delle tasse sulla tariffa di distanza "${customUnitRateName}" a "${newValue}" (in precedenza "${oldValue}")`;
            }
            return `ha aggiunto una parte recuperabile di tasse di "${newValue}" alla tariffa di distanza "${customUnitRateName}"`;
        },
        deleteCustomUnitRate: ({customUnitName, rateName}: AddOrDeletePolicyCustomUnitRateParams) => `rimosso il tasso "${rateName}" di "${customUnitName}"`,
        addedReportField: ({fieldType, fieldName}: AddedOrDeletedPolicyReportFieldParams) => `aggiunto campo di report ${fieldType} "${fieldName}"`,
        updateReportFieldDefaultValue: ({defaultValue, fieldName}: UpdatedPolicyReportFieldDefaultValueParams) =>
            `imposta il valore predefinito del campo del report "${fieldName}" su "${defaultValue}"`,
        addedReportFieldOption: ({fieldName, optionName}: PolicyAddedReportFieldOptionParams) => `aggiunto l'opzione "${optionName}" al campo del report "${fieldName}"`,
        removedReportFieldOption: ({fieldName, optionName}: PolicyAddedReportFieldOptionParams) => `rimosso l'opzione "${optionName}" dal campo del report "${fieldName}"`,
        updateReportFieldOptionDisabled: ({fieldName, optionName, optionEnabled}: PolicyDisabledReportFieldOptionParams) =>
            `${optionEnabled ? 'abilitato' : 'disabilitato'} l'opzione "${optionName}" per il campo del rapporto "${fieldName}"`,
        updateReportFieldAllOptionsDisabled: ({fieldName, optionName, allEnabled, toggledOptionsCount}: PolicyDisabledReportFieldAllOptionsParams) => {
            if (toggledOptionsCount && toggledOptionsCount > 1) {
                return `${allEnabled ? 'abilitato' : 'disabilitato'} tutte le opzioni per il campo del report "${fieldName}"`;
            }
            return `${allEnabled ? 'abilitato' : 'disabilitato'} l'opzione "${optionName}" per il campo del report "${fieldName}", rendendo tutte le opzioni ${allEnabled ? 'abilitato' : 'disabilitato'}`;
        },
        deleteReportField: ({fieldType, fieldName}: AddedOrDeletedPolicyReportFieldParams) => `rimosso il campo del report ${fieldType} "${fieldName}"`,
        preventSelfApproval: ({oldValue, newValue}: UpdatedPolicyPreventSelfApprovalParams) =>
            `aggiornato "Prevent self-approval" a "${newValue === 'true' ? 'Abilitato' : 'Disabilitato'}" (precedentemente "${oldValue === 'true' ? 'Abilitato' : 'Disabilitato'}")`,
        updateMaxExpenseAmountNoReceipt: ({oldValue, newValue}: UpdatedPolicyFieldWithNewAndOldValueParams) =>
            `ha modificato l'importo massimo richiesto per la spesa con ricevuta a ${newValue} (precedentemente ${oldValue})`,
        updateMaxExpenseAmount: ({oldValue, newValue}: UpdatedPolicyFieldWithNewAndOldValueParams) =>
            `ha modificato l'importo massimo della spesa per le violazioni a ${newValue} (precedentemente ${oldValue})`,
        updateMaxExpenseAge: ({oldValue, newValue}: UpdatedPolicyFieldWithNewAndOldValueParams) =>
            `aggiornato "Età massima della spesa (giorni)" a "${newValue}" (precedentemente "${oldValue === 'false' ? CONST.POLICY.DEFAULT_MAX_EXPENSE_AGE : oldValue}")`,
        updateMonthlyOffset: ({oldValue, newValue}: UpdatedPolicyFieldWithNewAndOldValueParams) => {
            if (!oldValue) {
                return `imposta la data di invio del rapporto mensile su "${newValue}"`;
            }
            return `aggiornata la data di presentazione del rapporto mensile a "${newValue}" (precedentemente "${oldValue}")`;
        },
        updateDefaultBillable: ({oldValue, newValue}: UpdatedPolicyFieldWithNewAndOldValueParams) =>
            `aggiornato "Riaddebita le spese ai clienti" a "${newValue}" (precedentemente "${oldValue}")`,
        updateDefaultTitleEnforced: ({value}: UpdatedPolicyFieldWithValueParam) => `trasformato "Imponi titoli di report predefiniti" ${value ? 'su' : 'spento'}`,
        renamedWorkspaceNameAction: ({oldName, newName}: RenamedWorkspaceNameActionParams) =>
            `ha aggiornato il nome di questo spazio di lavoro in "${newName}" (precedentemente "${oldName}")`,
        updateWorkspaceDescription: ({newDescription, oldDescription}: UpdatedPolicyDescriptionParams) =>
            !oldDescription
                ? `imposta la descrizione di questo spazio di lavoro su "${newDescription}"`
                : `ha aggiornato la descrizione di questo spazio di lavoro a "${newDescription}" (precedentemente "${oldDescription}")`,
        removedFromApprovalWorkflow: ({submittersNames}: RemovedFromApprovalWorkflowParams) => {
            let joinedNames = '';
            if (submittersNames.length === 1) {
                joinedNames = submittersNames.at(0) ?? '';
            } else if (submittersNames.length === 2) {
                joinedNames = submittersNames.join('e');
            } else if (submittersNames.length > 2) {
                joinedNames = `${submittersNames.slice(0, submittersNames.length - 1).join(', ')} and ${submittersNames.at(-1)}`;
            }
            return {
                one: `ti ha rimosso dal flusso di approvazione e dalla chat delle spese di ${joinedNames}. I rapporti precedentemente inviati rimarranno disponibili per l'approvazione nella tua Posta in arrivo.`,
                other: `ti ha rimosso dai flussi di approvazione e dalle chat delle spese di ${joinedNames}. I report inviati in precedenza rimarranno disponibili per l'approvazione nella tua Posta in arrivo.`,
            };
        },
        demotedFromWorkspace: ({policyName, oldRole}: DemotedFromWorkspaceParams) =>
            `aggiornato il tuo ruolo in ${policyName} da ${oldRole} a utente. Sei stato rimosso da tutte le chat delle spese dei presentatori tranne la tua.`,
        updatedWorkspaceCurrencyAction: ({oldCurrency, newCurrency}: UpdatedPolicyCurrencyParams) => `aggiornata la valuta predefinita a ${newCurrency} (precedentemente ${oldCurrency})`,
        updatedWorkspaceFrequencyAction: ({oldFrequency, newFrequency}: UpdatedPolicyFrequencyParams) =>
            `aggiornata la frequenza di auto-reporting a "${newFrequency}" (precedentemente "${oldFrequency}")`,
        updateApprovalMode: ({newValue, oldValue}: ChangeFieldParams) => `aggiornata la modalità di approvazione a "${newValue}" (precedentemente "${oldValue}")`,
        upgradedWorkspace: 'ha aggiornato questo spazio di lavoro al piano Control',
        downgradedWorkspace: 'ha declassato questo spazio di lavoro al piano Collect',
        updatedAuditRate: ({oldAuditRate, newAuditRate}: UpdatedPolicyAuditRateParams) =>
            `ha cambiato la percentuale di rapporti instradati casualmente per l'approvazione manuale a ${Math.round(newAuditRate * 100)}% (precedentemente ${Math.round(oldAuditRate * 100)}%)`,
        updatedManualApprovalThreshold: ({oldLimit, newLimit}: UpdatedPolicyManualApprovalThresholdParams) =>
            `ha cambiato il limite di approvazione manuale per tutte le spese a ${newLimit} (precedentemente ${oldLimit})`,
    },
    roomMembersPage: {
        memberNotFound: 'Membro non trovato.',
        useInviteButton: 'Per invitare un nuovo membro alla chat, utilizza il pulsante di invito sopra.',
        notAuthorized: `Non hai accesso a questa pagina. Se stai cercando di unirti a questa stanza, chiedi a un membro della stanza di aggiungerti. Qualcos'altro? Contatta ${CONST.EMAIL.CONCIERGE}`,
        removeMembersPrompt: ({memberName}: {memberName: string}) => ({
            one: `Sei sicuro di voler rimuovere ${memberName} dalla stanza?`,
            other: 'Sei sicuro di voler rimuovere i membri selezionati dalla stanza?',
        }),
        error: {
            genericAdd: "Si è verificato un problema nell'aggiungere questo membro alla stanza",
        },
    },
    newTaskPage: {
        assignTask: 'Assegna compito',
        assignMe: 'Assegna a me',
        confirmTask: 'Conferma attività',
        confirmError: 'Inserisci un titolo e seleziona una destinazione di condivisione',
        descriptionOptional: 'Descrizione (facoltativa)',
        pleaseEnterTaskName: 'Per favore inserisci un titolo',
        pleaseEnterTaskDestination: 'Seleziona dove desideri condividere questo compito',
    },
    task: {
        task: 'Compito',
        title: 'Titolo',
        description: 'Descrizione',
        assignee: 'Assegnatario',
        completed: 'Completato',
        action: 'Completa',
        messages: {
            created: ({title}: TaskCreatedActionParams) => `attività per ${title}`,
            completed: 'contrassegnato come completato',
            canceled: 'attività eliminata',
            reopened: 'contrassegnato come incompleto',
            error: "Non hai il permesso di eseguire l'azione richiesta.",
        },
        markAsComplete: 'Segna come completato',
        markAsIncomplete: 'Segna come incompleto',
        assigneeError: "Si è verificato un errore durante l'assegnazione di questo compito. Si prega di provare con un altro assegnatario.",
        genericCreateTaskFailureMessage: 'Si è verificato un errore durante la creazione di questa attività. Per favore riprova più tardi.',
        deleteTask: 'Elimina attività',
        deleteConfirmation: 'Sei sicuro di voler eliminare questo compito?',
    },
    statementPage: {
        title: ({year, monthName}: StatementTitleParams) => `Estratto conto di ${monthName} ${year}`,
    },
    keyboardShortcutsPage: {
        title: 'Scorciatoie da tastiera',
        subtitle: 'Risparmia tempo con queste utili scorciatoie da tastiera:',
        shortcuts: {
            openShortcutDialog: 'Apre la finestra di dialogo delle scorciatoie da tastiera',
            markAllMessagesAsRead: 'Segna tutti i messaggi come letti',
            escape: 'Fuggi dialoghi',
            search: 'Apri la finestra di dialogo di ricerca',
            newChat: 'Nuova schermata chat',
            copy: 'Copia commento',
            openDebug: 'Apri la finestra di dialogo delle preferenze di test',
        },
    },
    guides: {
        screenShare: 'Condivisione schermo',
        screenShareRequest: 'Expensify ti invita a condividere lo schermo',
    },
    search: {
        resultsAreLimited: 'I risultati della ricerca sono limitati.',
        viewResults: 'Visualizza risultati',
        resetFilters: 'Reimposta filtri',
        searchResults: {
            emptyResults: {
                title: 'Niente da mostrare',
                subtitle: 'Prova a modificare i criteri di ricerca o a creare qualcosa con il pulsante verde +.',
            },
            emptyExpenseResults: {
                title: 'Non hai ancora creato nessuna spesa.',
                subtitle: 'Crea una spesa o fai un giro di prova di Expensify per saperne di più.',
                subtitleWithOnlyCreateButton: 'Usa il pulsante verde qui sotto per creare una spesa.',
            },
            emptyReportResults: {
                title: 'Non hai ancora creato alcun report',
                subtitle: 'Crea un report o fai un test drive di Expensify per saperne di più.',
                subtitleWithOnlyCreateButton: 'Usa il pulsante verde qui sotto per creare un rapporto.',
            },
            emptyInvoiceResults: {
                title: 'Non hai ancora creato nessuna fattura.',
                subtitle: 'Invia una fattura o fai un test drive di Expensify per saperne di più.',
                subtitleWithOnlyCreateButton: 'Utilizza il pulsante verde qui sotto per inviare una fattura.',
            },
            emptyTripResults: {
                title: 'Nessun viaggio da visualizzare',
                subtitle: 'Inizia prenotando il tuo primo viaggio qui sotto.',
                buttonText: 'Prenota un viaggio',
            },
            emptySubmitResults: {
                title: 'Nessuna spesa da inviare',
                subtitle: 'Tutto chiaro. Fai un giro di vittoria!',
                buttonText: 'Crea rapporto',
            },
            emptyApproveResults: {
                title: 'Nessuna spesa da approvare',
                subtitle: 'Zero spese. Massimo relax. Ben fatto!',
            },
            emptyPayResults: {
                title: 'Nessuna spesa da pagare',
                subtitle: 'Congratulazioni! Hai tagliato il traguardo.',
            },
            emptyExportResults: {
                title: 'Nessuna spesa da esportare',
                subtitle: 'È ora di rilassarsi, bel lavoro.',
            },
            emptyStatementsResults: {
                title: 'Nessuna spesa da visualizzare',
                subtitle: 'Nessun risultato. Provare a regolare i filtri.',
            },
            emptyUnapprovedResults: {
                title: 'Nessuna spesa da approvare',
                subtitle: 'Zero spese. Massimo relax. Ben fatto!',
            },
        },
        statements: 'Dichiarazioni',
        unapprovedCash: 'Contanti non approvati',
        unapprovedCard: 'Carta non approvata',
        saveSearch: 'Salva ricerca',
        deleteSavedSearch: 'Elimina ricerca salvata',
        deleteSavedSearchConfirm: 'Sei sicuro di voler eliminare questa ricerca?',
        searchName: 'Cerca nome',
        savedSearchesMenuItemTitle: 'Salvato',
        groupedExpenses: 'spese raggruppate',
        bulkActions: {
            approve: 'Approva',
            pay: 'Paga',
            delete: 'Elimina',
            hold: 'Attendere',
            unhold: 'Rimuovi blocco',
            noOptionsAvailable: 'Nessuna opzione disponibile per il gruppo di spese selezionato.',
        },
        filtersHeader: 'Filtri',
        filters: {
            date: {
                before: ({date}: OptionalParam<DateParams> = {}) => `Prima di ${date ?? ''}`,
                after: ({date}: OptionalParam<DateParams> = {}) => `After ${date ?? ''}`,
                on: ({date}: OptionalParam<DateParams> = {}) => `On ${date ?? ''}`,
                presets: {
                    [CONST.SEARCH.DATE_PRESETS.NEVER]: 'Mai',
                    [CONST.SEARCH.DATE_PRESETS.LAST_MONTH]: 'Ultimo mese',
                    [CONST.SEARCH.DATE_PRESETS.LAST_STATEMENT]: 'Ultima dichiarazione',
                },
            },
            status: 'Stato',
            keyword: 'Parola chiave',
            hasKeywords: 'Contiene parole chiave',
            currency: 'Valuta',
            link: 'Link',
            pinned: 'Aggiunto ai preferiti',
            unread: 'Non letto',
            completed: 'Completato',
            amount: {
                lessThan: ({amount}: OptionalParam<RequestAmountParams> = {}) => `Meno di ${amount ?? ''}`,
                greaterThan: ({amount}: OptionalParam<RequestAmountParams> = {}) => `Maggiore di ${amount ?? ''}`,
                between: ({greaterThan, lessThan}: FiltersAmountBetweenParams) => `Tra ${greaterThan} e ${lessThan}`,
            },
            card: {
                expensify: 'Expensify',
                individualCards: 'Carte individuali',
                closedCards: 'Carte chiuse',
                cardFeeds: 'Feed delle carte',
                cardFeedName: ({cardFeedBankName, cardFeedLabel}: {cardFeedBankName: string; cardFeedLabel?: string}) =>
                    `Tutto ${cardFeedBankName}${cardFeedLabel ? ` - ${cardFeedLabel}` : ''}`,
                cardFeedNameCSV: ({cardFeedLabel}: {cardFeedLabel?: string}) => `Tutte le carte importate CSV${cardFeedLabel ? ` - ${cardFeedLabel}` : ''}`,
            },
            current: 'Corrente',
            past: 'Passato',
            submitted: 'Data di invio',
            approved: 'Data approvata',
            paid: 'Data di pagamento',
            exported: 'Data esportata',
            posted: 'Data di pubblicazione',
            billable: 'Fatturabile',
            reimbursable: 'Rimborsabile',
            groupBy: {
                reports: 'Rapporto',
                members: 'Membro',
                cards: 'Carta',
            },
            feed: 'Feed',
        },
        groupBy: 'Gruppo per',
        moneyRequestReport: {
            emptyStateTitle: 'Questo report non ha spese.',
            emptyStateSubtitle: 'Puoi aggiungere spese a questo rapporto utilizzando il pulsante sopra.',
        },
        noCategory: 'Nessuna categoria',
        noTag: 'Nessun tag',
        expenseType: 'Tipo di spesa',
        recentSearches: 'Ricerche recenti',
        recentChats: 'Chat recenti',
        searchIn: 'Cerca in',
        searchPlaceholder: 'Cerca qualcosa',
        suggestions: 'Suggerimenti',
        exportSearchResults: {
            title: 'Crea esportazione',
            description: 'Wow, sono molti articoli! Li raggrupperemo e Concierge ti invierà un file a breve.',
        },
        exportAll: {
            selectAllMatchingItems: 'Seleziona tutti gli elementi corrispondenti',
            allMatchingItemsSelected: 'Tutti gli elementi corrispondenti selezionati',
        },
    },
    genericErrorPage: {
        title: 'Uh-oh, qualcosa è andato storto!',
        body: {
            helpTextMobile: "Chiudi e riapri l'app, oppure passa a",
            helpTextWeb: 'web.',
            helpTextConcierge: 'Se il problema persiste, contatta',
        },
        refresh: 'Aggiorna',
    },
    fileDownload: {
        success: {
            title: 'Scaricato!',
            message: 'Allegato scaricato con successo!',
            qrMessage:
                'Controlla la cartella delle foto o dei download per una copia del tuo codice QR. Suggerimento: Aggiungilo a una presentazione affinché il tuo pubblico possa scansionarlo e connettersi direttamente con te.',
        },
        generalError: {
            title: 'Errore allegato',
            message: "Impossibile scaricare l'allegato",
        },
        permissionError: {
            title: 'Accesso allo storage',
            message: 'Expensify non può salvare gli allegati senza accesso alla memoria. Tocca impostazioni per aggiornare i permessi.',
        },
    },
    desktopApplicationMenu: {
        mainMenu: 'Nuovo Expensify',
        about: 'Informazioni su New Expensify',
        update: 'Aggiorna New Expensify',
        checkForUpdates: 'Controlla aggiornamenti',
        toggleDevTools: 'Attiva/Disattiva Strumenti per Sviluppatori',
        viewShortcuts: 'Visualizza le scorciatoie da tastiera',
        services: 'Servizi',
        hide: 'Nascondi New Expensify',
        hideOthers: 'Nascondi altri',
        showAll: 'Mostra tutto',
        quit: 'Esci da New Expensify',
        fileMenu: 'File',
        closeWindow: 'Chiudi finestra',
        editMenu: 'Modifica',
        undo: 'Annulla',
        redo: 'Rifare',
        cut: 'Tagliare',
        copy: 'Copiare',
        paste: 'Incolla',
        pasteAndMatchStyle: 'Incolla e Adatta Stile',
        pasteAsPlainText: 'Incolla come testo normale',
        delete: 'Elimina',
        selectAll: 'Seleziona tutto',
        speechSubmenu: 'Discorso',
        startSpeaking: 'Inizia a parlare',
        stopSpeaking: 'Smettila di parlare',
        viewMenu: 'Visualizza',
        reload: 'Ricarica',
        forceReload: 'Forza Ricarica',
        resetZoom: 'Dimensione reale',
        zoomIn: 'Ingrandisci',
        zoomOut: 'Riduci lo zoom',
        togglefullscreen: 'Attiva/disattiva schermo intero',
        historyMenu: 'Cronologia',
        back: 'Indietro',
        forward: 'Inoltra',
        windowMenu: 'Finestra',
        minimize: 'Minimizza',
        zoom: 'Zoom',
        front: 'Porta tutto in primo piano',
        helpMenu: 'Aiuto',
        learnMore: 'Scopri di più',
        documentation: 'Documentazione',
        communityDiscussions: 'Discussioni della Comunità',
        searchIssues: 'Cerca Problemi',
    },
    historyMenu: {
        forward: 'Inoltra',
        back: 'Indietro',
    },
    checkForUpdatesModal: {
        available: {
            title: 'Aggiornamento disponibile',
            message: ({isSilentUpdating}: {isSilentUpdating: boolean}) =>
                `La nuova versione sarà disponibile a breve.${!isSilentUpdating ? "Ti avviseremo quando saremo pronti per l'aggiornamento." : ''}`,
            soundsGood: 'Sembra buono',
        },
        notAvailable: {
            title: 'Aggiornamento non disponibile',
            message: 'Non ci sono aggiornamenti disponibili al momento. Si prega di ricontrollare più tardi!',
            okay: 'Okay',
        },
        error: {
            title: 'Aggiornamento del controllo fallito',
            message: "Non siamo riusciti a verificare la presenza di un aggiornamento. Riprova tra un po'.",
        },
    },
    report: {
        newReport: {
            createReport: 'Crea rapporto',
            chooseWorkspace: "Scegli un'area di lavoro per questo report.",
        },
        genericCreateReportFailureMessage: 'Errore imprevisto durante la creazione di questa chat. Si prega di riprovare più tardi.',
        genericAddCommentFailureMessage: 'Errore imprevisto durante la pubblicazione del commento. Per favore riprova più tardi.',
        genericUpdateReportFieldFailureMessage: "Errore imprevisto durante l'aggiornamento del campo. Si prega di riprovare più tardi.",
        genericUpdateReportNameEditFailureMessage: 'Errore imprevisto durante la rinomina del rapporto. Per favore riprova più tardi.',
        noActivityYet: 'Nessuna attività ancora',
        actions: {
            type: {
                changeField: ({oldValue, newValue, fieldName}: ChangeFieldParams) => `modificato ${fieldName} da ${oldValue} a ${newValue}`,
                changeFieldEmpty: ({newValue, fieldName}: ChangeFieldParams) => `modificato ${fieldName} in ${newValue}`,
                changeReportPolicy: ({fromPolicyName, toPolicyName}: ChangeReportPolicyParams) => {
                    if (!toPolicyName) {
                        return `Spazio di lavoro modificato${fromPolicyName ? ` (precedentemente ${fromPolicyName})` : ''}`;
                    }
                    return `Spazio di lavoro modificato in ${toPolicyName}${fromPolicyName ? ` (precedentemente ${fromPolicyName})` : ''}`;
                },
                changeType: ({oldType, newType}: ChangeTypeParams) => `cambiato tipo da ${oldType} a ${newType}`,
                exportedToCSV: `esportato in CSV`,
                exportedToIntegration: {
                    automatic: ({label}: ExportedToIntegrationParams) => `esportato in ${label}`,
                    automaticActionOne: ({label}: ExportedToIntegrationParams) => `esportato su ${label} tramite`,
                    automaticActionTwo: 'impostazioni contabili',
                    manual: ({label}: ExportedToIntegrationParams) => `ha contrassegnato questo report come esportato manualmente su ${label}.`,
                    automaticActionThree: 'e creato con successo un record per',
                    reimburseableLink: 'spese personali',
                    nonReimbursableLink: 'spese con carta aziendale',
                    pending: ({label}: ExportedToIntegrationParams) => `iniziato a esportare questo report su ${label}...`,
                },
                integrationsMessage: ({errorMessage, label, linkText, linkURL}: IntegrationSyncFailedParams) =>
                    `impossibile esportare questo report su ${label} ("${errorMessage} ${linkText ? `<a href="${linkURL}">${linkText}</a>` : ''}")`,
                managerAttachReceipt: `ha aggiunto una ricevuta`,
                managerDetachReceipt: `rimosso una ricevuta`,
                markedReimbursed: ({amount, currency}: MarkedReimbursedParams) => `pagato ${currency}${amount} altrove`,
                markedReimbursedFromIntegration: ({amount, currency}: MarkReimbursedFromIntegrationParams) => `pagato ${currency}${amount} tramite integrazione`,
                outdatedBankAccount: `impossibile elaborare il pagamento a causa di un problema con il conto bancario del pagatore`,
                reimbursementACHBounce: `impossibile elaborare il pagamento, poiché il pagatore non ha fondi sufficienti`,
                reimbursementACHCancelled: `annullato il pagamento`,
                reimbursementAccountChanged: `non è stato possibile elaborare il pagamento, poiché il pagatore ha cambiato conto bancario`,
                reimbursementDelayed: `elaborato il pagamento ma è in ritardo di 1-2 giorni lavorativi in più`,
                selectedForRandomAudit: `selezionato casualmente per la revisione`,
                selectedForRandomAuditMarkdown: `[selezionato casualmente](https://help.expensify.com/articles/expensify-classic/reports/Set-a-random-report-audit-schedule) per revisione`,
                share: ({to}: ShareParams) => `membro invitato ${to}`,
                unshare: ({to}: UnshareParams) => `membro rimosso ${to}`,
                stripePaid: ({amount, currency}: StripePaidParams) => `pagato ${currency}${amount}`,
                takeControl: `ha preso il controllo`,
                integrationSyncFailed: ({label, errorMessage, workspaceAccountingLink}: IntegrationSyncFailedParams) =>
                    `Si è verificato un problema durante la sincronizzazione con ${label}${errorMessage ? ` ("${errorMessage}")` : ''}. Risolvi il problema nelle <a href="${workspaceAccountingLink}">impostazioni dello spazio di lavoro</a>.`,
                addEmployee: ({email, role}: AddEmployeeParams) => `aggiunto ${email} come ${role === 'member' ? 'a' : 'un/una (depending on the context)'} ${role}`,
                updateRole: ({email, currentRole, newRole}: UpdateRoleParams) => `ha aggiornato il ruolo di ${email} a ${newRole} (precedentemente ${currentRole})`,
                updatedCustomField1: ({email, previousValue, newValue}: UpdatedCustomFieldParams) => {
                    if (!newValue) {
                        return `rimosso il campo personalizzato 1 di ${email} (precedentemente "${previousValue}")`;
                    }
                    return !previousValue
                        ? `aggiunto "${newValue}" al campo personalizzato 1 di ${email}`
                        : `ha cambiato il campo personalizzato 1 di ${email} in "${newValue}" (precedentemente "${previousValue}")`;
                },
                updatedCustomField2: ({email, previousValue, newValue}: UpdatedCustomFieldParams) => {
                    if (!newValue) {
                        return `rimosso il campo personalizzato 2 di ${email} (precedentemente "${previousValue}")`;
                    }
                    return !previousValue
                        ? `aggiunto "${newValue}" al campo personalizzato 2 di ${email}`
                        : `ha cambiato il campo personalizzato 2 di ${email} in "${newValue}" (precedentemente "${previousValue}")`;
                },
                leftWorkspace: ({nameOrEmail}: LeftWorkspaceParams) => `${nameOrEmail} ha lasciato lo spazio di lavoro`,
                removeMember: ({email, role}: AddEmployeeParams) => `rimosso ${role} ${email}`,
                removedConnection: ({connectionName}: ConnectionNameParams) => `rimosso il collegamento a ${CONST.POLICY.CONNECTIONS.NAME_USER_FRIENDLY[connectionName]}`,
                addedConnection: ({connectionName}: ConnectionNameParams) => `connesso a ${CONST.POLICY.CONNECTIONS.NAME_USER_FRIENDLY[connectionName]}`,
                leftTheChat: 'ha lasciato la chat',
            },
        },
    },
    chronos: {
        oooEventSummaryFullDay: ({summary, dayCount, date}: OOOEventSummaryFullDayParams) => `${summary} per ${dayCount} ${dayCount === 1 ? 'giorno' : 'giorni'} fino al ${date}`,
        oooEventSummaryPartialDay: ({summary, timePeriod, date}: OOOEventSummaryPartialDayParams) => `${summary} da ${timePeriod} il ${date}`,
    },
    footer: {
        features: 'Caratteristiche',
        expenseManagement: 'Gestione delle spese',
        spendManagement: 'Gestione delle Spese',
        expenseReports: 'Report di spesa',
        companyCreditCard: 'Carta di Credito Aziendale',
        receiptScanningApp: 'App di scansione ricevute',
        billPay: 'Bill Pay',
        invoicing: 'Fatturazione',
        CPACard: 'Carta CPA',
        payroll: 'Payroll',
        travel: 'Viaggio',
        resources: 'Risorse',
        expensifyApproved: 'ExpensifyApproved!',
        pressKit: 'Press Kit',
        support: 'Supporto',
        expensifyHelp: 'ExpensifyHelp',
        terms: 'Termini di Servizio',
        privacy: 'Privacy',
        learnMore: 'Scopri di più',
        aboutExpensify: 'Informazioni su Expensify',
        blog: 'Blog',
        jobs: 'Lavori',
        expensifyOrg: 'Expensify.org',
        investorRelations: 'Investor Relations',
        getStarted: 'Inizia',
        createAccount: 'Crea un nuovo account',
        logIn: 'Accedi',
    },
    allStates: COMMON_CONST.STATES as States,
    allCountries: CONST.ALL_COUNTRIES as AllCountries,
    accessibilityHints: {
        navigateToChatsList: "Torna all'elenco delle chat",
        chatWelcomeMessage: 'Messaggio di benvenuto in chat',
        navigatesToChat: 'Naviga a una chat',
        newMessageLineIndicator: 'Indicatore di nuova linea di messaggio',
        chatMessage: 'Messaggio di chat',
        lastChatMessagePreview: "Anteprima dell'ultimo messaggio della chat",
        workspaceName: 'Nome del workspace',
        chatUserDisplayNames: 'Nomi visualizzati dei membri della chat',
        scrollToNewestMessages: 'Scorri ai messaggi più recenti',
        preStyledText: 'Testo pre-stilizzato',
        viewAttachment: 'Visualizza allegato',
    },
    parentReportAction: {
        deletedReport: 'Rapporto eliminato',
        deletedMessage: 'Messaggio eliminato',
        deletedExpense: 'Spesa eliminata',
        reversedTransaction: 'Transazione annullata',
        deletedTask: 'Attività eliminata',
        hiddenMessage: 'Messaggio nascosto',
    },
    threads: {
        thread: 'Discussione',
        replies: 'Risposte',
        reply: 'Rispondi',
        from: 'Da',
        in: 'in',
        parentNavigationSummary: ({reportName, workspaceName}: ParentNavigationSummaryParams) => `Da ${reportName}${workspaceName ? `in ${workspaceName}` : ''}`,
    },
    qrCodes: {
        copy: 'Copia URL',
        copied: 'Copiato!',
    },
    moderation: {
        flagDescription: 'Tutti i messaggi contrassegnati saranno inviati a un moderatore per la revisione.',
        chooseAReason: 'Scegli un motivo per segnalare qui sotto:',
        spam: 'Spam',
        spamDescription: 'Promozione non richiesta fuori tema',
        inconsiderate: 'Sconsiderato',
        inconsiderateDescription: 'Frasi offensive o irrispettose, con intenzioni discutibili',
        intimidation: 'Intimidazione',
        intimidationDescription: "Perseguire aggressivamente un'agenda nonostante obiezioni valide",
        bullying: 'Bullismo',
        bullyingDescription: 'Prendere di mira un individuo per ottenere obbedienza',
        harassment: 'Molestia',
        harassmentDescription: 'Comportamento razzista, misogino o altrimenti ampiamente discriminatorio',
        assault: 'Aggressione',
        assaultDescription: "Attacco emotivo mirato specificamente con l'intenzione di nuocere",
        flaggedContent: 'Questo messaggio è stato segnalato per violazione delle nostre regole della comunità e il contenuto è stato nascosto.',
        hideMessage: 'Nascondi messaggio',
        revealMessage: 'Rivela messaggio',
        levelOneResult: 'Invia un avviso anonimo e il messaggio viene segnalato per la revisione.',
        levelTwoResult: 'Messaggio nascosto dal canale, più avviso anonimo e il messaggio è segnalato per revisione.',
        levelThreeResult: 'Messaggio rimosso dal canale più avviso anonimo e messaggio segnalato per revisione.',
    },
    actionableMentionWhisperOptions: {
        invite: 'Invitali',
        nothing: 'Do nothing',
    },
    actionableMentionJoinWorkspaceOptions: {
        accept: 'Accetta',
        decline: 'Rifiuta',
    },
    actionableMentionTrackExpense: {
        submit: 'Invialo a qualcuno',
        categorize: 'Categorizzalo',
        share: 'Condividilo con il mio commercialista',
        nothing: 'Niente per ora',
    },
    teachersUnitePage: {
        teachersUnite: 'Insegnanti Uniti',
        joinExpensifyOrg:
            'Unisciti a Expensify.org nell\'eliminare le ingiustizie nel mondo. L\'attuale campagna "Teachers Unite" supporta gli educatori ovunque dividendo i costi dei materiali scolastici essenziali.',
        iKnowATeacher: 'Conosco un insegnante',
        iAmATeacher: 'Sono un insegnante',
        getInTouch: 'Eccellente! Per favore condividi le loro informazioni così possiamo metterci in contatto con loro.',
        introSchoolPrincipal: 'Introduzione al tuo preside',
        schoolPrincipalVerifyExpense:
            "Expensify.org divide il costo dei materiali scolastici essenziali affinché gli studenti provenienti da famiglie a basso reddito possano avere un'esperienza di apprendimento migliore. Il tuo preside sarà invitato a verificare le tue spese.",
        principalFirstName: 'Nome principale',
        principalLastName: 'Cognome del preside',
        principalWorkEmail: 'Email di lavoro principale',
        updateYourEmail: 'Aggiorna il tuo indirizzo email',
        updateEmail: 'Aggiorna indirizzo email',
        schoolMailAsDefault: ({contactMethodsRoute}: ContactMethodsRouteParams) =>
            `Prima di procedere, assicurati di impostare la tua email scolastica come metodo di contatto predefinito. Puoi farlo in Impostazioni > Profilo > <a href="${contactMethodsRoute}">Metodi di contatto</a>.`,
        error: {
            enterPhoneEmail: "Inserisci un'email o un numero di telefono valido",
            enterEmail: "Inserisci un'email",
            enterValidEmail: "Inserisci un'email valida",
            tryDifferentEmail: "Per favore, prova un'email diversa",
        },
    },
    cardTransactions: {
        notActivated: 'Non attivato',
        outOfPocket: 'Spese personali',
        companySpend: 'Spese aziendali',
    },
    distance: {
        addStop: 'Aggiungi fermata',
        deleteWaypoint: 'Elimina waypoint',
        deleteWaypointConfirmation: 'Sei sicuro di voler eliminare questo punto di passaggio?',
        address: 'Indirizzo',
        waypointDescription: {
            start: 'Inizia',
            stop: 'Ferma',
        },
        mapPending: {
            title: 'Mappa in sospeso',
            subtitle: 'La mappa verrà generata quando torni online',
            onlineSubtitle: 'Un momento mentre configuriamo la mappa',
            errorTitle: 'Errore della mappa',
            errorSubtitle: 'Si è verificato un errore durante il caricamento della mappa. Per favore riprova.',
        },
        error: {
            selectSuggestedAddress: 'Seleziona un indirizzo suggerito o usa la posizione attuale',
        },
    },
    reportCardLostOrDamaged: {
        screenTitle: 'Pagella persa o danneggiata',
        nextButtonLabel: 'Successivo',
        reasonTitle: 'Perché hai bisogno di una nuova carta?',
        cardDamaged: 'La mia carta è stata danneggiata',
        cardLostOrStolen: 'La mia carta è stata persa o rubata',
        confirmAddressTitle: "Conferma l'indirizzo di spedizione per la tua nuova carta.",
        cardDamagedInfo: 'La tua nuova carta arriverà in 2-3 giorni lavorativi. La tua carta attuale continuerà a funzionare fino a quando non attiverai quella nuova.',
        cardLostOrStolenInfo: "La tua carta attuale verrà disattivata permanentemente non appena l'ordine sarà effettuato. La maggior parte delle carte arriva in pochi giorni lavorativi.",
        address: 'Indirizzo',
        deactivateCardButton: 'Disattiva carta',
        shipNewCardButton: 'Spedisci nuova carta',
        addressError: 'Indirizzo richiesto',
        successTitle: 'La tua nuova carta è in arrivo!',
        successDescription: 'Dovrai attivarla quando arriverà tra pochi giorni lavorativi. Nel frattempo, puoi utilizzare una carta virtuale.',
        reasonError: 'Il motivo è obbligatorio',
    },
    eReceipt: {
        guaranteed: 'eReceipt garantito',
        transactionDate: 'Data della transazione',
    },
    referralProgram: {
        [CONST.REFERRAL_PROGRAM.CONTENT_TYPES.START_CHAT]: {
            buttonText: 'Avviare una chat, <success><strong>segnalare un amico</strong></success>.',
            header: 'Inizia una chat, invita un amico',
            body: 'Vuoi che i tuoi amici usino Expensify, anche loro? Inizia una chat con loro e ci occuperemo del resto.',
        },
        [CONST.REFERRAL_PROGRAM.CONTENT_TYPES.SUBMIT_EXPENSE]: {
            buttonText: 'Presentate una spesa, <success><strong>riferite al vostro capo</strong></success>.',
            header: 'Invia una spesa, riferisci al tuo capo',
            body: 'Vuoi che anche il tuo capo usi Expensify? Basta inviare loro una spesa e ci occuperemo del resto.',
        },
        [CONST.REFERRAL_PROGRAM.CONTENT_TYPES.REFER_FRIEND]: {
            header: 'Segnala un amico',
            body: 'Vuoi che anche i tuoi amici usino Expensify? Basta chattare, pagare o dividere una spesa con loro e ci occuperemo noi del resto. Oppure condividi semplicemente il tuo link di invito!',
        },
        [CONST.REFERRAL_PROGRAM.CONTENT_TYPES.SHARE_CODE]: {
            buttonText: 'Segnala un amico',
            header: 'Segnala un amico',
            body: 'Vuoi che anche i tuoi amici usino Expensify? Basta chattare, pagare o dividere una spesa con loro e ci occuperemo noi del resto. Oppure condividi semplicemente il tuo link di invito!',
        },
        copyReferralLink: 'Copia il link di invito',
    },
    systemChatFooterMessage: {
        [CONST.INTRO_CHOICES.MANAGE_TEAM]: {
            phrase1: 'Chatta con il tuo specialista di configurazione in',
            phrase2: 'per assistenza',
        },
        default: {
            phrase1: 'Messaggio',
            phrase2: 'per assistenza con la configurazione',
        },
    },
    violations: {
        allTagLevelsRequired: 'Tutti i tag richiesti',
        autoReportedRejectedExpense: ({rejectReason, rejectedBy}: ViolationsAutoReportedRejectedExpenseParams) => `${rejectedBy} ha rifiutato questa spesa con il commento "${rejectReason}"`,
        billableExpense: 'Fatturabile non più valido',
        cashExpenseWithNoReceipt: ({formattedLimit}: ViolationsCashExpenseWithNoReceiptParams = {}) => `Receipt required${formattedLimit ? `oltre ${formattedLimit}` : ''}`,
        categoryOutOfPolicy: 'Categoria non più valida',
        conversionSurcharge: ({surcharge}: ViolationsConversionSurchargeParams) => `Applicata una maggiorazione di conversione del ${surcharge}%`,
        customUnitOutOfPolicy: 'Tariffa non valida per questo spazio di lavoro',
        duplicatedTransaction: 'Duplicato',
        fieldRequired: 'I campi del report sono obbligatori',
        futureDate: 'Data futura non consentita',
        invoiceMarkup: ({invoiceMarkup}: ViolationsInvoiceMarkupParams) => `Contrassegnato con un aumento del ${invoiceMarkup}%`,
        maxAge: ({maxAge}: ViolationsMaxAgeParams) => `Data più vecchia di ${maxAge} giorni`,
        missingCategory: 'Categoria mancante',
        missingComment: 'Descrizione richiesta per la categoria selezionata',
        missingTag: ({tagName}: ViolationsMissingTagParams = {}) => `Missing ${tagName ?? 'tag'}`,
        modifiedAmount: ({type, displayPercentVariance}: ViolationsModifiedAmountParams) => {
            switch (type) {
                case 'distance':
                    return "L'importo differisce dalla distanza calcolata";
                case 'card':
                    return 'Importo superiore alla transazione con carta';
                default:
                    if (displayPercentVariance) {
                        return `Importo ${displayPercentVariance}% superiore alla ricevuta scansionata`;
                    }
                    return 'Importo superiore alla ricevuta scansionata';
            }
        },
        modifiedDate: 'La data differisce dalla ricevuta scansionata',
        nonExpensiworksExpense: 'Spesa non-Expensiworks',
        overAutoApprovalLimit: ({formattedLimit}: ViolationsOverLimitParams) => `La spesa supera il limite di approvazione automatica di ${formattedLimit}`,
        overCategoryLimit: ({formattedLimit}: ViolationsOverCategoryLimitParams) => `Importo superiore al limite di categoria di ${formattedLimit}/persona`,
        overLimit: ({formattedLimit}: ViolationsOverLimitParams) => `Importo oltre il limite di ${formattedLimit}/persona`,
        overTripLimit: ({formattedLimit}: ViolationsOverLimitParams) => `Importo superiore al limite di ${formattedLimit}/viaggio`,
        overLimitAttendee: ({formattedLimit}: ViolationsOverLimitParams) => `Importo oltre il limite di ${formattedLimit}/persona`,
        perDayLimit: ({formattedLimit}: ViolationsPerDayLimitParams) => `Importo oltre il limite giornaliero ${formattedLimit}/persona per categoria`,
        receiptNotSmartScanned:
            'Ricevuta e dettagli della spesa aggiunti manualmente. <a href="https://help.expensify.com/articles/expensify-classic/reports/Automatic-Receipt-Audit">Scopri di più.</a>',
        receiptRequired: ({formattedLimit, category}: ViolationsReceiptRequiredParams) => {
            let message = 'Ricevuta richiesta';
            if (formattedLimit ?? category) {
                message += 'oltre';
                if (formattedLimit) {
                    message += ` ${formattedLimit}`;
                }
                if (category) {
                    message += 'limite categoria';
                }
            }
            return message;
        },
        prohibitedExpense: ({prohibitedExpenseType}: ViolationsProhibitedExpenseParams) => {
            const preMessage = 'Spesa vietata:';
            switch (prohibitedExpenseType) {
                case 'alcohol':
                    return `${preMessage} alcol`;
                case 'gambling':
                    return `${preMessage} gioco d'azzardo`;
                case 'tobacco':
                    return `${preMessage} tabacco`;
                case 'adultEntertainment':
                    return `${preMessage} intrattenimento per adulti`;
                case 'hotelIncidentals':
                    return `${preMessage} spese accessorie dell'hotel`;
                default:
                    return `${preMessage}${prohibitedExpenseType}`;
            }
        },
        customRules: ({message}: ViolationsCustomRulesParams) => message,
        reviewRequired: 'Revisione richiesta',
        rter: ({brokenBankConnection, email, isAdmin, isTransactionOlderThan7Days, member, rterType}: ViolationsRterParams) => {
            if (rterType === CONST.RTER_VIOLATION_TYPES.BROKEN_CARD_CONNECTION_530) {
                return 'Impossibile associare automaticamente la ricevuta a causa di una connessione bancaria interrotta.';
            }
            if (brokenBankConnection || rterType === CONST.RTER_VIOLATION_TYPES.BROKEN_CARD_CONNECTION) {
                return isAdmin
                    ? `Impossibile abbinare automaticamente la ricevuta a causa di una connessione bancaria interrotta che ${email} deve risolvere.`
                    : 'Impossibile abbinare automaticamente la ricevuta a causa di una connessione bancaria interrotta che devi risolvere.';
            }
            if (!isTransactionOlderThan7Days) {
                return isAdmin ? `Chiedi a ${member} di contrassegnarlo come contante o attendi 7 giorni e riprova` : 'In attesa di unione con la transazione della carta.';
            }
            return '';
        },
        brokenConnection530Error: 'Ricevuta in sospeso a causa di una connessione bancaria interrotta',
        adminBrokenConnectionError: 'Ricevuta in sospeso a causa di una connessione bancaria interrotta. Si prega di risolvere in',
        memberBrokenConnectionError: 'Ricevuta in sospeso a causa di una connessione bancaria interrotta. Si prega di chiedere a un amministratore dello spazio di lavoro di risolvere.',
        markAsCashToIgnore: 'Segna come contante per ignorare e richiedere il pagamento.',
        smartscanFailed: ({canEdit = true}) => `Scansione della ricevuta fallita.${canEdit ? 'Inserisci i dettagli manualmente.' : ''}`,
        receiptGeneratedWithAI: "Ricevuta potenzialmente generata dall'IA",
        someTagLevelsRequired: ({tagName}: ViolationsTagOutOfPolicyParams = {}) => `Missing ${tagName ?? 'Etichetta'}`,
        tagOutOfPolicy: ({tagName}: ViolationsTagOutOfPolicyParams = {}) => `${tagName ?? 'Etichetta'} non più valido`,
        taxAmountChanged: "L'importo fiscale è stato modificato",
        taxOutOfPolicy: ({taxName}: ViolationsTaxOutOfPolicyParams = {}) => `${taxName ?? 'Tassa'} non più valido`,
        taxRateChanged: "L'aliquota fiscale è stata modificata",
        taxRequired: 'Aliquota fiscale mancante',
        none: 'Nessuno',
        taxCodeToKeep: 'Scegli quale codice fiscale mantenere',
        tagToKeep: 'Scegli quale tag mantenere',
        isTransactionReimbursable: 'Scegli se la transazione è rimborsabile',
        merchantToKeep: 'Scegli quale commerciante mantenere',
        descriptionToKeep: 'Scegli quale descrizione mantenere',
        categoryToKeep: 'Scegli quale categoria mantenere',
        isTransactionBillable: 'Scegli se la transazione è fatturabile',
        keepThisOne: 'Mantieni questo',
        confirmDetails: `Conferma i dettagli che stai conservando`,
        confirmDuplicatesInfo: `Le richieste duplicate che non conservi saranno tenute in attesa che il membro le elimini.`,
        hold: 'Questa spesa è stata messa in sospeso',
        resolvedDuplicates: 'risolto il duplicato',
    },
    reportViolations: {
        [CONST.REPORT_VIOLATIONS.FIELD_REQUIRED]: ({fieldName}: RequiredFieldParams) => `${fieldName} è obbligatorio`,
    },
    violationDismissal: {
        rter: {
            manual: 'ha contrassegnato questa ricevuta come contante',
        },
        duplicatedTransaction: {
            manual: 'risolto il duplicato',
        },
    },
    videoPlayer: {
        play: 'Gioca',
        pause: 'Pausa',
        fullscreen: 'Schermo intero',
        playbackSpeed: 'Velocità di riproduzione',
        expand: 'Espandi',
        mute: 'Disattiva audio',
        unmute: "Riattiva l'audio",
        normal: 'Normale',
    },
    exitSurvey: {
        header: 'Prima di andare',
        reasonPage: {
            title: 'Per favore, dicci perché te ne vai',
            subtitle: 'Prima di andare, per favore dicci perché vorresti passare a Expensify Classic.',
        },
        reasons: {
            [CONST.EXIT_SURVEY.REASONS.FEATURE_NOT_AVAILABLE]: 'Ho bisogno di una funzionalità disponibile solo in Expensify Classic.',
            [CONST.EXIT_SURVEY.REASONS.DONT_UNDERSTAND]: 'Non capisco come usare New Expensify.',
            [CONST.EXIT_SURVEY.REASONS.PREFER_CLASSIC]: 'Capisco come utilizzare New Expensify, ma preferisco Expensify Classic.',
        },
        prompts: {
            [CONST.EXIT_SURVEY.REASONS.FEATURE_NOT_AVAILABLE]: 'Quale funzionalità ti serve che non è disponibile nel nuovo Expensify?',
            [CONST.EXIT_SURVEY.REASONS.DONT_UNDERSTAND]: 'Cosa stai cercando di fare?',
            [CONST.EXIT_SURVEY.REASONS.PREFER_CLASSIC]: 'Perché preferisci Expensify Classic?',
        },
        responsePlaceholder: 'La tua risposta',
        thankYou: 'Grazie per il feedback!',
        thankYouSubtitle: 'Le tue risposte ci aiuteranno a costruire un prodotto migliore per portare a termine le cose. Grazie mille!',
        goToExpensifyClassic: 'Passa a Expensify Classic',
        offlineTitle: 'Sembra che tu sia bloccato qui...',
        offline:
            'Sembra che tu sia offline. Purtroppo, Expensify Classic non funziona offline, ma il Nuovo Expensify sì. Se preferisci usare Expensify Classic, riprova quando hai una connessione internet.',
        quickTip: 'Suggerimento rapido...',
        quickTipSubTitle: 'Puoi andare direttamente a Expensify Classic visitando expensify.com. Aggiungilo ai segnalibri per un facile accesso rapido!',
        bookACall: 'Prenota una chiamata',
        noThanks: 'No grazie',
        bookACallTitle: 'Vuoi parlare con un product manager?',
        benefits: {
            [CONST.EXIT_SURVEY.BENEFIT.CHATTING_DIRECTLY]: 'Chattare direttamente su spese e report',
            [CONST.EXIT_SURVEY.BENEFIT.EVERYTHING_MOBILE]: 'Possibilità di fare tutto su mobile',
            [CONST.EXIT_SURVEY.BENEFIT.TRAVEL_EXPENSE]: 'Viaggia e gestisci le spese alla velocità della chat',
        },
        bookACallTextTop: 'Passando a Expensify Classic, ti perderai:',
        bookACallTextBottom:
            'Saremmo entusiasti di fare una chiamata con te per capire il motivo. Puoi prenotare una chiamata con uno dei nostri senior product manager per discutere le tue esigenze.',
        takeMeToExpensifyClassic: 'Portami a Expensify Classic',
    },
    listBoundary: {
        errorMessage: 'Si è verificato un errore durante il caricamento di altri messaggi',
        tryAgain: 'Riprova',
    },
    systemMessage: {
        mergedWithCashTransaction: 'abbinato una ricevuta a questa transazione',
    },
    subscription: {
        authenticatePaymentCard: 'Autentica carta di pagamento',
        mobileReducedFunctionalityMessage: "Non puoi apportare modifiche al tuo abbonamento nell'app mobile.",
        badge: {
            freeTrial: ({numOfDays}: BadgeFreeTrialParams) => `Prova gratuita: ${numOfDays} ${numOfDays === 1 ? 'giorno' : 'giorni'} rimasti`,
        },
        billingBanner: {
            policyOwnerAmountOwed: {
                title: 'Le tue informazioni di pagamento sono obsolete',
                subtitle: ({date}: BillingBannerSubtitleWithDateParams) =>
                    `Aggiorna la tua carta di pagamento entro il ${date} per continuare a utilizzare tutte le tue funzionalità preferite.`,
            },
            policyOwnerAmountOwedOverdue: {
                title: 'Il tuo pagamento non può essere elaborato.',
                subtitle: ({date, purchaseAmountOwed}: BillingBannerOwnerAmountOwedOverdueParams) =>
                    date && purchaseAmountOwed
                        ? `Il tuo addebito del ${date} di ${purchaseAmountOwed} non è stato elaborato. Si prega di aggiungere una carta di pagamento per saldare l'importo dovuto.`
                        : "Si prega di aggiungere una carta di pagamento per saldare l'importo dovuto.",
            },
            policyOwnerUnderInvoicing: {
                title: 'Le tue informazioni di pagamento sono obsolete',
                subtitle: ({date}: BillingBannerSubtitleWithDateParams) =>
                    `Il tuo pagamento è in ritardo. Ti preghiamo di pagare la tua fattura entro il ${date} per evitare l'interruzione del servizio.`,
            },
            policyOwnerUnderInvoicingOverdue: {
                title: 'Le tue informazioni di pagamento sono obsolete',
                subtitle: 'Il tuo pagamento è in ritardo. Si prega di pagare la fattura.',
            },
            billingDisputePending: {
                title: 'La tua carta non può essere addebitata',
                subtitle: ({amountOwed, cardEnding}: BillingBannerDisputePendingParams) =>
                    `Hai contestato l'addebito di ${amountOwed} sulla carta che termina con ${cardEnding}. Il tuo account sarà bloccato fino a quando la disputa non sarà risolta con la tua banca.`,
            },
            cardAuthenticationRequired: {
                title: 'La tua carta non può essere addebitata',
                subtitle: ({cardEnding}: BillingBannerCardAuthenticationRequiredParams) =>
                    `La tua carta di pagamento non è stata completamente autenticata. Completa il processo di autenticazione per attivare la tua carta di pagamento che termina con ${cardEnding}.`,
            },
            insufficientFunds: {
                title: 'La tua carta non può essere addebitata',
                subtitle: ({amountOwed}: BillingBannerInsufficientFundsParams) =>
                    `La tua carta di pagamento è stata rifiutata a causa di fondi insufficienti. Riprova o aggiungi una nuova carta di pagamento per saldare il tuo saldo in sospeso di ${amountOwed}.`,
            },
            cardExpired: {
                title: 'La tua carta non può essere addebitata',
                subtitle: ({amountOwed}: BillingBannerCardExpiredParams) =>
                    `La tua carta di pagamento è scaduta. Aggiungi una nuova carta di pagamento per saldare il tuo saldo in sospeso di ${amountOwed}.`,
            },
            cardExpireSoon: {
                title: 'La tua carta sta per scadere presto',
                subtitle:
                    'La tua carta di pagamento scadrà alla fine di questo mese. Clicca sul menu a tre punti qui sotto per aggiornarla e continuare a utilizzare tutte le tue funzionalità preferite.',
            },
            retryBillingSuccess: {
                title: 'Successo!',
                subtitle: 'La tua carta è stata addebitata con successo.',
            },
            retryBillingError: {
                title: 'La tua carta non può essere addebitata',
                subtitle:
                    "Prima di riprovare, chiama direttamente la tua banca per autorizzare gli addebiti di Expensify e rimuovere eventuali blocchi. Altrimenti, prova ad aggiungere un'altra carta di pagamento.",
            },
            cardOnDispute: ({amountOwed, cardEnding}: BillingBannerCardOnDisputeParams) =>
                `Hai contestato l'addebito di ${amountOwed} sulla carta che termina con ${cardEnding}. Il tuo account sarà bloccato fino a quando la disputa non sarà risolta con la tua banca.`,
            preTrial: {
                title: 'Inizia una prova gratuita',
                subtitleStart: 'Come passo successivo,',
                subtitleLink: 'completa la tua lista di controllo per la configurazione',
                subtitleEnd: 'così il tuo team può iniziare a registrare le spese.',
            },
            trialStarted: {
                title: ({numOfDays}: TrialStartedTitleParams) => `Prova: ${numOfDays} ${numOfDays === 1 ? 'giorno' : 'giorni'} rimasti!`,
                subtitle: 'Aggiungi una carta di pagamento per continuare a utilizzare tutte le tue funzionalità preferite.',
            },
            trialEnded: {
                title: 'Il tuo periodo di prova gratuito è terminato',
                subtitle: 'Aggiungi una carta di pagamento per continuare a utilizzare tutte le tue funzionalità preferite.',
            },
            earlyDiscount: {
                claimOffer: 'Richiedi offerta',
                noThanks: 'No grazie',
                subscriptionPageTitle: ({discountType}: EarlyDiscountTitleParams) =>
                    `<strong>${discountType}% di sconto sul tuo primo anno!</strong> Basta aggiungere una carta di pagamento e iniziare un abbonamento annuale.`,
                onboardingChatTitle: ({discountType}: EarlyDiscountTitleParams) => `Offerta a tempo limitato: ${discountType}% di sconto sul tuo primo anno!`,
                subtitle: ({days, hours, minutes, seconds}: EarlyDiscountSubtitleParams) => `Richiedi entro ${days > 0 ? `${days}g :` : ''}${hours}h : ${minutes}m : ${seconds}s`,
            },
        },
        cardSection: {
            title: 'Pagamento',
            subtitle: 'Aggiungi una carta per pagare il tuo abbonamento Expensify.',
            addCardButton: 'Aggiungi carta di pagamento',
            cardNextPayment: ({nextPaymentDate}: CardNextPaymentParams) => `La tua prossima data di pagamento è ${nextPaymentDate}.`,
            cardEnding: ({cardNumber}: CardEndingParams) => `Carta che termina con ${cardNumber}`,
            cardInfo: ({name, expiration, currency}: CardInfoParams) => `Nome: ${name}, Scadenza: ${expiration}, Valuta: ${currency}`,
            changeCard: 'Cambia carta di pagamento',
            changeCurrency: 'Cambia la valuta di pagamento',
            cardNotFound: 'Nessuna carta di pagamento aggiunta',
            retryPaymentButton: 'Riprova pagamento',
            authenticatePayment: 'Autentica pagamento',
            requestRefund: 'Richiedi rimborso',
            requestRefundModal: {
                full: "Ottenere un rimborso è facile, basta declassare il tuo account prima della prossima data di fatturazione e riceverai un rimborso. <br /> <br /> Attenzione: il downgrade del tuo account comporta l'eliminazione del/dei tuo/i spazio/i di lavoro. Questa azione non può essere annullata, ma puoi sempre creare un nuovo spazio di lavoro se cambi idea.",
                confirm: 'Elimina workspace e declassa',
            },
            viewPaymentHistory: 'Visualizza cronologia dei pagamenti',
        },
        yourPlan: {
            title: 'Il tuo piano',
            exploreAllPlans: 'Esplora tutti i piani',
            customPricing: 'Prezzi personalizzati',
            asLowAs: ({price}: YourPlanPriceValueParams) => `a partire da ${price} per membro attivo/mese`,
            pricePerMemberMonth: ({price}: YourPlanPriceValueParams) => `${price} per membro/mese`,
            pricePerMemberPerMonth: ({price}: YourPlanPriceValueParams) => `${price} per membro al mese`,
            perMemberMonth: 'per membro/mese',
            collect: {
                title: 'Raccogliere',
                description: 'Il piano per piccole imprese che ti offre spese, viaggi e chat.',
                priceAnnual: ({lower, upper}: YourPlanPriceParams) => `Da ${lower}/membro attivo con la Expensify Card, ${upper}/membro attivo senza la Expensify Card.`,
                pricePayPerUse: ({lower, upper}: YourPlanPriceParams) => `Da ${lower}/membro attivo con la Expensify Card, ${upper}/membro attivo senza la Expensify Card.`,
                benefit1: 'Scansione delle ricevute',
                benefit2: 'Rimborsi',
                benefit3: 'Gestione delle carte aziendali',
                benefit4: 'Approvazioni di spese e viaggi',
                benefit5: 'Prenotazione di viaggi e regole',
                benefit6: 'Integrazioni QuickBooks/Xero',
                benefit7: 'Chatta su spese, rapporti e stanze',
                benefit8: 'Supporto AI e umano',
            },
            control: {
                title: 'Controllo',
                description: 'Spese, viaggi e chat per aziende più grandi.',
                priceAnnual: ({lower, upper}: YourPlanPriceParams) => `Da ${lower}/membro attivo con la Expensify Card, ${upper}/membro attivo senza la Expensify Card.`,
                pricePayPerUse: ({lower, upper}: YourPlanPriceParams) => `Da ${lower}/membro attivo con la Expensify Card, ${upper}/membro attivo senza la Expensify Card.`,
                benefit1: 'Tutto nel piano Collect',
                benefit2: 'Flussi di lavoro di approvazione multilivello',
                benefit3: 'Regole personalizzate per le spese',
                benefit4: 'Integrazioni ERP (NetSuite, Sage Intacct, Oracle)',
                benefit5: 'Integrazioni HR (Workday, Certinia)',
                benefit6: 'SAML/SSO',
                benefit7: 'Approfondimenti e report personalizzati',
                benefit8: 'Budgeting',
            },
            thisIsYourCurrentPlan: 'Questo è il tuo piano attuale',
            downgrade: 'Effettua il downgrade a Collect',
            upgrade: 'Aggiorna a Control',
            addMembers: 'Aggiungi membri',
            saveWithExpensifyTitle: 'Risparmia con la Expensify Card',
            saveWithExpensifyDescription: 'Usa il nostro calcolatore di risparmio per vedere come il cashback dalla Expensify Card può ridurre la tua fattura Expensify.',
            saveWithExpensifyButton: 'Scopri di più',
        },
        compareModal: {
            comparePlans: 'Confronta i piani',
            unlockTheFeatures: 'Sblocca le funzionalità di cui hai bisogno con il piano giusto per te.',
            viewOurPricing: 'Visualizza la nostra pagina dei prezzi',
            forACompleteFeatureBreakdown: 'per una panoramica completa delle funzionalità di ciascuno dei nostri piani.',
        },
        details: {
            title: "Dettagli dell'abbonamento",
            annual: 'Abbonamento annuale',
            taxExempt: 'Richiedi lo stato di esenzione fiscale',
            taxExemptEnabled: 'Esente da tasse',
            taxExemptStatus: 'Stato di esenzione fiscale',
            payPerUse: 'Pagamento a consumo',
            subscriptionSize: "Dimensione dell'abbonamento",
            headsUp:
                "Attenzione: Se non imposti ora la dimensione del tuo abbonamento, la imposteremo automaticamente in base al numero di membri attivi del primo mese. Sarai quindi impegnato a pagare almeno questo numero di membri per i prossimi 12 mesi. Puoi aumentare la dimensione del tuo abbonamento in qualsiasi momento, ma non puoi diminuirla fino alla scadenza dell'abbonamento.",
            zeroCommitment: 'Zero impegno al tasso di abbonamento annuale scontato',
        },
        subscriptionSize: {
            title: "Dimensione dell'abbonamento",
            yourSize: 'La dimensione del tuo abbonamento è il numero di posti disponibili che possono essere occupati da qualsiasi membro attivo in un determinato mese.',
            eachMonth:
                'Ogni mese, il tuo abbonamento copre fino al numero di membri attivi impostato sopra. Ogni volta che aumenti la dimensione del tuo abbonamento, inizierai un nuovo abbonamento di 12 mesi a quella nuova dimensione.',
            note: 'Nota: Un membro attivo è chiunque abbia creato, modificato, inviato, approvato, rimborsato o esportato dati di spesa legati allo spazio di lavoro della tua azienda.',
            confirmDetails: 'Conferma i dettagli del tuo nuovo abbonamento annuale:',
            subscriptionSize: "Dimensione dell'abbonamento",
            activeMembers: ({size}: SubscriptionSizeParams) => `${size} membri attivi/mese`,
            subscriptionRenews: "Il rinnovo dell'abbonamento",
            youCantDowngrade: 'Non puoi effettuare il downgrade durante il tuo abbonamento annuale.',
            youAlreadyCommitted: ({size, date}: SubscriptionCommitmentParams) =>
                `Hai già sottoscritto un abbonamento annuale per ${size} membri attivi al mese fino al ${date}. Puoi passare a un abbonamento a consumo il ${date} disabilitando il rinnovo automatico.`,
            error: {
                size: 'Si prega di inserire una dimensione di abbonamento valida',
                sameSize: 'Inserisci un numero diverso dalla dimensione attuale del tuo abbonamento',
            },
        },
        paymentCard: {
            addPaymentCard: 'Aggiungi carta di pagamento',
            enterPaymentCardDetails: 'Inserisci i dettagli della tua carta di pagamento',
            security: "Expensify è conforme a PCI-DSS, utilizza la crittografia a livello bancario e impiega un'infrastruttura ridondante per proteggere i tuoi dati.",
            learnMoreAboutSecurity: 'Scopri di più sulla nostra sicurezza.',
        },
        subscriptionSettings: {
            title: 'Impostazioni di abbonamento',
            summary: ({subscriptionType, subscriptionSize, autoRenew, autoIncrease}: SubscriptionSettingsSummaryParams) =>
                `Tipo di abbonamento: ${subscriptionType}, Dimensione dell'abbonamento: ${subscriptionSize}, Rinnovo automatico: ${autoRenew}, Aumento automatico dei posti annuali: ${autoIncrease}`,
            none: 'nessuno',
            on: 'su',
            off: 'spento',
            annual: 'Annuale',
            autoRenew: 'Rinnovo automatico',
            autoIncrease: 'Aumento automatico dei posti annuali',
            saveUpTo: ({amountWithCurrency}: SubscriptionSettingsSaveUpToParams) => `Risparmia fino a ${amountWithCurrency}/mese per membro attivo`,
            automaticallyIncrease:
                'Aumenta automaticamente i tuoi posti annuali per accogliere i membri attivi che superano la dimensione del tuo abbonamento. Nota: Questo estenderà la data di fine del tuo abbonamento annuale.',
            disableAutoRenew: 'Disattiva il rinnovo automatico',
            helpUsImprove: 'Aiutaci a migliorare Expensify',
            whatsMainReason: 'Qual è il motivo principale per cui stai disabilitando il rinnovo automatico?',
            renewsOn: ({date}: SubscriptionSettingsRenewsOnParams) => `Rinnova il ${date}.`,
            pricingConfiguration: 'Il prezzo dipende dalla configurazione. Per il prezzo più basso, scegli un abbonamento annuale e ottieni la Expensify Card.',
            learnMore: {
                part1: 'Scopri di più sul nostro',
                pricingPage: 'pagina dei prezzi',
                part2: 'o chatta con il nostro team nella tua',
                adminsRoom: '#admins room.',
            },
            estimatedPrice: 'Prezzo stimato',
            changesBasedOn: "Questo cambia in base all'uso della tua Expensify Card e alle opzioni di abbonamento qui sotto.",
        },
        requestEarlyCancellation: {
            title: 'Richiedi cancellazione anticipata',
            subtitle: 'Qual è il motivo principale per cui stai richiedendo la cancellazione anticipata?',
            subscriptionCanceled: {
                title: 'Abbonamento annullato',
                subtitle: 'Il tuo abbonamento annuale è stato annullato.',
                info: 'Se vuoi continuare a utilizzare il tuo workspace su base pay-per-use, sei a posto.',
                preventFutureActivity: ({workspacesListRoute}: WorkspacesListRouteParams) =>
                    `Se desideri prevenire attività e addebiti futuri, devi <a href="${workspacesListRoute}">elimina il tuo/i tuoi spazio/i di lavoro</a>. Si noti che quando si eliminano i propri workspace, verrà addebitata qualsiasi attività in sospeso che è stata sostenuta durante il mese di calendario corrente.`,
            },
            requestSubmitted: {
                title: 'Richiesta inviata',
                subtitle: {
                    part1: "Grazie per averci informato del tuo interesse a cancellare l'abbonamento. Stiamo esaminando la tua richiesta e ti contatteremo presto tramite la tua chat con",
                    link: 'Concierge',
                    part2: '.',
                },
            },
            acknowledgement: `Richiedendo la cancellazione anticipata, riconosco e accetto che Expensify non ha alcun obbligo di concedere tale richiesta ai sensi di Expensify.<a href=${CONST.OLD_DOT_PUBLIC_URLS.TERMS_URL}>Termini di Servizio</a>o un altro accordo sui servizi applicabile tra me e Expensify e che Expensify mantiene la sola discrezione riguardo alla concessione di qualsiasi richiesta del genere.`,
        },
    },
    feedbackSurvey: {
        tooLimited: 'La funzionalità necessita di miglioramenti',
        tooExpensive: 'Troppo costoso',
        inadequateSupport: 'Supporto clienti inadeguato',
        businessClosing: "Chiusura, ridimensionamento o acquisizione dell'azienda",
        additionalInfoTitle: 'A quale software ti stai trasferendo e perché?',
        additionalInfoInputLabel: 'La tua risposta',
    },
    roomChangeLog: {
        updateRoomDescription: 'imposta la descrizione della stanza su:',
        clearRoomDescription: 'cancellato la descrizione della stanza',
    },
    delegate: {
        switchAccount: 'Cambia account:',
        copilotDelegatedAccess: 'Copilot: Accesso delegato',
        copilotDelegatedAccessDescription: 'Consenti ad altri membri di accedere al tuo account.',
        addCopilot: 'Aggiungi copilota',
        membersCanAccessYourAccount: 'Questi membri possono accedere al tuo account:',
        youCanAccessTheseAccounts: 'Puoi accedere a questi account tramite il selettore di account:',
        role: ({role}: OptionalParam<DelegateRoleParams> = {}) => {
            switch (role) {
                case CONST.DELEGATE_ROLE.ALL:
                    return 'Pieno';
                case CONST.DELEGATE_ROLE.SUBMITTER:
                    return 'Limitato';
                default:
                    return '';
            }
        },
        genericError: 'Ops, qualcosa è andato storto. Per favore riprova.',
        onBehalfOfMessage: ({delegator}: DelegatorParams) => `per conto di ${delegator}`,
        accessLevel: 'Livello di accesso',
        confirmCopilot: 'Conferma il tuo copilota qui sotto.',
        accessLevelDescription: "Scegli un livello di accesso qui sotto. Sia l'accesso Completo che Limitato consentono ai copiloti di visualizzare tutte le conversazioni e le spese.",
        roleDescription: ({role}: OptionalParam<DelegateRoleParams> = {}) => {
            switch (role) {
                case CONST.DELEGATE_ROLE.ALL:
                    return 'Consenti a un altro membro di eseguire tutte le azioni nel tuo account, per tuo conto. Include chat, invii, approvazioni, pagamenti, aggiornamenti delle impostazioni e altro.';
                case CONST.DELEGATE_ROLE.SUBMITTER:
                    return 'Consenti a un altro membro di eseguire la maggior parte delle azioni nel tuo account, per tuo conto. Esclude approvazioni, pagamenti, rifiuti e sospensioni.';
                default:
                    return '';
            }
        },
        removeCopilot: 'Rimuovi copilot',
        removeCopilotConfirmation: 'Sei sicuro di voler rimuovere questo copilota?',
        changeAccessLevel: 'Modifica il livello di accesso',
        makeSureItIsYou: 'Verifichiamo che sei tu',
        enterMagicCode: ({contactMethod}: EnterMagicCodeParams) =>
            `Inserisci il codice magico inviato a ${contactMethod} per aggiungere un copilota. Dovrebbe arrivare entro un minuto o due.`,
        enterMagicCodeUpdate: ({contactMethod}: EnterMagicCodeParams) => `Inserisci il codice magico inviato a ${contactMethod} per aggiornare il tuo copilota.`,
        notAllowed: 'Non così in fretta...',
        noAccessMessage: 'Come copilota, non hai accesso a questa pagina. Mi dispiace!',
        notAllowedMessageStart: `Come un/una`,
        notAllowedMessageHyperLinked: 'copilota',
        notAllowedMessageEnd: ({accountOwnerEmail}: AccountOwnerParams) => `per ${accountOwnerEmail}, non hai il permesso di eseguire questa azione. Mi dispiace!`,
        copilotAccess: 'Accesso Copilot',
    },
    debug: {
        debug: 'Debug',
        details: 'Dettagli',
        JSON: 'JSON',
        reportActions: 'Azioni',
        reportActionPreview: 'Anteprima',
        nothingToPreview: 'Niente da visualizzare in anteprima',
        editJson: 'Edita JSON:',
        preview: 'Anteprima:',
        missingProperty: ({propertyName}: MissingPropertyParams) => `Manca ${propertyName}`,
        invalidProperty: ({propertyName, expectedType}: InvalidPropertyParams) => `Proprietà non valida: ${propertyName} - Atteso: ${expectedType}`,
        invalidValue: ({expectedValues}: InvalidValueParams) => `Valore non valido - Atteso: ${expectedValues}`,
        missingValue: 'Valore mancante',
        createReportAction: 'Crea Azione Rapporto',
        reportAction: 'Segnala azione',
        report: 'Rapporto',
        transaction: 'Transazione',
        violations: 'Violazioni',
        transactionViolation: 'Violazione della Transazione',
        hint: 'Le modifiche ai dati non saranno inviate al backend',
        textFields: 'Campi di testo',
        numberFields: 'Campi numerici',
        booleanFields: 'Campi booleani',
        constantFields: 'Campi costanti',
        dateTimeFields: 'Campi DateTime',
        date: 'Data',
        time: 'Tempo',
        none: 'Nessuno',
        visibleInLHN: 'Visibile nel LHN',
        GBR: 'GBR',
        RBR: 'RBR',
        true: 'true',
        false: 'false',
        viewReport: 'Visualizza rapporto',
        viewTransaction: 'Visualizza transazione',
        createTransactionViolation: 'Crea violazione di transazione',
        reasonVisibleInLHN: {
            hasDraftComment: 'Ha commento in bozza',
            hasGBR: 'Has GBR',
            hasRBR: 'Ha RBR',
            pinnedByUser: 'Fissato da un membro',
            hasIOUViolations: 'Ha violazioni IOU',
            hasAddWorkspaceRoomErrors: "Ha errori nell'aggiunta della stanza di lavoro",
            isUnread: 'È non letto (modalità di concentrazione)',
            isArchived: 'È archiviato (modalità più recente)',
            isSelfDM: 'È un DM a se stessi',
            isFocused: 'È temporaneamente concentrato/a',
        },
        reasonGBR: {
            hasJoinRequest: 'Richiesta di adesione (stanza amministratore)',
            isUnreadWithMention: 'È non letto con menzione',
            isWaitingForAssigneeToCompleteAction: "In attesa che l'assegnatario completi l'azione",
            hasChildReportAwaitingAction: 'Ha un rapporto figlio in attesa di azione',
            hasMissingInvoiceBankAccount: 'Manca il conto bancario della fattura',
        },
        reasonRBR: {
            hasErrors: 'Ha errori nei dati del report o delle azioni del report',
            hasViolations: 'Ha violazioni',
            hasTransactionThreadViolations: 'Ha violazioni nel thread delle transazioni',
        },
        indicatorStatus: {
            theresAReportAwaitingAction: "C'è un report in attesa di azione",
            theresAReportWithErrors: "C'è un report con errori",
            theresAWorkspaceWithCustomUnitsErrors: "C'è un'area di lavoro con errori nelle unità personalizzate",
            theresAProblemWithAWorkspaceMember: "C'è un problema con un membro dello spazio di lavoro",
            theresAProblemWithAWorkspaceQBOExport: "Si è verificato un problema con l'impostazione di esportazione della connessione dello spazio di lavoro.",
            theresAProblemWithAContactMethod: "C'è un problema con un metodo di contatto",
            aContactMethodRequiresVerification: 'Un metodo di contatto richiede la verifica',
            theresAProblemWithAPaymentMethod: "C'è un problema con un metodo di pagamento",
            theresAProblemWithAWorkspace: "C'è un problema con uno spazio di lavoro",
            theresAProblemWithYourReimbursementAccount: "C'è un problema con il tuo conto di rimborso",
            theresABillingProblemWithYourSubscription: "C'è un problema di fatturazione con il tuo abbonamento",
            yourSubscriptionHasBeenSuccessfullyRenewed: 'Il tuo abbonamento è stato rinnovato con successo',
            theresWasAProblemDuringAWorkspaceConnectionSync: 'Si è verificato un problema durante la sincronizzazione della connessione dello spazio di lavoro',
            theresAProblemWithYourWallet: "C'è un problema con il tuo portafoglio",
            theresAProblemWithYourWalletTerms: "C'è un problema con i termini del tuo portafoglio",
        },
    },
    emptySearchView: {
        takeATestDrive: 'Fai un giro di prova',
    },
    migratedUserWelcomeModal: {
        title: 'Viaggi e spese, alla velocità della chat',
        subtitle: 'Il nuovo Expensify ha la stessa fantastica automazione, ma ora con una collaborazione straordinaria:',
        confirmText: 'Andiamo!',
        features: {
            chat: '<strong>Chatta direttamente su qualsiasi spesa</strong>, report o spazio di lavoro',
            scanReceipt: '<strong>Scansiona le ricevute</strong> e ricevi il rimborso',
            crossPlatform: 'Fai <strong>tutto</strong> dal tuo telefono o browser',
        },
    },
    productTrainingTooltip: {
        // TODO: CONCIERGE_LHN_GBR tooltip will be replaced by a tooltip in the #admins room
        // https://github.com/Expensify/App/issues/57045#issuecomment-2701455668
        conciergeLHNGBR: '<tooltip>Inizia <strong>qui!</strong></tooltip>',
        saveSearchTooltip: '<tooltip><strong>Rinomina le tue ricerche salvate</strong> qui!</tooltip>',
        globalCreateTooltip: '<tooltip><strong>Crea spese</strong>, inizia a chattare, e altro ancora. Provalo!</tooltip>',
        bottomNavInboxTooltip: '<tooltip>Controlla cosa <strong>richiede la tua attenzione</strong> e <strong>chatta sulle spese.</strong></tooltip>',
        workspaceChatTooltip: '<tooltip>Chatta con <strong>approvatori</strong></tooltip>',
        GBRRBRChat: '<tooltip>Vedrai 🟢 su <strong>azioni da intraprendere</strong>,\ne 🔴 su <strong>elementi da rivedere.</strong></tooltip>',
        accountSwitcher: '<tooltip>Accedi al tuo <strong>Account Copilot</strong> qui</tooltip>',
        expenseReportsFilter: "<tooltip>Benvenuto! Trova tutti i tuoi <strong>rapporti dell'azienda</strong> qui.</tooltip>",
        scanTestTooltip: {
            main: '<tooltip><strong>Vuoi vedere come funziona Scan?</strong> Prova una ricevuta di test!</tooltip>',
            manager: '<tooltip>Scegli il nostro <strong>responsabile dei test</strong> per provarlo!</tooltip>',
            confirmation: '<tooltip>Ora, <strong>invia la tua spesa</strong> e guarda la magia accadere!</tooltip>',
            tryItOut: 'Provalo',
            noThanks: 'No grazie',
        },
        outstandingFilter: '<tooltip>Filtra per spese che <strong>necessita approvazione</strong></tooltip>',
        scanTestDriveTooltip: '<tooltip>Invia questa ricevuta a <strong>completa il test drive!</strong></tooltip>',
    },
    discardChangesConfirmation: {
        title: 'Eliminare le modifiche?',
        body: 'Sei sicuro di voler annullare le modifiche apportate?',
        confirmText: 'Scarta modifiche',
    },
    scheduledCall: {
        book: {
            title: 'Pianifica chiamata',
            description: 'Trova un orario che funzioni per te.',
            slots: 'Orari disponibili per',
        },
        confirmation: {
            title: 'Conferma chiamata',
            description: 'Assicurati che i dettagli qui sotto siano corretti. Una volta confermata la chiamata, invieremo un invito con ulteriori informazioni.',
            setupSpecialist: 'Il tuo specialista di configurazione',
            meetingLength: 'Durata della riunione',
            dateTime: 'Data e ora',
            minutes: '30 minuti',
        },
        callScheduled: 'Chiamata programmata',
    },
    autoSubmitModal: {
        title: 'Tutto chiaro e inviato!',
        description: 'Tutti gli avvisi e le violazioni sono stati risolti quindi:',
        submittedExpensesTitle: 'Queste spese sono state inviate',
        submittedExpensesDescription: 'Queste spese sono state inviate al tuo approvatore ma possono ancora essere modificate fino a quando non vengono approvate.',
        pendingExpensesTitle: 'Le spese in sospeso sono state spostate',
        pendingExpensesDescription: 'Eventuali spese con carta in sospeso sono state spostate in un rapporto separato fino a quando non vengono registrate.',
    },
    testDrive: {
        quickAction: {
            takeATwoMinuteTestDrive: 'Fai un test drive di 2 minuti',
        },
        modal: {
            title: 'Mettici alla prova',
            description: 'Fai un rapido tour del prodotto per metterti al passo velocemente. Nessuna sosta necessaria!',
            confirmText: 'Inizia la prova',
            helpText: 'Salta',
            employee: {
                description:
                    "<muted-text>Ottieni per il tuo team <strong>3 mesi gratuiti di Expensify!</strong> Basta inserire l'email del tuo capo qui sotto e inviare loro una spesa di prova.</muted-text>",
                email: "Inserisci l'email del tuo capo",
                error: 'Quel membro possiede uno spazio di lavoro, inserisci un nuovo membro per testare.',
            },
        },
        banner: {
            currentlyTestDrivingExpensify: 'Stai attualmente provando Expensify',
            readyForTheRealThing: 'Pronto per la vera sfida?',
            getStarted: 'Inizia',
        },
        employeeInviteMessage: ({name}: EmployeeInviteMessageParams) =>
            `# ${name} ti ha invitato a provare Expensify\nEhi! Ho appena ottenuto *3 mesi gratis* per provare Expensify, il modo più veloce per gestire le spese.\n\nEcco una *ricevuta di prova* per mostrarti come funziona:`,
    },
};
// IMPORTANT: This line is manually replaced in generate translation files by scripts/generateTranslations.ts,
// so if you change it here, please update it there as well.
export default translations satisfies TranslationDeepObject<typeof en>;<|MERGE_RESOLUTION|>--- conflicted
+++ resolved
@@ -630,11 +630,8 @@
         getTheApp: "Scarica l'app",
         scanReceiptsOnTheGo: 'Scansiona le ricevute dal tuo telefono',
         headsUp: 'Attenzione!',
-<<<<<<< HEAD
         merge: 'Unisci',
-=======
         unstableInternetConnection: 'Connessione Internet instabile. Controlla la tua rete e riprova.',
->>>>>>> e48373d8
     },
     supportalNoAccess: {
         title: 'Non così in fretta',
