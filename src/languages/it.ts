--- conflicted
+++ resolved
@@ -7335,20 +7335,17 @@
         exportInProgress: 'Esportazione in corso',
         conciergeWillSend: 'Concierge ti invierà il file a breve.',
     },
-<<<<<<< HEAD
-    avatarPage: {title: 'Modifica immagine del profilo', uploadPhoto: 'Carica foto'},
-    openAppFailureModal: {
-        title: 'Qualcosa è andato storto...',
-        subtitle: `Non siamo riusciti a caricare tutti i tuoi dati. Siamo stati avvisati e stiamo esaminando il problema. Se il problema persiste, contatta`,
-        refreshAndTryAgain: 'Aggiorna e riprova',
-=======
     avatarPage: {
         title: 'Modifica immagine del profilo',
         upload: 'Carica',
         uploadPhoto: 'Carica foto',
         selectAvatar: 'Seleziona un avatar',
         chooseCustomAvatar: 'Oppure scegli un avatar personalizzato',
->>>>>>> e86094ef
+    },
+    openAppFailureModal: {
+        title: 'Qualcosa è andato storto...',
+        subtitle: `Non siamo riusciti a caricare tutti i tuoi dati. Siamo stati avvisati e stiamo esaminando il problema. Se il problema persiste, contatta`,
+        refreshAndTryAgain: 'Aggiorna e riprova',
     },
 };
 // IMPORTANT: This line is manually replaced in generate translation files by scripts/generateTranslations.ts,
