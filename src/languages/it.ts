--- conflicted
+++ resolved
@@ -631,12 +631,9 @@
         getTheApp: "Scarica l'app",
         scanReceiptsOnTheGo: 'Scansiona le ricevute dal tuo telefono',
         headsUp: 'Attenzione!',
-<<<<<<< HEAD
         submitTo: 'Invia a',
         forwardTo: 'Inoltra a',
-=======
         unstableInternetConnection: 'Connessione Internet instabile. Controlla la tua rete e riprova.',
->>>>>>> a8175e01
     },
     supportalNoAccess: {
         title: 'Non così in fretta',
