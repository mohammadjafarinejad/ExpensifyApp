--- conflicted
+++ resolved
@@ -3583,16 +3583,12 @@
                 invitationFailure: 'Impossibile invitare i membri a Uber for Business',
                 autoRemove: "Invita nuovi membri dell'area di lavoro su Uber for Business",
                 autoInvite: "Disattiva i membri dell'area di lavoro rimossi da Uber for Business",
-<<<<<<< HEAD
+                bannerTitle: 'Expensify + Uber per le aziende',
+                bannerDescription: 'Connetti Uber for Business per automatizzare le spese di viaggio e di consegna dei pasti nella tua organizzazione.',
                 emptyContent: {
                     title: 'Nessun membro da visualizzare',
                     subtitle: 'Abbiamo cercato ovunque e non abbiamo trovato nulla.',
                 },
-=======
-                manageInvites: 'Gestisci inviti',
-                bannerTitle: 'Expensify + Uber per le aziende',
-                bannerDescription: 'Connetti Uber for Business per automatizzare le spese di viaggio e di consegna dei pasti nella tua organizzazione.',
->>>>>>> f54a2c1c
             },
         },
         perDiem: {
