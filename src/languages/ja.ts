--- conflicted
+++ resolved
@@ -6023,15 +6023,9 @@
             reimbursable: '払い戻し可能',
             groupBy: {
                 [CONST.SEARCH.GROUP_BY.REPORTS]: '報告',
-<<<<<<< HEAD
-                [CONST.SEARCH.GROUP_BY.MEMBERS]: 'メンバー',
-                [CONST.SEARCH.GROUP_BY.CARDS]: 'カード',
-                [CONST.SEARCH.GROUP_BY.BANK_WITHDRAWAL]: '銀行引き出し',
-=======
                 [CONST.SEARCH.GROUP_BY.FROM]: 'から',
                 [CONST.SEARCH.GROUP_BY.CARD]: 'カード',
                 [CONST.SEARCH.GROUP_BY.WITHDRAWAL_ID]: '出金ID',
->>>>>>> ed813878
             },
             feed: 'フィード',
             withdrawalType: {
