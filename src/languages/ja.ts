--- conflicted
+++ resolved
@@ -3494,11 +3494,8 @@
             defaultCategory: 'デフォルトカテゴリ',
             viewTransactions: '取引を表示',
             policyExpenseChatName: ({displayName}: PolicyExpenseChatNameParams) => `${displayName}の経費`,
-<<<<<<< HEAD
+            deepDiveExpensifyCard: `<muted-text-label>Expensify Cardの取引は、<a href="${CONST.DEEP_DIVE_EXPENSIFY_CARD}">弊社の統合</a>で作成された 「Expensify Card Liability Account 」に自動的にエクスポートされます。</muted-text-label>`,
             cannotDeleteWorkspaceAnnualSubscriptionError: '年次サブスクリプション期間が終了するまで、ワークスペースを削除することはできません。',
-=======
-            deepDiveExpensifyCard: `<muted-text-label>Expensify Cardの取引は、<a href="${CONST.DEEP_DIVE_EXPENSIFY_CARD}">弊社の統合</a>で作成された 「Expensify Card Liability Account 」に自動的にエクスポートされます。</muted-text-label>`,
->>>>>>> 2c1e1070
         },
         perDiem: {
             subtitle: '日当料金を設定して、従業員の1日の支出を管理します。',
