/**
 *   _____                      __         __
 *  / ___/__ ___  ___ _______ _/ /____ ___/ /
 * / (_ / -_) _ \/ -_) __/ _ \`/ __/ -_) _  /
 * \___/\__/_//_/\__/_/  \_,_/\__/\__/\_,_/
 *
 * This file was automatically generated. Please consider these alternatives before manually editing it:
 *
 * - Improve the prompts in prompts/translation, or
 * - Improve context annotations in src/languages/en.ts
 */
import {CONST as COMMON_CONST} from 'expensify-common';
import startCase from 'lodash/startCase';
import type {OnboardingTask} from '@libs/actions/Welcome/OnboardingFlow';
import CONST from '@src/CONST';
import type {Country} from '@src/CONST';
import type OriginalMessage from '@src/types/onyx/OriginalMessage';
import type en from './en';
import type {
    AccountOwnerParams,
    ActionsAreCurrentlyRestricted,
    AddedOrDeletedPolicyReportFieldParams,
    AddedPolicyApprovalRuleParams,
    AddEmployeeParams,
    AddOrDeletePolicyCustomUnitRateParams,
    AddressLineParams,
    AdminCanceledRequestParams,
    AirlineParams,
    AlreadySignedInParams,
    ApprovalWorkflowErrorParams,
    ApprovedAmountParams,
    AssignCardParams,
    AssignedCardParams,
    AssigneeParams,
    AuthenticationErrorParams,
    AutoPayApprovedReportsLimitErrorParams,
    BadgeFreeTrialParams,
    BankAccountLastFourParams,
    BeginningOfArchivedRoomParams,
    BeginningOfChatHistoryAdminRoomParams,
    BeginningOfChatHistoryAnnounceRoomParams,
    BeginningOfChatHistoryDomainRoomParams,
    BeginningOfChatHistoryInvoiceRoomParams,
    BeginningOfChatHistoryPolicyExpenseChatParams,
    BeginningOfChatHistoryUserRoomParams,
    BillableDefaultDescriptionParams,
    BillingBannerCardAuthenticationRequiredParams,
    BillingBannerCardExpiredParams,
    BillingBannerCardOnDisputeParams,
    BillingBannerDisputePendingParams,
    BillingBannerInsufficientFundsParams,
    BillingBannerOwnerAmountOwedOverdueParams,
    BillingBannerSubtitleWithDateParams,
    BusinessBankAccountParams,
    BusinessRegistrationNumberParams,
    BusinessTaxIDParams,
    CanceledRequestParams,
    CardEndingParams,
    CardInfoParams,
    CardNextPaymentParams,
    CategoryNameParams,
    ChangedApproverMessageParams,
    ChangeFieldParams,
    ChangeOwnerDuplicateSubscriptionParams,
    ChangeOwnerHasFailedSettlementsParams,
    ChangeOwnerSubscriptionParams,
    ChangeReportPolicyParams,
    ChangeTypeParams,
    CharacterLengthLimitParams,
    CharacterLimitParams,
    ChatWithAccountManagerParams,
    CompanyCardBankName,
    CompanyCardFeedNameParams,
    CompanyNameParams,
    ConfirmThatParams,
    ConnectionNameParams,
    ConnectionParams,
    ContactMethodParams,
    ContactMethodsRouteParams,
    CreateExpensesParams,
    CurrencyCodeParams,
    CurrencyInputDisabledTextParams,
    CustomersOrJobsLabelParams,
    DateParams,
    DateShouldBeAfterParams,
    DateShouldBeBeforeParams,
    DefaultAmountParams,
    DefaultVendorDescriptionParams,
    DelegateRoleParams,
    DelegatorParams,
    DeleteActionParams,
    DeleteConfirmationParams,
    DeleteTransactionParams,
    DemotedFromWorkspaceParams,
    DependentMultiLevelTagsSubtitleParams,
    DidSplitAmountMessageParams,
    DisconnectYourBankAccountParams,
    DomainPermissionInfoRestrictionParams,
    DuplicateTransactionParams,
    EarlyDiscountSubtitleParams,
    EarlyDiscountTitleParams,
    EditActionParams,
    EditDestinationSubtitleParams,
    ElectronicFundsParams,
    EmployeeInviteMessageParams,
    EmptyCategoriesSubtitleWithAccountingParams,
    EmptyTagsSubtitleWithAccountingParams,
    EnableContinuousReconciliationParams,
    EnterMagicCodeParams,
    ErrorODIntegrationParams,
    ExportAgainModalDescriptionParams,
    ExportedToIntegrationParams,
    ExportIntegrationSelectedParams,
    FeatureNameParams,
    FileLimitParams,
    FileTypeParams,
    FiltersAmountBetweenParams,
    FlightLayoverParams,
    FlightParams,
    FormattedMaxLengthParams,
    GoBackMessageParams,
    ImportedTagsMessageParams,
    ImportedTypesParams,
    ImportFieldParams,
    ImportMembersSuccessfulDescriptionParams,
    ImportPerDiemRatesSuccessfulDescriptionParams,
    ImportTagsSuccessfulDescriptionParams,
    IncorrectZipFormatParams,
    IndividualExpenseRulesSubtitleParams,
    InstantSummaryParams,
    IntacctMappingTitleParams,
    IntegrationExportParams,
    IntegrationSyncFailedParams,
    InvalidPropertyParams,
    InvalidValueParams,
    IssueVirtualCardParams,
    LastSyncAccountingParams,
    LastSyncDateParams,
    LeftWorkspaceParams,
    LocalTimeParams,
    LoggedInAsParams,
    LogSizeParams,
    ManagerApprovedAmountParams,
    ManagerApprovedParams,
    MarkedReimbursedParams,
    MarkReimbursedFromIntegrationParams,
    MergeAccountIntoParams,
    MergeFailureDescriptionGenericParams,
    MergeFailureUncreatedAccountDescriptionParams,
    MergeSuccessDescriptionParams,
    MissingPropertyParams,
    MovedActionParams,
    MovedFromPersonalSpaceParams,
    MovedFromReportParams,
    MovedTransactionParams,
    NeedCategoryForExportToIntegrationParams,
    NewWorkspaceNameParams,
    NoLongerHaveAccessParams,
    NotAllowedExtensionParams,
    NotYouParams,
    OOOEventSummaryFullDayParams,
    OOOEventSummaryPartialDayParams,
    OptionalParam,
    OurEmailProviderParams,
    OwnerOwesAmountParams,
    PaidElsewhereParams,
    PaidWithExpensifyParams,
    ParentNavigationSummaryParams,
    PayAndDowngradeDescriptionParams,
    PayerOwesAmountParams,
    PayerOwesParams,
    PayerPaidAmountParams,
    PayerPaidParams,
    PayerSettledParams,
    PaySomeoneParams,
    PhoneErrorRouteParams,
    PolicyAddedReportFieldOptionParams,
    PolicyDisabledReportFieldAllOptionsParams,
    PolicyDisabledReportFieldOptionParams,
    PolicyExpenseChatNameParams,
    QBDSetupErrorBodyParams,
    RailTicketParams,
    ReceiptPartnersUberSubtitleParams,
    ReconciliationWorksParams,
    RemovedFromApprovalWorkflowParams,
    RemovedTheRequestParams,
    RemoveMemberPromptParams,
    RemoveMembersWarningPrompt,
    RenamedRoomActionParams,
    RenamedWorkspaceNameActionParams,
    ReportArchiveReasonsClosedParams,
    ReportArchiveReasonsInvoiceReceiverPolicyDeletedParams,
    ReportArchiveReasonsMergedParams,
    ReportArchiveReasonsRemovedFromPolicyParams,
    ReportPolicyNameParams,
    RequestAmountParams,
    RequestCountParams,
    RequestedAmountMessageParams,
    RequiredFieldParams,
    ResolutionConstraintsParams,
    ReviewParams,
    RoleNamesParams,
    RoomNameReservedErrorParams,
    RoomRenamedToParams,
    RulesEnableWorkflowsParams,
    SecondaryLoginParams,
    SetTheDistanceMerchantParams,
    SetTheRequestParams,
    SettledAfterAddedBankAccountParams,
    SettleExpensifyCardParams,
    SettlementAccountInfoParams,
    SettlementDateParams,
    ShareParams,
    SignerInfoMessageParams,
    SignUpNewFaceCodeParams,
    SizeExceededParams,
    SplitAmountParams,
    SplitExpenseEditTitleParams,
    SplitExpenseSubtitleParams,
    SpreadCategoriesParams,
    SpreadFieldNameParams,
    SpreadSheetColumnParams,
    StatementTitleParams,
    StepCounterParams,
    StripePaidParams,
    SubmitsToParams,
    SubmittedToVacationDelegateParams,
    SubmittedWithMemoParams,
    SubscriptionCommitmentParams,
    SubscriptionSettingsRenewsOnParams,
    SubscriptionSettingsSaveUpToParams,
    SubscriptionSettingsSummaryParams,
    SubscriptionSizeParams,
    SyncStageNameConnectionsParams,
    TaskCreatedActionParams,
    TaxAmountParams,
    TermsParams,
    ThreadRequestReportNameParams,
    ThreadSentMoneyReportNameParams,
    TotalAmountGreaterOrLessThanOriginalParams,
    ToValidateLoginParams,
    TransferParams,
    TravelTypeParams,
    TrialStartedTitleParams,
    UnapproveWithIntegrationWarningParams,
    UnshareParams,
    UntilTimeParams,
    UpdatedCustomFieldParams,
    UpdatedPolicyApprovalRuleParams,
    UpdatedPolicyAuditRateParams,
    UpdatedPolicyCategoryDescriptionHintTypeParams,
    UpdatedPolicyCategoryExpenseLimitTypeParams,
    UpdatedPolicyCategoryGLCodeParams,
    UpdatedPolicyCategoryMaxAmountNoReceiptParams,
    UpdatedPolicyCategoryMaxExpenseAmountParams,
    UpdatedPolicyCategoryNameParams,
    UpdatedPolicyCategoryParams,
    UpdatedPolicyCurrencyParams,
    UpdatedPolicyCustomUnitRateParams,
    UpdatedPolicyCustomUnitTaxClaimablePercentageParams,
    UpdatedPolicyCustomUnitTaxRateExternalIDParams,
    UpdatedPolicyDescriptionParams,
    UpdatedPolicyFieldWithNewAndOldValueParams,
    UpdatedPolicyFieldWithValueParam,
    UpdatedPolicyFrequencyParams,
    UpdatedPolicyManualApprovalThresholdParams,
    UpdatedPolicyPreventSelfApprovalParams,
    UpdatedPolicyReportFieldDefaultValueParams,
    UpdatedPolicyTagFieldParams,
    UpdatedPolicyTagNameParams,
    UpdatedPolicyTagParams,
    UpdatedTheDistanceMerchantParams,
    UpdatedTheRequestParams,
    UpdatePolicyCustomUnitParams,
    UpdatePolicyCustomUnitTaxEnabledParams,
    UpdateRoleParams,
    UpgradeSuccessMessageParams,
    UsePlusButtonParams,
    UserIsAlreadyMemberParams,
    UserSplitParams,
    VacationDelegateParams,
    ViolationsCashExpenseWithNoReceiptParams,
    ViolationsConversionSurchargeParams,
    ViolationsCustomRulesParams,
    ViolationsInvoiceMarkupParams,
    ViolationsMaxAgeParams,
    ViolationsMissingTagParams,
    ViolationsModifiedAmountParams,
    ViolationsOverCategoryLimitParams,
    ViolationsOverLimitParams,
    ViolationsPerDayLimitParams,
    ViolationsProhibitedExpenseParams,
    ViolationsReceiptRequiredParams,
    ViolationsRterParams,
    ViolationsTagOutOfPolicyParams,
    ViolationsTaxOutOfPolicyParams,
    WaitingOnBankAccountParams,
    WalletAgreementParams,
    WalletProgramParams,
    WelcomeEnterMagicCodeParams,
    WelcomeToRoomParams,
    WeSentYouMagicSignInLinkParams,
    WorkEmailMergingBlockedParams,
    WorkEmailResendCodeParams,
    WorkflowSettingsParam,
    WorkspaceLockedPlanTypeParams,
    WorkspaceMemberList,
    WorkspaceMembersCountParams,
    WorkspaceOwnerWillNeedToAddOrUpdatePaymentCardParams,
    WorkspaceRouteParams,
    WorkspaceShareNoteParams,
    WorkspacesListRouteParams,
    WorkspaceUpgradeNoteParams,
    WorkspaceYouMayJoin,
    YourPlanPriceParams,
    YourPlanPriceValueParams,
    ZipCodeExampleFormatParams,
} from './params';
import type {TranslationDeepObject} from './types';

type StateValue = {
    stateISO: string;
    stateName: string;
};
type States = Record<keyof typeof COMMON_CONST.STATES, StateValue>;
type AllCountries = Record<Country, string>;
/* eslint-disable max-len */
const translations = {
    common: {
        count: 'カウント',
        cancel: 'キャンセル',
        dismiss: '却下する',
        proceed: '進む',
        yes: 'はい',
        no: 'いいえ',
        ok: 'OK',
        notNow: '今は無理',
        learnMore: '詳しくはこちら',
        buttonConfirm: '了解しました。',
        name: '名前',
        attachment: '添付ファイル',
        attachments: '添付ファイル',
        center: 'センター',
        from: 'から',
        to: 'に',
        in: 'で',
        optional: 'オプション',
        new: '新規',
        search: '検索',
        reports: 'レポート',
        find: '検索',
        searchWithThreeDots: '検索...',
        next: '次へ',
        previous: '前へ',
        goBack: '戻る',
        create: '作成',
        add: '追加',
        resend: '再送信',
        save: '保存',
        select: '選択',
        deselect: '選択解除',
        selectMultiple: '複数選択',
        saveChanges: '変更を保存',
        submit: '送信',
        submitted: '送信済み',
        rotate: '回転',
        zoom: 'Zoom',
        password: 'パスワード',
        magicCode: '魔法のコード',
        twoFactorCode: '二要素コード',
        workspaces: 'ワークスペース',
        inbox: '受信トレイ',
        group: 'グループ',
        success: '成功',
        profile: 'プロフィール',
        referral: '紹介',
        payments: '支払い',
        approvals: '承認',
        wallet: 'ウォレット',
        preferences: '設定',
        view: '表示',
        review: (reviewParams?: ReviewParams) => `レビュー${reviewParams?.amount ? ` ${reviewParams?.amount}` : ''}`,
        not: 'いいえ',
        signIn: 'サインイン',
        signInWithGoogle: 'Googleでサインイン',
        signInWithApple: 'Appleでサインイン',
        signInWith: 'サインイン方法',
        continue: '続行する',
        firstName: '名',
        lastName: '姓',
        scanning: 'スキャン中',
        addCardTermsOfService: 'Expensify 利用規約',
        perPerson: '1人あたり',
        phone: '電話',
        phoneNumber: '電話番号',
        phoneNumberPlaceholder: '(xxx) xxx-xxxx',
        email: 'メール',
        and: 'および',
        or: 'または',
        details: '詳細',
        privacy: 'プライバシー',
        privacyPolicy: 'プライバシーポリシー',
        hidden: '非表示',
        visible: '表示可能',
        delete: '削除',
        archived: 'アーカイブ済み',
        contacts: '連絡先',
        recents: '最近のもの',
        close: '閉じる',
        comment: 'コメント',
        download: 'ダウンロード',
        downloading: 'ダウンロード中',
        uploading: 'アップロード中',
        pin: 'ピン留めする',
        unPin: 'ピン留めを解除',
        back: '戻る',
        saveAndContinue: '保存して続行',
        settings: '設定',
        termsOfService: '利用規約',
        members: 'メンバー',
        invite: '招待する',
        here: 'ここ',
        date: '日付',
        dob: '生年月日',
        currentYear: '今年',
        currentMonth: '今月',
        ssnLast4: 'SSNの下4桁',
        ssnFull9: 'SSNの9桁すべて',
        addressLine: ({lineNumber}: AddressLineParams) => `住所行 ${lineNumber}`,
        personalAddress: '個人住所',
        companyAddress: '会社の住所',
        noPO: '私書箱やメールドロップの住所はご遠慮ください。',
        city: '市',
        state: '状態',
        streetAddress: '住所',
        stateOrProvince: '州 / 県',
        country: '国',
        zip: '郵便番号',
        zipPostCode: '郵便番号',
        whatThis: 'これは何ですか？',
        iAcceptThe: '承諾します',
        remove: '削除',
        admin: '管理者',
        owner: 'オーナー',
        dateFormat: 'YYYY-MM-DD',
        send: '送信',
        na: 'N/A',
        noResultsFound: '結果が見つかりませんでした',
        noResultsFoundMatching: ({searchString}: {searchString: string}) => `「${searchString}」に一致する結果は見つかりませんでした。`,
        recentDestinations: '最近の目的地',
        timePrefix: 'それは',
        conjunctionFor: 'のために',
        todayAt: '今日',
        tomorrowAt: '明日',
        yesterdayAt: '昨日',
        conjunctionAt: 'で',
        conjunctionTo: 'に',
        genericErrorMessage: 'おっと...何か問題が発生し、リクエストを完了できませんでした。後でもう一度お試しください。',
        percentage: 'パーセンテージ',
        error: {
            invalidAmount: '無効な金額',
            acceptTerms: '続行するには、利用規約に同意する必要があります。',
            phoneNumber: `有効な電話番号を国コードとともに入力してください（例: ${CONST.EXAMPLE_PHONE_NUMBER}）`,
            fieldRequired: 'このフィールドは必須です',
            requestModified: 'このリクエストは他のメンバーによって変更されています。',
            characterLimitExceedCounter: ({length, limit}: CharacterLengthLimitParams) => `文字数制限を超えました（${length}/${limit}）`,
            dateInvalid: '有効な日付を選択してください',
            invalidDateShouldBeFuture: '今日または将来の日付を選択してください',
            invalidTimeShouldBeFuture: '少なくとも1分以上先の時間を選択してください。',
            invalidCharacter: '無効な文字',
            enterMerchant: '販売者名を入力してください',
            enterAmount: '金額を入力してください',
            missingMerchantName: 'マーチャント名がありません',
            missingAmount: '金額が不足しています',
            missingDate: '日付がありません',
            enterDate: '日付を入力してください',
            invalidTimeRange: '12時間制の形式で時間を入力してください（例：2:30 PM）',
            pleaseCompleteForm: '続行するには、上記のフォームにご記入ください。',
            pleaseSelectOne: '上記のオプションから選択してください',
            invalidRateError: '有効なレートを入力してください',
            lowRateError: 'レートは0より大きくなければなりません',
            email: '有効なメールアドレスを入力してください',
            login: 'ログイン中にエラーが発生しました。もう一度お試しください。',
        },
        comma: 'コンマ',
        semicolon: 'セミコロン',
        please: 'お願いします',
        contactUs: 'お問い合わせ',
        pleaseEnterEmailOrPhoneNumber: 'メールアドレスまたは電話番号を入力してください',
        fixTheErrors: 'エラーを修正してください。',
        inTheFormBeforeContinuing: '続行する前にフォームに入力してください',
        confirm: '確認',
        reset: 'リセット',
        done: '完了',
        more: 'もっと',
        debitCard: 'デビットカード',
        bankAccount: '銀行口座',
        personalBankAccount: '個人銀行口座',
        businessBankAccount: 'ビジネス銀行口座',
        join: '参加する',
        leave: '退出',
        decline: '辞退する',
        reject: '拒否する',
        transferBalance: '残高を移動',
        enterManually: '手動で入力してください。',
        message: 'メッセージ',
        leaveThread: 'スレッドを退出',
        you: 'あなた',
        me: '自分',
        youAfterPreposition: 'あなた',
        your: 'あなたの',
        conciergeHelp: 'ヘルプが必要な場合は、Conciergeに連絡してください。',
        youAppearToBeOffline: 'オフラインのようです。',
        thisFeatureRequiresInternet: 'この機能を使用するには、インターネット接続が必要です。',
        attachmentWillBeAvailableOnceBackOnline: '添付ファイルはオンラインに戻ると利用可能になります。',
        errorOccurredWhileTryingToPlayVideo: 'このビデオを再生しようとしたときにエラーが発生しました。',
        areYouSure: 'よろしいですか？',
        verify: '確認する',
        yesContinue: 'はい、続けてください。',
        websiteExample: 'e.g. https://www.expensify.com',
        zipCodeExampleFormat: ({zipSampleFormat}: ZipCodeExampleFormatParams) => (zipSampleFormat ? `e.g. ${zipSampleFormat}` : ''),
        description: '説明',
        title: 'タイトル',
        assignee: '担当者',
        createdBy: '作成者',
        with: 'と',
        shareCode: 'コードを共有',
        share: '共有',
        per: 'あたり',
        mi: 'マイル',
        km: 'キロメートル',
        copied: 'コピーしました！',
        someone: '誰か',
        total: '合計',
        edit: '編集',
        letsDoThis: `やりましょう！`,
        letsStart: `始めましょう`,
        showMore: 'もっと見る',
        merchant: '商人',
        category: 'カテゴリー',
        report: 'レポート',
        billable: 'ビラブル',
        nonBillable: '非請求対象',
        tag: 'タグ',
        receipt: '領収書',
        verified: '確認済み',
        replace: '置換',
        distance: '距離',
        mile: 'マイル',
        miles: 'マイル',
        kilometer: 'キロメートル',
        kilometers: 'キロメートル',
        recent: '最近の',
        all: 'すべて',
        am: 'AM',
        pm: 'PM',
        tbd: 'TBD',
        selectCurrency: '通貨を選択',
        selectSymbolOrCurrency: 'シンボルまたは通貨を選択',
        card: 'カード',
        whyDoWeAskForThis: 'なぜこれを尋ねるのですか？',
        required: '必須',
        showing: '表示中',
        of: 'の',
        default: 'デフォルト',
        update: '更新',
        member: 'メンバー',
        auditor: '監査人',
        role: '役割',
        currency: '通貨',
        groupCurrency: 'グループ通貨',
        rate: '評価',
        emptyLHN: {
            title: 'やった！すべて完了しました。',
            subtitleText1: '以下を使用してチャットを見つける',
            subtitleText2: '上のボタンを押すか、以下を使用して何かを作成してください',
            subtitleText3: '下のボタン。',
        },
        businessName: 'ビジネス名',
        clear: 'クリア',
        type: 'タイプ',
        action: 'アクション',
        expenses: '経費',
        totalSpend: '総支出',
        tax: '税金',
        shared: '共有',
        drafts: '下書き',
        draft: '下書き',
        finished: '完了',
        upgrade: 'アップグレード',
        downgradeWorkspace: 'ワークスペースをダウングレードする',
        companyID: '会社ID',
        userID: 'ユーザーID',
        disable: '無効にする',
        export: 'エクスポート',
        initialValue: '初期値',
        currentDate: '現在の日付',
        value: '値段',
        downloadFailedTitle: 'ダウンロードに失敗しました',
        downloadFailedDescription: 'ダウンロードを完了できませんでした。後でもう一度お試しください。',
        filterLogs: 'ログをフィルター',
        network: 'ネットワーク',
        reportID: 'レポートID',
        longID: '長いID',
        withdrawalID: '出金ID',
        bankAccounts: '銀行口座',
        chooseFile: 'ファイルを選択',
        chooseFiles: 'ファイルを選択',
        dropTitle: 'そのままにしておく',
        dropMessage: 'ここにファイルをドロップしてください',
        ignore: '無視する',
        enabled: '有効',
        disabled: '無効',
        import: 'インポート',
        offlinePrompt: '現在、この操作を行うことはできません。',
        outstanding: '未処理',
        chats: 'チャット',
        tasks: 'タスク',
        unread: '未読',
        sent: '送信済み',
        links: 'リンク',
        day: '日',
        days: '日',
        rename: '名前を変更',
        address: '住所',
        hourAbbreviation: 'h',
        minuteAbbreviation: 'm',
        skip: 'スキップ',
        chatWithAccountManager: ({accountManagerDisplayName}: ChatWithAccountManagerParams) =>
            `何か特定のものが必要ですか？アカウントマネージャーの${accountManagerDisplayName}とチャットしてください。`,
        chatNow: '今すぐチャット',
        workEmail: '勤務用メールアドレス',
        destination: '目的地',
        subrate: 'サブレート',
        perDiem: '日当',
        validate: '検証する',
        downloadAsPDF: 'PDFとしてダウンロード',
        downloadAsCSV: 'CSVとしてダウンロード',
        help: '助けて',
        expenseReports: '経費報告書',
        rateOutOfPolicy: 'ポリシー外のレート',
        reimbursable: '払い戻し可能',
        editYourProfile: 'プロフィールを編集',
        comments: 'コメント',
        sharedIn: '共有済み',
        unreported: '未報告',
        explore: '探索',
        todo: 'やることリスト',
        invoice: '請求書',
        expense: '経費',
        chat: 'チャット',
        task: 'タスク',
        trip: '旅行',
        apply: '適用',
        status: 'ステータス',
        on: 'オン',
        before: '前',
        after: '後',
        reschedule: '再スケジュールする',
        general: '一般',
        workspacesTabTitle: 'ワークスペース',
        headsUp: 'ご注意ください！',
        submitTo: '送信先',
        forwardTo: '転送先',
        merge: 'マージ',
        none: 'なし',
        unstableInternetConnection: 'インターネット接続が不安定です。ネットワークを確認してもう一度お試しください。',
        enableGlobalReimbursements: 'グローバル払い戻しを有効にする',
        purchaseAmount: '購入金額',
        frequency: '頻度',
        link: 'リンク',
        pinned: '固定済み',
        read: '既読',
        copyToClipboard: 'クリップボードにコピー',
    },
    supportalNoAccess: {
        title: 'ちょっと待ってください',
        descriptionWithCommand: ({
            command,
        }: {
            command?: string;
        } = {}) =>
            `サポートがログインしているときにこのアクションを実行する権限がありません（コマンド: ${command ?? ''}）。Successがこのアクションを実行できるべきだと思われる場合は、Slackで会話を開始してください。`,
    },
    lockedAccount: {
        title: 'アカウントがロックされました',
        description: 'このアカウントはロックされているため、この操作を完了することはできません。次のステップについては、concierge@expensify.com にお問い合わせください。',
    },
    location: {
        useCurrent: '現在地を使用',
        notFound: 'あなたの位置情報を見つけることができませんでした。もう一度お試しいただくか、住所を手動で入力してください。',
        permissionDenied: '位置情報へのアクセスが拒否されたようです。',
        please: 'お願いします',
        allowPermission: '設定で位置情報へのアクセスを許可する',
        tryAgain: 'そしてもう一度試してください。',
    },
    contact: {
        importContacts: '連絡先をインポート',
        importContactsTitle: '連絡先をインポート',
        importContactsText: '電話から連絡先をインポートして、お気に入りの人々にいつでも簡単にアクセスできるようにしましょう。',
        importContactsExplanation: 'これで、お気に入りの人々が常にワンタップでアクセスできます。',
        importContactsNativeText: 'あと一歩です！連絡先のインポートを許可してください。',
    },
    anonymousReportFooter: {
        logoTagline: 'ディスカッションに参加する。',
    },
    attachmentPicker: {
        cameraPermissionRequired: 'カメラアクセス',
        expensifyDoesNotHaveAccessToCamera: 'Expensifyはカメラへのアクセスがないと写真を撮ることができません。設定をタップして権限を更新してください。',
        attachmentError: '添付ファイルエラー',
        errorWhileSelectingAttachment: '添付ファイルを選択中にエラーが発生しました。もう一度お試しください。',
        errorWhileSelectingCorruptedAttachment: '破損した添付ファイルを選択中にエラーが発生しました。別のファイルを試してください。',
        takePhoto: '写真を撮る',
        chooseFromGallery: 'ギャラリーから選択',
        chooseDocument: 'ファイルを選択',
        attachmentTooLarge: '添付ファイルが大きすぎます',
        sizeExceeded: '添付ファイルのサイズが24MBの制限を超えています。',
        sizeExceededWithLimit: ({maxUploadSizeInMB}: SizeExceededParams) => `添付ファイルのサイズが ${maxUploadSizeInMB} MB の制限を超えています。`,
        attachmentTooSmall: '添付ファイルが小さすぎます',
        sizeNotMet: '添付ファイルのサイズは240バイト以上である必要があります。',
        wrongFileType: '無効なファイルタイプ',
        notAllowedExtension: 'このファイルタイプは許可されていません。別のファイルタイプをお試しください。',
        folderNotAllowedMessage: 'フォルダーのアップロードは許可されていません。別のファイルを試してください。',
        protectedPDFNotSupported: 'パスワード保護されたPDFはサポートされていません',
        attachmentImageResized: 'この画像はプレビュー用にサイズ変更されています。フル解像度でダウンロードしてください。',
        attachmentImageTooLarge: 'この画像はアップロード前にプレビューするには大きすぎます。',
        tooManyFiles: ({fileLimit}: FileLimitParams) => `一度にアップロードできるファイルは${fileLimit}個までです。`,
        sizeExceededWithValue: ({maxUploadSizeInMB}: SizeExceededParams) => `ファイルが ${maxUploadSizeInMB} MB を超えています。もう一度お試しください。`,
        someFilesCantBeUploaded: '一部のファイルはアップロードできません',
        sizeLimitExceeded: ({maxUploadSizeInMB}: SizeExceededParams) => `ファイルは${maxUploadSizeInMB}MB未満である必要があります。それより大きいファイルはアップロードされません。`,
        maxFileLimitExceeded: '一度に最大30枚の領収書をアップロードできます。超過分はアップロードされません。',
        unsupportedFileType: ({fileType}: FileTypeParams) => `${fileType}ファイルはサポートされていません。サポートされているファイルタイプのみがアップロードされます。`,
        learnMoreAboutSupportedFiles: 'サポートされているフォーマットについて詳しく知る。',
        passwordProtected: 'パスワード保護されたPDFはサポートされていません。サポートされているファイルのみがアップロードされます。',
    },
    dropzone: {
        addAttachments: '添付ファイルを追加',
        addReceipt: '領収書を追加',
        scanReceipts: '領収書をスキャンする',
        replaceReceipt: '領収書を置き換える',
    },
    filePicker: {
        fileError: 'ファイルエラー',
        errorWhileSelectingFile: 'ファイルを選択中にエラーが発生しました。もう一度お試しください。',
    },
    connectionComplete: {
        title: '接続完了',
        supportingText: 'このウィンドウを閉じて、Expensifyアプリに戻ることができます。',
    },
    avatarCropModal: {
        title: '写真を編集',
        description: '画像を好きなようにドラッグ、ズーム、回転してください。',
    },
    composer: {
        noExtensionFoundForMimeType: 'MIMEタイプに対応する拡張子が見つかりません',
        problemGettingImageYouPasted: '貼り付けた画像の取得に問題が発生しました。',
        commentExceededMaxLength: ({formattedMaxLength}: FormattedMaxLengthParams) => `コメントの最大長は${formattedMaxLength}文字です。`,
        taskTitleExceededMaxLength: ({formattedMaxLength}: FormattedMaxLengthParams) => `タスクタイトルの最大長は${formattedMaxLength}文字です。`,
    },
    baseUpdateAppModal: {
        updateApp: 'アプリを更新',
        updatePrompt: 'このアプリの新しいバージョンが利用可能です。  \n今すぐ更新するか、後でアプリを再起動して最新の変更をダウンロードしてください。',
    },
    deeplinkWrapper: {
        launching: 'Expensifyを起動中',
        expired: 'セッションの有効期限が切れました。',
        signIn: 'もう一度サインインしてください。',
        redirectedToDesktopApp: 'デスクトップアプリにリダイレクトしました。',
        youCanAlso: 'あなたもできます',
        openLinkInBrowser: 'このリンクをブラウザで開いてください。',
        loggedInAs: ({email}: LoggedInAsParams) =>
            `${email}としてログインしています。このアカウントでデスクトップアプリにログインするには、プロンプトの「リンクを開く」をクリックしてください。`,
        doNotSeePrompt: 'プロンプトが見えませんか？',
        tryAgain: 'もう一度試してください。',
        or: '、または',
        continueInWeb: 'ウェブアプリに進む',
    },
    validateCodeModal: {
        successfulSignInTitle: 'アブラカダブラ、サインインしました！',
        successfulSignInDescription: '元のタブに戻って続行してください。',
        title: 'こちらがあなたのマジックコードです',
        description: '元のデバイスでリクエストされたコードを入力してください',
        doNotShare: 'コードを他の人と共有しないでください。Expensifyがそれを求めることはありません！',
        or: '、または',
        signInHere: 'ここでサインインしてください',
        expiredCodeTitle: 'マジックコードの有効期限が切れました',
        expiredCodeDescription: '元のデバイスに戻り、新しいコードをリクエストしてください。',
        successfulNewCodeRequest: 'コードが要求されました。デバイスを確認してください。',
        tfaRequiredTitle: '二要素認証が必要です',
        tfaRequiredDescription: 'サインインしようとしている場所で、二要素認証コードを入力してください。',
        requestOneHere: 'こちらでリクエストしてください。',
    },
    moneyRequestConfirmationList: {
        paidBy: '支払い元',
        whatsItFor: '何のためですか？',
    },
    selectionList: {
        nameEmailOrPhoneNumber: '名前、メールアドレス、または電話番号',
        findMember: 'メンバーを見つける',
        searchForSomeone: '誰かを検索',
    },
    emptyList: {
        [CONST.IOU.TYPE.CREATE]: {
            title: '経費を提出し、上司に紹介する',
            subtitleText: 'あなたの上司にもExpensifyを使ってもらいたいですか？経費を提出するだけで、あとは私たちにお任せください。',
        },
    },
    videoChatButtonAndMenu: {
        tooltip: '通話を予約する',
    },
    hello: 'こんにちは',
    phoneCountryCode: '1',
    welcomeText: {
        getStarted: '以下を開始してください。',
        anotherLoginPageIsOpen: '別のログインページが開いています。',
        anotherLoginPageIsOpenExplanation: 'ログインページを別のタブで開きました。そのタブからログインしてください。',
        welcome: 'ようこそ！',
        welcomeWithoutExclamation: 'ようこそ',
        phrase2: 'お金は語る。そして、チャットと支払いが一つの場所にある今、それは簡単です。',
        phrase3: 'あなたの支払いは、あなたが要点を伝えるのと同じくらい速く届きます。',
        enterPassword: 'パスワードを入力してください',
        welcomeNewFace: ({login}: SignUpNewFaceCodeParams) => `${login}、ここで新しい顔を見るのはいつも嬉しいです！`,
        welcomeEnterMagicCode: ({login}: WelcomeEnterMagicCodeParams) => `${login}に送信されたマジックコードを入力してください。1～2分以内に届くはずです。`,
    },
    login: {
        hero: {
            header: 'チャットの速度で旅行と経費を管理',
            body: 'コンテキストに基づいたリアルタイムチャットの助けを借りて、旅行と経費がより迅速に進む次世代のExpensifyへようこそ。',
        },
    },
    thirdPartySignIn: {
        alreadySignedIn: ({email}: AlreadySignedInParams) => `${email}として既にサインインしています。`,
        goBackMessage: ({provider}: GoBackMessageParams) => `${provider}でサインインしたくないですか？`,
        continueWithMyCurrentSession: '現在のセッションを続ける',
        redirectToDesktopMessage: 'サインインが完了すると、デスクトップアプリにリダイレクトします。',
    },
    samlSignIn: {
        welcomeSAMLEnabled: 'シングルサインオンでログインを続ける：',
        orContinueWithMagicCode: 'マジックコードでサインインすることもできます。',
        useSingleSignOn: 'シングルサインオンを使用',
        useMagicCode: '魔法コードを使用する',
        launching: '起動中...',
        oneMoment: '会社のシングルサインオンポータルにリダイレクトするまで少々お待ちください。',
    },
    reportActionCompose: {
        dropToUpload: 'アップロードするにはドロップしてください',
        sendAttachment: '添付ファイルを送信',
        addAttachment: '添付ファイルを追加',
        writeSomething: '何かを書いてください...',
        blockedFromConcierge: '通信は禁止されています。',
        fileUploadFailed: 'アップロードに失敗しました。ファイルがサポートされていません。',
        localTime: ({user, time}: LocalTimeParams) => `${user}のための${time}です`,
        edited: '(編集済み)',
        emoji: 'Emoji',
        collapse: '折りたたむ',
        expand: '展開する',
    },
    reportActionContextMenu: {
        copyMessage: 'メッセージをコピー',
        copied: 'コピーしました！',
        copyLink: 'リンクをコピー',
        copyURLToClipboard: 'URLをクリップボードにコピー',
        copyEmailToClipboard: 'メールをクリップボードにコピー',
        markAsUnread: '未読としてマーク',
        markAsRead: '既読にする',
        editAction: ({action}: EditActionParams) => `${action?.actionName === CONST.REPORT.ACTIONS.TYPE.IOU ? '経費' : 'コメント'}を編集`,
        deleteAction: ({action}: DeleteActionParams) => {
            let type = 'コメント';
            if (action?.actionName === CONST.REPORT.ACTIONS.TYPE.IOU) {
                type = '経費';
            } else if (action?.actionName === CONST.REPORT.ACTIONS.TYPE.REPORT_PREVIEW) {
                type = 'レポート';
            }
            return `${type}を削除`;
        },
        deleteConfirmation: ({action}: DeleteConfirmationParams) => {
            let type = 'コメント';
            if (action?.actionName === CONST.REPORT.ACTIONS.TYPE.IOU) {
                type = '経費';
            } else if (action?.actionName === CONST.REPORT.ACTIONS.TYPE.REPORT_PREVIEW) {
                type = 'レポート';
            }
            return `この${type}を削除してもよろしいですか?`;
        },
        onlyVisible: 'にのみ表示',
        replyInThread: 'スレッドで返信',
        joinThread: 'スレッドに参加する',
        leaveThread: 'スレッドを退出',
        copyOnyxData: 'Onyxデータをコピー',
        flagAsOffensive: '攻撃的として報告',
        menu: 'メニュー',
    },
    emojiReactions: {
        addReactionTooltip: 'リアクションを追加',
        reactedWith: 'リアクションしました',
    },
    reportActionsView: {
        beginningOfArchivedRoom: ({reportName, reportDetailsLink}: BeginningOfArchivedRoomParams) =>
            `<strong><a class="no-style-link" href="${reportDetailsLink}">${reportName}</a></strong>のパーティーを見逃したのだから、ここには何もない。`,
        beginningOfChatHistoryDomainRoom: ({domainRoom}: BeginningOfChatHistoryDomainRoomParams) =>
            `このチャットは、<strong>${domainRoom}</strong>ドメインのExpensifyメンバー全員とのチャットです。同僚とチャットしたり、ヒントを共有したり、質問したりするのにご利用ください。`,
        beginningOfChatHistoryAdminRoom: ({workspaceName}: BeginningOfChatHistoryAdminRoomParams) =>
            `<strong>${workspaceName}</strong>管理者とのチャットです。ワークスペースのセットアップなどについてチャットしてください。`,
        beginningOfChatHistoryAnnounceRoom: ({workspaceName}: BeginningOfChatHistoryAnnounceRoomParams) =>
            `このチャットは<strong>${workspaceName}</strong>のみんなと一緒です。重要なお知らせをするときに使ってください。`,
        beginningOfChatHistoryUserRoom: ({reportName, reportDetailsLink}: BeginningOfChatHistoryUserRoomParams) =>
            `このチャットルームは、<strong><a class="no-style-link" href="${reportDetailsLink}">${reportName}</a></strong>に関することなら何でもどうぞ。`,
        beginningOfChatHistoryInvoiceRoom: ({invoicePayer, invoiceReceiver}: BeginningOfChatHistoryInvoiceRoomParams) =>
            `このチャットは、<strong>${invoicePayer}</strong>と<strong>${invoiceReceiver}</strong>間の請求書用です。請求書を送信するには、<emoji>${CONST.CUSTOM_EMOJIS.GLOBAL_CREATE}</emoji> ボタンを使用してください。`,
        beginningOfChatHistory: 'このチャットは',
        beginningOfChatHistoryPolicyExpenseChat: ({workspaceName, submitterDisplayName}: BeginningOfChatHistoryPolicyExpenseChatParams) =>
            `ここで<strong>${submitterDisplayName}</strong>が<strong>${workspaceName}</strong>に経費を提出します。<emoji>${CONST.CUSTOM_EMOJIS.GLOBAL_CREATE}</emoji>ボタンをクリックしてください。`,
        beginningOfChatHistorySelfDM: 'これはあなたの個人スペースです。メモ、タスク、下書き、リマインダーに使用してください。',
        beginningOfChatHistorySystemDM: 'ようこそ！セットアップを始めましょう。',
        chatWithAccountManager: 'こちらでアカウントマネージャーとチャットしてください',
        sayHello: 'こんにちは！',
        yourSpace: 'あなたのスペース',
        welcomeToRoom: ({roomName}: WelcomeToRoomParams) => `${roomName}へようこそ！`,
        usePlusButton: ({additionalText}: UsePlusButtonParams) => ` ${CONST.CUSTOM_EMOJIS.GLOBAL_CREATE} ボタンを使用して経費を${additionalText}します。`,
        askConcierge: '質問をして、24時間365日リアルタイムサポートを受けましょう。',
        conciergeSupport: '24時間年中無休サポート',
        create: '作成する',
        iouTypes: {
            pay: '支払う',
            split: '分割',
            submit: '送信',
            track: '追跡する',
            invoice: '請求書',
        },
    },
    adminOnlyCanPost: 'このルームでは管理者のみがメッセージを送信できます。',
    reportAction: {
        asCopilot: 'のコパイロットとして',
    },
    mentionSuggestions: {
        hereAlternateText: 'この会話の全員に通知する',
    },
    newMessages: '新しいメッセージ',
    latestMessages: '最新のメッセージ',
    youHaveBeenBanned: '注意: このチャンネルでのチャットは禁止されています。',
    reportTypingIndicator: {
        isTyping: '入力中...',
        areTyping: '入力中...',
        multipleMembers: '複数のメンバー',
    },
    reportArchiveReasons: {
        [CONST.REPORT.ARCHIVE_REASON.DEFAULT]: 'このチャットルームはアーカイブされました。',
        [CONST.REPORT.ARCHIVE_REASON.ACCOUNT_CLOSED]: ({displayName}: ReportArchiveReasonsClosedParams) =>
            `このチャットは${displayName}がアカウントを閉じたため、もうアクティブではありません。`,
        [CONST.REPORT.ARCHIVE_REASON.ACCOUNT_MERGED]: ({displayName, oldDisplayName}: ReportArchiveReasonsMergedParams) =>
            `このチャットは、${oldDisplayName}がアカウントを${displayName}と統合したため、もうアクティブではありません。`,
        [CONST.REPORT.ARCHIVE_REASON.REMOVED_FROM_POLICY]: ({displayName, policyName, shouldUseYou = false}: ReportArchiveReasonsRemovedFromPolicyParams) =>
            shouldUseYou
                ? `このチャットは、<strong>あなた</strong>が${policyName}ワークスペースのメンバーではなくなったため、アクティブではありません。`
                : `このチャットは、${displayName}が${policyName}ワークスペースのメンバーでなくなったため、アクティブではありません。`,
        [CONST.REPORT.ARCHIVE_REASON.POLICY_DELETED]: ({policyName}: ReportArchiveReasonsInvoiceReceiverPolicyDeletedParams) =>
            `このチャットは、${policyName} がアクティブなワークスペースではなくなったため、もうアクティブではありません。`,
        [CONST.REPORT.ARCHIVE_REASON.INVOICE_RECEIVER_POLICY_DELETED]: ({policyName}: ReportArchiveReasonsInvoiceReceiverPolicyDeletedParams) =>
            `このチャットは、${policyName} がアクティブなワークスペースではなくなったため、もうアクティブではありません。`,
        [CONST.REPORT.ARCHIVE_REASON.BOOKING_END_DATE_HAS_PASSED]: 'この予約はアーカイブされています。',
    },
    writeCapabilityPage: {
        label: '誰が投稿できますか',
        writeCapability: {
            all: 'すべてのメンバー',
            admins: '管理者のみ',
        },
    },
    sidebarScreen: {
        buttonFind: '何かを見つける...',
        buttonMySettings: '私の設定',
        fabNewChat: 'チャットを開始',
        fabNewChatExplained: 'チャットを開始 (フローティングアクション)',
        chatPinned: 'チャットがピン留めされました',
        draftedMessage: '下書きメッセージ',
        listOfChatMessages: 'チャットメッセージのリスト',
        listOfChats: 'チャットのリスト',
        saveTheWorld: '世界を救う',
        tooltip: 'ここから始めましょう！',
        redirectToExpensifyClassicModal: {
            title: '近日公開',
            description: '私たちは、あなたの特定のセットアップに対応するためにNew Expensifyのいくつかの部分を微調整しています。その間、Expensify Classicにアクセスしてください。',
        },
    },
    allSettingsScreen: {
        subscription: 'サブスクリプション',
        domains: 'ドメイン',
    },
    tabSelector: {
        chat: 'チャット',
        room: '部屋',
        distance: '距離',
        manual: 'マニュアル',
        scan: 'スキャン',
        map: '地図',
    },
    spreadsheet: {
        upload: 'スプレッドシートをアップロード',
        import: 'スプレッドシートをインポート',
        dragAndDrop: '<muted-link>スプレッドシートをここにドラッグ＆ドロップするか、以下のファイルを選択してください。対応フォーマット: .csv, .txt, .xls, および .xlsx。</muted-link>',
        dragAndDropMultiLevelTag: `<muted-link>スプレッドシートをここにドラッグ＆ドロップするか、以下のファイルを選択してください。 <a href="${CONST.IMPORT_SPREADSHEET.MULTI_LEVEL_TAGS_ARTICLE_LINK}">詳細</a> をご覧ください。`,
        chooseSpreadsheet: '<muted-link>インポートするスプレッドシートファイルを選択してください。サポートされている形式: .csv, .txt, .xls, および .xlsx。</muted-link>',
        chooseSpreadsheetMultiLevelTag: `<muted-link>インポートするスプレッドシートファイルを選択してください。 <a href="${CONST.IMPORT_SPREADSHEET.MULTI_LEVEL_TAGS_ARTICLE_LINK}">詳細</a> をご覧ください。`,
        fileContainsHeader: 'ファイルには列ヘッダーが含まれています。',
        column: ({name}: SpreadSheetColumnParams) => `列 ${name}`,
        fieldNotMapped: ({fieldName}: SpreadFieldNameParams) => `おっと！必須フィールド（"${fieldName}"）がマッピングされていません。確認して再試行してください。`,
        singleFieldMultipleColumns: ({fieldName}: SpreadFieldNameParams) => `おっと！単一のフィールド（「${fieldName}」）を複数の列にマッピングしています。確認して再試行してください。`,
        emptyMappedField: ({fieldName}: SpreadFieldNameParams) => `おっと！フィールド（"${fieldName}"）に1つ以上の空の値が含まれています。確認してもう一度お試しください。`,
        importSuccessfulTitle: 'インポートが成功しました',
        importCategoriesSuccessfulDescription: ({categories}: SpreadCategoriesParams) => (categories > 1 ? `${categories} カテゴリーが追加されました。` : '1 カテゴリが追加されました。'),
        importMembersSuccessfulDescription: ({added, updated}: ImportMembersSuccessfulDescriptionParams) => {
            if (!added && !updated) {
                return 'メンバーが追加または更新されていません。';
            }
            if (added && updated) {
                return `${added} メンバー${added > 1 ? 's' : ''}が追加され、${updated} メンバー${updated > 1 ? 's' : ''}が更新されました。`;
            }
            if (updated) {
                return updated > 1 ? `${updated} 人のメンバーが更新されました。` : '1名のメンバーが更新されました。';
            }
            return added > 1 ? `${added} 人のメンバーが追加されました。` : '1人のメンバーが追加されました。';
        },
        importTagsSuccessfulDescription: ({tags}: ImportTagsSuccessfulDescriptionParams) => (tags > 1 ? `${tags} タグが追加されました。` : '1 つのタグが追加されました。'),
        importMultiLevelTagsSuccessfulDescription: 'マルチレベルタグが追加されました。',
        importPerDiemRatesSuccessfulDescription: ({rates}: ImportPerDiemRatesSuccessfulDescriptionParams) =>
            rates > 1 ? `${rates} の日当が追加されました。` : '1つの日当料金が追加されました。',
        importFailedTitle: 'インポートに失敗しました',
        importFailedDescription: 'すべてのフィールドが正しく入力されていることを確認し、再試行してください。問題が解決しない場合は、Conciergeに連絡してください。',
        importDescription: '以下のインポートされた列の横にあるドロップダウンをクリックして、スプレッドシートからマップするフィールドを選択してください。',
        sizeNotMet: 'ファイルサイズは0バイトより大きくなければなりません',
        invalidFileMessage:
            'アップロードしたファイルは空であるか、無効なデータが含まれています。ファイルが正しくフォーマットされ、必要な情報が含まれていることを確認してから、再度アップロードしてください。',
        importSpreadsheetLibraryError: 'スプレッドシートモジュールの読み込みに失敗しました。インターネット接続を確認して、もう一度お試しください。',
        importSpreadsheet: 'スプレッドシートをインポート',
        downloadCSV: 'CSVをダウンロード',
        importMemberConfirmation: () => ({
            one: `このアップロードで追加される新しいワークスペースメンバーの詳細を以下で確認してください。既存のメンバーにはロールの更新や招待メッセージは送信されません。`,
            other: (count: number) =>
                `このアップロードで追加される${count}人の新しいワークスペースメンバーの詳細を以下で確認してください。既存のメンバーにはロールの更新や招待メッセージは送信されません。`,
        }),
    },
    receipt: {
        upload: '領収書をアップロード',
        uploadMultiple: '領収書をアップロード',
<<<<<<< HEAD
        dragReceiptBeforeEmail: 'このページに領収書をドラッグするか、領収書を転送する',
        dragReceiptsBeforeEmail: '領収書をこのページにドラッグするか、領収書を転送する',
        dragReceiptAfterEmail: 'または、以下のファイルを選択してアップロードしてください。',
        dragReceiptsAfterEmail: 'または、以下にアップロードするファイルを選択してください。',
=======
        desktopSubtitleSingle: `またはここにドラッグ＆ドロップ`,
        desktopSubtitleMultiple: `またはここにドラッグ＆ドロップ`,
>>>>>>> 89c45c98
        chooseReceipt: 'アップロードするレシートを選択するか、レシートを転送してください',
        chooseReceipts: 'アップロードするレシートを選択するか、レシートを転送してください',
        alternativeMethodsTitle: '領収書を追加する別の方法:',
        alternativeMethodsDownloadApp: ({downloadUrl}: {downloadUrl: string}) => `<label-text><a href="${downloadUrl}">アプリをダウンロード</a>して携帯からスキャン</label-text>`,
        alternativeMethodsForwardReceipts: ({email}: {email: string}) => `<label-text>領収書を <a href="mailto:${email}">${email}</a> に転送</label-text>`,
        alternativeMethodsAddPhoneNumber: ({phoneNumber, contactMethodsUrl}: {phoneNumber: string; contactMethodsUrl: string}) =>
            `<label-text><a href="${contactMethodsUrl}">電話番号を追加</a>して ${phoneNumber} にテキスト送信</label-text>`,
        alternativeMethodsTextReceipts: ({phoneNumber}: {phoneNumber: string}) => `<label-text>領収書を ${phoneNumber} にテキスト送信（米国の番号のみ）</label-text>`,
        takePhoto: '写真を撮る',
        cameraAccess: '領収書の写真を撮るためにカメラへのアクセスが必要です。',
        deniedCameraAccess: 'カメラへのアクセスがまだ許可されていません。以下の手順に従ってください。',
        deniedCameraAccessInstructions: 'これらの手順',
        cameraErrorTitle: 'カメラエラー',
        cameraErrorMessage: '写真を撮る際にエラーが発生しました。もう一度お試しください。',
        locationAccessTitle: '位置情報へのアクセスを許可',
        locationAccessMessage: '位置情報へのアクセスは、どこに行ってもタイムゾーンと通貨を正確に保つのに役立ちます。',
        locationErrorTitle: '位置情報へのアクセスを許可',
        locationErrorMessage: '位置情報へのアクセスは、どこに行ってもタイムゾーンと通貨を正確に保つのに役立ちます。',
        allowLocationFromSetting: `位置情報へのアクセスは、どこに行ってもタイムゾーンと通貨を正確に保つのに役立ちます。デバイスの権限設定から位置情報へのアクセスを許可してください。`,
        dropTitle: 'そのままにしておく',
        dropMessage: 'ここにファイルをドロップしてください',
        flash: 'フラッシュ',
        multiScan: 'マルチスキャン',
        shutter: 'シャッター',
        gallery: 'ギャラリー',
        deleteReceipt: '領収書を削除',
        deleteConfirmation: 'この領収書を削除してもよろしいですか？',
        addReceipt: '領収書を追加',
        scanFailed: '販売者、日付、または金額が不足しているため、レシートをスキャンできませんでした。',
    },
    quickAction: {
        scanReceipt: '領収書をスキャン',
        recordDistance: '距離を追跡する',
        requestMoney: '経費を作成',
        perDiem: '日当を作成',
        splitBill: '経費を分割',
        splitScan: 'レシートを分割',
        splitDistance: '距離を分割',
        paySomeone: ({name}: PaySomeoneParams = {}) => `Pay ${name ?? '誰か'}`,
        assignTask: 'タスクを割り当てる',
        header: 'クイックアクション',
        noLongerHaveReportAccess: '以前のクイックアクションの宛先へのアクセス権がなくなりました。以下から新しいものを選んでください。',
        updateDestination: '送信先を更新する',
        createReport: 'レポートを作成',
    },
    iou: {
        amount: '金額',
        taxAmount: '税額',
        taxRate: '税率',
        approve: ({
            formattedAmount,
        }: {
            formattedAmount?: string;
        } = {}) => (formattedAmount ? `${formattedAmount} を承認する` : '承認する'),
        approved: '承認済み',
        cash: '現金',
        card: 'カード',
        original: 'オリジナル',
        split: '分割',
        splitExpense: '経費を分割',
        splitExpenseSubtitle: ({amount, merchant}: SplitExpenseSubtitleParams) => `${merchant}から${amount}`,
        addSplit: '分割を追加',
        editSplits: '分割を編集',
        totalAmountGreaterThanOriginal: ({amount}: TotalAmountGreaterOrLessThanOriginalParams) => `合計金額は元の経費よりも${amount}多いです。`,
        totalAmountLessThanOriginal: ({amount}: TotalAmountGreaterOrLessThanOriginalParams) => `合計金額は元の経費よりも${amount}少なくなっています。`,
        splitExpenseZeroAmount: '続行する前に有効な金額を入力してください。',
        splitExpenseEditTitle: ({amount, merchant}: SplitExpenseEditTitleParams) => `${merchant}の${amount}を編集`,
        splitExpenseOneMoreSplit: '分割が追加されていません。保存するには少なくとも1つ追加してください。',
        splitExpenseCannotBeEditedModalTitle: 'この経費は編集できません',
        splitExpenseCannotBeEditedModalDescription: '承認済みまたは支払済みの経費は編集できません',
        removeSplit: '分割を削除',
        paySomeone: ({name}: PaySomeoneParams = {}) => `${name ?? '誰か'}に支払う`,
        expense: '経費',
        categorize: 'カテゴリー分けする',
        share: '共有',
        participants: '参加者',
        createExpense: '経費を作成',
        trackDistance: '距離を追跡する',
        createExpenses: ({expensesNumber}: CreateExpensesParams) => `${expensesNumber}件の経費を作成`,
        removeExpense: '経費を削除',
        removeThisExpense: 'この経費を削除',
        removeExpenseConfirmation: 'このレシートを削除しますか？この操作は元に戻せません。',
        addExpense: '経費を追加',
        chooseRecipient: '受取人を選択',
        createExpenseWithAmount: ({amount}: {amount: string}) => `${amount}の経費を作成`,
        confirmDetails: '詳細を確認',
        pay: '支払う',
        cancelPayment: '支払いをキャンセルする',
        cancelPaymentConfirmation: 'この支払いをキャンセルしてもよろしいですか？',
        viewDetails: '詳細を表示',
        pending: '保留中',
        canceled: 'キャンセルされました',
        posted: '投稿済み',
        deleteReceipt: '領収書を削除',
        findExpense: '経費を検索',
        deletedTransaction: ({amount, merchant}: DeleteTransactionParams) => `経費を削除しました (${merchant}の${amount})`,
        movedFromReport: ({reportName}: MovedFromReportParams) => `費用${reportName ? `${reportName} から` : ''}を移動しました`,
        movedTransaction: ({reportUrl, reportName}: MovedTransactionParams) => `この経費${reportName ? `to <a href="${reportUrl}">${reportName}</a>` : ''}を移動しました`,
        unreportedTransaction: ({reportUrl}: MovedTransactionParams) => `この経費をあなたの<a href="${reportUrl}">個人スペース</a>に移動しました。`,
        movedAction: ({shouldHideMovedReportUrl, movedReportUrl, newParentReportUrl, toPolicyName}: MovedActionParams) => {
            if (shouldHideMovedReportUrl) {
                return `<a href="${newParentReportUrl}">${toPolicyName}</a> ワークスペースにこのレポートを移動しました`;
            }
            return `<a href="${movedReportUrl}">レポート</a> を <a href="${newParentReportUrl}">${toPolicyName}</a> ワークスペースに移動しました`;
        },
        pendingMatchWithCreditCard: 'カード取引との一致待ちの領収書',
        pendingMatch: '保留中の一致',
        pendingMatchWithCreditCardDescription: '領収書がカード取引と一致待ちです。現金としてマークしてキャンセルしてください。',
        markAsCash: '現金としてマーク',
        routePending: 'ルートを保留中...',
        receiptScanning: () => ({
            one: '領収書をスキャン中...',
            other: '領収書をスキャン中...',
        }),
        scanMultipleReceipts: '複数の領収書をスキャンする',
        scanMultipleReceiptsDescription: 'すべての領収書を一度に撮影し、自分で詳細を確認するか、SmartScanに任せましょう。',
        receiptScanInProgress: '領収書のスキャン中',
        receiptScanInProgressDescription: '領収書のスキャン中です。後で確認するか、今すぐ詳細を入力してください。',
        removeFromReport: '領収書を削除',
        moveToPersonalSpace: '領収書を個人スペースに移動',
        duplicateTransaction: ({isSubmitted}: DuplicateTransactionParams) =>
            !isSubmitted
                ? '重複の可能性がある経費が特定されました。提出を有効にするために重複を確認してください。'
                : '重複の可能性がある経費が特定されました。承認を有効にするために重複を確認してください。',
        receiptIssuesFound: () => ({
            one: '問題が見つかりました',
            other: '問題が見つかりました',
        }),
        fieldPending: '保留中...',
        defaultRate: 'デフォルトレート',
        receiptMissingDetails: '領収書に詳細が欠けています',
        missingAmount: '金額が不足しています',
        missingMerchant: '不足している商人',
        receiptStatusTitle: 'スキャン中…',
        receiptStatusText: 'スキャン中のレシートはあなただけが見ることができます。後で確認するか、今すぐ詳細を入力してください。',
        receiptScanningFailed: 'レシートのスキャンに失敗しました。手動で詳細を入力してください。',
        transactionPendingDescription: '取引は保留中です。反映されるまでに数日かかる場合があります。',
        companyInfo: '会社情報',
        companyInfoDescription: '最初の請求書を送信する前に、もう少し詳細が必要です。',
        yourCompanyName: 'あなたの会社名',
        yourCompanyWebsite: 'あなたの会社のウェブサイト',
        yourCompanyWebsiteNote: 'ウェブサイトをお持ちでない場合は、代わりに会社のLinkedInまたはソーシャルメディアのプロフィールを提供できます。',
        invalidDomainError: '無効なドメインが入力されました。続行するには、有効なドメインを入力してください。',
        publicDomainError: 'パブリックドメインに入りました。続行するには、プライベートドメインを入力してください。',
        // TODO: This key should be deprecated. More details: https://github.com/Expensify/App/pull/59653#discussion_r2028653252
        expenseCountWithStatus: ({scanningReceipts = 0, pendingReceipts = 0}: RequestCountParams) => {
            const statusText: string[] = [];
            if (scanningReceipts > 0) {
                statusText.push(`${scanningReceipts} スキャン中`);
            }
            if (pendingReceipts > 0) {
                statusText.push(`${pendingReceipts} 件の保留中`);
            }
            return {
                one: statusText.length > 0 ? `1 経費 (${statusText.join(', ')})` : `1 経費`,
                other: (count: number) => (statusText.length > 0 ? `${count} 経費 (${statusText.join(', ')})` : `${count} 経費`),
            };
        },
        expenseCount: () => {
            return {
                one: '1 経費',
                other: (count: number) => `${count} 経費`,
            };
        },
        deleteExpense: () => ({
            one: '経費を削除',
            other: '経費を削除',
        }),
        deleteConfirmation: () => ({
            one: 'この経費を削除してもよろしいですか？',
            other: 'これらの経費を削除してもよろしいですか？',
        }),
        deleteReport: 'レポートを削除',
        deleteReportConfirmation: 'このレポートを削除してもよろしいですか？',
        settledExpensify: '支払済み',
        done: '完了',
        settledElsewhere: '他で支払い済み',
        individual: '個人',
        business: 'ビジネス',
        settleExpensify: ({formattedAmount}: SettleExpensifyCardParams) => (formattedAmount ? `Expensifyで${formattedAmount}を支払う` : `Expensifyで支払う`),
        settlePersonal: ({formattedAmount}: SettleExpensifyCardParams) => (formattedAmount ? `${formattedAmount}を個人として支払う` : `個人口座で支払う`),
        settleWallet: ({formattedAmount}: SettleExpensifyCardParams) => (formattedAmount ? `ウォレットで${formattedAmount}を支払う` : `ウォレットで支払う`),
        settlePayment: ({formattedAmount}: SettleExpensifyCardParams) => `${formattedAmount}を支払う`,
        settleBusiness: ({formattedAmount}: SettleExpensifyCardParams) => (formattedAmount ? `${formattedAmount}をビジネスとして支払う` : `ビジネス口座で支払う`),
        payElsewhere: ({formattedAmount}: SettleExpensifyCardParams) => (formattedAmount ? `${formattedAmount}を支払い済みにマーク` : `支払い済みにマーク`),
        settleInvoicePersonal: ({amount, last4Digits}: BusinessBankAccountParams) => (amount ? `${amount}を個人口座（${last4Digits}）で支払い済み` : `個人口座で支払い済み`),
        settleInvoiceBusiness: ({amount, last4Digits}: BusinessBankAccountParams) => (amount ? `${amount}をビジネス口座（${last4Digits}）で支払い済み` : `ビジネス口座で支払い済み`),
        payWithPolicy: ({
            formattedAmount,
            policyName,
        }: SettleExpensifyCardParams & {
            policyName: string;
        }) => (formattedAmount ? `${policyName}経由で${formattedAmount}を支払う` : `${policyName}経由で支払う`),
        businessBankAccount: ({amount, last4Digits}: BusinessBankAccountParams) =>
            amount ? `${amount}を銀行口座（${last4Digits}）で支払い済み` : `を銀行口座（${last4Digits}）で支払い済み`,
        automaticallyPaidWithBusinessBankAccount: ({amount, last4Digits}: BusinessBankAccountParams) =>
            `${amount}円が銀行口座（下４桁：${last4Digits}）で支払われました <a href="${CONST.CONFIGURE_EXPENSE_REPORT_RULES_HELP_URL}">ワークスペースのルール</a>による`,
        invoicePersonalBank: ({lastFour}: BankAccountLastFourParams) => `個人口座・${lastFour}`,
        invoiceBusinessBank: ({lastFour}: BankAccountLastFourParams) => `ビジネス口座・${lastFour}`,
        nextStep: '次のステップ',
        finished: '完了',
        flip: '反転',
        sendInvoice: ({amount}: RequestAmountParams) => `${amount} 請求書を送信`,
<<<<<<< HEAD
        submitAmount: ({amount}: RequestAmountParams) => `${amount}を提出する`,
=======
>>>>>>> 89c45c98
        expenseAmount: ({formattedAmount, comment}: RequestedAmountMessageParams) => `${formattedAmount}${comment ? `${comment} のために` : ''}`,
        submitted: ({memo}: SubmittedWithMemoParams) => `提出済み${memo ? `、次のように言って ${memo}` : ''}`,
        automaticallySubmitted: `<a href="${CONST.SELECT_WORKFLOWS_HELP_URL}">送信の遅延</a>を通じて送信されました`,
        trackedAmount: ({formattedAmount, comment}: RequestedAmountMessageParams) => `tracking ${formattedAmount}${comment ? `${comment} のために` : ''}`,
        splitAmount: ({amount}: SplitAmountParams) => `${amount} を分割`,
        didSplitAmount: ({formattedAmount, comment}: DidSplitAmountMessageParams) => `split ${formattedAmount}${comment ? `${comment} のために` : ''}`,
        yourSplit: ({amount}: UserSplitParams) => `あなたの分割額 ${amount}`,
        payerOwesAmount: ({payer, amount, comment}: PayerOwesAmountParams) => `${payer} は ${amount}${comment ? `${comment} のために` : ''} を借りています。`,
        payerOwes: ({payer}: PayerOwesParams) => `${payer} の借金:`,
        payerPaidAmount: ({payer, amount}: PayerPaidAmountParams) => `${payer ? `${payer} ` : ''}が${amount}を支払いました`,
        payerPaid: ({payer}: PayerPaidParams) => `${payer} が支払いました:`,
        payerSpentAmount: ({payer, amount}: PayerPaidAmountParams) => `${payer}が${amount}を使いました`,
        payerSpent: ({payer}: PayerPaidParams) => `${payer} が使った金額:`,
        managerApproved: ({manager}: ManagerApprovedParams) => `${manager} 承認済み:`,
        managerApprovedAmount: ({manager, amount}: ManagerApprovedAmountParams) => `${manager} が ${amount} を承認しました`,
        payerSettled: ({amount}: PayerSettledParams) => `${amount} を支払いました`,
        payerSettledWithMissingBankAccount: ({amount}: PayerSettledParams) => `${amount}を支払いました。支払いを受け取るには銀行口座を追加してください。`,
        automaticallyApproved: `<a href="${CONST.CONFIGURE_EXPENSE_REPORT_RULES_HELP_URL}">ワークスペースルール</a>で承認済み`,
        approvedAmount: ({amount}: ApprovedAmountParams) => `承認済み ${amount}`,
        approvedMessage: `承認済み`,
        unapproved: `未承認`,
        automaticallyForwarded: `<a href="${CONST.CONFIGURE_EXPENSE_REPORT_RULES_HELP_URL}">ワークスペースルール</a>で承認済み`,
        forwarded: `承認済み`,
        rejectedThisReport: 'このレポートを拒否しました',
        waitingOnBankAccount: ({submitterDisplayName}: WaitingOnBankAccountParams) => `支払いを開始しましたが、${submitterDisplayName}が銀行口座を追加するのを待っています。`,
        adminCanceledRequest: ({manager}: AdminCanceledRequestParams) => `${manager ? `${manager}: ` : ''}が支払いをキャンセルしました`,
        canceledRequest: ({amount, submitterDisplayName}: CanceledRequestParams) =>
            `${submitterDisplayName}が30日以内にExpensifyウォレットを有効にしなかったため、${amount}の支払いをキャンセルしました。`,
        settledAfterAddedBankAccount: ({submitterDisplayName, amount}: SettledAfterAddedBankAccountParams) =>
            `${submitterDisplayName}が銀行口座を追加しました。${amount}の支払いが行われました。`,
        paidElsewhere: ({payer}: PaidElsewhereParams = {}) => `${payer ? `${payer} ` : ''}支払い済みにマークされました`,
        paidWithExpensify: ({payer}: PaidWithExpensifyParams = {}) => `${payer ? `${payer} ` : ''}ウォレットで支払い済み`,
        automaticallyPaidWithExpensify: ({payer}: PaidWithExpensifyParams = {}) =>
            `${payer ? `${payer} ` : ''}は<a href="${CONST.CONFIGURE_EXPENSE_REPORT_RULES_HELP_URL}">ワークスペースルール</a>を通じてExpensifyで支払いました。`,
        noReimbursableExpenses: 'このレポートには無効な金額が含まれています',
        pendingConversionMessage: 'オンラインに戻ると合計が更新されます。',
        changedTheExpense: '経費を変更しました',
        setTheRequest: ({valueName, newValueToDisplay}: SetTheRequestParams) => `${valueName} を ${newValueToDisplay} に`,
        setTheDistanceMerchant: ({translatedChangedField, newMerchant, newAmountToDisplay}: SetTheDistanceMerchantParams) =>
            `${translatedChangedField}を${newMerchant}に設定し、金額を${newAmountToDisplay}に設定しました。`,
        removedTheRequest: ({valueName, oldValueToDisplay}: RemovedTheRequestParams) => `${valueName}（以前は${oldValueToDisplay}）`,
        updatedTheRequest: ({valueName, newValueToDisplay, oldValueToDisplay}: UpdatedTheRequestParams) => `${valueName}を${newValueToDisplay}（以前は${oldValueToDisplay}）に`,
        updatedTheDistanceMerchant: ({translatedChangedField, newMerchant, oldMerchant, newAmountToDisplay, oldAmountToDisplay}: UpdatedTheDistanceMerchantParams) =>
            `${translatedChangedField}を${newMerchant}に変更しました（以前は${oldMerchant}）、これにより金額が${newAmountToDisplay}に更新されました（以前は${oldAmountToDisplay}）。`,
        threadExpenseReportName: ({formattedAmount, comment}: ThreadRequestReportNameParams) => `${formattedAmount} ${comment ? `${comment}用` : '経費'}`,
        invoiceReportName: ({linkedReportID}: OriginalMessage<typeof CONST.REPORT.ACTIONS.TYPE.REPORT_PREVIEW>) => `請求書レポート #${linkedReportID}`,
        threadPaySomeoneReportName: ({formattedAmount, comment}: ThreadSentMoneyReportNameParams) => `${formattedAmount} 送信済み${comment ? `${comment} のために` : ''}`,
        movedFromPersonalSpace: ({workspaceName, reportName}: MovedFromPersonalSpaceParams) => `個人スペースから${workspaceName ?? `${reportName}とチャットする`}に経費を移動しました。`,
        movedToPersonalSpace: '経費を個人スペースに移動しました',
        tagSelection: '支出をより整理するためにタグを選択してください。',
        categorySelection: '支出をより整理するためにカテゴリを選択してください。',
        error: {
            invalidCategoryLength: 'カテゴリ名が255文字を超えています。短くするか、別のカテゴリを選んでください。',
            invalidTagLength: 'タグ名が255文字を超えています。短くするか、別のタグを選んでください。',
            invalidAmount: '続行する前に有効な金額を入力してください',
            invalidDistance: '続行する前に有効な距離を入力してください',
            invalidIntegerAmount: '続行する前にドルの金額を入力してください',
            invalidTaxAmount: ({amount}: RequestAmountParams) => `最大税額は${amount}です。`,
            invalidSplit: '分割の合計は総額と等しくなければなりません。',
            invalidSplitParticipants: '少なくとも2人の参加者に対して、ゼロより大きい金額を入力してください。',
            invalidSplitYourself: '分割のためにゼロ以外の金額を入力してください。',
            noParticipantSelected: '参加者を選択してください',
            other: '予期しないエラーが発生しました。後でもう一度お試しください。',
            genericCreateFailureMessage: 'この経費を提出する際に予期しないエラーが発生しました。後でもう一度お試しください。',
            genericCreateInvoiceFailureMessage: 'この請求書の送信中に予期しないエラーが発生しました。後でもう一度お試しください。',
            genericHoldExpenseFailureMessage: 'この経費を保留する際に予期しないエラーが発生しました。後でもう一度お試しください。',
            genericUnholdExpenseFailureMessage: 'この経費の保留を解除する際に予期しないエラーが発生しました。後でもう一度お試しください。',
            receiptDeleteFailureError: 'この領収書の削除中に予期しないエラーが発生しました。後でもう一度お試しください。',
            receiptFailureMessage: '領収書のアップロード中にエラーが発生しました。どうぞ',
            receiptFailureMessageShort: '領収書のアップロード中にエラーが発生しました。',
            tryAgainMessage: 'もう一度試してください。',
            saveFileMessage: '領収書を保存',
            uploadLaterMessage: '後でアップロードする。',
            genericDeleteFailureMessage: 'この経費を削除中に予期しないエラーが発生しました。後でもう一度お試しください。',
            genericEditFailureMessage: 'この経費の編集中に予期しないエラーが発生しました。後でもう一度お試しください。',
            genericSmartscanFailureMessage: 'トランザクションにフィールドが欠けています',
            duplicateWaypointsErrorMessage: '重複するウェイポイントを削除してください',
            atLeastTwoDifferentWaypoints: '少なくとも2つの異なる住所を入力してください。',
            splitExpenseMultipleParticipantsErrorMessage: '経費はワークスペースと他のメンバーの間で分割することはできません。選択を更新してください。',
            invalidMerchant: '有効な商人を入力してください',
            atLeastOneAttendee: '少なくとも1人の参加者を選択する必要があります',
            invalidQuantity: '有効な数量を入力してください',
            quantityGreaterThanZero: '数量はゼロより大きくなければなりません',
            invalidSubrateLength: '少なくとも1つのサブレートが必要です',
            invalidRate: 'このワークスペースでは有効なレートではありません。ワークスペースから利用可能なレートを選択してください。',
        },
        dismissReceiptError: 'エラーを無視する',
        dismissReceiptErrorConfirmation: 'ご注意ください！このエラーを無視すると、アップロードした領収書が完全に削除されます。本当に実行しますか？',
        waitingOnEnabledWallet: ({submitterDisplayName}: WaitingOnBankAccountParams) => `精算を開始しました。${submitterDisplayName} がウォレットを有効にするまで、支払いは保留されます。`,
        enableWallet: 'ウォレットを有効にする',
        hold: '保留',
        unhold: '保留を解除',
        holdExpense: '経費を保留',
        unholdExpense: '経費の保留を解除',
        heldExpense: 'この経費を保留しました',
        unheldExpense: 'この経費を未保留にする',
        moveUnreportedExpense: '未報告の経費を移動',
        addUnreportedExpense: '未報告の経費を追加',
        selectUnreportedExpense: 'レポートに追加する経費を少なくとも1つ選択してください。',
        emptyStateUnreportedExpenseTitle: '未報告の経費はありません',
        emptyStateUnreportedExpenseSubtitle: '未報告の経費はないようです。以下で新しく作成してみてください。',
        addUnreportedExpenseConfirm: 'レポートに追加',
        newReport: '新しいレポート',
        explainHold: 'この経費を保留している理由を説明してください。',
        retracted: '撤回されました',
        retract: '取り消す',
        reopened: '再開されました',
        reopenReport: 'レポートを再開する',
        reopenExportedReportConfirmation: ({connectionName}: {connectionName: string}) =>
            `このレポートはすでに${connectionName}にエクスポートされています。変更するとデータの不一致が生じる可能性があります。本当にこのレポートを再開しますか？`,
        reason: '理由',
        holdReasonRequired: '保留する際には理由が必要です。',
        expenseWasPutOnHold: '経費は保留されました',
        expenseOnHold: 'この経費は保留されています。次のステップについてはコメントを確認してください。',
        expensesOnHold: 'すべての経費が保留になりました。次のステップについてコメントを確認してください。',
        expenseDuplicate: 'この経費は他のものと類似した詳細があります。続行するには重複を確認してください。',
        someDuplicatesArePaid: 'これらの重複の一部はすでに承認または支払済みです。',
        reviewDuplicates: '重複を確認',
        keepAll: 'すべて保持',
        confirmApprove: '承認金額を確認',
        confirmApprovalAmount: '準拠している経費のみを承認するか、レポート全体を承認します。',
        confirmApprovalAllHoldAmount: () => ({
            one: 'この経費は保留中です。それでも承認しますか？',
            other: 'これらの経費は保留中です。それでも承認しますか？',
        }),
        confirmPay: '支払い金額を確認',
        confirmPayAmount: '保留されていないものを支払うか、レポート全体を支払う。',
        confirmPayAllHoldAmount: () => ({
            one: 'この経費は保留中です。それでも支払いますか？',
            other: 'これらの経費は保留中です。それでも支払いますか？',
        }),
        payOnly: '支払いのみ',
        approveOnly: '承認のみ',
        holdEducationalTitle: 'このリクエストはオン',
        holdEducationalText: '保留',
        whatIsHoldExplain: '保留は、承認や支払いの前に詳細を確認するために、経費を「一時停止」するようなものです。',
        holdIsLeftBehind: '保留された経費は承認または支払い時に別のレポートに移動します。',
        unholdWhenReady: '承認者は、承認または支払いの準備が整ったときに経費を解除できます。',
        changePolicyEducational: {
            title: 'このレポートを移動しました！',
            description: 'レポートを新しいワークスペースに移動する際に変更される傾向があるこれらの項目を再確認してください。',
            reCategorize: '<strong>ワークスペースのルールに従うように、すべての経費を再分類してください</strong>。',
            workflows: 'このレポートは、別の<strong>承認ワークフロー</strong>の対象になる可能性があります。',
        },
        changeWorkspace: 'ワークスペースを変更',
        set: 'set',
        changed: '変更されました',
        removed: 'removed',
        transactionPending: '取引保留中。',
        chooseARate: 'ワークスペースの払い戻し率をマイルまたはキロメートルごとに選択',
        unapprove: '承認を取り消す',
        unapproveReport: 'レポートの承認を取り消す',
        headsUp: '注意！',
        unapproveWithIntegrationWarning: ({accountingIntegration}: UnapproveWithIntegrationWarningParams) =>
            `このレポートはすでに${accountingIntegration}にエクスポートされています。変更するとデータの不整合が生じる可能性があります。本当にこのレポートの承認を取り消しますか？`,
        reimbursable: '払い戻し可能',
        nonReimbursable: '払い戻し不可',
        bookingPending: 'この予約は保留中です',
        bookingPendingDescription: 'この予約はまだ支払いが行われていないため、保留中です。',
        bookingArchived: 'この予約はアーカイブされています',
        bookingArchivedDescription: 'この予約は旅行日が過ぎたためアーカイブされています。必要に応じて最終金額の経費を追加してください。',
        attendees: '参加者',
        whoIsYourAccountant: 'あなたの会計士は誰ですか?',
        paymentComplete: '支払いが完了しました',
        time: '時間',
        startDate: '開始日',
        endDate: '終了日',
        startTime: '開始時間',
        endTime: '終了時間',
        deleteSubrate: 'サブレートを削除',
        deleteSubrateConfirmation: 'このサブレートを削除してもよろしいですか？',
        quantity: '数量',
        subrateSelection: 'サブレートを選択し、数量を入力してください。',
        qty: '数量',
        firstDayText: () => ({
            one: `初日: 1時間`,
            other: (count: number) => `初日: ${count.toFixed(2)}時間`,
        }),
        lastDayText: () => ({
            one: `最終日: 1時間`,
            other: (count: number) => `最終日: ${count.toFixed(2)}時間`,
        }),
        tripLengthText: () => ({
            one: `旅行: 1日間`,
            other: (count: number) => `旅行: ${count}日間`,
        }),
        dates: '日付',
        rates: '料金',
        submitsTo: ({name}: SubmitsToParams) => `${name}に送信`,
        moveExpenses: () => ({one: '経費を移動', other: '経費を移動'}),
        reject: {
            educationalTitle: '保留しますか、それとも却下しますか？',
            educationalText: '経費を承認または支払う準備ができていない場合は、保留または却下できます。',
            holdExpenseTitle: '承認または支払いの前に詳細を確認するため、経費を保留にします。',
            heldExpenseLeftBehindTitle: 'レポート全体を承認すると、保留中の経費は除外されます。',
            rejectExpenseTitle: '承認または支払うつもりのない経費を却下します。',
            reasonPageTitle: '経費を却下',
            reasonPageDescription: 'この経費を拒否する理由を説明してください。',
            rejectReason: '却下の理由',
            markAsResolved: '解決済みにする',
            rejectedStatus: 'この経費は却下されました。問題を修正して解決済みとしてマークし、提出を可能にするのをお待ちしています。',
            reportActions: {
                rejectedExpense: 'この経費を却下しました',
                markedAsResolved: '却下理由を解決済みとしてマークしました',
            },
        },
        changeApprover: {
            title: '承認者を変更',
            subtitle: 'このレポートの承認者を変更するオプションを選択してください。',
            description: ({workflowSettingLink}: WorkflowSettingsParam) =>
                `<a href="${workflowSettingLink}">ワークフロー設定</a>で、すべてのレポートの承認者を恒久的に変更することもできます。`,
            changedApproverMessage: ({managerID}: ChangedApproverMessageParams) => `<mention-user accountID="${managerID}"/> に承認者を変更しました`,
            actions: {
                addApprover: '承認者を追加',
                addApproverSubtitle: '既存のワークフローに承認者を追加します。',
                bypassApprovers: '承認者をバイパス',
                bypassApproversSubtitle: '最終承認者として自分自身を割り当て、残りの承認者をスキップします。',
            },
            addApprover: {
                subtitle: '承認ワークフローの残りの部分を経由する前に、このレポートの追加の承認者を選択してください。',
            },
        },
    },
    transactionMerge: {
        listPage: {
            header: '経費をマージ',
            noEligibleExpenseFound: 'マージ対象となる経費が見つかりません',
            noEligibleExpenseFoundSubtitle: `<muted-text><centered-text>この経費とマージできる経費がありません。<a href="${CONST.HELP_DOC_LINKS.MERGE_EXPENSES}">マージ可能な経費</a>について詳しくはこちら。</centered-text></muted-text>`,
            selectTransactionToMerge: ({reportName}: {reportName: string}) =>
                `<a href="${CONST.HELP_DOC_LINKS.MERGE_EXPENSES}">マージ対象の経費</a>を選択してください <strong>${reportName}</strong>.`,
        },
        receiptPage: {
            header: '領収書を選択',
            pageTitle: '保存する領収書を選んでください：',
        },
        detailsPage: {
            header: '詳細を選択',
            pageTitle: '保存する詳細を選んでください：',
            noDifferences: 'トランザクション間に差異はありません',
            pleaseSelectError: ({field}: {field: string}) => `${field} を選択してください`,
            selectAllDetailsError: '続行する前にすべての詳細を選択してください。',
        },
        confirmationPage: {
            header: '詳細を確認',
            pageTitle: '保持する詳細を確認してください。保持しない詳細は削除されます。',
            confirmButton: '経費をマージ',
        },
    },
    share: {
        shareToExpensify: 'Expensifyに共有',
        messageInputLabel: 'メッセージ',
    },
    notificationPreferencesPage: {
        header: '通知設定',
        label: '新しいメッセージを通知する',
        notificationPreferences: {
            always: 'すぐに',
            daily: '毎日',
            mute: 'ミュート',
            hidden: '非表示',
        },
    },
    loginField: {
        numberHasNotBeenValidated: '番号が確認されていません。ボタンをクリックして、テキストで確認リンクを再送信してください。',
        emailHasNotBeenValidated: 'メールが確認されていません。ボタンをクリックして、テキストで確認リンクを再送信してください。',
    },
    avatarWithImagePicker: {
        uploadPhoto: '写真をアップロード',
        removePhoto: '写真を削除',
        editImage: '写真を編集',
        viewPhoto: '写真を見る',
        imageUploadFailed: '画像のアップロードに失敗しました',
        deleteWorkspaceError: '申し訳ありませんが、ワークスペースのアバターを削除する際に予期しない問題が発生しました。',
        sizeExceeded: ({maxUploadSizeInMB}: SizeExceededParams) => `選択した画像は、最大アップロードサイズの${maxUploadSizeInMB} MBを超えています。`,
        resolutionConstraints: ({minHeightInPx, minWidthInPx, maxHeightInPx, maxWidthInPx}: ResolutionConstraintsParams) =>
            `${minHeightInPx}x${minWidthInPx}ピクセル以上、${maxHeightInPx}x${maxWidthInPx}ピクセル未満の画像をアップロードしてください。`,
        notAllowedExtension: ({allowedExtensions}: NotAllowedExtensionParams) => `プロフィール写真は次のタイプのいずれかでなければなりません: ${allowedExtensions.join(', ')}。`,
    },
    modal: {
        backdropLabel: 'モーダルバックドロップ',
    },
    profilePage: {
        profile: 'プロフィール',
        preferredPronouns: '希望する代名詞',
        selectYourPronouns: 'あなたの代名詞を選択してください',
        selfSelectYourPronoun: '自分の代名詞を選択',
        emailAddress: 'メールアドレス',
        setMyTimezoneAutomatically: 'タイムゾーンを自動的に設定する',
        timezone: 'タイムゾーン',
        invalidFileMessage: '無効なファイルです。別の画像を試してください。',
        avatarUploadFailureMessage: 'アバターのアップロード中にエラーが発生しました。もう一度お試しください。',
        online: 'オンライン',
        offline: 'オフライン',
        syncing: '同期中',
        profileAvatar: 'プロフィールアバター',
        publicSection: {
            title: '公開',
            subtitle: 'これらの詳細はあなたの公開プロフィールに表示されます。誰でも見ることができます。',
        },
        privateSection: {
            title: 'プライベート',
            subtitle: 'これらの詳細は旅行と支払いに使用されます。それらはあなたの公開プロフィールには表示されません。',
        },
    },
    securityPage: {
        title: 'セキュリティオプション',
        subtitle: '二要素認証を有効にして、アカウントを安全に保ちましょう。',
        goToSecurity: 'セキュリティページに戻る',
    },
    shareCodePage: {title: 'あなたのコード', subtitle: '個人用QRコードまたは紹介リンクを共有して、Expensifyにメンバーを招待しましょう。'},
    pronounsPage: {
        pronouns: '代名詞',
        isShownOnProfile: 'あなたの代名詞はプロフィールに表示されます。',
        placeholderText: 'オプションを表示するために検索',
    },
    contacts: {
        contactMethod: '連絡方法',
        contactMethods: '連絡方法',
        featureRequiresValidate: 'この機能を使用するには、アカウントの確認が必要です。',
        validateAccount: 'アカウントを確認してください',
        helpTextBeforeEmail: '領収書を送信する方法を追加してください。それらを転送する先は',
        helpTextAfterEmail: 'または、47777（米国の番号のみ）にテキストメッセージを送信してください。',
        pleaseVerify: 'この連絡方法を確認してください',
        getInTouch: '私たちがあなたに連絡を取る必要がある場合、この連絡方法を使用します。',
        enterMagicCode: ({contactMethod}: EnterMagicCodeParams) => `${contactMethod}に送信されたマジックコードを入力してください。1～2分以内に届くはずです。`,
        setAsDefault: 'デフォルトに設定',
        yourDefaultContactMethod: 'これは現在のデフォルトの連絡方法です。削除する前に、別の連絡方法を選択し、「デフォルトに設定」をクリックする必要があります。',
        removeContactMethod: '連絡方法を削除',
        removeAreYouSure: 'この連絡方法を削除してもよろしいですか？この操作は元に戻せません。',
        failedNewContact: 'この連絡方法を追加できませんでした。',
        genericFailureMessages: {
            requestContactMethodValidateCode: '新しいマジックコードの送信に失敗しました。しばらく待ってからもう一度お試しください。',
            validateSecondaryLogin: '無効または不正なマジックコードです。もう一度お試しいただくか、新しいコードをリクエストしてください。',
            deleteContactMethod: '連絡方法の削除に失敗しました。サポートが必要な場合はConciergeにお問い合わせください。',
            setDefaultContactMethod: '新しいデフォルトの連絡方法を設定できませんでした。サポートが必要な場合はConciergeにお問い合わせください。',
            addContactMethod: 'この連絡方法の追加に失敗しました。サポートが必要な場合は、Conciergeにお問い合わせください。',
            enteredMethodIsAlreadySubmitted: 'この連絡方法はすでに存在します',
            passwordRequired: 'パスワードが必要です。',
            contactMethodRequired: '連絡方法が必要です',
            invalidContactMethod: '無効な連絡方法',
        },
        newContactMethod: '新しい連絡方法',
        goBackContactMethods: '連絡方法に戻る',
    },
    // cspell:disable
    pronouns: {
        coCos: 'Co / Cos',
        eEyEmEir: 'E / Ey / Em / Eir',
        faeFaer: 'Fae / Faer',
        heHimHis: '彼 / 彼の / 彼を',
        heHimHisTheyThemTheirs: '彼 / 彼 / 彼の / 彼ら / 彼ら / 彼らの',
        sheHerHers: '彼女 / 彼女の / 彼女のもの',
        sheHerHersTheyThemTheirs: '彼女 / 彼女の / 彼女のもの / 彼ら / 彼らの / 彼らのもの',
        merMers: 'Mer / Mers',
        neNirNirs: 'Ne / Nir / Nirs',
        neeNerNers: 'Nee / Ner / Ners',
        perPers: 'Per / Pers',
        theyThemTheirs: 'その人 / その人 / その人の',
        thonThons: 'Thon / Thons',
        veVerVis: 'Ve / Ver / Vis',
        viVir: 'Vi / Vir',
        xeXemXyr: 'Xe / Xem / Xyr',
        zeZieZirHir: 'Ze / Zie / Zir / Hir',
        zeHirHirs: 'Ze / Hir',
        callMeByMyName: '私の名前で呼んでください。',
    },
    // cspell:enable
    displayNamePage: {
        headerTitle: '表示名',
        isShownOnProfile: '表示名はプロフィールに表示されます。',
    },
    timezonePage: {
        timezone: 'タイムゾーン',
        isShownOnProfile: 'あなたのタイムゾーンはプロフィールに表示されます。',
        getLocationAutomatically: '自動的にあなたの位置を特定する',
    },
    updateRequiredView: {
        updateRequired: '更新が必要です',
        pleaseInstall: 'New Expensifyの最新バージョンにアップデートしてください。',
        pleaseInstallExpensifyClassic: 'Expensifyの最新バージョンをインストールしてください。',
        toGetLatestChanges: 'モバイルまたはデスクトップの場合、最新バージョンをダウンロードしてインストールしてください。ウェブの場合は、ブラウザをリフレッシュしてください。',
        newAppNotAvailable: '新しいExpensifyアプリはもう利用できません。',
    },
    initialSettingsPage: {
        about: '約',
        aboutPage: {
            description: '新しいExpensifyアプリは、世界中のオープンソース開発者のコミュニティによって構築されています。Expensifyの未来を一緒に築きましょう。',
            appDownloadLinks: 'アプリダウンロードリンク',
            viewKeyboardShortcuts: 'キーボードショートカットを表示',
            viewTheCode: 'コードを表示',
            viewOpenJobs: '求人情報を見る',
            reportABug: 'バグを報告する',
            troubleshoot: 'トラブルシュート',
        },
        appDownloadLinks: {
            android: {
                label: 'Android',
            },
            ios: {
                label: 'iOS',
            },
            desktop: {
                label: 'macOS',
            },
        },
        troubleshoot: {
            clearCacheAndRestart: 'キャッシュをクリアして再起動',
            viewConsole: 'デバッグコンソールを表示',
            debugConsole: 'デバッグコンソール',
            description:
                '<muted-text>Expensifyのトラブルシューティングには以下のツールをご利用ください。問題が発生した場合は、<concierge-link>バグをご報告</concierge-link>ください。</muted-text>',
            confirmResetDescription: '送信されていないすべての下書きメッセージは失われますが、その他のデータは安全です。',
            resetAndRefresh: 'リセットして更新',
            clientSideLogging: 'クライアントサイドのログ記録',
            noLogsToShare: '共有するログはありません',
            useProfiling: 'プロファイリングを使用する',
            profileTrace: 'プロファイルトレース',
            results: '結果',
            releaseOptions: 'リリースオプション',
            testingPreferences: '設定のテスト',
            useStagingServer: 'Stagingサーバーを使用',
            forceOffline: 'オフラインを強制する',
            simulatePoorConnection: 'インターネット接続が不安定です。',
            simulateFailingNetworkRequests: 'ネットワークリクエストの失敗をシミュレートする',
            authenticationStatus: '認証ステータス',
            deviceCredentials: 'デバイス認証情報',
            invalidate: '無効にする',
            destroy: '破壊する',
            maskExportOnyxStateData: 'Onyx状態をエクスポートする際に脆弱なメンバーデータをマスクする',
            exportOnyxState: 'Onyxの状態をエクスポート',
            importOnyxState: 'Onyxステートをインポート',
            testCrash: 'クラッシュのテスト',
            resetToOriginalState: '元の状態にリセット',
            usingImportedState: 'インポートされた状態を使用しています。ここを押してクリアしてください。',
            shouldBlockTransactionThreadReportCreation: 'トランザクションスレッドレポートの作成をブロック',
            debugMode: 'デバッグモード',
            invalidFile: '無効なファイル',
            invalidFileDescription: 'インポートしようとしているファイルは無効です。もう一度お試しください。',
            invalidateWithDelay: '遅延で無効にする',
            recordTroubleshootData: 'トラブルシューティングデータの記録',
            softKillTheApp: 'アプリをソフトキル',
            kill: '殺す',
        },
        debugConsole: {
            saveLog: 'ログを保存',
            shareLog: 'ログを共有',
            enterCommand: 'コマンドを入力してください',
            execute: '実行する',
            noLogsAvailable: 'ログは利用できません',
            logSizeTooLarge: ({size}: LogSizeParams) => `ログサイズが${size} MBの制限を超えています。「ログを保存」を使用してログファイルをダウンロードしてください。`,
            logs: 'ログ',
            viewConsole: 'コンソールを表示',
        },
        security: 'セキュリティー',
        signOut: 'サインアウト',
        restoreStashed: '隠されたログインを復元',
        signOutConfirmationText: 'サインアウトすると、オフラインでの変更が失われます。',
        versionLetter: 'v',
        readTheTermsAndPrivacy: `<muted-text-micro><a href="${CONST.OLD_DOT_PUBLIC_URLS.TERMS_URL}">利用規約</a>と<a href="${CONST.OLD_DOT_PUBLIC_URLS.PRIVACY_URL}">プライバシー</a>をお読みください。</muted-text-micro>`,
        help: '助けて',
        whatIsNew: '新着情報',
        accountSettings: 'アカウント設定',
        account: 'アカウント',
        general: '一般',
    },
    closeAccountPage: {
        closeAccount: 'アカウントを閉じる',
        reasonForLeavingPrompt: 'お別れするのは残念です！改善のために、理由を教えていただけますか？',
        enterMessageHere: 'メッセージをここに入力してください。',
        closeAccountWarning: 'アカウントの閉鎖は元に戻せません。',
        closeAccountPermanentlyDeleteData: 'アカウントを削除してもよろしいですか？これにより、未処理の経費がすべて永久に削除されます。',
        enterDefaultContactToConfirm: 'アカウントを閉じることを確認するために、デフォルトの連絡方法を入力してください。あなたのデフォルトの連絡方法は:',
        enterDefaultContact: 'デフォルトの連絡方法を入力してください',
        defaultContact: 'デフォルトの連絡方法:',
        enterYourDefaultContactMethod: 'アカウントを閉じるために、デフォルトの連絡方法を入力してください。',
    },
    mergeAccountsPage: {
        mergeAccount: 'アカウントを統合する',
        accountDetails: {
            accountToMergeInto: ({login}: MergeAccountIntoParams) => `マージしたいアカウントを<strong>${login}</strong>に入力する。`,
            notReversibleConsent: 'これは元に戻せないことを理解しています。',
        },
        accountValidate: {
            confirmMerge: 'アカウントをマージしてもよろしいですか？',
            lossOfUnsubmittedData: ({login}: MergeAccountIntoParams) => `アカウントの統合は不可逆的であり、<strong>${login}</strong>の未提出の経費は失われます。`,
            enterMagicCode: ({login}: MergeAccountIntoParams) => `続行するには、<strong>${login}</strong>に送られたマジックコードを入力してください。`,
            errors: {
                incorrectMagicCode: '無効または不正なマジックコードです。もう一度お試しいただくか、新しいコードをリクエストしてください。',
                fallback: '問題が発生しました。後でもう一度お試しください。',
            },
        },
        mergeSuccess: {
            accountsMerged: 'アカウントが統合されました！',
            description: ({from, to}: MergeSuccessDescriptionParams) =>
                `<muted-text><centered-text><strong>${from}</strong>、<strong>${to}</strong> の全データのマージに成功しました。今後、このアカウントにはどちらのログインも使用できます。</centered-text></muted-text>`,
        },
        mergePendingSAML: {
            weAreWorkingOnIt: '対応中です',
            limitedSupport: '新しいExpensifyではアカウントの統合をまだサポートしていません。この操作はExpensify Classicで行ってください。',
            reachOutForHelp: '<muted-text><centered-text>ご質問は<concierge-link>Conciergeまでお</concierge-link>気軽にどうぞ！</centered-text></muted-text>',
            goToExpensifyClassic: 'Expensify Classicに移動',
        },
        mergeFailureSAMLDomainControlDescription: ({email}: MergeFailureDescriptionGenericParams) =>
            `<muted-text><centered-text><strong>${email}</strong> は <strong>${email.split('@').at(1) ?? ''}</strong> によって管理されているため、マージできません。<concierge-link>Conciergeにご相談</concierge-link>ください。</centered-text></muted-text>`,
        mergeFailureSAMLAccountDescription: ({email}: MergeFailureDescriptionGenericParams) =>
            `<muted-text><centered-text>ドメイン管理者がプライマリログインとして設定しているため、<strong>${email}</strong> を他のアカウントに統合することはできません。代わりに他のアカウントをマージしてください。</centered-text></muted-text>`,
        mergeFailure2FA: {
            description: ({email}: MergeFailureDescriptionGenericParams) =>
                `<muted-text><centered-text><strong>${email}</strong>、二要素認証（2FA）が有効になっているため、アカウントを統合できません。<strong>${email}</strong>、2FAを無効にして再度お試しください。</centered-text></muted-text>`,
            learnMore: 'アカウントの統合について詳しく学ぶ。',
        },
        mergeFailureAccountLockedDescription: ({email}: MergeFailureDescriptionGenericParams) =>
            `<muted-text><centered-text><strong>${email}</strong> はロックされているので、マージできない。<concierge-link>Conciergeにご相談</concierge-link>ください。</centered-text></muted-text>`,
        mergeFailureUncreatedAccountDescription: ({email, contactMethodLink}: MergeFailureUncreatedAccountDescriptionParams) =>
            `<muted-text><centered-text><strong>${email}</strong> がExpensifyアカウントを持っていないため、アカウントを統合できません。代わりに<a href="${contactMethodLink}">連絡先として追加して</a>ください。</centered-text></muted-text>`,
        mergeFailureSmartScannerAccountDescription: ({email}: MergeFailureDescriptionGenericParams) =>
            `<muted-text><centered-text><strong>${email}</strong> を他のアカウントに統合することはできません。代わりに他のアカウントを統合してください。</centered-text></muted-text>`,
        mergeFailureInvoicedAccountDescription: ({email}: MergeFailureDescriptionGenericParams) =>
            `<muted-text><centered-text>このアカウントは請求済みの請求リレーションシップを所有しているため、<strong>${email}</strong> にアカウントをマージすることはできません。</centered-text></muted-text>`,
        mergeFailureTooManyAttempts: {
            heading: '後でもう一度お試しください。',
            description: 'アカウントの統合を試みる回数が多すぎます。後でもう一度お試しください。',
        },
        mergeFailureUnvalidatedAccount: {
            description: '他のアカウントにマージできません。アカウントが検証されていないためです。アカウントを検証して、再度お試しください。',
        },
        mergeFailureSelfMerge: {
            description: 'アカウントをそれ自体にマージすることはできません。',
        },
        mergeFailureGenericHeading: 'アカウントを統合できません',
    },
    lockAccountPage: {
        reportSuspiciousActivity: '疑わしい活動を報告',
        lockAccount: 'アカウントをロックする',
        unlockAccount: 'アカウントをアンロック',
        compromisedDescription: 'アカウントに不安を感じましたか？報告すると、すぐにアカウントがロックされ、Expensifyカードの新しい取引が停止され、変更も防止されます。',
        domainAdminsDescription: 'ドメイン管理者へ：これにより、ドメイン全体のExpensifyカード活動と管理操作も一時停止されます。',
        areYouSure: '本当にExpensifyアカウントをロックしますか？',
        onceLocked: 'ロックされると、アカウントはロック解除リクエストとセキュリティレビューが完了するまで制限されます。',
    },
    failedToLockAccountPage: {
        failedToLockAccount: 'アカウントのロックに失敗しました',
        failedToLockAccountDescription: `アカウントをロックできませんでした。この問題を解決するためにConciergeとチャットしてください。`,
        chatWithConcierge: 'Conciergeとチャットする',
    },
    unlockAccountPage: {
        accountLocked: 'アカウントがロックされました',
        yourAccountIsLocked: 'あなたのアカウントはロックされています',
        chatToConciergeToUnlock: 'Conciergeとチャットしてセキュリティの懸念を解決し、アカウントのロックを解除してください。',
        chatWithConcierge: 'Conciergeとチャットする',
    },
    passwordPage: {
        changePassword: 'パスワードを変更する',
        changingYourPasswordPrompt: 'パスワードを変更すると、Expensify.com と New Expensify の両方のアカウントのパスワードが更新されます。',
        currentPassword: '現在のパスワード',
        newPassword: '新しいパスワード',
        newPasswordPrompt: '新しいパスワードは、古いパスワードと異なり、8文字以上で、1つの大文字、1つの小文字、および1つの数字を含める必要があります。',
    },
    twoFactorAuth: {
        headerTitle: '二要素認証',
        twoFactorAuthEnabled: '2要素認証が有効になりました',
        whatIsTwoFactorAuth: '二要素認証 (2FA) は、アカウントの安全性を保つのに役立ちます。ログイン時に、お好みの認証アプリで生成されたコードを入力する必要があります。',
        disableTwoFactorAuth: '二要素認証を無効にする',
        explainProcessToRemove: '二要素認証 (2FA) を無効にするには、認証アプリから有効なコードを入力してください。',
        disabled: '二要素認証が無効になりました',
        noAuthenticatorApp: 'Expensifyにログインする際に認証アプリはもう必要ありません。',
        stepCodes: 'リカバリーコード',
        keepCodesSafe: 'これらのリカバリーコードを安全に保管してください！',
        codesLoseAccess:
            '認証アプリへのアクセスを失い、これらのコードを持っていない場合、アカウントへのアクセスを失います。\n\n注: 二要素認証を設定すると、他のすべてのアクティブなセッションからログアウトされます。',
        errorStepCodes: '続行する前にコードをコピーまたはダウンロードしてください。',
        stepVerify: '確認する',
        scanCode: 'QRコードを使用してスキャンしてください',
        authenticatorApp: '認証アプリ',
        addKey: 'または、このシークレットキーを認証アプリに追加してください。',
        enterCode: '次に、認証アプリで生成された6桁のコードを入力してください。',
        stepSuccess: '完了',
        enabled: '2要素認証が有効になりました',
        congrats: 'おめでとうございます！これで追加のセキュリティが確保されました。',
        copy: 'コピー',
        disable: '無効にする',
        enableTwoFactorAuth: '2要素認証を有効にする',
        pleaseEnableTwoFactorAuth: '2要素認証を有効にしてください。',
        twoFactorAuthIsRequiredDescription: 'セキュリティ目的のため、Xeroは統合を接続するために二要素認証を必要とします。',
        twoFactorAuthIsRequiredForAdminsHeader: '二要素認証が必要です',
        twoFactorAuthIsRequiredForAdminsTitle: '2要素認証を有効にしてください',
        twoFactorAuthIsRequiredForAdminsDescription: 'Xeroの会計接続には二要素認証の使用が必要です。Expensifyを引き続き使用するには、有効にしてください。',
        twoFactorAuthCannotDisable: '2FAを無効にできません',
        twoFactorAuthRequired: 'Xeroの接続には二要素認証（2FA）が必要であり、無効にすることはできません。',
    },
    recoveryCodeForm: {
        error: {
            pleaseFillRecoveryCode: 'リカバリーコードを入力してください',
            incorrectRecoveryCode: '回復コードが間違っています。もう一度お試しください。',
        },
        useRecoveryCode: 'リカバリーコードを使用',
        recoveryCode: 'リカバリーコード',
        use2fa: '二要素認証コードを使用',
    },
    twoFactorAuthForm: {
        error: {
            pleaseFillTwoFactorAuth: '2要素認証コードを入力してください',
            incorrect2fa: '二要素認証コードが間違っています。もう一度お試しください。',
        },
    },
    passwordConfirmationScreen: {
        passwordUpdated: 'パスワードが更新されました！',
        allSet: '準備完了です。新しいパスワードを安全に保管してください。',
    },
    privateNotes: {
        title: 'プライベートメモ',
        personalNoteMessage: 'このチャットに関するメモをここに記録してください。メモを追加、編集、または表示できるのはあなただけです。',
        sharedNoteMessage: 'このチャットに関するメモをここに記録してください。Expensifyの従業員およびteam.expensify.comドメインの他のメンバーはこれらのメモを閲覧できます。',
        composerLabel: 'メモ',
        myNote: '私のメモ',
        error: {
            genericFailureMessage: 'プライベートノートを保存できませんでした。',
        },
    },
    billingCurrency: {
        error: {
            securityCode: '有効なセキュリティコードを入力してください',
        },
        securityCode: 'セキュリティコード',
        changeBillingCurrency: '請求通貨を変更する',
        changePaymentCurrency: '支払い通貨を変更',
        paymentCurrency: '支払い通貨',
        paymentCurrencyDescription: 'すべての個人経費を変換する標準通貨を選択してください',
        note: `注: お支払いの通貨を変更すると、Expensifyのお支払いに影響する場合があります。詳しくは<a href="${CONST.PRICING}">価格ページ</a>をご覧ください。`,
    },
    addDebitCardPage: {
        addADebitCard: 'デビットカードを追加',
        nameOnCard: 'カード名義人',
        debitCardNumber: 'デビットカード番号',
        expiration: '有効期限',
        expirationDate: 'MMYY',
        cvv: 'CVV',
        billingAddress: '請求先住所',
        growlMessageOnSave: 'あなたのデビットカードが正常に追加されました',
        expensifyPassword: 'Expensifyパスワード',
        error: {
            invalidName: '名前には文字のみを含めることができます。',
            addressZipCode: '有効な郵便番号を入力してください',
            debitCardNumber: '有効なデビットカード番号を入力してください',
            expirationDate: '有効な有効期限を選択してください',
            securityCode: '有効なセキュリティコードを入力してください',
            addressStreet: 'POボックスではない有効な請求先住所を入力してください。',
            addressState: '州を選択してください',
            addressCity: '都市を入力してください',
            genericFailureMessage: 'カードの追加中にエラーが発生しました。もう一度お試しください。',
            password: 'Expensifyのパスワードを入力してください',
        },
    },
    addPaymentCardPage: {
        addAPaymentCard: '支払いカードを追加',
        nameOnCard: 'カード名義人',
        paymentCardNumber: 'カード番号',
        expiration: '有効期限',
        expirationDate: 'MM/YY',
        cvv: 'CVV',
        billingAddress: '請求先住所',
        growlMessageOnSave: 'お支払いカードが正常に追加されました',
        expensifyPassword: 'Expensifyパスワード',
        error: {
            invalidName: '名前には文字のみを含めることができます。',
            addressZipCode: '有効な郵便番号を入力してください',
            paymentCardNumber: '有効なカード番号を入力してください',
            expirationDate: '有効な有効期限を選択してください',
            securityCode: '有効なセキュリティコードを入力してください',
            addressStreet: 'POボックスではない有効な請求先住所を入力してください。',
            addressState: '州を選択してください',
            addressCity: '都市を入力してください',
            genericFailureMessage: 'カードの追加中にエラーが発生しました。もう一度お試しください。',
            password: 'Expensifyのパスワードを入力してください',
        },
    },
    walletPage: {
        balance: '残高',
        paymentMethodsTitle: '支払い方法',
        setDefaultConfirmation: 'デフォルトの支払い方法に設定する',
        setDefaultSuccess: 'デフォルトの支払い方法が設定されました！',
        deleteAccount: 'アカウントを削除',
        deleteConfirmation: 'このアカウントを削除してもよろしいですか？',
        error: {
            notOwnerOfBankAccount: 'この銀行口座をデフォルトの支払い方法として設定中にエラーが発生しました。',
            invalidBankAccount: 'この銀行口座は一時的に停止されています。',
            notOwnerOfFund: 'このカードをデフォルトの支払い方法として設定する際にエラーが発生しました。',
            setDefaultFailure: '問題が発生しました。詳細なサポートが必要な場合は、Conciergeにチャットでお問い合わせください。',
        },
        addBankAccountFailure: '銀行口座を追加しようとした際に予期しないエラーが発生しました。もう一度お試しください。',
        getPaidFaster: 'より早く支払いを受ける',
        addPaymentMethod: 'アプリ内で直接送受金を行うために支払い方法を追加してください。',
        getPaidBackFaster: 'より早く返金を受け取る',
        secureAccessToYourMoney: 'お金への安全なアクセス',
        receiveMoney: '現地通貨でお金を受け取る',
        expensifyWallet: 'Expensify Wallet（ベータ版）',
        sendAndReceiveMoney: '友達とお金を送受信する。米国の銀行口座のみ。',
        enableWallet: 'ウォレットを有効にする',
        addBankAccountToSendAndReceive: '支払いや受け取りを行うために銀行口座を追加してください。',
        addDebitOrCreditCard: 'デビットカードまたはクレジットカードを追加',
        assignedCards: '割り当てられたカード',
        assignedCardsDescription: 'これらは、会社の支出を管理するためにワークスペース管理者によって割り当てられたカードです。',
        expensifyCard: 'Expensify Card',
        walletActivationPending: 'お客様の情報を確認中です。数分後に再度ご確認ください！',
        walletActivationFailed: '残念ながら、現在ウォレットを有効にすることができません。さらなるサポートが必要な場合は、Conciergeにチャットしてください。',
        addYourBankAccount: '銀行口座を追加',
        addBankAccountBody: 'Expensifyに銀行口座を接続して、アプリ内での送金と受け取りをこれまで以上に簡単にしましょう。',
        chooseYourBankAccount: '銀行口座を選択してください',
        chooseAccountBody: '正しいものを選択してください。',
        confirmYourBankAccount: '銀行口座を確認してください',
        personalBankAccounts: '個人銀行口座',
        businessBankAccounts: 'ビジネス銀行口座',
    },
    cardPage: {
        expensifyCard: 'Expensify Card',
        expensifyTravelCard: 'Expensify Travel Card',
        availableSpend: '残りの制限',
        smartLimit: {
            name: 'スマートリミット',
            title: ({formattedLimit}: ViolationsOverLimitParams) => `このカードでは最大${formattedLimit}まで使用でき、提出された経費が承認されると制限がリセットされます。`,
        },
        fixedLimit: {
            name: '固定限度額',
            title: ({formattedLimit}: ViolationsOverLimitParams) => `このカードでは最大${formattedLimit}まで利用でき、それ以降は無効になります。`,
        },
        monthlyLimit: {
            name: '月間制限',
            title: ({formattedLimit}: ViolationsOverLimitParams) => `このカードでは、月に最大${formattedLimit}まで使用できます。この制限は、毎月の1日にリセットされます。`,
        },
        virtualCardNumber: 'バーチャルカード番号',
        travelCardCvv: 'トラベルカードCVV',
        physicalCardNumber: '物理カード番号',
        getPhysicalCard: '物理カードを取得',
        reportFraud: 'バーチャルカード詐欺を報告する',
        reportTravelFraud: 'トラベルカード詐欺を報告する',
        reviewTransaction: '取引を確認する',
        suspiciousBannerTitle: '不審な取引',
        physicalCardPin: 'PIN',
        suspiciousBannerDescription: 'あなたのカードで不審な取引が検出されました。確認するには下をタップしてください。',
        cardLocked: 'お客様のカードは、当社のチームが貴社のアカウントを確認している間、一時的にロックされています。',
        cardDetails: {
            cardNumber: 'バーチャルカード番号',
            expiration: '有効期限',
            cvv: 'CVV',
            address: '住所',
            revealDetails: '詳細を表示',
            revealCvv: 'CVVを表示',
            copyCardNumber: 'カード番号をコピー',
            updateAddress: '住所を更新',
        },
        cardAddedToWallet: ({platform}: {platform: 'Google' | 'Apple'}) => `${platform}ウォレットに追加されました`,
        cardDetailsLoadingFailure: 'カードの詳細を読み込む際にエラーが発生しました。インターネット接続を確認して、もう一度お試しください。',
        validateCardTitle: 'あなたであることを確認しましょう',
        enterMagicCode: ({contactMethod}: EnterMagicCodeParams) => `カードの詳細を表示するには、${contactMethod} に送信されたマジックコードを入力してください。1～2分以内に届くはずです。`,
    },
    workflowsPage: {
        workflowTitle: '支出',
        workflowDescription: '支出が発生した瞬間から、承認および支払いを含むワークフローを設定します。',
        submissionFrequency: '提出頻度',
        submissionFrequencyDescription: '経費提出のカスタムスケジュールを選択するか、支出のリアルタイム更新のためにこれをオフにしておいてください。',
        submissionFrequencyDateOfMonth: '月の日付',
        addApprovalsTitle: '承認を追加',
        addApprovalButton: '承認ワークフローを追加',
        addApprovalTip: 'このデフォルトのワークフローは、より具体的なワークフローが存在しない限り、すべてのメンバーに適用されます。',
        approver: '承認者',
        addApprovalsDescription: '支払いを承認する前に追加の承認が必要です。',
        makeOrTrackPaymentsTitle: '支払いを行うまたは追跡する',
        makeOrTrackPaymentsDescription: 'Expensifyでの支払いのために認可された支払者を追加するか、他の場所で行われた支払いを追跡します。',
        editor: {
            submissionFrequency: 'Expensifyがエラーフリーの支出を共有するまでの待機時間を選択してください。',
        },
        frequencyDescription: '経費を自動で提出する頻度を選択するか、手動で行うように設定してください。',
        frequencies: {
            instant: '即座に',
            weekly: '毎週',
            monthly: '毎月',
            twiceAMonth: '月に2回',
            byTrip: '旅行ごとに',
            manually: '手動で',
            daily: '毎日',
            lastDayOfMonth: '月末最終日',
            lastBusinessDayOfMonth: '月の最終営業日',
            ordinals: {
                one: 'st',
                two: 'nd',
                few: 'rd',
                other: 'th',
                /* eslint-disable @typescript-eslint/naming-convention */
                '1': '最初',
                '2': '2番目',
                '3': '3番目',
                '4': '4番目',
                '5': '5番目',
                '6': '6番目',
                '7': 'セブンス',
                '8': '8番目',
                '9': '9番目',
                '10': '10番目',
                /* eslint-enable @typescript-eslint/naming-convention */
            },
        },
        approverInMultipleWorkflows: 'このメンバーはすでに別の承認ワークフローに属しています。ここでの更新はそちらにも反映されます。',
        approverCircularReference: ({name1, name2}: ApprovalWorkflowErrorParams) =>
            `<strong>${name1}</strong> はすでに <strong>${name2}</strong> にレポートを承認しています。循環ワークフローを避けるために、別の承認者を選んでください。`,
        emptyContent: {
            title: '表示するメンバーがいません',
            expensesFromSubtitle: 'すべてのワークスペースメンバーは既存の承認ワークフローにすでに属しています。',
            approverSubtitle: 'すべての承認者は既存のワークフローに属しています。',
        },
    },
    workflowsDelayedSubmissionPage: {
<<<<<<< HEAD
        autoReportingErrorMessage: '遅延した提出は変更できません。もう一度お試しいただくか、サポートにお問い合わせください。',
=======
>>>>>>> 89c45c98
        autoReportingFrequencyErrorMessage: '提出頻度を変更できませんでした。もう一度お試しいただくか、サポートにお問い合わせください。',
        monthlyOffsetErrorMessage: '月次の頻度を変更できませんでした。もう一度お試しいただくか、サポートにお問い合わせください。',
    },
    workflowsCreateApprovalsPage: {
        title: '確認',
        header: '承認者を追加して確認してください。',
        additionalApprover: '追加承認者',
        submitButton: 'ワークフローを追加',
    },
    workflowsEditApprovalsPage: {
        title: '承認ワークフローを編集',
        deleteTitle: '承認ワークフローを削除',
        deletePrompt: 'この承認ワークフローを削除してもよろしいですか？すべてのメンバーはその後、デフォルトのワークフローに従います。',
    },
    workflowsExpensesFromPage: {
        title: 'からの経費',
        header: '次のメンバーが経費を提出したとき:',
    },
    workflowsApproverPage: {
        genericErrorMessage: '承認者を変更できませんでした。もう一度お試しいただくか、サポートにお問い合わせください。',
        header: 'このメンバーに承認を依頼する:',
    },
    workflowsPayerPage: {
        title: '承認された支払者',
        genericErrorMessage: '承認された支払者を変更できませんでした。もう一度お試しください。',
        admins: '管理者',
        payer: '支払者',
        paymentAccount: '支払いアカウント',
    },
    reportFraudPage: {
        title: 'バーチャルカード詐欺を報告する',
        description: 'バーチャルカードの詳細が盗まれたり、不正に使用されたりした場合、既存のカードを永久に無効化し、新しいバーチャルカードと番号を提供します。',
        deactivateCard: 'カードを無効化する',
        reportVirtualCardFraud: 'バーチャルカード詐欺を報告する',
    },
    reportFraudConfirmationPage: {
        title: 'カード詐欺が報告されました',
        description: '既存のカードは永久に無効化されました。カードの詳細を確認すると、新しいバーチャルカードが利用可能になっています。',
        buttonText: '了解しました、ありがとうございます！',
    },
    activateCardPage: {
        activateCard: 'カードを有効化する',
        pleaseEnterLastFour: 'カードの下4桁を入力してください。',
        activatePhysicalCard: '物理カードを有効化する',
        error: {
            thatDidNotMatch: 'それはカードの最後の4桁と一致しませんでした。もう一度お試しください。',
            throttled:
                'Expensifyカードの最後の4桁を間違えて入力しました。数字が正しいと確信している場合は、Conciergeに連絡して解決してください。それ以外の場合は、後でもう一度試してください。',
        },
    },
    getPhysicalCard: {
        header: '物理カードを取得',
        nameMessage: 'カードに表示されるため、名前と姓を入力してください。',
        legalName: '法的氏名',
        legalFirstName: '法的な名前',
        legalLastName: '法的な姓',
        phoneMessage: '電話番号を入力してください。',
        phoneNumber: '電話番号',
        address: '住所',
        addressMessage: '配送先住所を入力してください。',
        streetAddress: '住所',
        city: '市',
        state: '状態',
        zipPostcode: '郵便番号',
        country: '国',
        confirmMessage: '以下の詳細を確認してください。',
        estimatedDeliveryMessage: 'あなたの物理カードは2～3営業日で届きます。',
        next: '次へ',
        getPhysicalCard: '物理カードを取得',
        shipCard: 'カードを発送',
    },
    transferAmountPage: {
        transfer: ({amount}: TransferParams) => `Transfer${amount ? ` ${amount}` : ''}`,
        instant: 'インスタント（デビットカード）',
        instantSummary: ({rate, minAmount}: InstantSummaryParams) => `${rate}% 手数料（最低 ${minAmount}）`,
        ach: '1～3営業日（銀行口座）',
        achSummary: '手数料なし',
        whichAccount: 'どのアカウントですか？',
        fee: '料金',
        transferSuccess: '振込が成功しました！',
        transferDetailBankAccount: 'あなたのお金は、次の1～3営業日以内に到着するはずです。',
        transferDetailDebitCard: 'あなたのお金はすぐに届くはずです。',
        failedTransfer: '残高が完全に清算されていません。銀行口座に振り込んでください。',
        notHereSubTitle: 'ウォレットページから残高を移動してください。',
        goToWallet: 'ウォレットに移動',
    },
    chooseTransferAccountPage: {
        chooseAccount: 'アカウントを選択',
    },
    paymentMethodList: {
        addPaymentMethod: 'お支払い方法を追加',
        addNewDebitCard: '新しいデビットカードを追加',
        addNewBankAccount: '新しい銀行口座を追加',
        accountLastFour: '終了',
        cardLastFour: '末尾が',
        addFirstPaymentMethod: 'アプリ内で直接送受金を行うために支払い方法を追加してください。',
        defaultPaymentMethod: 'デフォルト',
        bankAccountLastFour: ({lastFour}: BankAccountLastFourParams) => `銀行口座・${lastFour}`,
    },
    preferencesPage: {
        appSection: {
            title: 'アプリの設定',
        },
        testSection: {
            title: '設定をテストする',
            subtitle: 'ステージングでアプリをデバッグおよびテストするための設定。',
        },
        receiveRelevantFeatureUpdatesAndExpensifyNews: '関連する機能のアップデートやExpensifyのニュースを受け取る',
        muteAllSounds: 'Expensifyからのすべての音をミュートする',
    },
    priorityModePage: {
        priorityMode: '優先モード',
        explainerText: '未読およびピン留めされたチャットのみを#focusするか、すべてを表示して最新およびピン留めされたチャットを上部に表示するかを選択します。',
        priorityModes: {
            default: {
                label: '最新',
                description: 'すべてのチャットを最新順に表示',
            },
            gsd: {
                label: '#focus',
                description: '未読のみをアルファベット順に表示',
            },
        },
    },
    reportDetailsPage: {
        inWorkspace: ({policyName}: ReportPolicyNameParams) => `${policyName} 内`,
        generatingPDF: 'PDFを生成中',
        waitForPDF: 'PDFを生成するまでお待ちください',
        errorPDF: 'PDFの生成中にエラーが発生しました。',
        generatedPDF: 'あなたのレポートPDFが生成されました！',
    },
    reportDescriptionPage: {
        roomDescription: '部屋の説明',
        roomDescriptionOptional: '部屋の説明（任意）',
        explainerText: '部屋のカスタム説明を設定します。',
    },
    groupChat: {
        lastMemberTitle: '注意！',
        lastMemberWarning: 'あなたが最後の一人なので、退出するとこのチャットはすべてのメンバーにアクセスできなくなります。本当に退出しますか？',
        defaultReportName: ({displayName}: ReportArchiveReasonsClosedParams) => `${displayName}のグループチャット`,
    },
    languagePage: {
        language: '言語',
        aiGenerated: 'この言語の翻訳は自動的に生成されており、エラーが含まれている可能性があります。',
    },
    themePage: {
        theme: 'テーマ',
        themes: {
            dark: {
                label: 'ダーク',
            },
            light: {
                label: 'ライト',
            },
            system: {
                label: 'デバイス設定を使用',
            },
        },
        chooseThemeBelowOrSync: '以下のテーマを選択するか、デバイスの設定と同期してください。',
    },
    termsOfUse: {
        terms: `<muted-text-xs>ログインすることで、<a href="${CONST.OLD_DOT_PUBLIC_URLS.TERMS_URL}">利用規約</a>および<a href="${CONST.OLD_DOT_PUBLIC_URLS.PRIVACY_URL}">プライバシー</a>に同意したものとみなされます。</muted-text-xs>`,
        license: `<muted-text-xs>送金は${CONST.WALLET.PROGRAM_ISSUERS.EXPENSIFY_PAYMENTS} (NMLS ID:2017010)の<a href="${CONST.OLD_DOT_PUBLIC_URLS.LICENSES_URL}">ライセンス</a>に基づき提供される。</muted-text-xs>`,
    },
    validateCodeForm: {
        magicCodeNotReceived: 'マジックコードを受け取っていませんか？',
        enterAuthenticatorCode: '認証コードを入力してください',
        enterRecoveryCode: 'リカバリーコードを入力してください',
        requiredWhen2FAEnabled: '2FAが有効になっている場合に必要',
        requestNewCode: ({timeRemaining}: {timeRemaining: string}) => `<a>${timeRemaining}</a>後に新しいコードをリクエストしてください`,
        requestNewCodeAfterErrorOccurred: '新しいコードをリクエストする',
        error: {
            pleaseFillMagicCode: 'マジックコードを入力してください',
            incorrectMagicCode: '無効または不正なマジックコードです。もう一度お試しいただくか、新しいコードをリクエストしてください。',
            pleaseFillTwoFactorAuth: '2要素認証コードを入力してください',
        },
    },
    passwordForm: {
        pleaseFillOutAllFields: 'すべてのフィールドに記入してください',
        pleaseFillPassword: 'パスワードを入力してください',
        pleaseFillTwoFactorAuth: '2要素認証コードを入力してください',
        enterYourTwoFactorAuthenticationCodeToContinue: '続行するには、二要素認証コードを入力してください',
        forgot: 'お忘れですか？',
        requiredWhen2FAEnabled: '2FAが有効になっている場合に必要',
        error: {
            incorrectPassword: 'パスワードが間違っています。もう一度お試しください。',
            incorrectLoginOrPassword: 'ログインまたはパスワードが間違っています。もう一度お試しください。',
            incorrect2fa: '二要素認証コードが間違っています。もう一度お試しください。',
            twoFactorAuthenticationEnabled: 'このアカウントには2FAが有効になっています。メールアドレスまたは電話番号を使用してサインインしてください。',
            invalidLoginOrPassword: 'ログインまたはパスワードが無効です。もう一度お試しいただくか、パスワードをリセットしてください。',
            unableToResetPassword:
                'パスワードを変更できませんでした。これは、古いパスワードリセットメール内のパスワードリセットリンクが期限切れになっている可能性があります。再試行できるように、新しいリンクをメールでお送りしました。受信トレイと迷惑メールフォルダを確認してください。数分以内に届くはずです。',
            noAccess: 'このアプリケーションへのアクセス権がありません。アクセスを得るためにGitHubのユーザー名を追加してください。',
            accountLocked: '複数回のログイン失敗により、アカウントがロックされました。1時間後に再度お試しください。',
            fallback: '問題が発生しました。後でもう一度お試しください。',
        },
    },
    loginForm: {
        phoneOrEmail: '電話またはメールアドレス',
        error: {
            invalidFormatEmailLogin: '入力されたメールアドレスが無効です。形式を修正してもう一度お試しください。',
        },
        cannotGetAccountDetails: 'アカウントの詳細を取得できませんでした。もう一度サインインしてください。',
        loginForm: 'ログインフォーム',
        notYou: ({user}: NotYouParams) => `${user}ではありませんか？`,
    },
    onboarding: {
        welcome: 'ようこそ！',
        welcomeSignOffTitleManageTeam: '上記のタスクが完了したら、承認ワークフローやルールなどの機能をさらに探求できます！',
        welcomeSignOffTitle: 'お会いできて嬉しいです！',
        explanationModal: {
            title: 'Expensifyへようこそ',
            description: 'チャットのスピードでビジネスと個人の支出を管理するための1つのアプリ。ぜひお試しいただき、ご意見をお聞かせください。もっと多くの機能が登場予定です！',
            secondaryDescription: 'Expensify Classicに戻るには、プロフィール写真をタップして > Expensify Classicに移動します。',
        },
        getStarted: '始めましょう',
        whatsYourName: 'あなたの名前は何ですか？',
        peopleYouMayKnow: 'あなたが知っている人々はすでにここにいます！メールを確認して参加しましょう。',
        workspaceYouMayJoin: ({domain, email}: WorkspaceYouMayJoin) => `${domain} の誰かがすでにワークスペースを作成しています。${email} に送信されたマジックコードを入力してください。`,
        joinAWorkspace: 'ワークスペースに参加する',
        listOfWorkspaces: 'こちらが参加できるワークスペースのリストです。心配しないでください。後で参加することもできます。',
        workspaceMemberList: ({employeeCount, policyOwner}: WorkspaceMemberList) => `${employeeCount} 名のメンバー${employeeCount > 1 ? 's' : ''} • ${policyOwner}`,
        whereYouWork: 'どこで働いていますか？',
        errorSelection: '先に進むためのオプションを選択してください',
        purpose: {
            title: '今日は何をしたいですか？',
            errorContinue: 'セットアップを続行するには「続行」を押してください。',
            errorBackButton: 'アプリの使用を開始するためにセットアップの質問を完了してください',
            [CONST.ONBOARDING_CHOICES.EMPLOYER]: '雇用主から払い戻しを受ける',
            [CONST.ONBOARDING_CHOICES.MANAGE_TEAM]: '私のチームの経費を管理する',
            [CONST.ONBOARDING_CHOICES.PERSONAL_SPEND]: '経費を追跡し、予算を管理する',
            [CONST.ONBOARDING_CHOICES.CHAT_SPLIT]: '友達とチャットして経費を分割する',
            [CONST.ONBOARDING_CHOICES.LOOKING_AROUND]: '何か他のもの',
        },
        employees: {
            title: '従業員は何人いますか？',
            [CONST.ONBOARDING_COMPANY_SIZE.MICRO]: '1-10人の従業員',
            [CONST.ONBOARDING_COMPANY_SIZE.SMALL]: '11-50人の従業員',
            [CONST.ONBOARDING_COMPANY_SIZE.MEDIUM_SMALL]: '51-100人の従業員',
            [CONST.ONBOARDING_COMPANY_SIZE.MEDIUM]: '101-1,000人の従業員',
            [CONST.ONBOARDING_COMPANY_SIZE.LARGE]: '1,000人以上の従業員',
        },
        accounting: {
            title: '会計ソフトを使用していますか？',
            none: 'None',
        },
        interestedFeatures: {
            title: 'どの機能に興味がありますか？',
            featuresAlreadyEnabled: 'あなたのワークスペースにはすでに以下が有効になっています:',
            featureYouMayBeInterestedIn: '興味のある追加機能を有効にする:',
        },
        error: {
            requiredFirstName: '続行するには、名前を入力してください。',
        },
        workEmail: {
            title: 'あなたの仕事用メールアドレスは何ですか？',
            subtitle: 'Expensifyは、職場のメールを接続すると最適に機能します。',
            explanationModal: {
                descriptionOne: 'receipts@expensify.comに転送してスキャンする',
                descriptionTwo: 'Expensifyを既に利用している同僚に参加しましょう',
                descriptionThree: 'よりカスタマイズされた体験をお楽しみください',
            },
            addWorkEmail: '勤務用メールを追加',
        },
        workEmailValidation: {
            title: '勤務先のメールを確認してください',
            magicCodeSent: ({workEmail}: WorkEmailResendCodeParams) => `${workEmail} に送信されたマジックコードを入力してください。1、2分で届くはずです。`,
        },
        workEmailValidationError: {
            publicEmail: '有効なプライベートドメインの勤務用メールアドレスを入力してください。例: mitch@company.com',
            offline: 'オフラインのようなので、仕事用メールを追加できませんでした。',
        },
        mergeBlockScreen: {
            title: '勤務用メールを追加できませんでした。',
            subtitle: ({workEmail}: WorkEmailMergingBlockedParams) => `${workEmail}を追加できませんでした。後で設定で再試行するか、ガイダンスが必要な場合はConciergeとチャットしてください。`,
        },
        tasks: {
            testDriveAdminTask: {
                title: ({testDriveURL}) => `[テストドライブ](${testDriveURL})を行う`,
                description: ({testDriveURL}) => `Expensifyが最も安い方法である理由を確かめるために、[クイックプロダクトツアー](${testDriveURL})をします。`,
            },
            testDriveEmployeeTask: {
                title: ({testDriveURL}) => `[テストドライブ](${testDriveURL})を行う`,
                description: ({testDriveURL}) => `[テストドライブ](${testDriveURL})を行い、チームに *3 か月間の Expensify 無料クーポン*を手に入れましょう！`,
            },
            addExpenseApprovalsTask: {
                title: '経費承認を追加',
                description: ({workspaceMoreFeaturesLink}) =>
                    `チームの支出を確認し、管理するために*経費承認を追加*しましょう。\n` +
                    '\n' +
                    `手順は以下の通りです：\n` +
                    '\n' +
                    '1. *ワークスペース* に移動します。\n' +
                    '2. 自分のワークスペースを選択します。\n' +
                    '3. *その他の機能* をクリックします。\n' +
                    '4. *ワークフロー* を有効にします。\n' +
                    '5. ワークスペースエディターで *ワークフロー* に移動します。\n' +
                    '6. *承認を追加* を有効にします。\n' +
                    `7. あなたが経費承認者として設定されます。チームを招待した後、管理者に変更することもできます。\n` +
                    '\n' +
                    `[その他の機能に移動](${workspaceMoreFeaturesLink})。`,
            },
            createTestDriveAdminWorkspaceTask: {
                title: ({workspaceConfirmationLink}) => `[ワークスペースの作成](${workspaceConfirmationLink})`,
                description: 'セットアップスペシャリストと共にワークスペースを作成し、設定を構成します！',
            },
            createWorkspaceTask: {
                title: ({workspaceSettingsLink}) => `[ワークスペースの作成](${workspaceSettingsLink})`,
                description: ({workspaceSettingsLink}) =>
                    '*ワークスペースを作成します* には、経費を追跡し、領収書をスキャンし、チャットなどを行います。\n' +
                    '\n' +
                    '1. *ワークスペース* > *新しいワークスペース*をクリックします。\n' +
                    '\n' +
                    `*新しいワークスペースの準備ができました！* [確認する](${workspaceSettingsLink})。`,
            },
            setupCategoriesTask: {
                title: ({workspaceCategoriesLink}) => `[カテゴリーの設定](${workspaceCategoriesLink})`,
                description: ({workspaceCategoriesLink}) =>
                    '*カテゴリーを設定します* と、チームは簡単な報告のために経費をコード化できます。\n' +
                    '\n' +
                    '1. *ワークスペース*をクリックします。\n' +
                    '3. あなたのワークスペースを選択します。\n' +
                    '4. *カテゴリー*をクリックします。\n' +
                    '5. 不要なカテゴリーを無効にします。\n' +
                    '6. 右上に自分のカテゴリーを追加します。\n' +
                    '\n' +
                    `[ワークスペースカテゴリー設定へ](${workspaceCategoriesLink})。\n` +
                    '\n' +
                    `![カテゴリーを設定](${CONST.CLOUDFRONT_URL}/videos/walkthrough-categories-v2.mp4)`,
            },
            combinedTrackSubmitExpenseTask: {
                title: '経費を提出する',
                description:
                    '*経費を提出する* には、金額を入力するか、領収書をスキャンします。\n' +
                    '\n' +
                    '1. 緑色の*+*ボタンをクリックします。\n' +
                    '2. *経費の作成*を選択します。\n' +
                    '3. 金額を入力するか、領収書をスキャンします。\n' +
                    `4. 上司のメールアドレスまたは電話番号を追加します。\n` +
                    '5. *作成*をクリックします。\n' +
                    '\n' +
                    'これで完了です！',
            },
            adminSubmitExpenseTask: {
                title: '経費を提出する',
                description:
                    '*経費を提出する* には、金額を入力するか、領収書をスキャンします。\n' +
                    '\n' +
                    '1. 緑色の*+*ボタンをクリックします。\n' +
                    '2. *経費の作成*を選択します。\n' +
                    '3. 金額を入力するか、領収書をスキャンします。\n' +
                    '4. 詳細を確認します。\n' +
                    '5. *作成*をクリックします。\n' +
                    '\n' +
                    `これで完了です！`,
            },
            trackExpenseTask: {
                title: '経費を追跡する',
                description:
                    '*経費を追跡する* には、あなたが領収書を持っているかどうかにかかわらず、いかなる通貨でも可能です。\n' +
                    '\n' +
                    '1. 緑色の*+*ボタンをクリックします。\n' +
                    '2. *経費の作成*を選択します。\n' +
                    '3. 金額を入力するか、領収書をスキャンします。\n' +
                    '4. *個人*スペースを選択します。\n' +
                    '5. *作成*をクリックします。\n' +
                    '\n' +
                    'これで完了です！はい、それほど簡単です。',
            },
            addAccountingIntegrationTask: {
                title: ({integrationName, workspaceAccountingLink}) =>
                    `${integrationName === CONST.ONBOARDING_ACCOUNTING_MAPPING.other ? '' : 'と'}[${integrationName === CONST.ONBOARDING_ACCOUNTING_MAPPING.other ? 'あなたの' : ''} ${integrationName}](${workspaceAccountingLink})と接続する`,
                description: ({integrationName, workspaceAccountingLink}) =>
                    `${integrationName === CONST.ONBOARDING_ACCOUNTING_MAPPING.other ? 'あなたの' : ''} ${integrationName}と接続すると、経費の自動コーディングと同期が可能になり、月末の結算が容易になります。\n` +
                    '\n' +
                    '1. *設定*をクリックします。\n' +
                    '2. *ワークスペース*に移動します。\n' +
                    '3. あなたのワークスペースを選択します。\n' +
                    '4. *会計*をクリックします。\n' +
                    `5. ${integrationName}を探します。\n` +
                    '6. *接続*をクリックします。\n' +
                    '\n' +
                    `${
                        integrationName && CONST.connectionsVideoPaths[integrationName]
                            ? `[会計に移動する](${workspaceAccountingLink}).\n\n![${integrationName}と接続する](${CONST.CLOUDFRONT_URL}/${CONST.connectionsVideoPaths[integrationName]})`
                            : `[会計に移動する](${workspaceAccountingLink}).`
                    }`,
            },
            connectCorporateCardTask: {
                title: ({corporateCardLink}) => `[あなたの法人カード](${corporateCardLink})を接続する`,
                description: ({corporateCardLink}) =>
                    `法人カードを接続すると、経費を自動的にインポートし、コード化することができます。\n` +
                    '\n' +
                    '1. *ワークスペース*をクリックします。\n' +
                    '2. あなたのワークスペースを選択します。\n' +
                    '3. *法人カード*をクリックします。\n' +
                    '4. プロンプトに従ってカードを接続します。\n' +
                    '\n' +
                    `[私の法人カードを接続する](${corporateCardLink})。`,
            },
            inviteTeamTask: {
                title: ({workspaceMembersLink}) => `[あなたのチーム](${workspaceMembersLink})を招待する`,
                description: ({workspaceMembersLink}) =>
                    '*あなたのチームを招待します* と、彼らは今日から経費の追跡を開始できます。\n' +
                    '\n' +
                    '1. *ワークスペース*をクリックします。\n' +
                    '3. あなたのワークスペースを選択します。\n' +
                    '4. *メンバー* > *メンバーを招待*をクリックします。\n' +
                    '5. メールアドレスまたは電話番号を入力します。\n' +
                    '6. 必要に応じてカスタム招待メッセージを追加します！\n' +
                    '\n' +
                    `[ワークスペースメンバーへ](${workspaceMembersLink})。\n` +
                    '\n' +
                    `![あなたのチームを招待](${CONST.CLOUDFRONT_URL}/videos/walkthrough-invite_members-v2.mp4)`,
            },
            setupCategoriesAndTags: {
                title: ({workspaceCategoriesLink, workspaceTagsLink}) => `[カテゴリー](${workspaceCategoriesLink})と[タグ](${workspaceTagsLink})を設定する`,
                description: ({workspaceCategoriesLink, workspaceAccountingLink}) =>
                    '*カテゴリーとタグを設定します* と、チームは経費をコード化して容易に報告できます。\n' +
                    '\n' +
                    `[会計ソフトウェアを接続する](${workspaceAccountingLink})ことで自動的にインポートするか、[ワークスペース設定](${workspaceCategoriesLink})で手動で設定しませんか。`,
            },
            setupTagsTask: {
                title: ({workspaceTagsLink}) => `[タグ](${workspaceTagsLink})を設定する`,
                description: ({workspaceMoreFeaturesLink}) =>
                    'タグを使用して、プロジェクト、クライアント、場所、部署などの追加の経費詳細を追加します。複数のレベルのタグが必要な場合は、Controlプランにアップグレードできます。\n' +
                    '\n' +
                    '1. *ワークスペース*をクリックします。\n' +
                    '3. あなたのワークスペースを選択します。\n' +
                    '4. *その他の機能*をクリックします。\n' +
                    '5. *タグ*を有効にします。\n' +
                    '6. ワークスペースエディターで*タグ*に移動します。\n' +
                    '7. *+タグを追加*をクリックして、自分のタグを作成します。\n' +
                    '\n' +
                    `[その他の機能へ](${workspaceMoreFeaturesLink})。\n` +
                    '\n' +
                    `![タグを設定](${CONST.CLOUDFRONT_URL}/videos/walkthrough-tags-v2.mp4)`,
            },
            inviteAccountantTask: {
                title: ({workspaceMembersLink}) => `あなたの[ 会計士 ](${workspaceMembersLink})を招待`,
                description: ({workspaceMembersLink}) =>
                    '*あなたの会計士を招待* して、ワークスペースで協力し、企業経費を管理しましょう。\n' +
                    '\n' +
                    '1. *ワークスペース* をクリックします。\n' +
                    '2. あなたのワークスペースを選択します。\n' +
                    '3. *メンバー* をクリックします。\n' +
                    '4. *メンバーを招待* をクリックします。\n' +
                    '5. 会計士のメールアドレスを入力します。\n' +
                    '\n' +
                    `[今すぐ会計士を招待](${workspaceMembersLink})。`,
            },
            startChatTask: {
                title: 'チャットを開始する',
                description:
                    '*チャットを開始する* には、メールアドレスまたは電話番号を使用して誰とでもチャットできます。\n' +
                    '\n' +
                    '1. 緑色の*+*ボタンをクリックします。\n' +
                    '2. *チャットを開始*を選択します。\n' +
                    '3. メールアドレスまたは電話番号を入力します。\n' +
                    '\n' +
                    '彼らがまだExpensifyを使用していない場合は、自動的に招待されます。\n' +
                    '\n' +
                    'すべてのチャットは、ダイレクトに返信できるメールまたはテキストにも変換されます。',
            },
            splitExpenseTask: {
                title: '経費を分割する',
                description:
                    '*経費を分割する* には、1人または複数の人と共有します。\n' +
                    '\n' +
                    '1. 緑色の*+*ボタンをクリックします。\n' +
                    '2. *チャットを開始*を選択します。\n' +
                    '3. メールアドレスまたは電話番号を入力します。\n' +
                    '4. チャット内の灰色の*+*ボタンをクリック > *経費を分割*。\n' +
                    '5. *手動* 、*スキャン* 、または*距離*を選択して経費を作成します。\n' +
                    '\n' +
                    '必要ならば詳細を追加するか、単に送信します。払い戻しをありましょう！',
            },
            reviewWorkspaceSettingsTask: {
                title: ({workspaceSettingsLink}) => `[ワークスペース設定](${workspaceSettingsLink})を確認する`,
                description: ({workspaceSettingsLink}) =>
                    'ワークスペース設定を確認および更新する方法は次のとおりです：\n' +
                    '1. ワークスペースをクリックします。\n' +
                    '2. あなたのワークスペースを選択します。\n' +
                    '3. 設定を確認および更新します。\n' +
                    `[ワークスペースに移動します。](${workspaceSettingsLink})`,
            },
            createReportTask: {
                title: '初めてのレポートを作成する',
                description:
                    'レポートを作成する方法は次のとおりです：\n' +
                    '\n' +
                    '1. 緑色の*+*ボタンをクリックします。\n' +
                    '2. *レポートの作成*を選択します。\n' +
                    '3. *経費を追加*をクリックします。\n' +
                    '4. 最初の経費を追加します。\n' +
                    '\n' +
                    'これで完了です！',
            },
        } satisfies Record<string, Pick<OnboardingTask, 'title' | 'description'>>,
        testDrive: {
            name: ({testDriveURL}: {testDriveURL?: string}) => (testDriveURL ? `[テストドライブ](${testDriveURL})を行う` : 'テストドライブを行う'),
            embeddedDemoIframeTitle: 'テストドライブ',
            employeeFakeReceipt: {
                description: '私のテストドライブの領収書！',
            },
        },
        messages: {
            onboardingEmployerOrSubmitMessage: '支払いを受け取るのは、メッセージを送るのと同じくらい簡単です。基本を確認しましょう。',
            onboardingPersonalSpendMessage: '数回クリックするだけであなたの支出を追跡する方法は次のとおりです。',
            onboardingManageTeamMessage: ({hasIntroSelected}: {hasIntroSelected: boolean}) =>
                hasIntroSelected
                    ? '# 無料トライアルが開始しました！さぁ、セットアップを始めましょう。\n👋 こんにちは、Expensify セットアップスペシャリストの私です。ワークスペースを作成したので、30日間の無料トライアルを最大限利用し、下記の手順に従ってください。'
                    : '# 無料トライアルが開始しました！さぁ、セットアップを始めましょう。\n👋 こんにちは、Expensify セットアップスペシャリストの私です。チームの領収書や経費を管理するために、すでにワークスペースを作成しました。30日間の無料トライアルを最大限利用するために、下記の残りの手順に従ってください。',
            onboardingTrackWorkspaceMessage:
                '# セットアップしましょう\nって、お手伝いします！開始にあたって、あなたのワークスペース設定を個人事業主や類似の企業に合わせて調整しました。以下のリンクをクリックすると、ワークスペースを調整できます！\n\n数回クリックするだけであなたの支出を追跡する方法は次のとおりです。',
            onboardingChatSplitMessage: '友達との請求書の分割は、メッセージを送るのと同じくらい簡単です。方法は次のとおりです。',
            onboardingAdminMessage: '管理者としてチームのワークスペースを管理し、自分の経費を提出する方法を学びましょう。',
            onboardingLookingAroundMessage:
                'Expensifyは経費、出張、法人カード管理で最もよく知られていますが、それ以外にもたくさんのことができます。何に興味があるかお知らせください。お手伝いします。',
            onboardingTestDriveReceiverMessage: '*あなたには3か月が無料で利用できます！以下から開始してください。*',
        },
        workspace: {
            title: 'ワークスペースで整理整頓を保つ',
            subtitle: '経費管理を簡素化するための強力なツールをすべて一か所で利用できます。ワークスペースを使用すると、次のことができます。',
            explanationModal: {
                descriptionOne: '領収書を追跡して整理する',
                descriptionTwo: '経費を分類してタグ付けする',
                descriptionThree: 'レポートを作成して共有する',
            },
            price: '30日間無料でお試しいただけます。その後、<strong>$5/月</strong>でアップグレードしてください。',
            createWorkspace: 'ワークスペースを作成',
        },
        confirmWorkspace: {
            title: 'ワークスペースを確認',
            subtitle: '領収書を追跡し、経費を精算し、旅行を管理し、レポートを作成するなど、チャットの速度で行えるワークスペースを作成しましょう。',
        },
        inviteMembers: {
            title: 'メンバーを招待する',
            subtitle: '経費を会計士と管理・共有したり、友達と旅行グループを始めたりしましょう。',
        },
    },
    featureTraining: {
        doNotShowAgain: 'これを再び表示しないでください',
    },
    personalDetails: {
        error: {
            containsReservedWord: '名前に「Expensify」または「Concierge」という単語を含めることはできません。',
            hasInvalidCharacter: '名前にコンマやセミコロンを含めることはできません。',
            requiredFirstName: '名は空にできません',
        },
    },
    privatePersonalDetails: {
        enterLegalName: '法的な名前は何ですか？',
        enterDateOfBirth: 'あなたの生年月日はいつですか？',
        enterAddress: '住所は何ですか？',
        enterPhoneNumber: 'あなたの電話番号は何ですか？',
        personalDetails: '個人情報',
        privateDataMessage: 'これらの詳細は旅行と支払いに使用されます。それらはあなたの公開プロフィールには表示されません。',
        legalName: '法的氏名',
        legalFirstName: '法的な名前',
        legalLastName: '法的な姓',
        address: '住所',
        error: {
            dateShouldBeBefore: ({dateString}: DateShouldBeBeforeParams) => `日付は${dateString}より前でなければなりません。`,
            dateShouldBeAfter: ({dateString}: DateShouldBeAfterParams) => `日付は${dateString}以降である必要があります。`,
            hasInvalidCharacter: '名前にはラテン文字のみを含めることができます。',
            incorrectZipFormat: ({zipFormat}: IncorrectZipFormatParams = {}) => `無効な郵便番号形式${zipFormat ? `許容される形式: ${zipFormat}` : ''}`,
            invalidPhoneNumber: `電話番号が有効であることを確認してください (例: ${CONST.EXAMPLE_PHONE_NUMBER})`,
        },
    },
    resendValidationForm: {
        linkHasBeenResent: 'リンクが再送信されました。',
        weSentYouMagicSignInLink: ({login, loginType}: WeSentYouMagicSignInLinkParams) =>
            `${login}にマジックサインインリンクを送信しました。サインインするには${loginType}を確認してください。`,
        resendLink: 'リンクを再送信',
    },
    unlinkLoginForm: {
        toValidateLogin: ({primaryLogin, secondaryLogin}: ToValidateLoginParams) =>
            `${secondaryLogin}を確認するには、${primaryLogin}のアカウント設定からマジックコードを再送信してください。`,
        noLongerHaveAccess: ({primaryLogin}: NoLongerHaveAccessParams) => `${primaryLogin}にアクセスできなくなった場合は、アカウントのリンクを解除してください。`,
        unlink: 'リンク解除',
        linkSent: 'リンクが送信されました！',
        successfullyUnlinkedLogin: 'セカンダリーログインのリンク解除に成功しました！',
    },
    emailDeliveryFailurePage: {
        ourEmailProvider: ({login}: OurEmailProviderParams) =>
            `私たちのメールプロバイダーは、配信の問題により${login}へのメールを一時的に停止しました。ログインを解除するには、次の手順に従ってください。`,
        confirmThat: ({login}: ConfirmThatParams) =>
            `<strong>${login}が正しく綴られており、実際に配信可能なメールアドレスであることを確認してください。</strong>「expenses@domain.com」のようなメールエイリアスは、有効なExpensifyログインとするために、自分のメール受信箱にアクセスできる必要があります。`,
        ensureYourEmailClient: `<strong>メールクライアントがexpensify.comからのメールを許可していることを確認してください。</strong>このステップを完了する方法は<a href="${CONST.SET_NOTIFICATION_LINK}">こちら</a>を参照してください。`,
        onceTheAbove: `上記の手順が完了したら、<a href="mailto:${CONST.EMAIL.CONCIERGE}">${CONST.EMAIL.CONCIERGE}</a>までご連絡いただき、ログインブロックを解除してください。`,
    },
    smsDeliveryFailurePage: {
        smsDeliveryFailureMessage: ({login}: OurEmailProviderParams) => `${login}にSMSメッセージを送信できなかったため、一時的に停止しました。番号を確認してください。`,
        validationSuccess: 'あなたの番号が確認されました！新しいマジックサインインコードを送信するには、以下をクリックしてください。',
        validationFailed: ({
            timeData,
        }: {
            timeData?: {
                days?: number;
                hours?: number;
                minutes?: number;
            } | null;
        }) => {
            if (!timeData) {
                return 'もう一度試す前に少々お待ちください。';
            }
            const timeParts = [];
            if (timeData.days) {
                timeParts.push(`${timeData.days} ${timeData.days === 1 ? '日' : '日'}`);
            }
            if (timeData.hours) {
                timeParts.push(`${timeData.hours} ${timeData.hours === 1 ? '時間' : '時間'}`);
            }
            if (timeData.minutes) {
                timeParts.push(`${timeData.minutes} ${timeData.minutes === 1 ? '分' : '分'}`);
            }
            let timeText = '';
            if (timeParts.length === 1) {
                timeText = timeParts.at(0) ?? '';
            } else if (timeParts.length === 2) {
                timeText = `${timeParts.at(0)} and ${timeParts.at(1)}`;
            } else if (timeParts.length === 3) {
                timeText = `${timeParts.at(0)}, ${timeParts.at(1)}, and ${timeParts.at(2)}`;
            }
            return `お待ちください！もう一度番号を確認するには、${timeText}待つ必要があります。`;
        },
    },
    welcomeSignUpForm: {
        join: '参加する',
    },
    detailsPage: {
        localTime: '現地時間',
    },
    newChatPage: {
        startGroup: 'グループを開始',
        addToGroup: 'グループに追加',
    },
    yearPickerPage: {
        year: '年',
        selectYear: '年を選択してください',
    },
    focusModeUpdateModal: {
        title: '#focusモードへようこそ！',
        prompt: '未読のチャットや注意が必要なチャットのみを表示することで、物事を把握しましょう。心配しないでください、これはいつでも変更できます。',
        settings: '設定',
    },
    notFound: {
        chatYouLookingForCannotBeFound: 'お探しのチャットが見つかりません。',
        getMeOutOfHere: 'ここから出して',
        iouReportNotFound: 'お探しの支払い詳細が見つかりません。',
        notHere: 'うーん... ここにはないですね。',
        pageNotFound: 'おっと、このページは見つかりません',
        noAccess: 'このチャットまたは経費は削除されたか、アクセス権がありません。\n\nご質問がある場合は、concierge@expensify.com にお問い合わせください。',
        goBackHome: 'ホームページに戻る',
        commentYouLookingForCannotBeFound: 'お探しのコメントが見つかりません。チャットに戻ってください',
        contactConcierge: 'ご質問がある場合は、concierge@expensify.com にお問い合わせください。',
        goToChatInstead: '代わりにチャットに移動してください。',
    },
    errorPage: {
        title: ({isBreakLine}: {isBreakLine: boolean}) => `おっと... ${isBreakLine ? '\n' : ''}何かがうまくいきませんでした。`,
        subtitle: 'リクエストを完了できませんでした。後でもう一度お試しください。',
    },
    setPasswordPage: {
        enterPassword: 'パスワードを入力してください',
        setPassword: 'パスワードを設定',
        newPasswordPrompt: 'パスワードは、少なくとも8文字、1つの大文字、1つの小文字、1つの数字を含める必要があります。',
        passwordFormTitle: '新しいExpensifyへようこそ！パスワードを設定してください。',
        passwordNotSet: '新しいパスワードを設定できませんでした。再試行するための新しいパスワードリンクをお送りしました。',
        setPasswordLinkInvalid: 'このパスワード設定リンクは無効か期限切れです。新しいリンクがメールの受信箱に届いています！',
        validateAccount: 'アカウントを確認する',
    },
    statusPage: {
        status: 'ステータス',
        statusExplanation: '絵文字を追加して、同僚や友人に何が起こっているのかを簡単に知らせましょう。メッセージを追加することもできます！',
        today: '今日',
        clearStatus: 'ステータスをクリア',
        save: '保存',
        message: 'メッセージ',
        timePeriods: {
            never: '決して',
            thirtyMinutes: '30分',
            oneHour: '1時間',
            afterToday: '今日',
            afterWeek: '1週間',
            custom: 'カスタム',
        },
        vacationDelegate: '休暇代理人',
        setVacationDelegate: `不在中にレポートを承認してもらうため、休暇代理人を設定してください。`,
        vacationDelegateError: '休暇代理人の更新中にエラーが発生しました。',
        asVacationDelegate: ({nameOrEmail: managerName}: VacationDelegateParams) => `${managerName}の休暇代理人として`,
        toAsVacationDelegate: ({submittedToName, vacationDelegateName}: SubmittedToVacationDelegateParams) => `${submittedToName}へ、${vacationDelegateName}の休暇代理人として`,
        vacationDelegateWarning: ({nameOrEmail}: VacationDelegateParams) =>
            `${nameOrEmail} を休暇代理人として設定しています。まだすべてのワークスペースに参加していません。続行すると、すべてのワークスペース管理者に追加を依頼するメールが送信されます。`,
        untilTomorrow: '明日まで',
        untilTime: ({time}: UntilTimeParams) => `${time}まで`,
        date: '日付',
        time: '時間',
        clearAfter: '後でクリア',
        whenClearStatus: 'いつステータスをクリアすべきですか？',
    },
    stepCounter: ({step, total, text}: StepCounterParams) => {
        let result = `ステップ${step}`;
        if (total) {
            result = `${result} of ${total}`;
        }
        if (text) {
            result = `${result}: ${text}`;
        }
        return result;
    },
    bankAccount: {
        bankInfo: '銀行情報',
        confirmBankInfo: '銀行情報を確認',
        manuallyAdd: '銀行口座を手動で追加する',
        letsDoubleCheck: 'すべてが正しいかどうかをもう一度確認しましょう。',
        accountEnding: '末尾が',
        thisBankAccount: 'この銀行口座は、ワークスペースでのビジネス支払いに使用されます。',
        accountNumber: '口座番号',
        routingNumber: 'ルーティング番号',
        chooseAnAccountBelow: '以下のアカウントを選択してください',
        addBankAccount: '銀行口座を追加',
        chooseAnAccount: 'アカウントを選択',
        connectOnlineWithPlaid: '銀行にログインしてください',
        connectManually: '手動で接続',
        desktopConnection: '注: Chase、Wells Fargo、Capital One、または Bank of America と接続するには、こちらをクリックしてブラウザでこのプロセスを完了してください。',
        yourDataIsSecure: 'あなたのデータは安全です',
        toGetStarted: '銀行口座を追加して、経費を払い戻し、Expensifyカードを発行し、請求書の支払いを受け取り、すべてを一箇所で支払います。',
        plaidBodyCopy: '従業員に会社の経費を支払う、そして払い戻しを受ける、より簡単な方法を提供しましょう。',
        checkHelpLine: '口座の小切手にルーティング番号と口座番号が記載されています。',
        hasPhoneLoginError: ({contactMethodRoute}: ContactMethodParams) =>
            `銀行口座を接続するには、お願いします <a href="${contactMethodRoute}">メールをプライマリーログインとして追加する</a> もう一度試してください。電話番号をセカンダリログインとして追加できます。`,
        hasBeenThrottledError: '銀行口座の追加中にエラーが発生しました。数分待ってから再試行してください。',
        hasCurrencyError: ({workspaceRoute}: WorkspaceRouteParams) =>
            `おっと！ワークスペースの通貨がUSDとは異なる通貨に設定されているようです。続行するには、こちらにアクセスしてください。<a href="${workspaceRoute}">ワークスペースの設定</a> USDに設定して、もう一度お試しください。`,
        error: {
            youNeedToSelectAnOption: 'オプションを選択してください',
            noBankAccountAvailable: '申し訳ありませんが、利用可能な銀行口座がありません。',
            noBankAccountSelected: 'アカウントを選択してください',
            taxID: '有効な税務ID番号を入力してください',
            website: '有効なウェブサイトを入力してください',
            zipCode: `有効な郵便番号を次の形式で入力してください: ${CONST.COUNTRY_ZIP_REGEX_DATA.US.samples}`,
            phoneNumber: '有効な電話番号を入力してください',
            email: '有効なメールアドレスを入力してください',
            companyName: '有効なビジネス名を入力してください',
            addressCity: '有効な都市を入力してください',
            addressStreet: '有効な住所を入力してください',
            addressState: '有効な州を選択してください',
            incorporationDateFuture: '設立日は未来の日付にできません',
            incorporationState: '有効な州を選択してください',
            industryCode: '有効な6桁の業種分類コードを入力してください',
            restrictedBusiness: 'ビジネスが制限されたビジネスのリストに載っていないことを確認してください。',
            routingNumber: '有効なルーティング番号を入力してください',
            accountNumber: '有効な口座番号を入力してください',
            routingAndAccountNumberCannotBeSame: 'ルーティング番号と口座番号が一致することはできません。',
            companyType: '有効な会社タイプを選択してください',
            tooManyAttempts: 'ログイン試行回数が多いため、このオプションは24時間無効になっています。後でもう一度お試しいただくか、手動で詳細を入力してください。',
            address: '有効な住所を入力してください',
            dob: '有効な生年月日を選択してください',
            age: '18歳以上である必要があります',
            ssnLast4: '有効なSSNの最後の4桁を入力してください。',
            firstName: '有効な名前を入力してください',
            lastName: '有効な姓を入力してください',
            noDefaultDepositAccountOrDebitCardAvailable: 'デフォルトの入金口座またはデビットカードを追加してください',
            validationAmounts: '入力された検証金額が正しくありません。銀行の明細をもう一度確認して、再試行してください。',
            fullName: '有効なフルネームを入力してください',
            ownershipPercentage: '有効なパーセンテージの数字を入力してください',
            deletePaymentBankAccount: 'この銀行口座はExpensifyカードの支払いに使用されているため、削除できません。それでもこの口座を削除したい場合は、コンシェルジュにお問い合わせください。',
        },
    },
    addPersonalBankAccount: {
        countrySelectionStepHeader: '銀行口座はどこにありますか？',
        accountDetailsStepHeader: 'あなたのアカウント詳細は何ですか？',
        accountTypeStepHeader: 'これはどの種類のアカウントですか？',
        bankInformationStepHeader: 'あなたの銀行情報は何ですか？',
        accountHolderInformationStepHeader: '口座名義人の詳細は何ですか？',
        howDoWeProtectYourData: 'どのようにしてあなたのデータを保護しますか？',
        currencyHeader: 'あなたの銀行口座の通貨は何ですか？',
        confirmationStepHeader: '情報を確認してください。',
        confirmationStepSubHeader: '以下の詳細を再確認し、利用規約のボックスをチェックして確認してください。',
    },
    addPersonalBankAccountPage: {
        enterPassword: 'Expensifyのパスワードを入力してください',
        alreadyAdded: 'このアカウントはすでに追加されています。',
        chooseAccountLabel: 'アカウント',
        successTitle: '個人銀行口座が追加されました！',
        successMessage: 'おめでとうございます。銀行口座の設定が完了し、払い戻しを受け取る準備が整いました。',
    },
    attachmentView: {
        unknownFilename: '不明なファイル名',
        passwordRequired: 'パスワードを入力してください',
        passwordIncorrect: 'パスワードが間違っています。もう一度お試しください。',
        failedToLoadPDF: 'PDFファイルの読み込みに失敗しました',
        pdfPasswordForm: {
            title: 'パスワード保護されたPDF',
            infoText: 'このPDFはパスワードで保護されています。',
            beforeLinkText: 'お願いします',
            linkText: 'パスワードを入力してください',
            afterLinkText: '表示するには。',
            formLabel: 'PDFを表示',
        },
        attachmentNotFound: '添付ファイルが見つかりません',
        retry: '再試行',
    },
    messages: {
        errorMessageInvalidPhone: `有効な電話番号を括弧やダッシュなしで入力してください。米国外の場合は、国コードを含めてください（例: ${CONST.EXAMPLE_PHONE_NUMBER}）。`,
        errorMessageInvalidEmail: '無効なメールアドレス',
        userIsAlreadyMember: ({login, name}: UserIsAlreadyMemberParams) => `${login} はすでに ${name} のメンバーです`,
    },
    onfidoStep: {
        acceptTerms: 'Expensifyウォレットの有効化リクエストを続行することで、あなたは読んで理解し、受け入れたことを確認します',
        facialScan: 'Onfidoの顔認識ポリシーとリリース',
        tryAgain: 'もう一度試してください。',
        verifyIdentity: '本人確認を行う',
        letsVerifyIdentity: 'あなたの身元を確認しましょう',
        butFirst: `でもまずは退屈なことから。次のステップで法的文書を読んで、準備ができたら「承諾」をクリックしてください。`,
        genericError: 'このステップの処理中にエラーが発生しました。もう一度お試しください。',
        cameraPermissionsNotGranted: 'カメラアクセスを有効にする',
        cameraRequestMessage: '銀行口座の確認を完了するためにカメラへのアクセスが必要です。設定 > New Expensify から有効にしてください。',
        microphonePermissionsNotGranted: 'マイクアクセスを有効にする',
        microphoneRequestMessage: '銀行口座の確認を完了するために、マイクへのアクセスが必要です。設定 > New Expensify から有効にしてください。',
        originalDocumentNeeded: 'スクリーンショットやスキャン画像ではなく、IDのオリジナル画像をアップロードしてください。',
        documentNeedsBetterQuality: 'あなたのIDは損傷しているか、セキュリティ機能が欠けているようです。損傷していないIDのオリジナル画像を完全に見える形でアップロードしてください。',
        imageNeedsBetterQuality: 'あなたのIDの画像品質に問題があります。ID全体がはっきりと見える新しい画像をアップロードしてください。',
        selfieIssue: 'セルフィー/ビデオに問題があります。ライブセルフィー/ビデオをアップロードしてください。',
        selfieNotMatching: 'あなたのセルフィー/ビデオがIDと一致しません。顔がはっきりと見える新しいセルフィー/ビデオをアップロードしてください。',
        selfieNotLive: 'あなたのセルフィー/ビデオはライブ写真/ビデオではないようです。ライブセルフィー/ビデオをアップロードしてください。',
    },
    additionalDetailsStep: {
        headerTitle: '追加の詳細',
        helpText: 'あなたがウォレットから送金および受金を行う前に、次の情報を確認する必要があります。',
        helpTextIdologyQuestions: 'あなたの身元確認を完了するために、あと少しだけ質問させてください。',
        helpLink: 'なぜこれが必要なのかについて詳しく学びましょう。',
        legalFirstNameLabel: '法的な名前',
        legalMiddleNameLabel: '法的なミドルネーム',
        legalLastNameLabel: '法的な姓',
        selectAnswer: '続行するには応答を選択してください',
        ssnFull9Error: '有効な9桁のSSNを入力してください',
        needSSNFull9: 'SSNの確認に問題が発生しています。SSNの9桁すべてを入力してください。',
        weCouldNotVerify: '確認できませんでした',
        pleaseFixIt: '続行する前にこの情報を修正してください。',
        failedKYCTextBefore: '本人確認ができませんでした。後でもう一度お試しいただくか、にお問い合わせください。',
        failedKYCTextAfter: 'ご質問がある場合。',
    },
    termsStep: {
        headerTitle: '利用規約と手数料',
        headerTitleRefactor: '手数料と条件',
        haveReadAndAgreePlain: '私は、電子情報開示を読み、その受領に同意します。',
        haveReadAndAgree: `私は、<a href="${CONST.ELECTRONIC_DISCLOSURES_URL}">電子情報開示</a>を読み、その受領に同意します。`,
        agreeToThePlain: 'プライバシーとウォレットの規約に同意します。',
        agreeToThe: ({walletAgreementUrl}: WalletAgreementParams) =>
            `<a href="${CONST.OLD_DOT_PUBLIC_URLS.PRIVACY_URL}">プライバシー</a>と<a href="${walletAgreementUrl}">ウォレット</a>の規約に同意します。`,
        enablePayments: '支払いを有効にする',
        monthlyFee: '月額料金',
        inactivity: '非アクティブ',
        noOverdraftOrCredit: '当座貸越/クレジット機能なし。',
        electronicFundsWithdrawal: '電子資金引き出し',
        standard: '標準',
        reviewTheFees: 'いくつかの料金を確認してください。',
        checkTheBoxes: '以下のボックスをチェックしてください。',
        agreeToTerms: '利用規約に同意すれば、準備完了です！',
        shortTermsForm: {
            expensifyPaymentsAccount: ({walletProgram}: WalletProgramParams) => `Expensifyウォレットは${walletProgram}によって発行されています。`,
            perPurchase: '購入ごとに',
            atmWithdrawal: 'ATM引き出し',
            cashReload: '現金リロード',
            inNetwork: 'ネットワーク内',
            outOfNetwork: 'ネットワーク外',
            atmBalanceInquiry: 'ATM残高照会（ネットワーク内またはネットワーク外）',
            customerService: 'カスタマーサービス（自動またはライブエージェント）',
            inactivityAfterTwelveMonths: '非アクティブ（12か月間取引がない場合）',
            weChargeOneFee: '私たちは他に1種類の手数料を請求します。それは:',
            fdicInsurance: 'あなたの資金はFDIC保険の対象です。',
            generalInfo: `プリペイド口座に関する一般情報については、<a href="${CONST.CFPB_PREPAID_URL}">${CONST.TERMS.CFPB_PREPAID}</a> を参照。`,
            conditionsDetails: `すべての料金およびサービスの詳細と条件については、<a href="${CONST.FEES_URL}">${CONST.FEES_URL}</a> をご覧いただくか、+1 833-400-0904までお電話ください。`,
            electronicFundsWithdrawalInstant: '電子資金引き出し（インスタント）',
            electronicFundsInstantFeeMin: ({amount}: TermsParams) => `（最小${amount}）`,
        },
        longTermsForm: {
            listOfAllFees: 'Expensifyウォレット手数料の一覧',
            typeOfFeeHeader: 'すべての料金',
            feeAmountHeader: '金額',
            moreDetailsHeader: '詳細',
            openingAccountTitle: 'アカウントの開設',
            openingAccountDetails: 'アカウントを開設するのに料金はかかりません。',
            monthlyFeeDetails: '月額料金はありません。',
            customerServiceTitle: 'カスタマーサービス',
            customerServiceDetails: 'カスタマーサービス料金はありません。',
            inactivityDetails: '非アクティブ料金はありません。',
            sendingFundsTitle: '別のアカウント保有者に資金を送信する',
            sendingFundsDetails: '残高、銀行口座、またはデビットカードを使用して他のアカウント保有者に資金を送る際の手数料はありません。',
            electronicFundsStandardDetails: 'Expensify Walletからお客様の銀行口座への送金は、標準オプションで手数料はかかりません。この送金は通常1～3営業日以内に完了します。',
            electronicFundsInstantDetails: ({percentage, amount}: ElectronicFundsParams) =>
                'Expensifyウォレットからリンクされたデビットカードに即時送金オプションを使用して資金を送金するには手数料がかかります。' +
                `この送金は通常数分で完了します。手数料は送金額の${percentage}%（最低手数料は${amount}）です。`,
            fdicInsuranceBancorp: ({amount}: TermsParams) =>
                `お客様の資金はFDIC保険の対象となります。お客様の資金は、FDIC保険に加入している${CONST.WALLET.PROGRAM_ISSUERS.BANCORP_BANK}保管されるか、${CONST.WALLET.PROGRAM_ISSUERS.BANCORP_BANK}に送金されます。` +
                `${CONST.WALLET.PROGRAM_ISSUERS.BANCORP_BANK}が破綻した場合、特定の預金保険要件を満たし、お客様のカードが登録されていれば、お客様の資金はFDICにより最高${amount}まで保証されます。` +
                `詳細は${CONST.TERMS.FDIC_PREPAID}を参照してください。`,
            contactExpensifyPayments: `${CONST.WALLET.PROGRAM_ISSUERS.EXPENSIFY_PAYMENTS}へのお問い合わせは、電話（+1 833-400-0904）、Eメール（${CONST.EMAIL.CONCIERGE}）またはサインイン（${CONST.NEW_EXPENSIFY_URL}）してください。`,
            generalInformation: `プリペイド口座に関する一般情報については、${CONST.TERMS.CFPB_PREPAID}をご覧ください。プリペイド口座について苦情がある場合は、消費者金融保護局（Consumer Financial Protection Bureau）に電話(1-855-411-2372)するか、${CONST.TERMS.CFPB_COMPLAINT}をご覧ください。`,
            printerFriendlyView: '印刷用バージョンを表示',
            automated: '自動化',
            liveAgent: 'ライブエージェント',
            instant: 'インスタント',
            electronicFundsInstantFeeMin: ({amount}: TermsParams) => `最小 ${amount}`,
        },
    },
    activateStep: {
        headerTitle: '支払いを有効にする',
        activatedTitle: 'ウォレットが有効化されました！',
        activatedMessage: 'おめでとうございます。ウォレットの設定が完了し、支払いの準備が整いました。',
        checkBackLaterTitle: 'ちょっと待ってください…',
        checkBackLaterMessage: '私たちはまだあなたの情報を確認中です。後でもう一度確認してください。',
        continueToPayment: '支払いに進む',
        continueToTransfer: '転送を続ける',
    },
    companyStep: {
        headerTitle: '会社情報',
        subtitle: 'もう少しで完了です！セキュリティ上の理由から、いくつかの情報を確認する必要があります。',
        legalBusinessName: '法的事業名',
        companyWebsite: '会社のウェブサイト',
        taxIDNumber: '納税者番号',
        taxIDNumberPlaceholder: '9桁',
        companyType: '会社の種類',
        incorporationDate: '設立日',
        incorporationState: '法人設立州',
        industryClassificationCode: '業種分類コード',
        confirmCompanyIsNot: 'この会社がリストにないことを確認します。',
        listOfRestrictedBusinesses: '制限されているビジネスのリスト',
        incorporationDatePlaceholder: '開始日 (yyyy-mm-dd)',
        incorporationTypes: {
            LLC: 'LLC',
            CORPORATION: 'Corp',
            PARTNERSHIP: 'パートナーシップ',
            COOPERATIVE: '協同組合',
            SOLE_PROPRIETORSHIP: '個人事業主',
            OTHER: 'その他',
        },
        industryClassification: 'このビジネスはどの業界に分類されますか？',
        industryClassificationCodePlaceholder: '業種分類コードを検索',
    },
    requestorStep: {
        headerTitle: '個人情報',
        learnMore: '詳細を確認',
        isMyDataSafe: '私のデータは安全ですか？',
    },
    personalInfoStep: {
        personalInfo: '個人情報',
        enterYourLegalFirstAndLast: '法的な名前は何ですか？',
        legalFirstName: '法的な名前',
        legalLastName: '法的な姓',
        legalName: '法的氏名',
        enterYourDateOfBirth: 'あなたの生年月日はいつですか？',
        enterTheLast4: 'あなたの社会保障番号の下4桁は何ですか？',
        dontWorry: 'ご安心ください、私たちは個人の信用調査を行いません！',
        last4SSN: 'SSNの下4桁',
        enterYourAddress: '住所は何ですか？',
        address: '住所',
        letsDoubleCheck: 'すべてが正しいかどうかをもう一度確認しましょう。',
        byAddingThisBankAccount: 'この銀行口座を追加することにより、あなたは読んで理解し、受け入れたことを確認します',
        whatsYourLegalName: 'あなたの法的な名前は何ですか？',
        whatsYourDOB: 'あなたの生年月日はいつですか?',
        whatsYourAddress: '住所は何ですか？',
        whatsYourSSN: 'あなたの社会保障番号の下4桁は何ですか？',
        noPersonalChecks: 'ご安心ください、ここでは個人の信用調査は行いません！',
        whatsYourPhoneNumber: '電話番号は何ですか？',
        weNeedThisToVerify: 'ウォレットを確認するためにこれが必要です。',
    },
    businessInfoStep: {
        businessInfo: '会社情報',
        enterTheNameOfYourBusiness: 'あなたの会社の名前は何ですか？',
        businessName: '法的会社名',
        enterYourCompanyTaxIdNumber: '御社の税務ID番号は何ですか？',
        taxIDNumber: '納税者番号',
        taxIDNumberPlaceholder: '9桁',
        enterYourCompanyWebsite: '御社のウェブサイトは何ですか？',
        companyWebsite: '会社のウェブサイト',
        enterYourCompanyPhoneNumber: '御社の電話番号は何ですか？',
        enterYourCompanyAddress: 'あなたの会社の住所は何ですか？',
        selectYourCompanyType: 'それはどのような種類の会社ですか？',
        companyType: '会社の種類',
        incorporationType: {
            LLC: 'LLC',
            CORPORATION: 'Corp',
            PARTNERSHIP: 'パートナーシップ',
            COOPERATIVE: '協同組合',
            SOLE_PROPRIETORSHIP: '個人事業主',
            OTHER: 'その他',
        },
        selectYourCompanyIncorporationDate: '御社の設立日はいつですか？',
        incorporationDate: '設立日',
        incorporationDatePlaceholder: '開始日 (yyyy-mm-dd)',
        incorporationState: '法人設立州',
        pleaseSelectTheStateYourCompanyWasIncorporatedIn: 'あなたの会社はどの州で法人化されましたか?',
        letsDoubleCheck: 'すべてが正しいかどうかをもう一度確認しましょう。',
        companyAddress: '会社の住所',
        listOfRestrictedBusinesses: '制限されているビジネスのリスト',
        confirmCompanyIsNot: 'この会社がリストにないことを確認します。',
        businessInfoTitle: 'ビジネス情報',
        legalBusinessName: '法的事業名',
        whatsTheBusinessName: 'ビジネス名は何ですか？',
        whatsTheBusinessAddress: '会社の住所は何ですか？',
        whatsTheBusinessContactInformation: 'ビジネス連絡先情報は何ですか？',
        whatsTheBusinessRegistrationNumber: ({country}: BusinessRegistrationNumberParams) => {
            switch (country) {
                case CONST.COUNTRY.GB:
                    return '会社登録番号（CRN）は何ですか?';
                default:
                    return '事業登録番号は何ですか?';
            }
        },
        whatsTheBusinessTaxIDEIN: ({country}: BusinessTaxIDParams) => {
            switch (country) {
                case CONST.COUNTRY.US:
                    return '雇用者識別番号（EIN）とは何ですか？';
                case CONST.COUNTRY.CA:
                    return '法人番号（BN）とは何ですか？';
                case CONST.COUNTRY.GB:
                    return 'VAT登録番号（VRN）とは何ですか？';
                case CONST.COUNTRY.AU:
                    return 'オーストラリア事業番号（ABN）とは何ですか？';
                default:
                    return 'EUのVAT番号とは何ですか？';
            }
        },
        whatsThisNumber: 'この番号は何ですか？',
        whereWasTheBusinessIncorporated: '事業はどこで法人化されましたか?',
        whatTypeOfBusinessIsIt: 'それはどのような種類のビジネスですか？',
        whatsTheBusinessAnnualPayment: 'ビジネスの年間支払い額はどれくらいですか？',
        whatsYourExpectedAverageReimbursements: 'あなたの期待される平均払い戻し額はいくらですか？',
        registrationNumber: '登録番号',
        taxIDEIN: ({country}: BusinessTaxIDParams) => {
            switch (country) {
                case CONST.COUNTRY.US:
                    return 'EIN';
                case CONST.COUNTRY.CA:
                    return 'BN';
                case CONST.COUNTRY.GB:
                    return 'VRN';
                case CONST.COUNTRY.AU:
                    return 'ABN';
                default:
                    return 'EU VAT';
            }
        },
        businessAddress: 'ビジネス住所',
        businessType: '業種',
        incorporation: '法人化',
        incorporationCountry: '法人設立国',
        incorporationTypeName: '法人の種類',
        businessCategory: 'ビジネスカテゴリ',
        annualPaymentVolume: '年間支払額',
        annualPaymentVolumeInCurrency: ({currencyCode}: CurrencyCodeParams) => `${currencyCode}での年間支払額`,
        averageReimbursementAmount: '平均払い戻し額',
        averageReimbursementAmountInCurrency: ({currencyCode}: CurrencyCodeParams) => `${currencyCode}での平均払い戻し額`,
        selectIncorporationType: '法人の種類を選択',
        selectBusinessCategory: 'ビジネスカテゴリを選択',
        selectAnnualPaymentVolume: '年間支払い額を選択',
        selectIncorporationCountry: '法人設立国を選択',
        selectIncorporationState: '法人設立州を選択',
        selectAverageReimbursement: '平均払い戻し額を選択',
        selectBusinessType: '事業タイプを選択する',
        findIncorporationType: '法人の種類を見つける',
        findBusinessCategory: 'ビジネスカテゴリを見つける',
        findAnnualPaymentVolume: '年間支払い額を見つける',
        findIncorporationState: '設立州を見つける',
        findAverageReimbursement: '平均払い戻し額を見つける',
        findBusinessType: '事業タイプを見つける',
        error: {
            registrationNumber: '有効な登録番号を提供してください。',
            taxIDEIN: ({country}: BusinessTaxIDParams) => {
                switch (country) {
                    case CONST.COUNTRY.US:
                        return '有効な雇用者識別番号（EIN）を入力してください';
                    case CONST.COUNTRY.CA:
                        return '有効な法人番号（BN）を入力してください';
                    case CONST.COUNTRY.GB:
                        return '有効なVAT登録番号（VRN）を入力してください';
                    case CONST.COUNTRY.AU:
                        return '有効なオーストラリア事業番号（ABN）を入力してください';
                    default:
                        return '有効なEU VAT番号を入力してください';
                }
            },
        },
    },
    beneficialOwnerInfoStep: {
        doYouOwn25percent: ({companyName}: CompanyNameParams) => `${companyName}の25%以上を所有していますか？`,
        doAnyIndividualOwn25percent: ({companyName}: CompanyNameParams) => `${companyName}の25%以上を所有している個人はいますか？`,
        areThereMoreIndividualsWhoOwn25percent: ({companyName}: CompanyNameParams) => `${companyName}の株式の25%以上を保有する個人は他にいますか？`,
        regulationRequiresUsToVerifyTheIdentity: '規制により、事業の25%以上を所有する個人の身元を確認する必要があります。',
        companyOwner: 'ビジネスオーナー',
        enterLegalFirstAndLastName: '所有者の法的な名前は何ですか？',
        legalFirstName: '法的な名前',
        legalLastName: '法的な姓',
        enterTheDateOfBirthOfTheOwner: 'オーナーの生年月日はいつですか？',
        enterTheLast4: '所有者の社会保障番号の下4桁は何ですか?',
        last4SSN: 'SSNの下4桁',
        dontWorry: 'ご安心ください、私たちは個人の信用調査を行いません！',
        enterTheOwnersAddress: 'オーナーの住所は何ですか？',
        letsDoubleCheck: 'すべてが正しいかどうかをもう一度確認しましょう。',
        legalName: '法的氏名',
        address: '住所',
        byAddingThisBankAccount: 'この銀行口座を追加することにより、あなたは読んで理解し、受け入れたことを確認します',
        owners: '所有者',
    },
    ownershipInfoStep: {
        ownerInfo: '所有者情報',
        businessOwner: 'ビジネスオーナー',
        signerInfo: '署名者情報',
        doYouOwn: ({companyName}: CompanyNameParams) => `${companyName}の25%以上を所有していますか？`,
        doesAnyoneOwn: ({companyName}: CompanyNameParams) => `${companyName}の25%以上を所有している個人はいますか？`,
        regulationsRequire: '規制により、事業の25%以上を所有する個人の身元を確認する必要があります。',
        legalFirstName: '法的な名前',
        legalLastName: '法的な姓',
        whatsTheOwnersName: '所有者の法的な名前は何ですか？',
        whatsYourName: '法的な名前は何ですか？',
        whatPercentage: 'ビジネスの何パーセントがオーナーに属していますか？',
        whatsYoursPercentage: 'あなたはそのビジネスの何パーセントを所有していますか？',
        ownership: '所有権',
        whatsTheOwnersDOB: 'オーナーの生年月日はいつですか？',
        whatsYourDOB: 'あなたの生年月日はいつですか？',
        whatsTheOwnersAddress: 'オーナーの住所は何ですか？',
        whatsYourAddress: '住所は何ですか？',
        whatAreTheLast: '所有者の社会保障番号の下4桁は何ですか？',
        whatsYourLast: 'あなたの社会保障番号の最後の4桁は何ですか？',
        dontWorry: 'ご安心ください、私たちは個人の信用調査を行いません！',
        last4: 'SSNの下4桁',
        whyDoWeAsk: 'なぜこれを尋ねるのですか？',
        letsDoubleCheck: 'すべてが正しいかどうかをもう一度確認しましょう。',
        legalName: '法的氏名',
        ownershipPercentage: '所有権の割合',
        areThereOther: ({companyName}: CompanyNameParams) => `${companyName}の25%以上を所有している他の個人はいますか?`,
        owners: '所有者',
        addCertified: '認定された組織図を追加して、実質的所有者を表示する',
        regulationRequiresChart: '規制により、事業の25%以上を所有するすべての個人または法人を示す所有権チャートの認証済みコピーを収集する必要があります。',
        uploadEntity: 'エンティティ所有権チャートをアップロード',
        noteEntity: '注: エンティティ所有権チャートは、あなたの会計士、法律顧問によって署名されるか、公証されなければなりません。',
        certified: '認定された法人所有権チャート',
        selectCountry: '国を選択',
        findCountry: '国を探す',
        address: '住所',
        chooseFile: 'ファイルを選択',
        uploadDocuments: '追加書類をアップロード',
        pleaseUpload: 'ビジネスエンティティの25%以上の直接または間接的な所有者であることを確認するために、追加の書類を以下にアップロードしてください。',
        acceptedFiles: '受け入れ可能なファイル形式: PDF、PNG、JPEG。各セクションのファイルサイズは5 MBを超えることはできません。',
        proofOfBeneficialOwner: '受益所有者の証明',
        proofOfBeneficialOwnerDescription:
            '25%以上のビジネス所有権を確認するために、公認会計士、公証人、または弁護士からの署名入りの証明書と組織図を提供してください。それは過去3ヶ月以内の日付であり、署名者のライセンス番号を含む必要があります。',
        copyOfID: '受益所有者のIDのコピー',
        copyOfIDDescription: '例：パスポート、運転免許証など。',
        proofOfAddress: '受益所有者の住所証明書',
        proofOfAddressDescription: '例: 公共料金の請求書、賃貸契約書など。',
        codiceFiscale: 'Codice fiscale/Tax ID',
        codiceFiscaleDescription:
            'サイト訪問のビデオまたは署名担当者との録音された通話をアップロードしてください。担当者は次の情報を提供する必要があります：氏名、生年月日、会社名、登録番号、税コード番号、登録住所、事業の性質、アカウントの目的。',
    },
    completeVerificationStep: {
        completeVerification: '認証を完了する',
        confirmAgreements: '以下の合意を確認してください。',
        certifyTrueAndAccurate: '私は提供された情報が真実で正確であることを証明します。',
        certifyTrueAndAccurateError: '情報が真実で正確であることを証明してください。',
        isAuthorizedToUseBankAccount: '私はこのビジネス銀行口座をビジネス支出に使用する権限があります。',
        isAuthorizedToUseBankAccountError: 'ビジネス銀行口座を操作するには、権限を持つ管理責任者でなければなりません。',
        termsAndConditions: '利用規約',
    },
    connectBankAccountStep: {
        validateYourBankAccount: '銀行口座を確認してください',
        validateButtonText: '検証する',
        validationInputLabel: '取引',
        maxAttemptsReached: 'この銀行口座の検証は、不正な試行が多すぎるため無効になっています。',
        description: `1～2営業日以内に、「Expensify, Inc. Validation」のような名前からあなたの銀行口座に3つの小額取引を送信します。`,
        descriptionCTA: '以下のフィールドに各取引金額を入力してください。例: 1.51。',
        letsChatText: 'もう少しです！チャットでいくつかの情報を確認するお手伝いをお願いします。準備はいいですか？',
        enable2FATitle: '不正行為を防ぐために、二要素認証（2FA）を有効にしてください。',
        enable2FAText: '私たちはあなたのセキュリティを真剣に考えています。アカウントに追加の保護層を加えるために、今すぐ2FAを設定してください。',
        secureYourAccount: 'アカウントを保護する',
    },
    countryStep: {
        confirmBusinessBank: 'ビジネス銀行口座の通貨と国を確認してください。',
        confirmCurrency: '通貨と国を確認してください',
        yourBusiness: 'ビジネス銀行口座の通貨は、ワークスペースの通貨と一致している必要があります。',
        youCanChange: 'ワークスペースの通貨は、あなたの中で変更できます。',
        findCountry: '国を探す',
        selectCountry: '国を選択',
    },
    bankInfoStep: {
        whatAreYour: 'あなたのビジネス銀行口座の詳細は何ですか？',
        letsDoubleCheck: 'すべてが問題ないかもう一度確認しましょう。',
        thisBankAccount: 'この銀行口座は、ワークスペースでのビジネス支払いに使用されます。',
        accountNumber: '口座番号',
        accountHolderNameDescription: '承認署名者の氏名',
    },
    signerInfoStep: {
        signerInfo: '署名者情報',
        areYouDirector: ({companyName}: CompanyNameParams) => `あなたは${companyName}の取締役または上級役員ですか？`,
        regulationRequiresUs: '規制により、署名者がビジネスを代表してこの行動を取る権限があるかどうかを確認する必要があります。',
        whatsYourName: 'あなたの法的な名前は何ですか',
        fullName: '法的なフルネーム',
        whatsYourJobTitle: 'あなたの職種は何ですか？',
        jobTitle: '職種',
        whatsYourDOB: 'あなたの生年月日はいつですか？',
        uploadID: 'IDと住所証明書をアップロード',
        personalAddress: '個人住所の証明（例：公共料金の請求書）',
        letsDoubleCheck: 'すべてが正しいかどうかをもう一度確認しましょう。',
        legalName: '法的氏名',
        proofOf: '個人住所の証明書',
        enterOneEmail: ({companyName}: CompanyNameParams) => `${companyName}のディレクターまたは上級役員のメールアドレスを入力してください。`,
        regulationRequiresOneMoreDirector: '規制により、署名者として少なくとももう一人の取締役または上級役員が必要です。',
        hangTight: 'お待ちください…',
        enterTwoEmails: ({companyName}: CompanyNameParams) => `${companyName}の取締役または上級役員のメールアドレスを2件入力してください。`,
        sendReminder: 'リマインダーを送信',
        chooseFile: 'ファイルを選択',
        weAreWaiting: '私たちは、他の人がビジネスの取締役または上級役員としての身元を確認するのを待っています。',
        id: 'IDのコピー',
        proofOfDirectors: '取締役の証明書',
        proofOfDirectorsDescription: '例: Oncorp Corporate Profile または Business Registration.',
        codiceFiscale: 'Codice Fiscale',
        codiceFiscaleDescription: '署名者、認定ユーザー、および実質的所有者のためのCodice Fiscale。',
        PDSandFSG: 'PDS + FSG開示書類',
        PDSandFSGDescription:
            '私たちのCorpayとの提携は、API接続を利用して、彼らの広範な国際銀行パートナーのネットワークを活用し、Expensifyでのグローバル払い戻しを実現します。オーストラリアの規制に従い、Corpayの金融サービスガイド（FSG）と製品開示声明（PDS）を提供しています。\n\nFSGとPDSの文書には、Corpayが提供する製品とサービスに関する詳細情報と重要な情報が含まれているため、注意深くお読みください。これらの文書は、将来の参考のために保管してください。',
        pleaseUpload: '事業体の取締役または上級役員としての身元を確認するために、追加の書類を以下にアップロードしてください。',
        enterSignerInfo: '署名者情報を入力してください',
        thisStep: 'このステップは完了しました',
        isConnecting: ({bankAccountLastFour, currency}: SignerInfoMessageParams) =>
            `${currency}のビジネス銀行口座（下4桁：${bankAccountLastFour}）をExpensifyに接続して、従業員に${currency}で支払います。次のステップでは、取締役または上級役員の署名者情報が必要です。`,
        error: {
            emailsMustBeDifferent: 'メールアドレスは異なる必要があります',
        },
    },
    agreementsStep: {
        agreements: '契約書',
        pleaseConfirm: '以下の契約を確認してください',
        regulationRequiresUs: '規制により、事業の25%以上を所有する個人の身元を確認する必要があります。',
        iAmAuthorized: '私はビジネス支出のためにビジネス銀行口座を使用する権限があります。',
        iCertify: '提供された情報が真実で正確であることを証明します。',
        iAcceptTheTermsAndConditions: `<a href="https://cross-border.corpay.com/tc/">利用規約</a>に同意します。`,
        iAcceptTheTermsAndConditionsAccessibility: '利用規約に同意します。',
        accept: '銀行口座を承認して追加',
        iConsentToThePrivacyNotice: '<a href="https://payments.corpay.com/compliance">プライバシーポリシー</a>に同意します。',
        iConsentToThePrivacyNoticeAccessibility: 'プライバシーポリシーに同意します。',
        error: {
            authorized: 'ビジネス銀行口座を操作するには、権限を持つ管理責任者でなければなりません。',
            certify: '情報が真実で正確であることを証明してください。',
            consent: 'プライバシー通知に同意してください',
        },
    },
    docusignStep: {
        subheader: 'Docusignフォーム',
        pleaseComplete: '以下のDocusignリンクからACH認可フォームに記入し、署名済みのコピーをこちらにアップロードしてください。これにより、銀行口座から直接資金を引き落とすことができます。',
        pleaseCompleteTheBusinessAccount: 'ビジネスアカウント申請書および口座振替契約を記入してください。',
        pleaseCompleteTheDirect:
            '以下のDocusignリンクを使用して口座振替契約を記入し、署名済みのコピーをこちらにアップロードしてください。これにより、銀行口座から直接資金を引き落とすことができます。',
        takeMeTo: 'Docusignへ移動',
        uploadAdditional: '追加書類をアップロード',
        pleaseUpload: 'DEFTフォームおよびDocusign署名ページをアップロードしてください。',
        pleaseUploadTheDirect: '口座振替契約およびDocusign署名ページをアップロードしてください。',
    },
    finishStep: {
        letsFinish: 'チャットで終わらせましょう！',
        thanksFor:
            'これらの詳細をありがとうございます。専任のサポートエージェントがあなたの情報を確認します。追加で必要な情報がある場合はご連絡しますが、その間に質問があればお気軽にお問い合わせください。',
        iHaveA: '質問があります',
        enable2FA: '詐欺を防ぐために二要素認証（2FA）を有効にする',
        weTake: '私たちはあなたのセキュリティを真剣に考えています。アカウントに追加の保護層を加えるために、今すぐ2FAを設定してください。',
        secure: 'アカウントを保護する',
    },
    reimbursementAccountLoadingAnimation: {
        oneMoment: '少々お待ちください',
        explanationLine: 'お客様の情報を確認しています。まもなく次のステップに進むことができます。',
    },
    session: {
        offlineMessageRetry: 'オフラインのようです。接続を確認して、もう一度お試しください。',
    },
    travel: {
        header: '旅行を予約する',
        title: 'スマートに旅行する',
        subtitle: 'Expensify Travelを利用して、最高の旅行オファーを手に入れ、すべてのビジネス経費を一か所で管理しましょう。',
        features: {
            saveMoney: '予約でお金を節約する',
            alerts: 'リアルタイムの更新とアラートを受け取る',
        },
        bookTravel: '旅行を予約する',
        bookDemo: 'デモを予約する',
        bookADemo: 'デモを予約する',
        toLearnMore: '詳細を学ぶために。',
        termsAndConditions: {
            header: '続行する前に...',
            title: '利用規約',
            label: '利用規約に同意します。',
            subtitle: `Expensify Travelの<a href="${CONST.TRAVEL_TERMS_URL}">利用規約</a>に同意してください。`,
            error: '続行するには、Expensify Travel の利用規約に同意する必要があります。',
            defaultWorkspaceError:
                'Expensify Travelを有効にするには、デフォルトのワークスペースを設定する必要があります。設定 > ワークスペース > ワークスペースの横にある縦の3つのドットをクリック > デフォルトのワークスペースとして設定し、もう一度お試しください！',
        },
        flight: 'フライト',
        flightDetails: {
            passenger: '乗客',
            layover: ({layover}: FlightLayoverParams) => `<muted-text-label>このフライトの前に<strong>${layover}の乗り継ぎ</strong>があります</muted-text-label>`,
            takeOff: '離陸',
            landing: 'ランディング',
            seat: '席',
            class: 'キャビンクラス',
            recordLocator: 'レコードロケーター',
            cabinClasses: {
                unknown: '不明',
                economy: '経済',
                premiumEconomy: 'プレミアムエコノミー',
                business: 'ビジネス',
                first: '最初',
            },
        },
        hotel: 'ホテル',
        hotelDetails: {
            guest: 'ゲスト',
            checkIn: 'チェックイン',
            checkOut: 'チェックアウト',
            roomType: '部屋タイプ',
            cancellation: 'キャンセルポリシー',
            cancellationUntil: 'キャンセル無料期限: まで',
            confirmation: '確認番号',
            cancellationPolicies: {
                unknown: '不明',
                nonRefundable: '返金不可',
                freeCancellationUntil: 'キャンセル無料期限: まで',
                partiallyRefundable: '一部返金可能',
            },
        },
        car: '車',
        carDetails: {
            rentalCar: 'レンタカー',
            pickUp: 'ピックアップ',
            dropOff: 'ドロップオフ',
            driver: 'ドライバー',
            carType: '車種',
            cancellation: 'キャンセルポリシー',
            cancellationUntil: 'キャンセル無料期限: まで',
            freeCancellation: '無料キャンセル',
            confirmation: '確認番号',
        },
        train: 'Rail',
        trainDetails: {
            passenger: '乗客',
            departs: '出発します',
            arrives: '到着',
            coachNumber: 'コーチ番号',
            seat: '席',
            fareDetails: '運賃の詳細',
            confirmation: '確認番号',
        },
        viewTrip: '旅行を表示',
        modifyTrip: '出張を変更',
        tripSupport: '旅行サポート',
        tripDetails: '旅行の詳細',
        viewTripDetails: '旅行の詳細を表示',
        trip: '旅行',
        trips: '出張',
        tripSummary: '旅行概要',
        departs: '出発します',
        errorMessage: '問題が発生しました。後でもう一度お試しください。',
        phoneError: ({phoneErrorMethodsRoute}: PhoneErrorRouteParams) =>
            `<rbr>旅行予約のための<a href="${phoneErrorMethodsRoute}">プライマリログインとして、仕事の電子メールを追加して</a>ください。</rbr>`,
        domainSelector: {
            title: 'ドメイン',
            subtitle: 'Expensify Travelのセットアップ用にドメインを選択してください。',
            recommended: 'おすすめ',
        },
        domainPermissionInfo: {
            title: 'ドメイン',
            restriction: ({domain}: DomainPermissionInfoRestrictionParams) =>
                `Y<strong>${domain}</strong> ドメインで Expensify Travel を有効にする権限がありません。そのドメインの担当者の方に、代わりに旅行機能を有効にしてもらう必要があります。`,
            accountantInvitation: `会計士の方で、このドメインでの出張を可能にするため、<a href="${CONST.OLD_DOT_PUBLIC_URLS.EXPENSIFY_APPROVED_PROGRAM_URL}">ExpensifyApproved! 会計士プログラム</a>への参加をご検討ください。`,
        },
        publicDomainError: {
            title: 'Expensify Travelを始めましょう',
            message: `Expensify Travelでは、個人のメール（例: name@gmail.com）ではなく、勤務先のメール（例: name@company.com）を使用する必要があります。`,
        },
        blockedFeatureModal: {
            title: 'Expensify Travelは無効になっています',
            message: `管理者がExpensify Travelをオフにしました。旅行の手配については、会社の予約ポリシーに従ってください。`,
        },
        verifyCompany: {
            title: '今日から旅行を始めましょう！',
            message: `旅行のデモを取得し、御社向けに有効化するには、アカウントマネージャーまたはsalesteam@expensify.comにご連絡ください。`,
        },
        updates: {
            bookingTicketed: ({airlineCode, origin, destination, startDate, confirmationID = ''}: FlightParams) =>
                `あなたのフライト ${airlineCode} (${origin} → ${destination}) は ${startDate} に予約されました。確認コード: ${confirmationID}`,
            ticketVoided: ({airlineCode, origin, destination, startDate}: FlightParams) => `${startDate}の${airlineCode}便（${origin} → ${destination}）の航空券は無効になりました。`,
            ticketRefunded: ({airlineCode, origin, destination, startDate}: FlightParams) =>
                `${startDate}の${airlineCode}便（${origin} → ${destination}）のチケットは払い戻しまたは交換されました。`,
            flightCancelled: ({airlineCode, origin, destination, startDate}: FlightParams) =>
                `あなたのフライト ${airlineCode} (${origin} → ${destination}) は ${startDate} に航空会社によってキャンセルされました。`,
            flightScheduleChangePending: ({airlineCode}: AirlineParams) => `航空会社はフライト${airlineCode}のスケジュール変更を提案しました。確認を待っています。`,
            flightScheduleChangeClosed: ({airlineCode, startDate}: AirlineParams) => `スケジュール変更が確認されました: フライト ${airlineCode} は ${startDate} に出発します。`,
            flightUpdated: ({airlineCode, origin, destination, startDate}: FlightParams) => `あなたのフライト ${airlineCode} (${origin} → ${destination}) が ${startDate} に更新されました。`,
            flightCabinChanged: ({airlineCode, cabinClass}: AirlineParams) => `フライト${airlineCode}のキャビンクラスが${cabinClass}に更新されました。`,
            flightSeatConfirmed: ({airlineCode}: AirlineParams) => `フライト${airlineCode}の座席指定が確認されました。`,
            flightSeatChanged: ({airlineCode}: AirlineParams) => `フライト${airlineCode}の座席指定が変更されました。`,
            flightSeatCancelled: ({airlineCode}: AirlineParams) => `フライト${airlineCode}の座席指定が削除されました。`,
            paymentDeclined: '航空券の支払いに失敗しました。もう一度お試しください。',
            bookingCancelledByTraveler: ({type, id = ''}: TravelTypeParams) => `あなたは${id}の${type}予約をキャンセルしました。`,
            bookingCancelledByVendor: ({type, id = ''}: TravelTypeParams) => `ベンダーがあなたの${type}予約${id}をキャンセルしました。`,
            bookingRebooked: ({type, id = ''}: TravelTypeParams) => `あなたの${type}予約が再予約されました。新しい確認番号：${id}。`,
            bookingUpdated: ({type}: TravelTypeParams) => `あなたの${type}の予約が更新されました。旅程で新しい詳細を確認してください。`,
            railTicketRefund: ({origin, destination, startDate}: RailTicketParams) => `${startDate}の${origin} → ${destination}の鉄道チケットが払い戻されました。クレジットが処理されます。`,
            railTicketExchange: ({origin, destination, startDate}: RailTicketParams) => `${startDate}の${origin} → ${destination}の鉄道チケットが交換されました。`,
            railTicketUpdate: ({origin, destination, startDate}: RailTicketParams) => `${origin} → ${destination} の ${startDate} の鉄道チケットが更新されました。`,
            defaultUpdate: ({type}: TravelTypeParams) => `あなたの${type}予約が更新されました。`,
        },
        flightTo: 'フライト',
        trainTo: '電車',
        carRental: '間のレンタカー',
        nightIn: '泊',
        nightsIn: '泊',
    },
    workspace: {
        common: {
            card: 'カード',
            expensifyCard: 'Expensify Card',
            companyCards: '会社カード',
            workflows: 'ワークフロー',
            workspace: 'ワークスペース',
            findWorkspace: 'ワークスペースを探す',
            edit: 'ワークスペースを編集',
            enabled: '有効',
            disabled: '無効',
            everyone: '全員',
            delete: 'ワークスペースを削除',
            settings: '設定',
            reimburse: '払い戻し',
            categories: 'カテゴリ',
            tags: 'タグ',
            customField1: 'カスタムフィールド1',
            customField2: 'カスタムフィールド2',
            customFieldHint: 'このメンバーのすべての支出に適用されるカスタムコーディングを追加します。',
            reports: 'レポート',
            reportFields: 'レポートフィールド',
            reportTitle: 'レポートタイトル',
            reportField: 'レポートフィールド',
            taxes: '税金',
            bills: '請求書',
            invoices: '請求書',
            perDiem: 'Per diem',
            travel: '旅行',
            members: 'メンバー',
            accounting: '会計',
            receiptPartners: 'レシートパートナー',
            rules: 'ルール',
            displayedAs: '表示される内容',
            plan: '計画',
            profile: '概要',
            bankAccount: '銀行口座',
            testTransactions: 'トランザクションをテストする',
            issueAndManageCards: 'カードの発行と管理',
            reconcileCards: 'カードを照合する',
            selectAll: 'すべて選択',
            selected: () => ({
                one: '1 件選択済み',
                other: (count: number) => `${count} 件選択済み`,
            }),
            settlementFrequency: '決済頻度',
            setAsDefault: 'デフォルトのワークスペースに設定',
            defaultNote: `${CONST.EMAIL.RECEIPTS} に送信された領収書は、このワークスペースに表示されます。`,
            deleteConfirmation: 'このワークスペースを削除してもよろしいですか？',
            deleteWithCardsConfirmation: 'このワークスペースを削除してもよろしいですか？これにより、すべてのカードフィードと割り当てられたカードが削除されます。',
            unavailable: '利用できないワークスペース',
            memberNotFound: 'メンバーが見つかりません。新しいメンバーをワークスペースに招待するには、上の招待ボタンを使用してください。',
            notAuthorized: `このページにアクセスする権限がありません。このワークスペースに参加しようとしている場合は、ワークスペースのオーナーにメンバーとして追加してもらってください。他に何かお困りですか？${CONST.EMAIL.CONCIERGE}にお問い合わせください。`,
            goToWorkspace: 'ワークスペースに移動',
            duplicateWorkspace: 'ワークスペースの複製',
            duplicateWorkspacePrefix: '重複',
            goToWorkspaces: 'ワークスペースに移動',
            clearFilter: 'フィルターをクリア',
            workspaceName: 'ワークスペース名',
            workspaceOwner: 'オーナー',
            workspaceType: 'ワークスペースの種類',
            workspaceAvatar: 'ワークスペースアバター',
            mustBeOnlineToViewMembers: 'このワークスペースのメンバーを表示するには、オンラインである必要があります。',
            moreFeatures: 'さらに多くの機能',
            requested: 'リクエスト済み',
            distanceRates: '距離料金',
            defaultDescription: 'すべての領収書と経費を一か所で管理。',
            descriptionHint: 'このワークスペースに関する情報をすべてのメンバーと共有します。',
            welcomeNote: '領収書の払い戻し申請にはExpensifyを使用してください。ありがとうございます！',
            subscription: 'サブスクリプション',
            markAsEntered: '手動入力としてマーク',
            markAsExported: '輸出マーク',
            exportIntegrationSelected: ({connectionName}: ExportIntegrationSelectedParams) => `${CONST.POLICY.CONNECTIONS.NAME_USER_FRIENDLY[connectionName]}にエクスポート`,
            letsDoubleCheck: 'すべてが正しいかどうかをもう一度確認しましょう。',
            lineItemLevel: 'ラインアイテムレベル',
            reportLevel: 'レポートレベル',
            topLevel: 'トップレベル',
            appliedOnExport: 'Expensifyにインポートされず、エクスポート時に適用されます。',
            shareNote: {
                header: '他のメンバーとワークスペースを共有する',
                content: ({adminsRoomLink}: WorkspaceShareNoteParams) =>
                    `このQRコードを共有するか、以下のリンクをコピーして、メンバーがワークスペースへのアクセスをリクエストしやすくしてください。ワークスペースへの参加リクエストはすべて、<a href="${adminsRoomLink}">${CONST.REPORT.WORKSPACE_CHAT_ROOMS.ADMINS}</a> ルームに表示され、ご確認いただけます。`,
            },
            connectTo: ({connectionName}: ConnectionNameParams) => `${CONST.POLICY.CONNECTIONS.NAME_USER_FRIENDLY[connectionName]}に接続`,
            createNewConnection: '新しい接続を作成',
            reuseExistingConnection: '既存の接続を再利用する',
            existingConnections: '既存の接続',
            existingConnectionsDescription: ({connectionName}: ConnectionNameParams) =>
                `以前に${CONST.POLICY.CONNECTIONS.NAME_USER_FRIENDLY[connectionName]}に接続したことがあるので、既存の接続を再利用するか、新しい接続を作成することができます。`,
            lastSyncDate: ({connectionName, formattedDate}: LastSyncDateParams) => `${connectionName} - 最終同期日 ${formattedDate}`,
            authenticationError: ({connectionName}: AuthenticationErrorParams) => `認証エラーのため、${connectionName} に接続できません。`,
            learnMore: '詳しくはこちら',
            memberAlternateText: 'メンバーはレポートを提出および承認できます。',
            adminAlternateText: '管理者は、すべてのレポートとワークスペース設定に対して完全な編集アクセス権を持っています。',
            auditorAlternateText: '監査人はレポートを閲覧し、コメントを残すことができます。',
            roleName: ({role}: OptionalParam<RoleNamesParams> = {}) => {
                switch (role) {
                    case CONST.POLICY.ROLE.ADMIN:
                        return '管理者';
                    case CONST.POLICY.ROLE.AUDITOR:
                        return '監査人';
                    case CONST.POLICY.ROLE.USER:
                        return 'メンバー';
                    default:
                        return 'メンバー';
                }
            },
            frequency: {
                manual: '手動で',
                instant: 'インスタント',
                immediate: '毎日',
                trip: '旅行ごとに',
                weekly: '毎週',
                semimonthly: '月に2回',
                monthly: '毎月',
            },
            planType: 'プランタイプ',
            submitExpense: '以下に経費を提出してください:',
            defaultCategory: 'デフォルトカテゴリ',
            viewTransactions: '取引を表示',
            policyExpenseChatName: ({displayName}: PolicyExpenseChatNameParams) => `${displayName}の経費`,
            deepDiveExpensifyCard: `<muted-text-label>Expensify Cardの取引は、<a href="${CONST.DEEP_DIVE_EXPENSIFY_CARD}">弊社の統合</a>で作成された 「Expensify Card Liability Account 」に自動的にエクスポートされます。</muted-text-label>`,
        },
        receiptPartners: {
            connect: '今すぐ接続',
            uber: {
                subtitle: ({organizationName}: ReceiptPartnersUberSubtitleParams) =>
                    organizationName ? `${organizationName}に接続しました` : '組織全体で旅行および食事の配達経費を自動化します。',
                sendInvites: 'メンバーを招待',
                sendInvitesDescription: 'これらのワークスペースメンバーはまだUber for Businessアカウントを持っていません。現在招待したくないメンバーの選択を解除してください。',
                confirmInvite: '招待を確認',
                manageInvites: '招待を管理する',
                confirm: '確認',
                allSet: '設定完了',
                readyToRoll: '準備完了です',
                takeBusinessRideMessage: 'ビジネス利用でUberに乗車すると、レシートがExpensifyに自動的にインポートされます。出発しましょう！',
                all: 'すべて',
                linked: 'リンク済み',
                outstanding: '未処理',
                status: {
                    resend: '再送信',
                    invite: '招待',
                    [CONST.POLICY.RECEIPT_PARTNERS.UBER_EMPLOYEE_STATUS.LINKED]: 'リンク済み',
                    [CONST.POLICY.RECEIPT_PARTNERS.UBER_EMPLOYEE_STATUS.LINKED_PENDING_APPROVAL]: '保留中',
                    [CONST.POLICY.RECEIPT_PARTNERS.UBER_EMPLOYEE_STATUS.SUSPENDED]: '停止中',
                },
                invitationFailure: 'メンバーを Uber for Business に招待できません。',
                autoInvite: 'Uber for Business に新しいワークスペースメンバーを招待する',
                autoRemove: 'Uber for Business から削除されたワークスペースメンバーを非アクティブ化する',
                bannerTitle: 'Expensify + ビジネス向け Uber',
                bannerDescription: 'Uber for Business を接続すると、組織全体の出張費や食事の配達費を自動化できます。',
                emptyContent: {
                    title: '未処理の招待はありません',
                    subtitle: 'やった！あらゆる場所を探しましたが、未処理の招待は見つかりませんでした。',
                },
            },
        },
        perDiem: {
            subtitle: `<muted-text>日当料金を設定して、従業員の1日の支出を管理します。<a href="${CONST.DEEP_DIVE_PER_DIEM}">詳しくはこちら</a>。</muted-text>`,
            amount: '金額',
            deleteRates: () => ({
                one: 'レートを削除',
                other: 'レートを削除',
            }),
            deletePerDiemRate: '日当料金を削除',
            findPerDiemRate: '日当料金を見つける',
            areYouSureDelete: () => ({
                one: 'このレートを削除してもよろしいですか？',
                other: 'これらのレートを削除してもよろしいですか？',
            }),
            emptyList: {
                title: '日当',
                subtitle: '日当の設定を行い、従業員の1日の支出を管理します。スプレッドシートからレートをインポートして始めましょう。',
            },
            importPerDiemRates: '日当料金をインポート',
            editPerDiemRate: '日当料金を編集',
            editPerDiemRates: '日当のレートを編集',
            editDestinationSubtitle: ({destination}: EditDestinationSubtitleParams) => `この宛先を更新すると、すべての${destination}の日当サブレートが変更されます。`,
            editCurrencySubtitle: ({destination}: EditDestinationSubtitleParams) => `この通貨を更新すると、すべての${destination}の日当サブレートが変更されます。`,
        },
        qbd: {
            exportOutOfPocketExpensesDescription: '実費経費がQuickBooks Desktopにエクスポートされる方法を設定します。',
            exportOutOfPocketExpensesCheckToggle: 'チェックを「後で印刷」としてマークする',
            exportDescription: 'ExpensifyデータをQuickBooks Desktopにエクスポートする方法を設定します。',
            date: 'エクスポート日付',
            exportInvoices: '請求書をエクスポート',
            exportExpensifyCard: 'Expensifyカードの取引をエクスポートする',
            account: 'アカウント',
            accountDescription: '仕訳を投稿する場所を選択してください。',
            accountsPayable: '買掛金',
            accountsPayableDescription: '仕入先請求書を作成する場所を選択してください。',
            bankAccount: '銀行口座',
            notConfigured: '未設定',
            bankAccountDescription: '小切手の送付先を選択してください。',
            creditCardAccount: 'クレジットカードアカウント',
            exportDate: {
                label: 'エクスポート日付',
                description: 'この日付を使用してレポートをQuickBooks Desktopにエクスポートしてください。',
                values: {
                    [CONST.QUICKBOOKS_EXPORT_DATE.LAST_EXPENSE]: {
                        label: '最後の経費の日付',
                        description: 'レポート上の最新経費の日付。',
                    },
                    [CONST.QUICKBOOKS_EXPORT_DATE.REPORT_EXPORTED]: {
                        label: 'エクスポート日付',
                        description: 'レポートがQuickBooks Desktopにエクスポートされた日付。',
                    },
                    [CONST.QUICKBOOKS_EXPORT_DATE.REPORT_SUBMITTED]: {
                        label: '提出日',
                        description: 'レポートが承認のために提出された日付。',
                    },
                },
            },
            exportCheckDescription: '各Expensifyレポートに対して項目別の小切手を作成し、以下の銀行口座から送信します。',
            exportJournalEntryDescription: '各Expensifyレポートに対して項目別の仕訳を作成し、以下のアカウントに投稿します。',
            exportVendorBillDescription:
                '私たちは、各Expensifyレポートのために項目別のベンダー請求書を作成し、以下のアカウントに追加します。この期間が閉じている場合、次の開いている期間の1日に投稿します。',
            outOfPocketTaxEnabledDescription:
                'QuickBooks Desktopは、仕訳帳エクスポートで税金をサポートしていません。ワークスペースで税金が有効になっているため、このエクスポートオプションは利用できません。',
            outOfPocketTaxEnabledError: '税金が有効になっている場合、仕訳帳は利用できません。別のエクスポートオプションを選択してください。',
            accounts: {
                [CONST.QUICKBOOKS_DESKTOP_NON_REIMBURSABLE_EXPORT_ACCOUNT_TYPE.CREDIT_CARD]: 'クレジットカード',
                [CONST.QUICKBOOKS_DESKTOP_REIMBURSABLE_ACCOUNT_TYPE.VENDOR_BILL]: '仕入先請求書',
                [CONST.QUICKBOOKS_DESKTOP_REIMBURSABLE_ACCOUNT_TYPE.JOURNAL_ENTRY]: '仕訳帳エントリ',
                [CONST.QUICKBOOKS_DESKTOP_REIMBURSABLE_ACCOUNT_TYPE.CHECK]: 'チェック',
                [`${CONST.QUICKBOOKS_DESKTOP_NON_REIMBURSABLE_EXPORT_ACCOUNT_TYPE.CHECK}Description`]: '各Expensifyレポートに対して項目別の小切手を作成し、以下の銀行口座から送信します。',
                [`${CONST.QUICKBOOKS_DESKTOP_NON_REIMBURSABLE_EXPORT_ACCOUNT_TYPE.CREDIT_CARD}Description`]:
                    'クレジットカード取引の加盟店名をQuickBooksの対応するベンダーに自動的に一致させます。ベンダーが存在しない場合は、関連付けのために「Credit Card Misc.」ベンダーを作成します。',
                [`${CONST.QUICKBOOKS_DESKTOP_REIMBURSABLE_ACCOUNT_TYPE.VENDOR_BILL}Description`]:
                    '私たちは、各Expensifyレポートに対して最後の経費の日付を含む項目別のベンダー請求書を作成し、以下のアカウントに追加します。この期間が閉じている場合、次の開いている期間の1日に投稿します。',
                [`${CONST.QUICKBOOKS_DESKTOP_NON_REIMBURSABLE_EXPORT_ACCOUNT_TYPE.CREDIT_CARD}AccountDescription`]: 'クレジットカード取引のエクスポート先を選択してください。',
                [`${CONST.QUICKBOOKS_DESKTOP_REIMBURSABLE_ACCOUNT_TYPE.VENDOR_BILL}AccountDescription`]: 'すべてのクレジットカード取引に適用するベンダーを選択してください。',
                [`${CONST.QUICKBOOKS_DESKTOP_REIMBURSABLE_ACCOUNT_TYPE.CHECK}AccountDescription`]: '小切手の送付先を選択してください。',
                [`${CONST.QUICKBOOKS_DESKTOP_REIMBURSABLE_ACCOUNT_TYPE.VENDOR_BILL}Error`]:
                    '場所が有効になっている場合、ベンダー請求書は利用できません。別のエクスポートオプションを選択してください。',
                [`${CONST.QUICKBOOKS_DESKTOP_REIMBURSABLE_ACCOUNT_TYPE.CHECK}Error`]: '場所が有効になっている場合、小切手は利用できません。別のエクスポートオプションを選択してください。',
                [`${CONST.QUICKBOOKS_DESKTOP_REIMBURSABLE_ACCOUNT_TYPE.JOURNAL_ENTRY}Error`]:
                    '税金が有効になっている場合、仕訳帳は利用できません。別のエクスポートオプションを選択してください。',
            },
            noAccountsFound: 'アカウントが見つかりません',
            noAccountsFoundDescription: 'QuickBooks Desktopにアカウントを追加して、接続を再同期してください。',
            qbdSetup: 'QuickBooks Desktop のセットアップ',
            requiredSetupDevice: {
                title: 'このデバイスから接続できません',
                body1: 'QuickBooks Desktopの会社ファイルをホストしているコンピュータからこの接続を設定する必要があります。',
                body2: '接続が完了すると、どこからでも同期とエクスポートが可能になります。',
            },
            setupPage: {
                title: 'このリンクを開いて接続してください。',
                body: 'セットアップを完了するには、QuickBooks Desktop が実行されているコンピューターで次のリンクを開いてください。',
                setupErrorTitle: '問題が発生しました',
                setupErrorBody: ({conciergeLink}: QBDSetupErrorBodyParams) =>
                    `<muted-text><centered-text>現在、QuickBooks Desktopへの接続ができません。問題が解決しない場合は、後でもう一度お試しいただくか、<a href="${conciergeLink}">Conciergeまでご連絡ください</a>。</centered-text></muted-text>`,
            },
            importDescription: 'QuickBooks DesktopからExpensifyにインポートするコーディング設定を選択してください。',
            classes: 'クラス',
            items: 'アイテム',
            customers: '顧客/プロジェクト',
            exportCompanyCardsDescription: '会社カードの購入をQuickBooks Desktopにエクスポートする方法を設定します。',
            defaultVendorDescription: 'エクスポート時にすべてのクレジットカード取引に適用されるデフォルトのベンダーを設定します。',
            accountsDescription: 'QuickBooks Desktopの勘定科目表は、Expensifyにカテゴリーとしてインポートされます。',
            accountsSwitchTitle: '新しいアカウントを有効または無効なカテゴリとしてインポートすることを選択します。',
            accountsSwitchDescription: '有効になっているカテゴリーは、メンバーが経費を作成する際に選択できるようになります。',
            classesDescription: 'ExpensifyでQuickBooks Desktopクラスをどのように処理するか選択してください。',
            tagsDisplayedAsDescription: 'ラインアイテムレベル',
            reportFieldsDisplayedAsDescription: 'レポートレベル',
            customersDescription: 'ExpensifyでQuickBooks Desktopの顧客/プロジェクトをどのように処理するか選択してください。',
            advancedConfig: {
                autoSyncDescription: 'Expensifyは毎日QuickBooks Desktopと自動的に同期します。',
                createEntities: 'エンティティを自動作成',
                createEntitiesDescription: 'Expensifyは、QuickBooks Desktopに既に存在しない場合、自動的にベンダーを作成します。',
            },
            itemsDescription: 'ExpensifyでQuickBooks Desktopの項目をどのように処理するか選択します。',
            accountingMethods: {
                label: 'エクスポートのタイミング',
                description: '経費をエクスポートするタイミングを選択:',
                values: {
                    [COMMON_CONST.INTEGRATIONS.ACCOUNTING_METHOD.ACCRUAL]: '発生主義',
                    [COMMON_CONST.INTEGRATIONS.ACCOUNTING_METHOD.CASH]: '現金',
                },
                alternateText: {
                    [COMMON_CONST.INTEGRATIONS.ACCOUNTING_METHOD.ACCRUAL]: '自己負担の経費は最終承認時にエクスポートされます。',
                    [COMMON_CONST.INTEGRATIONS.ACCOUNTING_METHOD.CASH]: '自己負担の経費は支払われたときにエクスポートされます。',
                },
            },
        },
        qbo: {
            connectedTo: '接続済み',
            importDescription: 'QuickBooks OnlineからExpensifyにインポートするコーディング設定を選択してください。',
            classes: 'クラス',
            locations: '場所',
            customers: '顧客/プロジェクト',
            accountsDescription: 'あなたのQuickBooks Onlineの勘定科目表は、Expensifyにカテゴリーとしてインポートされます。',
            accountsSwitchTitle: '新しいアカウントを有効または無効なカテゴリとしてインポートすることを選択します。',
            accountsSwitchDescription: '有効になっているカテゴリーは、メンバーが経費を作成する際に選択できるようになります。',
            classesDescription: 'ExpensifyでQuickBooks Onlineクラスの処理方法を選択します。',
            customersDescription: 'ExpensifyでQuickBooks Onlineの顧客/プロジェクトをどのように処理するか選択してください。',
            locationsDescription: 'ExpensifyでQuickBooks Onlineのロケーションをどのように処理するか選択してください。',
            taxesDescription: 'ExpensifyでQuickBooks Onlineの税金をどのように処理するか選択してください。',
            locationsLineItemsRestrictionDescription:
                'QuickBooks Onlineは、小切手や仕入先請求書の行レベルでの場所をサポートしていません。行レベルで場所を持ちたい場合は、仕訳帳エントリとクレジット/デビットカード経費を使用していることを確認してください。',
            taxesJournalEntrySwitchNote: 'QuickBooks Onlineは仕訳帳の税金をサポートしていません。エクスポートオプションを仕入先請求書または小切手に変更してください。',
            exportDescription: 'ExpensifyデータをQuickBooks Onlineにエクスポートする方法を設定します。',
            date: 'エクスポート日付',
            exportInvoices: '請求書をエクスポート',
            exportExpensifyCard: 'Expensifyカードの取引をエクスポートする',
            exportDate: {
                label: 'エクスポート日付',
                description: 'この日付を使用してレポートをQuickBooks Onlineにエクスポートしてください。',
                values: {
                    [CONST.QUICKBOOKS_EXPORT_DATE.LAST_EXPENSE]: {
                        label: '最後の経費の日付',
                        description: 'レポート上の最新経費の日付。',
                    },
                    [CONST.QUICKBOOKS_EXPORT_DATE.REPORT_EXPORTED]: {
                        label: 'エクスポート日付',
                        description: 'レポートがQuickBooks Onlineにエクスポートされた日付。',
                    },
                    [CONST.QUICKBOOKS_EXPORT_DATE.REPORT_SUBMITTED]: {
                        label: '提出日',
                        description: 'レポートが承認のために提出された日付。',
                    },
                },
            },
            receivable: '売掛金', // This is an account name that will come directly from QBO, so I don't know why we need a translation for it. It should take whatever the name of the account is in QBO. Leaving this note for CS.
            archive: '売掛金アーカイブ', // This is an account name that will come directly from QBO, so I don't know why we need a translation for it. It should take whatever the name of the account is in QBO. Leaving this note for CS.
            exportInvoicesDescription: 'このアカウントを使用して、請求書を QuickBooks Online にエクスポートします。',
            exportCompanyCardsDescription: '会社カードの購入をQuickBooks Onlineにエクスポートする方法を設定します。',
            vendor: 'ベンダー',
            defaultVendorDescription: 'エクスポート時にすべてのクレジットカード取引に適用されるデフォルトのベンダーを設定します。',
            exportOutOfPocketExpensesDescription: '実費経費がQuickBooks Onlineにエクスポートされる方法を設定します。',
            exportCheckDescription: '各Expensifyレポートに対して項目別の小切手を作成し、以下の銀行口座から送信します。',
            exportJournalEntryDescription: '各Expensifyレポートに対して項目別の仕訳を作成し、以下のアカウントに投稿します。',
            exportVendorBillDescription:
                '私たちは、各Expensifyレポートのために項目別のベンダー請求書を作成し、以下のアカウントに追加します。この期間が閉じている場合、次の開いている期間の1日に投稿します。',
            account: 'アカウント',
            accountDescription: '仕訳を投稿する場所を選択してください。',
            accountsPayable: '買掛金',
            accountsPayableDescription: '仕入先請求書を作成する場所を選択してください。',
            bankAccount: '銀行口座',
            notConfigured: '未設定',
            bankAccountDescription: '小切手の送付先を選択してください。',
            creditCardAccount: 'クレジットカードアカウント',
            companyCardsLocationEnabledDescription:
                'QuickBooks Onlineは、仕入先請求書のエクスポートでロケーションをサポートしていません。ワークスペースでロケーションが有効になっているため、このエクスポートオプションは利用できません。',
            outOfPocketTaxEnabledDescription:
                'QuickBooks Onlineは仕訳帳エクスポートで税金をサポートしていません。ワークスペースで税金が有効になっているため、このエクスポートオプションは利用できません。',
            outOfPocketTaxEnabledError: '税金が有効になっている場合、仕訳帳は利用できません。別のエクスポートオプションを選択してください。',
            advancedConfig: {
                autoSyncDescription: 'Expensifyは毎日QuickBooks Onlineと自動的に同期します。',
                inviteEmployees: '従業員を招待する',
                inviteEmployeesDescription: 'QuickBooks Onlineの従業員記録をインポートし、従業員をこのワークスペースに招待します。',
                createEntities: 'エンティティを自動作成',
                createEntitiesDescription: 'Expensifyは、QuickBooks Onlineに既に存在しない場合は自動的にベンダーを作成し、請求書をエクスポートする際に顧客を自動作成します。',
                reimbursedReportsDescription: 'レポートがExpensify ACHを使用して支払われるたびに、対応する請求書支払いが以下のQuickBooks Onlineアカウントに作成されます。',
                qboBillPaymentAccount: 'QuickBooks 請求書支払口座',
                qboInvoiceCollectionAccount: 'QuickBooks 請求書回収アカウント',
                accountSelectDescription: '請求書を支払う場所を選択すると、QuickBooks Onlineで支払いを作成します。',
                invoiceAccountSelectorDescription: '請求書の支払いを受け取る場所を選択すると、QuickBooks Onlineで支払いを作成します。',
            },
            accounts: {
                [CONST.QUICKBOOKS_NON_REIMBURSABLE_EXPORT_ACCOUNT_TYPE.DEBIT_CARD]: 'デビットカード',
                [CONST.QUICKBOOKS_NON_REIMBURSABLE_EXPORT_ACCOUNT_TYPE.CREDIT_CARD]: 'クレジットカード',
                [CONST.QUICKBOOKS_REIMBURSABLE_ACCOUNT_TYPE.VENDOR_BILL]: '仕入先請求書',
                [CONST.QUICKBOOKS_REIMBURSABLE_ACCOUNT_TYPE.JOURNAL_ENTRY]: '仕訳帳エントリ',
                [CONST.QUICKBOOKS_REIMBURSABLE_ACCOUNT_TYPE.CHECK]: 'チェック',
                [`${CONST.QUICKBOOKS_NON_REIMBURSABLE_EXPORT_ACCOUNT_TYPE.DEBIT_CARD}Description`]:
                    '私たちは、デビットカード取引の加盟店名をQuickBooksの対応するベンダーに自動的に一致させます。ベンダーが存在しない場合は、関連付けのために「Debit Card Misc.」ベンダーを作成します。',
                [`${CONST.QUICKBOOKS_NON_REIMBURSABLE_EXPORT_ACCOUNT_TYPE.CREDIT_CARD}Description`]:
                    'クレジットカード取引の加盟店名をQuickBooksの対応するベンダーに自動的に一致させます。ベンダーが存在しない場合は、関連付けのために「Credit Card Misc.」ベンダーを作成します。',
                [`${CONST.QUICKBOOKS_REIMBURSABLE_ACCOUNT_TYPE.VENDOR_BILL}Description`]:
                    '私たちは、各Expensifyレポートに対して最後の経費の日付を含む項目別のベンダー請求書を作成し、以下のアカウントに追加します。この期間が閉じている場合、次の開いている期間の1日に投稿します。',
                [`${CONST.QUICKBOOKS_NON_REIMBURSABLE_EXPORT_ACCOUNT_TYPE.DEBIT_CARD}AccountDescription`]: 'デビットカード取引のエクスポート先を選択してください。',
                [`${CONST.QUICKBOOKS_NON_REIMBURSABLE_EXPORT_ACCOUNT_TYPE.CREDIT_CARD}AccountDescription`]: 'クレジットカード取引のエクスポート先を選択してください。',
                [`${CONST.QUICKBOOKS_REIMBURSABLE_ACCOUNT_TYPE.VENDOR_BILL}AccountDescription`]: 'すべてのクレジットカード取引に適用するベンダーを選択してください。',
                [`${CONST.QUICKBOOKS_REIMBURSABLE_ACCOUNT_TYPE.VENDOR_BILL}Error`]:
                    '場所が有効になっている場合、ベンダー請求書は利用できません。別のエクスポートオプションを選択してください。',
                [`${CONST.QUICKBOOKS_REIMBURSABLE_ACCOUNT_TYPE.CHECK}Error`]: '場所が有効になっている場合、小切手は利用できません。別のエクスポートオプションを選択してください。',
                [`${CONST.QUICKBOOKS_REIMBURSABLE_ACCOUNT_TYPE.JOURNAL_ENTRY}Error`]: '税金が有効になっている場合、仕訳帳は利用できません。別のエクスポートオプションを選択してください。',
            },
            exportDestinationAccountsMisconfigurationError: {
                [CONST.QUICKBOOKS_REIMBURSABLE_ACCOUNT_TYPE.VENDOR_BILL]: 'ベンダー請求書のエクスポートに有効なアカウントを選択してください。',
                [CONST.QUICKBOOKS_REIMBURSABLE_ACCOUNT_TYPE.JOURNAL_ENTRY]: '仕訳エクスポートのために有効なアカウントを選択してください',
                [CONST.QUICKBOOKS_REIMBURSABLE_ACCOUNT_TYPE.CHECK]: '小切手のエクスポート用に有効なアカウントを選択してください',
            },
            exportDestinationSetupAccountsInfo: {
                [CONST.QUICKBOOKS_REIMBURSABLE_ACCOUNT_TYPE.VENDOR_BILL]: 'ベンダー請求書エクスポートを使用するには、QuickBooks Onlineで買掛金勘定を設定してください。',
                [CONST.QUICKBOOKS_REIMBURSABLE_ACCOUNT_TYPE.JOURNAL_ENTRY]: '仕訳エクスポートを使用するには、QuickBooks Onlineで仕訳アカウントを設定してください。',
                [CONST.QUICKBOOKS_REIMBURSABLE_ACCOUNT_TYPE.CHECK]: 'チェックエクスポートを使用するには、QuickBooks Onlineで銀行口座を設定してください。',
            },
            noAccountsFound: 'アカウントが見つかりません',
            noAccountsFoundDescription: 'QuickBooks Onlineにアカウントを追加し、接続を再同期してください。',
            accountingMethods: {
                label: 'エクスポートのタイミング',
                description: '経費をエクスポートするタイミングを選択:',
                values: {
                    [COMMON_CONST.INTEGRATIONS.ACCOUNTING_METHOD.ACCRUAL]: '発生主義',
                    [COMMON_CONST.INTEGRATIONS.ACCOUNTING_METHOD.CASH]: '現金',
                },
                alternateText: {
                    [COMMON_CONST.INTEGRATIONS.ACCOUNTING_METHOD.ACCRUAL]: '自己負担の経費は最終承認時にエクスポートされます。',
                    [COMMON_CONST.INTEGRATIONS.ACCOUNTING_METHOD.CASH]: '自己負担の経費は支払われたときにエクスポートされます。',
                },
            },
        },
        workspaceList: {
            joinNow: '今すぐ参加',
            askToJoin: '参加を依頼する',
        },
        xero: {
            organization: 'Xero組織',
            organizationDescription: 'データをインポートしたいXero組織を選択してください。',
            importDescription: 'XeroからExpensifyにインポートするコーディング設定を選択します。',
            accountsDescription: 'あなたのXero勘定科目表は、Expensifyにカテゴリーとしてインポートされます。',
            accountsSwitchTitle: '新しいアカウントを有効または無効なカテゴリとしてインポートすることを選択します。',
            accountsSwitchDescription: '有効になっているカテゴリーは、メンバーが経費を作成する際に選択できるようになります。',
            trackingCategories: 'トラッキングカテゴリ',
            trackingCategoriesDescription: 'ExpensifyでXeroのトラッキングカテゴリをどのように処理するか選択してください。',
            mapTrackingCategoryTo: ({categoryName}: CategoryNameParams) => `Xero ${categoryName} をマッピングする`,
            mapTrackingCategoryToDescription: ({categoryName}: CategoryNameParams) => `Xeroにエクスポートする際に${categoryName}をどこにマッピングするか選択してください。`,
            customers: '顧客への再請求',
            customersDescription: 'Expensifyで顧客に再請求するかどうかを選択します。Xeroの顧客連絡先は経費にタグ付けでき、Xeroに売上請求書としてエクスポートされます。',
            taxesDescription: 'ExpensifyでXeroの税金をどのように処理するか選択してください。',
            notImported: 'インポートされていません',
            notConfigured: '未設定',
            trackingCategoriesOptions: {
                [CONST.XERO_CONFIG.TRACKING_CATEGORY_OPTIONS.DEFAULT]: 'Xero連絡先のデフォルト',
                [CONST.XERO_CONFIG.TRACKING_CATEGORY_OPTIONS.TAG]: 'タグ',
                [CONST.XERO_CONFIG.TRACKING_CATEGORY_OPTIONS.REPORT_FIELD]: 'レポートフィールド',
            },
            exportDescription: 'ExpensifyデータをXeroにエクスポートする方法を設定します。',
            purchaseBill: '購入請求書',
            exportDeepDiveCompanyCard: 'エクスポートされた経費は、以下のXero銀行口座に銀行取引として記録され、取引日付は銀行明細書の日付と一致します。',
            bankTransactions: '銀行取引',
            xeroBankAccount: 'Xero銀行口座',
            xeroBankAccountDescription: '経費を銀行取引として記録する場所を選択してください。',
            exportExpensesDescription: 'レポートは、以下で選択された日付とステータスで購入請求書としてエクスポートされます。',
            purchaseBillDate: '購入請求書の日付',
            exportInvoices: '請求書をエクスポート',
            salesInvoice: '売上請求書',
            exportInvoicesDescription: '売上請求書には、請求書が送信された日付が常に表示されます。',
            advancedConfig: {
                autoSyncDescription: 'Expensifyは毎日自動的にXeroと同期します。',
                purchaseBillStatusTitle: '購入請求書のステータス',
                reimbursedReportsDescription: 'レポートがExpensify ACHを使用して支払われるたびに、対応する請求書の支払いが以下のXeroアカウントに作成されます。',
                xeroBillPaymentAccount: 'Xeroの請求書支払いアカウント',
                xeroInvoiceCollectionAccount: 'Xero請求書回収アカウント',
                xeroBillPaymentAccountDescription: '支払い元を選択すると、Xeroで支払いが作成されます。',
                invoiceAccountSelectorDescription: '請求書の支払いを受け取る場所を選択すると、Xeroで支払いを作成します。',
            },
            exportDate: {
                label: '購入請求書の日付',
                description: 'この日付を使用してレポートをXeroにエクスポートしてください。',
                values: {
                    [CONST.XERO_EXPORT_DATE.LAST_EXPENSE]: {
                        label: '最後の経費の日付',
                        description: 'レポート上の最新経費の日付。',
                    },
                    [CONST.XERO_EXPORT_DATE.REPORT_EXPORTED]: {
                        label: 'エクスポート日付',
                        description: 'レポートがXeroにエクスポートされた日付。',
                    },
                    [CONST.XERO_EXPORT_DATE.REPORT_SUBMITTED]: {
                        label: '提出日',
                        description: 'レポートが承認のために提出された日付。',
                    },
                },
            },
            invoiceStatus: {
                label: '購入請求書のステータス',
                description: 'このステータスを使用して、購入請求書をXeroにエクスポートします。',
                values: {
                    [CONST.XERO_CONFIG.INVOICE_STATUS.DRAFT]: '下書き',
                    [CONST.XERO_CONFIG.INVOICE_STATUS.AWAITING_APPROVAL]: '承認待ち',
                    [CONST.XERO_CONFIG.INVOICE_STATUS.AWAITING_PAYMENT]: '支払い待ち',
                },
            },
            noAccountsFound: 'アカウントが見つかりません',
            noAccountsFoundDescription: 'Xeroにアカウントを追加し、再度接続を同期してください。',
            accountingMethods: {
                label: 'エクスポートのタイミング',
                description: '経費をエクスポートするタイミングを選択:',
                values: {
                    [COMMON_CONST.INTEGRATIONS.ACCOUNTING_METHOD.ACCRUAL]: '発生主義',
                    [COMMON_CONST.INTEGRATIONS.ACCOUNTING_METHOD.CASH]: '現金',
                },
                alternateText: {
                    [COMMON_CONST.INTEGRATIONS.ACCOUNTING_METHOD.ACCRUAL]: '自己負担の経費は最終承認時にエクスポートされます。',
                    [COMMON_CONST.INTEGRATIONS.ACCOUNTING_METHOD.CASH]: '自己負担の経費は支払われたときにエクスポートされます。',
                },
            },
        },
        sageIntacct: {
            preferredExporter: '優先エクスポーター',
            taxSolution: '税務ソリューション',
            notConfigured: '未設定',
            exportDate: {
                label: 'エクスポート日付',
                description: 'この日付を使用してレポートをSage Intacctにエクスポートしてください。',
                values: {
                    [CONST.SAGE_INTACCT_EXPORT_DATE.LAST_EXPENSE]: {
                        label: '最後の経費の日付',
                        description: 'レポート上の最新経費の日付。',
                    },
                    [CONST.SAGE_INTACCT_EXPORT_DATE.EXPORTED]: {
                        label: 'エクスポート日付',
                        description: 'レポートがSage Intacctにエクスポートされた日付。',
                    },
                    [CONST.SAGE_INTACCT_EXPORT_DATE.SUBMITTED]: {
                        label: '提出日',
                        description: 'レポートが承認のために提出された日付。',
                    },
                },
            },
            reimbursableExpenses: {
                description: '実費経費がSage Intacctにエクスポートされる方法を設定します。',
                values: {
                    [CONST.SAGE_INTACCT_REIMBURSABLE_EXPENSE_TYPE.EXPENSE_REPORT]: '経費報告書',
                    [CONST.SAGE_INTACCT_REIMBURSABLE_EXPENSE_TYPE.VENDOR_BILL]: '仕入先請求書',
                },
            },
            nonReimbursableExpenses: {
                description: '会社カードの購入がSage Intacctにエクスポートされる方法を設定します。',
                values: {
                    [CONST.SAGE_INTACCT_NON_REIMBURSABLE_EXPENSE_TYPE.CREDIT_CARD_CHARGE]: 'クレジットカード',
                    [CONST.SAGE_INTACCT_NON_REIMBURSABLE_EXPENSE_TYPE.VENDOR_BILL]: '仕入先請求書',
                },
            },
            creditCardAccount: 'クレジットカードアカウント',
            defaultVendor: 'デフォルトのベンダー',
            defaultVendorDescription: ({isReimbursable}: DefaultVendorDescriptionParams) =>
                `Sage Intacctで一致するベンダーがない${isReimbursable ? '' : 'non-'}の払い戻し可能な経費に適用されるデフォルトのベンダーを設定します。`,
            exportDescription: 'ExpensifyデータをSage Intacctにエクスポートする方法を設定します。',
            exportPreferredExporterNote:
                '優先されるエクスポーターは任意のワークスペース管理者で構いませんが、ドメイン設定で個々の会社カードに異なるエクスポートアカウントを設定する場合は、ドメイン管理者である必要があります。',
            exportPreferredExporterSubNote: '一度設定すると、優先エクスポーターは自分のアカウントでエクスポート用のレポートを確認できます。',
            noAccountsFound: 'アカウントが見つかりません',
            noAccountsFoundDescription: `Sage Intacctにアカウントを追加し、再度接続を同期してください。`,
            autoSync: '自動同期',
            autoSyncDescription: 'Expensifyは毎日自動的にSage Intacctと同期します。',
            inviteEmployees: '従業員を招待する',
            inviteEmployeesDescription:
                'Sage Intacctの従業員記録をインポートし、従業員をこのワークスペースに招待します。承認ワークフローはデフォルトでマネージャー承認となり、メンバーのページでさらに設定できます。',
            syncReimbursedReports: '払い戻されたレポートを同期する',
            syncReimbursedReportsDescription: 'Expensify ACHを使用してレポートが支払われるたびに、対応する請求書の支払いが以下のSage Intacctアカウントに作成されます。',
            paymentAccount: 'Sage Intacct支払いアカウント',
            accountingMethods: {
                label: 'エクスポートのタイミング',
                description: '経費をエクスポートするタイミングを選択:',
                values: {
                    [COMMON_CONST.INTEGRATIONS.ACCOUNTING_METHOD.ACCRUAL]: '発生主義',
                    [COMMON_CONST.INTEGRATIONS.ACCOUNTING_METHOD.CASH]: '現金',
                },
                alternateText: {
                    [COMMON_CONST.INTEGRATIONS.ACCOUNTING_METHOD.ACCRUAL]: '自己負担の経費は最終承認時にエクスポートされます。',
                    [COMMON_CONST.INTEGRATIONS.ACCOUNTING_METHOD.CASH]: '自己負担の経費は支払われたときにエクスポートされます。',
                },
            },
        },
        netsuite: {
            subsidiary: '子会社',
            subsidiarySelectDescription: 'NetSuiteからデータをインポートしたい子会社を選択してください。',
            exportDescription: 'ExpensifyデータをNetSuiteにエクスポートする方法を設定します。',
            exportInvoices: '請求書をエクスポート',
            journalEntriesTaxPostingAccount: '仕訳税計上口座',
            journalEntriesProvTaxPostingAccount: '仕訳の州税計上口座',
            foreignCurrencyAmount: '外国通貨額をエクスポート',
            exportToNextOpenPeriod: '次のオープン期間にエクスポート',
            nonReimbursableJournalPostingAccount: '非払い戻し仕訳記入アカウント',
            reimbursableJournalPostingAccount: '払い戻し可能な仕訳記帳口座',
            journalPostingPreference: {
                label: '仕訳の投稿設定',
                values: {
                    [CONST.NETSUITE_JOURNAL_POSTING_PREFERENCE.JOURNALS_POSTING_INDIVIDUAL_LINE]: '各レポートの単一の項目別エントリ',
                    [CONST.NETSUITE_JOURNAL_POSTING_PREFERENCE.JOURNALS_POSTING_TOTAL_LINE]: '各経費の単一エントリ',
                },
            },
            invoiceItem: {
                label: '請求書項目',
                values: {
                    [CONST.NETSUITE_INVOICE_ITEM_PREFERENCE.CREATE]: {
                        label: '作成してください。',
                        description: 'エクスポート時に（既に存在しない場合は）「Expensify請求書の項目」を作成します。',
                    },
                    [CONST.NETSUITE_INVOICE_ITEM_PREFERENCE.SELECT]: {
                        label: '既存のものを選択',
                        description: 'Expensifyの請求書を以下で選択された項目に結びつけます。',
                    },
                },
            },
            exportDate: {
                label: 'エクスポート日付',
                description: 'この日付を使用してレポートをNetSuiteにエクスポートしてください。',
                values: {
                    [CONST.NETSUITE_EXPORT_DATE.LAST_EXPENSE]: {
                        label: '最後の経費の日付',
                        description: 'レポート上の最新経費の日付。',
                    },
                    [CONST.NETSUITE_EXPORT_DATE.EXPORTED]: {
                        label: 'エクスポート日付',
                        description: 'レポートがNetSuiteにエクスポートされた日付。',
                    },
                    [CONST.NETSUITE_EXPORT_DATE.SUBMITTED]: {
                        label: '提出日',
                        description: 'レポートが承認のために提出された日付。',
                    },
                },
            },
            exportDestination: {
                values: {
                    [CONST.NETSUITE_EXPORT_DESTINATION.EXPENSE_REPORT]: {
                        label: '経費報告書',
                        reimbursableDescription: '実費は、経費報告書としてNetSuiteにエクスポートされます。',
                        nonReimbursableDescription: '会社のカード経費は、経費報告書としてNetSuiteにエクスポートされます。',
                    },
                    [CONST.NETSUITE_EXPORT_DESTINATION.VENDOR_BILL]: {
                        label: '仕入先請求書',
                        reimbursableDescription:
                            'Out-of-pocket expenses will export as bills payable to the NetSuite vendor specified below.\n' +
                            '\n' +
                            'If you’d like to set a specific vendor for each card, go to *Settings > Domains > Company Cards*.',
                        nonReimbursableDescription:
                            'Company card expenses will export as bills payable to the NetSuite vendor specified below.\n' +
                            '\n' +
                            'If you’d like to set a specific vendor for each card, go to *Settings > Domains > Company Cards*.',
                    },
                    [CONST.NETSUITE_EXPORT_DESTINATION.JOURNAL_ENTRY]: {
                        label: '仕訳帳エントリ',
                        reimbursableDescription:
                            'Out-of-pocket expenses will export as journal entries to the NetSuite account specified below.\n' +
                            '\n' +
                            'If you’d like to set a specific vendor for each card, go to *Settings > Domains > Company Cards*.',
                        nonReimbursableDescription:
                            'Company card expenses will export as journal entries to the NetSuite account specified below.\n' +
                            '\n' +
                            'If you’d like to set a specific vendor for each card, go to *Settings > Domains > Company Cards*.',
                    },
                },
            },
            advancedConfig: {
                autoSyncDescription: 'Expensifyは毎日自動的にNetSuiteと同期します。',
                reimbursedReportsDescription: 'レポートがExpensify ACHを使用して支払われるたびに、対応する請求書支払いが以下のNetSuiteアカウントに作成されます。',
                reimbursementsAccount: '払い戻し口座',
                reimbursementsAccountDescription: '払い戻しに使用する銀行口座を選択すると、関連する支払いがNetSuiteで作成されます。',
                collectionsAccount: 'コレクションアカウント',
                collectionsAccountDescription: '請求書がExpensifyで支払済みとしてマークされ、NetSuiteにエクスポートされると、以下のアカウントに表示されます。',
                approvalAccount: 'A/P承認アカウント',
                approvalAccountDescription:
                    'NetSuiteで取引が承認されるアカウントを選択してください。払い戻されたレポートを同期している場合、これは請求書の支払いが作成されるアカウントでもあります。',
                defaultApprovalAccount: 'NetSuite デフォルト',
                inviteEmployees: '従業員を招待して承認を設定する',
                inviteEmployeesDescription:
                    'NetSuiteの従業員記録をインポートし、従業員をこのワークスペースに招待します。承認ワークフローはデフォルトでマネージャー承認になり、*メンバー* ページでさらに設定できます。',
                autoCreateEntities: '従業員/ベンダーを自動作成',
                enableCategories: '新しくインポートされたカテゴリーを有効にする',
                customFormID: 'カスタムフォームID',
                customFormIDDescription:
                    'デフォルトでは、Expensify は NetSuite で設定された優先トランザクションフォームを使用してエントリを作成します。あるいは、特定のトランザクションフォームを指定して使用することもできます。',
                customFormIDReimbursable: '自己負担経費',
                customFormIDNonReimbursable: '会社カード経費',
                exportReportsTo: {
                    label: '経費報告承認レベル',
                    description: 'Expensifyで経費報告書が承認され、NetSuiteにエクスポートされた後、NetSuiteで投稿する前に追加の承認レベルを設定できます。',
                    values: {
                        [CONST.NETSUITE_REPORTS_APPROVAL_LEVEL.REPORTS_APPROVED_NONE]: 'NetSuiteのデフォルト設定',
                        [CONST.NETSUITE_REPORTS_APPROVAL_LEVEL.REPORTS_SUPERVISOR_APPROVED]: 'スーパーバイザー承認のみ',
                        [CONST.NETSUITE_REPORTS_APPROVAL_LEVEL.REPORTS_ACCOUNTING_APPROVED]: '会計のみ承認済み',
                        [CONST.NETSUITE_REPORTS_APPROVAL_LEVEL.REPORTS_APPROVED_BOTH]: '監督者と会計が承認しました',
                    },
                },
                accountingMethods: {
                    label: 'エクスポートのタイミング',
                    description: '経費をエクスポートするタイミングを選択:',
                    values: {
                        [COMMON_CONST.INTEGRATIONS.ACCOUNTING_METHOD.ACCRUAL]: '発生主義',
                        [COMMON_CONST.INTEGRATIONS.ACCOUNTING_METHOD.CASH]: '現金',
                    },
                    alternateText: {
                        [COMMON_CONST.INTEGRATIONS.ACCOUNTING_METHOD.ACCRUAL]: '自己負担の経費は最終承認時にエクスポートされます。',
                        [COMMON_CONST.INTEGRATIONS.ACCOUNTING_METHOD.CASH]: '自己負担の経費は支払われたときにエクスポートされます。',
                    },
                },
                exportVendorBillsTo: {
                    label: 'ベンダー請求書承認レベル',
                    description: 'ベンダーの請求書がExpensifyで承認され、NetSuiteにエクスポートされると、NetSuiteで投稿する前に追加の承認レベルを設定できます。',
                    values: {
                        [CONST.NETSUITE_VENDOR_BILLS_APPROVAL_LEVEL.VENDOR_BILLS_APPROVED_NONE]: 'NetSuiteのデフォルト設定',
                        [CONST.NETSUITE_VENDOR_BILLS_APPROVAL_LEVEL.VENDOR_BILLS_APPROVAL_PENDING]: '承認待ち',
                        [CONST.NETSUITE_VENDOR_BILLS_APPROVAL_LEVEL.VENDOR_BILLS_APPROVED]: '投稿が承認されました',
                    },
                },
                exportJournalsTo: {
                    label: '仕訳承認レベル',
                    description: 'Expensifyで仕訳が承認され、NetSuiteにエクスポートされた後、NetSuiteで仕訳を記帳する前に追加の承認レベルを設定できます。',
                    values: {
                        [CONST.NETSUITE_JOURNALS_APPROVAL_LEVEL.JOURNALS_APPROVED_NONE]: 'NetSuiteのデフォルト設定',
                        [CONST.NETSUITE_JOURNALS_APPROVAL_LEVEL.JOURNALS_APPROVAL_PENDING]: '承認待ち',
                        [CONST.NETSUITE_JOURNALS_APPROVAL_LEVEL.JOURNALS_APPROVED]: '投稿が承認されました',
                    },
                },
                error: {
                    customFormID: '有効な数値のカスタムフォームIDを入力してください',
                },
            },
            noAccountsFound: 'アカウントが見つかりません',
            noAccountsFoundDescription: 'NetSuiteでアカウントを追加し、再度接続を同期してください。',
            noVendorsFound: 'ベンダーが見つかりませんでした',
            noVendorsFoundDescription: 'NetSuiteにベンダーを追加し、再度接続を同期してください。',
            noItemsFound: '請求書の項目が見つかりませんでした',
            noItemsFoundDescription: 'NetSuiteで請求書項目を追加し、再度接続を同期してください。',
            noSubsidiariesFound: '子会社が見つかりませんでした',
            noSubsidiariesFoundDescription: 'NetSuiteに子会社を追加し、再度接続を同期してください。',
            tokenInput: {
                title: 'NetSuiteのセットアップ',
                formSteps: {
                    installBundle: {
                        title: 'Expensifyバンドルをインストールする',
                        description: 'NetSuiteで、*Customization > SuiteBundler > Search & Install Bundles* に移動し、「Expensify」を検索してバンドルをインストールします。',
                    },
                    enableTokenAuthentication: {
                        title: 'トークンベースの認証を有効にする',
                        description: 'NetSuiteで、*Setup > Company > Enable Features > SuiteCloud* に移動し、*token-based authentication* を有効にします。',
                    },
                    enableSoapServices: {
                        title: 'SOAPウェブサービスを有効にする',
                        description: 'NetSuiteで、*Setup > Company > Enable Features > SuiteCloud* に移動し、*SOAP Web Services* を有効にします。',
                    },
                    createAccessToken: {
                        title: 'アクセストークンを作成',
                        description:
                            'NetSuiteで、*Setup > Users/Roles > Access Tokens* に移動し、「Expensify」アプリおよび「Expensify Integration」または「Administrator」ロールのアクセストークンを作成します。\n\n*重要:* このステップで *Token ID* と *Token Secret* を必ず保存してください。次のステップで必要になります。',
                    },
                    enterCredentials: {
                        title: 'NetSuiteの認証情報を入力してください',
                        formInputs: {
                            netSuiteAccountID: 'NetSuite Account ID',
                            netSuiteTokenID: 'トークンID',
                            netSuiteTokenSecret: 'トークンシークレット',
                        },
                        netSuiteAccountIDDescription: 'NetSuiteで、*Setup > Integration > SOAP Web Services Preferences*に移動します。',
                    },
                },
            },
            import: {
                expenseCategories: '経費カテゴリー',
                expenseCategoriesDescription: 'あなたのNetSuite経費カテゴリーは、Expensifyにカテゴリーとしてインポートされます。',
                crossSubsidiaryCustomers: '複数子会社間の顧客/プロジェクト',
                importFields: {
                    departments: {
                        title: '部門',
                        subtitle: 'ExpensifyでNetSuiteの*部門*をどのように処理するか選択してください。',
                    },
                    classes: {
                        title: 'クラス',
                        subtitle: 'Expensifyで*クラス*をどのように処理するか選択してください。',
                    },
                    locations: {
                        title: '場所',
                        subtitle: 'Expensifyで*ロケーション*をどのように処理するか選択してください。',
                    },
                },
                customersOrJobs: {
                    title: '顧客/プロジェクト',
                    subtitle: 'ExpensifyでNetSuiteの「顧客」と「プロジェクト」をどのように処理するか選択してください。',
                    importCustomers: '顧客をインポート',
                    importJobs: 'プロジェクトをインポート',
                    customers: '顧客',
                    jobs: 'プロジェクト',
                    label: ({importFields, importType}: CustomersOrJobsLabelParams) => `${importFields.join('と')}, ${importType}`,
                },
                importTaxDescription: 'NetSuiteから税グループをインポートします。',
                importCustomFields: {
                    chooseOptionBelow: '以下のオプションから選択してください:',
                    label: ({importedTypes}: ImportedTypesParams) => `Imported as ${importedTypes.join('と')}`,
                    requiredFieldError: ({fieldName}: RequiredFieldParams) => `${fieldName}を入力してください`,
                    customSegments: {
                        title: 'カスタムセグメント/レコード',
                        addText: 'カスタムセグメント/レコードを追加',
                        recordTitle: 'カスタムセグメント/レコード',
                        helpLink: CONST.NETSUITE_IMPORT.HELP_LINKS.CUSTOM_SEGMENTS,
                        helpLinkText: '詳細な指示を表示',
                        helpText: 'カスタムセグメント/レコードの設定について。',
                        emptyTitle: 'カスタムセグメントまたはカスタムレコードを追加',
                        fields: {
                            segmentName: '名前',
                            internalID: '内部ID',
                            scriptID: 'スクリプトID',
                            customRecordScriptID: 'トランザクション列ID',
                            mapping: '表示される内容',
                        },
                        removeTitle: 'カスタムセグメント/レコードを削除',
                        removePrompt: 'このカスタムセグメント/レコードを削除してもよろしいですか？',
                        addForm: {
                            customSegmentName: 'カスタムセグメント名',
                            customRecordName: 'カスタムレコード名',
                            segmentTitle: 'カスタムセグメント',
                            customSegmentAddTitle: 'カスタムセグメントを追加',
                            customRecordAddTitle: 'カスタムレコードを追加',
                            recordTitle: 'カスタムレコード',
                            segmentRecordType: 'カスタムセグメントまたはカスタムレコードを追加しますか？',
                            customSegmentNameTitle: 'カスタムセグメント名は何ですか？',
                            customRecordNameTitle: 'カスタムレコード名は何ですか？',
                            customSegmentNameFooter: `NetSuiteの*カスタマイズ > リンク、レコード、フィールド > カスタムセグメント*ページでカスタムセグメント名を見つけることができます。\n\n_詳細な手順については、[ヘルプサイトをご覧ください](${CONST.NETSUITE_IMPORT.HELP_LINKS.CUSTOM_SEGMENTS})。_`,
                            customRecordNameFooter: `NetSuiteでカスタムレコード名を見つけるには、グローバル検索で「Transaction Column Field」を入力します。\n\n_詳細な手順については、[ヘルプサイトをご覧ください](${CONST.NETSUITE_IMPORT.HELP_LINKS.CUSTOM_SEGMENTS})。_`,
                            customSegmentInternalIDTitle: '内部IDは何ですか？',
                            customSegmentInternalIDFooter: `まず、NetSuiteで内部IDを有効にするには、*Home > Set Preferences > Show Internal ID*に移動してください。\n\nNetSuiteでカスタムセグメントの内部IDを見つけるには、以下の手順に従ってください：\n\n1. *Customization > Lists, Records, & Fields > Custom Segments*に移動します。\n2. カスタムセグメントをクリックします。\n3. *Custom Record Type*の隣にあるハイパーリンクをクリックします。\n4. 下部のテーブルで内部IDを見つけます。\n\n_詳細な手順については、[こちらのヘルプサイト](${CONST.NETSUITE_IMPORT.HELP_LINKS.CUSTOM_LISTS})をご覧ください。_`,
                            customRecordInternalIDFooter: `NetSuiteでカスタムレコードの内部IDを見つけるには、次の手順に従います：\n\n1. グローバル検索に「Transaction Line Fields」と入力します。\n2. カスタムレコードをクリックします。\n3. 左側に内部IDを見つけます。\n\n_詳細な手順については、[ヘルプサイト](${CONST.NETSUITE_IMPORT.HELP_LINKS.CUSTOM_SEGMENTS})をご覧ください。_`,
                            customSegmentScriptIDTitle: 'スクリプトIDは何ですか？',
                            customSegmentScriptIDFooter: `NetSuiteでカスタムセグメントスクリプトIDを見つけるには、次の手順に従ってください：\n\n1. *Customization > Lists, Records, & Fields > Custom Segments*を選択します。\n2. カスタムセグメントをクリックします。\n3. 画面下部近くの*Application and Sourcing*タブをクリックし、次のいずれかを選択します：\n    a. カスタムセグメントをExpensifyで*タグ*（ラインアイテムレベル）として表示したい場合は、*Transaction Columns*サブタブをクリックし、*Field ID*を使用します。\n    b. カスタムセグメントをExpensifyで*レポートフィールド*（レポートレベル）として表示したい場合は、*Transactions*サブタブをクリックし、*Field ID*を使用します。\n\n_詳細な手順については、[こちらのヘルプサイト](${CONST.NETSUITE_IMPORT.HELP_LINKS.CUSTOM_LISTS})をご覧ください。_`,
                            customRecordScriptIDTitle: 'トランザクション列IDは何ですか？',
                            customRecordScriptIDFooter: `NetSuiteでカスタムレコードスクリプトIDを見つけるには、次の手順に従ってください：\n\n1. グローバル検索で「Transaction Line Fields」と入力します。\n2. カスタムレコードをクリックします。\n3. 左側にスクリプトIDを見つけます。\n\n_詳細な手順については、[ヘルプサイト](${CONST.NETSUITE_IMPORT.HELP_LINKS.CUSTOM_SEGMENTS})をご覧ください。_`,
                            customSegmentMappingTitle: 'このカスタムセグメントはExpensifyでどのように表示されるべきですか？',
                            customRecordMappingTitle: 'このカスタムレコードはExpensifyでどのように表示されるべきですか？',
                        },
                        errors: {
                            uniqueFieldError: ({fieldName}: RequiredFieldParams) => `この${fieldName?.toLowerCase()}を持つカスタムセグメント/レコードはすでに存在します`,
                        },
                    },
                    customLists: {
                        title: 'カスタムリスト',
                        addText: 'カスタムリストを追加',
                        recordTitle: 'カスタムリスト',
                        helpLink: CONST.NETSUITE_IMPORT.HELP_LINKS.CUSTOM_LISTS,
                        helpLinkText: '詳細な指示を表示',
                        helpText: 'カスタムリストの設定について。',
                        emptyTitle: 'カスタムリストを追加',
                        fields: {
                            listName: '名前',
                            internalID: '内部ID',
                            transactionFieldID: 'トランザクションフィールドID',
                            mapping: '表示される内容',
                        },
                        removeTitle: 'カスタムリストを削除',
                        removePrompt: 'このカスタムリストを削除してもよろしいですか？',
                        addForm: {
                            listNameTitle: 'カスタムリストを選択',
                            transactionFieldIDTitle: '取引フィールドIDは何ですか？',
                            transactionFieldIDFooter: `NetSuiteでトランザクションフィールドIDを見つけるには、次の手順に従ってください：\n\n1. グローバル検索で「Transaction Line Fields」と入力します。\n2. カスタムリストにクリックします。\n3. 左側にトランザクションフィールドIDを見つけます。\n\n_詳細な手順については、[ヘルプサイト](${CONST.NETSUITE_IMPORT.HELP_LINKS.CUSTOM_LISTS})をご覧ください。_`,
                            mappingTitle: 'このカスタムリストはExpensifyでどのように表示されるべきですか？',
                        },
                        errors: {
                            uniqueTransactionFieldIDError: `この取引フィールドIDを持つカスタムリストは既に存在します`,
                        },
                    },
                },
                importTypes: {
                    [CONST.INTEGRATION_ENTITY_MAP_TYPES.NETSUITE_DEFAULT]: {
                        label: 'NetSuiteの従業員デフォルト',
                        description: 'Expensifyにインポートされず、エクスポート時に適用されます。',
                        footerContent: ({importField}: ImportFieldParams) =>
                            `NetSuiteで${importField}を使用する場合、Expense ReportまたはJournal Entryへのエクスポート時に従業員記録に設定されたデフォルトを適用します。`,
                    },
                    [CONST.INTEGRATION_ENTITY_MAP_TYPES.TAG]: {
                        label: 'タグ',
                        description: 'ラインアイテムレベル',
                        footerContent: ({importField}: ImportFieldParams) => `${startCase(importField)} は、従業員のレポートの各経費に対して選択可能になります。`,
                    },
                    [CONST.INTEGRATION_ENTITY_MAP_TYPES.REPORT_FIELD]: {
                        label: 'レポートフィールド',
                        description: 'レポートレベル',
                        footerContent: ({importField}: ImportFieldParams) => `${startCase(importField)} の選択は、従業員のレポート上のすべての経費に適用されます。`,
                    },
                },
            },
        },
        intacct: {
            sageIntacctSetup: 'Sage Intacctのセットアップ',
            prerequisitesTitle: '接続する前に...',
            downloadExpensifyPackage: 'Sage Intacct用のExpensifyパッケージをダウンロード',
            followSteps: 'Sage Intacctへの接続方法については、手順に従ってください。',
            enterCredentials: 'Sage Intacctの資格情報を入力してください',
            entity: 'Entity',
            employeeDefault: 'Sage Intacct 従業員デフォルト',
            employeeDefaultDescription: '従業員のデフォルト部門は、Sage Intacct に存在する場合、その経費に適用されます。',
            displayedAsTagDescription: '部門は、従業員のレポートの各経費ごとに選択可能になります。',
            displayedAsReportFieldDescription: '部門の選択は、従業員のレポート上のすべての経費に適用されます。',
            toggleImportTitleFirstPart: 'Sage Intacctの処理方法を選択',
            toggleImportTitleSecondPart: 'in Expensify.',
            expenseTypes: '経費タイプ',
            expenseTypesDescription: 'あなたのSage Intacctの経費タイプは、Expensifyにカテゴリーとしてインポートされます。',
            accountTypesDescription: 'あなたのSage Intacct勘定科目表は、Expensifyにカテゴリとしてインポートされます。',
            importTaxDescription: 'Sage Intacctから購入税率をインポートします。',
            userDefinedDimensions: 'ユーザー定義のディメンション',
            addUserDefinedDimension: 'ユーザー定義のディメンションを追加',
            integrationName: '統合名',
            dimensionExists: 'この名前のディメンションは既に存在します。',
            removeDimension: 'ユーザー定義のディメンションを削除',
            removeDimensionPrompt: 'このユーザー定義ディメンションを削除してもよろしいですか？',
            userDefinedDimension: 'ユーザー定義ディメンション',
            addAUserDefinedDimension: 'ユーザー定義のディメンションを追加',
            detailedInstructionsLink: '詳細な指示を表示',
            detailedInstructionsRestOfSentence: 'ユーザー定義のディメンションを追加する際に。',
            userDimensionsAdded: () => ({
                one: '1 UDDが追加されました',
                other: (count: number) => `${count} UDDsが追加されました`,
            }),
            mappingTitle: ({mappingName}: IntacctMappingTitleParams) => {
                switch (mappingName) {
                    case CONST.SAGE_INTACCT_CONFIG.MAPPINGS.DEPARTMENTS:
                        return '部門';
                    case CONST.SAGE_INTACCT_CONFIG.MAPPINGS.CLASSES:
                        return 'classes';
                    case CONST.SAGE_INTACCT_CONFIG.MAPPINGS.LOCATIONS:
                        return 'ロケーション';
                    case CONST.SAGE_INTACCT_CONFIG.MAPPINGS.CUSTOMERS:
                        return '顧客';
                    case CONST.SAGE_INTACCT_CONFIG.MAPPINGS.PROJECTS:
                        return 'プロジェクト（仕事）';
                    default:
                        return 'mappings';
                }
            },
        },
        type: {
            free: '無料',
            control: 'コントロール',
            collect: '収集する',
        },
        companyCards: {
            addCards: 'カードを追加',
            selectCards: 'カードを選択',
            addNewCard: {
                other: 'その他',
                cardProviders: {
                    gl1025: 'American Express Corporate Cards',
                    cdf: 'Mastercard Commercial Cards',
                    vcf: 'Visa Commercial Cards',
                    stripe: 'Stripeカード',
                },
                yourCardProvider: `あなたのカードプロバイダーは誰ですか？`,
                whoIsYourBankAccount: 'あなたの銀行はどこですか？',
                whereIsYourBankLocated: 'あなたの銀行はどこにありますか？',
                howDoYouWantToConnect: 'どのように銀行に接続したいですか？',
                learnMoreAboutOptions: `<muted-text>これらの<a href="${CONST.COMPANY_CARDS_CONNECT_CREDIT_CARDS_HELP_URL}">オプション</a>の詳細については、こちらをご覧ください。</muted-text>`,
                commercialFeedDetails: '銀行との設定が必要です。これは通常、大企業によって使用され、資格がある場合には最良のオプションであることが多いです。',
                commercialFeedPlaidDetails: `銀行との設定が必要ですが、私たちが案内します。これは通常、大企業に限定されています。`,
                directFeedDetails: '最も簡単な方法です。マスター資格情報を使用してすぐに接続します。この方法が最も一般的です。',
                enableFeed: {
                    title: ({provider}: GoBackMessageParams) => `${provider}フィードを有効にする`,
                    heading: '私たちはあなたのカード発行会社と直接統合しており、取引データをExpensifyに迅速かつ正確にインポートできます。\n\n始めるには、次の手順に従ってください:',
                    visa: '私たちはVisaとグローバルな統合をしていますが、適格性は銀行やカードプログラムによって異なります。\n\n始めるには、次のことを行ってください:',
                    mastercard: '私たちはMastercardとのグローバルな統合を持っていますが、適格性は銀行やカードプログラムによって異なります。\n\n始めるには、次の手順に従ってください。',
                    vcf: `1. Visa Commercial Cardsの設定方法についての詳細な手順は、[こちらのヘルプ記事](${CONST.COMPANY_CARDS_VISA_COMMERCIAL_CARD_HELP})をご覧ください。\n\n2. あなたのプログラムに商業フィードをサポートしているかを確認するために、[銀行に連絡](${CONST.COMPANY_CARDS_VISA_COMMERCIAL_CARD_HELP})し、フィードを有効にするよう依頼してください。\n\n3. *フィードが有効になり、その詳細を取得したら、次の画面に進んでください。*`,
                    gl1025: `1. American Expressがあなたのプログラムに商業フィードを有効にできるかどうかを確認するには、[このヘルプ記事](${CONST.COMPANY_CARDS_AMEX_COMMERCIAL_CARD_HELP})を訪問してください。\n\n2. フィードが有効になると、Amexはあなたにプロダクションレターを送ります。\n\n3. *フィード情報を取得したら、次の画面に進んでください。*`,
                    cdf: `1. Mastercard Commercial Cardsの設定方法についての詳細な手順は、[こちらのヘルプ記事](${CONST.COMPANY_CARDS_MASTERCARD_COMMERCIAL_CARDS})をご覧ください。\n\n2. あなたのプログラムに商業フィードをサポートしているかを確認するために、[銀行に連絡](${CONST.COMPANY_CARDS_MASTERCARD_COMMERCIAL_CARDS})し、フィードを有効にするよう依頼してください。\n\n3. *フィードが有効になり、その詳細を取得したら、次の画面に進んでください。*`,
                    stripe: `1. Stripeのダッシュボードにアクセスし、[設定](${CONST.COMPANY_CARDS_STRIPE_HELP})に移動します。\n\n2. 製品統合の下で、Expensifyの横にある有効化をクリックします。\n\n3. フィードが有効になったら、下の送信をクリックすると、追加作業を開始します。`,
                },
                whatBankIssuesCard: 'これらのカードを発行している銀行はどこですか？',
                enterNameOfBank: '銀行名を入力してください',
                feedDetails: {
                    vcf: {
                        title: 'Visaフィードの詳細は何ですか？',
                        processorLabel: 'プロセッサーID',
                        bankLabel: '金融機関（銀行）ID',
                        companyLabel: '会社ID',
                        helpLabel: 'これらのIDはどこで見つけることができますか？',
                    },
                    gl1025: {
                        title: `Amex配信ファイル名は何ですか？`,
                        fileNameLabel: '配信ファイル名',
                        helpLabel: '配信ファイル名はどこで見つけますか？',
                    },
                    cdf: {
                        title: `Mastercardの配布IDは何ですか？`,
                        distributionLabel: '配信ID',
                        helpLabel: '配布IDはどこで見つけられますか？',
                    },
                },
                amexCorporate: 'カードの表に「Corporate」と書かれている場合はこれを選択してください',
                amexBusiness: 'カードの表面に「Business」と書かれている場合はこれを選択してください。',
                amexPersonal: '個人用のカードの場合はこれを選択してください',
                error: {
                    pleaseSelectProvider: '続行する前にカードプロバイダーを選択してください',
                    pleaseSelectBankAccount: '続行する前に銀行口座を選択してください。',
                    pleaseSelectBank: '続行する前に銀行を選択してください',
                    pleaseSelectCountry: '続行する前に国を選択してください',
                    pleaseSelectFeedType: '続行する前にフィードタイプを選択してください',
                },
            },
            statementCloseDate: {
                [CONST.COMPANY_CARDS.STATEMENT_CLOSE_DATE.LAST_DAY_OF_MONTH]: '月の最終日',
                [CONST.COMPANY_CARDS.STATEMENT_CLOSE_DATE.LAST_BUSINESS_DAY_OF_MONTH]: '月の最終営業日',
                [CONST.COMPANY_CARDS.STATEMENT_CLOSE_DATE.CUSTOM_DAY_OF_MONTH]: 'カスタム月日',
            },
            assignCard: 'カードを割り当てる',
            findCard: 'カードを探す',
            cardNumber: 'カード番号',
            commercialFeed: '商業フィード',
            feedName: ({feedName}: CompanyCardFeedNameParams) => `${feedName}カード`,
            directFeed: 'ダイレクトフィード',
            whoNeedsCardAssigned: '誰にカードを割り当てる必要がありますか？',
            chooseCard: 'カードを選んでください',
            chooseCardFor: ({assignee, feed}: AssignCardParams) => `${feed}カードフィードから${assignee}のためにカードを選択してください。`,
            noActiveCards: 'このフィードにはアクティブなカードがありません',
            somethingMightBeBroken:
                '<muted-text><centered-text>あるいは、何かが壊れているかもしれません。いずれにせよ、ご不明な点があれば、<concierge-link>Concierge までお問い合わせ</concierge-link>ください。</centered-text></muted-text>',
            chooseTransactionStartDate: '取引の開始日を選択してください',
            startDateDescription: 'この日付以降のすべての取引をインポートします。日付が指定されていない場合は、銀行が許可する限り遡ります。',
            fromTheBeginning: '最初から',
            customStartDate: 'カスタム開始日',
            customCloseDate: 'カスタムクローズ日',
            letsDoubleCheck: 'すべてが正しいかどうかをもう一度確認しましょう。',
            confirmationDescription: 'すぐに取引のインポートを開始します。',
            cardholder: 'カードホルダー',
            card: 'カード',
            cardName: 'カード名',
            brokenConnectionErrorFirstPart: `カードフィードの接続が切れています。どうか`,
            brokenConnectionErrorLink: '銀行にログインする',
            brokenConnectionErrorSecondPart: 'それで、再び接続を確立できます。',
            assignedCard: ({assignee, link}: AssignedCardParams) => `${assignee}に${link}を割り当てました！インポートされた取引はこのチャットに表示されます。`,
            companyCard: '会社カード',
            chooseCardFeed: 'カードフィードを選択',
            ukRegulation:
                'Expensify, Inc.は、Plaid Financial Ltd.の代理店であり、支払いサービス規則2017に基づいて金融行動監視機構によって規制されている認可支払い機関です（会社参照番号: 804718）。Plaidは、Expensify Limitedをその代理店として通じて、規制されたアカウント情報サービスを提供します。',
        },
        expensifyCard: {
            issueAndManageCards: 'Expensifyカードを発行および管理する',
            getStartedIssuing: '最初のバーチャルカードまたは物理カードを発行して始めましょう。',
            verificationInProgress: '確認中...',
            verifyingTheDetails: 'いくつかの詳細を確認しています。Expensifyカードの発行準備が整ったら、Conciergeがお知らせします。',
            disclaimer:
                'The Expensify Visa® Commercial Cardは、Visa U.S.A. Inc.からのライセンスに基づき、FDICメンバーであるThe Bancorp Bank, N.A.によって発行されており、Visaカードを受け付けるすべての加盟店で使用できるわけではありません。Apple®およびAppleロゴ®は、米国およびその他の国で登録されたApple Inc.の商標です。App StoreはApple Inc.のサービスマークです。Google PlayおよびGoogle Playロゴは、Google LLCの商標です。',
            issueCard: 'カードを発行',
            euUkDisclaimer:
                'EEA居住者に提供されるカードはTransact Payments Malta Limitedによって発行され、英国居住者に提供されるカードはVisa Europe Limitedのライセンスに基づきTransact Payments Limitedによって発行されます。Transact Payments Malta Limitedは、1994年金融機関法に基づき、マルタ金融サービス機構（Malta Financial Services Authority）により金融機関として正式に認可および規制されています。登録番号はC 91879です。Transact Payments Limitedは、ジブラルタル金融サービス委員会（Gibraltar Financial Service Commission）により認可および規制されています。',
            findCard: 'カードを探す',
            newCard: '新しいカード',
            name: '名前',
            lastFour: '最後の4つ',
            limit: '制限',
            currentBalance: '現在の残高',
            currentBalanceDescription: '現在の残高は、前回の決済日以降に発生したすべてのExpensifyカード取引の合計です。',
            balanceWillBeSettledOn: ({settlementDate}: SettlementDateParams) => `残高は${settlementDate}に決済されます。`,
            settleBalance: '残高を清算する',
            cardLimit: 'カード限度額',
            remainingLimit: '残りの制限',
            requestLimitIncrease: 'リクエスト制限の増加を要求する',
            remainingLimitDescription:
                '残りの限度額を計算する際には、いくつかの要因を考慮します。お客様としてのご利用期間、サインアップ時に提供されたビジネス関連情報、そしてビジネス銀行口座の利用可能な現金です。残りの限度額は日々変動する可能性があります。',
            earnedCashback: 'キャッシュバック',
            earnedCashbackDescription: 'キャッシュバック残高は、ワークスペース全体での毎月のExpensifyカード利用額に基づいています。',
            issueNewCard: '新しいカードを発行する',
            finishSetup: 'セットアップを完了する',
            chooseBankAccount: '銀行口座を選択',
            chooseExistingBank: 'Expensifyカードの残高を支払うために既存のビジネス銀行口座を選択するか、新しい銀行口座を追加してください。',
            accountEndingIn: '末尾が',
            addNewBankAccount: '新しい銀行口座を追加',
            settlementAccount: '決済口座',
            settlementAccountDescription: 'Expensifyカードの残高を支払うアカウントを選択してください。',
            settlementAccountInfo: ({reconciliationAccountSettingsLink, accountNumber}: SettlementAccountInfoParams) =>
                `継続的な照合が正しく機能するように、この口座が<a href="${reconciliationAccountSettingsLink}">照合口座</a>（${accountNumber}）と一致していることを確認してください。`,
            settlementFrequency: '決済頻度',
            settlementFrequencyDescription: 'Expensifyカードの残高をどのくらいの頻度で支払うか選択してください。',
            settlementFrequencyInfo: '月次決済に切り替えたい場合は、Plaidを通じて銀行口座を接続し、90日間のプラス残高履歴が必要です。',
            frequency: {
                daily: '毎日',
                monthly: '毎月',
            },
            cardDetails: 'カードの詳細',
            virtual: 'バーチャル',
            physical: '物理的',
            deactivate: 'カードを無効化する',
            changeCardLimit: 'カード限度額を変更',
            changeLimit: '制限を変更',
            smartLimitWarning: ({limit}: CharacterLimitParams) => `このカードの限度額を${limit}に変更すると、新しい取引はカード上でさらに経費を承認するまで拒否されます。`,
            monthlyLimitWarning: ({limit}: CharacterLimitParams) => `このカードの限度額を${limit}に変更すると、新しい取引は来月まで拒否されます。`,
            fixedLimitWarning: ({limit}: CharacterLimitParams) => `このカードの限度額を${limit}に変更すると、新しい取引は拒否されます。`,
            changeCardLimitType: 'カード制限タイプを変更する',
            changeLimitType: '制限タイプを変更',
            changeCardSmartLimitTypeWarning: ({limit}: CharacterLimitParams) =>
                `このカードの限度額タイプをスマートリミットに変更すると、${limit} の未承認限度額に既に達しているため、新しい取引は拒否されます。`,
            changeCardMonthlyLimitTypeWarning: ({limit}: CharacterLimitParams) =>
                `このカードの限度額タイプを月次に変更すると、${limit} の月次限度額にすでに達しているため、新しい取引は拒否されます。`,
            addShippingDetails: '配送詳細を追加',
            issuedCard: ({assignee}: AssigneeParams) => `${assignee}にExpensifyカードを発行しました！カードは2～3営業日で到着します。`,
            issuedCardNoShippingDetails: ({assignee}: AssigneeParams) => `${assignee}にExpensifyカードを発行しました！カードは発送情報が追加され次第、発送されます。`,
            issuedCardVirtual: ({assignee, link}: IssueVirtualCardParams) => `${assignee}にバーチャル${link}を発行しました！カードはすぐに使用できます。`,
            addedShippingDetails: ({assignee}: AssigneeParams) => `${assignee}が配送情報を追加しました。Expensify Cardは2～3営業日で到着します。`,
            verifyingHeader: '確認中',
            bankAccountVerifiedHeader: '銀行口座が確認されました',
            verifyingBankAccount: '銀行口座を確認しています...',
            verifyingBankAccountDescription: 'このアカウントがExpensifyカードを発行できることを確認するまでお待ちください。',
            bankAccountVerified: '銀行口座が確認されました！',
            bankAccountVerifiedDescription: 'ワークスペースメンバーにExpensifyカードを発行できるようになりました。',
            oneMoreStep: 'あと一歩...',
            oneMoreStepDescription: 'お客様の銀行口座を手動で確認する必要があるようです。指示が用意されているConciergeにアクセスしてください。',
            gotIt: '了解しました。',
            goToConcierge: 'Conciergeに行く',
        },
        categories: {
            deleteCategories: 'カテゴリを削除',
            deleteCategoriesPrompt: 'これらのカテゴリを削除してもよろしいですか？',
            deleteCategory: 'カテゴリを削除',
            deleteCategoryPrompt: 'このカテゴリを削除してもよろしいですか？',
            disableCategories: 'カテゴリを無効にする',
            disableCategory: 'カテゴリを無効にする',
            enableCategories: 'カテゴリを有効にする',
            enableCategory: 'カテゴリを有効にする',
            defaultSpendCategories: 'デフォルト支出カテゴリ',
            spendCategoriesDescription: 'クレジットカード取引やスキャンされた領収書のために、商人の支出がどのように分類されるかをカスタマイズします。',
            deleteFailureMessage: 'カテゴリの削除中にエラーが発生しました。もう一度お試しください。',
            categoryName: 'カテゴリ名',
            requiresCategory: 'メンバーはすべての経費を分類しなければなりません。',
            needCategoryForExportToIntegration: ({connectionName}: NeedCategoryForExportToIntegrationParams) =>
                `すべての経費は、${connectionName}にエクスポートするためにカテゴリ分けされなければなりません。`,
            subtitle: 'お金がどこで使われているかをより良く把握しましょう。デフォルトのカテゴリーを使用するか、自分で追加してください。',
            emptyCategories: {
                title: 'カテゴリが作成されていません',
                subtitle: '支出を整理するためにカテゴリーを追加してください。',
                subtitleWithAccounting: ({accountingPageURL}: EmptyCategoriesSubtitleWithAccountingParams) =>
                    `<muted-text><centered-text>あなたのカテゴリーは現在、会計接続からインポートされています。<a href="${accountingPageURL}">会計</a>に移動して変更してください。</centered-text></muted-text>`,
            },
            updateFailureMessage: 'カテゴリの更新中にエラーが発生しました。もう一度お試しください。',
            createFailureMessage: 'カテゴリの作成中にエラーが発生しました。もう一度お試しください。',
            addCategory: 'カテゴリを追加',
            editCategory: 'カテゴリを編集',
            editCategories: 'カテゴリを編集',
            findCategory: 'カテゴリを見つける',
            categoryRequiredError: 'カテゴリ名が必要です',
            existingCategoryError: 'この名前のカテゴリーはすでに存在します',
            invalidCategoryName: '無効なカテゴリ名',
            importedFromAccountingSoftware: '以下のカテゴリはあなたのからインポートされています',
            payrollCode: '給与コード',
            updatePayrollCodeFailureMessage: '給与コードの更新中にエラーが発生しました。もう一度お試しください。',
            glCode: 'GLコード',
            updateGLCodeFailureMessage: 'GLコードの更新中にエラーが発生しました。もう一度お試しください。',
            importCategories: 'カテゴリをインポート',
            cannotDeleteOrDisableAllCategories: {
                title: 'すべてのカテゴリーを削除または無効にすることはできません。',
                description: `ワークスペースでカテゴリーが必要なため、少なくとも1つのカテゴリーを有効にしておく必要があります。`,
            },
        },
        moreFeatures: {
            subtitle: '以下のトグルを使用して、成長に応じて機能を有効にしてください。各機能は、さらなるカスタマイズのためにナビゲーションメニューに表示されます。',
            spendSection: {
                title: '支出',
                subtitle: 'チームを拡大するのに役立つ機能を有効にする。',
            },
            manageSection: {
                title: '管理する',
                subtitle: '支出を予算内に抑えるための管理機能を追加します。',
            },
            earnSection: {
                title: '稼ぐ',
                subtitle: '収益を効率化し、より早く支払いを受け取りましょう。',
            },
            organizeSection: {
                title: '整理する',
                subtitle: '支出をグループ化して分析し、支払ったすべての税金を記録します。',
            },
            integrateSection: {
                title: '統合する',
                subtitle: 'Expensifyを人気のある金融製品に接続する。',
            },
            distanceRates: {
                title: '距離料金',
                subtitle: '料金を追加、更新、適用します。',
            },
            perDiem: {
                title: '日当',
                subtitle: '日当料金を設定して、従業員の日々の支出を管理します。',
            },
            expensifyCard: {
                title: 'Expensify Card',
                subtitle: '支出に関する洞察と管理を得る。',
                disableCardTitle: 'Expensifyカードを無効にする',
                disableCardPrompt: 'Expensifyカードはすでに使用中のため、無効にすることはできません。次のステップについてはConciergeにお問い合わせください。',
                disableCardButton: 'Conciergeとチャットする',
                feed: {
                    title: 'Expensifyカードを取得する',
                    subTitle: 'ビジネス経費を効率化し、Expensifyの請求書を最大50％節約、さらに：',
                    features: {
                        cashBack: 'アメリカでの購入ごとにキャッシュバック',
                        unlimited: '無制限のバーチャルカード',
                        spend: '支出管理とカスタム制限',
                    },
                    ctaTitle: '新しいカードを発行する',
                },
            },
            companyCards: {
                title: '会社カード',
                subtitle: '既存の会社カードから支出をインポートします。',
                feed: {
                    title: '会社カードをインポート',
                    features: {
                        support: 'すべての主要カードプロバイダーに対応',
                        assignCards: 'チーム全体にカードを割り当てる',
                        automaticImport: '自動取引インポート',
                    },
                },
                bankConnectionError: '銀行接続の問題',
                connectWithPlaid: 'Plaid経由で接続してください',
                connectWithExpensifyCard: 'Expensifyカードをお試しください',
                bankConnectionDescription: 'カードをもう一度追加してみてください。そうでない場合は、',
                disableCardTitle: '会社カードを無効にする',
                disableCardPrompt: 'この機能が使用中のため、会社カードを無効にすることはできません。次のステップについてはConciergeにお問い合わせください。',
                disableCardButton: 'Conciergeとチャットする',
                cardDetails: 'カードの詳細',
                cardNumber: 'カード番号',
                cardholder: 'カードホルダー',
                cardName: 'カード名',
                integrationExport: ({integration, type}: IntegrationExportParams) =>
                    integration && type ? `${integration} ${type.toLowerCase()} エクスポート` : `${integration} エクスポート`,
                integrationExportTitleXero: ({integration}: IntegrationExportParams) => `取引をエクスポートする${integration}アカウントを選択してください。`,
                integrationExportTitle: ({integration, exportPageLink}: IntegrationExportParams) =>
                    `取引をエクスポートする${integration}アカウントを選択してください。利用可能なアカウントを変更するには、別の<a href="${exportPageLink}">エクスポートオプション</a>を選択します。`,
                lastUpdated: '最終更新日',
                transactionStartDate: '取引開始日',
                updateCard: 'カードを更新する',
                unassignCard: 'カードの割り当てを解除',
                unassign: '割り当て解除',
                unassignCardDescription: 'このカードの割り当てを解除すると、ドラフトレポート上のすべての取引がカード所有者のアカウントから削除されます。',
                assignCard: 'カードを割り当てる',
                cardFeedName: 'カードフィード名',
                cardFeedNameDescription: 'カードフィードを他と区別できるようにユニークな名前を付けてください。',
                cardFeedTransaction: '取引を削除',
                cardFeedTransactionDescription: 'カード保有者がカード取引を削除できるかどうかを選択します。新しい取引はこれらのルールに従います。',
                cardFeedRestrictDeletingTransaction: '取引の削除を制限する',
                cardFeedAllowDeletingTransaction: '取引の削除を許可',
                removeCardFeed: 'カードフィードを削除',
                removeCardFeedTitle: ({feedName}: CompanyCardFeedNameParams) => `${feedName} フィードを削除`,
                removeCardFeedDescription: 'このカードフィードを削除してもよろしいですか？これにより、すべてのカードの割り当てが解除されます。',
                error: {
                    feedNameRequired: 'カードフィード名は必須です',
                    statementCloseDateRequired: '明細書の締め日を選択してください。',
                },
                corporate: '取引の削除を制限する',
                personal: '取引の削除を許可',
                setFeedNameDescription: '他のフィードと区別できるように、カードフィードにユニークな名前を付けてください。',
                setTransactionLiabilityDescription: '有効にすると、カード保有者はカード取引を削除できます。新しい取引はこのルールに従います。',
                emptyAddedFeedTitle: '会社カードを割り当てる',
                emptyAddedFeedDescription: '最初のカードをメンバーに割り当てて始めましょう。',
                pendingFeedTitle: `リクエストを確認しています...`,
                pendingFeedDescription: `現在、フィードの詳細を確認しています。それが完了次第、経由でご連絡いたします。`,
                pendingBankTitle: 'ブラウザウィンドウを確認してください。',
                pendingBankDescription: ({bankName}: CompanyCardBankName) => `${bankName}に接続するには、開いたブラウザウィンドウを使用してください。ウィンドウが開かない場合は、`,
                pendingBankLink: 'こちらをクリックしてください',
                giveItNameInstruction: 'カードに他と区別できる名前を付けてください。',
                updating: '更新中...',
                noAccountsFound: 'アカウントが見つかりません',
                defaultCard: 'デフォルトカード',
                downgradeTitle: `ワークスペースをダウングレードできません`,
                downgradeSubTitleFirstPart: `このワークスペースは、複数のカードフィードが接続されているため（Expensifyカードを除く）、ダウングレードできません。どうぞ`,
                downgradeSubTitleMiddlePart: `カードフィードを1つだけ保持`,
                downgradeSubTitleLastPart: '続行する。',
                noAccountsFoundDescription: ({connection}: ConnectionParams) => `${connection}にアカウントを追加し、再度接続を同期してください。`,
                expensifyCardBannerTitle: 'Expensifyカードを取得する',
                expensifyCardBannerSubtitle: 'すべての米国での購入でキャッシュバックを楽しみ、Expensifyの請求書が最大50%オフ、無制限のバーチャルカードなど、さらに多くの特典があります。',
                expensifyCardBannerLearnMoreButton: '詳細を確認',
                statementCloseDateTitle: '利用明細書の締め日',
                statementCloseDateDescription: 'カード利用明細書の締め日をお知らせいただければ、Expensifyで一致する明細書を作成します。',
            },
            workflows: {
                title: 'ワークフロー',
                subtitle: '支出の承認と支払い方法を設定します。',
                disableApprovalPrompt:
                    'このワークスペースのExpensifyカードは現在、承認に依存してスマートリミットを定義しています。承認を無効にする前に、スマートリミットを持つExpensifyカードの制限タイプを修正してください。',
            },
            invoices: {
                title: '請求書',
                subtitle: '請求書の送受信。',
            },
            categories: {
                title: 'カテゴリ',
                subtitle: '支出を追跡して整理する。',
            },
            tags: {
                title: 'タグ',
                subtitle: 'コストを分類し、請求可能な経費を追跡します。',
            },
            taxes: {
                title: '税金',
                subtitle: '適格な税金を記録し、取り戻します。',
            },
            reportFields: {
                title: 'レポートフィールド',
                subtitle: '支出のカスタムフィールドを設定する。',
            },
            connections: {
                title: '会計',
                subtitle: '勘定科目表などを同期します。',
            },
            receiptPartners: {
                title: 'レシートパートナー',
                subtitle: 'レシートを自動的にインポート',
            },
            connectionsWarningModal: {
                featureEnabledTitle: 'ちょっと待ってください…',
                featureEnabledText: 'この機能を有効または無効にするには、会計インポート設定を変更する必要があります。',
                disconnectText: '会計を無効にするには、ワークスペースから会計接続を切断する必要があります。',
                manageSettings: '設定を管理',
            },
            receiptPartnersWarningModal: {
                featureEnabledTitle: 'Uberを切断',
                disconnectText: 'この機能を無効にするには、まずUber for Business統合を切断してください。',
                description: 'この統合を切断してもよろしいですか?',
                confirmText: '了解',
            },
            workflowWarningModal: {
                featureEnabledTitle: 'ちょっと待ってください…',
                featureEnabledText:
                    'このワークスペースのExpensifyカードは、承認ワークフローに依存してスマートリミットを定義しています。\n\nワークフローを無効にする前に、スマートリミットが設定されているカードのリミットタイプを変更してください。',
                confirmText: 'Expensifyカードに移動',
            },
            rules: {
                title: 'ルール',
                subtitle: '領収書の要求、高額支出のフラグ付け、その他。',
            },
        },
        reports: {
            reportsCustomTitleExamples: '例:',
            customReportNamesSubtitle: `<muted-text>当社の<a href="${CONST.CUSTOM_REPORT_NAME_HELP_URL}">豊富な数式</a>を使用して、レポートのタイトルをカスタマイズできます。</muted-text>`,
            customNameTitle: 'デフォルトのレポートタイトル',
            customNameDescription: `当社の<a href="${CONST.CUSTOM_REPORT_NAME_HELP_URL}">豊富な数式</a>を使用して、経費報告書のカスタム名を選択してください。`,
            customNameInputLabel: '名前',
            customNameEmailPhoneExample: 'メンバーのメールまたは電話番号: {report:submit:from}',
            customNameStartDateExample: 'レポート開始日: {report:startdate}',
            customNameWorkspaceNameExample: 'ワークスペース名: {report:workspacename}',
            customNameReportIDExample: 'Report ID: {report:id}',
            customNameTotalExample: '合計: {report:total}.',
            preventMembersFromChangingCustomNamesTitle: 'メンバーがカスタムレポート名を変更するのを防ぐ',
        },
        reportFields: {
            addField: 'フィールドを追加',
            delete: 'フィールドを削除',
            deleteFields: 'フィールドを削除',
            findReportField: 'レポートフィールドを見つける',
            deleteConfirmation: 'このレポートフィールドを削除してもよろしいですか？',
            deleteFieldsConfirmation: 'これらのレポートフィールドを削除してもよろしいですか？',
            emptyReportFields: {
                title: 'レポートフィールドが作成されていません',
                subtitle: 'レポートに表示されるカスタムフィールド（テキスト、日付、またはドロップダウン）を追加します。',
            },
            subtitle: 'レポートフィールドはすべての支出に適用され、追加情報を求めたいときに役立ちます。',
            disableReportFields: 'レポートフィールドを無効にする',
            disableReportFieldsConfirmation: 'よろしいですか？テキストおよび日付フィールドが削除され、リストが無効になります。',
            importedFromAccountingSoftware: '以下のレポートフィールドはあなたのからインポートされています',
            textType: 'テキスト',
            dateType: '日付',
            dropdownType: 'リスト',
            textAlternateText: '自由入力フィールドを追加してください。',
            dateAlternateText: '日付選択用のカレンダーを追加します。',
            dropdownAlternateText: '選択肢のリストを追加してください。',
            nameInputSubtitle: 'レポートフィールドの名前を選択してください。',
            typeInputSubtitle: '使用するレポートフィールドのタイプを選択してください。',
            initialValueInputSubtitle: 'レポートフィールドに表示する開始値を入力してください。',
            listValuesInputSubtitle: 'これらの値は、レポートフィールドのドロップダウンに表示されます。有効な値はメンバーによって選択できます。',
            listInputSubtitle: 'これらの値は、レポートフィールドリストに表示されます。有効な値はメンバーが選択できます。',
            deleteValue: '値を削除',
            deleteValues: '値を削除',
            disableValue: '値を無効にする',
            disableValues: '値を無効にする',
            enableValue: '値を有効にする',
            enableValues: '値を有効にする',
            emptyReportFieldsValues: {
                title: 'リスト値が作成されていません',
                subtitle: 'レポートに表示されるカスタム値を追加します。',
            },
            deleteValuePrompt: 'このリストの値を削除してもよろしいですか？',
            deleteValuesPrompt: 'これらのリスト値を削除してもよろしいですか？',
            listValueRequiredError: 'リスト値の名前を入力してください',
            existingListValueError: 'この名前のリスト値はすでに存在します',
            editValue: '値を編集',
            listValues: '値を一覧表示',
            addValue: '価値を追加',
            existingReportFieldNameError: 'この名前のレポートフィールドは既に存在します',
            reportFieldNameRequiredError: 'レポートフィールド名を入力してください',
            reportFieldTypeRequiredError: 'レポートフィールドのタイプを選択してください',
            reportFieldInitialValueRequiredError: 'レポートフィールドの初期値を選択してください',
            genericFailureMessage: 'レポートフィールドの更新中にエラーが発生しました。もう一度お試しください。',
        },
        tags: {
            tagName: 'タグ名',
            requiresTag: 'メンバーはすべての経費にタグを付けなければなりません。',
            trackBillable: '請求可能な経費を追跡する',
            customTagName: 'カスタムタグ名',
            enableTag: 'タグを有効にする',
            enableTags: 'タグを有効にする',
            requireTag: 'タグが必要',
            requireTags: 'タグを必須にする',
            notRequireTags: '必要としない',
            disableTag: 'タグを無効にする',
            disableTags: 'タグを無効にする',
            addTag: 'タグを追加',
            editTag: 'タグを編集',
            editTags: 'タグを編集',
            findTag: 'タグを見つける',
            subtitle: 'タグは、コストをより詳細に分類する方法を追加します。',
            dependentMultiLevelTagsSubtitle: ({importSpreadsheetLink}: DependentMultiLevelTagsSubtitleParams) =>
                `<muted-text><a href="${CONST.IMPORT_TAGS_EXPENSIFY_URL_DEPENDENT_TAGS}">依存タグ</a>を使用しています。<a href="${importSpreadsheetLink}">スプレッドシートを再インポート</a>してタグを更新できます。</muted-text>`,
            emptyTags: {
                title: 'タグが作成されていません',
                //  We need to remove the subtitle and use the below one when we remove the canUseMultiLevelTags beta
                subtitle: 'プロジェクト、場所、部門などを追跡するためのタグを追加します。',
                subtitleHTML: `<muted-text><centered-text>スプレッドシートをインポートして、プロジェクト、場所、部署などを追跡するためのタグを追加できます。タグファイルのフォーマットについては<a href="${CONST.IMPORT_TAGS_EXPENSIFY_URL}">こちらをご覧</a>ください。</centered-text></muted-text>`,
                subtitleWithAccounting: ({accountingPageURL}: EmptyTagsSubtitleWithAccountingParams) =>
                    `<muted-text><centered-text>タグは現在、会計接続からインポートされています。<a href="${accountingPageURL}">アカウンティング</a>に移動して変更してください。</centered-text></muted-text>`,
            },
            deleteTag: 'タグを削除',
            deleteTags: 'タグを削除',
            deleteTagConfirmation: 'このタグを削除してもよろしいですか？',
            deleteTagsConfirmation: 'これらのタグを削除してもよろしいですか？',
            deleteFailureMessage: 'タグの削除中にエラーが発生しました。もう一度お試しください。',
            tagRequiredError: 'タグ名が必要です',
            existingTagError: 'この名前のタグはすでに存在します',
            invalidTagNameError: 'タグ名は0にできません。別の値を選んでください。',
            genericFailureMessage: 'タグの更新中にエラーが発生しました。もう一度お試しください。',
            importedFromAccountingSoftware: '以下のタグはあなたのからインポートされます',
            glCode: 'GLコード',
            updateGLCodeFailureMessage: 'GLコードの更新中にエラーが発生しました。もう一度お試しください。',
            tagRules: 'タグルール',
            approverDescription: '承認者',
            importTags: 'タグをインポート',
            importTagsSupportingText: '経費を1種類のタグまたは複数のタグでコード化します。',
            configureMultiLevelTags: 'マルチレベルタグ付けのためのタグリストを設定します。',
            importMultiLevelTagsSupportingText: `こちらがタグのプレビューです。すべて問題なければ、下のボタンをクリックしてインポートしてください。`,
            importMultiLevelTags: {
                firstRowTitle: '最初の行は各タグリストのタイトルです',
                independentTags: 'これらは独立したタグです',
                glAdjacentColumn: '隣の列にGLコードがあります。',
            },
            tagLevel: {
                singleLevel: '単一レベルのタグ',
                multiLevel: 'マルチレベルタグ',
            },
            switchSingleToMultiLevelTagWarning: {
                title: 'タグレベルを切り替える',
                prompt1: 'タグレベルを切り替えると、現在のすべてのタグが消去されます。',
                prompt2: '最初にお勧めします',
                prompt3: 'バックアップをダウンロード',
                prompt4: 'タグをエクスポートすることによって。',
                prompt5: '詳細を確認',
                prompt6: 'タグレベルについて。',
            },
            overrideMultiTagWarning: {
                title: 'タグをインポート',
                prompt1: '本当に大丈夫ですか？',
                prompt2: ' 既存のタグは上書きされますが、あなたは',
                prompt3: ' バックアップをダウンロード',
                prompt4: ' 最初。',
            },
            importedTagsMessage: ({columnCounts}: ImportedTagsMessageParams) =>
                `スプレッドシートで*${columnCounts}列*が見つかりました。タグ名を含む列の横に*名前*を選択してください。また、タグのステータスを設定する列の横に*有効*を選択することもできます。`,
            cannotDeleteOrDisableAllTags: {
                title: 'すべてのタグを削除または無効にすることはできません',
                description: `ワークスペースでタグが必要なため、少なくとも1つのタグを有効にしておく必要があります。`,
            },
            cannotMakeAllTagsOptional: {
                title: 'すべてのタグをオプションにすることはできません',
                description: `ワークスペースの設定でタグが必要なため、少なくとも1つのタグを必須にする必要があります。`,
            },
            tagCount: () => ({
                one: '1日',
                other: (count: number) => `${count} タグ`,
            }),
        },
        taxes: {
            subtitle: '税名、税率を追加し、デフォルトを設定します。',
            addRate: 'レートを追加',
            workspaceDefault: 'ワークスペースの通貨デフォルト',
            foreignDefault: '外貨のデフォルト',
            customTaxName: 'カスタム税名',
            value: '値段',
            taxReclaimableOn: '税金の還付可能',
            taxRate: '税率',
            findTaxRate: '税率を見つける',
            error: {
                taxRateAlreadyExists: 'この税名は既に使用されています',
                taxCodeAlreadyExists: 'この税コードはすでに使用されています',
                valuePercentageRange: '0から100の間の有効なパーセンテージを入力してください',
                customNameRequired: 'カスタム税名が必要です',
                deleteFailureMessage: '税率の削除中にエラーが発生しました。もう一度お試しいただくか、Conciergeにヘルプを依頼してください。',
                updateFailureMessage: '税率の更新中にエラーが発生しました。もう一度お試しいただくか、Conciergeにヘルプを依頼してください。',
                createFailureMessage: '税率の作成中にエラーが発生しました。もう一度お試しいただくか、Conciergeに助けを求めてください。',
                updateTaxClaimableFailureMessage: '返金可能な部分は、距離料金額より少なくなければなりません。',
            },
            deleteTaxConfirmation: 'この税金を削除してもよろしいですか？',
            deleteMultipleTaxConfirmation: ({taxAmount}: TaxAmountParams) => `${taxAmount}の税金を削除してもよろしいですか？`,
            actions: {
                delete: 'レートを削除',
                deleteMultiple: 'レートを削除',
                enable: 'レートを有効にする',
                disable: 'レートを無効にする',
                enableTaxRates: () => ({
                    one: 'レートを有効にする',
                    other: 'レートを有効にする',
                }),
                disableTaxRates: () => ({
                    one: 'レートを無効にする',
                    other: 'レートを無効にする',
                }),
            },
            importedFromAccountingSoftware: '以下の税金はあなたのからインポートされています',
            taxCode: '税コード',
            updateTaxCodeFailureMessage: '税コードの更新中にエラーが発生しました。もう一度お試しください。',
        },
        duplicateWorkspace: {
            title: '新しいワークスペースに名前を付けてください',
            selectFeatures: 'コピーする機能を選択してください',
            whichFeatures: '新しいワークスペースにコピーする機能はどれですか？',
            confirmDuplicate: '\n\n続行しますか?',
            categories: 'カテゴリと自動分類ルール',
            reimbursementAccount: '払い戻し口座',
            delayedSubmission: '遅延送信',
            welcomeNote: '新しいワークスペースの使用を開始してください',
            confirmTitle: ({newWorkspaceName, totalMembers}: {newWorkspaceName?: string; totalMembers?: number}) =>
                `${newWorkspaceName ?? ''} を作成し、元のワークスペースの ${totalMembers ?? 0} 人のメンバーと共有しようとしています。`,
            error: '新しいワークスペースの複製中にエラーが発生しました。もう一度お試しください。',
        },
        emptyWorkspace: {
            title: 'ワークスペースがありません',
            subtitle: '領収書の管理、経費精算、出張管理、請求書の送信などができます。',
            createAWorkspaceCTA: '開始する',
            features: {
                trackAndCollect: '領収書を追跡して収集する',
                reimbursements: '従業員に払い戻す',
                companyCards: '会社カードを管理する',
            },
            notFound: 'ワークスペースが見つかりません',
            description: 'ルームは、複数の人と話し合い、作業するのに最適な場所です。コラボレーションを始めるには、ワークスペースを作成するか参加してください。',
        },
        new: {
            newWorkspace: '新しいワークスペース',
            getTheExpensifyCardAndMore: 'Expensifyカードを取得して、さらに多くの特典を享受しましょう。',
            confirmWorkspace: 'ワークスペースを確認',
            myGroupWorkspace: ({workspaceNumber}: {workspaceNumber?: number}) => `マイグループワークスペース${workspaceNumber ? ` ${workspaceNumber}` : ''}`,
            workspaceName: ({userName, workspaceNumber}: NewWorkspaceNameParams) => `${userName}のワークスペース${workspaceNumber ? ` ${workspaceNumber}` : ''}`,
        },
        people: {
            genericFailureMessage: 'ワークスペースからメンバーを削除する際にエラーが発生しました。もう一度お試しください。',
            removeMembersPrompt: ({memberName}: {memberName: string}) => ({
                one: `${memberName}を削除してもよろしいですか？`,
                other: 'これらのメンバーを削除してもよろしいですか？',
            }),
            removeMembersWarningPrompt: ({memberName, ownerName}: RemoveMembersWarningPrompt) =>
                `${memberName} はこのワークスペースの承認者です。このワークスペースの共有を解除すると、承認ワークフローで ${ownerName} というワークスペースの所有者に置き換えられます。`,
            removeMembersTitle: () => ({
                one: 'メンバーを削除',
                other: 'メンバーを削除',
            }),
            findMember: 'メンバーを探す',
            removeWorkspaceMemberButtonTitle: 'ワークスペースから削除',
            removeGroupMemberButtonTitle: 'グループから削除',
            removeRoomMemberButtonTitle: 'チャットから削除',
            removeMemberPrompt: ({memberName}: RemoveMemberPromptParams) => `${memberName}を削除してもよろしいですか？`,
            removeMemberTitle: 'メンバーを削除',
            transferOwner: 'オーナーを移行',
            makeMember: 'メンバーにする',
            makeAdmin: '管理者にする',
            makeAuditor: '監査人を作成',
            selectAll: 'すべて選択',
            error: {
                genericAdd: 'このワークスペースメンバーを追加する際に問題が発生しました',
                cannotRemove: '自分自身やワークスペースの所有者を削除することはできません。',
                genericRemove: 'そのワークスペースメンバーの削除に問題が発生しました。',
            },
            addedWithPrimary: '一部のメンバーがプライマリーログインで追加されました。',
            invitedBySecondaryLogin: ({secondaryLogin}: SecondaryLoginParams) => `セカンダリーログイン ${secondaryLogin} によって追加されました。`,
            workspaceMembersCount: ({count}: WorkspaceMembersCountParams) => `ワークスペースのメンバー総数: ${count}`,
            importMembers: 'メンバーをインポート',
        },
        card: {
            getStartedIssuing: '最初のバーチャルカードまたは物理カードを発行して始めましょう。',
            issueCard: 'カードを発行',
            issueNewCard: {
                whoNeedsCard: '誰がカードを必要としていますか？',
                findMember: 'メンバーを探す',
                chooseCardType: 'カードタイプを選択',
                physicalCard: '物理カード',
                physicalCardDescription: '頻繁に支出する人に最適',
                virtualCard: 'バーチャルカード',
                virtualCardDescription: 'インスタントで柔軟',
                chooseLimitType: '制限タイプを選択',
                smartLimit: 'スマートリミット',
                smartLimitDescription: '承認が必要になる前に、特定の金額まで使用する',
                monthly: '毎月',
                monthlyDescription: '月ごとに一定の金額まで使う',
                fixedAmount: '固定金額',
                fixedAmountDescription: '一度だけ特定の金額まで支出する',
                setLimit: '制限を設定する',
                cardLimitError: '$21,474,836未満の金額を入力してください。',
                giveItName: '名前を付けてください。',
                giveItNameInstruction: '他のカードと区別できるようにユニークにしましょう。具体的な使用例があるとさらに良いです！',
                cardName: 'カード名',
                letsDoubleCheck: 'すべてが正しいかどうかをもう一度確認しましょう。',
                willBeReady: 'このカードはすぐに使用可能になります。',
                cardholder: 'カードホルダー',
                cardType: 'カードタイプ',
                limit: '制限',
                limitType: 'タイプを制限',
                name: '名前',
                disabledApprovalForSmartLimitError: 'スマートリミットを設定する前に、<strong>ワークフロー > 承認を追加</strong>で承認を有効にしてください',
            },
            deactivateCardModal: {
                deactivate: '無効化',
                deactivateCard: 'カードを無効化する',
                deactivateConfirmation: 'このカードを無効化すると、今後のすべての取引が拒否され、元に戻すことはできません。',
            },
        },
        accounting: {
            settings: '設定',
            title: '接続',
            subtitle: '会計システムに接続して、勘定科目表で取引をコード化し、支払いを自動マッチングし、財務を同期させましょう。',
            qbo: 'QuickBooks Online',
            qbd: 'QuickBooks Desktop',
            xero: 'Xero',
            netsuite: 'NetSuite',
            intacct: 'Sage Intacct',
            sap: 'SAP',
            oracle: 'Oracle',
            microsoftDynamics: 'Microsoft Dynamics',
            talkYourOnboardingSpecialist: 'セットアップスペシャリストとチャットする。',
            talkYourAccountManager: 'アカウントマネージャーとチャットする。',
            talkToConcierge: 'Conciergeとチャットする。',
            needAnotherAccounting: '別の会計ソフトウェアが必要ですか？',
            connectionName: ({connectionName}: ConnectionNameParams) => {
                switch (connectionName) {
                    case CONST.POLICY.CONNECTIONS.NAME.QBO:
                        return 'QuickBooks Online';
                    case CONST.POLICY.CONNECTIONS.NAME.XERO:
                        return 'Xero';
                    case CONST.POLICY.CONNECTIONS.NAME.NETSUITE:
                        return 'NetSuite';
                    case CONST.POLICY.CONNECTIONS.NAME.SAGE_INTACCT:
                        return 'Sage Intacct';
                    default: {
                        return '';
                    }
                }
            },
            errorODIntegration: ({oldDotPolicyConnectionsURL}: ErrorODIntegrationParams) =>
                `Expensify Classicで設定された接続にエラーがあります。[この問題を解決するには、Expensify Classicに移動してください。](${oldDotPolicyConnectionsURL})`,
            goToODToSettings: '設定を管理するには、Expensify Classicに移動してください。',
            setup: '接続する',
            lastSync: ({relativeDate}: LastSyncAccountingParams) => `最終同期日時: ${relativeDate}`,
            notSync: '同期されていません',
            import: 'インポート',
            export: 'エクスポート',
            advanced: '上級',
            other: 'その他',
            syncNow: '今すぐ同期',
            disconnect: '切断する',
            reinstall: 'コネクタを再インストール',
            disconnectTitle: ({connectionName}: OptionalParam<ConnectionNameParams> = {}) => {
                const integrationName = connectionName && CONST.POLICY.CONNECTIONS.NAME_USER_FRIENDLY[connectionName] ? CONST.POLICY.CONNECTIONS.NAME_USER_FRIENDLY[connectionName] : '統合';
                return `${integrationName}を切断`;
            },
            connectTitle: ({connectionName}: ConnectionNameParams) => `${CONST.POLICY.CONNECTIONS.NAME_USER_FRIENDLY[connectionName] ?? '会計統合'} に接続`,
            syncError: ({connectionName}: ConnectionNameParams) => {
                switch (connectionName) {
                    case CONST.POLICY.CONNECTIONS.NAME.QBO:
                        return 'QuickBooks Onlineに接続できません';
                    case CONST.POLICY.CONNECTIONS.NAME.XERO:
                        return 'Xeroに接続できません';
                    case CONST.POLICY.CONNECTIONS.NAME.NETSUITE:
                        return 'NetSuiteに接続できません';
                    case CONST.POLICY.CONNECTIONS.NAME.QBD:
                        return 'QuickBooks Desktopに接続できません';
                    default: {
                        return '統合に接続できません';
                    }
                }
            },
            accounts: '勘定科目表',
            taxes: '税金',
            imported: 'インポート済み',
            notImported: 'インポートされていません',
            importAsCategory: 'カテゴリとしてインポートされました',
            importTypes: {
                [CONST.INTEGRATION_ENTITY_MAP_TYPES.IMPORTED]: 'インポート済み',
                [CONST.INTEGRATION_ENTITY_MAP_TYPES.TAG]: 'タグとしてインポートされました',
                [CONST.INTEGRATION_ENTITY_MAP_TYPES.DEFAULT]: 'インポート済み',
                [CONST.INTEGRATION_ENTITY_MAP_TYPES.NOT_IMPORTED]: 'インポートされていません',
                [CONST.INTEGRATION_ENTITY_MAP_TYPES.NONE]: 'インポートされていません',
                [CONST.INTEGRATION_ENTITY_MAP_TYPES.REPORT_FIELD]: 'レポートフィールドとしてインポートされました',
                [CONST.INTEGRATION_ENTITY_MAP_TYPES.NETSUITE_DEFAULT]: 'NetSuiteの従業員デフォルト',
            },
            disconnectPrompt: ({connectionName}: OptionalParam<ConnectionNameParams> = {}) => {
                const integrationName =
                    connectionName && CONST.POLICY.CONNECTIONS.NAME_USER_FRIENDLY[connectionName] ? CONST.POLICY.CONNECTIONS.NAME_USER_FRIENDLY[connectionName] : 'この統合';
                return `${integrationName}を切断してもよろしいですか？`;
            },
            connectPrompt: ({connectionName}: ConnectionNameParams) =>
                `${CONST.POLICY.CONNECTIONS.NAME_USER_FRIENDLY[connectionName] ?? 'この会計統合'}を接続してもよろしいですか？これにより、既存の会計接続がすべて削除されます。`,
            enterCredentials: '資格情報を入力してください',
            connections: {
                syncStageName: ({stage}: SyncStageNameConnectionsParams) => {
                    switch (stage) {
                        case 'quickbooksOnlineImportCustomers':
                        case 'quickbooksDesktopImportCustomers':
                            return '顧客のインポート';
                        case 'quickbooksOnlineImportEmployees':
                        case 'netSuiteSyncImportEmployees':
                        case 'intacctImportEmployees':
                        case 'quickbooksDesktopImportEmployees':
                            return '従業員のインポート';
                        case 'quickbooksOnlineImportAccounts':
                        case 'quickbooksDesktopImportAccounts':
                            return 'アカウントのインポート';
                        case 'quickbooksOnlineImportClasses':
                        case 'quickbooksDesktopImportClasses':
                            return 'クラスのインポート';
                        case 'quickbooksOnlineImportLocations':
                            return '場所のインポート';
                        case 'quickbooksOnlineImportProcessing':
                            return 'インポートされたデータを処理中';
                        case 'quickbooksOnlineSyncBillPayments':
                        case 'intacctImportSyncBillPayments':
                            return '払い戻されたレポートと請求書の支払いを同期中';
                        case 'quickbooksOnlineSyncTaxCodes':
                            return '税コードのインポート';
                        case 'quickbooksOnlineCheckConnection':
                            return 'QuickBooks Online接続を確認中';
                        case 'quickbooksOnlineImportMain':
                            return 'QuickBooks Onlineデータのインポート';
                        case 'startingImportXero':
                            return 'Xeroデータのインポート';
                        case 'startingImportQBO':
                            return 'QuickBooks Onlineデータのインポート';
                        case 'startingImportQBD':
                        case 'quickbooksDesktopImportMore':
                            return 'QuickBooks Desktopデータのインポート';
                        case 'quickbooksDesktopImportTitle':
                            return 'インポートタイトル';
                        case 'quickbooksDesktopImportApproveCertificate':
                            return '承認証明書のインポート';
                        case 'quickbooksDesktopImportDimensions':
                            return 'ディメンションのインポート';
                        case 'quickbooksDesktopImportSavePolicy':
                            return '保存ポリシーのインポート';
                        case 'quickbooksDesktopWebConnectorReminder':
                            return 'QuickBooksとのデータを同期中です... Web Connectorが実行中であることを確認してください';
                        case 'quickbooksOnlineSyncTitle':
                            return 'QuickBooks Onlineデータを同期中';
                        case 'quickbooksOnlineSyncLoadData':
                        case 'xeroSyncStep':
                        case 'intacctImportData':
                            return 'データを読み込んでいます';
                        case 'quickbooksOnlineSyncApplyCategories':
                            return 'カテゴリを更新中';
                        case 'quickbooksOnlineSyncApplyCustomers':
                            return '顧客/プロジェクトの更新';
                        case 'quickbooksOnlineSyncApplyEmployees':
                            return '人のリストを更新中';
                        case 'quickbooksOnlineSyncApplyClassesLocations':
                            return 'レポートフィールドを更新中';
                        case 'jobDone':
                            return 'インポートされたデータの読み込みを待っています';
                        case 'xeroSyncImportChartOfAccounts':
                            return '勘定科目表を同期中';
                        case 'xeroSyncImportCategories':
                            return 'カテゴリを同期中';
                        case 'xeroSyncImportCustomers':
                            return '顧客を同期中';
                        case 'xeroSyncXeroReimbursedReports':
                            return 'Expensifyレポートを払い戻し済みとしてマークする';
                        case 'xeroSyncExpensifyReimbursedReports':
                            return 'Xeroの請求書と請求書を支払済みとしてマークする';
                        case 'xeroSyncImportTrackingCategories':
                            return 'トラッキングカテゴリを同期中';
                        case 'xeroSyncImportBankAccounts':
                            return '銀行口座の同期';
                        case 'xeroSyncImportTaxRates':
                            return '税率を同期中';
                        case 'xeroCheckConnection':
                            return 'Xero接続を確認中';
                        case 'xeroSyncTitle':
                            return 'Xeroデータを同期中';
                        case 'netSuiteSyncConnection':
                            return 'NetSuiteへの接続を初期化しています';
                        case 'netSuiteSyncCustomers':
                            return '顧客のインポート';
                        case 'netSuiteSyncInitData':
                            return 'NetSuiteからデータを取得中';
                        case 'netSuiteSyncImportTaxes':
                            return '税金のインポート';
                        case 'netSuiteSyncImportItems':
                            return 'アイテムをインポート中';
                        case 'netSuiteSyncData':
                            return 'Expensifyにデータをインポートする';
                        case 'netSuiteSyncAccounts':
                            return 'アカウントを同期中';
                        case 'netSuiteSyncCurrencies':
                            return '通貨を同期中';
                        case 'netSuiteSyncCategories':
                            return 'カテゴリを同期中';
                        case 'netSuiteSyncReportFields':
                            return 'Expensifyレポートフィールドとしてデータをインポート';
                        case 'netSuiteSyncTags':
                            return 'Expensifyタグとしてデータをインポート';
                        case 'netSuiteSyncUpdateConnectionData':
                            return '接続情報を更新中';
                        case 'netSuiteSyncNetSuiteReimbursedReports':
                            return 'Expensifyレポートを払い戻し済みとしてマークする';
                        case 'netSuiteSyncExpensifyReimbursedReports':
                            return 'NetSuiteの請求書と請求書を支払い済みとしてマークする';
                        case 'netSuiteImportVendorsTitle':
                            return 'ベンダーのインポート';
                        case 'netSuiteImportCustomListsTitle':
                            return 'カスタムリストのインポート';
                        case 'netSuiteSyncImportCustomLists':
                            return 'カスタムリストのインポート';
                        case 'netSuiteSyncImportSubsidiaries':
                            return '子会社のインポート';
                        case 'netSuiteSyncImportVendors':
                        case 'quickbooksDesktopImportVendors':
                            return 'ベンダーのインポート';
                        case 'intacctCheckConnection':
                            return 'Sage Intacct接続を確認中';
                        case 'intacctImportDimensions':
                            return 'Sage Intacctのディメンションをインポート中';
                        case 'intacctImportTitle':
                            return 'Sage Intacctデータのインポート';
                        default: {
                            // eslint-disable-next-line @typescript-eslint/restrict-template-expressions
                            return `ステージの翻訳が見つかりません: ${stage}`;
                        }
                    }
                },
            },
            preferredExporter: '優先エクスポーター',
            exportPreferredExporterNote:
                '優先されるエクスポーターは任意のワークスペース管理者で構いませんが、ドメイン設定で個々の会社カードに異なるエクスポートアカウントを設定する場合は、ドメイン管理者である必要があります。',
            exportPreferredExporterSubNote: '一度設定すると、優先エクスポーターは自分のアカウントでエクスポート用のレポートを確認できます。',
            exportAs: 'としてエクスポート',
            exportOutOfPocket: '実費経費をエクスポート',
            exportCompanyCard: '会社カードの経費を次の形式でエクスポート',
            exportDate: 'エクスポート日付',
            defaultVendor: 'デフォルトのベンダー',
            autoSync: '自動同期',
            autoSyncDescription: 'NetSuiteとExpensifyを毎日自動的に同期します。確定したレポートをリアルタイムでエクスポートします。',
            reimbursedReports: '払い戻されたレポートを同期する',
            cardReconciliation: 'カード照合',
            reconciliationAccount: '調整口座',
            continuousReconciliation: '継続的な照合',
            saveHoursOnReconciliation: '各会計期間の調整にかかる時間を節約するために、ExpensifyがExpensify Cardの明細書と決済を継続的に調整します。',
            enableContinuousReconciliation: ({accountingAdvancedSettingsLink, connectionName}: EnableContinuousReconciliationParams) =>
                `<muted-text-label>継続的な照合を有効にするため、${connectionName}の<a href="${accountingAdvancedSettingsLink}">自動同期</a>を有効にしてください。</muted-text-label>`,
            chooseReconciliationAccount: {
                chooseBankAccount: 'Expensifyカードの支払いを照合する銀行口座を選択してください。',
                accountMatches: 'このアカウントがあなたのものと一致していることを確認してください',
                settlementAccount: 'Expensifyカード決済口座',
                reconciliationWorks: ({lastFourPAN}: ReconciliationWorksParams) => `（${lastFourPAN}で終わる）ため、継続的な調整が正しく機能します。`,
            },
        },
        export: {
            notReadyHeading: 'エクスポートの準備ができていません',
            notReadyDescription: 'ドラフトまたは保留中の経費報告書は会計システムにエクスポートできません。これらの経費をエクスポートする前に承認または支払ってください。',
        },
        invoices: {
            sendInvoice: '請求書を送信',
            sendFrom: '送信元',
            invoicingDetails: '請求書の詳細',
            invoicingDetailsDescription: 'この情報は請求書に表示されます。',
            companyName: '会社名',
            companyWebsite: '会社のウェブサイト',
            paymentMethods: {
                personal: '個人用',
                business: 'ビジネス',
                chooseInvoiceMethod: '以下の支払い方法を選択してください:',
                payingAsIndividual: '個人として支払う',
                payingAsBusiness: 'ビジネスとして支払う',
            },
            invoiceBalance: '請求書の残高',
            invoiceBalanceSubtitle: 'これは請求書の支払いを集めた現在の残高です。銀行口座を追加している場合、自動的に銀行口座に振り込まれます。',
            bankAccountsSubtitle: '請求書の支払いや受け取りを行うために銀行口座を追加してください。',
        },
        invite: {
            member: 'メンバーを招待',
            members: 'メンバーを招待する',
            invitePeople: '新しいメンバーを招待する',
            genericFailureMessage: 'メンバーをワークスペースに招待する際にエラーが発生しました。もう一度お試しください。',
            pleaseEnterValidLogin: `メールアドレスまたは電話番号が有効であることを確認してください（例: ${CONST.EXAMPLE_PHONE_NUMBER}）。`,
            user: 'ユーザー',
            users: 'ユーザー',
            invited: '招待されました',
            removed: 'removed',
            to: 'に',
            from: 'から',
        },
        inviteMessage: {
            confirmDetails: '詳細を確認',
            inviteMessagePrompt: '招待状を特別なものにするために、以下にメッセージを追加しましょう！',
            personalMessagePrompt: 'メッセージ',
            genericFailureMessage: 'メンバーをワークスペースに招待する際にエラーが発生しました。もう一度お試しください。',
            inviteNoMembersError: '少なくとも1人のメンバーを選択して招待してください。',
            joinRequest: ({user, workspaceName}: {user: string; workspaceName: string}) => `${user}が${workspaceName}への参加をリクエストしました。`,
        },
        distanceRates: {
            oopsNotSoFast: 'おっと！ちょっと待って...',
            workspaceNeeds: 'ワークスペースには、少なくとも1つの有効な距離レートが必要です。',
            distance: '距離',
            centrallyManage: '料金を一元管理し、マイルまたはキロメートルで追跡し、デフォルトのカテゴリを設定します。',
            rate: '評価',
            addRate: 'レートを追加',
            findRate: 'レートを見つける',
            trackTax: '税金を追跡する',
            deleteRates: () => ({
                one: 'レートを削除',
                other: 'レートを削除',
            }),
            enableRates: () => ({
                one: 'レートを有効にする',
                other: 'レートを有効にする',
            }),
            disableRates: () => ({
                one: 'レートを無効にする',
                other: 'レートを無効にする',
            }),
            enableRate: 'レートを有効にする',
            status: 'ステータス',
            unit: '単位',
            taxFeatureNotEnabledMessage: 'この機能を使用するには、ワークスペースで税金を有効にする必要があります。こちらに移動して',
            changePromptMessage: 'その変更を行うために。',
            deleteDistanceRate: '距離料金を削除',
            areYouSureDelete: () => ({
                one: 'このレートを削除してもよろしいですか？',
                other: 'これらのレートを削除してもよろしいですか？',
            }),
            errors: {
                rateNameRequired: 'レート名は必須です',
                existingRateName: 'この名前の距離レートはすでに存在します',
            },
        },
        editor: {
            descriptionInputLabel: '説明',
            nameInputLabel: '名前',
            typeInputLabel: 'タイプ',
            initialValueInputLabel: '初期値',
            nameInputHelpText: 'これはワークスペースで表示される名前です。',
            nameIsRequiredError: 'ワークスペースに名前を付ける必要があります',
            currencyInputLabel: 'デフォルト通貨',
            currencyInputHelpText: 'このワークスペースのすべての経費はこの通貨に変換されます。',
            currencyInputDisabledText: ({currency}: CurrencyInputDisabledTextParams) => `このワークスペースは${currency}の銀行口座にリンクされているため、デフォルト通貨を変更できません。`,
            save: '保存',
            genericFailureMessage: 'ワークスペースの更新中にエラーが発生しました。もう一度お試しください。',
            avatarUploadFailureMessage: 'アバターのアップロード中にエラーが発生しました。もう一度お試しください。',
            addressContext: 'Expensify Travelを有効にするには、ワークスペースの住所が必要です。ビジネスに関連する住所を入力してください。',
            policy: '経費ポリシー',
        },
        bankAccount: {
            continueWithSetup: 'セットアップを続ける',
            youAreAlmostDone: '銀行口座の設定はほぼ完了です。これにより、法人カードの発行、経費の払い戻し、請求書の回収、請求書の支払いが可能になります。',
            streamlinePayments: '支払いを効率化する',
            connectBankAccountNote: '注意: 個人銀行口座はワークスペースでの支払いには使用できません。',
            oneMoreThing: 'もう一つ！',
            allSet: '準備完了です！',
            accountDescriptionWithCards: 'この銀行口座は、法人カードの発行、経費の払い戻し、請求書の回収、および請求書の支払いに使用されます。',
            letsFinishInChat: 'チャットで終わらせましょう！',
            finishInChat: 'チャットで終了',
            almostDone: 'もう少しで完了です！',
            disconnectBankAccount: '銀行口座の接続を解除',
            startOver: 'やり直す',
            updateDetails: '詳細を更新',
            yesDisconnectMyBankAccount: 'はい、私の銀行口座を切断してください。',
            yesStartOver: 'はい、最初からやり直してください。',
            disconnectYourBankAccount: ({bankName}: DisconnectYourBankAccountParams) =>
                `<strong>${bankName}</strong>銀行口座を切断してください。この口座の未処理の取引は引き続き完了します。`,
            clearProgress: 'やり直すと、これまでの進捗がクリアされます。',
            areYouSure: 'よろしいですか？',
            workspaceCurrency: 'ワークスペース通貨',
            updateCurrencyPrompt: 'お使いのワークスペースは現在、USDとは異なる通貨に設定されているようです。下のボタンをクリックして、通貨をUSDに更新してください。',
            updateToUSD: 'USDに更新',
            updateWorkspaceCurrency: 'ワークスペースの通貨を更新する',
            workspaceCurrencyNotSupported: 'ワークスペース通貨はサポートされていません',
            yourWorkspace: `ご使用のワークスペースは、サポートされていない通貨に設定されています。<a href="${CONST.CONNECT_A_BUSINESS_BANK_ACCOUNT_HELP_URL}">サポートされている通貨の一覧</a>をご確認ください。`,
            chooseAnExisting: '既存の銀行口座を選択して経費を支払うか、新しい口座を追加してください。',
        },
        changeOwner: {
            changeOwnerPageTitle: 'オーナーを移行',
            addPaymentCardTitle: '所有権を移転するために支払いカードを入力してください。',
            addPaymentCardButtonText: '利用規約に同意して支払いカードを追加',
            addPaymentCardReadAndAcceptText: `<muted-text-micro><a href="${CONST.OLD_DOT_PUBLIC_URLS.TERMS_URL}">規約</a>と<a href="${CONST.OLD_DOT_PUBLIC_URLS.PRIVACY_URL}">プライバシー</a>ポリシーに同意してカードを追加してください。</muted-text-micro>`,
            addPaymentCardPciCompliant: 'PCI-DSS 準拠',
            addPaymentCardBankLevelEncrypt: '銀行レベルの暗号化',
            addPaymentCardRedundant: '冗長インフラストラクチャー',
            addPaymentCardLearnMore: `<muted-text>当社の<a href="${CONST.PERSONAL_DATA_PROTECTION_INFO_URL}">セキュリティ</a>について詳しくはこちら。</muted-text>`,
            amountOwedTitle: '未払い残高',
            amountOwedButtonText: 'OK',
            amountOwedText: 'このアカウントには前月からの未払い残高があります。\n\nこの残高を清算して、このワークスペースの請求を引き継ぎますか？',
            ownerOwesAmountTitle: '未払い残高',
            ownerOwesAmountButtonText: '残高を移動',
            ownerOwesAmountText: ({email, amount}: OwnerOwesAmountParams) =>
                `このワークスペースのアカウント所有者（${email}）には、前月からの未払い残高があります。\n\nこのワークスペースの請求を引き継ぐために、この金額（${amount}）を振り替えますか？あなたの支払いカードに即座に請求されます。`,
            subscriptionTitle: '年間サブスクリプションを引き継ぐ',
            subscriptionButtonText: 'サブスクリプションを移行する',
            subscriptionText: ({usersCount, finalCount}: ChangeOwnerSubscriptionParams) =>
                `このワークスペースを引き継ぐと、年間サブスクリプションが現在のサブスクリプションと統合されます。これにより、サブスクリプションのサイズが${usersCount}人増加し、新しいサブスクリプションのサイズは${finalCount}人になります。続行しますか？`,
            duplicateSubscriptionTitle: '重複サブスクリプションの警告',
            duplicateSubscriptionButtonText: '続行する',
            duplicateSubscriptionText: ({email, workspaceName}: ChangeOwnerDuplicateSubscriptionParams) =>
                `${email}のワークスペースの請求を引き継ごうとしているようですが、そのためにはまず、すべてのワークスペースで管理者である必要があります。\n\nワークスペース${workspaceName}の請求のみを引き継ぎたい場合は、「続行」をクリックしてください。\n\nサブスクリプション全体の請求を引き継ぎたい場合は、まずすべてのワークスペースに管理者として追加してもらってから、請求を引き継いでください。`,
            hasFailedSettlementsTitle: '所有権を移転できません',
            hasFailedSettlementsButtonText: '了解しました。',
            hasFailedSettlementsText: ({email}: ChangeOwnerHasFailedSettlementsParams) =>
                `${email} は未払いの Expensify Card 決済があるため、請求を引き継ぐことができません。問題を解決するために、concierge@expensify.com に連絡するように依頼してください。その後、このワークスペースの請求を引き継ぐことができます。`,
            failedToClearBalanceTitle: '残高をクリアできませんでした',
            failedToClearBalanceButtonText: 'OK',
            failedToClearBalanceText: '残高をクリアできませんでした。後でもう一度お試しください。',
            successTitle: 'やったー！準備完了です。',
            successDescription: 'あなたはこのワークスペースのオーナーになりました。',
            errorTitle: 'おっと！ちょっと待って...',
            errorDescription: `<muted-text><centered-text>このワークスペースの所有権の移転に問題が発生しました。もう一度お試しいただくか、<concierge-link>Concierge までお問い合わせ</concierge-link>ください。</centered-text></muted-text>`,
        },
        exportAgainModal: {
            title: '注意！',
            description: ({reportName, connectionName}: ExportAgainModalDescriptionParams) =>
                `次のレポートはすでに${CONST.POLICY.CONNECTIONS.NAME_USER_FRIENDLY[connectionName]}にエクスポートされています：\n\n${reportName}\n\n本当に再度エクスポートしますか？`,
            confirmText: 'はい、再度エクスポートしてください。',
            cancelText: 'キャンセル',
        },
        upgrade: {
            reportFields: {
                title: 'レポートフィールド',
                description: `レポートフィールドでは、個々の項目の経費に関連するタグとは異なり、ヘッダーレベルの詳細を指定できます。これらの詳細には、特定のプロジェクト名、出張情報、場所などが含まれることがあります。`,
                onlyAvailableOnPlan: 'レポートフィールドは、Controlプランでのみ利用可能です。料金は',
            },
            [CONST.POLICY.CONNECTIONS.NAME.NETSUITE]: {
                title: 'NetSuite',
                description: `Expensify + NetSuiteの統合により、自動同期を楽しみ、手動入力を削減できます。プロジェクトや顧客のマッピングを含むネイティブおよびカスタムセグメントのサポートで、詳細でリアルタイムの財務インサイトを得ることができます。`,
                onlyAvailableOnPlan: '私たちのNetSuite統合は、Controlプランでのみ利用可能です。開始価格は',
            },
            [CONST.POLICY.CONNECTIONS.NAME.SAGE_INTACCT]: {
                title: 'Sage Intacct',
                description: `Expensify + Sage Intacct の統合で、自動同期を楽しみ、手動入力を減らしましょう。ユーザー定義のディメンションによる詳細でリアルタイムな財務インサイトを得るとともに、部門、クラス、場所、顧客、プロジェクト（ジョブ）ごとの経費コード化が可能です。`,
                onlyAvailableOnPlan: 'Sage Intacctとの統合は、Controlプランでのみ利用可能で、料金は',
            },
            [CONST.POLICY.CONNECTIONS.NAME.QBD]: {
                title: 'QuickBooks Desktop',
                description: `Expensify + QuickBooks Desktop の統合で、自動同期を楽しみ、手動入力を減らしましょう。クラス、アイテム、顧客、プロジェクトごとの経費コード化とリアルタイムの双方向接続で、究極の効率性を実現します。`,
                onlyAvailableOnPlan: 'QuickBooks Desktopの統合は、Controlプランでのみ利用可能で、料金は',
            },
            [CONST.UPGRADE_FEATURE_INTRO_MAPPING.approvals.id]: {
                title: '高度な承認',
                description: `追加の承認レイヤーを加えたい場合や、最も大きな経費にもう一つの目を通したい場合でも、私たちがサポートします。高度な承認機能により、あらゆるレベルで適切なチェックを行い、チームの支出を管理することができます。`,
                onlyAvailableOnPlan: '高度な承認は、Controlプランでのみ利用可能で、料金は',
            },
            categories: {
                title: 'カテゴリ',
                description: 'カテゴリを使用すると、支出を追跡し整理できます。デフォルトのカテゴリを使用するか、独自のカテゴリを追加してください。',
                onlyAvailableOnPlan: 'カテゴリは、Collectプランで利用可能です。料金は',
            },
            glCodes: {
                title: 'GLコード',
                description: `GLコードをカテゴリとタグに追加して、会計および給与システムへの経費の簡単なエクスポートを実現しましょう。`,
                onlyAvailableOnPlan: 'GLコードは、Controlプランでのみ利用可能です。開始価格は',
            },
            glAndPayrollCodes: {
                title: 'GL & Payroll コード',
                description: `GLコードと給与コードをカテゴリに追加して、経費を会計および給与システムに簡単にエクスポートしましょう。`,
                onlyAvailableOnPlan: 'GLおよび給与コードは、Controlプランでのみ利用可能です。料金は',
            },
            taxCodes: {
                title: '税コード',
                description: `税コードを税金に追加して、経費を会計および給与システムに簡単にエクスポートしましょう。`,
                onlyAvailableOnPlan: '税コードは、Controlプランでのみ利用可能です。料金は',
            },
            companyCards: {
                title: '無制限の会社カード',
                description: `さらにカードフィードを追加する必要がありますか？すべての主要なカード発行会社からの取引を同期するために、無制限の会社カードをアンロックしましょう。`,
                onlyAvailableOnPlan: 'これは、Controlプランでのみ利用可能です。料金は',
            },
            rules: {
                title: 'ルール',
                description: `ルールはバックグラウンドで実行され、あなたの支出を管理するので、小さなことを心配する必要はありません。\n\n領収書や説明などの経費詳細を要求し、制限やデフォルトを設定し、承認と支払いを自動化します。すべてを一か所で行えます。`,
                onlyAvailableOnPlan: 'ルールは、Controlプランでのみ利用可能で、料金は',
            },
            perDiem: {
                title: '日当',
                description:
                    '日当は、従業員が出張する際に日々の費用を遵守し、予測可能にするための優れた方法です。カスタム料金、デフォルトカテゴリ、目的地やサブレートなどの詳細な機能をお楽しみください。',
                onlyAvailableOnPlan: '日当は、Controlプランでのみ利用可能です。料金は',
            },
            travel: {
                title: '旅行',
                description: 'Expensify Travelは、メンバーが宿泊施設、フライト、交通機関などを予約できる新しい法人向け旅行予約および管理プラットフォームです。',
                onlyAvailableOnPlan: '旅行は、Collectプランで利用可能です。料金は',
            },
            reports: {
                title: 'レポート',
                description: 'レポートを使用すると、経費をグループ化して追跡と整理を簡単にできます。',
                onlyAvailableOnPlan: 'レポートは、Collectプランで利用可能です。料金は ',
            },
            multiLevelTags: {
                title: 'マルチレベルタグ',
                description:
                    'マルチレベルタグは、経費をより正確に追跡するのに役立ちます。各項目に部門、クライアント、コストセンターなどの複数のタグを割り当てることで、すべての経費の完全なコンテキストを把握できます。これにより、より詳細なレポート作成、承認ワークフロー、および会計エクスポートが可能になります。',
                onlyAvailableOnPlan: 'マルチレベルタグは、Controlプランでのみ利用可能です。開始価格は',
            },
            distanceRates: {
                title: '距離料金',
                description: '独自の料金を作成および管理し、マイルまたはキロメートルで追跡し、距離経費のデフォルトカテゴリを設定します。',
                onlyAvailableOnPlan: '距離料金は、Collectプランで利用可能で、料金は',
            },
            [CONST.UPGRADE_FEATURE_INTRO_MAPPING.multiApprovalLevels.id]: {
                title: '複数の承認レベル',
                description: '複数の承認レベルは、払い戻しが行われる前に複数の人がレポートを承認する必要がある企業向けのワークフローツールです。',
                onlyAvailableOnPlan: '複数の承認レベルは、Controlプランでのみ利用可能です。料金は ',
            },
            pricing: {
                perActiveMember: 'アクティブメンバー1人あたり月額。',
                perMember: 'メンバーごとに月額。',
            },
            note: ({subscriptionLink}: WorkspaceUpgradeNoteParams) =>
                `<muted-text>この機能を利用するには、アップグレードするか、当社のプランと価格<a href="${subscriptionLink}">について詳しくご確認</a>ください。</muted-text>`,
            upgradeToUnlock: 'この機能をアンロックする',
            completed: {
                headline: `ワークスペースをアップグレードしました！`,
                successMessage: ({policyName, subscriptionLink}: UpgradeSuccessMessageParams) =>
                    `<centered-text>${policyName}をコントロールプランにアップグレードしました！詳細については、<a href="${subscriptionLink}">サブスクリプションをご確認</a>ください。</centered-text>`,
                categorizeMessage: `Collectプランへのアップグレードに成功しました。これで経費を分類することができます！`,
                travelMessage: `Collectプランへのアップグレードが成功しました。これで旅行の予約と管理を開始できます！`,
                distanceRateMessage: `Collectプランへのアップグレードが成功しました。これで距離レートを変更できます！`,
                gotIt: '了解しました、ありがとうございます。',
                createdWorkspace: 'ワークスペースを作成しました！',
            },
            commonFeatures: {
                title: 'Controlプランにアップグレード',
                note: '以下を含む、最も強力な機能をアンロック:',
                benefits: {
                    startsAt: 'コントロールプランは、料金が',
                    perMember: 'アクティブメンバー1人あたり月額。',
                    learnMore: '詳細を確認',
                    pricing: '私たちのプランと価格について。',
                    benefit1: '高度な会計接続（NetSuite、Sage Intacct、その他）',
                    benefit2: 'スマート経費ルール',
                    benefit3: 'マルチレベル承認ワークフロー',
                    benefit4: '強化されたセキュリティコントロール',
                    toUpgrade: 'アップグレードするには、クリックしてください',
                    selectWorkspace: 'ワークスペースを選択し、プランタイプを変更します',
                },
            },
        },
        downgrade: {
            commonFeatures: {
                title: 'Collectプランにダウングレードする',
                note: 'ダウングレードすると、これらの機能やその他の機能へのアクセスが失われます。',
                benefits: {
                    note: '私たちのプランを完全に比較するには、こちらをご覧ください',
                    pricingPage: '価格ページ',
                    confirm: '設定を削除してダウングレードしてもよろしいですか？',
                    warning: 'これは元に戻せません。',
                    benefit1: '会計接続（QuickBooks Online と Xero を除く）',
                    benefit2: 'スマート経費ルール',
                    benefit3: 'マルチレベル承認ワークフロー',
                    benefit4: '強化されたセキュリティコントロール',
                    headsUp: '注意！',
                    multiWorkspaceNote: '最初の月額支払いの前に、すべてのワークスペースをダウングレードして、Collectレートでのサブスクリプションを開始する必要があります。クリック',
                    selectStep: '> 各ワークスペースを選択 > プランタイプを変更',
                },
            },
            completed: {
                headline: 'ワークスペースがダウングレードされました',
                description: 'Controlプランに他のワークスペースがあります。Collectレートで請求されるには、すべてのワークスペースをダウングレードする必要があります。',
                gotIt: '了解しました、ありがとうございます。',
            },
        },
        payAndDowngrade: {
            title: '支払いとダウングレード',
            headline: '最終支払い',
            description1: ({formattedAmount}: PayAndDowngradeDescriptionParams) => `このサブスクリプションの最終的な請求額は<strong>${formattedAmount}</strong>です`,
            description2: ({date}: DateParams) => `${date}の内訳を以下に示します：`,
            subscription:
                'ご注意ください！この操作は、Expensifyのサブスクリプションを終了し、このワークスペースを削除し、すべてのワークスペースメンバーを削除します。このワークスペースを保持し、自分だけを削除したい場合は、別の管理者に請求を引き継いでもらってください。',
            genericFailureMessage: '請求書の支払い中にエラーが発生しました。もう一度お試しください。',
        },
        restrictedAction: {
            restricted: '制限されています',
            actionsAreCurrentlyRestricted: ({workspaceName}: ActionsAreCurrentlyRestricted) => `${workspaceName} ワークスペースでのアクションは現在制限されています。`,
            workspaceOwnerWillNeedToAddOrUpdatePaymentCard: ({workspaceOwnerName}: WorkspaceOwnerWillNeedToAddOrUpdatePaymentCardParams) =>
                `ワークスペースのオーナーである${workspaceOwnerName}は、新しいワークスペースのアクティビティをアンロックするために、ファイル上の支払いカードを追加または更新する必要があります。`,
            youWillNeedToAddOrUpdatePaymentCard: '新しいワークスペースのアクティビティを解除するには、ファイル上の支払いカードを追加または更新する必要があります。',
            addPaymentCardToUnlock: '支払いカードを追加してロックを解除！',
            addPaymentCardToContinueUsingWorkspace: 'このワークスペースを引き続き使用するには、支払いカードを追加してください。',
            pleaseReachOutToYourWorkspaceAdmin: 'ご質問がある場合は、ワークスペース管理者にお問い合わせください。',
            chatWithYourAdmin: '管理者とチャットする',
            chatInAdmins: '#adminsでチャットする',
            addPaymentCard: '支払いカードを追加',
        },
        rules: {
            individualExpenseRules: {
                title: '経費',
                subtitle: ({categoriesPageLink, tagsPageLink}: IndividualExpenseRulesSubtitleParams) =>
                    `<muted-text>個々の経費に対して支出制限とデフォルト設定を設定できます。また、<a href="${categoriesPageLink}">カテゴリ</a>と<a href="${tagsPageLink}">タグ</a>に関するルールを作成することも可能です。</muted-text>`,
                receiptRequiredAmount: '領収書の必要金額',
                receiptRequiredAmountDescription: 'カテゴリルールで上書きされない限り、この金額を超える支出には領収書が必要です。',
                maxExpenseAmount: '最大経費額',
                maxExpenseAmountDescription: 'カテゴリールールで上書きされない限り、この金額を超える支出にフラグを立てます。',
                maxAge: '最大年齢',
                maxExpenseAge: '最大経費年齢',
                maxExpenseAgeDescription: '特定の日数より古い支出をフラグする。',
                maxExpenseAgeDays: () => ({
                    one: '1日',
                    other: (count: number) => `${count}日間`,
                }),
                cashExpenseDefault: '現金経費のデフォルト',
                cashExpenseDefaultDescription:
                    '現金経費をどのように作成するかを選択します。インポートされた会社カード取引でない場合、経費は現金経費とみなされます。これには手動で作成された経費、領収書、日当、距離、時間経費が含まれます。',
                reimbursableDefault: '精算可能',
                reimbursableDefaultDescription: '経費は通常、従業員に返金されます',
                nonReimbursableDefault: '精算不可',
                nonReimbursableDefaultDescription: '経費は時々従業員に返金されます',
                alwaysReimbursable: '常に精算可能',
                alwaysReimbursableDescription: '経費は常に従業員に返金されます',
                alwaysNonReimbursable: '常に精算不可',
                alwaysNonReimbursableDescription: '経費は従業員に返金されません',
                billableDefault: '請求可能なデフォルト',
                billableDefaultDescription: ({tagsPageLink}: BillableDefaultDescriptionParams) =>
                    `<muted-text>現金とクレジットカードの支出をデフォルトで請求可能にするかどうかを選択します。請求可能な支出は<a href="${tagsPageLink}">タグ</a>で有効または無効に設定されます。</muted-text>`,
                billable: 'ビラブル',
                billableDescription: '経費は多くの場合、クライアントに再請求されます。',
                nonBillable: '非請求対象',
                nonBillableDescription: '経費は時々クライアントに再請求されます。',
                eReceipts: 'eReceipts',
                eReceiptsHint: `eレシートは[ほとんどのUSDクレジット取引で](${CONST.DEEP_DIVE_ERECEIPTS})自動作成されます。`,
                attendeeTracking: '出席者の追跡',
                attendeeTrackingHint: '各経費の一人当たりの費用を追跡します。',
                prohibitedDefaultDescription:
                    'アルコール、ギャンブル、その他の制限された項目が含まれる領収書をすべてフラグ付けしてください。これらの項目が含まれる領収書の経費は、手動での確認が必要です。',
                prohibitedExpenses: '禁止された経費',
                alcohol: 'アルコール',
                hotelIncidentals: 'ホテル付随費用',
                gambling: 'ギャンブル',
                tobacco: 'タバコ',
                adultEntertainment: 'アダルトエンターテインメント',
            },
            expenseReportRules: {
                title: '経費報告書',
                subtitle: '経費報告のコンプライアンス、承認、支払いを自動化します。',
                preventSelfApprovalsTitle: '自己承認を防ぐ',
                preventSelfApprovalsSubtitle: 'ワークスペースメンバーが自分の経費報告書を承認するのを防ぎます。',
                autoApproveCompliantReportsTitle: '準拠したレポートを自動承認する',
                autoApproveCompliantReportsSubtitle: 'どの経費報告書が自動承認の対象となるかを設定します。',
                autoApproveReportsUnderTitle: '以下の金額未満のレポートを自動承認',
                autoApproveReportsUnderDescription: 'この金額以下の完全に準拠した経費報告書は自動的に承認されます。',
                randomReportAuditTitle: 'ランダムレポート監査',
                randomReportAuditDescription: '一部のレポートは自動承認の対象であっても、手動承認を必要とするようにします。',
                autoPayApprovedReportsTitle: '自動支払い承認済みレポート',
                autoPayApprovedReportsSubtitle: 'どの経費報告書が自動支払いの対象となるかを設定します。',
                autoPayApprovedReportsLimitError: ({currency}: AutoPayApprovedReportsLimitErrorParams = {}) => `${currency ?? ''}20,000未満の金額を入力してください。`,
                autoPayApprovedReportsLockedSubtitle: 'その他の機能に移動してワークフローを有効にし、その後、支払いを追加してこの機能をアンロックしてください。',
                autoPayReportsUnderTitle: '以下の金額未満のレポートを自動支払い',
                autoPayReportsUnderDescription: 'この金額以下の完全に準拠した経費報告書は自動的に支払われます。',
                unlockFeatureEnableWorkflowsSubtitle: ({featureName, moreFeaturesLink}: FeatureNameParams) =>
                    `[さらに多くの機能](${moreFeaturesLink})にアクセスしてワークフローを有効にし、${featureName}を追加してこの機能のロックを解除してください。`,
                enableFeatureSubtitle: ({featureName, moreFeaturesLink}: FeatureNameParams) =>
                    `[さらに多くの機能](${moreFeaturesLink})にアクセスし、${featureName}を有効にしてこの機能のロックを解除してください。`,
            },
            categoryRules: {
                title: 'カテゴリールール',
                approver: '承認者',
                requireDescription: '説明が必要です',
                descriptionHint: '説明のヒント',
                descriptionHintDescription: ({categoryName}: CategoryNameParams) =>
                    `従業員に「${categoryName}」の支出に関する追加情報を提供するようにリマインドしてください。このヒントは経費の説明欄に表示されます。`,
                descriptionHintLabel: 'ヒント',
                descriptionHintSubtitle: 'プロのヒント: 短ければ短いほど良い！',
                maxAmount: '最大金額',
                flagAmountsOver: '金額が超過している場合はフラグを立てる',
                flagAmountsOverDescription: ({categoryName}: CategoryNameParams) => `「${categoryName}」カテゴリに適用されます。`,
                flagAmountsOverSubtitle: 'これはすべての経費の最大金額を上書きします。',
                expenseLimitTypes: {
                    expense: '個別経費',
                    expenseSubtitle: 'カテゴリ別に経費金額をフラグします。このルールは、最大経費金額に関する一般的なワークスペースルールを上書きします。',
                    daily: 'カテゴリ合計',
                    dailySubtitle: '経費報告書ごとにカテゴリ別の合計支出をフラグ付けします。',
                },
                requireReceiptsOver: 'を超える領収書を必須にする',
                requireReceiptsOverList: {
                    default: ({defaultAmount}: DefaultAmountParams) => `${defaultAmount} ${CONST.DOT_SEPARATOR} デフォルト`,
                    never: '領収書を要求しない',
                    always: '常に領収書を要求する',
                },
                defaultTaxRate: 'デフォルト税率',
                enableWorkflows: ({moreFeaturesLink}: RulesEnableWorkflowsParams) =>
                    `「[さらに多くの機能](${moreFeaturesLink})」に移動し、ワークフローを有効にします。その後、承認を追加してこの機能を解除します。`,
            },
            customRules: {
                title: 'カスタムルール',
                cardSubtitle: 'ここにチームの経費ポリシーがあり、何が対象になるのか全員が同じ理解を持てます。',
            },
        },
        planTypePage: {
            planTypes: {
                team: {
                    label: '収集する',
                    description: 'プロセスを自動化したいチーム向け。',
                },
                corporate: {
                    label: 'コントロール',
                    description: '高度な要件を持つ組織向け。',
                },
            },
            description: 'あなたにぴったりのプランを選びましょう。機能と価格の詳細なリストについては、こちらをご覧ください。',
            subscriptionLink: 'プランの種類と料金に関するヘルプページ',
            lockedPlanDescription: ({count, annualSubscriptionEndDate}: WorkspaceLockedPlanTypeParams) => ({
                one: `あなたは、年間サブスクリプションが終了する${annualSubscriptionEndDate}まで、Controlプランの1人のアクティブメンバーにコミットしています。自動更新を無効にすることで、${annualSubscriptionEndDate}から従量課金制のサブスクリプションに切り替え、Collectプランにダウングレードすることができます。`,
                other: `あなたは、年間サブスクリプションが${annualSubscriptionEndDate}に終了するまで、Controlプランで${count}人のアクティブメンバーにコミットしています。自動更新を無効にすることで、${annualSubscriptionEndDate}から従量課金制のサブスクリプションに切り替え、Collectプランにダウングレードすることができます。`,
            }),
            subscriptions: 'サブスクリプション',
        },
    },
    getAssistancePage: {
        title: 'サポートを受ける',
        subtitle: '私たちは、あなたの偉大さへの道を切り開くためにここにいます！',
        description: '以下のサポートオプションから選択してください:',
        chatWithConcierge: 'Conciergeとチャットする',
        scheduleSetupCall: 'セットアップコールをスケジュールする',
        scheduleACall: '通話をスケジュールする',
        questionMarkButtonTooltip: '私たちのチームからサポートを受ける',
        exploreHelpDocs: 'ヘルプドキュメントを探索する',
        registerForWebinar: 'ウェビナーに登録する',
        onboardingHelp: 'オンボーディングヘルプ',
    },
    emojiPicker: {
        skinTonePickerLabel: 'デフォルトの肌の色を変更する',
        headers: {
            frequentlyUsed: 'よく使われる',
            smileysAndEmotion: 'スマイリーと感情',
            peopleAndBody: '人と体',
            animalsAndNature: '動物と自然',
            foodAndDrink: '食べ物と飲み物',
            travelAndPlaces: '旅行と場所',
            activities: 'アクティビティ',
            objects: 'オブジェクト',
            symbols: '記号',
            flags: 'フラグ',
        },
    },
    newRoomPage: {
        newRoom: '新しいルーム',
        groupName: 'グループ名',
        roomName: '部屋の名前',
        visibility: '可視性',
        restrictedDescription: 'ワークスペースの人々はこの部屋を見つけることができます。',
        privateDescription: 'このルームに招待された人は見つけることができます。',
        publicDescription: '誰でもこのルームを見つけることができます',
        // eslint-disable-next-line @typescript-eslint/naming-convention
        public_announceDescription: '誰でもこのルームを見つけることができます',
        createRoom: 'ルームを作成',
        roomAlreadyExistsError: 'この名前の部屋はすでに存在します',
        roomNameReservedError: ({reservedName}: RoomNameReservedErrorParams) => `${reservedName}はすべてのワークスペースでデフォルトのルームです。別の名前を選んでください。`,
        roomNameInvalidError: 'ルーム名には小文字のアルファベット、数字、ハイフンのみを使用できます。',
        pleaseEnterRoomName: '部屋の名前を入力してください',
        pleaseSelectWorkspace: 'ワークスペースを選択してください',
        renamedRoomAction: ({oldName, newName, actorName, isExpenseReport}: RenamedRoomActionParams) => {
            const actor = actorName ? `${actorName} ` : '';
            return isExpenseReport ? `${actor}は"${oldName}"から"${newName}"に名前を変更しました` : `${actor}がこのルームの名前を"${oldName}"から"${newName}"に変更しました。`;
        },
        roomRenamedTo: ({newName}: RoomRenamedToParams) => `部屋の名前が${newName}に変更されました。`,
        social: 'ソーシャル',
        selectAWorkspace: 'ワークスペースを選択',
        growlMessageOnRenameError: 'ワークスペースルームの名前を変更できません。接続を確認して、再試行してください。',
        visibilityOptions: {
            restricted: 'ワークスペース', // the translation for "restricted" visibility is actually workspace. This is so we can display restricted visibility rooms as "workspace" without having to change what's stored.
            private: 'プライベート',
            public: '公開',
            // eslint-disable-next-line @typescript-eslint/naming-convention
            public_announce: 'パブリックアナウンス',
        },
    },
    workspaceApprovalModes: {
        submitAndClose: '送信して閉じる',
        submitAndApprove: '送信して承認',
        advanced: 'ADVANCED',
        dynamicExternal: 'DYNAMIC_EXTERNAL',
        smartReport: 'SMARTREPORT',
        billcom: 'BILLCOM',
    },
    workspaceActions: {
        addApprovalRule: ({approverEmail, approverName, field, name}: AddedPolicyApprovalRuleParams) =>
            `${field}「${name}」の承認者として${approverName}（${approverEmail}）を追加しました。`,
        deleteApprovalRule: ({approverEmail, approverName, field, name}: AddedPolicyApprovalRuleParams) =>
            `${field}「${name}」の承認者として${approverName}（${approverEmail}）を削除しました。`,
        updateApprovalRule: ({field, name, newApproverEmail, newApproverName, oldApproverEmail, oldApproverName}: UpdatedPolicyApprovalRuleParams) => {
            const formatApprover = (displayName?: string, email?: string) => (displayName ? `${displayName} (${email})` : email);
            return `${field}「${name}」の承認者を${formatApprover(newApproverName, newApproverEmail)}に変更しました（以前は${formatApprover(oldApproverName, oldApproverEmail)}）`;
        },
        addCategory: ({categoryName}: UpdatedPolicyCategoryParams) => `カテゴリ「${categoryName}」を追加しました`,
        deleteCategory: ({categoryName}: UpdatedPolicyCategoryParams) => `カテゴリー「${categoryName}」を削除しました。`,
        updateCategory: ({oldValue, categoryName}: UpdatedPolicyCategoryParams) => `${oldValue ? '無効' : '有効'} カテゴリ "${categoryName}"`,
        updateCategoryPayrollCode: ({oldValue, categoryName, newValue}: UpdatedPolicyCategoryGLCodeParams) => {
            if (!oldValue) {
                return `給与コード「${newValue}」をカテゴリ「${categoryName}」に追加しました。`;
            }
            if (!newValue && oldValue) {
                return `給与コード「${oldValue}」をカテゴリ「${categoryName}」から削除しました。`;
            }
            return `"${categoryName}" カテゴリの給与コードを「${newValue}」に変更しました（以前は「${oldValue}」）。`;
        },
        updateCategoryGLCode: ({oldValue, categoryName, newValue}: UpdatedPolicyCategoryGLCodeParams) => {
            if (!oldValue) {
                return `カテゴリ「${categoryName}」にGLコード「${newValue}」を追加しました。`;
            }
            if (!newValue && oldValue) {
                return `カテゴリ「${categoryName}」からGLコード「${oldValue}」を削除しました。`;
            }
            return `「${categoryName}」カテゴリのGLコードを「${newValue}」に変更しました（以前は「${oldValue}」）`;
        },
        updateAreCommentsRequired: ({oldValue, categoryName}: UpdatedPolicyCategoryParams) => {
            return `「${categoryName}」カテゴリの説明を${!oldValue ? '必須' : '不要'}に変更しました（以前は${!oldValue ? '不要' : '必須'}）`;
        },
        updateCategoryMaxExpenseAmount: ({categoryName, oldAmount, newAmount}: UpdatedPolicyCategoryMaxExpenseAmountParams) => {
            if (newAmount && !oldAmount) {
                return `カテゴリ「${categoryName}」に最大金額${newAmount}を追加しました。`;
            }
            if (oldAmount && !newAmount) {
                return `カテゴリ「${categoryName}」から最大金額${oldAmount}を削除しました。`;
            }
            return `"${categoryName}" カテゴリの最大金額を ${newAmount} に変更しました（以前は ${oldAmount}）`;
        },
        updateCategoryExpenseLimitType: ({categoryName, oldValue, newValue}: UpdatedPolicyCategoryExpenseLimitTypeParams) => {
            if (!oldValue) {
                return `カテゴリ「${categoryName}」に制限タイプ${newValue}を追加しました。`;
            }
            return `"${categoryName}" カテゴリの制限タイプを ${newValue} に変更しました（以前は ${oldValue}）`;
        },
        updateCategoryMaxAmountNoReceipt: ({categoryName, oldValue, newValue}: UpdatedPolicyCategoryMaxAmountNoReceiptParams) => {
            if (!oldValue) {
                return `カテゴリ「${categoryName}」を更新し、Receiptsを${newValue}に変更しました。`;
            }
            return `「${categoryName}」カテゴリを${newValue}に変更しました（以前は${oldValue}）`;
        },
        setCategoryName: ({oldName, newName}: UpdatedPolicyCategoryNameParams) => `カテゴリ「${oldName}」の名前を「${newName}」に変更しました。`,
        updatedDescriptionHint: ({categoryName, oldValue, newValue}: UpdatedPolicyCategoryDescriptionHintTypeParams) => {
            if (!newValue) {
                return `カテゴリ「${categoryName}」から説明ヒント「${oldValue}」を削除しました。`;
            }
            return !oldValue
                ? `カテゴリ「${categoryName}」に説明のヒント「${newValue}」を追加しました。`
                : `"${categoryName}" カテゴリの説明ヒントを "${newValue}" に変更しました（以前は "${oldValue}"）`;
        },
        updateTagListName: ({oldName, newName}: UpdatedPolicyCategoryNameParams) => `タグリスト名を"${newName}"に変更しました（以前は"${oldName}"）`,
        addTag: ({tagListName, tagName}: UpdatedPolicyTagParams) => `タグ「${tagName}」をリスト「${tagListName}」に追加しました。`,
        updateTagName: ({tagListName, newName, oldName}: UpdatedPolicyTagNameParams) => `タグリスト「${tagListName}」を更新し、タグ「${oldName}」を「${newName}」に変更しました。`,
        updateTagEnabled: ({tagListName, tagName, enabled}: UpdatedPolicyTagParams) => `${enabled ? '有効' : '無効'} リスト「${tagListName}」のタグ「${tagName}」`,
        deleteTag: ({tagListName, tagName}: UpdatedPolicyTagParams) => `リスト「${tagListName}」からタグ「${tagName}」を削除しました。`,
        deleteMultipleTags: ({count, tagListName}: UpdatedPolicyTagParams) => `リスト「${tagListName}」から「${count}」タグを削除しました。`,
        updateTag: ({tagListName, newValue, tagName, updatedField, oldValue}: UpdatedPolicyTagFieldParams) => {
            if (oldValue) {
                return `タグリスト「${tagListName}」のタグ「${tagName}」を更新し、${updatedField}を「${oldValue}」から「${newValue}」に変更しました。`;
            }
            return `リスト「${tagListName}」のタグ「${tagName}」を更新し、${updatedField}を「${newValue}」に追加しました。`;
        },
        updateCustomUnit: ({customUnitName, newValue, oldValue, updatedField}: UpdatePolicyCustomUnitParams) =>
            `${customUnitName}の${updatedField}を"${oldValue}"から"${newValue}"に変更しました。`,
        updateCustomUnitTaxEnabled: ({newValue}: UpdatePolicyCustomUnitTaxEnabledParams) => `距離レートに関する${newValue ? '有効' : '無効'}の税金追跡`,
        addCustomUnitRate: ({customUnitName, rateName}: AddOrDeletePolicyCustomUnitRateParams) => `新しい「${customUnitName}」レート「${rateName}」を追加しました。`,
        updatedCustomUnitRate: ({customUnitName, customUnitRateName, newValue, oldValue, updatedField}: UpdatedPolicyCustomUnitRateParams) =>
            `${customUnitName}の${updatedField}「${customUnitRateName}」のレートを「${newValue}」（以前は「${oldValue}」）に変更しました。`,
        updatedCustomUnitTaxRateExternalID: ({customUnitRateName, newValue, newTaxPercentage, oldTaxPercentage, oldValue}: UpdatedPolicyCustomUnitTaxRateExternalIDParams) => {
            if (oldTaxPercentage && oldValue) {
                return `距離レート「${customUnitRateName}」の税率を「${newValue} (${newTaxPercentage})」に変更しました（以前は「${oldValue} (${oldTaxPercentage})」）。`;
            }
            return `距離レート「${customUnitRateName}」に税率「${newValue} (${newTaxPercentage})」を追加しました。`;
        },
        updatedCustomUnitTaxClaimablePercentage: ({customUnitRateName, newValue, oldValue}: UpdatedPolicyCustomUnitTaxClaimablePercentageParams) => {
            if (oldValue) {
                return `距離レート「${customUnitRateName}」の税還付可能部分を「${newValue}」に変更しました（以前は「${oldValue}」）。`;
            }
            return `距離料金「${customUnitRateName}」に税還付可能部分「${newValue}」を追加しました。`;
        },
        deleteCustomUnitRate: ({customUnitName, rateName}: AddOrDeletePolicyCustomUnitRateParams) => `"${customUnitName}" レート "${rateName}" を削除しました`,
        addedReportField: ({fieldType, fieldName}: AddedOrDeletedPolicyReportFieldParams) => `${fieldType} レポートフィールド "${fieldName}" を追加しました`,
        updateReportFieldDefaultValue: ({defaultValue, fieldName}: UpdatedPolicyReportFieldDefaultValueParams) =>
            `レポートフィールド "${fieldName}" のデフォルト値を "${defaultValue}" に設定する`,
        addedReportFieldOption: ({fieldName, optionName}: PolicyAddedReportFieldOptionParams) => `レポートフィールド「${fieldName}」にオプション「${optionName}」を追加しました。`,
        removedReportFieldOption: ({fieldName, optionName}: PolicyAddedReportFieldOptionParams) => `レポートフィールド「${fieldName}」からオプション「${optionName}」を削除しました。`,
        updateReportFieldOptionDisabled: ({fieldName, optionName, optionEnabled}: PolicyDisabledReportFieldOptionParams) =>
            `${optionEnabled ? '有効' : '無効'} レポートフィールド「${fieldName}」のオプション「${optionName}」`,
        updateReportFieldAllOptionsDisabled: ({fieldName, optionName, allEnabled, toggledOptionsCount}: PolicyDisabledReportFieldAllOptionsParams) => {
            if (toggledOptionsCount && toggledOptionsCount > 1) {
                return `${allEnabled ? '有効' : '無効'} レポートフィールド "${fieldName}" のすべてのオプション`;
            }
            return `${allEnabled ? '有効' : '無効'} レポートフィールド「${fieldName}」のオプション「${optionName}」、すべてのオプションを${allEnabled ? '有効' : '無効'}`;
        },
        deleteReportField: ({fieldType, fieldName}: AddedOrDeletedPolicyReportFieldParams) => `${fieldType}レポートフィールド「${fieldName}」を削除しました。`,
        preventSelfApproval: ({oldValue, newValue}: UpdatedPolicyPreventSelfApprovalParams) =>
            `"Prevent self-approval" を "${newValue === 'true' ? '有効' : '無効'}" に更新しました（以前は "${oldValue === 'true' ? '有効' : '無効'}"）`,
        updateMaxExpenseAmountNoReceipt: ({oldValue, newValue}: UpdatedPolicyFieldWithNewAndOldValueParams) => `最大領収書必要経費額を${oldValue}から${newValue}に変更しました。`,
        updateMaxExpenseAmount: ({oldValue, newValue}: UpdatedPolicyFieldWithNewAndOldValueParams) => `違反のための最大経費額を${oldValue}から${newValue}に変更しました。`,
        updateMaxExpenseAge: ({oldValue, newValue}: UpdatedPolicyFieldWithNewAndOldValueParams) =>
            `"最大経費年齢（日数）"を"${newValue}"に更新しました（以前は"${oldValue === 'false' ? CONST.POLICY.DEFAULT_MAX_EXPENSE_AGE : oldValue}"）`,
        updateMonthlyOffset: ({oldValue, newValue}: UpdatedPolicyFieldWithNewAndOldValueParams) => {
            if (!oldValue) {
                return `月次レポートの提出日を「${newValue}」に設定する`;
            }
            return `月次報告書の提出日を「${newValue}」（以前は「${oldValue}」）に更新しました。`;
        },
        updateDefaultBillable: ({oldValue, newValue}: UpdatedPolicyFieldWithNewAndOldValueParams) => `"クライアントへの経費再請求"を"${newValue}"に更新しました（以前は"${oldValue}"）`,
        updateDefaultReimbursable: ({oldValue, newValue}: UpdatedPolicyFieldWithNewAndOldValueParams) => `「現金経費のデフォルト」を"${newValue}"に更新しました (以前は"${oldValue}")`,
        updateDefaultTitleEnforced: ({value}: UpdatedPolicyFieldWithValueParam) => `"デフォルトのレポートタイトルを強制する" ${value ? 'オン' : 'オフ'}`,
        renamedWorkspaceNameAction: ({oldName, newName}: RenamedWorkspaceNameActionParams) => `このワークスペースの名前を「${newName}」（以前は「${oldName}」）に更新しました。`,
        updateWorkspaceDescription: ({newDescription, oldDescription}: UpdatedPolicyDescriptionParams) =>
            !oldDescription ? `このワークスペースの説明を"${newDescription}"に設定してください。` : `このワークスペースの説明を"${oldDescription}"から"${newDescription}"に更新しました。`,
        removedFromApprovalWorkflow: ({submittersNames}: RemovedFromApprovalWorkflowParams) => {
            let joinedNames = '';
            if (submittersNames.length === 1) {
                joinedNames = submittersNames.at(0) ?? '';
            } else if (submittersNames.length === 2) {
                joinedNames = submittersNames.join('と');
            } else if (submittersNames.length > 2) {
                joinedNames = `${submittersNames.slice(0, submittersNames.length - 1).join(', ')} and ${submittersNames.at(-1)}`;
            }
            return {
                one: `${joinedNames}の承認ワークフローと経費チャットからあなたを削除しました。以前に提出されたレポートは、引き続き受信トレイで承認可能です。`,
                other: `${joinedNames}の承認ワークフローと経費チャットからあなたを削除しました。以前に提出されたレポートは、引き続きあなたの受信トレイで承認可能です。`,
            };
        },
        demotedFromWorkspace: ({policyName, oldRole}: DemotedFromWorkspaceParams) =>
            `${policyName}でのあなたの役割が${oldRole}からユーザーに更新されました。あなた自身のものを除くすべての提出者の経費チャットから削除されました。`,
        updatedWorkspaceCurrencyAction: ({oldCurrency, newCurrency}: UpdatedPolicyCurrencyParams) => `デフォルト通貨を${newCurrency}に更新しました（以前は${oldCurrency}）`,
        updatedWorkspaceFrequencyAction: ({oldFrequency, newFrequency}: UpdatedPolicyFrequencyParams) =>
            `自動レポートの頻度を「${newFrequency}」（以前は「${oldFrequency}」）に更新しました。`,
        updateApprovalMode: ({newValue, oldValue}: ChangeFieldParams) => `承認モードを"${oldValue}"から"${newValue}"に更新しました。`,
        upgradedWorkspace: 'このワークスペースをコントロールプランにアップグレードしました',
        downgradedWorkspace: 'このワークスペースをCollectプランにダウングレードしました。',
        updatedAuditRate: ({oldAuditRate, newAuditRate}: UpdatedPolicyAuditRateParams) =>
            `レポートが手動承認のためにランダムにルーティングされる割合を${Math.round(newAuditRate * 100)}%（以前は${Math.round(oldAuditRate * 100)}%）に変更しました。`,
        updatedManualApprovalThreshold: ({oldLimit, newLimit}: UpdatedPolicyManualApprovalThresholdParams) => `すべての経費の手動承認限度額を${newLimit}に変更しました（以前は${oldLimit}）`,
    },
    roomMembersPage: {
        memberNotFound: 'メンバーが見つかりません。',
        useInviteButton: '新しいメンバーをチャットに招待するには、上の招待ボタンを使用してください。',
        notAuthorized: `このページにアクセスする権限がありません。このルームに参加しようとしている場合は、ルームメンバーに追加してもらってください。他に何かお困りですか？${CONST.EMAIL.CONCIERGE}にお問い合わせください。`,
        roomArchived: `このルームはアーカイブされました。ご不明な点があれば、${CONST.EMAIL.CONCIERGE} までご連絡ください。`,
        removeMembersPrompt: ({memberName}: {memberName: string}) => ({
            one: `このルームから${memberName}を削除してもよろしいですか？`,
            other: '選択したメンバーをルームから削除してもよろしいですか？',
        }),
        error: {
            genericAdd: 'このルームメンバーの追加に問題が発生しました',
        },
    },
    newTaskPage: {
        assignTask: 'タスクを割り当てる',
        assignMe: '私に割り当てる',
        confirmTask: 'タスクを確認',
        confirmError: 'タイトルを入力し、共有先を選択してください',
        descriptionOptional: '説明（任意）',
        pleaseEnterTaskName: 'タイトルを入力してください',
        pleaseEnterTaskDestination: 'このタスクを共有したい場所を選択してください',
    },
    task: {
        task: 'タスク',
        title: 'タイトル',
        description: '説明',
        assignee: '担当者',
        completed: '完了しました',
        action: '完了',
        messages: {
            created: ({title}: TaskCreatedActionParams) => `${title}のタスク`,
            completed: '完了としてマークされました',
            canceled: '削除されたタスク',
            reopened: '未完了としてマークされました',
            error: '要求された操作を行う権限がありません。',
        },
        markAsComplete: '完了としてマーク',
        markAsIncomplete: '未完了としてマーク',
        assigneeError: 'このタスクの割り当て中にエラーが発生しました。別の担当者を試してください。',
        genericCreateTaskFailureMessage: 'このタスクの作成中にエラーが発生しました。後でもう一度お試しください。',
        deleteTask: 'タスクを削除',
        deleteConfirmation: 'このタスクを削除してもよろしいですか？',
    },
    statementPage: {
        title: ({year, monthName}: StatementTitleParams) => `${monthName} ${year} 明細書`,
    },
    keyboardShortcutsPage: {
        title: 'キーボードショートカット',
        subtitle: 'これらの便利なキーボードショートカットで時間を節約しましょう。',
        shortcuts: {
            openShortcutDialog: 'キーボードショートカットダイアログを開く',
            markAllMessagesAsRead: 'すべてのメッセージを既読にする',
            escape: 'ダイアログを閉じる',
            search: '検索ダイアログを開く',
            newChat: '新しいチャット画面',
            copy: 'コメントをコピー',
            openDebug: 'テスト設定ダイアログを開く',
        },
    },
    guides: {
        screenShare: '画面共有',
        screenShareRequest: 'Expensifyがスクリーンシェアに招待しています',
    },
    search: {
        resultsAreLimited: '検索結果は制限されています。',
        viewResults: '結果を表示',
        resetFilters: 'フィルターをリセット',
        searchResults: {
            emptyResults: {
                title: '表示するものがありません',
                subtitle: `検索条件を調整するか、緑色の${CONST.CUSTOM_EMOJIS.GLOBAL_CREATE}ボタンで何かを作成してみてください。`,
            },
            emptyExpenseResults: {
                title: 'まだ経費が作成されていません。',
                subtitle: '経費を作成するか、Expensifyの試用版を利用して詳細を学びましょう。',
                subtitleWithOnlyCreateButton: '下の緑色のボタンを使用して経費を作成してください。',
            },
            emptyReportResults: {
                title: 'まだレポートが作成されていません。',
                subtitle: 'Expensifyのレポートを作成するか、試乗して詳細を学びましょう。',
                subtitleWithOnlyCreateButton: '下の緑色のボタンを使用してレポートを作成してください。',
            },
            emptyInvoiceResults: {
                title: 'まだ請求書を作成していません。',
                subtitle: '請求書を送信するか、Expensifyの試用版を利用して詳細を確認してください。',
                subtitleWithOnlyCreateButton: '以下の緑色のボタンを使用して請求書を送信してください。',
            },
            emptyTripResults: {
                title: '表示する旅行はありません',
                subtitle: '以下で最初の旅行を予約して始めましょう。',
                buttonText: '旅行を予約する',
            },
            emptySubmitResults: {
                title: '提出する経費がありません',
                subtitle: '問題ありません。勝利のラップを取りましょう！',
                buttonText: 'レポートを作成',
            },
            emptyApproveResults: {
                title: '承認する経費はありません',
                subtitle: '経費ゼロ。最大限のリラックス。よくやった！',
            },
            emptyPayResults: {
                title: '支払う経費はありません',
                subtitle: 'おめでとうございます！ゴールラインを越えました。',
            },
            emptyExportResults: {
                title: 'エクスポートする経費はありません',
                subtitle: 'ゆっくりする時間です。お疲れ様でした。',
            },
            emptyStatementsResults: {
                title: '表示する経費がない',
                subtitle: '結果がありません。フィルターを調整してください。',
            },
            emptyUnapprovedResults: {
                title: '承認する経費はありません',
                subtitle: '経費ゼロ。最大限のリラックス。よくやった！',
            },
        },
        statements: 'ステートメント',
        unapprovedCash: '未承認現金',
        unapprovedCard: '未承認のカード',
        reconciliation: '照合',
        saveSearch: '検索を保存',
        deleteSavedSearch: '保存された検索を削除',
        deleteSavedSearchConfirm: 'この検索を削除してもよろしいですか？',
        searchName: '名前を検索',
        savedSearchesMenuItemTitle: '保存済み',
        groupedExpenses: 'グループ化された経費',
        bulkActions: {
            approve: '承認する',
            pay: '支払う',
            delete: '削除',
            hold: '保留',
            unhold: '保留を解除',
            noOptionsAvailable: '選択した経費グループには利用可能なオプションがありません。',
        },
        filtersHeader: 'フィルター',
        filters: {
            date: {
                before: ({date}: OptionalParam<DateParams> = {}) => `${date ?? ''}の前に`,
                after: ({date}: OptionalParam<DateParams> = {}) => `After ${date ?? ''}`,
                on: ({date}: OptionalParam<DateParams> = {}) => `On ${date ?? ''}`,
                presets: {
                    [CONST.SEARCH.DATE_PRESETS.NEVER]: '未承認',
                    [CONST.SEARCH.DATE_PRESETS.LAST_MONTH]: '先月',
                    [CONST.SEARCH.DATE_PRESETS.THIS_MONTH]: '今月',
                    [CONST.SEARCH.DATE_PRESETS.LAST_STATEMENT]: '最後の声明',
                },
            },
            status: 'ステータス',
            keyword: 'キーワード',
            keywords: 'キーワード',
            currency: '通貨',
            completed: '完了しました',
            amount: {
                lessThan: ({amount}: OptionalParam<RequestAmountParams> = {}) => `${amount ?? ''}未満`,
                greaterThan: ({amount}: OptionalParam<RequestAmountParams> = {}) => `${amount ?? ''} より大きい`,
                between: ({greaterThan, lessThan}: FiltersAmountBetweenParams) => `${greaterThan} と ${lessThan} の間`,
                equalTo: ({amount}: OptionalParam<RequestAmountParams> = {}) => `等しい ${amount ?? ''}`,
            },
            card: {
                expensify: 'Expensify',
                individualCards: '個別カード',
                closedCards: 'クローズドカード',
                cardFeeds: 'カードフィード',
                cardFeedName: ({cardFeedBankName, cardFeedLabel}: {cardFeedBankName: string; cardFeedLabel?: string}) =>
                    `すべての${cardFeedBankName}${cardFeedLabel ? ` - ${cardFeedLabel}` : ''}`,
                cardFeedNameCSV: ({cardFeedLabel}: {cardFeedLabel?: string}) => `すべてのCSVインポートカード${cardFeedLabel ? ` - ${cardFeedLabel}` : ''}`,
            },
            current: '現在',
            past: '過去',
            submitted: '提出',
            approved: '承認',
            paid: '支払',
            exported: 'エクスポート',
            posted: '投稿',
            withdrawn: '取り消し',
            billable: 'ビラブル',
            reimbursable: '払い戻し可能',
            purchaseCurrency: '購入通貨',
            groupBy: {
                [CONST.SEARCH.GROUP_BY.REPORTS]: '報告',
                [CONST.SEARCH.GROUP_BY.FROM]: 'から',
                [CONST.SEARCH.GROUP_BY.CARD]: 'カード',
                [CONST.SEARCH.GROUP_BY.WITHDRAWAL_ID]: '出金ID',
            },
            feed: 'フィード',
            withdrawalType: {
                [CONST.SEARCH.WITHDRAWAL_TYPE.EXPENSIFY_CARD]: 'Expensify Card',
                [CONST.SEARCH.WITHDRAWAL_TYPE.REIMBURSEMENT]: '払い戻し',
            },
            is: '状態',
            action: {
                [CONST.SEARCH.ACTION_FILTERS.SUBMIT]: '送信',
                [CONST.SEARCH.ACTION_FILTERS.APPROVE]: '承認',
                [CONST.SEARCH.ACTION_FILTERS.PAY]: '支払う',
                [CONST.SEARCH.ACTION_FILTERS.EXPORT]: 'エクスポート',
            },
        },
        has: '含む',
        groupBy: 'グループ',
        moneyRequestReport: {
            emptyStateTitle: 'このレポートには経費がありません。',
<<<<<<< HEAD
            emptyStateSubtitle: 'このレポートに経費を追加するには、以下のボタンを使用するか、上の「その他」メニューの「経費を追加」オプションを使用してください。',
=======
>>>>>>> 89c45c98
        },
        noCategory: 'カテゴリなし',
        noTag: 'タグなし',
        expenseType: '経費タイプ',
        withdrawalType: '引き出しの種類',
        recentSearches: '最近の検索',
        recentChats: '最近のチャット',
        searchIn: 'で検索',
        searchPlaceholder: '何かを検索する',
        suggestions: '提案',
        exportSearchResults: {
            title: 'エクスポートを作成',
            description: 'おお、それはたくさんのアイテムですね！まとめて、Conciergeがまもなくファイルを送信します。',
        },
        exportAll: {
            selectAllMatchingItems: 'すべての一致する項目を選択',
            allMatchingItemsSelected: 'すべての一致する項目が選択されました',
        },
    },
    genericErrorPage: {
        title: 'おっと、何かがうまくいきませんでした！',
        body: {
            helpTextMobile: 'アプリを閉じて再度開くか、または切り替えてください。',
            helpTextWeb: 'web.',
            helpTextConcierge: '問題が解決しない場合は、以下にお問い合わせください',
        },
        refresh: '更新',
    },
    fileDownload: {
        success: {
            title: 'ダウンロード完了！',
            message: '添付ファイルが正常にダウンロードされました！',
            qrMessage:
                '写真やダウンロードフォルダにQRコードのコピーがないか確認してください。プロのヒント: プレゼンテーションに追加して、聴衆がスキャンして直接あなたとつながることができるようにしましょう。',
        },
        generalError: {
            title: '添付ファイルエラー',
            message: '添付ファイルをダウンロードできません',
        },
        permissionError: {
            title: 'ストレージアクセス',
            message: 'Expensifyはストレージアクセスなしでは添付ファイルを保存できません。設定をタップして権限を更新してください。',
        },
    },
    desktopApplicationMenu: {
        mainMenu: '新しいExpensify',
        about: 'New Expensifyについて',
        update: '新しいExpensifyを更新する',
        checkForUpdates: 'アップデートを確認',
        toggleDevTools: '開発者ツールを切り替える',
        viewShortcuts: 'キーボードショートカットを表示',
        services: 'サービス',
        hide: '新しいExpensifyを非表示にする',
        hideOthers: '他の人を非表示',
        showAll: 'すべて表示',
        quit: '新しいExpensifyを終了する',
        fileMenu: 'ファイル',
        closeWindow: 'ウィンドウを閉じる',
        editMenu: '編集',
        undo: '元に戻す',
        redo: 'やり直し',
        cut: '切る',
        copy: 'コピー',
        paste: '貼り付け',
        pasteAndMatchStyle: 'スタイルに合わせて貼り付け',
        pasteAsPlainText: 'プレーンテキストとして貼り付け',
        delete: '削除',
        selectAll: 'すべて選択',
        speechSubmenu: 'スピーチ',
        startSpeaking: '話し始める',
        stopSpeaking: '話すのをやめてください',
        viewMenu: '表示',
        reload: 'リロード',
        forceReload: '強制リロード',
        resetZoom: '実際のサイズ',
        zoomIn: 'ズームイン',
        zoomOut: 'ズームアウト',
        togglefullscreen: '全画面表示を切り替え',
        historyMenu: '履歴',
        back: '戻る',
        forward: '転送',
        windowMenu: 'ウィンドウ',
        minimize: '最小化',
        zoom: 'Zoom',
        front: 'すべてを前面に表示',
        helpMenu: '助けて',
        learnMore: '詳細を確認',
        documentation: 'ドキュメント',
        communityDiscussions: 'コミュニティディスカッション',
        searchIssues: '問題を検索',
    },
    historyMenu: {
        forward: '転送',
        back: '戻る',
    },
    checkForUpdatesModal: {
        available: {
            title: 'アップデートが利用可能です',
            message: ({isSilentUpdating}: {isSilentUpdating: boolean}) =>
                `新しいバージョンはまもなく利用可能になります。${!isSilentUpdating ? '更新の準備が整いましたらお知らせします。' : ''}`,
            soundsGood: '良さそうです',
        },
        notAvailable: {
            title: '更新は利用できません',
            message: '現在利用可能なアップデートはありません。後でもう一度確認してください！',
            okay: 'Okay',
        },
        error: {
            title: '更新の確認に失敗しました',
            message: '更新を確認できませんでした。しばらくしてからもう一度お試しください。',
        },
    },
    report: {
        newReport: {
            createReport: 'レポートを作成',
            chooseWorkspace: 'このレポートのワークスペースを選択してください。',
        },
        genericCreateReportFailureMessage: 'このチャットの作成中に予期しないエラーが発生しました。後でもう一度お試しください。',
        genericAddCommentFailureMessage: 'コメントの投稿中に予期しないエラーが発生しました。後でもう一度お試しください。',
        genericUpdateReportFieldFailureMessage: 'フィールドの更新中に予期しないエラーが発生しました。後でもう一度お試しください。',
        genericUpdateReportNameEditFailureMessage: 'レポートの名前変更中に予期しないエラーが発生しました。後でもう一度お試しください。',
        noActivityYet: 'まだ活動がありません',
        actions: {
            type: {
                changeField: ({oldValue, newValue, fieldName}: ChangeFieldParams) => `${fieldName}を${oldValue}から${newValue}に変更しました`,
                changeFieldEmpty: ({newValue, fieldName}: ChangeFieldParams) => `${fieldName}を${newValue}に変更しました`,
                changeReportPolicy: ({fromPolicyName, toPolicyName}: ChangeReportPolicyParams) => {
                    if (!toPolicyName) {
                        return `ワークスペースを変更しました${fromPolicyName ? `（以前は ${fromPolicyName}）` : ''}`;
                    }
                    return `ワークスペースを${toPolicyName}に変更しました${fromPolicyName ? `（以前は ${fromPolicyName}）` : ''}`;
                },
                changeType: ({oldType, newType}: ChangeTypeParams) => `${oldType} から ${newType} にタイプを変更しました`,
                exportedToCSV: `CSVにエクスポートされました`,
                exportedToIntegration: {
                    automatic: ({label}: ExportedToIntegrationParams) => {
                        // The label will always be in English, so we need to translate it
                        const labelTranslations: Record<string, string> = {
                            [CONST.REPORT.EXPORT_OPTION_LABELS.EXPENSE_LEVEL_EXPORT]: translations.export.expenseLevelExport,
                            [CONST.REPORT.EXPORT_OPTION_LABELS.REPORT_LEVEL_EXPORT]: translations.export.reportLevelExport,
                        };
                        const translatedLabel = labelTranslations[label] || label;
                        return `${translatedLabel}にエクスポートされました`;
                    },
                    automaticActionOne: ({label}: ExportedToIntegrationParams) => `${label} 経由でエクスポートされました`,
                    automaticActionTwo: '会計設定',
                    manual: ({label}: ExportedToIntegrationParams) => `このレポートを手動で${label}にエクスポート済みとしてマークしました。`,
                    automaticActionThree: '正常にレコードを作成しました',
                    reimburseableLink: '自己負担費用',
                    nonReimbursableLink: '会社カード経費',
                    pending: ({label}: ExportedToIntegrationParams) => `このレポートのエクスポートを${label}に開始しました...`,
                },
                integrationsMessage: ({errorMessage, label, linkText, linkURL}: IntegrationSyncFailedParams) =>
                    `このレポートを${label}にエクスポートできませんでした（"${errorMessage}${linkText ? ` <a href="${linkURL}">${linkText}</a>` : ''}"）`,
                managerAttachReceipt: `領収書を追加しました`,
                managerDetachReceipt: `領収書を削除しました`,
                markedReimbursed: ({amount, currency}: MarkedReimbursedParams) => `他の場所で${currency}${amount}を支払いました。`,
                markedReimbursedFromIntegration: ({amount, currency}: MarkReimbursedFromIntegrationParams) => `${currency}${amount} を統合経由で支払いました`,
                outdatedBankAccount: `支払者の銀行口座に問題があるため、支払いを処理できませんでした。`,
                reimbursementACHBounce: `銀行口座の問題により、支払いを処理できませんでした。`,
                reimbursementACHCancelled: `支払いをキャンセルしました`,
                reimbursementAccountChanged: `支払いを処理できませんでした。支払者が銀行口座を変更したためです。`,
                reimbursementDelayed: `支払いは処理されましたが、さらに1～2営業日遅れます。`,
                selectedForRandomAudit: `レビューのためにランダムに選ばれました`,
                selectedForRandomAuditMarkdown: `[ランダムに選択された](https://help.expensify.com/articles/expensify-classic/reports/Set-a-random-report-audit-schedule)レビュー用`,
                share: ({to}: ShareParams) => `招待されたメンバー${to}`,
                unshare: ({to}: UnshareParams) => `削除されたメンバー${to}`,
                stripePaid: ({amount, currency}: StripePaidParams) => `${currency}${amount} を支払いました`,
                takeControl: `制御を取りました`,
                integrationSyncFailed: ({label, errorMessage, workspaceAccountingLink}: IntegrationSyncFailedParams) =>
                    `${label}との同期中に問題が発生しました${errorMessage ? `（"${errorMessage}"）` : ''}。<a href="${workspaceAccountingLink}">ワークスペースの設定</a>で問題を修正してください。`,
                addEmployee: ({email, role}: AddEmployeeParams) => `${email}を${role === 'member' ? 'a' : 'an'} ${role}として追加しました`,
                updateRole: ({email, currentRole, newRole}: UpdateRoleParams) => `${email} の役割を ${newRole} に更新しました（以前は ${currentRole}）`,
                updatedCustomField1: ({email, previousValue, newValue}: UpdatedCustomFieldParams) => {
                    if (!newValue) {
                        return `${email}のカスタムフィールド1を削除しました（以前は「${previousValue}」）`;
                    }
                    return !previousValue
                        ? `"${newValue}" を ${email} のカスタムフィールド1に追加しました。`
                        : `${email} のカスタムフィールド1を "${newValue}" に変更しました（以前は "${previousValue}"）`;
                },
                updatedCustomField2: ({email, previousValue, newValue}: UpdatedCustomFieldParams) => {
                    if (!newValue) {
                        return `${email}のカスタムフィールド2を削除しました（以前は「${previousValue}」）`;
                    }
                    return !previousValue
                        ? `"${newValue}" を ${email} のカスタムフィールド2に追加しました。`
                        : `${email}のカスタムフィールド2を"${newValue}"に変更しました（以前は"${previousValue}"）`;
                },
                leftWorkspace: ({nameOrEmail}: LeftWorkspaceParams) => `${nameOrEmail} がワークスペースを退出しました`,
                removeMember: ({email, role}: AddEmployeeParams) => `${role} ${email} を削除しました`,
                removedConnection: ({connectionName}: ConnectionNameParams) => `${CONST.POLICY.CONNECTIONS.NAME_USER_FRIENDLY[connectionName]} への接続を削除しました。`,
                addedConnection: ({connectionName}: ConnectionNameParams) => `${CONST.POLICY.CONNECTIONS.NAME_USER_FRIENDLY[connectionName]}に接続しました`,
                leftTheChat: 'チャットを退出しました',
            },
        },
    },
    chronos: {
        oooEventSummaryFullDay: ({summary, dayCount, date}: OOOEventSummaryFullDayParams) => `${summary} は ${date} までの ${dayCount} 日間の ${dayCount === 1 ? '日' : '日'} です。`,
        oooEventSummaryPartialDay: ({summary, timePeriod, date}: OOOEventSummaryPartialDayParams) => `${date}の${timePeriod}からの${summary}`,
    },
    footer: {
        features: '機能',
        expenseManagement: '経費管理',
        spendManagement: '支出管理',
        expenseReports: '経費報告書',
        companyCreditCard: '法人クレジットカード',
        receiptScanningApp: 'レシートスキャンアプリ',
        billPay: 'ビルペイ',
        invoicing: '請求書作成',
        CPACard: 'CPAカード',
        payroll: '給与計算',
        travel: '旅行',
        resources: 'リソース',
        expensifyApproved: 'ExpensifyApproved!',
        pressKit: 'プレスキット',
        support: 'サポート',
        expensifyHelp: 'ExpensifyHelp',
        terms: '利用規約',
        privacy: 'プライバシー',
        learnMore: '詳細を確認する',
        aboutExpensify: 'Expensifyについて',
        blog: 'ブログ',
        jobs: 'ジョブ',
        expensifyOrg: 'Expensify.org',
        investorRelations: '投資家向け情報',
        getStarted: '開始する',
        createAccount: '新しいアカウントを作成',
        logIn: 'ログイン',
    },
    allStates: COMMON_CONST.STATES as States,
    allCountries: CONST.ALL_COUNTRIES as AllCountries,
    accessibilityHints: {
        navigateToChatsList: 'チャットリストに戻る',
        chatWelcomeMessage: 'チャットのウェルカムメッセージ',
        navigatesToChat: 'チャットに移動します',
        newMessageLineIndicator: '新しいメッセージラインインジケーター',
        chatMessage: 'チャットメッセージ',
        lastChatMessagePreview: '最後のチャットメッセージのプレビュー',
        workspaceName: 'ワークスペース名',
        chatUserDisplayNames: 'チャットメンバー表示名',
        scrollToNewestMessages: '最新のメッセージにスクロール',
        preStyledText: 'Pre-styled text',
        viewAttachment: '添付ファイルを表示',
    },
    parentReportAction: {
        deletedReport: '削除されたレポート',
        deletedMessage: '削除されたメッセージ',
        deletedExpense: '削除された経費',
        reversedTransaction: '返金取引',
        deletedTask: '削除されたタスク',
        hiddenMessage: '隠されたメッセージ',
    },
    threads: {
        thread: 'スレッド',
        replies: '返信',
        reply: '返信',
        from: 'から',
        in: 'に',
        parentNavigationSummary: ({reportName, workspaceName}: ParentNavigationSummaryParams) => `From ${reportName}${workspaceName ? `${workspaceName}内` : ''}`,
    },
    qrCodes: {
        copy: 'URLをコピー',
        copied: 'コピーしました！',
    },
    moderation: {
        flagDescription: 'すべてのフラグ付きメッセージは、モデレーターに送信されてレビューされます。',
        chooseAReason: '以下からフラグを立てる理由を選択してください:',
        spam: 'スパム',
        spamDescription: '無関係なプロモーション',
        inconsiderate: '配慮に欠ける',
        inconsiderateDescription: '侮辱的または無礼な表現、意図が疑わしい',
        intimidation: '脅迫',
        intimidationDescription: '有効な異議を押し切って積極的に議題を追求する',
        bullying: 'いじめ',
        bullyingDescription: '個人を標的にして従順を得ること',
        harassment: '嫌がらせ',
        harassmentDescription: '人種差別的、女性差別的、またはその他広く差別的な行動',
        assault: '暴行',
        assaultDescription: '害を意図した特定の感情的攻撃',
        flaggedContent: 'このメッセージは、コミュニティルールに違反しているとしてフラグが立てられ、内容が非表示になっています。',
        hideMessage: 'メッセージを非表示',
        revealMessage: 'メッセージを表示',
        levelOneResult: '匿名の警告を送信し、メッセージがレビューのために報告されます。',
        levelTwoResult: 'チャンネルからメッセージが非表示になり、匿名の警告が追加され、メッセージがレビューのために報告されました。',
        levelThreeResult: 'チャンネルからメッセージが削除され、匿名の警告が行われ、メッセージがレビューのために報告されました。',
    },
    actionableMentionWhisperOptions: {
        inviteToSubmitExpense: '経費の提出に招待する',
        inviteToChat: 'チャットのみ招待',
        nothing: '何もしない',
    },
    actionableMentionJoinWorkspaceOptions: {
        accept: '承認する',
        decline: '辞退する',
    },
    actionableMentionTrackExpense: {
        submit: '誰かに送信する',
        categorize: 'カテゴリ分けする',
        share: '私の会計士と共有する',
        nothing: '今のところ何もありません。',
    },
    teachersUnitePage: {
        teachersUnite: 'Teachers Unite',
        joinExpensifyOrg: 'Expensify.orgと共に、世界中の不正をなくしましょう。現在の「Teachers Unite」キャンペーンは、必要な学用品の費用を分担することで、世界中の教育者を支援しています。',
        iKnowATeacher: '私は教師を知っています。',
        iAmATeacher: '私は教師です',
        getInTouch: '素晴らしいです！彼らの連絡先情報を共有してください。こちらから連絡を取ります。',
        introSchoolPrincipal: 'あなたの学校の校長への紹介',
        schoolPrincipalVerifyExpense:
            'Expensify.orgは、低所得世帯の学生がより良い学習体験を得られるように、必需品の学用品の費用を分担します。あなたの校長があなたの経費を確認するよう求められます。',
        principalFirstName: '名',
        principalLastName: '姓',
        principalWorkEmail: '主要な勤務先のメールアドレス',
        updateYourEmail: 'メールアドレスを更新してください',
        updateEmail: 'メールアドレスを更新する',
        schoolMailAsDefault: ({contactMethodsRoute}: ContactMethodsRouteParams) =>
            `先に進む前に、学校のメールをデフォルトの連絡方法として設定してください。設定 > プロフィール > <a href="${contactMethodsRoute}">連絡方法</a> で行うことができます。`,
        error: {
            enterPhoneEmail: '有効なメールアドレスまたは電話番号を入力してください',
            enterEmail: 'メールアドレスを入力してください',
            enterValidEmail: '有効なメールアドレスを入力してください',
            tryDifferentEmail: '別のメールアドレスを試してください',
        },
    },
    cardTransactions: {
        notActivated: '未アクティベート',
        outOfPocket: '自己負担の支出',
        companySpend: '会社の支出',
    },
    distance: {
        addStop: '停止を追加',
        deleteWaypoint: 'ウェイポイントを削除',
        deleteWaypointConfirmation: 'このウェイポイントを削除してもよろしいですか？',
        address: '住所',
        waypointDescription: {
            start: '開始',
            stop: '停止',
        },
        mapPending: {
            title: '保留中のマップ',
            subtitle: 'オンラインに戻ると地図が生成されます。',
            onlineSubtitle: '地図を設定する間、少々お待ちください。',
            errorTitle: '地図のエラー',
            errorSubtitle: '地図の読み込み中にエラーが発生しました。もう一度お試しください。',
        },
        error: {
            selectSuggestedAddress: '提案された住所を選択するか、現在地を使用してください',
        },
    },
    reportCardLostOrDamaged: {
        screenTitle: '成績表が紛失または損傷しました',
        nextButtonLabel: '次へ',
        reasonTitle: 'なぜ新しいカードが必要なのですか？',
        cardDamaged: '私のカードが破損しました',
        cardLostOrStolen: '私のカードが紛失または盗難に遭いました。',
        confirmAddressTitle: '新しいカードの郵送先住所を確認してください。',
        cardDamagedInfo: '新しいカードは2～3営業日以内に届きます。現在のカードは、新しいカードを有効化するまで引き続き使用できます。',
        cardLostOrStolenInfo: 'ご注文が完了すると、現在のカードは永久に無効になります。ほとんどのカードは数営業日で届きます。',
        address: '住所',
        deactivateCardButton: 'カードを無効化する',
        shipNewCardButton: '新しいカードを発送する',
        addressError: '住所が必要です',
        reasonError: '理由が必要です',
        successTitle: '新しいカードが発送中です！',
        successDescription: '数営業日で届きます。届いたら有効化する必要があります。それまでは仮想カードを使用できます。',
    },
    eReceipt: {
        guaranteed: '保証付きeレシート',
        transactionDate: '取引日付',
    },
    referralProgram: {
        [CONST.REFERRAL_PROGRAM.CONTENT_TYPES.START_CHAT]: {
            buttonText: 'チャットを始める、<success><strong>友達を紹介する</strong></success>。',
            header: 'チャットを開始し、友達を紹介する',
            body: '友達にもExpensifyを使ってほしいですか？ 彼らとチャットを始めるだけで、あとは私たちにお任せください。',
        },
        [CONST.REFERRAL_PROGRAM.CONTENT_TYPES.SUBMIT_EXPENSE]: {
            buttonText: '経費を提出し、<success><strong>上司に紹介する</strong></success>。',
            header: '経費を提出し、上司に紹介する',
            body: 'あなたの上司にもExpensifyを使ってもらいたいですか？経費を提出するだけで、あとは私たちにお任せください。',
        },
        [CONST.REFERRAL_PROGRAM.CONTENT_TYPES.REFER_FRIEND]: {
            header: '友達を紹介する',
            body: 'Expensifyを友達にも使ってもらいたいですか？彼らとチャットしたり、支払ったり、経費を分割したりするだけで、あとは私たちにお任せください。または、招待リンクを共有するだけでもOKです！',
        },
        [CONST.REFERRAL_PROGRAM.CONTENT_TYPES.SHARE_CODE]: {
            buttonText: '友達を紹介する',
            header: '友達を紹介する',
            body: 'Expensifyを友達にも使ってもらいたいですか？彼らとチャットしたり、支払ったり、経費を分割したりするだけで、あとは私たちにお任せください。または、招待リンクを共有するだけでもOKです！',
        },
        copyReferralLink: '招待リンクをコピー',
    },
    systemChatFooterMessage: {
        [CONST.INTRO_CHOICES.MANAGE_TEAM]: {
            phrase1: 'セットアップスペシャリストとチャットする',
            phrase2: 'ヘルプが必要な場合',
        },
        default: {
            phrase1: 'メッセージ',
            phrase2: 'セットアップのヘルプについて',
        },
    },
    violations: {
        allTagLevelsRequired: 'すべてのタグが必要です。',
        autoReportedRejectedExpense: 'この経費は却下されました。',
        billableExpense: '課金対象は無効になりました',
        cashExpenseWithNoReceipt: ({formattedLimit}: ViolationsCashExpenseWithNoReceiptParams = {}) => `Receipt required${formattedLimit ? `${formattedLimit} を超える` : ''}`,
        categoryOutOfPolicy: 'カテゴリが無効になりました。',
        conversionSurcharge: ({surcharge}: ViolationsConversionSurchargeParams) => `${surcharge}% の為替手数料が適用されました。`,
        customUnitOutOfPolicy: 'このワークスペースでは有効なレートではありません。',
        duplicatedTransaction: 'Duplicate',
        fieldRequired: 'レポートフィールドは必須です',
        futureDate: '未来の日付は許可されていません',
        invoiceMarkup: ({invoiceMarkup}: ViolationsInvoiceMarkupParams) => `${invoiceMarkup}% 上乗せされました`,
        maxAge: ({maxAge}: ViolationsMaxAgeParams) => `${maxAge}日より古い日付`,
        missingCategory: 'カテゴリがありません',
        missingComment: '選択したカテゴリーの説明が必要です。',
        missingTag: ({tagName}: ViolationsMissingTagParams = {}) => `Missing ${tagName ?? 'tag'}`,
        modifiedAmount: ({type, displayPercentVariance}: ViolationsModifiedAmountParams) => {
            switch (type) {
                case 'distance':
                    return '金額が計算された距離と異なります';
                case 'card':
                    return 'カード取引を超える金額';
                default:
                    if (displayPercentVariance) {
                        return `スキャンされた領収書よりも${displayPercentVariance}%多い金額`;
                    }
                    return 'スキャンされた領収書よりも金額が多い';
            }
        },
        modifiedDate: '日付がスキャンされた領収書と異なります',
        nonExpensiworksExpense: '非Expensiworks経費',
        overAutoApprovalLimit: ({formattedLimit}: ViolationsOverLimitParams) => `経費が自動承認限度額の${formattedLimit}を超えています。`,
        overCategoryLimit: ({formattedLimit}: ViolationsOverCategoryLimitParams) => `${formattedLimit}/人のカテゴリ制限を超える金額`,
        overLimit: ({formattedLimit}: ViolationsOverLimitParams) => `${formattedLimit}/人の制限を超えた金額`,
        overTripLimit: ({formattedLimit}: ViolationsOverLimitParams) => `${formattedLimit}/回を超える金額`,
        overLimitAttendee: ({formattedLimit}: ViolationsOverLimitParams) => `${formattedLimit}/人の制限を超えた金額`,
        perDayLimit: ({formattedLimit}: ViolationsPerDayLimitParams) => `1日あたりのカテゴリ制限${formattedLimit}/人を超える金額`,
        receiptNotSmartScanned: '領収書と経費の詳細を手動で追加しました。',
        receiptRequired: ({formattedLimit, category}: ViolationsReceiptRequiredParams) => {
            let message = '領収書が必要です';
            if (formattedLimit ?? category) {
                message += '終了';
                if (formattedLimit) {
                    message += ` ${formattedLimit}`;
                }
                if (category) {
                    message += 'カテゴリ制限';
                }
            }
            return message;
        },
        prohibitedExpense: ({prohibitedExpenseType}: ViolationsProhibitedExpenseParams) => {
            const preMessage = '禁止された経費:';
            switch (prohibitedExpenseType) {
                case 'alcohol':
                    return `${preMessage} アルコール`;
                case 'gambling':
                    return `${preMessage} ギャンブル`;
                case 'tobacco':
                    return `${preMessage} タバコ`;
                case 'adultEntertainment':
                    return `${preMessage} アダルトエンターテインメント`;
                case 'hotelIncidentals':
                    return `${preMessage} ホテル雑費`;
                default:
                    return `${preMessage}${prohibitedExpenseType}`;
            }
        },
        customRules: ({message}: ViolationsCustomRulesParams) => message,
        reviewRequired: 'レビューが必要です',
        rter: ({brokenBankConnection, email, isAdmin, isTransactionOlderThan7Days, member, rterType}: ViolationsRterParams) => {
            if (rterType === CONST.RTER_VIOLATION_TYPES.BROKEN_CARD_CONNECTION_530) {
                return '銀行接続が切れているため、領収書を自動照合できません。';
            }
            if (brokenBankConnection || rterType === CONST.RTER_VIOLATION_TYPES.BROKEN_CARD_CONNECTION) {
                return isAdmin ? `${email}が修正する必要がある銀行接続の問題のため、領収書を自動マッチングできません。` : '銀行接続が切れているため、領収書を自動照合できません。';
            }
            if (!isTransactionOlderThan7Days) {
                return isAdmin ? `${member}に現金としてマークするように依頼するか、7日間待って再試行してください。` : 'カード取引とのマージを待機中。';
            }
            return '';
        },
        brokenConnection530Error: '銀行接続の不具合により領収書が保留中です。',
        adminBrokenConnectionError: '銀行接続の不具合により領収書が保留されています。で解決してください。',
        memberBrokenConnectionError: '銀行接続が壊れているため、領収書が保留中です。ワークスペース管理者に解決を依頼してください。',
        markAsCashToIgnore: '現金としてマークして無視し、支払いをリクエストします。',
        smartscanFailed: ({canEdit = true}) => `領収書のスキャンに失敗しました。${canEdit ? '詳細を手動で入力してください。' : ''}`,
        receiptGeneratedWithAI: 'AI生成の領収書の可能性',
        someTagLevelsRequired: ({tagName}: ViolationsTagOutOfPolicyParams = {}) => `Missing ${tagName ?? 'タグ'}`,
        tagOutOfPolicy: ({tagName}: ViolationsTagOutOfPolicyParams = {}) => `${tagName ?? 'タグ'} は無効になりました`,
        taxAmountChanged: '税額が変更されました',
        taxOutOfPolicy: ({taxName}: ViolationsTaxOutOfPolicyParams = {}) => `${taxName ?? '税金'} は無効になりました`,
        taxRateChanged: '税率が変更されました',
        taxRequired: '税率が見つかりません',
        none: 'None',
        taxCodeToKeep: '保持する税コードを選択してください',
        tagToKeep: 'どのタグを保持するか選択してください',
        isTransactionReimbursable: '取引が払い戻し可能か選択する',
        merchantToKeep: 'どの業者を保持するか選択してください',
        descriptionToKeep: 'どの説明を保持するか選択してください。',
        categoryToKeep: '保持するカテゴリを選択',
        isTransactionBillable: '取引が請求可能か選択',
        keepThisOne: 'このままにしておく',
        confirmDetails: `保持している詳細を確認してください。`,
        confirmDuplicatesInfo: `保持しなかった重複は、提出者が削除できるように保留されます。`,
        hold: 'この経費は保留されました',
        resolvedDuplicates: '重複を解決しました',
    },
    reportViolations: {
        [CONST.REPORT_VIOLATIONS.FIELD_REQUIRED]: ({fieldName}: RequiredFieldParams) => `${fieldName}は必須です`,
    },
    violationDismissal: {
        rter: {
            manual: 'この領収書を現金としてマークしました',
        },
        duplicatedTransaction: {
            manual: '重複を解決しました',
        },
    },
    videoPlayer: {
        play: '再生',
        pause: '一時停止',
        fullscreen: '全画面',
        playbackSpeed: '再生速度',
        expand: '展開する',
        mute: 'ミュート',
        unmute: 'ミュート解除',
        normal: '通常',
    },
    exitSurvey: {
        header: '行く前に',
        reasonPage: {
            title: '退会理由を教えてください',
            subtitle: '行く前に、Expensify Classicに切り替えたい理由を教えてください。',
        },
        reasons: {
            [CONST.EXIT_SURVEY.REASONS.FEATURE_NOT_AVAILABLE]: 'Expensify Classicでのみ利用可能な機能が必要です。',
            [CONST.EXIT_SURVEY.REASONS.DONT_UNDERSTAND]: 'New Expensifyの使い方がわかりません。',
            [CONST.EXIT_SURVEY.REASONS.PREFER_CLASSIC]: 'New Expensifyの使い方は理解していますが、Expensify Classicの方が好きです。',
        },
        prompts: {
            [CONST.EXIT_SURVEY.REASONS.FEATURE_NOT_AVAILABLE]: 'New Expensifyにないどの機能が必要ですか？',
            [CONST.EXIT_SURVEY.REASONS.DONT_UNDERSTAND]: '何をしようとしているのですか？',
            [CONST.EXIT_SURVEY.REASONS.PREFER_CLASSIC]: 'なぜExpensify Classicを好むのですか？',
        },
        responsePlaceholder: 'あなたの返信',
        thankYou: 'フィードバックありがとうございます！',
        thankYouSubtitle: 'あなたの回答は、私たちがより良い製品を作り、物事を成し遂げるのに役立ちます。ありがとうございます！',
        goToExpensifyClassic: 'Expensify Classicに切り替える',
        offlineTitle: 'ここで行き詰まっているようです…',
        offline:
            'オフラインのようです。残念ながら、Expensify Classicはオフラインでは動作しませんが、新しいExpensifyは動作します。Expensify Classicを使用したい場合は、インターネット接続があるときに再試行してください。',
        quickTip: 'ちょっとしたヒント...',
        quickTipSubTitle: 'expensify.comにアクセスして、Expensify Classicに直接移動できます。簡単なショートカットとしてブックマークしてください！',
        bookACall: '通話を予約する',
        noThanks: '結構です',
        bookACallTitle: 'プロダクトマネージャーと話しますか？',
        benefits: {
            [CONST.EXIT_SURVEY.BENEFIT.CHATTING_DIRECTLY]: '経費やレポートで直接チャットする',
            [CONST.EXIT_SURVEY.BENEFIT.EVERYTHING_MOBILE]: 'モバイルで全てを行う能力',
            [CONST.EXIT_SURVEY.BENEFIT.TRAVEL_EXPENSE]: 'チャットのスピードで出張と経費を管理',
        },
        bookACallTextTop: 'Expensify Classicに切り替えると、次のことを逃すことになります：',
        bookACallTextBottom:
            'なぜかを理解するために、あなたとお電話でお話しできることを楽しみにしています。ご要望について話し合うために、私たちのシニアプロダクトマネージャーの一人との通話を予約できます。',
        takeMeToExpensifyClassic: 'Expensify Classicに連れて行ってください。',
    },
    listBoundary: {
        errorMessage: 'メッセージをさらに読み込む際にエラーが発生しました。',
        tryAgain: 'もう一度試してください。',
    },
    systemMessage: {
        mergedWithCashTransaction: 'この取引に領収書を一致させました',
    },
    subscription: {
        authenticatePaymentCard: '支払いカードを認証する',
        mobileReducedFunctionalityMessage: 'モバイルアプリではサブスクリプションの変更を行うことができません。',
        badge: {
            freeTrial: ({numOfDays}: BadgeFreeTrialParams) => `無料トライアル: 残り${numOfDays} ${numOfDays === 1 ? '日' : '日'}`,
        },
        billingBanner: {
            policyOwnerAmountOwed: {
                title: 'お支払い情報が古くなっています',
                subtitle: ({date}: BillingBannerSubtitleWithDateParams) => `すべてのお気に入りの機能を引き続き使用するために、${date}までにお支払いカードを更新してください。`,
            },
            policyOwnerAmountOwedOverdue: {
                title: 'お支払いを処理できませんでした。',
                subtitle: ({date, purchaseAmountOwed}: BillingBannerOwnerAmountOwedOverdueParams) =>
                    date && purchaseAmountOwed
                        ? `${date}の${purchaseAmountOwed}の請求を処理できませんでした。未払い金額を清算するために支払いカードを追加してください。`
                        : '支払いカードを追加して、未払い金額を清算してください。',
            },
            policyOwnerUnderInvoicing: {
                title: 'お支払い情報が古くなっています',
                subtitle: ({date}: BillingBannerSubtitleWithDateParams) => `お支払いが期限を過ぎています。サービスの中断を避けるために、${date}までに請求書をお支払いください。`,
            },
            policyOwnerUnderInvoicingOverdue: {
                title: 'お支払い情報が古くなっています',
                subtitle: 'お支払いが期限を過ぎています。請求書をお支払いください。',
            },
            billingDisputePending: {
                title: 'カードを請求できませんでした。',
                subtitle: ({amountOwed, cardEnding}: BillingBannerDisputePendingParams) =>
                    `あなたは、${cardEnding}で終わるカードの${amountOwed}の請求を異議申し立てしました。異議が銀行で解決されるまで、あなたのアカウントはロックされます。`,
            },
            cardAuthenticationRequired: {
                title: 'お支払いカードの認証が完了していません。',
                subtitle: ({cardEnding}: BillingBannerCardAuthenticationRequiredParams) => `末尾が${cardEnding}の支払いカードを有効にするには、認証プロセスを完了してください。`,
            },
            insufficientFunds: {
                title: 'カードを請求できませんでした。',
                subtitle: ({amountOwed}: BillingBannerInsufficientFundsParams) =>
                    `お支払いカードは残高不足のため拒否されました。再試行するか、新しい支払いカードを追加して、未払い残高${amountOwed}をクリアしてください。`,
            },
            cardExpired: {
                title: 'カードを請求できませんでした。',
                subtitle: ({amountOwed}: BillingBannerCardExpiredParams) =>
                    `お支払いカードの有効期限が切れました。新しい支払いカードを追加して、未払い残高の${amountOwed}を清算してください。`,
            },
            cardExpireSoon: {
                title: 'あなたのカードはまもなく有効期限が切れます',
                subtitle: 'あなたの支払いカードは今月末に期限切れになります。以下の3点メニューをクリックして更新し、お気に入りの機能を引き続きご利用ください。',
            },
            retryBillingSuccess: {
                title: '成功！',
                subtitle: 'あなたのカードは正常に請求されました。',
            },
            retryBillingError: {
                title: 'カードを請求できませんでした。',
                subtitle: '再試行する前に、Expensifyの請求を承認し、保留を解除するために直接銀行に連絡してください。それ以外の場合は、別の支払いカードを追加してみてください。',
            },
            cardOnDispute: ({amountOwed, cardEnding}: BillingBannerCardOnDisputeParams) =>
                `あなたは、${cardEnding}で終わるカードの${amountOwed}の請求を異議申し立てしました。異議が銀行で解決されるまで、あなたのアカウントはロックされます。`,
            preTrial: {
                title: '無料トライアルを開始',
                subtitleStart: '次のステップとして、',
                subtitleLink: 'セットアップチェックリストを完了する',
                subtitleEnd: 'あなたのチームが経費精算を始められるように。',
            },
            trialStarted: {
                title: ({numOfDays}: TrialStartedTitleParams) => `トライアル: ${numOfDays} ${numOfDays === 1 ? '日' : '日'} 日残り！`,
                subtitle: 'お気に入りの機能を引き続き利用するために、支払いカードを追加してください。',
            },
            trialEnded: {
                title: '無料トライアルが終了しました',
                subtitle: 'お気に入りの機能を引き続き利用するために、支払いカードを追加してください。',
            },
            earlyDiscount: {
                claimOffer: 'オファーを請求する',
                noThanks: '結構です',
                subscriptionPageTitle: ({discountType}: EarlyDiscountTitleParams) =>
                    `<strong>最初の1年間は${discountType}%オフ！</strong> 支払いカードを追加して、年間サブスクリプションを開始するだけです。`,
                onboardingChatTitle: ({discountType}: EarlyDiscountTitleParams) => `期間限定オファー: 最初の1年間は${discountType}%オフ！`,
                subtitle: ({days, hours, minutes, seconds}: EarlyDiscountSubtitleParams) => `${hours}時間 ${minutes}分 ${seconds}秒以内に${days > 0 ? `${days}日 :` : ''}を請求してください`,
            },
        },
        cardSection: {
            title: '支払い',
            subtitle: 'Expensifyのサブスクリプションを支払うためのカードを追加してください。',
            addCardButton: '支払いカードを追加',
            cardNextPayment: ({nextPaymentDate}: CardNextPaymentParams) => `次回の支払日は${nextPaymentDate}です。`,
            cardEnding: ({cardNumber}: CardEndingParams) => `${cardNumber}で終わるカード`,
            cardInfo: ({name, expiration, currency}: CardInfoParams) => `名前: ${name}、有効期限: ${expiration}、通貨: ${currency}`,
            changeCard: '支払いカードを変更',
            changeCurrency: '支払い通貨を変更',
            cardNotFound: '支払いカードが追加されていません',
            retryPaymentButton: '支払いを再試行',
            authenticatePayment: '支払いを認証する',
            requestRefund: '返金をリクエスト',
            requestRefundModal: {
                full: '返金を受けるのは簡単です。次の請求日までにアカウントをダウングレードするだけで、返金されます。<br /> <br /> ご注意: アカウントをダウングレードすると、ワークスペースが削除されます。この操作は元に戻せませんが、気が変わった場合はいつでも新しいワークスペースを作成できます。',
                confirm: 'ワークスペースを削除してダウングレード',
            },
            viewPaymentHistory: '支払い履歴を表示',
        },
        yourPlan: {
            title: 'あなたのプラン',
            exploreAllPlans: 'すべてのプランを探る',
            customPricing: 'カスタム価格設定',
            asLowAs: ({price}: YourPlanPriceValueParams) => `アクティブメンバー1人あたり月額${price}から`,
            pricePerMemberMonth: ({price}: YourPlanPriceValueParams) => `メンバー1人あたり月${price}`,
            pricePerMemberPerMonth: ({price}: YourPlanPriceValueParams) => `メンバー1人あたり月${price}`,
            perMemberMonth: 'メンバーごと/月',
            collect: {
                title: '収集する',
                description: '経費、旅行、チャットを提供する小規模ビジネスプラン。',
                priceAnnual: ({lower, upper}: YourPlanPriceParams) => `${lower}/Expensifyカードを持つアクティブメンバーから、${upper}/Expensifyカードを持たないアクティブメンバーまで。`,
                pricePayPerUse: ({lower, upper}: YourPlanPriceParams) => `${lower}/Expensifyカードを持つアクティブメンバーから、${upper}/Expensifyカードを持たないアクティブメンバーまで。`,
                benefit1: '領収書スキャン',
                benefit2: '払い戻し',
                benefit3: '法人カード管理',
                benefit4: '経費と出張の承認',
                benefit5: '旅行の予約とルール',
                benefit6: 'QuickBooks/Xero 統合',
                benefit7: '経費、レポート、ルームでチャットする',
                benefit8: 'AIと人間のサポート',
            },
            control: {
                title: 'コントロール',
                description: '大企業向けの経費、旅行、チャット。',
                priceAnnual: ({lower, upper}: YourPlanPriceParams) => `${lower}/Expensifyカードを持つアクティブメンバーから、${upper}/Expensifyカードを持たないアクティブメンバーまで。`,
                pricePayPerUse: ({lower, upper}: YourPlanPriceParams) => `${lower}/Expensifyカードを持つアクティブメンバーから、${upper}/Expensifyカードを持たないアクティブメンバーまで。`,
                benefit1: 'Collectプランのすべて',
                benefit2: 'マルチレベル承認ワークフロー',
                benefit3: 'カスタム経費ルール',
                benefit4: 'ERP統合 (NetSuite, Sage Intacct, Oracle)',
                benefit5: 'HR統合（Workday、Certinia）',
                benefit6: 'SAML/SSO',
                benefit7: 'カスタムインサイトとレポート',
                benefit8: '予算編成',
            },
            thisIsYourCurrentPlan: 'これはあなたの現在のプランです',
            downgrade: 'Collectにダウングレード',
            upgrade: 'Controlにアップグレード',
            addMembers: 'メンバーを追加',
            saveWithExpensifyTitle: 'Expensifyカードで節約',
            saveWithExpensifyDescription: 'ExpensifyカードのキャッシュバックがExpensifyの請求をどのように削減できるか、節約計算機を使用して確認してください。',
            saveWithExpensifyButton: '詳細を確認',
        },
        compareModal: {
            comparePlans: 'プランを比較',
            subtitle: `<muted-text>必要な機能を解放しましょう。あなたに最適なプランを選択してください。<a href="${CONST.PRICING}">料金ページをご覧いただくか</a>、各プランの機能詳細をご確認ください。</muted-text>`,
        },
        details: {
            title: 'サブスクリプションの詳細',
            annual: '年間サブスクリプション',
            taxExempt: '税免除ステータスを申請する',
            taxExemptEnabled: '非課税',
            taxExemptStatus: '免税ステータス',
            payPerUse: '従量課金',
            subscriptionSize: 'サブスクリプションサイズ',
            headsUp:
                '注意: 今すぐサブスクリプションサイズを設定しない場合、初月のアクティブメンバー数に自動的に設定されます。その後、次の12ヶ月間は少なくともこのメンバー数分の料金を支払うことになります。サブスクリプションサイズはいつでも増やすことができますが、サブスクリプションが終了するまで減らすことはできません。',
            zeroCommitment: '割引された年間サブスクリプション料金でのゼロコミットメント',
        },
        subscriptionSize: {
            title: 'サブスクリプションサイズ',
            yourSize: 'ご利用のサブスクリプションサイズは、特定の月にアクティブなメンバーによって埋められる空席の数です。',
            eachMonth:
                '毎月、あなたのサブスクリプションは上記で設定されたアクティブメンバー数までをカバーします。サブスクリプションのサイズを増やすたびに、その新しいサイズで新たに12ヶ月のサブスクリプションが開始されます。',
            note: '注: アクティブメンバーとは、会社のワークスペースに関連付けられた経費データを作成、編集、提出、承認、払い戻し、またはエクスポートした人を指します。',
            confirmDetails: '新しい年間サブスクリプションの詳細を確認してください:',
            subscriptionSize: 'サブスクリプションサイズ',
            activeMembers: ({size}: SubscriptionSizeParams) => `${size} アクティブメンバー/月`,
            subscriptionRenews: 'サブスクリプションの更新',
            youCantDowngrade: '年間サブスクリプション中はダウングレードできません。',
            youAlreadyCommitted: ({size, date}: SubscriptionCommitmentParams) =>
                `あなたはすでに、${date}まで毎月${size}のアクティブメンバーの年間サブスクリプションサイズにコミットしています。自動更新を無効にすることで、${date}に従量課金制のサブスクリプションに切り替えることができます。`,
            error: {
                size: '有効なサブスクリプションサイズを入力してください',
                sameSize: '現在のサブスクリプションサイズとは異なる番号を入力してください。',
            },
        },
        paymentCard: {
            addPaymentCard: '支払いカードを追加',
            enterPaymentCardDetails: 'お支払いカードの詳細を入力してください',
            security: 'ExpensifyはPCI-DSSに準拠しており、銀行レベルの暗号化を使用し、冗長インフラストラクチャを利用してデータを保護します。',
            learnMoreAboutSecurity: '私たちのセキュリティについて詳しく学ぶ。',
        },
        subscriptionSettings: {
            title: 'サブスクリプション設定',
            summary: ({subscriptionType, subscriptionSize, autoRenew, autoIncrease}: SubscriptionSettingsSummaryParams) =>
                `サブスクリプションタイプ: ${subscriptionType}, サブスクリプションサイズ: ${subscriptionSize}, 自動更新: ${autoRenew}, 年間シートの自動増加: ${autoIncrease}`,
            none: 'なし',
            on: 'オン',
            off: 'オフ',
            annual: '年次',
            autoRenew: '自動更新',
            autoIncrease: '年間シートの自動増加',
            saveUpTo: ({amountWithCurrency}: SubscriptionSettingsSaveUpToParams) => `アクティブメンバー1人あたり、最大${amountWithCurrency}/月を節約`,
            automaticallyIncrease:
                'アクティブメンバーがサブスクリプションのサイズを超えた場合、年間シート数を自動的に増やします。注：これにより、年間サブスクリプションの終了日が延長されます。',
            disableAutoRenew: '自動更新を無効にする',
            helpUsImprove: 'Expensifyの改善にご協力ください',
            whatsMainReason: '自動更新を無効にする主な理由は何ですか？',
            renewsOn: ({date}: SubscriptionSettingsRenewsOnParams) => `${date}に更新されます。`,
            pricingConfiguration: '価格は構成によって異なります。最も安い価格を得るには、年次サブスクリプションを選択し、Expensifyカードを取得してください。',
            learnMore: {
                part1: '詳細については、こちらをご覧ください',
                pricingPage: '価格ページ',
                part2: 'または、お使いの言語で私たちのチームとチャットしてください',
                adminsRoom: '#admins room.',
            },
            estimatedPrice: '見積価格',
            changesBasedOn: 'これは、Expensifyカードの使用状況と以下のサブスクリプションオプションに基づいて変更されます。',
        },
        requestEarlyCancellation: {
            title: '早期キャンセルをリクエストする',
            subtitle: '早期キャンセルをリクエストする主な理由は何ですか？',
            subscriptionCanceled: {
                title: 'サブスクリプションがキャンセルされました',
                subtitle: '年間サブスクリプションがキャンセルされました。',
                info: 'ワークスペースを従量課金制で引き続き使用したい場合は、これで準備完了です。',
                preventFutureActivity: ({workspacesListRoute}: WorkspacesListRouteParams) =>
                    `今後のアクティビティと請求を防ぎたい場合は、<a href="${workspacesListRoute}">ワークスペースを削除する</a> ワークスペースを削除すると、現在のカレンダー月に発生した未払いの活動に対して請求されることに注意してください。`,
            },
            requestSubmitted: {
                title: 'リクエストが送信されました',
                subtitle:
                    'ご解約をご希望されていることをお知らせいただき、ありがとうございます。ご要望を確認中で、近日中に<concierge-link>Concierge</concierge-link>のチャットを通じてご連絡いたします。',
            },
            acknowledgement: `早期キャンセルをリクエストすることにより、Expensify が Expensify の下でそのようなリクエストを承認する義務を負わないことを認め、同意します。<a href=${CONST.OLD_DOT_PUBLIC_URLS.TERMS_URL}>利用規約</a>または、私とExpensifyの間の他の適用されるサービス契約に基づき、Expensifyがそのような要求を許可するかどうかについての唯一の裁量権を保持していること。`,
        },
    },
    feedbackSurvey: {
        tooLimited: '機能の改善が必要です。',
        tooExpensive: '高すぎる',
        inadequateSupport: '不十分なカスタマーサポート',
        businessClosing: '会社の閉鎖、縮小、または買収',
        additionalInfoTitle: 'どのソフトウェアに移行する予定ですか、そしてその理由は何ですか？',
        additionalInfoInputLabel: 'あなたの返信',
    },
    roomChangeLog: {
        updateRoomDescription: '部屋の説明を次のように設定します：',
        clearRoomDescription: '部屋の説明をクリアしました',
    },
    delegate: {
        switchAccount: 'アカウントを切り替える:',
        copilotDelegatedAccess: 'Copilot: 委任されたアクセス',
        copilotDelegatedAccessDescription: '他のメンバーがあなたのアカウントにアクセスできるようにする。',
        addCopilot: 'コパイロットを追加',
        membersCanAccessYourAccount: 'これらのメンバーはあなたのアカウントにアクセスできます:',
        youCanAccessTheseAccounts: 'これらのアカウントには、アカウントスイッチャーを通じてアクセスできます。',
        role: ({role}: OptionalParam<DelegateRoleParams> = {}) => {
            switch (role) {
                case CONST.DELEGATE_ROLE.ALL:
                    return '満杯';
                case CONST.DELEGATE_ROLE.SUBMITTER:
                    return '限定';
                default:
                    return '';
            }
        },
        genericError: 'おっと、何か問題が発生しました。もう一度お試しください。',
        onBehalfOfMessage: ({delegator}: DelegatorParams) => `${delegator}に代わって`,
        accessLevel: 'アクセスレベル',
        confirmCopilot: '以下であなたのコパイロットを確認してください。',
        accessLevelDescription: '以下からアクセスレベルを選択してください。フルアクセスと限定アクセスの両方で、コパイロットはすべての会話と経費を閲覧できます。',
        roleDescription: ({role}: OptionalParam<DelegateRoleParams> = {}) => {
            switch (role) {
                case CONST.DELEGATE_ROLE.ALL:
                    return 'あなたのアカウントで、他のメンバーがあなたに代わってすべての操作を行うことを許可します。チャット、提出、承認、支払い、設定の更新などが含まれます。';
                case CONST.DELEGATE_ROLE.SUBMITTER:
                    return '別のメンバーに、承認、支払い、拒否、保留を除く、あなたのアカウントでほとんどの操作を代行させることができます。';
                default:
                    return '';
            }
        },
        removeCopilot: 'コパイロットを削除',
        removeCopilotConfirmation: 'このコパイロットを削除してもよろしいですか？',
        changeAccessLevel: 'アクセスレベルを変更',
        makeSureItIsYou: 'あなたであることを確認しましょう',
        enterMagicCode: ({contactMethod}: EnterMagicCodeParams) => `${contactMethod}に送信されたマジックコードを入力して、コパイロットを追加してください。1～2分以内に届くはずです。`,
        enterMagicCodeUpdate: ({contactMethod}: EnterMagicCodeParams) => `コパイロットを更新するために、${contactMethod}に送信されたマジックコードを入力してください。`,
        notAllowed: 'ちょっと待ってください…',
        noAccessMessage: 'コパイロットとして、このページにアクセスする権限がありません。申し訳ありません！',
        notAllowedMessage: ({accountOwnerEmail}: AccountOwnerParams) =>
            `${accountOwnerEmail} の<a href="${CONST.DELEGATE_ROLE_HELP_DOT_ARTICLE_LINK}">副操縦士</a>として、あなたはこの行動を取る許可を持っていません。申し訳ありません！`,
        copilotAccess: 'Copilotアクセス',
    },
    debug: {
        debug: 'デバッグ',
        details: '詳細',
        JSON: 'JSON',
        reportActions: 'アクション',
        reportActionPreview: 'プレビュー',
        nothingToPreview: 'プレビューするものがありません',
        editJson: 'JSONを編集:',
        preview: 'プレビュー:',
        missingProperty: ({propertyName}: MissingPropertyParams) => `${propertyName} が見つかりません`,
        invalidProperty: ({propertyName, expectedType}: InvalidPropertyParams) => `無効なプロパティ: ${propertyName} - 期待される型: ${expectedType}`,
        invalidValue: ({expectedValues}: InvalidValueParams) => `無効な値 - 期待される値: ${expectedValues}`,
        missingValue: '値が不足しています',
        createReportAction: 'レポートアクションを作成',
        reportAction: 'アクションを報告する',
        report: 'レポート',
        transaction: '取引',
        violations: '違反事項',
        transactionViolation: '取引違反',
        hint: 'データの変更はバックエンドに送信されません。',
        textFields: 'テキストフィールド',
        numberFields: '数値フィールド',
        booleanFields: 'ブールフィールド',
        constantFields: '定数フィールド',
        dateTimeFields: 'DateTimeフィールド',
        date: '日付',
        time: '時間',
        none: 'None',
        visibleInLHN: 'LHNに表示',
        GBR: 'GBR',
        RBR: 'RBR',
        true: 'true',
        false: 'false',
        viewReport: 'レポートを表示',
        viewTransaction: '取引を表示',
        createTransactionViolation: '取引違反を作成',
        reasonVisibleInLHN: {
            hasDraftComment: '下書きコメントがあります',
            hasGBR: 'Has GBR',
            hasRBR: 'Has RBR',
            pinnedByUser: 'メンバーによってピン留めされました',
            hasIOUViolations: 'IOU違反があります',
            hasAddWorkspaceRoomErrors: 'ワークスペースルームの追加エラーがあります',
            isUnread: '未読（フォーカスモード）',
            isArchived: 'アーカイブされています（最新モード）',
            isSelfDM: '自分へのDMです',
            isFocused: '一時的に集中しています',
        },
        reasonGBR: {
            hasJoinRequest: '参加リクエストがあります（管理者ルーム）',
            isUnreadWithMention: '未読（メンションあり）',
            isWaitingForAssigneeToCompleteAction: '担当者がアクションを完了するのを待っています',
            hasChildReportAwaitingAction: '子レポートがアクション待ちです。',
            hasMissingInvoiceBankAccount: '請求書の銀行口座がありません',
        },
        reasonRBR: {
            hasErrors: 'レポートまたはレポートアクションデータにエラーがあります',
            hasViolations: '違反があります',
            hasTransactionThreadViolations: 'トランザクションスレッド違反があります',
        },
        indicatorStatus: {
            theresAReportAwaitingAction: 'アクションを待っているレポートがあります',
            theresAReportWithErrors: 'エラーがあるレポートがあります。',
            theresAWorkspaceWithCustomUnitsErrors: 'カスタム単位エラーがあるワークスペースがあります',
            theresAProblemWithAWorkspaceMember: 'ワークスペースメンバーに問題があります',
            theresAProblemWithAWorkspaceQBOExport: 'ワークスペース接続のエクスポート設定に問題がありました。',
            theresAProblemWithAContactMethod: '連絡方法に問題があります',
            aContactMethodRequiresVerification: '連絡方法には確認が必要です',
            theresAProblemWithAPaymentMethod: '支払い方法に問題があります',
            theresAProblemWithAWorkspace: 'ワークスペースに問題があります',
            theresAProblemWithYourReimbursementAccount: '払い戻しアカウントに問題があります。',
            theresABillingProblemWithYourSubscription: 'ご契約のサブスクリプションに請求の問題があります。',
            yourSubscriptionHasBeenSuccessfullyRenewed: 'ご契約の更新が正常に完了しました',
            theresWasAProblemDuringAWorkspaceConnectionSync: 'ワークスペース接続の同期中に問題が発生しました。',
            theresAProblemWithYourWallet: 'あなたのウォレットに問題があります',
            theresAProblemWithYourWalletTerms: 'ウォレットの利用規約に問題があります',
        },
    },
    emptySearchView: {
        takeATestDrive: '試してみる',
    },
    migratedUserWelcomeModal: {
        title: 'New Expensifyへようこそ！',
        subtitle: '新しいExpensifyは、素晴らしい自動化機能に加えて、驚くべきコラボレーション機能を備えています。',
        confirmText: '行きましょう！',
        features: {
            chat: '<strong>任意の経費</strong>、レポート、またはワークスペースで直接チャット',
            scanReceipt: '<strong>領収書をスキャン</strong>して払い戻しを受ける',
            crossPlatform: '<strong>すべて</strong>を携帯電話やブラウザから行う',
        },
    },
    productTrainingTooltip: {
        // TODO: CONCIERGE_LHN_GBR tooltip will be replaced by a tooltip in the #admins room
        // https://github.com/Expensify/App/issues/57045#issuecomment-2701455668
        conciergeLHNGBR: '<tooltip>ここから<strong>始めましょう！</strong></tooltip>',
        saveSearchTooltip: '<tooltip><strong>保存した検索に名前を付け直す</strong>にはこちら！</tooltip>',
        accountSwitcher: '<tooltip><strong>コパイロットアカウント</strong>にアクセスするにはこちら</tooltip>',
        scanTestTooltip: {
            main: '<tooltip><strong>テスト用レシートをスキャン</strong>して仕組みを確認しましょう！</tooltip>',
            manager: '<tooltip><strong>テストマネージャー</strong>を選んで試してみましょう！</tooltip>',
            confirmation: '<tooltip>次に、<strong>経費を提出</strong>して魔法を見てみましょう！</tooltip>',
            tryItOut: '試してみる',
            noThanks: '結構です',
        },
        outstandingFilter: '<tooltip><strong>承認が必要な</strong>経費で絞り込みます</tooltip>',
        scanTestDriveTooltip: '<tooltip>このレシートを送信して<strong>テストドライブを完了しましょう！</strong></tooltip>',
    },
    discardChangesConfirmation: {
        title: '変更を破棄しますか？',
        body: '変更を破棄してもよろしいですか？',
        confirmText: '変更を破棄',
    },
    scheduledCall: {
        book: {
            title: '通話をスケジュールする',
            description: 'あなたに都合の良い時間を見つけてください。',
            slots: '利用可能な時間',
        },
        confirmation: {
            title: '通話を確認',
            description: '以下の詳細が問題ないことを確認してください。通話を確認すると、詳細情報を含む招待状を送信します。',
            setupSpecialist: 'セットアップスペシャリスト',
            meetingLength: '会議の長さ',
            dateTime: '日付と時刻',
            minutes: '30分',
        },
        callScheduled: '通話が予定されました',
    },
    autoSubmitModal: {
        title: 'すべてクリアし、送信しました！',
        description: 'すべての警告と違反がクリアされたので:',
        submittedExpensesTitle: 'これらの経費は提出されました',
        submittedExpensesDescription: 'これらの経費は承認者に送信されましたが、承認されるまで編集することができます。',
        pendingExpensesTitle: '保留中の経費が移動されました',
        pendingExpensesDescription: '保留中のカード経費は、処理されるまで別のレポートに移動されました。',
    },
    testDrive: {
        quickAction: {
            takeATwoMinuteTestDrive: '2分間の試用をしてみましょう',
        },
        modal: {
            title: '私たちを試してみてください',
            description: '製品ツアーをすばやく見て、すぐに追いつきましょう。途中で止まる必要はありません！',
            confirmText: 'テストドライブを開始',
            helpText: 'Skip',
            employee: {
                description: '<muted-text>チームに<strong>Expensifyを3か月無料で提供！</strong> 下に上司のメールアドレスを入力し、テスト経費を送信してください。</muted-text>',
                email: '上司のメールアドレスを入力してください',
                error: 'そのメンバーはワークスペースを所有しています。テストするために新しいメンバーを入力してください。',
            },
        },
        banner: {
            currentlyTestDrivingExpensify: '現在、Expensifyを試用中です。',
            readyForTheRealThing: '本番の準備はできましたか？',
            getStarted: '始めましょう',
        },
        employeeInviteMessage: ({name}: EmployeeInviteMessageParams) =>
            `# ${name}がExpensifyの試用にあなたを招待しました\nこんにちは！私はExpensifyを試用するための*3ヶ月無料*を手に入れました。これは、経費を処理する最速の方法です。\n\nこちらがその仕組みを示す*テスト領収書*です：`,
    },
    export: {
        basicExport: '基本エクスポート',
        reportLevelExport: 'すべてのデータ - レポートレベル',
        expenseLevelExport: 'すべてのデータ - 経費レベル',
        exportInProgress: 'エクスポート中',
        conciergeWillSend: 'コンシェルジュがまもなくファイルを送信します。',
    },
    avatarPage: {title: 'プロフィール写真を編集', uploadPhoto: '写真をアップロード'},
};
// IMPORTANT: This line is manually replaced in generate translation files by scripts/generateTranslations.ts,
// so if you change it here, please update it there as well.
export default translations satisfies TranslationDeepObject<typeof en>;<|MERGE_RESOLUTION|>--- conflicted
+++ resolved
@@ -1042,15 +1042,12 @@
     receipt: {
         upload: '領収書をアップロード',
         uploadMultiple: '領収書をアップロード',
-<<<<<<< HEAD
         dragReceiptBeforeEmail: 'このページに領収書をドラッグするか、領収書を転送する',
         dragReceiptsBeforeEmail: '領収書をこのページにドラッグするか、領収書を転送する',
         dragReceiptAfterEmail: 'または、以下のファイルを選択してアップロードしてください。',
         dragReceiptsAfterEmail: 'または、以下にアップロードするファイルを選択してください。',
-=======
         desktopSubtitleSingle: `またはここにドラッグ＆ドロップ`,
         desktopSubtitleMultiple: `またはここにドラッグ＆ドロップ`,
->>>>>>> 89c45c98
         chooseReceipt: 'アップロードするレシートを選択するか、レシートを転送してください',
         chooseReceipts: 'アップロードするレシートを選択するか、レシートを転送してください',
         alternativeMethodsTitle: '領収書を追加する別の方法:',
@@ -1254,10 +1251,7 @@
         finished: '完了',
         flip: '反転',
         sendInvoice: ({amount}: RequestAmountParams) => `${amount} 請求書を送信`,
-<<<<<<< HEAD
         submitAmount: ({amount}: RequestAmountParams) => `${amount}を提出する`,
-=======
->>>>>>> 89c45c98
         expenseAmount: ({formattedAmount, comment}: RequestedAmountMessageParams) => `${formattedAmount}${comment ? `${comment} のために` : ''}`,
         submitted: ({memo}: SubmittedWithMemoParams) => `提出済み${memo ? `、次のように言って ${memo}` : ''}`,
         automaticallySubmitted: `<a href="${CONST.SELECT_WORKFLOWS_HELP_URL}">送信の遅延</a>を通じて送信されました`,
@@ -2069,10 +2063,7 @@
         },
     },
     workflowsDelayedSubmissionPage: {
-<<<<<<< HEAD
         autoReportingErrorMessage: '遅延した提出は変更できません。もう一度お試しいただくか、サポートにお問い合わせください。',
-=======
->>>>>>> 89c45c98
         autoReportingFrequencyErrorMessage: '提出頻度を変更できませんでした。もう一度お試しいただくか、サポートにお問い合わせください。',
         monthlyOffsetErrorMessage: '月次の頻度を変更できませんでした。もう一度お試しいただくか、サポートにお問い合わせください。',
     },
@@ -6215,10 +6206,7 @@
         groupBy: 'グループ',
         moneyRequestReport: {
             emptyStateTitle: 'このレポートには経費がありません。',
-<<<<<<< HEAD
             emptyStateSubtitle: 'このレポートに経費を追加するには、以下のボタンを使用するか、上の「その他」メニューの「経費を追加」オプションを使用してください。',
-=======
->>>>>>> 89c45c98
         },
         noCategory: 'カテゴリなし',
         noTag: 'タグなし',
