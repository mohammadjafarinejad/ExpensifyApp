--- conflicted
+++ resolved
@@ -2010,11 +2010,7 @@
         workflowTitle: '支出',
         workflowDescription: '支出が発生した瞬間から、承認および支払いを含むワークフローを設定します。',
         submissionFrequency: '提出頻度',
-<<<<<<< HEAD
-        submissionFrequencyDescription: '経費提出のカスタムスケジュールを選択するか、支出のリアルタイム更新のためにこれをオフにしてください。',
-=======
         submissionFrequencyDescription: '経費を提出する頻度を選択します。',
->>>>>>> 92086c04
         submissionFrequencyDateOfMonth: '月の日付',
         addApprovalsTitle: '承認を追加',
         addApprovalButton: '承認ワークフローを追加',
@@ -6208,10 +6204,7 @@
         groupBy: 'グループ',
         moneyRequestReport: {
             emptyStateTitle: 'このレポートには経費がありません。',
-<<<<<<< HEAD
             emptyStateSubtitle: 'このレポートに経費を追加するには、下のボタンまたは上の「その他」メニューの「経費を追加」オプションを使用してください。',
-=======
->>>>>>> 92086c04
         },
         noCategory: 'カテゴリなし',
         noTag: 'タグなし',
