--- conflicted
+++ resolved
@@ -3556,7 +3556,6 @@
         receiptPartners: {
             uber: {
                 subtitle: 'Automatiseer reis- en maaltijdbezorgkosten binnen uw organisatie.',
-<<<<<<< HEAD
                 inviteMembers: 'Leden uitnodigen',
                 confirmInvite: 'Uitnodiging bevestigen',
                 manageInvites: 'Uitnodigingen beheren',
@@ -3572,11 +3571,9 @@
                 pending: 'In behandeling',
                 suspended: 'Opgeschort',
                 invitationFailure: 'Kon leden niet uitnodigen voor Uber for Business',
-=======
                 autoRemove: 'Nodig nieuwe werkruimteleden uit voor Uber for Business',
                 autoInvite: 'Deactiveer verwijderde werkruimteleden van Uber for Business',
                 manageInvites: 'Beheer uitnodigingen',
->>>>>>> 2e79b664
             },
         },
         perDiem: {
