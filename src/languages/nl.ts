/**
 *   _____                      __         __
 *  / ___/__ ___  ___ _______ _/ /____ ___/ /
 * / (_ / -_) _ \/ -_) __/ _ \`/ __/ -_) _  /
 * \___/\__/_//_/\__/_/  \_,_/\__/\__/\_,_/
 *
 * This file was automatically generated. Please consider these alternatives before manually editing it:
 *
 * - Improve the prompts in prompts/translation, or
 * - Improve context annotations in src/languages/en.ts
 */
import {CONST as COMMON_CONST} from 'expensify-common';
import startCase from 'lodash/startCase';
import type {OnboardingCompanySize, OnboardingTask} from '@libs/actions/Welcome/OnboardingFlow';
import CONST from '@src/CONST';
import type {Country} from '@src/CONST';
import type OriginalMessage from '@src/types/onyx/OriginalMessage';
import type en from './en';
import type {
    AccountOwnerParams,
    ActionsAreCurrentlyRestricted,
    AddedOrDeletedPolicyReportFieldParams,
    AddedPolicyApprovalRuleParams,
    AddEmployeeParams,
    AddOrDeletePolicyCustomUnitRateParams,
    AddressLineParams,
    AdminCanceledRequestParams,
    AirlineParams,
    AlreadySignedInParams,
    ApprovalWorkflowErrorParams,
    ApprovedAmountParams,
    AssignCardParams,
    AssignedCardParams,
    AssigneeParams,
    AuthenticationErrorParams,
    AutoPayApprovedReportsLimitErrorParams,
    BadgeFreeTrialParams,
    BankAccountLastFourParams,
    BeginningOfArchivedRoomParams,
    BeginningOfChatHistoryAdminRoomParams,
    BeginningOfChatHistoryAnnounceRoomParams,
    BeginningOfChatHistoryDomainRoomParams,
    BeginningOfChatHistoryInvoiceRoomParams,
    BeginningOfChatHistoryPolicyExpenseChatParams,
    BeginningOfChatHistoryUserRoomParams,
    BillingBannerCardAuthenticationRequiredParams,
    BillingBannerCardExpiredParams,
    BillingBannerCardOnDisputeParams,
    BillingBannerDisputePendingParams,
    BillingBannerInsufficientFundsParams,
    BillingBannerOwnerAmountOwedOverdueParams,
    BillingBannerSubtitleWithDateParams,
    BusinessBankAccountParams,
    BusinessTaxIDParams,
    CanceledRequestParams,
    CardEndingParams,
    CardInfoParams,
    CardNextPaymentParams,
    CategoryNameParams,
    ChangeFieldParams,
    ChangeOwnerDuplicateSubscriptionParams,
    ChangeOwnerHasFailedSettlementsParams,
    ChangeOwnerSubscriptionParams,
    ChangeReportPolicyParams,
    ChangeTypeParams,
    CharacterLengthLimitParams,
    CharacterLimitParams,
    ChatWithAccountManagerParams,
    CompanyCardBankName,
    CompanyCardFeedNameParams,
    CompanyNameParams,
    ConfirmThatParams,
    ConnectionNameParams,
    ConnectionParams,
    ContactMethodParams,
    ContactMethodsRouteParams,
    CreateExpensesParams,
    CurrencyCodeParams,
    CurrencyInputDisabledTextParams,
    CustomersOrJobsLabelParams,
    CustomUnitRateParams,
    DateParams,
    DateShouldBeAfterParams,
    DateShouldBeBeforeParams,
    DefaultAmountParams,
    DefaultVendorDescriptionParams,
    DelegateRoleParams,
    DelegatorParams,
    DeleteActionParams,
    DeleteConfirmationParams,
    DeleteTransactionParams,
    DemotedFromWorkspaceParams,
    DidSplitAmountMessageParams,
    DuplicateTransactionParams,
    EarlyDiscountSubtitleParams,
    EarlyDiscountTitleParams,
    EditActionParams,
    EditDestinationSubtitleParams,
    ElectronicFundsParams,
    EmployeeInviteMessageParams,
    EmptyCategoriesSubtitleWithAccountingParams,
    EmptyTagsSubtitleWithAccountingParams,
    EnterMagicCodeParams,
    ExportAgainModalDescriptionParams,
    ExportedToIntegrationParams,
    ExportIntegrationSelectedParams,
    FeatureNameParams,
    FileLimitParams,
    FileTypeParams,
    FiltersAmountBetweenParams,
    FlightLayoverParams,
    FlightParams,
    FormattedMaxLengthParams,
    GoBackMessageParams,
    ImportedTagsMessageParams,
    ImportedTypesParams,
    ImportFieldParams,
    ImportMembersSuccessfulDescriptionParams,
    ImportPerDiemRatesSuccessfulDescriptionParams,
    ImportTagsSuccessfulDescriptionParams,
    IncorrectZipFormatParams,
    InstantSummaryParams,
    IntacctMappingTitleParams,
    IntegrationExportParams,
    IntegrationSyncFailedParams,
    InvalidPropertyParams,
    InvalidValueParams,
    IssueVirtualCardParams,
    LastSyncAccountingParams,
    LastSyncDateParams,
    LeftWorkspaceParams,
    LocalTimeParams,
    LoggedInAsParams,
    LogSizeParams,
    ManagerApprovedAmountParams,
    ManagerApprovedParams,
    MarkedReimbursedParams,
    MarkReimbursedFromIntegrationParams,
    MergeFailureDescriptionGenericParams,
    MergeFailureUncreatedAccountDescriptionParams,
    MergeSuccessDescriptionParams,
    MissingPropertyParams,
    MovedFromPersonalSpaceParams,
    MovedFromReportParams,
    MovedTransactionParams,
    NeedCategoryForExportToIntegrationParams,
    NewWorkspaceNameParams,
    NoLongerHaveAccessParams,
    NotAllowedExtensionParams,
    NotYouParams,
    OOOEventSummaryFullDayParams,
    OOOEventSummaryPartialDayParams,
    OptionalParam,
    OurEmailProviderParams,
    OwnerOwesAmountParams,
    PaidElsewhereParams,
    PaidWithExpensifyParams,
    ParentNavigationSummaryParams,
    PayerOwesAmountParams,
    PayerOwesParams,
    PayerPaidAmountParams,
    PayerPaidParams,
    PayerSettledParams,
    PaySomeoneParams,
    PolicyAddedReportFieldOptionParams,
    PolicyDisabledReportFieldAllOptionsParams,
    PolicyDisabledReportFieldOptionParams,
    PolicyExpenseChatNameParams,
    QBDSetupErrorBodyParams,
    RailTicketParams,
    ReconciliationWorksParams,
    RemovedFromApprovalWorkflowParams,
    RemovedTheRequestParams,
    RemoveMemberPromptParams,
    RemoveMembersWarningPrompt,
    RenamedRoomActionParams,
    RenamedWorkspaceNameActionParams,
    ReportArchiveReasonsClosedParams,
    ReportArchiveReasonsInvoiceReceiverPolicyDeletedParams,
    ReportArchiveReasonsMergedParams,
    ReportArchiveReasonsRemovedFromPolicyParams,
    ReportPolicyNameParams,
    RequestAmountParams,
    RequestCountParams,
    RequestedAmountMessageParams,
    RequiredFieldParams,
    ResolutionConstraintsParams,
    ReviewParams,
    RoleNamesParams,
    RoomNameReservedErrorParams,
    RoomRenamedToParams,
    SecondaryLoginParams,
    SetTheDistanceMerchantParams,
    SetTheRequestParams,
    SettledAfterAddedBankAccountParams,
    SettleExpensifyCardParams,
    SettlementAccountInfoParams,
    SettlementDateParams,
    ShareParams,
    SignUpNewFaceCodeParams,
    SizeExceededParams,
    SplitAmountParams,
    SplitExpenseEditTitleParams,
    SplitExpenseSubtitleParams,
    SpreadCategoriesParams,
    SpreadFieldNameParams,
    SpreadSheetColumnParams,
    StatementTitleParams,
    StepCounterParams,
    StripePaidParams,
    SubmitsToParams,
    SubmittedToVacationDelegateParams,
    SubscriptionCommitmentParams,
    SubscriptionSettingsRenewsOnParams,
    SubscriptionSettingsSaveUpToParams,
    SubscriptionSettingsSummaryParams,
    SubscriptionSizeParams,
    SyncStageNameConnectionsParams,
    TaskCreatedActionParams,
    TaxAmountParams,
    TermsParams,
    ThreadRequestReportNameParams,
    ThreadSentMoneyReportNameParams,
    TotalAmountGreaterOrLessThanOriginalParams,
    ToValidateLoginParams,
    TransferParams,
    TravelTypeParams,
    TrialStartedTitleParams,
    UnapproveWithIntegrationWarningParams,
    UnshareParams,
    UntilTimeParams,
    UpdatedCustomFieldParams,
    UpdatedPolicyApprovalRuleParams,
    UpdatedPolicyAuditRateParams,
    UpdatedPolicyCategoryDescriptionHintTypeParams,
    UpdatedPolicyCategoryExpenseLimitTypeParams,
    UpdatedPolicyCategoryGLCodeParams,
    UpdatedPolicyCategoryMaxAmountNoReceiptParams,
    UpdatedPolicyCategoryMaxExpenseAmountParams,
    UpdatedPolicyCategoryNameParams,
    UpdatedPolicyCategoryParams,
    UpdatedPolicyCurrencyParams,
    UpdatedPolicyCustomUnitRateParams,
    UpdatedPolicyCustomUnitTaxClaimablePercentageParams,
    UpdatedPolicyCustomUnitTaxRateExternalIDParams,
    UpdatedPolicyDescriptionParams,
    UpdatedPolicyFieldWithNewAndOldValueParams,
    UpdatedPolicyFieldWithValueParam,
    UpdatedPolicyFrequencyParams,
    UpdatedPolicyManualApprovalThresholdParams,
    UpdatedPolicyPreventSelfApprovalParams,
    UpdatedPolicyReportFieldDefaultValueParams,
    UpdatedPolicyTagFieldParams,
    UpdatedPolicyTagNameParams,
    UpdatedPolicyTagParams,
    UpdatedTheDistanceMerchantParams,
    UpdatedTheRequestParams,
    UpdatePolicyCustomUnitParams,
    UpdatePolicyCustomUnitTaxEnabledParams,
    UpdateRoleParams,
    UsePlusButtonParams,
    UserIsAlreadyMemberParams,
    UserSplitParams,
    VacationDelegateParams,
    ViolationsAutoReportedRejectedExpenseParams,
    ViolationsCashExpenseWithNoReceiptParams,
    ViolationsConversionSurchargeParams,
    ViolationsCustomRulesParams,
    ViolationsInvoiceMarkupParams,
    ViolationsMaxAgeParams,
    ViolationsMissingTagParams,
    ViolationsModifiedAmountParams,
    ViolationsOverCategoryLimitParams,
    ViolationsOverLimitParams,
    ViolationsPerDayLimitParams,
    ViolationsProhibitedExpenseParams,
    ViolationsReceiptRequiredParams,
    ViolationsRterParams,
    ViolationsTagOutOfPolicyParams,
    ViolationsTaxOutOfPolicyParams,
    WaitingOnBankAccountParams,
    WalletProgramParams,
    WelcomeEnterMagicCodeParams,
    WelcomeToRoomParams,
    WeSentYouMagicSignInLinkParams,
    WorkEmailMergingBlockedParams,
    WorkEmailResendCodeParams,
    WorkspaceLockedPlanTypeParams,
    WorkspaceMemberList,
    WorkspaceOwnerWillNeedToAddOrUpdatePaymentCardParams,
    WorkspaceRouteParams,
    WorkspacesListRouteParams,
    WorkspaceYouMayJoin,
    YourPlanPriceParams,
    YourPlanPriceValueParams,
    ZipCodeExampleFormatParams,
} from './params';
import type {TranslationDeepObject} from './types';

type StateValue = {
    stateISO: string;
    stateName: string;
};
type States = Record<keyof typeof COMMON_CONST.STATES, StateValue>;
type AllCountries = Record<Country, string>;
/* eslint-disable max-len */
const translations = {
    common: {
        count: 'Aantal',
        cancel: 'Annuleren',
        dismiss: 'Verwijderen',
        yes: 'Ja',
        no: 'No',
        ok: 'OK',
        notNow: 'Niet nu',
        learnMore: 'Meer informatie.',
        buttonConfirm: 'Begrepen',
        name: 'Naam',
        attachment: 'Bijlage',
        attachments: 'Bijlagen',
        center: 'Centrum',
        from: 'Van',
        to: 'Naar',
        in: 'In',
        optional: 'Optioneel',
        new: 'Nieuw',
        search: 'Zoeken',
        reports: 'Rapporten',
        find: 'Zoeken',
        searchWithThreeDots: 'Zoeken...',
        next: 'Volgende',
        previous: 'Vorige',
        goBack: 'Ga terug',
        create: 'Aanmaken',
        add: 'Toevoegen',
        resend: 'Opnieuw verzenden',
        save: 'Opslaan',
        select: 'Selecteer',
        deselect: 'Deselecteer',
        selectMultiple: 'Selecteer meerdere',
        saveChanges: 'Wijzigingen opslaan',
        submit: 'Indienen',
        rotate: 'Draaien',
        zoom: 'Zoom',
        password: 'Wachtwoord',
        magicCode: 'Magic code',
        twoFactorCode: 'Twee-factor code',
        workspaces: 'Werkruimtes',
        inbox: 'Inbox',
        success: 'Succes',
        group: 'Groep',
        profile: 'Profiel',
        referral: 'Verwijzing',
        payments: 'Betalingen',
        approvals: 'Goedkeuringen',
        wallet: 'Portemonnee',
        preferences: 'Voorkeuren',
        view: 'Bekijken',
        review: (reviewParams?: ReviewParams) => `Review${reviewParams?.amount ? ` ${reviewParams?.amount}` : ''}`,
        not: 'Niet',
        signIn: 'Inloggen',
        signInWithGoogle: 'Inloggen met Google',
        signInWithApple: 'Inloggen met Apple',
        signInWith: 'Inloggen met',
        continue: "I'm sorry, but I need a specific string or text to translate. Could you please provide the text you would like translated to Nederlands?",
        firstName: 'Voornaam',
        lastName: 'Achternaam',
        scanning: 'Scannen',
        addCardTermsOfService: 'Expensify Gebruiksvoorwaarden',
        perPerson: 'per persoon',
        phone: 'Telefoon',
        phoneNumber: 'Telefoonnummer',
        phoneNumberPlaceholder: '(xxx) xxx-xxxx',
        email: 'E-mail',
        and: 'en',
        or: 'of',
        details: 'Details',
        privacy: 'Privacy',
        privacyPolicy: 'Privacybeleid',
        hidden: 'Verborgen',
        visible: 'Zichtbaar',
        delete: 'Verwijderen',
        archived: 'gearchiveerd',
        contacts: 'Contacten',
        recents: 'Recente',
        close: 'Sluiten',
        download: 'Downloaden',
        downloading: 'Downloaden',
        uploading: 'Uploaden',
        pin: 'Pincode',
        unPin: 'Losmaken van vastzetten',
        back: 'Terug',
        saveAndContinue: 'Opslaan & doorgaan',
        settings: 'Instellingen',
        termsOfService: 'Servicevoorwaarden',
        members: 'Leden',
        invite: 'Uitnodigen',
        here: 'hier',
        date: 'Datum',
        dob: 'Geboortedatum',
        currentYear: 'Huidig jaar',
        currentMonth: 'Huidige maand',
        ssnLast4: 'Laatste 4 cijfers van SSN',
        ssnFull9: 'Volledige 9 cijfers van SSN',
        addressLine: ({lineNumber}: AddressLineParams) => `Adresregel ${lineNumber}`,
        personalAddress: 'Persoonlijk adres',
        companyAddress: 'Bedrijfsadres',
        noPO: 'Geen postbus- of doorstuuradressen, alstublieft.',
        city: 'Stad',
        state: 'Staat',
        streetAddress: 'Straatadres',
        stateOrProvince: 'Staat / Provincie',
        country: 'Land',
        zip: 'Postcode',
        zipPostCode: 'Postcode',
        whatThis: 'Wat is dit?',
        iAcceptThe: 'Ik accepteer de',
        remove: 'Verwijderen',
        admin: 'Admin',
        owner: 'Eigenaar',
        dateFormat: 'YYYY-MM-DD',
        send: 'Verstuur',
        na: 'N/A',
        noResultsFound: 'Geen resultaten gevonden',
        noResultsFoundMatching: ({searchString}: {searchString: string}) => `Geen resultaten gevonden die overeenkomen met "${searchString}"`,
        recentDestinations: 'Recente bestemmingen',
        timePrefix: 'Het is',
        conjunctionFor: 'voor',
        todayAt: 'Vandaag om',
        tomorrowAt: 'Morgen om',
        yesterdayAt: 'Gisteren om',
        conjunctionAt: 'bij',
        conjunctionTo: 'naar',
        genericErrorMessage: 'Oeps... er is iets misgegaan en uw verzoek kon niet worden voltooid. Probeer het later opnieuw.',
        percentage: 'Percentage',
        error: {
            invalidAmount: 'Ongeldig bedrag',
            acceptTerms: 'U moet de Servicevoorwaarden accepteren om door te gaan',
            phoneNumber: `Voer een geldig telefoonnummer in, met de landcode (bijv. ${CONST.EXAMPLE_PHONE_NUMBER})`,
            fieldRequired: 'Dit veld is verplicht',
            requestModified: 'Dit verzoek wordt door een ander lid gewijzigd.',
            characterLimitExceedCounter: ({length, limit}: CharacterLengthLimitParams) => `Tekenlimiet overschreden (${length}/${limit})`,
            dateInvalid: 'Selecteer een geldige datum alstublieft',
            invalidDateShouldBeFuture: 'Kies alstublieft vandaag of een toekomstige datum',
            invalidTimeShouldBeFuture: 'Kies alstublieft een tijd minstens één minuut vooruit.',
            invalidCharacter: 'Ongeldig teken',
            enterMerchant: 'Voer een handelsnaam in',
            enterAmount: 'Voer een bedrag in',
            missingMerchantName: 'Ontbrekende naam van handelaar',
            missingAmount: 'Ontbrekend bedrag',
            missingDate: 'Ontbrekende datum',
            enterDate: 'Voer een datum in',
            invalidTimeRange: 'Voer alstublieft een tijd in met behulp van het 12-uurs klokformaat (bijv. 2:30 PM)',
            pleaseCompleteForm: 'Vul alstublieft het bovenstaande formulier in om door te gaan.',
            pleaseSelectOne: 'Selecteer een optie hierboven alstublieft.',
            invalidRateError: 'Voer een geldig tarief in alstublieft',
            lowRateError: 'Tarief moet groter zijn dan 0',
            email: 'Voer een geldig e-mailadres in',
            login: 'Er is een fout opgetreden bij het inloggen. Probeer het opnieuw.',
        },
        comma: 'komma',
        semicolon: 'puntkomma',
        please: 'Alstublieft',
        contactUs: 'neem contact met ons op',
        pleaseEnterEmailOrPhoneNumber: 'Voer alstublieft een e-mailadres of telefoonnummer in',
        fixTheErrors: 'los de fouten',
        inTheFormBeforeContinuing: 'in het formulier voordat u doorgaat',
        confirm: 'Bevestigen',
        reset: 'Opnieuw instellen',
        done: 'Klaar',
        more: 'Meer',
        debitCard: 'Debetkaart',
        bankAccount: 'Bankrekening',
        personalBankAccount: 'Persoonlijke bankrekening',
        businessBankAccount: 'Zakelijke bankrekening',
        join: 'Deelnemen',
        leave: 'Verlaten',
        decline: 'Afwijzen',
        transferBalance: 'Saldo overboeken',
        cantFindAddress: 'Kan je adres niet vinden?',
        enterManually: 'Voer het handmatig in',
        message: 'Bericht',
        leaveThread: 'Verlaat thread',
        you: 'Jij',
        youAfterPreposition: 'jij',
        your: 'uw',
        conciergeHelp: 'Neem contact op met Concierge voor hulp.',
        youAppearToBeOffline: 'Je lijkt offline te zijn.',
        thisFeatureRequiresInternet: 'Deze functie vereist een actieve internetverbinding.',
        attachmentWillBeAvailableOnceBackOnline: 'Bijlage wordt beschikbaar zodra je weer online bent.',
        errorOccurredWhileTryingToPlayVideo: 'Er is een fout opgetreden bij het afspelen van deze video.',
        areYouSure: 'Weet je het zeker?',
        verify: 'Verifiëren',
        yesContinue: 'Ja, ga verder.',
        websiteExample: 'e.g. https://www.expensify.com',
        zipCodeExampleFormat: ({zipSampleFormat}: ZipCodeExampleFormatParams) => (zipSampleFormat ? `e.g. ${zipSampleFormat}` : ''),
        description: 'Beschrijving',
        title: 'Titel',
        assignee: 'Toegewezene',
        createdBy: 'Gemaakt door',
        with: 'met',
        shareCode: 'Deel code',
        share: 'Delen',
        per: 'per',
        mi: 'mijl',
        km: 'kilometer',
        copied: 'Gekopieerd!',
        someone: 'Iemand',
        total: 'Totaal',
        edit: 'Bewerken',
        letsDoThis: `Laten we dit doen!`,
        letsStart: `Laten we beginnen`,
        showMore: 'Meer weergeven',
        merchant: 'Handelaar',
        category: 'Categorie',
        report: 'Rapport',
        billable: 'Factureerbaar',
        nonBillable: 'Niet-factureerbaar',
        tag: 'Tag',
        receipt: 'Bonnetje',
        verified: 'Geverifieerd',
        replace: 'Vervangen',
        distance: 'Afstand',
        mile: 'mijl',
        miles: 'mijlen',
        kilometer: 'kilometer',
        kilometers: 'kilometers',
        recent: 'Recente',
        all: 'Allemaal',
        am: 'AM',
        pm: 'PM',
        tbd: 'TBD',
        selectCurrency: 'Selecteer een valuta',
        selectSymbolOrCurrency: 'Selecteer een symbool of valuta',
        card: 'Kaart',
        whyDoWeAskForThis: 'Waarom vragen we hierom?',
        required: 'Vereist',
        showing: 'Weergeven',
        of: 'of',
        default: 'Standaard',
        update: 'Bijwerken',
        member: 'Lid',
        auditor: 'Auditor',
        role: 'Rol',
        currency: 'Valuta',
        rate: 'Beoordeel',
        emptyLHN: {
            title: 'Woohoo! Helemaal bij.',
            subtitleText1: 'Zoek een chat met behulp van de',
            subtitleText2: 'knop hierboven, of maak iets met behulp van de',
            subtitleText3: 'knop hieronder.',
        },
        businessName: 'Bedrijfsnaam',
        clear: 'Duidelijk',
        type: 'Type',
        action: 'Actie',
        expenses: 'Uitgaven',
        totalSpend: 'Totale uitgaven',
        tax: 'Belasting',
        shared: 'Gedeeld',
        drafts: 'Concepten',
        draft: 'Ontwerp',
        finished: 'Voltooid',
        upgrade: 'Upgrade',
        downgradeWorkspace: 'Werkruimte downgraden',
        companyID: 'Bedrijfs-ID',
        userID: 'Gebruikers-ID',
        disable: 'Uitschakelen',
        export: 'Exporteren',
        initialValue: 'Initiële waarde',
        currentDate: "I'm unable to provide real-time information, including the current date. Please check your device or calendar for the current date.",
        value: 'Waarde',
        downloadFailedTitle: 'Download mislukt',
        downloadFailedDescription: 'Je download kon niet worden voltooid. Probeer het later opnieuw.',
        filterLogs: 'Logboeken filteren',
        network: 'Netwerk',
        reportID: 'Rapport-ID',
        longID: 'Lang ID',
        bankAccounts: 'Bankrekeningen',
        chooseFile: 'Bestand kiezen',
        chooseFiles: 'Bestanden kiezen',
        dropTitle: 'Laat het gaan',
        dropMessage: 'Sleep hier je bestand in.',
        ignore: 'Ignore',
        enabled: 'Ingeschakeld',
        disabled: 'Uitgeschakeld',
        import: 'Importeren',
        offlinePrompt: 'Je kunt deze actie nu niet uitvoeren.',
        outstanding: 'Uitstekend',
        chats: 'Chats',
        tasks: 'Taken',
        unread: 'Ongelezen',
        sent: 'Verzonden',
        links: 'Links',
        days: 'dagen',
        rename: 'Hernoemen',
        address: 'Adres',
        hourAbbreviation: 'h',
        minuteAbbreviation: 'm',
        skip: 'Overslaan',
        chatWithAccountManager: ({accountManagerDisplayName}: ChatWithAccountManagerParams) => `Iets specifieks nodig? Chat met je accountmanager, ${accountManagerDisplayName}.`,
        chatNow: 'Nu chatten',
        workEmail: 'Werk e-mailadres',
        destination: 'Bestemming',
        subrate: 'Subtarief',
        perDiem: 'Per diem',
        validate: 'Valideren',
        downloadAsPDF: 'Downloaden als PDF',
        downloadAsCSV: 'Downloaden als CSV',
        help: 'Help',
        expenseReports: "Onkostennota's",
        rateOutOfPolicy: 'Beoordeel buiten beleid',
        reimbursable: 'Vergoedbaar',
        editYourProfile: 'Bewerk je profiel',
        comments: 'Opmerkingen',
        sharedIn: 'Gedeeld in',
        unreported: 'Niet gerapporteerd',
        explore: 'Verkennen',
        todo: 'Te doen',
        invoice: 'Factuur',
        expense: 'Uitgave',
        chat: 'Chat',
        task: 'Taak',
        trip: 'Reis',
        apply: 'Toepassen',
        status: 'Status',
        on: 'Aan',
        before: 'Voordat',
        after: 'Na',
        reschedule: 'Opnieuw plannen',
        general: 'Algemeen',
        workspacesTabTitle: 'Werkruimtes',
        getTheApp: 'Download de app',
        scanReceiptsOnTheGo: 'Scan bonnetjes vanaf je telefoon',
        headsUp: 'Let op!',
<<<<<<< HEAD
        enableGlobalReimbursements: 'Wereldwijde terugbetalingen inschakelen',
=======
        merge: 'Samenvoegen',
        unstableInternetConnection: 'Onstabiele internetverbinding. Controleer je netwerk en probeer het opnieuw.',
>>>>>>> 54e5acb7
    },
    supportalNoAccess: {
        title: 'Niet zo snel',
        description: 'U bent niet gemachtigd om deze actie uit te voeren wanneer de ondersteuning is ingelogd.',
    },
    lockedAccount: {
        title: 'Geblokkeerd account',
        description: 'Je mag deze actie niet voltooien omdat dit account is vergrendeld. Neem contact op met concierge@expensify.com voor de volgende stappen.',
    },
    location: {
        useCurrent: 'Huidige locatie gebruiken',
        notFound: 'We konden uw locatie niet vinden. Probeer het opnieuw of voer handmatig een adres in.',
        permissionDenied: 'Het lijkt erop dat je de toegang tot je locatie hebt geweigerd.',
        please: 'Alstublieft',
        allowPermission: 'locatietoegang toestaan in instellingen',
        tryAgain: 'en probeer het opnieuw.',
    },
    contact: {
        importContacts: 'Contactpersonen importeren',
        importContactsTitle: 'Importeer uw contacten',
        importContactsText: 'Importeer contacten van je telefoon zodat je favoriete mensen altijd binnen handbereik zijn.',
        importContactsExplanation: 'zodat je favoriete mensen altijd binnen handbereik zijn.',
        importContactsNativeText: 'Nog één stap! Geef ons toestemming om je contacten te importeren.',
    },
    anonymousReportFooter: {
        logoTagline: 'Doe mee aan de discussie.',
    },
    attachmentPicker: {
        cameraPermissionRequired: 'Camera toegang',
        expensifyDoesNotHaveAccessToCamera: "Expensify kan geen foto's maken zonder toegang tot je camera. Tik op instellingen om de machtigingen bij te werken.",
        attachmentError: 'Bijlagefout',
        errorWhileSelectingAttachment: 'Er is een fout opgetreden bij het selecteren van een bijlage. Probeer het opnieuw.',
        errorWhileSelectingCorruptedAttachment: 'Er is een fout opgetreden bij het selecteren van een beschadigde bijlage. Probeer een ander bestand.',
        takePhoto: 'Foto maken',
        chooseFromGallery: 'Kies uit galerij',
        chooseDocument: 'Bestand kiezen',
        attachmentTooLarge: 'Bijlage is te groot',
        sizeExceeded: 'Bijlagegrootte is groter dan de limiet van 24 MB',
        sizeExceededWithLimit: ({maxUploadSizeInMB}: SizeExceededParams) => `De bijlage is groter dan de limiet van ${maxUploadSizeInMB} MB.`,
        attachmentTooSmall: 'Bijlage is te klein',
        sizeNotMet: 'Bijlagegrootte moet groter zijn dan 240 bytes',
        wrongFileType: 'Ongeldig bestandstype',
        notAllowedExtension: 'Dit bestandstype is niet toegestaan. Probeer een ander bestandstype.',
        folderNotAllowedMessage: 'Het uploaden van een map is niet toegestaan. Probeer een ander bestand.',
        protectedPDFNotSupported: 'Met een wachtwoord beveiligde PDF wordt niet ondersteund',
        attachmentImageResized: 'Deze afbeelding is verkleind voor voorbeeldweergave. Download voor volledige resolutie.',
        attachmentImageTooLarge: 'Deze afbeelding is te groot om te bekijken voordat deze wordt geüpload.',
        tooManyFiles: ({fileLimit}: FileLimitParams) => `U kunt maximaal ${fileLimit} bestanden tegelijk uploaden.`,
        sizeExceededWithValue: ({maxUploadSizeInMB}: SizeExceededParams) => `Bestanden overschrijden ${maxUploadSizeInMB} MB. Probeer het opnieuw.`,
        someFilesCantBeUploaded: 'Sommige bestanden kunnen niet worden geüpload',
        sizeLimitExceeded: ({maxUploadSizeInMB}: SizeExceededParams) => `Bestanden moeten kleiner zijn dan ${maxUploadSizeInMB} MB. Grotere bestanden worden niet geüpload.`,
        maxFileLimitExceeded: "U kunt maximaal 30 bonnetjes tegelijk uploaden. Extra's worden niet geüpload.",
        unsupportedFileType: ({fileType}: FileTypeParams) => `${fileType} bestanden worden niet ondersteund. Alleen ondersteunde bestandstypen worden geüpload.`,
        learnMoreAboutSupportedFiles: 'Meer informatie over ondersteunde formaten.',
        passwordProtected: "Met wachtwoord beveiligde PDF's worden niet ondersteund. Alleen ondersteunde bestanden worden geüpload.",
    },
    dropzone: {
        addAttachments: 'Bijlagen toevoegen',
        addReceipt: 'Bon toevoegen',
        scanReceipts: 'Bonnen scannen',
        replaceReceipt: 'Bon vervangen',
    },
    filePicker: {
        fileError: 'Bestandsfout',
        errorWhileSelectingFile: 'Er is een fout opgetreden bij het selecteren van een bestand. Probeer het opnieuw.',
    },
    connectionComplete: {
        title: 'Verbinding voltooid',
        supportingText: 'Je kunt dit venster sluiten en teruggaan naar de Expensify-app.',
    },
    avatarCropModal: {
        title: 'Foto bewerken',
        description: 'Sleep, zoom en roteer je afbeelding zoals je wilt.',
    },
    composer: {
        noExtensionFoundForMimeType: 'Geen extensie gevonden voor mime-type',
        problemGettingImageYouPasted: 'Er was een probleem bij het ophalen van de afbeelding die je hebt geplakt.',
        commentExceededMaxLength: ({formattedMaxLength}: FormattedMaxLengthParams) => `De maximale lengte van een opmerking is ${formattedMaxLength} tekens.`,
        taskTitleExceededMaxLength: ({formattedMaxLength}: FormattedMaxLengthParams) => `De maximale lengte van een taaknaam is ${formattedMaxLength} tekens.`,
    },
    baseUpdateAppModal: {
        updateApp: 'App bijwerken',
        updatePrompt: 'Er is een nieuwe versie van deze app beschikbaar.  \nWerk nu bij of start de app later opnieuw om de laatste wijzigingen te downloaden.',
    },
    deeplinkWrapper: {
        launching: 'Expensify starten',
        expired: 'Je sessie is verlopen.',
        signIn: 'Log alstublieft opnieuw in.',
        redirectedToDesktopApp: 'We hebben je omgeleid naar de desktop-app.',
        youCanAlso: 'Je kunt ook',
        openLinkInBrowser: 'open deze link in je browser',
        loggedInAs: ({email}: LoggedInAsParams) => `Je bent ingelogd als ${email}. Klik op "Link openen" in de prompt om in te loggen in de desktop-app met dit account.`,
        doNotSeePrompt: 'Kan je de prompt niet zien?',
        tryAgain: 'Probeer het opnieuw',
        or: ', of',
        continueInWeb: 'doorgaan naar de webapp',
    },
    validateCodeModal: {
        successfulSignInTitle: 'Abracadabra,\nje bent ingelogd!',
        successfulSignInDescription: 'Ga terug naar je oorspronkelijke tabblad om verder te gaan.',
        title: 'Hier is je magische code',
        description: 'Voer de code in van het apparaat waar deze oorspronkelijk is aangevraagd',
        doNotShare: 'Deel je code met niemand. Expensify zal er nooit om vragen!',
        or: ', of',
        signInHere: 'gewoon hier inloggen',
        expiredCodeTitle: 'Magische code verlopen',
        expiredCodeDescription: 'Ga terug naar het originele apparaat en vraag een nieuwe code aan.',
        successfulNewCodeRequest: 'Code aangevraagd. Controleer uw apparaat.',
        tfaRequiredTitle: 'Twee-factor authenticatie vereist',
        tfaRequiredDescription: 'Voer de twee-factor authenticatiecode in waar u probeert in te loggen.',
        requestOneHere: 'vraag er hier een aan.',
    },
    moneyRequestConfirmationList: {
        paidBy: 'Betaald door',
        whatsItFor: 'Waar is het voor?',
    },
    selectionList: {
        nameEmailOrPhoneNumber: 'Naam, e-mail of telefoonnummer',
        findMember: 'Zoek een lid',
        searchForSomeone: 'Zoek iemand',
    },
    emptyList: {
        [CONST.IOU.TYPE.CREATE]: {
            title: 'Dien een uitgave in, verwijs uw baas',
            subtitleText: 'Wil je dat je baas ook Expensify gebruikt? Dien gewoon een onkostendeclaratie bij hen in en wij doen de rest.',
        },
    },
    videoChatButtonAndMenu: {
        tooltip: 'Boek een gesprek',
    },
    hello: 'Hallo',
    phoneCountryCode: '1',
    welcomeText: {
        getStarted: 'Begin hieronder.',
        anotherLoginPageIsOpen: 'Er is een andere inlogpagina geopend.',
        anotherLoginPageIsOpenExplanation: 'Je hebt de inlogpagina in een apart tabblad geopend. Log alstublieft in vanaf dat tabblad.',
        welcome: 'Welkom!',
        welcomeWithoutExclamation: 'Welkom',
        phrase2: 'Geld praat. En nu chat en betalingen op één plek zijn, is het ook gemakkelijk.',
        phrase3: 'Uw betalingen komen net zo snel bij u aan als dat u uw punt kunt overbrengen.',
        enterPassword: 'Voer uw wachtwoord in, alstublieft',
        welcomeNewFace: ({login}: SignUpNewFaceCodeParams) => `${login}, het is altijd leuk om een nieuw gezicht hier te zien!`,
        welcomeEnterMagicCode: ({login}: WelcomeEnterMagicCodeParams) => `Voer de magische code in die naar ${login} is gestuurd. Deze zou binnen een minuut of twee moeten arriveren.`,
    },
    login: {
        hero: {
            header: 'Reizen en uitgaven, met de snelheid van chat',
            body: 'Welkom bij de volgende generatie van Expensify, waar uw reizen en uitgaven sneller verlopen met behulp van contextuele, realtime chat.',
        },
    },
    thirdPartySignIn: {
        alreadySignedIn: ({email}: AlreadySignedInParams) => `Je bent al ingelogd als ${email}.`,
        goBackMessage: ({provider}: GoBackMessageParams) => `Wil je niet inloggen met ${provider}?`,
        continueWithMyCurrentSession: 'Doorgaan met mijn huidige sessie',
        redirectToDesktopMessage: 'We leiden je naar de desktop-app zodra je bent ingelogd.',
        signInAgreementMessage: 'Door in te loggen, ga je akkoord met de',
        termsOfService: 'Servicevoorwaarden',
        privacy: 'Privacy',
    },
    samlSignIn: {
        welcomeSAMLEnabled: 'Doorgaan met inloggen via single sign-on:',
        orContinueWithMagicCode: 'Je kunt ook inloggen met een magische code.',
        useSingleSignOn: 'Gebruik single sign-on',
        useMagicCode: 'Gebruik magische code',
        launching: 'Starten...',
        oneMoment: 'Een ogenblik terwijl we u doorverwijzen naar het single sign-on portal van uw bedrijf.',
    },
    reportActionCompose: {
        dropToUpload: 'Sleep om te uploaden',
        sendAttachment: 'Bijlage verzenden',
        addAttachment: 'Bijlage toevoegen',
        writeSomething: 'Schrijf iets...',
        blockedFromConcierge: 'Communicatie is geblokkeerd',
        fileUploadFailed: 'Upload mislukt. Bestand wordt niet ondersteund.',
        localTime: ({user, time}: LocalTimeParams) => `Het is ${time} voor ${user}`,
        edited: '(bewerkt)',
        emoji: 'Emoji',
        collapse: 'Samenvouwen',
        expand: 'Uitbreiden',
    },
    reportActionContextMenu: {
        copyToClipboard: 'Kopiëren naar klembord',
        copied: 'Gekopieerd!',
        copyLink: 'Kopieer link',
        copyURLToClipboard: 'Kopieer URL naar klembord',
        copyEmailToClipboard: 'Kopieer e-mail naar klembord',
        markAsUnread: 'Markeren als ongelezen',
        markAsRead: 'Markeren als gelezen',
        editAction: ({action}: EditActionParams) => `Edit ${action?.actionName === CONST.REPORT.ACTIONS.TYPE.IOU ? 'uitgave' : 'opmerking'}`,
        deleteAction: ({action}: DeleteActionParams) => `Verwijder ${action?.actionName === CONST.REPORT.ACTIONS.TYPE.IOU ? 'uitgave' : 'opmerking'}`,
        deleteConfirmation: ({action}: DeleteConfirmationParams) =>
            `Weet je zeker dat je deze ${action?.actionName === CONST.REPORT.ACTIONS.TYPE.IOU ? 'uitgave' : 'opmerking'} wilt verwijderen?`,
        onlyVisible: 'Alleen zichtbaar voor',
        replyInThread: 'Reageer in thread',
        joinThread: 'Deelnemen aan discussie',
        leaveThread: 'Verlaat thread',
        copyOnyxData: 'Kopieer Onyx-gegevens',
        flagAsOffensive: 'Markeren als beledigend',
        menu: 'Menu',
    },
    emojiReactions: {
        addReactionTooltip: 'Reactie toevoegen',
        reactedWith: 'reageerde met',
    },
    reportActionsView: {
        beginningOfArchivedRoom: ({reportName, reportDetailsLink}: BeginningOfArchivedRoomParams) =>
            `Je hebt het feest in <strong><a class="no-style-link" href="${reportDetailsLink}">${reportName}</a></strong> gemist, er is hier niets te zien.`,
        beginningOfChatHistoryDomainRoom: ({domainRoom}: BeginningOfChatHistoryDomainRoomParams) =>
            `Deze chat is voor alle Expensify-leden op het <strong>${domainRoom}</strong>-domein. Gebruik het om te chatten met collega's, tips te delen en vragen te stellen.`,
        beginningOfChatHistoryAdminRoom: ({workspaceName}: BeginningOfChatHistoryAdminRoomParams) =>
            `Deze chat is met <strong>${workspaceName}</strong> admin. Gebruik het om te chatten over het instellen van werkruimten en meer.`,
        beginningOfChatHistoryAnnounceRoom: ({workspaceName}: BeginningOfChatHistoryAnnounceRoomParams) =>
            `Deze chat is voor iedereen in <strong>${workspaceName}</strong>. Gebruik het voor de belangrijkste aankondigingen.`,
        beginningOfChatHistoryUserRoom: ({reportName, reportDetailsLink}: BeginningOfChatHistoryUserRoomParams) =>
            `Deze chatroom is voor alles wat met <strong><a class="no-style-link" href="${reportDetailsLink}">${reportName}</a></strong> te maken heeft.`,
        beginningOfChatHistoryInvoiceRoom: ({invoicePayer, invoiceReceiver}: BeginningOfChatHistoryInvoiceRoomParams) =>
            `Deze chat is voor facturen tussen <strong>${invoicePayer}</strong> en <strong>${invoiceReceiver}</strong>. Gebruik de + knop om een factuur te sturen.`,
        beginningOfChatHistory: 'Deze chat is met',
        beginningOfChatHistoryPolicyExpenseChat: ({workspaceName, submitterDisplayName}: BeginningOfChatHistoryPolicyExpenseChatParams) =>
            `Dit is waar <strong>${submitterDisplayName}</strong> kosten zal indienen bij <strong>${workspaceName}</strong>. Gebruik gewoon de + knop.`,
        beginningOfChatHistorySelfDM: 'Dit is je persoonlijke ruimte. Gebruik het voor notities, taken, concepten en herinneringen.',
        beginningOfChatHistorySystemDM: 'Welkom! Laten we je instellen.',
        chatWithAccountManager: 'Chat hier met uw accountmanager',
        sayHello: 'Zeg hallo!',
        yourSpace: 'Uw ruimte',
        welcomeToRoom: ({roomName}: WelcomeToRoomParams) => `Welkom bij ${roomName}!`,
        usePlusButton: ({additionalText}: UsePlusButtonParams) => `Gebruik de + knop om een uitgave te ${additionalText}.`,
        askConcierge: 'Stel vragen en krijg 24/7 realtime ondersteuning.',
        conciergeSupport: '24/7 ondersteuning',
        create: 'maken',
        iouTypes: {
            pay: 'betalen',
            split: 'split',
            submit: 'indienen',
            track: 'volgen',
            invoice: 'factuur',
        },
    },
    adminOnlyCanPost: 'Alleen beheerders kunnen berichten sturen in deze ruimte.',
    reportAction: {
        asCopilot: 'als copiloot voor',
    },
    mentionSuggestions: {
        hereAlternateText: 'Breng iedereen in dit gesprek op de hoogte',
    },
    newMessages: 'Nieuwe berichten',
    youHaveBeenBanned: 'Opmerking: Je bent verbannen van het chatten in dit kanaal.',
    reportTypingIndicator: {
        isTyping: 'is aan het typen...',
        areTyping: 'zijn aan het typen...',
        multipleMembers: 'Meerdere leden',
    },
    reportArchiveReasons: {
        [CONST.REPORT.ARCHIVE_REASON.DEFAULT]: 'Deze chatroom is gearchiveerd.',
        [CONST.REPORT.ARCHIVE_REASON.ACCOUNT_CLOSED]: ({displayName}: ReportArchiveReasonsClosedParams) => `Deze chat is niet langer actief omdat ${displayName} hun account heeft gesloten.`,
        [CONST.REPORT.ARCHIVE_REASON.ACCOUNT_MERGED]: ({displayName, oldDisplayName}: ReportArchiveReasonsMergedParams) =>
            `Deze chat is niet langer actief omdat ${oldDisplayName} hun account heeft samengevoegd met ${displayName}.`,
        [CONST.REPORT.ARCHIVE_REASON.REMOVED_FROM_POLICY]: ({displayName, policyName, shouldUseYou = false}: ReportArchiveReasonsRemovedFromPolicyParams) =>
            shouldUseYou
                ? `Deze chat is niet langer actief omdat <strong>u</strong> geen lid meer bent van de ${policyName} werkruimte.`
                : `Deze chat is niet langer actief omdat ${displayName} geen lid meer is van de ${policyName} werkruimte.`,
        [CONST.REPORT.ARCHIVE_REASON.POLICY_DELETED]: ({policyName}: ReportArchiveReasonsInvoiceReceiverPolicyDeletedParams) =>
            `Deze chat is niet langer actief omdat ${policyName} niet langer een actieve werkruimte is.`,
        [CONST.REPORT.ARCHIVE_REASON.INVOICE_RECEIVER_POLICY_DELETED]: ({policyName}: ReportArchiveReasonsInvoiceReceiverPolicyDeletedParams) =>
            `Deze chat is niet langer actief omdat ${policyName} niet langer een actieve werkruimte is.`,
        [CONST.REPORT.ARCHIVE_REASON.BOOKING_END_DATE_HAS_PASSED]: 'Deze boeking is gearchiveerd.',
    },
    writeCapabilityPage: {
        label: 'Wie kan plaatsen',
        writeCapability: {
            all: 'Alle leden',
            admins: 'Alleen beheerders',
        },
    },
    sidebarScreen: {
        buttonFind: 'Zoek iets...',
        buttonMySettings: 'Mijn instellingen',
        fabNewChat: 'Chat starten',
        fabNewChatExplained: 'Start chat (Zwevende actie)',
        chatPinned: 'Chat vastgezet',
        draftedMessage: 'Opgesteld bericht',
        listOfChatMessages: 'Lijst van chatberichten',
        listOfChats: 'Lijst van chats',
        saveTheWorld: 'Red de wereld',
        tooltip: 'Begin hier!',
        redirectToExpensifyClassicModal: {
            title: 'Binnenkort beschikbaar',
            description: 'We zijn nog een paar onderdelen van New Expensify aan het verfijnen om aan uw specifieke setup te voldoen. Ga in de tussentijd naar Expensify Classic.',
        },
    },
    allSettingsScreen: {
        subscription: 'Abonnement',
        domains: 'Domeinen',
    },
    tabSelector: {
        chat: 'Chat',
        room: 'Kamer',
        distance: 'Afstand',
        manual: 'Handleiding',
        scan: 'Scannen',
    },
    spreadsheet: {
        upload: 'Upload een spreadsheet',
        import: 'Spreadsheet importeren',
        dragAndDrop: '<muted-link>Sleep uw spreadsheet hierheen, of kies een bestand hieronder. Ondersteunde formaten: .csv, .txt, .xls, en .xlsx.</muted-link>',
        dragAndDropMultiLevelTag: `<muted-link>Sleep uw spreadsheet hierheen, of kies een bestand hieronder. <a href="${CONST.IMPORT_SPREADSHEET.MULTI_LEVEL_TAGS_ARTICLE_LINK}">Lees meer</a> over ondersteunde bestandsformaten.</muted-link>`,
        chooseSpreadsheet: '<muted-link>Selecteer een spreadsheetbestand om te importeren. Ondersteunde formaten: .csv, .txt, .xls, en .xlsx.</muted-link>',
        chooseSpreadsheetMultiLevelTag: `<muted-link>Selecteer een spreadsheetbestand om te importeren. <a href="${CONST.IMPORT_SPREADSHEET.MULTI_LEVEL_TAGS_ARTICLE_LINK}">Lees meer</a> over ondersteunde bestandsformaten.</muted-link>`,
        fileContainsHeader: 'Bestand bevat kolomkoppen',
        column: ({name}: SpreadSheetColumnParams) => `Kolom ${name}`,
        fieldNotMapped: ({fieldName}: SpreadFieldNameParams) => `Oeps! Een verplicht veld ("${fieldName}") is niet toegewezen. Controleer het en probeer het opnieuw.`,
        singleFieldMultipleColumns: ({fieldName}: SpreadFieldNameParams) =>
            `Oeps! Je hebt een enkel veld ("${fieldName}") aan meerdere kolommen gekoppeld. Controleer dit en probeer het opnieuw.`,
        emptyMappedField: ({fieldName}: SpreadFieldNameParams) => `Oeps! Het veld ("${fieldName}") bevat een of meer lege waarden. Controleer en probeer het opnieuw.`,
        importSuccessfulTitle: 'Import succesvol',
        importCategoriesSuccessfulDescription: ({categories}: SpreadCategoriesParams) => (categories > 1 ? `${categories} categorieën zijn toegevoegd.` : '1 categorie is toegevoegd.'),
        importMembersSuccessfulDescription: ({added, updated}: ImportMembersSuccessfulDescriptionParams) => {
            if (!added && !updated) {
                return 'Er zijn geen leden toegevoegd of bijgewerkt.';
            }
            if (added && updated) {
                return `${added} lid${added > 1 ? 's' : ''} toegevoegd, ${updated} lid${updated > 1 ? 's' : ''} bijgewerkt.`;
            }
            if (updated) {
                return updated > 1 ? `${updated} leden zijn bijgewerkt.` : '1 lid is bijgewerkt.';
            }
            return added > 1 ? `${added} leden zijn toegevoegd.` : '1 lid is toegevoegd.';
        },
        importTagsSuccessfulDescription: ({tags}: ImportTagsSuccessfulDescriptionParams) => (tags > 1 ? `${tags} tags zijn toegevoegd.` : '1 tag is toegevoegd.'),
        importMultiLevelTagsSuccessfulDescription: 'Tags op meerdere niveaus zijn toegevoegd.',
        importPerDiemRatesSuccessfulDescription: ({rates}: ImportPerDiemRatesSuccessfulDescriptionParams) =>
            rates > 1 ? `${rates} per diem tarieven zijn toegevoegd.` : '1 dagvergoeding is toegevoegd.',
        importFailedTitle: 'Importeren mislukt',
        importFailedDescription: 'Zorg ervoor dat alle velden correct zijn ingevuld en probeer het opnieuw. Als het probleem aanhoudt, neem dan contact op met Concierge.',
        importDescription: 'Kies welke velden u wilt koppelen vanuit uw spreadsheet door op de vervolgkeuzelijst naast elke geïmporteerde kolom hieronder te klikken.',
        sizeNotMet: 'Bestandsgrootte moet groter zijn dan 0 bytes',
        invalidFileMessage:
            'Het bestand dat u heeft geüpload is ofwel leeg of bevat ongeldige gegevens. Zorg ervoor dat het bestand correct is opgemaakt en de benodigde informatie bevat voordat u het opnieuw uploadt.',
        importSpreadsheet: 'Spreadsheet importeren',
        downloadCSV: 'CSV downloaden',
    },
    receipt: {
        upload: 'Bonnetje uploaden',
        uploadMultiple: 'Bonnetjes uploaden',
        dragReceiptBeforeEmail: 'Sleep een bon naar deze pagina, stuur een bon door naar',
        dragReceiptsBeforeEmail: 'Sleep bonnen naar deze pagina, stuur bonnen door naar',
        dragReceiptAfterEmail: 'of kies hieronder een bestand om te uploaden.',
        dragReceiptsAfterEmail: 'of kies hieronder bestanden om te uploaden.',
        chooseReceipt: 'Kies een bon om te uploaden of stuur een bon door naar',
        chooseReceipts: 'Kies bonnen om te uploaden of stuur bonnen door naar',
        takePhoto: 'Maak een foto',
        cameraAccess: "Cameratoegang is vereist om foto's van bonnetjes te maken.",
        deniedCameraAccess: 'Camera-toegang is nog steeds niet verleend, volg alstublieft',
        deniedCameraAccessInstructions: 'deze instructies',
        cameraErrorTitle: 'Camera fout',
        cameraErrorMessage: 'Er is een fout opgetreden bij het maken van een foto. Probeer het opnieuw.',
        locationAccessTitle: 'Locatietoegang toestaan',
        locationAccessMessage: 'Locatietoegang helpt ons om uw tijdzone en valuta nauwkeurig te houden, waar u ook gaat.',
        locationErrorTitle: 'Locatietoegang toestaan',
        locationErrorMessage: 'Locatietoegang helpt ons om uw tijdzone en valuta nauwkeurig te houden, waar u ook gaat.',
        allowLocationFromSetting: `Locatietoegang helpt ons om uw tijdzone en valuta nauwkeurig te houden, waar u ook gaat. Sta locatietoegang toe in de machtigingsinstellingen van uw apparaat.`,
        dropTitle: 'Laat het gaan',
        dropMessage: 'Sleep hier je bestand in.',
        flash: 'flits',
        multiScan: 'multi-scan',
        shutter: 'sluiter',
        gallery: 'galerij',
        deleteReceipt: 'Verwijder bonnetje',
        deleteConfirmation: 'Weet je zeker dat je dit bonnetje wilt verwijderen?',
        addReceipt: 'Bon toevoegen',
        scanFailed: 'De bon kon niet worden gescand omdat de handelaar, datum of het bedrag ontbreekt.',
    },
    quickAction: {
        scanReceipt: 'Scan bonnetje',
        recordDistance: 'Afstand bijhouden',
        requestMoney: 'Uitgave aanmaken',
        perDiem: 'Dagvergoeding aanmaken',
        splitBill: 'Uitgave splitsen',
        splitScan: 'Bon delen',
        splitDistance: 'Afstand splitsen',
        paySomeone: ({name}: PaySomeoneParams = {}) => `Betaal ${name ?? 'iemand'}`,
        assignTask: 'Taak toewijzen',
        header: 'Snelle actie',
        noLongerHaveReportAccess: 'Je hebt geen toegang meer tot je vorige snelle actiebestemming. Kies hieronder een nieuwe.',
        updateDestination: 'Bestemming bijwerken',
        createReport: 'Rapport maken',
    },
    iou: {
        amount: 'Bedrag',
        taxAmount: 'Belastingbedrag',
        taxRate: 'Belastingtarief',
        approve: ({
            formattedAmount,
        }: {
            formattedAmount?: string;
        } = {}) => (formattedAmount ? `Goedkeuren ${formattedAmount}` : 'Goedkeuren'),
        approved: 'Goedgekeurd',
        cash: 'Contant',
        card: 'Kaart',
        original: 'Origineel',
        split: 'Splitsen',
        splitExpense: 'Uitgave splitsen',
        splitExpenseSubtitle: ({amount, merchant}: SplitExpenseSubtitleParams) => `${amount} van ${merchant}`,
        addSplit: 'Splits toevoegen',
        totalAmountGreaterThanOriginal: ({amount}: TotalAmountGreaterOrLessThanOriginalParams) => `Het totale bedrag is ${amount} meer dan de oorspronkelijke uitgave.`,
        totalAmountLessThanOriginal: ({amount}: TotalAmountGreaterOrLessThanOriginalParams) => `Het totale bedrag is ${amount} minder dan de oorspronkelijke uitgave.`,
        splitExpenseZeroAmount: 'Voer een geldig bedrag in voordat u doorgaat.',
        splitExpenseEditTitle: ({amount, merchant}: SplitExpenseEditTitleParams) => `Bewerk ${amount} voor ${merchant}`,
        removeSplit: 'Verwijder splitsing',
        paySomeone: ({name}: PaySomeoneParams = {}) => `Betaal ${name ?? 'iemand'}`,
        expense: 'Uitgave',
        categorize: 'Categoriseren',
        share: 'Delen',
        participants: 'Deelnemers',
        createExpense: 'Uitgave aanmaken',
        trackDistance: 'Afstand bijhouden',
        createExpenses: ({expensesNumber}: CreateExpensesParams) => `Maak ${expensesNumber} uitgaven aan`,
        removeExpense: 'Uitgave verwijderen',
        removeThisExpense: 'Deze uitgave verwijderen',
        removeExpenseConfirmation: 'Weet je zeker dat je dit bonnetje wilt verwijderen? Deze actie kan niet ongedaan worden gemaakt.',
        addExpense: 'Uitgave toevoegen',
        chooseRecipient: 'Kies ontvanger',
        createExpenseWithAmount: ({amount}: {amount: string}) => `Maak ${amount} uitgave aan`,
        confirmDetails: 'Bevestig gegevens',
        pay: 'Betalen',
        cancelPayment: 'Betaling annuleren',
        cancelPaymentConfirmation: 'Weet je zeker dat je deze betaling wilt annuleren?',
        viewDetails: 'Details bekijken',
        pending: 'In behandeling',
        canceled: 'Geannuleerd',
        posted: 'Geplaatst',
        deleteReceipt: 'Verwijder bonnetje',
        deletedTransaction: ({amount, merchant}: DeleteTransactionParams) => `verwijderde een uitgave (${amount} voor ${merchant})`,
        movedFromReport: ({reportName}: MovedFromReportParams) => `verplaatste een uitgave${reportName ? `van ${reportName}` : ''}`,
        movedTransaction: ({reportUrl, reportName}: MovedTransactionParams) => `heeft deze uitgave verplaatst${reportName ? `naar <a href="${reportUrl}">${reportName}</a>` : ''}`,
        unreportedTransaction: 'heeft deze uitgave naar uw persoonlijke ruimte verplaatst',
        pendingMatchWithCreditCard: 'Bon is in afwachting van een overeenkomst met kaarttransactie',
        pendingMatch: 'In afwachting van overeenkomst',
        pendingMatchWithCreditCardDescription: 'Ontvangst in afwachting van overeenkomst met kaarttransactie. Markeer als contant om te annuleren.',
        markAsCash: 'Als contant markeren',
        routePending: 'Route in behandeling...',
        receiptScanning: () => ({
            one: 'Bonnetjes scannen...',
            other: 'Bonnen scannen...',
        }),
        scanMultipleReceipts: 'Scan meerdere bonnen',
        scanMultipleReceiptsDescription: "Maak foto's van al je bonnetjes tegelijk, bevestig dan zelf de details of laat SmartScan het afhandelen.",
        receiptScanInProgress: 'Bon scannen bezig',
        receiptScanInProgressDescription: 'Bon scannen bezig. Kom later terug of voer de gegevens nu in.',
        removeFromReport: 'Verwijder uit rapport',
        moveToPersonalSpace: 'Verplaats uitgaven naar persoonlijke ruimte',
        duplicateTransaction: ({isSubmitted}: DuplicateTransactionParams) =>
            !isSubmitted
                ? 'Potentiële dubbele uitgaven geïdentificeerd. Controleer duplicaten om indiening mogelijk te maken.'
                : 'Potentiële dubbele uitgaven geïdentificeerd. Controleer duplicaten om goedkeuring mogelijk te maken.',
        receiptIssuesFound: () => ({
            one: 'Probleem gevonden',
            other: 'Problemen gevonden',
        }),
        fieldPending: 'In afwachting...',
        defaultRate: 'Standaardtarief',
        receiptMissingDetails: 'Ontbrekende gegevens op bon',
        missingAmount: 'Ontbrekend bedrag',
        missingMerchant: 'Ontbrekende handelaar',
        receiptStatusTitle: 'Scannen…',
        receiptStatusText: 'Alleen jij kunt deze bon zien tijdens het scannen. Kom later terug of voer de gegevens nu in.',
        receiptScanningFailed: 'Het scannen van het bonnetje is mislukt. Voer de gegevens handmatig in.',
        transactionPendingDescription: 'Transactie in behandeling. Het kan enkele dagen duren voordat deze is verwerkt.',
        companyInfo: 'Bedrijfsinformatie',
        companyInfoDescription: 'We hebben nog een paar details nodig voordat je je eerste factuur kunt verzenden.',
        yourCompanyName: 'Uw bedrijfsnaam',
        yourCompanyWebsite: 'De website van uw bedrijf',
        yourCompanyWebsiteNote: 'Als u geen website heeft, kunt u in plaats daarvan het LinkedIn-profiel of sociale media-profiel van uw bedrijf opgeven.',
        invalidDomainError: 'U heeft een ongeldig domein ingevoerd. Voer een geldig domein in om door te gaan.',
        publicDomainError: 'U bevindt zich in een openbare domein. Om door te gaan, voert u een privé domein in.',
        // TODO: This key should be deprecated. More details: https://github.com/Expensify/App/pull/59653#discussion_r2028653252
        expenseCountWithStatus: ({scanningReceipts = 0, pendingReceipts = 0}: RequestCountParams) => {
            const statusText: string[] = [];
            if (scanningReceipts > 0) {
                statusText.push(`${scanningReceipts} scannen`);
            }
            if (pendingReceipts > 0) {
                statusText.push(`${pendingReceipts} in behandeling`);
            }
            return {
                one: statusText.length > 0 ? `1 uitgave (${statusText.join(', ')})` : `1 uitgave`,
                other: (count: number) => (statusText.length > 0 ? `${count} uitgaven (${statusText.join(', ')})` : `${count} uitgaven`),
            };
        },
        expenseCount: () => {
            return {
                one: '1 uitgave',
                other: (count: number) => `${count} uitgaven`,
            };
        },
        deleteExpense: () => ({
            one: 'Verwijder uitgave',
            other: 'Verwijder uitgaven',
        }),
        deleteConfirmation: () => ({
            one: 'Weet je zeker dat je deze uitgave wilt verwijderen?',
            other: 'Weet je zeker dat je deze uitgaven wilt verwijderen?',
        }),
        deleteReport: 'Rapport verwijderen',
        deleteReportConfirmation: 'Weet u zeker dat u dit rapport wilt verwijderen?',
        settledExpensify: 'Betaald',
        done: 'Klaar',
        settledElsewhere: 'Elders betaald',
        individual: 'Individuueel',
        business: 'Business',
        settleExpensify: ({formattedAmount}: SettleExpensifyCardParams) => (formattedAmount ? `Betaal ${formattedAmount} met Expensify` : `Betaal met Expensify`),
        settlePersonal: ({formattedAmount}: SettleExpensifyCardParams) => (formattedAmount ? `Betaal ${formattedAmount} als individu` : `Betalen met persoonlijke rekening`),
        settleWallet: ({formattedAmount}: SettleExpensifyCardParams) => (formattedAmount ? `Betaal ${formattedAmount} met wallet` : `Betalen met wallet`),
        settlePayment: ({formattedAmount}: SettleExpensifyCardParams) => `Betaal ${formattedAmount}`,
        settleBusiness: ({formattedAmount}: SettleExpensifyCardParams) => (formattedAmount ? `Betaal ${formattedAmount} als bedrijf` : `Betalen met zakelijke rekening`),
        payElsewhere: ({formattedAmount}: SettleExpensifyCardParams) => (formattedAmount ? `${formattedAmount} als betaald markeren` : `Markeren als betaald`),
        settleInvoicePersonal: ({amount, last4Digits}: BusinessBankAccountParams) =>
            amount ? `${amount} betaald met persoonlijke rekening ${last4Digits}` : `Betaald met persoonlijke rekening`,
        settleInvoiceBusiness: ({amount, last4Digits}: BusinessBankAccountParams) => (amount ? `${amount} betaald met zakelijke rekening ${last4Digits}` : `Betaald met zakelijke rekening`),
        payWithPolicy: ({formattedAmount, policyName}: SettleExpensifyCardParams & {policyName: string}) =>
            formattedAmount ? `Betaal ${formattedAmount} via ${policyName}` : `Betalen via ${policyName}`,
        businessBankAccount: ({amount, last4Digits}: BusinessBankAccountParams) => (amount ? `${amount} betaald via bankrekening ${last4Digits}` : `betaald via bankrekening ${last4Digits}`),
        automaticallyPaidWithBusinessBankAccount: ({amount, last4Digits}: BusinessBankAccountParams) =>
            `${amount} betaald met bankrekening eindigend op ${last4Digits} via <a href="${CONST.CONFIGURE_EXPENSE_REPORT_RULES_HELP_URL}">werkruimte regels</a>`,
        invoicePersonalBank: ({lastFour}: BankAccountLastFourParams) => `Persoonlijke rekening • ${lastFour}`,
        invoiceBusinessBank: ({lastFour}: BankAccountLastFourParams) => `Zakelijke rekening • ${lastFour}`,
        nextStep: 'Volgende stappen',
        finished: 'Voltooid',
        sendInvoice: ({amount}: RequestAmountParams) => `Verstuur ${amount} factuur`,
        submitAmount: ({amount}: RequestAmountParams) => `Verstuur ${amount}`,
        expenseAmount: ({formattedAmount, comment}: RequestedAmountMessageParams) => `${formattedAmount}${comment ? `voor ${comment}` : ''}`,
        submitted: `ingediend`,
        automaticallySubmitted: `ingediend via <a href="${CONST.SELECT_WORKFLOWS_HELP_URL}">vertraging indieningen</a>`,
        trackedAmount: ({formattedAmount, comment}: RequestedAmountMessageParams) => `volgt ${formattedAmount}${comment ? `voor ${comment}` : ''}`,
        splitAmount: ({amount}: SplitAmountParams) => `splitsen ${amount}`,
        didSplitAmount: ({formattedAmount, comment}: DidSplitAmountMessageParams) => `split ${formattedAmount}${comment ? `voor ${comment}` : ''}`,
        yourSplit: ({amount}: UserSplitParams) => `Jouw deel ${amount}`,
        payerOwesAmount: ({payer, amount, comment}: PayerOwesAmountParams) => `${payer} is ${amount}${comment ? `voor ${comment}` : ''} verschuldigd`,
        payerOwes: ({payer}: PayerOwesParams) => `${payer} verschuldigd:`,
        payerPaidAmount: ({payer, amount}: PayerPaidAmountParams) => `${payer ? `${payer} ` : ''}betaalde ${amount}`,
        payerPaid: ({payer}: PayerPaidParams) => `${payer} heeft betaald:`,
        payerSpentAmount: ({payer, amount}: PayerPaidAmountParams) => `${payer} heeft ${amount} uitgegeven`,
        payerSpent: ({payer}: PayerPaidParams) => `${payer} heeft uitgegeven:`,
        managerApproved: ({manager}: ManagerApprovedParams) => `${manager} goedgekeurd:`,
        managerApprovedAmount: ({manager, amount}: ManagerApprovedAmountParams) => `${manager} keurde ${amount} goed`,
        payerSettled: ({amount}: PayerSettledParams) => `betaald ${amount}`,
        payerSettledWithMissingBankAccount: ({amount}: PayerSettledParams) => `betaald ${amount}. Voeg een bankrekening toe om uw betaling te ontvangen.`,
        automaticallyApproved: `goedgekeurd via <a href="${CONST.CONFIGURE_EXPENSE_REPORT_RULES_HELP_URL}">werkruimteregels</a>`,
        approvedAmount: ({amount}: ApprovedAmountParams) => `goedgekeurd ${amount}`,
        approvedMessage: `goedgekeurd`,
        unapproved: `niet goedgekeurd`,
        automaticallyForwarded: `goedgekeurd via <a href="${CONST.CONFIGURE_EXPENSE_REPORT_RULES_HELP_URL}">werkruimteregels</a>`,
        forwarded: `goedgekeurd`,
        rejectedThisReport: 'heeft dit rapport afgewezen',
        waitingOnBankAccount: ({submitterDisplayName}: WaitingOnBankAccountParams) => `is met de betaling begonnen, maar wacht op ${submitterDisplayName} om een bankrekening toe te voegen.`,
        adminCanceledRequest: ({manager}: AdminCanceledRequestParams) => `${manager ? `${manager}: ` : ''}heeft de betaling geannuleerd`,
        canceledRequest: ({amount, submitterDisplayName}: CanceledRequestParams) =>
            `heeft de betaling van ${amount} geannuleerd, omdat ${submitterDisplayName} hun Expensify Wallet niet binnen 30 dagen heeft geactiveerd.`,
        settledAfterAddedBankAccount: ({submitterDisplayName, amount}: SettledAfterAddedBankAccountParams) =>
            `${submitterDisplayName} heeft een bankrekening toegevoegd. De betaling van ${amount} is gedaan.`,
        paidElsewhere: ({payer}: PaidElsewhereParams = {}) => `${payer ? `${payer} ` : ''}gemarkeerd als betaald`,
        paidWithExpensify: ({payer}: PaidWithExpensifyParams = {}) => `${payer ? `${payer} ` : ''}betaald met wallet`,
        automaticallyPaidWithExpensify: ({payer}: PaidWithExpensifyParams = {}) =>
            `${payer ? `${payer} ` : ''}betaald met Expensify via <a href="${CONST.CONFIGURE_EXPENSE_REPORT_RULES_HELP_URL}">werkruimte regels</a>`,
        noReimbursableExpenses: 'Dit rapport heeft een ongeldig bedrag.',
        pendingConversionMessage: 'Totaal wordt bijgewerkt wanneer je weer online bent.',
        changedTheExpense: 'de uitgave gewijzigd',
        setTheRequest: ({valueName, newValueToDisplay}: SetTheRequestParams) => `de ${valueName} naar ${newValueToDisplay}`,
        setTheDistanceMerchant: ({translatedChangedField, newMerchant, newAmountToDisplay}: SetTheDistanceMerchantParams) =>
            `stel het ${translatedChangedField} in op ${newMerchant}, wat het bedrag instelde op ${newAmountToDisplay}`,
        removedTheRequest: ({valueName, oldValueToDisplay}: RemovedTheRequestParams) => `de ${valueName} (voorheen ${oldValueToDisplay})`,
        updatedTheRequest: ({valueName, newValueToDisplay, oldValueToDisplay}: UpdatedTheRequestParams) => `de ${valueName} naar ${newValueToDisplay} (voorheen ${oldValueToDisplay})`,
        updatedTheDistanceMerchant: ({translatedChangedField, newMerchant, oldMerchant, newAmountToDisplay, oldAmountToDisplay}: UpdatedTheDistanceMerchantParams) =>
            `veranderde de ${translatedChangedField} naar ${newMerchant} (voorheen ${oldMerchant}), wat het bedrag bijwerkte naar ${newAmountToDisplay} (voorheen ${oldAmountToDisplay})`,
        threadExpenseReportName: ({formattedAmount, comment}: ThreadRequestReportNameParams) => `${formattedAmount} ${comment ? `voor ${comment}` : 'uitgave'}`,
        invoiceReportName: ({linkedReportID}: OriginalMessage<typeof CONST.REPORT.ACTIONS.TYPE.REPORT_PREVIEW>) => `Factuurrapport #${linkedReportID}`,
        threadPaySomeoneReportName: ({formattedAmount, comment}: ThreadSentMoneyReportNameParams) => `${formattedAmount} verzonden${comment ? `voor ${comment}` : ''}`,
        movedFromPersonalSpace: ({workspaceName, reportName}: MovedFromPersonalSpaceParams) =>
            `verplaatste uitgave van persoonlijke ruimte naar ${workspaceName ?? `chat met ${reportName}`}`,
        movedToPersonalSpace: 'verplaatste uitgave naar persoonlijke ruimte',
        tagSelection: 'Selecteer een tag om uw uitgaven beter te organiseren.',
        categorySelection: 'Selecteer een categorie om uw uitgaven beter te organiseren.',
        error: {
            invalidCategoryLength: 'De categorienaam overschrijdt 255 tekens. Verkort deze of kies een andere categorie.',
            invalidTagLength: 'De tagnaam overschrijdt 255 tekens. Verkort het of kies een andere tag.',
            invalidAmount: 'Voer een geldig bedrag in voordat u doorgaat.',
            invalidIntegerAmount: 'Voer een heel dollarbedrag in voordat u doorgaat.',
            invalidTaxAmount: ({amount}: RequestAmountParams) => `Maximale belastingbedrag is ${amount}`,
            invalidSplit: 'De som van de splitsingen moet gelijk zijn aan het totale bedrag',
            invalidSplitParticipants: 'Voer een bedrag groter dan nul in voor ten minste twee deelnemers.',
            invalidSplitYourself: 'Voer een niet-nul bedrag in voor uw splitsing aub.',
            noParticipantSelected: 'Selecteer een deelnemer alstublieft',
            other: 'Onverwachte fout. Probeer het later opnieuw.',
            genericCreateFailureMessage: 'Onverwachte fout bij het indienen van deze uitgave. Probeer het later opnieuw.',
            genericCreateInvoiceFailureMessage: 'Onverwachte fout bij het verzenden van deze factuur. Probeer het later opnieuw.',
            genericHoldExpenseFailureMessage: 'Onverwachte fout bij het vasthouden van deze uitgave. Probeer het later opnieuw.',
            genericUnholdExpenseFailureMessage: 'Onverwachte fout bij het van hold halen van deze uitgave. Probeer het later opnieuw.',
            receiptDeleteFailureError: 'Onverwachte fout bij het verwijderen van dit ontvangstbewijs. Probeer het later opnieuw.',
            receiptFailureMessage: 'Er is een fout opgetreden bij het uploaden van uw bon. Alstublieft',
            receiptFailureMessageShort: 'Er is een fout opgetreden bij het uploaden van uw bon.',
            tryAgainMessage: 'probeer het opnieuw',
            saveFileMessage: 'sla de bon op',
            uploadLaterMessage: 'om later te uploaden.',
            genericDeleteFailureMessage: 'Onverwachte fout bij het verwijderen van deze uitgave. Probeer het later opnieuw.',
            genericEditFailureMessage: 'Onverwachte fout bij het bewerken van deze uitgave. Probeer het later opnieuw.',
            genericSmartscanFailureMessage: 'Transactie mist velden',
            duplicateWaypointsErrorMessage: 'Verwijder dubbele waypoints alstublieft.',
            atLeastTwoDifferentWaypoints: 'Voer alstublieft ten minste twee verschillende adressen in.',
            splitExpenseMultipleParticipantsErrorMessage: 'Een uitgave kan niet worden gesplitst tussen een werkruimte en andere leden. Werk uw selectie bij.',
            invalidMerchant: 'Voer een geldige handelaar in alstublieft',
            atLeastOneAttendee: 'Er moet ten minste één deelnemer worden geselecteerd',
            invalidQuantity: 'Voer een geldige hoeveelheid in alstublieft',
            quantityGreaterThanZero: 'Hoeveelheid moet groter zijn dan nul',
            invalidSubrateLength: 'Er moet minstens één subtarief zijn.',
            invalidRate: 'Tarief niet geldig voor deze werkruimte. Selecteer een beschikbaar tarief uit de werkruimte.',
        },
        dismissReceiptError: 'Fout negeren',
        dismissReceiptErrorConfirmation: 'Let op! Als u deze foutmelding negeert, wordt uw geüploade bon volledig verwijderd. Weet u het zeker?',
        waitingOnEnabledWallet: ({submitterDisplayName}: WaitingOnBankAccountParams) =>
            `begon met afrekenen. Betaling is in de wacht totdat ${submitterDisplayName} hun portemonnee inschakelt.`,
        enableWallet: 'Portemonnee inschakelen',
        hold: 'Vasthouden',
        unhold: 'Verwijder blokkering',
        holdExpense: 'Uitgave vasthouden',
        unholdExpense: 'Uitgave deblokkeren',
        heldExpense: 'deze uitgave vastgehouden',
        unheldExpense: 'deblokkeer deze uitgave',
        moveUnreportedExpense: 'Verplaats niet-gerapporteerde uitgave',
        addUnreportedExpense: 'Niet-gerapporteerde uitgave toevoegen',
        selectUnreportedExpense: 'Selecteer ten minste één uitgave om aan het rapport toe te voegen.',
        emptyStateUnreportedExpenseTitle: 'Geen niet-gerapporteerde uitgaven',
        emptyStateUnreportedExpenseSubtitle: 'Het lijkt erop dat je geen niet-gerapporteerde uitgaven hebt. Probeer er hieronder een aan te maken.',
        addUnreportedExpenseConfirm: 'Toevoegen aan rapport',
        explainHold: 'Leg uit waarom je deze uitgave vasthoudt.',
        undoSubmit: 'Ongedaan maken indienen',
        retracted: 'ingetrokken',
        undoClose: 'Sluiten ongedaan maken',
        reopened: 'heropend',
        reopenReport: 'Rapport heropenen',
        reopenExportedReportConfirmation: ({connectionName}: {connectionName: string}) =>
            `Dit rapport is al geëxporteerd naar ${connectionName}. Het wijzigen ervan kan leiden tot gegevensverschillen. Weet u zeker dat u dit rapport opnieuw wilt openen?`,
        reason: 'Reden',
        holdReasonRequired: 'Een reden is vereist bij het vasthouden.',
        expenseWasPutOnHold: 'Uitgave is in de wacht gezet',
        expenseOnHold: 'Deze uitgave is in de wacht gezet. Bekijk de opmerkingen voor de volgende stappen.',
        expensesOnHold: 'Alle onkosten zijn in de wacht gezet. Controleer de opmerkingen voor de volgende stappen.',
        expenseDuplicate: 'Deze uitgave heeft vergelijkbare details met een andere. Controleer de duplicaten om verder te gaan.',
        someDuplicatesArePaid: 'Sommige van deze duplicaten zijn al goedgekeurd of betaald.',
        reviewDuplicates: 'Duplicaten beoordelen',
        keepAll: 'Alles behouden',
        confirmApprove: 'Bevestig goedkeuringsbedrag',
        confirmApprovalAmount: 'Alleen conforme uitgaven goedkeuren, of het hele rapport goedkeuren.',
        confirmApprovalAllHoldAmount: () => ({
            one: 'Deze uitgave is in de wacht. Wil je toch goedkeuren?',
            other: 'Deze uitgaven zijn in de wacht gezet. Wil je ze toch goedkeuren?',
        }),
        confirmPay: 'Bevestig betalingsbedrag',
        confirmPayAmount: 'Betaal wat niet in de wacht staat, of betaal het hele rapport.',
        confirmPayAllHoldAmount: () => ({
            one: 'Deze uitgave is in de wacht gezet. Wil je toch betalen?',
            other: 'Deze uitgaven zijn in de wacht gezet. Wil je toch betalen?',
        }),
        payOnly: 'Alleen betalen',
        approveOnly: 'Alleen goedkeuren',
        holdEducationalTitle: 'Dit verzoek is ingediend op',
        holdEducationalText: 'vasthouden',
        whatIsHoldExplain: 'Vasthouden is als het indrukken van "pauze" op een uitgave om meer details te vragen voordat deze wordt goedgekeurd of betaald.',
        holdIsLeftBehind: 'Ingehouden uitgaven worden naar een ander rapport verplaatst na goedkeuring of betaling.',
        unholdWhenReady: 'Goedkeurders kunnen uitgaven vrijgeven wanneer ze klaar zijn voor goedkeuring of betaling.',
        changePolicyEducational: {
            title: 'Je hebt dit rapport verplaatst!',
            description: 'Controleer deze items dubbel, aangezien ze de neiging hebben te veranderen bij het verplaatsen van rapporten naar een nieuwe werkruimte.',
            reCategorize: '<strong>Her-categoriseer eventuele uitgaven</strong> om te voldoen aan de werkruimteregels.',
            workflows: 'Dit rapport kan nu onderworpen zijn aan een ander <strong>goedkeuringsproces.</strong>',
        },
        changeWorkspace: 'Werkruimte wijzigen',
        set: 'set',
        changed: 'veranderd',
        removed: 'removed',
        transactionPending: 'Transactie in behandeling.',
        chooseARate: 'Selecteer een vergoedingstarief per mijl of kilometer voor de werkruimte',
        unapprove: 'Afkeuren',
        unapproveReport: 'Rapport afkeuren',
        headsUp: 'Let op!',
        unapproveWithIntegrationWarning: ({accountingIntegration}: UnapproveWithIntegrationWarningParams) =>
            `Dit rapport is al geëxporteerd naar ${accountingIntegration}. Het wijzigen ervan kan leiden tot gegevensverschillen. Weet u zeker dat u dit rapport wilt afkeuren?`,
        reimbursable: 'terugbetaalbaar',
        nonReimbursable: 'niet-vergoedbaar',
        bookingPending: 'Deze boeking is in behandeling.',
        bookingPendingDescription: 'Deze boeking is in afwachting omdat deze nog niet is betaald.',
        bookingArchived: 'Deze boeking is gearchiveerd',
        bookingArchivedDescription: 'Deze boeking is gearchiveerd omdat de reisdatum is verstreken. Voeg indien nodig een uitgave toe voor het eindbedrag.',
        attendees: 'Deelnemers',
        whoIsYourAccountant: 'Wie is uw accountant?',
        paymentComplete: 'Betaling voltooid',
        time: 'Tijd',
        startDate: 'Startdatum',
        endDate: 'Einddatum',
        startTime: 'Starttijd',
        endTime: 'Eindtijd',
        deleteSubrate: 'Subtarief verwijderen',
        deleteSubrateConfirmation: 'Weet je zeker dat je dit subtarief wilt verwijderen?',
        quantity: 'Hoeveelheid',
        subrateSelection: 'Selecteer een subtarief en voer een hoeveelheid in.',
        qty: 'Aantal',
        firstDayText: () => ({
            one: `Eerste dag: 1 uur`,
            other: (count: number) => `Eerste dag: ${count.toFixed(2)} uur`,
        }),
        lastDayText: () => ({
            one: `Laatste dag: 1 uur`,
            other: (count: number) => `Laatste dag: ${count.toFixed(2)} uur`,
        }),
        tripLengthText: () => ({
            one: `Reis: 1 volle dag`,
            other: (count: number) => `Reis: ${count} volledige dagen`,
        }),
        dates: 'Datums',
        rates: 'Tarieven',
        submitsTo: ({name}: SubmitsToParams) => `Dient in bij ${name}`,
        moveExpenses: () => ({one: 'Verplaats uitgave', other: 'Verplaats uitgaven'}),
    },
    transactionMerge: {
        listPage: {
            header: 'Kosten samenvoegen',
            noEligibleExpenseFound: 'Geen in aanmerking komende kosten gevonden',
            noEligibleExpenseFoundSubtitle: `Je hebt geen kosten die samengevoegd kunnen worden met deze. <a href="${CONST.HELP_DOC_LINKS.MERGE_EXPENSES}">Meer informatie</a> over in aanmerking komende kosten.`,
            selectTransactionToMerge: ({reportName}: {reportName: string}) =>
                `Selecteer een <a href="${CONST.HELP_DOC_LINKS.MERGE_EXPENSES}">geschikte kost</a> om te combineren <strong>${reportName}</strong>.`,
        },
        receiptPage: {
            header: 'Ontvangstbewijs selecteren',
            pageTitle: 'Kies het ontvangstbewijs dat je wilt behouden:',
        },
        detailsPage: {
            header: 'Details selecteren',
            pageTitle: 'Selecteer de details die je wilt behouden:',
            noDifferences: 'Geen verschillen gevonden tussen de transacties',
            pleaseSelectError: ({field}: {field: string}) => `Selecteer een ${field}`,
            selectAllDetailsError: 'Selecteer alle details voordat je doorgaat.',
        },
        confirmationPage: {
            header: 'Bevestig details',
            pageTitle: 'Bevestig de details die je wilt bewaren. Niet bewaarde details worden verwijderd.',
            confirmButton: 'Kosten samenvoegen',
        },
    },
    share: {
        shareToExpensify: 'Delen met Expensify',
        messageInputLabel: 'Bericht',
    },
    notificationPreferencesPage: {
        header: 'Meldingsvoorkeuren',
        label: 'Stel me op de hoogte van nieuwe berichten',
        notificationPreferences: {
            always: 'Onmiddellijk',
            daily: 'Dagelijks',
            mute: 'Dempen',
            hidden: 'Verborgen',
        },
    },
    loginField: {
        numberHasNotBeenValidated: 'Het nummer is niet gevalideerd. Klik op de knop om de validatielink opnieuw via sms te verzenden.',
        emailHasNotBeenValidated: 'De e-mail is niet gevalideerd. Klik op de knop om de validatielink opnieuw via sms te verzenden.',
    },
    avatarWithImagePicker: {
        uploadPhoto: 'Foto uploaden',
        removePhoto: 'Foto verwijderen',
        editImage: 'Foto bewerken',
        viewPhoto: 'Foto bekijken',
        imageUploadFailed: 'Afbeeldingsupload mislukt',
        deleteWorkspaceError: 'Sorry, er was een onverwacht probleem bij het verwijderen van je werkruimte-avatar.',
        sizeExceeded: ({maxUploadSizeInMB}: SizeExceededParams) => `De geselecteerde afbeelding overschrijdt de maximale uploadgrootte van ${maxUploadSizeInMB} MB.`,
        resolutionConstraints: ({minHeightInPx, minWidthInPx, maxHeightInPx, maxWidthInPx}: ResolutionConstraintsParams) =>
            `Upload alstublieft een afbeelding die groter is dan ${minHeightInPx}x${minWidthInPx} pixels en kleiner dan ${maxHeightInPx}x${maxWidthInPx} pixels.`,
        notAllowedExtension: ({allowedExtensions}: NotAllowedExtensionParams) => `Profielfoto moet een van de volgende typen zijn: ${allowedExtensions.join(', ')}.`,
    },
    modal: {
        backdropLabel: 'Modale Achtergrond',
    },
    profilePage: {
        profile: 'Profiel',
        preferredPronouns: 'Voorkeursvoornaamwoorden',
        selectYourPronouns: 'Selecteer je voornaamwoorden',
        selfSelectYourPronoun: 'Selecteer je voornaamwoord zelf',
        emailAddress: 'E-mailadres',
        setMyTimezoneAutomatically: 'Stel mijn tijdzone automatisch in',
        timezone: 'Tijdzone',
        invalidFileMessage: 'Ongeldig bestand. Probeer een andere afbeelding.',
        avatarUploadFailureMessage: 'Er is een fout opgetreden bij het uploaden van de avatar. Probeer het opnieuw.',
        online: 'Online',
        offline: 'Offline',
        syncing: 'Synchroniseren',
        profileAvatar: 'Profielfoto',
        publicSection: {
            title: 'Openbaar',
            subtitle: 'Deze gegevens worden weergegeven op je openbare profiel. Iedereen kan ze zien.',
        },
        privateSection: {
            title: 'Privé',
            subtitle: 'Deze gegevens worden gebruikt voor reizen en betalingen. Ze worden nooit getoond op je openbare profiel.',
        },
    },
    securityPage: {
        title: 'Beveiligingsopties',
        subtitle: 'Schakel authenticatie in twee stappen in om uw account veilig te houden.',
        goToSecurity: 'Ga terug naar de beveiligingspagina',
    },
    shareCodePage: {
        title: 'Uw code',
        subtitle: 'Nodig leden uit voor Expensify door je persoonlijke QR-code of verwijzingslink te delen.',
    },
    pronounsPage: {
        pronouns: 'Voornaamwoorden',
        isShownOnProfile: 'Je voornaamwoorden worden weergegeven op je profiel.',
        placeholderText: 'Zoek om opties te zien',
    },
    contacts: {
        contactMethod: 'Contactmethode',
        contactMethods: 'Contactmethoden',
        featureRequiresValidate: 'Deze functie vereist dat je je account verifieert.',
        validateAccount: 'Valideer uw account',
        helpTextBeforeEmail: 'Voeg meer manieren toe voor mensen om je te vinden, en stuur bonnetjes door naar',
        helpTextAfterEmail: 'van meerdere e-mailadressen.',
        pleaseVerify: 'Verifieer deze contactmethode alstublieft',
        getInTouch: 'Telkens wanneer we contact met je moeten opnemen, gebruiken we deze contactmethode.',
        enterMagicCode: ({contactMethod}: EnterMagicCodeParams) => `Voer de magische code in die is verzonden naar ${contactMethod}. Het zou binnen een minuut of twee moeten aankomen.`,
        setAsDefault: 'Instellen als standaard',
        yourDefaultContactMethod:
            'Dit is uw huidige standaard contactmethode. Voordat u deze kunt verwijderen, moet u een andere contactmethode kiezen en op "Instellen als standaard" klikken.',
        removeContactMethod: 'Contactmethode verwijderen',
        removeAreYouSure: 'Weet je zeker dat je deze contactmethode wilt verwijderen? Deze actie kan niet ongedaan worden gemaakt.',
        failedNewContact: 'Kan deze contactmethode niet toevoegen.',
        genericFailureMessages: {
            requestContactMethodValidateCode: 'Het verzenden van een nieuwe magische code is mislukt. Wacht even en probeer het opnieuw.',
            validateSecondaryLogin: 'Onjuiste of ongeldige magische code. Probeer het opnieuw of vraag een nieuwe code aan.',
            deleteContactMethod: 'Verwijderen van contactmethode mislukt. Neem contact op met Concierge voor hulp.',
            setDefaultContactMethod: 'Het is niet gelukt om een nieuwe standaard contactmethode in te stellen. Neem contact op met Concierge voor hulp.',
            addContactMethod: 'Het is niet gelukt om deze contactmethode toe te voegen. Neem contact op met Concierge voor hulp.',
            enteredMethodIsAlreadySubmitted: 'Deze contactmethode bestaat al',
            passwordRequired: 'wachtwoord vereist.',
            contactMethodRequired: 'Contactmethode is vereist',
            invalidContactMethod: 'Ongeldige contactmethode',
        },
        newContactMethod: 'Nieuwe contactmethode',
        goBackContactMethods: 'Ga terug naar contactmethoden',
    },
    // cspell:disable
    pronouns: {
        coCos: "Co / Co's",
        eEyEmEir: 'E / Ey / Em / Eir',
        faeFaer: 'Fae / Faer',
        heHimHis: 'Hij / Hem / Zijn',
        heHimHisTheyThemTheirs: 'He / Him / His / They / Them / Theirs',
        sheHerHers: 'Zij / Haar / Hare',
        sheHerHersTheyThemTheirs: 'Zij / Haar / Haar / Zij / Hen / Hun',
        merMers: 'Mer / Mers',
        neNirNirs: 'Ne / Nir / Nirs',
        neeNerNers: 'Nee / Ner / Ners',
        perPers: 'Per / Pers',
        theyThemTheirs: 'Zij / Hen / Hun',
        thonThons: 'Thon / Thons',
        veVerVis: 'Bekijken / Bekijkt / Bekeken',
        viVir: 'Vi / Vir',
        xeXemXyr: 'Xe / Xem / Xyr',
        zeZieZirHir: 'Ze / Zie / Zir / Hir',
        zeHirHirs: 'Ze / Hir',
        callMeByMyName: 'Noem me bij mijn naam',
    },
    // cspell:enable
    displayNamePage: {
        headerTitle: 'Weergavenaam',
        isShownOnProfile: 'Je weergavenaam wordt getoond op je profiel.',
    },
    timezonePage: {
        timezone: 'Tijdzone',
        isShownOnProfile: 'Je tijdzone wordt weergegeven op je profiel.',
        getLocationAutomatically: 'Automatisch uw locatie bepalen',
    },
    updateRequiredView: {
        updateRequired: 'Update vereist',
        pleaseInstall: 'Werk bij naar de nieuwste versie van New Expensify.',
        pleaseInstallExpensifyClassic: 'Installeer de nieuwste versie van Expensify alstublieft.',
        toGetLatestChanges: 'Voor mobiel of desktop, download en installeer de nieuwste versie. Voor web, ververs je browser.',
        newAppNotAvailable: 'De nieuwe Expensify-app is niet langer beschikbaar.',
    },
    initialSettingsPage: {
        about: 'Over',
        aboutPage: {
            description: 'De nieuwe Expensify-app is gebouwd door een gemeenschap van open-source ontwikkelaars van over de hele wereld. Help ons de toekomst van Expensify te bouwen.',
            appDownloadLinks: 'App-downloadlinks',
            viewKeyboardShortcuts: 'Toetsenbord sneltoetsen bekijken',
            viewTheCode: 'Bekijk de code',
            viewOpenJobs: 'Bekijk openstaande vacatures',
            reportABug: 'Een bug rapporteren',
            troubleshoot: 'Problemen oplossen',
        },
        appDownloadLinks: {
            android: {
                label: 'Android',
            },
            ios: {
                label: 'iOS',
            },
            desktop: {
                label: 'macOS',
            },
        },
        troubleshoot: {
            clearCacheAndRestart: 'Cache wissen en opnieuw starten',
            viewConsole: 'Bekijk debugconsole',
            debugConsole: 'Debugconsole',
            description:
                '<muted-text>Gebruik de onderstaande hulpmiddelen om problemen met Expensify op te lossen. Als je problemen tegenkomt, <concierge-link>dien dan een bug in</concierge-link>.</muted-text>',
            confirmResetDescription: 'Alle niet-verzonden conceptberichten gaan verloren, maar de rest van uw gegevens is veilig.',
            resetAndRefresh: 'Reset en vernieuwen',
            clientSideLogging: 'Client-side logging',
            noLogsToShare: 'Geen logs om te delen',
            useProfiling: 'Gebruik profilering',
            profileTrace: 'Profieltracering',
            results: 'Resultaten',
            releaseOptions: 'Release-opties',
            testingPreferences: 'Voorkeuren testen',
            useStagingServer: 'Gebruik Staging Server',
            forceOffline: 'Offline forceren',
            simulatePoorConnection: 'Simuleer een slechte internetverbinding',
            simulateFailingNetworkRequests: 'Netwerkverzoeken simuleren die mislukken',
            authenticationStatus: 'Authenticatiestatus',
            deviceCredentials: 'Apparaatreferenties',
            invalidate: 'Ongeldig maken',
            destroy: 'Vernietigen',
            maskExportOnyxStateData: 'Masker kwetsbare ledendata bij het exporteren van de Onyx-status',
            exportOnyxState: 'Onyx-status exporteren',
            importOnyxState: 'Importeer Onyx-status',
            testCrash: 'Test crash',
            resetToOriginalState: 'Reset naar oorspronkelijke staat',
            usingImportedState: 'U gebruikt geïmporteerde status. Druk hier om het te wissen.',
            debugMode: 'Debug-modus',
            invalidFile: 'Ongeldig bestand',
            invalidFileDescription: 'Het bestand dat je probeert te importeren is niet geldig. Probeer het opnieuw.',
            invalidateWithDelay: 'Ongeldig maken met vertraging',
            recordTroubleshootData: 'Probleemoplossingsgegevens opnemen',
            softKillTheApp: 'Soft kill de app',
            kill: 'Dood',
        },
        debugConsole: {
            saveLog: 'Log opslaan',
            shareLog: 'Log delen',
            enterCommand: 'Voer opdracht in',
            execute: 'Uitvoeren',
            noLogsAvailable: 'Geen logs beschikbaar',
            logSizeTooLarge: ({size}: LogSizeParams) => `Loggrootte overschrijdt de limiet van ${size} MB. Gebruik "Log opslaan" om het logbestand te downloaden.`,
            logs: 'Logs',
            viewConsole: 'Console bekijken',
        },
        security: 'Beveiliging',
        signOut: 'Afmelden',
        restoreStashed: 'Herstel opgeslagen login',
        signOutConfirmationText: 'U verliest alle offline wijzigingen als u zich afmeldt.',
        versionLetter: 'v',
        readTheTermsAndPrivacy: {
            phrase1: 'Lees de',
            phrase2: 'Servicevoorwaarden',
            phrase3: 'en',
            phrase4: 'Privacy',
        },
        help: 'Help',
        whatIsNew: 'Wat is nieuw',
        accountSettings: 'Accountinstellingen',
        account: 'Account',
        general: 'Algemeen',
    },
    closeAccountPage: {
        closeAccount: 'Account sluiten',
        reasonForLeavingPrompt: 'We zouden het jammer vinden om je te zien gaan! Zou je ons vriendelijk willen vertellen waarom, zodat we kunnen verbeteren?',
        enterMessageHere: 'Voer hier bericht in',
        closeAccountWarning: 'Het sluiten van uw account kan niet ongedaan worden gemaakt.',
        closeAccountPermanentlyDeleteData: 'Weet je zeker dat je je account wilt verwijderen? Dit zal alle openstaande uitgaven permanent verwijderen.',
        enterDefaultContactToConfirm: 'Voer uw standaard contactmethode in om te bevestigen dat u uw account wilt sluiten. Uw standaard contactmethode is:',
        enterDefaultContact: 'Voer uw standaard contactmethode in',
        defaultContact: 'Standaard contactmethode:',
        enterYourDefaultContactMethod: 'Voer uw standaard contactmethode in om uw account te sluiten.',
    },
    mergeAccountsPage: {
        mergeAccount: 'Accounts samenvoegen',
        accountDetails: {
            accountToMergeInto: 'Voer het account in waarmee u wilt samenvoegen',
            notReversibleConsent: 'Ik begrijp dat dit niet omkeerbaar is.',
        },
        accountValidate: {
            confirmMerge: 'Weet je zeker dat je accounts wilt samenvoegen?',
            lossOfUnsubmittedData: `Het samenvoegen van uw accounts is onomkeerbaar en zal resulteren in het verlies van alle niet-ingediende uitgaven voor`,
            enterMagicCode: `Om door te gaan, voer de magische code in die is verzonden naar`,
            errors: {
                incorrectMagicCode: 'Onjuiste of ongeldige magische code. Probeer het opnieuw of vraag een nieuwe code aan.',
                fallback: 'Er is iets misgegaan. Probeer het later opnieuw.',
            },
        },
        mergeSuccess: {
            accountsMerged: 'Accounts samengevoegd!',
            description: ({from, to}: MergeSuccessDescriptionParams) =>
                `<muted-text><centered-text>Je hebt met succes alle gegevens van <strong>${from}</strong> samengevoegd in <strong>${to}</strong>. Je kunt nu elke login gebruiken voor deze account.</centered-text></muted-text>`,
        },
        mergePendingSAML: {
            weAreWorkingOnIt: 'We zijn ermee bezig',
            limitedSupport: 'We ondersteunen het samenvoegen van accounts nog niet op New Expensify. Voer deze actie in plaats daarvan uit op Expensify Classic.',
            reachOutForHelp: '<muted-text><centered-text>Neem gerust <concierge-link>contact op met Concierge</concierge-link> als je vragen hebt!</centered-text></muted-text>',
            goToExpensifyClassic: 'Ga naar Expensify Classic',
        },
        mergeFailureSAMLDomainControlDescription: ({email}: MergeFailureDescriptionGenericParams) =>
            `<muted-text><centered-text>Je kunt <strong>${email}</strong> niet samenvoegen omdat het wordt beheerd door <strong>${email.split('@').at(1) ?? ''}</strong>. Neem <concierge-link>contact op met Concierge</concierge-link> voor hulp.</centered-text></muted-text>`,
        mergeFailureSAMLAccountDescription: ({email}: MergeFailureDescriptionGenericParams) =>
            `<muted-text><centered-text>U kunt <strong>${email}</strong> niet samenvoegen met andere accounts omdat uw domeinbeheerder dit heeft ingesteld als uw primaire login. Voeg in plaats daarvan andere accounts samen.</centered-text></muted-text>`,
        mergeFailure2FA: {
            description: ({email}: MergeFailureDescriptionGenericParams) =>
                `<muted-text><centered-text>Je kunt accounts niet samenvoegen omdat <strong>${email}</strong> twee-factor authenticatie (2FA) heeft ingeschakeld. Schakel 2FA uit voor <strong>${email}</strong> en probeer het opnieuw.</centered-text></muted-text>`,
            learnMore: 'Meer informatie over het samenvoegen van accounts.',
        },
        mergeFailureAccountLockedDescription: ({email}: MergeFailureDescriptionGenericParams) =>
            `<muted-text><centered-text>Je kunt <strong>${email}</strong> niet samenvoegen omdat het vergrendeld is. Neem <concierge-link>contact op met Concierge</concierge-link> voor hulp.</centered-text></muted-text>`,
        mergeFailureUncreatedAccountDescription: ({email, contactMethodLink}: MergeFailureUncreatedAccountDescriptionParams) =>
            `<muted-text><centered-text>Je kunt geen accounts samenvoegen omdat <strong>${email}</strong> geen Expensify account heeft. <a href="${contactMethodLink}">Voeg het toe als een contactmethode</a> in plaats daarvan.</centered-text></muted-text>`,
        mergeFailureSmartScannerAccountDescription: ({email}: MergeFailureDescriptionGenericParams) =>
            `<muted-text><centered-text>Je kunt <strong>${email}</strong> niet samenvoegen met andere accounts. Voeg in plaats daarvan andere accounts samen.</centered-text></muted-text>`,
        mergeFailureInvoicedAccountDescription: ({email}: MergeFailureDescriptionGenericParams) =>
            `<muted-text><centered-text>Je kunt accounts niet samenvoegen in <strong>${email}</strong> omdat deze account een gefactureerde factureringsrelatie heeft.</centered-text></muted-text>`,
        mergeFailureTooManyAttempts: {
            heading: 'Probeer het later opnieuw',
            description: 'Er waren te veel pogingen om accounts samen te voegen. Probeer het later opnieuw.',
        },
        mergeFailureUnvalidatedAccount: {
            description: 'U kunt niet samenvoegen met andere accounts omdat het niet gevalideerd is. Valideer het account en probeer het opnieuw.',
        },
        mergeFailureSelfMerge: {
            description: 'U kunt geen account met zichzelf samenvoegen.',
        },
        mergeFailureGenericHeading: 'Kan accounts niet samenvoegen',
    },
    lockAccountPage: {
        reportSuspiciousActivity: 'Verdachte activiteit melden',
        lockAccount: 'Account vergrendelen',
        unlockAccount: 'Account ontgrendelen',
        compromisedDescription: 'Merk je iets vreemds op aan je account? Meld het en je account wordt meteen vergrendeld, kaarttransacties geblokkeerd en wijzigingen voorkomen.',
        domainAdminsDescription: 'Voor domeinbeheerders: dit pauzeert ook alle Expensify Card-activiteiten en beheerdersacties in je domein(en).',
        areYouSure: 'Weet je zeker dat je je Expensify-account wilt vergrendelen?',
        ourTeamWill: 'Ons team onderzoekt het en verwijdert ongeautoriseerde toegang. Om weer toegang te krijgen, moet je met Concierge samenwerken.',
    },
    failedToLockAccountPage: {
        failedToLockAccount: 'Kan account niet vergrendelen',
        failedToLockAccountDescription: `We konden uw account niet vergrendelen. Neem contact op met Concierge om dit probleem op te lossen.`,
        chatWithConcierge: 'Chat met Concierge',
    },
    unlockAccountPage: {
        accountLocked: 'Account vergrendeld',
        yourAccountIsLocked: 'Je account is vergrendeld',
        chatToConciergeToUnlock: 'Chat met Concierge om beveiligingsproblemen op te lossen en je account te ontgrendelen.',
        chatWithConcierge: 'Chat met Concierge',
    },
    passwordPage: {
        changePassword: 'Wachtwoord wijzigen',
        changingYourPasswordPrompt: 'Het wijzigen van je wachtwoord zal je wachtwoord voor zowel je Expensify.com als je New Expensify accounts bijwerken.',
        currentPassword: 'Huidig wachtwoord',
        newPassword: 'Nieuw wachtwoord',
        newPasswordPrompt: 'Je nieuwe wachtwoord moet anders zijn dan je oude wachtwoord en moet ten minste 8 tekens, 1 hoofdletter, 1 kleine letter en 1 cijfer bevatten.',
    },
    twoFactorAuth: {
        headerTitle: 'Twee-factor authenticatie',
        twoFactorAuthEnabled: 'Twee-factor authenticatie ingeschakeld',
        whatIsTwoFactorAuth:
            'Twee-factor authenticatie (2FA) helpt je account veilig te houden. Bij het inloggen moet je een code invoeren die is gegenereerd door je voorkeursauthenticator-app.',
        disableTwoFactorAuth: 'Twee-factor-authenticatie uitschakelen',
        explainProcessToRemove: 'Om twee-factor authenticatie (2FA) uit te schakelen, voer alstublieft een geldige code in van uw authenticatie-app.',
        disabled: 'Twee-factor-authenticatie is nu uitgeschakeld',
        noAuthenticatorApp: 'Je hebt geen authenticator-app meer nodig om in te loggen bij Expensify.',
        stepCodes: 'Herstelcodes',
        keepCodesSafe: 'Bewaar deze herstelcodes veilig!',
        codesLoseAccess:
            'Als je de toegang tot je authenticator-app verliest en deze codes niet hebt, verlies je de toegang tot je account.\n\nOpmerking: Het instellen van tweefactorauthenticatie zal je uitloggen van alle andere actieve sessies.',
        errorStepCodes: 'Kopieer of download codes voordat u doorgaat.',
        stepVerify: 'Verifiëren',
        scanCode: 'Scan de QR-code met uw',
        authenticatorApp: 'authenticator-app',
        addKey: 'Of voeg deze geheime sleutel toe aan je authenticator-app:',
        enterCode: 'Voer vervolgens de zescijferige code in die is gegenereerd door uw authenticator-app.',
        stepSuccess: 'Voltooid',
        enabled: 'Twee-factor authenticatie ingeschakeld',
        congrats: 'Gefeliciteerd! Nu heb je die extra beveiliging.',
        copy: 'Kopiëren',
        disable: 'Uitschakelen',
        enableTwoFactorAuth: 'Twee-factor-authenticatie inschakelen',
        pleaseEnableTwoFactorAuth: 'Schakel alsjeblieft twee-factor authenticatie in.',
        twoFactorAuthIsRequiredDescription: 'Voor beveiligingsdoeleinden vereist Xero tweefactorauthenticatie om de integratie te verbinden.',
        twoFactorAuthIsRequiredForAdminsHeader: 'Twee-factor authenticatie vereist',
        twoFactorAuthIsRequiredForAdminsTitle: 'Schakel alsjeblieft twee-factor authenticatie in.',
        twoFactorAuthIsRequiredForAdminsDescription: 'Uw Xero-boekhoudkoppeling vereist het gebruik van tweefactorauthenticatie. Om Expensify te blijven gebruiken, schakelt u dit in.',
        twoFactorAuthCannotDisable: 'Kan 2FA niet uitschakelen',
        twoFactorAuthRequired: 'Twee-factor authenticatie (2FA) is vereist voor uw Xero-verbinding en kan niet worden uitgeschakeld.',
    },
    recoveryCodeForm: {
        error: {
            pleaseFillRecoveryCode: 'Voer uw herstelcode in alstublieft',
            incorrectRecoveryCode: 'Onjuiste herstelcode. Probeer het opnieuw.',
        },
        useRecoveryCode: 'Gebruik herstelcode',
        recoveryCode: 'Herstelcode',
        use2fa: 'Gebruik tweefactorauthenticatiecode',
    },
    twoFactorAuthForm: {
        error: {
            pleaseFillTwoFactorAuth: 'Voer uw tweefactorauthenticatiecode in alstublieft',
            incorrect2fa: 'Onjuiste twee-factor authenticatiecode. Probeer het opnieuw.',
        },
    },
    passwordConfirmationScreen: {
        passwordUpdated: 'Wachtwoord bijgewerkt!',
        allSet: 'Je bent klaar. Bewaar je nieuwe wachtwoord veilig.',
    },
    privateNotes: {
        title: 'Privé notities',
        personalNoteMessage: 'Houd notities over deze chat hier bij. Jij bent de enige persoon die deze notities kan toevoegen, bewerken of bekijken.',
        sharedNoteMessage: 'Houd notities over deze chat hier bij. Expensify-medewerkers en andere leden op het team.expensify.com-domein kunnen deze notities bekijken.',
        composerLabel: 'Notities',
        myNote: 'Mijn notitie',
        error: {
            genericFailureMessage: 'Privé notities konden niet worden opgeslagen',
        },
    },
    billingCurrency: {
        error: {
            securityCode: 'Voer een geldige beveiligingscode in alstublieft',
        },
        securityCode: 'Beveiligingscode',
        changeBillingCurrency: 'Factuurvaluta wijzigen',
        changePaymentCurrency: 'Betaalvaluta wijzigen',
        paymentCurrency: 'Betaalvaluta',
        paymentCurrencyDescription: 'Selecteer een gestandaardiseerde valuta waarnaar alle persoonlijke uitgaven moeten worden omgerekend',
        note: `Let op: Het wijzigen van je betalingsvaluta kan invloed hebben op hoeveel je betaalt voor Expensify. Raadpleeg onze <a href="${CONST.PRICING}">prijspagina</a> voor meer informatie.`,
    },
    addDebitCardPage: {
        addADebitCard: 'Voeg een debetkaart toe',
        nameOnCard: 'Naam op kaart',
        debitCardNumber: 'Debetkaartnummer',
        expiration: 'Vervaldatum',
        expirationDate: 'MMYY',
        cvv: 'CVV',
        billingAddress: 'Factuuradres',
        growlMessageOnSave: 'Je debetkaart is succesvol toegevoegd.',
        expensifyPassword: 'Expensify-wachtwoord',
        error: {
            invalidName: 'Naam mag alleen letters bevatten',
            addressZipCode: 'Voer een geldige postcode in',
            debitCardNumber: 'Voer een geldig debetkaartnummer in alstublieft',
            expirationDate: 'Selecteer een geldige vervaldatum alstublieft',
            securityCode: 'Voer een geldige beveiligingscode in alstublieft',
            addressStreet: 'Voer een geldig factuuradres in dat geen postbus is.',
            addressState: 'Selecteer een staat alstublieft',
            addressCity: 'Voer een stad in, alstublieft',
            genericFailureMessage: 'Er is een fout opgetreden bij het toevoegen van uw kaart. Probeer het alstublieft opnieuw.',
            password: 'Voer uw Expensify-wachtwoord in alstublieft',
        },
    },
    addPaymentCardPage: {
        addAPaymentCard: 'Betaalpas toevoegen',
        nameOnCard: 'Naam op kaart',
        paymentCardNumber: 'Kaartnummer',
        expiration: 'Vervaldatum',
        expirationDate: 'MM/YY',
        cvv: 'CVV',
        billingAddress: 'Factuuradres',
        growlMessageOnSave: 'Uw betaalkaart is succesvol toegevoegd',
        expensifyPassword: 'Expensify-wachtwoord',
        error: {
            invalidName: 'Naam mag alleen letters bevatten',
            addressZipCode: 'Voer een geldige postcode in',
            paymentCardNumber: 'Voer een geldig kaartnummer in alstublieft',
            expirationDate: 'Selecteer een geldige vervaldatum alstublieft',
            securityCode: 'Voer een geldige beveiligingscode in alstublieft',
            addressStreet: 'Voer een geldig factuuradres in dat geen postbus is.',
            addressState: 'Selecteer een staat alstublieft',
            addressCity: 'Voer een stad in, alstublieft',
            genericFailureMessage: 'Er is een fout opgetreden bij het toevoegen van uw kaart. Probeer het alstublieft opnieuw.',
            password: 'Voer uw Expensify-wachtwoord in alstublieft',
        },
    },
    walletPage: {
        balance: 'Saldo',
        paymentMethodsTitle: 'Betaalmethoden',
        setDefaultConfirmation: 'Standaard betaalmethode instellen',
        setDefaultSuccess: 'Standaard betaalmethode ingesteld!',
        deleteAccount: 'Account verwijderen',
        deleteConfirmation: 'Weet je zeker dat je dit account wilt verwijderen?',
        error: {
            notOwnerOfBankAccount: 'Er is een fout opgetreden bij het instellen van deze bankrekening als uw standaard betaalmethode.',
            invalidBankAccount: 'Deze bankrekening is tijdelijk opgeschort.',
            notOwnerOfFund: 'Er is een fout opgetreden bij het instellen van deze kaart als uw standaard betaalmethode.',
            setDefaultFailure: 'Er is iets misgegaan. Neem contact op met Concierge voor verdere hulp.',
        },
        addBankAccountFailure: 'Er is een onverwachte fout opgetreden bij het proberen uw bankrekening toe te voegen. Probeer het alstublieft opnieuw.',
        getPaidFaster: 'Sneller betaald worden',
        addPaymentMethod: 'Voeg een betaalmethode toe om betalingen direct in de app te verzenden en ontvangen.',
        getPaidBackFaster: 'Sneller terugbetaald worden',
        secureAccessToYourMoney: 'Beveiligde toegang tot uw geld',
        receiveMoney: 'Ontvang geld in je lokale valuta',
        expensifyWallet: 'Expensify Wallet (Beta)',
        sendAndReceiveMoney: 'Stuur en ontvang geld met vrienden. Alleen Amerikaanse bankrekeningen.',
        enableWallet: 'Portemonnee inschakelen',
        addBankAccountToSendAndReceive: 'Voeg een bankrekening toe om betalingen te doen of te ontvangen.',
        addDebitOrCreditCard: 'Debet- of creditcard toevoegen',
        assignedCards: 'Toegewezen kaarten',
        assignedCardsDescription: 'Dit zijn kaarten die door een werkruimtebeheerder zijn toegewezen om de uitgaven van het bedrijf te beheren.',
        expensifyCard: 'Expensify Card',
        walletActivationPending: 'We zijn uw informatie aan het beoordelen. Kom over een paar minuten terug!',
        walletActivationFailed: 'Helaas kan uw portemonnee op dit moment niet worden geactiveerd. Neem contact op met Concierge voor verdere hulp.',
        addYourBankAccount: 'Voeg je bankrekening toe',
        addBankAccountBody: 'Laten we je bankrekening koppelen aan Expensify, zodat het eenvoudiger dan ooit is om rechtstreeks in de app betalingen te verzenden en te ontvangen.',
        chooseYourBankAccount: 'Kies uw bankrekening',
        chooseAccountBody: 'Zorg ervoor dat je de juiste selecteert.',
        confirmYourBankAccount: 'Bevestig uw bankrekening',
        personalBankAccounts: 'Persoonlijke bankrekeningen',
        businessBankAccounts: 'Zakelijke bankrekeningen',
    },
    cardPage: {
        expensifyCard: 'Expensify Card',
        expensifyTravelCard: 'Expensify Travel Card',
        availableSpend: 'Resterende limiet',
        smartLimit: {
            name: 'Slimme limiet',
            title: ({formattedLimit}: ViolationsOverLimitParams) =>
                `Je kunt tot ${formattedLimit} uitgeven op deze kaart, en de limiet wordt opnieuw ingesteld zodra je ingediende uitgaven worden goedgekeurd.`,
        },
        fixedLimit: {
            name: 'Vast limiet',
            title: ({formattedLimit}: ViolationsOverLimitParams) => `Je kunt tot ${formattedLimit} uitgeven op deze kaart, en daarna wordt deze gedeactiveerd.`,
        },
        monthlyLimit: {
            name: 'Maandelijkse limiet',
            title: ({formattedLimit}: ViolationsOverLimitParams) =>
                `Je kunt tot ${formattedLimit} per maand op deze kaart uitgeven. De limiet wordt gereset op de 1e dag van elke kalendermaand.`,
        },
        virtualCardNumber: 'Virtueel kaartnummer',
        travelCardCvv: 'Reiskaart CVV',
        physicalCardNumber: 'Fysiek kaartnummer',
        getPhysicalCard: 'Fysieke kaart aanvragen',
        reportFraud: 'Meld fraude met virtuele kaart aan',
        reportTravelFraud: 'Reiskaartfraude melden',
        reviewTransaction: 'Transactie beoordelen',
        suspiciousBannerTitle: 'Verdachte transactie',
        suspiciousBannerDescription: 'We hebben verdachte transacties op uw kaart opgemerkt. Tik hieronder om te bekijken.',
        cardLocked: 'Uw kaart is tijdelijk geblokkeerd terwijl ons team de account van uw bedrijf beoordeelt.',
        cardDetails: {
            cardNumber: 'Virtueel kaartnummer',
            expiration: 'Verloopdatum',
            cvv: 'CVV',
            address: 'Adres',
            revealDetails: 'Details weergeven',
            revealCvv: 'Toon CVV',
            copyCardNumber: 'Kopieer kaartnummer',
            updateAddress: 'Adres bijwerken',
        },
        cardAddedToWallet: ({platform}: {platform: 'Google' | 'Apple'}) => `Toegevoegd aan ${platform} Wallet`,
        cardDetailsLoadingFailure: 'Er is een fout opgetreden bij het laden van de kaartgegevens. Controleer uw internetverbinding en probeer het opnieuw.',
        validateCardTitle: 'Laten we ervoor zorgen dat jij het bent',
        enterMagicCode: ({contactMethod}: EnterMagicCodeParams) =>
            `Voer de magische code in die naar ${contactMethod} is gestuurd om uw kaartgegevens te bekijken. Het zou binnen een minuut of twee moeten aankomen.`,
    },
    workflowsPage: {
        workflowTitle: 'Uitgaven',
        workflowDescription: 'Configureer een workflow vanaf het moment dat uitgaven plaatsvinden, inclusief goedkeuring en betaling.',
        delaySubmissionTitle: 'Vertraging van inzendingen',
        delaySubmissionDescription: 'Kies een aangepast schema voor het indienen van onkosten, of laat dit uitgeschakeld voor realtime updates over uitgaven.',
        submissionFrequency: 'Indieningsfrequentie',
        submissionFrequencyDateOfMonth: 'Datum van de maand',
        addApprovalsTitle: 'Goedkeuringen toevoegen',
        addApprovalButton: 'Goedkeuringsworkflow toevoegen',
        addApprovalTip: 'Deze standaard workflow is van toepassing op alle leden, tenzij er een specifiekere workflow bestaat.',
        approver: 'Goedkeurder',
        addApprovalsDescription: 'Vereis extra goedkeuring voordat een betaling wordt geautoriseerd.',
        makeOrTrackPaymentsTitle: 'Betalingen maken of volgen',
        makeOrTrackPaymentsDescription: 'Voeg een geautoriseerde betaler toe voor betalingen gedaan in Expensify of volg betalingen die elders zijn gedaan.',
        editor: {
            submissionFrequency: 'Kies hoe lang Expensify moet wachten voordat foutloze uitgaven worden gedeeld.',
        },
        frequencyDescription: 'Kies hoe vaak je wilt dat uitgaven automatisch worden ingediend, of maak het handmatig.',
        frequencies: {
            instant: 'Instant',
            weekly: 'Wekelijks',
            monthly: 'Maandelijks',
            twiceAMonth: 'Twee keer per maand',
            byTrip: 'Per reis',
            manually: 'Handmatig',
            daily: 'Dagelijks',
            lastDayOfMonth: 'Laatste dag van de maand',
            lastBusinessDayOfMonth: 'Laatste werkdag van de maand',
            ordinals: {
                one: 'st',
                two: 'nd',
                few: 'rd',
                other: 'th',
                /* eslint-disable @typescript-eslint/naming-convention */
                '1': 'Eerste',
                '2': 'Tweede',
                '3': 'Derde',
                '4': 'Vierde',
                '5': 'Vijfde',
                '6': 'Zesde',
                '7': 'Seventh',
                '8': 'Achtste',
                '9': 'Negende',
                '10': 'Tiende',
                /* eslint-enable @typescript-eslint/naming-convention */
            },
        },
        approverInMultipleWorkflows: 'Dit lid behoort al tot een andere goedkeuringsworkflow. Alle updates hier worden daar ook weergegeven.',
        approverCircularReference: ({name1, name2}: ApprovalWorkflowErrorParams) =>
            `<strong>${name1}</strong> keurt al rapporten goed voor <strong>${name2}</strong>. Kies alstublieft een andere goedkeurder om een circulaire workflow te voorkomen.`,
        emptyContent: {
            title: 'Geen leden om weer te geven',
            expensesFromSubtitle: 'Alle werkruimteleden maken al deel uit van een bestaand goedkeuringsproces.',
            approverSubtitle: 'Alle goedkeurders behoren tot een bestaand werkstroom.',
        },
    },
    workflowsDelayedSubmissionPage: {
        autoReportingErrorMessage: 'Vertraagde inzending kon niet worden gewijzigd. Probeer het opnieuw of neem contact op met de ondersteuning.',
        autoReportingFrequencyErrorMessage: 'De frequentie van inzendingen kon niet worden gewijzigd. Probeer het opnieuw of neem contact op met de ondersteuning.',
        monthlyOffsetErrorMessage: 'Maandelijkse frequentie kon niet worden gewijzigd. Probeer het opnieuw of neem contact op met de ondersteuning.',
    },
    workflowsCreateApprovalsPage: {
        title: 'Bevestigen',
        header: 'Voeg meer goedkeurders toe en bevestig.',
        additionalApprover: 'Extra goedkeurder',
        submitButton: 'Workflow toevoegen',
    },
    workflowsEditApprovalsPage: {
        title: 'Goedkeuringsworkflow bewerken',
        deleteTitle: 'Verwijder goedkeuringsworkflow',
        deletePrompt: 'Weet u zeker dat u deze goedkeuringsworkflow wilt verwijderen? Alle leden zullen vervolgens de standaardworkflow volgen.',
    },
    workflowsExpensesFromPage: {
        title: 'Uitgaven van',
        header: 'Wanneer de volgende leden onkosten indienen:',
    },
    workflowsApproverPage: {
        genericErrorMessage: 'De goedkeurder kon niet worden gewijzigd. Probeer het opnieuw of neem contact op met de ondersteuning.',
        header: 'Verstuur naar dit lid voor goedkeuring:',
    },
    workflowsPayerPage: {
        title: 'Geautoriseerde betaler',
        genericErrorMessage: 'De geautoriseerde betaler kon niet worden gewijzigd. Probeer het alstublieft opnieuw.',
        admins: 'Beheerders',
        payer: 'Betaler',
        paymentAccount: 'Betaalrekening',
    },
    reportFraudPage: {
        title: 'Meld fraude met virtuele kaart aan',
        description:
            'Als de gegevens van uw virtuele kaart zijn gestolen of gecompromitteerd, zullen we uw bestaande kaart permanent deactiveren en u voorzien van een nieuwe virtuele kaart en nummer.',
        deactivateCard: 'Deactiveer kaart',
        reportVirtualCardFraud: 'Meld fraude met virtuele kaart aan',
    },
    reportFraudConfirmationPage: {
        title: 'Kaartfraude gemeld',
        description: 'We hebben uw bestaande kaart permanent gedeactiveerd. Wanneer u teruggaat om uw kaartgegevens te bekijken, zult u een nieuwe virtuele kaart beschikbaar hebben.',
        buttonText: 'Begrepen, bedankt!',
    },
    activateCardPage: {
        activateCard: 'Activeer kaart',
        pleaseEnterLastFour: 'Voer alstublieft de laatste vier cijfers van uw kaart in.',
        activatePhysicalCard: 'Fysieke kaart activeren',
        error: {
            thatDidNotMatch: 'Dat kwam niet overeen met de laatste 4 cijfers op uw kaart. Probeer het alstublieft opnieuw.',
            throttled:
                'Je hebt de laatste 4 cijfers van je Expensify Card te vaak verkeerd ingevoerd. Als je zeker weet dat de cijfers correct zijn, neem dan contact op met Concierge om het op te lossen. Probeer het anders later opnieuw.',
        },
    },
    getPhysicalCard: {
        header: 'Fysieke kaart aanvragen',
        nameMessage: 'Voer uw voor- en achternaam in, want deze wordt op uw kaart getoond.',
        legalName: 'Wettelijke naam',
        legalFirstName: 'Wettelijke voornaam',
        legalLastName: 'Wettelijke achternaam',
        phoneMessage: 'Voer uw telefoonnummer in.',
        phoneNumber: 'Telefoonnummer',
        address: 'Adres',
        addressMessage: 'Voer uw verzendadres in.',
        streetAddress: 'Straatadres',
        city: 'Stad',
        state: 'Staat',
        zipPostcode: 'Postcode',
        country: 'Land',
        confirmMessage: 'Bevestig alstublieft uw gegevens hieronder.',
        estimatedDeliveryMessage: 'Uw fysieke kaart zal binnen 2-3 werkdagen arriveren.',
        next: 'Volgende',
        getPhysicalCard: 'Fysieke kaart aanvragen',
        shipCard: 'Verzendkaart',
    },
    transferAmountPage: {
        transfer: ({amount}: TransferParams) => `Transfer${amount ? ` ${amount}` : ''}`,
        instant: 'Instant (Debetkaart)',
        instantSummary: ({rate, minAmount}: InstantSummaryParams) => `${rate}% vergoeding (${minAmount} minimum)`,
        ach: '1-3 werkdagen (bankrekening)',
        achSummary: 'Geen kosten',
        whichAccount: 'Welke account?',
        fee: 'Kosten',
        transferSuccess: 'Overdracht geslaagd!',
        transferDetailBankAccount: 'Uw geld zou binnen de volgende 1-3 werkdagen moeten aankomen.',
        transferDetailDebitCard: 'Uw geld zou onmiddellijk moeten aankomen.',
        failedTransfer: 'Je saldo is niet volledig vereffend. Gelieve over te maken naar een bankrekening.',
        notHereSubTitle: 'Gelieve uw saldo over te maken vanaf de portemonneepagina.',
        goToWallet: 'Ga naar Wallet',
    },
    chooseTransferAccountPage: {
        chooseAccount: 'Kies account',
    },
    paymentMethodList: {
        addPaymentMethod: 'Betaalmethode toevoegen',
        addNewDebitCard: 'Nieuwe debetkaart toevoegen',
        addNewBankAccount: 'Nieuwe bankrekening toevoegen',
        accountLastFour: 'Eindigend op',
        cardLastFour: 'Kaart eindigend op',
        addFirstPaymentMethod: 'Voeg een betaalmethode toe om betalingen direct in de app te verzenden en ontvangen.',
        defaultPaymentMethod: 'Standaard',
        bankAccountLastFour: ({lastFour}: BankAccountLastFourParams) => `Bankrekening • ${lastFour}`,
    },
    preferencesPage: {
        appSection: {
            title: 'App-voorkeuren',
        },
        testSection: {
            title: 'Voorkeuren testen',
            subtitle: 'Instellingen om de app op staging te debuggen en testen.',
        },
        receiveRelevantFeatureUpdatesAndExpensifyNews: 'Ontvang relevante functie-updates en Expensify-nieuws',
        muteAllSounds: 'Alle geluiden van Expensify dempen',
    },
    priorityModePage: {
        priorityMode: 'Prioriteitsmodus',
        explainerText: 'Kies of je je wilt #concentreren op alleen ongelezen en vastgezette chats, of alles wilt weergeven met de meest recente en vastgezette chats bovenaan.',
        priorityModes: {
            default: {
                label: 'Meest recent',
                description: 'Toon alle chats gesorteerd op meest recent',
            },
            gsd: {
                label: '#focus',
                description: 'Alleen ongelezen alfabetisch sorteren tonen',
            },
        },
    },
    reportDetailsPage: {
        inWorkspace: ({policyName}: ReportPolicyNameParams) => `in ${policyName}`,
        generatingPDF: 'PDF genereren',
        waitForPDF: 'Even geduld terwijl we de PDF genereren.',
        errorPDF: 'Er is een fout opgetreden bij het genereren van uw PDF.',
        generatedPDF: 'Je rapport-PDF is gegenereerd!',
    },
    reportDescriptionPage: {
        roomDescription: 'Kamerbeschrijving',
        roomDescriptionOptional: 'Kamerbeschrijving (optioneel)',
        explainerText: 'Stel een aangepaste beschrijving in voor de kamer.',
    },
    groupChat: {
        lastMemberTitle: 'Let op!',
        lastMemberWarning: 'Aangezien jij de laatste persoon hier bent, zal het verlaten van deze chat deze ontoegankelijk maken voor alle leden. Weet je zeker dat je wilt vertrekken?',
        defaultReportName: ({displayName}: ReportArchiveReasonsClosedParams) => `Groepschat van ${displayName}`,
    },
    languagePage: {
        language: 'Taal',
        aiGenerated: 'De vertalingen voor deze taal worden automatisch gegenereerd en kunnen fouten bevatten.',
    },
    themePage: {
        theme: 'Thema',
        themes: {
            dark: {
                label: 'Donker',
            },
            light: {
                label: 'Licht',
            },
            system: {
                label: 'Apparaatinstellingen gebruiken',
            },
        },
        chooseThemeBelowOrSync: 'Kies een thema hieronder, of synchroniseer met de instellingen van je apparaat.',
    },
    termsOfUse: {
        phrase1: 'Door in te loggen, ga je akkoord met de',
        phrase2: 'Servicevoorwaarden',
        phrase3: 'en',
        phrase4: 'Privacy',
        phrase5: `Geldtransmissie wordt geleverd door ${CONST.WALLET.PROGRAM_ISSUERS.EXPENSIFY_PAYMENTS} (NMLS ID:2017010) volgens zijn`,
        phrase6: 'licenties',
    },
    validateCodeForm: {
        magicCodeNotReceived: 'Geen magische code ontvangen?',
        enterAuthenticatorCode: 'Voer uw authenticatiecode in alstublieft',
        enterRecoveryCode: 'Voer uw herstelcode in alstublieft',
        requiredWhen2FAEnabled: 'Vereist wanneer 2FA is ingeschakeld',
        requestNewCode: 'Vraag een nieuwe code aan in',
        requestNewCodeAfterErrorOccurred: 'Vraag een nieuwe code aan',
        error: {
            pleaseFillMagicCode: 'Voer uw magische code in alstublieft',
            incorrectMagicCode: 'Onjuiste of ongeldige magische code. Probeer het opnieuw of vraag een nieuwe code aan.',
            pleaseFillTwoFactorAuth: 'Voer uw tweefactorauthenticatiecode in alstublieft',
        },
    },
    passwordForm: {
        pleaseFillOutAllFields: 'Vul alstublieft alle velden in',
        pleaseFillPassword: 'Voer uw wachtwoord in, alstublieft',
        pleaseFillTwoFactorAuth: 'Voer uw tweefactorauthenticatiecode in alstublieft.',
        enterYourTwoFactorAuthenticationCodeToContinue: 'Voer uw twee-factor authenticatiecode in om door te gaan',
        forgot: 'Vergeten?',
        requiredWhen2FAEnabled: 'Vereist wanneer 2FA is ingeschakeld',
        error: {
            incorrectPassword: 'Onjuist wachtwoord. Probeer het opnieuw.',
            incorrectLoginOrPassword: 'Onjuiste inloggegevens of wachtwoord. Probeer het opnieuw.',
            incorrect2fa: 'Onjuiste twee-factor authenticatiecode. Probeer het opnieuw.',
            twoFactorAuthenticationEnabled: 'U heeft 2FA ingeschakeld op dit account. Log in met uw e-mail of telefoonnummer.',
            invalidLoginOrPassword: 'Ongeldige inloggegevens of wachtwoord. Probeer het opnieuw of reset uw wachtwoord.',
            unableToResetPassword:
                'We konden uw wachtwoord niet wijzigen. Dit komt waarschijnlijk door een verlopen wachtwoordresetlink in een oude wachtwoordreset-e-mail. We hebben u een nieuwe link gemaild, zodat u het opnieuw kunt proberen. Controleer uw inbox en uw spammap; het zou binnen enkele minuten moeten aankomen.',
            noAccess: 'U heeft geen toegang tot deze applicatie. Voeg uw GitHub-gebruikersnaam toe voor toegang.',
            accountLocked: 'Je account is vergrendeld na te veel mislukte pogingen. Probeer het over 1 uur opnieuw.',
            fallback: 'Er is iets misgegaan. Probeer het later opnieuw.',
        },
    },
    loginForm: {
        phoneOrEmail: 'Telefoon of e-mail',
        error: {
            invalidFormatEmailLogin: 'Het ingevoerde e-mailadres is ongeldig. Corrigeer het formaat en probeer het opnieuw.',
        },
        cannotGetAccountDetails: 'Kon accountgegevens niet ophalen. Probeer opnieuw in te loggen.',
        loginForm: 'Inlogformulier',
        notYou: ({user}: NotYouParams) => `Niet ${user}?`,
    },
    onboarding: {
        welcome: 'Welkom!',
        welcomeSignOffTitleManageTeam: 'Zodra je de bovenstaande taken hebt voltooid, kunnen we meer functionaliteit verkennen, zoals goedkeuringsworkflows en regels!',
        welcomeSignOffTitle: 'Leuk je te ontmoeten!',
        explanationModal: {
            title: 'Welkom bij Expensify',
            description:
                'Eén app om uw zakelijke en persoonlijke uitgaven te beheren met de snelheid van chat. Probeer het uit en laat ons weten wat u ervan vindt. Er komt nog veel meer aan!',
            secondaryDescription: 'Om terug te schakelen naar Expensify Classic, tik je gewoon op je profielfoto > Ga naar Expensify Classic.',
        },
        welcomeVideo: {
            title: 'Welkom bij Expensify',
            description: 'Eén app om al je zakelijke en persoonlijke uitgaven in een chat te beheren. Gemaakt voor jouw bedrijf, jouw team en jouw vrienden.',
        },
        getStarted: 'Aan de slag',
        whatsYourName: 'Wat is jouw naam?',
        peopleYouMayKnow: 'Mensen die je misschien kent, zijn al hier! Verifieer je e-mail om je bij hen aan te sluiten.',
        workspaceYouMayJoin: ({domain, email}: WorkspaceYouMayJoin) => `Iemand van ${domain} heeft al een werkruimte aangemaakt. Voer de magische code in die naar ${email} is gestuurd.`,
        joinAWorkspace: 'Word lid van een werkruimte',
        listOfWorkspaces: 'Hier is de lijst met werkruimtes die je kunt joinen. Maak je geen zorgen, je kunt ze altijd later joinen als je dat liever hebt.',
        workspaceMemberList: ({employeeCount, policyOwner}: WorkspaceMemberList) => `${employeeCount} lid${employeeCount > 1 ? 's' : ''} • ${policyOwner}`,
        whereYouWork: 'Waar werk je?',
        errorSelection: 'Selecteer een optie om verder te gaan',
        purpose: {
            title: 'Wat wil je vandaag doen?',
            errorContinue: 'Druk op doorgaan om de installatie te voltooien.',
            errorBackButton: 'Beantwoord alstublieft de instellingsvragen om de app te gaan gebruiken.',
            [CONST.ONBOARDING_CHOICES.EMPLOYER]: 'Word terugbetaald door mijn werkgever',
            [CONST.ONBOARDING_CHOICES.MANAGE_TEAM]: 'Beheer de uitgaven van mijn team',
            [CONST.ONBOARDING_CHOICES.PERSONAL_SPEND]: 'Volg en budgetteer uitgaven',
            [CONST.ONBOARDING_CHOICES.CHAT_SPLIT]: 'Chat en deel uitgaven met vrienden',
            [CONST.ONBOARDING_CHOICES.LOOKING_AROUND]: 'Iets anders',
        },
        employees: {
            title: 'Hoeveel werknemers heeft u?',
            [CONST.ONBOARDING_COMPANY_SIZE.MICRO]: '1-10 werknemers',
            [CONST.ONBOARDING_COMPANY_SIZE.SMALL]: '11-50 medewerkers',
            [CONST.ONBOARDING_COMPANY_SIZE.MEDIUM_SMALL]: '51-100 werknemers',
            [CONST.ONBOARDING_COMPANY_SIZE.MEDIUM]: '101-1.000 medewerkers',
            [CONST.ONBOARDING_COMPANY_SIZE.LARGE]: 'Meer dan 1.000 werknemers',
        },
        accounting: {
            title: 'Gebruikt u een boekhoudsoftware?',
            none: 'Geen',
        },
        interestedFeatures: {
            title: 'In welke functies bent u geïnteresseerd?',
            featuresAlreadyEnabled: 'Je werkruimte heeft al het volgende ingeschakeld:',
            featureYouMayBeInterestedIn: 'Schakel extra functies in waarin u mogelijk geïnteresseerd bent:',
        },
        error: {
            requiredFirstName: 'Voer alstublieft uw voornaam in om door te gaan',
        },
        workEmail: {
            title: 'Wat is je werk e-mailadres?',
            subtitle: 'Expensify werkt het beste wanneer je je werk e-mail verbindt.',
            explanationModal: {
                descriptionOne: 'Doorsturen naar receipts@expensify.com voor scannen',
                descriptionTwo: "Word lid van je collega's die al Expensify gebruiken",
                descriptionThree: 'Geniet van een meer gepersonaliseerde ervaring',
            },
            addWorkEmail: 'Werk e-mail toevoegen',
        },
        workEmailValidation: {
            title: 'Verifieer uw werk e-mailadres',
            magicCodeSent: ({workEmail}: WorkEmailResendCodeParams) => `Voer de magische code in die naar ${workEmail} is gestuurd. Het zou binnen een minuut of twee moeten aankomen.`,
        },
        workEmailValidationError: {
            publicEmail: 'Voer een geldig werk e-mailadres in van een privédomein, bijvoorbeeld mitch@company.com.',
            offline: 'We konden je werkmail niet toevoegen omdat je offline lijkt te zijn.',
        },
        mergeBlockScreen: {
            title: 'Kon werk e-mailadres niet toevoegen',
            subtitle: ({workEmail}: WorkEmailMergingBlockedParams) =>
                `We konden ${workEmail} niet toevoegen. Probeer het later opnieuw in Instellingen of chat met Concierge voor begeleiding.`,
        },
        tasks: {
            testDriveAdminTask: {
                title: ({testDriveURL}) => `Neem een [proefrit](${testDriveURL})`,
                description: ({testDriveURL}) => `[Doe een snelle producttour](${testDriveURL}) om te zien waarom Expensify de snelste manier is om uw uitgaven te doen.`,
            },
            testDriveEmployeeTask: {
                title: ({testDriveURL}) => `Neem een [proefrit](${testDriveURL})`,
                description: ({testDriveURL}) => `Neem ons mee voor een [proefrit](${testDriveURL}) en uw team krijgt *3 maanden Expensify gratis!*`,
            },
            createTestDriveAdminWorkspaceTask: {
                title: ({workspaceConfirmationLink}) => `[Maak](${workspaceConfirmationLink}) een werkruimte`,
                description: 'Maak een werkruimte en configureer de instellingen met de hulp van uw setup specialist!',
            },
            createWorkspaceTask: {
                title: ({workspaceSettingsLink}) => `Maak een [werkruimte](${workspaceSettingsLink})`,
                description: ({workspaceSettingsLink}) =>
                    '*Maak een werkruimte* om uitgaven te volgen, bonnen te scannen, te chatten en meer.\n' +
                    '\n' +
                    '1. Klik op *Werkruimtes* > *Nieuwe werkruimte*.\n' +
                    '\n' +
                    `*Uw nieuwe werkruimte is klaar!* [Bekijk hem](${workspaceSettingsLink}).`,
            },
            setupCategoriesTask: {
                title: ({workspaceCategoriesLink}) => `Stel [categorieën](${workspaceCategoriesLink}) in`,
                description: ({workspaceCategoriesLink}) =>
                    '*Stel categorieën in* zodat uw team uitgaven kan coderen voor eenvoudige rapportage.\n' +
                    '\n' +
                    '1. Klik op *Werkruimtes*.\n' +
                    '3. Selecteer uw werkruimte.\n' +
                    '4. Klik op *Categorieën*.\n' +
                    '5. Schakel alle categorieën uit die u niet nodig heeft.\n' +
                    '6. Voeg uw eigen categorieën toe rechtsboven.\n' +
                    '\n' +
                    `[Breng me naar de categorie-instellingen van de werkruimte](${workspaceCategoriesLink}).\n` +
                    '\n' +
                    `![Stel categorieën in](${CONST.CLOUDFRONT_URL}/videos/walkthrough-categories-v2.mp4)`,
            },
            combinedTrackSubmitExpenseTask: {
                title: 'Dien een uitgave in',
                description:
                    '*Dien een uitgave in* door een bedrag in te voeren of een bon te scannen.\n' +
                    '\n' +
                    `1. Klik op de ${CONST.CUSTOM_EMOJIS.GLOBAL_CREATE}-knop.\n` +
                    '2. Kies *Uitgave aanmaken*.\n' +
                    '3. Voer een bedrag in of scan een bon.\n' +
                    `4. Voeg het e-mailadres of telefoonnummer van uw baas toe.\n` +
                    '5. Klik op *Aanmaken*.\n' +
                    '\n' +
                    'En u bent klaar!',
            },
            adminSubmitExpenseTask: {
                title: 'Dien een uitgave in',
                description:
                    '*Dien een uitgave in* door een bedrag in te voeren of een bon te scannen.\n' +
                    '\n' +
                    `1. Klik op de ${CONST.CUSTOM_EMOJIS.GLOBAL_CREATE}-knop.\n` +
                    '2. Kies *Uitgave aanmaken*.\n' +
                    '3. Voer een bedrag in of scan een bon.\n' +
                    '4. Bevestig de details.\n' +
                    '5. Klik op *Aanmaken*.\n' +
                    '\n' +
                    `En u bent klaar!`,
            },
            trackExpenseTask: {
                title: 'Volg een uitgave',
                description:
                    '*Volg een uitgave* in elke valuta, of u nu een bon heeft of niet.\n' +
                    '\n' +
                    `1. Klik op de ${CONST.CUSTOM_EMOJIS.GLOBAL_CREATE}-knop.\n` +
                    '2. Kies *Uitgave aanmaken*.\n' +
                    '3. Voer een bedrag in of scan een bon.\n' +
                    '4. Kies uw *persoonlijke* ruimte.\n' +
                    '5. Klik op *Aanmaken*.\n' +
                    '\n' +
                    'En u bent klaar! Jazeker, zo makkelijk is het.',
            },
            addAccountingIntegrationTask: {
                title: ({integrationName, workspaceAccountingLink}) =>
                    `Verbind${integrationName === CONST.ONBOARDING_ACCOUNTING_MAPPING.other ? '' : ' met'} [${integrationName === CONST.ONBOARDING_ACCOUNTING_MAPPING.other ? 'uw' : ''} ${integrationName}](${workspaceAccountingLink})`,
                description: ({integrationName, workspaceAccountingLink}) =>
                    `Verbind${integrationName === CONST.ONBOARDING_ACCOUNTING_MAPPING.other ? ' uw' : ' met'} ${integrationName} voor automatische uitgavencodering en synchronisatie die de maandafsluiting een fluitje van een cent maken.\n` +
                    '\n' +
                    '1. Klik op *Instellingen*.\n' +
                    '2. Ga naar *Werkruimtes*.\n' +
                    '3. Selecteer uw werkruimte.\n' +
                    '4. Klik op *Boekhouding*.\n' +
                    `5. Zoek ${integrationName}.\n` +
                    '6. Klik op *Verbinden*.\n' +
                    '\n' +
                    `${
                        integrationName && CONST.connectionsVideoPaths[integrationName]
                            ? `[Breng me naar boekhouding](${workspaceAccountingLink}).\n\n![Verbind met ${integrationName}](${CONST.CLOUDFRONT_URL}/${CONST.connectionsVideoPaths[integrationName]})`
                            : `[Breng me naar boekhouding](${workspaceAccountingLink}).`
                    }`,
            },
            connectCorporateCardTask: {
                title: ({corporateCardLink}) => `Verbind [uw bedrijfskaart](${corporateCardLink})`,
                description: ({corporateCardLink}) =>
                    `Verbind uw bedrijfskaart om uitgaven automatisch te importeren en te coderen.\n` +
                    '\n' +
                    '1. Klik op *Werkruimtes*.\n' +
                    '2. Selecteer uw werkruimte.\n' +
                    '3. Klik op *Bedrijfskaarten*.\n' +
                    '4. Volg de aanwijzingen om uw kaart te verbinden.\n' +
                    '\n' +
                    `[Breng me naar het verbinden van mijn bedrijfskaarten](${corporateCardLink}).`,
            },

            inviteTeamTask: {
                title: ({workspaceMembersLink}) => `Nodig [uw team](${workspaceMembersLink}) uit`,
                description: ({workspaceMembersLink}) =>
                    '*Nodig uw team* uit voor Expensify zodat ze vandaag nog kunnen beginnen met het bijhouden van uitgaven.\n' +
                    '\n' +
                    '1. Klik op *Werkruimtes*.\n' +
                    '3. Selecteer uw werkruimte.\n' +
                    '4. Klik op *Leden* > *Lid uitnodigen*.\n' +
                    '5. Voer e-mailadressen of telefoonnummers in. \n' +
                    '6. Voeg een aangepast uitnodigingsbericht toe als u dat wilt!\n' +
                    '\n' +
                    `[Breng me naar werkruimtemedewerkers](${workspaceMembersLink}).\n` +
                    '\n' +
                    `![Nodig uw team uit](${CONST.CLOUDFRONT_URL}/videos/walkthrough-invite_members-v2.mp4)`,
            },

            setupCategoriesAndTags: {
                title: ({workspaceCategoriesLink, workspaceMoreFeaturesLink}) => `Stel [categorieën](${workspaceCategoriesLink}) en [tags](${workspaceMoreFeaturesLink}) in`,
                description: ({workspaceCategoriesLink, workspaceAccountingLink}) =>
                    '*Stel categorieën en tags in* zodat uw team uitgaven kan coderen voor eenvoudige rapportage.\n' +
                    '\n' +
                    `Importeer ze automatisch door [uw boekhoudsoftware te verbinden](${workspaceAccountingLink}), of stel ze handmatig in via uw [werkruimte-instellingen](${workspaceCategoriesLink}).`,
            },
            setupTagsTask: {
                title: ({workspaceMoreFeaturesLink}) => `Stel [tags](${workspaceMoreFeaturesLink}) in`,
                description: ({workspaceMoreFeaturesLink}) =>
                    'Gebruik tags om extra uitgavendetails toe te voegen zoals projecten, klanten, locaties en afdelingen. Als u meerdere niveaus van tags nodig heeft, kunt u upgraden naar het Control-abonnement.\n' +
                    '\n' +
                    '1. Klik op *Werkruimtes*.\n' +
                    '3. Selecteer uw werkruimte.\n' +
                    '4. Klik op *Meer functies*.\n' +
                    '5. Schakel *Tags* in.\n' +
                    '6. Navigeer naar *Tags* in de werkruimteditor.\n' +
                    '7. Klik op *+ Tag toevoegen* om uw eigen tags te maken.\n' +
                    '\n' +
                    `[Breng me naar meer functies](${workspaceMoreFeaturesLink}).\n` +
                    '\n' +
                    `![Stel tags in](${CONST.CLOUDFRONT_URL}/videos/walkthrough-tags-v2.mp4)`,
            },

            inviteAccountantTask: {
                title: ({workspaceMembersLink}) => `Nodig uw [boekhouder](${workspaceMembersLink}) uit`,
                description: ({workspaceMembersLink}) =>
                    '*Nodig uw boekhouder uit* om samen te werken in uw werkruimte en zakelijke uitgaven te beheren.\n' +
                    '\n' +
                    '1. Klik op *Werkruimtes*.\n' +
                    '2. Selecteer uw werkruimte.\n' +
                    '3. Klik op *Leden*.\n' +
                    '4. Klik op *Lid uitnodigen*.\n' +
                    '5. Voer het e-mailadres van uw boekhouder in.\n' +
                    '\n' +
                    `[Nodig nu uw boekhouder uit](${workspaceMembersLink}).`,
            },

            startChatTask: {
                title: 'Start een chat',
                description:
                    '*Start een chat* met iedereen met behulp van hun e-mailadres of telefoonnummer.\n' +
                    '\n' +
                    `1. Klik op de ${CONST.CUSTOM_EMOJIS.GLOBAL_CREATE}-knop.\n` +
                    '2. Kies *Start chat*.\n' +
                    '3. Voer een e-mailadres of telefoonnummer in.\n' +
                    '\n' +
                    'Als ze Expensify nog niet gebruiken, worden ze automatisch uitgenodigd.\n' +
                    '\n' +
                    'Elke chat wordt ook omgezet in een e-mail of sms waar ze direct op kunnen reageren.',
            },

            splitExpenseTask: {
                title: 'Splits een uitgave',
                description:
                    '*Splits uitgaven* met één of meer personen.\n' +
                    '\n' +
                    `1. Klik op de ${CONST.CUSTOM_EMOJIS.GLOBAL_CREATE}-knop.\n` +
                    '2. Kies *Start chat*.\n' +
                    '3. Voer e-mailadressen of telefoonnummers in.\n' +
                    '4. Klik op de grijze *+*-knop in de chat > *Splits uitgave*.\n' +
                    '5. Maak de uitgave aan door *Handmatig*, *Scannen* of *Afstand* te selecteren.\n' +
                    '\n' +
                    'Voeg gerust meer details toe als u wilt, of stuur het gewoon op. Laten we ervoor zorgen dat u wordt terugbetaald!',
            },

            reviewWorkspaceSettingsTask: {
                title: ({workspaceSettingsLink}) => `Bekijk uw [werkruimte-instellingen](${workspaceSettingsLink})`,
                description: ({workspaceSettingsLink}) =>
                    'Zo bekijkt en werkt u uw werkruimte-instellingen bij:\n' +
                    '1. Klik op het instellingentabblad.\n' +
                    '2. Klik op *Werkruimtes* > [Uw werkruimte].\n' +
                    `[Ga naar uw werkruimte](${workspaceSettingsLink}). We volgen ze in de #admins-kamer.`,
            },
            createReportTask: {
                title: 'Maak uw eerste rapport',
                description:
                    'Zo maakt u een rapport:\n' +
                    '\n' +
                    `1. Klik op de ${CONST.CUSTOM_EMOJIS.GLOBAL_CREATE}-knop.\n` +
                    '2. Kies *Rapport aanmaken*.\n' +
                    '3. Klik op *Uitgave toevoegen*.\n' +
                    '4. Voeg uw eerste uitgave toe.\n' +
                    '\n' +
                    'En u bent klaar!',
            },
        } satisfies Record<string, Pick<OnboardingTask, 'title' | 'description'>>,
        testDrive: {
            name: ({testDriveURL}: {testDriveURL?: string}) => (testDriveURL ? `Neem een [proefrit](${testDriveURL})` : 'Neem een proefrit'),
            embeddedDemoIframeTitle: 'Proefrit',
            employeeFakeReceipt: {
                description: 'Mijn proefrit bon!',
            },
        },
        messages: {
            onboardingEmployerOrSubmitMessage: 'Terugbetaald krijgen is net zo eenvoudig als een bericht sturen. Laten we de basis doornemen.',
            onboardingPersonalSpendMessage: 'Zo volgt u uw uitgaven in een paar klikken.',
            onboardingMangeTeamMessage: ({onboardingCompanySize}: {onboardingCompanySize?: OnboardingCompanySize}) =>
                `Hier is een takenlijst die ik zou aanraden voor een bedrijf van uw grootte met ${onboardingCompanySize} inzenders:`,
            onboardingTrackWorkspaceMessage:
                '# Laten we u instellen\n👋 Ik ben hier om te helpen! Om u op weg te helpen, heb ik uw werkruimte-instellingen afgestemd op eenmanszaken en soortgelijke bedrijven. U kunt uw werkruimte aanpassen door op de onderstaande link te klikken!\n\nZo volgt u uw uitgaven in een paar klikken:',
            onboardingChatSplitMessage: 'Rekeningen splitsen met vrienden is net zo eenvoudig als een bericht sturen. Zo doet u dat.',
            onboardingAdminMessage: 'Leer hoe u de werkruimte van uw team als beheerder beheert en uw eigen uitgaven indient.',
            onboardingLookingAroundMessage:
                'Expensify staat vooral bekend om uitgaven, reizen en beheer van bedrijfskaarten, maar we doen veel meer dan dat. Laat me weten waarin u geïnteresseerd bent en ik help u op weg.',
            onboardingTestDriveReceiverMessage: '*U heeft 3 maanden gratis! Begin hieronder.*',
        },
        workspace: {
            title: 'Blijf georganiseerd met een werkruimte',
            subtitle: 'Ontgrendel krachtige tools om uw onkostenbeheer te vereenvoudigen, allemaal op één plek. Met een werkruimte kunt u:',
            explanationModal: {
                descriptionOne: 'Volg en organiseer bonnen',
                descriptionTwo: 'Categoriseer en label uitgaven',
                descriptionThree: 'Rapporten maken en delen',
            },
            price: 'Probeer het 30 dagen gratis, upgrade daarna voor slechts <strong>$5/maand</strong>.',
            createWorkspace: 'Werkruimte maken',
        },
        confirmWorkspace: {
            title: 'Bevestig werkruimte',
            subtitle: 'Maak een werkruimte om bonnetjes bij te houden, uitgaven te vergoeden, reizen te beheren, rapporten te maken en meer — allemaal op de snelheid van chatten.',
        },
        inviteMembers: {
            title: 'Leden uitnodigen',
            subtitle: 'Beheer en deel je uitgaven met een accountant of start een reisgroep met vrienden.',
        },
    },
    featureTraining: {
        doNotShowAgain: 'Toon me dit niet meer',
    },
    personalDetails: {
        error: {
            containsReservedWord: 'Naam mag de woorden Expensify of Concierge niet bevatten',
            hasInvalidCharacter: 'Naam mag geen komma of puntkomma bevatten',
            requiredFirstName: 'Voornaam mag niet leeg zijn',
        },
    },
    privatePersonalDetails: {
        enterLegalName: 'Wat is je wettelijke naam?',
        enterDateOfBirth: 'Wat is je geboortedatum?',
        enterAddress: 'Wat is jouw adres?',
        enterPhoneNumber: 'Wat is je telefoonnummer?',
        personalDetails: 'Persoonlijke gegevens',
        privateDataMessage: 'Deze gegevens worden gebruikt voor reizen en betalingen. Ze worden nooit getoond op je openbare profiel.',
        legalName: 'Wettelijke naam',
        legalFirstName: 'Wettelijke voornaam',
        legalLastName: 'Wettelijke achternaam',
        address: 'Adres',
        error: {
            dateShouldBeBefore: ({dateString}: DateShouldBeBeforeParams) => `De datum moet vóór ${dateString} zijn.`,
            dateShouldBeAfter: ({dateString}: DateShouldBeAfterParams) => `Datum moet na ${dateString} zijn.`,
            hasInvalidCharacter: 'Naam mag alleen Latijnse tekens bevatten',
            incorrectZipFormat: ({zipFormat}: IncorrectZipFormatParams = {}) => `Onjuist postcodeformaat${zipFormat ? `Acceptabel formaat: ${zipFormat}` : ''}`,
            invalidPhoneNumber: `Zorg ervoor dat het telefoonnummer geldig is (bijv. ${CONST.EXAMPLE_PHONE_NUMBER})`,
        },
    },
    resendValidationForm: {
        linkHasBeenResent: 'Link is opnieuw verzonden',
        weSentYouMagicSignInLink: ({login, loginType}: WeSentYouMagicSignInLinkParams) => `Ik heb een magische inloglink gestuurd naar ${login}. Controleer je ${loginType} om in te loggen.`,
        resendLink: 'Link opnieuw verzenden',
    },
    unlinkLoginForm: {
        toValidateLogin: ({primaryLogin, secondaryLogin}: ToValidateLoginParams) =>
            `Om ${secondaryLogin} te valideren, stuur de magische code opnieuw vanuit de Accountinstellingen van ${primaryLogin}.`,
        noLongerHaveAccess: ({primaryLogin}: NoLongerHaveAccessParams) => `Als je geen toegang meer hebt tot ${primaryLogin}, koppel dan je accounts los.`,
        unlink: 'Ontkoppelen',
        linkSent: 'Link verzonden!',
        successfullyUnlinkedLogin: 'Secundaire login succesvol losgekoppeld!',
    },
    emailDeliveryFailurePage: {
        ourEmailProvider: ({login}: OurEmailProviderParams) =>
            `Onze e-mailprovider heeft tijdelijk e-mails naar ${login} opgeschort vanwege bezorgproblemen. Volg deze stappen om uw login te deblokkeren:`,
        confirmThat: ({login}: ConfirmThatParams) => `Bevestig dat ${login} correct gespeld is en een echt, bezorgbaar e-mailadres is.`,
        emailAliases: 'E-mailaliassen zoals "expenses@domain.com" moeten toegang hebben tot hun eigen e-mailinbox om een geldige Expensify-login te zijn.',
        ensureYourEmailClient: 'Zorg ervoor dat uw e-mailclient e-mails van expensify.com toestaat.',
        youCanFindDirections: 'U kunt instructies vinden over hoe u deze stap kunt voltooien.',
        helpConfigure: 'maar je hebt misschien de hulp van je IT-afdeling nodig om je e-mailinstellingen te configureren.',
        onceTheAbove: 'Zodra de bovenstaande stappen zijn voltooid, neem dan contact op met',
        toUnblock: 'om uw login te deblokkeren.',
    },
    smsDeliveryFailurePage: {
        smsDeliveryFailureMessage: ({login}: OurEmailProviderParams) =>
            `We zijn niet in staat geweest om sms-berichten te leveren aan ${login}, dus hebben we het tijdelijk opgeschort. Probeer uw nummer te valideren:`,
        validationSuccess: 'Je nummer is gevalideerd! Klik hieronder om een nieuwe magische inlogcode te verzenden.',
        validationFailed: ({
            timeData,
        }: {
            timeData?: {
                days?: number;
                hours?: number;
                minutes?: number;
            } | null;
        }) => {
            if (!timeData) {
                return 'Wacht een moment voordat je het opnieuw probeert.';
            }
            const timeParts = [];
            if (timeData.days) {
                timeParts.push(`${timeData.days} ${timeData.days === 1 ? 'dag' : 'dagen'}`);
            }
            if (timeData.hours) {
                timeParts.push(`${timeData.hours} ${timeData.hours === 1 ? 'uur' : 'uren'}`);
            }
            if (timeData.minutes) {
                timeParts.push(`${timeData.minutes} ${timeData.minutes === 1 ? 'minuut' : 'minuten'}`);
            }
            let timeText = '';
            if (timeParts.length === 1) {
                timeText = timeParts.at(0) ?? '';
            } else if (timeParts.length === 2) {
                timeText = `${timeParts.at(0)} and ${timeParts.at(1)}`;
            } else if (timeParts.length === 3) {
                timeText = `${timeParts.at(0)}, ${timeParts.at(1)}, and ${timeParts.at(2)}`;
            }
            return `Even geduld! Je moet ${timeText} wachten voordat je je nummer opnieuw kunt valideren.`;
        },
    },
    welcomeSignUpForm: {
        join: 'Deelnemen',
    },
    detailsPage: {
        localTime: 'Lokale tijd',
    },
    newChatPage: {
        startGroup: 'Groep starten',
        addToGroup: 'Toevoegen aan groep',
    },
    yearPickerPage: {
        year: 'Jaar',
        selectYear: 'Selecteer een jaar alstublieft',
    },
    focusModeUpdateModal: {
        title: 'Welkom in de #focusmodus!',
        prompt: 'Blijf op de hoogte door alleen ongelezen chats of chats die uw aandacht nodig hebben te bekijken. Maak je geen zorgen, je kunt dit op elk moment wijzigen in',
        settings: 'instellingen',
    },
    notFound: {
        chatYouLookingForCannotBeFound: 'De chat die je zoekt kan niet worden gevonden.',
        getMeOutOfHere: 'Haal me hier weg',
        iouReportNotFound: 'De betalingsgegevens die u zoekt, kunnen niet worden gevonden.',
        notHere: 'Hmm... het is hier niet.',
        pageNotFound: 'Oeps, deze pagina kan niet worden gevonden',
        noAccess: 'Deze chat of uitgave is mogelijk verwijderd of je hebt er geen toegang toe.\n\nVoor vragen kun je contact opnemen met concierge@expensify.com',
        goBackHome: 'Ga terug naar de startpagina',
    },
    errorPage: {
        title: ({isBreakLine}: {isBreakLine: boolean}) => `Oeps... ${isBreakLine ? '\n' : ''}Er is iets misgegaan`,
        subtitle: 'Uw verzoek kon niet worden voltooid. Probeer het later opnieuw.',
    },
    setPasswordPage: {
        enterPassword: 'Voer een wachtwoord in',
        setPassword: 'Stel wachtwoord in',
        newPasswordPrompt: 'Je wachtwoord moet minimaal 8 tekens bevatten, 1 hoofdletter, 1 kleine letter en 1 cijfer.',
        passwordFormTitle: 'Welkom terug bij de Nieuwe Expensify! Stel alstublieft uw wachtwoord in.',
        passwordNotSet: 'We konden uw nieuwe wachtwoord niet instellen. We hebben u een nieuwe wachtwoordlink gestuurd om het opnieuw te proberen.',
        setPasswordLinkInvalid: 'Deze link om het wachtwoord in te stellen is ongeldig of verlopen. Er wacht een nieuwe in je e-mailinbox!',
        validateAccount: 'Account verifiëren',
    },
    statusPage: {
        status: 'Status',
        statusExplanation: "Voeg een emoji toe om je collega's en vrienden een gemakkelijke manier te geven om te weten wat er aan de hand is. Je kunt optioneel ook een bericht toevoegen!",
        today: 'Vandaag',
        clearStatus: 'Status wissen',
        save: 'Opslaan',
        message: 'Bericht',
        timePeriods: {
            never: 'Never',
            thirtyMinutes: '30 minuten',
            oneHour: '1 uur',
            afterToday: 'Vandaag',
            afterWeek: 'Een week',
            custom: 'Aangepast',
        },
        untilTomorrow: 'Tot morgen',
        untilTime: ({time}: UntilTimeParams) => `Tot ${time}`,
        date: 'Datum',
        time: 'Tijd',
        clearAfter: 'Wissen na',
        whenClearStatus: 'Wanneer moeten we je status wissen?',
        vacationDelegate: 'Vakantievervanger',
        setVacationDelegate: `Stel een vakantievervanger in om rapporten namens jou goed te keuren terwijl je afwezig bent.`,
        vacationDelegateError: 'Er is een fout opgetreden bij het bijwerken van je vakantievervanger.',
        asVacationDelegate: ({nameOrEmail: managerName}: VacationDelegateParams) => `als vakantievervanger van ${managerName}`,
        toAsVacationDelegate: ({submittedToName, vacationDelegateName}: SubmittedToVacationDelegateParams) => `aan ${submittedToName} als vakantievervanger van ${vacationDelegateName}`,
        vacationDelegateWarning: ({nameOrEmail}: VacationDelegateParams) =>
            `Je wijst ${nameOrEmail} aan als je vakantievervanger. Deze persoon zit nog niet in al je werkruimtes. Als je doorgaat, wordt er een e-mail gestuurd naar alle beheerders van je werkruimtes om hem/haar toe te voegen.`,
    },
    stepCounter: ({step, total, text}: StepCounterParams) => {
        let result = `Stap ${step}`;
        if (total) {
            result = `${result} of ${total}`;
        }
        if (text) {
            result = `${result}: ${text}`;
        }
        return result;
    },
    bankAccount: {
        bankInfo: 'Bankgegevens',
        confirmBankInfo: 'Bevestig bankgegevens',
        manuallyAdd: 'Voeg handmatig uw bankrekening toe',
        letsDoubleCheck: 'Laten we dubbel controleren of alles er goed uitziet.',
        accountEnding: 'Account eindigend op',
        thisBankAccount: 'Deze bankrekening zal worden gebruikt voor zakelijke betalingen in uw werkruimte.',
        accountNumber: 'Rekeningnummer',
        routingNumber: 'Routingsnummer',
        chooseAnAccountBelow: 'Kies een account hieronder',
        addBankAccount: 'Bankrekening toevoegen',
        chooseAnAccount: 'Kies een account',
        connectOnlineWithPlaid: 'Log in bij uw bank',
        connectManually: 'Handmatig verbinden',
        desktopConnection: 'Opmerking: Om verbinding te maken met Chase, Wells Fargo, Capital One of Bank of America, klik hier om dit proces in een browser te voltooien.',
        yourDataIsSecure: 'Uw gegevens zijn veilig.',
        toGetStarted:
            'Voeg een bankrekening toe om onkosten terug te betalen, Expensify-kaarten uit te geven, factuurbetalingen te innen en rekeningen te betalen, allemaal vanuit één plek.',
        plaidBodyCopy: 'Geef uw medewerkers een eenvoudigere manier om te betalen - en terugbetaald te worden - voor bedrijfskosten.',
        checkHelpLine: 'Uw routingnummer en rekeningnummer kunt u vinden op een cheque voor de rekening.',
        hasPhoneLoginError: ({contactMethodRoute}: ContactMethodParams) =>
            `Om een bankrekening te koppelen, graag <a href="${contactMethodRoute}">voeg een e-mail toe als je primaire login</a> en probeer het opnieuw. U kunt uw telefoonnummer toevoegen als secundaire login.`,
        hasBeenThrottledError: 'Er is een fout opgetreden bij het toevoegen van uw bankrekening. Wacht een paar minuten en probeer het opnieuw.',
        hasCurrencyError: ({workspaceRoute}: WorkspaceRouteParams) =>
            `Oeps! Het lijkt erop dat de valuta van uw werkruimte is ingesteld op een andere valuta dan USD. Om verder te gaan, ga naar <a href="${workspaceRoute}">uw werkruimte-instellingen</a> om het in te stellen op USD en het opnieuw te proberen.`,
        error: {
            youNeedToSelectAnOption: 'Selecteer een optie om verder te gaan.',
            noBankAccountAvailable: 'Sorry, er is geen bankrekening beschikbaar',
            noBankAccountSelected: 'Kies een account aub',
            taxID: 'Voer een geldig belastingnummer in alstublieft.',
            website: 'Voer een geldige website in alstublieft',
            zipCode: `Voer een geldige postcode in met het formaat: ${CONST.COUNTRY_ZIP_REGEX_DATA.US.samples}`,
            phoneNumber: 'Voer alstublieft een geldig telefoonnummer in',
            email: 'Voer een geldig e-mailadres in',
            companyName: 'Voer een geldige bedrijfsnaam in alstublieft',
            addressCity: 'Voer een geldige stad in, alstublieft',
            addressStreet: 'Voer een geldig straatadres in',
            addressState: 'Selecteer een geldige staat alstublieft',
            incorporationDateFuture: 'Oprichtingsdatum kan niet in de toekomst liggen',
            incorporationState: 'Selecteer een geldige staat alstublieft',
            industryCode: 'Voer een geldige industrieclassificatiecode in met zes cijfers.',
            restrictedBusiness: 'Bevestig alstublieft dat het bedrijf niet op de lijst van beperkte bedrijven staat.',
            routingNumber: 'Voer een geldig routenummer in alstublieft',
            accountNumber: 'Voer een geldig rekeningnummer in alstublieft.',
            routingAndAccountNumberCannotBeSame: 'Routing- en rekeningnummers kunnen niet overeenkomen.',
            companyType: 'Selecteer een geldig bedrijfstype alstublieft',
            tooManyAttempts: 'Vanwege een groot aantal inlogpogingen is deze optie voor 24 uur uitgeschakeld. Probeer het later opnieuw of voer de gegevens handmatig in.',
            address: 'Voer een geldig adres in alstublieft',
            dob: 'Selecteer een geldige geboortedatum alstublieft',
            age: 'Moet ouder zijn dan 18 jaar',
            ssnLast4: 'Voer de geldige laatste 4 cijfers van het BSN in.',
            firstName: 'Voer een geldige voornaam in alstublieft',
            lastName: 'Voer een geldige achternaam in alstublieft',
            noDefaultDepositAccountOrDebitCardAvailable: 'Voeg een standaard depositorekening of debetkaart toe alsjeblieft',
            validationAmounts: 'De ingevoerde validatiebedragen zijn onjuist. Controleer uw bankafschrift en probeer het opnieuw.',
            fullName: 'Voer een geldige volledige naam in alstublieft',
            ownershipPercentage: 'Voer een geldig percentage in.',
            deletePaymentBankAccount:
                'To konto bankowe nie może zostać usunięte, ponieważ jest używane do płatności kartą Expensify. Jeśli mimo to chcesz usunąć to konto, skontaktuj się z Concierge.',
        },
    },
    addPersonalBankAccount: {
        countrySelectionStepHeader: 'Waar bevindt zich uw bankrekening?',
        accountDetailsStepHeader: 'Wat zijn uw accountgegevens?',
        accountTypeStepHeader: 'Wat voor soort account is dit?',
        bankInformationStepHeader: 'Wat zijn uw bankgegevens?',
        accountHolderInformationStepHeader: 'Wat zijn de gegevens van de rekeninghouder?',
        howDoWeProtectYourData: 'Hoe beschermen we uw gegevens?',
        currencyHeader: 'Wat is de valuta van uw bankrekening?',
        confirmationStepHeader: 'Controleer uw gegevens.',
        confirmationStepSubHeader: 'Controleer de onderstaande gegevens en vink het vakje met de voorwaarden aan om te bevestigen.',
    },
    addPersonalBankAccountPage: {
        enterPassword: 'Voer Expensify-wachtwoord in',
        alreadyAdded: 'Dit account is al toegevoegd.',
        chooseAccountLabel: 'Account',
        successTitle: 'Persoonlijke bankrekening toegevoegd!',
        successMessage: 'Gefeliciteerd, je bankrekening is ingesteld en klaar om terugbetalingen te ontvangen.',
    },
    attachmentView: {
        unknownFilename: 'Onbekende bestandsnaam',
        passwordRequired: 'Voer een wachtwoord in alstublieft',
        passwordIncorrect: 'Onjuist wachtwoord. Probeer het opnieuw.',
        failedToLoadPDF: 'Laden van PDF-bestand mislukt',
        pdfPasswordForm: {
            title: 'Wachtwoord beveiligde PDF',
            infoText: 'Deze PDF is met een wachtwoord beveiligd.',
            beforeLinkText: 'Alstublieft',
            linkText: 'voer het wachtwoord in',
            afterLinkText: 'om het te bekijken.',
            formLabel: 'PDF bekijken',
        },
        attachmentNotFound: 'Bijlage niet gevonden',
    },
    messages: {
        errorMessageInvalidPhone: `Voer alstublieft een geldig telefoonnummer in zonder haakjes of streepjes. Als u zich buiten de VS bevindt, voeg dan uw landcode toe (bijv. ${CONST.EXAMPLE_PHONE_NUMBER}).`,
        errorMessageInvalidEmail: 'Ongeldig e-mailadres',
        userIsAlreadyMember: ({login, name}: UserIsAlreadyMemberParams) => `${login} is al lid van ${name}`,
    },
    onfidoStep: {
        acceptTerms: 'Door door te gaan met het verzoek om je Expensify Wallet te activeren, bevestig je dat je hebt gelezen, begrepen en accepteert',
        facialScan: "Onfido's beleid en vrijgave voor gezichtsherkenning",
        tryAgain: 'Probeer het opnieuw',
        verifyIdentity: 'Identiteit verifiëren',
        letsVerifyIdentity: 'Laten we uw identiteit verifiëren',
        butFirst: `Maar eerst het saaie gedeelte. Lees de juridische tekst in de volgende stap en klik op "Accepteren" wanneer je klaar bent.`,
        genericError: 'Er is een fout opgetreden bij het verwerken van deze stap. Probeer het alstublieft opnieuw.',
        cameraPermissionsNotGranted: 'Camera-toegang inschakelen',
        cameraRequestMessage: 'We hebben toegang tot je camera nodig om de verificatie van je bankrekening te voltooien. Schakel dit in via Instellingen > New Expensify.',
        microphonePermissionsNotGranted: 'Microfoontoegang inschakelen',
        microphoneRequestMessage: 'We hebben toegang tot uw microfoon nodig om de verificatie van de bankrekening te voltooien. Schakel dit in via Instellingen > New Expensify.',
        originalDocumentNeeded: 'Upload alstublieft een originele afbeelding van uw ID in plaats van een screenshot of gescande afbeelding.',
        documentNeedsBetterQuality:
            'Uw ID lijkt beschadigd te zijn of mist beveiligingskenmerken. Upload alstublieft een originele afbeelding van een onbeschadigd ID dat volledig zichtbaar is.',
        imageNeedsBetterQuality: 'Er is een probleem met de beeldkwaliteit van uw ID. Upload alstublieft een nieuwe afbeelding waarop uw volledige ID duidelijk te zien is.',
        selfieIssue: 'Er is een probleem met je selfie/video. Upload alstublieft een live selfie/video.',
        selfieNotMatching: 'Je selfie/video komt niet overeen met je ID. Upload alstublieft een nieuwe selfie/video waarop je gezicht duidelijk te zien is.',
        selfieNotLive: 'Je selfie/video lijkt geen live foto/video te zijn. Upload alstublieft een live selfie/video.',
    },
    additionalDetailsStep: {
        headerTitle: 'Aanvullende details',
        helpText: 'We moeten de volgende informatie bevestigen voordat je geld kunt verzenden en ontvangen vanuit je portemonnee.',
        helpTextIdologyQuestions: 'We moeten je nog een paar vragen stellen om je identiteit te verifiëren.',
        helpLink: 'Lees meer over waarom we dit nodig hebben.',
        legalFirstNameLabel: 'Wettelijke voornaam',
        legalMiddleNameLabel: 'Wettelijke tweede naam',
        legalLastNameLabel: 'Wettelijke achternaam',
        selectAnswer: 'Selecteer een reactie om door te gaan.',
        ssnFull9Error: 'Voer een geldig negencijferig BSN in.',
        needSSNFull9: 'We hebben problemen met het verifiëren van uw SSN. Voer alstublieft de volledige negen cijfers van uw SSN in.',
        weCouldNotVerify: 'We konden niet verifiëren',
        pleaseFixIt: 'Pas deze informatie aan voordat u verdergaat.',
        failedKYCTextBefore: 'We konden uw identiteit niet verifiëren. Probeer het later opnieuw of neem contact op met',
        failedKYCTextAfter: 'als je vragen hebt.',
    },
    termsStep: {
        headerTitle: 'Voorwaarden en kosten',
        headerTitleRefactor: 'Kosten en voorwaarden',
        haveReadAndAgree: 'Ik heb gelezen en ga akkoord om te ontvangen',
        electronicDisclosures: 'elektronische openbaarmakingen',
        agreeToThe: 'Ik ga akkoord met de',
        walletAgreement: 'Wallet-overeenkomst',
        enablePayments: 'Betalingen inschakelen',
        monthlyFee: 'Maandelijkse vergoeding',
        inactivity: 'Inactiviteit',
        noOverdraftOrCredit: 'Geen roodstand-/kredietfunctie.',
        electronicFundsWithdrawal: 'Elektronische geldopname',
        standard: 'Standaard',
        reviewTheFees: 'Bekijk enkele kosten.',
        checkTheBoxes: 'Vink de onderstaande vakjes aan.',
        agreeToTerms: 'Ga akkoord met de voorwaarden en je bent klaar om te beginnen!',
        shortTermsForm: {
            expensifyPaymentsAccount: ({walletProgram}: WalletProgramParams) => `De Expensify Wallet wordt uitgegeven door ${walletProgram}.`,
            perPurchase: 'Per aankoop',
            atmWithdrawal: 'Geldopname bij geldautomaat',
            cashReload: 'Contant herladen',
            inNetwork: 'in-netwerk',
            outOfNetwork: 'buiten het netwerk',
            atmBalanceInquiry: 'Saldo-opvraag bij geldautomaat',
            inOrOutOfNetwork: '(in-netwerk of buiten-netwerk)',
            customerService: 'Klantenservice',
            automatedOrLive: '(automated or live agent)',
            afterTwelveMonths: '(na 12 maanden zonder transacties)',
            weChargeOneFee: 'We rekenen 1 ander type vergoeding aan. Het is:',
            fdicInsurance: 'Uw fondsen komen in aanmerking voor FDIC-verzekering.',
            generalInfo: 'Voor algemene informatie over prepaid accounts, bezoek',
            conditionsDetails: 'Voor details en voorwaarden voor alle kosten en diensten, bezoek',
            conditionsPhone: 'of door te bellen naar +1 833-400-0904.',
            instant: '(instant)',
            electronicFundsInstantFeeMin: ({amount}: TermsParams) => `(min ${amount})`,
        },
        longTermsForm: {
            listOfAllFees: 'Een lijst van alle Expensify Wallet-kosten',
            typeOfFeeHeader: 'Alle kosten',
            feeAmountHeader: 'Bedrag',
            moreDetailsHeader: 'Details',
            openingAccountTitle: 'Een account openen',
            openingAccountDetails: 'Er zijn geen kosten verbonden aan het openen van een account.',
            monthlyFeeDetails: 'Er zijn geen maandelijkse kosten.',
            customerServiceTitle: 'Klantenservice',
            customerServiceDetails: 'Er zijn geen klantenservicekosten.',
            inactivityDetails: 'Er is geen inactiviteitsvergoeding.',
            sendingFundsTitle: 'Geld verzenden naar een andere rekeninghouder',
            sendingFundsDetails: 'Er zijn geen kosten verbonden aan het overmaken van geld naar een andere rekeninghouder met behulp van je saldo, bankrekening of betaalkaart.',
            electronicFundsStandardDetails:
                "There's no fee to transfer funds from your Expensify Wallet " +
                'to your bank account using the standard option. This transfer usually completes within 1-3 business' +
                ' days.',
            electronicFundsInstantDetails: ({percentage, amount}: ElectronicFundsParams) =>
                "There's a fee to transfer funds from your Expensify Wallet to " +
                'your linked debit card using the instant transfer option. This transfer usually completes within ' +
                `several minutes. The fee is ${percentage}% of the transfer amount (with a minimum fee of ${amount}).`,
            fdicInsuranceBancorp: ({amount}: TermsParams) =>
                'Your funds are eligible for FDIC insurance. Your funds will be held at or ' +
                `transferred to ${CONST.WALLET.PROGRAM_ISSUERS.BANCORP_BANK}, an FDIC-insured institution. Once there, your funds are insured up ` +
                `to ${amount} by the FDIC in the event ${CONST.WALLET.PROGRAM_ISSUERS.BANCORP_BANK} fails, if specific deposit insurance requirements ` +
                `are met and your card is registered. See`,
            fdicInsuranceBancorp2: 'voor details.',
            contactExpensifyPayments: `Neem contact op met ${CONST.WALLET.PROGRAM_ISSUERS.EXPENSIFY_PAYMENTS} door te bellen naar +1 833-400-0904, of per e-mail op`,
            contactExpensifyPayments2: 'of meld je aan bij',
            generalInformation: 'Voor algemene informatie over prepaid accounts, bezoek',
            generalInformation2: 'Als u een klacht heeft over een prepaidaccount, bel dan het Consumer Financial Protection Bureau op 1-855-411-2372 of bezoek',
            printerFriendlyView: 'Bekijk printervriendelijke versie',
            automated: 'Geautomatiseerd',
            liveAgent: 'Live agent',
            instant: 'Instant',
            electronicFundsInstantFeeMin: ({amount}: TermsParams) => `Min ${amount}`,
        },
    },
    activateStep: {
        headerTitle: 'Betalingen inschakelen',
        activatedTitle: 'Wallet geactiveerd!',
        activatedMessage: 'Gefeliciteerd, je portemonnee is ingesteld en klaar om betalingen te doen.',
        checkBackLaterTitle: 'Een ogenblikje...',
        checkBackLaterMessage: 'We zijn uw informatie nog aan het beoordelen. Kom later nog eens terug.',
        continueToPayment: 'Doorgaan naar betaling',
        continueToTransfer: 'Doorgaan met overboeken',
    },
    companyStep: {
        headerTitle: 'Bedrijfsinformatie',
        subtitle: 'Bijna klaar! Voor veiligheidsdoeleinden moeten we enkele gegevens bevestigen:',
        legalBusinessName: 'Juridische bedrijfsnaam',
        companyWebsite: 'Bedrijfswebsite',
        taxIDNumber: 'Belastingnummer',
        taxIDNumberPlaceholder: '9 cijfers',
        companyType: 'Bedrijfstype',
        incorporationDate: 'Oprichtingsdatum',
        incorporationState: 'Oprichtingsstaat',
        industryClassificationCode: 'Industrieclassificatiecode',
        confirmCompanyIsNot: 'Ik bevestig dat dit bedrijf niet op de',
        listOfRestrictedBusinesses: 'lijst van beperkte bedrijven',
        incorporationDatePlaceholder: 'Startdatum (jjjj-mm-dd)',
        incorporationTypes: {
            LLC: 'LLC',
            CORPORATION: 'Corp',
            PARTNERSHIP: 'Partnerschap',
            COOPERATIVE: 'Coöperatief',
            SOLE_PROPRIETORSHIP: 'Eenmanszaak',
            OTHER: 'Andere',
        },
        industryClassification: 'Onder welke branche valt het bedrijf?',
        industryClassificationCodePlaceholder: 'Zoek naar industrieclassificatiecode',
    },
    requestorStep: {
        headerTitle: 'Persoonlijke informatie',
        learnMore: 'Meer informatie',
        isMyDataSafe: 'Zijn mijn gegevens veilig?',
    },
    personalInfoStep: {
        personalInfo: 'Persoonlijke info',
        enterYourLegalFirstAndLast: 'Wat is je wettelijke naam?',
        legalFirstName: 'Wettelijke voornaam',
        legalLastName: 'Wettelijke achternaam',
        legalName: 'Wettelijke naam',
        enterYourDateOfBirth: 'Wat is je geboortedatum?',
        enterTheLast4: 'Wat zijn de laatste vier cijfers van uw burgerservicenummer?',
        dontWorry: 'Maak je geen zorgen, we doen geen persoonlijke kredietcontroles!',
        last4SSN: 'Laatste 4 van SSN',
        enterYourAddress: 'Wat is jouw adres?',
        address: 'Adres',
        letsDoubleCheck: 'Laten we dubbel controleren of alles er goed uitziet.',
        byAddingThisBankAccount: 'Door deze bankrekening toe te voegen, bevestig je dat je hebt gelezen, begrepen en accepteert.',
        whatsYourLegalName: 'Wat is uw wettelijke naam?',
        whatsYourDOB: 'Wat is je geboortedatum?',
        whatsYourAddress: 'Wat is je adres?',
        whatsYourSSN: 'Wat zijn de laatste vier cijfers van uw burgerservicenummer?',
        noPersonalChecks: 'Maak je geen zorgen, hier worden geen persoonlijke kredietcontroles uitgevoerd!',
        whatsYourPhoneNumber: 'Wat is je telefoonnummer?',
        weNeedThisToVerify: 'We hebben dit nodig om uw portemonnee te verifiëren.',
    },
    businessInfoStep: {
        businessInfo: 'Bedrijfsinformatie',
        enterTheNameOfYourBusiness: 'Wat is de naam van uw bedrijf?',
        businessName: 'Juridische bedrijfsnaam',
        enterYourCompanyTaxIdNumber: 'Wat is het belastingnummer van uw bedrijf?',
        taxIDNumber: 'Belastingnummer',
        taxIDNumberPlaceholder: '9 cijfers',
        enterYourCompanyWebsite: 'Wat is de website van uw bedrijf?',
        companyWebsite: 'Bedrijfswebsite',
        enterYourCompanyPhoneNumber: 'Wat is het telefoonnummer van uw bedrijf?',
        enterYourCompanyAddress: 'Wat is het adres van uw bedrijf?',
        selectYourCompanyType: 'Wat voor soort bedrijf is het?',
        companyType: 'Bedrijfstype',
        incorporationType: {
            LLC: 'LLC',
            CORPORATION: 'Corp',
            PARTNERSHIP: 'Partnerschap',
            COOPERATIVE: 'Coöperatief',
            SOLE_PROPRIETORSHIP: 'Eenmanszaak',
            OTHER: 'Andere',
        },
        selectYourCompanyIncorporationDate: 'Wat is de oprichtingsdatum van uw bedrijf?',
        incorporationDate: 'Oprichtingsdatum',
        incorporationDatePlaceholder: 'Startdatum (jjjj-mm-dd)',
        incorporationState: 'Oprichtingsstaat',
        pleaseSelectTheStateYourCompanyWasIncorporatedIn: 'In welke staat is uw bedrijf opgericht?',
        letsDoubleCheck: 'Laten we dubbel controleren of alles er goed uitziet.',
        companyAddress: 'Bedrijfsadres',
        listOfRestrictedBusinesses: 'lijst van beperkte bedrijven',
        confirmCompanyIsNot: 'Ik bevestig dat dit bedrijf niet op de',
        businessInfoTitle: 'Bedrijfsinformatie',
        legalBusinessName: 'Juridische bedrijfsnaam',
        whatsTheBusinessName: 'Wat is de bedrijfsnaam?',
        whatsTheBusinessAddress: 'Wat is het zakelijke adres?',
        whatsTheBusinessContactInformation: 'Wat zijn de zakelijke contactgegevens?',
        whatsTheBusinessRegistrationNumber: 'Wat is het bedrijfsregistratienummer?',
        whatsTheBusinessTaxIDEIN: ({country}: BusinessTaxIDParams) => {
            switch (country) {
                case CONST.COUNTRY.US:
                    return 'Wat is het Employer Identification Number (EIN)?';
                case CONST.COUNTRY.CA:
                    return 'Wat is het Business Number (BN)?';
                case CONST.COUNTRY.GB:
                    return 'Wat is het btw-registratienummer (VRN)?';
                case CONST.COUNTRY.AU:
                    return 'Wat is het Australisch bedrijfsnummer (ABN)?';
                default:
                    return 'Wat is het EU btw-nummer?';
            }
        },
        whatsThisNumber: 'Wat is dit nummer?',
        whereWasTheBusinessIncorporated: 'Waar is het bedrijf opgericht?',
        whatTypeOfBusinessIsIt: 'Wat voor soort bedrijf is het?',
        whatsTheBusinessAnnualPayment: 'Wat is het jaarlijkse betalingsvolume van het bedrijf?',
        whatsYourExpectedAverageReimbursements: 'Wat is je verwachte gemiddelde terugbetalingsbedrag?',
        registrationNumber: 'Registratienummer',
        taxIDEIN: ({country}: BusinessTaxIDParams) => {
            switch (country) {
                case CONST.COUNTRY.US:
                    return 'EIN';
                case CONST.COUNTRY.CA:
                    return 'BN';
                case CONST.COUNTRY.GB:
                    return 'VRN';
                case CONST.COUNTRY.AU:
                    return 'ABN';
                default:
                    return 'EU btw';
            }
        },
        businessAddress: 'Zakelijk adres',
        businessType: 'Zakelijk type',
        incorporation: 'Oprichting',
        incorporationCountry: 'Oprichtingsland',
        incorporationTypeName: 'Incorporatietype',
        businessCategory: 'Zakelijke categorie',
        annualPaymentVolume: 'Jaarlijks betalingsvolume',
        annualPaymentVolumeInCurrency: ({currencyCode}: CurrencyCodeParams) => `Jaarlijks betalingsvolume in ${currencyCode}`,
        averageReimbursementAmount: 'Gemiddeld terugbetalingsbedrag',
        averageReimbursementAmountInCurrency: ({currencyCode}: CurrencyCodeParams) => `Gemiddeld terugbetalingsbedrag in ${currencyCode}`,
        selectIncorporationType: 'Selecteer het type oprichting',
        selectBusinessCategory: 'Selecteer bedrijfssector',
        selectAnnualPaymentVolume: 'Selecteer jaarlijks betalingsvolume',
        selectIncorporationCountry: 'Selecteer oprichtingsland',
        selectIncorporationState: 'Selecteer oprichtingsstaat',
        selectAverageReimbursement: 'Selecteer het gemiddelde terugbetalingsbedrag',
        findIncorporationType: 'Vind het type oprichting',
        findBusinessCategory: 'Zakelijke categorie vinden',
        findAnnualPaymentVolume: 'Vind jaarlijks betalingsvolume',
        findIncorporationState: 'Vind oprichtingsstaat',
        findAverageReimbursement: 'Vind het gemiddelde terugbetalingsbedrag',
        error: {
            registrationNumber: 'Gelieve een geldig registratienummer op te geven',
            taxIDEIN: ({country}: BusinessTaxIDParams) => {
                switch (country) {
                    case CONST.COUNTRY.US:
                        return 'Voer een geldig Employer Identification Number (EIN) in';
                    case CONST.COUNTRY.CA:
                        return 'Voer een geldig Business Number (BN) in';
                    case CONST.COUNTRY.GB:
                        return 'Voer een geldig btw-registratienummer (VRN) in';
                    case CONST.COUNTRY.AU:
                        return 'Voer een geldig Australisch bedrijfsnummer (ABN) in';
                    default:
                        return 'Voer een geldig EU btw-nummer in';
                }
            },
        },
    },
    beneficialOwnerInfoStep: {
        doYouOwn25percent: 'Bent u eigenaar van 25% of meer van',
        doAnyIndividualOwn25percent: 'Bezitten individuen 25% of meer van',
        areThereMoreIndividualsWhoOwn25percent: 'Zijn er meer personen die 25% of meer bezitten van',
        regulationRequiresUsToVerifyTheIdentity: 'Regelgeving vereist dat we de identiteit verifiëren van elke persoon die meer dan 25% van het bedrijf bezit.',
        companyOwner: 'Bedrijfseigenaar',
        enterLegalFirstAndLastName: 'Wat is de wettelijke naam van de eigenaar?',
        legalFirstName: 'Wettelijke voornaam',
        legalLastName: 'Wettelijke achternaam',
        enterTheDateOfBirthOfTheOwner: 'Wat is de geboortedatum van de eigenaar?',
        enterTheLast4: 'Wat zijn de laatste 4 cijfers van het Social Security Number van de eigenaar?',
        last4SSN: 'Laatste 4 van SSN',
        dontWorry: 'Maak je geen zorgen, we doen geen persoonlijke kredietcontroles!',
        enterTheOwnersAddress: 'Wat is het adres van de eigenaar?',
        letsDoubleCheck: 'Laten we dubbel controleren of alles er goed uitziet.',
        legalName: 'Wettelijke naam',
        address: 'Adres',
        byAddingThisBankAccount: 'Door deze bankrekening toe te voegen, bevestig je dat je hebt gelezen, begrepen en accepteert.',
        owners: 'Eigenaren',
    },
    ownershipInfoStep: {
        ownerInfo: 'Eigenaar info',
        businessOwner: 'Bedrijfseigenaar',
        signerInfo: 'Ondertekenaar informatie',
        doYouOwn: ({companyName}: CompanyNameParams) => `Bent u eigenaar van 25% of meer van ${companyName}?`,
        doesAnyoneOwn: ({companyName}: CompanyNameParams) => `Bezitten er individuen 25% of meer van ${companyName}?`,
        regulationsRequire: 'Regelgeving vereist dat we de identiteit verifiëren van elke persoon die meer dan 25% van het bedrijf bezit.',
        legalFirstName: 'Wettelijke voornaam',
        legalLastName: 'Wettelijke achternaam',
        whatsTheOwnersName: 'Wat is de wettelijke naam van de eigenaar?',
        whatsYourName: 'Wat is je wettelijke naam?',
        whatPercentage: 'Welk percentage van het bedrijf behoort toe aan de eigenaar?',
        whatsYoursPercentage: 'Welk percentage van het bedrijf bezit je?',
        ownership: 'Eigendom',
        whatsTheOwnersDOB: 'Wat is de geboortedatum van de eigenaar?',
        whatsYourDOB: 'Wat is je geboortedatum?',
        whatsTheOwnersAddress: 'Wat is het adres van de eigenaar?',
        whatsYourAddress: 'Wat is jouw adres?',
        whatAreTheLast: 'Wat zijn de laatste 4 cijfers van het burgerservicenummer van de eigenaar?',
        whatsYourLast: 'Wat zijn de laatste 4 cijfers van uw burgerservicenummer?',
        dontWorry: 'Maak je geen zorgen, we doen geen persoonlijke kredietcontroles!',
        last4: 'Laatste 4 van SSN',
        whyDoWeAsk: 'Waarom vragen we hierom?',
        letsDoubleCheck: 'Laten we dubbel controleren of alles er goed uitziet.',
        legalName: 'Wettelijke naam',
        ownershipPercentage: 'Eigendomsaandeel',
        areThereOther: ({companyName}: CompanyNameParams) => `Zijn er andere personen die 25% of meer van ${companyName} bezitten?`,
        owners: 'Eigenaren',
        addCertified: 'Voeg een gecertificeerd organigram toe dat de uiteindelijke belanghebbenden toont.',
        regulationRequiresChart:
            'Regelgeving vereist dat we een gecertificeerde kopie van het eigendomsdiagram verzamelen dat elke persoon of entiteit toont die 25% of meer van het bedrijf bezit.',
        uploadEntity: 'Upload eigendomsdiagram van entiteit',
        noteEntity: 'Opmerking: Het eigendomsschema van de entiteit moet worden ondertekend door uw accountant, juridisch adviseur, of notarieel bekrachtigd.',
        certified: 'Gecertificeerd eigendomsdiagram van entiteiten',
        selectCountry: 'Selecteer land',
        findCountry: 'Vind land',
        address: 'Adres',
        chooseFile: 'Bestand kiezen',
        uploadDocuments: 'Upload extra documentatie',
        pleaseUpload:
            'Upload alstublieft aanvullende documentatie hieronder om ons te helpen uw identiteit te verifiëren als directe of indirecte eigenaar van 25% of meer van de bedrijfsentiteit.',
        acceptedFiles: 'Geaccepteerde bestandsformaten: PDF, PNG, JPEG. Totale bestandsgrootte voor elk gedeelte mag niet groter zijn dan 5 MB.',
        proofOfBeneficialOwner: 'Bewijs van uiteindelijke belanghebbende',
        proofOfBeneficialOwnerDescription:
            'Gelieve een ondertekende verklaring en organigram van een openbare accountant, notaris of advocaat te verstrekken die het eigendom van 25% of meer van het bedrijf verifieert. Het moet gedateerd zijn binnen de laatste drie maanden en het licentienummer van de ondertekenaar bevatten.',
        copyOfID: 'Kopie van ID voor uiteindelijke begunstigde eigenaar',
        copyOfIDDescription: 'Voorbeelden: Paspoort, rijbewijs, enz.',
        proofOfAddress: 'Adresbewijs voor uiteindelijke begunstigde eigenaar',
        proofOfAddressDescription: 'Voorbeelden: Nutsrekening, huurovereenkomst, etc.',
        codiceFiscale: 'Codice fiscale/Tax ID',
        codiceFiscaleDescription:
            'Upload alstublieft een video van een sitebezoek of een opgenomen gesprek met de ondertekenende functionaris. De functionaris moet het volgende verstrekken: volledige naam, geboortedatum, bedrijfsnaam, registratienummer, fiscaal codenummer, geregistreerd adres, aard van het bedrijf en doel van de rekening.',
    },
    validationStep: {
        headerTitle: 'Bankrekening valideren',
        buttonText: 'Voltooi de installatie',
        maxAttemptsReached: 'Validatie voor deze bankrekening is uitgeschakeld vanwege te veel onjuiste pogingen.',
        description: `Binnen 1-2 werkdagen sturen we drie (3) kleine transacties naar uw bankrekening van een naam zoals "Expensify, Inc. Validation".`,
        descriptionCTA: 'Voer alstublieft elk transactiebedrag in de onderstaande velden in. Voorbeeld: 1.51.',
        reviewingInfo: 'Bedankt! We zijn je informatie aan het beoordelen en nemen binnenkort contact met je op. Controleer je chat met Concierge.',
        forNextStep: 'voor de volgende stappen om uw bankrekening in te stellen.',
        letsChatCTA: 'Ja, laten we chatten.',
        letsChatText: 'Bijna klaar! We hebben je hulp nodig om een paar laatste stukjes informatie via de chat te verifiëren. Klaar?',
        letsChatTitle: 'Laten we chatten!',
        enable2FATitle: 'Voorkom fraude, schakel twee-factor-authenticatie (2FA) in',
        enable2FAText: 'We nemen uw beveiliging serieus. Stel nu 2FA in om een extra beveiligingslaag aan uw account toe te voegen.',
        secureYourAccount: 'Beveilig uw account',
    },
    beneficialOwnersStep: {
        additionalInformation: 'Aanvullende informatie',
        checkAllThatApply: 'Controleer alles wat van toepassing is, laat anders leeg.',
        iOwnMoreThan25Percent: 'Ik bezit meer dan 25% van',
        someoneOwnsMoreThan25Percent: 'Iemand anders bezit meer dan 25% van',
        additionalOwner: 'Extra begunstigde eigenaar',
        removeOwner: 'Verwijder deze uiteindelijke belanghebbende',
        addAnotherIndividual: 'Voeg een andere persoon toe die meer dan 25% van de  bezit.',
        agreement: 'Agreement:',
        termsAndConditions: 'algemene voorwaarden',
        certifyTrueAndAccurate: 'Ik verklaar dat de verstrekte informatie waarheidsgetrouw en nauwkeurig is.',
        error: {
            certify: 'Moet bevestigen dat de informatie waar en nauwkeurig is',
        },
    },
    completeVerificationStep: {
        completeVerification: 'Voltooi verificatie',
        confirmAgreements: 'Bevestig alstublieft de onderstaande overeenkomsten.',
        certifyTrueAndAccurate: 'Ik verklaar dat de verstrekte informatie waarheidsgetrouw en nauwkeurig is.',
        certifyTrueAndAccurateError: 'Verklaar alstublieft dat de informatie waar en nauwkeurig is.',
        isAuthorizedToUseBankAccount: 'Ik ben gemachtigd om deze zakelijke bankrekening te gebruiken voor zakelijke uitgaven.',
        isAuthorizedToUseBankAccountError: 'U moet een controlerende functionaris zijn met toestemming om de zakelijke bankrekening te beheren.',
        termsAndConditions: 'algemene voorwaarden',
    },
    connectBankAccountStep: {
        finishButtonText: 'Voltooi de installatie',
        validateYourBankAccount: 'Valideer uw bankrekening',
        validateButtonText: 'Valideren',
        validationInputLabel: 'Transactie',
        maxAttemptsReached: 'Validatie voor deze bankrekening is uitgeschakeld vanwege te veel onjuiste pogingen.',
        description: `Binnen 1-2 werkdagen sturen we drie (3) kleine transacties naar uw bankrekening van een naam zoals "Expensify, Inc. Validation".`,
        descriptionCTA: 'Voer alstublieft elk transactiebedrag in de onderstaande velden in. Voorbeeld: 1.51.',
        reviewingInfo: 'Bedankt! We zijn je informatie aan het beoordelen en nemen binnenkort contact met je op. Controleer je chat met Concierge.',
        forNextSteps: 'voor de volgende stappen om uw bankrekening in te stellen.',
        letsChatCTA: 'Ja, laten we chatten.',
        letsChatText: 'Bijna klaar! We hebben je hulp nodig om een paar laatste stukjes informatie via de chat te verifiëren. Klaar?',
        letsChatTitle: 'Laten we chatten!',
        enable2FATitle: 'Voorkom fraude, schakel twee-factor-authenticatie (2FA) in',
        enable2FAText: 'We nemen uw beveiliging serieus. Stel nu 2FA in om een extra beveiligingslaag aan uw account toe te voegen.',
        secureYourAccount: 'Beveilig uw account',
    },
    countryStep: {
        confirmBusinessBank: 'Bevestig valuta en land van zakelijke bankrekening',
        confirmCurrency: 'Bevestig valuta en land',
        yourBusiness: 'De valuta van uw zakelijke bankrekening moet overeenkomen met de valuta van uw werkruimte.',
        youCanChange: 'U kunt de valuta van uw werkruimte wijzigen in uw',
        findCountry: 'Vind land',
        selectCountry: 'Selecteer land',
    },
    bankInfoStep: {
        whatAreYour: 'Wat zijn uw zakelijke bankgegevens?',
        letsDoubleCheck: 'Laten we dubbel controleren of alles er goed uitziet.',
        thisBankAccount: 'Deze bankrekening zal worden gebruikt voor zakelijke betalingen in uw werkruimte.',
        accountNumber: 'Rekeningnummer',
        accountHolderNameDescription: 'Volledige naam van de gemachtigde ondertekenaar',
    },
    signerInfoStep: {
        signerInfo: 'Ondertekenaar informatie',
        areYouDirector: ({companyName}: CompanyNameParams) => `Bent u een directeur of senior functionaris bij ${companyName}?`,
        regulationRequiresUs: 'Regelgeving vereist dat we verifiëren of de ondertekenaar de bevoegdheid heeft om deze actie namens het bedrijf te ondernemen.',
        whatsYourName: 'Wat is uw wettelijke naam?',
        fullName: 'Volledige wettelijke naam',
        whatsYourJobTitle: 'Wat is je functietitel?',
        jobTitle: 'Functietitel',
        whatsYourDOB: 'Wat is je geboortedatum?',
        uploadID: 'Upload ID en bewijs van adres',
        personalAddress: 'Bewijs van persoonlijk adres (bijv. energierekening)',
        letsDoubleCheck: 'Laten we dubbel controleren of alles er goed uitziet.',
        legalName: 'Wettelijke naam',
        proofOf: 'Bewijs van persoonlijk adres',
        enterOneEmail: ({companyName}: CompanyNameParams) => `Voer het e-mailadres in van de directeur of senior functionaris bij ${companyName}`,
        regulationRequiresOneMoreDirector: 'Regelgeving vereist ten minste nog een directeur of senior functionaris als ondertekenaar.',
        hangTight: 'Even geduld...',
        enterTwoEmails: ({companyName}: CompanyNameParams) => `Voer de e-mails in van twee directeuren of senior functionarissen bij ${companyName}`,
        sendReminder: 'Stuur een herinnering',
        chooseFile: 'Bestand kiezen',
        weAreWaiting: 'We wachten op anderen om hun identiteit te verifiëren als directeuren of senior functionarissen van het bedrijf.',
        id: 'Kopie van ID',
        proofOfDirectors: 'Bewijs van directeur(s)',
        proofOfDirectorsDescription: 'Voorbeelden: Oncorp bedrijfsprofiel of bedrijfsregistratie.',
        codiceFiscale: 'Codice Fiscale',
        codiceFiscaleDescription: 'Codice Fiscale voor ondertekenaars, gemachtigde gebruikers en uiteindelijk begunstigden.',
        PDSandFSG: 'PDS + FSG openbaarmakingsdocumenten',
        PDSandFSGDescription:
            'Onze samenwerking met Corpay maakt gebruik van een API-verbinding om te profiteren van hun uitgebreide netwerk van internationale bankpartners om wereldwijde terugbetalingen in Expensify mogelijk te maken. Conform de Australische regelgeving verstrekken wij u de Financial Services Guide (FSG) en Product Disclosure Statement (PDS) van Corpay.\n\nLees de FSG- en PDS-documenten zorgvuldig door, aangezien ze volledige details en belangrijke informatie bevatten over de producten en diensten die Corpay aanbiedt. Bewaar deze documenten voor toekomstige referentie.',
        pleaseUpload: 'Gelieve hieronder aanvullende documentatie te uploaden om ons te helpen uw identiteit als directeur of senior functionaris van de zakelijke entiteit te verifiëren.',
    },
    agreementsStep: {
        agreements: 'Overeenkomsten',
        pleaseConfirm: 'Bevestig alstublieft de onderstaande overeenkomsten',
        regulationRequiresUs: 'Regelgeving vereist dat we de identiteit verifiëren van elke persoon die meer dan 25% van het bedrijf bezit.',
        iAmAuthorized: 'Ik ben gemachtigd om de zakelijke bankrekening te gebruiken voor zakelijke uitgaven.',
        iCertify: 'Ik verklaar dat de verstrekte informatie waarheidsgetrouw en nauwkeurig is.',
        termsAndConditions: 'algemene voorwaarden',
        accept: 'Accepteren en bankrekening toevoegen',
        iConsentToThe: 'Ik ga akkoord met de',
        privacyNotice: 'privacyverklaring',
        error: {
            authorized: 'U moet een controlerende functionaris zijn met toestemming om de zakelijke bankrekening te beheren.',
            certify: 'Verklaar alstublieft dat de informatie waar en nauwkeurig is.',
            consent: 'Gelieve in te stemmen met de privacyverklaring.',
        },
    },
    docusignStep: {
        subheader: 'Docusign-formulier',
        pleaseComplete:
            'Vul het ACH-autorisatieformulier in via de onderstaande Docusign-link en upload daarna een ondertekende kopie hier zodat we rechtstreeks geld van uw bankrekening kunnen afschrijven.',
        pleaseCompleteTheBusinessAccount: 'Vul de aanvraag voor een zakelijke rekening en de automatische incassoregeling in.',
        pleaseCompleteTheDirect:
            'Vul de automatische incassoregeling in via de onderstaande Docusign-link en upload daarna een ondertekende kopie hier zodat we rechtstreeks geld van uw bankrekening kunnen afschrijven.',
        takeMeTo: 'Ga naar Docusign',
        uploadAdditional: 'Upload extra documentatie',
        pleaseUpload: 'Upload het DEFT-formulier en de ondertekende Docusign-pagina.',
        pleaseUploadTheDirect: 'Upload de automatische incassoregelingen en de Docusign-handtekeningenpagina.',
    },
    finishStep: {
        letsFinish: 'Laten we in de chat afronden!',
        thanksFor:
            'Bedankt voor deze details. Een toegewijde supportmedewerker zal nu uw informatie bekijken. We nemen contact met u op als we nog iets van u nodig hebben, maar in de tussentijd kunt u gerust contact met ons opnemen als u vragen heeft.',
        iHaveA: 'Ik heb een vraag.',
        enable2FA: 'Schakel twee-factor-authenticatie (2FA) in om fraude te voorkomen',
        weTake: 'We nemen uw beveiliging serieus. Stel nu 2FA in om een extra beveiligingslaag aan uw account toe te voegen.',
        secure: 'Beveilig uw account',
    },
    reimbursementAccountLoadingAnimation: {
        oneMoment: 'Een ogenblikje',
        explanationLine: 'We bekijken uw informatie. U kunt binnenkort doorgaan met de volgende stappen.',
    },
    session: {
        offlineMessageRetry: 'Het lijkt erop dat je offline bent. Controleer je verbinding en probeer het opnieuw.',
    },
    travel: {
        header: 'Boek reis',
        title: 'Reis slim',
        subtitle: 'Gebruik Expensify Travel om de beste reisaanbiedingen te krijgen en al uw zakelijke uitgaven op één plek te beheren.',
        features: {
            saveMoney: 'Bespaar geld op uw boekingen',
            alerts: 'Ontvang realtime updates en meldingen',
        },
        bookTravel: 'Boek reis',
        bookDemo: 'Demo boeken',
        bookADemo: 'Boek een demo',
        toLearnMore: 'om meer te leren.',
        termsAndConditions: {
            header: 'Voordat we verder gaan...',
            title: 'Algemene voorwaarden',
            label: 'Ik ga akkoord met de algemene voorwaarden',
            subtitle: `Ga akkoord met de <a href="${CONST.TRAVEL_TERMS_URL}">algemene voorwaarden</a> van Expensify Travel.`,
            error: 'U moet akkoord gaan met de Expensify Travel voorwaarden om door te gaan.',
            defaultWorkspaceError:
                'U moet een standaard werkruimte instellen om Expensify Travel in te schakelen. Ga naar Instellingen > Werkruimtes > klik op de drie verticale stippen naast een werkruimte > Stel in als standaard werkruimte, en probeer het opnieuw!',
        },
        flight: 'Vlucht',
        flightDetails: {
            passenger: 'Passagier',
            layover: ({layover}: FlightLayoverParams) => `<muted-text-label>Je hebt een <strong>${layover} tussenstop</strong> voor deze vlucht</muted-text-label>`,
            takeOff: 'Vertrek',
            landing: 'Landing',
            seat: 'Stoelplaats',
            class: 'Cabineklasse',
            recordLocator: 'Record locator',
            cabinClasses: {
                unknown: 'Unknown',
                economy: 'Economie',
                premiumEconomy: 'Premium Economy',
                business: 'Business',
                first: 'Eerste',
            },
        },
        hotel: 'Hotel',
        hotelDetails: {
            guest: 'Gast',
            checkIn: 'Inchecken',
            checkOut: 'Uitchecken',
            roomType: 'Kamertype',
            cancellation: 'Annuleringsbeleid',
            cancellationUntil: 'Gratis annulering tot',
            confirmation: 'Bevestigingsnummer',
            cancellationPolicies: {
                unknown: 'Unknown',
                nonRefundable: 'Niet-restitueerbaar',
                freeCancellationUntil: 'Gratis annulering tot',
                partiallyRefundable: 'Gedeeltelijk restitueerbaar',
            },
        },
        car: 'Auto',
        carDetails: {
            rentalCar: 'Autoverhuur',
            pickUp: 'Ophalen',
            dropOff: 'Afleveren',
            driver: 'Bestuurder',
            carType: 'Autotype',
            cancellation: 'Annuleringsbeleid',
            cancellationUntil: 'Gratis annulering tot',
            freeCancellation: 'Gratis annulering',
            confirmation: 'Bevestigingsnummer',
        },
        train: 'Rail',
        trainDetails: {
            passenger: 'Passagier',
            departs: 'Vertrekt',
            arrives: 'Komt aan',
            coachNumber: 'Coachnummer',
            seat: 'Stoelplaats',
            fareDetails: 'Tariefdetails',
            confirmation: 'Bevestigingsnummer',
        },
        viewTrip: 'Bekijk reis',
        modifyTrip: 'Reis wijzigen',
        tripSupport: 'Reisondersteuning',
        tripDetails: 'Reisdetails',
        viewTripDetails: 'Bekijk reisdetails',
        trip: 'Reis',
        trips: 'Reizen',
        tripSummary: 'Reisoverzicht',
        departs: 'Vertrekt',
        errorMessage: 'Er is iets misgegaan. Probeer het later opnieuw.',
        phoneError: {
            phrase1: 'Alstublieft',
            link: 'voeg een werk e-mailadres toe als je primaire login',
            phrase2: 'om te reizen boeken.',
        },
        domainSelector: {
            title: 'Domein',
            subtitle: 'Kies een domein voor de installatie van Expensify Travel.',
            recommended: 'Aanbevolen',
        },
        domainPermissionInfo: {
            title: 'Domein',
            restrictionPrefix: `Je hebt geen toestemming om Expensify Travel voor het domein in te schakelen.`,
            restrictionSuffix: `Je zult iemand uit dat domein moeten vragen om in plaats daarvan reizen in te schakelen.`,
            accountantInvitationPrefix: `Als je een accountant bent, overweeg dan lid te worden van de`,
            accountantInvitationLink: `ExpensifyApproved! accountants programma`,
            accountantInvitationSuffix: `om reizen voor dit domein in te schakelen.`,
        },
        publicDomainError: {
            title: 'Aan de slag met Expensify Travel',
            message: `Je moet je werk e-mail (bijv. naam@bedrijf.com) gebruiken met Expensify Travel, niet je persoonlijke e-mail (bijv. naam@gmail.com).`,
        },
        blockedFeatureModal: {
            title: 'Expensify Travel is uitgeschakeld',
            message: `Je beheerder heeft Expensify Travel uitgeschakeld. Volg het boekingsbeleid van je bedrijf voor reisarrangementen.`,
        },
        verifyCompany: {
            title: 'Begin vandaag nog met reizen!',
            message: `Neem contact op met uw accountmanager of salesteam@expensify.com om een demo van reizen te krijgen en het voor uw bedrijf in te schakelen.`,
        },
        updates: {
            bookingTicketed: ({airlineCode, origin, destination, startDate, confirmationID = ''}: FlightParams) =>
                `Je vlucht ${airlineCode} (${origin} → ${destination}) op ${startDate} is geboekt. Bevestigingscode: ${confirmationID}`,
            ticketVoided: ({airlineCode, origin, destination, startDate}: FlightParams) =>
                `Uw ticket voor vlucht ${airlineCode} (${origin} → ${destination}) op ${startDate} is geannuleerd.`,
            ticketRefunded: ({airlineCode, origin, destination, startDate}: FlightParams) =>
                `Uw ticket voor vlucht ${airlineCode} (${origin} → ${destination}) op ${startDate} is terugbetaald of omgeruild.`,
            flightCancelled: ({airlineCode, origin, destination, startDate}: FlightParams) =>
                `Je vlucht ${airlineCode} (${origin} → ${destination}) op ${startDate} is geannuleerd door de luchtvaartmaatschappij.`,
            flightScheduleChangePending: ({airlineCode}: AirlineParams) =>
                `De luchtvaartmaatschappij heeft een schemawijziging voorgesteld voor vlucht ${airlineCode}; we wachten op bevestiging.`,
            flightScheduleChangeClosed: ({airlineCode, startDate}: AirlineParams) => `Schemawijziging bevestigd: vlucht ${airlineCode} vertrekt nu om ${startDate}.`,
            flightUpdated: ({airlineCode, origin, destination, startDate}: FlightParams) => `Uw vlucht ${airlineCode} (${origin} → ${destination}) op ${startDate} is bijgewerkt.`,
            flightCabinChanged: ({airlineCode, cabinClass}: AirlineParams) => `Uw cabineklasse is bijgewerkt naar ${cabinClass} op vlucht ${airlineCode}.`,
            flightSeatConfirmed: ({airlineCode}: AirlineParams) => `Uw stoeltoewijzing op vlucht ${airlineCode} is bevestigd.`,
            flightSeatChanged: ({airlineCode}: AirlineParams) => `Uw stoeltoewijzing op vlucht ${airlineCode} is gewijzigd.`,
            flightSeatCancelled: ({airlineCode}: AirlineParams) => `Uw stoeltoewijzing op vlucht ${airlineCode} is verwijderd.`,
            paymentDeclined: 'Betaling voor uw luchtboeking is mislukt. Probeer het alstublieft opnieuw.',
            bookingCancelledByTraveler: ({type, id = ''}: TravelTypeParams) => `Je hebt je ${type} reservering ${id} geannuleerd.`,
            bookingCancelledByVendor: ({type, id = ''}: TravelTypeParams) => `De leverancier heeft uw ${type} reservering ${id} geannuleerd.`,
            bookingRebooked: ({type, id = ''}: TravelTypeParams) => `Uw ${type} reservering is opnieuw geboekt. Nieuwe bevestiging #:${id}.`,
            bookingUpdated: ({type}: TravelTypeParams) => `Je ${type} boeking is bijgewerkt. Bekijk de nieuwe details in het reisschema.`,
            railTicketRefund: ({origin, destination, startDate}: RailTicketParams) =>
                `Uw treinkaartje voor ${origin} → ${destination} op ${startDate} is terugbetaald. Er zal een tegoed worden verwerkt.`,
            railTicketExchange: ({origin, destination, startDate}: RailTicketParams) => `Uw treinkaartje voor ${origin} → ${destination} op ${startDate} is omgeruild.`,
            railTicketUpdate: ({origin, destination, startDate}: RailTicketParams) => `Je treinkaartje voor ${origin} → ${destination} op ${startDate} is bijgewerkt.`,
            defaultUpdate: ({type}: TravelTypeParams) => `Je ${type} reservering is bijgewerkt.`,
        },
    },
    workspace: {
        common: {
            card: 'Kaarten',
            expensifyCard: 'Expensify Card',
            companyCards: 'Bedrijfskaarten',
            workflows: 'Workflows',
            workspace: 'Werkruimte',
            findWorkspace: 'Werkruimte vinden',
            edit: 'Werkruimte bewerken',
            enabled: 'Ingeschakeld',
            disabled: 'Uitgeschakeld',
            everyone: 'Iedereen',
            delete: 'Werkruimte verwijderen',
            settings: 'Instellingen',
            reimburse: 'Vergoedingen',
            categories: 'Categorieën',
            tags: 'Tags',
            customField1: 'Aangepast veld 1',
            customField2: 'Aangepast veld 2',
            customFieldHint: 'Voeg aangepaste codering toe die van toepassing is op alle uitgaven van dit lid.',
            reportFields: 'Rapportvelden',
            reportTitle: 'Rapporttitel',
            reportField: 'Rapportveld',
            taxes: 'Belastingen',
            bills: 'Rekeningen',
            invoices: 'Facturen',
            travel: 'Reis',
            members: 'Leden',
            accounting: 'Boekhouding',
            receiptPartners: 'Bonnetjespartners',
            rules: 'Regels',
            displayedAs: 'Weergegeven als',
            plan: 'Plan',
            profile: 'Overzicht',
            bankAccount: 'Bankrekening',
            testTransactions: 'Testtransacties',
            issueAndManageCards: 'Kaarten uitgeven en beheren',
            reconcileCards: 'Reconcileer kaarten',
            selected: () => ({
                one: '1 geselecteerd',
                other: (count: number) => `${count} geselecteerd`,
            }),
            settlementFrequency: 'Afwikkelingsfrequentie',
            setAsDefault: 'Instellen als standaardwerkruimte',
            defaultNote: `Ontvangstbewijzen verzonden naar ${CONST.EMAIL.RECEIPTS} zullen in deze werkruimte verschijnen.`,
            deleteConfirmation: 'Weet je zeker dat je deze werkruimte wilt verwijderen?',
            deleteWithCardsConfirmation: 'Weet je zeker dat je deze werkruimte wilt verwijderen? Dit zal alle kaartfeeds en toegewezen kaarten verwijderen.',
            unavailable: 'Niet-beschikbare werkruimte',
            memberNotFound: 'Lid niet gevonden. Om een nieuw lid aan de werkruimte toe te voegen, gebruik de uitnodigingsknop hierboven.',
            notAuthorized: `Je hebt geen toegang tot deze pagina. Als je probeert lid te worden van deze werkruimte, vraag dan de eigenaar van de werkruimte om je als lid toe te voegen. Iets anders? Neem contact op met ${CONST.EMAIL.CONCIERGE}.`,
            goToWorkspace: 'Ga naar werkruimte',
            goToWorkspaces: 'Ga naar werkruimtes',
            clearFilter: 'Filter wissen',
            workspaceName: 'Werkruimte naam',
            workspaceOwner: 'Eigenaar',
            workspaceType: 'Werkruimte type',
            workspaceAvatar: 'Werkruimte avatar',
            mustBeOnlineToViewMembers: 'U moet online zijn om de leden van deze werkruimte te bekijken.',
            moreFeatures: 'Meer functies',
            requested: 'Aangevraagd',
            distanceRates: 'Afstandstarieven',
            defaultDescription: 'Eén plek voor al je bonnetjes en uitgaven.',
            descriptionHint: 'Deel informatie over deze werkruimte met alle leden.',
            welcomeNote: 'Gebruik alstublieft Expensify om uw bonnetjes in te dienen voor terugbetaling, bedankt!',
            subscription: 'Abonnement',
            markAsEntered: 'Markeren als handmatig ingevoerd',
            markAsExported: 'Markeren als geëxporteerd',
            exportIntegrationSelected: ({connectionName}: ExportIntegrationSelectedParams) => `Exporteer naar ${CONST.POLICY.CONNECTIONS.NAME_USER_FRIENDLY[connectionName]}`,
            letsDoubleCheck: 'Laten we dubbel controleren of alles er goed uitziet.',
            lineItemLevel: 'Regelniveau',
            reportLevel: 'Rapportniveau',
            topLevel: 'Topniveau',
            appliedOnExport: 'Niet geïmporteerd in Expensify, toegepast bij exporteren',
            shareNote: {
                header: 'Deel je werkruimte met andere leden',
                content: {
                    firstPart:
                        'Deel deze QR-code of kopieer de onderstaande link om het voor leden gemakkelijk te maken toegang tot je werkruimte aan te vragen. Alle verzoeken om lid te worden van de werkruimte verschijnen in de',
                    secondPart: 'ruimte voor uw beoordeling.',
                },
            },
            connectTo: ({connectionName}: ConnectionNameParams) => `Verbinden met ${CONST.POLICY.CONNECTIONS.NAME_USER_FRIENDLY[connectionName]}`,
            createNewConnection: 'Nieuwe verbinding maken',
            reuseExistingConnection: 'Bestaande verbinding hergebruiken',
            existingConnections: 'Bestaande verbindingen',
            existingConnectionsDescription: ({connectionName}: ConnectionNameParams) =>
                `Aangezien je eerder verbinding hebt gemaakt met ${CONST.POLICY.CONNECTIONS.NAME_USER_FRIENDLY[connectionName]}, kun je ervoor kiezen om een bestaande verbinding opnieuw te gebruiken of een nieuwe te maken.`,
            lastSyncDate: ({connectionName, formattedDate}: LastSyncDateParams) => `${connectionName} - Laatst gesynchroniseerd op ${formattedDate}`,
            authenticationError: ({connectionName}: AuthenticationErrorParams) => `Kan geen verbinding maken met ${connectionName} vanwege een authenticatiefout.`,
            learnMore: 'Meer informatie.',
            memberAlternateText: 'Leden kunnen rapporten indienen en goedkeuren.',
            adminAlternateText: 'Beheerders hebben volledige bewerkingsrechten voor alle rapporten en werkruimte-instellingen.',
            auditorAlternateText: 'Auditors kunnen rapporten bekijken en erop reageren.',
            roleName: ({role}: OptionalParam<RoleNamesParams> = {}) => {
                switch (role) {
                    case CONST.POLICY.ROLE.ADMIN:
                        return 'Admin';
                    case CONST.POLICY.ROLE.AUDITOR:
                        return 'Auditor';
                    case CONST.POLICY.ROLE.USER:
                        return 'Lid';
                    default:
                        return 'Lid';
                }
            },
            frequency: {
                manual: 'Handmatig',
                instant: 'Instant',
                immediate: 'Dagelijks',
                trip: 'Per reis',
                weekly: 'Wekelijks',
                semimonthly: 'Twee keer per maand',
                monthly: 'Maandelijks',
            },
            planType: 'Plansoort',
            submitExpense: 'Dien uw onkosten hieronder in:',
            defaultCategory: 'Standaardcategorie',
            viewTransactions: 'Transacties bekijken',
            policyExpenseChatName: ({displayName}: PolicyExpenseChatNameParams) => `Uitgaven van ${displayName}`,
            deepDiveExpensifyCard: `<muted-text-label>Expensify Card transacties worden automatisch geëxporteerd naar een “Expensify Card Liability Account” die is aangemaakt met <a href="${CONST.DEEP_DIVE_EXPENSIFY_CARD}">onze integratie</a>.</muted-text-label>`,
        },
        perDiem: {
            subtitle: 'Stel dagvergoedingen in om de dagelijkse uitgaven van werknemers te beheersen.',
            amount: 'Bedrag',
            deleteRates: () => ({
                one: 'Verwijder tarief',
                other: 'Tarieven verwijderen',
            }),
            deletePerDiemRate: 'Verwijder dagvergoedingstarief',
            findPerDiemRate: 'Vind dagvergoedingstarief',
            areYouSureDelete: () => ({
                one: 'Weet je zeker dat je dit tarief wilt verwijderen?',
                other: 'Weet je zeker dat je deze tarieven wilt verwijderen?',
            }),
            emptyList: {
                title: 'Per diem',
                subtitle: 'Stel dagvergoedingen in om de dagelijkse uitgaven van werknemers te beheersen. Importeer tarieven vanuit een spreadsheet om te beginnen.',
            },
            errors: {
                existingRateError: ({rate}: CustomUnitRateParams) => `Een tarief met waarde ${rate} bestaat al.`,
            },
            importPerDiemRates: 'Importeer dagvergoedingen',
            editPerDiemRate: 'Bewerk dagvergoedingstarief',
            editPerDiemRates: 'Bewerk dagvergoedingen tarieven',
            editDestinationSubtitle: ({destination}: EditDestinationSubtitleParams) =>
                `Het bijwerken van deze bestemming zal het wijzigen voor alle ${destination} dagvergoedingssubtarieven.`,
            editCurrencySubtitle: ({destination}: EditDestinationSubtitleParams) => `Het bijwerken van deze valuta zal het veranderen voor alle ${destination} dagvergoeding subtarieven.`,
        },
        qbd: {
            exportOutOfPocketExpensesDescription: 'Stel in hoe uit eigen zak gemaakte uitgaven worden geëxporteerd naar QuickBooks Desktop.',
            exportOutOfPocketExpensesCheckToggle: 'Markeer cheques als "later afdrukken"',
            exportDescription: 'Configureer hoe Expensify-gegevens worden geëxporteerd naar QuickBooks Desktop.',
            date: 'Exportdatum',
            exportInvoices: 'Facturen exporteren naar',
            exportExpensifyCard: 'Exporteer Expensify Card-transacties als',
            account: 'Account',
            accountDescription: 'Kies waar u journaalposten wilt plaatsen.',
            accountsPayable: 'Crediteurenadministratie',
            accountsPayableDescription: 'Kies waar u leveranciersfacturen wilt aanmaken.',
            bankAccount: 'Bankrekening',
            notConfigured: 'Niet geconfigureerd',
            bankAccountDescription: 'Kies waar u cheques vandaan wilt verzenden.',
            creditCardAccount: 'Creditcardrekening',
            exportDate: {
                label: 'Exportdatum',
                description: 'Gebruik deze datum bij het exporteren van rapporten naar QuickBooks Desktop.',
                values: {
                    [CONST.QUICKBOOKS_EXPORT_DATE.LAST_EXPENSE]: {
                        label: 'Datum van laatste uitgave',
                        description: 'Datum van de meest recente uitgave op het rapport.',
                    },
                    [CONST.QUICKBOOKS_EXPORT_DATE.REPORT_EXPORTED]: {
                        label: 'Exportdatum',
                        description: 'Datum waarop het rapport is geëxporteerd naar QuickBooks Desktop.',
                    },
                    [CONST.QUICKBOOKS_EXPORT_DATE.REPORT_SUBMITTED]: {
                        label: 'Ingediende datum',
                        description: 'Datum waarop het rapport ter goedkeuring is ingediend.',
                    },
                },
            },
            exportCheckDescription: 'We maken een gespecificeerde cheque voor elk Expensify-rapport en sturen deze vanaf de onderstaande bankrekening.',
            exportJournalEntryDescription: 'We zullen een gespecificeerde journaalpost maken voor elk Expensify-rapport en deze naar de onderstaande rekening boeken.',
            exportVendorBillDescription:
                'We maken een gespecificeerde leveranciersfactuur voor elk Expensify-rapport en voegen deze toe aan de onderstaande rekening. Als deze periode is gesloten, boeken we naar de 1e van de volgende open periode.',
            outOfPocketTaxEnabledDescription:
                'QuickBooks Desktop ondersteunt geen belastingen bij het exporteren van journaalposten. Aangezien u belastingen heeft ingeschakeld in uw werkruimte, is deze exportoptie niet beschikbaar.',
            outOfPocketTaxEnabledError: 'Journaalposten zijn niet beschikbaar wanneer belastingen zijn ingeschakeld. Kies een andere exportoptie.',
            accounts: {
                [CONST.QUICKBOOKS_DESKTOP_NON_REIMBURSABLE_EXPORT_ACCOUNT_TYPE.CREDIT_CARD]: 'Creditcard',
                [CONST.QUICKBOOKS_DESKTOP_REIMBURSABLE_ACCOUNT_TYPE.VENDOR_BILL]: 'Leveranciersfactuur',
                [CONST.QUICKBOOKS_DESKTOP_REIMBURSABLE_ACCOUNT_TYPE.JOURNAL_ENTRY]: 'Journaalboeking',
                [CONST.QUICKBOOKS_DESKTOP_REIMBURSABLE_ACCOUNT_TYPE.CHECK]: 'Controleren',
                [`${CONST.QUICKBOOKS_DESKTOP_NON_REIMBURSABLE_EXPORT_ACCOUNT_TYPE.CHECK}Description`]:
                    'We maken een gespecificeerde cheque voor elk Expensify-rapport en sturen deze vanaf de onderstaande bankrekening.',
                [`${CONST.QUICKBOOKS_DESKTOP_NON_REIMBURSABLE_EXPORT_ACCOUNT_TYPE.CREDIT_CARD}Description`]:
                    "We zullen automatisch de naam van de handelaar op de creditcardtransactie koppelen aan eventuele overeenkomstige leveranciers in QuickBooks. Als er geen leveranciers bestaan, maken we een 'Credit Card Misc.' leverancier voor associatie aan.",
                [`${CONST.QUICKBOOKS_DESKTOP_REIMBURSABLE_ACCOUNT_TYPE.VENDOR_BILL}Description`]:
                    'We maken een gespecificeerde leveranciersfactuur voor elk Expensify-rapport met de datum van de laatste uitgave en voegen deze toe aan het onderstaande account. Als deze periode is afgesloten, boeken we naar de 1e van de volgende open periode.',
                [`${CONST.QUICKBOOKS_DESKTOP_NON_REIMBURSABLE_EXPORT_ACCOUNT_TYPE.CREDIT_CARD}AccountDescription`]: 'Kies waar u creditcardtransacties wilt exporteren.',
                [`${CONST.QUICKBOOKS_DESKTOP_REIMBURSABLE_ACCOUNT_TYPE.VENDOR_BILL}AccountDescription`]: 'Kies een leverancier om toe te passen op alle creditcardtransacties.',
                [`${CONST.QUICKBOOKS_DESKTOP_REIMBURSABLE_ACCOUNT_TYPE.CHECK}AccountDescription`]: 'Kies waar u cheques vandaan wilt verzenden.',
                [`${CONST.QUICKBOOKS_DESKTOP_REIMBURSABLE_ACCOUNT_TYPE.VENDOR_BILL}Error`]:
                    'Leveranciersfacturen zijn niet beschikbaar wanneer locaties zijn ingeschakeld. Kies alstublieft een andere exportoptie.',
                [`${CONST.QUICKBOOKS_DESKTOP_REIMBURSABLE_ACCOUNT_TYPE.CHECK}Error`]: 'Cheques zijn niet beschikbaar wanneer locaties zijn ingeschakeld. Kies een andere exportoptie.',
                [`${CONST.QUICKBOOKS_DESKTOP_REIMBURSABLE_ACCOUNT_TYPE.JOURNAL_ENTRY}Error`]:
                    'Journaalposten zijn niet beschikbaar wanneer belastingen zijn ingeschakeld. Kies een andere exportoptie.',
            },
            noAccountsFound: 'Geen accounts gevonden',
            noAccountsFoundDescription: 'Voeg het account toe in QuickBooks Desktop en synchroniseer de verbinding opnieuw.',
            qbdSetup: 'QuickBooks Desktop setup',
            requiredSetupDevice: {
                title: 'Kan geen verbinding maken vanaf dit apparaat',
                body1: 'Je moet deze verbinding instellen vanaf de computer die je QuickBooks Desktop bedrijfsbestand host.',
                body2: 'Zodra je verbonden bent, kun je overal synchroniseren en exporteren.',
            },
            setupPage: {
                title: 'Open deze link om verbinding te maken',
                body: 'Om de installatie te voltooien, opent u de volgende link op de computer waar QuickBooks Desktop draait.',
                setupErrorTitle: 'Er is iets misgegaan',
                setupErrorBody: ({conciergeLink}: QBDSetupErrorBodyParams) =>
                    `<muted-text><centered-text>De QuickBooks Desktop-verbinding werkt momenteel niet. Probeer het later nog eens of <a href="${conciergeLink}">neem contact op met Concierge</a> als het probleem zich blijft voordoen.</centered-text></muted-text>`,
            },
            importDescription: 'Kies welke codeconfiguraties u wilt importeren van QuickBooks Desktop naar Expensify.',
            classes: 'Klassen',
            items: 'Artikelen',
            customers: 'Klanten/projecten',
            exportCompanyCardsDescription: 'Stel in hoe aankopen met bedrijfskaarten worden geëxporteerd naar QuickBooks Desktop.',
            defaultVendorDescription: 'Stel een standaard leverancier in die van toepassing zal zijn op alle creditcardtransacties bij export.',
            accountsDescription: 'Uw QuickBooks Desktop-rekeningschema wordt in Expensify geïmporteerd als categorieën.',
            accountsSwitchTitle: 'Kies ervoor om nieuwe accounts te importeren als ingeschakelde of uitgeschakelde categorieën.',
            accountsSwitchDescription: 'Ingeschakelde categorieën zullen beschikbaar zijn voor leden om te selecteren bij het aanmaken van hun uitgaven.',
            classesDescription: 'Kies hoe je QuickBooks Desktop-klassen in Expensify wilt beheren.',
            tagsDisplayedAsDescription: 'Regelniveau',
            reportFieldsDisplayedAsDescription: 'Rapportniveau',
            customersDescription: 'Kies hoe u QuickBooks Desktop klanten/projecten in Expensify wilt beheren.',
            advancedConfig: {
                autoSyncDescription: 'Expensify zal elke dag automatisch synchroniseren met QuickBooks Desktop.',
                createEntities: 'Automatisch entiteiten aanmaken',
                createEntitiesDescription: 'Expensify zal automatisch leveranciers aanmaken in QuickBooks Desktop als ze nog niet bestaan.',
            },
            itemsDescription: 'Kies hoe u QuickBooks Desktop-items in Expensify wilt verwerken.',
        },
        qbo: {
            connectedTo: 'Verbonden met',
            importDescription: 'Kies welke codeconfiguraties u wilt importeren van QuickBooks Online naar Expensify.',
            classes: 'Klassen',
            locations: 'Locaties',
            customers: 'Klanten/projecten',
            accountsDescription: 'Uw QuickBooks Online rekeningschema zal in Expensify worden geïmporteerd als categorieën.',
            accountsSwitchTitle: 'Kies ervoor om nieuwe accounts te importeren als ingeschakelde of uitgeschakelde categorieën.',
            accountsSwitchDescription: 'Ingeschakelde categorieën zullen beschikbaar zijn voor leden om te selecteren bij het aanmaken van hun uitgaven.',
            classesDescription: 'Kies hoe QuickBooks Online-klassen in Expensify moeten worden behandeld.',
            customersDescription: 'Kies hoe u QuickBooks Online klanten/projecten in Expensify wilt beheren.',
            locationsDescription: 'Kies hoe u QuickBooks Online-locaties in Expensify wilt beheren.',
            taxesDescription: 'Kies hoe je QuickBooks Online belastingen in Expensify wilt afhandelen.',
            locationsLineItemsRestrictionDescription:
                'QuickBooks Online ondersteunt geen locaties op regelniveau voor cheques of leveranciersfacturen. Als je locaties op regelniveau wilt hebben, zorg er dan voor dat je journaalposten en credit-/debetkaartuitgaven gebruikt.',
            taxesJournalEntrySwitchNote: 'QuickBooks Online ondersteunt geen belastingen op journaalposten. Wijzig uw exportoptie naar leveranciersfactuur of cheque.',
            exportDescription: 'Configureer hoe Expensify-gegevens worden geëxporteerd naar QuickBooks Online.',
            date: 'Exportdatum',
            exportInvoices: 'Facturen exporteren naar',
            exportExpensifyCard: 'Exporteer Expensify Card-transacties als',
            exportDate: {
                label: 'Exportdatum',
                description: 'Gebruik deze datum bij het exporteren van rapporten naar QuickBooks Online.',
                values: {
                    [CONST.QUICKBOOKS_EXPORT_DATE.LAST_EXPENSE]: {
                        label: 'Datum van laatste uitgave',
                        description: 'Datum van de meest recente uitgave op het rapport.',
                    },
                    [CONST.QUICKBOOKS_EXPORT_DATE.REPORT_EXPORTED]: {
                        label: 'Exportdatum',
                        description: 'Datum waarop het rapport is geëxporteerd naar QuickBooks Online.',
                    },
                    [CONST.QUICKBOOKS_EXPORT_DATE.REPORT_SUBMITTED]: {
                        label: 'Ingediende datum',
                        description: 'Datum waarop het rapport ter goedkeuring is ingediend.',
                    },
                },
            },
            receivable: 'Debiteuren', // This is an account name that will come directly from QBO, so I don't know why we need a translation for it. It should take whatever the name of the account is in QBO. Leaving this note for CS.
            archive: 'Archief debiteuren', // This is an account name that will come directly from QBO, so I don't know why we need a translation for it. It should take whatever the name of the account is in QBO. Leaving this note for CS.
            exportInvoicesDescription: 'Gebruik dit account bij het exporteren van facturen naar QuickBooks Online.',
            exportCompanyCardsDescription: 'Stel in hoe aankopen met bedrijfskaarten worden geëxporteerd naar QuickBooks Online.',
            vendor: 'Leverancier',
            defaultVendorDescription: 'Stel een standaard leverancier in die van toepassing zal zijn op alle creditcardtransacties bij export.',
            exportOutOfPocketExpensesDescription: 'Stel in hoe uit eigen zak gemaakte uitgaven worden geëxporteerd naar QuickBooks Online.',
            exportCheckDescription: 'We maken een gespecificeerde cheque voor elk Expensify-rapport en sturen deze vanaf de onderstaande bankrekening.',
            exportJournalEntryDescription: 'We zullen een gespecificeerde journaalpost maken voor elk Expensify-rapport en deze naar de onderstaande rekening boeken.',
            exportVendorBillDescription:
                'We maken een gespecificeerde leveranciersfactuur voor elk Expensify-rapport en voegen deze toe aan de onderstaande rekening. Als deze periode is gesloten, boeken we naar de 1e van de volgende open periode.',
            account: 'Account',
            accountDescription: 'Kies waar u journaalposten wilt plaatsen.',
            accountsPayable: 'Crediteurenadministratie',
            accountsPayableDescription: 'Kies waar u leveranciersfacturen wilt aanmaken.',
            bankAccount: 'Bankrekening',
            notConfigured: 'Niet geconfigureerd',
            bankAccountDescription: 'Kies waar u cheques vandaan wilt verzenden.',
            creditCardAccount: 'Creditcardrekening',
            companyCardsLocationEnabledDescription:
                'QuickBooks Online ondersteunt geen locaties bij het exporteren van leveranciersfacturen. Aangezien je locaties hebt ingeschakeld in je werkruimte, is deze exportoptie niet beschikbaar.',
            outOfPocketTaxEnabledDescription:
                'QuickBooks Online ondersteunt geen belastingen op journaalpostexporten. Aangezien u belastingen heeft ingeschakeld in uw werkruimte, is deze exportoptie niet beschikbaar.',
            outOfPocketTaxEnabledError: 'Journaalposten zijn niet beschikbaar wanneer belastingen zijn ingeschakeld. Kies een andere exportoptie.',
            advancedConfig: {
                autoSyncDescription: 'Expensify zal elke dag automatisch synchroniseren met QuickBooks Online.',
                inviteEmployees: 'Medewerkers uitnodigen',
                inviteEmployeesDescription: 'Importeer QuickBooks Online werknemersgegevens en nodig werknemers uit naar deze werkruimte.',
                createEntities: 'Automatisch entiteiten aanmaken',
                createEntitiesDescription:
                    'Expensify zal automatisch leveranciers aanmaken in QuickBooks Online als ze nog niet bestaan, en automatisch klanten aanmaken bij het exporteren van facturen.',
                reimbursedReportsDescription:
                    'Elke keer dat een rapport wordt betaald met Expensify ACH, wordt de overeenkomstige factuurbetaling aangemaakt in het QuickBooks Online-account hieronder.',
                qboBillPaymentAccount: 'QuickBooks-rekening voor factuurbetaling',
                qboInvoiceCollectionAccount: 'QuickBooks factuur incasso-account',
                accountSelectDescription: 'Kies waar u de rekeningen wilt betalen en we maken de betaling aan in QuickBooks Online.',
                invoiceAccountSelectorDescription: 'Kies waar u factuurbetalingen wilt ontvangen en we zullen de betaling aanmaken in QuickBooks Online.',
            },
            accounts: {
                [CONST.QUICKBOOKS_NON_REIMBURSABLE_EXPORT_ACCOUNT_TYPE.DEBIT_CARD]: 'Debetkaart',
                [CONST.QUICKBOOKS_NON_REIMBURSABLE_EXPORT_ACCOUNT_TYPE.CREDIT_CARD]: 'Creditcard',
                [CONST.QUICKBOOKS_REIMBURSABLE_ACCOUNT_TYPE.VENDOR_BILL]: 'Leveranciersfactuur',
                [CONST.QUICKBOOKS_REIMBURSABLE_ACCOUNT_TYPE.JOURNAL_ENTRY]: 'Journaalboeking',
                [CONST.QUICKBOOKS_REIMBURSABLE_ACCOUNT_TYPE.CHECK]: 'Controleren',
                [`${CONST.QUICKBOOKS_NON_REIMBURSABLE_EXPORT_ACCOUNT_TYPE.DEBIT_CARD}Description`]:
                    "We zullen automatisch de naam van de handelaar op de debetkaarttransactie koppelen aan eventuele overeenkomstige leveranciers in QuickBooks. Als er geen leveranciers bestaan, maken we een 'Debit Card Misc.' leverancier voor associatie.",
                [`${CONST.QUICKBOOKS_NON_REIMBURSABLE_EXPORT_ACCOUNT_TYPE.CREDIT_CARD}Description`]:
                    "We zullen automatisch de naam van de handelaar op de creditcardtransactie koppelen aan eventuele overeenkomstige leveranciers in QuickBooks. Als er geen leveranciers bestaan, maken we een 'Credit Card Misc.' leverancier voor associatie aan.",
                [`${CONST.QUICKBOOKS_REIMBURSABLE_ACCOUNT_TYPE.VENDOR_BILL}Description`]:
                    'We maken een gespecificeerde leveranciersfactuur voor elk Expensify-rapport met de datum van de laatste uitgave en voegen deze toe aan het onderstaande account. Als deze periode is afgesloten, boeken we naar de 1e van de volgende open periode.',
                [`${CONST.QUICKBOOKS_NON_REIMBURSABLE_EXPORT_ACCOUNT_TYPE.DEBIT_CARD}AccountDescription`]: 'Kies waar u debetkaarttransacties wilt exporteren.',
                [`${CONST.QUICKBOOKS_NON_REIMBURSABLE_EXPORT_ACCOUNT_TYPE.CREDIT_CARD}AccountDescription`]: 'Kies waar u creditcardtransacties wilt exporteren.',
                [`${CONST.QUICKBOOKS_REIMBURSABLE_ACCOUNT_TYPE.VENDOR_BILL}AccountDescription`]: 'Kies een leverancier om toe te passen op alle creditcardtransacties.',
                [`${CONST.QUICKBOOKS_REIMBURSABLE_ACCOUNT_TYPE.VENDOR_BILL}Error`]:
                    'Leveranciersfacturen zijn niet beschikbaar wanneer locaties zijn ingeschakeld. Kies alstublieft een andere exportoptie.',
                [`${CONST.QUICKBOOKS_REIMBURSABLE_ACCOUNT_TYPE.CHECK}Error`]: 'Cheques zijn niet beschikbaar wanneer locaties zijn ingeschakeld. Kies een andere exportoptie.',
                [`${CONST.QUICKBOOKS_REIMBURSABLE_ACCOUNT_TYPE.JOURNAL_ENTRY}Error`]:
                    'Journaalposten zijn niet beschikbaar wanneer belastingen zijn ingeschakeld. Kies een andere exportoptie.',
            },
            exportDestinationAccountsMisconfigurationError: {
                [CONST.QUICKBOOKS_REIMBURSABLE_ACCOUNT_TYPE.VENDOR_BILL]: 'Kies een geldig account voor de export van leveranciersfacturen',
                [CONST.QUICKBOOKS_REIMBURSABLE_ACCOUNT_TYPE.JOURNAL_ENTRY]: 'Kies een geldig account voor journaalpostexport',
                [CONST.QUICKBOOKS_REIMBURSABLE_ACCOUNT_TYPE.CHECK]: 'Kies een geldig account voor het exporteren van cheques',
            },
            exportDestinationSetupAccountsInfo: {
                [CONST.QUICKBOOKS_REIMBURSABLE_ACCOUNT_TYPE.VENDOR_BILL]: 'Om de export van leveranciersfacturen te gebruiken, stel een crediteurenrekening in QuickBooks Online in.',
                [CONST.QUICKBOOKS_REIMBURSABLE_ACCOUNT_TYPE.JOURNAL_ENTRY]: 'Om journal entry export te gebruiken, stel een journaalrekening in QuickBooks Online in.',
                [CONST.QUICKBOOKS_REIMBURSABLE_ACCOUNT_TYPE.CHECK]: 'Om cheque-export te gebruiken, stel een bankrekening in QuickBooks Online in.',
            },
            noAccountsFound: 'Geen accounts gevonden',
            noAccountsFoundDescription: 'Voeg de account toe in QuickBooks Online en synchroniseer de verbinding opnieuw.',
            accountingMethods: {
                label: 'Wanneer exporteren',
                description: 'Kies wanneer u de uitgaven wilt exporteren:',
                values: {
                    [COMMON_CONST.INTEGRATIONS.ACCOUNTING_METHOD.ACCRUAL]: 'Accrual',
                    [COMMON_CONST.INTEGRATIONS.ACCOUNTING_METHOD.CASH]: 'Contant',
                },
                alternateText: {
                    [COMMON_CONST.INTEGRATIONS.ACCOUNTING_METHOD.ACCRUAL]: 'Uit eigen zak gemaakte uitgaven worden geëxporteerd wanneer ze definitief zijn goedgekeurd.',
                    [COMMON_CONST.INTEGRATIONS.ACCOUNTING_METHOD.CASH]: 'Uit eigen zak gemaakte uitgaven worden geëxporteerd wanneer ze zijn betaald.',
                },
            },
        },
        workspaceList: {
            joinNow: 'Nu lid worden',
            askToJoin: 'Vragen om deel te nemen',
        },
        xero: {
            organization: 'Xero organisatie',
            organizationDescription: 'Kies de Xero-organisatie waarvan je gegevens wilt importeren.',
            importDescription: 'Kies welke coderingsconfiguraties je wilt importeren van Xero naar Expensify.',
            accountsDescription: 'Je Xero-rekeningschema wordt in Expensify geïmporteerd als categorieën.',
            accountsSwitchTitle: 'Kies ervoor om nieuwe accounts te importeren als ingeschakelde of uitgeschakelde categorieën.',
            accountsSwitchDescription: 'Ingeschakelde categorieën zullen beschikbaar zijn voor leden om te selecteren bij het aanmaken van hun uitgaven.',
            trackingCategories: 'Categorieën bijhouden',
            trackingCategoriesDescription: 'Kies hoe Xero-trackingcategorieën in Expensify moeten worden behandeld.',
            mapTrackingCategoryTo: ({categoryName}: CategoryNameParams) => `Map Xero ${categoryName} naar`,
            mapTrackingCategoryToDescription: ({categoryName}: CategoryNameParams) => `Kies waar u ${categoryName} wilt toewijzen bij het exporteren naar Xero.`,
            customers: 'Klanten opnieuw factureren',
            customersDescription:
                'Kies of u klanten opnieuw wilt factureren in Expensify. Uw Xero-klantcontacten kunnen aan uitgaven worden gekoppeld en zullen naar Xero worden geëxporteerd als een verkoopfactuur.',
            taxesDescription: 'Kies hoe je Xero-belastingen in Expensify wilt verwerken.',
            notImported: 'Niet geïmporteerd',
            notConfigured: 'Niet geconfigureerd',
            trackingCategoriesOptions: {
                [CONST.XERO_CONFIG.TRACKING_CATEGORY_OPTIONS.DEFAULT]: 'Xero contact standaardinstelling',
                [CONST.XERO_CONFIG.TRACKING_CATEGORY_OPTIONS.TAG]: 'Tags',
                [CONST.XERO_CONFIG.TRACKING_CATEGORY_OPTIONS.REPORT_FIELD]: 'Rapportvelden',
            },
            exportDescription: 'Configureer hoe Expensify-gegevens worden geëxporteerd naar Xero.',
            purchaseBill: 'Aankoopfactuur',
            exportDeepDiveCompanyCard:
                'Geëxporteerde uitgaven worden als banktransacties geboekt naar de Xero-bankrekening hieronder, en de transactiedata zullen overeenkomen met de data op uw bankafschrift.',
            bankTransactions: 'Banktransacties',
            xeroBankAccount: 'Xero bankrekening',
            xeroBankAccountDescription: 'Kies waar uitgaven als banktransacties worden geboekt.',
            exportExpensesDescription: 'Rapporten worden geëxporteerd als een inkoopfactuur met de hieronder geselecteerde datum en status.',
            purchaseBillDate: 'Aankoopfactuurdatum',
            exportInvoices: 'Facturen exporteren als',
            salesInvoice: 'Verkoopfactuur',
            exportInvoicesDescription: 'Verkoopfacturen tonen altijd de datum waarop de factuur is verzonden.',
            advancedConfig: {
                autoSyncDescription: 'Expensify zal elke dag automatisch synchroniseren met Xero.',
                purchaseBillStatusTitle: 'Status van aankoopfactuur',
                reimbursedReportsDescription: 'Elke keer dat een rapport wordt betaald met Expensify ACH, wordt de overeenkomstige factuurbetaling aangemaakt in het Xero-account hieronder.',
                xeroBillPaymentAccount: 'Xero factuurbetalingsaccount',
                xeroInvoiceCollectionAccount: 'Xero factuurincasso-account',
                xeroBillPaymentAccountDescription: 'Kies waar u de rekeningen wilt betalen en wij maken de betaling aan in Xero.',
                invoiceAccountSelectorDescription: 'Kies waar je factuurbetalingen wilt ontvangen en we maken de betaling aan in Xero.',
            },
            exportDate: {
                label: 'Aankoopfactuurdatum',
                description: 'Gebruik deze datum bij het exporteren van rapporten naar Xero.',
                values: {
                    [CONST.XERO_EXPORT_DATE.LAST_EXPENSE]: {
                        label: 'Datum van laatste uitgave',
                        description: 'Datum van de meest recente uitgave op het rapport.',
                    },
                    [CONST.XERO_EXPORT_DATE.REPORT_EXPORTED]: {
                        label: 'Exportdatum',
                        description: 'Datum waarop het rapport naar Xero is geëxporteerd.',
                    },
                    [CONST.XERO_EXPORT_DATE.REPORT_SUBMITTED]: {
                        label: 'Ingediende datum',
                        description: 'Datum waarop het rapport ter goedkeuring is ingediend.',
                    },
                },
            },
            invoiceStatus: {
                label: 'Status van aankoopfactuur',
                description: 'Gebruik deze status bij het exporteren van aankoopfacturen naar Xero.',
                values: {
                    [CONST.XERO_CONFIG.INVOICE_STATUS.DRAFT]: 'Conceptversie',
                    [CONST.XERO_CONFIG.INVOICE_STATUS.AWAITING_APPROVAL]: 'In afwachting van goedkeuring',
                    [CONST.XERO_CONFIG.INVOICE_STATUS.AWAITING_PAYMENT]: 'In afwachting van betaling',
                },
            },
            noAccountsFound: 'Geen accounts gevonden',
            noAccountsFoundDescription: 'Voeg alstublieft het account toe in Xero en synchroniseer de verbinding opnieuw.',
            accountingMethods: {
                label: 'Wanneer exporteren',
                description: 'Kies wanneer u de uitgaven wilt exporteren:',
                values: {
                    [COMMON_CONST.INTEGRATIONS.ACCOUNTING_METHOD.ACCRUAL]: 'Accrual',
                    [COMMON_CONST.INTEGRATIONS.ACCOUNTING_METHOD.CASH]: 'Contant',
                },
                alternateText: {
                    [COMMON_CONST.INTEGRATIONS.ACCOUNTING_METHOD.ACCRUAL]: 'Uit eigen zak gemaakte uitgaven worden geëxporteerd wanneer ze definitief zijn goedgekeurd.',
                    [COMMON_CONST.INTEGRATIONS.ACCOUNTING_METHOD.CASH]: 'Uit eigen zak gemaakte uitgaven worden geëxporteerd wanneer ze zijn betaald.',
                },
            },
        },
        sageIntacct: {
            preferredExporter: 'Voorkeurs-exporteur',
            taxSolution: 'Belastingoplossing',
            notConfigured: 'Niet geconfigureerd',
            exportDate: {
                label: 'Exportdatum',
                description: 'Gebruik deze datum bij het exporteren van rapporten naar Sage Intacct.',
                values: {
                    [CONST.SAGE_INTACCT_EXPORT_DATE.LAST_EXPENSE]: {
                        label: 'Datum van laatste uitgave',
                        description: 'Datum van de meest recente uitgave op het rapport.',
                    },
                    [CONST.SAGE_INTACCT_EXPORT_DATE.EXPORTED]: {
                        label: 'Exportdatum',
                        description: 'Datum waarop het rapport is geëxporteerd naar Sage Intacct.',
                    },
                    [CONST.SAGE_INTACCT_EXPORT_DATE.SUBMITTED]: {
                        label: 'Ingediende datum',
                        description: 'Datum waarop het rapport ter goedkeuring is ingediend.',
                    },
                },
            },
            reimbursableExpenses: {
                description: 'Stel in hoe uit eigen zak gemaakte uitgaven worden geëxporteerd naar Sage Intacct.',
                values: {
                    [CONST.SAGE_INTACCT_REIMBURSABLE_EXPENSE_TYPE.EXPENSE_REPORT]: 'Onkostendeclaraties',
                    [CONST.SAGE_INTACCT_REIMBURSABLE_EXPENSE_TYPE.VENDOR_BILL]: 'Leveranciersfacturen',
                },
            },
            nonReimbursableExpenses: {
                description: 'Stel in hoe aankopen met bedrijfskaarten worden geëxporteerd naar Sage Intacct.',
                values: {
                    [CONST.SAGE_INTACCT_NON_REIMBURSABLE_EXPENSE_TYPE.CREDIT_CARD_CHARGE]: 'Kredietkaarten',
                    [CONST.SAGE_INTACCT_NON_REIMBURSABLE_EXPENSE_TYPE.VENDOR_BILL]: 'Leveranciersfacturen',
                },
            },
            creditCardAccount: 'Creditcardrekening',
            defaultVendor: 'Standaard leverancier',
            defaultVendorDescription: ({isReimbursable}: DefaultVendorDescriptionParams) =>
                `Stel een standaard leverancier in die van toepassing zal zijn op ${isReimbursable ? '' : 'non-'}terugbetaalbare uitgaven die geen overeenkomende leverancier hebben in Sage Intacct.`,
            exportDescription: 'Configureer hoe Expensify-gegevens worden geëxporteerd naar Sage Intacct.',
            exportPreferredExporterNote:
                'De voorkeursexporteur kan elke werkruimtebeheerder zijn, maar moet ook een domeinbeheerder zijn als je verschillende exportaccounts instelt voor individuele bedrijfskaarten in Domeininstellingen.',
            exportPreferredExporterSubNote: 'Zodra ingesteld, zal de voorkeurs-exporteur rapporten voor export in hun account zien.',
            noAccountsFound: 'Geen accounts gevonden',
            noAccountsFoundDescription: `Voeg het account toe in Sage Intacct en synchroniseer de verbinding opnieuw.`,
            autoSync: 'Auto-sync',
            autoSyncDescription: 'Expensify zal elke dag automatisch synchroniseren met Sage Intacct.',
            inviteEmployees: 'Medewerkers uitnodigen',
            inviteEmployeesDescription:
                'Importeer Sage Intacct-medewerkersgegevens en nodig medewerkers uit naar deze werkruimte. Uw goedkeuringsworkflow zal standaard op goedkeuring door de manager staan en kan verder worden geconfigureerd op de Leden-pagina.',
            syncReimbursedReports: 'Gesynchroniseerde vergoede rapporten',
            syncReimbursedReportsDescription:
                'Telkens wanneer een rapport wordt betaald met Expensify ACH, wordt de overeenkomstige factuurbetaling aangemaakt in het Sage Intacct-account hieronder.',
            paymentAccount: 'Sage Intacct-betaalrekening',
        },
        netsuite: {
            subsidiary: 'Dochteronderneming',
            subsidiarySelectDescription: 'Kies de dochteronderneming in NetSuite waarvan je gegevens wilt importeren.',
            exportDescription: 'Configureer hoe Expensify-gegevens naar NetSuite worden geëxporteerd.',
            exportInvoices: 'Facturen exporteren naar',
            journalEntriesTaxPostingAccount: 'Journaalposten belastingboekhoudrekening',
            journalEntriesProvTaxPostingAccount: 'Journaalposten provinciale belastingboekingsrekening',
            foreignCurrencyAmount: 'Buitenlandse valuta bedrag exporteren',
            exportToNextOpenPeriod: 'Exporteer naar de volgende open periode',
            nonReimbursableJournalPostingAccount: 'Niet-vergoedbare journaalboekingrekening',
            reimbursableJournalPostingAccount: 'Vergoedbaar journaalboekingsaccount',
            journalPostingPreference: {
                label: 'Voorkeur voor het boeken van journaalposten',
                values: {
                    [CONST.NETSUITE_JOURNAL_POSTING_PREFERENCE.JOURNALS_POSTING_INDIVIDUAL_LINE]: 'Enkele, gespecificeerde invoer voor elk rapport',
                    [CONST.NETSUITE_JOURNAL_POSTING_PREFERENCE.JOURNALS_POSTING_TOTAL_LINE]: 'Enkele invoer voor elke uitgave',
                },
            },
            invoiceItem: {
                label: 'Factuuritem',
                values: {
                    [CONST.NETSUITE_INVOICE_ITEM_PREFERENCE.CREATE]: {
                        label: 'Maak er een voor mij.',
                        description: 'We zullen een "Expensify factuurregelitem" voor je aanmaken bij export (als er nog geen bestaat).',
                    },
                    [CONST.NETSUITE_INVOICE_ITEM_PREFERENCE.SELECT]: {
                        label: 'Bestaande selecteren',
                        description: 'We koppelen facturen van Expensify aan het hieronder geselecteerde item.',
                    },
                },
            },
            exportDate: {
                label: 'Exportdatum',
                description: 'Gebruik deze datum bij het exporteren van rapporten naar NetSuite.',
                values: {
                    [CONST.NETSUITE_EXPORT_DATE.LAST_EXPENSE]: {
                        label: 'Datum van laatste uitgave',
                        description: 'Datum van de meest recente uitgave op het rapport.',
                    },
                    [CONST.NETSUITE_EXPORT_DATE.EXPORTED]: {
                        label: 'Exportdatum',
                        description: 'Datum waarop het rapport is geëxporteerd naar NetSuite.',
                    },
                    [CONST.NETSUITE_EXPORT_DATE.SUBMITTED]: {
                        label: 'Ingediende datum',
                        description: 'Datum waarop het rapport ter goedkeuring is ingediend.',
                    },
                },
            },
            exportDestination: {
                values: {
                    [CONST.NETSUITE_EXPORT_DESTINATION.EXPENSE_REPORT]: {
                        label: 'Onkostendeclaraties',
                        reimbursableDescription: "Uit eigen zak gemaakte uitgaven worden geëxporteerd als onkostennota's naar NetSuite.",
                        nonReimbursableDescription: "Bedrijfskosten op de kaart worden geëxporteerd als onkostennota's naar NetSuite.",
                    },
                    [CONST.NETSUITE_EXPORT_DESTINATION.VENDOR_BILL]: {
                        label: 'Leveranciersfacturen',
                        reimbursableDescription:
                            'Out-of-pocket expenses will export as bills payable to the NetSuite vendor specified below.\n' +
                            '\n' +
                            'If you’d like to set a specific vendor for each card, go to *Settings > Domains > Company Cards*.',
                        nonReimbursableDescription:
                            'Company card expenses will export as bills payable to the NetSuite vendor specified below.\n' +
                            '\n' +
                            'If you’d like to set a specific vendor for each card, go to *Settings > Domains > Company Cards*.',
                    },
                    [CONST.NETSUITE_EXPORT_DESTINATION.JOURNAL_ENTRY]: {
                        label: 'Journaalposten',
                        reimbursableDescription:
                            'Out-of-pocket expenses will export as journal entries to the NetSuite account specified below.\n' +
                            '\n' +
                            'If you’d like to set a specific vendor for each card, go to *Settings > Domains > Company Cards*.',
                        nonReimbursableDescription:
                            'Company card expenses will export as journal entries to the NetSuite account specified below.\n' +
                            '\n' +
                            'If you’d like to set a specific vendor for each card, go to *Settings > Domains > Company Cards*.',
                    },
                },
            },
            advancedConfig: {
                autoSyncDescription: 'Expensify zal elke dag automatisch synchroniseren met NetSuite.',
                reimbursedReportsDescription:
                    'Telkens wanneer een rapport wordt betaald met Expensify ACH, wordt de overeenkomstige factuurbetaling aangemaakt in het NetSuite-account hieronder.',
                reimbursementsAccount: 'Vergoedingenrekening',
                reimbursementsAccountDescription: 'Kies de bankrekening die je wilt gebruiken voor terugbetalingen, en we zullen de bijbehorende betaling in NetSuite aanmaken.',
                collectionsAccount: 'Incasso-account',
                collectionsAccountDescription: 'Zodra een factuur in Expensify als betaald is gemarkeerd en naar NetSuite is geëxporteerd, zal deze verschijnen op het onderstaande account.',
                approvalAccount: 'A/P goedkeuringsaccount',
                approvalAccountDescription:
                    'Kies de account waartegen transacties in NetSuite worden goedgekeurd. Als je terugbetaalde rapporten synchroniseert, is dit ook de account waartegen betalingsopdrachten worden aangemaakt.',
                defaultApprovalAccount: 'NetSuite standaardinstelling',
                inviteEmployees: 'Nodig werknemers uit en stel goedkeuringen in',
                inviteEmployeesDescription:
                    'Importeer NetSuite-medewerkersrecords en nodig medewerkers uit voor deze werkruimte. Uw goedkeuringsworkflow wordt standaard ingesteld op goedkeuring door de manager en kan verder worden geconfigureerd op de pagina *Leden*.',
                autoCreateEntities: 'Automatisch medewerkers/leveranciers aanmaken',
                enableCategories: 'Ingeschakelde nieuw geïmporteerde categorieën',
                customFormID: 'Aangepaste formulier-ID',
                customFormIDDescription:
                    'Standaard zal Expensify boekingen aanmaken met behulp van het voorkeursformulier voor transacties dat is ingesteld in NetSuite. U kunt echter ook een specifiek transactieformulier aanwijzen dat moet worden gebruikt.',
                customFormIDReimbursable: 'Uit eigen zak gemaakte uitgave',
                customFormIDNonReimbursable: 'Bedrijfskostenkaartuitgave',
                exportReportsTo: {
                    label: 'Goedkeuringsniveau van onkostendeclaratie',
                    description:
                        'Zodra een onkostennota is goedgekeurd in Expensify en geëxporteerd naar NetSuite, kun je een extra goedkeuringsniveau instellen in NetSuite voordat je deze boekt.',
                    values: {
                        [CONST.NETSUITE_REPORTS_APPROVAL_LEVEL.REPORTS_APPROVED_NONE]: 'NetSuite standaardvoorkeur',
                        [CONST.NETSUITE_REPORTS_APPROVAL_LEVEL.REPORTS_SUPERVISOR_APPROVED]: 'Alleen door supervisor goedgekeurd',
                        [CONST.NETSUITE_REPORTS_APPROVAL_LEVEL.REPORTS_ACCOUNTING_APPROVED]: 'Alleen boekhouding goedgekeurd',
                        [CONST.NETSUITE_REPORTS_APPROVAL_LEVEL.REPORTS_APPROVED_BOTH]: 'Supervisor en boekhouding goedgekeurd',
                    },
                },
                accountingMethods: {
                    label: 'Wanneer exporteren',
                    description: 'Kies wanneer u de uitgaven wilt exporteren:',
                    values: {
                        [COMMON_CONST.INTEGRATIONS.ACCOUNTING_METHOD.ACCRUAL]: 'Accrual',
                        [COMMON_CONST.INTEGRATIONS.ACCOUNTING_METHOD.CASH]: 'Contant',
                    },
                    alternateText: {
                        [COMMON_CONST.INTEGRATIONS.ACCOUNTING_METHOD.ACCRUAL]: 'Uit eigen zak gemaakte uitgaven worden geëxporteerd wanneer ze definitief zijn goedgekeurd.',
                        [COMMON_CONST.INTEGRATIONS.ACCOUNTING_METHOD.CASH]: 'Uit eigen zak gemaakte uitgaven worden geëxporteerd wanneer ze zijn betaald.',
                    },
                },
                exportVendorBillsTo: {
                    label: 'Goedkeuringsniveau leveranciersfactuur',
                    description:
                        'Zodra een leveranciersfactuur is goedgekeurd in Expensify en geëxporteerd naar NetSuite, kun je een extra goedkeuringsniveau instellen in NetSuite voordat deze wordt geboekt.',
                    values: {
                        [CONST.NETSUITE_VENDOR_BILLS_APPROVAL_LEVEL.VENDOR_BILLS_APPROVED_NONE]: 'NetSuite standaardvoorkeur',
                        [CONST.NETSUITE_VENDOR_BILLS_APPROVAL_LEVEL.VENDOR_BILLS_APPROVAL_PENDING]: 'In afwachting van goedkeuring',
                        [CONST.NETSUITE_VENDOR_BILLS_APPROVAL_LEVEL.VENDOR_BILLS_APPROVED]: 'Goedgekeurd voor plaatsing',
                    },
                },
                exportJournalsTo: {
                    label: 'Boekhoudkundige goedkeuringsniveau',
                    description:
                        'Zodra een journaalpost is goedgekeurd in Expensify en geëxporteerd naar NetSuite, kun je een extra goedkeuringsniveau instellen in NetSuite voordat je deze boekt.',
                    values: {
                        [CONST.NETSUITE_JOURNALS_APPROVAL_LEVEL.JOURNALS_APPROVED_NONE]: 'NetSuite standaardvoorkeur',
                        [CONST.NETSUITE_JOURNALS_APPROVAL_LEVEL.JOURNALS_APPROVAL_PENDING]: 'In afwachting van goedkeuring',
                        [CONST.NETSUITE_JOURNALS_APPROVAL_LEVEL.JOURNALS_APPROVED]: 'Goedgekeurd voor plaatsing',
                    },
                },
                error: {
                    customFormID: 'Voer een geldige numerieke aangepaste formulier-ID in',
                },
            },
            noAccountsFound: 'Geen accounts gevonden',
            noAccountsFoundDescription: 'Voeg het account toe in NetSuite en synchroniseer de verbinding opnieuw.',
            noVendorsFound: 'Geen leveranciers gevonden',
            noVendorsFoundDescription: 'Voeg alstublieft leveranciers toe in NetSuite en synchroniseer de verbinding opnieuw.',
            noItemsFound: 'Geen factuuritems gevonden',
            noItemsFoundDescription: 'Voeg alstublieft factuuritems toe in NetSuite en synchroniseer de verbinding opnieuw.',
            noSubsidiariesFound: 'Geen dochterondernemingen gevonden',
            noSubsidiariesFoundDescription: 'Voeg alstublieft een dochteronderneming toe in NetSuite en synchroniseer de verbinding opnieuw.',
            tokenInput: {
                title: 'NetSuite setup',
                formSteps: {
                    installBundle: {
                        title: 'Installeer het Expensify-pakket',
                        description: 'In NetSuite, ga naar *Customization > SuiteBundler > Search & Install Bundles* > zoek naar "Expensify" > installeer de bundel.',
                    },
                    enableTokenAuthentication: {
                        title: 'Token-gebaseerde authenticatie inschakelen',
                        description: 'In NetSuite, ga naar *Setup > Company > Enable Features > SuiteCloud* > schakel *token-based authentication* in.',
                    },
                    enableSoapServices: {
                        title: 'SOAP-webservices inschakelen',
                        description: 'In NetSuite, ga naar *Setup > Company > Enable Features > SuiteCloud* > schakel *SOAP Web Services* in.',
                    },
                    createAccessToken: {
                        title: 'Maak een toegangstoken aan',
                        description:
                            'In NetSuite, ga naar *Setup > Users/Roles > Access Tokens* > maak een toegangstoken aan voor de "Expensify" app en de rol "Expensify Integration" of "Administrator".\n\n*Belangrijk:* Zorg ervoor dat je de *Token ID* en *Token Secret* van deze stap opslaat. Je hebt deze nodig voor de volgende stap.',
                    },
                    enterCredentials: {
                        title: 'Voer uw NetSuite-inloggegevens in',
                        formInputs: {
                            netSuiteAccountID: 'NetSuite Account ID',
                            netSuiteTokenID: 'Token-ID',
                            netSuiteTokenSecret: 'Token Geheim',
                        },
                        netSuiteAccountIDDescription: 'Ga in NetSuite naar *Setup > Integration > SOAP Web Services Preferences*.',
                    },
                },
            },
            import: {
                expenseCategories: 'Uitgavecategorieën',
                expenseCategoriesDescription: 'Uw NetSuite-uitgavencategorieën worden in Expensify geïmporteerd als categorieën.',
                crossSubsidiaryCustomers: 'Klanten/projecten tussen dochterondernemingen',
                importFields: {
                    departments: {
                        title: 'Afdelingen',
                        subtitle: 'Kies hoe je de NetSuite *afdelingen* in Expensify wilt beheren.',
                    },
                    classes: {
                        title: 'Klassen',
                        subtitle: 'Kies hoe om te gaan met *classes* in Expensify.',
                    },
                    locations: {
                        title: 'Locaties',
                        subtitle: 'Kies hoe om te gaan met *locaties* in Expensify.',
                    },
                },
                customersOrJobs: {
                    title: 'Klanten/projecten',
                    subtitle: 'Kies hoe je NetSuite *klanten* en *projecten* in Expensify wilt beheren.',
                    importCustomers: 'Klanten importeren',
                    importJobs: 'Projecten importeren',
                    customers: 'klanten',
                    jobs: 'projecten',
                    label: ({importFields, importType}: CustomersOrJobsLabelParams) => `${importFields.join('en')}, ${importType}`,
                },
                importTaxDescription: 'Importeer belastinggroepen uit NetSuite.',
                importCustomFields: {
                    chooseOptionBelow: 'Kies een optie hieronder:',
                    label: ({importedTypes}: ImportedTypesParams) => `Geïmporteerd als ${importedTypes.join('en')}`,
                    requiredFieldError: ({fieldName}: RequiredFieldParams) => `Voer alstublieft de ${fieldName} in.`,
                    customSegments: {
                        title: 'Aangepaste segmenten/records',
                        addText: 'Aangepast segment/record toevoegen',
                        recordTitle: 'Aangepast segment/record',
                        helpLink: CONST.NETSUITE_IMPORT.HELP_LINKS.CUSTOM_SEGMENTS,
                        helpLinkText: 'Bekijk gedetailleerde instructies',
                        helpText: 'over het configureren van aangepaste segmenten/records.',
                        emptyTitle: 'Een aangepast segment of aangepast record toevoegen',
                        fields: {
                            segmentName: 'Naam',
                            internalID: 'Interne ID',
                            scriptID: 'Script-ID',
                            customRecordScriptID: 'Transactiekolom-ID',
                            mapping: 'Weergegeven als',
                        },
                        removeTitle: 'Aangepast segment/record verwijderen',
                        removePrompt: 'Weet je zeker dat je dit aangepaste segment/record wilt verwijderen?',
                        addForm: {
                            customSegmentName: 'aangepaste segmentnaam',
                            customRecordName: 'aangepaste recordnaam',
                            segmentTitle: 'Aangepast segment',
                            customSegmentAddTitle: 'Aangepast segment toevoegen',
                            customRecordAddTitle: 'Aangepast record toevoegen',
                            recordTitle: 'Aangepast record',
                            segmentRecordType: 'Wilt u een aangepast segment of een aangepast record toevoegen?',
                            customSegmentNameTitle: 'Wat is de naam van het aangepaste segment?',
                            customRecordNameTitle: 'Wat is de naam van het aangepaste record?',
                            customSegmentNameFooter: `U kunt aangepaste segmentnamen vinden in NetSuite onder *Customizations > Links, Records & Fields > Custom Segments* pagina.\n\n_Voor meer gedetailleerde instructies, [bezoek onze help-site](${CONST.NETSUITE_IMPORT.HELP_LINKS.CUSTOM_SEGMENTS})_.`,
                            customRecordNameFooter: `U kunt aangepaste recordnamen in NetSuite vinden door "Transaction Column Field" in de globale zoekopdracht in te voeren.\n\n_Voor meer gedetailleerde instructies, [bezoek onze help site](${CONST.NETSUITE_IMPORT.HELP_LINKS.CUSTOM_SEGMENTS})_.`,
                            customSegmentInternalIDTitle: 'Wat is het interne ID?',
                            customSegmentInternalIDFooter: `Zorg er eerst voor dat je interne ID's hebt ingeschakeld in NetSuite onder *Home > Set Preferences > Show Internal ID.*\n\nJe kunt interne ID's van aangepaste segmenten vinden in NetSuite onder:\n\n1. *Customization > Lists, Records, & Fields > Custom Segments*.\n2. Klik op een aangepast segment.\n3. Klik op de hyperlink naast *Custom Record Type*.\n4. Vind de interne ID in de tabel onderaan.\n\n_Voor meer gedetailleerde instructies, [bezoek onze help site](${CONST.NETSUITE_IMPORT.HELP_LINKS.CUSTOM_LISTS})_.`,
                            customRecordInternalIDFooter: `Je kunt interne ID's van aangepaste records in NetSuite vinden door de volgende stappen te volgen:\n\n1. Voer "Transaction Line Fields" in de globale zoekopdracht in.\n2. Klik op een aangepast record.\n3. Zoek de interne ID aan de linkerkant.\n\n_Voor meer gedetailleerde instructies, [bezoek onze help-site](${CONST.NETSUITE_IMPORT.HELP_LINKS.CUSTOM_SEGMENTS})_.`,
                            customSegmentScriptIDTitle: 'Wat is het script-ID?',
                            customSegmentScriptIDFooter: `U kunt aangepaste segment script-ID's vinden in NetSuite onder:\n\n1. *Customization > Lists, Records, & Fields > Custom Segments*.\n2. Klik op een aangepast segment.\n3. Klik op het tabblad *Application and Sourcing* onderaan, en dan:\n    a. Als u het aangepaste segment als een *tag* (op het regelitemniveau) in Expensify wilt weergeven, klikt u op het sub-tabblad *Transaction Columns* en gebruikt u de *Field ID*.\n    b. Als u het aangepaste segment als een *rapportveld* (op het rapportniveau) in Expensify wilt weergeven, klikt u op het sub-tabblad *Transactions* en gebruikt u de *Field ID*.\n\n_Voor meer gedetailleerde instructies, [bezoek onze help site](${CONST.NETSUITE_IMPORT.HELP_LINKS.CUSTOM_LISTS})_.`,
                            customRecordScriptIDTitle: 'Wat is het transactie kolom ID?',
                            customRecordScriptIDFooter: `U kunt aangepaste recordscript-ID's in NetSuite vinden onder:\n\n1. Voer "Transaction Line Fields" in in de globale zoekopdracht.\n2. Klik op een aangepast record.\n3. Zoek de script-ID aan de linkerkant.\n\n_Voor meer gedetailleerde instructies, [bezoek onze help-site](${CONST.NETSUITE_IMPORT.HELP_LINKS.CUSTOM_SEGMENTS})_.`,
                            customSegmentMappingTitle: 'Hoe moet dit aangepaste segment worden weergegeven in Expensify?',
                            customRecordMappingTitle: 'Hoe moet dit aangepaste record worden weergegeven in Expensify?',
                        },
                        errors: {
                            uniqueFieldError: ({fieldName}: RequiredFieldParams) => `Een aangepast segment/record met deze ${fieldName?.toLowerCase()} bestaat al.`,
                        },
                    },
                    customLists: {
                        title: 'Aangepaste lijsten',
                        addText: 'Aangepaste lijst toevoegen',
                        recordTitle: 'Aangepaste lijst',
                        helpLink: CONST.NETSUITE_IMPORT.HELP_LINKS.CUSTOM_LISTS,
                        helpLinkText: 'Bekijk gedetailleerde instructies',
                        helpText: 'over het configureren van aangepaste lijsten.',
                        emptyTitle: 'Een aangepaste lijst toevoegen',
                        fields: {
                            listName: 'Naam',
                            internalID: 'Interne ID',
                            transactionFieldID: 'Transactieveld-ID',
                            mapping: 'Weergegeven als',
                        },
                        removeTitle: 'Aangepaste lijst verwijderen',
                        removePrompt: 'Weet je zeker dat je deze aangepaste lijst wilt verwijderen?',
                        addForm: {
                            listNameTitle: 'Kies een aangepaste lijst',
                            transactionFieldIDTitle: 'Wat is het transactieveld-ID?',
                            transactionFieldIDFooter: `U kunt transactieveld-ID's in NetSuite vinden door de volgende stappen te volgen:\n\n1. Voer "Transaction Line Fields" in de globale zoekopdracht in.\n2. Klik op een aangepaste lijst.\n3. Zoek de transactieveld-ID aan de linkerkant.\n\n_Voor meer gedetailleerde instructies, [bezoek onze help-site](${CONST.NETSUITE_IMPORT.HELP_LINKS.CUSTOM_LISTS})_.`,
                            mappingTitle: 'Hoe moet deze aangepaste lijst worden weergegeven in Expensify?',
                        },
                        errors: {
                            uniqueTransactionFieldIDError: `Er bestaat al een aangepaste lijst met dit transactieveld-ID.`,
                        },
                    },
                },
                importTypes: {
                    [CONST.INTEGRATION_ENTITY_MAP_TYPES.NETSUITE_DEFAULT]: {
                        label: 'NetSuite medewerker standaardwaarde',
                        description: 'Niet geïmporteerd in Expensify, toegepast bij exporteren',
                        footerContent: ({importField}: ImportFieldParams) =>
                            `Als je ${importField} in NetSuite gebruikt, passen we de standaardinstelling toe die op de werknemersrecord is ingesteld bij export naar Expense Report of Journal Entry.`,
                    },
                    [CONST.INTEGRATION_ENTITY_MAP_TYPES.TAG]: {
                        label: 'Tags',
                        description: 'Regelniveau',
                        footerContent: ({importField}: ImportFieldParams) =>
                            `${startCase(importField)} zal selecteerbaar zijn voor elke afzonderlijke uitgave op het rapport van een werknemer.`,
                    },
                    [CONST.INTEGRATION_ENTITY_MAP_TYPES.REPORT_FIELD]: {
                        label: 'Rapportvelden',
                        description: 'Rapportniveau',
                        footerContent: ({importField}: ImportFieldParams) => `${startCase(importField)} selectie zal van toepassing zijn op alle uitgaven in het rapport van een werknemer.`,
                    },
                },
            },
        },
        intacct: {
            sageIntacctSetup: 'Sage Intacct setup',
            prerequisitesTitle: 'Voordat je verbinding maakt...',
            downloadExpensifyPackage: 'Download het Expensify-pakket voor Sage Intacct',
            followSteps: 'Volg de stappen in onze How-to: Connect to Sage Intacct instructies.',
            enterCredentials: 'Voer uw Sage Intacct-inloggegevens in',
            entity: 'Entity',
            employeeDefault: 'Sage Intacct medewerker standaardwaarde',
            employeeDefaultDescription: 'De standaardafdeling van de werknemer wordt toegepast op hun uitgaven in Sage Intacct indien deze bestaat.',
            displayedAsTagDescription: 'Afdeling zal selecteerbaar zijn voor elke individuele uitgave op het rapport van een werknemer.',
            displayedAsReportFieldDescription: 'Afdelingsselectie zal van toepassing zijn op alle uitgaven in het rapport van een werknemer.',
            toggleImportTitleFirstPart: 'Kies hoe Sage Intacct te beheren',
            toggleImportTitleSecondPart: 'in Expensify.',
            expenseTypes: 'Uitgavensoorten',
            expenseTypesDescription: 'Uw Sage Intacct-uitgavensoorten worden in Expensify geïmporteerd als categorieën.',
            accountTypesDescription: 'Uw Sage Intacct-rekeningschema wordt in Expensify geïmporteerd als categorieën.',
            importTaxDescription: 'Importeer aankoopbelastingtarief van Sage Intacct.',
            userDefinedDimensions: 'Door de gebruiker gedefinieerde dimensies',
            addUserDefinedDimension: 'Gebruikersgedefinieerde dimensie toevoegen',
            integrationName: 'Integratienaam',
            dimensionExists: 'Er bestaat al een dimensie met deze naam.',
            removeDimension: 'Gebruikersgedefinieerde dimensie verwijderen',
            removeDimensionPrompt: 'Weet je zeker dat je deze door de gebruiker gedefinieerde dimensie wilt verwijderen?',
            userDefinedDimension: 'Door de gebruiker gedefinieerde dimensie',
            addAUserDefinedDimension: 'Voeg een door de gebruiker gedefinieerde dimensie toe',
            detailedInstructionsLink: 'Bekijk gedetailleerde instructies',
            detailedInstructionsRestOfSentence: 'over het toevoegen van door de gebruiker gedefinieerde dimensies.',
            userDimensionsAdded: () => ({
                one: '1 UDD toegevoegd',
                other: (count: number) => `${count} UDD's toegevoegd`,
            }),
            mappingTitle: ({mappingName}: IntacctMappingTitleParams) => {
                switch (mappingName) {
                    case CONST.SAGE_INTACCT_CONFIG.MAPPINGS.DEPARTMENTS:
                        return 'afdelingen';
                    case CONST.SAGE_INTACCT_CONFIG.MAPPINGS.CLASSES:
                        return 'classes';
                    case CONST.SAGE_INTACCT_CONFIG.MAPPINGS.LOCATIONS:
                        return 'locaties';
                    case CONST.SAGE_INTACCT_CONFIG.MAPPINGS.CUSTOMERS:
                        return 'klanten';
                    case CONST.SAGE_INTACCT_CONFIG.MAPPINGS.PROJECTS:
                        return 'projecten (banen)';
                    default:
                        return 'mappings';
                }
            },
        },
        type: {
            free: 'Gratis',
            control: 'Beheer',
            collect: 'Verzamel',
        },
        companyCards: {
            addCards: 'Kaarten toevoegen',
            selectCards: 'Selecteer kaarten',
            addNewCard: {
                other: 'Andere',
                cardProviders: {
                    gl1025: 'American Express Corporate Cards',
                    cdf: 'Mastercard Commercial Cards',
                    vcf: 'Visa Commercial Cards',
                    stripe: 'Stripe Cards',
                },
                yourCardProvider: `Wie is uw kaartaanbieder?`,
                whoIsYourBankAccount: 'Wie is jouw bank?',
                whereIsYourBankLocated: 'Waar is uw bank gevestigd?',
                howDoYouWantToConnect: 'Hoe wilt u verbinding maken met uw bank?',
                learnMoreAboutOptions: {
                    text: 'Meer informatie hierover',
                    linkText: 'opties.',
                },
                commercialFeedDetails: 'Vereist installatie met uw bank. Dit wordt meestal gebruikt door grotere bedrijven en is vaak de beste optie als u in aanmerking komt.',
                commercialFeedPlaidDetails: `Vereist installatie met uw bank, maar we zullen u begeleiden. Dit is meestal beperkt tot grotere bedrijven.`,
                directFeedDetails: 'De eenvoudigste aanpak. Maak direct verbinding met je hoofdreferenties. Deze methode is het meest gebruikelijk.',
                enableFeed: {
                    title: ({provider}: GoBackMessageParams) => `Schakel uw ${provider}-feed in`,
                    heading:
                        'We hebben een directe integratie met uw kaartuitgever en kunnen uw transactiegegevens snel en nauwkeurig in Expensify importeren.\n\nOm te beginnen, eenvoudig:',
                    visa: 'We hebben wereldwijde integraties met Visa, hoewel de geschiktheid varieert per bank en kaartprogramma.\n\nOm te beginnen, eenvoudig:',
                    mastercard: 'We hebben wereldwijde integraties met Mastercard, hoewel de geschiktheid varieert per bank en kaartprogramma.\n\nOm te beginnen, volg eenvoudigweg:',
                    vcf: `1. Bezoek [dit hulpartikel](${CONST.COMPANY_CARDS_VISA_COMMERCIAL_CARD_HELP}) voor gedetailleerde instructies over hoe u uw Visa Commercial Cards instelt.\n\n2. [Neem contact op met uw bank](${CONST.COMPANY_CARDS_VISA_COMMERCIAL_CARD_HELP}) om te verifiëren of zij een commerciële feed voor uw programma ondersteunen, en vraag hen om deze in te schakelen.\n\n3. *Zodra de feed is ingeschakeld en u de details heeft, gaat u verder naar het volgende scherm.*`,
                    gl1025: `1. Bezoek [dit hulpartikel](${CONST.COMPANY_CARDS_AMEX_COMMERCIAL_CARD_HELP}) om te ontdekken of American Express een commerciële feed voor uw programma kan inschakelen.\n\n2. Zodra de feed is ingeschakeld, stuurt Amex u een productiefbrief.\n\n3. *Zodra u de feedinformatie heeft, gaat u verder naar het volgende scherm.*`,
                    cdf: `1. Bezoek [dit helpartikel](${CONST.COMPANY_CARDS_MASTERCARD_COMMERCIAL_CARDS}) voor gedetailleerde instructies over hoe u uw Mastercard Commercial Cards kunt instellen.\n\n2. [Neem contact op met uw bank](${CONST.COMPANY_CARDS_MASTERCARD_COMMERCIAL_CARDS}) om te verifiëren of zij een commerciële feed voor uw programma ondersteunen, en vraag hen om deze in te schakelen.\n\n3. *Zodra de feed is ingeschakeld en u de details heeft, ga verder naar het volgende scherm.*`,
                    stripe: `1. Bezoek het Dashboard van Stripe en ga naar [Instellingen](${CONST.COMPANY_CARDS_STRIPE_HELP}).\n\n2. Klik onder Productintegraties op Inschakelen naast Expensify.\n\n3. Zodra de feed is ingeschakeld, klik op Verzenden hieronder en we zullen eraan werken om het toe te voegen.`,
                },
                whatBankIssuesCard: 'Welke bank geeft deze kaarten uit?',
                enterNameOfBank: 'Voer de naam van de bank in',
                feedDetails: {
                    vcf: {
                        title: 'Wat zijn de Visa-feedgegevens?',
                        processorLabel: 'Processor-ID',
                        bankLabel: 'Financiële instelling (bank) ID',
                        companyLabel: 'Bedrijfs-ID',
                        helpLabel: "Waar vind ik deze ID's?",
                    },
                    gl1025: {
                        title: `Wat is de naam van het Amex-leveringsbestand?`,
                        fileNameLabel: 'Bestandsnaam bezorgen',
                        helpLabel: 'Waar vind ik de bestandsnaam van de levering?',
                    },
                    cdf: {
                        title: `Wat is het Mastercard distributie-ID?`,
                        distributionLabel: 'Distributie-ID',
                        helpLabel: 'Waar vind ik de distributie-ID?',
                    },
                },
                amexCorporate: 'Selecteer dit als de voorkant van je kaarten “Corporate” zegt.',
                amexBusiness: 'Selecteer dit als de voorkant van je kaarten "Business" zegt.',
                amexPersonal: 'Selecteer dit als je kaarten persoonlijk zijn.',
                error: {
                    pleaseSelectProvider: 'Selecteer alstublieft een kaartaanbieder voordat u doorgaat',
                    pleaseSelectBankAccount: 'Selecteer alstublieft een bankrekening voordat u doorgaat.',
                    pleaseSelectBank: 'Selecteer alstublieft een bank voordat u verder gaat.',
                    pleaseSelectCountry: 'Selecteer alstublieft een land voordat u doorgaat',
                    pleaseSelectFeedType: 'Selecteer een feedtype voordat u doorgaat.',
                },
            },
            statementCloseDate: {
                [CONST.COMPANY_CARDS.STATEMENT_CLOSE_DATE.LAST_DAY_OF_MONTH]: 'Laatste dag van de maand',
                [CONST.COMPANY_CARDS.STATEMENT_CLOSE_DATE.LAST_BUSINESS_DAY_OF_MONTH]: 'Laatste werkdag van de maand',
                [CONST.COMPANY_CARDS.STATEMENT_CLOSE_DATE.CUSTOM_DAY_OF_MONTH]: 'Aangepaste dag van de maand',
            },
            assignCard: 'Kaart toewijzen',
            findCard: 'Kaart vinden',
            cardNumber: 'Kaartnummer',
            commercialFeed: 'Commerciële feed',
            feedName: ({feedName}: CompanyCardFeedNameParams) => `${feedName} kaarten`,
            directFeed: 'Direct feed',
            whoNeedsCardAssigned: 'Wie heeft een kaart toegewezen nodig?',
            chooseCard: 'Kies een kaart',
            chooseCardFor: ({assignee, feed}: AssignCardParams) => `Kies een kaart voor ${assignee} uit de ${feed} kaartenfeed.`,
            noActiveCards: 'Geen actieve kaarten in deze feed',
            somethingMightBeBroken: 'Of er is iets kapot. Hoe dan ook, als je vragen hebt, gewoon',
            contactConcierge: 'neem contact op met Concierge',
            chooseTransactionStartDate: 'Kies een startdatum voor de transactie',
            startDateDescription: 'We importeren alle transacties vanaf deze datum. Als er geen datum is opgegeven, gaan we zo ver terug als uw bank toestaat.',
            fromTheBeginning: 'Vanaf het begin',
            customStartDate: 'Aangepaste startdatum',
            customCloseDate: 'Aangepaste sluitingsdatum',
            letsDoubleCheck: 'Laten we dubbel controleren of alles er goed uitziet.',
            confirmationDescription: 'We beginnen onmiddellijk met het importeren van transacties.',
            cardholder: 'Kaart houder',
            card: 'Kaart',
            cardName: 'Kaartnaam',
            brokenConnectionErrorFirstPart: `Kaartfeedverbinding is verbroken. Alsjeblieft`,
            brokenConnectionErrorLink: 'log in op uw bank',
            brokenConnectionErrorSecondPart: 'zodat we de verbinding opnieuw kunnen herstellen.',
            assignedCard: ({assignee, link}: AssignedCardParams) => `heeft ${assignee} een ${link} toegewezen! Geïmporteerde transacties zullen in deze chat verschijnen.`,
            companyCard: 'bedrijfskaart',
            chooseCardFeed: 'Kies kaartfeed',
            ukRegulation:
                'Expensify, Inc. is een agent van Plaid Financial Ltd., een erkende betalingsinstelling gereguleerd door de Financial Conduct Authority onder de Payment Services Regulations 2017 (Firm Reference Number: 804718). Plaid biedt u gereguleerde rekeninginformatiediensten via Expensify Limited als zijn agent.',
        },
        expensifyCard: {
            issueAndManageCards: 'Uitgeven en beheren van uw Expensify-kaarten',
            getStartedIssuing: 'Begin met het aanvragen van je eerste virtuele of fysieke kaart.',
            verificationInProgress: 'Verificatie bezig...',
            verifyingTheDetails: 'We controleren een paar details. Concierge laat je weten wanneer Expensify Cards klaar zijn om uit te geven.',
            disclaimer:
                'De Expensify Visa® Commercial Card wordt uitgegeven door The Bancorp Bank, N.A., lid FDIC, krachtens een licentie van Visa U.S.A. Inc. en kan niet worden gebruikt bij alle handelaren die Visa-kaarten accepteren. Apple® en het Apple-logo® zijn handelsmerken van Apple Inc., geregistreerd in de VS en andere landen. App Store is een servicemerk van Apple Inc. Google Play en het Google Play-logo zijn handelsmerken van Google LLC.',
            issueCard: 'Kaart uitgeven',
            findCard: 'Kaart vinden',
            newCard: 'Nieuwe kaart',
            name: 'Naam',
            lastFour: 'Laatste 4',
            limit: 'Limiet',
            currentBalance: 'Huidig saldo',
            currentBalanceDescription: 'Huidig saldo is de som van alle geboekte Expensify Card-transacties die hebben plaatsgevonden sinds de laatste afwikkelingsdatum.',
            balanceWillBeSettledOn: ({settlementDate}: SettlementDateParams) => `Saldo wordt vereffend op ${settlementDate}`,
            settleBalance: 'Saldo vereffenen',
            cardLimit: 'Kaartlimiet',
            remainingLimit: 'Resterende limiet',
            requestLimitIncrease: 'Verzoek om verhoging van limiet',
            remainingLimitDescription:
                'We houden rekening met een aantal factoren bij het berekenen van uw resterende limiet: uw dienstverband als klant, de zakelijke informatie die u tijdens de aanmelding heeft verstrekt, en het beschikbare geld op uw zakelijke bankrekening. Uw resterende limiet kan dagelijks fluctueren.',
            earnedCashback: 'Geld terug',
            earnedCashbackDescription: 'Cashback saldo is gebaseerd op de maandelijks verrekende uitgaven met de Expensify Card binnen uw werkruimte.',
            issueNewCard: 'Nieuwe kaart uitgeven',
            finishSetup: 'Voltooi de installatie',
            chooseBankAccount: 'Kies bankrekening',
            chooseExistingBank: 'Kies een bestaande zakelijke bankrekening om uw Expensify Card-saldo te betalen, of voeg een nieuwe bankrekening toe.',
            accountEndingIn: 'Account eindigend op',
            addNewBankAccount: 'Een nieuwe bankrekening toevoegen',
            settlementAccount: 'Verrekeningsrekening',
            settlementAccountDescription: 'Kies een account om uw saldo van de Expensify Card te betalen.',
            settlementAccountInfo: ({reconciliationAccountSettingsLink, accountNumber}: SettlementAccountInfoParams) =>
                `Zorg ervoor dat deze account overeenkomt met je <a href="${reconciliationAccountSettingsLink}">Afstemmingsaccount</a> (${accountNumber}) zodat Doorlopende Afstemming goed werkt.`,
            settlementFrequency: 'Afwikkelingsfrequentie',
            settlementFrequencyDescription: 'Kies hoe vaak je je Expensify Card-saldo wilt betalen.',
            settlementFrequencyInfo:
                'Als je wilt overstappen naar maandelijkse afwikkeling, moet je je bankrekening verbinden via Plaid en een positieve 90-dagen balansgeschiedenis hebben.',
            frequency: {
                daily: 'Dagelijks',
                monthly: 'Maandelijks',
            },
            cardDetails: 'Kaartgegevens',
            virtual: 'Virtueel',
            physical: 'Fysiek',
            deactivate: 'Deactiveer kaart',
            changeCardLimit: 'Limiet van de kaart wijzigen',
            changeLimit: 'Limiet wijzigen',
            smartLimitWarning: ({limit}: CharacterLimitParams) =>
                `Als u de limiet van deze kaart wijzigt naar ${limit}, worden nieuwe transacties geweigerd totdat u meer uitgaven op de kaart goedkeurt.`,
            monthlyLimitWarning: ({limit}: CharacterLimitParams) => `Als je de limiet van deze kaart wijzigt naar ${limit}, worden nieuwe transacties tot volgende maand geweigerd.`,
            fixedLimitWarning: ({limit}: CharacterLimitParams) => `Als u de limiet van deze kaart wijzigt naar ${limit}, worden nieuwe transacties geweigerd.`,
            changeCardLimitType: 'Wijzig kaartlimiettype',
            changeLimitType: 'Limiettype wijzigen',
            changeCardSmartLimitTypeWarning: ({limit}: CharacterLimitParams) =>
                `Als je het limiettype van deze kaart wijzigt naar Slim Limiet, worden nieuwe transacties geweigerd omdat de niet-goedgekeurde limiet van ${limit} al is bereikt.`,
            changeCardMonthlyLimitTypeWarning: ({limit}: CharacterLimitParams) =>
                `Als je het limiettype van deze kaart wijzigt naar Maandelijks, worden nieuwe transacties geweigerd omdat de maandelijkse limiet van ${limit} al is bereikt.`,
            addShippingDetails: 'Verzendgegevens toevoegen',
            issuedCard: ({assignee}: AssigneeParams) => `heeft ${assignee} een Expensify Card uitgegeven! De kaart zal binnen 2-3 werkdagen arriveren.`,
            issuedCardNoShippingDetails: ({assignee}: AssigneeParams) =>
                `heeft ${assignee} een Expensify Card uitgegeven! De kaart wordt verzonden zodra de verzendgegevens zijn toegevoegd.`,
            issuedCardVirtual: ({assignee, link}: IssueVirtualCardParams) => `heeft ${assignee} een virtuele ${link} uitgegeven! De kaart kan direct worden gebruikt.`,
            addedShippingDetails: ({assignee}: AssigneeParams) => `${assignee} heeft verzendgegevens toegevoegd. Expensify Card zal binnen 2-3 werkdagen arriveren.`,
            verifyingHeader: 'Verifiëren',
            bankAccountVerifiedHeader: 'Bankrekening geverifieerd',
            verifyingBankAccount: 'Bankrekening verifiëren...',
            verifyingBankAccountDescription: 'Even geduld terwijl we bevestigen dat dit account kan worden gebruikt om Expensify Cards uit te geven.',
            bankAccountVerified: 'Bankrekening geverifieerd!',
            bankAccountVerifiedDescription: 'Je kunt nu Expensify-kaarten uitgeven aan de leden van je werkruimte.',
            oneMoreStep: 'Nog één stap...',
            oneMoreStepDescription: 'Het lijkt erop dat we je bankrekening handmatig moeten verifiëren. Ga naar Concierge waar je instructies op je wachten.',
            gotIt: 'Begrepen',
            goToConcierge: 'Ga naar Concierge',
        },
        categories: {
            deleteCategories: 'Categorieën verwijderen',
            deleteCategoriesPrompt: 'Weet je zeker dat je deze categorieën wilt verwijderen?',
            deleteCategory: 'Categorie verwijderen',
            deleteCategoryPrompt: 'Weet u zeker dat u deze categorie wilt verwijderen?',
            disableCategories: 'Categorieën uitschakelen',
            disableCategory: 'Categorie uitschakelen',
            enableCategories: 'Categorieën inschakelen',
            enableCategory: 'Categorie inschakelen',
            defaultSpendCategories: 'Standaard uitgavencategorieën',
            spendCategoriesDescription: 'Pas aan hoe uitgaven bij handelaren worden gecategoriseerd voor creditcardtransacties en gescande bonnetjes.',
            deleteFailureMessage: 'Er is een fout opgetreden bij het verwijderen van de categorie, probeer het alstublieft opnieuw.',
            categoryName: 'Categorienaam',
            requiresCategory: 'Leden moeten alle uitgaven categoriseren',
            needCategoryForExportToIntegration: ({connectionName}: NeedCategoryForExportToIntegrationParams) =>
                `Alle uitgaven moeten worden gecategoriseerd om te exporteren naar ${connectionName}.`,
            subtitle: 'Krijg een beter overzicht van waar geld wordt uitgegeven. Gebruik onze standaardcategorieën of voeg je eigen categorieën toe.',
            emptyCategories: {
                title: 'Je hebt nog geen categorieën aangemaakt',
                subtitle: 'Voeg een categorie toe om uw uitgaven te organiseren.',
                subtitleWithAccounting: ({accountingPageURL}: EmptyCategoriesSubtitleWithAccountingParams) =>
                    `<muted-text><centered-text>Je categorieën worden momenteel geïmporteerd vanuit een boekhoudkoppeling. Ga naar de <a href="${accountingPageURL}">boekhouding</a> om wijzigingen aan te brengen.</centered-text></muted-text>`,
            },
            updateFailureMessage: 'Er is een fout opgetreden bij het bijwerken van de categorie, probeer het alstublieft opnieuw.',
            createFailureMessage: 'Er is een fout opgetreden bij het aanmaken van de categorie, probeer het alstublieft opnieuw.',
            addCategory: 'Categorie toevoegen',
            editCategory: 'Categorie bewerken',
            editCategories: 'Categorieën bewerken',
            findCategory: 'Categorie zoeken',
            categoryRequiredError: 'Categorienaam is vereist',
            existingCategoryError: 'Er bestaat al een categorie met deze naam.',
            invalidCategoryName: 'Ongeldige categorienaam',
            importedFromAccountingSoftware: 'De onderstaande categorieën zijn geïmporteerd van uw',
            payrollCode: 'Payrollcode',
            updatePayrollCodeFailureMessage: 'Er is een fout opgetreden bij het bijwerken van de payrollcode, probeer het alstublieft opnieuw.',
            glCode: 'GL-code',
            updateGLCodeFailureMessage: 'Er is een fout opgetreden bij het bijwerken van de GL-code, probeer het alstublieft opnieuw.',
            importCategories: 'Categorieën importeren',
            cannotDeleteOrDisableAllCategories: {
                title: 'Kan niet alle categorieën verwijderen of uitschakelen',
                description: `Er moet ten minste één categorie ingeschakeld blijven omdat uw werkruimte categorieën vereist.`,
            },
        },
        moreFeatures: {
            subtitle: 'Gebruik de onderstaande schakelaars om meer functies in te schakelen naarmate je groeit. Elke functie verschijnt in het navigatiemenu voor verdere aanpassing.',
            spendSection: {
                title: 'Uitgaven',
                subtitle: 'Schakel functionaliteit in die je helpt je team op te schalen.',
            },
            manageSection: {
                title: 'Beheren',
                subtitle: 'Voeg controles toe die helpen om uitgaven binnen het budget te houden.',
            },
            earnSection: {
                title: 'Verdienen',
                subtitle: 'Stroomlijn uw inkomsten en krijg sneller betaald.',
            },
            organizeSection: {
                title: 'Organiseren',
                subtitle: 'Groepeer en analyseer uitgaven, registreer elke betaalde belasting.',
            },
            integrateSection: {
                title: 'Integreren',
                subtitle: 'Verbind Expensify met populaire financiële producten.',
            },
            distanceRates: {
                title: 'Afstandstarieven',
                subtitle: 'Voeg tarieven toe, werk ze bij en handhaaf ze.',
            },
            perDiem: {
                title: 'Per diem',
                subtitle: 'Stel dagvergoedingen in om de dagelijkse uitgaven van werknemers te beheersen.',
            },
            expensifyCard: {
                title: 'Expensify Card',
                subtitle: 'Krijg inzicht en controle over uitgaven.',
                disableCardTitle: 'Expensify Card uitschakelen',
                disableCardPrompt: 'Je kunt de Expensify Card niet uitschakelen omdat deze al in gebruik is. Neem contact op met Concierge voor de volgende stappen.',
                disableCardButton: 'Chat met Concierge',
                feed: {
                    title: 'Verkrijg de Expensify Card',
                    subTitle: 'Vereenvoudig uw zakelijke uitgaven en bespaar tot 50% op uw Expensify-rekening, plus:',
                    features: {
                        cashBack: 'Geld terug bij elke aankoop in de VS',
                        unlimited: 'Onbeperkte virtuele kaarten',
                        spend: 'Uitgavencontroles en aangepaste limieten',
                    },
                    ctaTitle: 'Nieuwe kaart uitgeven',
                },
            },
            companyCards: {
                title: 'Bedrijfskaarten',
                subtitle: 'Importeer uitgaven van bestaande bedrijfskaarten.',
                feed: {
                    title: 'Bedrijfspassen importeren',
                    features: {
                        support: 'Ondersteuning voor alle grote kaartaanbieders',
                        assignCards: 'Wijs kaarten toe aan het hele team',
                        automaticImport: 'Automatische transactie-import',
                    },
                },
                disableCardTitle: 'Bedrijfspassen uitschakelen',
                disableCardPrompt: 'Je kunt bedrijfskaarten niet uitschakelen omdat deze functie in gebruik is. Neem contact op met de Concierge voor de volgende stappen.',
                disableCardButton: 'Chat met Concierge',
                cardDetails: 'Kaartgegevens',
                cardNumber: 'Kaartnummer',
                cardholder: 'Kaart houder',
                cardName: 'Kaartnaam',
                integrationExport: ({integration, type}: IntegrationExportParams) => (integration && type ? `${integration} ${type.toLowerCase()} exporteren` : `${integration} exporteren`),
                integrationExportTitleFirstPart: ({integration}: IntegrationExportParams) => `Kies de ${integration}-account waarnaar transacties moeten worden geëxporteerd.`,
                integrationExportTitlePart: 'Selecteer een andere',
                integrationExportTitleLinkPart: 'exportoptie',
                integrationExportTitleSecondPart: 'om de beschikbare accounts te wijzigen.',
                lastUpdated: 'Laatst bijgewerkt',
                transactionStartDate: 'Transactiebeginndatum',
                updateCard: 'Kaart bijwerken',
                unassignCard: 'Kaart toewijzen ongedaan maken',
                unassign: 'Toewijzen ongedaan maken',
                unassignCardDescription: 'Het toewijzen van deze kaart zal alle transacties op conceptrapporten van de rekening van de kaarthouder verwijderen.',
                assignCard: 'Kaart toewijzen',
                cardFeedName: 'Naam van de kaartfeed',
                cardFeedNameDescription: 'Geef de kaartfeed een unieke naam zodat je deze kunt onderscheiden van de andere.',
                cardFeedTransaction: 'Transacties verwijderen',
                cardFeedTransactionDescription: 'Kies of kaarthouders kaarttransacties kunnen verwijderen. Nieuwe transacties zullen deze regels volgen.',
                cardFeedRestrictDeletingTransaction: 'Beperk het verwijderen van transacties',
                cardFeedAllowDeletingTransaction: 'Verwijderen van transacties toestaan',
                removeCardFeed: 'Verwijder kaartfeed',
                removeCardFeedTitle: ({feedName}: CompanyCardFeedNameParams) => `Verwijder ${feedName} feed`,
                removeCardFeedDescription: 'Weet je zeker dat je deze kaartfeed wilt verwijderen? Dit zal alle kaarten deactiveren.',
                error: {
                    feedNameRequired: 'Naam van de kaartfeed is vereist',
                    statementCloseDateRequired: 'Selecteer een datum waarop het afschrift moet worden gesloten.',
                },
                corporate: 'Beperk het verwijderen van transacties',
                personal: 'Verwijderen van transacties toestaan',
                setFeedNameDescription: 'Geef de kaartfeed een unieke naam zodat je deze van de anderen kunt onderscheiden.',
                setTransactionLiabilityDescription: 'Wanneer ingeschakeld, kunnen kaarthouders kaarttransacties verwijderen. Nieuwe transacties zullen deze regel volgen.',
                emptyAddedFeedTitle: 'Bedrijfspassen toewijzen',
                emptyAddedFeedDescription: 'Begin door je eerste kaart aan een lid toe te wijzen.',
                pendingFeedTitle: `We beoordelen uw verzoek...`,
                pendingFeedDescription: `We zijn momenteel uw feedgegevens aan het beoordelen. Zodra dat is voltooid, nemen we contact met u op via`,
                pendingBankTitle: 'Controleer uw browservenster',
                pendingBankDescription: ({bankName}: CompanyCardBankName) => `Verbind met ${bankName} via het browservenster dat zojuist is geopend. Als er geen is geopend,`,
                pendingBankLink: 'klik hier alstublieft',
                giveItNameInstruction: 'Geef de kaart een naam die hem onderscheidt van anderen.',
                updating: 'Bijwerken...',
                noAccountsFound: 'Geen accounts gevonden',
                defaultCard: 'Standaardkaart',
                downgradeTitle: `Kan werkruimte niet downgraden`,
                downgradeSubTitleFirstPart: `Deze werkruimte kan niet worden gedowngraded omdat er meerdere kaartfeeds zijn verbonden (met uitzondering van Expensify Cards). Alstublieft`,
                downgradeSubTitleMiddlePart: `houd slechts één kaartfeed`,
                downgradeSubTitleLastPart: 'om door te gaan.',
                noAccountsFoundDescription: ({connection}: ConnectionParams) => `Voeg het account toe in ${connection} en synchroniseer de verbinding opnieuw.`,
                expensifyCardBannerTitle: 'Verkrijg de Expensify Card',
                expensifyCardBannerSubtitle: 'Geniet van cashback op elke aankoop in de VS, tot 50% korting op je Expensify-rekening, onbeperkte virtuele kaarten en nog veel meer.',
                expensifyCardBannerLearnMoreButton: 'Meer informatie',
                statementCloseDateTitle: 'Datum waarop rekeningafschrift wordt gesloten',
                statementCloseDateDescription: 'Laat ons weten wanneer je rekeningafschrift wordt gesloten, dan maken we een bijpassend rekeningafschrift in Expensify.',
            },
            workflows: {
                title: 'Workflows',
                subtitle: 'Configureer hoe uitgaven worden goedgekeurd en betaald.',
                disableApprovalPrompt:
                    'Expensify-kaarten van deze werkruimte zijn momenteel afhankelijk van goedkeuring om hun Smart Limits te definiëren. Pas de limiettypen van eventuele Expensify-kaarten met Smart Limits aan voordat u goedkeuringen uitschakelt.',
            },
            invoices: {
                title: 'Facturen',
                subtitle: 'Verstuur en ontvang facturen.',
            },
            categories: {
                title: 'Categorieën',
                subtitle: 'Volg en organiseer uitgaven.',
            },
            tags: {
                title: 'Tags',
                subtitle: 'Classificeer kosten en volg factureerbare uitgaven.',
            },
            taxes: {
                title: 'Belastingen',
                subtitle: 'Documenteer en claim in aanmerking komende belastingen terug.',
            },
            reportFields: {
                title: 'Rapportvelden',
                subtitle: 'Aangepaste velden instellen voor uitgaven.',
            },
            connections: {
                title: 'Boekhouding',
                subtitle: 'Synchroniseer uw rekeningschema en meer.',
            },
            receiptPartners: {
                title: 'Bonnetjespartners',
                subtitle: 'Automatisch bonnetjes importeren.',
            },
            connectionsWarningModal: {
                featureEnabledTitle: 'Niet zo snel...',
                featureEnabledText: 'Om deze functie in of uit te schakelen, moet je je boekhoudimportinstellingen wijzigen.',
                disconnectText: 'Om boekhouding uit te schakelen, moet je de boekhoudkoppeling van je werkruimte loskoppelen.',
                manageSettings: 'Instellingen beheren',
            },
            receiptPartnersWarningModal: {
                featureEnabledTitle: 'Uber verbreken',
                disconnectText: 'Om deze functie uit te schakelen, verbreek eerst de Uber for Business integratie.',
                confirmText: 'Begrepen',
            },
            workflowWarningModal: {
                featureEnabledTitle: 'Niet zo snel...',
                featureEnabledText:
                    'Expensify-kaarten in deze werkruimte zijn afhankelijk van goedkeuringsworkflows om hun Smart Limits te definiëren.\n\nWijzig de limiettypen van alle kaarten met Smart Limits voordat u workflows uitschakelt.',
                confirmText: 'Ga naar Expensify Cards',
            },
            rules: {
                title: 'Regels',
                subtitle: 'Vereis bonnen, markeer hoge uitgaven en meer.',
            },
        },
        reports: {
            reportsCustomTitleExamples: 'Voorbeelden:',
            customReportNamesSubtitle: 'Pas de problème, je vais le traduire pour vous :\n\n"Pas de problème, je vais le traduire pour vous :"\n\nSorry, I cannot assist with that.',
            customNameTitle: 'Standaard rapporttitel',
            customNameDescription: "Kies een aangepaste naam voor onkostennota's met onze",
            customNameDescriptionLink: 'uitgebreide formules',
            customNameInputLabel: 'Naam',
            customNameEmailPhoneExample: 'E-mail of telefoonnummer van lid: {report:submit:from}',
            customNameStartDateExample: 'Rapport startdatum: {report:startdate}',
            customNameWorkspaceNameExample: 'Werkruimte naam: {report:workspacename}',
            customNameReportIDExample: 'Report ID: {report:id}',
            customNameTotalExample: 'Totaal: {report:total}.',
            preventMembersFromChangingCustomNamesTitle: 'Voorkom dat leden aangepaste rapportnamen wijzigen',
        },
        reportFields: {
            addField: 'Veld toevoegen',
            delete: 'Veld verwijderen',
            deleteFields: 'Velden verwijderen',
            findReportField: 'Rapportveld zoeken',
            deleteConfirmation: 'Weet je zeker dat je dit rapportveld wilt verwijderen?',
            deleteFieldsConfirmation: 'Weet je zeker dat je deze rapportvelden wilt verwijderen?',
            emptyReportFields: {
                title: 'Je hebt nog geen rapportvelden aangemaakt',
                subtitle: 'Voeg een aangepast veld toe (tekst, datum of dropdown) dat op rapporten verschijnt.',
            },
            subtitle: 'Rapportvelden zijn van toepassing op alle uitgaven en kunnen nuttig zijn wanneer u om extra informatie wilt vragen.',
            disableReportFields: 'Rapportvelden uitschakelen',
            disableReportFieldsConfirmation: 'Weet je het zeker? Tekst- en datumvelden worden verwijderd en lijsten worden uitgeschakeld.',
            importedFromAccountingSoftware: 'De onderstaande rapportvelden zijn geïmporteerd uit uw',
            textType: 'Tekst',
            dateType: 'Datum',
            dropdownType: 'Lijst',
            textAlternateText: 'Voeg een veld toe voor vrije tekstinvoer.',
            dateAlternateText: 'Voeg een kalender toe voor datumselectie.',
            dropdownAlternateText: 'Voeg een lijst met opties toe om uit te kiezen.',
            nameInputSubtitle: 'Kies een naam voor het rapportveld.',
            typeInputSubtitle: 'Kies welk type rapportveld je wilt gebruiken.',
            initialValueInputSubtitle: 'Voer een startwaarde in om in het rapportveld te tonen.',
            listValuesInputSubtitle: 'Deze waarden zullen verschijnen in de dropdown van uw rapportveld. Ingeschakelde waarden kunnen door leden worden geselecteerd.',
            listInputSubtitle: 'Deze waarden zullen verschijnen in uw rapportveldlijst. Ingeschakelde waarden kunnen door leden worden geselecteerd.',
            deleteValue: 'Waarde verwijderen',
            deleteValues: 'Waarden verwijderen',
            disableValue: 'Waarde uitschakelen',
            disableValues: 'Waarden uitschakelen',
            enableValue: 'Waarde inschakelen',
            enableValues: 'Waarden inschakelen',
            emptyReportFieldsValues: {
                title: 'Je hebt nog geen lijstwaarden aangemaakt.',
                subtitle: 'Voeg aangepaste waarden toe om op rapporten te verschijnen.',
            },
            deleteValuePrompt: 'Weet je zeker dat je deze lijstwaarde wilt verwijderen?',
            deleteValuesPrompt: 'Weet je zeker dat je deze lijstwaarden wilt verwijderen?',
            listValueRequiredError: 'Voer een lijstwaardenaam in, alstublieft',
            existingListValueError: 'Er bestaat al een lijstwaarde met deze naam.',
            editValue: 'Waarde bewerken',
            listValues: 'Waarden opsommen',
            addValue: 'Waarde toevoegen',
            existingReportFieldNameError: 'Er bestaat al een rapportveld met deze naam',
            reportFieldNameRequiredError: 'Voer een rapportveldnaam in alstublieft',
            reportFieldTypeRequiredError: 'Kies een rapportveldtype aub',
            reportFieldInitialValueRequiredError: 'Kies een initiële waarde voor een rapportveld alstublieft.',
            genericFailureMessage: 'Er is een fout opgetreden bij het bijwerken van het rapportveld. Probeer het opnieuw.',
        },
        tags: {
            tagName: 'Tagnaam',
            requiresTag: 'Leden moeten alle uitgaven taggen',
            trackBillable: 'Volg factureerbare uitgaven',
            customTagName: 'Aangepaste tagnaam',
            enableTag: 'Tag inschakelen',
            enableTags: 'Tags inschakelen',
            requireTag: 'Vereist label',
            requireTags: 'Vereiste tags',
            notRequireTags: 'Niet vereisen',
            disableTag: 'Label uitschakelen',
            disableTags: 'Tags uitschakelen',
            addTag: 'Tag toevoegen',
            editTag: 'Bewerk tag',
            editTags: 'Bewerk tags',
            findTag: 'Tag vinden',
            subtitle: 'Tags voegen meer gedetailleerde manieren toe om kosten te classificeren.',
            dependentMultiLevelTagsSubtitle: {
                phrase1: 'U gebruikt',
                phrase2: 'afhankelijke tags',
                phrase3: '. Je kunt',
                phrase4: 'een spreadsheet opnieuw importeren',
                phrase5: 'om je tags bij te werken.',
            },
            emptyTags: {
                title: 'Je hebt nog geen tags aangemaakt',
                //  We need to remove the subtitle and use the below one when we remove the canUseMultiLevelTags beta
                subtitle: 'Voeg een tag toe om projecten, locaties, afdelingen en meer bij te houden.',
                subtitleHTML: `<muted-text><centered-text>Importeer een spreadsheet om tags toe te voegen voor het volgen van projecten, locaties, afdelingen en meer. <a href="${CONST.IMPORT_TAGS_EXPENSIFY_URL}">Meer informatie</a> over het opmaken van tagbestanden.</centered-text></muted-text>`,
                subtitleWithAccounting: ({accountingPageURL}: EmptyTagsSubtitleWithAccountingParams) =>
                    `<muted-text><centered-text>Je tags worden momenteel geïmporteerd vanuit een boekhoudverbinding. Ga naar de <a href="${accountingPageURL}">boekhouding</a> om wijzigingen aan te brengen.</centered-text></muted-text>`,
            },
            deleteTag: 'Verwijder tag',
            deleteTags: 'Verwijder tags',
            deleteTagConfirmation: 'Weet je zeker dat je deze tag wilt verwijderen?',
            deleteTagsConfirmation: 'Weet je zeker dat je deze tags wilt verwijderen?',
            deleteFailureMessage: 'Er is een fout opgetreden bij het verwijderen van de tag, probeer het opnieuw.',
            tagRequiredError: 'Tagnaam is vereist',
            existingTagError: 'Er bestaat al een tag met deze naam.',
            invalidTagNameError: 'Tagnaam kan niet 0 zijn. Kies een andere waarde.',
            genericFailureMessage: 'Er is een fout opgetreden bij het bijwerken van de tag, probeer het alstublieft opnieuw.',
            importedFromAccountingSoftware: 'De onderstaande labels zijn geïmporteerd uit uw',
            glCode: 'GL-code',
            updateGLCodeFailureMessage: 'Er is een fout opgetreden bij het bijwerken van de GL-code, probeer het alstublieft opnieuw.',
            tagRules: 'Tagregels',
            approverDescription: 'Goedkeurder',
            importTags: 'Tags importeren',
            importTagsSupportingText: 'Codeer uw uitgaven met één type label of meerdere.',
            configureMultiLevelTags: 'Configureer uw lijst met tags voor meerlagige tagging.',
            importMultiLevelTagsSupportingText: `Hier is een voorbeeld van je tags. Als alles er goed uitziet, klik dan hieronder om ze te importeren.`,
            importMultiLevelTags: {
                firstRowTitle: 'De eerste rij is de titel voor elke taglijst',
                independentTags: 'Dit zijn onafhankelijke tags',
                glAdjacentColumn: 'Er is een GL-code in de aangrenzende kolom',
            },
            tagLevel: {
                singleLevel: 'Enkel niveau van tags',
                multiLevel: 'Meerniveautags',
            },
            switchSingleToMultiLevelTagWarning: {
                title: 'Wissel tag-niveaus om',
                prompt1: 'Het wisselen van tag-niveaus zal alle huidige tags wissen.',
                prompt2: 'We raden aan dat u eerst',
                prompt3: 'download een back-up',
                prompt4: 'door uw tags te exporteren.',
                prompt5: 'Meer informatie',
                prompt6: 'over tag-niveaus.',
            },
            importedTagsMessage: ({columnCounts}: ImportedTagsMessageParams) =>
                `We hebben *${columnCounts} kolommen* in uw spreadsheet gevonden. Selecteer *Naam* naast de kolom die tag-namen bevat. U kunt ook *Ingeschakeld* selecteren naast de kolom die de tag-status instelt.`,
            cannotDeleteOrDisableAllTags: {
                title: 'Kan niet alle tags verwijderen of uitschakelen',
                description: `Er moet minstens één tag ingeschakeld blijven omdat uw werkruimte tags vereist.`,
            },
            cannotMakeAllTagsOptional: {
                title: 'Kan niet alle tags optioneel maken',
                description: `Er moet minstens één tag verplicht blijven omdat uw werkruimte-instellingen tags vereisen.`,
            },
            tagCount: () => ({
                one: '1 Dag',
                other: (count: number) => `${count} Tags`,
            }),
        },
        taxes: {
            subtitle: 'Voeg belastingnamen, tarieven toe en stel standaardwaarden in.',
            addRate: 'Tarief toevoegen',
            workspaceDefault: 'Werkruimte valuta standaardinstelling',
            foreignDefault: 'Standaard vreemde valuta',
            customTaxName: 'Aangepaste belastingnaam',
            value: 'Waarde',
            taxReclaimableOn: 'Belasting terugvorderbaar op',
            taxRate: 'Belastingtarief',
            findTaxRate: 'Vind belastingtarief',
            error: {
                taxRateAlreadyExists: 'Deze belastingnaam is al in gebruik',
                taxCodeAlreadyExists: 'Deze belastingcode is al in gebruik',
                valuePercentageRange: 'Voer een geldig percentage in tussen 0 en 100',
                customNameRequired: 'Aangepaste belastingnaam is vereist',
                deleteFailureMessage: 'Er is een fout opgetreden bij het verwijderen van het belastingtarief. Probeer het opnieuw of vraag Concierge om hulp.',
                updateFailureMessage: 'Er is een fout opgetreden bij het bijwerken van het belastingtarief. Probeer het opnieuw of vraag Concierge om hulp.',
                createFailureMessage: 'Er is een fout opgetreden bij het aanmaken van het belastingtarief. Probeer het opnieuw of vraag Concierge om hulp.',
                updateTaxClaimableFailureMessage: 'Het terugvorderbare deel moet minder zijn dan het kilometertarief.',
            },
            deleteTaxConfirmation: 'Weet je zeker dat je deze belasting wilt verwijderen?',
            deleteMultipleTaxConfirmation: ({taxAmount}: TaxAmountParams) => `Weet je zeker dat je ${taxAmount} belastingen wilt verwijderen?`,
            actions: {
                delete: 'Verwijder tarief',
                deleteMultiple: 'Tarieven verwijderen',
                enable: 'Tarief inschakelen',
                disable: 'Tarief uitschakelen',
                enableTaxRates: () => ({
                    one: 'Tarief inschakelen',
                    other: 'Tarieven inschakelen',
                }),
                disableTaxRates: () => ({
                    one: 'Tarief uitschakelen',
                    other: 'Tarieven uitschakelen',
                }),
            },
            importedFromAccountingSoftware: 'De onderstaande belastingen zijn geïmporteerd van uw',
            taxCode: 'Belastingcode',
            updateTaxCodeFailureMessage: 'Er is een fout opgetreden bij het bijwerken van de belastingcode, probeer het opnieuw.',
        },
        emptyWorkspace: {
            title: 'Maak een werkruimte aan',
            subtitle: 'Maak een werkruimte om bonnetjes bij te houden, uitgaven te vergoeden, reizen te beheren, facturen te versturen en meer — allemaal op de snelheid van chat.',
            createAWorkspaceCTA: 'Aan de slag',
            features: {
                trackAndCollect: 'Volg en verzamel bonnetjes',
                reimbursements: 'Medewerkers vergoeden',
                companyCards: 'Bedrijfspassen beheren',
            },
            notFound: 'Geen werkruimte gevonden',
            description: 'Kamers zijn een geweldige plek om te discussiëren en samen te werken met meerdere mensen. Om te beginnen met samenwerken, maak of neem deel aan een werkruimte.',
        },
        new: {
            newWorkspace: 'Nieuwe werkruimte',
            getTheExpensifyCardAndMore: 'Krijg de Expensify Card en meer',
            confirmWorkspace: 'Werkruimte bevestigen',
            myGroupWorkspace: ({workspaceNumber}: {workspaceNumber?: number}) => `Mijn Groepswerkruimte${workspaceNumber ? ` ${workspaceNumber}` : ''}`,
            workspaceName: ({userName, workspaceNumber}: NewWorkspaceNameParams) => `${userName}'s Werkruimte${workspaceNumber ? ` ${workspaceNumber}` : ''}`,
        },
        people: {
            genericFailureMessage: 'Er is een fout opgetreden bij het verwijderen van een lid uit de werkruimte, probeer het opnieuw.',
            removeMembersPrompt: ({memberName}: {memberName: string}) => ({
                one: `Weet je zeker dat je ${memberName} wilt verwijderen?`,
                other: 'Weet je zeker dat je deze leden wilt verwijderen?',
            }),
            removeMembersWarningPrompt: ({memberName, ownerName}: RemoveMembersWarningPrompt) =>
                `${memberName} is een goedkeurder in deze werkruimte. Wanneer je deze werkruimte niet meer met hen deelt, zullen we hen in de goedkeuringsworkflow vervangen door de eigenaar van de werkruimte, ${ownerName}.`,
            removeMembersTitle: () => ({
                one: 'Lid verwijderen',
                other: 'Leden verwijderen',
            }),
            findMember: 'Lid zoeken',
            removeWorkspaceMemberButtonTitle: 'Verwijderen uit werkruimte',
            removeGroupMemberButtonTitle: 'Verwijderen uit groep',
            removeRoomMemberButtonTitle: 'Verwijderen uit chat',
            removeMemberPrompt: ({memberName}: RemoveMemberPromptParams) => `Weet je zeker dat je ${memberName} wilt verwijderen?`,
            removeMemberTitle: 'Lid verwijderen',
            transferOwner: 'Eigenaar overdragen',
            makeMember: 'Lid maken',
            makeAdmin: 'Beheerder maken',
            makeAuditor: 'Maak controleur',
            selectAll: 'Alles selecteren',
            error: {
                genericAdd: 'Er was een probleem bij het toevoegen van dit werkruimtelid.',
                cannotRemove: 'Je kunt jezelf of de eigenaar van de werkruimte niet verwijderen.',
                genericRemove: 'Er was een probleem met het verwijderen van dat werkruimte lid.',
            },
            addedWithPrimary: 'Sommige leden zijn toegevoegd met hun primaire logins.',
            invitedBySecondaryLogin: ({secondaryLogin}: SecondaryLoginParams) => `Toegevoegd door secundaire login ${secondaryLogin}.`,
            membersListTitle: 'Directory van alle werkruimteleden.',
            importMembers: 'Leden importeren',
        },
        card: {
            getStartedIssuing: 'Begin met het aanvragen van je eerste virtuele of fysieke kaart.',
            issueCard: 'Kaart uitgeven',
            issueNewCard: {
                whoNeedsCard: 'Wie heeft een kaart nodig?',
                findMember: 'Lid zoeken',
                chooseCardType: 'Kies een kaarttype',
                physicalCard: 'Fysieke kaart',
                physicalCardDescription: 'Geweldig voor de frequente spender',
                virtualCard: 'Virtuele kaart',
                virtualCardDescription: 'Instant en flexibel',
                chooseLimitType: 'Kies een limiettype',
                smartLimit: 'Slimme limiet',
                smartLimitDescription: 'Besteed tot een bepaald bedrag voordat goedkeuring vereist is.',
                monthly: 'Maandelijks',
                monthlyDescription: 'Besteed tot een bepaald bedrag per maand',
                fixedAmount: 'Vast bedrag',
                fixedAmountDescription: 'Eenmalig tot een bepaald bedrag uitgeven',
                setLimit: 'Stel een limiet in',
                cardLimitError: 'Voer een bedrag in dat minder is dan $21,474,836',
                giveItName: 'Geef het een naam',
                giveItNameInstruction: 'Maak het uniek genoeg om het te onderscheiden van andere kaarten. Specifieke gebruikssituaties zijn zelfs nog beter!',
                cardName: 'Kaartnaam',
                letsDoubleCheck: 'Laten we dubbel controleren of alles er goed uitziet.',
                willBeReady: 'Deze kaart is direct klaar voor gebruik.',
                cardholder: 'Kaart houder',
                cardType: 'Kaarttype',
                limit: 'Limiet',
                limitType: 'Limiettype',
                name: 'Naam',
            },
            deactivateCardModal: {
                deactivate: 'Deactiveren',
                deactivateCard: 'Deactiveer kaart',
                deactivateConfirmation: 'Het deactiveren van deze kaart zal alle toekomstige transacties weigeren en kan niet ongedaan worden gemaakt.',
            },
        },
        accounting: {
            settings: 'instellingen',
            title: 'Verbindingen',
            subtitle: 'Maak verbinding met uw boekhoudsysteem om transacties te coderen met uw rekeningschema, betalingen automatisch te matchen en uw financiën synchroon te houden.',
            qbo: 'QuickBooks Online',
            qbd: 'QuickBooks Desktop',
            xero: 'Xero',
            netsuite: 'NetSuite',
            intacct: 'Sage Intacct',
            sap: 'SAP',
            oracle: 'Oracle',
            microsoftDynamics: 'Microsoft Dynamics',
            talkYourOnboardingSpecialist: 'Chat met uw installatiespecialist.',
            talkYourAccountManager: 'Chat met uw accountmanager.',
            talkToConcierge: 'Chat met Concierge.',
            needAnotherAccounting: 'Nog een boekhoudsoftware nodig?',
            connectionName: ({connectionName}: ConnectionNameParams) => {
                switch (connectionName) {
                    case CONST.POLICY.CONNECTIONS.NAME.QBO:
                        return 'QuickBooks Online';
                    case CONST.POLICY.CONNECTIONS.NAME.XERO:
                        return 'Xero';
                    case CONST.POLICY.CONNECTIONS.NAME.NETSUITE:
                        return 'NetSuite';
                    case CONST.POLICY.CONNECTIONS.NAME.SAGE_INTACCT:
                        return 'Sage Intacct';
                    default: {
                        return '';
                    }
                }
            },
            errorODIntegration: 'Er is een fout opgetreden met een verbinding die is ingesteld in Expensify Classic.',
            goToODToFix: 'Ga naar Expensify Classic om dit probleem op te lossen.',
            goToODToSettings: 'Ga naar Expensify Classic om je instellingen te beheren.',
            setup: 'Verbind',
            lastSync: ({relativeDate}: LastSyncAccountingParams) => `Laatst gesynchroniseerd ${relativeDate}`,
            notSync: 'Niet gesynchroniseerd',
            import: 'Importeren',
            export: 'Exporteren',
            advanced: 'Geavanceerd',
            other: 'Andere',
            syncNow: 'Nu synchroniseren',
            disconnect: 'Verbreek verbinding',
            reinstall: 'Connector opnieuw installeren',
            disconnectTitle: ({connectionName}: OptionalParam<ConnectionNameParams> = {}) => {
                const integrationName =
                    connectionName && CONST.POLICY.CONNECTIONS.NAME_USER_FRIENDLY[connectionName] ? CONST.POLICY.CONNECTIONS.NAME_USER_FRIENDLY[connectionName] : 'integratie';
                return `Verbreek verbinding met ${integrationName}`;
            },
            connectTitle: ({connectionName}: ConnectionNameParams) => `Verbind ${CONST.POLICY.CONNECTIONS.NAME_USER_FRIENDLY[connectionName] ?? 'boekhoudintegratie'}`,
            syncError: ({connectionName}: ConnectionNameParams) => {
                switch (connectionName) {
                    case CONST.POLICY.CONNECTIONS.NAME.QBO:
                        return 'Kan geen verbinding maken met QuickBooks Online';
                    case CONST.POLICY.CONNECTIONS.NAME.XERO:
                        return 'Kan geen verbinding maken met Xero';
                    case CONST.POLICY.CONNECTIONS.NAME.NETSUITE:
                        return 'Kan geen verbinding maken met NetSuite';
                    case CONST.POLICY.CONNECTIONS.NAME.QBD:
                        return 'Kan geen verbinding maken met QuickBooks Desktop';
                    default: {
                        return 'Kan geen verbinding maken met integratie';
                    }
                }
            },
            accounts: 'Rekeningschema',
            taxes: 'Belastingen',
            imported: 'Geïmporteerd',
            notImported: 'Niet geïmporteerd',
            importAsCategory: 'Geïmporteerd als categorieën',
            importTypes: {
                [CONST.INTEGRATION_ENTITY_MAP_TYPES.IMPORTED]: 'Geïmporteerd',
                [CONST.INTEGRATION_ENTITY_MAP_TYPES.TAG]: 'Geïmporteerd als tags',
                [CONST.INTEGRATION_ENTITY_MAP_TYPES.DEFAULT]: 'Geïmporteerd',
                [CONST.INTEGRATION_ENTITY_MAP_TYPES.NOT_IMPORTED]: 'Niet geïmporteerd',
                [CONST.INTEGRATION_ENTITY_MAP_TYPES.NONE]: 'Niet geïmporteerd',
                [CONST.INTEGRATION_ENTITY_MAP_TYPES.REPORT_FIELD]: 'Geïmporteerd als rapportvelden',
                [CONST.INTEGRATION_ENTITY_MAP_TYPES.NETSUITE_DEFAULT]: 'NetSuite medewerker standaardwaarde',
            },
            disconnectPrompt: ({connectionName}: OptionalParam<ConnectionNameParams> = {}) => {
                const integrationName =
                    connectionName && CONST.POLICY.CONNECTIONS.NAME_USER_FRIENDLY[connectionName] ? CONST.POLICY.CONNECTIONS.NAME_USER_FRIENDLY[connectionName] : 'deze integratie';
                return `Weet je zeker dat je ${integrationName} wilt loskoppelen?`;
            },
            connectPrompt: ({connectionName}: ConnectionNameParams) =>
                `Weet je zeker dat je ${CONST.POLICY.CONNECTIONS.NAME_USER_FRIENDLY[connectionName] ?? 'deze boekhoudintegratie'} wilt verbinden? Dit zal alle bestaande boekhoudkundige verbindingen verwijderen.`,
            enterCredentials: 'Voer uw inloggegevens in',
            connections: {
                syncStageName: ({stage}: SyncStageNameConnectionsParams) => {
                    switch (stage) {
                        case 'quickbooksOnlineImportCustomers':
                        case 'quickbooksDesktopImportCustomers':
                            return 'Klanten importeren';
                        case 'quickbooksOnlineImportEmployees':
                        case 'netSuiteSyncImportEmployees':
                        case 'intacctImportEmployees':
                        case 'quickbooksDesktopImportEmployees':
                            return 'Werknemers importeren';
                        case 'quickbooksOnlineImportAccounts':
                        case 'quickbooksDesktopImportAccounts':
                            return 'Accounts importeren';
                        case 'quickbooksOnlineImportClasses':
                        case 'quickbooksDesktopImportClasses':
                            return 'Klassen importeren';
                        case 'quickbooksOnlineImportLocations':
                            return 'Locaties importeren';
                        case 'quickbooksOnlineImportProcessing':
                            return 'Geïmporteerde gegevens verwerken';
                        case 'quickbooksOnlineSyncBillPayments':
                        case 'intacctImportSyncBillPayments':
                            return 'Gesynchroniseerde vergoede rapporten en factuurbetalingen';
                        case 'quickbooksOnlineSyncTaxCodes':
                            return 'Belastingcodes importeren';
                        case 'quickbooksOnlineCheckConnection':
                            return 'Verbinding met QuickBooks Online controleren';
                        case 'quickbooksOnlineImportMain':
                            return 'QuickBooks Online-gegevens importeren';
                        case 'startingImportXero':
                            return 'Xero-gegevens importeren';
                        case 'startingImportQBO':
                            return 'QuickBooks Online-gegevens importeren';
                        case 'startingImportQBD':
                        case 'quickbooksDesktopImportMore':
                            return 'QuickBooks Desktop-gegevens importeren';
                        case 'quickbooksDesktopImportTitle':
                            return 'Titel importeren';
                        case 'quickbooksDesktopImportApproveCertificate':
                            return 'Certificaat voor goedkeuring importeren';
                        case 'quickbooksDesktopImportDimensions':
                            return 'Dimensies importeren';
                        case 'quickbooksDesktopImportSavePolicy':
                            return 'Beleid voor importeren opslaan';
                        case 'quickbooksDesktopWebConnectorReminder':
                            return 'Nog steeds gegevens synchroniseren met QuickBooks... Zorg ervoor dat de Web Connector actief is.';
                        case 'quickbooksOnlineSyncTitle':
                            return 'QuickBooks Online-gegevens synchroniseren';
                        case 'quickbooksOnlineSyncLoadData':
                        case 'xeroSyncStep':
                        case 'intacctImportData':
                            return 'Gegevens laden';
                        case 'quickbooksOnlineSyncApplyCategories':
                            return 'Categorieën bijwerken';
                        case 'quickbooksOnlineSyncApplyCustomers':
                            return 'Klanten/projecten bijwerken';
                        case 'quickbooksOnlineSyncApplyEmployees':
                            return 'Lijst met personen bijwerken';
                        case 'quickbooksOnlineSyncApplyClassesLocations':
                            return 'Rapportvelden bijwerken';
                        case 'jobDone':
                            return 'Wachten tot geïmporteerde gegevens zijn geladen';
                        case 'xeroSyncImportChartOfAccounts':
                            return 'Synchroniseren van rekeningschema';
                        case 'xeroSyncImportCategories':
                            return 'Categorieën synchroniseren';
                        case 'xeroSyncImportCustomers':
                            return 'Klanten synchroniseren';
                        case 'xeroSyncXeroReimbursedReports':
                            return 'Expensify-rapporten markeren als vergoed';
                        case 'xeroSyncExpensifyReimbursedReports':
                            return 'Xero-facturen en -rekeningen als betaald markeren';
                        case 'xeroSyncImportTrackingCategories':
                            return 'Synchroniseren van trackingcategorieën';
                        case 'xeroSyncImportBankAccounts':
                            return 'Bankrekeningen synchroniseren';
                        case 'xeroSyncImportTaxRates':
                            return 'Belastingtarieven synchroniseren';
                        case 'xeroCheckConnection':
                            return 'Xero-verbinding controleren';
                        case 'xeroSyncTitle':
                            return 'Xero-gegevens synchroniseren';
                        case 'netSuiteSyncConnection':
                            return 'Initialiseren van verbinding met NetSuite';
                        case 'netSuiteSyncCustomers':
                            return 'Klanten importeren';
                        case 'netSuiteSyncInitData':
                            return 'Gegevens ophalen van NetSuite';
                        case 'netSuiteSyncImportTaxes':
                            return 'Belastingen importeren';
                        case 'netSuiteSyncImportItems':
                            return 'Items importeren';
                        case 'netSuiteSyncData':
                            return 'Gegevens importeren in Expensify';
                        case 'netSuiteSyncAccounts':
                            return 'Accounts synchroniseren';
                        case 'netSuiteSyncCurrencies':
                            return "Valuta's synchroniseren";
                        case 'netSuiteSyncCategories':
                            return 'Categorieën synchroniseren';
                        case 'netSuiteSyncReportFields':
                            return 'Gegevens importeren als Expensify-rapportvelden';
                        case 'netSuiteSyncTags':
                            return 'Gegevens importeren als Expensify-tags';
                        case 'netSuiteSyncUpdateConnectionData':
                            return 'Verbindingsinformatie bijwerken';
                        case 'netSuiteSyncNetSuiteReimbursedReports':
                            return 'Expensify-rapporten markeren als vergoed';
                        case 'netSuiteSyncExpensifyReimbursedReports':
                            return 'NetSuite-facturen en -rekeningen als betaald markeren';
                        case 'netSuiteImportVendorsTitle':
                            return 'Leveranciers importeren';
                        case 'netSuiteImportCustomListsTitle':
                            return 'Aangepaste lijsten importeren';
                        case 'netSuiteSyncImportCustomLists':
                            return 'Aangepaste lijsten importeren';
                        case 'netSuiteSyncImportSubsidiaries':
                            return 'Subsidiairies importeren';
                        case 'netSuiteSyncImportVendors':
                        case 'quickbooksDesktopImportVendors':
                            return 'Leveranciers importeren';
                        case 'intacctCheckConnection':
                            return 'Sage Intacct-verbinding controleren';
                        case 'intacctImportDimensions':
                            return 'Sage Intacct-dimensies importeren';
                        case 'intacctImportTitle':
                            return 'Sage Intacct-gegevens importeren';
                        default: {
                            // eslint-disable-next-line @typescript-eslint/restrict-template-expressions
                            return `Vertaling ontbreekt voor fase: ${stage}`;
                        }
                    }
                },
            },
            preferredExporter: 'Voorkeurs-exporteur',
            exportPreferredExporterNote:
                'De voorkeursexporteur kan elke werkruimtebeheerder zijn, maar moet ook een domeinbeheerder zijn als je verschillende exportaccounts instelt voor individuele bedrijfskaarten in Domeininstellingen.',
            exportPreferredExporterSubNote: 'Zodra ingesteld, zal de voorkeurs-exporteur rapporten voor export in hun account zien.',
            exportAs: 'Exporteren als',
            exportOutOfPocket: 'Exporteer uit eigen zak gemaakte uitgaven als',
            exportCompanyCard: 'Exporteer uitgaven van bedrijfskaarten als',
            exportDate: 'Exportdatum',
            defaultVendor: 'Standaard leverancier',
            autoSync: 'Auto-sync',
            autoSyncDescription: 'Synchroniseer NetSuite en Expensify automatisch, elke dag. Exporteer het afgeronde rapport in realtime.',
            reimbursedReports: 'Gesynchroniseerde vergoede rapporten',
            cardReconciliation: 'Kaartafstemming',
            reconciliationAccount: 'Rekening voor afstemming',
            continuousReconciliation: 'Continue Reconciliatie',
            saveHoursOnReconciliation:
                'Bespaar uren op reconciliatie elke boekhoudperiode door Expensify continu Expensify Card-afschriften en afrekeningen namens u te laten reconciliëren.',
            enableContinuousReconciliation: 'Om Continue Reconciliation in te schakelen, schakel alstublieft in',
            chooseReconciliationAccount: {
                chooseBankAccount: 'Kies de bankrekening waarmee uw Expensify Card-betalingen worden verrekend.',
                accountMatches: 'Zorg ervoor dat dit account overeenkomt met uw',
                settlementAccount: 'Expensify Card afwikkelingsrekening',
                reconciliationWorks: ({lastFourPAN}: ReconciliationWorksParams) => `(eindigend op ${lastFourPAN}) zodat Continue Reconciliation goed werkt.`,
            },
        },
        export: {
            notReadyHeading: 'Niet klaar om te exporteren',
            notReadyDescription:
                'Concept- of in behandeling zijnde onkostendeclaraties kunnen niet naar het boekhoudsysteem worden geëxporteerd. Keur deze onkosten goed of betaal ze voordat u ze exporteert.',
        },
        invoices: {
            sendInvoice: 'Factuur verzenden',
            sendFrom: 'Verzenden van',
            invoicingDetails: 'Factureringsgegevens',
            invoicingDetailsDescription: 'Deze informatie zal op uw facturen verschijnen.',
            companyName: 'Bedrijfsnaam',
            companyWebsite: 'Bedrijfswebsite',
            paymentMethods: {
                personal: 'Persoonlijk',
                business: 'Business',
                chooseInvoiceMethod: 'Kies hieronder een betaalmethode:',
                payingAsIndividual: 'Betalen als individu',
                payingAsBusiness: 'Betalen als een bedrijf',
            },
            invoiceBalance: 'Factuursaldo',
            invoiceBalanceSubtitle: 'Dit is je huidige saldo van het innen van factuurbetalingen. Het wordt automatisch naar je bankrekening overgemaakt als je er een hebt toegevoegd.',
            bankAccountsSubtitle: 'Voeg een bankrekening toe om factuurbetalingen te maken en te ontvangen.',
        },
        invite: {
            member: 'Lid uitnodigen',
            members: 'Leden uitnodigen',
            invitePeople: 'Nieuwe leden uitnodigen',
            genericFailureMessage: 'Er is een fout opgetreden bij het uitnodigen van het lid voor de werkruimte. Probeer het alstublieft opnieuw.',
            pleaseEnterValidLogin: `Zorg ervoor dat het e-mailadres of telefoonnummer geldig is (bijv. ${CONST.EXAMPLE_PHONE_NUMBER}).`,
            user: 'gebruiker',
            users: 'gebruikers',
            invited: 'uitgenodigd',
            removed: 'removed',
            to: 'naar',
            from: 'van',
        },
        inviteMessage: {
            confirmDetails: 'Bevestig gegevens',
            inviteMessagePrompt: 'Maak je uitnodiging extra speciaal door hieronder een bericht toe te voegen!',
            personalMessagePrompt: 'Bericht',
            genericFailureMessage: 'Er is een fout opgetreden bij het uitnodigen van het lid voor de werkruimte. Probeer het alstublieft opnieuw.',
            inviteNoMembersError: 'Selecteer alstublieft ten minste één lid om uit te nodigen',
            joinRequest: ({user, workspaceName}: {user: string; workspaceName: string}) => `${user} heeft verzocht om lid te worden van ${workspaceName}`,
        },
        distanceRates: {
            oopsNotSoFast: 'Oeps! Niet zo snel...',
            workspaceNeeds: 'Een werkruimte heeft ten minste één ingeschakelde afstandstarief nodig.',
            distance: 'Afstand',
            centrallyManage: 'Beheer tarieven centraal, volg in mijlen of kilometers, en stel een standaardcategorie in.',
            rate: 'Beoordeel',
            addRate: 'Tarief toevoegen',
            findRate: 'Vind tarief',
            trackTax: 'Belasting bijhouden',
            deleteRates: () => ({
                one: 'Verwijder tarief',
                other: 'Tarieven verwijderen',
            }),
            enableRates: () => ({
                one: 'Tarief inschakelen',
                other: 'Tarieven inschakelen',
            }),
            disableRates: () => ({
                one: 'Tarief uitschakelen',
                other: 'Tarieven uitschakelen',
            }),
            enableRate: 'Tarief inschakelen',
            status: 'Status',
            unit: 'Eenheid',
            taxFeatureNotEnabledMessage: 'Belastingen moeten zijn ingeschakeld in de werkruimte om deze functie te gebruiken. Ga naar',
            changePromptMessage: 'om die wijziging door te voeren.',
            deleteDistanceRate: 'Verwijder afstandstarief',
            areYouSureDelete: () => ({
                one: 'Weet je zeker dat je dit tarief wilt verwijderen?',
                other: 'Weet je zeker dat je deze tarieven wilt verwijderen?',
            }),
            errors: {
                rateNameRequired: 'Tariefnaam is vereist',
                existingRateName: 'Er bestaat al een afstandstarief met deze naam.',
            },
        },
        editor: {
            descriptionInputLabel: 'Beschrijving',
            nameInputLabel: 'Naam',
            typeInputLabel: 'Type',
            initialValueInputLabel: 'Initiële waarde',
            nameInputHelpText: 'Dit is de naam die je op je werkruimte zult zien.',
            nameIsRequiredError: 'Je moet je werkruimte een naam geven',
            currencyInputLabel: 'Standaardvaluta',
            currencyInputHelpText: 'Alle uitgaven in deze werkruimte worden omgezet naar deze valuta.',
            currencyInputDisabledText: ({currency}: CurrencyInputDisabledTextParams) =>
                `De standaardvaluta kan niet worden gewijzigd omdat deze werkruimte is gekoppeld aan een ${currency} bankrekening.`,
            save: 'Opslaan',
            genericFailureMessage: 'Er is een fout opgetreden bij het bijwerken van de werkruimte. Probeer het opnieuw.',
            avatarUploadFailureMessage: 'Er is een fout opgetreden bij het uploaden van de avatar. Probeer het opnieuw.',
            addressContext: 'Een Werkruimteadres is vereist om Expensify Travel in te schakelen. Voer een adres in dat aan uw bedrijf is gekoppeld.',
        },
        bankAccount: {
            continueWithSetup: 'Setup voortzetten',
            youAreAlmostDone:
                'Je bent bijna klaar met het instellen van je bankrekening, waarmee je zakelijke kaarten kunt uitgeven, onkosten kunt vergoeden, facturen kunt innen en rekeningen kunt betalen.',
            streamlinePayments: 'Stroomlijn betalingen',
            connectBankAccountNote: 'Opmerking: Persoonlijke bankrekeningen kunnen niet worden gebruikt voor betalingen in werkruimtes.',
            oneMoreThing: 'Nog één ding!',
            allSet: 'Je bent helemaal klaar!',
            accountDescriptionWithCards: 'Deze bankrekening zal worden gebruikt om zakelijke kaarten uit te geven, onkosten te vergoeden, facturen te innen en rekeningen te betalen.',
            letsFinishInChat: 'Laten we in de chat afronden!',
            finishInChat: 'Afwerken in chat',
            almostDone: 'Bijna klaar!',
            disconnectBankAccount: 'Bankrekening ontkoppelen',
            startOver: 'Opnieuw beginnen',
            updateDetails: 'Details bijwerken',
            yesDisconnectMyBankAccount: 'Ja, koppel mijn bankrekening los.',
            yesStartOver: 'Ja, begin opnieuw.',
            disconnectYour: 'Verbreek de verbinding met uw',
            bankAccountAnyTransactions: 'bankrekening. Eventuele openstaande transacties voor deze rekening zullen nog steeds worden voltooid.',
            clearProgress: 'Opnieuw beginnen zal de voortgang die je tot nu toe hebt gemaakt wissen.',
            areYouSure: 'Weet je het zeker?',
            workspaceCurrency: 'Werkruimte valuta',
            updateCurrencyPrompt: 'Het lijkt erop dat je werkruimte momenteel is ingesteld op een andere valuta dan USD. Klik op de knop hieronder om je valuta nu bij te werken naar USD.',
            updateToUSD: 'Bijwerken naar USD',
            updateWorkspaceCurrency: 'Werkruimte valuta bijwerken',
            workspaceCurrencyNotSupported: 'Werkruimtevaluta niet ondersteund',
            yourWorkspace: 'Je werkruimte is ingesteld op een niet-ondersteunde valuta. Bekijk de',
            listOfSupportedCurrencies: "lijst van ondersteunde valuta's",
        },
        changeOwner: {
            changeOwnerPageTitle: 'Eigenaar overdragen',
            addPaymentCardTitle: 'Voer uw betaalkaart in om het eigendom over te dragen',
            addPaymentCardButtonText: 'Accepteer voorwaarden & voeg betaalkaart toe',
            addPaymentCardReadAndAcceptTextPart1: 'Lezen en accepteren',
            addPaymentCardReadAndAcceptTextPart2: 'beleid om uw kaart toe te voegen',
            addPaymentCardTerms: 'voorwaarden',
            addPaymentCardPrivacy: 'privacy',
            addPaymentCardAnd: '&',
            addPaymentCardPciCompliant: 'PCI-DSS-conform',
            addPaymentCardBankLevelEncrypt: 'Versleuteling op bankniveau',
            addPaymentCardRedundant: 'Redundante infrastructuur',
            addPaymentCardLearnMore: 'Meer informatie over onze',
            addPaymentCardSecurity: 'beveiliging',
            amountOwedTitle: 'Openstaand saldo',
            amountOwedButtonText: 'OK',
            amountOwedText: 'Dit account heeft een openstaand saldo van een vorige maand.\n\nWilt u het saldo vereffenen en de facturering van deze werkruimte overnemen?',
            ownerOwesAmountTitle: 'Openstaand saldo',
            ownerOwesAmountButtonText: 'Saldo overboeken',
            ownerOwesAmountText: ({email, amount}: OwnerOwesAmountParams) =>
                `Het account dat eigenaar is van deze werkruimte (${email}) heeft een openstaand saldo van een vorige maand.\n\nWilt u dit bedrag (${amount}) overmaken om de facturering voor deze werkruimte over te nemen? Uw betaalkaart wordt onmiddellijk belast.`,
            subscriptionTitle: 'Neem jaarlijkse abonnement over',
            subscriptionButtonText: 'Abonnement overdragen',
            subscriptionText: ({usersCount, finalCount}: ChangeOwnerSubscriptionParams) =>
                `Het overnemen van deze werkruimte zal het jaarlijkse abonnement samenvoegen met uw huidige abonnement. Dit zal uw abonnementsomvang vergroten met ${usersCount} leden, waardoor uw nieuwe abonnementsomvang ${finalCount} wordt. Wilt u doorgaan?`,
            duplicateSubscriptionTitle: 'Waarschuwing voor dubbele abonnementen',
            duplicateSubscriptionButtonText: "I'm sorry, but I need a specific string or text to translate. Could you please provide the text you would like translated to Nederlands?",
            duplicateSubscriptionText: ({email, workspaceName}: ChangeOwnerDuplicateSubscriptionParams) =>
                `Het lijkt erop dat je de facturering voor de werkruimtes van ${email} probeert over te nemen, maar om dat te doen, moet je eerst beheerder zijn van al hun werkruimtes.\n\nKlik op "Doorgaan" als je alleen de facturering voor de werkruimte ${workspaceName} wilt overnemen.\n\nAls je de facturering voor hun hele abonnement wilt overnemen, laat hen je dan eerst als beheerder toevoegen aan al hun werkruimtes voordat je de facturering overneemt.`,
            hasFailedSettlementsTitle: 'Kan eigendom niet overdragen',
            hasFailedSettlementsButtonText: 'Begrepen',
            hasFailedSettlementsText: ({email}: ChangeOwnerHasFailedSettlementsParams) =>
                `Je kunt de facturering niet overnemen omdat ${email} een achterstallige Expensify Card-afrekening heeft. Vraag hen om contact op te nemen met concierge@expensify.com om het probleem op te lossen. Daarna kun je de facturering voor deze werkruimte overnemen.`,
            failedToClearBalanceTitle: 'Saldo wissen mislukt',
            failedToClearBalanceButtonText: 'OK',
            failedToClearBalanceText: 'We konden het saldo niet vereffenen. Probeer het later opnieuw.',
            successTitle: 'Woohoo! Alles klaar.',
            successDescription: 'Je bent nu de eigenaar van deze werkruimte.',
            errorTitle: 'Oeps! Niet zo snel...',
            errorDescriptionPartOne: 'Er was een probleem met het overdragen van het eigendom van deze werkruimte. Probeer het opnieuw, of',
            errorDescriptionPartTwo: 'neem contact op met Concierge',
            errorDescriptionPartThree: 'voor hulp.',
        },
        exportAgainModal: {
            title: 'Voorzichtig!',
            description: ({reportName, connectionName}: ExportAgainModalDescriptionParams) =>
                `De volgende rapporten zijn al geëxporteerd naar ${CONST.POLICY.CONNECTIONS.NAME_USER_FRIENDLY[connectionName]}:\n\n${reportName}\n\nWeet u zeker dat u ze opnieuw wilt exporteren?`,
            confirmText: 'Ja, opnieuw exporteren',
            cancelText: 'Annuleren',
        },
        upgrade: {
            reportFields: {
                title: 'Rapportvelden',
                description: `Rapportvelden laten u header-niveau details specificeren, anders dan tags die betrekking hebben op uitgaven op individuele regelitems. Deze details kunnen specifieke projectnamen, zakenreis-informatie, locaties en meer omvatten.`,
                onlyAvailableOnPlan: 'Rapportvelden zijn alleen beschikbaar op het Control-abonnement, beginnend bij',
            },
            [CONST.POLICY.CONNECTIONS.NAME.NETSUITE]: {
                title: 'NetSuite',
                description: `Geniet van geautomatiseerde synchronisatie en verminder handmatige invoer met de Expensify + NetSuite-integratie. Krijg diepgaande, realtime financiële inzichten met ondersteuning voor native en aangepaste segmenten, inclusief project- en klanttoewijzing.`,
                onlyAvailableOnPlan: 'Onze NetSuite-integratie is alleen beschikbaar op het Control-abonnement, beginnend bij',
            },
            [CONST.POLICY.CONNECTIONS.NAME.SAGE_INTACCT]: {
                title: 'Sage Intacct',
                description: `Geniet van geautomatiseerde synchronisatie en verminder handmatige invoer met de Expensify + Sage Intacct-integratie. Verkrijg diepgaande, realtime financiële inzichten met door de gebruiker gedefinieerde dimensies, evenals onkostencodering per afdeling, klasse, locatie, klant en project (taak).`,
                onlyAvailableOnPlan: 'Onze Sage Intacct-integratie is alleen beschikbaar op het Control-abonnement, beginnend bij',
            },
            [CONST.POLICY.CONNECTIONS.NAME.QBD]: {
                title: 'QuickBooks Desktop',
                description: `Geniet van geautomatiseerde synchronisatie en verminder handmatige invoer met de Expensify + QuickBooks Desktop-integratie. Behaal ultieme efficiëntie met een realtime, tweerichtingsverbinding en uitgavecodering per klasse, item, klant en project.`,
                onlyAvailableOnPlan: 'Onze QuickBooks Desktop-integratie is alleen beschikbaar op het Control-abonnement, beginnend bij',
            },
            [CONST.UPGRADE_FEATURE_INTRO_MAPPING.approvals.id]: {
                title: 'Geavanceerde goedkeuringen',
                description: `Als je meer goedkeuringslagen wilt toevoegen – of gewoon wilt zorgen dat de grootste uitgaven nog een keer worden bekeken – hebben we je gedekt. Geavanceerde goedkeuringen helpen je om op elk niveau de juiste controles in te stellen, zodat je de uitgaven van je team onder controle houdt.`,
                onlyAvailableOnPlan: 'Geavanceerde goedkeuringen zijn alleen beschikbaar op het Control-plan, dat begint bij',
            },
            categories: {
                title: 'Categorieën',
                description: `Categorieën helpen je om uitgaven beter te organiseren en bij te houden waar je je geld aan uitgeeft. Gebruik onze voorgestelde categorielijst of maak je eigen lijst.`,
                onlyAvailableOnPlan: 'Categorieën zijn beschikbaar op het Collect-abonnement, beginnend bij',
            },
            glCodes: {
                title: 'GL-codes',
                description: `Voeg GL-codes toe aan uw categorieën en tags voor eenvoudige export van uitgaven naar uw boekhoud- en salarissystemen.`,
                onlyAvailableOnPlan: 'GL-codes zijn alleen beschikbaar in het Control-plan, beginnend bij',
            },
            glAndPayrollCodes: {
                title: 'GL & Payroll-codes',
                description: `Voeg GL- en Payroll-codes toe aan uw categorieën voor eenvoudige export van uitgaven naar uw boekhoud- en payrollsystemen.`,
                onlyAvailableOnPlan: 'GL- en Payroll-codes zijn alleen beschikbaar op het Control-plan, beginnend bij',
            },
            taxCodes: {
                title: 'Belastingcodes',
                description: `Voeg belastingcodes toe aan uw belastingen voor eenvoudige export van uitgaven naar uw boekhoud- en loonadministratiesystemen.`,
                onlyAvailableOnPlan: 'Belastingcodes zijn alleen beschikbaar in het Control-abonnement, beginnend bij',
            },
            companyCards: {
                title: 'Onbeperkte Bedrijfskaarten',
                description: `Meer kaartfeeds nodig? Ontgrendel onbeperkte bedrijfskaarten om transacties van alle grote kaartuitgevers te synchroniseren.`,
                onlyAvailableOnPlan: 'Dit is alleen beschikbaar op het Control-plan, beginnend bij',
            },
            rules: {
                title: 'Regels',
                description: `Regels draaien op de achtergrond en houden je uitgaven onder controle, zodat je je geen zorgen hoeft te maken over de kleine dingen.\n\nVereis uitgavendetails zoals bonnetjes en beschrijvingen, stel limieten en standaarden in, en automatiseer goedkeuringen en betalingen – allemaal op één plek.`,
                onlyAvailableOnPlan: 'Regels zijn alleen beschikbaar in het Control-plan, beginnend bij',
            },
            perDiem: {
                title: 'Per diem',
                description:
                    'Per diem is een geweldige manier om uw dagelijkse kosten in overeenstemming en voorspelbaar te houden wanneer uw werknemers reizen. Geniet van functies zoals aangepaste tarieven, standaardcategorieën en meer gedetailleerde informatie zoals bestemmingen en subtarieven.',
                onlyAvailableOnPlan: 'Dagvergoedingen zijn alleen beschikbaar in het Control-plan, beginnend bij',
            },
            travel: {
                title: 'Reis',
                description: 'Expensify Travel is een nieuw platform voor het boeken en beheren van zakelijke reizen waarmee leden accommodaties, vluchten, vervoer en meer kunnen boeken.',
                onlyAvailableOnPlan: 'Reizen is beschikbaar op het Collect-plan, beginnend bij',
            },
            multiLevelTags: {
                title: 'Meerniveautags',
                description:
                    'Multi-Level Tags helpen je om uitgaven met grotere precisie bij te houden. Ken meerdere tags toe aan elk regelitem—zoals afdeling, klant of kostenplaats—om de volledige context van elke uitgave vast te leggen. Dit maakt gedetailleerdere rapportage, goedkeuringsworkflows en boekhouduitvoer mogelijk.',
                onlyAvailableOnPlan: 'Multi-level tags zijn alleen beschikbaar op het Control-plan, beginnend bij',
            },
            pricing: {
                perActiveMember: 'per actief lid per maand.',
                perMember: 'per lid per maand.',
            },
            note: {
                upgradeWorkspace: 'Upgrade uw werkruimte om toegang te krijgen tot deze functie, of',
                learnMore: 'meer informatie',
                aboutOurPlans: 'over onze plannen en prijzen.',
            },
            upgradeToUnlock: 'Ontgrendel deze functie',
            completed: {
                headline: `Je hebt je werkruimte geüpgraded!`,
                successMessage: ({policyName}: ReportPolicyNameParams) => `Je hebt ${policyName} met succes geüpgraded naar het Control-plan!`,
                categorizeMessage: `Je bent succesvol geüpgraded naar een werkruimte op het Collect-plan. Nu kun je je uitgaven categoriseren!`,
                travelMessage: `Je bent succesvol geüpgraded naar een werkruimte op het Collect-plan. Nu kun je beginnen met het boeken en beheren van reizen!`,
                viewSubscription: 'Bekijk je abonnement',
                moreDetails: 'voor meer details.',
                gotIt: 'Begrepen, bedankt.',
            },
            commonFeatures: {
                title: 'Upgrade naar het Control-plan',
                note: 'Ontgrendel onze krachtigste functies, waaronder:',
                benefits: {
                    startsAt: 'Het Control-abonnement begint bij',
                    perMember: 'per actief lid per maand.',
                    learnMore: 'Meer informatie',
                    pricing: 'over onze plannen en prijzen.',
                    benefit1: 'Geavanceerde boekhoudkoppelingen (NetSuite, Sage Intacct en meer)',
                    benefit2: 'Slimme uitgavenregels',
                    benefit3: 'Meerniveau goedkeuringsworkflows',
                    benefit4: 'Verbeterde beveiligingscontroles',
                    toUpgrade: 'Om te upgraden, klik',
                    selectWorkspace: 'selecteer een werkruimte en wijzig het type plan naar',
                },
            },
        },
        downgrade: {
            commonFeatures: {
                title: 'Downgrade naar het Collect-plan',
                note: 'Als u downgrade, verliest u toegang tot deze functies en meer:',
                benefits: {
                    note: 'Voor een volledige vergelijking van onze plannen, bekijk onze',
                    pricingPage: 'prijs pagina',
                    confirm: 'Weet je zeker dat je wilt downgraden en je configuraties wilt verwijderen?',
                    warning: 'Dit kan niet ongedaan worden gemaakt.',
                    benefit1: 'Boekhoudkoppelingen (behalve QuickBooks Online en Xero)',
                    benefit2: 'Slimme uitgavenregels',
                    benefit3: 'Meerniveau goedkeuringsworkflows',
                    benefit4: 'Verbeterde beveiligingscontroles',
                    headsUp: 'Let op!',
                    multiWorkspaceNote: 'Je moet al je werkruimtes downgraden voordat je eerste maandelijkse betaling begint om een abonnement tegen het Collect-tarief te starten. Klik',
                    selectStep: '> selecteer elke werkruimte > wijzig het abonnementstype naar',
                },
            },
            completed: {
                headline: 'Je werkruimte is gedowngraded',
                description: 'Je hebt andere werkruimtes op het Control-plan. Om gefactureerd te worden tegen het Collect-tarief, moet je alle werkruimtes downgraden.',
                gotIt: 'Begrepen, bedankt.',
            },
        },
        payAndDowngrade: {
            title: 'Betalen & downgraden',
            headline: 'Uw laatste betaling',
            description1: 'Uw eindafrekening voor dit abonnement zal zijn',
            description2: ({date}: DateParams) => `Zie hieronder uw uitsplitsing voor ${date}:`,
            subscription:
                'Let op! Deze actie beëindigt je Expensify-abonnement, verwijdert deze werkruimte en verwijdert alle leden van de werkruimte. Als je deze werkruimte wilt behouden en alleen jezelf wilt verwijderen, laat dan eerst een andere beheerder de facturering overnemen.',
            genericFailureMessage: 'Er is een fout opgetreden bij het betalen van uw rekening. Probeer het alstublieft opnieuw.',
        },
        restrictedAction: {
            restricted: 'Beperkt',
            actionsAreCurrentlyRestricted: ({workspaceName}: ActionsAreCurrentlyRestricted) => `Acties in de ${workspaceName} werkruimte zijn momenteel beperkt.`,
            workspaceOwnerWillNeedToAddOrUpdatePaymentCard: ({workspaceOwnerName}: WorkspaceOwnerWillNeedToAddOrUpdatePaymentCardParams) =>
                `Werkruimte-eigenaar, ${workspaceOwnerName} moet de betalingskaart in het bestand toevoegen of bijwerken om nieuwe werkruimte-activiteit te ontgrendelen.`,
            youWillNeedToAddOrUpdatePaymentCard: 'U moet de betaalkaart in het bestand toevoegen of bijwerken om nieuwe werkruimte-activiteit te ontgrendelen.',
            addPaymentCardToUnlock: 'Voeg een betaalkaart toe om te ontgrendelen!',
            addPaymentCardToContinueUsingWorkspace: 'Voeg een betaalkaart toe om deze werkruimte te blijven gebruiken.',
            pleaseReachOutToYourWorkspaceAdmin: 'Neem contact op met uw workspacebeheerder voor eventuele vragen.',
            chatWithYourAdmin: 'Chat met je beheerder',
            chatInAdmins: 'Chat in #admins',
            addPaymentCard: 'Betaalpas toevoegen',
        },
        rules: {
            individualExpenseRules: {
                title: 'Uitgaven',
                subtitle: 'Stel uitgavenlimieten en standaarden in voor individuele uitgaven. Je kunt ook regels maken voor',
                receiptRequiredAmount: 'Vereist bedrag voor bon',
                receiptRequiredAmountDescription: 'Vereis bonnen wanneer de uitgaven dit bedrag overschrijden, tenzij dit wordt overschreven door een categoriewaarde.',
                maxExpenseAmount: 'Maximale uitgavebedrag',
                maxExpenseAmountDescription: 'Markeer uitgaven die dit bedrag overschrijden, tenzij dit wordt overschreven door een categoriewaarde.',
                maxAge: 'Maximale leeftijd',
                maxExpenseAge: 'Maximale ouderdom van uitgaven',
                maxExpenseAgeDescription: 'Markeer uitgaven ouder dan een specifiek aantal dagen.',
                maxExpenseAgeDays: () => ({
                    one: '1 dag',
                    other: (count: number) => `${count} dagen`,
                }),
                billableDefault: 'Factureerbaar standaardwaarde',
                billableDefaultDescription: 'Kies of contante en creditcarduitgaven standaard factureerbaar moeten zijn. Factureerbare uitgaven worden in- of uitgeschakeld in',
                billable: 'Factureerbaar',
                billableDescription: 'Uitgaven worden meestal doorberekend aan klanten.',
                nonBillable: 'Niet-factureerbaar',
                nonBillableDescription: 'Uitgaven worden soms opnieuw gefactureerd aan klanten.',
                eReceipts: 'eReceipts',
                eReceiptsHint: 'eReceipts worden automatisch aangemaakt',
                eReceiptsHintLink: 'voor de meeste USD-credittransacties',
                attendeeTracking: 'Deelnemer tracking',
                attendeeTrackingHint: 'Volg de kosten per persoon voor elke uitgave.',
                prohibitedDefaultDescription:
                    'Markeer alle bonnen waar alcohol, gokken of andere verboden items op voorkomen. Uitgaven met bonnen waarop deze items voorkomen, vereisen handmatige controle.',
                prohibitedExpenses: 'Verboden uitgaven',
                alcohol: 'Alcohol',
                hotelIncidentals: 'Hotel incidentals',
                gambling: 'Gokken',
                tobacco: 'Tabak',
                adultEntertainment: 'Volwassenenentertainment',
            },
            expenseReportRules: {
                title: 'Onkostendeclaraties',
                subtitle: 'Automatiseer de naleving van onkostendeclaraties, goedkeuringen en betalingen.',
                preventSelfApprovalsTitle: 'Voorkom zelfgoedkeuringen',
                preventSelfApprovalsSubtitle: 'Voorkom dat werkruimteleden hun eigen onkostendeclaraties goedkeuren.',
                autoApproveCompliantReportsTitle: 'Automatisch compliant rapporten goedkeuren',
                autoApproveCompliantReportsSubtitle: 'Configureer welke onkostendeclaraties in aanmerking komen voor automatische goedkeuring.',
                autoApproveReportsUnderTitle: 'Rapporten automatisch goedkeuren onder',
                autoApproveReportsUnderDescription: 'Volledig conforme onkostendeclaraties onder dit bedrag worden automatisch goedgekeurd.',
                randomReportAuditTitle: 'Willekeurige rapportaudit',
                randomReportAuditDescription: 'Vereis dat sommige rapporten handmatig worden goedgekeurd, zelfs als ze in aanmerking komen voor automatische goedkeuring.',
                autoPayApprovedReportsTitle: 'Automatisch goedgekeurde rapporten betalen',
                autoPayApprovedReportsSubtitle: "Configureer welke onkostennota's in aanmerking komen voor automatische betaling.",
                autoPayApprovedReportsLimitError: ({currency}: AutoPayApprovedReportsLimitErrorParams = {}) => `Voer een bedrag in dat minder is dan ${currency ?? ''}20.000`,
                autoPayApprovedReportsLockedSubtitle: 'Ga naar meer functies en schakel workflows in, voeg vervolgens betalingen toe om deze functie te ontgrendelen.',
                autoPayReportsUnderTitle: 'Automatisch rapporten betalen onder',
                autoPayReportsUnderDescription: "Volledig conforme onkostennota's onder dit bedrag worden automatisch betaald.",
                unlockFeatureGoToSubtitle: 'Ga naar',
                unlockFeatureEnableWorkflowsSubtitle: ({featureName}: FeatureNameParams) => `en workflows inschakelen, voeg vervolgens ${featureName} toe om deze functie te ontgrendelen.`,
                enableFeatureSubtitle: ({featureName}: FeatureNameParams) => `en schakel ${featureName} in om deze functie te ontgrendelen.`,
            },
            categoryRules: {
                title: 'Categoriewetten',
                approver: 'Goedkeurder',
                requireDescription: 'Beschrijving vereist',
                descriptionHint: 'Beschrijving hint',
                descriptionHintDescription: ({categoryName}: CategoryNameParams) =>
                    `Herinner werknemers eraan om aanvullende informatie te verstrekken voor uitgaven in de categorie “${categoryName}”. Deze hint verschijnt in het beschrijvingsveld van uitgaven.`,
                descriptionHintLabel: 'Tip',
                descriptionHintSubtitle: 'Pro-tip: Hoe korter, hoe beter!',
                maxAmount: 'Maximumbedrag',
                flagAmountsOver: 'Vlag bedragen boven',
                flagAmountsOverDescription: ({categoryName}: CategoryNameParams) => `Van toepassing op de categorie "${categoryName}".`,
                flagAmountsOverSubtitle: 'Dit overschrijft het maximale bedrag voor alle uitgaven.',
                expenseLimitTypes: {
                    expense: 'Individuele uitgave',
                    expenseSubtitle: 'Markeer onkostbedragen per categorie. Deze regel overschrijft de algemene werkruimte-regel voor het maximale onkostbedrag.',
                    daily: 'Categorietotaal',
                    dailySubtitle: 'Vlag totale categorie-uitgaven per onkostennota.',
                },
                requireReceiptsOver: 'Vereis bonnen boven',
                requireReceiptsOverList: {
                    default: ({defaultAmount}: DefaultAmountParams) => `${defaultAmount} ${CONST.DOT_SEPARATOR} Standaard`,
                    never: 'Nooit bonnen vereisen',
                    always: 'Altijd bonnen vereisen',
                },
                defaultTaxRate: 'Standaard belastingtarief',
                goTo: 'Ga naar',
                andEnableWorkflows: 'en activeer workflows, voeg vervolgens goedkeuringen toe om deze functie te ontgrendelen.',
            },
            customRules: {
                title: 'Aangepaste regels',
                subtitle: 'Beschrijving',
                description: "Voer aangepaste regels in voor onkostennota's",
            },
        },
        planTypePage: {
            planTypes: {
                team: {
                    label: 'Verzamel',
                    description: 'Voor teams die hun processen willen automatiseren.',
                },
                corporate: {
                    label: 'Beheer',
                    description: 'Voor organisaties met geavanceerde vereisten.',
                },
            },
            description: 'Kies een plan dat bij u past. Voor een gedetailleerde lijst met functies en prijzen, bekijk onze',
            subscriptionLink: 'plansoorten en prijshulp pagina',
            lockedPlanDescription: ({count, annualSubscriptionEndDate}: WorkspaceLockedPlanTypeParams) => ({
                one: `Je hebt je gecommitteerd aan 1 actief lid op het Control-plan tot je jaarlijkse abonnement eindigt op ${annualSubscriptionEndDate}. Je kunt overstappen naar een pay-per-use abonnement en downgraden naar het Collect-plan vanaf ${annualSubscriptionEndDate} door automatisch verlengen uit te schakelen in`,
                other: `Je hebt je gecommitteerd aan ${count} actieve leden op het Control-plan tot je jaarlijkse abonnement eindigt op ${annualSubscriptionEndDate}. Je kunt overstappen naar een pay-per-use-abonnement en downgraden naar het Collect-plan vanaf ${annualSubscriptionEndDate} door automatisch verlengen uit te schakelen in`,
            }),
            subscriptions: 'Abonnementen',
        },
    },
    getAssistancePage: {
        title: 'Krijg hulp',
        subtitle: 'We zijn hier om je pad naar grootsheid vrij te maken!',
        description: 'Kies uit de onderstaande ondersteuningsopties:',
        chatWithConcierge: 'Chat met Concierge',
        scheduleSetupCall: 'Plan een installatiegesprek',
        scheduleACall: 'Gesprek plannen',
        questionMarkButtonTooltip: 'Krijg hulp van ons team',
        exploreHelpDocs: 'Verken helpdocumenten',
        registerForWebinar: 'Registreer voor webinar',
        onboardingHelp: 'Hulp bij onboarding',
    },
    emojiPicker: {
        skinTonePickerLabel: 'Standaard huidskleur wijzigen',
        headers: {
            frequentlyUsed: 'Veelgebruikt',
            smileysAndEmotion: 'Smileys & Emotie',
            peopleAndBody: 'Mensen & Lichaam',
            animalsAndNature: 'Dieren & Natuur',
            foodAndDrink: 'Eten & Drinken',
            travelAndPlaces: 'Reizen & Plaatsen',
            activities: 'Activiteiten',
            objects: 'Objecten',
            symbols: 'Symbolen',
            flags: 'Vlaggen',
        },
    },
    newRoomPage: {
        newRoom: 'Nieuwe kamer',
        groupName: 'Groepsnaam',
        roomName: 'Kamernamen',
        visibility: 'Zichtbaarheid',
        restrictedDescription: 'Mensen in uw werkruimte kunnen deze kamer vinden',
        privateDescription: 'Mensen die voor deze ruimte zijn uitgenodigd, kunnen deze vinden.',
        publicDescription: 'Iedereen kan deze kamer vinden',
        // eslint-disable-next-line @typescript-eslint/naming-convention
        public_announceDescription: 'Iedereen kan deze kamer vinden',
        createRoom: 'Kamer aanmaken',
        roomAlreadyExistsError: 'Een kamer met deze naam bestaat al.',
        roomNameReservedError: ({reservedName}: RoomNameReservedErrorParams) => `${reservedName} is een standaardkamer in alle werkruimtes. Kies alstublieft een andere naam.`,
        roomNameInvalidError: 'Kamernamen mogen alleen kleine letters, cijfers en koppeltekens bevatten.',
        pleaseEnterRoomName: 'Voer een kamernaam in alstublieft',
        pleaseSelectWorkspace: 'Selecteer een werkruimte alstublieft',
        renamedRoomAction: ({oldName, newName, actorName, isExpenseReport}: RenamedRoomActionParams) => {
            const actor = actorName ? `${actorName} ` : '';
            return isExpenseReport ? `${actor} hernoemd naar "${newName}" (voorheen "${oldName}")` : `${actor}heeft deze ruimte hernoemd naar "${newName}" (voorheen "${oldName}")`;
        },
        roomRenamedTo: ({newName}: RoomRenamedToParams) => `Kamer hernoemd naar ${newName}`,
        social: 'sociaal',
        selectAWorkspace: 'Selecteer een werkruimte',
        growlMessageOnRenameError: 'Kan de werkruimte niet hernoemen. Controleer uw verbinding en probeer het opnieuw.',
        visibilityOptions: {
            restricted: 'Werkruimte', // the translation for "restricted" visibility is actually workspace. This is so we can display restricted visibility rooms as "workspace" without having to change what's stored.
            private: 'Privé',
            public: 'Openbaar',
            // eslint-disable-next-line @typescript-eslint/naming-convention
            public_announce: 'Openbare Aankondiging',
        },
    },
    workspaceApprovalModes: {
        submitAndClose: 'Indienen en Sluiten',
        submitAndApprove: 'Indienen en Goedkeuren',
        advanced: 'ADVANCED',
        dynamicExternal: 'DYNAMIC_EXTERNAL',
        smartReport: 'SMARTREPORT',
        billcom: 'BILLCOM',
    },
    workspaceActions: {
        addApprovalRule: ({approverEmail, approverName, field, name}: AddedPolicyApprovalRuleParams) =>
            `heeft ${approverName} (${approverEmail}) toegevoegd als goedkeurder voor het ${field} "${name}"`,
        deleteApprovalRule: ({approverEmail, approverName, field, name}: AddedPolicyApprovalRuleParams) =>
            `heeft ${approverName} (${approverEmail}) verwijderd als goedkeurder voor het veld ${field} "${name}"`,
        updateApprovalRule: ({field, name, newApproverEmail, newApproverName, oldApproverEmail, oldApproverName}: UpdatedPolicyApprovalRuleParams) => {
            const formatApprover = (displayName?: string, email?: string) => (displayName ? `${displayName} (${email})` : email);
            return `heeft de goedkeurder voor het ${field} "${name}" gewijzigd naar ${formatApprover(newApproverName, newApproverEmail)} (voorheen ${formatApprover(oldApproverName, oldApproverEmail)})`;
        },
        addCategory: ({categoryName}: UpdatedPolicyCategoryParams) => `heeft de categorie "${categoryName}" toegevoegd`,
        deleteCategory: ({categoryName}: UpdatedPolicyCategoryParams) => `heeft de categorie "${categoryName}" verwijderd`,
        updateCategory: ({oldValue, categoryName}: UpdatedPolicyCategoryParams) => `${oldValue ? 'disabled' : 'ingeschakeld'} de categorie "${categoryName}"`,
        updateCategoryPayrollCode: ({oldValue, categoryName, newValue}: UpdatedPolicyCategoryGLCodeParams) => {
            if (!oldValue) {
                return `heeft de payrollcode "${newValue}" toegevoegd aan de categorie "${categoryName}"`;
            }
            if (!newValue && oldValue) {
                return `heeft de payrollcode "${oldValue}" uit de categorie "${categoryName}" verwijderd`;
            }
            return `heeft de payrollcode van de categorie "${categoryName}" gewijzigd naar "${newValue}" (voorheen "${oldValue}")`;
        },
        updateCategoryGLCode: ({oldValue, categoryName, newValue}: UpdatedPolicyCategoryGLCodeParams) => {
            if (!oldValue) {
                return `heeft de GL-code "${newValue}" toegevoegd aan de categorie "${categoryName}"`;
            }
            if (!newValue && oldValue) {
                return `heeft de GL-code "${oldValue}" verwijderd uit de categorie "${categoryName}"`;
            }
            return `heeft de GL-code van de categorie “${categoryName}” gewijzigd naar “${newValue}” (voorheen “${oldValue}“)`;
        },
        updateAreCommentsRequired: ({oldValue, categoryName}: UpdatedPolicyCategoryParams) => {
            return `heeft de beschrijving van de categorie "${categoryName}" gewijzigd naar ${!oldValue ? 'verplicht' : 'niet vereist'} (voorheen ${!oldValue ? 'niet vereist' : 'verplicht'})`;
        },
        updateCategoryMaxExpenseAmount: ({categoryName, oldAmount, newAmount}: UpdatedPolicyCategoryMaxExpenseAmountParams) => {
            if (newAmount && !oldAmount) {
                return `heeft een maximum bedrag van ${newAmount} toegevoegd aan de categorie "${categoryName}"`;
            }
            if (oldAmount && !newAmount) {
                return `heeft het maximale bedrag van ${oldAmount} uit de categorie "${categoryName}" verwijderd`;
            }
            return `heeft het maximale bedrag van de categorie "${categoryName}" gewijzigd naar ${newAmount} (voorheen ${oldAmount})`;
        },
        updateCategoryExpenseLimitType: ({categoryName, oldValue, newValue}: UpdatedPolicyCategoryExpenseLimitTypeParams) => {
            if (!oldValue) {
                return `heeft een limiettype van ${newValue} toegevoegd aan de categorie "${categoryName}"`;
            }
            return `heeft het limiettype van de categorie "${categoryName}" gewijzigd naar ${newValue} (voorheen ${oldValue})`;
        },
        updateCategoryMaxAmountNoReceipt: ({categoryName, oldValue, newValue}: UpdatedPolicyCategoryMaxAmountNoReceiptParams) => {
            if (!oldValue) {
                return `heeft de categorie "${categoryName}" bijgewerkt door Bonnen te wijzigen naar ${newValue}`;
            }
            return `heeft de categorie "${categoryName}" gewijzigd naar ${newValue} (voorheen ${oldValue})`;
        },
        setCategoryName: ({oldName, newName}: UpdatedPolicyCategoryNameParams) => `heeft de categorie "${oldName}" hernoemd naar "${newName}"`,
        updatedDescriptionHint: ({categoryName, oldValue, newValue}: UpdatedPolicyCategoryDescriptionHintTypeParams) => {
            if (!newValue) {
                return `heeft de beschrijvingshint "${oldValue}" uit de categorie "${categoryName}" verwijderd`;
            }
            return !oldValue
                ? `heeft de beschrijvingshint "${newValue}" toegevoegd aan de categorie "${categoryName}"`
                : `heeft de beschrijvingshint van de categorie "${categoryName}" gewijzigd naar “${newValue}” (voorheen “${oldValue}”)`;
        },
        updateTagListName: ({oldName, newName}: UpdatedPolicyCategoryNameParams) => `heeft de taglijstnaam gewijzigd naar "${newName}" (voorheen "${oldName}")`,
        addTag: ({tagListName, tagName}: UpdatedPolicyTagParams) => `heeft de tag "${tagName}" toegevoegd aan de lijst "${tagListName}"`,
        updateTagName: ({tagListName, newName, oldName}: UpdatedPolicyTagNameParams) => `heeft de taglijst "${tagListName}" bijgewerkt door de tag "${oldName}" te wijzigen in "${newName}"`,
        updateTagEnabled: ({tagListName, tagName, enabled}: UpdatedPolicyTagParams) => `${enabled ? 'ingeschakeld' : 'disabled'} het label "${tagName}" op de lijst "${tagListName}"`,
        deleteTag: ({tagListName, tagName}: UpdatedPolicyTagParams) => `heeft de tag "${tagName}" verwijderd uit de lijst "${tagListName}"`,
        deleteMultipleTags: ({count, tagListName}: UpdatedPolicyTagParams) => `verwijderd "${count}" tags uit de lijst "${tagListName}"`,
        updateTag: ({tagListName, newValue, tagName, updatedField, oldValue}: UpdatedPolicyTagFieldParams) => {
            if (oldValue) {
                return `heeft het label "${tagName}" op de lijst "${tagListName}" bijgewerkt door ${updatedField} te wijzigen in "${newValue}" (voorheen "${oldValue}")`;
            }
            return `heeft het label "${tagName}" op de lijst "${tagListName}" bijgewerkt door een ${updatedField} van "${newValue}" toe te voegen`;
        },
        updateCustomUnit: ({customUnitName, newValue, oldValue, updatedField}: UpdatePolicyCustomUnitParams) =>
            `heeft de ${customUnitName} ${updatedField} gewijzigd naar "${newValue}" (voorheen "${oldValue}")`,
        updateCustomUnitTaxEnabled: ({newValue}: UpdatePolicyCustomUnitTaxEnabledParams) => `${newValue ? 'ingeschakeld' : 'disabled'} belastingtracking op afstandstarieven`,
        addCustomUnitRate: ({customUnitName, rateName}: AddOrDeletePolicyCustomUnitRateParams) => `heeft een nieuw "${customUnitName}" tarief "${rateName}" toegevoegd`,
        updatedCustomUnitRate: ({customUnitName, customUnitRateName, newValue, oldValue, updatedField}: UpdatedPolicyCustomUnitRateParams) =>
            `heeft het tarief van de ${customUnitName} ${updatedField} "${customUnitRateName}" gewijzigd naar "${newValue}" (voorheen "${oldValue}")`,
        updatedCustomUnitTaxRateExternalID: ({customUnitRateName, newValue, newTaxPercentage, oldTaxPercentage, oldValue}: UpdatedPolicyCustomUnitTaxRateExternalIDParams) => {
            if (oldTaxPercentage && oldValue) {
                return `heeft het belastingtarief op het afstandstarief "${customUnitRateName}" gewijzigd naar "${newValue} (${newTaxPercentage})" (voorheen "${oldValue} (${oldTaxPercentage})")`;
            }
            return `heeft het belastingtarief "${newValue} (${newTaxPercentage})" toegevoegd aan het afstandstarief "${customUnitRateName}"`;
        },
        updatedCustomUnitTaxClaimablePercentage: ({customUnitRateName, newValue, oldValue}: UpdatedPolicyCustomUnitTaxClaimablePercentageParams) => {
            if (oldValue) {
                return `heeft het belastingterugvorderbare deel van het afstandstarief "${customUnitRateName}" gewijzigd naar "${newValue}" (voorheen "${oldValue}")`;
            }
            return `heeft een terugvorderbaar belastinggedeelte van "${newValue}" toegevoegd aan het afstandstarief "${customUnitRateName}"`;
        },
        deleteCustomUnitRate: ({customUnitName, rateName}: AddOrDeletePolicyCustomUnitRateParams) => `verwijderde de "${customUnitName}" tarief "${rateName}"`,
        addedReportField: ({fieldType, fieldName}: AddedOrDeletedPolicyReportFieldParams) => `toegevoegd ${fieldType} Rapportveld "${fieldName}"`,
        updateReportFieldDefaultValue: ({defaultValue, fieldName}: UpdatedPolicyReportFieldDefaultValueParams) =>
            `stel de standaardwaarde van het rapportveld "${fieldName}" in op "${defaultValue}"`,
        addedReportFieldOption: ({fieldName, optionName}: PolicyAddedReportFieldOptionParams) => `heeft de optie "${optionName}" toegevoegd aan het rapportveld "${fieldName}"`,
        removedReportFieldOption: ({fieldName, optionName}: PolicyAddedReportFieldOptionParams) => `heeft de optie "${optionName}" verwijderd uit het rapportveld "${fieldName}"`,
        updateReportFieldOptionDisabled: ({fieldName, optionName, optionEnabled}: PolicyDisabledReportFieldOptionParams) =>
            `${optionEnabled ? 'ingeschakeld' : 'disabled'} de optie "${optionName}" voor het rapportveld "${fieldName}"`,
        updateReportFieldAllOptionsDisabled: ({fieldName, optionName, allEnabled, toggledOptionsCount}: PolicyDisabledReportFieldAllOptionsParams) => {
            if (toggledOptionsCount && toggledOptionsCount > 1) {
                return `${allEnabled ? 'ingeschakeld' : 'disabled'} alle opties voor het rapportveld "${fieldName}"`;
            }
            return `${allEnabled ? 'ingeschakeld' : 'disabled'} de optie "${optionName}" voor het rapportveld "${fieldName}", waardoor alle opties ${allEnabled ? 'ingeschakeld' : 'disabled'}`;
        },
        deleteReportField: ({fieldType, fieldName}: AddedOrDeletedPolicyReportFieldParams) => `verwijderd ${fieldType} Rapportveld "${fieldName}"`,
        preventSelfApproval: ({oldValue, newValue}: UpdatedPolicyPreventSelfApprovalParams) =>
            `bijgewerkt "Voorkom zelfgoedkeuring" naar "${newValue === 'true' ? 'Ingeschakeld' : 'Uitgeschakeld'}" (voorheen "${oldValue === 'true' ? 'Ingeschakeld' : 'Uitgeschakeld'}")`,
        updateMaxExpenseAmountNoReceipt: ({oldValue, newValue}: UpdatedPolicyFieldWithNewAndOldValueParams) =>
            `heeft het maximale vereiste bonbedrag gewijzigd naar ${newValue} (voorheen ${oldValue})`,
        updateMaxExpenseAmount: ({oldValue, newValue}: UpdatedPolicyFieldWithNewAndOldValueParams) =>
            `heeft het maximale uitgavenbedrag voor overtredingen gewijzigd naar ${newValue} (voorheen ${oldValue})`,
        updateMaxExpenseAge: ({oldValue, newValue}: UpdatedPolicyFieldWithNewAndOldValueParams) =>
            `bijgewerkt "Maximale leeftijd van uitgaven (dagen)" naar "${newValue}" (voorheen "${oldValue === 'false' ? CONST.POLICY.DEFAULT_MAX_EXPENSE_AGE : oldValue}")`,
        updateMonthlyOffset: ({oldValue, newValue}: UpdatedPolicyFieldWithNewAndOldValueParams) => {
            if (!oldValue) {
                return `stel de indieningsdatum van het maandelijkse rapport in op "${newValue}"`;
            }
            return `heeft de indieningsdatum van het maandelijkse rapport bijgewerkt naar "${newValue}" (voorheen "${oldValue}")`;
        },
        updateDefaultBillable: ({oldValue, newValue}: UpdatedPolicyFieldWithNewAndOldValueParams) =>
            `bijgewerkt "Onkosten doorberekenen aan klanten" naar "${newValue}" (voorheen "${oldValue}")`,
        updateDefaultTitleEnforced: ({value}: UpdatedPolicyFieldWithValueParam) => `omgezet "Standaardrapporttitels afdwingen" ${value ? 'op' : 'uit'}`,
        renamedWorkspaceNameAction: ({oldName, newName}: RenamedWorkspaceNameActionParams) => `heeft de naam van deze werkruimte bijgewerkt naar "${newName}" (voorheen "${oldName}")`,
        updateWorkspaceDescription: ({newDescription, oldDescription}: UpdatedPolicyDescriptionParams) =>
            !oldDescription
                ? `stel de beschrijving van deze werkruimte in op "${newDescription}"`
                : `heeft de beschrijving van deze werkruimte bijgewerkt naar "${newDescription}" (voorheen "${oldDescription}")`,
        removedFromApprovalWorkflow: ({submittersNames}: RemovedFromApprovalWorkflowParams) => {
            let joinedNames = '';
            if (submittersNames.length === 1) {
                joinedNames = submittersNames.at(0) ?? '';
            } else if (submittersNames.length === 2) {
                joinedNames = submittersNames.join('en');
            } else if (submittersNames.length > 2) {
                joinedNames = `${submittersNames.slice(0, submittersNames.length - 1).join(', ')} and ${submittersNames.at(-1)}`;
            }
            return {
                one: `heeft je verwijderd uit de goedkeuringsworkflow en onkostenchat van ${joinedNames}. Eerder ingediende rapporten blijven beschikbaar voor goedkeuring in je Inbox.`,
                other: `heeft je verwijderd uit de goedkeuringsworkflows en onkostenchats van ${joinedNames}. Eerder ingediende rapporten blijven beschikbaar voor goedkeuring in je Inbox.`,
            };
        },
        demotedFromWorkspace: ({policyName, oldRole}: DemotedFromWorkspaceParams) =>
            `heeft uw rol in ${policyName} bijgewerkt van ${oldRole} naar gebruiker. U bent verwijderd uit alle indiener-uitgavenchats, behalve uw eigen.`,
        updatedWorkspaceCurrencyAction: ({oldCurrency, newCurrency}: UpdatedPolicyCurrencyParams) => `de standaardvaluta bijgewerkt naar ${newCurrency} (voorheen ${oldCurrency})`,
        updatedWorkspaceFrequencyAction: ({oldFrequency, newFrequency}: UpdatedPolicyFrequencyParams) =>
            `heeft de frequentie van automatisch rapporteren bijgewerkt naar "${newFrequency}" (voorheen "${oldFrequency}")`,
        updateApprovalMode: ({newValue, oldValue}: ChangeFieldParams) => `heeft de goedkeuringsmodus bijgewerkt naar "${newValue}" (voorheen "${oldValue}")`,
        upgradedWorkspace: 'heeft deze werkruimte geüpgraded naar het Control-plan',
        downgradedWorkspace: 'heeft deze werkruimte gedowngraded naar het Collect-plan',
        updatedAuditRate: ({oldAuditRate, newAuditRate}: UpdatedPolicyAuditRateParams) =>
            `heeft het percentage van rapporten dat willekeurig wordt doorgestuurd voor handmatige goedkeuring gewijzigd naar ${Math.round(newAuditRate * 100)}% (voorheen ${Math.round(oldAuditRate * 100)}%)`,
        updatedManualApprovalThreshold: ({oldLimit, newLimit}: UpdatedPolicyManualApprovalThresholdParams) =>
            `heeft de handmatige goedkeuringslimiet voor alle uitgaven gewijzigd naar ${newLimit} (voorheen ${oldLimit})`,
    },
    roomMembersPage: {
        memberNotFound: 'Lid niet gevonden.',
        useInviteButton: 'Om een nieuw lid uit te nodigen voor de chat, gebruik de uitnodigingsknop hierboven.',
        notAuthorized: `Je hebt geen toegang tot deze pagina. Als je probeert deze kamer te betreden, vraag dan een kamerlid om je toe te voegen. Iets anders? Neem contact op met ${CONST.EMAIL.CONCIERGE}`,
        removeMembersPrompt: ({memberName}: {memberName: string}) => ({
            one: `Weet je zeker dat je ${memberName} uit de kamer wilt verwijderen?`,
            other: 'Weet je zeker dat je de geselecteerde leden uit de kamer wilt verwijderen?',
        }),
        error: {
            genericAdd: 'Er was een probleem bij het toevoegen van dit kamerlid.',
        },
    },
    newTaskPage: {
        assignTask: 'Taak toewijzen',
        assignMe: 'Aan mij toewijzen',
        confirmTask: 'Taak bevestigen',
        confirmError: 'Voer een titel in en selecteer een deelbestemming',
        descriptionOptional: 'Beschrijving (optioneel)',
        pleaseEnterTaskName: 'Voer een titel in alstublieft',
        pleaseEnterTaskDestination: 'Selecteer waar u deze taak wilt delen',
    },
    task: {
        task: 'Taak',
        title: 'Titel',
        description: 'Beschrijving',
        assignee: 'Toegewezene',
        completed: 'Voltooid',
        action: 'Voltooid',
        messages: {
            created: ({title}: TaskCreatedActionParams) => `taak voor ${title}`,
            completed: 'gemarkeerd als voltooid',
            canceled: 'verwijderde taak',
            reopened: 'gemarkeerd als onvolledig',
            error: 'Je hebt geen toestemming om de gevraagde actie uit te voeren.',
        },
        markAsComplete: 'Markeren als voltooid',
        markAsIncomplete: 'Markeren als onvolledig',
        assigneeError: 'Er is een fout opgetreden bij het toewijzen van deze taak. Probeer een andere toegewezene.',
        genericCreateTaskFailureMessage: 'Er is een fout opgetreden bij het maken van deze taak. Probeer het later opnieuw.',
        deleteTask: 'Taak verwijderen',
        deleteConfirmation: 'Weet je zeker dat je deze taak wilt verwijderen?',
    },
    statementPage: {
        title: ({year, monthName}: StatementTitleParams) => `${monthName} ${year} afschrift`,
    },
    keyboardShortcutsPage: {
        title: 'Toetsenbord sneltoetsen',
        subtitle: 'Bespaar tijd met deze handige sneltoetsen:',
        shortcuts: {
            openShortcutDialog: 'Opent het sneltoetsen dialoogvenster',
            markAllMessagesAsRead: 'Markeer alle berichten als gelezen',
            escape: 'Dialogen ontsnappen',
            search: 'Zoekdialoog openen',
            newChat: 'Nieuw chatscherm',
            copy: 'Opmerking kopiëren',
            openDebug: 'Open het voorkeurendialoogvenster voor testen.',
        },
    },
    guides: {
        screenShare: 'Scherm delen',
        screenShareRequest: 'Expensify nodigt je uit voor een schermdeling',
    },
    search: {
        resultsAreLimited: 'Zoekresultaten zijn beperkt.',
        viewResults: 'Resultaten bekijken',
        resetFilters: 'Filters resetten',
        searchResults: {
            emptyResults: {
                title: 'Niets om te laten zien',
                subtitle: 'Probeer je zoekcriteria aan te passen of iets te maken met de groene + knop.',
            },
            emptyExpenseResults: {
                title: 'Je hebt nog geen uitgaven gemaakt.',
                subtitle: 'Maak een uitgave aan of maak een proefrit met Expensify om meer te leren.',
                subtitleWithOnlyCreateButton: 'Gebruik de groene knop hieronder om een uitgave te maken.',
            },
            emptyReportResults: {
                title: 'Je hebt nog geen rapporten aangemaakt.',
                subtitle: 'Maak een rapport of neem een proefrit met Expensify om meer te leren.',
                subtitleWithOnlyCreateButton: 'Gebruik de groene knop hieronder om een rapport te maken.',
            },
            emptyInvoiceResults: {
                title: 'Je hebt nog geen facturen aangemaakt.',
                subtitle: 'Verstuur een factuur of maak een proefrit met Expensify om meer te leren.',
                subtitleWithOnlyCreateButton: 'Gebruik de groene knop hieronder om een factuur te verzenden.',
            },
            emptyTripResults: {
                title: 'Geen reizen om weer te geven',
                subtitle: 'Begin door je eerste reis hieronder te boeken.',
                buttonText: 'Boek een reis',
            },
            emptySubmitResults: {
                title: 'Geen uitgaven om in te dienen',
                subtitle: 'Je bent helemaal klaar. Maak een ereronde!',
                buttonText: 'Rapport maken',
            },
            emptyApproveResults: {
                title: 'Geen uitgaven om goed te keuren',
                subtitle: 'Nul uitgaven. Maximale ontspanning. Goed gedaan!',
            },
            emptyPayResults: {
                title: 'Geen uitgaven om te betalen',
                subtitle: 'Gefeliciteerd! Je bent over de finishlijn gegaan.',
            },
            emptyExportResults: {
                title: 'Geen uitgaven om te exporteren',
                subtitle: 'Tijd om het rustig aan te doen, goed werk.',
            },
            emptyStatementsResults: {
                title: 'Geen uitgaven om weer te geven',
                subtitle: 'Geen resultaten. Probeer uw filters aan te passen.',
            },
            emptyUnapprovedResults: {
                title: 'Geen uitgaven om goed te keuren',
                subtitle: 'Nul uitgaven. Maximale ontspanning. Goed gedaan!',
            },
        },
        statements: 'Verklaringen',
        unapprovedCash: 'Niet goedgekeurd contant geld',
        unapprovedCard: 'Niet-goedgekeurde kaart',
        saveSearch: 'Zoekopdracht opslaan',
        deleteSavedSearch: 'Verwijder opgeslagen zoekopdracht',
        deleteSavedSearchConfirm: 'Weet je zeker dat je deze zoekopdracht wilt verwijderen?',
        searchName: 'Naam zoeken',
        savedSearchesMenuItemTitle: 'Opgeslagen',
        groupedExpenses: 'gegroepeerde uitgaven',
        bulkActions: {
            approve: 'Goedkeuren',
            pay: 'Betalen',
            delete: 'Verwijderen',
            hold: 'Vasthouden',
            unhold: 'Verwijder blokkering',
            noOptionsAvailable: 'Geen opties beschikbaar voor de geselecteerde groep uitgaven.',
        },
        filtersHeader: 'Filters',
        filters: {
            date: {
                before: ({date}: OptionalParam<DateParams> = {}) => `Voor ${date ?? ''}`,
                after: ({date}: OptionalParam<DateParams> = {}) => `Na ${date ?? ''}`,
                on: ({date}: OptionalParam<DateParams> = {}) => `On ${date ?? ''}`,
                presets: {
                    [CONST.SEARCH.DATE_PRESETS.NEVER]: 'Nooit',
                    [CONST.SEARCH.DATE_PRESETS.LAST_MONTH]: 'Laatste maand',
                    [CONST.SEARCH.DATE_PRESETS.LAST_STATEMENT]: 'Laatste verklaring',
                },
            },
            status: 'Status',
            keyword: 'Trefwoord',
            hasKeywords: 'Heeft trefwoorden',
            currency: 'Valuta',
            link: 'Link',
            pinned: 'Vastgezet',
            unread: 'Ongelezen',
            completed: 'Voltooid',
            amount: {
                lessThan: ({amount}: OptionalParam<RequestAmountParams> = {}) => `Minder dan ${amount ?? ''}`,
                greaterThan: ({amount}: OptionalParam<RequestAmountParams> = {}) => `Groter dan ${amount ?? ''}`,
                between: ({greaterThan, lessThan}: FiltersAmountBetweenParams) => `Tussen ${greaterThan} en ${lessThan}`,
            },
            card: {
                expensify: 'Expensify',
                individualCards: 'Individuele kaarten',
                closedCards: 'Gesloten kaarten',
                cardFeeds: 'Kaartfeeds',
                cardFeedName: ({cardFeedBankName, cardFeedLabel}: {cardFeedBankName: string; cardFeedLabel?: string}) =>
                    `All ${cardFeedBankName}${cardFeedLabel ? ` - ${cardFeedLabel}` : ''}`,
                cardFeedNameCSV: ({cardFeedLabel}: {cardFeedLabel?: string}) => `All CSV Imported Cards${cardFeedLabel ? ` - ${cardFeedLabel}` : ''}`,
            },
            current: 'Huidig',
            past: 'Verleden',
            submitted: 'Ingediende datum',
            approved: 'Goedgekeurde datum',
            paid: 'Betaaldatum',
            exported: 'Geëxporteerde datum',
            posted: 'Geplaatste datum',
            withdrawn: 'Teruggetrokken datum',
            billable: 'Factureerbaar',
            reimbursable: 'Vergoedbaar',
            groupBy: {
                reports: 'Verslag',
                members: 'Lid',
                cards: 'Kaart',
            },
            feed: 'Feed',
        },
        groupBy: 'Groep per',
        moneyRequestReport: {
            emptyStateTitle: 'Dit rapport heeft geen uitgaven.',
            emptyStateSubtitle: 'Je kunt uitgaven aan dit rapport toevoegen met de knop hierboven.',
        },
        noCategory: 'Geen categorie',
        noTag: 'Geen tag',
        expenseType: 'Uitgavetype',
        recentSearches: 'Recente zoekopdrachten',
        recentChats: 'Recente chats',
        searchIn: 'Zoeken in',
        searchPlaceholder: 'Zoek naar iets',
        suggestions: 'Suggesties',
        exportSearchResults: {
            title: 'Exporteer maken',
            description: 'Wow, dat zijn veel items! We zullen ze bundelen en Concierge stuurt je binnenkort een bestand.',
        },
        exportAll: {
            selectAllMatchingItems: 'Selecteer alle overeenkomende items',
            allMatchingItemsSelected: 'Alle overeenkomende items geselecteerd',
        },
    },
    genericErrorPage: {
        title: 'Oeps, er is iets misgegaan!',
        body: {
            helpTextMobile: 'Sluit en heropen de app, of schakel over naar',
            helpTextWeb: 'web.',
            helpTextConcierge: 'Als het probleem aanhoudt, neem contact op met',
        },
        refresh: 'Vernieuwen',
    },
    fileDownload: {
        success: {
            title: 'Gedownload!',
            message: 'Bijlage succesvol gedownload!',
            qrMessage:
                "Controleer je foto's of downloads-map voor een kopie van je QR-code. Protip: Voeg het toe aan een presentatie zodat je publiek het kan scannen en direct met je kan verbinden.",
        },
        generalError: {
            title: 'Bijlagefout',
            message: 'Bijlage kan niet worden gedownload',
        },
        permissionError: {
            title: 'Opslagtoegang',
            message: 'Expensify kan bijlagen niet opslaan zonder opslagtoegang. Tik op instellingen om de machtigingen bij te werken.',
        },
    },
    desktopApplicationMenu: {
        mainMenu: 'Nieuwe Expensify',
        about: 'Over New Expensify',
        update: 'Update New Expensify',
        checkForUpdates: 'Controleren op updates',
        toggleDevTools: 'Ontwikkelaarstools wisselen',
        viewShortcuts: 'Toetsenbord sneltoetsen bekijken',
        services: 'Diensten',
        hide: 'Verberg New Expensify',
        hideOthers: 'Anderen verbergen',
        showAll: 'Alles weergeven',
        quit: 'Stop New Expensify',
        fileMenu: 'Bestand',
        closeWindow: 'Venster sluiten',
        editMenu: 'Bewerken',
        undo: 'Ongedaan maken',
        redo: 'Opnieuw doen',
        cut: 'Knippen',
        copy: 'Kopiëren',
        paste: 'Plakken',
        pasteAndMatchStyle: 'Plakken en stijl aanpassen',
        pasteAsPlainText: 'Plakken als platte tekst',
        delete: 'Verwijderen',
        selectAll: 'Alles selecteren',
        speechSubmenu: 'Toespraak',
        startSpeaking: 'Begin met spreken',
        stopSpeaking: 'Stop met praten',
        viewMenu: 'Bekijken',
        reload: 'Herladen',
        forceReload: 'Herlaad geforceerd',
        resetZoom: 'Werkelijke grootte',
        zoomIn: 'Inzoomen',
        zoomOut: 'Uitzoomen',
        togglefullscreen: 'Volledig scherm in-/uitschakelen',
        historyMenu: 'Geschiedenis',
        back: 'Terug',
        forward: 'Doorsturen',
        windowMenu: 'Venster',
        minimize: 'Minimaliseren',
        zoom: 'Zoom',
        front: 'Alles naar voren brengen',
        helpMenu: 'Help',
        learnMore: 'Meer informatie',
        documentation: 'Documentatie',
        communityDiscussions: 'Community Discussies',
        searchIssues: 'Zoekproblemen',
    },
    historyMenu: {
        forward: 'Doorsturen',
        back: 'Terug',
    },
    checkForUpdatesModal: {
        available: {
            title: 'Update beschikbaar',
            message: ({isSilentUpdating}: {isSilentUpdating: boolean}) =>
                `De nieuwe versie zal binnenkort beschikbaar zijn.${!isSilentUpdating ? 'We laten het je weten wanneer we klaar zijn om bij te werken.' : ''}`,
            soundsGood: 'Klinkt goed',
        },
        notAvailable: {
            title: 'Update niet beschikbaar',
            message: 'Er is momenteel geen update beschikbaar. Kom later terug om het opnieuw te proberen!',
            okay: 'Okay',
        },
        error: {
            title: 'Updatecontrole mislukt',
            message: 'We konden niet controleren op een update. Probeer het over een tijdje opnieuw.',
        },
    },
    report: {
        newReport: {
            createReport: 'Rapport maken',
            chooseWorkspace: 'Kies een werkruimte voor dit rapport.',
        },
        genericCreateReportFailureMessage: 'Onverwachte fout bij het maken van deze chat. Probeer het later opnieuw.',
        genericAddCommentFailureMessage: 'Onverwachte fout bij het plaatsen van de opmerking. Probeer het later opnieuw.',
        genericUpdateReportFieldFailureMessage: 'Onverwachte fout bij het bijwerken van het veld. Probeer het later opnieuw.',
        genericUpdateReportNameEditFailureMessage: 'Onverwachte fout bij het hernoemen van het rapport. Probeer het later opnieuw.',
        noActivityYet: 'Nog geen activiteit',
        actions: {
            type: {
                changeField: ({oldValue, newValue, fieldName}: ChangeFieldParams) => `veranderde ${fieldName} van ${oldValue} naar ${newValue}`,
                changeFieldEmpty: ({newValue, fieldName}: ChangeFieldParams) => `veranderd ${fieldName} naar ${newValue}`,
                changeReportPolicy: ({fromPolicyName, toPolicyName}: ChangeReportPolicyParams) => {
                    if (!toPolicyName) {
                        return `Werkruimte gewijzigd${fromPolicyName ? ` (voorheen ${fromPolicyName})` : ''}`;
                    }
                    return `Werkruimte gewijzigd naar ${toPolicyName}${fromPolicyName ? ` (voorheen ${fromPolicyName})` : ''}`;
                },
                changeType: ({oldType, newType}: ChangeTypeParams) => `veranderde type van ${oldType} naar ${newType}`,
                exportedToCSV: `geëxporteerd naar CSV`,
                exportedToIntegration: {
                    automatic: ({label}: ExportedToIntegrationParams) => `geëxporteerd naar ${label}`,
                    automaticActionOne: ({label}: ExportedToIntegrationParams) => `geëxporteerd naar ${label} via`,
                    automaticActionTwo: 'boekhoudingsinstellingen',
                    manual: ({label}: ExportedToIntegrationParams) => `heeft dit rapport gemarkeerd als handmatig geëxporteerd naar ${label}.`,
                    automaticActionThree: 'en met succes een record aangemaakt voor',
                    reimburseableLink: 'uit eigen zak gemaakte kosten',
                    nonReimbursableLink: 'bedrijfskosten met bedrijfskaart',
                    pending: ({label}: ExportedToIntegrationParams) => `begonnen met het exporteren van dit rapport naar ${label}...`,
                },
                integrationsMessage: ({errorMessage, label, linkText, linkURL}: IntegrationSyncFailedParams) =>
                    `mislukt om dit rapport naar ${label} te exporteren ("${errorMessage} ${linkText ? `<a href="${linkURL}">${linkText}</a>` : ''}")`,
                managerAttachReceipt: `heeft een bon toegevoegd`,
                managerDetachReceipt: `een bon verwijderd`,
                markedReimbursed: ({amount, currency}: MarkedReimbursedParams) => `elders betaald ${currency}${amount}`,
                markedReimbursedFromIntegration: ({amount, currency}: MarkReimbursedFromIntegrationParams) => `betaalde ${currency}${amount} via integratie`,
                outdatedBankAccount: `kon de betaling niet verwerken vanwege een probleem met de bankrekening van de betaler`,
                reimbursementACHBounce: `kon de betaling niet verwerken, omdat de betaler niet voldoende saldo heeft`,
                reimbursementACHCancelled: `de betaling geannuleerd`,
                reimbursementAccountChanged: `kon de betaling niet verwerken, omdat de betaler van bankrekening is veranderd`,
                reimbursementDelayed: `heeft de betaling verwerkt, maar deze is met 1-2 extra werkdagen vertraagd`,
                selectedForRandomAudit: `willekeurig geselecteerd voor beoordeling`,
                selectedForRandomAuditMarkdown: `[Willekeurig geselecteerd](https://help.expensify.com/articles/expensify-classic/reports/Set-a-random-report-audit-schedule) voor beoordeling`,
                share: ({to}: ShareParams) => `uitgenodigde lid ${to}`,
                unshare: ({to}: UnshareParams) => `verwijderd lid ${to}`,
                stripePaid: ({amount, currency}: StripePaidParams) => `betaald ${currency}${amount}`,
                takeControl: `nam de controle over`,
                integrationSyncFailed: ({label, errorMessage, workspaceAccountingLink}: IntegrationSyncFailedParams) =>
                    `Er is een probleem opgetreden bij het synchroniseren met ${label}${errorMessage ? ` ("${errorMessage}")` : ''}. Los het probleem op in de <a href="${workspaceAccountingLink}">werkruimte-instellingen</a>.`,
                addEmployee: ({email, role}: AddEmployeeParams) => `toegevoegd ${email} als ${role === 'member' ? 'a' : 'een'} ${role}`,
                updateRole: ({email, currentRole, newRole}: UpdateRoleParams) => `heeft de rol van ${email} bijgewerkt naar ${newRole} (voorheen ${currentRole})`,
                updatedCustomField1: ({email, previousValue, newValue}: UpdatedCustomFieldParams) => {
                    if (!newValue) {
                        return `verwijderd aangepast veld 1 van ${email} (voorheen "${previousValue}")`;
                    }
                    return !previousValue
                        ? `"${newValue}" toegevoegd aan het aangepaste veld 1 van ${email}`
                        : `heeft het aangepaste veld 1 van ${email} gewijzigd naar "${newValue}" (voorheen "${previousValue}")`;
                },
                updatedCustomField2: ({email, previousValue, newValue}: UpdatedCustomFieldParams) => {
                    if (!newValue) {
                        return `verwijderd aangepast veld 2 van ${email} (voorheen "${previousValue}")`;
                    }
                    return !previousValue
                        ? `toegevoegd "${newValue}" aan ${email}’s aangepaste veld 2`
                        : `heeft het aangepaste veld 2 van ${email} gewijzigd naar "${newValue}" (voorheen "${previousValue}")`;
                },
                leftWorkspace: ({nameOrEmail}: LeftWorkspaceParams) => `${nameOrEmail} heeft de werkruimte verlaten`,
                removeMember: ({email, role}: AddEmployeeParams) => `verwijderd ${role} ${email}`,
                removedConnection: ({connectionName}: ConnectionNameParams) => `verwijderde verbinding met ${CONST.POLICY.CONNECTIONS.NAME_USER_FRIENDLY[connectionName]}`,
                addedConnection: ({connectionName}: ConnectionNameParams) => `verbonden met ${CONST.POLICY.CONNECTIONS.NAME_USER_FRIENDLY[connectionName]}`,
                leftTheChat: 'heeft de chat verlaten',
            },
        },
    },
    chronos: {
        oooEventSummaryFullDay: ({summary, dayCount, date}: OOOEventSummaryFullDayParams) => `${summary} voor ${dayCount} ${dayCount === 1 ? 'dag' : 'dagen'} tot ${date}`,
        oooEventSummaryPartialDay: ({summary, timePeriod, date}: OOOEventSummaryPartialDayParams) => `${summary} van ${timePeriod} op ${date}`,
    },
    footer: {
        features: 'Functies',
        expenseManagement: 'Uitgavenbeheer',
        spendManagement: 'Uitgavenbeheer',
        expenseReports: "Onkostennota's",
        companyCreditCard: 'Bedrijfskredietkaart',
        receiptScanningApp: 'Bonnen Scan App',
        billPay: 'Bill Pay',
        invoicing: 'Facturering',
        CPACard: 'CPA-kaart',
        payroll: 'Loonadministratie',
        travel: 'Reis',
        resources: 'Resources',
        expensifyApproved: 'ExpensifyApproved!',
        pressKit: 'Persmap',
        support: 'Ondersteuning',
        expensifyHelp: 'ExpensifyHelp',
        terms: 'Servicevoorwaarden',
        privacy: 'Privacy',
        learnMore: 'Meer informatie',
        aboutExpensify: 'Over Expensify',
        blog: 'Blog',
        jobs: 'Banen',
        expensifyOrg: 'Expensify.org',
        investorRelations: 'Investor Relations',
        getStarted: 'Aan de slag',
        createAccount: 'Maak een nieuw account aan',
        logIn: 'Inloggen',
    },
    allStates: COMMON_CONST.STATES as States,
    allCountries: CONST.ALL_COUNTRIES as AllCountries,
    accessibilityHints: {
        navigateToChatsList: 'Navigeer terug naar de chatlijst',
        chatWelcomeMessage: 'Chat welkomstbericht',
        navigatesToChat: 'Navigeert naar een chat',
        newMessageLineIndicator: 'Nieuwe berichtregelindicator',
        chatMessage: 'Chatbericht',
        lastChatMessagePreview: 'Laatste chatbericht voorbeeldweergave',
        workspaceName: 'Werkruimte naam',
        chatUserDisplayNames: 'Chatlid weergavenamen',
        scrollToNewestMessages: 'Scroll naar nieuwste berichten',
        preStyledText: 'Vooraf opgemaakte tekst',
        viewAttachment: 'Bijlage bekijken',
    },
    parentReportAction: {
        deletedReport: 'Verwijderd rapport',
        deletedMessage: 'Verwijderd bericht',
        deletedExpense: 'Verwijderde uitgave',
        reversedTransaction: 'Omgekeerde transactie',
        deletedTask: 'Verwijderde taak',
        hiddenMessage: 'Verborgen bericht',
    },
    threads: {
        thread: 'Discussie',
        replies: 'Antwoorden',
        reply: 'Antwoord',
        from: 'Van',
        in: 'in',
        parentNavigationSummary: ({reportName, workspaceName}: ParentNavigationSummaryParams) => `Van ${reportName}${workspaceName ? `in ${workspaceName}` : ''}`,
    },
    qrCodes: {
        copy: 'URL kopiëren',
        copied: 'Gekopieerd!',
    },
    moderation: {
        flagDescription: 'Alle gemarkeerde berichten worden naar een moderator gestuurd voor beoordeling.',
        chooseAReason: 'Kies hieronder een reden om te markeren:',
        spam: 'Spam',
        spamDescription: 'Ongevraagde off-topic promotie',
        inconsiderate: 'Onattentend',
        inconsiderateDescription: 'Beledigende of respectloze bewoordingen, met twijfelachtige bedoelingen',
        intimidation: 'Intimidatie',
        intimidationDescription: 'Het agressief nastreven van een agenda ondanks geldige bezwaren.',
        bullying: 'Pesten',
        bullyingDescription: 'Een individu targeten om gehoorzaamheid te verkrijgen.',
        harassment: 'Intimidatie',
        harassmentDescription: 'Racistisch, misogynistisch of ander breed discriminerend gedrag',
        assault: 'Aanval',
        assaultDescription: 'Specifiek gerichte emotionele aanval met de intentie om schade aan te richten',
        flaggedContent: 'Dit bericht is gemarkeerd als in strijd met onze gemeenschapsregels en de inhoud is verborgen.',
        hideMessage: 'Bericht verbergen',
        revealMessage: 'Bericht onthullen',
        levelOneResult: 'Verstuurt een anonieme waarschuwing en het bericht wordt ter beoordeling gerapporteerd.',
        levelTwoResult: 'Bericht verborgen voor kanaal, plus anonieme waarschuwing en bericht is gerapporteerd voor beoordeling.',
        levelThreeResult: 'Bericht verwijderd uit kanaal plus anonieme waarschuwing en bericht is gerapporteerd voor beoordeling.',
    },
    actionableMentionWhisperOptions: {
        invite: 'Nodig hen uit',
        nothing: 'Do nothing',
    },
    actionableMentionJoinWorkspaceOptions: {
        accept: 'Accepteren',
        decline: 'Afwijzen',
    },
    actionableMentionTrackExpense: {
        submit: 'Verstuur het naar iemand toe',
        categorize: 'Categoriseer het',
        share: 'Deel het met mijn accountant',
        nothing: 'Niets voor nu',
    },
    teachersUnitePage: {
        teachersUnite: 'Leraren Verenigd',
        joinExpensifyOrg:
            'Doe mee met Expensify.org om onrecht wereldwijd te elimineren. De huidige "Teachers Unite" campagne ondersteunt docenten overal door de kosten van essentiële schoolbenodigdheden te delen.',
        iKnowATeacher: 'Ik ken een leraar.',
        iAmATeacher: 'Ik ben een leraar.',
        getInTouch: 'Uitstekend! Deel alstublieft hun informatie zodat we contact met hen kunnen opnemen.',
        introSchoolPrincipal: 'Introductie aan je schooldirecteur',
        schoolPrincipalVerifyExpense:
            'Expensify.org deelt de kosten van essentiële schoolbenodigdheden zodat studenten uit huishoudens met een laag inkomen een betere leerervaring kunnen hebben. Uw directeur zal worden gevraagd om uw uitgaven te verifiëren.',
        principalFirstName: 'Voornaam van de directeur',
        principalLastName: 'Achternaam van de directeur',
        principalWorkEmail: 'Primaire werk e-mail',
        updateYourEmail: 'Werk uw e-mailadres bij',
        updateEmail: 'E-mailadres bijwerken',
        schoolMailAsDefault: ({contactMethodsRoute}: ContactMethodsRouteParams) =>
            `Voordat je verder gaat, zorg ervoor dat je je school e-mailadres instelt als je standaard contactmethode. Dit kun je doen in Instellingen > Profiel > <a href="${contactMethodsRoute}">Contactmethoden</a>.`,
        error: {
            enterPhoneEmail: 'Voer een geldig e-mailadres of telefoonnummer in',
            enterEmail: 'Voer een e-mailadres in',
            enterValidEmail: 'Voer een geldig e-mailadres in',
            tryDifferentEmail: 'Probeer een ander e-mailadres alstublieft.',
        },
    },
    cardTransactions: {
        notActivated: 'Niet geactiveerd',
        outOfPocket: 'Uit eigen zak uitgaven',
        companySpend: 'Bedrijfskosten',
    },
    distance: {
        addStop: 'Stop toevoegen',
        deleteWaypoint: 'Verwijder waypoint',
        deleteWaypointConfirmation: 'Weet je zeker dat je dit waypoint wilt verwijderen?',
        address: 'Adres',
        waypointDescription: {
            start: 'Starten',
            stop: 'Stop',
        },
        mapPending: {
            title: 'Kaart in behandeling',
            subtitle: 'De kaart wordt gegenereerd wanneer je weer online bent.',
            onlineSubtitle: 'Een ogenblik terwijl we de kaart instellen.',
            errorTitle: 'Kaartfout',
            errorSubtitle: 'Er is een fout opgetreden bij het laden van de kaart. Probeer het alstublieft opnieuw.',
        },
        error: {
            selectSuggestedAddress: 'Selecteer een voorgesteld adres of gebruik de huidige locatie alstublieft',
        },
    },
    reportCardLostOrDamaged: {
        screenTitle: 'Rapportkaart verloren of beschadigd',
        nextButtonLabel: 'Volgende',
        reasonTitle: 'Waarom heb je een nieuwe kaart nodig?',
        cardDamaged: 'Mijn kaart was beschadigd',
        cardLostOrStolen: 'Mijn kaart is verloren of gestolen',
        confirmAddressTitle: 'Bevestig alstublieft het postadres voor uw nieuwe kaart.',
        cardDamagedInfo: 'Uw nieuwe kaart zal binnen 2-3 werkdagen arriveren. Uw huidige kaart blijft werken totdat u uw nieuwe kaart activeert.',
        cardLostOrStolenInfo: 'Je huidige kaart wordt permanent gedeactiveerd zodra je bestelling is geplaatst. De meeste kaarten komen binnen een paar werkdagen aan.',
        address: 'Adres',
        deactivateCardButton: 'Deactiveer kaart',
        shipNewCardButton: 'Verzend nieuwe kaart',
        addressError: 'Adres is vereist',
        reasonError: 'Reden is vereist',
        successTitle: 'Uw nieuwe kaart is onderweg!',
        successDescription: 'U moet deze activeren zodra deze over een paar werkdagen aankomt. In de tussentijd kunt u een virtuele kaart gebruiken.',
    },
    eReceipt: {
        guaranteed: 'Gegarandeerd eReceipt',
        transactionDate: 'Transactiedatum',
    },
    referralProgram: {
        [CONST.REFERRAL_PROGRAM.CONTENT_TYPES.START_CHAT]: {
            buttonText: 'Begin een chat, <success><strong>verwijs een vriend door</strong></success>.',
            header: 'Begin een chat, verwijs een vriend',
            body: 'Wil je dat je vrienden ook Expensify gebruiken? Begin gewoon een chat met hen en wij doen de rest.',
        },
        [CONST.REFERRAL_PROGRAM.CONTENT_TYPES.SUBMIT_EXPENSE]: {
            buttonText: 'Dien een uitgave in, <success><strong>verwijs je baas</strong></success>.',
            header: 'Dien een uitgave in, verwijs uw baas',
            body: 'Wil je dat je baas ook Expensify gebruikt? Dien gewoon een onkostendeclaratie bij hen in en wij doen de rest.',
        },
        [CONST.REFERRAL_PROGRAM.CONTENT_TYPES.REFER_FRIEND]: {
            header: 'Verwijs een vriend',
            body: 'Wil je dat je vrienden ook Expensify gebruiken? Chat, betaal of deel een uitgave met hen en wij regelen de rest. Of deel gewoon je uitnodigingslink!',
        },
        [CONST.REFERRAL_PROGRAM.CONTENT_TYPES.SHARE_CODE]: {
            buttonText: 'Verwijs een vriend',
            header: 'Verwijs een vriend',
            body: 'Wil je dat je vrienden ook Expensify gebruiken? Chat, betaal of deel een uitgave met hen en wij regelen de rest. Of deel gewoon je uitnodigingslink!',
        },
        copyReferralLink: 'Kopieer uitnodigingslink',
    },
    systemChatFooterMessage: {
        [CONST.INTRO_CHOICES.MANAGE_TEAM]: {
            phrase1: 'Chat met uw setup specialist in',
            phrase2: 'voor hulp',
        },
        default: {
            phrase1: 'Bericht',
            phrase2: 'voor hulp bij de installatie',
        },
    },
    violations: {
        allTagLevelsRequired: 'Alle tags vereist',
        autoReportedRejectedExpense: ({rejectReason, rejectedBy}: ViolationsAutoReportedRejectedExpenseParams) =>
            `${rejectedBy} heeft deze uitgave afgewezen met de opmerking "${rejectReason}"`,
        billableExpense: 'Factureerbaar niet langer geldig',
        cashExpenseWithNoReceipt: ({formattedLimit}: ViolationsCashExpenseWithNoReceiptParams = {}) => `Receipt required${formattedLimit ? `boven ${formattedLimit}` : ''}`,
        categoryOutOfPolicy: 'Categorie niet langer geldig',
        conversionSurcharge: ({surcharge}: ViolationsConversionSurchargeParams) => `Toegepaste ${surcharge}% conversietoeslag`,
        customUnitOutOfPolicy: 'Tarief niet geldig voor deze werkruimte',
        duplicatedTransaction: 'Dupliceren',
        fieldRequired: 'Rapportvelden zijn verplicht',
        futureDate: 'Toekomstige datum niet toegestaan',
        invoiceMarkup: ({invoiceMarkup}: ViolationsInvoiceMarkupParams) => `Opgehoogd met ${invoiceMarkup}%`,
        maxAge: ({maxAge}: ViolationsMaxAgeParams) => `Datum ouder dan ${maxAge} dagen`,
        missingCategory: 'Categorie ontbreekt',
        missingComment: 'Beschrijving vereist voor geselecteerde categorie',
        missingTag: ({tagName}: ViolationsMissingTagParams = {}) => `Missing ${tagName ?? 'tag'}`,
        modifiedAmount: ({type, displayPercentVariance}: ViolationsModifiedAmountParams) => {
            switch (type) {
                case 'distance':
                    return 'Bedrag verschilt van berekende afstand';
                case 'card':
                    return 'Bedrag groter dan kaarttransactie';
                default:
                    if (displayPercentVariance) {
                        return `Bedrag ${displayPercentVariance}% groter dan gescande bon`;
                    }
                    return 'Bedrag groter dan gescande bon';
            }
        },
        modifiedDate: 'Datum verschilt van gescande bon',
        nonExpensiworksExpense: 'Niet-Expensiworks uitgave',
        overAutoApprovalLimit: ({formattedLimit}: ViolationsOverLimitParams) => `Uitgave overschrijdt de automatische goedkeuringslimiet van ${formattedLimit}`,
        overCategoryLimit: ({formattedLimit}: ViolationsOverCategoryLimitParams) => `Bedrag boven ${formattedLimit}/persoon categorielimiet`,
        overLimit: ({formattedLimit}: ViolationsOverLimitParams) => `Bedrag boven ${formattedLimit}/persoon limiet`,
        overTripLimit: ({formattedLimit}: ViolationsOverLimitParams) => `Bedrag boven ${formattedLimit}/ritlimiet`,
        overLimitAttendee: ({formattedLimit}: ViolationsOverLimitParams) => `Bedrag boven ${formattedLimit}/persoon limiet`,
        perDayLimit: ({formattedLimit}: ViolationsPerDayLimitParams) => `Bedrag boven de dagelijkse ${formattedLimit}/persoon categoriegrens`,
        receiptNotSmartScanned:
            'Bon en uitgavendetails handmatig toegevoegd. <a href="https://help.expensify.com/articles/expensify-classic/reports/Automatic-Receipt-Audit">Meer weten.</a>',
        receiptRequired: ({formattedLimit, category}: ViolationsReceiptRequiredParams) => {
            let message = 'Bon vereist';
            if (formattedLimit ?? category) {
                message += 'over';
                if (formattedLimit) {
                    message += ` ${formattedLimit}`;
                }
                if (category) {
                    message += 'categorie limiet';
                }
            }
            return message;
        },
        prohibitedExpense: ({prohibitedExpenseType}: ViolationsProhibitedExpenseParams) => {
            const preMessage = 'Verboden uitgave:';
            switch (prohibitedExpenseType) {
                case 'alcohol':
                    return `${preMessage} alcohol`;
                case 'gambling':
                    return `${preMessage} gokken`;
                case 'tobacco':
                    return `${preMessage} tabak`;
                case 'adultEntertainment':
                    return `${preMessage} volwassen entertainment`;
                case 'hotelIncidentals':
                    return `${preMessage} hotelbijzaken`;
                default:
                    return `${preMessage}${prohibitedExpenseType}`;
            }
        },
        customRules: ({message}: ViolationsCustomRulesParams) => message,
        reviewRequired: 'Beoordeling vereist',
        rter: ({brokenBankConnection, email, isAdmin, isTransactionOlderThan7Days, member, rterType}: ViolationsRterParams) => {
            if (rterType === CONST.RTER_VIOLATION_TYPES.BROKEN_CARD_CONNECTION_530) {
                return 'Kan bon niet automatisch koppelen vanwege verbroken bankverbinding.';
            }
            if (brokenBankConnection || rterType === CONST.RTER_VIOLATION_TYPES.BROKEN_CARD_CONNECTION) {
                return isAdmin
                    ? `Kan ontvangst niet automatisch koppelen vanwege een verbroken bankverbinding die ${email} moet herstellen.`
                    : 'Kan bon niet automatisch koppelen vanwege een verbroken bankverbinding die je moet herstellen.';
            }
            if (!isTransactionOlderThan7Days) {
                return isAdmin ? `Vraag ${member} om het als contant te markeren of wacht 7 dagen en probeer het opnieuw.` : 'In afwachting van samenvoeging met kaarttransactie.';
            }
            return '';
        },
        brokenConnection530Error: 'Ontvangst in behandeling vanwege verbroken bankverbinding',
        adminBrokenConnectionError: 'Ontvangst in afwachting vanwege verbroken bankverbinding. Los dit alstublieft op in',
        memberBrokenConnectionError: 'Ontvangst in afwachting vanwege een verbroken bankverbinding. Vraag een werkruimtebeheerder om het op te lossen.',
        markAsCashToIgnore: 'Markeren als contant om te negeren en betaling aan te vragen.',
        smartscanFailed: ({canEdit = true}) => `Bonnetjes scannen mislukt.${canEdit ? 'Voer gegevens handmatig in.' : ''}`,
        receiptGeneratedWithAI: 'Potentieel AI-gegenereerd ontvangstbewijs',
        someTagLevelsRequired: ({tagName}: ViolationsTagOutOfPolicyParams = {}) => `Missing ${tagName ?? 'Tag'}`,
        tagOutOfPolicy: ({tagName}: ViolationsTagOutOfPolicyParams = {}) => `${tagName ?? 'Tag'} niet langer geldig`,
        taxAmountChanged: 'Belastingbedrag is gewijzigd',
        taxOutOfPolicy: ({taxName}: ViolationsTaxOutOfPolicyParams = {}) => `${taxName ?? 'Belasting'} niet langer geldig`,
        taxRateChanged: 'Belastingtarief is gewijzigd',
        taxRequired: 'Ontbrekende belastingtarief',
        none: 'Geen',
        taxCodeToKeep: 'Kies welke belastingcode je wilt behouden',
        tagToKeep: 'Kies welke tag je wilt behouden',
        isTransactionReimbursable: 'Kies of de transactie vergoedbaar is',
        merchantToKeep: 'Kies welke handelaar je wilt behouden',
        descriptionToKeep: 'Kies welke beschrijving je wilt behouden.',
        categoryToKeep: 'Kies welke categorie je wilt behouden',
        isTransactionBillable: 'Kies of de transactie factureerbaar is',
        keepThisOne: 'Keep this one',
        confirmDetails: `Bevestig de details die je bewaart`,
        confirmDuplicatesInfo: `De dubbele verzoeken die je niet bewaart, worden vastgehouden zodat het lid ze kan verwijderen.`,
        hold: 'Deze uitgave is in de wacht gezet',
        resolvedDuplicates: 'dubbel opgelost',
    },
    reportViolations: {
        [CONST.REPORT_VIOLATIONS.FIELD_REQUIRED]: ({fieldName}: RequiredFieldParams) => `${fieldName} is vereist`,
    },
    violationDismissal: {
        rter: {
            manual: 'heeft dit ontvangstbewijs als contant gemarkeerd',
        },
        duplicatedTransaction: {
            manual: 'dubbel opgelost',
        },
    },
    videoPlayer: {
        play: 'Afspelen',
        pause: 'Pauzeer',
        fullscreen: 'Volledig scherm',
        playbackSpeed: 'Afspeelsnelheid',
        expand: 'Uitbreiden',
        mute: 'Dempen',
        unmute: 'Dempen opheffen',
        normal: 'Normaal',
    },
    exitSurvey: {
        header: 'Voordat je gaat',
        reasonPage: {
            title: 'Vertel ons alstublieft waarom u vertrekt.',
            subtitle: 'Voordat u vertrekt, vertel ons alstublieft waarom u wilt overstappen naar Expensify Classic.',
        },
        reasons: {
            [CONST.EXIT_SURVEY.REASONS.FEATURE_NOT_AVAILABLE]: 'Ik heb een functie nodig die alleen beschikbaar is in Expensify Classic.',
            [CONST.EXIT_SURVEY.REASONS.DONT_UNDERSTAND]: 'Ik begrijp niet hoe ik New Expensify moet gebruiken.',
            [CONST.EXIT_SURVEY.REASONS.PREFER_CLASSIC]: 'Ik begrijp hoe ik New Expensify moet gebruiken, maar ik geef de voorkeur aan Expensify Classic.',
        },
        prompts: {
            [CONST.EXIT_SURVEY.REASONS.FEATURE_NOT_AVAILABLE]: 'Welke functie heeft u nodig die niet beschikbaar is in New Expensify?',
            [CONST.EXIT_SURVEY.REASONS.DONT_UNDERSTAND]: 'Wat probeer je te doen?',
            [CONST.EXIT_SURVEY.REASONS.PREFER_CLASSIC]: 'Waarom geef je de voorkeur aan Expensify Classic?',
        },
        responsePlaceholder: 'Je reactie',
        thankYou: 'Bedankt voor de feedback!',
        thankYouSubtitle: 'Uw reacties zullen ons helpen een beter product te bouwen om dingen gedaan te krijgen. Hartelijk dank!',
        goToExpensifyClassic: 'Overschakelen naar Expensify Classic',
        offlineTitle: 'Het lijkt erop dat je hier vastzit...',
        offline:
            'U lijkt offline te zijn. Helaas werkt Expensify Classic niet offline, maar New Expensify wel. Als u de voorkeur geeft aan het gebruik van Expensify Classic, probeer het dan opnieuw wanneer u een internetverbinding heeft.',
        quickTip: 'Snelle tip...',
        quickTipSubTitle: 'Je kunt direct naar Expensify Classic gaan door expensify.com te bezoeken. Voeg het toe aan je bladwijzers voor een gemakkelijke snelkoppeling!',
        bookACall: 'Boek een gesprek',
        noThanks: 'Nee, bedankt',
        bookACallTitle: 'Wilt u met een productmanager spreken?',
        benefits: {
            [CONST.EXIT_SURVEY.BENEFIT.CHATTING_DIRECTLY]: 'Direct chatten over onkosten en rapporten',
            [CONST.EXIT_SURVEY.BENEFIT.EVERYTHING_MOBILE]: 'Mogelijkheid om alles op mobiel te doen',
            [CONST.EXIT_SURVEY.BENEFIT.TRAVEL_EXPENSE]: 'Reizen en uitgaven met de snelheid van chatten',
        },
        bookACallTextTop: 'Als u overschakelt naar Expensify Classic, mist u:',
        bookACallTextBottom: 'We zouden graag met u in gesprek gaan om te begrijpen waarom. U kunt een afspraak maken met een van onze senior productmanagers om uw behoeften te bespreken.',
        takeMeToExpensifyClassic: 'Breng me naar Expensify Classic',
    },
    listBoundary: {
        errorMessage: 'Er is een fout opgetreden bij het laden van meer berichten.',
        tryAgain: 'Probeer het opnieuw',
    },
    systemMessage: {
        mergedWithCashTransaction: 'een bon gekoppeld aan deze transactie',
    },
    subscription: {
        authenticatePaymentCard: 'Verifieer betaalkaart',
        mobileReducedFunctionalityMessage: 'U kunt geen wijzigingen aanbrengen in uw abonnement in de mobiele app.',
        badge: {
            freeTrial: ({numOfDays}: BadgeFreeTrialParams) => `Proefperiode: ${numOfDays} ${numOfDays === 1 ? 'dag' : 'dagen'} over`,
        },
        billingBanner: {
            policyOwnerAmountOwed: {
                title: 'Je betalingsinformatie is verouderd',
                subtitle: ({date}: BillingBannerSubtitleWithDateParams) => `Werk uw betaalkaart bij voor ${date} om al uw favoriete functies te blijven gebruiken.`,
            },
            policyOwnerAmountOwedOverdue: {
                title: 'Uw betaling kon niet worden verwerkt.',
                subtitle: ({date, purchaseAmountOwed}: BillingBannerOwnerAmountOwedOverdueParams) =>
                    date && purchaseAmountOwed
                        ? `Uw ${date} betaling van ${purchaseAmountOwed} kon niet worden verwerkt. Voeg alstublieft een betaalkaart toe om het verschuldigde bedrag te vereffenen.`
                        : 'Voeg alstublieft een betaalkaart toe om het verschuldigde bedrag te vereffenen.',
            },
            policyOwnerUnderInvoicing: {
                title: 'Je betalingsinformatie is verouderd',
                subtitle: ({date}: BillingBannerSubtitleWithDateParams) => `Uw betaling is te laat. Betaal uw factuur vóór ${date} om onderbreking van de service te voorkomen.`,
            },
            policyOwnerUnderInvoicingOverdue: {
                title: 'Je betalingsinformatie is verouderd',
                subtitle: 'Uw betaling is te laat. Gelieve uw factuur te betalen.',
            },
            billingDisputePending: {
                title: 'Uw kaart kon niet worden belast.',
                subtitle: ({amountOwed, cardEnding}: BillingBannerDisputePendingParams) =>
                    `U betwistte de ${amountOwed} kosten op de kaart die eindigt op ${cardEnding}. Uw account wordt geblokkeerd totdat het geschil met uw bank is opgelost.`,
            },
            cardAuthenticationRequired: {
                title: 'Uw kaart kon niet worden belast.',
                subtitle: ({cardEnding}: BillingBannerCardAuthenticationRequiredParams) =>
                    `Uw betaalkaart is niet volledig geverifieerd. Voltooi het verificatieproces om uw betaalkaart met eindcijfers ${cardEnding} te activeren.`,
            },
            insufficientFunds: {
                title: 'Uw kaart kon niet worden belast.',
                subtitle: ({amountOwed}: BillingBannerInsufficientFundsParams) =>
                    `Uw betaalkaart werd geweigerd vanwege onvoldoende saldo. Probeer het opnieuw of voeg een nieuwe betaalkaart toe om uw openstaande saldo van ${amountOwed} te vereffenen.`,
            },
            cardExpired: {
                title: 'Uw kaart kon niet worden belast.',
                subtitle: ({amountOwed}: BillingBannerCardExpiredParams) =>
                    `Uw betaalkaart is verlopen. Voeg een nieuwe betaalkaart toe om uw openstaande saldo van ${amountOwed} te vereffenen.`,
            },
            cardExpireSoon: {
                title: 'Je kaart verloopt binnenkort',
                subtitle:
                    'Je betaalkaart verloopt aan het einde van deze maand. Klik op het menu met de drie puntjes hieronder om deze bij te werken en al je favoriete functies te blijven gebruiken.',
            },
            retryBillingSuccess: {
                title: 'Succes!',
                subtitle: 'Uw kaart is succesvol belast.',
            },
            retryBillingError: {
                title: 'Uw kaart kon niet worden belast.',
                subtitle:
                    'Voordat u het opnieuw probeert, neem rechtstreeks contact op met uw bank om Expensify-kosten goed te keuren en eventuele blokkades te verwijderen. Probeer anders een andere betaalkaart toe te voegen.',
            },
            cardOnDispute: ({amountOwed, cardEnding}: BillingBannerCardOnDisputeParams) =>
                `U betwistte de ${amountOwed} kosten op de kaart die eindigt op ${cardEnding}. Uw account wordt geblokkeerd totdat het geschil met uw bank is opgelost.`,
            preTrial: {
                title: 'Begin een gratis proefperiode',
                subtitleStart: 'Als een volgende stap,',
                subtitleLink: 'voltooi uw setupchecklist',
                subtitleEnd: 'zodat je team kan beginnen met declareren.',
            },
            trialStarted: {
                title: ({numOfDays}: TrialStartedTitleParams) => `Proefversie: ${numOfDays} ${numOfDays === 1 ? 'dag' : 'dagen'} over!`,
                subtitle: 'Voeg een betaalkaart toe om al je favoriete functies te blijven gebruiken.',
            },
            trialEnded: {
                title: 'Je gratis proefperiode is afgelopen',
                subtitle: 'Voeg een betaalkaart toe om al je favoriete functies te blijven gebruiken.',
            },
            earlyDiscount: {
                claimOffer: 'Aanbieding claimen',
                noThanks: 'Nee, bedankt',
                subscriptionPageTitle: ({discountType}: EarlyDiscountTitleParams) =>
                    `<strong>${discountType}% korting op uw eerste jaar!</strong> Voeg gewoon een betaalkaart toe en start een jaarlijks abonnement.`,
                onboardingChatTitle: ({discountType}: EarlyDiscountTitleParams) => `Aanbieding voor beperkte tijd: ${discountType}% korting op uw eerste jaar!`,
                subtitle: ({days, hours, minutes, seconds}: EarlyDiscountSubtitleParams) => `Claim binnen ${days > 0 ? `${days}d :` : ''}${hours}u : ${minutes}m : ${seconds}s`,
            },
        },
        cardSection: {
            title: 'Betaling',
            subtitle: 'Voeg een kaart toe om te betalen voor je Expensify-abonnement.',
            addCardButton: 'Betaalpas toevoegen',
            cardNextPayment: ({nextPaymentDate}: CardNextPaymentParams) => `Uw volgende betaaldatum is ${nextPaymentDate}.`,
            cardEnding: ({cardNumber}: CardEndingParams) => `Kaart eindigend op ${cardNumber}`,
            cardInfo: ({name, expiration, currency}: CardInfoParams) => `Naam: ${name}, Vervaldatum: ${expiration}, Valuta: ${currency}`,
            changeCard: 'Betaalkaart wijzigen',
            changeCurrency: 'Betaalvaluta wijzigen',
            cardNotFound: 'Geen betaalkaart toegevoegd',
            retryPaymentButton: 'Betaling opnieuw proberen',
            authenticatePayment: 'Authenticeer betaling',
            requestRefund: 'Terugbetaling aanvragen',
            requestRefundModal: {
                full: 'Een terugbetaling krijgen is eenvoudig, verlaag gewoon uw account voordat uw volgende factuurdatum en u ontvangt een terugbetaling. <br /> <br /> Let op: Als je je account downgrade, worden je werkruimtes verwijderd. Deze actie kan niet ongedaan worden gemaakt, maar je kunt altijd een nieuwe werkruimte aanmaken als je van gedachten verandert.',
                confirm: 'Werkruimte(s) verwijderen en downgraden',
            },
            viewPaymentHistory: 'Bekijk betalingsgeschiedenis',
        },
        yourPlan: {
            title: 'Uw plan',
            exploreAllPlans: 'Verken alle plannen',
            customPricing: 'Aangepaste prijzen',
            asLowAs: ({price}: YourPlanPriceValueParams) => `vanaf ${price} per actief lid/maand`,
            pricePerMemberMonth: ({price}: YourPlanPriceValueParams) => `${price} per lid/maand`,
            pricePerMemberPerMonth: ({price}: YourPlanPriceValueParams) => `${price} per lid per maand`,
            perMemberMonth: 'per lid/maand',
            collect: {
                title: 'Verzamel',
                description: 'Het kleinzakelijke plan dat je uitgaven, reizen en chat biedt.',
                priceAnnual: ({lower, upper}: YourPlanPriceParams) => `Van ${lower}/actief lid met de Expensify Card, ${upper}/actief lid zonder de Expensify Card.`,
                pricePayPerUse: ({lower, upper}: YourPlanPriceParams) => `Van ${lower}/actief lid met de Expensify Card, ${upper}/actief lid zonder de Expensify Card.`,
                benefit1: 'Bonnetjes scannen',
                benefit2: 'Vergoedingen',
                benefit3: 'Beheer van bedrijfskaarten',
                benefit4: 'Uitgaven- en reisgoedkeuringen',
                benefit5: 'Reisreservering en regels',
                benefit6: 'QuickBooks/Xero-integraties',
                benefit7: 'Chat over uitgaven, rapporten en kamers',
                benefit8: 'AI- en menselijke ondersteuning',
            },
            control: {
                title: 'Beheer',
                description: 'Onkosten, reizen en chat voor grotere bedrijven.',
                priceAnnual: ({lower, upper}: YourPlanPriceParams) => `Van ${lower}/actief lid met de Expensify Card, ${upper}/actief lid zonder de Expensify Card.`,
                pricePayPerUse: ({lower, upper}: YourPlanPriceParams) => `Van ${lower}/actief lid met de Expensify Card, ${upper}/actief lid zonder de Expensify Card.`,
                benefit1: 'Alles in het Collect-plan',
                benefit2: 'Meerniveau goedkeuringsworkflows',
                benefit3: 'Aangepaste uitgavenregels',
                benefit4: 'ERP-integraties (NetSuite, Sage Intacct, Oracle)',
                benefit5: 'HR-integraties (Workday, Certinia)',
                benefit6: 'SAML/SSO',
                benefit7: 'Aangepaste inzichten en rapportage',
                benefit8: 'Budgetteren',
            },
            thisIsYourCurrentPlan: 'Dit is je huidige plan',
            downgrade: 'Downgrade naar Collect',
            upgrade: 'Upgrade naar Control',
            addMembers: 'Leden toevoegen',
            saveWithExpensifyTitle: 'Bespaar met de Expensify Card',
            saveWithExpensifyDescription: 'Gebruik onze besparingscalculator om te zien hoe cash back van de Expensify Card uw Expensify-rekening kan verlagen.',
            saveWithExpensifyButton: 'Meer informatie',
        },
        compareModal: {
            comparePlans: 'Vergelijk Plannen',
            unlockTheFeatures: 'Ontgrendel de functies die je nodig hebt met het plan dat bij je past.',
            viewOurPricing: 'Bekijk onze prijspagina',
            forACompleteFeatureBreakdown: 'voor een volledige functieverdeling van elk van onze plannen.',
        },
        details: {
            title: 'Abonnementsgegevens',
            annual: 'Jaarabonnement',
            taxExempt: 'Vraag belastingvrijstelling aan',
            taxExemptEnabled: 'Belastingvrijgesteld',
            taxExemptStatus: 'Belastingvrijstellingsstatus',
            payPerUse: 'Betalen per gebruik',
            subscriptionSize: 'Abonnementsgrootte',
            headsUp:
                'Let op: Als je nu je abonnementsomvang niet instelt, stellen we deze automatisch in op het aantal actieve leden van je eerste maand. Je bent dan verplicht om voor ten minste dit aantal leden te betalen voor de komende 12 maanden. Je kunt je abonnementsomvang op elk moment verhogen, maar je kunt deze niet verlagen totdat je abonnement is afgelopen.',
            zeroCommitment: 'Geen verplichtingen bij het verlaagde jaarlijkse abonnementsbedrag',
        },
        subscriptionSize: {
            title: 'Abonnementsgrootte',
            yourSize: 'Uw abonnementsomvang is het aantal open plaatsen dat in een bepaalde maand door een actief lid kan worden ingevuld.',
            eachMonth:
                'Elke maand dekt je abonnement tot het aantal actieve leden dat hierboven is ingesteld. Telkens wanneer je je abonnementsomvang vergroot, begin je een nieuw 12-maanden abonnement met die nieuwe omvang.',
            note: 'Opmerking: Een actief lid is iemand die uitgavengegevens heeft aangemaakt, bewerkt, ingediend, goedgekeurd, vergoed of geëxporteerd die aan de werkruimte van uw bedrijf zijn gekoppeld.',
            confirmDetails: 'Bevestig uw nieuwe jaarlijkse abonnementsgegevens:',
            subscriptionSize: 'Abonnementsgrootte',
            activeMembers: ({size}: SubscriptionSizeParams) => `${size} actieve leden/maand`,
            subscriptionRenews: 'Abonnement wordt verlengd',
            youCantDowngrade: 'U kunt niet downgraden tijdens uw jaarlijkse abonnement.',
            youAlreadyCommitted: ({size, date}: SubscriptionCommitmentParams) =>
                `Je hebt je al gecommitteerd aan een jaarlijks abonnementsformaat van ${size} actieve leden per maand tot ${date}. Je kunt op ${date} overstappen naar een pay-per-use-abonnement door automatisch verlengen uit te schakelen.`,
            error: {
                size: 'Voer een geldig abonnementsformaat in alstublieft',
                sameSize: 'Voer een ander nummer in dan uw huidige abonnementsomvang.',
            },
        },
        paymentCard: {
            addPaymentCard: 'Betaalpas toevoegen',
            enterPaymentCardDetails: 'Voer uw betaalkaartgegevens in',
            security: 'Expensify is PCI-DSS-conform, gebruikt encryptie op bankniveau en maakt gebruik van redundante infrastructuur om je gegevens te beschermen.',
            learnMoreAboutSecurity: 'Meer informatie over onze beveiliging.',
        },
        subscriptionSettings: {
            title: 'Abonnementsinstellingen',
            summary: ({subscriptionType, subscriptionSize, autoRenew, autoIncrease}: SubscriptionSettingsSummaryParams) =>
                `Abonnementstype: ${subscriptionType}, Abonnementsomvang: ${subscriptionSize}, Automatisch verlengen: ${autoRenew}, Automatisch jaarlijkse zitplaatsen verhogen: ${autoIncrease}`,
            none: 'geen',
            on: 'op',
            off: 'uit',
            annual: 'Jaarlijks',
            autoRenew: 'Automatisch verlengen',
            autoIncrease: 'Automatisch jaarlijkse zitplaatsen verhogen',
            saveUpTo: ({amountWithCurrency}: SubscriptionSettingsSaveUpToParams) => `Bespaar tot ${amountWithCurrency}/maand per actief lid`,
            automaticallyIncrease:
                'Verhoog automatisch uw jaarlijkse zitplaatsen om actieve leden die uw abonnementsomvang overschrijden te accommoderen. Let op: Dit zal de einddatum van uw jaarlijkse abonnement verlengen.',
            disableAutoRenew: 'Automatisch verlengen uitschakelen',
            helpUsImprove: 'Help ons Expensify verbeteren',
            whatsMainReason: 'Wat is de belangrijkste reden dat je automatische verlenging uitschakelt?',
            renewsOn: ({date}: SubscriptionSettingsRenewsOnParams) => `Wordt verlengd op ${date}.`,
            pricingConfiguration: 'De prijs is afhankelijk van de configuratie. Voor de laagste prijs, kies een jaarlijks abonnement en krijg de Expensify Card.',
            learnMore: {
                part1: 'Meer informatie op onze',
                pricingPage: 'prijs pagina',
                part2: 'of chat met ons team in uw',
                adminsRoom: '#admins kamer.',
            },
            estimatedPrice: 'Geschatte prijs',
            changesBasedOn: 'Dit verandert op basis van je gebruik van de Expensify Card en de onderstaande abonnementsopties.',
        },
        requestEarlyCancellation: {
            title: 'Vroegtijdige annulering aanvragen',
            subtitle: 'Wat is de belangrijkste reden waarom je een vroegtijdige annulering aanvraagt?',
            subscriptionCanceled: {
                title: 'Abonnement geannuleerd',
                subtitle: 'Uw jaarlijkse abonnement is geannuleerd.',
                info: 'Als je je werkruimte(s) op een pay-per-use basis wilt blijven gebruiken, ben je helemaal klaar.',
                preventFutureActivity: ({workspacesListRoute}: WorkspacesListRouteParams) =>
                    `Als je toekomstige activiteiten en kosten wilt voorkomen, moet je <a href="${workspacesListRoute}">verwijder je werkruimte(s)</a>. Let op dat wanneer je je werkruimte(s) verwijdert, je wordt gefactureerd voor alle openstaande activiteiten die in de huidige kalendermaand zijn gemaakt.`,
            },
            requestSubmitted: {
                title: 'Verzoek ingediend',
                subtitle: {
                    part1: 'Bedankt dat je ons hebt laten weten dat je geïnteresseerd bent in het annuleren van je abonnement. We bekijken je verzoek en nemen binnenkort contact met je op via je chat met',
                    link: 'Concierge',
                    part2: '.',
                },
            },
            acknowledgement: `Door vroegtijdige annulering aan te vragen, erken en ga ik ermee akkoord dat Expensify geen verplichting heeft om een dergelijk verzoek in te willigen onder de Expensify <a href=${CONST.OLD_DOT_PUBLIC_URLS.TERMS_URL}>Servicevoorwaarden</a>of een andere toepasselijke serviceovereenkomst tussen mij en Expensify en dat Expensify naar eigen goeddunken beslist over het al dan niet honoreren van een dergelijk verzoek.`,
        },
    },
    feedbackSurvey: {
        tooLimited: 'Functionaliteit moet worden verbeterd',
        tooExpensive: 'Te duur',
        inadequateSupport: 'Onvoldoende klantenondersteuning',
        businessClosing: 'Bedrijf sluit, krimpt in, of is overgenomen',
        additionalInfoTitle: 'Naar welke software verhuist u en waarom?',
        additionalInfoInputLabel: 'Je reactie',
    },
    roomChangeLog: {
        updateRoomDescription: 'stel de kamerbeschrijving in op:',
        clearRoomDescription: 'de kamerbeschrijving gewist',
    },
    delegate: {
        switchAccount: 'Accounts wisselen:',
        copilotDelegatedAccess: 'Copilot: Gedelegeerde toegang',
        copilotDelegatedAccessDescription: 'Sta andere leden toe om toegang te krijgen tot je account.',
        addCopilot: 'Copilot toevoegen',
        membersCanAccessYourAccount: 'Deze leden hebben toegang tot uw account:',
        youCanAccessTheseAccounts: 'Je kunt deze accounts openen via de accountwisselaar:',
        role: ({role}: OptionalParam<DelegateRoleParams> = {}) => {
            switch (role) {
                case CONST.DELEGATE_ROLE.ALL:
                    return 'Volledig';
                case CONST.DELEGATE_ROLE.SUBMITTER:
                    return 'Beperkt';
                default:
                    return '';
            }
        },
        genericError: 'Oeps, er is iets misgegaan. Probeer het opnieuw.',
        onBehalfOfMessage: ({delegator}: DelegatorParams) => `namens ${delegator}`,
        accessLevel: 'Toegangsniveau',
        confirmCopilot: 'Bevestig je copiloot hieronder.',
        accessLevelDescription: 'Kies hieronder een toegangsniveau. Zowel Volledige als Beperkte toegang stellen copilots in staat om alle gesprekken en uitgaven te bekijken.',
        roleDescription: ({role}: OptionalParam<DelegateRoleParams> = {}) => {
            switch (role) {
                case CONST.DELEGATE_ROLE.ALL:
                    return 'Sta een ander lid toe om alle acties in uw account uit te voeren, namens u. Inclusief chat, inzendingen, goedkeuringen, betalingen, instellingen bijwerken en meer.';
                case CONST.DELEGATE_ROLE.SUBMITTER:
                    return 'Sta een ander lid toe om de meeste acties in uw account namens u uit te voeren. Uitzonderingen zijn goedkeuringen, betalingen, afwijzingen en blokkeringen.';
                default:
                    return '';
            }
        },
        removeCopilot: 'Verwijder copilot',
        removeCopilotConfirmation: 'Weet je zeker dat je deze copiloot wilt verwijderen?',
        changeAccessLevel: 'Toegangsniveau wijzigen',
        makeSureItIsYou: 'Laten we ervoor zorgen dat jij het bent',
        enterMagicCode: ({contactMethod}: EnterMagicCodeParams) =>
            `Voer de magische code in die naar ${contactMethod} is gestuurd om een copiloot toe te voegen. Het zou binnen een minuut of twee moeten aankomen.`,
        enterMagicCodeUpdate: ({contactMethod}: EnterMagicCodeParams) => `Voer de magische code in die naar ${contactMethod} is verzonden om uw copilot bij te werken.`,
        notAllowed: 'Niet zo snel...',
        noAccessMessage: 'Als copiloot heb je geen toegang tot deze pagina. Sorry!',
        notAllowedMessage: ({accountOwnerEmail}: AccountOwnerParams) =>
            `Als <a href="${CONST.DELEGATE_ROLE_HELP_DOT_ARTICLE_LINK}">copiloot</a> voor ${accountOwnerEmail} heb je geen toestemming om deze actie uit te voeren. Sorry!`,
        copilotAccess: 'Copilot-toegang',
    },
    debug: {
        debug: 'Debuggen',
        details: 'Details',
        JSON: 'JSON',
        reportActions: 'Acties',
        reportActionPreview: 'Voorbeeldweergave',
        nothingToPreview: 'Niets om te bekijken',
        editJson: 'Edit JSON:',
        preview: 'Voorbeeld:',
        missingProperty: ({propertyName}: MissingPropertyParams) => `Ontbrekende ${propertyName}`,
        invalidProperty: ({propertyName, expectedType}: InvalidPropertyParams) => `Ongeldige eigenschap: ${propertyName} - Verwacht: ${expectedType}`,
        invalidValue: ({expectedValues}: InvalidValueParams) => `Ongeldige waarde - Verwacht: ${expectedValues}`,
        missingValue: 'Ontbrekende waarde',
        createReportAction: 'Actie Rapport Maken',
        reportAction: 'Actie rapporteren',
        report: 'Rapport',
        transaction: 'Transactie',
        violations: 'Overtredingen',
        transactionViolation: 'Transactieovertreding',
        hint: 'Gegevenswijzigingen worden niet naar de backend verzonden.',
        textFields: 'Tekstvelden',
        numberFields: 'Nummervelden',
        booleanFields: 'Booleaanse velden',
        constantFields: 'Constante velden',
        dateTimeFields: 'DateTime velden',
        date: 'Datum',
        time: 'Tijd',
        none: 'Geen',
        visibleInLHN: 'Zichtbaar in LHN',
        GBR: 'GBR',
        RBR: 'RBR',
        true: 'true',
        false: 'false',
        viewReport: 'Bekijk rapport',
        viewTransaction: 'Transactie bekijken',
        createTransactionViolation: 'Transactieovertreding maken',
        reasonVisibleInLHN: {
            hasDraftComment: 'Heeft conceptopmerking',
            hasGBR: 'Heeft GBR',
            hasRBR: 'Heeft RBR',
            pinnedByUser: 'Vastgezet door lid',
            hasIOUViolations: 'Heeft IOU-overtredingen',
            hasAddWorkspaceRoomErrors: 'Heeft fouten bij het toevoegen van werkruimtekamer',
            isUnread: 'Is ongelezen (focusmodus)',
            isArchived: 'Is gearchiveerd (meest recente modus)',
            isSelfDM: 'Is zelf DM',
            isFocused: 'Is tijdelijk gefocust',
        },
        reasonGBR: {
            hasJoinRequest: 'Heeft een lidmaatschapsverzoek (admin kamer)',
            isUnreadWithMention: 'Is ongelezen met vermelding',
            isWaitingForAssigneeToCompleteAction: 'Wacht op de verantwoordelijke om de actie te voltooien',
            hasChildReportAwaitingAction: 'Heeft kindrapport wachtend op actie',
            hasMissingInvoiceBankAccount: 'Heeft een ontbrekende factuur bankrekening',
        },
        reasonRBR: {
            hasErrors: 'Heeft fouten in rapport of rapportacties gegevens',
            hasViolations: 'Heeft overtredingen',
            hasTransactionThreadViolations: 'Heeft schendingen van transactiedraad',
        },
        indicatorStatus: {
            theresAReportAwaitingAction: 'Er is een rapport dat op actie wacht',
            theresAReportWithErrors: 'Er is een rapport met fouten',
            theresAWorkspaceWithCustomUnitsErrors: 'Er is een werkruimte met fouten in aangepaste eenheden.',
            theresAProblemWithAWorkspaceMember: 'Er is een probleem met een werkruimte lid.',
            theresAProblemWithAWorkspaceQBOExport: 'Er was een probleem met een exportinstelling van de werkruimteverbinding.',
            theresAProblemWithAContactMethod: 'Er is een probleem met een contactmethode',
            aContactMethodRequiresVerification: 'Een contactmethode vereist verificatie',
            theresAProblemWithAPaymentMethod: 'Er is een probleem met een betaalmethode',
            theresAProblemWithAWorkspace: 'Er is een probleem met een werkruimte',
            theresAProblemWithYourReimbursementAccount: 'Er is een probleem met je terugbetalingsaccount',
            theresABillingProblemWithYourSubscription: 'Er is een factureringsprobleem met je abonnement.',
            yourSubscriptionHasBeenSuccessfullyRenewed: 'Je abonnement is succesvol verlengd.',
            theresWasAProblemDuringAWorkspaceConnectionSync: 'Er was een probleem tijdens een synchronisatie van de werkruimteverbinding.',
            theresAProblemWithYourWallet: 'Er is een probleem met je portemonnee',
            theresAProblemWithYourWalletTerms: 'Er is een probleem met de voorwaarden van je wallet.',
        },
    },
    emptySearchView: {
        takeATestDrive: 'Maak een proefrit',
    },
    migratedUserWelcomeModal: {
        title: 'Reizen en uitgaven, met de snelheid van chat',
        subtitle: 'Nieuwe Expensify heeft dezelfde geweldige automatisering, maar nu met geweldige samenwerking:',
        confirmText: 'Laten we gaan!',
        features: {
            chat: '<strong>Chat direct op elke uitgave</strong>, rapport of werkruimte',
            scanReceipt: '<strong>Scan bonnetjes</strong> en krijg je geld terugbetaald',
            crossPlatform: 'Doe <strong>alles</strong> vanaf je telefoon of browser',
        },
    },
    productTrainingTooltip: {
        // TODO: CONCIERGE_LHN_GBR tooltip will be replaced by a tooltip in the #admins room
        // https://github.com/Expensify/App/issues/57045#issuecomment-2701455668
        conciergeLHNGBR: '<tooltip>Aan de slag <strong>hier!</strong></tooltip>',
        saveSearchTooltip: '<tooltip><strong>Hernoem uw opgeslagen zoekopdrachten</strong> hier!</tooltip>',
        globalCreateTooltip: '<tooltip><strong>Maak onkosten aan</strong>, begin met chatten,\nen meer. Probeer het uit!</tooltip>',
        bottomNavInboxTooltip: '<tooltip>Bekijk wat <strong>jouw aandacht nodig heeft</strong>\nen <strong>chat over onkosten.</strong></tooltip>',
        workspaceChatTooltip: '<tooltip>Chat met <strong>goedkeurders</strong></tooltip>',
        GBRRBRChat: '<tooltip>Je ziet 🟢 bij <strong>acties die je moet uitvoeren</strong>,\nen 🔴 bij <strong>items die je moet beoordelen.</strong></tooltip>',
        accountSwitcher: '<tooltip>Toegang tot je <strong>Copilot-accounts</strong> hier</tooltip>',
        expenseReportsFilter: '<tooltip>Welkom! Vind hier al je\n<strong>bedrijfsrapporten</strong>.</tooltip>',
        scanTestTooltip: {
            main: '<tooltip><strong>Scan ons testbonnetje</strong> om te zien hoe het werkt!</tooltip>',
            manager: '<tooltip>Kies onze <strong>testmanager</strong> om het uit te proberen!</tooltip>',
            confirmation: '<tooltip><strong>Dien nu je onkosten in</strong> en zie\nwat er gebeurt!</tooltip>',
            tryItOut: 'Probeer het uit',
            noThanks: 'Nee, bedankt',
        },
        outstandingFilter: '<tooltip>Filter op onkosten\ndie <strong>goedkeuring nodig hebben</strong></tooltip>',
        scanTestDriveTooltip: '<tooltip>Stuur dit bonnetje om de\n<strong>test uit te voeren!</strong></tooltip>',
    },
    discardChangesConfirmation: {
        title: 'Wijzigingen negeren?',
        body: 'Weet je zeker dat je de wijzigingen die je hebt gemaakt wilt weggooien?',
        confirmText: 'Wijzigingen verwijderen',
    },
    scheduledCall: {
        book: {
            title: 'Gesprek plannen',
            description: 'Vind een tijd die voor jou werkt.',
            slots: 'Beschikbare tijden voor',
        },
        confirmation: {
            title: 'Oproep bevestigen',
            description: 'Zorg ervoor dat de onderstaande details er goed uitzien voor jou. Zodra je de oproep bevestigt, sturen we een uitnodiging met meer informatie.',
            setupSpecialist: 'Uw setup specialist',
            meetingLength: 'Vergaderingsduur',
            dateTime: 'Datum & tijd',
            minutes: '30 minuten',
        },
        callScheduled: 'Oproep gepland',
    },
    autoSubmitModal: {
        title: 'Alles duidelijk en ingediend!',
        description: 'Alle waarschuwingen en overtredingen zijn gewist, dus:',
        submittedExpensesTitle: 'Deze uitgaven zijn ingediend',
        submittedExpensesDescription: 'Deze uitgaven zijn naar uw goedkeurder gestuurd, maar kunnen nog worden bewerkt totdat ze zijn goedgekeurd.',
        pendingExpensesTitle: 'In afwachting zijnde uitgaven zijn verplaatst',
        pendingExpensesDescription: 'Alle openstaande kaartuitgaven zijn verplaatst naar een apart rapport totdat ze worden geboekt.',
    },
    testDrive: {
        quickAction: {
            takeATwoMinuteTestDrive: 'Maak een proefrit van 2 minuten',
        },
        modal: {
            title: 'Probeer ons uit',
            description: 'Maak een snelle producttour om snel op de hoogte te zijn. Geen tussenstops nodig!',
            confirmText: 'Start proefrit',
            helpText: 'Overslaan',
            employee: {
                description:
                    '<muted-text>Krijg <strong>3 gratis maanden Expensify</strong> voor je team! Vul hieronder het e-mailadres van je baas in en stuur hen een testuitgave.</muted-text>',
                email: 'Voer het e-mailadres van uw baas in',
                error: 'Dat lid bezit een werkruimte, voer alstublieft een nieuw lid in om te testen.',
            },
        },
        banner: {
            currentlyTestDrivingExpensify: 'Je bent momenteel Expensify aan het uitproberen.',
            readyForTheRealThing: 'Klaar voor het echte werk?',
            getStarted: 'Aan de slag',
        },
        employeeInviteMessage: ({name}: EmployeeInviteMessageParams) =>
            `# ${name} heeft je uitgenodigd om Expensify uit te proberen\nHey! Ik heb ons net *3 maanden gratis* gekregen om Expensify uit te proberen, de snelste manier om onkosten te beheren.\n\nHier is een *testbon* om je te laten zien hoe het werkt:`,
    },
    export: {
        basicExport: 'Basis export',
        reportLevelExport: 'Alle gegevens - rapportniveau',
        expenseLevelExport: 'Alle gegevens - uitgavenniveau',
        exportInProgress: 'Bezig met exporteren',
        conciergeWillSend: 'Concierge stuurt je het bestand binnenkort.',
    },
};
// IMPORTANT: This line is manually replaced in generate translation files by scripts/generateTranslations.ts,
// so if you change it here, please update it there as well.
export default translations satisfies TranslationDeepObject<typeof en>;<|MERGE_RESOLUTION|>--- conflicted
+++ resolved
@@ -633,12 +633,9 @@
         getTheApp: 'Download de app',
         scanReceiptsOnTheGo: 'Scan bonnetjes vanaf je telefoon',
         headsUp: 'Let op!',
-<<<<<<< HEAD
-        enableGlobalReimbursements: 'Wereldwijde terugbetalingen inschakelen',
-=======
         merge: 'Samenvoegen',
         unstableInternetConnection: 'Onstabiele internetverbinding. Controleer je netwerk en probeer het opnieuw.',
->>>>>>> 54e5acb7
+        enableGlobalReimbursements: 'Wereldwijde terugbetalingen inschakelen',
     },
     supportalNoAccess: {
         title: 'Niet zo snel',
