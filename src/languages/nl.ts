--- conflicted
+++ resolved
@@ -35,10 +35,7 @@
     AuthenticationErrorParams,
     AutoPayApprovedReportsLimitErrorParams,
     BadgeFreeTrialParams,
-<<<<<<< HEAD
-=======
     BankAccountLastFourParams,
->>>>>>> 4b22ec27
     BeginningOfArchivedRoomParams,
     BeginningOfChatHistoryAdminRoomParams,
     BeginningOfChatHistoryAnnounceRoomParams,
@@ -571,7 +568,6 @@
         userID: 'Gebruikers-ID',
         disable: 'Uitschakelen',
         export: 'Exporteren',
-        basicExport: 'Basis export',
         initialValue: 'Initiële waarde',
         currentDate: "I'm unable to provide real-time information, including the current date. Please check your device or calendar for the current date.",
         value: 'Waarde',
