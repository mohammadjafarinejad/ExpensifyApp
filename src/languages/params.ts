--- conflicted
+++ resolved
@@ -137,18 +137,10 @@
     formattedAmount: string;
 };
 
-<<<<<<< HEAD
-type BusinessBankAccountParams = {
-    amount: string;
-    last4Digits: string;
-};
-
 type PhoneErrorRouteParams = {
     phoneErrorMethodsRoute: string;
 };
 
-=======
->>>>>>> ec2e890b
 type RequestAmountParams = {amount: string};
 
 type RequestedAmountMessageParams = {formattedAmount: string; comment?: string};
