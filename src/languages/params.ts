--- conflicted
+++ resolved
@@ -850,11 +850,10 @@
     email: string;
 };
 
-<<<<<<< HEAD
 type ChangedApproverMessageParams = {managerID: number};
 
 type WorkflowSettingsParam = {workflowSettingLink: string};
-=======
+
 type IndividualExpenseRulesSubtitleParams = {
     categoriesPageLink: string;
     tagsPageLink: string;
@@ -880,7 +879,6 @@
 type DomainPermissionInfoRestrictionParams = {
     domain: string;
 };
->>>>>>> a774255c
 
 type SubmittedWithMemoParams = {
     memo?: string;
@@ -1175,16 +1173,13 @@
     MergeSuccessDescriptionParams,
     MergeFailureUncreatedAccountDescriptionParams,
     MergeFailureDescriptionGenericParams,
-<<<<<<< HEAD
     ChangedApproverMessageParams,
     WorkflowSettingsParam,
-=======
     IndividualExpenseRulesSubtitleParams,
     BillableDefaultDescriptionParams,
     WorkspaceShareNoteParams,
     RulesEnableWorkflowsParams,
     UpgradeSuccessMessageParams,
     DomainPermissionInfoRestrictionParams,
->>>>>>> a774255c
     SubmittedWithMemoParams,
 };