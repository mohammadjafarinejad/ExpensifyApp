--- conflicted
+++ resolved
@@ -793,18 +793,17 @@
     country: string;
 };
 
-<<<<<<< HEAD
 type EmptyCategoriesSubtitleWithAccountingParams = {
     accountingPageURL: string;
 };
 
 type EmptyTagsSubtitleWithAccountingParams = {
     accountingPageURL: string;
-=======
+};
+
 type SettlementAccountInfoParams = {
     reconciliationAccountSettingsLink: string;
     accountNumber: string;
->>>>>>> 0d7b2806
 };
 
 export type {
@@ -1084,10 +1083,7 @@
     WorkspacesListRouteParams,
     WorkspaceRouteParams,
     BusinessTaxIDParams,
-<<<<<<< HEAD
     EmptyCategoriesSubtitleWithAccountingParams,
     EmptyTagsSubtitleWithAccountingParams,
-=======
     SettlementAccountInfoParams,
->>>>>>> 0d7b2806
 };