--- conflicted
+++ resolved
@@ -943,21 +943,17 @@
     login: string;
 };
 
-<<<<<<< HEAD
 type ToggleImportTitleParams = {
     mappingTitle: string;
 };
 
-export type {
-    ToggleImportTitleParams,
-=======
 type FocusModeUpdateParams = {
     priorityModePageUrl: string;
 };
 
 export type {
     SettlementAccountReconciliationParams,
->>>>>>> 7832d7d3
+    ToggleImportTitleParams,
     ContactMethodsRouteParams,
     ContactMethodParams,
     SplitExpenseEditTitleParams,
