import type {ValueOf} from 'type-fest';
import type CONST from '@src/CONST';
import type {OnyxInputOrEntry, ReportAction} from '@src/types/onyx';
import type {DelegateRole} from '@src/types/onyx/Account';
import type {AllConnectionName, ConnectionName, PolicyConnectionSyncStage, SageIntacctMappingName} from '@src/types/onyx/Policy';
import type {ViolationDataType} from '@src/types/onyx/TransactionViolation';

type AddressLineParams = {
    lineNumber: number;
};

type CharacterLimitParams = {
    limit: number | string;
};

type AssigneeParams = {
    assignee: string;
};

type CharacterLengthLimitParams = {
    limit: number;
    length: number;
};

type ZipCodeExampleFormatParams = {
    zipSampleFormat: string;
};

type LoggedInAsParams = {
    email: string;
};

type SignUpNewFaceCodeParams = {
    login: string;
};

type WelcomeEnterMagicCodeParams = {
    login: string;
};

type AlreadySignedInParams = {
    email: string;
};

type GoBackMessageParams = {
    provider: string;
};

type LocalTimeParams = {
    user: string;
    time: string;
};

type EditActionParams = {
    action: OnyxInputOrEntry<ReportAction>;
};

type DeleteActionParams = {
    action: OnyxInputOrEntry<ReportAction>;
};

type DeleteConfirmationParams = {
    action: OnyxInputOrEntry<ReportAction>;
};

type BeginningOfChatHistoryDomainRoomParams = {
    domainRoom: string;
};

type BeginningOfChatHistoryAdminRoomParams = {
    workspaceName: string;
};

type BeginningOfChatHistoryAnnounceRoomParams = {
    workspaceName: string;
};

type BeginningOfChatHistoryPolicyExpenseChatParams = {
    workspaceName: string;
    submitterDisplayName: string;
};

type BeginningOfChatHistoryInvoiceRoomParams = {
    invoicePayer: string;
    invoiceReceiver: string;
};

type BeginningOfArchivedRoomParams = {
    reportName: string;
    reportDetailsLink: string;
};

type BeginningOfChatHistoryUserRoomParams = {
    reportName: string;
    reportDetailsLink: string;
};

type BeginningOfChatHistoryAnnounceRoomPartTwo = {
    workspaceName: string;
};

type WelcomeToRoomParams = {
    roomName: string;
};

type UsePlusButtonParams = {
    additionalText: string;
};

type ReportArchiveReasonsClosedParams = {
    displayName: string;
};

type ReportArchiveReasonsMergedParams = {
    displayName: string;
    oldDisplayName: string;
};

type ReportArchiveReasonsRemovedFromPolicyParams = {
    displayName: string;
    policyName: string;
    shouldUseYou?: boolean;
};

type ReportPolicyNameParams = {
    policyName: string;
};

type ReportArchiveReasonsInvoiceReceiverPolicyDeletedParams = {
    policyName: string;
};

type DuplicateTransactionParams = {
    isSubmitted: boolean;
};

type RequestCountParams = {
    scanningReceipts: number;
    pendingReceipts: number;
};

type DeleteTransactionParams = {
    amount: string;
    merchant: string;
};

type MovedTransactionParams = {
    reportUrl: string;
    reportName?: string;
};

type MovedFromReportParams = {
    reportName: string;
};

type SettleExpensifyCardParams = {
    formattedAmount: string;
};

type WorkspacesListRouteParams = {
    workspacesListRoute: string;
};

type BusinessBankAccountParams = {
    amount?: string;
    last4Digits?: string;
};

type WorkspaceRouteParams = {
    workspaceRoute: string;
};

type RequestAmountParams = {amount: string};

type RequestedAmountMessageParams = {formattedAmount: string; comment?: string};

type SplitAmountParams = {amount: string};

type DidSplitAmountMessageParams = {formattedAmount: string; comment: string};

type UserSplitParams = {amount: string};

type PayerOwesAmountParams = {payer: string; amount: number | string; comment?: string};

type PayerOwesParams = {payer: string};

type CompanyCardFeedNameParams = {feedName: string};

type PayerPaidAmountParams = {payer?: string; amount: number | string};

type ApprovedAmountParams = {amount: number | string};

type ManagerApprovedParams = {manager: string};

type ManagerApprovedAmountParams = {manager: string; amount: number | string};

type PayerPaidParams = {payer: string};

type PayerSettledParams = {amount: number | string};

type CreateExpensesParams = {expensesNumber: number};

type WaitingOnBankAccountParams = {submitterDisplayName: string};

type CanceledRequestParams = {amount: string; submitterDisplayName: string};

type AdminCanceledRequestParams = {manager: string; amount: string};

type SettledAfterAddedBankAccountParams = {submitterDisplayName: string; amount: string};

type PaidElsewhereParams = {payer?: string} | undefined;

type PaidWithExpensifyParams = {payer?: string} | undefined;

type ThreadRequestReportNameParams = {formattedAmount: string; comment: string};

type ThreadSentMoneyReportNameParams = {formattedAmount: string; comment: string};

type MovedFromPersonalSpaceParams = {workspaceName?: string; reportName?: string};

type SizeExceededParams = {maxUploadSizeInMB: number};

type ResolutionConstraintsParams = {minHeightInPx: number; minWidthInPx: number; maxHeightInPx: number; maxWidthInPx: number};

type NotAllowedExtensionParams = {allowedExtensions: string[]};

type EnterMagicCodeParams = {contactMethod: string};

type TransferParams = {amount: string};

type InstantSummaryParams = {rate: string; minAmount: string};

type BankAccountLastFourParams = {lastFour: string};

type NotYouParams = {user: string};

type DateShouldBeBeforeParams = {dateString: string};

type DateShouldBeAfterParams = {dateString: string};

type WeSentYouMagicSignInLinkParams = {login: string; loginType: string};

type ToValidateLoginParams = {primaryLogin: string; secondaryLogin: string};

type NoLongerHaveAccessParams = {primaryLogin: string};

type OurEmailProviderParams = {login: string};

type ConfirmThatParams = {login: string};

type UntilTimeParams = {time: string};

type StepCounterParams = {step: number; total?: number; text?: string};

type UserIsAlreadyMemberParams = {login: string; name: string};

type NewWorkspaceNameParams = {userName: string; workspaceNumber?: number};

type RoomNameReservedErrorParams = {reservedName: string};

type RenamedRoomActionParams = {oldName: string; newName: string; isExpenseReport: boolean; actorName?: string};

type RoomRenamedToParams = {newName: string};

type OOOEventSummaryFullDayParams = {summary: string; dayCount: number; date: string};

type OOOEventSummaryPartialDayParams = {summary: string; timePeriod: string; date: string};

type ParentNavigationSummaryParams = {reportName?: string; workspaceName?: string};

type SetTheRequestParams = {valueName: string; newValueToDisplay: string};

type SetTheDistanceMerchantParams = {translatedChangedField: string; newMerchant: string; newAmountToDisplay: string};

type RemovedTheRequestParams = {valueName: string; oldValueToDisplay: string};

type UpdatedTheRequestParams = {valueName: string; newValueToDisplay: string; oldValueToDisplay: string};

type UpdatedTheDistanceMerchantParams = {translatedChangedField: string; newMerchant: string; oldMerchant: string; newAmountToDisplay: string; oldAmountToDisplay: string};

type FormattedMaxLengthParams = {formattedMaxLength: string};

type WalletProgramParams = {walletProgram: string};

type ViolationsAutoReportedRejectedExpenseParams = {rejectedBy: string; rejectReason: string};

type ViolationsCashExpenseWithNoReceiptParams = {formattedLimit?: string} | undefined;

type ViolationsConversionSurchargeParams = {surcharge: number};

type ViolationsInvoiceMarkupParams = {invoiceMarkup: number};

type ViolationsMaxAgeParams = {maxAge: number};

type ViolationsMissingTagParams = {tagName?: string} | undefined;

type ViolationsModifiedAmountParams = {type?: ViolationDataType; displayPercentVariance?: number};

type ViolationsOverAutoApprovalLimitParams = {formattedLimit: string};

type ViolationsOverCategoryLimitParams = {formattedLimit: string};

type ViolationsOverLimitParams = {formattedLimit: string};

type ViolationsPerDayLimitParams = {formattedLimit: string};

type ViolationsReceiptRequiredParams = {formattedLimit?: string; category?: string};

type ViolationsCustomRulesParams = {message: string};

type ViolationsRterParams = {
    brokenBankConnection: boolean;
    isAdmin: boolean;
    email?: string;
    isTransactionOlderThan7Days: boolean;
    member?: string;
    rterType?: ValueOf<typeof CONST.RTER_VIOLATION_TYPES>;
};

type ViolationsTagOutOfPolicyParams = {tagName?: string} | undefined;

type ViolationsProhibitedExpenseParams = {prohibitedExpenseType: string};

type ViolationsTaxOutOfPolicyParams = {taxName?: string} | undefined;

type PaySomeoneParams = {name?: string} | undefined;

type TaskCreatedActionParams = {title: string};

type OptionalParam<T> = Partial<T>;

type TermsParams = {amount: string};

type ElectronicFundsParams = {percentage: string; amount: string};

type LogSizeParams = {size: number};

type LogSizeAndDateParams = {size: number; date: string};

type HeldRequestParams = {comment: string};

type ChangeFieldParams = {oldValue?: string; newValue: string; fieldName: string};

type ChangeReportPolicyParams = {fromPolicyName?: string; toPolicyName: string};

type UpdatedPolicyDescriptionParams = {oldDescription: string; newDescription: string};

type UpdatedPolicyCurrencyParams = {oldCurrency: string; newCurrency: string};

type UpdatedPolicyCategoryParams = {categoryName: string; oldValue?: boolean | string | number; newValue?: boolean | string | number};

type UpdatedPolicyCategoryDescriptionHintTypeParams = {categoryName: string; oldValue?: string; newValue?: string};

type UpdatedPolicyCategoryGLCodeParams = {categoryName: string; oldValue?: string; newValue?: string};

type UpdatedPolicyCategoryMaxExpenseAmountParams = {categoryName: string; oldAmount?: string; newAmount?: string};

type UpdatedPolicyCategoryExpenseLimitTypeParams = {categoryName: string; oldValue?: string; newValue: string};

type UpdatedPolicyCategoryMaxAmountNoReceiptParams = {categoryName: string; oldValue?: string; newValue: string};

type UpdatedPolicyTagParams = {tagListName: string; tagName?: string; enabled?: boolean; count?: string};

type UpdatedPolicyTagNameParams = {oldName: string; newName: string; tagListName: string};

type UpdatedPolicyTagFieldParams = {oldValue?: string; newValue: string; tagName: string; tagListName: string; updatedField: string};

type UpdatedPolicyCategoryNameParams = {oldName: string; newName?: string};

type UpdatePolicyCustomUnitTaxEnabledParams = {newValue: boolean};

type UpdatePolicyCustomUnitParams = {oldValue: string; newValue: string; customUnitName: string; updatedField: string};

type AddOrDeletePolicyCustomUnitRateParams = {customUnitName: string; rateName: string};

type UpdatedPolicyCustomUnitRateParams = {customUnitName: string; customUnitRateName: string; oldValue: string; newValue: string; updatedField: string};

type UpdatedPolicyCustomUnitTaxRateExternalIDParams = {customUnitRateName: string; newValue: string; newTaxPercentage: string; oldValue?: string; oldTaxPercentage?: string};

type UpdatedPolicyCustomUnitTaxClaimablePercentageParams = {customUnitRateName: string; newValue: number; oldValue?: number};

type AddedOrDeletedPolicyReportFieldParams = {fieldType: string; fieldName?: string};

type UpdatedPolicyReportFieldDefaultValueParams = {fieldName?: string; defaultValue?: string};

type PolicyAddedReportFieldOptionParams = {fieldName?: string; optionName: string};

type PolicyDisabledReportFieldOptionParams = {fieldName: string; optionName: string; optionEnabled: boolean};

type PolicyDisabledReportFieldAllOptionsParams = {fieldName: string; optionName: string; allEnabled: boolean; toggledOptionsCount?: number};

type AddedPolicyApprovalRuleParams = {approverEmail: string; approverName: string; field: string; name: string};

type UpdatedPolicyApprovalRuleParams = {oldApproverEmail: string; oldApproverName?: string; newApproverEmail: string; newApproverName?: string; field: string; name: string};

type UpdatedPolicyPreventSelfApprovalParams = {oldValue: string; newValue: string};

type UpdatedPolicyFieldWithNewAndOldValueParams = {oldValue: string; newValue: string};

type UpdatedPolicyFieldWithValueParam = {value: boolean};

type UpdatedPolicyFrequencyParams = {oldFrequency: string; newFrequency: string};

type UpdatedPolicyAuditRateParams = {oldAuditRate: number; newAuditRate: number};

type UpdatedPolicyManualApprovalThresholdParams = {oldLimit: string; newLimit: string};

type ChangeTypeParams = {oldType: string; newType: string};

type AccountOwnerParams = {accountOwnerEmail: string};

type ExportedToIntegrationParams = {label: string; markedManually?: boolean; inProgress?: boolean; lastModified?: string};

type IntegrationsMessageParams = {
    label: string;
    result: {
        code?: number;
        messages?: string[];
        title?: string;
        link?: {
            url: string;
            text: string;
        };
    };
};

type MarkedReimbursedParams = {amount: string; currency: string};

type MarkReimbursedFromIntegrationParams = {amount: string; currency: string};

type ShareParams = {to: string};

type UnshareParams = {to: string};

type StripePaidParams = {amount: string; currency: string};

type RemoveMembersWarningPrompt = {
    memberName: string;
    ownerName: string;
};

type RemoveMemberPromptParams = {
    memberName: string;
};

type IssueVirtualCardParams = {
    assignee: string;
    link: string;
};

type ApprovalWorkflowErrorParams = {
    name1: string;
    name2: string;
};

type ConnectionNameParams = {
    connectionName: AllConnectionName;
};

type LastSyncDateParams = {
    connectionName: string;
    formattedDate: string;
};

type CustomersOrJobsLabelParams = {
    importFields: string[];
    importType: string;
};

type ExportAgainModalDescriptionParams = {
    reportName: string;
    connectionName: ConnectionName;
};

type IntegrationSyncFailedParams = {label: string; errorMessage: string; linkText?: string; linkURL?: string; workspaceAccountingLink?: string};

type AddEmployeeParams = {email: string; role: string};

type UpdateRoleParams = {email: string; currentRole: string; newRole: string};

type UpdatedCustomFieldParams = {email: string; previousValue: string; newValue: string};

type LeftWorkspaceParams = {nameOrEmail: string};

type RemoveMemberParams = {email: string; role: string};

type DateParams = {date: string};

type FiltersAmountBetweenParams = {greaterThan: string; lessThan: string};

type StatementPageTitleParams = {year: string | number; monthName: string};

type DisconnectPromptParams = {currentIntegration?: ConnectionName} | undefined;

type DisconnectTitleParams = {integration?: ConnectionName} | undefined;

type AmountWithCurrencyParams = {amountWithCurrency: string};

type LowerUpperParams = {lower: string; upper: string};

type CategoryNameParams = {categoryName: string};

type NeedCategoryForExportToIntegrationParams = {connectionName: string};

type TaxAmountParams = {taxAmount: number};

type SecondaryLoginParams = {secondaryLogin: string};

type OwnerOwesAmountParams = {amount: string; email: string};

type ChangeOwnerSubscriptionParams = {usersCount: number; finalCount: number};

type ChangeOwnerDuplicateSubscriptionParams = {email: string; workspaceName: string};

type ChangeOwnerHasFailedSettlementsParams = {email: string};

type ActionsAreCurrentlyRestricted = {workspaceName: string};

type WorkspaceOwnerWillNeedToAddOrUpdatePaymentCardParams = {workspaceOwnerName: string};

type RenamedWorkspaceNameActionParams = {oldName: string; newName: string};

type StatementTitleParams = {year: number | string; monthName: string};

type BadgeFreeTrialParams = {numOfDays: number};

type BillingBannerSubtitleWithDateParams = {date: string};

type BillingBannerOwnerAmountOwedOverdueParams = {date?: string; purchaseAmountOwed?: string};

type BillingBannerDisputePendingParams = {amountOwed: number; cardEnding: string};

type BillingBannerCardAuthenticationRequiredParams = {cardEnding: string};

type BillingBannerInsufficientFundsParams = {amountOwed: number};

type BillingBannerCardExpiredParams = {amountOwed: number};

type BillingBannerCardOnDisputeParams = {amountOwed: string; cardEnding: string};

type TrialStartedTitleParams = {numOfDays: number};

type EarlyDiscountTitleParams = {discountType: number};

type EarlyDiscountSubtitleParams = {days: number; hours: number; minutes: number; seconds: number};

type CardNextPaymentParams = {nextPaymentDate: string};

type CardEndingParams = {cardNumber: string};

type CardInfoParams = {name: string; expiration: string; currency: string};

type YourPlanPriceParams = {lower: string; upper: string};

type YourPlanPriceValueParams = {price: string};

type SubscriptionSizeParams = {size: number};

type SubscriptionCommitmentParams = {size: number; date: string};

type SubscriptionSettingsSaveUpToParams = {amountWithCurrency: string};

type SubscriptionSettingsSummaryParams = {subscriptionType: string; subscriptionSize: string; autoRenew: string; autoIncrease: string};

type SubscriptionSettingsRenewsOnParams = {date: string};

type UnapproveWithIntegrationWarningParams = {accountingIntegration: string};

type IncorrectZipFormatParams = {zipFormat?: string} | undefined;

type ExportIntegrationSelectedParams = {connectionName: ConnectionName};

type DefaultVendorDescriptionParams = {isReimbursable: boolean};

type RequiredFieldParams = {fieldName: string};

type ImportFieldParams = {importField: string};

type IntacctMappingTitleParams = {mappingName: SageIntacctMappingName};

type LastSyncAccountingParams = {relativeDate: string};

type SyncStageNameConnectionsParams = {stage: PolicyConnectionSyncStage};

type ReconciliationWorksParams = {lastFourPAN: string};

type DelegateRoleParams = {role: DelegateRole};

type DelegatorParams = {delegator: string};

type VacationDelegateParams = {nameOrEmail: string};

type SubmittedToVacationDelegateParams = {submittedToName: string; vacationDelegateName: string};

type RoleNamesParams = {role: string};

type AssignCardParams = {
    assignee: string;
    feed: string;
};

type SpreadSheetColumnParams = {
    name: string;
};

type SpreadFieldNameParams = {
    fieldName: string;
};

type SpreadCategoriesParams = {
    categories: number;
};

type AssignedCardParams = {
    assignee: string;
    link: string;
};

type FeatureNameParams = {
    featureName: string;
};

type AutoPayApprovedReportsLimitErrorParams = {
    currency?: string;
};

type DefaultAmountParams = {
    defaultAmount: string;
};

type RemovedFromApprovalWorkflowParams = {
    submittersNames: string[];
};

type DemotedFromWorkspaceParams = {
    policyName: string;
    oldRole: string;
};

type IntegrationExportParams = {
    integration: string;
    type?: string;
};

type ConnectionParams = {
    connection: string;
};

type MissingPropertyParams = {
    propertyName: string;
};

type InvalidPropertyParams = {
    propertyName: string;
    expectedType: string;
};

type InvalidValueParams = {
    expectedValues: string;
};

type ImportTagsSuccessfulDescriptionParams = {
    tags: number;
};

type ImportedTagsMessageParams = {
    columnCounts: number;
};

type ImportMembersSuccessfulDescriptionParams = {
    added: number;
    updated: number;
};

type ImportPerDiemRatesSuccessfulDescriptionParams = {
    rates: number;
};

type AuthenticationErrorParams = {
    connectionName: string;
};

type ImportedTypesParams = {
    importedTypes: string[];
};

type WorkspaceYouMayJoin = {
    domain: string;
    email: string;
};

type WorkEmailResendCodeParams = {
    workEmail: string | undefined;
};

type WorkEmailMergingBlockedParams = {
    workEmail: string | undefined;
};

type WorkspaceMemberList = {
    employeeCount: number;
    policyOwner: string;
};

type FileLimitParams = {
    fileLimit: number;
};

type FileTypeParams = {
    fileType: string;
};

type CompanyCardBankName = {
    bankName: string;
};

type CurrencyCodeParams = {
    currencyCode: string;
};

type WorkspaceLockedPlanTypeParams = {
    count: number;
    annualSubscriptionEndDate: string;
};

type CompanyNameParams = {
    companyName: string;
};

type CustomUnitRateParams = {
    rate: number;
};

type ChatWithAccountManagerParams = {
    accountManagerDisplayName: string;
};

type EditDestinationSubtitleParams = {
    destination: string;
};

type FlightLayoverParams = {
    layover: string;
};

type SubmitsToParams = {
    name: string;
};

type SettlementDateParams = {
    settlementDate: string;
};

type PolicyExpenseChatNameParams = {
    displayName: string;
};

type ReviewParams = {
    amount: string;
};

type CurrencyInputDisabledTextParams = {
    currency: string;
};

type SplitExpenseSubtitleParams = {
    amount: string;
    merchant: string;
};

type SplitExpenseEditTitleParams = {
    amount: string;
    merchant: string;
};

type TotalAmountGreaterOrLessThanOriginalParams = {
    amount: string;
};

type EmployeeInviteMessageParams = {
    name: string;
};

type FlightParams = {
    startDate: string;
    airlineCode: string;
    origin: string;
    destination: string;
    confirmationID?: string;
};

type AirlineParams = {
    airlineCode: string;
    startDate?: string;
    cabinClass?: string;
};

type RailTicketParams = {
    origin: string;
    destination: string;
    startDate: string;
};

type TravelTypeParams = {
    type: string;
    id?: string;
};

type ContactMethodsRouteParams = {
    contactMethodsRoute: string;
};

type ContactMethodParams = {
    contactMethodRoute: string;
};

type BusinessTaxIDParams = {
    country: string;
};

type QBDSetupErrorBodyParams = {
    conciergeLink: string;
};

type EmptyCategoriesSubtitleWithAccountingParams = {
    accountingPageURL: string;
};

type EmptyTagsSubtitleWithAccountingParams = {
    accountingPageURL: string;
};

type SettlementAccountInfoParams = {
    reconciliationAccountSettingsLink: string;
    accountNumber: string;
};

type MergeSuccessDescriptionParams = {
    from: string;
    to: string;
};

type MergeFailureUncreatedAccountDescriptionParams = {
    email: string;
    contactMethodLink: string;
};

type MergeFailureDescriptionGenericParams = {
    email: string;
};

<<<<<<< HEAD
type DomainPermissionInfoRestrictionParams = {
    domain: string;
=======
type SubmittedWithMemoParams = {
    memo?: string;
>>>>>>> 09c05ba0
};

export type {
    ContactMethodsRouteParams,
    ContactMethodParams,
    SplitExpenseEditTitleParams,
    SplitExpenseSubtitleParams,
    TotalAmountGreaterOrLessThanOriginalParams,
    AuthenticationErrorParams,
    ImportMembersSuccessfulDescriptionParams,
    ImportedTagsMessageParams,
    ImportTagsSuccessfulDescriptionParams,
    MissingPropertyParams,
    InvalidPropertyParams,
    InvalidValueParams,
    ConnectionParams,
    IntegrationExportParams,
    RemovedFromApprovalWorkflowParams,
    DemotedFromWorkspaceParams,
    DefaultAmountParams,
    AutoPayApprovedReportsLimitErrorParams,
    FeatureNameParams,
    FileLimitParams,
    FileTypeParams,
    SpreadSheetColumnParams,
    SpreadFieldNameParams,
    AssignedCardParams,
    SpreadCategoriesParams,
    DelegateRoleParams,
    DelegatorParams,
    VacationDelegateParams,
    ReconciliationWorksParams,
    LastSyncAccountingParams,
    SyncStageNameConnectionsParams,
    RequiredFieldParams,
    IntacctMappingTitleParams,
    ImportFieldParams,
    AssigneeParams,
    DefaultVendorDescriptionParams,
    ExportIntegrationSelectedParams,
    UnapproveWithIntegrationWarningParams,
    IncorrectZipFormatParams,
    CardNextPaymentParams,
    CardEndingParams,
    CardInfoParams,
    YourPlanPriceParams,
    SubscriptionSizeParams,
    SubscriptionCommitmentParams,
    SubscriptionSettingsSaveUpToParams,
    SubscriptionSettingsRenewsOnParams,
    BadgeFreeTrialParams,
    BillingBannerSubtitleWithDateParams,
    BillingBannerOwnerAmountOwedOverdueParams,
    BillingBannerDisputePendingParams,
    BillingBannerCardAuthenticationRequiredParams,
    BillingBannerInsufficientFundsParams,
    BillingBannerCardExpiredParams,
    BillingBannerCardOnDisputeParams,
    TrialStartedTitleParams,
    EarlyDiscountTitleParams,
    EarlyDiscountSubtitleParams,
    RemoveMemberPromptParams,
    StatementTitleParams,
    RenamedWorkspaceNameActionParams,
    WorkspaceOwnerWillNeedToAddOrUpdatePaymentCardParams,
    ActionsAreCurrentlyRestricted,
    ChangeOwnerHasFailedSettlementsParams,
    OwnerOwesAmountParams,
    ChangeOwnerDuplicateSubscriptionParams,
    ChangeOwnerSubscriptionParams,
    SecondaryLoginParams,
    TaxAmountParams,
    CategoryNameParams,
    AmountWithCurrencyParams,
    LowerUpperParams,
    LogSizeAndDateParams,
    AddressLineParams,
    AdminCanceledRequestParams,
    AlreadySignedInParams,
    ApprovedAmountParams,
    BeginningOfChatHistoryAdminRoomParams,
    BeginningOfChatHistoryAnnounceRoomParams,
    BeginningOfChatHistoryPolicyExpenseChatParams,
    BeginningOfChatHistoryInvoiceRoomParams,
    BeginningOfArchivedRoomParams,
    BeginningOfChatHistoryUserRoomParams,
    BeginningOfChatHistoryAnnounceRoomPartTwo,
    BeginningOfChatHistoryDomainRoomParams,
    CanceledRequestParams,
    CharacterLimitParams,
    ConfirmThatParams,
    CompanyCardFeedNameParams,
    DateShouldBeAfterParams,
    DateShouldBeBeforeParams,
    DeleteActionParams,
    DeleteConfirmationParams,
    DidSplitAmountMessageParams,
    EditActionParams,
    ElectronicFundsParams,
    EnterMagicCodeParams,
    FormattedMaxLengthParams,
    GoBackMessageParams,
    SubmittedToVacationDelegateParams,
    HeldRequestParams,
    InstantSummaryParams,
    IssueVirtualCardParams,
    LocalTimeParams,
    LogSizeParams,
    LoggedInAsParams,
    ManagerApprovedAmountParams,
    ManagerApprovedParams,
    MovedFromPersonalSpaceParams,
    SignUpNewFaceCodeParams,
    NoLongerHaveAccessParams,
    NotAllowedExtensionParams,
    NotYouParams,
    OOOEventSummaryFullDayParams,
    OOOEventSummaryPartialDayParams,
    OurEmailProviderParams,
    PaidElsewhereParams,
    PaidWithExpensifyParams,
    ParentNavigationSummaryParams,
    PaySomeoneParams,
    PayerOwesAmountParams,
    DuplicateTransactionParams,
    PayerOwesParams,
    RoleNamesParams,
    PayerPaidAmountParams,
    PayerPaidParams,
    PayerSettledParams,
    RemovedTheRequestParams,
    MovedFromReportParams,
    RenamedRoomActionParams,
    ReportArchiveReasonsClosedParams,
    ReportArchiveReasonsMergedParams,
    ReportPolicyNameParams,
    ReportArchiveReasonsInvoiceReceiverPolicyDeletedParams,
    ReportArchiveReasonsRemovedFromPolicyParams,
    RequestAmountParams,
    RequestCountParams,
    DeleteTransactionParams,
    MovedTransactionParams,
    RequestedAmountMessageParams,
    ResolutionConstraintsParams,
    RoomNameReservedErrorParams,
    RoomRenamedToParams,
    SetTheDistanceMerchantParams,
    SetTheRequestParams,
    SettleExpensifyCardParams,
    SettledAfterAddedBankAccountParams,
    SizeExceededParams,
    SplitAmountParams,
    StepCounterParams,
    TaskCreatedActionParams,
    TermsParams,
    ThreadRequestReportNameParams,
    ThreadSentMoneyReportNameParams,
    ToValidateLoginParams,
    TransferParams,
    UntilTimeParams,
    UpdatedTheDistanceMerchantParams,
    UpdatedTheRequestParams,
    UsePlusButtonParams,
    UserIsAlreadyMemberParams,
    UserSplitParams,
    ViolationsAutoReportedRejectedExpenseParams,
    ViolationsCashExpenseWithNoReceiptParams,
    ViolationsConversionSurchargeParams,
    ViolationsInvoiceMarkupParams,
    ViolationsMaxAgeParams,
    ViolationsMissingTagParams,
    ViolationsModifiedAmountParams,
    ViolationsOverAutoApprovalLimitParams,
    ViolationsOverCategoryLimitParams,
    ViolationsOverLimitParams,
    ViolationsPerDayLimitParams,
    ViolationsReceiptRequiredParams,
    ViolationsCustomRulesParams,
    ViolationsRterParams,
    ViolationsTagOutOfPolicyParams,
    ViolationsProhibitedExpenseParams,
    ViolationsTaxOutOfPolicyParams,
    WaitingOnBankAccountParams,
    WalletProgramParams,
    WeSentYouMagicSignInLinkParams,
    WelcomeEnterMagicCodeParams,
    WelcomeToRoomParams,
    ZipCodeExampleFormatParams,
    ChangeFieldParams,
    ChangeReportPolicyParams,
    ChangeTypeParams,
    ExportedToIntegrationParams,
    AccountOwnerParams,
    IntegrationsMessageParams,
    MarkedReimbursedParams,
    MarkReimbursedFromIntegrationParams,
    ShareParams,
    UnshareParams,
    StripePaidParams,
    RemoveMembersWarningPrompt,
    ApprovalWorkflowErrorParams,
    ConnectionNameParams,
    LastSyncDateParams,
    CustomersOrJobsLabelParams,
    ExportAgainModalDescriptionParams,
    IntegrationSyncFailedParams,
    AddEmployeeParams,
    UpdateRoleParams,
    UpdatedCustomFieldParams,
    LeftWorkspaceParams,
    RemoveMemberParams,
    DateParams,
    FiltersAmountBetweenParams,
    StatementPageTitleParams,
    CompanyCardBankName,
    DisconnectPromptParams,
    DisconnectTitleParams,
    CharacterLengthLimitParams,
    OptionalParam,
    AssignCardParams,
    ImportedTypesParams,
    WorkspaceYouMayJoin,
    WorkspaceMemberList,
    ImportPerDiemRatesSuccessfulDescriptionParams,
    CurrencyCodeParams,
    WorkspaceLockedPlanTypeParams,
    CompanyNameParams,
    CustomUnitRateParams,
    ChatWithAccountManagerParams,
    UpdatedPolicyCurrencyParams,
    UpdatedPolicyFrequencyParams,
    UpdatedPolicyCategoryParams,
    UpdatedPolicyCategoryDescriptionHintTypeParams,
    UpdatedPolicyCategoryNameParams,
    UpdatedPolicyPreventSelfApprovalParams,
    UpdatedPolicyFieldWithNewAndOldValueParams,
    UpdatedPolicyFieldWithValueParam,
    UpdatedPolicyDescriptionParams,
    EditDestinationSubtitleParams,
    FlightLayoverParams,
    WorkEmailResendCodeParams,
    WorkEmailMergingBlockedParams,
    NewWorkspaceNameParams,
    AddedOrDeletedPolicyReportFieldParams,
    UpdatedPolicyCustomUnitRateParams,
    UpdatedPolicyCustomUnitTaxRateExternalIDParams,
    UpdatedPolicyCustomUnitTaxClaimablePercentageParams,
    UpdatedPolicyTagParams,
    UpdatedPolicyTagNameParams,
    UpdatedPolicyTagFieldParams,
    UpdatedPolicyReportFieldDefaultValueParams,
    PolicyAddedReportFieldOptionParams,
    PolicyDisabledReportFieldOptionParams,
    PolicyDisabledReportFieldAllOptionsParams,
    SubmitsToParams,
    SettlementDateParams,
    PolicyExpenseChatNameParams,
    YourPlanPriceValueParams,
    BusinessBankAccountParams,
    NeedCategoryForExportToIntegrationParams,
    UpdatedPolicyAuditRateParams,
    UpdatedPolicyManualApprovalThresholdParams,
    UpdatePolicyCustomUnitTaxEnabledParams,
    UpdatePolicyCustomUnitParams,
    AddOrDeletePolicyCustomUnitRateParams,
    AddedPolicyApprovalRuleParams,
    UpdatedPolicyApprovalRuleParams,
    UpdatedPolicyCategoryGLCodeParams,
    UpdatedPolicyCategoryMaxExpenseAmountParams,
    UpdatedPolicyCategoryExpenseLimitTypeParams,
    UpdatedPolicyCategoryMaxAmountNoReceiptParams,
    SubscriptionSettingsSummaryParams,
    BankAccountLastFourParams,
    ReviewParams,
    CreateExpensesParams,
    CurrencyInputDisabledTextParams,
    EmployeeInviteMessageParams,
    FlightParams,
    AirlineParams,
    RailTicketParams,
    TravelTypeParams,
    WorkspacesListRouteParams,
    WorkspaceRouteParams,
    BusinessTaxIDParams,
    QBDSetupErrorBodyParams,
    EmptyCategoriesSubtitleWithAccountingParams,
    EmptyTagsSubtitleWithAccountingParams,
    SettlementAccountInfoParams,
    MergeSuccessDescriptionParams,
    MergeFailureUncreatedAccountDescriptionParams,
    MergeFailureDescriptionGenericParams,
<<<<<<< HEAD
    DomainPermissionInfoRestrictionParams,
=======
    SubmittedWithMemoParams,
>>>>>>> 09c05ba0
};<|MERGE_RESOLUTION|>--- conflicted
+++ resolved
@@ -849,13 +849,12 @@
     email: string;
 };
 
-<<<<<<< HEAD
 type DomainPermissionInfoRestrictionParams = {
     domain: string;
-=======
+};
+
 type SubmittedWithMemoParams = {
     memo?: string;
->>>>>>> 09c05ba0
 };
 
 export type {
@@ -1147,9 +1146,6 @@
     MergeSuccessDescriptionParams,
     MergeFailureUncreatedAccountDescriptionParams,
     MergeFailureDescriptionGenericParams,
-<<<<<<< HEAD
     DomainPermissionInfoRestrictionParams,
-=======
     SubmittedWithMemoParams,
->>>>>>> 09c05ba0
 };