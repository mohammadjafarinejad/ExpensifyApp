--- conflicted
+++ resolved
@@ -137,14 +137,13 @@
     formattedAmount: string;
 };
 
-<<<<<<< HEAD
 type BusinessBankAccountParams = {
     amount: string;
     last4Digits: string;
-=======
+};
+
 type WorkspaceRouteParams = {
     workspaceRoute: string;
->>>>>>> 2eaaae24
 };
 
 type RequestAmountParams = {amount: string};
