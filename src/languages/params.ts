--- conflicted
+++ resolved
@@ -776,10 +776,7 @@
 };
 
 export type {
-<<<<<<< HEAD
-=======
     ContactMethodsRouteParams,
->>>>>>> ee8dd3f7
     SplitExpenseEditTitleParams,
     SplitExpenseSubtitleParams,
     TotalAmountGreaterOrLessThanOriginalParams,
