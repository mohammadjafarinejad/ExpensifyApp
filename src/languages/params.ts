import type {ValueOf} from 'type-fest';
import type CONST from '@src/CONST';
import type {OnyxInputOrEntry, ReportAction} from '@src/types/onyx';
import type {DelegateRole} from '@src/types/onyx/Account';
import type {AllConnectionName, ConnectionName, PolicyConnectionSyncStage, SageIntacctMappingName} from '@src/types/onyx/Policy';
import type {ViolationDataType} from '@src/types/onyx/TransactionViolation';

type AddressLineParams = {
    lineNumber: number;
};

type CharacterLimitParams = {
    limit: number | string;
};

type AssigneeParams = {
    assignee: string;
};

type CharacterLengthLimitParams = {
    limit: number;
    length: number;
};

type ZipCodeExampleFormatParams = {
    zipSampleFormat: string;
};

type LoggedInAsParams = {
    email: string;
};

type SignUpNewFaceCodeParams = {
    login: string;
};

type WelcomeEnterMagicCodeParams = {
    login: string;
};

type AlreadySignedInParams = {
    email: string;
};

type GoBackMessageParams = {
    provider: string;
};

type LocalTimeParams = {
    user: string;
    time: string;
};

type EditActionParams = {
    action: OnyxInputOrEntry<ReportAction>;
};

type DeleteActionParams = {
    action: OnyxInputOrEntry<ReportAction>;
};

type DeleteConfirmationParams = {
    action: OnyxInputOrEntry<ReportAction>;
};

type BeginningOfChatHistoryDomainRoomParams = {
    domainRoom: string;
};

type BeginningOfChatHistoryAdminRoomParams = {
    workspaceName: string;
};

type BeginningOfChatHistoryAnnounceRoomParams = {
    workspaceName: string;
};

type BeginningOfChatHistoryPolicyExpenseChatParams = {
    workspaceName: string;
    submitterDisplayName: string;
};

type BeginningOfChatHistoryInvoiceRoomParams = {
    invoicePayer: string;
    invoiceReceiver: string;
};

type BeginningOfArchivedRoomParams = {
    reportName: string;
    reportDetailsLink: string;
};

type BeginningOfChatHistoryUserRoomParams = {
    reportName: string;
    reportDetailsLink: string;
};

type BeginningOfChatHistoryAnnounceRoomPartTwo = {
    workspaceName: string;
};

type WelcomeToRoomParams = {
    roomName: string;
};

type UsePlusButtonParams = {
    additionalText: string;
};

type ReportArchiveReasonsClosedParams = {
    displayName: string;
};

type ReportArchiveReasonsMergedParams = {
    displayName: string;
    oldDisplayName: string;
};

type ReportArchiveReasonsRemovedFromPolicyParams = {
    displayName: string;
    policyName: string;
    shouldUseYou?: boolean;
};

type ReportPolicyNameParams = {
    policyName: string;
};

type ReportArchiveReasonsInvoiceReceiverPolicyDeletedParams = {
    policyName: string;
};

type DuplicateTransactionParams = {
    isSubmitted: boolean;
};

type RequestCountParams = {
    scanningReceipts: number;
    pendingReceipts: number;
};

type DeleteTransactionParams = {
    amount: string;
    merchant: string;
};

type MovedTransactionParams = {
    reportUrl: string;
    reportName?: string;
};

type MovedActionParams = {
    shouldHideMovedReportUrl: boolean;
    movedReportUrl: string;
    newParentReportUrl: string;
    toPolicyName: string;
};

type MovedFromReportParams = {
    reportName: string;
};

type SettleExpensifyCardParams = {
    formattedAmount: string;
};

type PhoneErrorRouteParams = {
    phoneErrorMethodsRoute: string;
};

type WorkspacesListRouteParams = {
    workspacesListRoute: string;
};

type BusinessBankAccountParams = {
    amount?: string;
    last4Digits?: string;
};

type WorkspaceRouteParams = {
    workspaceRoute: string;
};

type RequestAmountParams = {amount: string};

type RequestedAmountMessageParams = {formattedAmount: string; comment?: string};

type SplitAmountParams = {amount: string};

type DidSplitAmountMessageParams = {formattedAmount: string; comment: string};

type UserSplitParams = {amount: string};

type PayerOwesAmountParams = {payer: string; amount: number | string; comment?: string};

type PayerOwesParams = {payer: string};

type CompanyCardFeedNameParams = {feedName: string};

type PayerPaidAmountParams = {payer?: string; amount: number | string};

type ApprovedAmountParams = {amount: number | string};

type ManagerApprovedParams = {manager: string};

type ManagerApprovedAmountParams = {manager: string; amount: number | string};

type PayerPaidParams = {payer: string};

type PayerSettledParams = {amount: number | string};

type CreateExpensesParams = {expensesNumber: number};

type WaitingOnBankAccountParams = {submitterDisplayName: string};

type CanceledRequestParams = {amount: string; submitterDisplayName: string};

type AdminCanceledRequestParams = {manager: string; amount: string};

type SettledAfterAddedBankAccountParams = {submitterDisplayName: string; amount: string};

type PaidElsewhereParams = {payer?: string} | undefined;

type PaidWithExpensifyParams = {payer?: string} | undefined;

type ThreadRequestReportNameParams = {formattedAmount: string; comment: string};

type ThreadSentMoneyReportNameParams = {formattedAmount: string; comment: string};

type MovedFromPersonalSpaceParams = {workspaceName?: string; reportName?: string};

type SizeExceededParams = {maxUploadSizeInMB: number};

type ResolutionConstraintsParams = {minHeightInPx: number; minWidthInPx: number; maxHeightInPx: number; maxWidthInPx: number};

type NotAllowedExtensionParams = {allowedExtensions: string[]};

type EnterMagicCodeParams = {contactMethod: string};

type TransferParams = {amount: string};

type InstantSummaryParams = {rate: string; minAmount: string};

type BankAccountLastFourParams = {lastFour: string};

type NotYouParams = {user: string};

type DateShouldBeBeforeParams = {dateString: string};

type DateShouldBeAfterParams = {dateString: string};

type WeSentYouMagicSignInLinkParams = {login: string; loginType: string};

type ToValidateLoginParams = {primaryLogin: string; secondaryLogin: string};

type NoLongerHaveAccessParams = {primaryLogin: string};

type OurEmailProviderParams = {login: string};

type ConfirmThatParams = {login: string};

type UntilTimeParams = {time: string};

type StepCounterParams = {step: number; total?: number; text?: string};

type UserIsAlreadyMemberParams = {login: string; name: string};

type NewWorkspaceNameParams = {userName: string; workspaceNumber?: number};

type RoomNameReservedErrorParams = {reservedName: string};

type RenamedRoomActionParams = {oldName: string; newName: string; isExpenseReport: boolean; actorName?: string};

type RoomRenamedToParams = {newName: string};

type OOOEventSummaryFullDayParams = {summary: string; dayCount: number; date: string};

type OOOEventSummaryPartialDayParams = {summary: string; timePeriod: string; date: string};

type ParentNavigationSummaryParams = {reportName?: string; workspaceName?: string};

type SetTheRequestParams = {valueName: string; newValueToDisplay: string};

type SetTheDistanceMerchantParams = {translatedChangedField: string; newMerchant: string; newAmountToDisplay: string};

type RemovedTheRequestParams = {valueName: string; oldValueToDisplay: string};

type UpdatedTheRequestParams = {valueName: string; newValueToDisplay: string; oldValueToDisplay: string};

type UpdatedTheDistanceMerchantParams = {translatedChangedField: string; newMerchant: string; oldMerchant: string; newAmountToDisplay: string; oldAmountToDisplay: string};

type FormattedMaxLengthParams = {formattedMaxLength: string};

type WalletProgramParams = {walletProgram: string};

type ViolationsCashExpenseWithNoReceiptParams = {formattedLimit?: string} | undefined;

type ViolationsConversionSurchargeParams = {surcharge: number};

type ViolationsInvoiceMarkupParams = {invoiceMarkup: number};

type ViolationsMaxAgeParams = {maxAge: number};

type ViolationsMissingTagParams = {tagName?: string} | undefined;

type ViolationsModifiedAmountParams = {type?: ViolationDataType; displayPercentVariance?: number};

type ViolationsOverAutoApprovalLimitParams = {formattedLimit: string};

type ViolationsOverCategoryLimitParams = {formattedLimit: string};

type ViolationsOverLimitParams = {formattedLimit: string};

type ViolationsPerDayLimitParams = {formattedLimit: string};

type ViolationsReceiptRequiredParams = {formattedLimit?: string; category?: string};

type ViolationsCustomRulesParams = {message: string};

type ViolationsRterParams = {
    brokenBankConnection: boolean;
    isAdmin: boolean;
    email?: string;
    isTransactionOlderThan7Days: boolean;
    member?: string;
    rterType?: ValueOf<typeof CONST.RTER_VIOLATION_TYPES>;
};

type ViolationsTagOutOfPolicyParams = {tagName?: string} | undefined;

type ViolationsProhibitedExpenseParams = {prohibitedExpenseType: string};

type ViolationsTaxOutOfPolicyParams = {taxName?: string} | undefined;

type PaySomeoneParams = {name?: string} | undefined;

type TaskCreatedActionParams = {title: string};

type OptionalParam<T> = Partial<T>;

type TermsParams = {amount: string};

type ElectronicFundsParams = {percentage: string; amount: string};

type LogSizeParams = {size: number};

type LogSizeAndDateParams = {size: number; date: string};

type HeldRequestParams = {comment: string};

type ChangeFieldParams = {oldValue?: string; newValue: string; fieldName: string};

type ChangeReportPolicyParams = {fromPolicyName?: string; toPolicyName: string};

type UpdatedPolicyDescriptionParams = {oldDescription: string; newDescription: string};

type UpdatedPolicyCurrencyParams = {oldCurrency: string; newCurrency: string};

type UpdatedPolicyCategoryParams = {categoryName: string; oldValue?: boolean | string | number; newValue?: boolean | string | number};

type UpdatedPolicyCategoryDescriptionHintTypeParams = {categoryName: string; oldValue?: string; newValue?: string};

type UpdatedPolicyCategoryGLCodeParams = {categoryName: string; oldValue?: string; newValue?: string};

type UpdatedPolicyCategoryMaxExpenseAmountParams = {categoryName: string; oldAmount?: string; newAmount?: string};

type UpdatedPolicyCategoryExpenseLimitTypeParams = {categoryName: string; oldValue?: string; newValue: string};

type UpdatedPolicyCategoryMaxAmountNoReceiptParams = {categoryName: string; oldValue?: string; newValue: string};

type UpdatedPolicyTagParams = {tagListName: string; tagName?: string; enabled?: boolean; count?: string};

type UpdatedPolicyTagNameParams = {oldName: string; newName: string; tagListName: string};

type UpdatedPolicyTagFieldParams = {oldValue?: string; newValue: string; tagName: string; tagListName: string; updatedField: string};

type UpdatedPolicyCategoryNameParams = {oldName: string; newName?: string};

type UpdatePolicyCustomUnitTaxEnabledParams = {newValue: boolean};

type UpdatePolicyCustomUnitParams = {oldValue: string; newValue: string; customUnitName: string; updatedField: string};

type AddOrDeletePolicyCustomUnitRateParams = {customUnitName: string; rateName: string};

type UpdatedPolicyCustomUnitRateParams = {customUnitName: string; customUnitRateName: string; oldValue: string; newValue: string; updatedField: string};

type UpdatedPolicyCustomUnitTaxRateExternalIDParams = {customUnitRateName: string; newValue: string; newTaxPercentage: string; oldValue?: string; oldTaxPercentage?: string};

type UpdatedPolicyCustomUnitTaxClaimablePercentageParams = {customUnitRateName: string; newValue: number; oldValue?: number};

type AddedOrDeletedPolicyReportFieldParams = {fieldType: string; fieldName?: string};

type UpdatedPolicyReportFieldDefaultValueParams = {fieldName?: string; defaultValue?: string};

type PolicyAddedReportFieldOptionParams = {fieldName?: string; optionName: string};

type PolicyDisabledReportFieldOptionParams = {fieldName: string; optionName: string; optionEnabled: boolean};

type PolicyDisabledReportFieldAllOptionsParams = {fieldName: string; optionName: string; allEnabled: boolean; toggledOptionsCount?: number};

type AddedPolicyApprovalRuleParams = {approverEmail: string; approverName: string; field: string; name: string};

type UpdatedPolicyApprovalRuleParams = {oldApproverEmail: string; oldApproverName?: string; newApproverEmail: string; newApproverName?: string; field: string; name: string};

type UpdatedPolicyPreventSelfApprovalParams = {oldValue: string; newValue: string};

type UpdatedPolicyFieldWithNewAndOldValueParams = {oldValue: string; newValue: string};

type UpdatedPolicyFieldWithValueParam = {value: boolean};

type UpdatedPolicyFrequencyParams = {oldFrequency: string; newFrequency: string};

type UpdatedPolicyAuditRateParams = {oldAuditRate: number; newAuditRate: number};

type UpdatedPolicyManualApprovalThresholdParams = {oldLimit: string; newLimit: string};

type ChangeTypeParams = {oldType: string; newType: string};

type AccountOwnerParams = {accountOwnerEmail: string};

type ExportedToIntegrationParams = {label: string; markedManually?: boolean; inProgress?: boolean; lastModified?: string};

type IntegrationsMessageParams = {
    label: string;
    result: {
        code?: number;
        messages?: string[];
        title?: string;
        link?: {
            url: string;
            text: string;
        };
    };
};

type MarkedReimbursedParams = {amount: string; currency: string};

type MarkReimbursedFromIntegrationParams = {amount: string; currency: string};

type ShareParams = {to: string};

type UnshareParams = {to: string};

type StripePaidParams = {amount: string; currency: string};

type RemoveMembersWarningPrompt = {
    memberName: string;
    ownerName: string;
};

type RemoveMemberPromptParams = {
    memberName: string;
};

type IssueVirtualCardParams = {
    assignee: string;
    link: string;
};

type ApprovalWorkflowErrorParams = {
    name1: string;
    name2: string;
};

type ConnectionNameParams = {
    connectionName: AllConnectionName;
};

type LastSyncDateParams = {
    connectionName: string;
    formattedDate: string;
};

type CustomersOrJobsLabelParams = {
    importFields: string[];
    importType: string;
};

type ExportAgainModalDescriptionParams = {
    reportName: string;
    connectionName: ConnectionName;
};

type IntegrationSyncFailedParams = {label: string; errorMessage: string; linkText?: string; linkURL?: string; workspaceAccountingLink?: string};

type AddEmployeeParams = {email: string; role: string};

type UpdateRoleParams = {email: string; currentRole: string; newRole: string};

type UpdatedCustomFieldParams = {email: string; previousValue: string; newValue: string};

type LeftWorkspaceParams = {nameOrEmail: string};

type RemoveMemberParams = {email: string; role: string};

type DateParams = {date: string};

type FiltersAmountBetweenParams = {greaterThan: string; lessThan: string};

type StatementPageTitleParams = {year: string | number; monthName: string};

type DisconnectPromptParams = {currentIntegration?: ConnectionName} | undefined;

type DisconnectTitleParams = {integration?: ConnectionName} | undefined;

type AmountWithCurrencyParams = {amountWithCurrency: string};

type LowerUpperParams = {lower: string; upper: string};

type CategoryNameParams = {categoryName: string};

type NeedCategoryForExportToIntegrationParams = {connectionName: string};

type TaxAmountParams = {taxAmount: number};

type SecondaryLoginParams = {secondaryLogin: string};

type WorkspaceMembersCountParams = {count: number};

type OwnerOwesAmountParams = {amount: string; email: string};

type ChangeOwnerSubscriptionParams = {usersCount: number; finalCount: number};

type ChangeOwnerDuplicateSubscriptionParams = {email: string; workspaceName: string};

type ChangeOwnerHasFailedSettlementsParams = {email: string};

type ActionsAreCurrentlyRestricted = {workspaceName: string};

type WorkspaceOwnerWillNeedToAddOrUpdatePaymentCardParams = {workspaceOwnerName: string};

type RenamedWorkspaceNameActionParams = {oldName: string; newName: string};

type StatementTitleParams = {year: number | string; monthName: string};

type BadgeFreeTrialParams = {numOfDays: number};

type BillingBannerSubtitleWithDateParams = {date: string};

type BillingBannerOwnerAmountOwedOverdueParams = {date?: string; purchaseAmountOwed?: string};

type BillingBannerDisputePendingParams = {amountOwed: number; cardEnding: string};

type BillingBannerCardAuthenticationRequiredParams = {cardEnding: string};

type BillingBannerInsufficientFundsParams = {amountOwed: number};

type BillingBannerCardExpiredParams = {amountOwed: number};

type BillingBannerCardOnDisputeParams = {amountOwed: string; cardEnding: string};

type TrialStartedTitleParams = {numOfDays: number};

type EarlyDiscountTitleParams = {discountType: number};

type EarlyDiscountSubtitleParams = {days: number; hours: number; minutes: number; seconds: number};

type CardNextPaymentParams = {nextPaymentDate: string};

type CardEndingParams = {cardNumber: string};

type CardInfoParams = {name: string; expiration: string; currency: string};

type YourPlanPriceParams = {lower: string; upper: string};

type YourPlanPriceValueParams = {price: string};

type SubscriptionSizeParams = {size: number};

type SubscriptionCommitmentParams = {size: number; date: string};

type SubscriptionSettingsSaveUpToParams = {amountWithCurrency: string};

type SubscriptionSettingsSummaryParams = {subscriptionType: string; subscriptionSize: string; autoRenew: string; autoIncrease: string};

type SubscriptionSettingsRenewsOnParams = {date: string};

type UnapproveWithIntegrationWarningParams = {accountingIntegration: string};

type IncorrectZipFormatParams = {zipFormat?: string} | undefined;

type ExportIntegrationSelectedParams = {connectionName: ConnectionName};

type DefaultVendorDescriptionParams = {isReimbursable: boolean};

type RequiredFieldParams = {fieldName: string};

type ImportFieldParams = {importField: string};

type IntacctMappingTitleParams = {mappingName: SageIntacctMappingName};

type LastSyncAccountingParams = {relativeDate: string};

type SyncStageNameConnectionsParams = {stage: PolicyConnectionSyncStage};

type ReconciliationWorksParams = {lastFourPAN: string};

type DelegateRoleParams = {role: DelegateRole};

type DelegatorParams = {delegator: string};

type VacationDelegateParams = {nameOrEmail: string};

type SubmittedToVacationDelegateParams = {submittedToName: string; vacationDelegateName: string};

type RoleNamesParams = {role: string};

type AssignCardParams = {
    assignee: string;
    feed: string;
};

type SpreadSheetColumnParams = {
    name: string;
};

type SpreadFieldNameParams = {
    fieldName: string;
};

type SpreadCategoriesParams = {
    categories: number;
};

type AssignedCardParams = {
    assignee: string;
    link: string;
};

type FeatureNameParams = {
    featureName: string;
    moreFeaturesLink: string;
};

type AutoPayApprovedReportsLimitErrorParams = {
    currency?: string;
};

type DefaultAmountParams = {
    defaultAmount: string;
};

type RemovedFromApprovalWorkflowParams = {
    submittersNames: string[];
};

type DemotedFromWorkspaceParams = {
    policyName: string;
    oldRole: string;
};

type IntegrationExportParams = {
    integration: string;
    type?: string;
    exportPageLink?: string;
};

type ConnectionParams = {
    connection: string;
};

type MissingPropertyParams = {
    propertyName: string;
};

type InvalidPropertyParams = {
    propertyName: string;
    expectedType: string;
};

type InvalidValueParams = {
    expectedValues: string;
};

type ImportTagsSuccessfulDescriptionParams = {
    tags: number;
};

type ImportedTagsMessageParams = {
    columnCounts: number;
};

type ImportMembersSuccessfulDescriptionParams = {
    added: number;
    updated: number;
};

type ImportPerDiemRatesSuccessfulDescriptionParams = {
    rates: number;
};

type AuthenticationErrorParams = {
    connectionName: string;
};

type ImportedTypesParams = {
    importedTypes: string[];
};

type WorkspaceYouMayJoin = {
    domain: string;
    email: string;
};

type WorkEmailResendCodeParams = {
    workEmail: string | undefined;
};

type WorkEmailMergingBlockedParams = {
    workEmail: string | undefined;
};

type WorkspaceMemberList = {
    employeeCount: number;
    policyOwner: string;
};

type FileLimitParams = {
    fileLimit: number;
};

type FileTypeParams = {
    fileType: string;
};

type CompanyCardBankName = {
    bankName: string;
};

type CurrencyCodeParams = {
    currencyCode: string;
};

type WorkspaceLockedPlanTypeParams = {
    count: number;
    annualSubscriptionEndDate: string;
};

type CompanyNameParams = {
    companyName: string;
};

type SignerInfoMessageParams = {
    bankAccountLastFour: string | undefined;
    currency: string | undefined;
};

type CustomUnitRateParams = {
    rate: number;
};

type ChatWithAccountManagerParams = {
    accountManagerDisplayName: string;
};

type EditDestinationSubtitleParams = {
    destination: string;
};

type FlightLayoverParams = {
    layover: string;
};

type SubmitsToParams = {
    name: string;
};

type SettlementDateParams = {
    settlementDate: string;
};

type PolicyExpenseChatNameParams = {
    displayName: string;
};

type ReceiptPartnersUberSubtitleParams = {
    organizationName: string;
};

type ReviewParams = {
    amount: string;
};

type CurrencyInputDisabledTextParams = {
    currency: string;
};

type SplitExpenseSubtitleParams = {
    amount: string;
    merchant: string;
};

type SplitExpenseEditTitleParams = {
    amount: string;
    merchant: string;
};

type TotalAmountGreaterOrLessThanOriginalParams = {
    amount: string;
};

type EmployeeInviteMessageParams = {
    name: string;
};

type FlightParams = {
    startDate: string;
    airlineCode: string;
    origin: string;
    destination: string;
    confirmationID?: string;
};

type AirlineParams = {
    airlineCode: string;
    startDate?: string;
    cabinClass?: string;
};

type RailTicketParams = {
    origin: string;
    destination: string;
    startDate: string;
};

type TravelTypeParams = {
    type: string;
    id?: string;
};

type ContactMethodsRouteParams = {
    contactMethodsRoute: string;
};

type ContactMethodParams = {
    contactMethodRoute: string;
};

type BusinessTaxIDParams = {
    country: string;
};

type BusinessRegistrationNumberParams = {
    country: string;
};

type QBDSetupErrorBodyParams = {
    conciergeLink: string;
};

type EmptyCategoriesSubtitleWithAccountingParams = {
    accountingPageURL: string;
};

type EmptyTagsSubtitleWithAccountingParams = {
    accountingPageURL: string;
};

type SettlementAccountInfoParams = {
    reconciliationAccountSettingsLink: string;
    accountNumber: string;
};

type MergeSuccessDescriptionParams = {
    from: string;
    to: string;
};

type MergeFailureUncreatedAccountDescriptionParams = {
    email: string;
    contactMethodLink: string;
};

type MergeFailureDescriptionGenericParams = {
    email: string;
};

type EnableContinuousReconciliationParams = {
    connectionName: string;
    accountingAdvancedSettingsLink: string;
};

type WorkspaceUpgradeNoteParams = {
    subscriptionLink: string;
};

type ChangedApproverMessageParams = {managerID: number};

type WorkflowSettingsParam = {workflowSettingLink: string};

type IndividualExpenseRulesSubtitleParams = {
    categoriesPageLink: string;
    tagsPageLink: string;
};

type BillableDefaultDescriptionParams = {
    tagsPageLink: string;
};

type WorkspaceShareNoteParams = {
    adminsRoomLink: string;
};

type RulesEnableWorkflowsParams = {
    moreFeaturesLink: string;
};

type UpgradeSuccessMessageParams = {
    policyName: string;
    subscriptionLink: string;
};

type DomainPermissionInfoRestrictionParams = {
    domain: string;
};

type SubmittedWithMemoParams = {
    memo?: string;
};

type DependentMultiLevelTagsSubtitleParams = {
    importSpreadsheetLink: string;
};

type PayAndDowngradeDescriptionParams = {
    formattedAmount: string;
};

<<<<<<< HEAD
type ErrorODIntegrationParams = {
    oldDotPolicyConnectionsURL: string;
=======
type DisconnectYourBankAccountParams = {
    bankName: string;
};

type MergeAccountIntoParams = {
    login: string;
>>>>>>> 0cb27766
};

export type {
    ContactMethodsRouteParams,
    ContactMethodParams,
    SplitExpenseEditTitleParams,
    SplitExpenseSubtitleParams,
    TotalAmountGreaterOrLessThanOriginalParams,
    AuthenticationErrorParams,
    ImportMembersSuccessfulDescriptionParams,
    ImportedTagsMessageParams,
    ImportTagsSuccessfulDescriptionParams,
    MissingPropertyParams,
    InvalidPropertyParams,
    InvalidValueParams,
    ConnectionParams,
    IntegrationExportParams,
    RemovedFromApprovalWorkflowParams,
    DemotedFromWorkspaceParams,
    DefaultAmountParams,
    AutoPayApprovedReportsLimitErrorParams,
    FeatureNameParams,
    FileLimitParams,
    FileTypeParams,
    SpreadSheetColumnParams,
    SpreadFieldNameParams,
    AssignedCardParams,
    SpreadCategoriesParams,
    DelegateRoleParams,
    DelegatorParams,
    VacationDelegateParams,
    ReconciliationWorksParams,
    LastSyncAccountingParams,
    SyncStageNameConnectionsParams,
    RequiredFieldParams,
    IntacctMappingTitleParams,
    ImportFieldParams,
    AssigneeParams,
    DefaultVendorDescriptionParams,
    ExportIntegrationSelectedParams,
    UnapproveWithIntegrationWarningParams,
    IncorrectZipFormatParams,
    CardNextPaymentParams,
    CardEndingParams,
    CardInfoParams,
    YourPlanPriceParams,
    SubscriptionSizeParams,
    SubscriptionCommitmentParams,
    SubscriptionSettingsSaveUpToParams,
    SubscriptionSettingsRenewsOnParams,
    BadgeFreeTrialParams,
    BillingBannerSubtitleWithDateParams,
    BillingBannerOwnerAmountOwedOverdueParams,
    BillingBannerDisputePendingParams,
    BillingBannerCardAuthenticationRequiredParams,
    BillingBannerInsufficientFundsParams,
    BillingBannerCardExpiredParams,
    BillingBannerCardOnDisputeParams,
    TrialStartedTitleParams,
    EarlyDiscountTitleParams,
    EarlyDiscountSubtitleParams,
    RemoveMemberPromptParams,
    StatementTitleParams,
    RenamedWorkspaceNameActionParams,
    WorkspaceOwnerWillNeedToAddOrUpdatePaymentCardParams,
    ActionsAreCurrentlyRestricted,
    ChangeOwnerHasFailedSettlementsParams,
    OwnerOwesAmountParams,
    ChangeOwnerDuplicateSubscriptionParams,
    ChangeOwnerSubscriptionParams,
    SecondaryLoginParams,
    TaxAmountParams,
    CategoryNameParams,
    AmountWithCurrencyParams,
    LowerUpperParams,
    LogSizeAndDateParams,
    AddressLineParams,
    AdminCanceledRequestParams,
    AlreadySignedInParams,
    ApprovedAmountParams,
    BeginningOfChatHistoryAdminRoomParams,
    BeginningOfChatHistoryAnnounceRoomParams,
    BeginningOfChatHistoryPolicyExpenseChatParams,
    BeginningOfChatHistoryInvoiceRoomParams,
    BeginningOfArchivedRoomParams,
    BeginningOfChatHistoryUserRoomParams,
    BeginningOfChatHistoryAnnounceRoomPartTwo,
    BeginningOfChatHistoryDomainRoomParams,
    CanceledRequestParams,
    CharacterLimitParams,
    ConfirmThatParams,
    CompanyCardFeedNameParams,
    DateShouldBeAfterParams,
    DateShouldBeBeforeParams,
    DeleteActionParams,
    DeleteConfirmationParams,
    DidSplitAmountMessageParams,
    EditActionParams,
    ElectronicFundsParams,
    EnterMagicCodeParams,
    FormattedMaxLengthParams,
    GoBackMessageParams,
    SubmittedToVacationDelegateParams,
    HeldRequestParams,
    InstantSummaryParams,
    IssueVirtualCardParams,
    LocalTimeParams,
    LogSizeParams,
    LoggedInAsParams,
    ManagerApprovedAmountParams,
    ManagerApprovedParams,
    MovedFromPersonalSpaceParams,
    SignUpNewFaceCodeParams,
    NoLongerHaveAccessParams,
    NotAllowedExtensionParams,
    NotYouParams,
    OOOEventSummaryFullDayParams,
    OOOEventSummaryPartialDayParams,
    OurEmailProviderParams,
    PaidElsewhereParams,
    PaidWithExpensifyParams,
    ParentNavigationSummaryParams,
    PaySomeoneParams,
    PayerOwesAmountParams,
    DuplicateTransactionParams,
    PayerOwesParams,
    RoleNamesParams,
    PayerPaidAmountParams,
    PayerPaidParams,
    PayerSettledParams,
    RemovedTheRequestParams,
    MovedFromReportParams,
    RenamedRoomActionParams,
    ReportArchiveReasonsClosedParams,
    ReportArchiveReasonsMergedParams,
    ReportPolicyNameParams,
    ReportArchiveReasonsInvoiceReceiverPolicyDeletedParams,
    ReportArchiveReasonsRemovedFromPolicyParams,
    RequestAmountParams,
    RequestCountParams,
    DeleteTransactionParams,
    MovedTransactionParams,
    RequestedAmountMessageParams,
    ResolutionConstraintsParams,
    RoomNameReservedErrorParams,
    RoomRenamedToParams,
    SetTheDistanceMerchantParams,
    SetTheRequestParams,
    SettleExpensifyCardParams,
    SettledAfterAddedBankAccountParams,
    SizeExceededParams,
    SplitAmountParams,
    StepCounterParams,
    TaskCreatedActionParams,
    TermsParams,
    ThreadRequestReportNameParams,
    ThreadSentMoneyReportNameParams,
    ToValidateLoginParams,
    TransferParams,
    UntilTimeParams,
    UpdatedTheDistanceMerchantParams,
    UpdatedTheRequestParams,
    UsePlusButtonParams,
    UserIsAlreadyMemberParams,
    UserSplitParams,
    ViolationsCashExpenseWithNoReceiptParams,
    ViolationsConversionSurchargeParams,
    ViolationsInvoiceMarkupParams,
    ViolationsMaxAgeParams,
    ViolationsMissingTagParams,
    ViolationsModifiedAmountParams,
    ViolationsOverAutoApprovalLimitParams,
    ViolationsOverCategoryLimitParams,
    ViolationsOverLimitParams,
    ViolationsPerDayLimitParams,
    ViolationsReceiptRequiredParams,
    ViolationsCustomRulesParams,
    ViolationsRterParams,
    ViolationsTagOutOfPolicyParams,
    ViolationsProhibitedExpenseParams,
    ViolationsTaxOutOfPolicyParams,
    WaitingOnBankAccountParams,
    WalletProgramParams,
    WeSentYouMagicSignInLinkParams,
    WelcomeEnterMagicCodeParams,
    WelcomeToRoomParams,
    ZipCodeExampleFormatParams,
    ChangeFieldParams,
    ChangeReportPolicyParams,
    ChangeTypeParams,
    ExportedToIntegrationParams,
    AccountOwnerParams,
    IntegrationsMessageParams,
    MarkedReimbursedParams,
    MarkReimbursedFromIntegrationParams,
    ShareParams,
    UnshareParams,
    StripePaidParams,
    RemoveMembersWarningPrompt,
    ApprovalWorkflowErrorParams,
    ConnectionNameParams,
    LastSyncDateParams,
    CustomersOrJobsLabelParams,
    ExportAgainModalDescriptionParams,
    IntegrationSyncFailedParams,
    AddEmployeeParams,
    UpdateRoleParams,
    UpdatedCustomFieldParams,
    LeftWorkspaceParams,
    RemoveMemberParams,
    DateParams,
    FiltersAmountBetweenParams,
    StatementPageTitleParams,
    CompanyCardBankName,
    DisconnectPromptParams,
    DisconnectTitleParams,
    CharacterLengthLimitParams,
    OptionalParam,
    AssignCardParams,
    ImportedTypesParams,
    WorkspaceYouMayJoin,
    WorkspaceMemberList,
    ImportPerDiemRatesSuccessfulDescriptionParams,
    CurrencyCodeParams,
    WorkspaceLockedPlanTypeParams,
    CompanyNameParams,
    CustomUnitRateParams,
    ChatWithAccountManagerParams,
    UpdatedPolicyCurrencyParams,
    UpdatedPolicyFrequencyParams,
    UpdatedPolicyCategoryParams,
    UpdatedPolicyCategoryDescriptionHintTypeParams,
    UpdatedPolicyCategoryNameParams,
    UpdatedPolicyPreventSelfApprovalParams,
    UpdatedPolicyFieldWithNewAndOldValueParams,
    UpdatedPolicyFieldWithValueParam,
    UpdatedPolicyDescriptionParams,
    EditDestinationSubtitleParams,
    FlightLayoverParams,
    WorkEmailResendCodeParams,
    WorkEmailMergingBlockedParams,
    NewWorkspaceNameParams,
    AddedOrDeletedPolicyReportFieldParams,
    UpdatedPolicyCustomUnitRateParams,
    UpdatedPolicyCustomUnitTaxRateExternalIDParams,
    UpdatedPolicyCustomUnitTaxClaimablePercentageParams,
    UpdatedPolicyTagParams,
    UpdatedPolicyTagNameParams,
    UpdatedPolicyTagFieldParams,
    UpdatedPolicyReportFieldDefaultValueParams,
    PolicyAddedReportFieldOptionParams,
    PolicyDisabledReportFieldOptionParams,
    PolicyDisabledReportFieldAllOptionsParams,
    SubmitsToParams,
    SettlementDateParams,
    PolicyExpenseChatNameParams,
    ReceiptPartnersUberSubtitleParams,
    YourPlanPriceValueParams,
    BusinessBankAccountParams,
    NeedCategoryForExportToIntegrationParams,
    UpdatedPolicyAuditRateParams,
    UpdatedPolicyManualApprovalThresholdParams,
    UpdatePolicyCustomUnitTaxEnabledParams,
    UpdatePolicyCustomUnitParams,
    AddOrDeletePolicyCustomUnitRateParams,
    AddedPolicyApprovalRuleParams,
    UpdatedPolicyApprovalRuleParams,
    UpdatedPolicyCategoryGLCodeParams,
    UpdatedPolicyCategoryMaxExpenseAmountParams,
    UpdatedPolicyCategoryExpenseLimitTypeParams,
    UpdatedPolicyCategoryMaxAmountNoReceiptParams,
    SubscriptionSettingsSummaryParams,
    BankAccountLastFourParams,
    ReviewParams,
    CreateExpensesParams,
    WorkspaceMembersCountParams,
    CurrencyInputDisabledTextParams,
    EmployeeInviteMessageParams,
    FlightParams,
    AirlineParams,
    RailTicketParams,
    TravelTypeParams,
    PhoneErrorRouteParams,
    WorkspacesListRouteParams,
    WorkspaceRouteParams,
    BusinessTaxIDParams,
    QBDSetupErrorBodyParams,
    EmptyCategoriesSubtitleWithAccountingParams,
    EmptyTagsSubtitleWithAccountingParams,
    SettlementAccountInfoParams,
    MergeSuccessDescriptionParams,
    MergeFailureUncreatedAccountDescriptionParams,
    MergeFailureDescriptionGenericParams,
    EnableContinuousReconciliationParams,
    WorkspaceUpgradeNoteParams,
    ChangedApproverMessageParams,
    WorkflowSettingsParam,
    MovedActionParams,
    IndividualExpenseRulesSubtitleParams,
    BillableDefaultDescriptionParams,
    WorkspaceShareNoteParams,
    RulesEnableWorkflowsParams,
    UpgradeSuccessMessageParams,
    DomainPermissionInfoRestrictionParams,
    SubmittedWithMemoParams,
    SignerInfoMessageParams,
    BusinessRegistrationNumberParams,
    DependentMultiLevelTagsSubtitleParams,
    PayAndDowngradeDescriptionParams,
<<<<<<< HEAD
    ErrorODIntegrationParams,
=======
    DisconnectYourBankAccountParams,
    MergeAccountIntoParams,
>>>>>>> 0cb27766
};<|MERGE_RESOLUTION|>--- conflicted
+++ resolved
@@ -926,17 +926,16 @@
     formattedAmount: string;
 };
 
-<<<<<<< HEAD
 type ErrorODIntegrationParams = {
     oldDotPolicyConnectionsURL: string;
-=======
+};
+
 type DisconnectYourBankAccountParams = {
     bankName: string;
 };
 
 type MergeAccountIntoParams = {
     login: string;
->>>>>>> 0cb27766
 };
 
 export type {
@@ -1246,10 +1245,7 @@
     BusinessRegistrationNumberParams,
     DependentMultiLevelTagsSubtitleParams,
     PayAndDowngradeDescriptionParams,
-<<<<<<< HEAD
     ErrorODIntegrationParams,
-=======
     DisconnectYourBankAccountParams,
     MergeAccountIntoParams,
->>>>>>> 0cb27766
 };