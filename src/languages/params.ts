import type {ValueOf} from 'type-fest';
import type CONST from '@src/CONST';
import type {OnyxInputOrEntry, ReportAction} from '@src/types/onyx';
import type {DelegateRole} from '@src/types/onyx/Account';
import type {AllConnectionName, ConnectionName, PolicyConnectionSyncStage, SageIntacctMappingName} from '@src/types/onyx/Policy';
import type {ViolationDataType} from '@src/types/onyx/TransactionViolation';

type AddressLineParams = {
    lineNumber: number;
};

type CharacterLimitParams = {
    limit: number | string;
};

type AssigneeParams = {
    assignee: string;
};

type CharacterLengthLimitParams = {
    limit: number;
    length: number;
};

type ZipCodeExampleFormatParams = {
    zipSampleFormat: string;
};

type LoggedInAsParams = {
    email: string;
};

type SignUpNewFaceCodeParams = {
    login: string;
};

type WelcomeEnterMagicCodeParams = {
    login: string;
};

type AlreadySignedInParams = {
    email: string;
};

type GoBackMessageParams = {
    provider: string;
};

type LocalTimeParams = {
    user: string;
    time: string;
};

type EditActionParams = {
    action: OnyxInputOrEntry<ReportAction>;
};

type DeleteActionParams = {
    action: OnyxInputOrEntry<ReportAction>;
};

type DeleteConfirmationParams = {
    action: OnyxInputOrEntry<ReportAction>;
};

type BeginningOfChatHistoryDomainRoomPartOneParams = {
    domainRoom: string;
};

type BeginningOfChatHistoryAdminRoomPartOneParams = {
    workspaceName: string;
};

type BeginningOfChatHistoryAnnounceRoomPartOneParams = {
    workspaceName: string;
};

type BeginningOfChatHistoryAnnounceRoomPartTwo = {
    workspaceName: string;
};

type WelcomeToRoomParams = {
    roomName: string;
};

type UsePlusButtonParams = {
    additionalText: string;
};

type ReportArchiveReasonsClosedParams = {
    displayName: string;
};

type ReportArchiveReasonsMergedParams = {
    displayName: string;
    oldDisplayName: string;
};

type ReportArchiveReasonsRemovedFromPolicyParams = {
    displayName: string;
    policyName: string;
    shouldUseYou?: boolean;
};

type ReportPolicyNameParams = {
    policyName: string;
};

type ReportArchiveReasonsInvoiceReceiverPolicyDeletedParams = {
    policyName: string;
};

type DuplicateTransactionParams = {
    isSubmitted: boolean;
};

type RequestCountParams = {
    scanningReceipts: number;
    pendingReceipts: number;
};

type DeleteTransactionParams = {
    amount: string;
    merchant: string;
};

type MovedTransactionParams = {
    reportUrl: string;
    reportName?: string;
};

type MovedFromReportParams = {
    reportName: string;
};

type SettleExpensifyCardParams = {
    formattedAmount: string;
};

<<<<<<< HEAD
type PhoneErrorRouteParams = {
    phoneErrorMethodsRoute: string;
=======
type BusinessBankAccountParams = {
    amount: string;
    last4Digits: string;
>>>>>>> 014edee4
};

type RequestAmountParams = {amount: string};

type RequestedAmountMessageParams = {formattedAmount: string; comment?: string};

type SplitAmountParams = {amount: string};

type DidSplitAmountMessageParams = {formattedAmount: string; comment: string};

type UserSplitParams = {amount: string};

type PayerOwesAmountParams = {payer: string; amount: number | string; comment?: string};

type PayerOwesParams = {payer: string};

type CompanyCardFeedNameParams = {feedName: string};

type PayerPaidAmountParams = {payer?: string; amount: number | string};

type ApprovedAmountParams = {amount: number | string};

type ManagerApprovedParams = {manager: string};

type ManagerApprovedAmountParams = {manager: string; amount: number | string};

type PayerPaidParams = {payer: string};

type PayerSettledParams = {amount: number | string};

type CreateExpensesParams = {expensesNumber: number};

type WaitingOnBankAccountParams = {submitterDisplayName: string};

type CanceledRequestParams = {amount: string; submitterDisplayName: string};

type AdminCanceledRequestParams = {manager: string; amount: string};

type SettledAfterAddedBankAccountParams = {submitterDisplayName: string; amount: string};

type PaidElsewhereParams = {payer?: string} | undefined;

type PaidWithExpensifyParams = {payer?: string} | undefined;

type ThreadRequestReportNameParams = {formattedAmount: string; comment: string};

type ThreadSentMoneyReportNameParams = {formattedAmount: string; comment: string};

type MovedFromPersonalSpaceParams = {workspaceName?: string; reportName?: string};

type SizeExceededParams = {maxUploadSizeInMB: number};

type ResolutionConstraintsParams = {minHeightInPx: number; minWidthInPx: number; maxHeightInPx: number; maxWidthInPx: number};

type NotAllowedExtensionParams = {allowedExtensions: string[]};

type EnterMagicCodeParams = {contactMethod: string};

type TransferParams = {amount: string};

type InstantSummaryParams = {rate: string; minAmount: string};

type BankAccountLastFourParams = {lastFour: string};

type NotYouParams = {user: string};

type DateShouldBeBeforeParams = {dateString: string};

type DateShouldBeAfterParams = {dateString: string};

type WeSentYouMagicSignInLinkParams = {login: string; loginType: string};

type ToValidateLoginParams = {primaryLogin: string; secondaryLogin: string};

type NoLongerHaveAccessParams = {primaryLogin: string};

type OurEmailProviderParams = {login: string};

type ConfirmThatParams = {login: string};

type UntilTimeParams = {time: string};

type StepCounterParams = {step: number; total?: number; text?: string};

type UserIsAlreadyMemberParams = {login: string; name: string};

type NewWorkspaceNameParams = {userName: string; workspaceNumber?: number};

type RoomNameReservedErrorParams = {reservedName: string};

type RenamedRoomActionParams = {oldName: string; newName: string; isExpenseReport: boolean; actorName?: string};

type RoomRenamedToParams = {newName: string};

type OOOEventSummaryFullDayParams = {summary: string; dayCount: number; date: string};

type OOOEventSummaryPartialDayParams = {summary: string; timePeriod: string; date: string};

type ParentNavigationSummaryParams = {reportName?: string; workspaceName?: string};

type SetTheRequestParams = {valueName: string; newValueToDisplay: string};

type SetTheDistanceMerchantParams = {translatedChangedField: string; newMerchant: string; newAmountToDisplay: string};

type RemovedTheRequestParams = {valueName: string; oldValueToDisplay: string};

type UpdatedTheRequestParams = {valueName: string; newValueToDisplay: string; oldValueToDisplay: string};

type UpdatedTheDistanceMerchantParams = {translatedChangedField: string; newMerchant: string; oldMerchant: string; newAmountToDisplay: string; oldAmountToDisplay: string};

type FormattedMaxLengthParams = {formattedMaxLength: string};

type WalletProgramParams = {walletProgram: string};

type ViolationsAutoReportedRejectedExpenseParams = {rejectedBy: string; rejectReason: string};

type ViolationsCashExpenseWithNoReceiptParams = {formattedLimit?: string} | undefined;

type ViolationsConversionSurchargeParams = {surcharge: number};

type ViolationsInvoiceMarkupParams = {invoiceMarkup: number};

type ViolationsMaxAgeParams = {maxAge: number};

type ViolationsMissingTagParams = {tagName?: string} | undefined;

type ViolationsModifiedAmountParams = {type?: ViolationDataType; displayPercentVariance?: number};

type ViolationsOverAutoApprovalLimitParams = {formattedLimit: string};

type ViolationsOverCategoryLimitParams = {formattedLimit: string};

type ViolationsOverLimitParams = {formattedLimit: string};

type ViolationsPerDayLimitParams = {formattedLimit: string};

type ViolationsReceiptRequiredParams = {formattedLimit?: string; category?: string};

type ViolationsCustomRulesParams = {message: string};

type ViolationsRterParams = {
    brokenBankConnection: boolean;
    isAdmin: boolean;
    email?: string;
    isTransactionOlderThan7Days: boolean;
    member?: string;
    rterType?: ValueOf<typeof CONST.RTER_VIOLATION_TYPES>;
};

type ViolationsTagOutOfPolicyParams = {tagName?: string} | undefined;

type ViolationsProhibitedExpenseParams = {prohibitedExpenseType: string};

type ViolationsTaxOutOfPolicyParams = {taxName?: string} | undefined;

type PaySomeoneParams = {name?: string} | undefined;

type TaskCreatedActionParams = {title: string};

type OptionalParam<T> = Partial<T>;

type TermsParams = {amount: string};

type ElectronicFundsParams = {percentage: string; amount: string};

type LogSizeParams = {size: number};

type LogSizeAndDateParams = {size: number; date: string};

type HeldRequestParams = {comment: string};

type ChangeFieldParams = {oldValue?: string; newValue: string; fieldName: string};

type ChangeReportPolicyParams = {fromPolicyName?: string; toPolicyName: string};

type UpdatedPolicyDescriptionParams = {oldDescription: string; newDescription: string};

type UpdatedPolicyCurrencyParams = {oldCurrency: string; newCurrency: string};

type UpdatedPolicyCategoryParams = {categoryName: string; oldValue?: boolean | string | number; newValue?: boolean | string | number};

type UpdatedPolicyCategoryDescriptionHintTypeParams = {categoryName: string; oldValue?: string; newValue?: string};

type UpdatedPolicyCategoryGLCodeParams = {categoryName: string; oldValue?: string; newValue?: string};

type UpdatedPolicyCategoryMaxExpenseAmountParams = {categoryName: string; oldAmount?: string; newAmount?: string};

type UpdatedPolicyCategoryExpenseLimitTypeParams = {categoryName: string; oldValue?: string; newValue: string};

type UpdatedPolicyCategoryMaxAmountNoReceiptParams = {categoryName: string; oldValue?: string; newValue: string};

type UpdatedPolicyTagParams = {tagListName: string; tagName?: string; enabled?: boolean; count?: string};

type UpdatedPolicyTagNameParams = {oldName: string; newName: string; tagListName: string};

type UpdatedPolicyTagFieldParams = {oldValue?: string; newValue: string; tagName: string; tagListName: string; updatedField: string};

type UpdatedPolicyCategoryNameParams = {oldName: string; newName?: string};

type UpdatePolicyCustomUnitTaxEnabledParams = {newValue: boolean};

type UpdatePolicyCustomUnitParams = {oldValue: string; newValue: string; customUnitName: string; updatedField: string};

type AddOrDeletePolicyCustomUnitRateParams = {customUnitName: string; rateName: string};

type UpdatedPolicyCustomUnitRateParams = {customUnitName: string; customUnitRateName: string; oldValue: string; newValue: string; updatedField: string};

type UpdatedPolicyCustomUnitTaxRateExternalIDParams = {customUnitRateName: string; newValue: string; newTaxPercentage: string; oldValue?: string; oldTaxPercentage?: string};

type UpdatedPolicyCustomUnitTaxClaimablePercentageParams = {customUnitRateName: string; newValue: number; oldValue?: number};

type AddedOrDeletedPolicyReportFieldParams = {fieldType: string; fieldName?: string};

type UpdatedPolicyReportFieldDefaultValueParams = {fieldName?: string; defaultValue?: string};

type PolicyAddedReportFieldOptionParams = {fieldName?: string; optionName: string};

type PolicyDisabledReportFieldOptionParams = {fieldName: string; optionName: string; optionEnabled: boolean};

type PolicyDisabledReportFieldAllOptionsParams = {fieldName: string; optionName: string; allEnabled: boolean; toggledOptionsCount?: number};

type AddedPolicyApprovalRuleParams = {approverEmail: string; approverName: string; field: string; name: string};

type UpdatedPolicyApprovalRuleParams = {oldApproverEmail: string; oldApproverName?: string; newApproverEmail: string; newApproverName?: string; field: string; name: string};

type UpdatedPolicyPreventSelfApprovalParams = {oldValue: string; newValue: string};

type UpdatedPolicyFieldWithNewAndOldValueParams = {oldValue: string; newValue: string};

type UpdatedPolicyFieldWithValueParam = {value: boolean};

type UpdatedPolicyFrequencyParams = {oldFrequency: string; newFrequency: string};

type UpdatedPolicyAuditRateParams = {oldAuditRate: number; newAuditRate: number};

type UpdatedPolicyManualApprovalThresholdParams = {oldLimit: string; newLimit: string};

type ChangeTypeParams = {oldType: string; newType: string};

type DelegateSubmitParams = {delegateUser: string; originalManager: string};

type AccountOwnerParams = {accountOwnerEmail: string};

type ExportedToIntegrationParams = {label: string; markedManually?: boolean; inProgress?: boolean; lastModified?: string};

type IntegrationsMessageParams = {
    label: string;
    result: {
        code?: number;
        messages?: string[];
        title?: string;
        link?: {
            url: string;
            text: string;
        };
    };
};

type MarkedReimbursedParams = {amount: string; currency: string};

type MarkReimbursedFromIntegrationParams = {amount: string; currency: string};

type ShareParams = {to: string};

type UnshareParams = {to: string};

type StripePaidParams = {amount: string; currency: string};

type RemoveMembersWarningPrompt = {
    memberName: string;
    ownerName: string;
};

type RemoveMemberPromptParams = {
    memberName: string;
};

type IssueVirtualCardParams = {
    assignee: string;
    link: string;
};

type ApprovalWorkflowErrorParams = {
    name1: string;
    name2: string;
};

type ConnectionNameParams = {
    connectionName: AllConnectionName;
};

type LastSyncDateParams = {
    connectionName: string;
    formattedDate: string;
};

type CustomersOrJobsLabelParams = {
    importFields: string[];
    importType: string;
};

type ExportAgainModalDescriptionParams = {
    reportName: string;
    connectionName: ConnectionName;
};

type IntegrationSyncFailedParams = {label: string; errorMessage: string; linkText?: string; linkURL?: string};

type AddEmployeeParams = {email: string; role: string};

type UpdateRoleParams = {email: string; currentRole: string; newRole: string};

type UpdatedCustomFieldParams = {email: string; previousValue: string; newValue: string};

type LeftWorkspaceParams = {nameOrEmail: string};

type RemoveMemberParams = {email: string; role: string};

type DateParams = {date: string};

type FiltersAmountBetweenParams = {greaterThan: string; lessThan: string};

type StatementPageTitleParams = {year: string | number; monthName: string};

type DisconnectPromptParams = {currentIntegration?: ConnectionName} | undefined;

type DisconnectTitleParams = {integration?: ConnectionName} | undefined;

type AmountWithCurrencyParams = {amountWithCurrency: string};

type LowerUpperParams = {lower: string; upper: string};

type CategoryNameParams = {categoryName: string};

type NeedCategoryForExportToIntegrationParams = {connectionName: string};

type TaxAmountParams = {taxAmount: number};

type SecondaryLoginParams = {secondaryLogin: string};

type OwnerOwesAmountParams = {amount: string; email: string};

type ChangeOwnerSubscriptionParams = {usersCount: number; finalCount: number};

type ChangeOwnerDuplicateSubscriptionParams = {email: string; workspaceName: string};

type ChangeOwnerHasFailedSettlementsParams = {email: string};

type ActionsAreCurrentlyRestricted = {workspaceName: string};

type WorkspaceOwnerWillNeedToAddOrUpdatePaymentCardParams = {workspaceOwnerName: string};

type RenamedWorkspaceNameActionParams = {oldName: string; newName: string};

type StatementTitleParams = {year: number | string; monthName: string};

type BadgeFreeTrialParams = {numOfDays: number};

type BillingBannerSubtitleWithDateParams = {date: string};

type BillingBannerOwnerAmountOwedOverdueParams = {date?: string; purchaseAmountOwed?: string};

type BillingBannerDisputePendingParams = {amountOwed: number; cardEnding: string};

type BillingBannerCardAuthenticationRequiredParams = {cardEnding: string};

type BillingBannerInsufficientFundsParams = {amountOwed: number};

type BillingBannerCardExpiredParams = {amountOwed: number};

type BillingBannerCardOnDisputeParams = {amountOwed: string; cardEnding: string};

type TrialStartedTitleParams = {numOfDays: number};

type EarlyDiscountTitleParams = {discountType: number};

type EarlyDiscountSubtitleParams = {days: number; hours: number; minutes: number; seconds: number};

type CardNextPaymentParams = {nextPaymentDate: string};

type CardEndingParams = {cardNumber: string};

type CardInfoParams = {name: string; expiration: string; currency: string};

type YourPlanPriceParams = {lower: string; upper: string};

type YourPlanPriceValueParams = {price: string};

type SubscriptionSizeParams = {size: number};

type SubscriptionCommitmentParams = {size: number; date: string};

type SubscriptionSettingsSaveUpToParams = {amountWithCurrency: string};

type SubscriptionSettingsSummaryParams = {subscriptionType: string; subscriptionSize: string; autoRenew: string; autoIncrease: string};

type SubscriptionSettingsRenewsOnParams = {date: string};

type UnapproveWithIntegrationWarningParams = {accountingIntegration: string};

type IncorrectZipFormatParams = {zipFormat?: string} | undefined;

type ExportIntegrationSelectedParams = {connectionName: ConnectionName};

type DefaultVendorDescriptionParams = {isReimbursable: boolean};

type RequiredFieldParams = {fieldName: string};

type ImportFieldParams = {importField: string};

type IntacctMappingTitleParams = {mappingName: SageIntacctMappingName};

type LastSyncAccountingParams = {relativeDate: string};

type SyncStageNameConnectionsParams = {stage: PolicyConnectionSyncStage};

type ReconciliationWorksParams = {lastFourPAN: string};

type DelegateRoleParams = {role: DelegateRole};

type DelegatorParams = {delegator: string};

type VacationDelegateParams = {nameOrEmail: string};

type SubmittedToVacationDelegateParams = {submittedToName: string; vacationDelegateName: string};

type RoleNamesParams = {role: string};

type AssignCardParams = {
    assignee: string;
    feed: string;
};

type SpreadSheetColumnParams = {
    name: string;
};

type SpreadFieldNameParams = {
    fieldName: string;
};

type SpreadCategoriesParams = {
    categories: number;
};

type AssignedCardParams = {
    assignee: string;
    link: string;
};

type FeatureNameParams = {
    featureName: string;
};

type AutoPayApprovedReportsLimitErrorParams = {
    currency?: string;
};

type DefaultAmountParams = {
    defaultAmount: string;
};

type RemovedFromApprovalWorkflowParams = {
    submittersNames: string[];
};

type DemotedFromWorkspaceParams = {
    policyName: string;
    oldRole: string;
};

type IntegrationExportParams = {
    integration: string;
    type?: string;
};

type ConnectionParams = {
    connection: string;
};

type MissingPropertyParams = {
    propertyName: string;
};

type InvalidPropertyParams = {
    propertyName: string;
    expectedType: string;
};

type InvalidValueParams = {
    expectedValues: string;
};

type ImportTagsSuccessfulDescriptionParams = {
    tags: number;
};

type ImportedTagsMessageParams = {
    columnCounts: number;
};

type ImportMembersSuccessfulDescriptionParams = {
    added: number;
    updated: number;
};

type ImportPerDiemRatesSuccessfulDescriptionParams = {
    rates: number;
};

type AuthenticationErrorParams = {
    connectionName: string;
};

type ImportedTypesParams = {
    importedTypes: string[];
};

type WorkspaceYouMayJoin = {
    domain: string;
    email: string;
};

type WorkEmailResendCodeParams = {
    workEmail: string | undefined;
};

type WorkEmailMergingBlockedParams = {
    workEmail: string | undefined;
};

type WorkspaceMemberList = {
    employeeCount: number;
    policyOwner: string;
};

type FileLimitParams = {
    fileLimit: number;
};

type CompanyCardBankName = {
    bankName: string;
};

type CurrencyCodeParams = {
    currencyCode: string;
};

type WorkspaceLockedPlanTypeParams = {
    count: number;
    annualSubscriptionEndDate: string;
};

type CompanyNameParams = {
    companyName: string;
};

type CustomUnitRateParams = {
    rate: number;
};

type ChatWithAccountManagerParams = {
    accountManagerDisplayName: string;
};

type EditDestinationSubtitleParams = {
    destination: string;
};

type FlightLayoverParams = {
    layover: string;
};

type SubmitsToParams = {
    name: string;
};

type SettlementDateParams = {
    settlementDate: string;
};

type PolicyExpenseChatNameParams = {
    displayName: string;
};

type ReviewParams = {
    amount: string;
};

type CurrencyInputDisabledTextParams = {
    currency: string;
};

type SplitExpenseSubtitleParams = {
    amount: string;
    merchant: string;
};

type SplitExpenseEditTitleParams = {
    amount: string;
    merchant: string;
};

type TotalAmountGreaterOrLessThanOriginalParams = {
    amount: string;
};

type EmployeeInviteMessageParams = {
    name: string;
};

type FlightParams = {
    startDate: string;
    airlineCode: string;
    origin: string;
    destination: string;
    confirmationID?: string;
};

type AirlineParams = {
    airlineCode: string;
    startDate?: string;
    cabinClass?: string;
};

type RailTicketParams = {
    origin: string;
    destination: string;
    startDate: string;
};

type TravelTypeParams = {
    type: string;
    id?: string;
};

type ContactMethodsRouteParams = {
    contactMethodsRoute: string;
};

type BusinessTaxIDParams = {
    country: string;
};

export type {
    ContactMethodsRouteParams,
    SplitExpenseEditTitleParams,
    SplitExpenseSubtitleParams,
    TotalAmountGreaterOrLessThanOriginalParams,
    AuthenticationErrorParams,
    ImportMembersSuccessfulDescriptionParams,
    ImportedTagsMessageParams,
    ImportTagsSuccessfulDescriptionParams,
    MissingPropertyParams,
    InvalidPropertyParams,
    InvalidValueParams,
    ConnectionParams,
    IntegrationExportParams,
    RemovedFromApprovalWorkflowParams,
    DemotedFromWorkspaceParams,
    DefaultAmountParams,
    AutoPayApprovedReportsLimitErrorParams,
    FeatureNameParams,
    FileLimitParams,
    SpreadSheetColumnParams,
    SpreadFieldNameParams,
    AssignedCardParams,
    SpreadCategoriesParams,
    DelegateRoleParams,
    DelegatorParams,
    VacationDelegateParams,
    ReconciliationWorksParams,
    LastSyncAccountingParams,
    SyncStageNameConnectionsParams,
    RequiredFieldParams,
    IntacctMappingTitleParams,
    ImportFieldParams,
    AssigneeParams,
    DefaultVendorDescriptionParams,
    ExportIntegrationSelectedParams,
    UnapproveWithIntegrationWarningParams,
    IncorrectZipFormatParams,
    CardNextPaymentParams,
    CardEndingParams,
    CardInfoParams,
    YourPlanPriceParams,
    SubscriptionSizeParams,
    SubscriptionCommitmentParams,
    SubscriptionSettingsSaveUpToParams,
    SubscriptionSettingsRenewsOnParams,
    BadgeFreeTrialParams,
    BillingBannerSubtitleWithDateParams,
    BillingBannerOwnerAmountOwedOverdueParams,
    BillingBannerDisputePendingParams,
    BillingBannerCardAuthenticationRequiredParams,
    BillingBannerInsufficientFundsParams,
    BillingBannerCardExpiredParams,
    BillingBannerCardOnDisputeParams,
    TrialStartedTitleParams,
    EarlyDiscountTitleParams,
    EarlyDiscountSubtitleParams,
    RemoveMemberPromptParams,
    StatementTitleParams,
    RenamedWorkspaceNameActionParams,
    WorkspaceOwnerWillNeedToAddOrUpdatePaymentCardParams,
    ActionsAreCurrentlyRestricted,
    ChangeOwnerHasFailedSettlementsParams,
    OwnerOwesAmountParams,
    ChangeOwnerDuplicateSubscriptionParams,
    ChangeOwnerSubscriptionParams,
    SecondaryLoginParams,
    TaxAmountParams,
    CategoryNameParams,
    AmountWithCurrencyParams,
    LowerUpperParams,
    LogSizeAndDateParams,
    AddressLineParams,
    AdminCanceledRequestParams,
    AlreadySignedInParams,
    ApprovedAmountParams,
    BeginningOfChatHistoryAdminRoomPartOneParams,
    BeginningOfChatHistoryAnnounceRoomPartOneParams,
    BeginningOfChatHistoryAnnounceRoomPartTwo,
    BeginningOfChatHistoryDomainRoomPartOneParams,
    CanceledRequestParams,
    CharacterLimitParams,
    ConfirmThatParams,
    CompanyCardFeedNameParams,
    DateShouldBeAfterParams,
    DateShouldBeBeforeParams,
    DeleteActionParams,
    DeleteConfirmationParams,
    DidSplitAmountMessageParams,
    EditActionParams,
    ElectronicFundsParams,
    EnterMagicCodeParams,
    FormattedMaxLengthParams,
    GoBackMessageParams,
    SubmittedToVacationDelegateParams,
    HeldRequestParams,
    InstantSummaryParams,
    IssueVirtualCardParams,
    LocalTimeParams,
    LogSizeParams,
    LoggedInAsParams,
    ManagerApprovedAmountParams,
    ManagerApprovedParams,
    MovedFromPersonalSpaceParams,
    SignUpNewFaceCodeParams,
    NoLongerHaveAccessParams,
    NotAllowedExtensionParams,
    NotYouParams,
    OOOEventSummaryFullDayParams,
    OOOEventSummaryPartialDayParams,
    OurEmailProviderParams,
    PaidElsewhereParams,
    PaidWithExpensifyParams,
    ParentNavigationSummaryParams,
    PaySomeoneParams,
    PayerOwesAmountParams,
    DuplicateTransactionParams,
    PayerOwesParams,
    RoleNamesParams,
    PayerPaidAmountParams,
    PayerPaidParams,
    PayerSettledParams,
    RemovedTheRequestParams,
    MovedFromReportParams,
    RenamedRoomActionParams,
    ReportArchiveReasonsClosedParams,
    ReportArchiveReasonsMergedParams,
    ReportPolicyNameParams,
    ReportArchiveReasonsInvoiceReceiverPolicyDeletedParams,
    ReportArchiveReasonsRemovedFromPolicyParams,
    RequestAmountParams,
    RequestCountParams,
    DeleteTransactionParams,
    MovedTransactionParams,
    RequestedAmountMessageParams,
    ResolutionConstraintsParams,
    RoomNameReservedErrorParams,
    RoomRenamedToParams,
    SetTheDistanceMerchantParams,
    SetTheRequestParams,
    SettleExpensifyCardParams,
    SettledAfterAddedBankAccountParams,
    SizeExceededParams,
    SplitAmountParams,
    StepCounterParams,
    TaskCreatedActionParams,
    TermsParams,
    ThreadRequestReportNameParams,
    ThreadSentMoneyReportNameParams,
    ToValidateLoginParams,
    TransferParams,
    UntilTimeParams,
    UpdatedTheDistanceMerchantParams,
    UpdatedTheRequestParams,
    UsePlusButtonParams,
    UserIsAlreadyMemberParams,
    UserSplitParams,
    ViolationsAutoReportedRejectedExpenseParams,
    ViolationsCashExpenseWithNoReceiptParams,
    ViolationsConversionSurchargeParams,
    ViolationsInvoiceMarkupParams,
    ViolationsMaxAgeParams,
    ViolationsMissingTagParams,
    ViolationsModifiedAmountParams,
    ViolationsOverAutoApprovalLimitParams,
    ViolationsOverCategoryLimitParams,
    ViolationsOverLimitParams,
    ViolationsPerDayLimitParams,
    ViolationsReceiptRequiredParams,
    ViolationsCustomRulesParams,
    ViolationsRterParams,
    ViolationsTagOutOfPolicyParams,
    ViolationsProhibitedExpenseParams,
    ViolationsTaxOutOfPolicyParams,
    WaitingOnBankAccountParams,
    WalletProgramParams,
    WeSentYouMagicSignInLinkParams,
    WelcomeEnterMagicCodeParams,
    WelcomeToRoomParams,
    ZipCodeExampleFormatParams,
    ChangeFieldParams,
    ChangeReportPolicyParams,
    ChangeTypeParams,
    ExportedToIntegrationParams,
    DelegateSubmitParams,
    AccountOwnerParams,
    IntegrationsMessageParams,
    MarkedReimbursedParams,
    MarkReimbursedFromIntegrationParams,
    ShareParams,
    UnshareParams,
    StripePaidParams,
    RemoveMembersWarningPrompt,
    ApprovalWorkflowErrorParams,
    ConnectionNameParams,
    LastSyncDateParams,
    CustomersOrJobsLabelParams,
    ExportAgainModalDescriptionParams,
    IntegrationSyncFailedParams,
    AddEmployeeParams,
    UpdateRoleParams,
    UpdatedCustomFieldParams,
    LeftWorkspaceParams,
    RemoveMemberParams,
    DateParams,
    FiltersAmountBetweenParams,
    StatementPageTitleParams,
    CompanyCardBankName,
    DisconnectPromptParams,
    DisconnectTitleParams,
    CharacterLengthLimitParams,
    OptionalParam,
    AssignCardParams,
    ImportedTypesParams,
    WorkspaceYouMayJoin,
    WorkspaceMemberList,
    ImportPerDiemRatesSuccessfulDescriptionParams,
    CurrencyCodeParams,
    WorkspaceLockedPlanTypeParams,
    CompanyNameParams,
    CustomUnitRateParams,
    ChatWithAccountManagerParams,
    UpdatedPolicyCurrencyParams,
    UpdatedPolicyFrequencyParams,
    UpdatedPolicyCategoryParams,
    UpdatedPolicyCategoryDescriptionHintTypeParams,
    UpdatedPolicyCategoryNameParams,
    UpdatedPolicyPreventSelfApprovalParams,
    UpdatedPolicyFieldWithNewAndOldValueParams,
    UpdatedPolicyFieldWithValueParam,
    UpdatedPolicyDescriptionParams,
    EditDestinationSubtitleParams,
    FlightLayoverParams,
    WorkEmailResendCodeParams,
    WorkEmailMergingBlockedParams,
    NewWorkspaceNameParams,
    AddedOrDeletedPolicyReportFieldParams,
    UpdatedPolicyCustomUnitRateParams,
    UpdatedPolicyCustomUnitTaxRateExternalIDParams,
    UpdatedPolicyCustomUnitTaxClaimablePercentageParams,
    UpdatedPolicyTagParams,
    UpdatedPolicyTagNameParams,
    UpdatedPolicyTagFieldParams,
    UpdatedPolicyReportFieldDefaultValueParams,
    PolicyAddedReportFieldOptionParams,
    PolicyDisabledReportFieldOptionParams,
    PolicyDisabledReportFieldAllOptionsParams,
    SubmitsToParams,
    SettlementDateParams,
    PolicyExpenseChatNameParams,
    YourPlanPriceValueParams,
    BusinessBankAccountParams,
    NeedCategoryForExportToIntegrationParams,
    UpdatedPolicyAuditRateParams,
    UpdatedPolicyManualApprovalThresholdParams,
    UpdatePolicyCustomUnitTaxEnabledParams,
    UpdatePolicyCustomUnitParams,
    AddOrDeletePolicyCustomUnitRateParams,
    AddedPolicyApprovalRuleParams,
    UpdatedPolicyApprovalRuleParams,
    UpdatedPolicyCategoryGLCodeParams,
    UpdatedPolicyCategoryMaxExpenseAmountParams,
    UpdatedPolicyCategoryExpenseLimitTypeParams,
    UpdatedPolicyCategoryMaxAmountNoReceiptParams,
    SubscriptionSettingsSummaryParams,
    BankAccountLastFourParams,
    ReviewParams,
    CreateExpensesParams,
    CurrencyInputDisabledTextParams,
    EmployeeInviteMessageParams,
    FlightParams,
    AirlineParams,
    RailTicketParams,
    TravelTypeParams,
<<<<<<< HEAD
    PhoneErrorRouteParams,
=======
    BusinessTaxIDParams,
>>>>>>> 014edee4
};<|MERGE_RESOLUTION|>--- conflicted
+++ resolved
@@ -137,14 +137,13 @@
     formattedAmount: string;
 };
 
-<<<<<<< HEAD
-type PhoneErrorRouteParams = {
-    phoneErrorMethodsRoute: string;
-=======
 type BusinessBankAccountParams = {
     amount: string;
     last4Digits: string;
->>>>>>> 014edee4
+};
+
+type PhoneErrorRouteParams = {
+    phoneErrorMethodsRoute: string;
 };
 
 type RequestAmountParams = {amount: string};
@@ -1063,9 +1062,6 @@
     AirlineParams,
     RailTicketParams,
     TravelTypeParams,
-<<<<<<< HEAD
+    BusinessTaxIDParams,
     PhoneErrorRouteParams,
-=======
-    BusinessTaxIDParams,
->>>>>>> 014edee4
 };