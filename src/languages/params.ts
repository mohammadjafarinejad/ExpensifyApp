--- conflicted
+++ resolved
@@ -688,7 +688,6 @@
     currency: string;
 };
 
-<<<<<<< HEAD
 type SplitExpenseSubtitleParams = {
     amount: string;
     merchant: string;
@@ -701,10 +700,10 @@
 
 type TotalAmountGreaterOrLessThanOriginalParams = {
     amount: string;
-=======
+};
+
 type EmployeeInviteMessageParams = {
     name: string;
->>>>>>> 526a0e4e
 };
 
 export type {
