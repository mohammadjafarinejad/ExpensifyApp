import type {ValueOf} from 'type-fest';
import type CONST from '@src/CONST';
import type {OnyxInputOrEntry, ReportAction} from '@src/types/onyx';
import type {DelegateRole} from '@src/types/onyx/Account';
import type {AllConnectionName, ConnectionName, PolicyConnectionSyncStage, SageIntacctMappingName} from '@src/types/onyx/Policy';
import type {ViolationDataType} from '@src/types/onyx/TransactionViolation';

type AddressLineParams = {
    lineNumber: number;
};

type CharacterLimitParams = {
    limit: number | string;
};

type AssigneeParams = {
    assignee: string;
};

type CharacterLengthLimitParams = {
    limit: number;
    length: number;
};

type ZipCodeExampleFormatParams = {
    zipSampleFormat: string;
};

type LoggedInAsParams = {
    email: string;
};

type SignUpNewFaceCodeParams = {
    login: string;
};

type WelcomeEnterMagicCodeParams = {
    login: string;
};

type AlreadySignedInParams = {
    email: string;
};

type GoBackMessageParams = {
    provider: string;
};

type LocalTimeParams = {
    user: string;
    time: string;
};

type EditActionParams = {
    action: OnyxInputOrEntry<ReportAction>;
};

type DeleteActionParams = {
    action: OnyxInputOrEntry<ReportAction>;
};

type DeleteConfirmationParams = {
    action: OnyxInputOrEntry<ReportAction>;
};

type BeginningOfChatHistoryDomainRoomParams = {
    domainRoom: string;
};

type BeginningOfChatHistoryAdminRoomParams = {
    workspaceName: string;
};

type BeginningOfChatHistoryAnnounceRoomParams = {
    workspaceName: string;
};

type BeginningOfChatHistoryPolicyExpenseChatParams = {
    workspaceName: string;
    submitterDisplayName: string;
};

type BeginningOfChatHistoryInvoiceRoomParams = {
    invoicePayer: string;
    invoiceReceiver: string;
};

type BeginningOfArchivedRoomParams = {
    reportName: string;
    reportDetailsLink: string;
};

type BeginningOfChatHistoryUserRoomParams = {
    reportName: string;
    reportDetailsLink: string;
};

type BeginningOfChatHistoryAnnounceRoomPartTwo = {
    workspaceName: string;
};

type WelcomeToRoomParams = {
    roomName: string;
};

type UsePlusButtonParams = {
    additionalText: string;
};

type ReportArchiveReasonsClosedParams = {
    displayName: string;
};

type ReportArchiveReasonsMergedParams = {
    displayName: string;
    oldDisplayName: string;
};

type ReportArchiveReasonsRemovedFromPolicyParams = {
    displayName: string;
    policyName: string;
    shouldUseYou?: boolean;
};

type ReportPolicyNameParams = {
    policyName: string;
};

type ReportArchiveReasonsInvoiceReceiverPolicyDeletedParams = {
    policyName: string;
};

type DuplicateTransactionParams = {
    isSubmitted: boolean;
};

type RequestCountParams = {
    scanningReceipts: number;
    pendingReceipts: number;
};

type DeleteTransactionParams = {
    amount: string;
    merchant: string;
};

type MovedTransactionParams = {
    reportUrl: string;
    reportName?: string;
};

type MovedActionParams = {
    shouldHideMovedReportUrl: boolean;
    movedReportUrl: string;
    newParentReportUrl: string;
    toPolicyName: string;
};

type MovedFromReportParams = {
    reportName: string;
};

type SettleExpensifyCardParams = {
    formattedAmount: string;
};

type PhoneErrorRouteParams = {
    phoneErrorMethodsRoute: string;
};

type WorkspacesListRouteParams = {
    workspacesListRoute: string;
};

type BusinessBankAccountParams = {
    amount?: string;
    last4Digits?: string;
};

type WorkspaceRouteParams = {
    workspaceRoute: string;
};

type RequestAmountParams = {amount: string};

type RequestedAmountMessageParams = {formattedAmount: string; comment?: string};

type SplitAmountParams = {amount: string};

type DidSplitAmountMessageParams = {formattedAmount: string; comment: string};

type UserSplitParams = {amount: string};

type PayerOwesAmountParams = {payer: string; amount: number | string; comment?: string};

type PayerOwesParams = {payer: string};

type CompanyCardFeedNameParams = {feedName: string};

type PayerPaidAmountParams = {payer?: string; amount: number | string};

type ApprovedAmountParams = {amount: number | string};

type ManagerApprovedParams = {manager: string};

type ManagerApprovedAmountParams = {manager: string; amount: number | string};

type PayerPaidParams = {payer: string};

type PayerSettledParams = {amount: number | string};

type CreateExpensesParams = {expensesNumber: number};

type WaitingOnBankAccountParams = {submitterDisplayName: string};

type CanceledRequestParams = {amount: string; submitterDisplayName: string};

type AdminCanceledRequestParams = {manager: string; amount: string};

type SettledAfterAddedBankAccountParams = {submitterDisplayName: string; amount: string};

type PaidElsewhereParams = {payer?: string} | undefined;

type PaidWithExpensifyParams = {payer?: string} | undefined;

type ThreadRequestReportNameParams = {formattedAmount: string; comment: string};

type ThreadSentMoneyReportNameParams = {formattedAmount: string; comment: string};

type MovedFromPersonalSpaceParams = {workspaceName?: string; reportName?: string};

type SizeExceededParams = {maxUploadSizeInMB: number};

type ResolutionConstraintsParams = {minHeightInPx: number; minWidthInPx: number; maxHeightInPx: number; maxWidthInPx: number};

type NotAllowedExtensionParams = {allowedExtensions: string[]};

type EnterMagicCodeParams = {contactMethod: string};

type TransferParams = {amount: string};

type InstantSummaryParams = {rate: string; minAmount: string};

type BankAccountLastFourParams = {lastFour: string};

type NotYouParams = {user: string};

type DateShouldBeBeforeParams = {dateString: string};

type DateShouldBeAfterParams = {dateString: string};

type WeSentYouMagicSignInLinkParams = {login: string; loginType: string};

type ToValidateLoginParams = {primaryLogin: string; secondaryLogin: string};

type NoLongerHaveAccessParams = {primaryLogin: string};

type OurEmailProviderParams = {login: string};

type ConfirmThatParams = {login: string};

type UntilTimeParams = {time: string};

type StepCounterParams = {step: number; total?: number; text?: string};

type UserIsAlreadyMemberParams = {login: string; name: string};

type NewWorkspaceNameParams = {userName: string; workspaceNumber?: number};

type RoomNameReservedErrorParams = {reservedName: string};

type RenamedRoomActionParams = {oldName: string; newName: string; isExpenseReport: boolean; actorName?: string};

type RoomRenamedToParams = {newName: string};

type OOOEventSummaryFullDayParams = {summary: string; dayCount: number; date: string};

type OOOEventSummaryPartialDayParams = {summary: string; timePeriod: string; date: string};

type ParentNavigationSummaryParams = {reportName?: string; workspaceName?: string};

type SetTheRequestParams = {valueName: string; newValueToDisplay: string};

type SetTheDistanceMerchantParams = {translatedChangedField: string; newMerchant: string; newAmountToDisplay: string};

type RemovedTheRequestParams = {valueName: string; oldValueToDisplay: string};

type UpdatedTheRequestParams = {valueName: string; newValueToDisplay: string; oldValueToDisplay: string};

type UpdatedTheDistanceMerchantParams = {translatedChangedField: string; newMerchant: string; oldMerchant: string; newAmountToDisplay: string; oldAmountToDisplay: string};

type FormattedMaxLengthParams = {formattedMaxLength: string};

type WalletProgramParams = {walletProgram: string};

type ViolationsCashExpenseWithNoReceiptParams = {formattedLimit?: string} | undefined;

type ViolationsConversionSurchargeParams = {surcharge: number};

type ViolationsInvoiceMarkupParams = {invoiceMarkup: number};

type ViolationsMaxAgeParams = {maxAge: number};

type ViolationsMissingTagParams = {tagName?: string} | undefined;

type ViolationsModifiedAmountParams = {type?: ViolationDataType; displayPercentVariance?: number};

type ViolationsOverAutoApprovalLimitParams = {formattedLimit: string};

type ViolationsOverCategoryLimitParams = {formattedLimit: string};

type ViolationsOverLimitParams = {formattedLimit: string};

type ViolationsPerDayLimitParams = {formattedLimit: string};

type ViolationsReceiptRequiredParams = {formattedLimit?: string; category?: string};

type ViolationsCustomRulesParams = {message: string};

type ViolationsRterParams = {
    brokenBankConnection: boolean;
    isAdmin: boolean;
    email?: string;
    isTransactionOlderThan7Days: boolean;
    member?: string;
    rterType?: ValueOf<typeof CONST.RTER_VIOLATION_TYPES>;
};

type ViolationsTagOutOfPolicyParams = {tagName?: string} | undefined;

type ViolationsProhibitedExpenseParams = {prohibitedExpenseType: string};

type ViolationsTaxOutOfPolicyParams = {taxName?: string} | undefined;

type PaySomeoneParams = {name?: string} | undefined;

type TaskCreatedActionParams = {title: string};

type OptionalParam<T> = Partial<T>;

type TermsParams = {amount: string};

type ElectronicFundsParams = {percentage: string; amount: string};

type LogSizeParams = {size: number};

type LogSizeAndDateParams = {size: number; date: string};

type HeldRequestParams = {comment: string};

type ChangeFieldParams = {oldValue?: string; newValue: string; fieldName: string};

type ChangeReportPolicyParams = {fromPolicyName?: string; toPolicyName: string};

type UpdatedPolicyDescriptionParams = {oldDescription: string; newDescription: string};

type UpdatedPolicyCurrencyParams = {oldCurrency: string; newCurrency: string};

type UpdatedPolicyCategoryParams = {categoryName: string; oldValue?: boolean | string | number; newValue?: boolean | string | number};

type UpdatedPolicyCategoryDescriptionHintTypeParams = {categoryName: string; oldValue?: string; newValue?: string};

type UpdatedPolicyCategoryGLCodeParams = {categoryName: string; oldValue?: string; newValue?: string};

type UpdatedPolicyCategoryMaxExpenseAmountParams = {categoryName: string; oldAmount?: string; newAmount?: string};

type UpdatedPolicyCategoryExpenseLimitTypeParams = {categoryName: string; oldValue?: string; newValue: string};

type UpdatedPolicyCategoryMaxAmountNoReceiptParams = {categoryName: string; oldValue?: string; newValue: string};

type UpdatedPolicyTagParams = {tagListName: string; tagName?: string; enabled?: boolean; count?: string};

type UpdatedPolicyTagNameParams = {oldName: string; newName: string; tagListName: string};

type UpdatedPolicyTagFieldParams = {oldValue?: string; newValue: string; tagName: string; tagListName: string; updatedField: string};

type UpdatedPolicyCategoryNameParams = {oldName: string; newName?: string};

type UpdatePolicyCustomUnitTaxEnabledParams = {newValue: boolean};

type UpdatePolicyCustomUnitParams = {oldValue: string; newValue: string; customUnitName: string; updatedField: string};

type AddOrDeletePolicyCustomUnitRateParams = {customUnitName: string; rateName: string};

type UpdatedPolicyCustomUnitRateParams = {customUnitName: string; customUnitRateName: string; oldValue: string; newValue: string; updatedField: string};

type UpdatedPolicyCustomUnitTaxRateExternalIDParams = {customUnitRateName: string; newValue: string; newTaxPercentage: string; oldValue?: string; oldTaxPercentage?: string};

type UpdatedPolicyCustomUnitTaxClaimablePercentageParams = {customUnitRateName: string; newValue: number; oldValue?: number};

type AddedOrDeletedPolicyReportFieldParams = {fieldType: string; fieldName?: string};

type UpdatedPolicyReportFieldDefaultValueParams = {fieldName?: string; defaultValue?: string};

type PolicyAddedReportFieldOptionParams = {fieldName?: string; optionName: string};

type PolicyDisabledReportFieldOptionParams = {fieldName: string; optionName: string; optionEnabled: boolean};

type PolicyDisabledReportFieldAllOptionsParams = {fieldName: string; optionName: string; allEnabled: boolean; toggledOptionsCount?: number};

type AddedPolicyApprovalRuleParams = {approverEmail: string; approverName: string; field: string; name: string};

type UpdatedPolicyApprovalRuleParams = {oldApproverEmail: string; oldApproverName?: string; newApproverEmail: string; newApproverName?: string; field: string; name: string};

type UpdatedPolicyPreventSelfApprovalParams = {oldValue: string; newValue: string};

type UpdatedPolicyFieldWithNewAndOldValueParams = {oldValue: string; newValue: string};

type UpdatedPolicyFieldWithValueParam = {value: boolean};

type UpdatedPolicyFrequencyParams = {oldFrequency: string; newFrequency: string};

type UpdatedPolicyAuditRateParams = {oldAuditRate: number; newAuditRate: number};

type UpdatedPolicyManualApprovalThresholdParams = {oldLimit: string; newLimit: string};

type ChangeTypeParams = {oldType: string; newType: string};

type AccountOwnerParams = {accountOwnerEmail: string};

type ExportedToIntegrationParams = {label: string; markedManually?: boolean; inProgress?: boolean; lastModified?: string};

type IntegrationsMessageParams = {
    label: string;
    result: {
        code?: number;
        messages?: string[];
        title?: string;
        link?: {
            url: string;
            text: string;
        };
    };
};

type MarkedReimbursedParams = {amount: string; currency: string};

type MarkReimbursedFromIntegrationParams = {amount: string; currency: string};

type ShareParams = {to: string};

type UnshareParams = {to: string};

type StripePaidParams = {amount: string; currency: string};

type RemoveMembersWarningPrompt = {
    memberName: string;
    ownerName: string;
};

type RemoveMemberPromptParams = {
    memberName: string;
};

type IssueVirtualCardParams = {
    assignee: string;
    link: string;
};

type ApprovalWorkflowErrorParams = {
    name1: string;
    name2: string;
};

type ConnectionNameParams = {
    connectionName: AllConnectionName;
};

type LastSyncDateParams = {
    connectionName: string;
    formattedDate: string;
};

type CustomersOrJobsLabelParams = {
    importFields: string[];
    importType: string;
};

type ExportAgainModalDescriptionParams = {
    reportName: string;
    connectionName: ConnectionName;
};

type IntegrationSyncFailedParams = {label: string; errorMessage: string; linkText?: string; linkURL?: string; workspaceAccountingLink?: string};

type AddEmployeeParams = {email: string; role: string};

type UpdateRoleParams = {email: string; currentRole: string; newRole: string};

type UpdatedCustomFieldParams = {email: string; previousValue: string; newValue: string};

type LeftWorkspaceParams = {nameOrEmail: string};

type RemoveMemberParams = {email: string; role: string};

type DateParams = {date: string};

type FiltersAmountBetweenParams = {greaterThan: string; lessThan: string};

type StatementPageTitleParams = {year: string | number; monthName: string};

type DisconnectPromptParams = {currentIntegration?: ConnectionName} | undefined;

type DisconnectTitleParams = {integration?: ConnectionName} | undefined;

type AmountWithCurrencyParams = {amountWithCurrency: string};

type LowerUpperParams = {lower: string; upper: string};

type CategoryNameParams = {categoryName: string};

type NeedCategoryForExportToIntegrationParams = {connectionName: string};

type TaxAmountParams = {taxAmount: number};

type SecondaryLoginParams = {secondaryLogin: string};

type WorkspaceMembersCountParams = {count: number};

type OwnerOwesAmountParams = {amount: string; email: string};

type ChangeOwnerSubscriptionParams = {usersCount: number; finalCount: number};

type ChangeOwnerDuplicateSubscriptionParams = {email: string; workspaceName: string};

type ChangeOwnerHasFailedSettlementsParams = {email: string};

type ActionsAreCurrentlyRestricted = {workspaceName: string};

type WorkspaceOwnerWillNeedToAddOrUpdatePaymentCardParams = {workspaceOwnerName: string};

type RenamedWorkspaceNameActionParams = {oldName: string; newName: string};

type StatementTitleParams = {year: number | string; monthName: string};

type BadgeFreeTrialParams = {numOfDays: number};

type BillingBannerSubtitleWithDateParams = {date: string};

type BillingBannerOwnerAmountOwedOverdueParams = {date?: string; purchaseAmountOwed?: string};

type BillingBannerDisputePendingParams = {amountOwed: number; cardEnding: string};

type BillingBannerCardAuthenticationRequiredParams = {cardEnding: string};

type BillingBannerInsufficientFundsParams = {amountOwed: number};

type BillingBannerCardExpiredParams = {amountOwed: number};

type BillingBannerCardOnDisputeParams = {amountOwed: string; cardEnding: string};

type TrialStartedTitleParams = {numOfDays: number};

type EarlyDiscountTitleParams = {discountType: number};

type EarlyDiscountSubtitleParams = {days: number; hours: number; minutes: number; seconds: number};

type CardNextPaymentParams = {nextPaymentDate: string};

type CardEndingParams = {cardNumber: string};

type CardInfoParams = {name: string; expiration: string; currency: string};

type YourPlanPriceParams = {lower: string; upper: string};

type YourPlanPriceValueParams = {price: string};

type SubscriptionSizeParams = {size: number};

type SubscriptionCommitmentParams = {size: number; date: string};

type SubscriptionSettingsSaveUpToParams = {amountWithCurrency: string};

type SubscriptionSettingsSummaryParams = {subscriptionType: string; subscriptionSize: string; autoRenew: string; autoIncrease: string};

type SubscriptionSettingsRenewsOnParams = {date: string};

type UnapproveWithIntegrationWarningParams = {accountingIntegration: string};

type IncorrectZipFormatParams = {zipFormat?: string} | undefined;

type ExportIntegrationSelectedParams = {connectionName: ConnectionName};

type DefaultVendorDescriptionParams = {isReimbursable: boolean};

type RequiredFieldParams = {fieldName: string};

type ImportFieldParams = {importField: string};

type IntacctMappingTitleParams = {mappingName: SageIntacctMappingName};

type LastSyncAccountingParams = {relativeDate: string};

type SyncStageNameConnectionsParams = {stage: PolicyConnectionSyncStage};

type ReconciliationWorksParams = {lastFourPAN: string};

type DelegateRoleParams = {role: DelegateRole};

type DelegatorParams = {delegator: string};

type VacationDelegateParams = {nameOrEmail: string};

type SubmittedToVacationDelegateParams = {submittedToName: string; vacationDelegateName: string};

type RoleNamesParams = {role: string};

type AssignCardParams = {
    assignee: string;
    feed: string;
};

type SpreadSheetColumnParams = {
    name: string;
};

type SpreadFieldNameParams = {
    fieldName: string;
};

type SpreadCategoriesParams = {
    categories: number;
};

type AssignedCardParams = {
    assignee: string;
    link: string;
};

type FeatureNameParams = {
    featureName: string;
    moreFeaturesLink: string;
};

type AutoPayApprovedReportsLimitErrorParams = {
    currency?: string;
};

type DefaultAmountParams = {
    defaultAmount: string;
};

type RemovedFromApprovalWorkflowParams = {
    submittersNames: string[];
};

type DemotedFromWorkspaceParams = {
    policyName: string;
    oldRole: string;
};

type IntegrationExportParams = {
    integration: string;
    type?: string;
    exportPageLink?: string;
};

type ConnectionParams = {
    connection: string;
};

type MissingPropertyParams = {
    propertyName: string;
};

type InvalidPropertyParams = {
    propertyName: string;
    expectedType: string;
};

type InvalidValueParams = {
    expectedValues: string;
};

type ImportTagsSuccessfulDescriptionParams = {
    tags: number;
};

type ImportedTagsMessageParams = {
    columnCounts: number;
};

type ImportMembersSuccessfulDescriptionParams = {
    added: number;
    updated: number;
};

type ImportPerDiemRatesSuccessfulDescriptionParams = {
    rates: number;
};

type AuthenticationErrorParams = {
    connectionName: string;
};

type ImportedTypesParams = {
    importedTypes: string[];
};

type WorkspaceYouMayJoin = {
    domain: string;
    email: string;
};

type WorkEmailResendCodeParams = {
    workEmail: string | undefined;
};

type WorkEmailMergingBlockedParams = {
    workEmail: string | undefined;
};

type WorkspaceMemberList = {
    employeeCount: number;
    policyOwner: string;
};

type FileLimitParams = {
    fileLimit: number;
};

type FileTypeParams = {
    fileType: string;
};

type CompanyCardBankName = {
    bankName: string;
};

type CurrencyCodeParams = {
    currencyCode: string;
};

type WorkspaceLockedPlanTypeParams = {
    count: number;
    annualSubscriptionEndDate: string;
};

type CompanyNameParams = {
    companyName: string;
};

type SignerInfoMessageParams = {
    bankAccountLastFour: string | undefined;
    currency: string | undefined;
};

type CustomUnitRateParams = {
    rate: number;
};

type ChatWithAccountManagerParams = {
    accountManagerDisplayName: string;
};

type EditDestinationSubtitleParams = {
    destination: string;
};

type FlightLayoverParams = {
    layover: string;
};

type SubmitsToParams = {
    name: string;
};

type SettlementDateParams = {
    settlementDate: string;
};

type PolicyExpenseChatNameParams = {
    displayName: string;
};

type ReceiptPartnersUberSubtitleParams = {
    organizationName: string;
};

type ReviewParams = {
    amount: string;
};

type CurrencyInputDisabledTextParams = {
    currency: string;
};

type SplitExpenseSubtitleParams = {
    amount: string;
    merchant: string;
};

type SplitExpenseEditTitleParams = {
    amount: string;
    merchant: string;
};

type TotalAmountGreaterOrLessThanOriginalParams = {
    amount: string;
};

type EmployeeInviteMessageParams = {
    name: string;
};

type FlightParams = {
    startDate: string;
    airlineCode: string;
    origin: string;
    destination: string;
    confirmationID?: string;
};

type AirlineParams = {
    airlineCode: string;
    startDate?: string;
    cabinClass?: string;
};

type RailTicketParams = {
    origin: string;
    destination: string;
    startDate: string;
};

type TravelTypeParams = {
    type: string;
    id?: string;
};

type ContactMethodsRouteParams = {
    contactMethodsRoute: string;
};

type ContactMethodParams = {
    contactMethodRoute: string;
};

type BusinessTaxIDParams = {
    country: string;
};

type BusinessRegistrationNumberParams = {
    country: string;
};

type QBDSetupErrorBodyParams = {
    conciergeLink: string;
};

type EmptyCategoriesSubtitleWithAccountingParams = {
    accountingPageURL: string;
};

type EmptyTagsSubtitleWithAccountingParams = {
    accountingPageURL: string;
};

type SettlementAccountInfoParams = {
    reconciliationAccountSettingsLink: string;
    accountNumber: string;
};

type MergeSuccessDescriptionParams = {
    from: string;
    to: string;
};

type MergeFailureUncreatedAccountDescriptionParams = {
    email: string;
    contactMethodLink: string;
};

type MergeFailureDescriptionGenericParams = {
    email: string;
};

type EnableContinuousReconciliationParams = {
    connectionName: string;
    accountingAdvancedSettingsLink: string;
};

type WorkspaceUpgradeNoteParams = {
    subscriptionLink: string;
};

type ChangedApproverMessageParams = {managerID: number};

type WorkflowSettingsParam = {workflowSettingLink: string};

type IndividualExpenseRulesSubtitleParams = {
    categoriesPageLink: string;
    tagsPageLink: string;
};

type BillableDefaultDescriptionParams = {
    tagsPageLink: string;
};

type WorkspaceShareNoteParams = {
    adminsRoomLink: string;
};

type RulesEnableWorkflowsParams = {
    moreFeaturesLink: string;
};

type UpgradeSuccessMessageParams = {
    policyName: string;
    subscriptionLink: string;
};

type DomainPermissionInfoRestrictionParams = {
    domain: string;
};

type SubmittedWithMemoParams = {
    memo?: string;
};

type DependentMultiLevelTagsSubtitleParams = {
    importSpreadsheetLink: string;
};

type PayAndDowngradeDescriptionParams = {
    formattedAmount: string;
};

<<<<<<< HEAD
type WalletAgreementParams = {
    walletAgreementUrl: string;
=======
type ErrorODIntegrationParams = {
    oldDotPolicyConnectionsURL: string;
};

type DisconnectYourBankAccountParams = {
    bankName: string;
};

type MergeAccountIntoParams = {
    login: string;
>>>>>>> 41192720
};

export type {
    ContactMethodsRouteParams,
    ContactMethodParams,
    SplitExpenseEditTitleParams,
    SplitExpenseSubtitleParams,
    TotalAmountGreaterOrLessThanOriginalParams,
    AuthenticationErrorParams,
    ImportMembersSuccessfulDescriptionParams,
    ImportedTagsMessageParams,
    ImportTagsSuccessfulDescriptionParams,
    MissingPropertyParams,
    InvalidPropertyParams,
    InvalidValueParams,
    ConnectionParams,
    IntegrationExportParams,
    RemovedFromApprovalWorkflowParams,
    DemotedFromWorkspaceParams,
    DefaultAmountParams,
    AutoPayApprovedReportsLimitErrorParams,
    FeatureNameParams,
    FileLimitParams,
    FileTypeParams,
    SpreadSheetColumnParams,
    SpreadFieldNameParams,
    AssignedCardParams,
    SpreadCategoriesParams,
    DelegateRoleParams,
    DelegatorParams,
    VacationDelegateParams,
    ReconciliationWorksParams,
    LastSyncAccountingParams,
    SyncStageNameConnectionsParams,
    RequiredFieldParams,
    IntacctMappingTitleParams,
    ImportFieldParams,
    AssigneeParams,
    DefaultVendorDescriptionParams,
    ExportIntegrationSelectedParams,
    UnapproveWithIntegrationWarningParams,
    IncorrectZipFormatParams,
    CardNextPaymentParams,
    CardEndingParams,
    CardInfoParams,
    YourPlanPriceParams,
    SubscriptionSizeParams,
    SubscriptionCommitmentParams,
    SubscriptionSettingsSaveUpToParams,
    SubscriptionSettingsRenewsOnParams,
    BadgeFreeTrialParams,
    BillingBannerSubtitleWithDateParams,
    BillingBannerOwnerAmountOwedOverdueParams,
    BillingBannerDisputePendingParams,
    BillingBannerCardAuthenticationRequiredParams,
    BillingBannerInsufficientFundsParams,
    BillingBannerCardExpiredParams,
    BillingBannerCardOnDisputeParams,
    TrialStartedTitleParams,
    EarlyDiscountTitleParams,
    EarlyDiscountSubtitleParams,
    RemoveMemberPromptParams,
    StatementTitleParams,
    RenamedWorkspaceNameActionParams,
    WorkspaceOwnerWillNeedToAddOrUpdatePaymentCardParams,
    ActionsAreCurrentlyRestricted,
    ChangeOwnerHasFailedSettlementsParams,
    OwnerOwesAmountParams,
    ChangeOwnerDuplicateSubscriptionParams,
    ChangeOwnerSubscriptionParams,
    SecondaryLoginParams,
    TaxAmountParams,
    CategoryNameParams,
    AmountWithCurrencyParams,
    LowerUpperParams,
    LogSizeAndDateParams,
    AddressLineParams,
    AdminCanceledRequestParams,
    AlreadySignedInParams,
    ApprovedAmountParams,
    BeginningOfChatHistoryAdminRoomParams,
    BeginningOfChatHistoryAnnounceRoomParams,
    BeginningOfChatHistoryPolicyExpenseChatParams,
    BeginningOfChatHistoryInvoiceRoomParams,
    BeginningOfArchivedRoomParams,
    BeginningOfChatHistoryUserRoomParams,
    BeginningOfChatHistoryAnnounceRoomPartTwo,
    BeginningOfChatHistoryDomainRoomParams,
    CanceledRequestParams,
    CharacterLimitParams,
    ConfirmThatParams,
    CompanyCardFeedNameParams,
    DateShouldBeAfterParams,
    DateShouldBeBeforeParams,
    DeleteActionParams,
    DeleteConfirmationParams,
    DidSplitAmountMessageParams,
    EditActionParams,
    ElectronicFundsParams,
    EnterMagicCodeParams,
    FormattedMaxLengthParams,
    GoBackMessageParams,
    SubmittedToVacationDelegateParams,
    HeldRequestParams,
    InstantSummaryParams,
    IssueVirtualCardParams,
    LocalTimeParams,
    LogSizeParams,
    LoggedInAsParams,
    ManagerApprovedAmountParams,
    ManagerApprovedParams,
    MovedFromPersonalSpaceParams,
    SignUpNewFaceCodeParams,
    NoLongerHaveAccessParams,
    NotAllowedExtensionParams,
    NotYouParams,
    OOOEventSummaryFullDayParams,
    OOOEventSummaryPartialDayParams,
    OurEmailProviderParams,
    PaidElsewhereParams,
    PaidWithExpensifyParams,
    ParentNavigationSummaryParams,
    PaySomeoneParams,
    PayerOwesAmountParams,
    DuplicateTransactionParams,
    PayerOwesParams,
    RoleNamesParams,
    PayerPaidAmountParams,
    PayerPaidParams,
    PayerSettledParams,
    RemovedTheRequestParams,
    MovedFromReportParams,
    RenamedRoomActionParams,
    ReportArchiveReasonsClosedParams,
    ReportArchiveReasonsMergedParams,
    ReportPolicyNameParams,
    ReportArchiveReasonsInvoiceReceiverPolicyDeletedParams,
    ReportArchiveReasonsRemovedFromPolicyParams,
    RequestAmountParams,
    RequestCountParams,
    DeleteTransactionParams,
    MovedTransactionParams,
    RequestedAmountMessageParams,
    ResolutionConstraintsParams,
    RoomNameReservedErrorParams,
    RoomRenamedToParams,
    SetTheDistanceMerchantParams,
    SetTheRequestParams,
    SettleExpensifyCardParams,
    SettledAfterAddedBankAccountParams,
    SizeExceededParams,
    SplitAmountParams,
    StepCounterParams,
    TaskCreatedActionParams,
    TermsParams,
    ThreadRequestReportNameParams,
    ThreadSentMoneyReportNameParams,
    ToValidateLoginParams,
    TransferParams,
    UntilTimeParams,
    UpdatedTheDistanceMerchantParams,
    UpdatedTheRequestParams,
    UsePlusButtonParams,
    UserIsAlreadyMemberParams,
    UserSplitParams,
    ViolationsCashExpenseWithNoReceiptParams,
    ViolationsConversionSurchargeParams,
    ViolationsInvoiceMarkupParams,
    ViolationsMaxAgeParams,
    ViolationsMissingTagParams,
    ViolationsModifiedAmountParams,
    ViolationsOverAutoApprovalLimitParams,
    ViolationsOverCategoryLimitParams,
    ViolationsOverLimitParams,
    ViolationsPerDayLimitParams,
    ViolationsReceiptRequiredParams,
    ViolationsCustomRulesParams,
    ViolationsRterParams,
    ViolationsTagOutOfPolicyParams,
    ViolationsProhibitedExpenseParams,
    ViolationsTaxOutOfPolicyParams,
    WaitingOnBankAccountParams,
    WalletProgramParams,
    WeSentYouMagicSignInLinkParams,
    WelcomeEnterMagicCodeParams,
    WelcomeToRoomParams,
    ZipCodeExampleFormatParams,
    ChangeFieldParams,
    ChangeReportPolicyParams,
    ChangeTypeParams,
    ExportedToIntegrationParams,
    AccountOwnerParams,
    IntegrationsMessageParams,
    MarkedReimbursedParams,
    MarkReimbursedFromIntegrationParams,
    ShareParams,
    UnshareParams,
    StripePaidParams,
    RemoveMembersWarningPrompt,
    ApprovalWorkflowErrorParams,
    ConnectionNameParams,
    LastSyncDateParams,
    CustomersOrJobsLabelParams,
    ExportAgainModalDescriptionParams,
    IntegrationSyncFailedParams,
    AddEmployeeParams,
    UpdateRoleParams,
    UpdatedCustomFieldParams,
    LeftWorkspaceParams,
    RemoveMemberParams,
    DateParams,
    FiltersAmountBetweenParams,
    StatementPageTitleParams,
    CompanyCardBankName,
    DisconnectPromptParams,
    DisconnectTitleParams,
    CharacterLengthLimitParams,
    OptionalParam,
    AssignCardParams,
    ImportedTypesParams,
    WorkspaceYouMayJoin,
    WorkspaceMemberList,
    ImportPerDiemRatesSuccessfulDescriptionParams,
    CurrencyCodeParams,
    WorkspaceLockedPlanTypeParams,
    CompanyNameParams,
    CustomUnitRateParams,
    ChatWithAccountManagerParams,
    UpdatedPolicyCurrencyParams,
    UpdatedPolicyFrequencyParams,
    UpdatedPolicyCategoryParams,
    UpdatedPolicyCategoryDescriptionHintTypeParams,
    UpdatedPolicyCategoryNameParams,
    UpdatedPolicyPreventSelfApprovalParams,
    UpdatedPolicyFieldWithNewAndOldValueParams,
    UpdatedPolicyFieldWithValueParam,
    UpdatedPolicyDescriptionParams,
    EditDestinationSubtitleParams,
    FlightLayoverParams,
    WorkEmailResendCodeParams,
    WorkEmailMergingBlockedParams,
    NewWorkspaceNameParams,
    AddedOrDeletedPolicyReportFieldParams,
    UpdatedPolicyCustomUnitRateParams,
    UpdatedPolicyCustomUnitTaxRateExternalIDParams,
    UpdatedPolicyCustomUnitTaxClaimablePercentageParams,
    UpdatedPolicyTagParams,
    UpdatedPolicyTagNameParams,
    UpdatedPolicyTagFieldParams,
    UpdatedPolicyReportFieldDefaultValueParams,
    PolicyAddedReportFieldOptionParams,
    PolicyDisabledReportFieldOptionParams,
    PolicyDisabledReportFieldAllOptionsParams,
    SubmitsToParams,
    SettlementDateParams,
    PolicyExpenseChatNameParams,
    ReceiptPartnersUberSubtitleParams,
    YourPlanPriceValueParams,
    BusinessBankAccountParams,
    NeedCategoryForExportToIntegrationParams,
    UpdatedPolicyAuditRateParams,
    UpdatedPolicyManualApprovalThresholdParams,
    UpdatePolicyCustomUnitTaxEnabledParams,
    UpdatePolicyCustomUnitParams,
    AddOrDeletePolicyCustomUnitRateParams,
    AddedPolicyApprovalRuleParams,
    UpdatedPolicyApprovalRuleParams,
    UpdatedPolicyCategoryGLCodeParams,
    UpdatedPolicyCategoryMaxExpenseAmountParams,
    UpdatedPolicyCategoryExpenseLimitTypeParams,
    UpdatedPolicyCategoryMaxAmountNoReceiptParams,
    SubscriptionSettingsSummaryParams,
    BankAccountLastFourParams,
    ReviewParams,
    CreateExpensesParams,
    WorkspaceMembersCountParams,
    CurrencyInputDisabledTextParams,
    EmployeeInviteMessageParams,
    FlightParams,
    AirlineParams,
    RailTicketParams,
    TravelTypeParams,
    PhoneErrorRouteParams,
    WorkspacesListRouteParams,
    WorkspaceRouteParams,
    BusinessTaxIDParams,
    QBDSetupErrorBodyParams,
    EmptyCategoriesSubtitleWithAccountingParams,
    EmptyTagsSubtitleWithAccountingParams,
    SettlementAccountInfoParams,
    MergeSuccessDescriptionParams,
    MergeFailureUncreatedAccountDescriptionParams,
    MergeFailureDescriptionGenericParams,
    EnableContinuousReconciliationParams,
    WorkspaceUpgradeNoteParams,
    ChangedApproverMessageParams,
    WorkflowSettingsParam,
    MovedActionParams,
    IndividualExpenseRulesSubtitleParams,
    BillableDefaultDescriptionParams,
    WorkspaceShareNoteParams,
    RulesEnableWorkflowsParams,
    UpgradeSuccessMessageParams,
    DomainPermissionInfoRestrictionParams,
    SubmittedWithMemoParams,
    SignerInfoMessageParams,
    BusinessRegistrationNumberParams,
    DependentMultiLevelTagsSubtitleParams,
    PayAndDowngradeDescriptionParams,
<<<<<<< HEAD
    WalletAgreementParams,
=======
    ErrorODIntegrationParams,
    DisconnectYourBankAccountParams,
    MergeAccountIntoParams,
>>>>>>> 41192720
};<|MERGE_RESOLUTION|>--- conflicted
+++ resolved
@@ -926,10 +926,10 @@
     formattedAmount: string;
 };
 
-<<<<<<< HEAD
 type WalletAgreementParams = {
     walletAgreementUrl: string;
-=======
+};
+
 type ErrorODIntegrationParams = {
     oldDotPolicyConnectionsURL: string;
 };
@@ -940,7 +940,6 @@
 
 type MergeAccountIntoParams = {
     login: string;
->>>>>>> 41192720
 };
 
 export type {
@@ -1250,11 +1249,8 @@
     BusinessRegistrationNumberParams,
     DependentMultiLevelTagsSubtitleParams,
     PayAndDowngradeDescriptionParams,
-<<<<<<< HEAD
     WalletAgreementParams,
-=======
     ErrorODIntegrationParams,
     DisconnectYourBankAccountParams,
     MergeAccountIntoParams,
->>>>>>> 41192720
 };