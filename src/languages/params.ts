--- conflicted
+++ resolved
@@ -208,13 +208,8 @@
 
 type GoToRoomParams = {roomName: string};
 
-<<<<<<< HEAD
 type NewWorksacepNameParams = {userName: string; workspaceNumber?: number};
 
-type WelcomeNoteParams = {workspaceName: string};
-
-=======
->>>>>>> 9689e561
 type RoomNameReservedErrorParams = {reservedName: string};
 
 type RenamedRoomActionParams = {oldName: string; newName: string};
@@ -827,9 +822,6 @@
     ChatWithAccountManagerParams,
     EditDestinationSubtitleParams,
     FlightLayoverParams,
-<<<<<<< HEAD
     NewWorksacepNameParams,
-=======
     SettlementDateParams,
->>>>>>> 9689e561
 };