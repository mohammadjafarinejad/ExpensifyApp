--- conflicted
+++ resolved
@@ -850,18 +850,17 @@
     email: string;
 };
 
-<<<<<<< HEAD
 type UpgradeSuccessMessageParams = {
     policyName: string;
     subscriptionLink: string;
-=======
+};
+
 type DomainPermissionInfoRestrictionParams = {
     domain: string;
 };
 
 type SubmittedWithMemoParams = {
     memo?: string;
->>>>>>> 2109b218
 };
 
 export type {
@@ -1153,10 +1152,7 @@
     MergeSuccessDescriptionParams,
     MergeFailureUncreatedAccountDescriptionParams,
     MergeFailureDescriptionGenericParams,
-<<<<<<< HEAD
     UpgradeSuccessMessageParams,
-=======
     DomainPermissionInfoRestrictionParams,
     SubmittedWithMemoParams,
->>>>>>> 2109b218
 };