import type {ValueOf} from 'type-fest';
import type CONST from '@src/CONST';
import type {OnyxInputOrEntry, ReportAction} from '@src/types/onyx';
import type {DelegateRole} from '@src/types/onyx/Account';
import type {AllConnectionName, ConnectionName, PolicyConnectionSyncStage, SageIntacctMappingName} from '@src/types/onyx/Policy';
import type {ViolationDataType} from '@src/types/onyx/TransactionViolation';

type AddressLineParams = {
    lineNumber: number;
};

type CharacterLimitParams = {
    limit: number | string;
};

type AssigneeParams = {
    assignee: string;
};

type CharacterLengthLimitParams = {
    limit: number;
    length: number;
};

type ZipCodeExampleFormatParams = {
    zipSampleFormat: string;
};

type LoggedInAsParams = {
    email: string;
};

type SignUpNewFaceCodeParams = {
    login: string;
};

type WelcomeEnterMagicCodeParams = {
    login: string;
};

type AlreadySignedInParams = {
    email: string;
};

type GoBackMessageParams = {
    provider: string;
};

type LocalTimeParams = {
    user: string;
    time: string;
};

type EditActionParams = {
    action: OnyxInputOrEntry<ReportAction>;
};

type DeleteActionParams = {
    action: OnyxInputOrEntry<ReportAction>;
};

type DeleteConfirmationParams = {
    action: OnyxInputOrEntry<ReportAction>;
};

type BeginningOfChatHistoryDomainRoomParams = {
    domainRoom: string;
};

type BeginningOfChatHistoryAdminRoomParams = {
    workspaceName: string;
};

type BeginningOfChatHistoryAnnounceRoomParams = {
    workspaceName: string;
};

type BeginningOfChatHistoryPolicyExpenseChatParams = {
    workspaceName: string;
    submitterDisplayName: string;
};

type BeginningOfChatHistoryInvoiceRoomParams = {
    invoicePayer: string;
    invoiceReceiver: string;
};

type BeginningOfArchivedRoomParams = {
    reportName: string;
    reportDetailsLink: string;
};

type BeginningOfChatHistoryUserRoomParams = {
    reportName: string;
    reportDetailsLink: string;
};

type BeginningOfChatHistoryAnnounceRoomPartTwo = {
    workspaceName: string;
};

type WelcomeToRoomParams = {
    roomName: string;
};

type UsePlusButtonParams = {
    additionalText: string;
};

type ReportArchiveReasonsClosedParams = {
    displayName: string;
};

type ReportArchiveReasonsMergedParams = {
    displayName: string;
    oldDisplayName: string;
};

type ReportArchiveReasonsRemovedFromPolicyParams = {
    displayName: string;
    policyName: string;
    shouldUseYou?: boolean;
};

type ReportPolicyNameParams = {
    policyName: string;
};

type ReportArchiveReasonsInvoiceReceiverPolicyDeletedParams = {
    policyName: string;
};

type DuplicateTransactionParams = {
    isSubmitted: boolean;
};

type RequestCountParams = {
    scanningReceipts: number;
    pendingReceipts: number;
};

type DeleteTransactionParams = {
    amount: string;
    merchant: string;
};

type MovedTransactionParams = {
    reportUrl: string;
    reportName?: string;
};

type MovedFromReportParams = {
    reportName: string;
};

type SettleExpensifyCardParams = {
    formattedAmount: string;
};

type WorkspacesListRouteParams = {
    workspacesListRoute: string;
};

type WorkspaceRouteParams = {
    workspaceRoute: string;
};

type RequestAmountParams = {amount: string};

type RequestedAmountMessageParams = {formattedAmount: string; comment?: string};

type SplitAmountParams = {amount: string};

type DidSplitAmountMessageParams = {formattedAmount: string; comment: string};

type UserSplitParams = {amount: string};

type PayerOwesAmountParams = {payer: string; amount: number | string; comment?: string};

type PayerOwesParams = {payer: string};

type CompanyCardFeedNameParams = {feedName: string};

type PayerPaidAmountParams = {payer?: string; amount: number | string};

type ApprovedAmountParams = {amount: number | string};

type ManagerApprovedParams = {manager: string};

type ManagerApprovedAmountParams = {manager: string; amount: number | string};

type PayerPaidParams = {payer: string};

type PayerSettledParams = {amount: number | string};

type CreateExpensesParams = {expensesNumber: number};

type WaitingOnBankAccountParams = {submitterDisplayName: string};

type CanceledRequestParams = {amount: string; submitterDisplayName: string};

type AdminCanceledRequestParams = {manager: string; amount: string};

type SettledAfterAddedBankAccountParams = {submitterDisplayName: string; amount: string};

type PaidElsewhereParams = {payer?: string} | undefined;

type PaidWithExpensifyParams = {payer?: string} | undefined;

type ThreadRequestReportNameParams = {formattedAmount: string; comment: string};

type ThreadSentMoneyReportNameParams = {formattedAmount: string; comment: string};

type MovedFromPersonalSpaceParams = {workspaceName?: string; reportName?: string};

type SizeExceededParams = {maxUploadSizeInMB: number};

type ResolutionConstraintsParams = {minHeightInPx: number; minWidthInPx: number; maxHeightInPx: number; maxWidthInPx: number};

type NotAllowedExtensionParams = {allowedExtensions: string[]};

type EnterMagicCodeParams = {contactMethod: string};

type TransferParams = {amount: string};

type InstantSummaryParams = {rate: string; minAmount: string};

type NotYouParams = {user: string};

type DateShouldBeBeforeParams = {dateString: string};

type DateShouldBeAfterParams = {dateString: string};

type WeSentYouMagicSignInLinkParams = {login: string; loginType: string};

type ToValidateLoginParams = {primaryLogin: string; secondaryLogin: string};

type NoLongerHaveAccessParams = {primaryLogin: string};

type OurEmailProviderParams = {login: string};

type ConfirmThatParams = {login: string};

type UntilTimeParams = {time: string};

type StepCounterParams = {step: number; total?: number; text?: string};

type UserIsAlreadyMemberParams = {login: string; name: string};

type NewWorkspaceNameParams = {userName: string; workspaceNumber?: number};

type RoomNameReservedErrorParams = {reservedName: string};

type RenamedRoomActionParams = {oldName: string; newName: string; isExpenseReport: boolean; actorName?: string};

type RoomRenamedToParams = {newName: string};

type OOOEventSummaryFullDayParams = {summary: string; dayCount: number; date: string};

type OOOEventSummaryPartialDayParams = {summary: string; timePeriod: string; date: string};

type ParentNavigationSummaryParams = {reportName?: string; workspaceName?: string};

type SetTheRequestParams = {valueName: string; newValueToDisplay: string};

type SetTheDistanceMerchantParams = {translatedChangedField: string; newMerchant: string; newAmountToDisplay: string};

type RemovedTheRequestParams = {valueName: string; oldValueToDisplay: string};

type UpdatedTheRequestParams = {valueName: string; newValueToDisplay: string; oldValueToDisplay: string};

type UpdatedTheDistanceMerchantParams = {translatedChangedField: string; newMerchant: string; oldMerchant: string; newAmountToDisplay: string; oldAmountToDisplay: string};

type FormattedMaxLengthParams = {formattedMaxLength: string};

type WalletProgramParams = {walletProgram: string};

type ViolationsAutoReportedRejectedExpenseParams = {rejectedBy: string; rejectReason: string};

type ViolationsCashExpenseWithNoReceiptParams = {formattedLimit?: string} | undefined;

type ViolationsConversionSurchargeParams = {surcharge: number};

type ViolationsInvoiceMarkupParams = {invoiceMarkup: number};

type ViolationsMaxAgeParams = {maxAge: number};

type ViolationsMissingTagParams = {tagName?: string} | undefined;

type ViolationsModifiedAmountParams = {type?: ViolationDataType; displayPercentVariance?: number};

type ViolationsOverAutoApprovalLimitParams = {formattedLimit: string};

type ViolationsOverCategoryLimitParams = {formattedLimit: string};

type ViolationsOverLimitParams = {formattedLimit: string};

type ViolationsPerDayLimitParams = {formattedLimit: string};

type ViolationsReceiptRequiredParams = {formattedLimit?: string; category?: string};

type ViolationsCustomRulesParams = {message: string};

type ViolationsRterParams = {
    brokenBankConnection: boolean;
    isAdmin: boolean;
    email?: string;
    isTransactionOlderThan7Days: boolean;
    member?: string;
    rterType?: ValueOf<typeof CONST.RTER_VIOLATION_TYPES>;
};

type ViolationsTagOutOfPolicyParams = {tagName?: string} | undefined;

type ViolationsProhibitedExpenseParams = {prohibitedExpenseType: string};

type ViolationsTaxOutOfPolicyParams = {taxName?: string} | undefined;

type PaySomeoneParams = {name?: string} | undefined;

type TaskCreatedActionParams = {title: string};

type OptionalParam<T> = Partial<T>;

type TermsParams = {amount: string};

type ElectronicFundsParams = {percentage: string; amount: string};

type LogSizeParams = {size: number};

type LogSizeAndDateParams = {size: number; date: string};

type HeldRequestParams = {comment: string};

type ChangeFieldParams = {oldValue?: string; newValue: string; fieldName: string};

type ChangeReportPolicyParams = {fromPolicyName?: string; toPolicyName: string};

type UpdatedPolicyDescriptionParams = {oldDescription: string; newDescription: string};

type UpdatedPolicyCurrencyParams = {oldCurrency: string; newCurrency: string};

type UpdatedPolicyCategoryParams = {categoryName: string; oldValue?: boolean | string | number; newValue?: boolean | string | number};

type UpdatedPolicyCategoryDescriptionHintTypeParams = {categoryName: string; oldValue?: string; newValue?: string};

type UpdatedPolicyCategoryGLCodeParams = {categoryName: string; oldValue?: string; newValue?: string};

type UpdatedPolicyCategoryMaxExpenseAmountParams = {categoryName: string; oldAmount?: string; newAmount?: string};

type UpdatedPolicyCategoryExpenseLimitTypeParams = {categoryName: string; oldValue?: string; newValue: string};

type UpdatedPolicyCategoryMaxAmountNoReceiptParams = {categoryName: string; oldValue?: string; newValue: string};

type UpdatedPolicyTagParams = {tagListName: string; tagName?: string; enabled?: boolean; count?: string};

type UpdatedPolicyTagNameParams = {oldName: string; newName: string; tagListName: string};

type UpdatedPolicyTagFieldParams = {oldValue?: string; newValue: string; tagName: string; tagListName: string; updatedField: string};

type UpdatedPolicyCategoryNameParams = {oldName: string; newName?: string};

type UpdatePolicyCustomUnitTaxEnabledParams = {newValue: boolean};

type UpdatePolicyCustomUnitParams = {oldValue: string; newValue: string; customUnitName: string; updatedField: string};

type AddOrDeletePolicyCustomUnitRateParams = {customUnitName: string; rateName: string};

type UpdatedPolicyCustomUnitRateParams = {customUnitName: string; customUnitRateName: string; oldValue: string; newValue: string; updatedField: string};

type UpdatedPolicyCustomUnitTaxRateExternalIDParams = {customUnitRateName: string; newValue: string; newTaxPercentage: string; oldValue?: string; oldTaxPercentage?: string};

type UpdatedPolicyCustomUnitTaxClaimablePercentageParams = {customUnitRateName: string; newValue: number; oldValue?: number};

type AddedOrDeletedPolicyReportFieldParams = {fieldType: string; fieldName?: string};

type UpdatedPolicyReportFieldDefaultValueParams = {fieldName?: string; defaultValue?: string};

type PolicyAddedReportFieldOptionParams = {fieldName?: string; optionName: string};

type PolicyDisabledReportFieldOptionParams = {fieldName: string; optionName: string; optionEnabled: boolean};

type PolicyDisabledReportFieldAllOptionsParams = {fieldName: string; optionName: string; allEnabled: boolean; toggledOptionsCount?: number};

type AddedPolicyApprovalRuleParams = {approverEmail: string; approverName: string; field: string; name: string};

type UpdatedPolicyApprovalRuleParams = {oldApproverEmail: string; oldApproverName?: string; newApproverEmail: string; newApproverName?: string; field: string; name: string};

type UpdatedPolicyPreventSelfApprovalParams = {oldValue: string; newValue: string};

type UpdatedPolicyFieldWithNewAndOldValueParams = {oldValue: string; newValue: string};

type UpdatedPolicyFieldWithValueParam = {value: boolean};

type UpdatedPolicyFrequencyParams = {oldFrequency: string; newFrequency: string};

type UpdatedPolicyAuditRateParams = {oldAuditRate: number; newAuditRate: number};

type UpdatedPolicyManualApprovalThresholdParams = {oldLimit: string; newLimit: string};

type ChangeTypeParams = {oldType: string; newType: string};

type DelegateSubmitParams = {delegateUser: string; originalManager: string};

type AccountOwnerParams = {accountOwnerEmail: string};

type ExportedToIntegrationParams = {label: string; markedManually?: boolean; inProgress?: boolean; lastModified?: string};

type IntegrationsMessageParams = {
    label: string;
    result: {
        code?: number;
        messages?: string[];
        title?: string;
        link?: {
            url: string;
            text: string;
        };
    };
};

type MarkedReimbursedParams = {amount: string; currency: string};

type MarkReimbursedFromIntegrationParams = {amount: string; currency: string};

type ShareParams = {to: string};

type UnshareParams = {to: string};

type StripePaidParams = {amount: string; currency: string};

type RemoveMembersWarningPrompt = {
    memberName: string;
    ownerName: string;
};

type RemoveMemberPromptParams = {
    memberName: string;
};

type IssueVirtualCardParams = {
    assignee: string;
    link: string;
};

type ApprovalWorkflowErrorParams = {
    name1: string;
    name2: string;
};

type ConnectionNameParams = {
    connectionName: AllConnectionName;
};

type LastSyncDateParams = {
    connectionName: string;
    formattedDate: string;
};

type CustomersOrJobsLabelParams = {
    importFields: string[];
    importType: string;
};

type ExportAgainModalDescriptionParams = {
    reportName: string;
    connectionName: ConnectionName;
};

type IntegrationSyncFailedParams = {label: string; errorMessage: string; linkText?: string; linkURL?: string; workspaceAccountingLink?: string};

type AddEmployeeParams = {email: string; role: string};

type UpdateRoleParams = {email: string; currentRole: string; newRole: string};

type UpdatedCustomFieldParams = {email: string; previousValue: string; newValue: string};

type LeftWorkspaceParams = {nameOrEmail: string};

type RemoveMemberParams = {email: string; role: string};

type DateParams = {date: string};

type FiltersAmountBetweenParams = {greaterThan: string; lessThan: string};

type StatementPageTitleParams = {year: string | number; monthName: string};

type DisconnectPromptParams = {currentIntegration?: ConnectionName} | undefined;

type DisconnectTitleParams = {integration?: ConnectionName} | undefined;

type AmountWithCurrencyParams = {amountWithCurrency: string};

type LowerUpperParams = {lower: string; upper: string};

type CategoryNameParams = {categoryName: string};

type NeedCategoryForExportToIntegrationParams = {connectionName: string};

type TaxAmountParams = {taxAmount: number};

type SecondaryLoginParams = {secondaryLogin: string};

type OwnerOwesAmountParams = {amount: string; email: string};

type ChangeOwnerSubscriptionParams = {usersCount: number; finalCount: number};

type ChangeOwnerDuplicateSubscriptionParams = {email: string; workspaceName: string};

type ChangeOwnerHasFailedSettlementsParams = {email: string};

type ActionsAreCurrentlyRestricted = {workspaceName: string};

type WorkspaceOwnerWillNeedToAddOrUpdatePaymentCardParams = {workspaceOwnerName: string};

type RenamedWorkspaceNameActionParams = {oldName: string; newName: string};

type StatementTitleParams = {year: number | string; monthName: string};

type BadgeFreeTrialParams = {numOfDays: number};

type BillingBannerSubtitleWithDateParams = {date: string};

type BillingBannerOwnerAmountOwedOverdueParams = {date?: string; purchaseAmountOwed?: string};

type BillingBannerDisputePendingParams = {amountOwed: number; cardEnding: string};

type BillingBannerCardAuthenticationRequiredParams = {cardEnding: string};

type BillingBannerInsufficientFundsParams = {amountOwed: number};

type BillingBannerCardExpiredParams = {amountOwed: number};

type BillingBannerCardOnDisputeParams = {amountOwed: string; cardEnding: string};

type TrialStartedTitleParams = {numOfDays: number};

type EarlyDiscountTitleParams = {discountType: number};

type EarlyDiscountSubtitleParams = {days: number; hours: number; minutes: number; seconds: number};

type CardNextPaymentParams = {nextPaymentDate: string};

type CardEndingParams = {cardNumber: string};

type CardInfoParams = {name: string; expiration: string; currency: string};

type YourPlanPriceParams = {lower: string; upper: string};

type YourPlanPriceValueParams = {price: string};

type SubscriptionSizeParams = {size: number};

type SubscriptionCommitmentParams = {size: number; date: string};

type SubscriptionSettingsSaveUpToParams = {amountWithCurrency: string};

type SubscriptionSettingsSummaryParams = {subscriptionType: string; subscriptionSize: string; autoRenew: string; autoIncrease: string};

type SubscriptionSettingsRenewsOnParams = {date: string};

type UnapproveWithIntegrationWarningParams = {accountingIntegration: string};

type IncorrectZipFormatParams = {zipFormat?: string} | undefined;

type ExportIntegrationSelectedParams = {connectionName: ConnectionName};

type DefaultVendorDescriptionParams = {isReimbursable: boolean};

type RequiredFieldParams = {fieldName: string};

type ImportFieldParams = {importField: string};

type IntacctMappingTitleParams = {mappingName: SageIntacctMappingName};

type LastSyncAccountingParams = {relativeDate: string};

type SyncStageNameConnectionsParams = {stage: PolicyConnectionSyncStage};

type ReconciliationWorksParams = {lastFourPAN: string};

type DelegateRoleParams = {role: DelegateRole};

type DelegatorParams = {delegator: string};

type VacationDelegateParams = {nameOrEmail: string};

type SubmittedToVacationDelegateParams = {submittedToName: string; vacationDelegateName: string};

type RoleNamesParams = {role: string};

type AssignCardParams = {
    assignee: string;
    feed: string;
};

type SpreadSheetColumnParams = {
    name: string;
};

type SpreadFieldNameParams = {
    fieldName: string;
};

type SpreadCategoriesParams = {
    categories: number;
};

type AssignedCardParams = {
    assignee: string;
    link: string;
};

type FeatureNameParams = {
    featureName: string;
};

type AutoPayApprovedReportsLimitErrorParams = {
    currency?: string;
};

type DefaultAmountParams = {
    defaultAmount: string;
};

type RemovedFromApprovalWorkflowParams = {
    submittersNames: string[];
};

type DemotedFromWorkspaceParams = {
    policyName: string;
    oldRole: string;
};

type IntegrationExportParams = {
    integration: string;
    type?: string;
};

type ConnectionParams = {
    connection: string;
};

type MissingPropertyParams = {
    propertyName: string;
};

type InvalidPropertyParams = {
    propertyName: string;
    expectedType: string;
};

type InvalidValueParams = {
    expectedValues: string;
};

type ImportTagsSuccessfulDescriptionParams = {
    tags: number;
};

type ImportedTagsMessageParams = {
    columnCounts: number;
};

type ImportMembersSuccessfulDescriptionParams = {
    added: number;
    updated: number;
};

type ImportPerDiemRatesSuccessfulDescriptionParams = {
    rates: number;
};

type AuthenticationErrorParams = {
    connectionName: string;
};

type ImportedTypesParams = {
    importedTypes: string[];
};

type WorkspaceYouMayJoin = {
    domain: string;
    email: string;
};

type WorkEmailResendCodeParams = {
    workEmail: string | undefined;
};

type WorkEmailMergingBlockedParams = {
    workEmail: string | undefined;
};

type WorkspaceMemberList = {
    employeeCount: number;
    policyOwner: string;
};

type FileLimitParams = {
    fileLimit: number;
};

type FileTypeParams = {
    fileType: string;
};

type CompanyCardBankName = {
    bankName: string;
};

type CurrencyCodeParams = {
    currencyCode: string;
};

type WorkspaceLockedPlanTypeParams = {
    count: number;
    annualSubscriptionEndDate: string;
};

type CompanyNameParams = {
    companyName: string;
};

type SignerInfoMessageParams = {
    bankAccountLastFour: string | undefined;
    currency: string | undefined;
};

type CustomUnitRateParams = {
    rate: number;
};

type ChatWithAccountManagerParams = {
    accountManagerDisplayName: string;
};

type EditDestinationSubtitleParams = {
    destination: string;
};

type FlightLayoverParams = {
    layover: string;
};

type SubmitsToParams = {
    name: string;
};

type SettlementDateParams = {
    settlementDate: string;
};

type PolicyExpenseChatNameParams = {
    displayName: string;
};

type ReviewParams = {
    amount: string;
};

type CurrencyInputDisabledTextParams = {
    currency: string;
};

type SplitExpenseSubtitleParams = {
    amount: string;
    merchant: string;
};

type SplitExpenseEditTitleParams = {
    amount: string;
    merchant: string;
};

type TotalAmountGreaterOrLessThanOriginalParams = {
    amount: string;
};

type EmployeeInviteMessageParams = {
    name: string;
};

type FlightParams = {
    startDate: string;
    airlineCode: string;
    origin: string;
    destination: string;
    confirmationID?: string;
};

type AirlineParams = {
    airlineCode: string;
    startDate?: string;
    cabinClass?: string;
};

type RailTicketParams = {
    origin: string;
    destination: string;
    startDate: string;
};

type TravelTypeParams = {
    type: string;
    id?: string;
};

type ContactMethodsRouteParams = {
    contactMethodsRoute: string;
};

type ContactMethodParams = {
    contactMethodRoute: string;
};

type BusinessTaxIDParams = {
    country: string;
};

type SettlementAccountInfoParams = {
    reconciliationAccountSettingsLink: string;
    accountNumber: string;
};

export type {
    ContactMethodsRouteParams,
    ContactMethodParams,
    SplitExpenseEditTitleParams,
    SplitExpenseSubtitleParams,
    TotalAmountGreaterOrLessThanOriginalParams,
    AuthenticationErrorParams,
    ImportMembersSuccessfulDescriptionParams,
    ImportedTagsMessageParams,
    ImportTagsSuccessfulDescriptionParams,
    MissingPropertyParams,
    InvalidPropertyParams,
    InvalidValueParams,
    ConnectionParams,
    IntegrationExportParams,
    RemovedFromApprovalWorkflowParams,
    DemotedFromWorkspaceParams,
    DefaultAmountParams,
    AutoPayApprovedReportsLimitErrorParams,
    FeatureNameParams,
    FileLimitParams,
    FileTypeParams,
    SpreadSheetColumnParams,
    SpreadFieldNameParams,
    AssignedCardParams,
    SpreadCategoriesParams,
    DelegateRoleParams,
    DelegatorParams,
    VacationDelegateParams,
    ReconciliationWorksParams,
    LastSyncAccountingParams,
    SyncStageNameConnectionsParams,
    RequiredFieldParams,
    IntacctMappingTitleParams,
    ImportFieldParams,
    AssigneeParams,
    DefaultVendorDescriptionParams,
    ExportIntegrationSelectedParams,
    UnapproveWithIntegrationWarningParams,
    IncorrectZipFormatParams,
    CardNextPaymentParams,
    CardEndingParams,
    CardInfoParams,
    YourPlanPriceParams,
    SubscriptionSizeParams,
    SubscriptionCommitmentParams,
    SubscriptionSettingsSaveUpToParams,
    SubscriptionSettingsRenewsOnParams,
    BadgeFreeTrialParams,
    BillingBannerSubtitleWithDateParams,
    BillingBannerOwnerAmountOwedOverdueParams,
    BillingBannerDisputePendingParams,
    BillingBannerCardAuthenticationRequiredParams,
    BillingBannerInsufficientFundsParams,
    BillingBannerCardExpiredParams,
    BillingBannerCardOnDisputeParams,
    TrialStartedTitleParams,
    EarlyDiscountTitleParams,
    EarlyDiscountSubtitleParams,
    RemoveMemberPromptParams,
    StatementTitleParams,
    RenamedWorkspaceNameActionParams,
    WorkspaceOwnerWillNeedToAddOrUpdatePaymentCardParams,
    ActionsAreCurrentlyRestricted,
    ChangeOwnerHasFailedSettlementsParams,
    OwnerOwesAmountParams,
    ChangeOwnerDuplicateSubscriptionParams,
    ChangeOwnerSubscriptionParams,
    SecondaryLoginParams,
    TaxAmountParams,
    CategoryNameParams,
    AmountWithCurrencyParams,
    LowerUpperParams,
    LogSizeAndDateParams,
    AddressLineParams,
    AdminCanceledRequestParams,
    AlreadySignedInParams,
    ApprovedAmountParams,
    BeginningOfChatHistoryAdminRoomParams,
    BeginningOfChatHistoryAnnounceRoomParams,
    BeginningOfChatHistoryPolicyExpenseChatParams,
    BeginningOfChatHistoryInvoiceRoomParams,
    BeginningOfArchivedRoomParams,
    BeginningOfChatHistoryUserRoomParams,
    BeginningOfChatHistoryAnnounceRoomPartTwo,
    BeginningOfChatHistoryDomainRoomParams,
    CanceledRequestParams,
    CharacterLimitParams,
    ConfirmThatParams,
    CompanyCardFeedNameParams,
    DateShouldBeAfterParams,
    DateShouldBeBeforeParams,
    DeleteActionParams,
    DeleteConfirmationParams,
    DidSplitAmountMessageParams,
    EditActionParams,
    ElectronicFundsParams,
    EnterMagicCodeParams,
    FormattedMaxLengthParams,
    GoBackMessageParams,
    SubmittedToVacationDelegateParams,
    HeldRequestParams,
    InstantSummaryParams,
    IssueVirtualCardParams,
    LocalTimeParams,
    LogSizeParams,
    LoggedInAsParams,
    ManagerApprovedAmountParams,
    ManagerApprovedParams,
    MovedFromPersonalSpaceParams,
    SignUpNewFaceCodeParams,
    NoLongerHaveAccessParams,
    NotAllowedExtensionParams,
    NotYouParams,
    OOOEventSummaryFullDayParams,
    OOOEventSummaryPartialDayParams,
    OurEmailProviderParams,
    PaidElsewhereParams,
    PaidWithExpensifyParams,
    ParentNavigationSummaryParams,
    PaySomeoneParams,
    PayerOwesAmountParams,
    DuplicateTransactionParams,
    PayerOwesParams,
    RoleNamesParams,
    PayerPaidAmountParams,
    PayerPaidParams,
    PayerSettledParams,
    RemovedTheRequestParams,
    MovedFromReportParams,
    RenamedRoomActionParams,
    ReportArchiveReasonsClosedParams,
    ReportArchiveReasonsMergedParams,
    ReportPolicyNameParams,
    ReportArchiveReasonsInvoiceReceiverPolicyDeletedParams,
    ReportArchiveReasonsRemovedFromPolicyParams,
    RequestAmountParams,
    RequestCountParams,
    DeleteTransactionParams,
    MovedTransactionParams,
    RequestedAmountMessageParams,
    ResolutionConstraintsParams,
    RoomNameReservedErrorParams,
    RoomRenamedToParams,
    SetTheDistanceMerchantParams,
    SetTheRequestParams,
    SettleExpensifyCardParams,
    SettledAfterAddedBankAccountParams,
    SizeExceededParams,
    SplitAmountParams,
    StepCounterParams,
    TaskCreatedActionParams,
    TermsParams,
    ThreadRequestReportNameParams,
    ThreadSentMoneyReportNameParams,
    ToValidateLoginParams,
    TransferParams,
    UntilTimeParams,
    UpdatedTheDistanceMerchantParams,
    UpdatedTheRequestParams,
    UsePlusButtonParams,
    UserIsAlreadyMemberParams,
    UserSplitParams,
    ViolationsAutoReportedRejectedExpenseParams,
    ViolationsCashExpenseWithNoReceiptParams,
    ViolationsConversionSurchargeParams,
    ViolationsInvoiceMarkupParams,
    ViolationsMaxAgeParams,
    ViolationsMissingTagParams,
    ViolationsModifiedAmountParams,
    ViolationsOverAutoApprovalLimitParams,
    ViolationsOverCategoryLimitParams,
    ViolationsOverLimitParams,
    ViolationsPerDayLimitParams,
    ViolationsReceiptRequiredParams,
    ViolationsCustomRulesParams,
    ViolationsRterParams,
    ViolationsTagOutOfPolicyParams,
    ViolationsProhibitedExpenseParams,
    ViolationsTaxOutOfPolicyParams,
    WaitingOnBankAccountParams,
    WalletProgramParams,
    WeSentYouMagicSignInLinkParams,
    WelcomeEnterMagicCodeParams,
    WelcomeToRoomParams,
    ZipCodeExampleFormatParams,
    ChangeFieldParams,
    ChangeReportPolicyParams,
    ChangeTypeParams,
    ExportedToIntegrationParams,
    DelegateSubmitParams,
    AccountOwnerParams,
    IntegrationsMessageParams,
    MarkedReimbursedParams,
    MarkReimbursedFromIntegrationParams,
    ShareParams,
    UnshareParams,
    StripePaidParams,
    RemoveMembersWarningPrompt,
    ApprovalWorkflowErrorParams,
    ConnectionNameParams,
    LastSyncDateParams,
    CustomersOrJobsLabelParams,
    ExportAgainModalDescriptionParams,
    IntegrationSyncFailedParams,
    AddEmployeeParams,
    UpdateRoleParams,
    UpdatedCustomFieldParams,
    LeftWorkspaceParams,
    RemoveMemberParams,
    DateParams,
    FiltersAmountBetweenParams,
    StatementPageTitleParams,
    CompanyCardBankName,
    DisconnectPromptParams,
    DisconnectTitleParams,
    CharacterLengthLimitParams,
    OptionalParam,
    AssignCardParams,
    ImportedTypesParams,
    WorkspaceYouMayJoin,
    WorkspaceMemberList,
    ImportPerDiemRatesSuccessfulDescriptionParams,
    CurrencyCodeParams,
    WorkspaceLockedPlanTypeParams,
    CompanyNameParams,
    CustomUnitRateParams,
    ChatWithAccountManagerParams,
    UpdatedPolicyCurrencyParams,
    UpdatedPolicyFrequencyParams,
    UpdatedPolicyCategoryParams,
    UpdatedPolicyCategoryDescriptionHintTypeParams,
    UpdatedPolicyCategoryNameParams,
    UpdatedPolicyPreventSelfApprovalParams,
    UpdatedPolicyFieldWithNewAndOldValueParams,
    UpdatedPolicyFieldWithValueParam,
    UpdatedPolicyDescriptionParams,
    EditDestinationSubtitleParams,
    FlightLayoverParams,
    WorkEmailResendCodeParams,
    WorkEmailMergingBlockedParams,
    NewWorkspaceNameParams,
    AddedOrDeletedPolicyReportFieldParams,
    UpdatedPolicyCustomUnitRateParams,
    UpdatedPolicyCustomUnitTaxRateExternalIDParams,
    UpdatedPolicyCustomUnitTaxClaimablePercentageParams,
    UpdatedPolicyTagParams,
    UpdatedPolicyTagNameParams,
    UpdatedPolicyTagFieldParams,
    UpdatedPolicyReportFieldDefaultValueParams,
    PolicyAddedReportFieldOptionParams,
    PolicyDisabledReportFieldOptionParams,
    PolicyDisabledReportFieldAllOptionsParams,
    SubmitsToParams,
    SettlementDateParams,
    PolicyExpenseChatNameParams,
    YourPlanPriceValueParams,
    NeedCategoryForExportToIntegrationParams,
    UpdatedPolicyAuditRateParams,
    UpdatedPolicyManualApprovalThresholdParams,
    UpdatePolicyCustomUnitTaxEnabledParams,
    UpdatePolicyCustomUnitParams,
    AddOrDeletePolicyCustomUnitRateParams,
    AddedPolicyApprovalRuleParams,
    UpdatedPolicyApprovalRuleParams,
    UpdatedPolicyCategoryGLCodeParams,
    UpdatedPolicyCategoryMaxExpenseAmountParams,
    UpdatedPolicyCategoryExpenseLimitTypeParams,
    UpdatedPolicyCategoryMaxAmountNoReceiptParams,
    SubscriptionSettingsSummaryParams,
    ReviewParams,
    CreateExpensesParams,
    CurrencyInputDisabledTextParams,
    EmployeeInviteMessageParams,
    FlightParams,
    AirlineParams,
    RailTicketParams,
    TravelTypeParams,
    WorkspacesListRouteParams,
    WorkspaceRouteParams,
    BusinessTaxIDParams,
<<<<<<< HEAD
    SignerInfoMessageParams,
=======
    SettlementAccountInfoParams,
>>>>>>> 54db8482
};<|MERGE_RESOLUTION|>--- conflicted
+++ resolved
@@ -1104,9 +1104,6 @@
     WorkspacesListRouteParams,
     WorkspaceRouteParams,
     BusinessTaxIDParams,
-<<<<<<< HEAD
+    SettlementAccountInfoParams,
     SignerInfoMessageParams,
-=======
-    SettlementAccountInfoParams,
->>>>>>> 54db8482
 };