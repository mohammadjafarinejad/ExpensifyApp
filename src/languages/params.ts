import type {ValueOf} from 'type-fest';
import type CONST from '@src/CONST';
import type {OnyxInputOrEntry, ReportAction} from '@src/types/onyx';
import type {DelegateRole} from '@src/types/onyx/Account';
import type {AllConnectionName, ConnectionName, PolicyConnectionSyncStage, SageIntacctMappingName} from '@src/types/onyx/Policy';
import type {ViolationDataType} from '@src/types/onyx/TransactionViolation';

type AddressLineParams = {
    lineNumber: number;
};

type CharacterLimitParams = {
    limit: number | string;
};

type AssigneeParams = {
    assignee: string;
};

type CharacterLengthLimitParams = {
    limit: number;
    length: number;
};

type ZipCodeExampleFormatParams = {
    zipSampleFormat: string;
};

type LoggedInAsParams = {
    email: string;
};

type SignUpNewFaceCodeParams = {
    login: string;
};

type WelcomeEnterMagicCodeParams = {
    login: string;
};

type AlreadySignedInParams = {
    email: string;
};

type GoBackMessageParams = {
    provider: string;
};

type LocalTimeParams = {
    user: string;
    time: string;
};

type EditActionParams = {
    action: OnyxInputOrEntry<ReportAction>;
};

type DeleteActionParams = {
    action: OnyxInputOrEntry<ReportAction>;
};

type DeleteConfirmationParams = {
    action: OnyxInputOrEntry<ReportAction>;
};

type BeginningOfChatHistoryDomainRoomParams = {
    domainRoom: string;
};

type BeginningOfChatHistoryAdminRoomParams = {
    workspaceName: string;
};

type BeginningOfChatHistoryAnnounceRoomParams = {
    workspaceName: string;
};

type BeginningOfChatHistoryPolicyExpenseChatParams = {
    workspaceName: string;
    submitterDisplayName: string;
};

type BeginningOfChatHistoryInvoiceRoomParams = {
    invoicePayer: string;
    invoiceReceiver: string;
};

type BeginningOfArchivedRoomParams = {
    reportName: string;
    reportDetailsLink: string;
};

type BeginningOfChatHistoryUserRoomParams = {
    reportName: string;
    reportDetailsLink: string;
};

type BeginningOfChatHistoryAnnounceRoomPartTwo = {
    workspaceName: string;
};

type WelcomeToRoomParams = {
    roomName: string;
};

type UsePlusButtonParams = {
    additionalText: string;
};

type ReportArchiveReasonsClosedParams = {
    displayName: string;
};

type ReportArchiveReasonsMergedParams = {
    displayName: string;
    oldDisplayName: string;
};

type ReportArchiveReasonsRemovedFromPolicyParams = {
    displayName: string;
    policyName: string;
    shouldUseYou?: boolean;
};

type ReportPolicyNameParams = {
    policyName: string;
};

type ReportArchiveReasonsInvoiceReceiverPolicyDeletedParams = {
    policyName: string;
};

type DuplicateTransactionParams = {
    isSubmitted: boolean;
};

type RequestCountParams = {
    scanningReceipts: number;
    pendingReceipts: number;
};

type DeleteTransactionParams = {
    amount: string;
    merchant: string;
};

type MovedTransactionParams = {
    reportUrl: string;
    reportName?: string;
};

type MovedActionParams = {
    shouldHideMovedReportUrl: boolean;
    movedReportUrl: string;
    newParentReportUrl: string;
    toPolicyName: string;
};

type MovedFromReportParams = {
    reportName: string;
};

type SettleExpensifyCardParams = {
    formattedAmount: string;
};

type PhoneErrorRouteParams = {
    phoneErrorMethodsRoute: string;
};

type WorkspacesListRouteParams = {
    workspacesListRoute: string;
};

type BusinessBankAccountParams = {
    amount?: string;
    last4Digits?: string;
};

type WorkspaceRouteParams = {
    workspaceRoute: string;
};

type RequestAmountParams = {amount: string};

type RequestedAmountMessageParams = {formattedAmount: string; comment?: string};

type SplitAmountParams = {amount: string};

type DidSplitAmountMessageParams = {formattedAmount: string; comment: string};

type UserSplitParams = {amount: string};

type PayerOwesAmountParams = {payer: string; amount: number | string; comment?: string};

type PayerOwesParams = {payer: string};

type CompanyCardFeedNameParams = {feedName: string};

type PayerPaidAmountParams = {payer?: string; amount: number | string};

type ApprovedAmountParams = {amount: number | string};

type ManagerApprovedParams = {manager: string};

type ManagerApprovedAmountParams = {manager: string; amount: number | string};

type PayerPaidParams = {payer: string};

type PayerSettledParams = {amount: number | string};

type CreateExpensesParams = {expensesNumber: number};

type WaitingOnBankAccountParams = {submitterDisplayName: string};

type CanceledRequestParams = {amount: string; submitterDisplayName: string};

type AdminCanceledRequestParams = {manager: string; amount: string};

type SettledAfterAddedBankAccountParams = {submitterDisplayName: string; amount: string};

type PaidElsewhereParams = {payer?: string} | undefined;

type PaidWithExpensifyParams = {payer?: string} | undefined;

type ThreadRequestReportNameParams = {formattedAmount: string; comment: string};

type ThreadSentMoneyReportNameParams = {formattedAmount: string; comment: string};

type MovedFromPersonalSpaceParams = {workspaceName?: string; reportName?: string};

type SizeExceededParams = {maxUploadSizeInMB: number};

type ResolutionConstraintsParams = {minHeightInPx: number; minWidthInPx: number; maxHeightInPx: number; maxWidthInPx: number};

type NotAllowedExtensionParams = {allowedExtensions: string[]};

type EnterMagicCodeParams = {contactMethod: string};

type TransferParams = {amount: string};

type InstantSummaryParams = {rate: string; minAmount: string};

type BankAccountLastFourParams = {lastFour: string};

type NotYouParams = {user: string};

type DateShouldBeBeforeParams = {dateString: string};

type DateShouldBeAfterParams = {dateString: string};

type WeSentYouMagicSignInLinkParams = {login: string; loginType: string};

type ToValidateLoginParams = {primaryLogin: string; secondaryLogin: string};

type NoLongerHaveAccessParams = {primaryLogin: string};

type OurEmailProviderParams = {login: string};

type ConfirmThatParams = {login: string};

type UntilTimeParams = {time: string};

type StepCounterParams = {step: number; total?: number; text?: string};

type UserIsAlreadyMemberParams = {login: string; name: string};

type NewWorkspaceNameParams = {userName: string; workspaceNumber?: number};

type RoomNameReservedErrorParams = {reservedName: string};

type RenamedRoomActionParams = {oldName: string; newName: string; isExpenseReport: boolean; actorName?: string};

type RoomRenamedToParams = {newName: string};

type OOOEventSummaryFullDayParams = {summary: string; dayCount: number; date: string};

type OOOEventSummaryPartialDayParams = {summary: string; timePeriod: string; date: string};

type ParentNavigationSummaryParams = {reportName?: string; workspaceName?: string};

type SetTheRequestParams = {valueName: string; newValueToDisplay: string};

type SetTheDistanceMerchantParams = {translatedChangedField: string; newMerchant: string; newAmountToDisplay: string};

type RemovedTheRequestParams = {valueName: string; oldValueToDisplay: string};

type UpdatedTheRequestParams = {valueName: string; newValueToDisplay: string; oldValueToDisplay: string};

type UpdatedTheDistanceMerchantParams = {translatedChangedField: string; newMerchant: string; oldMerchant: string; newAmountToDisplay: string; oldAmountToDisplay: string};

type FormattedMaxLengthParams = {formattedMaxLength: string};

type WalletProgramParams = {walletProgram: string};

type ViolationsCashExpenseWithNoReceiptParams = {formattedLimit?: string} | undefined;

type ViolationsConversionSurchargeParams = {surcharge: number};

type ViolationsInvoiceMarkupParams = {invoiceMarkup: number};

type ViolationsMaxAgeParams = {maxAge: number};

type ViolationsMissingTagParams = {tagName?: string} | undefined;

type ViolationsModifiedAmountParams = {type?: ViolationDataType; displayPercentVariance?: number};

type ViolationsOverAutoApprovalLimitParams = {formattedLimit: string};

type ViolationsOverCategoryLimitParams = {formattedLimit: string};

type ViolationsOverLimitParams = {formattedLimit: string};

type ViolationsPerDayLimitParams = {formattedLimit: string};

type ViolationsReceiptRequiredParams = {formattedLimit?: string; category?: string};

type ViolationsCustomRulesParams = {message: string};

type ViolationsRterParams = {
    brokenBankConnection: boolean;
    isAdmin: boolean;
    email?: string;
    isTransactionOlderThan7Days: boolean;
    member?: string;
    rterType?: ValueOf<typeof CONST.RTER_VIOLATION_TYPES>;
};

type ViolationsTagOutOfPolicyParams = {tagName?: string} | undefined;

type ViolationsProhibitedExpenseParams = {prohibitedExpenseType: string};

type ViolationsTaxOutOfPolicyParams = {taxName?: string} | undefined;

type PaySomeoneParams = {name?: string} | undefined;

type TaskCreatedActionParams = {title: string};

type OptionalParam<T> = Partial<T>;

type TermsParams = {amount: string};

type ElectronicFundsParams = {percentage: string; amount: string};

type LogSizeParams = {size: number};

type LogSizeAndDateParams = {size: number; date: string};

type HeldRequestParams = {comment: string};

type ChangeFieldParams = {oldValue?: string; newValue: string; fieldName: string};

type ChangeReportPolicyParams = {fromPolicyName?: string; toPolicyName: string};

type UpdatedPolicyDescriptionParams = {oldDescription: string; newDescription: string};

type UpdatedPolicyCurrencyParams = {oldCurrency: string; newCurrency: string};

type UpdatedPolicyCategoryParams = {categoryName: string; oldValue?: boolean | string | number; newValue?: boolean | string | number};

type UpdatedPolicyCategoryDescriptionHintTypeParams = {categoryName: string; oldValue?: string; newValue?: string};

type UpdatedPolicyCategoryGLCodeParams = {categoryName: string; oldValue?: string; newValue?: string};

type UpdatedPolicyCategoryMaxExpenseAmountParams = {categoryName: string; oldAmount?: string; newAmount?: string};

type UpdatedPolicyCategoryExpenseLimitTypeParams = {categoryName: string; oldValue?: string; newValue: string};

type UpdatedPolicyCategoryMaxAmountNoReceiptParams = {categoryName: string; oldValue?: string; newValue: string};

type UpdatedPolicyTagParams = {tagListName: string; tagName?: string; enabled?: boolean; count?: string};

type UpdatedPolicyTagNameParams = {oldName: string; newName: string; tagListName: string};

type UpdatedPolicyTagFieldParams = {oldValue?: string; newValue: string; tagName: string; tagListName: string; updatedField: string};

type UpdatedPolicyCategoryNameParams = {oldName: string; newName?: string};

type UpdatePolicyCustomUnitTaxEnabledParams = {newValue: boolean};

type UpdatePolicyCustomUnitParams = {oldValue: string; newValue: string; customUnitName: string; updatedField: string};

type AddOrDeletePolicyCustomUnitRateParams = {customUnitName: string; rateName: string};

type UpdatedPolicyCustomUnitRateParams = {customUnitName: string; customUnitRateName: string; oldValue: string; newValue: string; updatedField: string};

type UpdatedPolicyCustomUnitTaxRateExternalIDParams = {customUnitRateName: string; newValue: string; newTaxPercentage: string; oldValue?: string; oldTaxPercentage?: string};

type UpdatedPolicyCustomUnitTaxClaimablePercentageParams = {customUnitRateName: string; newValue: number; oldValue?: number};

type AddedOrDeletedPolicyReportFieldParams = {fieldType: string; fieldName?: string};

type UpdatedPolicyReportFieldDefaultValueParams = {fieldName?: string; defaultValue?: string};

type PolicyAddedReportFieldOptionParams = {fieldName?: string; optionName: string};

type PolicyDisabledReportFieldOptionParams = {fieldName: string; optionName: string; optionEnabled: boolean};

type PolicyDisabledReportFieldAllOptionsParams = {fieldName: string; optionName: string; allEnabled: boolean; toggledOptionsCount?: number};

type AddedPolicyApprovalRuleParams = {approverEmail: string; approverName: string; field: string; name: string};

type UpdatedPolicyApprovalRuleParams = {oldApproverEmail: string; oldApproverName?: string; newApproverEmail: string; newApproverName?: string; field: string; name: string};

type UpdatedPolicyPreventSelfApprovalParams = {oldValue: string; newValue: string};

type UpdatedPolicyFieldWithNewAndOldValueParams = {oldValue: string; newValue: string};

type UpdatedPolicyFieldWithValueParam = {value: boolean};

type UpdatedPolicyFrequencyParams = {oldFrequency: string; newFrequency: string};

type UpdatedPolicyAuditRateParams = {oldAuditRate: number; newAuditRate: number};

type UpdatedPolicyManualApprovalThresholdParams = {oldLimit: string; newLimit: string};

type ChangeTypeParams = {oldType: string; newType: string};

type AccountOwnerParams = {accountOwnerEmail: string};

type ExportedToIntegrationParams = {label: string; markedManually?: boolean; inProgress?: boolean; lastModified?: string};

type IntegrationsMessageParams = {
    label: string;
    result: {
        code?: number;
        messages?: string[];
        title?: string;
        link?: {
            url: string;
            text: string;
        };
    };
};

type MarkedReimbursedParams = {amount: string; currency: string};

type MarkReimbursedFromIntegrationParams = {amount: string; currency: string};

type ShareParams = {to: string};

type UnshareParams = {to: string};

type StripePaidParams = {amount: string; currency: string};

type RemoveMembersWarningPrompt = {
    memberName: string;
    ownerName: string;
};

type RemoveMemberPromptParams = {
    memberName: string;
};

type IssueVirtualCardParams = {
    assignee: string;
    link: string;
};

type ApprovalWorkflowErrorParams = {
    name1: string;
    name2: string;
};

type ConnectionNameParams = {
    connectionName: AllConnectionName;
};

type LastSyncDateParams = {
    connectionName: string;
    formattedDate: string;
};

type CustomersOrJobsLabelParams = {
    importFields: string[];
    importType: string;
};

type ExportAgainModalDescriptionParams = {
    reportName: string;
    connectionName: ConnectionName;
};

type IntegrationSyncFailedParams = {label: string; errorMessage: string; linkText?: string; linkURL?: string; workspaceAccountingLink?: string};

type AddEmployeeParams = {email: string; role: string};

type UpdateRoleParams = {email: string; currentRole: string; newRole: string};

type UpdatedCustomFieldParams = {email: string; previousValue: string; newValue: string};

type LeftWorkspaceParams = {nameOrEmail: string};

type RemoveMemberParams = {email: string; role: string};

type DateParams = {date: string};

type FiltersAmountBetweenParams = {greaterThan: string; lessThan: string};

type StatementPageTitleParams = {year: string | number; monthName: string};

type DisconnectPromptParams = {currentIntegration?: ConnectionName} | undefined;

type DisconnectTitleParams = {integration?: ConnectionName} | undefined;

type AmountWithCurrencyParams = {amountWithCurrency: string};

type LowerUpperParams = {lower: string; upper: string};

type CategoryNameParams = {categoryName: string};

type NeedCategoryForExportToIntegrationParams = {connectionName: string};

type TaxAmountParams = {taxAmount: number};

type SecondaryLoginParams = {secondaryLogin: string};

type WorkspaceMembersCountParams = {count: number};

type OwnerOwesAmountParams = {amount: string; email: string};

type ChangeOwnerSubscriptionParams = {usersCount: number; finalCount: number};

type ChangeOwnerDuplicateSubscriptionParams = {email: string; workspaceName: string};

type ChangeOwnerHasFailedSettlementsParams = {email: string};

type ActionsAreCurrentlyRestricted = {workspaceName: string};

type WorkspaceOwnerWillNeedToAddOrUpdatePaymentCardParams = {workspaceOwnerName: string};

type RenamedWorkspaceNameActionParams = {oldName: string; newName: string};

type StatementTitleParams = {year: number | string; monthName: string};

type BadgeFreeTrialParams = {numOfDays: number};

type BillingBannerSubtitleWithDateParams = {date: string};

type BillingBannerOwnerAmountOwedOverdueParams = {date?: string; purchaseAmountOwed?: string};

type BillingBannerDisputePendingParams = {amountOwed: number; cardEnding: string};

type BillingBannerCardAuthenticationRequiredParams = {cardEnding: string};

type BillingBannerInsufficientFundsParams = {amountOwed: number};

type BillingBannerCardExpiredParams = {amountOwed: number};

type BillingBannerCardOnDisputeParams = {amountOwed: string; cardEnding: string};

type TrialStartedTitleParams = {numOfDays: number};

type EarlyDiscountTitleParams = {discountType: number};

type EarlyDiscountSubtitleParams = {days: number; hours: number; minutes: number; seconds: number};

type CardNextPaymentParams = {nextPaymentDate: string};

type CardEndingParams = {cardNumber: string};

type CardInfoParams = {name: string; expiration: string; currency: string};

type YourPlanPriceParams = {lower: string; upper: string};

type YourPlanPriceValueParams = {price: string};

type SubscriptionSizeParams = {size: number};

type SubscriptionCommitmentParams = {size: number; date: string};

type SubscriptionSettingsSaveUpToParams = {amountWithCurrency: string};

type SubscriptionSettingsSummaryParams = {subscriptionType: string; subscriptionSize: string; autoRenew: string; autoIncrease: string};

type SubscriptionSettingsRenewsOnParams = {date: string};

type UnapproveWithIntegrationWarningParams = {accountingIntegration: string};

type IncorrectZipFormatParams = {zipFormat?: string} | undefined;

type ExportIntegrationSelectedParams = {connectionName: ConnectionName};

type DefaultVendorDescriptionParams = {isReimbursable: boolean};

type RequiredFieldParams = {fieldName: string};

type ImportFieldParams = {importField: string};

type IntacctMappingTitleParams = {mappingName: SageIntacctMappingName};

type LastSyncAccountingParams = {relativeDate: string};

type SyncStageNameConnectionsParams = {stage: PolicyConnectionSyncStage};

type ReconciliationWorksParams = {lastFourPAN: string};

type DelegateRoleParams = {role: DelegateRole};

type DelegatorParams = {delegator: string};

type VacationDelegateParams = {nameOrEmail: string};

type SubmittedToVacationDelegateParams = {submittedToName: string; vacationDelegateName: string};

type RoleNamesParams = {role: string};

type AssignCardParams = {
    assignee: string;
    feed: string;
};

type SpreadSheetColumnParams = {
    name: string;
};

type SpreadFieldNameParams = {
    fieldName: string;
};

type SpreadCategoriesParams = {
    categories: number;
};

type AssignedCardParams = {
    assignee: string;
    link: string;
};

type FeatureNameParams = {
    featureName: string;
    moreFeaturesLink: string;
};

type AutoPayApprovedReportsLimitErrorParams = {
    currency?: string;
};

type DefaultAmountParams = {
    defaultAmount: string;
};

type RemovedFromApprovalWorkflowParams = {
    submittersNames: string[];
};

type DemotedFromWorkspaceParams = {
    policyName: string;
    oldRole: string;
};

type IntegrationExportParams = {
    integration: string;
    type?: string;
    exportPageLink?: string;
};

type ConnectionParams = {
    connection: string;
};

type MissingPropertyParams = {
    propertyName: string;
};

type InvalidPropertyParams = {
    propertyName: string;
    expectedType: string;
};

type InvalidValueParams = {
    expectedValues: string;
};

type ImportTagsSuccessfulDescriptionParams = {
    tags: number;
};

type ImportedTagsMessageParams = {
    columnCounts: number;
};

type ImportMembersSuccessfulDescriptionParams = {
    added: number;
    updated: number;
};

type ImportPerDiemRatesSuccessfulDescriptionParams = {
    rates: number;
};

type AuthenticationErrorParams = {
    connectionName: string;
};

type ImportedTypesParams = {
    importedTypes: string[];
};

type WorkspaceYouMayJoin = {
    domain: string;
    email: string;
};

type WorkEmailResendCodeParams = {
    workEmail: string | undefined;
};

type WorkEmailMergingBlockedParams = {
    workEmail: string | undefined;
};

type WorkspaceMemberList = {
    employeeCount: number;
    policyOwner: string;
};

type FileLimitParams = {
    fileLimit: number;
};

type FileTypeParams = {
    fileType: string;
};

type CompanyCardBankName = {
    bankName: string;
};

type CurrencyCodeParams = {
    currencyCode: string;
};

type WorkspaceLockedPlanTypeParams = {
    count: number;
    annualSubscriptionEndDate: string;
};

type CompanyNameParams = {
    companyName: string;
};

type SignerInfoMessageParams = {
    bankAccountLastFour: string | undefined;
    currency: string | undefined;
};

type CustomUnitRateParams = {
    rate: number;
};

type ChatWithAccountManagerParams = {
    accountManagerDisplayName: string;
};

type EditDestinationSubtitleParams = {
    destination: string;
};

type FlightLayoverParams = {
    layover: string;
};

type SubmitsToParams = {
    name: string;
};

type SettlementDateParams = {
    settlementDate: string;
};

type PolicyExpenseChatNameParams = {
    displayName: string;
};

type ReceiptPartnersUberSubtitleParams = {
    organizationName: string;
};

type ReviewParams = {
    amount: string;
};

type CurrencyInputDisabledTextParams = {
    currency: string;
};

type SplitExpenseSubtitleParams = {
    amount: string;
    merchant: string;
};

type SplitExpenseEditTitleParams = {
    amount: string;
    merchant: string;
};

type TotalAmountGreaterOrLessThanOriginalParams = {
    amount: string;
};

type EmployeeInviteMessageParams = {
    name: string;
};

type FlightParams = {
    startDate: string;
    airlineCode: string;
    origin: string;
    destination: string;
    confirmationID?: string;
};

type AirlineParams = {
    airlineCode: string;
    startDate?: string;
    cabinClass?: string;
};

type RailTicketParams = {
    origin: string;
    destination: string;
    startDate: string;
};

type TravelTypeParams = {
    type: string;
    id?: string;
};

type ContactMethodsRouteParams = {
    contactMethodsRoute: string;
};

type ContactMethodParams = {
    contactMethodRoute: string;
};

type BusinessTaxIDParams = {
    country: string;
};

type BusinessRegistrationNumberParams = {
    country: string;
};

type QBDSetupErrorBodyParams = {
    conciergeLink: string;
};

type EmptyCategoriesSubtitleWithAccountingParams = {
    accountingPageURL: string;
};

type EmptyTagsSubtitleWithAccountingParams = {
    accountingPageURL: string;
};

type SettlementAccountInfoParams = {
    reconciliationAccountSettingsLink: string;
    accountNumber: string;
};

type MergeSuccessDescriptionParams = {
    from: string;
    to: string;
};

type MergeFailureUncreatedAccountDescriptionParams = {
    email: string;
    contactMethodLink: string;
};

type MergeFailureDescriptionGenericParams = {
    email: string;
};

type EnableContinuousReconciliationParams = {
    connectionName: string;
    accountingAdvancedSettingsLink: string;
};

type WorkspaceUpgradeNoteParams = {
    subscriptionLink: string;
};

type ChangedApproverMessageParams = {managerID: number};

type WorkflowSettingsParam = {workflowSettingLink: string};

type IndividualExpenseRulesSubtitleParams = {
    categoriesPageLink: string;
    tagsPageLink: string;
};

type BillableDefaultDescriptionParams = {
    tagsPageLink: string;
};

type WorkspaceShareNoteParams = {
    adminsRoomLink: string;
};

type RulesEnableWorkflowsParams = {
    moreFeaturesLink: string;
};

type UpgradeSuccessMessageParams = {
    policyName: string;
    subscriptionLink: string;
};

type DomainPermissionInfoRestrictionParams = {
    domain: string;
};

type SubmittedWithMemoParams = {
    memo?: string;
};

type DependentMultiLevelTagsSubtitleParams = {
    importSpreadsheetLink: string;
};

type PayAndDowngradeDescriptionParams = {
    formattedAmount: string;
};

<<<<<<< HEAD
type ReceiptAlternativeMethodsPhoneNumberParams = {
    phoneNumber: string;
=======
type DisconnectYourBankAccountParams = {
    bankName: string;
};

type MergeAccountIntoParams = {
    login: string;
>>>>>>> 0cb27766
};

export type {
    ContactMethodsRouteParams,
    ContactMethodParams,
    SplitExpenseEditTitleParams,
    SplitExpenseSubtitleParams,
    TotalAmountGreaterOrLessThanOriginalParams,
    AuthenticationErrorParams,
    ImportMembersSuccessfulDescriptionParams,
    ImportedTagsMessageParams,
    ImportTagsSuccessfulDescriptionParams,
    MissingPropertyParams,
    InvalidPropertyParams,
    InvalidValueParams,
    ConnectionParams,
    IntegrationExportParams,
    RemovedFromApprovalWorkflowParams,
    DemotedFromWorkspaceParams,
    DefaultAmountParams,
    AutoPayApprovedReportsLimitErrorParams,
    FeatureNameParams,
    FileLimitParams,
    FileTypeParams,
    SpreadSheetColumnParams,
    SpreadFieldNameParams,
    AssignedCardParams,
    SpreadCategoriesParams,
    DelegateRoleParams,
    DelegatorParams,
    VacationDelegateParams,
    ReconciliationWorksParams,
    LastSyncAccountingParams,
    SyncStageNameConnectionsParams,
    RequiredFieldParams,
    IntacctMappingTitleParams,
    ImportFieldParams,
    AssigneeParams,
    DefaultVendorDescriptionParams,
    ExportIntegrationSelectedParams,
    UnapproveWithIntegrationWarningParams,
    IncorrectZipFormatParams,
    CardNextPaymentParams,
    CardEndingParams,
    CardInfoParams,
    YourPlanPriceParams,
    SubscriptionSizeParams,
    SubscriptionCommitmentParams,
    SubscriptionSettingsSaveUpToParams,
    SubscriptionSettingsRenewsOnParams,
    BadgeFreeTrialParams,
    BillingBannerSubtitleWithDateParams,
    BillingBannerOwnerAmountOwedOverdueParams,
    BillingBannerDisputePendingParams,
    BillingBannerCardAuthenticationRequiredParams,
    BillingBannerInsufficientFundsParams,
    BillingBannerCardExpiredParams,
    BillingBannerCardOnDisputeParams,
    TrialStartedTitleParams,
    EarlyDiscountTitleParams,
    EarlyDiscountSubtitleParams,
    RemoveMemberPromptParams,
    StatementTitleParams,
    RenamedWorkspaceNameActionParams,
    WorkspaceOwnerWillNeedToAddOrUpdatePaymentCardParams,
    ActionsAreCurrentlyRestricted,
    ChangeOwnerHasFailedSettlementsParams,
    OwnerOwesAmountParams,
    ChangeOwnerDuplicateSubscriptionParams,
    ChangeOwnerSubscriptionParams,
    SecondaryLoginParams,
    TaxAmountParams,
    CategoryNameParams,
    AmountWithCurrencyParams,
    LowerUpperParams,
    LogSizeAndDateParams,
    AddressLineParams,
    AdminCanceledRequestParams,
    AlreadySignedInParams,
    ApprovedAmountParams,
    BeginningOfChatHistoryAdminRoomParams,
    BeginningOfChatHistoryAnnounceRoomParams,
    BeginningOfChatHistoryPolicyExpenseChatParams,
    BeginningOfChatHistoryInvoiceRoomParams,
    BeginningOfArchivedRoomParams,
    BeginningOfChatHistoryUserRoomParams,
    BeginningOfChatHistoryAnnounceRoomPartTwo,
    BeginningOfChatHistoryDomainRoomParams,
    CanceledRequestParams,
    CharacterLimitParams,
    ConfirmThatParams,
    CompanyCardFeedNameParams,
    DateShouldBeAfterParams,
    DateShouldBeBeforeParams,
    DeleteActionParams,
    DeleteConfirmationParams,
    DidSplitAmountMessageParams,
    EditActionParams,
    ElectronicFundsParams,
    EnterMagicCodeParams,
    FormattedMaxLengthParams,
    GoBackMessageParams,
    SubmittedToVacationDelegateParams,
    HeldRequestParams,
    InstantSummaryParams,
    IssueVirtualCardParams,
    LocalTimeParams,
    LogSizeParams,
    LoggedInAsParams,
    ManagerApprovedAmountParams,
    ManagerApprovedParams,
    MovedFromPersonalSpaceParams,
    SignUpNewFaceCodeParams,
    NoLongerHaveAccessParams,
    NotAllowedExtensionParams,
    NotYouParams,
    OOOEventSummaryFullDayParams,
    OOOEventSummaryPartialDayParams,
    OurEmailProviderParams,
    PaidElsewhereParams,
    PaidWithExpensifyParams,
    ParentNavigationSummaryParams,
    PaySomeoneParams,
    PayerOwesAmountParams,
    DuplicateTransactionParams,
    PayerOwesParams,
    RoleNamesParams,
    PayerPaidAmountParams,
    PayerPaidParams,
    PayerSettledParams,
    RemovedTheRequestParams,
    MovedFromReportParams,
    RenamedRoomActionParams,
    ReportArchiveReasonsClosedParams,
    ReportArchiveReasonsMergedParams,
    ReportPolicyNameParams,
    ReportArchiveReasonsInvoiceReceiverPolicyDeletedParams,
    ReportArchiveReasonsRemovedFromPolicyParams,
    RequestAmountParams,
    RequestCountParams,
    DeleteTransactionParams,
    MovedTransactionParams,
    RequestedAmountMessageParams,
    ResolutionConstraintsParams,
    RoomNameReservedErrorParams,
    RoomRenamedToParams,
    SetTheDistanceMerchantParams,
    SetTheRequestParams,
    SettleExpensifyCardParams,
    SettledAfterAddedBankAccountParams,
    SizeExceededParams,
    SplitAmountParams,
    StepCounterParams,
    TaskCreatedActionParams,
    TermsParams,
    ThreadRequestReportNameParams,
    ThreadSentMoneyReportNameParams,
    ToValidateLoginParams,
    TransferParams,
    UntilTimeParams,
    UpdatedTheDistanceMerchantParams,
    UpdatedTheRequestParams,
    UsePlusButtonParams,
    UserIsAlreadyMemberParams,
    UserSplitParams,
    ViolationsCashExpenseWithNoReceiptParams,
    ViolationsConversionSurchargeParams,
    ViolationsInvoiceMarkupParams,
    ViolationsMaxAgeParams,
    ViolationsMissingTagParams,
    ViolationsModifiedAmountParams,
    ViolationsOverAutoApprovalLimitParams,
    ViolationsOverCategoryLimitParams,
    ViolationsOverLimitParams,
    ViolationsPerDayLimitParams,
    ViolationsReceiptRequiredParams,
    ViolationsCustomRulesParams,
    ViolationsRterParams,
    ViolationsTagOutOfPolicyParams,
    ViolationsProhibitedExpenseParams,
    ViolationsTaxOutOfPolicyParams,
    WaitingOnBankAccountParams,
    WalletProgramParams,
    WeSentYouMagicSignInLinkParams,
    WelcomeEnterMagicCodeParams,
    WelcomeToRoomParams,
    ZipCodeExampleFormatParams,
    ChangeFieldParams,
    ChangeReportPolicyParams,
    ChangeTypeParams,
    ExportedToIntegrationParams,
    AccountOwnerParams,
    IntegrationsMessageParams,
    MarkedReimbursedParams,
    MarkReimbursedFromIntegrationParams,
    ShareParams,
    UnshareParams,
    StripePaidParams,
    RemoveMembersWarningPrompt,
    ApprovalWorkflowErrorParams,
    ConnectionNameParams,
    LastSyncDateParams,
    CustomersOrJobsLabelParams,
    ExportAgainModalDescriptionParams,
    IntegrationSyncFailedParams,
    AddEmployeeParams,
    UpdateRoleParams,
    UpdatedCustomFieldParams,
    LeftWorkspaceParams,
    RemoveMemberParams,
    DateParams,
    FiltersAmountBetweenParams,
    StatementPageTitleParams,
    CompanyCardBankName,
    DisconnectPromptParams,
    DisconnectTitleParams,
    CharacterLengthLimitParams,
    OptionalParam,
    AssignCardParams,
    ImportedTypesParams,
    WorkspaceYouMayJoin,
    WorkspaceMemberList,
    ImportPerDiemRatesSuccessfulDescriptionParams,
    CurrencyCodeParams,
    WorkspaceLockedPlanTypeParams,
    CompanyNameParams,
    CustomUnitRateParams,
    ChatWithAccountManagerParams,
    UpdatedPolicyCurrencyParams,
    UpdatedPolicyFrequencyParams,
    UpdatedPolicyCategoryParams,
    UpdatedPolicyCategoryDescriptionHintTypeParams,
    UpdatedPolicyCategoryNameParams,
    UpdatedPolicyPreventSelfApprovalParams,
    UpdatedPolicyFieldWithNewAndOldValueParams,
    UpdatedPolicyFieldWithValueParam,
    UpdatedPolicyDescriptionParams,
    EditDestinationSubtitleParams,
    FlightLayoverParams,
    WorkEmailResendCodeParams,
    WorkEmailMergingBlockedParams,
    NewWorkspaceNameParams,
    AddedOrDeletedPolicyReportFieldParams,
    UpdatedPolicyCustomUnitRateParams,
    UpdatedPolicyCustomUnitTaxRateExternalIDParams,
    UpdatedPolicyCustomUnitTaxClaimablePercentageParams,
    UpdatedPolicyTagParams,
    UpdatedPolicyTagNameParams,
    UpdatedPolicyTagFieldParams,
    UpdatedPolicyReportFieldDefaultValueParams,
    PolicyAddedReportFieldOptionParams,
    PolicyDisabledReportFieldOptionParams,
    PolicyDisabledReportFieldAllOptionsParams,
    SubmitsToParams,
    SettlementDateParams,
    PolicyExpenseChatNameParams,
    ReceiptPartnersUberSubtitleParams,
    YourPlanPriceValueParams,
    BusinessBankAccountParams,
    NeedCategoryForExportToIntegrationParams,
    UpdatedPolicyAuditRateParams,
    UpdatedPolicyManualApprovalThresholdParams,
    UpdatePolicyCustomUnitTaxEnabledParams,
    UpdatePolicyCustomUnitParams,
    AddOrDeletePolicyCustomUnitRateParams,
    AddedPolicyApprovalRuleParams,
    UpdatedPolicyApprovalRuleParams,
    UpdatedPolicyCategoryGLCodeParams,
    UpdatedPolicyCategoryMaxExpenseAmountParams,
    UpdatedPolicyCategoryExpenseLimitTypeParams,
    UpdatedPolicyCategoryMaxAmountNoReceiptParams,
    SubscriptionSettingsSummaryParams,
    BankAccountLastFourParams,
    ReviewParams,
    CreateExpensesParams,
    WorkspaceMembersCountParams,
    CurrencyInputDisabledTextParams,
    EmployeeInviteMessageParams,
    FlightParams,
    AirlineParams,
    RailTicketParams,
    TravelTypeParams,
    PhoneErrorRouteParams,
    WorkspacesListRouteParams,
    WorkspaceRouteParams,
    BusinessTaxIDParams,
    QBDSetupErrorBodyParams,
    EmptyCategoriesSubtitleWithAccountingParams,
    EmptyTagsSubtitleWithAccountingParams,
    SettlementAccountInfoParams,
    MergeSuccessDescriptionParams,
    MergeFailureUncreatedAccountDescriptionParams,
    MergeFailureDescriptionGenericParams,
    EnableContinuousReconciliationParams,
    WorkspaceUpgradeNoteParams,
    ChangedApproverMessageParams,
    WorkflowSettingsParam,
    MovedActionParams,
    IndividualExpenseRulesSubtitleParams,
    BillableDefaultDescriptionParams,
    WorkspaceShareNoteParams,
    RulesEnableWorkflowsParams,
    UpgradeSuccessMessageParams,
    DomainPermissionInfoRestrictionParams,
    SubmittedWithMemoParams,
    SignerInfoMessageParams,
    BusinessRegistrationNumberParams,
    DependentMultiLevelTagsSubtitleParams,
    PayAndDowngradeDescriptionParams,
<<<<<<< HEAD
    ReceiptAlternativeMethodsPhoneNumberParams,
=======
    DisconnectYourBankAccountParams,
    MergeAccountIntoParams,
>>>>>>> 0cb27766
};<|MERGE_RESOLUTION|>--- conflicted
+++ resolved
@@ -926,17 +926,16 @@
     formattedAmount: string;
 };
 
-<<<<<<< HEAD
+type DisconnectYourBankAccountParams = {
+    bankName: string;
+};
+
+type MergeAccountIntoParams = {
+    login: string;
+};
+
 type ReceiptAlternativeMethodsPhoneNumberParams = {
     phoneNumber: string;
-=======
-type DisconnectYourBankAccountParams = {
-    bankName: string;
-};
-
-type MergeAccountIntoParams = {
-    login: string;
->>>>>>> 0cb27766
 };
 
 export type {
@@ -1246,10 +1245,7 @@
     BusinessRegistrationNumberParams,
     DependentMultiLevelTagsSubtitleParams,
     PayAndDowngradeDescriptionParams,
-<<<<<<< HEAD
-    ReceiptAlternativeMethodsPhoneNumberParams,
-=======
     DisconnectYourBankAccountParams,
     MergeAccountIntoParams,
->>>>>>> 0cb27766
+    ReceiptAlternativeMethodsPhoneNumberParams,
 };