--- conflicted
+++ resolved
@@ -818,10 +818,10 @@
     country: string;
 };
 
-<<<<<<< HEAD
 type QBDSetupErrorBodyParams = {
     conciergeLink: string;
-=======
+};
+
 type EmptyCategoriesSubtitleWithAccountingParams = {
     accountingPageURL: string;
 };
@@ -833,7 +833,6 @@
 type SettlementAccountInfoParams = {
     reconciliationAccountSettingsLink: string;
     accountNumber: string;
->>>>>>> 4515ef67
 };
 
 export type {
@@ -1118,11 +1117,8 @@
     WorkspacesListRouteParams,
     WorkspaceRouteParams,
     BusinessTaxIDParams,
-<<<<<<< HEAD
     QBDSetupErrorBodyParams,
-=======
     EmptyCategoriesSubtitleWithAccountingParams,
     EmptyTagsSubtitleWithAccountingParams,
     SettlementAccountInfoParams,
->>>>>>> 4515ef67
 };