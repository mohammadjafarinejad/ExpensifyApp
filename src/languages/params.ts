import type {ValueOf} from 'type-fest';
import type CONST from '@src/CONST';
import type {OnyxInputOrEntry, ReportAction} from '@src/types/onyx';
import type {DelegateRole} from '@src/types/onyx/Account';
import type {AllConnectionName, ConnectionName, PolicyConnectionSyncStage, SageIntacctMappingName} from '@src/types/onyx/Policy';
import type {ViolationDataType} from '@src/types/onyx/TransactionViolation';

type AddressLineParams = {
    lineNumber: number;
};

type CharacterLimitParams = {
    limit: number | string;
};

type AssigneeParams = {
    assignee: string;
};

type CharacterLengthLimitParams = {
    limit: number;
    length: number;
};

type ZipCodeExampleFormatParams = {
    zipSampleFormat: string;
};

type LoggedInAsParams = {
    email: string;
};

type SignUpNewFaceCodeParams = {
    login: string;
};

type WelcomeEnterMagicCodeParams = {
    login: string;
};

type AlreadySignedInParams = {
    email: string;
};

type GoBackMessageParams = {
    provider: string;
};

type LocalTimeParams = {
    user: string;
    time: string;
};

type EditActionParams = {
    action: OnyxInputOrEntry<ReportAction>;
};

type DeleteActionParams = {
    action: OnyxInputOrEntry<ReportAction>;
};

type DeleteConfirmationParams = {
    action: OnyxInputOrEntry<ReportAction>;
};

type BeginningOfChatHistoryDomainRoomParams = {
    domainRoom: string;
};

type BeginningOfChatHistoryAdminRoomParams = {
    workspaceName: string;
};

type BeginningOfChatHistoryAnnounceRoomParams = {
    workspaceName: string;
};

type BeginningOfChatHistoryPolicyExpenseChatParams = {
    workspaceName: string;
    submitterDisplayName: string;
};

type BeginningOfChatHistoryInvoiceRoomParams = {
    invoicePayer: string;
    invoiceReceiver: string;
};

type BeginningOfArchivedRoomParams = {
    reportName: string;
    reportDetailsLink: string;
};

type BeginningOfChatHistoryUserRoomParams = {
    reportName: string;
    reportDetailsLink: string;
};

type BeginningOfChatHistoryAnnounceRoomPartTwo = {
    workspaceName: string;
};

type WelcomeToRoomParams = {
    roomName: string;
};

type UsePlusButtonParams = {
    additionalText: string;
};

type ReportArchiveReasonsClosedParams = {
    displayName: string;
};

type ReportArchiveReasonsMergedParams = {
    displayName: string;
    oldDisplayName: string;
};

type ReportArchiveReasonsRemovedFromPolicyParams = {
    displayName: string;
    policyName: string;
    shouldUseYou?: boolean;
};

type ReportPolicyNameParams = {
    policyName: string;
};

type ReportArchiveReasonsInvoiceReceiverPolicyDeletedParams = {
    policyName: string;
};

type DuplicateTransactionParams = {
    isSubmitted: boolean;
};

type RequestCountParams = {
    scanningReceipts: number;
    pendingReceipts: number;
};

type DeleteTransactionParams = {
    amount: string;
    merchant: string;
};

type MovedTransactionParams = {
    reportUrl: string;
    reportName?: string;
};

type MovedFromReportParams = {
    reportName: string;
};

type SettleExpensifyCardParams = {
    formattedAmount: string;
};

type WorkspacesListRouteParams = {
    workspacesListRoute: string;
};

type BusinessBankAccountParams = {
    amount?: string;
    last4Digits?: string;
};

type WorkspaceRouteParams = {
    workspaceRoute: string;
};

type RequestAmountParams = {amount: string};

type RequestedAmountMessageParams = {formattedAmount: string; comment?: string};

type SplitAmountParams = {amount: string};

type DidSplitAmountMessageParams = {formattedAmount: string; comment: string};

type UserSplitParams = {amount: string};

type PayerOwesAmountParams = {payer: string; amount: number | string; comment?: string};

type PayerOwesParams = {payer: string};

type CompanyCardFeedNameParams = {feedName: string};

type PayerPaidAmountParams = {payer?: string; amount: number | string};

type ApprovedAmountParams = {amount: number | string};

type ManagerApprovedParams = {manager: string};

type ManagerApprovedAmountParams = {manager: string; amount: number | string};

type PayerPaidParams = {payer: string};

type PayerSettledParams = {amount: number | string};

type CreateExpensesParams = {expensesNumber: number};

type WaitingOnBankAccountParams = {submitterDisplayName: string};

type CanceledRequestParams = {amount: string; submitterDisplayName: string};

type AdminCanceledRequestParams = {manager: string; amount: string};

type SettledAfterAddedBankAccountParams = {submitterDisplayName: string; amount: string};

type PaidElsewhereParams = {payer?: string} | undefined;

type PaidWithExpensifyParams = {payer?: string} | undefined;

type ThreadRequestReportNameParams = {formattedAmount: string; comment: string};

type ThreadSentMoneyReportNameParams = {formattedAmount: string; comment: string};

type MovedFromPersonalSpaceParams = {workspaceName?: string; reportName?: string};

type SizeExceededParams = {maxUploadSizeInMB: number};

type ResolutionConstraintsParams = {minHeightInPx: number; minWidthInPx: number; maxHeightInPx: number; maxWidthInPx: number};

type NotAllowedExtensionParams = {allowedExtensions: string[]};

type EnterMagicCodeParams = {contactMethod: string};

type TransferParams = {amount: string};

type InstantSummaryParams = {rate: string; minAmount: string};

type BankAccountLastFourParams = {lastFour: string};

type NotYouParams = {user: string};

type DateShouldBeBeforeParams = {dateString: string};

type DateShouldBeAfterParams = {dateString: string};

type WeSentYouMagicSignInLinkParams = {login: string; loginType: string};

type ToValidateLoginParams = {primaryLogin: string; secondaryLogin: string};

type NoLongerHaveAccessParams = {primaryLogin: string};

type OurEmailProviderParams = {login: string};

type ConfirmThatParams = {login: string};

type UntilTimeParams = {time: string};

type StepCounterParams = {step: number; total?: number; text?: string};

type UserIsAlreadyMemberParams = {login: string; name: string};

type NewWorkspaceNameParams = {userName: string; workspaceNumber?: number};

type RoomNameReservedErrorParams = {reservedName: string};

type RenamedRoomActionParams = {oldName: string; newName: string; isExpenseReport: boolean; actorName?: string};

type RoomRenamedToParams = {newName: string};

type OOOEventSummaryFullDayParams = {summary: string; dayCount: number; date: string};

type OOOEventSummaryPartialDayParams = {summary: string; timePeriod: string; date: string};

type ParentNavigationSummaryParams = {reportName?: string; workspaceName?: string};

type SetTheRequestParams = {valueName: string; newValueToDisplay: string};

type SetTheDistanceMerchantParams = {translatedChangedField: string; newMerchant: string; newAmountToDisplay: string};

type RemovedTheRequestParams = {valueName: string; oldValueToDisplay: string};

type UpdatedTheRequestParams = {valueName: string; newValueToDisplay: string; oldValueToDisplay: string};

type UpdatedTheDistanceMerchantParams = {translatedChangedField: string; newMerchant: string; oldMerchant: string; newAmountToDisplay: string; oldAmountToDisplay: string};

type FormattedMaxLengthParams = {formattedMaxLength: string};

type WalletProgramParams = {walletProgram: string};

type ViolationsAutoReportedRejectedExpenseParams = {rejectedBy: string; rejectReason: string};

type ViolationsCashExpenseWithNoReceiptParams = {formattedLimit?: string} | undefined;

type ViolationsConversionSurchargeParams = {surcharge: number};

type ViolationsInvoiceMarkupParams = {invoiceMarkup: number};

type ViolationsMaxAgeParams = {maxAge: number};

type ViolationsMissingTagParams = {tagName?: string} | undefined;

type ViolationsModifiedAmountParams = {type?: ViolationDataType; displayPercentVariance?: number};

type ViolationsOverAutoApprovalLimitParams = {formattedLimit: string};

type ViolationsOverCategoryLimitParams = {formattedLimit: string};

type ViolationsOverLimitParams = {formattedLimit: string};

type ViolationsPerDayLimitParams = {formattedLimit: string};

type ViolationsReceiptRequiredParams = {formattedLimit?: string; category?: string};

type ViolationsCustomRulesParams = {message: string};

type ViolationsRterParams = {
    brokenBankConnection: boolean;
    isAdmin: boolean;
    email?: string;
    isTransactionOlderThan7Days: boolean;
    member?: string;
    rterType?: ValueOf<typeof CONST.RTER_VIOLATION_TYPES>;
};

type ViolationsTagOutOfPolicyParams = {tagName?: string} | undefined;

type ViolationsProhibitedExpenseParams = {prohibitedExpenseType: string};

type ViolationsTaxOutOfPolicyParams = {taxName?: string} | undefined;

type PaySomeoneParams = {name?: string} | undefined;

type TaskCreatedActionParams = {title: string};

type OptionalParam<T> = Partial<T>;

type TermsParams = {amount: string};

type ElectronicFundsParams = {percentage: string; amount: string};

type LogSizeParams = {size: number};

type LogSizeAndDateParams = {size: number; date: string};

type HeldRequestParams = {comment: string};

type ChangeFieldParams = {oldValue?: string; newValue: string; fieldName: string};

type ChangeReportPolicyParams = {fromPolicyName?: string; toPolicyName: string};

type UpdatedPolicyDescriptionParams = {oldDescription: string; newDescription: string};

type UpdatedPolicyCurrencyParams = {oldCurrency: string; newCurrency: string};

type UpdatedPolicyCategoryParams = {categoryName: string; oldValue?: boolean | string | number; newValue?: boolean | string | number};

type UpdatedPolicyCategoryDescriptionHintTypeParams = {categoryName: string; oldValue?: string; newValue?: string};

type UpdatedPolicyCategoryGLCodeParams = {categoryName: string; oldValue?: string; newValue?: string};

type UpdatedPolicyCategoryMaxExpenseAmountParams = {categoryName: string; oldAmount?: string; newAmount?: string};

type UpdatedPolicyCategoryExpenseLimitTypeParams = {categoryName: string; oldValue?: string; newValue: string};

type UpdatedPolicyCategoryMaxAmountNoReceiptParams = {categoryName: string; oldValue?: string; newValue: string};

type UpdatedPolicyTagParams = {tagListName: string; tagName?: string; enabled?: boolean; count?: string};

type UpdatedPolicyTagNameParams = {oldName: string; newName: string; tagListName: string};

type UpdatedPolicyTagFieldParams = {oldValue?: string; newValue: string; tagName: string; tagListName: string; updatedField: string};

type UpdatedPolicyCategoryNameParams = {oldName: string; newName?: string};

type UpdatePolicyCustomUnitTaxEnabledParams = {newValue: boolean};

type UpdatePolicyCustomUnitParams = {oldValue: string; newValue: string; customUnitName: string; updatedField: string};

type AddOrDeletePolicyCustomUnitRateParams = {customUnitName: string; rateName: string};

type UpdatedPolicyCustomUnitRateParams = {customUnitName: string; customUnitRateName: string; oldValue: string; newValue: string; updatedField: string};

type UpdatedPolicyCustomUnitTaxRateExternalIDParams = {customUnitRateName: string; newValue: string; newTaxPercentage: string; oldValue?: string; oldTaxPercentage?: string};

type UpdatedPolicyCustomUnitTaxClaimablePercentageParams = {customUnitRateName: string; newValue: number; oldValue?: number};

type AddedOrDeletedPolicyReportFieldParams = {fieldType: string; fieldName?: string};

type UpdatedPolicyReportFieldDefaultValueParams = {fieldName?: string; defaultValue?: string};

type PolicyAddedReportFieldOptionParams = {fieldName?: string; optionName: string};

type PolicyDisabledReportFieldOptionParams = {fieldName: string; optionName: string; optionEnabled: boolean};

type PolicyDisabledReportFieldAllOptionsParams = {fieldName: string; optionName: string; allEnabled: boolean; toggledOptionsCount?: number};

type AddedPolicyApprovalRuleParams = {approverEmail: string; approverName: string; field: string; name: string};

type UpdatedPolicyApprovalRuleParams = {oldApproverEmail: string; oldApproverName?: string; newApproverEmail: string; newApproverName?: string; field: string; name: string};

type UpdatedPolicyPreventSelfApprovalParams = {oldValue: string; newValue: string};

type UpdatedPolicyFieldWithNewAndOldValueParams = {oldValue: string; newValue: string};

type UpdatedPolicyFieldWithValueParam = {value: boolean};

type UpdatedPolicyFrequencyParams = {oldFrequency: string; newFrequency: string};

type UpdatedPolicyAuditRateParams = {oldAuditRate: number; newAuditRate: number};

type UpdatedPolicyManualApprovalThresholdParams = {oldLimit: string; newLimit: string};

type ChangeTypeParams = {oldType: string; newType: string};

type AccountOwnerParams = {accountOwnerEmail: string};

type ExportedToIntegrationParams = {label: string; markedManually?: boolean; inProgress?: boolean; lastModified?: string};

type IntegrationsMessageParams = {
    label: string;
    result: {
        code?: number;
        messages?: string[];
        title?: string;
        link?: {
            url: string;
            text: string;
        };
    };
};

type MarkedReimbursedParams = {amount: string; currency: string};

type MarkReimbursedFromIntegrationParams = {amount: string; currency: string};

type ShareParams = {to: string};

type UnshareParams = {to: string};

type StripePaidParams = {amount: string; currency: string};

type RemoveMembersWarningPrompt = {
    memberName: string;
    ownerName: string;
};

type RemoveMemberPromptParams = {
    memberName: string;
};

type IssueVirtualCardParams = {
    assignee: string;
    link: string;
};

type ApprovalWorkflowErrorParams = {
    name1: string;
    name2: string;
};

type ConnectionNameParams = {
    connectionName: AllConnectionName;
};

type LastSyncDateParams = {
    connectionName: string;
    formattedDate: string;
};

type CustomersOrJobsLabelParams = {
    importFields: string[];
    importType: string;
};

type ExportAgainModalDescriptionParams = {
    reportName: string;
    connectionName: ConnectionName;
};

type IntegrationSyncFailedParams = {label: string; errorMessage: string; linkText?: string; linkURL?: string; workspaceAccountingLink?: string};

type AddEmployeeParams = {email: string; role: string};

type UpdateRoleParams = {email: string; currentRole: string; newRole: string};

type UpdatedCustomFieldParams = {email: string; previousValue: string; newValue: string};

type LeftWorkspaceParams = {nameOrEmail: string};

type RemoveMemberParams = {email: string; role: string};

type DateParams = {date: string};

type FiltersAmountBetweenParams = {greaterThan: string; lessThan: string};

type StatementPageTitleParams = {year: string | number; monthName: string};

type DisconnectPromptParams = {currentIntegration?: ConnectionName} | undefined;

type DisconnectTitleParams = {integration?: ConnectionName} | undefined;

type AmountWithCurrencyParams = {amountWithCurrency: string};

type LowerUpperParams = {lower: string; upper: string};

type CategoryNameParams = {categoryName: string};

type NeedCategoryForExportToIntegrationParams = {connectionName: string};

type TaxAmountParams = {taxAmount: number};

type SecondaryLoginParams = {secondaryLogin: string};

type OwnerOwesAmountParams = {amount: string; email: string};

type ChangeOwnerSubscriptionParams = {usersCount: number; finalCount: number};

type ChangeOwnerDuplicateSubscriptionParams = {email: string; workspaceName: string};

type ChangeOwnerHasFailedSettlementsParams = {email: string};

type ActionsAreCurrentlyRestricted = {workspaceName: string};

type WorkspaceOwnerWillNeedToAddOrUpdatePaymentCardParams = {workspaceOwnerName: string};

type RenamedWorkspaceNameActionParams = {oldName: string; newName: string};

type StatementTitleParams = {year: number | string; monthName: string};

type BadgeFreeTrialParams = {numOfDays: number};

type BillingBannerSubtitleWithDateParams = {date: string};

type BillingBannerOwnerAmountOwedOverdueParams = {date?: string; purchaseAmountOwed?: string};

type BillingBannerDisputePendingParams = {amountOwed: number; cardEnding: string};

type BillingBannerCardAuthenticationRequiredParams = {cardEnding: string};

type BillingBannerInsufficientFundsParams = {amountOwed: number};

type BillingBannerCardExpiredParams = {amountOwed: number};

type BillingBannerCardOnDisputeParams = {amountOwed: string; cardEnding: string};

type TrialStartedTitleParams = {numOfDays: number};

type EarlyDiscountTitleParams = {discountType: number};

type EarlyDiscountSubtitleParams = {days: number; hours: number; minutes: number; seconds: number};

type CardNextPaymentParams = {nextPaymentDate: string};

type CardEndingParams = {cardNumber: string};

type CardInfoParams = {name: string; expiration: string; currency: string};

type YourPlanPriceParams = {lower: string; upper: string};

type YourPlanPriceValueParams = {price: string};

type SubscriptionSizeParams = {size: number};

type SubscriptionCommitmentParams = {size: number; date: string};

type SubscriptionSettingsSaveUpToParams = {amountWithCurrency: string};

type SubscriptionSettingsSummaryParams = {subscriptionType: string; subscriptionSize: string; autoRenew: string; autoIncrease: string};

type SubscriptionSettingsRenewsOnParams = {date: string};

type UnapproveWithIntegrationWarningParams = {accountingIntegration: string};

type IncorrectZipFormatParams = {zipFormat?: string} | undefined;

type ExportIntegrationSelectedParams = {connectionName: ConnectionName};

type DefaultVendorDescriptionParams = {isReimbursable: boolean};

type RequiredFieldParams = {fieldName: string};

type ImportFieldParams = {importField: string};

type IntacctMappingTitleParams = {mappingName: SageIntacctMappingName};

type LastSyncAccountingParams = {relativeDate: string};

type SyncStageNameConnectionsParams = {stage: PolicyConnectionSyncStage};

type ReconciliationWorksParams = {lastFourPAN: string};

type DelegateRoleParams = {role: DelegateRole};

type DelegatorParams = {delegator: string};

type VacationDelegateParams = {nameOrEmail: string};

type SubmittedToVacationDelegateParams = {submittedToName: string; vacationDelegateName: string};

type RoleNamesParams = {role: string};

type AssignCardParams = {
    assignee: string;
    feed: string;
};

type SpreadSheetColumnParams = {
    name: string;
};

type SpreadFieldNameParams = {
    fieldName: string;
};

type SpreadCategoriesParams = {
    categories: number;
};

type AssignedCardParams = {
    assignee: string;
    link: string;
};

type FeatureNameParams = {
    featureName: string;
    moreFeaturesLink: string;
};

type AutoPayApprovedReportsLimitErrorParams = {
    currency?: string;
};

type DefaultAmountParams = {
    defaultAmount: string;
};

type RemovedFromApprovalWorkflowParams = {
    submittersNames: string[];
};

type DemotedFromWorkspaceParams = {
    policyName: string;
    oldRole: string;
};

type IntegrationExportParams = {
    integration: string;
    type?: string;
};

type ConnectionParams = {
    connection: string;
};

type MissingPropertyParams = {
    propertyName: string;
};

type InvalidPropertyParams = {
    propertyName: string;
    expectedType: string;
};

type InvalidValueParams = {
    expectedValues: string;
};

type ImportTagsSuccessfulDescriptionParams = {
    tags: number;
};

type ImportedTagsMessageParams = {
    columnCounts: number;
};

type ImportMembersSuccessfulDescriptionParams = {
    added: number;
    updated: number;
};

type ImportPerDiemRatesSuccessfulDescriptionParams = {
    rates: number;
};

type AuthenticationErrorParams = {
    connectionName: string;
};

type ImportedTypesParams = {
    importedTypes: string[];
};

type WorkspaceYouMayJoin = {
    domain: string;
    email: string;
};

type WorkEmailResendCodeParams = {
    workEmail: string | undefined;
};

type WorkEmailMergingBlockedParams = {
    workEmail: string | undefined;
};

type WorkspaceMemberList = {
    employeeCount: number;
    policyOwner: string;
};

type FileLimitParams = {
    fileLimit: number;
};

type FileTypeParams = {
    fileType: string;
};

type CompanyCardBankName = {
    bankName: string;
};

type CurrencyCodeParams = {
    currencyCode: string;
};

type WorkspaceLockedPlanTypeParams = {
    count: number;
    annualSubscriptionEndDate: string;
};

type CompanyNameParams = {
    companyName: string;
};

type CustomUnitRateParams = {
    rate: number;
};

type ChatWithAccountManagerParams = {
    accountManagerDisplayName: string;
};

type EditDestinationSubtitleParams = {
    destination: string;
};

type FlightLayoverParams = {
    layover: string;
};

type SubmitsToParams = {
    name: string;
};

type SettlementDateParams = {
    settlementDate: string;
};

type PolicyExpenseChatNameParams = {
    displayName: string;
};

type ReviewParams = {
    amount: string;
};

type CurrencyInputDisabledTextParams = {
    currency: string;
};

type SplitExpenseSubtitleParams = {
    amount: string;
    merchant: string;
};

type SplitExpenseEditTitleParams = {
    amount: string;
    merchant: string;
};

type TotalAmountGreaterOrLessThanOriginalParams = {
    amount: string;
};

type EmployeeInviteMessageParams = {
    name: string;
};

type FlightParams = {
    startDate: string;
    airlineCode: string;
    origin: string;
    destination: string;
    confirmationID?: string;
};

type AirlineParams = {
    airlineCode: string;
    startDate?: string;
    cabinClass?: string;
};

type RailTicketParams = {
    origin: string;
    destination: string;
    startDate: string;
};

type TravelTypeParams = {
    type: string;
    id?: string;
};

type ContactMethodsRouteParams = {
    contactMethodsRoute: string;
};

type ContactMethodParams = {
    contactMethodRoute: string;
};

type BusinessTaxIDParams = {
    country: string;
};

type QBDSetupErrorBodyParams = {
    conciergeLink: string;
};

type EmptyCategoriesSubtitleWithAccountingParams = {
    accountingPageURL: string;
};

type EmptyTagsSubtitleWithAccountingParams = {
    accountingPageURL: string;
};

type SettlementAccountInfoParams = {
    reconciliationAccountSettingsLink: string;
    accountNumber: string;
};

type MergeSuccessDescriptionParams = {
    from: string;
    to: string;
};

type MergeFailureUncreatedAccountDescriptionParams = {
    email: string;
    contactMethodLink: string;
};

type MergeFailureDescriptionGenericParams = {
    email: string;
};

<<<<<<< HEAD
type WorkspaceUpgradeNoteParams = {
    subscriptionLink: string;
};

=======
type UpgradeSuccessMessageParams = {
    policyName: string;
    subscriptionLink: string;
};

type DomainPermissionInfoRestrictionParams = {
    domain: string;
};

type SubmittedWithMemoParams = {
    memo?: string;
};

>>>>>>> 04ec3dbb
export type {
    ContactMethodsRouteParams,
    ContactMethodParams,
    SplitExpenseEditTitleParams,
    SplitExpenseSubtitleParams,
    TotalAmountGreaterOrLessThanOriginalParams,
    AuthenticationErrorParams,
    ImportMembersSuccessfulDescriptionParams,
    ImportedTagsMessageParams,
    ImportTagsSuccessfulDescriptionParams,
    MissingPropertyParams,
    InvalidPropertyParams,
    InvalidValueParams,
    ConnectionParams,
    IntegrationExportParams,
    RemovedFromApprovalWorkflowParams,
    DemotedFromWorkspaceParams,
    DefaultAmountParams,
    AutoPayApprovedReportsLimitErrorParams,
    FeatureNameParams,
    FileLimitParams,
    FileTypeParams,
    SpreadSheetColumnParams,
    SpreadFieldNameParams,
    AssignedCardParams,
    SpreadCategoriesParams,
    DelegateRoleParams,
    DelegatorParams,
    VacationDelegateParams,
    ReconciliationWorksParams,
    LastSyncAccountingParams,
    SyncStageNameConnectionsParams,
    RequiredFieldParams,
    IntacctMappingTitleParams,
    ImportFieldParams,
    AssigneeParams,
    DefaultVendorDescriptionParams,
    ExportIntegrationSelectedParams,
    UnapproveWithIntegrationWarningParams,
    IncorrectZipFormatParams,
    CardNextPaymentParams,
    CardEndingParams,
    CardInfoParams,
    YourPlanPriceParams,
    SubscriptionSizeParams,
    SubscriptionCommitmentParams,
    SubscriptionSettingsSaveUpToParams,
    SubscriptionSettingsRenewsOnParams,
    BadgeFreeTrialParams,
    BillingBannerSubtitleWithDateParams,
    BillingBannerOwnerAmountOwedOverdueParams,
    BillingBannerDisputePendingParams,
    BillingBannerCardAuthenticationRequiredParams,
    BillingBannerInsufficientFundsParams,
    BillingBannerCardExpiredParams,
    BillingBannerCardOnDisputeParams,
    TrialStartedTitleParams,
    EarlyDiscountTitleParams,
    EarlyDiscountSubtitleParams,
    RemoveMemberPromptParams,
    StatementTitleParams,
    RenamedWorkspaceNameActionParams,
    WorkspaceOwnerWillNeedToAddOrUpdatePaymentCardParams,
    ActionsAreCurrentlyRestricted,
    ChangeOwnerHasFailedSettlementsParams,
    OwnerOwesAmountParams,
    ChangeOwnerDuplicateSubscriptionParams,
    ChangeOwnerSubscriptionParams,
    SecondaryLoginParams,
    TaxAmountParams,
    CategoryNameParams,
    AmountWithCurrencyParams,
    LowerUpperParams,
    LogSizeAndDateParams,
    AddressLineParams,
    AdminCanceledRequestParams,
    AlreadySignedInParams,
    ApprovedAmountParams,
    BeginningOfChatHistoryAdminRoomParams,
    BeginningOfChatHistoryAnnounceRoomParams,
    BeginningOfChatHistoryPolicyExpenseChatParams,
    BeginningOfChatHistoryInvoiceRoomParams,
    BeginningOfArchivedRoomParams,
    BeginningOfChatHistoryUserRoomParams,
    BeginningOfChatHistoryAnnounceRoomPartTwo,
    BeginningOfChatHistoryDomainRoomParams,
    CanceledRequestParams,
    CharacterLimitParams,
    ConfirmThatParams,
    CompanyCardFeedNameParams,
    DateShouldBeAfterParams,
    DateShouldBeBeforeParams,
    DeleteActionParams,
    DeleteConfirmationParams,
    DidSplitAmountMessageParams,
    EditActionParams,
    ElectronicFundsParams,
    EnterMagicCodeParams,
    FormattedMaxLengthParams,
    GoBackMessageParams,
    SubmittedToVacationDelegateParams,
    HeldRequestParams,
    InstantSummaryParams,
    IssueVirtualCardParams,
    LocalTimeParams,
    LogSizeParams,
    LoggedInAsParams,
    ManagerApprovedAmountParams,
    ManagerApprovedParams,
    MovedFromPersonalSpaceParams,
    SignUpNewFaceCodeParams,
    NoLongerHaveAccessParams,
    NotAllowedExtensionParams,
    NotYouParams,
    OOOEventSummaryFullDayParams,
    OOOEventSummaryPartialDayParams,
    OurEmailProviderParams,
    PaidElsewhereParams,
    PaidWithExpensifyParams,
    ParentNavigationSummaryParams,
    PaySomeoneParams,
    PayerOwesAmountParams,
    DuplicateTransactionParams,
    PayerOwesParams,
    RoleNamesParams,
    PayerPaidAmountParams,
    PayerPaidParams,
    PayerSettledParams,
    RemovedTheRequestParams,
    MovedFromReportParams,
    RenamedRoomActionParams,
    ReportArchiveReasonsClosedParams,
    ReportArchiveReasonsMergedParams,
    ReportPolicyNameParams,
    ReportArchiveReasonsInvoiceReceiverPolicyDeletedParams,
    ReportArchiveReasonsRemovedFromPolicyParams,
    RequestAmountParams,
    RequestCountParams,
    DeleteTransactionParams,
    MovedTransactionParams,
    RequestedAmountMessageParams,
    ResolutionConstraintsParams,
    RoomNameReservedErrorParams,
    RoomRenamedToParams,
    SetTheDistanceMerchantParams,
    SetTheRequestParams,
    SettleExpensifyCardParams,
    SettledAfterAddedBankAccountParams,
    SizeExceededParams,
    SplitAmountParams,
    StepCounterParams,
    TaskCreatedActionParams,
    TermsParams,
    ThreadRequestReportNameParams,
    ThreadSentMoneyReportNameParams,
    ToValidateLoginParams,
    TransferParams,
    UntilTimeParams,
    UpdatedTheDistanceMerchantParams,
    UpdatedTheRequestParams,
    UsePlusButtonParams,
    UserIsAlreadyMemberParams,
    UserSplitParams,
    ViolationsAutoReportedRejectedExpenseParams,
    ViolationsCashExpenseWithNoReceiptParams,
    ViolationsConversionSurchargeParams,
    ViolationsInvoiceMarkupParams,
    ViolationsMaxAgeParams,
    ViolationsMissingTagParams,
    ViolationsModifiedAmountParams,
    ViolationsOverAutoApprovalLimitParams,
    ViolationsOverCategoryLimitParams,
    ViolationsOverLimitParams,
    ViolationsPerDayLimitParams,
    ViolationsReceiptRequiredParams,
    ViolationsCustomRulesParams,
    ViolationsRterParams,
    ViolationsTagOutOfPolicyParams,
    ViolationsProhibitedExpenseParams,
    ViolationsTaxOutOfPolicyParams,
    WaitingOnBankAccountParams,
    WalletProgramParams,
    WeSentYouMagicSignInLinkParams,
    WelcomeEnterMagicCodeParams,
    WelcomeToRoomParams,
    ZipCodeExampleFormatParams,
    ChangeFieldParams,
    ChangeReportPolicyParams,
    ChangeTypeParams,
    ExportedToIntegrationParams,
    AccountOwnerParams,
    IntegrationsMessageParams,
    MarkedReimbursedParams,
    MarkReimbursedFromIntegrationParams,
    ShareParams,
    UnshareParams,
    StripePaidParams,
    RemoveMembersWarningPrompt,
    ApprovalWorkflowErrorParams,
    ConnectionNameParams,
    LastSyncDateParams,
    CustomersOrJobsLabelParams,
    ExportAgainModalDescriptionParams,
    IntegrationSyncFailedParams,
    AddEmployeeParams,
    UpdateRoleParams,
    UpdatedCustomFieldParams,
    LeftWorkspaceParams,
    RemoveMemberParams,
    DateParams,
    FiltersAmountBetweenParams,
    StatementPageTitleParams,
    CompanyCardBankName,
    DisconnectPromptParams,
    DisconnectTitleParams,
    CharacterLengthLimitParams,
    OptionalParam,
    AssignCardParams,
    ImportedTypesParams,
    WorkspaceYouMayJoin,
    WorkspaceMemberList,
    ImportPerDiemRatesSuccessfulDescriptionParams,
    CurrencyCodeParams,
    WorkspaceLockedPlanTypeParams,
    CompanyNameParams,
    CustomUnitRateParams,
    ChatWithAccountManagerParams,
    UpdatedPolicyCurrencyParams,
    UpdatedPolicyFrequencyParams,
    UpdatedPolicyCategoryParams,
    UpdatedPolicyCategoryDescriptionHintTypeParams,
    UpdatedPolicyCategoryNameParams,
    UpdatedPolicyPreventSelfApprovalParams,
    UpdatedPolicyFieldWithNewAndOldValueParams,
    UpdatedPolicyFieldWithValueParam,
    UpdatedPolicyDescriptionParams,
    EditDestinationSubtitleParams,
    FlightLayoverParams,
    WorkEmailResendCodeParams,
    WorkEmailMergingBlockedParams,
    NewWorkspaceNameParams,
    AddedOrDeletedPolicyReportFieldParams,
    UpdatedPolicyCustomUnitRateParams,
    UpdatedPolicyCustomUnitTaxRateExternalIDParams,
    UpdatedPolicyCustomUnitTaxClaimablePercentageParams,
    UpdatedPolicyTagParams,
    UpdatedPolicyTagNameParams,
    UpdatedPolicyTagFieldParams,
    UpdatedPolicyReportFieldDefaultValueParams,
    PolicyAddedReportFieldOptionParams,
    PolicyDisabledReportFieldOptionParams,
    PolicyDisabledReportFieldAllOptionsParams,
    SubmitsToParams,
    SettlementDateParams,
    PolicyExpenseChatNameParams,
    YourPlanPriceValueParams,
    BusinessBankAccountParams,
    NeedCategoryForExportToIntegrationParams,
    UpdatedPolicyAuditRateParams,
    UpdatedPolicyManualApprovalThresholdParams,
    UpdatePolicyCustomUnitTaxEnabledParams,
    UpdatePolicyCustomUnitParams,
    AddOrDeletePolicyCustomUnitRateParams,
    AddedPolicyApprovalRuleParams,
    UpdatedPolicyApprovalRuleParams,
    UpdatedPolicyCategoryGLCodeParams,
    UpdatedPolicyCategoryMaxExpenseAmountParams,
    UpdatedPolicyCategoryExpenseLimitTypeParams,
    UpdatedPolicyCategoryMaxAmountNoReceiptParams,
    SubscriptionSettingsSummaryParams,
    BankAccountLastFourParams,
    ReviewParams,
    CreateExpensesParams,
    CurrencyInputDisabledTextParams,
    EmployeeInviteMessageParams,
    FlightParams,
    AirlineParams,
    RailTicketParams,
    TravelTypeParams,
    WorkspacesListRouteParams,
    WorkspaceRouteParams,
    BusinessTaxIDParams,
    QBDSetupErrorBodyParams,
    EmptyCategoriesSubtitleWithAccountingParams,
    EmptyTagsSubtitleWithAccountingParams,
    SettlementAccountInfoParams,
    MergeSuccessDescriptionParams,
    MergeFailureUncreatedAccountDescriptionParams,
    MergeFailureDescriptionGenericParams,
<<<<<<< HEAD
    WorkspaceUpgradeNoteParams,
=======
    UpgradeSuccessMessageParams,
    DomainPermissionInfoRestrictionParams,
    SubmittedWithMemoParams,
>>>>>>> 04ec3dbb
};<|MERGE_RESOLUTION|>--- conflicted
+++ resolved
@@ -850,12 +850,10 @@
     email: string;
 };
 
-<<<<<<< HEAD
 type WorkspaceUpgradeNoteParams = {
     subscriptionLink: string;
 };
 
-=======
 type UpgradeSuccessMessageParams = {
     policyName: string;
     subscriptionLink: string;
@@ -869,7 +867,6 @@
     memo?: string;
 };
 
->>>>>>> 04ec3dbb
 export type {
     ContactMethodsRouteParams,
     ContactMethodParams,
@@ -1159,11 +1156,8 @@
     MergeSuccessDescriptionParams,
     MergeFailureUncreatedAccountDescriptionParams,
     MergeFailureDescriptionGenericParams,
-<<<<<<< HEAD
     WorkspaceUpgradeNoteParams,
-=======
     UpgradeSuccessMessageParams,
     DomainPermissionInfoRestrictionParams,
     SubmittedWithMemoParams,
->>>>>>> 04ec3dbb
 };