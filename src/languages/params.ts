--- conflicted
+++ resolved
@@ -137,13 +137,12 @@
     formattedAmount: string;
 };
 
-<<<<<<< HEAD
 type PhoneErrorRouteParams = {
     phoneErrorMethodsRoute: string;
-=======
+};
+
 type WorkspaceRouteParams = {
     workspaceRoute: string;
->>>>>>> 3401ab21
 };
 
 type RequestAmountParams = {amount: string};
@@ -1068,10 +1067,7 @@
     AirlineParams,
     RailTicketParams,
     TravelTypeParams,
-<<<<<<< HEAD
     PhoneErrorRouteParams,
-=======
     WorkspaceRouteParams,
->>>>>>> 3401ab21
     BusinessTaxIDParams,
 };