import type {ValueOf} from 'type-fest';
import type CONST from '@src/CONST';
import type {OnyxInputOrEntry, ReportAction} from '@src/types/onyx';
import type {DelegateRole} from '@src/types/onyx/Account';
import type {AllConnectionName, ConnectionName, PolicyConnectionSyncStage, SageIntacctMappingName} from '@src/types/onyx/Policy';
import type {ViolationDataType} from '@src/types/onyx/TransactionViolation';

type AddressLineParams = {
    lineNumber: number;
};

type CharacterLimitParams = {
    limit: number | string;
};

type AssigneeParams = {
    assignee: string;
};

type CharacterLengthLimitParams = {
    limit: number;
    length: number;
};

type ZipCodeExampleFormatParams = {
    zipSampleFormat: string;
};

type LoggedInAsParams = {
    email: string;
};

type SignUpNewFaceCodeParams = {
    login: string;
};

type WelcomeEnterMagicCodeParams = {
    login: string;
};

type AlreadySignedInParams = {
    email: string;
};

type GoBackMessageParams = {
    provider: string;
};

type LocalTimeParams = {
    user: string;
    time: string;
};

type EditActionParams = {
    action: OnyxInputOrEntry<ReportAction>;
};

type DeleteActionParams = {
    action: OnyxInputOrEntry<ReportAction>;
};

type DeleteConfirmationParams = {
    action: OnyxInputOrEntry<ReportAction>;
};

type BeginningOfChatHistoryDomainRoomPartOneParams = {
    domainRoom: string;
};

type BeginningOfChatHistoryAdminRoomPartOneParams = {
    workspaceName: string;
};

type BeginningOfChatHistoryAnnounceRoomPartOneParams = {
    workspaceName: string;
};

type BeginningOfChatHistoryAnnounceRoomPartTwo = {
    workspaceName: string;
};

type WelcomeToRoomParams = {
    roomName: string;
};

type UsePlusButtonParams = {
    additionalText: string;
};

type ReportArchiveReasonsClosedParams = {
    displayName: string;
};

type ReportArchiveReasonsMergedParams = {
    displayName: string;
    oldDisplayName: string;
};

type ReportArchiveReasonsRemovedFromPolicyParams = {
    displayName: string;
    policyName: string;
    shouldUseYou?: boolean;
};

type ReportPolicyNameParams = {
    policyName: string;
};

type ReportArchiveReasonsInvoiceReceiverPolicyDeletedParams = {
    policyName: string;
};

type RequestCountParams = {
    scanningReceipts: number;
    pendingReceipts: number;
};

type SettleExpensifyCardParams = {
    formattedAmount: string;
};

type RequestAmountParams = {amount: string};

type RequestedAmountMessageParams = {formattedAmount: string; comment?: string};

type SplitAmountParams = {amount: string};

type DidSplitAmountMessageParams = {formattedAmount: string; comment: string};

type UserSplitParams = {amount: string};

type PayerOwesAmountParams = {payer: string; amount: number | string; comment?: string};

type PayerOwesParams = {payer: string};

type CompanyCardFeedNameParams = {feedName: string};

type PayerPaidAmountParams = {payer?: string; amount: number | string};

type ApprovedAmountParams = {amount: number | string};

type ForwardedAmountParams = {amount: number | string};

type ManagerApprovedParams = {manager: string};

type ManagerApprovedAmountParams = {manager: string; amount: number | string};

type PayerPaidParams = {payer: string};

type PayerSettledParams = {amount: number | string};

type WaitingOnBankAccountParams = {submitterDisplayName: string};

type CanceledRequestParams = {amount: string; submitterDisplayName: string};

type AdminCanceledRequestParams = {manager: string; amount: string};

type SettledAfterAddedBankAccountParams = {submitterDisplayName: string; amount: string};

type PaidElsewhereWithAmountParams = {payer?: string; amount: string};

type PaidWithExpensifyWithAmountParams = {payer?: string; amount: string};

type ThreadRequestReportNameParams = {formattedAmount: string; comment: string};

type ThreadSentMoneyReportNameParams = {formattedAmount: string; comment: string};

type SizeExceededParams = {maxUploadSizeInMB: number};

type ResolutionConstraintsParams = {minHeightInPx: number; minWidthInPx: number; maxHeightInPx: number; maxWidthInPx: number};

type NotAllowedExtensionParams = {allowedExtensions: string[]};

type EnterMagicCodeParams = {contactMethod: string};

type TransferParams = {amount: string};

type InstantSummaryParams = {rate: string; minAmount: string};

type NotYouParams = {user: string};

type DateShouldBeBeforeParams = {dateString: string};

type DateShouldBeAfterParams = {dateString: string};

type WeSentYouMagicSignInLinkParams = {login: string; loginType: string};

type ToValidateLoginParams = {primaryLogin: string; secondaryLogin: string};

type NoLongerHaveAccessParams = {primaryLogin: string};

type OurEmailProviderParams = {login: string};

type ConfirmThatParams = {login: string};

type UntilTimeParams = {time: string};

type StepCounterParams = {step: number; total?: number; text?: string};

type UserIsAlreadyMemberParams = {login: string; name: string};

type GoToRoomParams = {roomName: string};

type WelcomeNoteParams = {workspaceName: string};

type RoomNameReservedErrorParams = {reservedName: string};

type RenamedRoomActionParams = {oldName: string; newName: string};

type RoomRenamedToParams = {newName: string};

type OOOEventSummaryFullDayParams = {summary: string; dayCount: number; date: string};

type OOOEventSummaryPartialDayParams = {summary: string; timePeriod: string; date: string};

type ParentNavigationSummaryParams = {reportName?: string; workspaceName?: string};

type SetTheRequestParams = {valueName: string; newValueToDisplay: string};

type SetTheDistanceMerchantParams = {translatedChangedField: string; newMerchant: string; newAmountToDisplay: string};

type RemovedTheRequestParams = {valueName: string; oldValueToDisplay: string};

type UpdatedTheRequestParams = {valueName: string; newValueToDisplay: string; oldValueToDisplay: string};

type UpdatedTheDistanceMerchantParams = {translatedChangedField: string; newMerchant: string; oldMerchant: string; newAmountToDisplay: string; oldAmountToDisplay: string};

type FormattedMaxLengthParams = {formattedMaxLength: string};

type WalletProgramParams = {walletProgram: string};

type ViolationsAutoReportedRejectedExpenseParams = {rejectedBy: string; rejectReason: string};

type ViolationsCashExpenseWithNoReceiptParams = {formattedLimit?: string} | undefined;

type ViolationsConversionSurchargeParams = {surcharge: number};

type ViolationsInvoiceMarkupParams = {invoiceMarkup: number};

type ViolationsMaxAgeParams = {maxAge: number};

type ViolationsMissingTagParams = {tagName?: string} | undefined;

type ViolationsModifiedAmountParams = {type?: ViolationDataType; displayPercentVariance?: number};

type ViolationsOverAutoApprovalLimitParams = {formattedLimit: string};

type ViolationsOverCategoryLimitParams = {formattedLimit: string};

type ViolationsOverLimitParams = {formattedLimit: string};

type ViolationsPerDayLimitParams = {formattedLimit: string};

type ViolationsReceiptRequiredParams = {formattedLimit?: string; category?: string};

type ViolationsRterParams = {
    brokenBankConnection: boolean;
    isAdmin: boolean;
    email?: string;
    isTransactionOlderThan7Days: boolean;
    member?: string;
    rterType?: ValueOf<typeof CONST.RTER_VIOLATION_TYPES>;
};

type ViolationsTagOutOfPolicyParams = {tagName?: string} | undefined;

type ViolationsTaxOutOfPolicyParams = {taxName?: string} | undefined;

type PaySomeoneParams = {name?: string} | undefined;

type TaskCreatedActionParams = {title: string};

type OptionalParam<T> = Partial<T>;

type TermsParams = {amount: string};

type ElectronicFundsParams = {percentage: string; amount: string};

type LogSizeParams = {size: number};

type LogSizeAndDateParams = {size: number; date: string};

type HeldRequestParams = {comment: string};

type ChangeFieldParams = {oldValue?: string; newValue: string; fieldName: string};

type ChangePolicyParams = {fromPolicy: string; toPolicy: string};

type ChangeTypeParams = {oldType: string; newType: string};

type DelegateSubmitParams = {delegateUser: string; originalManager: string};

type AccountOwnerParams = {accountOwnerEmail: string};

type ExportedToIntegrationParams = {label: string; markedManually?: boolean; inProgress?: boolean; lastModified?: string};

type IntegrationsMessageParams = {
    label: string;
    result: {
        code?: number;
        messages?: string[];
        title?: string;
        link?: {
            url: string;
            text: string;
        };
    };
};

type MarkedReimbursedParams = {amount: string; currency: string};

type MarkReimbursedFromIntegrationParams = {amount: string; currency: string};

type ShareParams = {to: string};

type UnshareParams = {to: string};

type StripePaidParams = {amount: string; currency: string};

type UnapprovedParams = {amount: string};

type RemoveMembersWarningPrompt = {
    memberName: string;
    ownerName: string;
};

type RemoveMemberPromptParams = {
    memberName: string;
};

type IssueVirtualCardParams = {
    assignee: string;
    link: string;
};

type ApprovalWorkflowErrorParams = {
    name1: string;
    name2: string;
};

type ConnectionNameParams = {
    connectionName: AllConnectionName;
};

type LastSyncDateParams = {
    connectionName: string;
    formattedDate: string;
};

type CustomersOrJobsLabelParams = {
    importFields: string[];
    importType: string;
};

type ExportAgainModalDescriptionParams = {
    reportName: string;
    connectionName: ConnectionName;
};

type IntegrationSyncFailedParams = {label: string; errorMessage: string};

type AddEmployeeParams = {email: string; role: string};

type UpdateRoleParams = {email: string; currentRole: string; newRole: string};

type RemoveMemberParams = {email: string; role: string};

type DateParams = {date: string};

type FiltersAmountBetweenParams = {greaterThan: string; lessThan: string};

type StatementPageTitleParams = {year: string | number; monthName: string};

type DisconnectPromptParams = {currentIntegration?: ConnectionName} | undefined;

type DisconnectTitleParams = {integration?: ConnectionName} | undefined;

type AmountWithCurrencyParams = {amountWithCurrency: string};

type LowerUpperParams = {lower: string; upper: string};

type CategoryNameParams = {categoryName: string};

type TaxAmountParams = {taxAmount: number};

type SecondaryLoginParams = {secondaryLogin: string};

type OwnerOwesAmountParams = {amount: string; email: string};

type ChangeOwnerSubscriptionParams = {usersCount: number; finalCount: number};

type ChangeOwnerDuplicateSubscriptionParams = {email: string; workspaceName: string};

type ChangeOwnerHasFailedSettlementsParams = {email: string};

type ActionsAreCurrentlyRestricted = {workspaceName: string};

type WorkspaceOwnerWillNeedToAddOrUpdatePaymentCardParams = {workspaceOwnerName: string};

type RenamedWorkspaceNameActionParams = {oldName: string; newName: string};

type StatementTitleParams = {year: number | string; monthName: string};

type BadgeFreeTrialParams = {numOfDays: number};

type BillingBannerSubtitleWithDateParams = {date: string};

type BillingBannerDisputePendingParams = {amountOwed: number; cardEnding: string};

type BillingBannerCardAuthenticationRequiredParams = {cardEnding: string};

type BillingBannerInsufficientFundsParams = {amountOwed: number};

type BillingBannerCardExpiredParams = {amountOwed: number};

type BillingBannerCardOnDisputeParams = {amountOwed: string; cardEnding: string};

type TrialStartedTitleParams = {numOfDays: number};

type CardNextPaymentParams = {nextPaymentDate: string};

type CardEndingParams = {cardNumber: string};

type CardInfoParams = {name: string; expiration: string; currency: string};

type YourPlanPriceParams = {lower: string; upper: string};

type SubscriptionSizeParams = {size: number};

type SubscriptionCommitmentParams = {size: number; date: string};

type SubscriptionSettingsSaveUpToParams = {amountWithCurrency: string};

type SubscriptionSettingsRenewsOnParams = {date: string};

type UnapproveWithIntegrationWarningParams = {accountingIntegration: string};

type IncorrectZipFormatParams = {zipFormat?: string} | undefined;

type ExportIntegrationSelectedParams = {connectionName: ConnectionName};

type DefaultVendorDescriptionParams = {isReimbursable: boolean};

type RequiredFieldParams = {fieldName: string};

type ImportFieldParams = {importField: string};

type IntacctMappingTitleParams = {mappingName: SageIntacctMappingName};

type LastSyncAccountingParams = {relativeDate: string};

type SyncStageNameConnectionsParams = {stage: PolicyConnectionSyncStage};

type ReconciliationWorksParams = {lastFourPAN: string};

type DelegateRoleParams = {role: DelegateRole};

type DelegatorParams = {delegator: string};

type RoleNamesParams = {role: string};

type AssignCardParams = {
    assignee: string;
    feed: string;
};

type SpreadSheetColumnParams = {
    name: string;
};

type SpreadFieldNameParams = {
    fieldName: string;
};

type SpreadCategoriesParams = {
    categories: number;
};

type AssignedCardParams = {
    assignee: string;
    link: string;
};

type FeatureNameParams = {
    featureName: string;
};

type AutoPayApprovedReportsLimitErrorParams = {
    currency?: string;
};

type DefaultAmountParams = {
    defaultAmount: string;
};

type RemovedFromApprovalWorkflowParams = {
    submittersNames: string[];
};

type IntegrationExportParams = {
    integration: string;
    type?: string;
};

type ConnectionParams = {
    connection: string;
};

type MissingPropertyParams = {
    propertyName: string;
};

type InvalidPropertyParams = {
    propertyName: string;
    expectedType: string;
};

type InvalidValueParams = {
    expectedValues: string;
};

type ImportTagsSuccessfullDescriptionParams = {
    tags: number;
};

type ImportedTagsMessageParams = {
    columnCounts: number;
};

type ImportMembersSuccessfullDescriptionParams = {
    members: number;
};

type AuthenticationErrorParams = {
    connectionName: string;
};

type ImportedTypesParams = {
    importedTypes: string[];
};

type WorkspaceYouMayJoin = {
    domain: string;
    email: string;
};

type WorkspaceMemberList = {
    employeeCount: number;
    policyOwner: string;
};

type FileLimitParams = {
    fileLimit: number;
};

type CompanyCardBankName = {
    bankName: string;
};

type CurrencyCodeParams = {
    currencyCode: string;
};

export type {
    AuthenticationErrorParams,
    ImportMembersSuccessfullDescriptionParams,
    ImportedTagsMessageParams,
    ImportTagsSuccessfullDescriptionParams,
    MissingPropertyParams,
    InvalidPropertyParams,
    InvalidValueParams,
    ConnectionParams,
    IntegrationExportParams,
    RemovedFromApprovalWorkflowParams,
    DefaultAmountParams,
    AutoPayApprovedReportsLimitErrorParams,
    FeatureNameParams,
    FileLimitParams,
    SpreadSheetColumnParams,
    SpreadFieldNameParams,
    AssignedCardParams,
    SpreadCategoriesParams,
    DelegateRoleParams,
    DelegatorParams,
    ReconciliationWorksParams,
    LastSyncAccountingParams,
    SyncStageNameConnectionsParams,
    RequiredFieldParams,
    IntacctMappingTitleParams,
    ImportFieldParams,
    AssigneeParams,
    DefaultVendorDescriptionParams,
    ExportIntegrationSelectedParams,
    UnapproveWithIntegrationWarningParams,
    IncorrectZipFormatParams,
    CardNextPaymentParams,
    CardEndingParams,
    CardInfoParams,
    YourPlanPriceParams,
    SubscriptionSizeParams,
    SubscriptionCommitmentParams,
    SubscriptionSettingsSaveUpToParams,
    SubscriptionSettingsRenewsOnParams,
    BadgeFreeTrialParams,
    BillingBannerSubtitleWithDateParams,
    BillingBannerDisputePendingParams,
    BillingBannerCardAuthenticationRequiredParams,
    BillingBannerInsufficientFundsParams,
    BillingBannerCardExpiredParams,
    BillingBannerCardOnDisputeParams,
    TrialStartedTitleParams,
    RemoveMemberPromptParams,
    StatementTitleParams,
    RenamedWorkspaceNameActionParams,
    WorkspaceOwnerWillNeedToAddOrUpdatePaymentCardParams,
    ActionsAreCurrentlyRestricted,
    ChangeOwnerHasFailedSettlementsParams,
    OwnerOwesAmountParams,
    ChangeOwnerDuplicateSubscriptionParams,
    ChangeOwnerSubscriptionParams,
    SecondaryLoginParams,
    TaxAmountParams,
    CategoryNameParams,
    AmountWithCurrencyParams,
    LowerUpperParams,
    LogSizeAndDateParams,
    AddressLineParams,
    AdminCanceledRequestParams,
    AlreadySignedInParams,
    ApprovedAmountParams,
    BeginningOfChatHistoryAdminRoomPartOneParams,
    BeginningOfChatHistoryAnnounceRoomPartOneParams,
    BeginningOfChatHistoryAnnounceRoomPartTwo,
    BeginningOfChatHistoryDomainRoomPartOneParams,
    CanceledRequestParams,
    CharacterLimitParams,
    ConfirmThatParams,
    CompanyCardFeedNameParams,
    DateShouldBeAfterParams,
    DateShouldBeBeforeParams,
    DeleteActionParams,
    DeleteConfirmationParams,
    DidSplitAmountMessageParams,
    EditActionParams,
    ElectronicFundsParams,
    EnterMagicCodeParams,
    FormattedMaxLengthParams,
    ForwardedAmountParams,
    GoBackMessageParams,
    GoToRoomParams,
    HeldRequestParams,
    InstantSummaryParams,
    IssueVirtualCardParams,
    LocalTimeParams,
    LogSizeParams,
    LoggedInAsParams,
    ManagerApprovedAmountParams,
    ManagerApprovedParams,
    SignUpNewFaceCodeParams,
    NoLongerHaveAccessParams,
    NotAllowedExtensionParams,
    NotYouParams,
    OOOEventSummaryFullDayParams,
    OOOEventSummaryPartialDayParams,
    OurEmailProviderParams,
    PaidElsewhereWithAmountParams,
    PaidWithExpensifyWithAmountParams,
    ParentNavigationSummaryParams,
    PaySomeoneParams,
    PayerOwesAmountParams,
    PayerOwesParams,
    RoleNamesParams,
    PayerPaidAmountParams,
    PayerPaidParams,
    PayerSettledParams,
    RemovedTheRequestParams,
    RenamedRoomActionParams,
    ReportArchiveReasonsClosedParams,
    ReportArchiveReasonsMergedParams,
    ReportPolicyNameParams,
    ReportArchiveReasonsInvoiceReceiverPolicyDeletedParams,
    ReportArchiveReasonsRemovedFromPolicyParams,
    RequestAmountParams,
    RequestCountParams,
    RequestedAmountMessageParams,
    ResolutionConstraintsParams,
    RoomNameReservedErrorParams,
    RoomRenamedToParams,
    SetTheDistanceMerchantParams,
    SetTheRequestParams,
    SettleExpensifyCardParams,
    SettledAfterAddedBankAccountParams,
    SizeExceededParams,
    SplitAmountParams,
    StepCounterParams,
    TaskCreatedActionParams,
    TermsParams,
    ThreadRequestReportNameParams,
    ThreadSentMoneyReportNameParams,
    ToValidateLoginParams,
    TransferParams,
    UntilTimeParams,
    UpdatedTheDistanceMerchantParams,
    UpdatedTheRequestParams,
    UsePlusButtonParams,
    UserIsAlreadyMemberParams,
    UserSplitParams,
    ViolationsAutoReportedRejectedExpenseParams,
    ViolationsCashExpenseWithNoReceiptParams,
    ViolationsConversionSurchargeParams,
    ViolationsInvoiceMarkupParams,
    ViolationsMaxAgeParams,
    ViolationsMissingTagParams,
    ViolationsModifiedAmountParams,
    ViolationsOverAutoApprovalLimitParams,
    ViolationsOverCategoryLimitParams,
    ViolationsOverLimitParams,
    ViolationsPerDayLimitParams,
    ViolationsReceiptRequiredParams,
    ViolationsRterParams,
    ViolationsTagOutOfPolicyParams,
    ViolationsTaxOutOfPolicyParams,
    WaitingOnBankAccountParams,
    WalletProgramParams,
    WeSentYouMagicSignInLinkParams,
    WelcomeEnterMagicCodeParams,
    WelcomeNoteParams,
    WelcomeToRoomParams,
    ZipCodeExampleFormatParams,
    ChangeFieldParams,
    ChangePolicyParams,
    ChangeTypeParams,
    ExportedToIntegrationParams,
    DelegateSubmitParams,
    AccountOwnerParams,
    IntegrationsMessageParams,
    MarkedReimbursedParams,
    MarkReimbursedFromIntegrationParams,
    ShareParams,
    UnshareParams,
    StripePaidParams,
    UnapprovedParams,
    RemoveMembersWarningPrompt,
    ApprovalWorkflowErrorParams,
    ConnectionNameParams,
    LastSyncDateParams,
    CustomersOrJobsLabelParams,
    ExportAgainModalDescriptionParams,
    IntegrationSyncFailedParams,
    AddEmployeeParams,
    UpdateRoleParams,
    RemoveMemberParams,
    DateParams,
    FiltersAmountBetweenParams,
    StatementPageTitleParams,
    CompanyCardBankName,
    DisconnectPromptParams,
    DisconnectTitleParams,
    CharacterLengthLimitParams,
    OptionalParam,
    AssignCardParams,
    ImportedTypesParams,
<<<<<<< HEAD
    WorkspaceYouMayJoin,
    WorkspaceMemberList,
=======
    CurrencyCodeParams,
>>>>>>> aaa56a6d
};<|MERGE_RESOLUTION|>--- conflicted
+++ resolved
@@ -760,10 +760,7 @@
     OptionalParam,
     AssignCardParams,
     ImportedTypesParams,
-<<<<<<< HEAD
     WorkspaceYouMayJoin,
     WorkspaceMemberList,
-=======
     CurrencyCodeParams,
->>>>>>> aaa56a6d
 };