--- conflicted
+++ resolved
@@ -1842,13 +1842,8 @@
         expensifyWallet: 'Expensify Wallet (Beta)',
         sendAndReceiveMoney: 'Wysyłaj i odbieraj pieniądze z przyjaciółmi. Tylko konta bankowe w USA.',
         enableWallet: 'Włącz portfel',
-<<<<<<< HEAD
-        addBankAccountToSendAndReceive: 'Otrzymaj zwrot kosztów za wydatki, które zgłaszasz do przestrzeni roboczej.',
-        addBankAccount: 'Dodaj konto bankowe',
+        addBankAccountToSendAndReceive: 'Dodaj konto bankowe, aby dokonywać lub otrzymywać płatności.',
         addDebitOrCreditCard: 'Dodaj kartę debetową lub kredytową',
-=======
-        addBankAccountToSendAndReceive: 'Dodaj konto bankowe, aby dokonywać lub otrzymywać płatności.',
->>>>>>> a23ee2d6
         assignedCards: 'Przypisane karty',
         assignedCardsDescription: 'Są to karty przypisane przez administratora przestrzeni roboczej do zarządzania wydatkami firmy.',
         expensifyCard: 'Expensify Card',
