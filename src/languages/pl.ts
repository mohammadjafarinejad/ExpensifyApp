--- conflicted
+++ resolved
@@ -855,11 +855,8 @@
         expand: 'Rozwiń',
     },
     reportActionContextMenu: {
-<<<<<<< HEAD
         copyToClipboard: 'Kopiuj do schowka',
-=======
         copyMessage: 'Skopiuj wiadomość',
->>>>>>> 89c45c98
         copied: 'Skopiowano!',
         copyLink: 'Skopiuj link',
         copyURLToClipboard: 'Skopiuj URL do schowka',
@@ -1043,15 +1040,12 @@
     receipt: {
         upload: 'Prześlij paragon',
         uploadMultiple: 'Prześlij paragony',
-<<<<<<< HEAD
         dragReceiptBeforeEmail: 'Przeciągnij paragon na tę stronę, prześlij paragon do',
         dragReceiptsBeforeEmail: 'Przeciągnij paragony na tę stronę, prześlij paragony na',
         dragReceiptAfterEmail: 'lub wybierz plik do przesłania poniżej.',
         dragReceiptsAfterEmail: 'lub wybierz pliki do przesłania poniżej.',
-=======
         desktopSubtitleSingle: `lub przeciągnij i upuść tutaj`,
         desktopSubtitleMultiple: `lub przeciągnij i upuść je tutaj`,
->>>>>>> 89c45c98
         chooseReceipt: 'Wybierz paragon do przesłania lub prześlij paragon do',
         chooseReceipts: 'Wybierz paragony do przesłania lub prześlij paragony do',
         alternativeMethodsTitle: 'Inne sposoby dodawania paragonów:',
@@ -2019,11 +2013,8 @@
     workflowsPage: {
         workflowTitle: 'Wydatki',
         workflowDescription: 'Skonfiguruj przepływ pracy od momentu wystąpienia wydatku, w tym zatwierdzenie i płatność.',
-<<<<<<< HEAD
         delaySubmissionTitle: 'Opóźnij zgłoszenia',
         delaySubmissionDescription: 'Wybierz niestandardowy harmonogram składania wydatków lub pozostaw to wyłączone, aby otrzymywać aktualizacje wydatków w czasie rzeczywistym.',
-=======
->>>>>>> 89c45c98
         submissionFrequency: 'Częstotliwość składania wniosków',
         submissionFrequencyDescription:
             'Wybierz niestandardowy harmonogram przesyłania wydatków lub pozostaw to wyłączone, aby otrzymywać aktualizacje w czasie rzeczywistym dotyczące wydatków.',
@@ -6250,10 +6241,7 @@
         groupBy: 'Grupa według',
         moneyRequestReport: {
             emptyStateTitle: 'Ten raport nie zawiera wydatków.',
-<<<<<<< HEAD
             emptyStateSubtitle: 'Możesz dodać wydatki do tego raportu, używając przycisku poniżej lub opcji "Dodaj wydatek" w menu Więcej powyżej.',
-=======
->>>>>>> 89c45c98
         },
         noCategory: 'Brak kategorii',
         noTag: 'Brak tagu',
