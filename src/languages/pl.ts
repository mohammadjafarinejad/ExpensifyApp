--- conflicted
+++ resolved
@@ -3549,7 +3549,6 @@
         receiptPartners: {
             uber: {
                 subtitle: 'Zautomatyzuj wydatki na podróże i dostawę posiłków w swojej organizacji.',
-<<<<<<< HEAD
                 inviteMembers: 'Zaproś członków',
                 confirmInvite: 'Potwierdź zaproszenie',
                 manageInvites: 'Zarządzaj zaproszeniami',
@@ -3565,11 +3564,9 @@
                 pending: 'Oczekujące',
                 suspended: 'Zawieszone',
                 invitationFailure: 'Nie udało się zaprosić członków do Uber for Business',
-=======
                 autoRemove: 'Zaproś nowych członków przestrzeni roboczej do Ubera dla Firm',
                 autoInvite: 'Dezaktywuj usuniętych członków przestrzeni roboczej w Uberze dla Firm',
                 manageInvites: 'Zarządzaj zaproszeniami',
->>>>>>> 2e79b664
             },
         },
         perDiem: {
