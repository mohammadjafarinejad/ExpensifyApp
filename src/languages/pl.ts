--- conflicted
+++ resolved
@@ -631,12 +631,9 @@
         getTheApp: 'Pobierz aplikację',
         scanReceiptsOnTheGo: 'Skanuj paragony za pomocą telefonu',
         headsUp: 'Uwaga!',
-<<<<<<< HEAD
         submitTo: 'Wyślij do',
         forwardTo: 'Przekaż do',
-=======
         unstableInternetConnection: 'Niestabilne połączenie internetowe. Sprawdź swoją sieć i spróbuj ponownie.',
->>>>>>> a8175e01
     },
     supportalNoAccess: {
         title: 'Nie tak szybko',
