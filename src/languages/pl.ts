/**
 *   _____                      __         __
 *  / ___/__ ___  ___ _______ _/ /____ ___/ /
 * / (_ / -_) _ \/ -_) __/ _ \`/ __/ -_) _  /
 * \___/\__/_//_/\__/_/  \_,_/\__/\__/\_,_/
 *
 * This file was automatically generated. Please consider these alternatives before manually editing it:
 *
 * - Improve the prompts in prompts/translation, or
 * - Improve context annotations in src/languages/en.ts
 */
import {CONST as COMMON_CONST} from 'expensify-common';
import startCase from 'lodash/startCase';
import type {OnboardingCompanySize, OnboardingTask} from '@libs/actions/Welcome/OnboardingFlow';
import CONST from '@src/CONST';
import type {Country} from '@src/CONST';
import type OriginalMessage from '@src/types/onyx/OriginalMessage';
import type en from './en';
import type {
    AccountOwnerParams,
    ActionsAreCurrentlyRestricted,
    AddedOrDeletedPolicyReportFieldParams,
    AddedPolicyApprovalRuleParams,
    AddEmployeeParams,
    AddOrDeletePolicyCustomUnitRateParams,
    AddressLineParams,
    AdminCanceledRequestParams,
    AirlineParams,
    AlreadySignedInParams,
    ApprovalWorkflowErrorParams,
    ApprovedAmountParams,
    AssignCardParams,
    AssignedCardParams,
    AssigneeParams,
    AuthenticationErrorParams,
    AutoPayApprovedReportsLimitErrorParams,
    BadgeFreeTrialParams,
    BankAccountLastFourParams,
    BeginningOfArchivedRoomParams,
    BeginningOfChatHistoryAdminRoomParams,
    BeginningOfChatHistoryAnnounceRoomParams,
    BeginningOfChatHistoryDomainRoomParams,
    BeginningOfChatHistoryInvoiceRoomParams,
    BeginningOfChatHistoryPolicyExpenseChatParams,
    BeginningOfChatHistoryUserRoomParams,
    BillingBannerCardAuthenticationRequiredParams,
    BillingBannerCardExpiredParams,
    BillingBannerCardOnDisputeParams,
    BillingBannerDisputePendingParams,
    BillingBannerInsufficientFundsParams,
    BillingBannerOwnerAmountOwedOverdueParams,
    BillingBannerSubtitleWithDateParams,
    BusinessBankAccountParams,
    BusinessTaxIDParams,
    CanceledRequestParams,
    CardEndingParams,
    CardInfoParams,
    CardNextPaymentParams,
    CategoryNameParams,
    ChangeFieldParams,
    ChangeOwnerDuplicateSubscriptionParams,
    ChangeOwnerHasFailedSettlementsParams,
    ChangeOwnerSubscriptionParams,
    ChangeReportPolicyParams,
    ChangeTypeParams,
    CharacterLengthLimitParams,
    CharacterLimitParams,
    ChatWithAccountManagerParams,
    CompanyCardBankName,
    CompanyCardFeedNameParams,
    CompanyNameParams,
    ConfirmThatParams,
    ConnectionNameParams,
    ConnectionParams,
    ContactMethodParams,
    ContactMethodsRouteParams,
    CreateExpensesParams,
    CurrencyCodeParams,
    CurrencyInputDisabledTextParams,
    CustomersOrJobsLabelParams,
    CustomUnitRateParams,
    DateParams,
    DateShouldBeAfterParams,
    DateShouldBeBeforeParams,
    DefaultAmountParams,
    DefaultVendorDescriptionParams,
    DelegateRoleParams,
    DelegatorParams,
    DeleteActionParams,
    DeleteConfirmationParams,
    DeleteTransactionParams,
    DemotedFromWorkspaceParams,
    DidSplitAmountMessageParams,
    DuplicateTransactionParams,
    EarlyDiscountSubtitleParams,
    EarlyDiscountTitleParams,
    EditActionParams,
    EditDestinationSubtitleParams,
    ElectronicFundsParams,
    EmployeeInviteMessageParams,
    EmptyCategoriesSubtitleWithAccountingParams,
    EmptyTagsSubtitleWithAccountingParams,
    EnterMagicCodeParams,
    ExportAgainModalDescriptionParams,
    ExportedToIntegrationParams,
    ExportIntegrationSelectedParams,
    FeatureNameParams,
    FileLimitParams,
    FileTypeParams,
    FiltersAmountBetweenParams,
    FlightLayoverParams,
    FlightParams,
    FormattedMaxLengthParams,
    GoBackMessageParams,
    ImportedTagsMessageParams,
    ImportedTypesParams,
    ImportFieldParams,
    ImportMembersSuccessfulDescriptionParams,
    ImportPerDiemRatesSuccessfulDescriptionParams,
    ImportTagsSuccessfulDescriptionParams,
    IncorrectZipFormatParams,
    InstantSummaryParams,
    IntacctMappingTitleParams,
    IntegrationExportParams,
    IntegrationSyncFailedParams,
    InvalidPropertyParams,
    InvalidValueParams,
    IssueVirtualCardParams,
    LastSyncAccountingParams,
    LastSyncDateParams,
    LeftWorkspaceParams,
    LocalTimeParams,
    LoggedInAsParams,
    LogSizeParams,
    ManagerApprovedAmountParams,
    ManagerApprovedParams,
    MarkedReimbursedParams,
    MarkReimbursedFromIntegrationParams,
    MergeFailureDescriptionGenericParams,
    MergeFailureUncreatedAccountDescriptionParams,
    MergeSuccessDescriptionParams,
    MissingPropertyParams,
    MovedFromPersonalSpaceParams,
    MovedFromReportParams,
    MovedTransactionParams,
    NeedCategoryForExportToIntegrationParams,
    NewWorkspaceNameParams,
    NoLongerHaveAccessParams,
    NotAllowedExtensionParams,
    NotYouParams,
    OOOEventSummaryFullDayParams,
    OOOEventSummaryPartialDayParams,
    OptionalParam,
    OurEmailProviderParams,
    OwnerOwesAmountParams,
    PaidElsewhereParams,
    PaidWithExpensifyParams,
    ParentNavigationSummaryParams,
    PayerOwesAmountParams,
    PayerOwesParams,
    PayerPaidAmountParams,
    PayerPaidParams,
    PayerSettledParams,
    PaySomeoneParams,
    PolicyAddedReportFieldOptionParams,
    PolicyDisabledReportFieldAllOptionsParams,
    PolicyDisabledReportFieldOptionParams,
    PolicyExpenseChatNameParams,
    QBDSetupErrorBodyParams,
    RailTicketParams,
    ReconciliationWorksParams,
    RemovedFromApprovalWorkflowParams,
    RemovedTheRequestParams,
    RemoveMemberPromptParams,
    RemoveMembersWarningPrompt,
    RenamedRoomActionParams,
    RenamedWorkspaceNameActionParams,
    ReportArchiveReasonsClosedParams,
    ReportArchiveReasonsInvoiceReceiverPolicyDeletedParams,
    ReportArchiveReasonsMergedParams,
    ReportArchiveReasonsRemovedFromPolicyParams,
    ReportPolicyNameParams,
    RequestAmountParams,
    RequestCountParams,
    RequestedAmountMessageParams,
    RequiredFieldParams,
    ResolutionConstraintsParams,
    ReviewParams,
    RoleNamesParams,
    RoomNameReservedErrorParams,
    RoomRenamedToParams,
    SecondaryLoginParams,
    SetTheDistanceMerchantParams,
    SetTheRequestParams,
    SettledAfterAddedBankAccountParams,
    SettleExpensifyCardParams,
    SettlementAccountInfoParams,
    SettlementDateParams,
    ShareParams,
    SignUpNewFaceCodeParams,
    SizeExceededParams,
    SplitAmountParams,
    SplitExpenseEditTitleParams,
    SplitExpenseSubtitleParams,
    SpreadCategoriesParams,
    SpreadFieldNameParams,
    SpreadSheetColumnParams,
    StatementTitleParams,
    StepCounterParams,
    StripePaidParams,
    SubmitsToParams,
    SubmittedToVacationDelegateParams,
    SubscriptionCommitmentParams,
    SubscriptionSettingsRenewsOnParams,
    SubscriptionSettingsSaveUpToParams,
    SubscriptionSettingsSummaryParams,
    SubscriptionSizeParams,
    SyncStageNameConnectionsParams,
    TaskCreatedActionParams,
    TaxAmountParams,
    TermsParams,
    ThreadRequestReportNameParams,
    ThreadSentMoneyReportNameParams,
    TotalAmountGreaterOrLessThanOriginalParams,
    ToValidateLoginParams,
    TransferParams,
    TravelTypeParams,
    TrialStartedTitleParams,
    UnapproveWithIntegrationWarningParams,
    UnshareParams,
    UntilTimeParams,
    UpdatedCustomFieldParams,
    UpdatedPolicyApprovalRuleParams,
    UpdatedPolicyAuditRateParams,
    UpdatedPolicyCategoryDescriptionHintTypeParams,
    UpdatedPolicyCategoryExpenseLimitTypeParams,
    UpdatedPolicyCategoryGLCodeParams,
    UpdatedPolicyCategoryMaxAmountNoReceiptParams,
    UpdatedPolicyCategoryMaxExpenseAmountParams,
    UpdatedPolicyCategoryNameParams,
    UpdatedPolicyCategoryParams,
    UpdatedPolicyCurrencyParams,
    UpdatedPolicyCustomUnitRateParams,
    UpdatedPolicyCustomUnitTaxClaimablePercentageParams,
    UpdatedPolicyCustomUnitTaxRateExternalIDParams,
    UpdatedPolicyDescriptionParams,
    UpdatedPolicyFieldWithNewAndOldValueParams,
    UpdatedPolicyFieldWithValueParam,
    UpdatedPolicyFrequencyParams,
    UpdatedPolicyManualApprovalThresholdParams,
    UpdatedPolicyPreventSelfApprovalParams,
    UpdatedPolicyReportFieldDefaultValueParams,
    UpdatedPolicyTagFieldParams,
    UpdatedPolicyTagNameParams,
    UpdatedPolicyTagParams,
    UpdatedTheDistanceMerchantParams,
    UpdatedTheRequestParams,
    UpdatePolicyCustomUnitParams,
    UpdatePolicyCustomUnitTaxEnabledParams,
    UpdateRoleParams,
    UsePlusButtonParams,
    UserIsAlreadyMemberParams,
    UserSplitParams,
    VacationDelegateParams,
    ViolationsAutoReportedRejectedExpenseParams,
    ViolationsCashExpenseWithNoReceiptParams,
    ViolationsConversionSurchargeParams,
    ViolationsCustomRulesParams,
    ViolationsInvoiceMarkupParams,
    ViolationsMaxAgeParams,
    ViolationsMissingTagParams,
    ViolationsModifiedAmountParams,
    ViolationsOverCategoryLimitParams,
    ViolationsOverLimitParams,
    ViolationsPerDayLimitParams,
    ViolationsProhibitedExpenseParams,
    ViolationsReceiptRequiredParams,
    ViolationsRterParams,
    ViolationsTagOutOfPolicyParams,
    ViolationsTaxOutOfPolicyParams,
    WaitingOnBankAccountParams,
    WalletProgramParams,
    WelcomeEnterMagicCodeParams,
    WelcomeToRoomParams,
    WeSentYouMagicSignInLinkParams,
    WorkEmailMergingBlockedParams,
    WorkEmailResendCodeParams,
    WorkspaceLockedPlanTypeParams,
    WorkspaceMemberList,
    WorkspaceOwnerWillNeedToAddOrUpdatePaymentCardParams,
    WorkspaceRouteParams,
    WorkspacesListRouteParams,
    WorkspaceYouMayJoin,
    YourPlanPriceParams,
    YourPlanPriceValueParams,
    ZipCodeExampleFormatParams,
} from './params';
import type {TranslationDeepObject} from './types';

type StateValue = {
    stateISO: string;
    stateName: string;
};
type States = Record<keyof typeof COMMON_CONST.STATES, StateValue>;
type AllCountries = Record<Country, string>;
/* eslint-disable max-len */
const translations = {
    common: {
        count: 'Liczba',
        cancel: 'Anuluj',
        dismiss: 'Odrzuć',
        yes: 'Tak',
        no: 'Nie',
        ok: 'OK',
        notNow: 'Nie teraz',
        learnMore: 'Dowiedz się więcej.',
        buttonConfirm: 'Zrozumiałem.',
        name: 'Imię',
        attachment: 'Załącznik',
        attachments: 'Załączniki',
        center: 'Centrum',
        from: 'Od',
        to: 'Do',
        in: 'W',
        optional: 'Opcjonalny',
        new: 'Nowy',
        search: 'Szukaj',
        reports: 'Raporty',
        find: 'Znajdź',
        searchWithThreeDots: 'Szukaj...',
        next: 'Następny',
        previous: 'Poprzedni',
        goBack: 'Wróć',
        create: 'Utwórz',
        add: 'Dodaj',
        resend: 'Wyślij ponownie',
        save: 'Zapisz',
        select: 'Wybierz',
        deselect: 'Odznacz',
        selectMultiple: 'Wybierz wiele',
        saveChanges: 'Zapisz zmiany',
        submit: 'Prześlij',
        rotate: 'Obróć',
        zoom: 'Zoom',
        password: 'Hasło',
        magicCode: 'Magic code',
        twoFactorCode: 'Kod dwuskładnikowy',
        workspaces: 'Przestrzenie robocze',
        inbox: 'Skrzynka odbiorcza',
        success: 'Sukces',
        group: 'Grupa',
        profile: 'Profil',
        referral: 'Polecenie',
        payments: 'Płatności',
        approvals: 'Zatwierdzenia',
        wallet: 'Portfel',
        preferences: 'Preferencje',
        view: 'Widok',
        review: (reviewParams?: ReviewParams) => `Review${reviewParams?.amount ? ` ${reviewParams?.amount}` : ''}`,
        not: 'Nie',
        signIn: 'Zaloguj się',
        signInWithGoogle: 'Zaloguj się przez Google',
        signInWithApple: 'Zaloguj się za pomocą Apple',
        signInWith: 'Zaloguj się za pomocą',
        continue: 'Kontynuuj',
        firstName: 'Imię',
        lastName: 'Nazwisko',
        scanning: 'Skanowanie',
        addCardTermsOfService: 'Warunki korzystania z usługi Expensify',
        perPerson: 'na osobę',
        phone: 'Telefon',
        phoneNumber: 'Numer telefonu',
        phoneNumberPlaceholder: '(xxx) xxx-xxxx',
        email: 'Email',
        and: 'i',
        or: 'lub',
        details: 'Szczegóły',
        privacy: 'Prywatność',
        privacyPolicy: 'Polityka prywatności',
        hidden: 'Ukryty',
        visible: 'Widoczny',
        delete: 'Usuń',
        archived: 'zarchiwizowane',
        contacts: 'Kontakty',
        recents: 'Ostatnie',
        close: 'Zamknij',
        download: 'Pobierz',
        downloading: 'Pobieranie',
        uploading: 'Przesyłanie plików',
        pin: 'Przypnij',
        unPin: 'Odepnij',
        back: 'Wstecz',
        saveAndContinue: 'Zapisz i kontynuuj',
        settings: 'Ustawienia',
        termsOfService: 'Warunki korzystania z usługi',
        members: 'Członkowie',
        invite: 'Zaproś',
        here: 'tutaj',
        date: 'Data',
        dob: 'Data urodzenia',
        currentYear: 'Obecny rok',
        currentMonth: 'Bieżący miesiąc',
        ssnLast4: 'Ostatnie 4 cyfry numeru SSN',
        ssnFull9: 'Pełne 9 cyfr numeru SSN',
        addressLine: ({lineNumber}: AddressLineParams) => `Linia adresowa ${lineNumber}`,
        personalAddress: 'Adres osobisty',
        companyAddress: 'Adres firmy',
        noPO: 'Proszę nie podawać adresów skrytek pocztowych ani adresów punktów odbioru.',
        city: 'Miasto',
        state: 'Stan',
        streetAddress: 'Adres ulicy',
        stateOrProvince: 'Stan / Prowincja',
        country: 'Kraj',
        zip: 'Kod pocztowy',
        zipPostCode: 'Kod pocztowy',
        whatThis: 'Co to jest?',
        iAcceptThe: 'Akceptuję',
        remove: 'Usuń',
        admin: 'Admin',
        owner: 'Właściciel',
        dateFormat: 'YYYY-MM-DD',
        send: 'Wyślij',
        na: 'N/A',
        noResultsFound: 'Nie znaleziono wyników',
        noResultsFoundMatching: ({searchString}: {searchString: string}) => `Nie znaleziono wyników pasujących do "${searchString}"`,
        recentDestinations: 'Ostatnie miejsca docelowe',
        timePrefix: 'To jest',
        conjunctionFor: 'dla',
        todayAt: 'Dzisiaj o',
        tomorrowAt: 'Jutro o',
        yesterdayAt: 'Wczoraj o',
        conjunctionAt: 'at',
        conjunctionTo: 'do',
        genericErrorMessage: 'Ups... coś poszło nie tak i twoje żądanie nie mogło zostać zrealizowane. Spróbuj ponownie później.',
        percentage: 'Procent',
        error: {
            invalidAmount: 'Nieprawidłowa kwota',
            acceptTerms: 'Musisz zaakceptować Warunki korzystania z usługi, aby kontynuować',
            phoneNumber: `Proszę wprowadzić prawidłowy numer telefonu z kodem kraju (np. ${CONST.EXAMPLE_PHONE_NUMBER})`,
            fieldRequired: 'To pole jest wymagane',
            requestModified: 'To żądanie jest modyfikowane przez innego członka.',
            characterLimitExceedCounter: ({length, limit}: CharacterLengthLimitParams) => `Przekroczono limit znaków (${length}/${limit})`,
            dateInvalid: 'Proszę wybrać prawidłową datę',
            invalidDateShouldBeFuture: 'Proszę wybrać dzisiejszą lub przyszłą datę',
            invalidTimeShouldBeFuture: 'Proszę wybrać czas co najmniej o minutę późniejszy.',
            invalidCharacter: 'Nieprawidłowy znak',
            enterMerchant: 'Wprowadź nazwę sprzedawcy',
            enterAmount: 'Wprowadź kwotę',
            missingMerchantName: 'Brakująca nazwa sprzedawcy',
            missingAmount: 'Brakująca kwota',
            missingDate: 'Brakująca data',
            enterDate: 'Wprowadź datę',
            invalidTimeRange: 'Proszę podać godzinę w formacie 12-godzinnym (np. 2:30 PM)',
            pleaseCompleteForm: 'Proszę wypełnić powyższy formularz, aby kontynuować.',
            pleaseSelectOne: 'Proszę wybrać jedną z opcji powyżej',
            invalidRateError: 'Proszę wprowadzić prawidłową stawkę',
            lowRateError: 'Stawka musi być większa niż 0',
            email: 'Proszę wprowadzić prawidłowy adres e-mail',
            login: 'Wystąpił błąd podczas logowania. Proszę spróbować ponownie.',
        },
        comma: 'przecinek',
        semicolon: 'semicolon',
        please: 'Proszę',
        contactUs: 'skontaktuj się z nami',
        pleaseEnterEmailOrPhoneNumber: 'Proszę wprowadzić adres e-mail lub numer telefonu',
        fixTheErrors: 'napraw błędy',
        inTheFormBeforeContinuing: 'w formularzu przed kontynuacją',
        confirm: 'Potwierdź',
        reset: 'Resetuj',
        done: 'Gotowe',
        more: 'Więcej',
        debitCard: 'Karta debetowa',
        bankAccount: 'Konto bankowe',
        personalBankAccount: 'Osobiste konto bankowe',
        businessBankAccount: 'Konto bankowe dla firm',
        join: 'Dołącz',
        leave: 'Opuść',
        decline: 'Odrzuć',
        transferBalance: 'Przelej saldo',
        cantFindAddress: 'Nie możesz znaleźć swojego adresu?',
        enterManually: 'Wprowadź ręcznie',
        message: 'Wiadomość',
        leaveThread: 'Opuść wątek',
        you: 'Ty',
        youAfterPreposition: 'ty',
        your: 'twój',
        conciergeHelp: 'Proszę skontaktować się z Concierge po pomoc.',
        youAppearToBeOffline: 'Wygląda na to, że jesteś offline.',
        thisFeatureRequiresInternet: 'Ta funkcja wymaga aktywnego połączenia z internetem.',
        attachmentWillBeAvailableOnceBackOnline: 'Załącznik będzie dostępny, gdy wróci online.',
        errorOccurredWhileTryingToPlayVideo: 'Wystąpił błąd podczas próby odtworzenia tego wideo.',
        areYouSure: 'Czy jesteś pewien?',
        verify: 'Zweryfikuj',
        yesContinue: 'Tak, kontynuuj.',
        websiteExample: 'e.g. https://www.expensify.com',
        zipCodeExampleFormat: ({zipSampleFormat}: ZipCodeExampleFormatParams) => (zipSampleFormat ? `e.g. ${zipSampleFormat}` : ''),
        description: 'Opis',
        title: 'Tytuł',
        assignee: 'Przypisany',
        createdBy: 'Utworzone przez',
        with: 'z',
        shareCode: 'Udostępnij kod',
        share: 'Udostępnij',
        per: 'na',
        mi: 'mila',
        km: 'kilometr',
        copied: 'Skopiowano!',
        someone: 'Ktoś',
        total: 'Suma',
        edit: 'Edytuj',
        letsDoThis: `Zróbmy to!`,
        letsStart: `Zacznijmy`,
        showMore: 'Pokaż więcej',
        merchant: 'Sprzedawca',
        category: 'Kategoria',
        report: 'Raport',
        billable: 'Podlegające fakturowaniu',
        nonBillable: 'Niepodlegające fakturowaniu',
        tag: 'Tag',
        receipt: 'Paragon',
        verified: 'Zweryfikowano',
        replace: 'Zastąp',
        distance: 'Odległość',
        mile: 'mila',
        miles: 'mile',
        kilometer: 'kilometr',
        kilometers: 'kilometry',
        recent: 'Najnowsze',
        all: 'Wszystko',
        am: 'AM',
        pm: 'PM',
        tbd: 'TBD',
        selectCurrency: 'Wybierz walutę',
        selectSymbolOrCurrency: 'Wybierz symbol lub walutę',
        card: 'Karta',
        whyDoWeAskForThis: 'Dlaczego o to prosimy?',
        required: 'Wymagane',
        showing: 'Pokazywanie',
        of: 'of',
        default: 'Domyślny',
        update: 'Aktualizuj',
        member: 'Członek',
        auditor: 'Audytor',
        role: 'Rola',
        currency: 'Waluta',
        rate: 'Oceń',
        emptyLHN: {
            title: 'Hurra! Wszystko nadrobione.',
            subtitleText1: 'Znajdź czat używając',
            subtitleText2: 'przycisk powyżej lub stwórz coś za pomocą',
            subtitleText3: 'przycisk poniżej.',
        },
        businessName: 'Nazwa firmy',
        clear: 'Wyczyść',
        type: 'Rodzaj',
        action: 'Akcja',
        expenses: 'Wydatki',
        totalSpend: 'Całkowite wydatki',
        tax: 'Podatek',
        shared: 'Udostępnione',
        drafts: 'Szkice',
        draft: 'Szkic',
        finished: 'Zakończono',
        upgrade: 'Ulepszanie',
        downgradeWorkspace: 'Obniż poziom przestrzeni roboczej',
        companyID: 'ID firmy',
        userID: 'ID użytkownika',
        disable: 'Wyłącz',
        export: 'Eksportuj',
        initialValue: 'Wartość początkowa',
        currentDate: 'Aktualna data',
        value: 'Wartość',
        downloadFailedTitle: 'Pobieranie nie powiodło się',
        downloadFailedDescription: 'Nie udało się zakończyć pobierania. Spróbuj ponownie później.',
        filterLogs: 'Filtruj dzienniki',
        network: 'Sieć',
        reportID: 'ID raportu',
        longID: 'Długi identyfikator',
        bankAccounts: 'Konta bankowe',
        chooseFile: 'Wybierz plik',
        chooseFiles: 'Wybierz pliki',
        dropTitle: 'Puść to',
        dropMessage: 'Prześlij swój plik tutaj',
        ignore: 'Ignore',
        enabled: 'Włączone',
        disabled: 'Wyłączony',
        import: 'Importuj',
        offlinePrompt: 'Nie możesz teraz podjąć tej akcji.',
        outstanding: 'Zaległe',
        chats: 'Czaty',
        tasks: 'Zadania',
        unread: 'Nieprzeczytane',
        sent: 'Wysłano',
        links: 'Linki',
        days: 'dni',
        rename: 'Zmień nazwę',
        address: 'Adres',
        hourAbbreviation: 'h',
        minuteAbbreviation: 'm',
        skip: 'Pomiń',
        chatWithAccountManager: ({accountManagerDisplayName}: ChatWithAccountManagerParams) =>
            `Potrzebujesz czegoś konkretnego? Porozmawiaj ze swoim opiekunem konta, ${accountManagerDisplayName}.`,
        chatNow: 'Czat teraz',
        workEmail: 'Służbowy e-mail',
        destination: 'Cel',
        subrate: 'Subrate',
        perDiem: 'Dieta',
        validate: 'Zatwierdź',
        downloadAsPDF: 'Pobierz jako PDF',
        downloadAsCSV: 'Pobierz jako CSV',
        help: 'Pomoc',
        expenseReports: 'Raporty wydatków',
        rateOutOfPolicy: 'Oceń poza polityką',
        reimbursable: 'Podlegające zwrotowi',
        editYourProfile: 'Edytuj swój profil',
        comments: 'Komentarze',
        sharedIn: 'Udostępnione w',
        unreported: 'Nie zgłoszono',
        explore: 'Eksploruj',
        todo: 'Do zrobienia',
        invoice: 'Faktura',
        expense: 'Wydatek',
        chat: 'Czat',
        task: 'Zadanie',
        trip: 'Podróż',
        apply: 'Zastosuj',
        status: 'Status',
        on: 'Na',
        before: 'Przed',
        after: 'Po',
        reschedule: 'Przełożyć na inny termin',
        general: 'Ogólne',
        workspacesTabTitle: 'Przestrzenie robocze',
        getTheApp: 'Pobierz aplikację',
        scanReceiptsOnTheGo: 'Skanuj paragony za pomocą telefonu',
        headsUp: 'Uwaga!',
        unstableInternetConnection: 'Niestabilne połączenie internetowe. Sprawdź swoją sieć i spróbuj ponownie.',
    },
    supportalNoAccess: {
        title: 'Nie tak szybko',
        description: 'Nie masz uprawnień do wykonania tej akcji, gdy wsparcie jest zalogowane.',
    },
    lockedAccount: {
        title: 'Zablokowane konto',
        description: 'Nie masz uprawnień do wykonania tej akcji, ponieważ to konto zostało zablokowane. Skontaktuj się z concierge@expensify.com, aby uzyskać dalsze instrukcje.',
    },
    location: {
        useCurrent: 'Użyj bieżącej lokalizacji',
        notFound: 'Nie udało nam się znaleźć Twojej lokalizacji. Spróbuj ponownie lub wprowadź adres ręcznie.',
        permissionDenied: 'Wygląda na to, że odmówiłeś dostępu do swojej lokalizacji.',
        please: 'Proszę',
        allowPermission: 'zezwól na dostęp do lokalizacji w ustawieniach',
        tryAgain: 'i spróbuj ponownie.',
    },
    contact: {
        importContacts: 'Importuj kontakty',
        importContactsTitle: 'Zaimportuj swoje kontakty',
        importContactsText: 'Zaimportuj kontakty z telefonu, aby Twoi ulubieni ludzie byli zawsze w zasięgu ręki.',
        importContactsExplanation: 'więc twoi ulubieni ludzie są zawsze w zasięgu ręki.',
        importContactsNativeText: 'Jeszcze tylko jeden krok! Daj nam zielone światło, aby zaimportować Twoje kontakty.',
    },
    anonymousReportFooter: {
        logoTagline: 'Dołącz do dyskusji.',
    },
    attachmentPicker: {
        cameraPermissionRequired: 'Dostęp do aparatu',
        expensifyDoesNotHaveAccessToCamera: 'Expensify nie może robić zdjęć bez dostępu do Twojego aparatu. Stuknij ustawienia, aby zaktualizować uprawnienia.',
        attachmentError: 'Błąd załącznika',
        errorWhileSelectingAttachment: 'Wystąpił błąd podczas wybierania załącznika. Proszę spróbować ponownie.',
        errorWhileSelectingCorruptedAttachment: 'Wystąpił błąd podczas wybierania uszkodzonego załącznika. Proszę spróbować z innym plikiem.',
        takePhoto: 'Zrób zdjęcie',
        chooseFromGallery: 'Wybierz z galerii',
        chooseDocument: 'Wybierz plik',
        attachmentTooLarge: 'Załącznik jest zbyt duży',
        sizeExceeded: 'Rozmiar załącznika przekracza limit 24 MB',
        sizeExceededWithLimit: ({maxUploadSizeInMB}: SizeExceededParams) => `Rozmiar załącznika przekracza limit ${maxUploadSizeInMB} MB`,
        attachmentTooSmall: 'Załącznik jest zbyt mały',
        sizeNotMet: 'Rozmiar załącznika musi być większy niż 240 bajtów',
        wrongFileType: 'Nieprawidłowy typ pliku',
        notAllowedExtension: 'Ten typ pliku nie jest dozwolony. Proszę spróbować inny typ pliku.',
        folderNotAllowedMessage: 'Przesyłanie folderu jest niedozwolone. Proszę spróbować z innym plikiem.',
        protectedPDFNotSupported: 'Plik PDF chroniony hasłem nie jest obsługiwany',
        attachmentImageResized: 'Ten obraz został zmieniony na potrzeby podglądu. Pobierz, aby uzyskać pełną rozdzielczość.',
        attachmentImageTooLarge: 'Ten obraz jest zbyt duży, aby wyświetlić podgląd przed przesłaniem.',
        tooManyFiles: ({fileLimit}: FileLimitParams) => `Możesz przesłać jednocześnie maksymalnie ${fileLimit} plików.`,
        sizeExceededWithValue: ({maxUploadSizeInMB}: SizeExceededParams) => `Plik przekracza ${maxUploadSizeInMB} MB. Proszę spróbować ponownie.`,
        someFilesCantBeUploaded: 'Niektóre pliki nie mogą zostać przesłane',
        sizeLimitExceeded: ({maxUploadSizeInMB}: SizeExceededParams) => `Pliki muszą mieć mniej niż ${maxUploadSizeInMB} MB. Większe pliki nie zostaną przesłane.`,
        maxFileLimitExceeded: 'Możesz przesłać maksymalnie 30 paragonów naraz. Dodatkowe nie zostaną przesłane.',
        unsupportedFileType: ({fileType}: FileTypeParams) => `Pliki ${fileType} nie są obsługiwane. Tylko obsługiwane typy plików zostaną przesłane.`,
        learnMoreAboutSupportedFiles: 'Dowiedz się więcej o obsługiwanych formatach.',
        passwordProtected: 'Pliki PDF chronione hasłem nie są obsługiwane. Tylko obsługiwane pliki zostaną przesłane.',
    },
    dropzone: {
        addAttachments: 'Dodaj załączniki',
        addReceipt: 'Dodaj paragon',
        scanReceipts: 'Skanuj paragony',
        replaceReceipt: 'Zastąp paragon',
    },
    filePicker: {
        fileError: 'Błąd pliku',
        errorWhileSelectingFile: 'Wystąpił błąd podczas wybierania pliku. Proszę spróbować ponownie.',
    },
    connectionComplete: {
        title: 'Połączenie zakończone',
        supportingText: 'Możesz zamknąć to okno i wrócić do aplikacji Expensify.',
    },
    avatarCropModal: {
        title: 'Edytuj zdjęcie',
        description: 'Przeciągaj, powiększaj i obracaj swój obrazek, jak tylko chcesz.',
    },
    composer: {
        noExtensionFoundForMimeType: 'Nie znaleziono rozszerzenia dla typu MIME',
        problemGettingImageYouPasted: 'Wystąpił problem z pobraniem obrazu, który wkleiłeś.',
        commentExceededMaxLength: ({formattedMaxLength}: FormattedMaxLengthParams) => `Maksymalna długość komentarza to ${formattedMaxLength} znaków.`,
        taskTitleExceededMaxLength: ({formattedMaxLength}: FormattedMaxLengthParams) => `Maksymalna długość tytułu zadania to ${formattedMaxLength} znaków.`,
    },
    baseUpdateAppModal: {
        updateApp: 'Zaktualizuj aplikację',
        updatePrompt: 'Nowa wersja tej aplikacji jest dostępna. Zaktualizuj teraz lub uruchom aplikację ponownie później, aby pobrać najnowsze zmiany.',
    },
    deeplinkWrapper: {
        launching: 'Uruchamianie Expensify',
        expired: 'Twoja sesja wygasła.',
        signIn: 'Proszę zalogować się ponownie.',
        redirectedToDesktopApp: 'Przekierowaliśmy Cię do aplikacji na komputer.',
        youCanAlso: 'Możesz również',
        openLinkInBrowser: 'otwórz ten link w przeglądarce',
        loggedInAs: ({email}: LoggedInAsParams) => `Jesteś zalogowany jako ${email}. Kliknij „Otwórz link” w oknie dialogowym, aby zalogować się do aplikacji desktopowej na to konto.`,
        doNotSeePrompt: 'Nie widzisz monitu?',
        tryAgain: 'Spróbuj ponownie',
        or: ', lub',
        continueInWeb: 'przejdź do aplikacji internetowej',
    },
    validateCodeModal: {
        successfulSignInTitle: 'Abrakadabra, jesteś zalogowany!',
        successfulSignInDescription: 'Wróć do swojej oryginalnej karty, aby kontynuować.',
        title: 'Oto Twój magiczny kod',
        description: 'Proszę wprowadzić kod z urządzenia, na którym został pierwotnie zażądany',
        doNotShare: 'Nie udostępniaj swojego kodu nikomu. Expensify nigdy nie poprosi Cię o jego podanie!',
        or: ', lub',
        signInHere: 'zaloguj się tutaj',
        expiredCodeTitle: 'Kod magiczny wygasł',
        expiredCodeDescription: 'Wróć do oryginalnego urządzenia i poproś o nowy kod',
        successfulNewCodeRequest: 'Kod został wysłany. Proszę sprawdzić swoje urządzenie.',
        tfaRequiredTitle: 'Wymagana dwuetapowa weryfikacja',
        tfaRequiredDescription: 'Proszę wprowadzić kod uwierzytelniania dwuskładnikowego, gdzie próbujesz się zalogować.',
        requestOneHere: 'poproś o jeden tutaj.',
    },
    moneyRequestConfirmationList: {
        paidBy: 'Opłacone przez',
        whatsItFor: 'Do czego to służy?',
    },
    selectionList: {
        nameEmailOrPhoneNumber: 'Imię, email lub numer telefonu',
        findMember: 'Znajdź członka',
        searchForSomeone: 'Wyszukaj kogoś',
    },
    emptyList: {
        [CONST.IOU.TYPE.CREATE]: {
            title: 'Złóż wydatek, poleć swojego szefa',
            subtitleText: 'Chcesz, aby Twój szef również korzystał z Expensify? Po prostu prześlij mu raport wydatków, a my zajmiemy się resztą.',
        },
    },
    videoChatButtonAndMenu: {
        tooltip: 'Zarezerwuj rozmowę',
    },
    hello: 'Cześć',
    phoneCountryCode: '1',
    welcomeText: {
        getStarted: 'Rozpocznij poniżej.',
        anotherLoginPageIsOpen: 'Otwarta jest inna strona logowania.',
        anotherLoginPageIsOpenExplanation: 'Otworzyłeś stronę logowania w osobnej karcie. Zaloguj się z tej karty.',
        welcome: 'Witamy!',
        welcomeWithoutExclamation: 'Witamy',
        phrase2: 'Pieniądze mówią. A teraz, gdy czat i płatności są w jednym miejscu, jest to również łatwe.',
        phrase3: 'Twoje płatności docierają do Ciebie tak szybko, jak szybko potrafisz przekazać swoją myśl.',
        enterPassword: 'Proszę wprowadzić swoje hasło',
        welcomeNewFace: ({login}: SignUpNewFaceCodeParams) => `${login}, zawsze miło widzieć nową twarz w okolicy!`,
        welcomeEnterMagicCode: ({login}: WelcomeEnterMagicCodeParams) => `Proszę wprowadzić magiczny kod wysłany na ${login}. Powinien dotrzeć w ciągu minuty lub dwóch.`,
    },
    login: {
        hero: {
            header: 'Podróże i wydatki, z prędkością czatu',
            body: 'Witamy w nowej generacji Expensify, gdzie Twoje podróże i wydatki są szybsze dzięki kontekstowemu, rzeczywistemu czatowi.',
        },
    },
    thirdPartySignIn: {
        alreadySignedIn: ({email}: AlreadySignedInParams) => `Jesteś już zalogowany jako ${email}.`,
        goBackMessage: ({provider}: GoBackMessageParams) => `Nie chcesz logować się za pomocą ${provider}?`,
        continueWithMyCurrentSession: 'Kontynuuj moją obecną sesję',
        redirectToDesktopMessage: 'Przekierujemy Cię do aplikacji desktopowej po zakończeniu logowania.',
        signInAgreementMessage: 'Logując się, zgadzasz się na',
        termsOfService: 'Warunki korzystania z usługi',
        privacy: 'Prywatność',
    },
    samlSignIn: {
        welcomeSAMLEnabled: 'Kontynuuj logowanie za pomocą jednokrotnego logowania:',
        orContinueWithMagicCode: 'Możesz również zalogować się za pomocą magicznego kodu',
        useSingleSignOn: 'Użyj jednokrotnego logowania (SSO)',
        useMagicCode: 'Użyj magicznego kodu',
        launching: 'Uruchamianie...',
        oneMoment: 'Chwila, przekierowujemy Cię do portalu logowania jednokrotnego Twojej firmy.',
    },
    reportActionCompose: {
        dropToUpload: 'Upuść, aby przesłać',
        sendAttachment: 'Wyślij załącznik',
        addAttachment: 'Dodaj załącznik',
        writeSomething: 'Napisz coś...',
        blockedFromConcierge: 'Komunikacja jest zablokowana',
        fileUploadFailed: 'Przesyłanie nie powiodło się. Plik nie jest obsługiwany.',
        localTime: ({user, time}: LocalTimeParams) => `Jest ${time} dla ${user}`,
        edited: '(edycja)',
        emoji: 'Emoji',
        collapse: 'Zwiń',
        expand: 'Rozwiń',
    },
    reportActionContextMenu: {
        copyToClipboard: 'Skopiuj do schowka',
        copied: 'Skopiowano!',
        copyLink: 'Skopiuj link',
        copyURLToClipboard: 'Skopiuj URL do schowka',
        copyEmailToClipboard: 'Skopiuj e-mail do schowka',
        markAsUnread: 'Oznacz jako nieprzeczytane',
        markAsRead: 'Oznacz jako przeczytane',
        editAction: ({action}: EditActionParams) => `Edytuj ${action?.actionName === CONST.REPORT.ACTIONS.TYPE.IOU ? 'wydatek' : 'komentarz'}`,
        deleteAction: ({action}: DeleteActionParams) => `Usuń ${action?.actionName === CONST.REPORT.ACTIONS.TYPE.IOU ? 'wydatek' : 'komentarz'}`,
        deleteConfirmation: ({action}: DeleteConfirmationParams) => `Czy na pewno chcesz usunąć ten ${action?.actionName === CONST.REPORT.ACTIONS.TYPE.IOU ? 'wydatek' : 'komentarz'}?`,
        onlyVisible: 'Widoczne tylko dla',
        replyInThread: 'Odpowiedz w wątku',
        joinThread: 'Dołącz do wątku',
        leaveThread: 'Opuść wątek',
        copyOnyxData: 'Skopiuj dane Onyx',
        flagAsOffensive: 'Oznacz jako obraźliwe',
        menu: 'Menu',
    },
    emojiReactions: {
        addReactionTooltip: 'Dodaj reakcję',
        reactedWith: 'zareagował(a) za pomocą',
    },
    reportActionsView: {
        beginningOfArchivedRoom: ({reportName, reportDetailsLink}: BeginningOfArchivedRoomParams) =>
            `Przegapiłeś imprezę w <strong><a class="no-style-link" href="${reportDetailsLink}">${reportName}</a></strong>, nie ma tu nic do oglądania.`,
        beginningOfChatHistoryDomainRoom: ({domainRoom}: BeginningOfChatHistoryDomainRoomParams) =>
            `Ten czat jest przeznaczony dla wszystkich członków Expensify w domenie <strong>${domainRoom}</strong>. Używaj go do czatowania ze współpracownikami, dzielenia się wskazówkami i zadawania pytań.`,
        beginningOfChatHistoryAdminRoom: ({workspaceName}: BeginningOfChatHistoryAdminRoomParams) =>
            `Ten czat jest przeznaczony dla administratora <strong>${workspaceName}</strong>. Użyj go, aby porozmawiać o konfiguracji przestrzeni roboczej i nie tylko.`,
        beginningOfChatHistoryAnnounceRoom: ({workspaceName}: BeginningOfChatHistoryAnnounceRoomParams) =>
            `Ten czat jest przeznaczony dla wszystkich w <strong>${workspaceName}</strong>. Używaj go do najważniejszych ogłoszeń.`,
        beginningOfChatHistoryUserRoom: ({reportName, reportDetailsLink}: BeginningOfChatHistoryUserRoomParams) =>
            `Ten czat jest przeznaczony do wszystkiego, co związane z <strong><a class="no-style-link" href="${reportDetailsLink}">${reportName}</a></strong>.`,
        beginningOfChatHistoryInvoiceRoom: ({invoicePayer, invoiceReceiver}: BeginningOfChatHistoryInvoiceRoomParams) =>
            `Ten czat służy do wystawiania faktur między <strong>${invoicePayer}</strong> i <strong>${invoiceReceiver}</strong>. Użyj przycisku <emoji>${CONST.CUSTOM_EMOJIS.GLOBAL_CREATE}</emoji>, aby wysłać fakturę.`,
        beginningOfChatHistory: 'Ta rozmowa jest z',
        beginningOfChatHistoryPolicyExpenseChat: ({workspaceName, submitterDisplayName}: BeginningOfChatHistoryPolicyExpenseChatParams) =>
            `W tym miejscu <strong>${submitterDisplayName}</strong> będzie przesyłać wydatki do <strong>${workspaceName}</strong>. Wystarczy użyć przycisku <emoji>${CONST.CUSTOM_EMOJIS.GLOBAL_CREATE}</emoji>.`,
        beginningOfChatHistorySelfDM: 'To jest Twoja przestrzeń osobista. Używaj jej do notatek, zadań, szkiców i przypomnień.',
        beginningOfChatHistorySystemDM: 'Witamy! Zacznijmy konfigurację.',
        chatWithAccountManager: 'Czat z Twoim opiekunem konta tutaj',
        sayHello: 'Powiedz cześć!',
        yourSpace: 'Twoja przestrzeń',
        welcomeToRoom: ({roomName}: WelcomeToRoomParams) => `Witamy w ${roomName}!`,
        usePlusButton: ({additionalText}: UsePlusButtonParams) => `Użyj przycisku ${CONST.CUSTOM_EMOJIS.GLOBAL_CREATE}, aby ${additionalText} wydatek.`,
        askConcierge: 'Zadawaj pytania i otrzymuj wsparcie w czasie rzeczywistym 24/7.',
        conciergeSupport: 'Całodobowe wsparcie',
        create: 'utwórz',
        iouTypes: {
            pay: 'zapłać',
            split: 'podzielić',
            submit: 'prześlij',
            track: 'śledzić',
            invoice: 'faktura',
        },
    },
    adminOnlyCanPost: 'Tylko administratorzy mogą wysyłać wiadomości w tym pokoju.',
    reportAction: {
        asCopilot: 'jako współpilot dla',
    },
    mentionSuggestions: {
        hereAlternateText: 'Powiadom wszystkich w tej rozmowie',
    },
    newMessages: 'Nowe wiadomości',
    youHaveBeenBanned: 'Uwaga: Zostałeś zbanowany z czatu na tym kanale.',
    reportTypingIndicator: {
        isTyping: 'pisze...',
        areTyping: 'piszą...',
        multipleMembers: 'Wielu członków',
    },
    reportArchiveReasons: {
        [CONST.REPORT.ARCHIVE_REASON.DEFAULT]: 'Ten pokój czatu został zarchiwizowany.',
        [CONST.REPORT.ARCHIVE_REASON.ACCOUNT_CLOSED]: ({displayName}: ReportArchiveReasonsClosedParams) => `Ten czat nie jest już aktywny, ponieważ ${displayName} zamknął swoje konto.`,
        [CONST.REPORT.ARCHIVE_REASON.ACCOUNT_MERGED]: ({displayName, oldDisplayName}: ReportArchiveReasonsMergedParams) =>
            `Ten czat nie jest już aktywny, ponieważ ${oldDisplayName} połączył swoje konto z ${displayName}.`,
        [CONST.REPORT.ARCHIVE_REASON.REMOVED_FROM_POLICY]: ({displayName, policyName, shouldUseYou = false}: ReportArchiveReasonsRemovedFromPolicyParams) =>
            shouldUseYou
                ? `Ten czat nie jest już aktywny, ponieważ <strong>ty</strong> nie jesteś już członkiem przestrzeni roboczej ${policyName}.`
                : `Ten czat nie jest już aktywny, ponieważ ${displayName} nie jest już członkiem przestrzeni roboczej ${policyName}.`,
        [CONST.REPORT.ARCHIVE_REASON.POLICY_DELETED]: ({policyName}: ReportArchiveReasonsInvoiceReceiverPolicyDeletedParams) =>
            `Ten czat nie jest już aktywny, ponieważ ${policyName} nie jest już aktywnym miejscem pracy.`,
        [CONST.REPORT.ARCHIVE_REASON.INVOICE_RECEIVER_POLICY_DELETED]: ({policyName}: ReportArchiveReasonsInvoiceReceiverPolicyDeletedParams) =>
            `Ten czat nie jest już aktywny, ponieważ ${policyName} nie jest już aktywnym miejscem pracy.`,
        [CONST.REPORT.ARCHIVE_REASON.BOOKING_END_DATE_HAS_PASSED]: 'Ta rezerwacja jest zarchiwizowana.',
    },
    writeCapabilityPage: {
        label: 'Kto może opublikować',
        writeCapability: {
            all: 'Wszyscy członkowie',
            admins: 'Tylko administratorzy',
        },
    },
    sidebarScreen: {
        buttonFind: 'Znajdź coś...',
        buttonMySettings: 'Moje ustawienia',
        fabNewChat: 'Rozpocznij czat',
        fabNewChatExplained: 'Rozpocznij czat (Pływająca akcja)',
        chatPinned: 'Czat przypięty',
        draftedMessage: 'Wiadomość robocza',
        listOfChatMessages: 'Lista wiadomości czatu',
        listOfChats: 'Lista czatów',
        saveTheWorld: 'Ratuj świat',
        tooltip: 'Rozpocznij tutaj!',
        redirectToExpensifyClassicModal: {
            title: 'Już wkrótce',
            description: 'Dostosowujemy jeszcze kilka elementów Nowego Expensify, aby dopasować go do Twojej specyficznej konfiguracji. W międzyczasie przejdź do Expensify Classic.',
        },
    },
    allSettingsScreen: {
        subscription: 'Subskrypcja',
        domains: 'Domeny',
    },
    tabSelector: {
        chat: 'Czat',
        room: 'Pokój',
        distance: 'Odległość',
        manual: 'Podręcznik',
        scan: 'Skanuj',
    },
    spreadsheet: {
        upload: 'Prześlij arkusz kalkulacyjny',
        import: 'Importuj arkusz kalkulacyjny',
        dragAndDrop: '<muted-link>Przeciągnij i upuść swój arkusz kalkulacyjny tutaj lub wybierz plik poniżej. Obsługiwane formaty: .csv, .txt, .xls i .xlsx.</muted-link>',
        dragAndDropMultiLevelTag: `<muted-link>Przeciągnij i upuść swój arkusz kalkulacyjny tutaj lub wybierz plik poniżej. <a href="${CONST.IMPORT_SPREADSHEET.MULTI_LEVEL_TAGS_ARTICLE_LINK}">Dowiedz się więcej</a> o obsługiwanych formatach plików.</muted-link>`,
        chooseSpreadsheet: '<muted-link>Wybierz plik arkusza kalkulacyjnego do importu. Obsługiwane formaty: .csv, .txt, .xls i .xlsx.</muted-link>',
        chooseSpreadsheetMultiLevelTag: `<muted-link>Wybierz plik arkusza kalkulacyjnego do importu. <a href="${CONST.IMPORT_SPREADSHEET.MULTI_LEVEL_TAGS_ARTICLE_LINK}">Dowiedz się więcej</a> o obsługiwanych formatach plików.</muted-link>`,
        fileContainsHeader: 'Plik zawiera nagłówki kolumn',
        column: ({name}: SpreadSheetColumnParams) => `Kolumna ${name}`,
        fieldNotMapped: ({fieldName}: SpreadFieldNameParams) => `Ups! Wymagane pole („${fieldName}”) nie zostało zmapowane. Proszę sprawdzić i spróbować ponownie.`,
        singleFieldMultipleColumns: ({fieldName}: SpreadFieldNameParams) => `Ups! Przypisałeś jedno pole ("${fieldName}") do wielu kolumn. Proszę sprawdź i spróbuj ponownie.`,
        emptyMappedField: ({fieldName}: SpreadFieldNameParams) => `Ups! Pole („${fieldName}”) zawiera jedną lub więcej pustych wartości. Proszę sprawdzić i spróbować ponownie.`,
        importSuccessfulTitle: 'Import zakończony pomyślnie',
        importCategoriesSuccessfulDescription: ({categories}: SpreadCategoriesParams) => (categories > 1 ? `Dodano ${categories} kategorie.` : 'Dodano 1 kategorię.'),
        importMembersSuccessfulDescription: ({added, updated}: ImportMembersSuccessfulDescriptionParams) => {
            if (!added && !updated) {
                return 'Nie dodano ani nie zaktualizowano żadnych członków.';
            }
            if (added && updated) {
                return `${added} członek${added > 1 ? 's' : ''} dodany, ${updated} członek${updated > 1 ? 's' : ''} zaktualizowany.`;
            }
            if (updated) {
                return updated > 1 ? `Zaktualizowano ${updated} członków.` : '1 członek został zaktualizowany.';
            }
            return added > 1 ? `Dodano ${added} członków.` : 'Dodano 1 członka.';
        },
        importTagsSuccessfulDescription: ({tags}: ImportTagsSuccessfulDescriptionParams) => (tags > 1 ? `Dodano ${tags} tagi.` : 'Dodano 1 tag.'),
        importMultiLevelTagsSuccessfulDescription: 'Dodano tagi wielopoziomowe.',
        importPerDiemRatesSuccessfulDescription: ({rates}: ImportPerDiemRatesSuccessfulDescriptionParams) => (rates > 1 ? `Dodano stawki dzienne ${rates}.` : 'Dodano 1 stawkę dzienną.'),
        importFailedTitle: 'Import nie powiódł się',
        importFailedDescription: 'Upewnij się, że wszystkie pola są wypełnione poprawnie i spróbuj ponownie. Jeśli problem będzie się powtarzał, skontaktuj się z Concierge.',
        importDescription: 'Wybierz, które pola chcesz zmapować z arkusza kalkulacyjnego, klikając menu rozwijane obok każdej zaimportowanej kolumny poniżej.',
        sizeNotMet: 'Rozmiar pliku musi być większy niż 0 bajtów',
        invalidFileMessage:
            'Plik, który przesłałeś, jest pusty lub zawiera nieprawidłowe dane. Upewnij się, że plik jest poprawnie sformatowany i zawiera niezbędne informacje przed ponownym przesłaniem.',
        importSpreadsheet: 'Importuj arkusz kalkulacyjny',
        downloadCSV: 'Pobierz CSV',
    },
    receipt: {
        upload: 'Prześlij paragon',
        uploadMultiple: 'Prześlij paragony',
        dragReceiptBeforeEmail: 'Przeciągnij paragon na tę stronę, prześlij paragon do',
        dragReceiptsBeforeEmail: 'Przeciągnij paragony na tę stronę, prześlij paragony do',
        dragReceiptAfterEmail: 'lub wybierz plik do przesłania poniżej.',
        dragReceiptsAfterEmail: 'lub wybierz pliki do przesłania poniżej.',
        chooseReceipt: 'Wybierz paragon do przesłania lub prześlij paragon do',
        chooseReceipts: 'Wybierz paragony do przesłania lub prześlij paragony do',
        takePhoto: 'Zrób zdjęcie',
        cameraAccess: 'Dostęp do aparatu jest wymagany, aby robić zdjęcia paragonów.',
        deniedCameraAccess: 'Dostęp do kamery nadal nie został przyznany, proszę postępować zgodnie z',
        deniedCameraAccessInstructions: 'te instrukcje',
        cameraErrorTitle: 'Błąd aparatu',
        cameraErrorMessage: 'Wystąpił błąd podczas robienia zdjęcia. Spróbuj ponownie.',
        locationAccessTitle: 'Zezwól na dostęp do lokalizacji',
        locationAccessMessage: 'Dostęp do lokalizacji pomaga nam utrzymać dokładność strefy czasowej i waluty, gdziekolwiek się znajdujesz.',
        locationErrorTitle: 'Zezwól na dostęp do lokalizacji',
        locationErrorMessage: 'Dostęp do lokalizacji pomaga nam utrzymać dokładność strefy czasowej i waluty, gdziekolwiek się znajdujesz.',
        allowLocationFromSetting: `Dostęp do lokalizacji pomaga nam utrzymać dokładność strefy czasowej i waluty, gdziekolwiek jesteś. Proszę zezwolić na dostęp do lokalizacji w ustawieniach uprawnień urządzenia.`,
        dropTitle: 'Puść to',
        dropMessage: 'Prześlij swój plik tutaj',
        flash: 'błyskawica',
        multiScan: 'multi-skanowanie',
        shutter: 'migawka',
        gallery: 'galeria',
        deleteReceipt: 'Usuń paragon',
        deleteConfirmation: 'Czy na pewno chcesz usunąć ten paragon?',
        addReceipt: 'Dodaj paragon',
        scanFailed: 'Paragon nie może być zeskanowany, ponieważ brakuje sprzedawcy, daty lub kwoty.',
    },
    quickAction: {
        scanReceipt: 'Skanuj paragon',
        recordDistance: 'Śledź odległość',
        requestMoney: 'Utwórz wydatek',
        perDiem: 'Utwórz dietę',
        splitBill: 'Podziel wydatek',
        splitScan: 'Podziel paragon',
        splitDistance: 'Podziel odległość',
        paySomeone: ({name}: PaySomeoneParams = {}) => `Zapłać ${name ?? 'ktoś'}`,
        assignTask: 'Przypisz zadanie',
        header: 'Szybka akcja',
        noLongerHaveReportAccess: 'Nie masz już dostępu do swojego poprzedniego miejsca docelowego szybkiej akcji. Wybierz nowe poniżej.',
        updateDestination: 'Zaktualizuj miejsce docelowe',
        createReport: 'Utwórz raport',
    },
    iou: {
        amount: 'Kwota',
        taxAmount: 'Kwota podatku',
        taxRate: 'Stawka podatkowa',
        approve: ({
            formattedAmount,
        }: {
            formattedAmount?: string;
        } = {}) => (formattedAmount ? `Zatwierdź ${formattedAmount}` : 'Zatwierdź'),
        approved: 'Zatwierdzono',
        cash: 'Gotówka',
        card: 'Karta',
        original: 'Oryginał',
        split: 'Podzielić',
        splitExpense: 'Podziel wydatek',
        splitExpenseSubtitle: ({amount, merchant}: SplitExpenseSubtitleParams) => `${amount} od ${merchant}`,
        addSplit: 'Dodaj podział',
        totalAmountGreaterThanOriginal: ({amount}: TotalAmountGreaterOrLessThanOriginalParams) => `Całkowita kwota jest o ${amount} większa niż pierwotny wydatek.`,
        totalAmountLessThanOriginal: ({amount}: TotalAmountGreaterOrLessThanOriginalParams) => `Całkowita kwota jest o ${amount} mniejsza niż pierwotny wydatek.`,
        splitExpenseZeroAmount: 'Proszę wprowadzić prawidłową kwotę przed kontynuowaniem.',
        splitExpenseEditTitle: ({amount, merchant}: SplitExpenseEditTitleParams) => `Edytuj ${amount} dla ${merchant}`,
        removeSplit: 'Usuń podział',
        paySomeone: ({name}: PaySomeoneParams = {}) => `Zapłać ${name ?? 'ktoś'}`,
        expense: 'Wydatek',
        categorize: 'Kategoryzuj',
        share: 'Udostępnij',
        participants: 'Uczestnicy',
        createExpense: 'Utwórz wydatek',
        trackDistance: 'Śledź odległość',
        createExpenses: ({expensesNumber}: CreateExpensesParams) => `Utwórz ${expensesNumber} wydatki`,
        removeExpense: 'Usuń wydatek',
        removeThisExpense: 'Usuń ten wydatek',
        removeExpenseConfirmation: 'Czy na pewno chcesz usunąć ten paragon? Tej akcji nie można cofnąć.',
        addExpense: 'Dodaj wydatek',
        chooseRecipient: 'Wybierz odbiorcę',
        createExpenseWithAmount: ({amount}: {amount: string}) => `Utwórz wydatek na kwotę ${amount}`,
        confirmDetails: 'Potwierdź szczegóły',
        pay: 'Zapłać',
        cancelPayment: 'Anuluj płatność',
        cancelPaymentConfirmation: 'Czy na pewno chcesz anulować tę płatność?',
        viewDetails: 'Zobacz szczegóły',
        pending: 'Oczekujące',
        canceled: 'Anulowano',
        posted: 'Opublikowano',
        deleteReceipt: 'Usuń paragon',
        deletedTransaction: ({amount, merchant}: DeleteTransactionParams) => `usunął wydatek (${amount} dla ${merchant})`,
        movedFromReport: ({reportName}: MovedFromReportParams) => `przeniósł wydatek${reportName ? `z ${reportName}` : ''}`,
        movedTransaction: ({reportUrl, reportName}: MovedTransactionParams) => `przeniesiono ten wydatek${reportName ? `do <a href="${reportUrl}">${reportName}</a>` : ''}`,
        unreportedTransaction: 'przeniósł ten wydatek do twojej przestrzeni osobistej',
        pendingMatchWithCreditCard: 'Paragon oczekuje na dopasowanie z transakcją kartą',
        pendingMatch: 'Oczekujące dopasowanie',
        pendingMatchWithCreditCardDescription: 'Paragon oczekuje na dopasowanie z transakcją kartą. Oznacz jako gotówka, aby anulować.',
        markAsCash: 'Oznacz jako gotówka',
        routePending: 'Trasa w toku...',
        receiptScanning: () => ({
            one: 'Skanowanie paragonu...',
            other: 'Skanowanie paragonów...',
        }),
        scanMultipleReceipts: 'Skanuj wiele paragonów',
        scanMultipleReceiptsDescription: 'Zrób zdjęcia wszystkich swoich paragonów naraz, a następnie potwierdź szczegóły samodzielnie lub pozwól, aby SmartScan się tym zajął.',
        receiptScanInProgress: 'Skanowanie paragonu w toku',
        receiptScanInProgressDescription: 'Trwa skanowanie paragonu. Sprawdź później lub wprowadź dane teraz.',
        removeFromReport: 'Usuń z raportu',
        moveToPersonalSpace: 'Przenieś wydatek do przestrzeni osobistej',
        duplicateTransaction: ({isSubmitted}: DuplicateTransactionParams) =>
            !isSubmitted
                ? 'Zidentyfikowano potencjalne duplikaty wydatków. Przejrzyj duplikaty, aby umożliwić przesłanie.'
                : 'Zidentyfikowano potencjalne duplikaty wydatków. Przejrzyj duplikaty, aby umożliwić zatwierdzenie.',
        receiptIssuesFound: () => ({
            one: 'Znaleziono problem',
            other: 'Znalezione problemy',
        }),
        fieldPending: 'Oczekujące...',
        defaultRate: 'Domyślna stawka',
        receiptMissingDetails: 'Brakujące szczegóły paragonu',
        missingAmount: 'Brakująca kwota',
        missingMerchant: 'Brakujący sprzedawca',
        receiptStatusTitle: 'Skanowanie…',
        receiptStatusText: 'Tylko Ty możesz zobaczyć ten paragon podczas skanowania. Sprawdź później lub wprowadź teraz szczegóły.',
        receiptScanningFailed: 'Skanowanie paragonu nie powiodło się. Proszę wprowadzić dane ręcznie.',
        transactionPendingDescription: 'Transakcja w toku. Może minąć kilka dni, zanim zostanie zaksięgowana.',
        companyInfo: 'Informacje o firmie',
        companyInfoDescription: 'Potrzebujemy kilku dodatkowych informacji, zanim będziesz mógł wysłać swoją pierwszą fakturę.',
        yourCompanyName: 'Nazwa Twojej firmy',
        yourCompanyWebsite: 'Strona internetowa Twojej firmy',
        yourCompanyWebsiteNote: 'Jeśli nie masz strony internetowej, możesz zamiast tego podać profil swojej firmy na LinkedIn lub w mediach społecznościowych.',
        invalidDomainError: 'Wprowadziłeś nieprawidłową domenę. Aby kontynuować, wprowadź prawidłową domenę.',
        publicDomainError: 'Wprowadziłeś domenę publiczną. Aby kontynuować, wprowadź domenę prywatną.',
        // TODO: This key should be deprecated. More details: https://github.com/Expensify/App/pull/59653#discussion_r2028653252
        expenseCountWithStatus: ({scanningReceipts = 0, pendingReceipts = 0}: RequestCountParams) => {
            const statusText: string[] = [];
            if (scanningReceipts > 0) {
                statusText.push(`${scanningReceipts} skanowanie`);
            }
            if (pendingReceipts > 0) {
                statusText.push(`${pendingReceipts} oczekujące`);
            }
            return {
                one: statusText.length > 0 ? `1 wydatek (${statusText.join(', ')})` : `1 wydatek`,
                other: (count: number) => (statusText.length > 0 ? `${count} wydatki (${statusText.join(', ')})` : `${count} wydatki`),
            };
        },
        expenseCount: () => {
            return {
                one: '1 wydatek',
                other: (count: number) => `${count} wydatki`,
            };
        },
        deleteExpense: () => ({
            one: 'Usuń wydatek',
            other: 'Usuń wydatki',
        }),
        deleteConfirmation: () => ({
            one: 'Czy na pewno chcesz usunąć ten wydatek?',
            other: 'Czy na pewno chcesz usunąć te wydatki?',
        }),
        deleteReport: 'Usuń raport',
        deleteReportConfirmation: 'Czy na pewno chcesz usunąć ten raport?',
        settledExpensify: 'Zapłacono',
        done: 'Gotowe',
        settledElsewhere: 'Opłacone gdzie indziej',
        individual: 'Indywidualny',
        business: 'Biznes',
        settleExpensify: ({formattedAmount}: SettleExpensifyCardParams) => (formattedAmount ? `Zapłać ${formattedAmount} za pomocą Expensify` : `Zapłać z Expensify`),
        settlePersonal: ({formattedAmount}: SettleExpensifyCardParams) => (formattedAmount ? `Zapłać ${formattedAmount} jako osoba prywatna` : `Zapłać z konta osobistego`),
        settleWallet: ({formattedAmount}: SettleExpensifyCardParams) => (formattedAmount ? `Zapłać ${formattedAmount} portfelem` : `Zapłać portfelem`),
        settlePayment: ({formattedAmount}: SettleExpensifyCardParams) => `Zapłać ${formattedAmount}`,
        settleBusiness: ({formattedAmount}: SettleExpensifyCardParams) => (formattedAmount ? `Zapłać ${formattedAmount} jako firma` : `Zapłać z konta firmowego`),
        payElsewhere: ({formattedAmount}: SettleExpensifyCardParams) => (formattedAmount ? `Oznacz ${formattedAmount} jako zapłacone` : `Oznacz jako zapłacone`),
        settleInvoicePersonal: ({amount, last4Digits}: BusinessBankAccountParams) => (amount ? `Zapłacono ${amount} z konta osobistego ${last4Digits}` : `Zapłacono z konta osobistego`),
        settleInvoiceBusiness: ({amount, last4Digits}: BusinessBankAccountParams) => (amount ? `Zapłacono ${amount} z konta firmowego ${last4Digits}` : `Zapłacono z konta firmowego`),
        payWithPolicy: ({formattedAmount, policyName}: SettleExpensifyCardParams & {policyName: string}) =>
            formattedAmount ? `Zapłać ${formattedAmount} przez ${policyName}` : `Zapłać przez ${policyName}`,
        businessBankAccount: ({amount, last4Digits}: BusinessBankAccountParams) =>
            amount ? `Zapłacono ${amount} z konta bankowego ${last4Digits}` : `Zapłacono z konta bankowego ${last4Digits}`,
        automaticallyPaidWithBusinessBankAccount: ({amount, last4Digits}: BusinessBankAccountParams) =>
            `zapłacono ${amount ? `${amount} ` : ''}z konta bankowego o numerze kończącym się na ${last4Digits} przez <a href="${CONST.CONFIGURE_EXPENSE_REPORT_RULES_HELP_URL}">zasady przestrzeni roboczej</a>`,
        invoicePersonalBank: ({lastFour}: BankAccountLastFourParams) => `Konto osobiste • ${lastFour}`,
        invoiceBusinessBank: ({lastFour}: BankAccountLastFourParams) => `Konto firmowe • ${lastFour}`,
        nextStep: 'Następne kroki',
        finished: 'Zakończono',
        sendInvoice: ({amount}: RequestAmountParams) => `Wyślij fakturę na kwotę ${amount}`,
        submitAmount: ({amount}: RequestAmountParams) => `Zatwierdź ${amount}`,
        expenseAmount: ({formattedAmount, comment}: RequestedAmountMessageParams) => `${formattedAmount}${comment ? `dla ${comment}` : ''}`,
        submitted: `przesłano`,
        automaticallySubmitted: `przesłane za pomocą <a href="${CONST.SELECT_WORKFLOWS_HELP_URL}">opóźnij zgłoszenia</a>`,
        trackedAmount: ({formattedAmount, comment}: RequestedAmountMessageParams) => `śledzenie ${formattedAmount}${comment ? `dla ${comment}` : ''}`,
        splitAmount: ({amount}: SplitAmountParams) => `podziel ${amount}`,
        didSplitAmount: ({formattedAmount, comment}: DidSplitAmountMessageParams) => `podziel ${formattedAmount}${comment ? `dla ${comment}` : ''}`,
        yourSplit: ({amount}: UserSplitParams) => `Twój podział ${amount}`,
        payerOwesAmount: ({payer, amount, comment}: PayerOwesAmountParams) => `${payer} jest winien ${amount}${comment ? `dla ${comment}` : ''}`,
        payerOwes: ({payer}: PayerOwesParams) => `${payer} jest winien:`,
        payerPaidAmount: ({payer, amount}: PayerPaidAmountParams) => `${payer ? `${payer} ` : ''}zapłacił ${amount}`,
        payerPaid: ({payer}: PayerPaidParams) => `${payer} zapłacił:`,
        payerSpentAmount: ({payer, amount}: PayerPaidAmountParams) => `${payer} wydał ${amount}`,
        payerSpent: ({payer}: PayerPaidParams) => `${payer} wydał:`,
        managerApproved: ({manager}: ManagerApprovedParams) => `${manager} zatwierdził:`,
        managerApprovedAmount: ({manager, amount}: ManagerApprovedAmountParams) => `${manager} zatwierdził ${amount}`,
        payerSettled: ({amount}: PayerSettledParams) => `zapłacono ${amount}`,
        payerSettledWithMissingBankAccount: ({amount}: PayerSettledParams) => `zapłacono ${amount}. Dodaj konto bankowe, aby otrzymać swoją płatność.`,
        automaticallyApproved: `zatwierdzono poprzez <a href="${CONST.CONFIGURE_EXPENSE_REPORT_RULES_HELP_URL}">zasady przestrzeni roboczej</a>`,
        approvedAmount: ({amount}: ApprovedAmountParams) => `zatwierdzono ${amount}`,
        approvedMessage: `zatwierdzony`,
        unapproved: `niezatwierdzony`,
        automaticallyForwarded: `zatwierdzono poprzez <a href="${CONST.CONFIGURE_EXPENSE_REPORT_RULES_HELP_URL}">zasady przestrzeni roboczej</a>`,
        forwarded: `zatwierdzony`,
        rejectedThisReport: 'odrzucono ten raport',
        waitingOnBankAccount: ({submitterDisplayName}: WaitingOnBankAccountParams) => `rozpoczęto płatność, ale oczekuje na ${submitterDisplayName}, aby dodał konto bankowe.`,
        adminCanceledRequest: ({manager}: AdminCanceledRequestParams) => `${manager ? `${manager}: ` : ''} anulował płatność`,
        canceledRequest: ({amount, submitterDisplayName}: CanceledRequestParams) =>
            `anulowano płatność w wysokości ${amount}, ponieważ ${submitterDisplayName} nie aktywował swojego Portfela Expensify w ciągu 30 dni`,
        settledAfterAddedBankAccount: ({submitterDisplayName, amount}: SettledAfterAddedBankAccountParams) =>
            `${submitterDisplayName} dodał konto bankowe. Płatność w wysokości ${amount} została dokonana.`,
        paidElsewhere: ({payer}: PaidElsewhereParams = {}) => `${payer ? `${payer} ` : ''}oznaczono jako zapłacone`,
        paidWithExpensify: ({payer}: PaidWithExpensifyParams = {}) => `${payer ? `${payer} ` : ''}zapłacono portfelem`,
        automaticallyPaidWithExpensify: ({payer}: PaidWithExpensifyParams = {}) =>
            `${payer ? `${payer} ` : ''}zapłacono z Expensify za pomocą <a href="${CONST.CONFIGURE_EXPENSE_REPORT_RULES_HELP_URL}">zasad przestrzeni roboczej</a>`,
        noReimbursableExpenses: 'Ten raport ma nieprawidłową kwotę',
        pendingConversionMessage: 'Całkowita kwota zostanie zaktualizowana, gdy będziesz ponownie online.',
        changedTheExpense: 'zmienił wydatek',
        setTheRequest: ({valueName, newValueToDisplay}: SetTheRequestParams) => `${valueName} na ${newValueToDisplay}`,
        setTheDistanceMerchant: ({translatedChangedField, newMerchant, newAmountToDisplay}: SetTheDistanceMerchantParams) =>
            `ustaw ${translatedChangedField} na ${newMerchant}, co ustawiło kwotę na ${newAmountToDisplay}`,
        removedTheRequest: ({valueName, oldValueToDisplay}: RemovedTheRequestParams) => `${valueName} (wcześniej ${oldValueToDisplay})`,
        updatedTheRequest: ({valueName, newValueToDisplay, oldValueToDisplay}: UpdatedTheRequestParams) => `${valueName} na ${newValueToDisplay} (wcześniej ${oldValueToDisplay})`,
        updatedTheDistanceMerchant: ({translatedChangedField, newMerchant, oldMerchant, newAmountToDisplay, oldAmountToDisplay}: UpdatedTheDistanceMerchantParams) =>
            `zmienił ${translatedChangedField} na ${newMerchant} (wcześniej ${oldMerchant}), co zaktualizowało kwotę na ${newAmountToDisplay} (wcześniej ${oldAmountToDisplay})`,
        threadExpenseReportName: ({formattedAmount, comment}: ThreadRequestReportNameParams) => `${formattedAmount} ${comment ? `dla ${comment}` : 'wydatek'}`,
        invoiceReportName: ({linkedReportID}: OriginalMessage<typeof CONST.REPORT.ACTIONS.TYPE.REPORT_PREVIEW>) => `Raport faktury nr ${linkedReportID}`,
        threadPaySomeoneReportName: ({formattedAmount, comment}: ThreadSentMoneyReportNameParams) => `${formattedAmount} wysłano${comment ? `dla ${comment}` : ''}`,
        movedFromPersonalSpace: ({workspaceName, reportName}: MovedFromPersonalSpaceParams) => `przeniesiono wydatek z przestrzeni osobistej do ${workspaceName ?? `czat z ${reportName}`}`,
        movedToPersonalSpace: 'przeniesiono wydatek do przestrzeni osobistej',
        tagSelection: 'Wybierz tag, aby lepiej zorganizować swoje wydatki.',
        categorySelection: 'Wybierz kategorię, aby lepiej zorganizować swoje wydatki.',
        error: {
            invalidCategoryLength: 'Nazwa kategorii przekracza 255 znaków. Proszę ją skrócić lub wybrać inną kategorię.',
            invalidTagLength: 'Nazwa tagu przekracza 255 znaków. Proszę skrócić ją lub wybrać inny tag.',
            invalidAmount: 'Proszę wprowadzić prawidłową kwotę przed kontynuowaniem',
            invalidIntegerAmount: 'Proszę wprowadzić pełną kwotę w dolarach przed kontynuowaniem',
            invalidTaxAmount: ({amount}: RequestAmountParams) => `Maksymalna kwota podatku to ${amount}`,
            invalidSplit: 'Suma podziałów musi być równa całkowitej kwocie',
            invalidSplitParticipants: 'Proszę wprowadzić kwotę większą niż zero dla co najmniej dwóch uczestników.',
            invalidSplitYourself: 'Proszę wprowadzić kwotę różną od zera dla podziału',
            noParticipantSelected: 'Proszę wybrać uczestnika',
            other: 'Nieoczekiwany błąd. Proszę spróbować ponownie później.',
            genericCreateFailureMessage: 'Nieoczekiwany błąd podczas przesyłania tego wydatku. Proszę spróbować ponownie później.',
            genericCreateInvoiceFailureMessage: 'Nieoczekiwany błąd podczas wysyłania tej faktury. Proszę spróbować ponownie później.',
            genericHoldExpenseFailureMessage: 'Nieoczekiwany błąd podczas wstrzymywania tego wydatku. Proszę spróbować ponownie później.',
            genericUnholdExpenseFailureMessage: 'Nieoczekiwany błąd podczas zdejmowania tego wydatku z blokady. Proszę spróbować ponownie później.',
            receiptDeleteFailureError: 'Nieoczekiwany błąd podczas usuwania tego paragonu. Proszę spróbować ponownie później.',
            receiptFailureMessage: 'Wystąpił błąd podczas przesyłania paragonu. Proszę',
            receiptFailureMessageShort: 'Wystąpił błąd podczas przesyłania paragonu.',
            tryAgainMessage: 'spróbuj ponownie',
            saveFileMessage: 'zapisz paragon',
            uploadLaterMessage: 'do przesłania później.',
            genericDeleteFailureMessage: 'Nieoczekiwany błąd podczas usuwania tego wydatku. Proszę spróbować ponownie później.',
            genericEditFailureMessage: 'Nieoczekiwany błąd podczas edytowania tego wydatku. Proszę spróbować ponownie później.',
            genericSmartscanFailureMessage: 'Transakcja ma brakujące pola',
            duplicateWaypointsErrorMessage: 'Proszę usunąć zduplikowane punkty trasy',
            atLeastTwoDifferentWaypoints: 'Proszę wprowadzić co najmniej dwa różne adresy',
            splitExpenseMultipleParticipantsErrorMessage: 'Wydatek nie może być podzielony między przestrzeń roboczą a innych członków. Proszę zaktualizować swój wybór.',
            invalidMerchant: 'Proszę wprowadzić prawidłowego sprzedawcę',
            atLeastOneAttendee: 'Należy wybrać co najmniej jednego uczestnika',
            invalidQuantity: 'Proszę wprowadzić prawidłową ilość',
            quantityGreaterThanZero: 'Ilość musi być większa niż zero',
            invalidSubrateLength: 'Musi być co najmniej jedna podstawka',
            invalidRate: 'Stawka nie jest ważna dla tego miejsca pracy. Proszę wybrać dostępną stawkę z tego miejsca pracy.',
        },
        dismissReceiptError: 'Zignoruj błąd',
        dismissReceiptErrorConfirmation: 'Uwaga! Zignorowanie tego błędu spowoduje całkowite usunięcie przesłanego paragonu. Czy jesteś pewien?',
        waitingOnEnabledWallet: ({submitterDisplayName}: WaitingOnBankAccountParams) =>
            `rozpoczęto rozliczanie. Płatność jest wstrzymana, dopóki ${submitterDisplayName} nie aktywuje swojego portfela.`,
        enableWallet: 'Włącz portfel',
        hold: 'Trzymaj',
        unhold: 'Usuń blokadę',
        holdExpense: 'Wstrzymaj wydatek',
        unholdExpense: 'Odblokuj wydatek',
        heldExpense: 'zatrzymał ten wydatek',
        unheldExpense: 'odblokowano ten wydatek',
        moveUnreportedExpense: 'Przenieś niezgłoszony wydatek',
        addUnreportedExpense: 'Dodaj niezgłoszony wydatek',
        selectUnreportedExpense: 'Wybierz co najmniej jeden wydatek do dodania do raportu.',
        emptyStateUnreportedExpenseTitle: 'Brak niezgłoszonych wydatków',
        emptyStateUnreportedExpenseSubtitle: 'Wygląda na to, że nie masz żadnych niezgłoszonych wydatków. Spróbuj utworzyć jeden poniżej.',
        addUnreportedExpenseConfirm: 'Dodaj do raportu',
        explainHold: 'Wyjaśnij, dlaczego wstrzymujesz ten wydatek.',
        undoSubmit: 'Cofnij wysłanie',
        retracted: 'wycofany',
        undoClose: 'Cofnij zamknięcie',
        reopened: 'ponownie otwarty',
        reopenReport: 'Ponownie otwórz raport',
        reopenExportedReportConfirmation: ({connectionName}: {connectionName: string}) =>
            `Ten raport został już wyeksportowany do ${connectionName}. Zmiana może prowadzić do rozbieżności danych. Czy na pewno chcesz ponownie otworzyć ten raport?`,
        reason: 'Powód',
        holdReasonRequired: 'Wymagane jest podanie powodu wstrzymania.',
        expenseWasPutOnHold: 'Wydatek został wstrzymany',
        expenseOnHold: 'Ten wydatek został wstrzymany. Proszę zapoznać się z komentarzami, aby poznać kolejne kroki.',
        expensesOnHold: 'Wszystkie wydatki zostały wstrzymane. Proszę zapoznać się z komentarzami, aby poznać kolejne kroki.',
        expenseDuplicate: 'Ten wydatek ma podobne szczegóły do innego. Proszę przejrzeć duplikaty, aby kontynuować.',
        someDuplicatesArePaid: 'Niektóre z tych duplikatów zostały już zatwierdzone lub opłacone.',
        reviewDuplicates: 'Przejrzyj duplikaty',
        keepAll: 'Zachowaj wszystkie',
        confirmApprove: 'Potwierdź kwotę zatwierdzenia',
        confirmApprovalAmount: 'Zatwierdź tylko zgodne wydatki lub zatwierdź cały raport.',
        confirmApprovalAllHoldAmount: () => ({
            one: 'Ten wydatek jest wstrzymany. Czy mimo to chcesz zatwierdzić?',
            other: 'Te wydatki są wstrzymane. Czy mimo to chcesz je zatwierdzić?',
        }),
        confirmPay: 'Potwierdź kwotę płatności',
        confirmPayAmount: 'Zapłać to, co nie jest wstrzymane, lub zapłać cały raport.',
        confirmPayAllHoldAmount: () => ({
            one: 'Ten wydatek jest wstrzymany. Czy mimo to chcesz zapłacić?',
            other: 'Te wydatki są wstrzymane. Czy mimo to chcesz zapłacić?',
        }),
        payOnly: 'Płać tylko',
        approveOnly: 'Zatwierdź tylko',
        holdEducationalTitle: 'To żądanie jest w toku',
        holdEducationalText: 'trzymaj',
        whatIsHoldExplain: 'Wstrzymanie jest jak naciśnięcie „pauzy” na wydatku, aby poprosić o więcej szczegółów przed zatwierdzeniem lub płatnością.',
        holdIsLeftBehind: 'Wstrzymane wydatki są przenoszone do innego raportu po zatwierdzeniu lub opłaceniu.',
        unholdWhenReady: 'Osoby zatwierdzające mogą zdjąć blokadę z wydatków, gdy będą gotowe do zatwierdzenia lub płatności.',
        changePolicyEducational: {
            title: 'Przeniosłeś ten raport!',
            description: 'Sprawdź te elementy, które mają tendencję do zmiany podczas przenoszenia raportów do nowego obszaru roboczego.',
            reCategorize: '<strong>Przeklasyfikuj wszelkie wydatki</strong>, aby były zgodne z zasadami przestrzeni roboczej.',
            workflows: 'Ten raport może teraz podlegać innemu <strong>procesowi zatwierdzania.</strong>',
        },
        changeWorkspace: 'Zmień przestrzeń roboczą',
        set: 'set',
        changed: 'zmieniono',
        removed: 'removed',
        transactionPending: 'Transakcja w toku.',
        chooseARate: 'Wybierz stawkę zwrotu kosztów za milę lub kilometr dla przestrzeni roboczej',
        unapprove: 'Cofnij zatwierdzenie',
        unapproveReport: 'Cofnij zatwierdzenie raportu',
        headsUp: 'Uwaga!',
        unapproveWithIntegrationWarning: ({accountingIntegration}: UnapproveWithIntegrationWarningParams) =>
            `Ten raport został już wyeksportowany do ${accountingIntegration}. Zmiana może prowadzić do rozbieżności w danych. Czy na pewno chcesz cofnąć zatwierdzenie tego raportu?`,
        reimbursable: 'podlegający zwrotowi',
        nonReimbursable: 'niepodlegający zwrotowi',
        bookingPending: 'Ta rezerwacja jest w toku',
        bookingPendingDescription: 'Ta rezerwacja jest w toku, ponieważ nie została jeszcze opłacona.',
        bookingArchived: 'Ta rezerwacja jest zarchiwizowana',
        bookingArchivedDescription: 'Ta rezerwacja jest zarchiwizowana, ponieważ data podróży minęła. Dodaj wydatek na ostateczną kwotę, jeśli to konieczne.',
        attendees: 'Uczestnicy',
        whoIsYourAccountant: 'Kim jest Twój księgowy?',
        paymentComplete: 'Płatność zakończona',
        time: 'Czas',
        startDate: 'Data rozpoczęcia',
        endDate: 'Data zakończenia',
        startTime: 'Czas rozpoczęcia',
        endTime: 'Czas zakończenia',
        deleteSubrate: 'Usuń podstawkę',
        deleteSubrateConfirmation: 'Czy na pewno chcesz usunąć tę podstawkę?',
        quantity: 'Ilość',
        subrateSelection: 'Wybierz podstawkę i wprowadź ilość.',
        qty: 'Ilość',
        firstDayText: () => ({
            one: `Pierwszy dzień: 1 godzina`,
            other: (count: number) => `Pierwszy dzień: ${count.toFixed(2)} godzin`,
        }),
        lastDayText: () => ({
            one: `Ostatni dzień: 1 godzina`,
            other: (count: number) => `Ostatni dzień: ${count.toFixed(2)} godzin`,
        }),
        tripLengthText: () => ({
            one: `Podróż: 1 pełny dzień`,
            other: (count: number) => `Podróż: ${count} pełne dni`,
        }),
        dates: 'Daty',
        rates: 'Stawki',
        submitsTo: ({name}: SubmitsToParams) => `Przesyła do ${name}`,
        moveExpenses: () => ({one: 'Przenieś wydatek', other: 'Przenieś wydatki'}),
    },
    share: {
        shareToExpensify: 'Udostępnij do Expensify',
        messageInputLabel: 'Wiadomość',
    },
    notificationPreferencesPage: {
        header: 'Preferencje powiadomień',
        label: 'Powiadom mnie o nowych wiadomościach',
        notificationPreferences: {
            always: 'Natychmiast',
            daily: 'Codziennie',
            mute: 'Wycisz',
            hidden: 'Ukryty',
        },
    },
    loginField: {
        numberHasNotBeenValidated: 'Numer nie został zweryfikowany. Kliknij przycisk, aby ponownie wysłać link weryfikacyjny przez SMS.',
        emailHasNotBeenValidated: 'E-mail nie został zweryfikowany. Kliknij przycisk, aby ponownie wysłać link weryfikacyjny za pomocą wiadomości tekstowej.',
    },
    avatarWithImagePicker: {
        uploadPhoto: 'Prześlij zdjęcie',
        removePhoto: 'Usuń zdjęcie',
        editImage: 'Edytuj zdjęcie',
        viewPhoto: 'Zobacz zdjęcie',
        imageUploadFailed: 'Przesyłanie obrazu nie powiodło się',
        deleteWorkspaceError: 'Przepraszamy, wystąpił nieoczekiwany problem podczas usuwania awatara Twojego miejsca pracy.',
        sizeExceeded: ({maxUploadSizeInMB}: SizeExceededParams) => `Wybrany obraz przekracza maksymalny rozmiar przesyłania wynoszący ${maxUploadSizeInMB} MB.`,
        resolutionConstraints: ({minHeightInPx, minWidthInPx, maxHeightInPx, maxWidthInPx}: ResolutionConstraintsParams) =>
            `Proszę przesłać obraz większy niż ${minHeightInPx}x${minWidthInPx} pikseli i mniejszy niż ${maxHeightInPx}x${maxWidthInPx} pikseli.`,
        notAllowedExtension: ({allowedExtensions}: NotAllowedExtensionParams) => `Zdjęcie profilowe musi być jednym z następujących typów: ${allowedExtensions.join(', ')}.`,
    },
    modal: {
        backdropLabel: 'Tło Modalu',
    },
    profilePage: {
        profile: 'Profil',
        preferredPronouns: 'Preferowane zaimki',
        selectYourPronouns: 'Wybierz swoje zaimki',
        selfSelectYourPronoun: 'Samodzielnie wybierz swój zaimek',
        emailAddress: 'Adres e-mail',
        setMyTimezoneAutomatically: 'Ustaw mój czas automatycznie',
        timezone: 'Strefa czasowa',
        invalidFileMessage: 'Nieprawidłowy plik. Proszę spróbować inny obraz.',
        avatarUploadFailureMessage: 'Wystąpił błąd podczas przesyłania awatara. Proszę spróbować ponownie.',
        online: 'Online',
        offline: 'Offline',
        syncing: 'Synchronizowanie',
        profileAvatar: 'Avatar profilu',
        publicSection: {
            title: 'Publiczny',
            subtitle: 'Te szczegóły są wyświetlane na Twoim publicznym profilu. Każdy może je zobaczyć.',
        },
        privateSection: {
            title: 'Prywatne',
            subtitle: 'Te dane są używane do podróży i płatności. Nigdy nie są wyświetlane na Twoim publicznym profilu.',
        },
    },
    securityPage: {
        title: 'Opcje zabezpieczeń',
        subtitle: 'Włącz uwierzytelnianie dwuskładnikowe, aby zabezpieczyć swoje konto.',
        goToSecurity: 'Wróć do strony bezpieczeństwa',
    },
    shareCodePage: {
        title: 'Twój kod',
        subtitle: 'Zaproś członków do Expensify, udostępniając swój osobisty kod QR lub link referencyjny.',
    },
    pronounsPage: {
        pronouns: 'Zaimek osobowy',
        isShownOnProfile: 'Twoje zaimki są wyświetlane na Twoim profilu.',
        placeholderText: 'Wyszukaj, aby zobaczyć opcje',
    },
    contacts: {
        contactMethod: 'Metoda kontaktu',
        contactMethods: 'Metody kontaktu',
        featureRequiresValidate: 'Ta funkcja wymaga weryfikacji konta.',
        validateAccount: 'Zweryfikuj swoje konto',
        helpTextBeforeEmail: 'Dodaj więcej sposobów, aby ludzie mogli Cię znaleźć, i przekazuj paragony do',
        helpTextAfterEmail: 'z wielu adresów e-mail.',
        pleaseVerify: 'Proszę zweryfikować tę metodę kontaktu',
        getInTouch: 'Kiedy będziemy musieli się z Tobą skontaktować, użyjemy tej metody kontaktu.',
        enterMagicCode: ({contactMethod}: EnterMagicCodeParams) => `Proszę wprowadzić magiczny kod wysłany na ${contactMethod}. Powinien dotrzeć w ciągu minuty lub dwóch.`,
        setAsDefault: 'Ustaw jako domyślne',
        yourDefaultContactMethod: 'To jest Twoja domyślna metoda kontaktu. Zanim będziesz mógł ją usunąć, musisz wybrać inną metodę kontaktu i kliknąć „Ustaw jako domyślną”.',
        removeContactMethod: 'Usuń metodę kontaktu',
        removeAreYouSure: 'Czy na pewno chcesz usunąć tę metodę kontaktu? Tej operacji nie można cofnąć.',
        failedNewContact: 'Nie udało się dodać tej metody kontaktu.',
        genericFailureMessages: {
            requestContactMethodValidateCode: 'Nie udało się wysłać nowego magicznego kodu. Proszę poczekać chwilę i spróbować ponownie.',
            validateSecondaryLogin: 'Niepoprawny lub nieważny kod magiczny. Spróbuj ponownie lub poproś o nowy kod.',
            deleteContactMethod: 'Nie udało się usunąć metody kontaktu. Proszę skontaktować się z Concierge w celu uzyskania pomocy.',
            setDefaultContactMethod: 'Nie udało się ustawić nowej domyślnej metody kontaktu. Proszę skontaktować się z Concierge po pomoc.',
            addContactMethod: 'Nie udało się dodać tej metody kontaktu. Proszę skontaktować się z Concierge po pomoc.',
            enteredMethodIsAlreadySubmitted: 'Ta metoda kontaktu już istnieje',
            passwordRequired: 'wymagane hasło.',
            contactMethodRequired: 'Wymagana jest metoda kontaktu',
            invalidContactMethod: 'Nieprawidłowa metoda kontaktu',
        },
        newContactMethod: 'Nowa metoda kontaktu',
        goBackContactMethods: 'Wróć do metod kontaktu',
    },
    // cspell:disable
    pronouns: {
        coCos: 'Co / Cos',
        eEyEmEir: 'E / Ey / Em / Eir',
        faeFaer: 'Fae / Faer',
        heHimHis: 'On / Jego / Jemu',
        heHimHisTheyThemTheirs: 'On / Jego / Jego / Oni / Ich / Ich',
        sheHerHers: 'Ona / Jej / Jej',
        sheHerHersTheyThemTheirs: 'Ona / Jej / Jej / Oni / Ich / Ich',
        merMers: 'Mer / Mers',
        neNirNirs: 'Ne / Nir / Nirs',
        neeNerNers: 'Nee / Ner / Ners',
        perPers: 'Per / Pers',
        theyThemTheirs: 'Oni / Ich / Ich',
        thonThons: 'Thon / Thons',
        veVerVis: 'Ve / Ver / Vis',
        viVir: 'Vi / Vir',
        xeXemXyr: 'Xe / Xem / Xyr',
        zeZieZirHir: 'Ze / Zie / Zir / Hir',
        zeHirHirs: 'Ze / Hir',
        callMeByMyName: 'Zadzwoń do mnie po imieniu',
    },
    // cspell:enable
    displayNamePage: {
        headerTitle: 'Nazwa wyświetlana',
        isShownOnProfile: 'Twoja nazwa wyświetlana jest widoczna na Twoim profilu.',
    },
    timezonePage: {
        timezone: 'Strefa czasowa',
        isShownOnProfile: 'Twoja strefa czasowa jest wyświetlana na Twoim profilu.',
        getLocationAutomatically: 'Automatycznie określ swoją lokalizację',
    },
    updateRequiredView: {
        updateRequired: 'Wymagana aktualizacja',
        pleaseInstall: 'Proszę zaktualizować do najnowszej wersji New Expensify.',
        pleaseInstallExpensifyClassic: 'Proszę zainstalować najnowszą wersję Expensify',
        toGetLatestChanges: 'Na urządzenia mobilne lub stacjonarne pobierz i zainstaluj najnowszą wersję. W przypadku przeglądarki internetowej odśwież swoją przeglądarkę.',
        newAppNotAvailable: 'Aplikacja New Expensify nie jest już dostępna.',
    },
    initialSettingsPage: {
        about: 'O aplikacji',
        aboutPage: {
            description: 'Nowa aplikacja Expensify jest tworzona przez społeczność deweloperów open-source z całego świata. Pomóż nam budować przyszłość Expensify.',
            appDownloadLinks: 'Linki do pobrania aplikacji',
            viewKeyboardShortcuts: 'Wyświetl skróty klawiaturowe',
            viewTheCode: 'Zobacz kod',
            viewOpenJobs: 'Zobacz dostępne oferty pracy',
            reportABug: 'Zgłoś błąd',
            troubleshoot: 'Rozwiązywanie problemów',
        },
        appDownloadLinks: {
            android: {
                label: 'Android',
            },
            ios: {
                label: 'iOS',
            },
            desktop: {
                label: 'macOS',
            },
        },
        troubleshoot: {
            clearCacheAndRestart: 'Wyczyść pamięć podręczną i uruchom ponownie',
            viewConsole: 'Wyświetl konsolę debugowania',
            debugConsole: 'Konsola debugowania',
            description:
                '<muted-text>Skorzystaj z poniższych narzędzi, aby pomóc w rozwiązywaniu problemów z Expensify. Jeśli napotkasz jakiekolwiek problemy, <concierge-link>zgłoś błąd</concierge-link>.</muted-text>',
            confirmResetDescription: 'Wszystkie niesłane wiadomości robocze zostaną utracone, ale reszta Twoich danych jest bezpieczna.',
            resetAndRefresh: 'Zresetuj i odśwież',
            clientSideLogging: 'Logowanie po stronie klienta',
            noLogsToShare: 'Brak dzienników do udostępnienia',
            useProfiling: 'Użyj profilowania',
            profileTrace: 'Ślad profilu',
            results: 'Wyniki',
            releaseOptions: 'Opcje wydania',
            testingPreferences: 'Testowanie preferencji',
            useStagingServer: 'Użyj serwera Staging',
            forceOffline: 'Wymuś tryb offline',
            simulatePoorConnection: 'Symuluj słabe połączenie internetowe',
            simulateFailingNetworkRequests: 'Symuluj nieudane żądania sieciowe',
            authenticationStatus: 'Status uwierzytelnienia',
            deviceCredentials: 'Dane uwierzytelniające urządzenia',
            invalidate: 'Unieważnij',
            destroy: 'Zniszczyć',
            maskExportOnyxStateData: 'Maskuj wrażliwe dane członków podczas eksportowania stanu Onyx',
            exportOnyxState: 'Eksportuj stan Onyx',
            importOnyxState: 'Importuj stan Onyx',
            testCrash: 'Test awarii',
            resetToOriginalState: 'Przywróć do stanu początkowego',
            usingImportedState: 'Używasz zaimportowanego stanu. Naciśnij tutaj, aby go wyczyścić.',
            debugMode: 'Tryb debugowania',
            invalidFile: 'Nieprawidłowy plik',
            invalidFileDescription: 'Plik, który próbujesz zaimportować, jest nieprawidłowy. Spróbuj ponownie.',
            invalidateWithDelay: 'Unieważnij z opóźnieniem',
            recordTroubleshootData: 'Rejestrowanie danych rozwiązywania problemów',
            softKillTheApp: 'Miękkie wyłączenie aplikacji',
            kill: 'Zabić',
        },
        debugConsole: {
            saveLog: 'Zapisz log',
            shareLog: 'Udostępnij dziennik',
            enterCommand: 'Wpisz polecenie',
            execute: 'Wykonaj',
            noLogsAvailable: 'Brak dostępnych logów',
            logSizeTooLarge: ({size}: LogSizeParams) => `Rozmiar dziennika przekracza limit ${size} MB. Proszę użyć "Zapisz dziennik", aby pobrać plik dziennika.`,
            logs: 'Dzienniki',
            viewConsole: 'Wyświetl konsolę',
        },
        security: 'Bezpieczeństwo',
        signOut: 'Wyloguj się',
        restoreStashed: 'Przywróć zapisane logowanie',
        signOutConfirmationText: 'Utracisz wszystkie zmiany offline, jeśli się wylogujesz.',
        versionLetter: 'v',
        readTheTermsAndPrivacy: {
            phrase1: 'Przeczytaj',
            phrase2: 'Warunki korzystania z usługi',
            phrase3: 'i',
            phrase4: 'Prywatność',
        },
        help: 'Pomoc',
        whatIsNew: 'Co nowego',
        accountSettings: 'Ustawienia konta',
        account: 'Konto',
        general: 'Ogólne',
    },
    closeAccountPage: {
        closeAccount: 'Zamknij konto',
        reasonForLeavingPrompt: 'Będzie nam przykro, jeśli odejdziesz! Czy mógłbyś nam powiedzieć dlaczego, abyśmy mogli się poprawić?',
        enterMessageHere: 'Wprowadź wiadomość tutaj',
        closeAccountWarning: 'Zamknięcie konta jest nieodwracalne.',
        closeAccountPermanentlyDeleteData: 'Czy na pewno chcesz usunąć swoje konto? Spowoduje to trwałe usunięcie wszystkich zaległych wydatków.',
        enterDefaultContactToConfirm: 'Proszę podać domyślną metodę kontaktu, aby potwierdzić chęć zamknięcia konta. Twoja domyślna metoda kontaktu to:',
        enterDefaultContact: 'Wprowadź domyślną metodę kontaktu',
        defaultContact: 'Domyślna metoda kontaktu:',
        enterYourDefaultContactMethod: 'Proszę podać domyślną metodę kontaktu, aby zamknąć konto.',
    },
    mergeAccountsPage: {
        mergeAccount: 'Połącz konta',
        accountDetails: {
            accountToMergeInto: 'Wprowadź konto, z którym chcesz połączyć',
            notReversibleConsent: 'Rozumiem, że to jest nieodwracalne',
        },
        accountValidate: {
            confirmMerge: 'Czy na pewno chcesz połączyć konta?',
            lossOfUnsubmittedData: `Scalanie kont jest nieodwracalne i spowoduje utratę wszelkich niezatwierdzonych wydatków dla`,
            enterMagicCode: `Aby kontynuować, wprowadź magiczny kod wysłany na`,
            errors: {
                incorrectMagicCode: 'Niepoprawny lub nieważny kod magiczny. Spróbuj ponownie lub poproś o nowy kod.',
                fallback: 'Coś poszło nie tak. Spróbuj ponownie później.',
            },
        },
        mergeSuccess: {
            accountsMerged: 'Konta połączone!',
            description: ({from, to}: MergeSuccessDescriptionParams) =>
                `<muted-text><centered-text>Pomyślnie scalono wszystkie dane z <strong>${from}</strong> do <strong>${to}</strong>. W przyszłości możesz używać dowolnego loginu dla tego konta.</centered-text></muted-text>`,
        },
        mergePendingSAML: {
            weAreWorkingOnIt: 'Pracujemy nad tym',
            limitedSupport: 'Nie obsługujemy jeszcze łączenia kont w New Expensify. Proszę wykonać tę czynność w Expensify Classic.',
            reachOutForHelp: '<muted-text><centered-text>Jeśli masz jakiekolwiek pytania, <concierge-link>skontaktuj się z Concierge</concierge-link>!</centered-text></muted-text>',
            goToExpensifyClassic: 'Przejdź do Expensify Classic',
        },
        mergeFailureSAMLDomainControlDescription: ({email}: MergeFailureDescriptionGenericParams) =>
            `<muted-text><centered-text>Nie można połączyć strony <strong>${email}</strong>, ponieważ jest ona kontrolowana przez <strong>${email.split('@').at(1) ?? ''}</strong>. <concierge-link>Skontaktuj się z Concierge</concierge-link>, aby uzyskać pomoc.</centered-text></muted-text>`,
        mergeFailureSAMLAccountDescription: ({email}: MergeFailureDescriptionGenericParams) =>
            `<muted-text><centered-text>Nie można połączyć <strong>${email}</strong> z innymi kontami, ponieważ administrator domeny ustawił je jako główny login. Zamiast tego połącz z nim inne konta.</centered-text></muted-text>`,
        mergeFailure2FA: {
            description: ({email}: MergeFailureDescriptionGenericParams) =>
                `<muted-text><centered-text>Nie można scalić kont, ponieważ <strong>${email}</strong> ma włączone uwierzytelnianie dwuskładnikowe (2FA). Wyłącz 2FA dla <strong>${email}</strong> i spróbuj ponownie.</centered-text></muted-text>`,
            learnMore: 'Dowiedz się więcej o łączeniu kont.',
        },
        mergeFailureAccountLockedDescription: ({email}: MergeFailureDescriptionGenericParams) =>
            `<muted-text><centered-text>Nie można scalić strony <strong>${email}</strong>, ponieważ jest zablokowana. <concierge-link>Skontaktuj się z Concierge</concierge-link>, aby uzyskać pomoc.</centered-text></muted-text>`,
        mergeFailureUncreatedAccountDescription: ({email, contactMethodLink}: MergeFailureUncreatedAccountDescriptionParams) =>
            `<muted-text><centered-text>Nie możesz scalić kont, ponieważ <strong>${email}</strong> nie ma konta Expensify. Zamiast tego <a href="${contactMethodLink}">dodaj je jako metodę kontaktu</a>.</centered-text></muted-text>`,
        mergeFailureSmartScannerAccountDescription: ({email}: MergeFailureDescriptionGenericParams) =>
            `<muted-text><centered-text>Nie można połączyć <strong>${email}</strong> z innymi kontami. Zamiast tego połącz z nim inne konta.</centered-text></muted-text>`,
        mergeFailureInvoicedAccountDescription: ({email}: MergeFailureDescriptionGenericParams) =>
            `<muted-text><centered-text>Nie można scalić kont w <strong>${email}</strong>, ponieważ to konto posiada zafakturowaną relację rozliczeniową.</centered-text></muted-text>`,
        mergeFailureTooManyAttempts: {
            heading: 'Spróbuj ponownie później',
            description: 'Było zbyt wiele prób połączenia kont. Proszę spróbować ponownie później.',
        },
        mergeFailureUnvalidatedAccount: {
            description: 'Nie możesz połączyć się z innymi kontami, ponieważ nie jest ono zweryfikowane. Proszę zweryfikować konto i spróbować ponownie.',
        },
        mergeFailureSelfMerge: {
            description: 'Nie można połączyć konta z samym sobą.',
        },
        mergeFailureGenericHeading: 'Nie można połączyć kont',
    },
    lockAccountPage: {
        reportSuspiciousActivity: 'Zgłoś podejrzaną aktywność',
        lockAccount: 'Zablokuj konto',
        unlockAccount: 'Odblokuj konto',
        compromisedDescription: 'Zauważyłeś coś podejrzanego? Zgłoszenie spowoduje natychmiastowe zablokowanie konta, zatrzymanie transakcji kartą Expensify i uniemożliwienie zmian.',
        domainAdminsDescription: 'Dla administratorów domen: wstrzymuje to również wszystkie działania kart Expensify i działania administracyjne w Twoich domenach.',
        areYouSure: 'Czy na pewno chcesz zablokować swoje konto Expensify?',
        ourTeamWill: 'Nasz zespół zbada sprawę i usunie nieautoryzowany dostęp. Aby odzyskać dostęp, musisz współpracować z Concierge.',
    },
    failedToLockAccountPage: {
        failedToLockAccount: 'Nie udało się zablokować konta',
        failedToLockAccountDescription: `Nie mogliśmy zablokować Twojego konta. Proszę porozmawiać z Concierge, aby rozwiązać ten problem.`,
        chatWithConcierge: 'Czat z Concierge',
    },
    unlockAccountPage: {
        accountLocked: 'Konto zablokowane',
        yourAccountIsLocked: 'Twoje konto jest zablokowane',
        chatToConciergeToUnlock: 'Porozmawiaj z Concierge, aby rozwiązać problemy związane z bezpieczeństwem i odblokować swoje konto.',
        chatWithConcierge: 'Czat z Concierge',
    },
    passwordPage: {
        changePassword: 'Zmień hasło',
        changingYourPasswordPrompt: 'Zmiana hasła spowoduje aktualizację hasła zarówno dla Twojego konta Expensify.com, jak i New Expensify.',
        currentPassword: 'Obecne hasło',
        newPassword: 'Nowe hasło',
        newPasswordPrompt: 'Twoje nowe hasło musi się różnić od starego hasła i zawierać co najmniej 8 znaków, 1 wielką literę, 1 małą literę i 1 cyfrę.',
    },
    twoFactorAuth: {
        headerTitle: 'Uwierzytelnianie dwuskładnikowe',
        twoFactorAuthEnabled: 'Uwierzytelnianie dwuskładnikowe włączone',
        whatIsTwoFactorAuth:
            'Uwierzytelnianie dwuskładnikowe (2FA) pomaga chronić Twoje konto. Podczas logowania będziesz musiał wprowadzić kod wygenerowany przez preferowaną aplikację uwierzytelniającą.',
        disableTwoFactorAuth: 'Wyłącz uwierzytelnianie dwuskładnikowe',
        explainProcessToRemove: 'Aby wyłączyć uwierzytelnianie dwuskładnikowe (2FA), wprowadź prawidłowy kod z aplikacji uwierzytelniającej.',
        disabled: 'Uwierzytelnianie dwuskładnikowe zostało teraz wyłączone',
        noAuthenticatorApp: 'Nie będziesz już potrzebować aplikacji uwierzytelniającej, aby zalogować się do Expensify.',
        stepCodes: 'Kody odzyskiwania',
        keepCodesSafe: 'Zachowaj te kody odzyskiwania w bezpiecznym miejscu!',
        codesLoseAccess:
            'Jeśli stracisz dostęp do aplikacji uwierzytelniającej i nie masz tych kodów, stracisz dostęp do swojego konta.\n\nUwaga: Ustawienie uwierzytelniania dwuskładnikowego spowoduje wylogowanie ze wszystkich innych aktywnych sesji.',
        errorStepCodes: 'Proszę skopiować lub pobrać kody przed kontynuowaniem.',
        stepVerify: 'Zweryfikuj',
        scanCode: 'Zeskanuj kod QR za pomocą swojego',
        authenticatorApp: 'aplikacja uwierzytelniająca',
        addKey: 'Lub dodaj ten klucz tajny do swojej aplikacji uwierzytelniającej:',
        enterCode: 'Następnie wprowadź sześciocyfrowy kod wygenerowany przez aplikację uwierzytelniającą.',
        stepSuccess: 'Zakończono',
        enabled: 'Uwierzytelnianie dwuskładnikowe włączone',
        congrats: 'Gratulacje! Teraz masz dodatkowe zabezpieczenie.',
        copy: 'Kopiuj',
        disable: 'Wyłącz',
        enableTwoFactorAuth: 'Włącz uwierzytelnianie dwuskładnikowe',
        pleaseEnableTwoFactorAuth: 'Proszę włączyć uwierzytelnianie dwuskładnikowe.',
        twoFactorAuthIsRequiredDescription: 'Ze względów bezpieczeństwa Xero wymaga uwierzytelniania dwuskładnikowego do połączenia integracji.',
        twoFactorAuthIsRequiredForAdminsHeader: 'Wymagana dwuskładnikowa autoryzacja',
        twoFactorAuthIsRequiredForAdminsTitle: 'Proszę włączyć uwierzytelnianie dwuskładnikowe',
        twoFactorAuthIsRequiredForAdminsDescription: 'Twoje połączenie z Xero wymaga użycia uwierzytelniania dwuskładnikowego. Aby kontynuować korzystanie z Expensify, proszę je włączyć.',
        twoFactorAuthCannotDisable: 'Nie można wyłączyć 2FA',
        twoFactorAuthRequired: 'Do połączenia z Xero wymagana jest uwierzytelnianie dwuskładnikowe (2FA) i nie można go wyłączyć.',
    },
    recoveryCodeForm: {
        error: {
            pleaseFillRecoveryCode: 'Proszę wprowadzić swój kod odzyskiwania',
            incorrectRecoveryCode: 'Nieprawidłowy kod odzyskiwania. Proszę spróbować ponownie.',
        },
        useRecoveryCode: 'Użyj kodu odzyskiwania',
        recoveryCode: 'Kod odzyskiwania',
        use2fa: 'Użyj kodu uwierzytelniania dwuskładnikowego',
    },
    twoFactorAuthForm: {
        error: {
            pleaseFillTwoFactorAuth: 'Proszę wprowadzić swój kod uwierzytelniania dwuskładnikowego',
            incorrect2fa: 'Nieprawidłowy kod uwierzytelniania dwuskładnikowego. Proszę spróbować ponownie.',
        },
    },
    passwordConfirmationScreen: {
        passwordUpdated: 'Hasło zaktualizowane!',
        allSet: 'Wszystko gotowe. Zachowaj swoje nowe hasło w bezpiecznym miejscu.',
    },
    privateNotes: {
        title: 'Prywatne notatki',
        personalNoteMessage: 'Prowadź notatki dotyczące tej rozmowy tutaj. Jesteś jedyną osobą, która może dodawać, edytować lub przeglądać te notatki.',
        sharedNoteMessage: 'Zapisuj notatki dotyczące tej rozmowy tutaj. Pracownicy Expensify i inni członkowie na domenie team.expensify.com mogą przeglądać te notatki.',
        composerLabel: 'Notatki',
        myNote: 'Moja notatka',
        error: {
            genericFailureMessage: 'Prywatne notatki nie mogły zostać zapisane',
        },
    },
    billingCurrency: {
        error: {
            securityCode: 'Proszę wprowadzić prawidłowy kod zabezpieczający',
        },
        securityCode: 'Kod bezpieczeństwa',
        changeBillingCurrency: 'Zmień walutę rozliczeniową',
        changePaymentCurrency: 'Zmień walutę płatności',
        paymentCurrency: 'Waluta płatności',
        paymentCurrencyDescription: 'Wybierz standardową walutę, na którą powinny być przeliczane wszystkie wydatki osobiste',
        note: `Uwaga: Zmiana waluty płatności może mieć wpływ na wysokość opłaty za Expensify. Szczegółowe informacje można znaleźć na naszej <a href="${CONST.PRICING}">stronie z cenami</a>.`,
    },
    addDebitCardPage: {
        addADebitCard: 'Dodaj kartę debetową',
        nameOnCard: 'Imię na karcie',
        debitCardNumber: 'Numer karty debetowej',
        expiration: 'Data wygaśnięcia',
        expirationDate: 'MMYY',
        cvv: 'CVV',
        billingAddress: 'Adres rozliczeniowy',
        growlMessageOnSave: 'Twoja karta debetowa została pomyślnie dodana',
        expensifyPassword: 'Hasło do Expensify',
        error: {
            invalidName: 'Nazwa może zawierać tylko litery',
            addressZipCode: 'Proszę wprowadzić prawidłowy kod pocztowy',
            debitCardNumber: 'Proszę wprowadzić prawidłowy numer karty debetowej',
            expirationDate: 'Proszę wybrać prawidłową datę ważności',
            securityCode: 'Proszę wprowadzić prawidłowy kod zabezpieczający',
            addressStreet: 'Proszę wprowadzić prawidłowy adres rozliczeniowy, który nie jest skrytką pocztową',
            addressState: 'Proszę wybrać stan',
            addressCity: 'Proszę wprowadzić miasto',
            genericFailureMessage: 'Wystąpił błąd podczas dodawania karty. Proszę spróbować ponownie.',
            password: 'Proszę wprowadzić swoje hasło do Expensify',
        },
    },
    addPaymentCardPage: {
        addAPaymentCard: 'Dodaj kartę płatniczą',
        nameOnCard: 'Imię na karcie',
        paymentCardNumber: 'Numer karty',
        expiration: 'Data wygaśnięcia',
        expirationDate: 'MM/YY',
        cvv: 'CVV',
        billingAddress: 'Adres rozliczeniowy',
        growlMessageOnSave: 'Twoja karta płatnicza została pomyślnie dodana',
        expensifyPassword: 'Hasło do Expensify',
        error: {
            invalidName: 'Nazwa może zawierać tylko litery',
            addressZipCode: 'Proszę wprowadzić prawidłowy kod pocztowy',
            paymentCardNumber: 'Proszę wprowadzić prawidłowy numer karty',
            expirationDate: 'Proszę wybrać prawidłową datę ważności',
            securityCode: 'Proszę wprowadzić prawidłowy kod zabezpieczający',
            addressStreet: 'Proszę wprowadzić prawidłowy adres rozliczeniowy, który nie jest skrytką pocztową',
            addressState: 'Proszę wybrać stan',
            addressCity: 'Proszę wprowadzić miasto',
            genericFailureMessage: 'Wystąpił błąd podczas dodawania karty. Proszę spróbować ponownie.',
            password: 'Proszę wprowadzić swoje hasło do Expensify',
        },
    },
    walletPage: {
        balance: 'Saldo',
        paymentMethodsTitle: 'Metody płatności',
        setDefaultConfirmation: 'Ustaw domyślną metodę płatności',
        setDefaultSuccess: 'Domyślna metoda płatności ustawiona!',
        deleteAccount: 'Usuń konto',
        deleteConfirmation: 'Czy na pewno chcesz usunąć to konto?',
        error: {
            notOwnerOfBankAccount: 'Wystąpił błąd podczas ustawiania tego konta bankowego jako domyślnej metody płatności.',
            invalidBankAccount: 'To konto bankowe jest tymczasowo zawieszone.',
            notOwnerOfFund: 'Wystąpił błąd podczas ustawiania tej karty jako domyślnej metody płatności.',
            setDefaultFailure: 'Coś poszło nie tak. Proszę skontaktować się z Concierge w celu uzyskania dalszej pomocy.',
        },
        addBankAccountFailure: 'Wystąpił nieoczekiwany błąd podczas próby dodania Twojego konta bankowego. Proszę spróbować ponownie.',
        getPaidFaster: 'Otrzymuj płatności szybciej',
        addPaymentMethod: 'Dodaj metodę płatności, aby wysyłać i odbierać płatności bezpośrednio w aplikacji.',
        getPaidBackFaster: 'Otrzymuj zwroty szybciej',
        secureAccessToYourMoney: 'Zabezpiecz dostęp do swoich pieniędzy',
        receiveMoney: 'Otrzymuj pieniądze w swojej lokalnej walucie',
        expensifyWallet: 'Expensify Wallet (Beta)',
        sendAndReceiveMoney: 'Wysyłaj i odbieraj pieniądze z przyjaciółmi. Tylko konta bankowe w USA.',
        enableWallet: 'Włącz portfel',
        addBankAccountToSendAndReceive: 'Dodaj konto bankowe, aby dokonywać lub otrzymywać płatności.',
        addDebitOrCreditCard: 'Dodaj kartę debetową lub kredytową',
        assignedCards: 'Przypisane karty',
        assignedCardsDescription: 'Są to karty przypisane przez administratora przestrzeni roboczej do zarządzania wydatkami firmy.',
        expensifyCard: 'Expensify Card',
        walletActivationPending: 'Przeglądamy Twoje informacje. Proszę sprawdź ponownie za kilka minut!',
        walletActivationFailed: 'Niestety, Twojego portfela nie można włączyć w tej chwili. Proszę skontaktować się z Concierge, aby uzyskać dalszą pomoc.',
        addYourBankAccount: 'Dodaj swoje konto bankowe',
        addBankAccountBody: 'Połącz swoje konto bankowe z Expensify, aby wysyłanie i odbieranie płatności bezpośrednio w aplikacji było łatwiejsze niż kiedykolwiek.',
        chooseYourBankAccount: 'Wybierz swoje konto bankowe',
        chooseAccountBody: 'Upewnij się, że wybierasz właściwy.',
        confirmYourBankAccount: 'Potwierdź swoje konto bankowe',
        personalBankAccounts: 'Osobiste konta bankowe',
        businessBankAccounts: 'Firmowe konta bankowe',
    },
    cardPage: {
        expensifyCard: 'Expensify Card',
        expensifyTravelCard: 'Karta Podróżna Expensify',
        availableSpend: 'Pozostały limit',
        smartLimit: {
            name: 'Inteligentny limit',
            title: ({formattedLimit}: ViolationsOverLimitParams) =>
                `Możesz wydać do ${formattedLimit} na tej karcie, a limit zostanie zresetowany, gdy Twoje zgłoszone wydatki zostaną zatwierdzone.`,
        },
        fixedLimit: {
            name: 'Stały limit',
            title: ({formattedLimit}: ViolationsOverLimitParams) => `Możesz wydać do ${formattedLimit} na tej karcie, a następnie zostanie ona dezaktywowana.`,
        },
        monthlyLimit: {
            name: 'Miesięczny limit',
            title: ({formattedLimit}: ViolationsOverLimitParams) =>
                `Możesz wydać do ${formattedLimit} na tej karcie miesięcznie. Limit zostanie zresetowany pierwszego dnia każdego miesiąca kalendarzowego.`,
        },
        virtualCardNumber: 'Numer karty wirtualnej',
        travelCardCvv: 'CVV karty podróżnej',
        physicalCardNumber: 'Numer karty fizycznej',
        getPhysicalCard: 'Uzyskaj fizyczną kartę',
        reportFraud: 'Zgłoś oszustwo związane z kartą wirtualną',
        reportTravelFraud: 'Zgłoś oszustwo związane z kartą podróżną',
        reviewTransaction: 'Przejrzyj transakcję',
        suspiciousBannerTitle: 'Podejrzana transakcja',
        suspiciousBannerDescription: 'Zauważyliśmy podejrzane transakcje na Twojej karcie. Dotknij poniżej, aby przejrzeć.',
        cardLocked: 'Twoja karta jest tymczasowo zablokowana, podczas gdy nasz zespół przegląda konto Twojej firmy.',
        cardDetails: {
            cardNumber: 'Numer karty wirtualnej',
            expiration: 'Wygaśnięcie',
            cvv: 'CVV',
            address: 'Adres',
            revealDetails: 'Pokaż szczegóły',
            revealCvv: 'Pokaż CVV',
            copyCardNumber: 'Skopiuj numer karty',
            updateAddress: 'Zaktualizuj adres',
        },
        cardAddedToWallet: ({platform}: {platform: 'Google' | 'Apple'}) => `Dodano do portfela ${platform}`,
        cardDetailsLoadingFailure: 'Wystąpił błąd podczas ładowania szczegółów karty. Sprawdź swoje połączenie internetowe i spróbuj ponownie.',
        validateCardTitle: 'Upewnijmy się, że to Ty',
        enterMagicCode: ({contactMethod}: EnterMagicCodeParams) =>
            `Proszę wprowadzić magiczny kod wysłany na ${contactMethod}, aby zobaczyć szczegóły swojej karty. Powinien dotrzeć w ciągu minuty lub dwóch.`,
    },
    workflowsPage: {
        workflowTitle: 'Wydatki',
        workflowDescription: 'Skonfiguruj przepływ pracy od momentu wystąpienia wydatku, w tym zatwierdzenie i płatność.',
        delaySubmissionTitle: 'Opóźnij zgłoszenia',
        delaySubmissionDescription:
            'Wybierz niestandardowy harmonogram przesyłania wydatków lub pozostaw to wyłączone, aby otrzymywać aktualizacje w czasie rzeczywistym dotyczące wydatków.',
        submissionFrequency: 'Częstotliwość składania wniosków',
        submissionFrequencyDateOfMonth: 'Data miesiąca',
        addApprovalsTitle: 'Dodaj zatwierdzenia',
        addApprovalButton: 'Dodaj przepływ pracy zatwierdzania',
        addApprovalTip: 'Ten domyślny przepływ pracy dotyczy wszystkich członków, chyba że istnieje bardziej szczegółowy przepływ pracy.',
        approver: 'Aprobujący',
        addApprovalsDescription: 'Wymagaj dodatkowej zgody przed autoryzacją płatności.',
        makeOrTrackPaymentsTitle: 'Dokonuj lub śledź płatności',
        makeOrTrackPaymentsDescription: 'Dodaj upoważnionego płatnika do płatności dokonywanych w Expensify lub śledź płatności dokonane gdzie indziej.',
        editor: {
            submissionFrequency: 'Wybierz, jak długo Expensify powinno czekać przed udostępnieniem wydatków bez błędów.',
        },
        frequencyDescription: 'Wybierz, jak często chcesz, aby wydatki były przesyłane automatycznie, lub ustaw je na ręczne przesyłanie.',
        frequencies: {
            instant: 'Natychmiastowy',
            weekly: 'Cotygodniowo',
            monthly: 'Miesięczny',
            twiceAMonth: 'Dwa razy w miesiącu',
            byTrip: 'Według podróży',
            manually: 'Ręcznie',
            daily: 'Codziennie',
            lastDayOfMonth: 'Ostatni dzień miesiąca',
            lastBusinessDayOfMonth: 'Ostatni dzień roboczy miesiąca',
            ordinals: {
                one: 'st',
                two: 'nd',
                few: 'rd',
                other: 'th',
                /* eslint-disable @typescript-eslint/naming-convention */
                '1': 'Pierwszy',
                '2': 'Drugi',
                '3': 'Trzeci',
                '4': 'Czwarty',
                '5': 'Piąty',
                '6': 'Szósty',
                '7': 'Siódmy',
                '8': 'Ósmy',
                '9': 'Dziewiąty',
                '10': 'Dziesiąty',
                /* eslint-enable @typescript-eslint/naming-convention */
            },
        },
        approverInMultipleWorkflows: 'Ten członek już należy do innego procesu zatwierdzania. Wszelkie zmiany tutaj będą miały odzwierciedlenie również tam.',
        approverCircularReference: ({name1, name2}: ApprovalWorkflowErrorParams) =>
            `<strong>${name1}</strong> już zatwierdza raporty do <strong>${name2}</strong>. Proszę wybrać innego zatwierdzającego, aby uniknąć cyklicznego przepływu pracy.`,
        emptyContent: {
            title: 'Brak członków do wyświetlenia',
            expensesFromSubtitle: 'Wszyscy członkowie przestrzeni roboczej już należą do istniejącego procesu zatwierdzania.',
            approverSubtitle: 'Wszyscy zatwierdzający należą do istniejącego przepływu pracy.',
        },
    },
    workflowsDelayedSubmissionPage: {
        autoReportingErrorMessage: 'Opóźnione zgłoszenie nie mogło zostać zmienione. Spróbuj ponownie lub skontaktuj się z pomocą techniczną.',
        autoReportingFrequencyErrorMessage: 'Nie można było zmienić częstotliwości przesyłania. Spróbuj ponownie lub skontaktuj się z pomocą techniczną.',
        monthlyOffsetErrorMessage: 'Nie można było zmienić miesięcznej częstotliwości. Spróbuj ponownie lub skontaktuj się z pomocą techniczną.',
    },
    workflowsCreateApprovalsPage: {
        title: 'Potwierdź',
        header: 'Dodaj więcej zatwierdzających i potwierdź.',
        additionalApprover: 'Dodatkowy zatwierdzający',
        submitButton: 'Dodaj przepływ pracy',
    },
    workflowsEditApprovalsPage: {
        title: 'Edytuj przepływ pracy zatwierdzania',
        deleteTitle: 'Usuń przepływ pracy zatwierdzania',
        deletePrompt: 'Czy na pewno chcesz usunąć ten proces zatwierdzania? Wszyscy członkowie będą następnie postępować zgodnie z domyślnym procesem.',
    },
    workflowsExpensesFromPage: {
        title: 'Wydatki od',
        header: 'Gdy następujący członkowie złożą wydatki:',
    },
    workflowsApproverPage: {
        genericErrorMessage: 'Nie można było zmienić zatwierdzającego. Spróbuj ponownie lub skontaktuj się z pomocą techniczną.',
        header: 'Wyślij do tego członka do zatwierdzenia:',
    },
    workflowsPayerPage: {
        title: 'Upoważniony płatnik',
        genericErrorMessage: 'Nie udało się zmienić upoważnionego płatnika. Proszę spróbować ponownie.',
        admins: 'Administratorzy',
        payer: 'Płatnik',
        paymentAccount: 'Konto płatnicze',
    },
    reportFraudPage: {
        title: 'Zgłoś oszustwo związane z kartą wirtualną',
        description: 'Jeśli dane Twojej wirtualnej karty zostały skradzione lub naruszone, trwale dezaktywujemy Twoją obecną kartę i dostarczymy Ci nową wirtualną kartę oraz numer.',
        deactivateCard: 'Dezaktywuj kartę',
        reportVirtualCardFraud: 'Zgłoś oszustwo związane z kartą wirtualną',
    },
    reportFraudConfirmationPage: {
        title: 'Zgłoszono oszustwo związane z kartą',
        description: 'Trwale dezaktywowaliśmy Twoją istniejącą kartę. Gdy wrócisz, aby zobaczyć szczegóły swojej karty, będziesz mieć nową wirtualną kartę dostępną.',
        buttonText: 'Zrozumiałem, dzięki!',
    },
    activateCardPage: {
        activateCard: 'Aktywuj kartę',
        pleaseEnterLastFour: 'Proszę podać ostatnie cztery cyfry swojej karty.',
        activatePhysicalCard: 'Aktywuj fizyczną kartę',
        error: {
            thatDidNotMatch: 'To nie pasuje do ostatnich 4 cyfr na twojej karcie. Spróbuj ponownie.',
            throttled:
                'Wprowadziłeś niepoprawnie ostatnie 4 cyfry swojej karty Expensify zbyt wiele razy. Jeśli jesteś pewien, że liczby są poprawne, skontaktuj się z Concierge, aby rozwiązać problem. W przeciwnym razie spróbuj ponownie później.',
        },
    },
    getPhysicalCard: {
        header: 'Uzyskaj fizyczną kartę',
        nameMessage: 'Wprowadź swoje imię i nazwisko, ponieważ będzie ono widoczne na Twojej karcie.',
        legalName: 'Imię i nazwisko prawne',
        legalFirstName: 'Imię prawne',
        legalLastName: 'Nazwisko prawne',
        phoneMessage: 'Wprowadź swój numer telefonu.',
        phoneNumber: 'Numer telefonu',
        address: 'Adres',
        addressMessage: 'Wprowadź swój adres wysyłki.',
        streetAddress: 'Adres ulicy',
        city: 'Miasto',
        state: 'Stan',
        zipPostcode: 'Kod pocztowy',
        country: 'Kraj',
        confirmMessage: 'Proszę potwierdzić swoje dane poniżej.',
        estimatedDeliveryMessage: 'Twoja fizyczna karta dotrze w ciągu 2-3 dni roboczych.',
        next: 'Następny',
        getPhysicalCard: 'Uzyskaj fizyczną kartę',
        shipCard: 'Wyślij kartę',
    },
    transferAmountPage: {
        transfer: ({amount}: TransferParams) => `Transfer${amount ? ` ${amount}` : ''}`,
        instant: 'Natychmiastowy (karta debetowa)',
        instantSummary: ({rate, minAmount}: InstantSummaryParams) => `${rate}% opłata (minimum ${minAmount})`,
        ach: '1-3 dni robocze (konto bankowe)',
        achSummary: 'Bez opłaty',
        whichAccount: 'Które konto?',
        fee: 'Opłata',
        transferSuccess: 'Transfer zakończony pomyślnie!',
        transferDetailBankAccount: 'Twoje pieniądze powinny dotrzeć w ciągu 1-3 dni roboczych.',
        transferDetailDebitCard: 'Twoje pieniądze powinny dotrzeć natychmiast.',
        failedTransfer: 'Twoje saldo nie jest w pełni uregulowane. Proszę przelać na konto bankowe.',
        notHereSubTitle: 'Proszę przelać saldo ze strony portfela',
        goToWallet: 'Przejdź do Portfela',
    },
    chooseTransferAccountPage: {
        chooseAccount: 'Wybierz konto',
    },
    paymentMethodList: {
        addPaymentMethod: 'Dodaj metodę płatności',
        addNewDebitCard: 'Dodaj nową kartę debetową',
        addNewBankAccount: 'Dodaj nowe konto bankowe',
        accountLastFour: 'Kończący się na',
        cardLastFour: 'Karta kończąca się na',
        addFirstPaymentMethod: 'Dodaj metodę płatności, aby wysyłać i odbierać płatności bezpośrednio w aplikacji.',
        defaultPaymentMethod: 'Domyślny',
        bankAccountLastFour: ({lastFour}: BankAccountLastFourParams) => `Konto bankowe • ${lastFour}`,
    },
    preferencesPage: {
        appSection: {
            title: 'Preferencje aplikacji',
        },
        testSection: {
            title: 'Testuj preferencje',
            subtitle: 'Ustawienia pomagające w debugowaniu i testowaniu aplikacji na etapie staging.',
        },
        receiveRelevantFeatureUpdatesAndExpensifyNews: 'Otrzymuj istotne aktualizacje funkcji i wiadomości od Expensify',
        muteAllSounds: 'Wycisz wszystkie dźwięki z Expensify',
    },
    priorityModePage: {
        priorityMode: 'Tryb priorytetowy',
        explainerText: 'Wybierz, czy #skupić się tylko na nieprzeczytanych i przypiętych czatach, czy pokazać wszystko z najnowszymi i przypiętymi czatami na górze.',
        priorityModes: {
            default: {
                label: 'Najnowsze',
                description: 'Pokaż wszystkie czaty posortowane według najnowszych',
            },
            gsd: {
                label: '#skupienie',
                description: 'Pokaż tylko nieprzeczytane, posortowane alfabetycznie',
            },
        },
    },
    reportDetailsPage: {
        inWorkspace: ({policyName}: ReportPolicyNameParams) => `w ${policyName}`,
        generatingPDF: 'Generowanie PDF',
        waitForPDF: 'Proszę czekać, generujemy PDF',
        errorPDF: 'Wystąpił błąd podczas próby wygenerowania Twojego PDF-a.',
        generatedPDF: 'Twój raport PDF został wygenerowany!',
    },
    reportDescriptionPage: {
        roomDescription: 'Opis pokoju',
        roomDescriptionOptional: 'Opis pokoju (opcjonalnie)',
        explainerText: 'Ustaw niestandardowy opis dla pokoju.',
    },
    groupChat: {
        lastMemberTitle: 'Uwaga!',
        lastMemberWarning: 'Ponieważ jesteś ostatnią osobą tutaj, opuszczenie spowoduje, że ten czat będzie niedostępny dla wszystkich członków. Czy na pewno chcesz opuścić?',
        defaultReportName: ({displayName}: ReportArchiveReasonsClosedParams) => `Czat grupowy ${displayName}`,
    },
    languagePage: {
        language: 'Język',
        aiGenerated: 'Tłumaczenia dla tego języka są generowane automatycznie i mogą zawierać błędy.',
    },
    themePage: {
        theme: 'Motyw',
        themes: {
            dark: {
                label: 'Ciemny',
            },
            light: {
                label: 'Światło',
            },
            system: {
                label: 'Użyj ustawień urządzenia',
            },
        },
        chooseThemeBelowOrSync: 'Wybierz motyw poniżej lub zsynchronizuj z ustawieniami urządzenia.',
    },
    termsOfUse: {
        phrase1: 'Logując się, zgadzasz się na',
        phrase2: 'Warunki korzystania z usługi',
        phrase3: 'i',
        phrase4: 'Prywatność',
        phrase5: `Przekazy pieniężne są świadczone przez ${CONST.WALLET.PROGRAM_ISSUERS.EXPENSIFY_PAYMENTS} (NMLS ID:2017010) zgodnie z jego`,
        phrase6: 'licencje',
    },
    validateCodeForm: {
        magicCodeNotReceived: 'Nie otrzymałeś magicznego kodu?',
        enterAuthenticatorCode: 'Proszę wprowadzić kod uwierzytelniający',
        enterRecoveryCode: 'Proszę wprowadzić swój kod odzyskiwania',
        requiredWhen2FAEnabled: 'Wymagane, gdy 2FA jest włączone',
        requestNewCode: 'Poproś o nowy kod w',
        requestNewCodeAfterErrorOccurred: 'Poproś o nowy kod',
        error: {
            pleaseFillMagicCode: 'Proszę wprowadzić swój magiczny kod',
            incorrectMagicCode: 'Niepoprawny lub nieważny kod magiczny. Spróbuj ponownie lub poproś o nowy kod.',
            pleaseFillTwoFactorAuth: 'Proszę wprowadzić swój kod uwierzytelniania dwuskładnikowego',
        },
    },
    passwordForm: {
        pleaseFillOutAllFields: 'Proszę wypełnić wszystkie pola',
        pleaseFillPassword: 'Proszę wprowadzić swoje hasło',
        pleaseFillTwoFactorAuth: 'Proszę wprowadzić swój kod dwuskładnikowy',
        enterYourTwoFactorAuthenticationCodeToContinue: 'Wprowadź swój kod uwierzytelniania dwuskładnikowego, aby kontynuować',
        forgot: 'Zapomniałeś?',
        requiredWhen2FAEnabled: 'Wymagane, gdy 2FA jest włączone',
        error: {
            incorrectPassword: 'Nieprawidłowe hasło. Spróbuj ponownie.',
            incorrectLoginOrPassword: 'Nieprawidłowy login lub hasło. Spróbuj ponownie.',
            incorrect2fa: 'Nieprawidłowy kod uwierzytelniania dwuskładnikowego. Proszę spróbować ponownie.',
            twoFactorAuthenticationEnabled: 'Masz włączone uwierzytelnianie dwuskładnikowe (2FA) na tym koncie. Zaloguj się, używając swojego adresu e-mail lub numeru telefonu.',
            invalidLoginOrPassword: 'Nieprawidłowy login lub hasło. Spróbuj ponownie lub zresetuj hasło.',
            unableToResetPassword:
                'Nie udało nam się zmienić Twojego hasła. Prawdopodobnie jest to spowodowane wygasłym linkiem do resetowania hasła w starym e-mailu do resetowania hasła. Wysłaliśmy Ci nowy link, abyś mógł spróbować ponownie. Sprawdź swoją skrzynkę odbiorczą i folder ze spamem; powinien dotrzeć w ciągu kilku minut.',
            noAccess: 'Nie masz dostępu do tej aplikacji. Proszę dodać swoją nazwę użytkownika GitHub, aby uzyskać dostęp.',
            accountLocked: 'Twoje konto zostało zablokowane po zbyt wielu nieudanych próbach. Spróbuj ponownie za 1 godzinę.',
            fallback: 'Coś poszło nie tak. Spróbuj ponownie później.',
        },
    },
    loginForm: {
        phoneOrEmail: 'Telefon lub e-mail',
        error: {
            invalidFormatEmailLogin: 'Wprowadzony adres e-mail jest nieprawidłowy. Proszę poprawić format i spróbować ponownie.',
        },
        cannotGetAccountDetails: 'Nie można pobrać szczegółów konta. Spróbuj zalogować się ponownie.',
        loginForm: 'Formularz logowania',
        notYou: ({user}: NotYouParams) => `Nie ${user}?`,
    },
    onboarding: {
        welcome: 'Witamy!',
        welcomeSignOffTitleManageTeam: 'Gdy ukończysz powyższe zadania, możemy odkrywać więcej funkcji, takich jak przepływy pracy zatwierdzania i reguły!',
        welcomeSignOffTitle: 'Miło cię poznać!',
        explanationModal: {
            title: 'Witamy w Expensify',
            description: 'Jedna aplikacja do zarządzania wydatkami biznesowymi i osobistymi z prędkością czatu. Wypróbuj ją i daj nam znać, co o tym myślisz. Jeszcze wiele przed nami!',
            secondaryDescription: 'Aby przełączyć się z powrotem na Expensify Classic, wystarczy stuknąć swoje zdjęcie profilowe > Przejdź do Expensify Classic.',
        },
        welcomeVideo: {
            title: 'Witamy w Expensify',
            description: 'Jedna aplikacja do zarządzania wszystkimi wydatkami biznesowymi i osobistymi w czacie. Stworzona dla Twojego biznesu, Twojego zespołu i Twoich przyjaciół.',
        },
        getStarted: 'Zacznij teraz',
        whatsYourName: 'Jak masz na imię?',
        peopleYouMayKnow: 'Osoby, które możesz znać, już tu są! Zweryfikuj swój email, aby do nich dołączyć.',
        workspaceYouMayJoin: ({domain, email}: WorkspaceYouMayJoin) => `Ktoś z ${domain} już utworzył przestrzeń roboczą. Proszę wprowadzić magiczny kod wysłany na ${email}.`,
        joinAWorkspace: 'Dołącz do przestrzeni roboczej',
        listOfWorkspaces: 'Oto lista przestrzeni roboczych, do których możesz dołączyć. Nie martw się, zawsze możesz dołączyć do nich później, jeśli wolisz.',
        workspaceMemberList: ({employeeCount, policyOwner}: WorkspaceMemberList) => `${employeeCount} członek${employeeCount > 1 ? 's' : ''} • ${policyOwner}`,
        whereYouWork: 'Gdzie pracujesz?',
        errorSelection: 'Wybierz opcję, aby kontynuować',
        purpose: {
            title: 'Co chcesz dzisiaj zrobić?',
            errorContinue: 'Proszę nacisnąć „kontynuuj”, aby rozpocząć konfigurację.',
            errorBackButton: 'Proszę dokończyć pytania dotyczące konfiguracji, aby rozpocząć korzystanie z aplikacji.',
            [CONST.ONBOARDING_CHOICES.EMPLOYER]: 'Otrzymaj zwrot od mojego pracodawcy',
            [CONST.ONBOARDING_CHOICES.MANAGE_TEAM]: 'Zarządzaj wydatkami mojego zespołu',
            [CONST.ONBOARDING_CHOICES.PERSONAL_SPEND]: 'Śledź i planuj wydatki',
            [CONST.ONBOARDING_CHOICES.CHAT_SPLIT]: 'Czat i dzielenie wydatków z przyjaciółmi',
            [CONST.ONBOARDING_CHOICES.LOOKING_AROUND]: 'Coś innego',
        },
        employees: {
            title: 'Ilu masz pracowników?',
            [CONST.ONBOARDING_COMPANY_SIZE.MICRO]: '1-10 pracowników',
            [CONST.ONBOARDING_COMPANY_SIZE.SMALL]: '11-50 pracowników',
            [CONST.ONBOARDING_COMPANY_SIZE.MEDIUM_SMALL]: '51-100 pracowników',
            [CONST.ONBOARDING_COMPANY_SIZE.MEDIUM]: '101-1 000 pracowników',
            [CONST.ONBOARDING_COMPANY_SIZE.LARGE]: 'Ponad 1 000 pracowników',
        },
        accounting: {
            title: 'Czy używasz jakiegoś oprogramowania księgowego?',
            none: 'None',
        },
        interestedFeatures: {
            title: 'Jakie funkcje Cię interesują?',
            featuresAlreadyEnabled: 'Twoje miejsce pracy ma już włączone następujące opcje:',
            featureYouMayBeInterestedIn: 'Włącz dodatkowe funkcje, które mogą Cię zainteresować:',
        },
        error: {
            requiredFirstName: 'Proszę podać swoje imię, aby kontynuować',
        },
        workEmail: {
            title: 'Jaki jest Twój służbowy adres e-mail?',
            subtitle: 'Expensify działa najlepiej, gdy połączysz swój służbowy e-mail.',
            explanationModal: {
                descriptionOne: 'Prześlij dalej na receipts@expensify.com do zeskanowania',
                descriptionTwo: 'Dołącz do swoich kolegów, którzy już korzystają z Expensify',
                descriptionThree: 'Ciesz się bardziej spersonalizowanym doświadczeniem',
            },
            addWorkEmail: 'Dodaj służbowy e-mail',
        },
        workEmailValidation: {
            title: 'Zweryfikuj swój służbowy adres e-mail',
            magicCodeSent: ({workEmail}: WorkEmailResendCodeParams) => `Proszę wprowadzić magiczny kod wysłany na ${workEmail}. Powinien dotrzeć w ciągu minuty lub dwóch.`,
        },
        workEmailValidationError: {
            publicEmail: 'Proszę podać prawidłowy adres e-mail z domeny prywatnej, np. mitch@company.com',
            offline: 'Nie mogliśmy dodać Twojego służbowego adresu e-mail, ponieważ wydajesz się być offline.',
        },
        mergeBlockScreen: {
            title: 'Nie można dodać służbowego adresu e-mail',
            subtitle: ({workEmail}: WorkEmailMergingBlockedParams) =>
                `Nie mogliśmy dodać ${workEmail}. Spróbuj ponownie później w Ustawieniach lub skontaktuj się z Concierge, aby uzyskać pomoc.`,
        },
        tasks: {
            testDriveAdminTask: {
                title: ({testDriveURL}) => `Neem een [proefrit](${testDriveURL})`,
                description: ({testDriveURL}) => `[Doe een snelle producttour](${testDriveURL}) om te zien waarom Expensify de snelste manier is om uw uitgaven te doen.`,
            },
            testDriveEmployeeTask: {
                title: ({testDriveURL}) => `Neem een [proefrit](${testDriveURL})`,
                description: ({testDriveURL}) => `Neem ons mee voor een [proefrit](${testDriveURL}) en uw team krijgt *3 maanden Expensify gratis!*`,
            },
            createTestDriveAdminWorkspaceTask: {
                title: ({workspaceConfirmationLink}) => `[Maak](${workspaceConfirmationLink}) een werkruimte`,
                description: 'Maak een werkruimte en configureer de instellingen met de hulp van uw setup specialist!',
            },
            createWorkspaceTask: {
                title: ({workspaceSettingsLink}) => `Maak een [werkruimte](${workspaceSettingsLink})`,
                description: ({workspaceSettingsLink}) =>
                    '*Maak een werkruimte* om uitgaven te volgen, bonnen te scannen, te chatten en meer.\n' +
                    '\n' +
                    '1. Klik op *Werkruimtes* > *Nieuwe werkruimte*.\n' +
                    '\n' +
                    `*Uw nieuwe werkruimte is klaar!* [Bekijk hem](${workspaceSettingsLink}).`,
            },
            setupCategoriesTask: {
                title: ({workspaceCategoriesLink}) => `Stel [categorieën](${workspaceCategoriesLink}) in`,
                description: ({workspaceCategoriesLink}) =>
                    '*Stel categorieën in* zodat uw team uitgaven kan coderen voor eenvoudige rapportage.\n' +
                    '\n' +
                    '1. Klik op *Werkruimtes*.\n' +
                    '3. Selecteer uw werkruimte.\n' +
                    '4. Klik op *Categorieën*.\n' +
                    '5. Schakel alle categorieën uit die u niet nodig heeft.\n' +
                    '6. Voeg uw eigen categorieën toe rechtsboven.\n' +
                    '\n' +
                    `[Breng me naar de categorie-instellingen van de werkruimte](${workspaceCategoriesLink}).\n` +
                    '\n' +
                    `![Stel categorieën in](${CONST.CLOUDFRONT_URL}/videos/walkthrough-categories-v2.mp4)`,
            },
            combinedTrackSubmitExpenseTask: {
                title: 'Dien een uitgave in',
                description:
                    '*Dien een uitgave in* door een bedrag in te voeren of een bon te scannen.\n' +
                    '\n' +
                    `1. Klik op de ${CONST.CUSTOM_EMOJIS.GLOBAL_CREATE}-knop.\n` +
                    '2. Kies *Uitgave aanmaken*.\n' +
                    '3. Voer een bedrag in of scan een bon.\n' +
                    `4. Voeg het e-mailadres of telefoonnummer van uw baas toe.\n` +
                    '5. Klik op *Aanmaken*.\n' +
                    '\n' +
                    'En u bent klaar!',
            },
            adminSubmitExpenseTask: {
                title: 'Dien een uitgave in',
                description:
                    '*Dien een uitgave in* door een bedrag in te voeren of een bon te scannen.\n' +
                    '\n' +
                    `1. Klik op de ${CONST.CUSTOM_EMOJIS.GLOBAL_CREATE}-knop.\n` +
                    '2. Kies *Uitgave aanmaken*.\n' +
                    '3. Voer een bedrag in of scan een bon.\n' +
                    '4. Bevestig de details.\n' +
                    '5. Klik op *Aanmaken*.\n' +
                    '\n' +
                    `En u bent klaar!`,
            },
            trackExpenseTask: {
                title: 'Volg een uitgave',
                description:
                    '*Volg een uitgave* in elke valuta, of u nu een bon heeft of niet.\n' +
                    '\n' +
                    `1. Klik op de ${CONST.CUSTOM_EMOJIS.GLOBAL_CREATE}-knop.\n` +
                    '2. Kies *Uitgave aanmaken*.\n' +
                    '3. Voer een bedrag in of scan een bon.\n' +
                    '4. Kies uw *persoonlijke* ruimte.\n' +
                    '5. Klik op *Aanmaken*.\n' +
                    '\n' +
                    'En u bent klaar! Jazeker, zo makkelijk is het.',
            },
            addAccountingIntegrationTask: {
                title: ({integrationName, workspaceAccountingLink}) =>
                    `Połącz${integrationName === CONST.ONBOARDING_ACCOUNTING_MAPPING.other ? '' : ' z'} [${integrationName === CONST.ONBOARDING_ACCOUNTING_MAPPING.other ? 'swoim' : ''} ${integrationName}](${workspaceAccountingLink})`,
                description: ({integrationName, workspaceAccountingLink}) =>
                    `Połącz${integrationName === CONST.ONBOARDING_ACCOUNTING_MAPPING.other ? ' swój' : ' z'} ${integrationName}, aby automatycznie kategoryzować wydatki i synchronizować dane, co ułatwi zamknięcie miesiąca.\n` +
                    '\n' +
                    '1. Kliknij *Ustawienia*.\n' +
                    '2. Przejdź do *Przestrzenie robocze*.\n' +
                    '3. Wybierz swoją przestrzeń roboczą.\n' +
                    '4. Kliknij *Księgowość*.\n' +
                    `5. Znajdź ${integrationName}.\n` +
                    '6. Kliknij *Połącz*.\n' +
                    '\n' +
                    `${
                        integrationName && CONST.connectionsVideoPaths[integrationName]
                            ? `[Przejdź do księgowości](${workspaceAccountingLink}).\n\n![Połącz z ${integrationName}](${CONST.CLOUDFRONT_URL}/${CONST.connectionsVideoPaths[integrationName]})`
                            : `[Przejdź do księgowości](${workspaceAccountingLink}).`
                    }`,
            },
            connectCorporateCardTask: {
                title: ({corporateCardLink}) => `Verbind [uw bedrijfskaart](${corporateCardLink})`,
                description: ({corporateCardLink}) =>
                    `Verbind uw bedrijfskaart om uitgaven automatisch te importeren en te coderen.\n` +
                    '\n' +
                    '1. Klik op *Werkruimtes*.\n' +
                    '2. Selecteer uw werkruimte.\n' +
                    '3. Klik op *Bedrijfskaarten*.\n' +
                    '4. Volg de aanwijzingen om uw kaart te verbinden.\n' +
                    '\n' +
                    `[Breng me naar het verbinden van mijn bedrijfskaarten](${corporateCardLink}).`,
            },

            inviteTeamTask: {
                title: ({workspaceMembersLink}) => `Nodig [uw team](${workspaceMembersLink}) uit`,
                description: ({workspaceMembersLink}) =>
                    '*Nodig uw team* uit voor Expensify zodat ze vandaag nog kunnen beginnen met het bijhouden van uitgaven.\n' +
                    '\n' +
                    '1. Klik op *Werkruimtes*.\n' +
                    '3. Selecteer uw werkruimte.\n' +
                    '4. Klik op *Leden* > *Lid uitnodigen*.\n' +
                    '5. Voer e-mailadressen of telefoonnummers in. \n' +
                    '6. Voeg een aangepast uitnodigingsbericht toe als u dat wilt!\n' +
                    '\n' +
                    `[Breng me naar werkruimtemedewerkers](${workspaceMembersLink}).\n` +
                    '\n' +
                    `![Nodig uw team uit](${CONST.CLOUDFRONT_URL}/videos/walkthrough-invite_members-v2.mp4)`,
            },

            setupCategoriesAndTags: {
                title: ({workspaceCategoriesLink, workspaceMoreFeaturesLink}) => `Stel [categorieën](${workspaceCategoriesLink}) en [tags](${workspaceMoreFeaturesLink}) in`,
                description: ({workspaceCategoriesLink, workspaceAccountingLink}) =>
                    '*Stel categorieën en tags in* zodat uw team uitgaven kan coderen voor eenvoudige rapportage.\n' +
                    '\n' +
                    `Importeer ze automatisch door [uw boekhoudsoftware te verbinden](${workspaceAccountingLink}), of stel ze handmatig in via uw [werkruimte-instellingen](${workspaceCategoriesLink}).`,
            },
            setupTagsTask: {
                title: ({workspaceMoreFeaturesLink}) => `Stel [tags](${workspaceMoreFeaturesLink}) in`,
                description: ({workspaceMoreFeaturesLink}) =>
                    'Gebruik tags om extra uitgavendetails toe te voegen zoals projecten, klanten, locaties en afdelingen. Als u meerdere niveaus van tags nodig heeft, kunt u upgraden naar het Control-abonnement.\n' +
                    '\n' +
                    '1. Klik op *Werkruimtes*.\n' +
                    '3. Selecteer uw werkruimte.\n' +
                    '4. Klik op *Meer functies*.\n' +
                    '5. Schakel *Tags* in.\n' +
                    '6. Navigeer naar *Tags* in de werkruimteditor.\n' +
                    '7. Klik op *+ Tag toevoegen* om uw eigen tags te maken.\n' +
                    '\n' +
                    `[Breng me naar meer functies](${workspaceMoreFeaturesLink}).\n` +
                    '\n' +
                    `![Stel tags in](${CONST.CLOUDFRONT_URL}/videos/walkthrough-tags-v2.mp4)`,
            },

            inviteAccountantTask: {
                title: ({workspaceMembersLink}) => `Zaproś swojego [księgowego](${workspaceMembersLink})`,
                description: ({workspaceMembersLink}) =>
                    '*Zaproś swojego księgowego*, aby współpracował w Twojej przestrzeni roboczej i zarządzał wydatkami firmowymi.\n' +
                    '\n' +
                    '1. Kliknij *Przestrzenie robocze*.\n' +
                    '2. Wybierz swoją przestrzeń roboczą.\n' +
                    '3. Kliknij *Członkowie*.\n' +
                    '4. Kliknij *Zaproś członka*.\n' +
                    '5. Wpisz adres e-mail swojego księgowego.\n' +
                    '\n' +
                    `[Zaproś swojego księgowego teraz](${workspaceMembersLink}).`,
            },

            startChatTask: {
                title: 'Start een chat',
                description:
                    '*Start een chat* met iedereen met behulp van hun e-mailadres of telefoonnummer.\n' +
                    '\n' +
                    `1. Klik op de ${CONST.CUSTOM_EMOJIS.GLOBAL_CREATE}-knop.\n` +
                    '2. Kies *Start chat*.\n' +
                    '3. Voer een e-mailadres of telefoonnummer in.\n' +
                    '\n' +
                    'Als ze Expensify nog niet gebruiken, worden ze automatisch uitgenodigd.\n' +
                    '\n' +
                    'Elke chat wordt ook omgezet in een e-mail of sms waar ze direct op kunnen reageren.',
            },

            splitExpenseTask: {
                title: 'Splits een uitgave',
                description:
                    '*Splits uitgaven* met één of meer personen.\n' +
                    '\n' +
                    `1. Klik op de ${CONST.CUSTOM_EMOJIS.GLOBAL_CREATE}-knop.\n` +
                    '2. Kies *Start chat*.\n' +
                    '3. Voer e-mailadressen of telefoonnummers in.\n' +
                    '4. Klik op de grijze *+*-knop in de chat > *Splits uitgave*.\n' +
                    '5. Maak de uitgave aan door *Handmatig*, *Scannen* of *Afstand* te selecteren.\n' +
                    '\n' +
                    'Voeg gerust meer details toe als u wilt, of stuur het gewoon op. Laten we ervoor zorgen dat u wordt terugbetaald!',
            },

            reviewWorkspaceSettingsTask: {
                title: ({workspaceSettingsLink}) => `Bekijk uw [werkruimte-instellingen](${workspaceSettingsLink})`,
                description: ({workspaceSettingsLink}) =>
                    'Zo bekijkt en werkt u uw werkruimte-instellingen bij:\n' +
                    '1. Klik op het instellingentabblad.\n' +
                    '2. Klik op *Werkruimtes* > [Uw werkruimte].\n' +
                    `[Ga naar uw werkruimte](${workspaceSettingsLink}). We volgen ze in de #admins-kamer.`,
            },
            createReportTask: {
                title: 'Maak uw eerste rapport',
                description:
                    'Zo maakt u een rapport:\n' +
                    '\n' +
                    `1. Klik op de ${CONST.CUSTOM_EMOJIS.GLOBAL_CREATE}-knop.\n` +
                    '2. Kies *Rapport aanmaken*.\n' +
                    '3. Klik op *Uitgave toevoegen*.\n' +
                    '4. Voeg uw eerste uitgave toe.\n' +
                    '\n' +
                    'En u bent klaar!',
            },
        } satisfies Record<string, Pick<OnboardingTask, 'title' | 'description'>>,
        testDrive: {
            name: ({testDriveURL}: {testDriveURL?: string}) => (testDriveURL ? `Neem een [proefrit](${testDriveURL})` : 'Neem een proefrit'),
            embeddedDemoIframeTitle: 'Proefrit',
            employeeFakeReceipt: {
                description: 'Mijn proefrit bon!',
            },
        },
        messages: {
            onboardingEmployerOrSubmitMessage: 'Terugbetaald krijgen is net zo eenvoudig als een bericht sturen. Laten we de basis doornemen.',
            onboardingPersonalSpendMessage: 'Zo volgt u uw uitgaven in een paar klikken.',
            onboardingMangeTeamMessage: ({onboardingCompanySize}: {onboardingCompanySize?: OnboardingCompanySize}) =>
                `Hier is een takenlijst die ik zou aanraden voor een bedrijf van uw grootte met ${onboardingCompanySize} inzenders:`,
            onboardingTrackWorkspaceMessage:
                '# Laten we u instellen\n👋 Ik ben hier om te helpen! Om u op weg te helpen, heb ik uw werkruimte-instellingen afgestemd op eenmanszaken en soortgelijke bedrijven. U kunt uw werkruimte aanpassen door op de onderstaande link te klikken!\n\nZo volgt u uw uitgaven in een paar klikken:',
            onboardingChatSplitMessage: 'Rekeningen splitsen met vrienden is net zo eenvoudig als een bericht sturen. Zo doet u dat.',
            onboardingAdminMessage: 'Leer hoe u de werkruimte van uw team als beheerder beheert en uw eigen uitgaven indient.',
            onboardingLookingAroundMessage:
                'Expensify staat vooral bekend om uitgaven, reizen en beheer van bedrijfskaarten, maar we doen veel meer dan dat. Laat me weten waarin u geïnteresseerd bent en ik help u op weg.',
            onboardingTestDriveReceiverMessage: '*U heeft 3 maanden gratis! Begin hieronder.*',
        },
        workspace: {
            title: 'Pozostań zorganizowany dzięki przestrzeni roboczej',
            subtitle: 'Odblokuj potężne narzędzia, aby uprościć zarządzanie wydatkami, wszystko w jednym miejscu. Dzięki przestrzeni roboczej możesz:',
            explanationModal: {
                descriptionOne: 'Śledź i organizuj paragony',
                descriptionTwo: 'Kategoryzuj i taguj wydatki',
                descriptionThree: 'Twórz i udostępniaj raporty',
            },
            price: 'Wypróbuj za darmo przez 30 dni, a następnie przejdź na wyższy plan za jedyne <strong>5 USD/miesiąc</strong>.',
            createWorkspace: 'Utwórz przestrzeń roboczą',
        },
        confirmWorkspace: {
            title: 'Potwierdź przestrzeń roboczą',
            subtitle: 'Utwórz przestrzeń roboczą do śledzenia paragonów, zwracania wydatków, zarządzania podróżami, tworzenia raportów i nie tylko — wszystko w tempie czatu.',
        },
        inviteMembers: {
            title: 'Zaproś członków',
            subtitle: 'Zarządzaj i udostępniaj swoje wydatki księgowemu lub rozpocznij grupę podróżniczą z przyjaciółmi.',
        },
    },
    featureTraining: {
        doNotShowAgain: 'Nie pokazuj mi tego ponownie',
    },
    personalDetails: {
        error: {
            containsReservedWord: 'Nazwa nie może zawierać słów Expensify ani Concierge',
            hasInvalidCharacter: 'Nazwa nie może zawierać przecinka ani średnika',
            requiredFirstName: 'Imię nie może być puste',
        },
    },
    privatePersonalDetails: {
        enterLegalName: 'Jakie jest Twoje imię i nazwisko?',
        enterDateOfBirth: 'Jaka jest Twoja data urodzenia?',
        enterAddress: 'Jaki jest Twój adres?',
        enterPhoneNumber: 'Jaki jest Twój numer telefonu?',
        personalDetails: 'Dane osobowe',
        privateDataMessage: 'Te dane są używane do podróży i płatności. Nigdy nie są wyświetlane na Twoim publicznym profilu.',
        legalName: 'Imię i nazwisko prawne',
        legalFirstName: 'Imię prawne',
        legalLastName: 'Nazwisko prawne',
        address: 'Adres',
        error: {
            dateShouldBeBefore: ({dateString}: DateShouldBeBeforeParams) => `Data powinna być przed ${dateString}`,
            dateShouldBeAfter: ({dateString}: DateShouldBeAfterParams) => `Data powinna być po ${dateString}`,
            hasInvalidCharacter: 'Nazwa może zawierać tylko znaki łacińskie',
            incorrectZipFormat: ({zipFormat}: IncorrectZipFormatParams = {}) => `Nieprawidłowy format kodu pocztowego${zipFormat ? `Dopuszczalny format: ${zipFormat}` : ''}`,
            invalidPhoneNumber: `Proszę upewnić się, że numer telefonu jest prawidłowy (np. ${CONST.EXAMPLE_PHONE_NUMBER})`,
        },
    },
    resendValidationForm: {
        linkHasBeenResent: 'Link został ponownie wysłany',
        weSentYouMagicSignInLink: ({login, loginType}: WeSentYouMagicSignInLinkParams) => `Wysłałem magiczny link do logowania na ${login}. Sprawdź swój ${loginType}, aby się zalogować.`,
        resendLink: 'Wyślij ponownie link',
    },
    unlinkLoginForm: {
        toValidateLogin: ({primaryLogin, secondaryLogin}: ToValidateLoginParams) =>
            `Aby zweryfikować ${secondaryLogin}, proszę ponownie wysłać magiczny kod z Ustawień Konta ${primaryLogin}.`,
        noLongerHaveAccess: ({primaryLogin}: NoLongerHaveAccessParams) => `Jeśli nie masz już dostępu do ${primaryLogin}, proszę odłączyć swoje konta.`,
        unlink: 'Odłącz',
        linkSent: 'Link wysłany!',
        successfullyUnlinkedLogin: 'Pomyślnie odłączono drugie konto logowania!',
    },
    emailDeliveryFailurePage: {
        ourEmailProvider: ({login}: OurEmailProviderParams) =>
            `Nasz dostawca poczty e-mail tymczasowo zawiesił wysyłanie wiadomości e-mail na adres ${login} z powodu problemów z dostarczeniem. Aby odblokować swój login, wykonaj następujące kroki:`,
        confirmThat: ({login}: ConfirmThatParams) => `Potwierdź, że ${login} jest poprawnie napisany i jest prawdziwym, dostarczalnym adresem e-mail.`,
        emailAliases: 'Alias e-mail, takie jak "expenses@domain.com", muszą mieć dostęp do własnej skrzynki odbiorczej, aby były ważnym loginem do Expensify.',
        ensureYourEmailClient: 'Upewnij się, że Twój klient poczty e-mail akceptuje wiadomości z domeny expensify.com.',
        youCanFindDirections: 'Możesz znaleźć instrukcje, jak wykonać ten krok',
        helpConfigure: 'ale możesz potrzebować pomocy działu IT w skonfigurowaniu ustawień poczty e-mail.',
        onceTheAbove: 'Po zakończeniu powyższych kroków, proszę skontaktować się z',
        toUnblock: 'aby odblokować swoje logowanie.',
    },
    smsDeliveryFailurePage: {
        smsDeliveryFailureMessage: ({login}: OurEmailProviderParams) =>
            `Nie mogliśmy dostarczyć wiadomości SMS do ${login}, więc tymczasowo je zawiesiliśmy. Spróbuj zweryfikować swój numer:`,
        validationSuccess: 'Twój numer został zweryfikowany! Kliknij poniżej, aby wysłać nowy magiczny kod logowania.',
        validationFailed: ({
            timeData,
        }: {
            timeData?: {
                days?: number;
                hours?: number;
                minutes?: number;
            } | null;
        }) => {
            if (!timeData) {
                return 'Proszę poczekać chwilę przed ponowną próbą.';
            }
            const timeParts = [];
            if (timeData.days) {
                timeParts.push(`${timeData.days} ${timeData.days === 1 ? 'dzień' : 'dni'}`);
            }
            if (timeData.hours) {
                timeParts.push(`${timeData.hours} ${timeData.hours === 1 ? 'godzina' : 'godziny'}`);
            }
            if (timeData.minutes) {
                timeParts.push(`${timeData.minutes} ${timeData.minutes === 1 ? 'minuta' : 'minuty'}`);
            }
            let timeText = '';
            if (timeParts.length === 1) {
                timeText = timeParts.at(0) ?? '';
            } else if (timeParts.length === 2) {
                timeText = `${timeParts.at(0)} and ${timeParts.at(1)}`;
            } else if (timeParts.length === 3) {
                timeText = `${timeParts.at(0)}, ${timeParts.at(1)}, and ${timeParts.at(2)}`;
            }
            return `Proszę czekać! Musisz poczekać ${timeText}, zanim ponownie spróbujesz zweryfikować swój numer.`;
        },
    },
    welcomeSignUpForm: {
        join: 'Dołącz',
    },
    detailsPage: {
        localTime: 'Czas lokalny',
    },
    newChatPage: {
        startGroup: 'Rozpocznij grupę',
        addToGroup: 'Dodaj do grupy',
    },
    yearPickerPage: {
        year: 'Rok',
        selectYear: 'Proszę wybrać rok',
    },
    focusModeUpdateModal: {
        title: 'Witamy w trybie #focus!',
        prompt: 'Bądź na bieżąco, widząc tylko nieprzeczytane czaty lub czaty, które wymagają Twojej uwagi. Nie martw się, możesz to zmienić w dowolnym momencie w',
        settings: 'ustawienia',
    },
    notFound: {
        chatYouLookingForCannotBeFound: 'Nie można znaleźć czatu, którego szukasz.',
        getMeOutOfHere: 'Zabierz mnie stąd',
        iouReportNotFound: 'Nie można znaleźć szczegółów płatności, których szukasz.',
        notHere: 'Hmm... to nie tutaj.',
        pageNotFound: 'Ups, nie można znaleźć tej strony',
        noAccess: 'Ten czat lub wydatek mógł zostać usunięty lub nie masz do niego dostępu.\n\nW razie pytań prosimy o kontakt na concierge@expensify.com',
        goBackHome: 'Wróć do strony głównej',
    },
    errorPage: {
        title: ({isBreakLine}: {isBreakLine: boolean}) => `Ups... ${isBreakLine ? '\n' : ''}Coś poszło nie tak`,
        subtitle: 'Nie można zrealizować Twojego żądania. Spróbuj ponownie później.',
    },
    setPasswordPage: {
        enterPassword: 'Wprowadź hasło',
        setPassword: 'Ustaw hasło',
        newPasswordPrompt: 'Twoje hasło musi mieć co najmniej 8 znaków, 1 wielką literę, 1 małą literę i 1 cyfrę.',
        passwordFormTitle: 'Witamy z powrotem w New Expensify! Proszę ustawić swoje hasło.',
        passwordNotSet: 'Nie udało nam się ustawić nowego hasła. Wysłaliśmy Ci nowy link do ustawienia hasła, aby spróbować ponownie.',
        setPasswordLinkInvalid: 'Ten link do ustawienia hasła jest nieprawidłowy lub wygasł. Nowy link czeka na Ciebie w Twojej skrzynce e-mail!',
        validateAccount: 'Zweryfikuj konto',
    },
    statusPage: {
        status: 'Status',
        statusExplanation: 'Dodaj emoji, aby ułatwić kolegom i znajomym zrozumienie, co się dzieje. Możesz opcjonalnie dodać wiadomość!',
        today: 'Dzisiaj',
        clearStatus: 'Wyczyść status',
        save: 'Zapisz',
        message: 'Wiadomość',
        timePeriods: {
            never: 'Nigdy',
            thirtyMinutes: '30 minut',
            oneHour: '1 godzina',
            afterToday: 'Dzisiaj',
            afterWeek: 'Tydzień',
            custom: 'Niestandardowy',
        },
        untilTomorrow: 'Do jutra',
        untilTime: ({time}: UntilTimeParams) => `Do ${time}`,
        date: 'Data',
        time: 'Czas',
        clearAfter: 'Wyczyść po',
        whenClearStatus: 'Kiedy powinniśmy usunąć Twój status?',
        vacationDelegate: 'Zastępca urlopowy',
        setVacationDelegate: `Ustaw zastępcę urlopowego, który będzie zatwierdzał raporty w twoim imieniu podczas twojej nieobecności.`,
        vacationDelegateError: 'Wystąpił błąd podczas aktualizacji twojego zastępcy urlopowego.',
        asVacationDelegate: ({nameOrEmail: managerName}: VacationDelegateParams) => `jako zastępca urlopowy ${managerName}`,
        toAsVacationDelegate: ({submittedToName, vacationDelegateName}: SubmittedToVacationDelegateParams) => `do ${submittedToName} jako zastępca urlopowy ${vacationDelegateName}`,
        vacationDelegateWarning: ({nameOrEmail}: VacationDelegateParams) =>
            `Przydzielasz ${nameOrEmail} jako swojego zastępcę urlopowego. Osoba ta nie jest jeszcze członkiem wszystkich twoich przestrzeni roboczych. Jeśli zdecydujesz się kontynuować, zostanie wysłany e-mail do wszystkich administratorów twoich przestrzeni roboczych z prośbą o jej dodanie.`,
    },
    stepCounter: ({step, total, text}: StepCounterParams) => {
        let result = `Krok ${step}`;
        if (total) {
            result = `${result} of ${total}`;
        }
        if (text) {
            result = `${result}: ${text}`;
        }
        return result;
    },
    bankAccount: {
        bankInfo: 'Informacje bankowe',
        confirmBankInfo: 'Potwierdź informacje o banku',
        manuallyAdd: 'Ręcznie dodaj swoje konto bankowe',
        letsDoubleCheck: 'Sprawdźmy podwójnie, czy wszystko wygląda dobrze.',
        accountEnding: 'Konto kończące się na',
        thisBankAccount: 'To konto bankowe będzie używane do płatności biznesowych w Twoim miejscu pracy.',
        accountNumber: 'Numer konta',
        routingNumber: 'Numer rozliczeniowy',
        chooseAnAccountBelow: 'Wybierz konto poniżej',
        addBankAccount: 'Dodaj konto bankowe',
        chooseAnAccount: 'Wybierz konto',
        connectOnlineWithPlaid: 'Zaloguj się do swojego banku',
        connectManually: 'Połącz ręcznie',
        desktopConnection: 'Uwaga: Aby połączyć się z Chase, Wells Fargo, Capital One lub Bank of America, kliknij tutaj, aby zakończyć ten proces w przeglądarce.',
        yourDataIsSecure: 'Twoje dane są bezpieczne',
        toGetStarted: 'Dodaj konto bankowe, aby zwracać wydatki, wydawać karty Expensify, pobierać płatności za faktury i opłacać rachunki wszystko z jednego miejsca.',
        plaidBodyCopy: 'Daj swoim pracownikom łatwiejszy sposób na płacenie - i otrzymywanie zwrotu - za wydatki firmowe.',
        checkHelpLine: 'Twój numer rozliczeniowy i numer konta można znaleźć na czeku dla tego konta.',
        hasPhoneLoginError: ({contactMethodRoute}: ContactMethodParams) =>
            `Aby połączyć konto bankowe, proszę <a href="${contactMethodRoute}">dodaj e-mail jako swoje główne dane logowania</a> i spróbuj ponownie. Możesz dodać swój numer telefonu jako dodatkowy login.`,
        hasBeenThrottledError: 'Wystąpił błąd podczas dodawania Twojego konta bankowego. Proszę poczekać kilka minut i spróbować ponownie.',
        hasCurrencyError: ({workspaceRoute}: WorkspaceRouteParams) =>
            `Ups! Wygląda na to, że waluta Twojego miejsca pracy jest ustawiona na inną niż USD. Aby kontynuować, przejdź do <a href="${workspaceRoute}">ustawienia Twojego miejsca pracy</a> ustawić na USD i spróbować ponownie.`,
        error: {
            youNeedToSelectAnOption: 'Proszę wybrać opcję, aby kontynuować',
            noBankAccountAvailable: 'Przepraszamy, nie ma dostępnego konta bankowego.',
            noBankAccountSelected: 'Proszę wybrać konto',
            taxID: 'Proszę wprowadzić prawidłowy numer identyfikacji podatkowej',
            website: 'Proszę wprowadzić prawidłową stronę internetową',
            zipCode: `Proszę wprowadzić prawidłowy kod pocztowy używając formatu: ${CONST.COUNTRY_ZIP_REGEX_DATA.US.samples}`,
            phoneNumber: 'Proszę wprowadzić prawidłowy numer telefonu',
            email: 'Proszę wprowadzić prawidłowy adres e-mail',
            companyName: 'Proszę wprowadzić prawidłową nazwę firmy',
            addressCity: 'Proszę wprowadzić prawidłowe miasto',
            addressStreet: 'Proszę wprowadzić prawidłowy adres ulicy',
            addressState: 'Proszę wybrać prawidłowy stan',
            incorporationDateFuture: 'Data założenia nie może być w przyszłości',
            incorporationState: 'Proszę wybrać prawidłowy stan',
            industryCode: 'Proszę wprowadzić prawidłowy kod klasyfikacji branżowej składający się z sześciu cyfr',
            restrictedBusiness: 'Proszę potwierdzić, że firma nie znajduje się na liście firm objętych ograniczeniami.',
            routingNumber: 'Proszę wprowadzić prawidłowy numer rozliczeniowy',
            accountNumber: 'Proszę wprowadzić prawidłowy numer konta',
            routingAndAccountNumberCannotBeSame: 'Numery trasowania i konta nie mogą się zgadzać',
            companyType: 'Proszę wybrać prawidłowy typ firmy',
            tooManyAttempts: 'Z powodu dużej liczby prób logowania, ta opcja została wyłączona na 24 godziny. Proszę spróbować ponownie później lub wprowadzić dane ręcznie.',
            address: 'Proszę wprowadzić prawidłowy adres',
            dob: 'Proszę wybrać prawidłową datę urodzenia',
            age: 'Musisz mieć ukończone 18 lat',
            ssnLast4: 'Proszę wprowadzić prawidłowe ostatnie 4 cyfry numeru SSN',
            firstName: 'Proszę wprowadzić prawidłowe imię',
            lastName: 'Proszę wprowadzić prawidłowe nazwisko',
            noDefaultDepositAccountOrDebitCardAvailable: 'Proszę dodać domyślne konto depozytowe lub kartę debetową',
            validationAmounts: 'Kwoty weryfikacyjne, które wprowadziłeś, są nieprawidłowe. Proszę dokładnie sprawdzić wyciąg bankowy i spróbować ponownie.',
            fullName: 'Proszę wprowadzić prawidłowe pełne imię i nazwisko',
            ownershipPercentage: 'Proszę wprowadzić prawidłową liczbę procentową',
            deletePaymentBankAccount:
                'To konto bankowe nie może zostać usunięte, ponieważ jest używane do płatności kartą Expensify. Jeśli mimo to chcesz usunąć to konto, skontaktuj się z Concierge.',
        },
    },
    addPersonalBankAccount: {
        countrySelectionStepHeader: 'Gdzie znajduje się Twoje konto bankowe?',
        accountDetailsStepHeader: 'Jakie są szczegóły Twojego konta?',
        accountTypeStepHeader: 'Jakiego typu jest to konto?',
        bankInformationStepHeader: 'Jakie są Twoje dane bankowe?',
        accountHolderInformationStepHeader: 'Jakie są dane posiadacza konta?',
        howDoWeProtectYourData: 'Jak chronimy Twoje dane?',
        currencyHeader: 'Jaka jest waluta Twojego konta bankowego?',
        confirmationStepHeader: 'Sprawdź swoje informacje.',
        confirmationStepSubHeader: 'Sprawdź poniższe szczegóły i zaznacz pole z warunkami, aby potwierdzić.',
    },
    addPersonalBankAccountPage: {
        enterPassword: 'Wprowadź hasło do Expensify',
        alreadyAdded: 'To konto zostało już dodane.',
        chooseAccountLabel: 'Konto',
        successTitle: 'Dodano osobiste konto bankowe!',
        successMessage: 'Gratulacje, Twoje konto bankowe jest skonfigurowane i gotowe do otrzymywania zwrotów.',
    },
    attachmentView: {
        unknownFilename: 'Nieznana nazwa pliku',
        passwordRequired: 'Proszę wprowadzić hasło',
        passwordIncorrect: 'Nieprawidłowe hasło. Spróbuj ponownie.',
        failedToLoadPDF: 'Nie udało się załadować pliku PDF',
        pdfPasswordForm: {
            title: 'PDF chroniony hasłem',
            infoText: 'Ten plik PDF jest chroniony hasłem.',
            beforeLinkText: 'Proszę',
            linkText: 'wprowadź hasło',
            afterLinkText: 'aby to zobaczyć.',
            formLabel: 'Pokaż PDF',
        },
        attachmentNotFound: 'Załącznik nie znaleziony',
    },
    messages: {
        errorMessageInvalidPhone: `Proszę wprowadzić prawidłowy numer telefonu bez nawiasów i myślników. Jeśli jesteś poza USA, dołącz swój kod kraju (np. ${CONST.EXAMPLE_PHONE_NUMBER}).`,
        errorMessageInvalidEmail: 'Nieprawidłowy adres e-mail',
        userIsAlreadyMember: ({login, name}: UserIsAlreadyMemberParams) => `${login} jest już członkiem ${name}`,
    },
    onfidoStep: {
        acceptTerms: 'Kontynuując prośbę o aktywację Portfela Expensify, potwierdzasz, że przeczytałeś, rozumiesz i akceptujesz',
        facialScan: 'Polityka i Zgoda na Skanowanie Twarzy Onfido',
        tryAgain: 'Spróbuj ponownie',
        verifyIdentity: 'Zweryfikuj tożsamość',
        letsVerifyIdentity: 'Zweryfikujmy Twoją tożsamość',
        butFirst: `Ale najpierw nudne rzeczy. Zapoznaj się z prawniczym żargonem w następnym kroku i kliknij „Akceptuj”, gdy będziesz gotowy.`,
        genericError: 'Wystąpił błąd podczas przetwarzania tego kroku. Proszę spróbować ponownie.',
        cameraPermissionsNotGranted: 'Włącz dostęp do aparatu',
        cameraRequestMessage: 'Potrzebujemy dostępu do Twojego aparatu, aby zakończyć weryfikację konta bankowego. Proszę włączyć w Ustawieniach > New Expensify.',
        microphonePermissionsNotGranted: 'Włącz dostęp do mikrofonu',
        microphoneRequestMessage: 'Potrzebujemy dostępu do Twojego mikrofonu, aby zakończyć weryfikację konta bankowego. Proszę włączyć w Ustawieniach > New Expensify.',
        originalDocumentNeeded: 'Proszę przesłać oryginalny obraz swojego dowodu tożsamości zamiast zrzutu ekranu lub zeskanowanego obrazu.',
        documentNeedsBetterQuality:
            'Twój dowód tożsamości wydaje się być uszkodzony lub brakuje mu cech zabezpieczających. Proszę przesłać oryginalny obraz nieuszkodzonego dowodu tożsamości, który jest w pełni widoczny.',
        imageNeedsBetterQuality: 'Wystąpił problem z jakością obrazu Twojego dowodu tożsamości. Proszę przesłać nowy obraz, na którym cały dowód tożsamości jest wyraźnie widoczny.',
        selfieIssue: 'Wystąpił problem z Twoim selfie/wideo. Proszę przesłać aktualne selfie/wideo.',
        selfieNotMatching: 'Twoje selfie/wideo nie pasuje do Twojego dowodu tożsamości. Proszę, prześlij nowe selfie/wideo, na którym Twoja twarz jest wyraźnie widoczna.',
        selfieNotLive: 'Twoje selfie/wideo nie wygląda na zdjęcie/wideo na żywo. Proszę przesłać selfie/wideo na żywo.',
    },
    additionalDetailsStep: {
        headerTitle: 'Dodatkowe szczegóły',
        helpText: 'Musimy potwierdzić następujące informacje, zanim będziesz mógł wysyłać i odbierać pieniądze z portfela.',
        helpTextIdologyQuestions: 'Musimy zadać Ci jeszcze kilka pytań, aby zakończyć weryfikację Twojej tożsamości.',
        helpLink: 'Dowiedz się więcej, dlaczego tego potrzebujemy.',
        legalFirstNameLabel: 'Imię prawne',
        legalMiddleNameLabel: 'Drugie imię (prawne)',
        legalLastNameLabel: 'Nazwisko prawne',
        selectAnswer: 'Proszę wybrać odpowiedź, aby kontynuować',
        ssnFull9Error: 'Proszę wprowadzić prawidłowy dziewięciocyfrowy numer SSN',
        needSSNFull9: 'Mamy problem z weryfikacją Twojego numeru SSN. Proszę wprowadzić pełne dziewięć cyfr swojego numeru SSN.',
        weCouldNotVerify: 'Nie mogliśmy zweryfikować',
        pleaseFixIt: 'Proszę poprawić te informacje przed kontynuowaniem',
        failedKYCTextBefore: 'Nie udało nam się zweryfikować Twojej tożsamości. Spróbuj ponownie później lub skontaktuj się z',
        failedKYCTextAfter: 'jeśli masz jakieś pytania.',
    },
    termsStep: {
        headerTitle: 'Warunki i opłaty',
        headerTitleRefactor: 'Opłaty i warunki',
        haveReadAndAgree: 'Przeczytałem i zgadzam się na otrzymywanie',
        electronicDisclosures: 'elektroniczne ujawnienia',
        agreeToThe: 'Zgadzam się na',
        walletAgreement: 'Umowa portfela',
        enablePayments: 'Włącz płatności',
        monthlyFee: 'Miesięczna opłata',
        inactivity: 'Nieaktywność',
        noOverdraftOrCredit: 'Brak funkcji debetu/kredytu.',
        electronicFundsWithdrawal: 'Elektroniczne wycofanie środków',
        standard: 'Standardowy',
        reviewTheFees: 'Spójrz na niektóre opłaty.',
        checkTheBoxes: 'Proszę zaznaczyć poniższe pola.',
        agreeToTerms: 'Zgódź się na warunki, a będziesz gotowy do działania!',
        shortTermsForm: {
            expensifyPaymentsAccount: ({walletProgram}: WalletProgramParams) => `Portfel Expensify jest wydawany przez ${walletProgram}.`,
            perPurchase: 'Za zakup',
            atmWithdrawal: 'Wypłata z bankomatu',
            cashReload: 'Doładowanie gotówką',
            inNetwork: 'w sieci',
            outOfNetwork: 'poza siecią',
            atmBalanceInquiry: 'Zapytanie o saldo bankomatu',
            inOrOutOfNetwork: '(w sieci lub poza siecią)',
            customerService: 'Obsługa klienta',
            automatedOrLive: '(automated or live agent)',
            afterTwelveMonths: '(po 12 miesiącach bez transakcji)',
            weChargeOneFee: 'Pobieramy jeszcze jedną opłatę. Jest to:',
            fdicInsurance: 'Twoje środki kwalifikują się do ubezpieczenia FDIC.',
            generalInfo: 'Aby uzyskać ogólne informacje na temat kont przedpłaconych, odwiedź',
            conditionsDetails: 'Aby uzyskać szczegóły i warunki dotyczące wszystkich opłat i usług, odwiedź',
            conditionsPhone: 'lub dzwoniąc pod numer +1 833-400-0904.',
            instant: '(instant)',
            electronicFundsInstantFeeMin: ({amount}: TermsParams) => `(min ${amount})`,
        },
        longTermsForm: {
            listOfAllFees: 'Lista wszystkich opłat za portfel Expensify',
            typeOfFeeHeader: 'Wszystkie opłaty',
            feeAmountHeader: 'Kwota',
            moreDetailsHeader: 'Szczegóły',
            openingAccountTitle: 'Otwieranie konta',
            openingAccountDetails: 'Nie ma opłaty za otwarcie konta.',
            monthlyFeeDetails: 'Nie ma miesięcznej opłaty.',
            customerServiceTitle: 'Obsługa klienta',
            customerServiceDetails: 'Nie ma opłat za obsługę klienta.',
            inactivityDetails: 'Nie ma opłaty za brak aktywności.',
            sendingFundsTitle: 'Wysyłanie środków do innego posiadacza konta',
            sendingFundsDetails: 'Nie ma opłaty za wysyłanie środków do innego posiadacza konta przy użyciu salda, konta bankowego lub karty debetowej.',
            electronicFundsStandardDetails:
                "There's no fee to transfer funds from your Expensify Wallet " +
                'to your bank account using the standard option. This transfer usually completes within 1-3 business' +
                ' days.',
            electronicFundsInstantDetails: ({percentage, amount}: ElectronicFundsParams) =>
                "There's a fee to transfer funds from your Expensify Wallet to " +
                'your linked debit card using the instant transfer option. This transfer usually completes within ' +
                `several minutes. The fee is ${percentage}% of the transfer amount (with a minimum fee of ${amount}).`,
            fdicInsuranceBancorp: ({amount}: TermsParams) =>
                'Your funds are eligible for FDIC insurance. Your funds will be held at or ' +
                `transferred to ${CONST.WALLET.PROGRAM_ISSUERS.BANCORP_BANK}, an FDIC-insured institution. Once there, your funds are insured up ` +
                `to ${amount} by the FDIC in the event ${CONST.WALLET.PROGRAM_ISSUERS.BANCORP_BANK} fails, if specific deposit insurance requirements ` +
                `are met and your card is registered. See`,
            fdicInsuranceBancorp2: 'szczegóły.',
            contactExpensifyPayments: `Skontaktuj się z ${CONST.WALLET.PROGRAM_ISSUERS.EXPENSIFY_PAYMENTS}, dzwoniąc pod numer +1 833-400-0904, lub e-mailem na adres`,
            contactExpensifyPayments2: 'lub zaloguj się na',
            generalInformation: 'Aby uzyskać ogólne informacje na temat kont przedpłaconych, odwiedź',
            generalInformation2: 'Jeśli masz skargę dotyczącą konta przedpłaconego, zadzwoń do Biura Ochrony Konsumentów pod numer 1-855-411-2372 lub odwiedź',
            printerFriendlyView: 'Wyświetl wersję przyjazną dla drukarki',
            automated: 'Zautomatyzowany',
            liveAgent: 'Agent na żywo',
            instant: 'Natychmiastowy',
            electronicFundsInstantFeeMin: ({amount}: TermsParams) => `Min ${amount}`,
        },
    },
    activateStep: {
        headerTitle: 'Włącz płatności',
        activatedTitle: 'Portfel aktywowany!',
        activatedMessage: 'Gratulacje, Twój portfel jest gotowy do dokonywania płatności.',
        checkBackLaterTitle: 'Tylko chwilkę...',
        checkBackLaterMessage: 'Nadal przeglądamy Twoje informacje. Proszę sprawdź ponownie później.',
        continueToPayment: 'Przejdź do płatności',
        continueToTransfer: 'Kontynuuj transferowanie',
    },
    companyStep: {
        headerTitle: 'Informacje o firmie',
        subtitle: 'Prawie gotowe! Ze względów bezpieczeństwa musimy potwierdzić pewne informacje:',
        legalBusinessName: 'Prawna nazwa firmy',
        companyWebsite: 'Strona internetowa firmy',
        taxIDNumber: 'Numer identyfikacji podatkowej',
        taxIDNumberPlaceholder: '9 cyfr',
        companyType: 'Typ firmy',
        incorporationDate: 'Data założenia firmy',
        incorporationState: 'Stan inkorporacji',
        industryClassificationCode: 'Kod klasyfikacji branżowej',
        confirmCompanyIsNot: 'Potwierdzam, że ta firma nie znajduje się na',
        listOfRestrictedBusinesses: 'lista działalności objętych ograniczeniami',
        incorporationDatePlaceholder: 'Data rozpoczęcia (rrrr-mm-dd)',
        incorporationTypes: {
            LLC: 'LLC',
            CORPORATION: 'Corp',
            PARTNERSHIP: 'Partnerstwo',
            COOPERATIVE: 'Kooperatywa',
            SOLE_PROPRIETORSHIP: 'Jednoosobowa działalność gospodarcza',
            OTHER: 'Inne',
        },
        industryClassification: 'Do jakiej branży jest sklasyfikowana firma?',
        industryClassificationCodePlaceholder: 'Wyszukaj kod klasyfikacji branżowej',
    },
    requestorStep: {
        headerTitle: 'Informacje osobiste',
        learnMore: 'Dowiedz się więcej',
        isMyDataSafe: 'Czy moje dane są bezpieczne?',
    },
    personalInfoStep: {
        personalInfo: 'Dane osobowe',
        enterYourLegalFirstAndLast: 'Jakie jest Twoje imię i nazwisko?',
        legalFirstName: 'Imię prawne',
        legalLastName: 'Nazwisko prawne',
        legalName: 'Imię i nazwisko prawne',
        enterYourDateOfBirth: 'Jaka jest Twoja data urodzenia?',
        enterTheLast4: 'Jakie są ostatnie cztery cyfry Twojego numeru ubezpieczenia społecznego?',
        dontWorry: 'Nie martw się, nie przeprowadzamy żadnych osobistych sprawdzeń kredytowych!',
        last4SSN: 'Ostatnie 4 cyfry numeru SSN',
        enterYourAddress: 'Jaki jest Twój adres?',
        address: 'Adres',
        letsDoubleCheck: 'Sprawdźmy podwójnie, czy wszystko wygląda dobrze.',
        byAddingThisBankAccount: 'Dodając to konto bankowe, potwierdzasz, że przeczytałeś, rozumiesz i akceptujesz',
        whatsYourLegalName: 'Jakie jest Twoje imię i nazwisko?',
        whatsYourDOB: 'Jaka jest Twoja data urodzenia?',
        whatsYourAddress: 'Jaki jest Twój adres?',
        whatsYourSSN: 'Jakie są ostatnie cztery cyfry Twojego numeru ubezpieczenia społecznego?',
        noPersonalChecks: 'Nie martw się, tutaj nie ma sprawdzania zdolności kredytowej!',
        whatsYourPhoneNumber: 'Jaki jest Twój numer telefonu?',
        weNeedThisToVerify: 'Potrzebujemy tego, aby zweryfikować Twój portfel.',
    },
    businessInfoStep: {
        businessInfo: 'Informacje o firmie',
        enterTheNameOfYourBusiness: 'Jak nazywa się Twoja firma?',
        businessName: 'Prawna nazwa firmy',
        enterYourCompanyTaxIdNumber: 'Jaki jest numer identyfikacyjny podatkowy Twojej firmy?',
        taxIDNumber: 'Numer identyfikacji podatkowej',
        taxIDNumberPlaceholder: '9 cyfr',
        enterYourCompanyWebsite: 'Jaka jest strona internetowa Twojej firmy?',
        companyWebsite: 'Strona internetowa firmy',
        enterYourCompanyPhoneNumber: 'Jaki jest numer telefonu Twojej firmy?',
        enterYourCompanyAddress: 'Jaki jest adres Twojej firmy?',
        selectYourCompanyType: 'Jaki to rodzaj firmy?',
        companyType: 'Typ firmy',
        incorporationType: {
            LLC: 'LLC',
            CORPORATION: 'Corp',
            PARTNERSHIP: 'Partnerstwo',
            COOPERATIVE: 'Kooperatywa',
            SOLE_PROPRIETORSHIP: 'Jednoosobowa działalność gospodarcza',
            OTHER: 'Inne',
        },
        selectYourCompanyIncorporationDate: 'Jaka jest data rejestracji Twojej firmy?',
        incorporationDate: 'Data założenia firmy',
        incorporationDatePlaceholder: 'Data rozpoczęcia (rrrr-mm-dd)',
        incorporationState: 'Stan inkorporacji',
        pleaseSelectTheStateYourCompanyWasIncorporatedIn: 'W którym stanie została zarejestrowana Twoja firma?',
        letsDoubleCheck: 'Sprawdźmy podwójnie, czy wszystko wygląda dobrze.',
        companyAddress: 'Adres firmy',
        listOfRestrictedBusinesses: 'lista działalności objętych ograniczeniami',
        confirmCompanyIsNot: 'Potwierdzam, że ta firma nie znajduje się na',
        businessInfoTitle: 'Informacje o firmie',
        legalBusinessName: 'Prawna nazwa firmy',
        whatsTheBusinessName: 'Jak nazywa się firma?',
        whatsTheBusinessAddress: 'Jaki jest adres firmy?',
        whatsTheBusinessContactInformation: 'Jakie są dane kontaktowe firmy?',
        whatsTheBusinessRegistrationNumber: 'Jaki jest numer rejestracyjny firmy?',
        whatsTheBusinessTaxIDEIN: ({country}: BusinessTaxIDParams) => {
            switch (country) {
                case CONST.COUNTRY.US:
                    return 'Jaki jest numer identyfikacyjny pracodawcy (EIN)?';
                case CONST.COUNTRY.CA:
                    return 'Jaki jest numer identyfikacyjny firmy (BN)?';
                case CONST.COUNTRY.GB:
                    return 'Jaki jest numer rejestracyjny VAT (VRN)?';
                case CONST.COUNTRY.AU:
                    return 'Jaki jest australijski numer identyfikacyjny firmy (ABN)?';
                default:
                    return 'Jaki jest unijny numer VAT?';
            }
        },
        whatsThisNumber: 'Co to za numer?',
        whereWasTheBusinessIncorporated: 'Gdzie została zarejestrowana firma?',
        whatTypeOfBusinessIsIt: 'Jaki to rodzaj działalności?',
        whatsTheBusinessAnnualPayment: 'Jaki jest roczny wolumen płatności firmy?',
        whatsYourExpectedAverageReimbursements: 'Jaka jest oczekiwana średnia kwota zwrotu?',
        registrationNumber: 'Numer rejestracyjny',
        taxIDEIN: ({country}: BusinessTaxIDParams) => {
            switch (country) {
                case CONST.COUNTRY.US:
                    return 'EIN';
                case CONST.COUNTRY.CA:
                    return 'BN';
                case CONST.COUNTRY.GB:
                    return 'VRN';
                case CONST.COUNTRY.AU:
                    return 'ABN';
                default:
                    return 'VAT UE';
            }
        },
        businessAddress: 'Adres firmowy',
        businessType: 'Typ działalności',
        incorporation: 'Inkorporacja',
        incorporationCountry: 'Kraj inkorporacji',
        incorporationTypeName: 'Typ inkorporacji',
        businessCategory: 'Kategoria biznesowa',
        annualPaymentVolume: 'Roczna wartość płatności',
        annualPaymentVolumeInCurrency: ({currencyCode}: CurrencyCodeParams) => `Roczna wartość płatności w ${currencyCode}`,
        averageReimbursementAmount: 'Średnia kwota zwrotu',
        averageReimbursementAmountInCurrency: ({currencyCode}: CurrencyCodeParams) => `Średnia kwota zwrotu w ${currencyCode}`,
        selectIncorporationType: 'Wybierz typ rejestracji',
        selectBusinessCategory: 'Wybierz kategorię biznesową',
        selectAnnualPaymentVolume: 'Wybierz roczną wartość płatności',
        selectIncorporationCountry: 'Wybierz kraj rejestracji',
        selectIncorporationState: 'Wybierz stan rejestracji',
        selectAverageReimbursement: 'Wybierz średnią kwotę zwrotu',
        findIncorporationType: 'Znajdź rodzaj inkorporacji',
        findBusinessCategory: 'Znajdź kategorię biznesową',
        findAnnualPaymentVolume: 'Znajdź roczny wolumen płatności',
        findIncorporationState: 'Znajdź stan rejestracji',
        findAverageReimbursement: 'Znajdź średnią kwotę zwrotu',
        error: {
            registrationNumber: 'Proszę podać prawidłowy numer rejestracyjny',
            taxIDEIN: ({country}: BusinessTaxIDParams) => {
                switch (country) {
                    case CONST.COUNTRY.US:
                        return 'Proszę podać prawidłowy numer identyfikacyjny pracodawcy (EIN)';
                    case CONST.COUNTRY.CA:
                        return 'Proszę podać prawidłowy numer identyfikacyjny firmy (BN)';
                    case CONST.COUNTRY.GB:
                        return 'Proszę podać prawidłowy numer rejestracyjny VAT (VRN)';
                    case CONST.COUNTRY.AU:
                        return 'Proszę podać prawidłowy australijski numer identyfikacyjny firmy (ABN)';
                    default:
                        return 'Proszę podać prawidłowy unijny numer VAT';
                }
            },
        },
    },
    beneficialOwnerInfoStep: {
        doYouOwn25percent: 'Czy posiadasz 25% lub więcej z',
        doAnyIndividualOwn25percent: 'Czy jakiekolwiek osoby posiadają 25% lub więcej z',
        areThereMoreIndividualsWhoOwn25percent: 'Czy istnieje więcej osób, które posiadają 25% lub więcej z',
        regulationRequiresUsToVerifyTheIdentity: 'Przepisy wymagają od nas weryfikacji tożsamości każdej osoby, która posiada więcej niż 25% udziałów w firmie.',
        companyOwner: 'Właściciel firmy',
        enterLegalFirstAndLastName: 'Jakie jest prawne imię właściciela?',
        legalFirstName: 'Imię prawne',
        legalLastName: 'Nazwisko prawne',
        enterTheDateOfBirthOfTheOwner: 'Jaka jest data urodzenia właściciela?',
        enterTheLast4: 'Jakie są ostatnie 4 cyfry numeru Social Security właściciela?',
        last4SSN: 'Ostatnie 4 cyfry numeru SSN',
        dontWorry: 'Nie martw się, nie przeprowadzamy żadnych osobistych sprawdzeń kredytowych!',
        enterTheOwnersAddress: 'Jaki jest adres właściciela?',
        letsDoubleCheck: 'Sprawdźmy jeszcze raz, czy wszystko wygląda dobrze.',
        legalName: 'Imię i nazwisko prawne',
        address: 'Adres',
        byAddingThisBankAccount: 'Dodając to konto bankowe, potwierdzasz, że przeczytałeś, rozumiesz i akceptujesz',
        owners: 'Właściciele',
    },
    ownershipInfoStep: {
        ownerInfo: 'Informacje o właścicielu',
        businessOwner: 'Właściciel firmy',
        signerInfo: 'Informacje o sygnatariuszu',
        doYouOwn: ({companyName}: CompanyNameParams) => `Czy posiadasz 25% lub więcej udziałów w ${companyName}?`,
        doesAnyoneOwn: ({companyName}: CompanyNameParams) => `Czy jakakolwiek osoba posiada 25% lub więcej udziałów w ${companyName}?`,
        regulationsRequire: 'Przepisy wymagają od nas weryfikacji tożsamości każdej osoby, która posiada więcej niż 25% udziałów w firmie.',
        legalFirstName: 'Imię prawne',
        legalLastName: 'Nazwisko prawne',
        whatsTheOwnersName: 'Jakie jest prawne imię właściciela?',
        whatsYourName: 'Jakie jest Twoje imię i nazwisko?',
        whatPercentage: 'Jaki procent firmy należy do właściciela?',
        whatsYoursPercentage: 'Jaki procent firmy posiadasz?',
        ownership: 'Własność',
        whatsTheOwnersDOB: 'Jaka jest data urodzenia właściciela?',
        whatsYourDOB: 'Jaka jest Twoja data urodzenia?',
        whatsTheOwnersAddress: 'Jaki jest adres właściciela?',
        whatsYourAddress: 'Jaki jest Twój adres?',
        whatAreTheLast: 'Jakie są ostatnie 4 cyfry numeru Social Security właściciela?',
        whatsYourLast: 'Jakie są ostatnie 4 cyfry Twojego numeru Social Security?',
        dontWorry: 'Nie martw się, nie przeprowadzamy żadnych osobistych sprawdzeń kredytowych!',
        last4: 'Ostatnie 4 cyfry numeru SSN',
        whyDoWeAsk: 'Dlaczego o to prosimy?',
        letsDoubleCheck: 'Sprawdźmy jeszcze raz, czy wszystko wygląda dobrze.',
        legalName: 'Imię i nazwisko prawne',
        ownershipPercentage: 'Procent własności',
        areThereOther: ({companyName}: CompanyNameParams) => `Czy są inne osoby, które posiadają 25% lub więcej udziałów w ${companyName}?`,
        owners: 'Właściciele',
        addCertified: 'Dodaj certyfikowany schemat organizacyjny, który pokazuje właścicieli beneficjentów',
        regulationRequiresChart:
            'Przepisy wymagają od nas zebrania poświadczonej kopii schematu własności, który pokazuje każdą osobę fizyczną lub podmiot posiadający 25% lub więcej udziałów w firmie.',
        uploadEntity: 'Prześlij wykres własności podmiotu',
        noteEntity: 'Uwaga: Schemat własności jednostki musi być podpisany przez Twojego księgowego, doradcę prawnego lub notarialnie poświadczony.',
        certified: 'Certyfikowany wykres własności jednostki',
        selectCountry: 'Wybierz kraj',
        findCountry: 'Znajdź kraj',
        address: 'Adres',
        chooseFile: 'Wybierz plik',
        uploadDocuments: 'Prześlij dodatkową dokumentację',
        pleaseUpload:
            'Proszę przesłać dodatkową dokumentację poniżej, aby pomóc nam zweryfikować Twoją tożsamość jako bezpośredniego lub pośredniego właściciela 25% lub więcej podmiotu gospodarczego.',
        acceptedFiles: 'Akceptowane formaty plików: PDF, PNG, JPEG. Całkowity rozmiar plików dla każdej sekcji nie może przekraczać 5 MB.',
        proofOfBeneficialOwner: 'Dowód właściciela rzeczywistego',
        proofOfBeneficialOwnerDescription:
            'Proszę dostarczyć podpisane oświadczenie i schemat organizacyjny od publicznego księgowego, notariusza lub prawnika potwierdzające posiadanie 25% lub więcej udziałów w firmie. Dokument musi być datowany na ostatnie trzy miesiące i zawierać numer licencji osoby podpisującej.',
        copyOfID: 'Kopia dowodu tożsamości dla beneficjenta rzeczywistego',
        copyOfIDDescription: 'Przykłady: paszport, prawo jazdy, itp.',
        proofOfAddress: 'Potwierdzenie adresu dla rzeczywistego właściciela',
        proofOfAddressDescription: 'Przykłady: rachunek za media, umowa najmu, itp.',
        codiceFiscale: 'Codice fiscale/Tax ID',
        codiceFiscaleDescription:
            'Proszę przesłać wideo z wizyty na miejscu lub nagranie rozmowy z urzędnikiem podpisującym. Urzędnik musi podać: pełne imię i nazwisko, datę urodzenia, nazwę firmy, numer rejestrowy, numer kodu fiskalnego, adres rejestrowy, rodzaj działalności oraz cel założenia konta.',
    },
    validationStep: {
        headerTitle: 'Zatwierdź konto bankowe',
        buttonText: 'Zakończ konfigurację',
        maxAttemptsReached: 'Weryfikacja tego konta bankowego została wyłączona z powodu zbyt wielu niepoprawnych prób.',
        description: `W ciągu 1-2 dni roboczych wyślemy trzy (3) małe transakcje na Twoje konto bankowe z nazwą taką jak "Expensify, Inc. Validation".`,
        descriptionCTA: 'Proszę wprowadzić kwotę każdej transakcji w poniższych polach. Przykład: 1.51.',
        reviewingInfo: 'Dziękujemy! Przeglądamy Twoje informacje i wkrótce się z Tobą skontaktujemy. Proszę sprawdź czat z Concierge.',
        forNextStep: 'w celu wykonania kolejnych kroków, aby dokończyć konfigurację konta bankowego.',
        letsChatCTA: 'Tak, porozmawiajmy.',
        letsChatText: 'Prawie gotowe! Potrzebujemy Twojej pomocy w weryfikacji kilku ostatnich informacji przez czat. Gotowy?',
        letsChatTitle: 'Porozmawiajmy!',
        enable2FATitle: 'Aby zapobiec oszustwom, włącz uwierzytelnianie dwuskładnikowe (2FA)',
        enable2FAText: 'Poważnie podchodzimy do Twojego bezpieczeństwa. Proszę skonfigurować 2FA, aby dodać dodatkową warstwę ochrony do swojego konta.',
        secureYourAccount: 'Zabezpiecz swoje konto',
    },
    beneficialOwnersStep: {
        additionalInformation: 'Dodatkowe informacje',
        checkAllThatApply: 'Zaznacz wszystkie, które mają zastosowanie, w przeciwnym razie pozostaw puste.',
        iOwnMoreThan25Percent: 'Posiadam więcej niż 25% z',
        someoneOwnsMoreThan25Percent: 'Ktoś inny posiada więcej niż 25% z',
        additionalOwner: 'Dodatkowy beneficjent rzeczywisty',
        removeOwner: 'Usuń tego beneficjenta rzeczywistego',
        addAnotherIndividual: 'Dodaj kolejną osobę, która posiada więcej niż 25% z',
        agreement: 'Umowa:',
        termsAndConditions: 'warunki i zasady',
        certifyTrueAndAccurate: 'Oświadczam, że podane informacje są prawdziwe i dokładne',
        error: {
            certify: 'Musi poświadczyć, że informacje są prawdziwe i dokładne',
        },
    },
    completeVerificationStep: {
        completeVerification: 'Zakończ weryfikację',
        confirmAgreements: 'Proszę potwierdzić poniższe umowy.',
        certifyTrueAndAccurate: 'Oświadczam, że podane informacje są prawdziwe i dokładne',
        certifyTrueAndAccurateError: 'Proszę potwierdzić, że informacje są prawdziwe i dokładne.',
        isAuthorizedToUseBankAccount: 'Jestem upoważniony do korzystania z tego firmowego konta bankowego na wydatki biznesowe.',
        isAuthorizedToUseBankAccountError: 'Musisz być kontrolującym urzędnikiem z upoważnieniem do obsługi konta bankowego firmy',
        termsAndConditions: 'warunki i zasady',
    },
    connectBankAccountStep: {
        finishButtonText: 'Zakończ konfigurację',
        validateYourBankAccount: 'Zwaliduj swoje konto bankowe',
        validateButtonText: 'Zatwierdź',
        validationInputLabel: 'Transakcja',
        maxAttemptsReached: 'Weryfikacja tego konta bankowego została wyłączona z powodu zbyt wielu niepoprawnych prób.',
        description: `W ciągu 1-2 dni roboczych wyślemy trzy (3) małe transakcje na Twoje konto bankowe z nazwą taką jak "Expensify, Inc. Validation".`,
        descriptionCTA: 'Proszę wprowadzić kwotę każdej transakcji w poniższych polach. Przykład: 1.51.',
        reviewingInfo: 'Dziękujemy! Przeglądamy Twoje informacje i wkrótce się z Tobą skontaktujemy. Sprawdź swój czat z Concierge.',
        forNextSteps: 'w celu wykonania kolejnych kroków, aby dokończyć konfigurację konta bankowego.',
        letsChatCTA: 'Tak, porozmawiajmy.',
        letsChatText: 'Prawie gotowe! Potrzebujemy Twojej pomocy w weryfikacji kilku ostatnich informacji przez czat. Gotowy?',
        letsChatTitle: 'Porozmawiajmy!',
        enable2FATitle: 'Aby zapobiec oszustwom, włącz uwierzytelnianie dwuskładnikowe (2FA)',
        enable2FAText: 'Poważnie podchodzimy do Twojego bezpieczeństwa. Proszę skonfigurować 2FA, aby dodać dodatkową warstwę ochrony do swojego konta.',
        secureYourAccount: 'Zabezpiecz swoje konto',
    },
    countryStep: {
        confirmBusinessBank: 'Potwierdź walutę i kraj firmowego konta bankowego',
        confirmCurrency: 'Potwierdź walutę i kraj',
        yourBusiness: 'Waluta Twojego firmowego konta bankowego musi być zgodna z walutą Twojego miejsca pracy.',
        youCanChange: 'Możesz zmienić walutę swojego miejsca pracy w swoim',
        findCountry: 'Znajdź kraj',
        selectCountry: 'Wybierz kraj',
    },
    bankInfoStep: {
        whatAreYour: 'Jakie są dane Twojego firmowego konta bankowego?',
        letsDoubleCheck: 'Sprawdźmy jeszcze raz, czy wszystko wygląda w porządku.',
        thisBankAccount: 'To konto bankowe będzie używane do płatności biznesowych w Twoim miejscu pracy.',
        accountNumber: 'Numer konta',
        accountHolderNameDescription: 'Pełne imię i nazwisko osoby upoważnionej do podpisu',
    },
    signerInfoStep: {
        signerInfo: 'Informacje o sygnatariuszu',
        areYouDirector: ({companyName}: CompanyNameParams) => `Czy jesteś dyrektorem lub starszym urzędnikiem w ${companyName}?`,
        regulationRequiresUs: 'Przepisy wymagają, abyśmy zweryfikowali, czy podpisujący ma uprawnienia do podjęcia tej czynności w imieniu firmy.',
        whatsYourName: 'Jakie jest Twoje imię i nazwisko?',
        fullName: 'Pełne imię i nazwisko zgodne z dokumentem tożsamości',
        whatsYourJobTitle: 'Jaki jest Twój tytuł zawodowy?',
        jobTitle: 'Stanowisko pracy',
        whatsYourDOB: 'Jaka jest Twoja data urodzenia?',
        uploadID: 'Prześlij dokument tożsamości i dowód adresu',
        personalAddress: 'Potwierdzenie adresu zamieszkania (np. rachunek za media)',
        letsDoubleCheck: 'Sprawdźmy jeszcze raz, czy wszystko wygląda dobrze.',
        legalName: 'Imię i nazwisko prawne',
        proofOf: 'Dowód adresu zamieszkania',
        enterOneEmail: ({companyName}: CompanyNameParams) => `Wprowadź adres e-mail dyrektora lub starszego urzędnika w ${companyName}`,
        regulationRequiresOneMoreDirector: 'Regulacje wymagają co najmniej jednego dodatkowego dyrektora lub starszego urzędnika jako sygnatariusza.',
        hangTight: 'Poczekaj chwilę...',
        enterTwoEmails: ({companyName}: CompanyNameParams) => `Wprowadź adresy e-mail dwóch dyrektorów lub wyższych rangą pracowników w ${companyName}`,
        sendReminder: 'Wyślij przypomnienie',
        chooseFile: 'Wybierz plik',
        weAreWaiting: 'Czekamy, aż inni zweryfikują swoje tożsamości jako dyrektorzy lub wyżsi urzędnicy firmy.',
        id: 'Kopia dowodu tożsamości',
        proofOfDirectors: 'Dowód dyrektora/dyrektorów',
        proofOfDirectorsDescription: 'Przykłady: Profil korporacyjny Oncorp lub Rejestracja działalności gospodarczej.',
        codiceFiscale: 'Codice Fiscale',
        codiceFiscaleDescription: 'Codice Fiscale dla Sygnatariuszy, Użytkowników Upoważnionych i Właścicieli Korzyści.',
        PDSandFSG: 'Dokumentacja ujawnienia PDS + FSG',
        PDSandFSGDescription:
            'Nasze partnerstwo z Corpay wykorzystuje połączenie API, aby skorzystać z ich rozległej sieci międzynarodowych partnerów bankowych do zasilania Globalnych Zwrotów w Expensify. Zgodnie z australijskimi przepisami dostarczamy Ci Przewodnik po Usługach Finansowych (FSG) i Oświadczenie o Ujawnieniu Produktu (PDS) Corpay.\n\nProsimy o uważne przeczytanie dokumentów FSG i PDS, ponieważ zawierają one pełne szczegóły i ważne informacje na temat produktów i usług oferowanych przez Corpay. Zachowaj te dokumenty do przyszłego wglądu.',
        pleaseUpload: 'Proszę przesłać dodatkową dokumentację poniżej, aby pomóc nam zweryfikować Twoją tożsamość jako dyrektora lub starszego urzędnika jednostki gospodarczej.',
    },
    agreementsStep: {
        agreements: 'Umowy',
        pleaseConfirm: 'Proszę potwierdzić poniższe umowy',
        regulationRequiresUs: 'Przepisy wymagają od nas weryfikacji tożsamości każdej osoby, która posiada więcej niż 25% udziałów w firmie.',
        iAmAuthorized: 'Jestem upoważniony do korzystania z firmowego konta bankowego na wydatki biznesowe.',
        iCertify: 'Oświadczam, że podane informacje są prawdziwe i dokładne.',
        termsAndConditions: 'warunki i zasady',
        accept: 'Zaakceptuj i dodaj konto bankowe',
        iConsentToThe: 'Wyrażam zgodę na',
        privacyNotice: 'informacja o prywatności',
        error: {
            authorized: 'Musisz być kontrolującym urzędnikiem z upoważnieniem do obsługi konta bankowego firmy',
            certify: 'Proszę potwierdzić, że informacje są prawdziwe i dokładne.',
            consent: 'Proszę wyrazić zgodę na politykę prywatności',
        },
    },
    docusignStep: {
        subheader: 'Formularz Docusign',
        pleaseComplete:
            'Proszę wypełnić formularz autoryzacji ACH za pomocą poniższego linku Docusign, a następnie przesłać tutaj podpisaną kopię, abyśmy mogli pobierać środki bezpośrednio z Twojego konta bankowego.',
        pleaseCompleteTheBusinessAccount: 'Proszę wypełnić Wniosek o Konto Firmowe oraz Umowę Polecenia Zapłaty.',
        pleaseCompleteTheDirect:
            'Proszę wypełnić Umowę Polecenia Zapłaty za pomocą poniższego linku Docusign, a następnie przesłać tutaj podpisaną kopię, abyśmy mogli pobierać środki bezpośrednio z Twojego konta bankowego.',
        takeMeTo: 'Przejdź do Docusign',
        uploadAdditional: 'Prześlij dodatkowe dokumenty',
        pleaseUpload: 'Proszę przesłać formularz DEFT oraz stronę z podpisem Docusign.',
        pleaseUploadTheDirect: 'Proszę przesłać Umowy Polecenia Zapłaty oraz stronę z podpisem Docusign.',
    },
    finishStep: {
        letsFinish: 'Zakończmy na czacie!',
        thanksFor:
            'Dziękujemy za te szczegóły. Dedykowany agent wsparcia teraz przejrzy Twoje informacje. Skontaktujemy się ponownie, jeśli będziemy potrzebować od Ciebie czegoś więcej, ale w międzyczasie, nie wahaj się z nami skontaktować, jeśli masz jakiekolwiek pytania.',
        iHaveA: 'Mam pytanie',
        enable2FA: 'Włącz uwierzytelnianie dwuskładnikowe (2FA), aby zapobiec oszustwom',
        weTake: 'Poważnie podchodzimy do Twojego bezpieczeństwa. Proszę skonfigurować 2FA, aby dodać dodatkową warstwę ochrony do swojego konta.',
        secure: 'Zabezpiecz swoje konto',
    },
    reimbursementAccountLoadingAnimation: {
        oneMoment: 'Chwileczkę',
        explanationLine: 'Przyglądamy się Twoim informacjom. Wkrótce będziesz mógł kontynuować kolejne kroki.',
    },
    session: {
        offlineMessageRetry: 'Wygląda na to, że jesteś offline. Sprawdź swoje połączenie i spróbuj ponownie.',
    },
    travel: {
        header: 'Zarezerwuj podróż',
        title: 'Podróżuj mądrze',
        subtitle: 'Użyj Expensify Travel, aby uzyskać najlepsze oferty podróży i zarządzać wszystkimi wydatkami firmowymi w jednym miejscu.',
        features: {
            saveMoney: 'Oszczędzaj pieniądze na swoich rezerwacjach',
            alerts: 'Otrzymuj aktualizacje i alerty w czasie rzeczywistym',
        },
        bookTravel: 'Zarezerwuj podróż',
        bookDemo: 'Zarezerwuj demo',
        bookADemo: 'Zarezerwuj demo',
        toLearnMore: 'aby dowiedzieć się więcej.',
        termsAndConditions: {
            header: 'Zanim przejdziemy dalej...',
            title: 'Warunki i zasady',
            label: 'Zgadzam się z regulaminem',
            subtitle: `Prosimy o zaakceptowanie <a href="${CONST.TRAVEL_TERMS_URL}">regulaminu</a> Expensify Travel.`,
            error: 'Musisz zaakceptować warunki i zasady Expensify Travel, aby kontynuować.',
            defaultWorkspaceError:
                'Musisz ustawić domyślne miejsce pracy, aby włączyć Expensify Travel. Przejdź do Ustawienia > Miejsca pracy > kliknij trzy pionowe kropki obok miejsca pracy > Ustaw jako domyślne miejsce pracy, a następnie spróbuj ponownie!',
        },
        flight: 'Lot',
        flightDetails: {
            passenger: 'Pasażer',
            layover: ({layover}: FlightLayoverParams) => `<muted-text-label>Masz <strong>${layover} przesiadkę</strong> przed tym lotem</muted-text-label>`,
            takeOff: 'Start',
            landing: 'Lądowanie',
            seat: 'Miejsce',
            class: 'Klasa kabiny',
            recordLocator: 'Lokalizator rezerwacji',
            cabinClasses: {
                unknown: 'Unknown',
                economy: 'Ekonomia',
                premiumEconomy: 'Premium Economy',
                business: 'Biznes',
                first: 'Pierwszy',
            },
        },
        hotel: 'Hotel',
        hotelDetails: {
            guest: 'Gość',
            checkIn: 'Zameldowanie',
            checkOut: 'Wymeldowanie',
            roomType: 'Typ pokoju',
            cancellation: 'Polityka anulowania',
            cancellationUntil: 'Bezpłatne anulowanie do',
            confirmation: 'Numer potwierdzenia',
            cancellationPolicies: {
                unknown: 'Unknown',
                nonRefundable: 'Bezzwrotny',
                freeCancellationUntil: 'Bezpłatne anulowanie do',
                partiallyRefundable: 'Częściowo zwracalne',
            },
        },
        car: 'Samochód',
        carDetails: {
            rentalCar: 'Wynajem samochodu',
            pickUp: 'Odbiór',
            dropOff: 'Zrzut',
            driver: 'Kierowca',
            carType: 'Typ samochodu',
            cancellation: 'Polityka anulowania',
            cancellationUntil: 'Bezpłatne anulowanie do',
            freeCancellation: 'Bezpłatne anulowanie',
            confirmation: 'Numer potwierdzenia',
        },
        train: 'Szyna',
        trainDetails: {
            passenger: 'Pasażer',
            departs: 'Odjeżdża',
            arrives: 'Przybywa',
            coachNumber: 'Numer trenera',
            seat: 'Miejsce',
            fareDetails: 'Szczegóły opłat',
            confirmation: 'Numer potwierdzenia',
        },
        viewTrip: 'Zobacz podróż',
        modifyTrip: 'Modyfikuj podróż',
        tripSupport: 'Wsparcie podróży',
        tripDetails: 'Szczegóły podróży',
        viewTripDetails: 'Wyświetl szczegóły podróży',
        trip: 'Podróż',
        trips: 'Podróże',
        tripSummary: 'Podsumowanie podróży',
        departs: 'Odjeżdża',
        errorMessage: 'Coś poszło nie tak. Spróbuj ponownie później.',
        phoneError: {
            phrase1: 'Proszę',
            link: 'dodaj służbowy adres e-mail jako swoje główne logowanie',
            phrase2: 'zarezerwować podróż.',
        },
        domainSelector: {
            title: 'Domena',
            subtitle: 'Wybierz domenę dla konfiguracji Expensify Travel.',
            recommended: 'Zalecane',
        },
        domainPermissionInfo: {
            title: 'Domena',
            restrictionPrefix: `Nie masz uprawnień do włączenia Expensify Travel dla tej domeny.`,
            restrictionSuffix: `Będziesz musiał poprosić kogoś z tej domeny o włączenie podróży.`,
            accountantInvitationPrefix: `Jeśli jesteś księgowym, rozważ dołączenie do`,
            accountantInvitationLink: `Program dla księgowych ExpensifyApproved!`,
            accountantInvitationSuffix: `aby włączyć podróże dla tej domeny.`,
        },
        publicDomainError: {
            title: 'Rozpocznij korzystanie z Expensify Travel',
            message: `Będziesz musiał użyć swojego służbowego adresu e-mail (np. name@company.com) z Expensify Travel, a nie swojego osobistego adresu e-mail (np. name@gmail.com).`,
        },
        blockedFeatureModal: {
            title: 'Expensify Travel został wyłączony',
            message: `Twój administrator wyłączył Expensify Travel. Proszę przestrzegać firmowej polityki rezerwacji w celu organizacji podróży.`,
        },
        verifyCompany: {
            title: 'Rozpocznij podróż już dziś!',
            message: `Proszę skontaktować się z menedżerem konta lub salesteam@expensify.com, aby uzyskać demonstrację podróży i włączyć ją dla swojej firmy.`,
        },
        updates: {
            bookingTicketed: ({airlineCode, origin, destination, startDate, confirmationID = ''}: FlightParams) =>
                `Twój lot ${airlineCode} (${origin} → ${destination}) w dniu ${startDate} został zarezerwowany. Kod potwierdzenia: ${confirmationID}`,
            ticketVoided: ({airlineCode, origin, destination, startDate}: FlightParams) =>
                `Twój bilet na lot ${airlineCode} (${origin} → ${destination}) w dniu ${startDate} został unieważniony.`,
            ticketRefunded: ({airlineCode, origin, destination, startDate}: FlightParams) =>
                `Twój bilet na lot ${airlineCode} (${origin} → ${destination}) w dniu ${startDate} został zwrócony lub wymieniony.`,
            flightCancelled: ({airlineCode, origin, destination, startDate}: FlightParams) =>
                `Twój lot ${airlineCode} (${origin} → ${destination}) w dniu ${startDate} został odwołany przez linię lotniczą.`,
            flightScheduleChangePending: ({airlineCode}: AirlineParams) => `Linia lotnicza zaproponowała zmianę harmonogramu dla lotu ${airlineCode}; czekamy na potwierdzenie.`,
            flightScheduleChangeClosed: ({airlineCode, startDate}: AirlineParams) => `Zmiana harmonogramu potwierdzona: lot ${airlineCode} teraz odlatuje o ${startDate}.`,
            flightUpdated: ({airlineCode, origin, destination, startDate}: FlightParams) => `Twój lot ${airlineCode} (${origin} → ${destination}) w dniu ${startDate} został zaktualizowany.`,
            flightCabinChanged: ({airlineCode, cabinClass}: AirlineParams) => `Twoja klasa kabiny została zaktualizowana do ${cabinClass} na locie ${airlineCode}.`,
            flightSeatConfirmed: ({airlineCode}: AirlineParams) => `Twoje miejsce na pokładzie lotu ${airlineCode} zostało potwierdzone.`,
            flightSeatChanged: ({airlineCode}: AirlineParams) => `Twoje przypisanie miejsca na locie ${airlineCode} zostało zmienione.`,
            flightSeatCancelled: ({airlineCode}: AirlineParams) => `Twoje miejsce na pokładzie lotu ${airlineCode} zostało usunięte.`,
            paymentDeclined: 'Płatność za rezerwację lotu nie powiodła się. Proszę spróbować ponownie.',
            bookingCancelledByTraveler: ({type, id = ''}: TravelTypeParams) => `Anulowałeś swoją rezerwację ${type} ${id}.`,
            bookingCancelledByVendor: ({type, id = ''}: TravelTypeParams) => `Sprzedawca anulował Twoją rezerwację ${type} ${id}.`,
            bookingRebooked: ({type, id = ''}: TravelTypeParams) => `Twoja rezerwacja ${type} została ponownie zarezerwowana. Nowy numer potwierdzenia: ${id}.`,
            bookingUpdated: ({type}: TravelTypeParams) => `Twoja rezerwacja ${type} została zaktualizowana. Sprawdź nowe szczegóły w itinerarzu.`,
            railTicketRefund: ({origin, destination, startDate}: RailTicketParams) =>
                `Twój bilet kolejowy na trasie ${origin} → ${destination} z dnia ${startDate} został zwrócony. Zostanie przetworzony zwrot środków.`,
            railTicketExchange: ({origin, destination, startDate}: RailTicketParams) => `Twój bilet kolejowy na trasie ${origin} → ${destination} na ${startDate} został wymieniony.`,
            railTicketUpdate: ({origin, destination, startDate}: RailTicketParams) => `Twój bilet kolejowy na trasie ${origin} → ${destination} na dzień ${startDate} został zaktualizowany.`,
            defaultUpdate: ({type}: TravelTypeParams) => `Twoja rezerwacja ${type} została zaktualizowana.`,
        },
    },
    workspace: {
        common: {
            card: 'Karty',
            expensifyCard: 'Expensify Card',
            companyCards: 'Karty firmowe',
            workflows: 'Przepływy pracy',
            workspace: 'Workspace',
            findWorkspace: 'Znajdź przestrzeń roboczą',
            edit: 'Edytuj przestrzeń roboczą',
            enabled: 'Włączone',
            disabled: 'Wyłączony',
            everyone: 'Wszyscy',
            delete: 'Usuń przestrzeń roboczą',
            settings: 'Ustawienia',
            reimburse: 'Zwroty kosztów',
            categories: 'Kategorie',
            tags: 'Tagi',
            customField1: 'Pole niestandardowe 1',
            customField2: 'Pole niestandardowe 2',
            customFieldHint: 'Dodaj niestandardowe kodowanie, które dotyczy wszystkich wydatków tego członka.',
            reportFields: 'Pola raportu',
            reportTitle: 'Tytuł raportu',
            reportField: 'Pole raportu',
            taxes: 'Podatki',
            bills: 'Rachunki',
            invoices: 'Faktury',
            travel: 'Podróżować',
            members: 'Członkowie',
            accounting: 'Księgowość',
            rules: 'Zasady',
            displayedAs: 'Wyświetlane jako',
            plan: 'Plan',
            profile: 'Przegląd',
            bankAccount: 'Konto bankowe',
            testTransactions: 'Przetestuj transakcje',
            issueAndManageCards: 'Wydawaj i zarządzaj kartami',
            reconcileCards: 'Uzgodnij karty',
            selected: () => ({
                one: '1 wybrano',
                other: (count: number) => `${count} wybrano`,
            }),
            settlementFrequency: 'Częstotliwość rozliczeń',
            setAsDefault: 'Ustaw jako domyślne miejsce pracy',
            defaultNote: `Paragony wysłane na ${CONST.EMAIL.RECEIPTS} pojawią się w tym obszarze roboczym.`,
            deleteConfirmation: 'Czy na pewno chcesz usunąć tę przestrzeń roboczą?',
            deleteWithCardsConfirmation: 'Czy na pewno chcesz usunąć tę przestrzeń roboczą? Spowoduje to usunięcie wszystkich kanałów kart i przypisanych kart.',
            unavailable: 'Niedostępna przestrzeń robocza',
            memberNotFound: 'Nie znaleziono członka. Aby zaprosić nowego członka do przestrzeni roboczej, użyj przycisku zaproszenia powyżej.',
            notAuthorized: `Nie masz dostępu do tej strony. Jeśli próbujesz dołączyć do tego miejsca pracy, poproś właściciela miejsca pracy o dodanie Cię jako członka. Coś innego? Skontaktuj się z ${CONST.EMAIL.CONCIERGE}.`,
            goToWorkspace: 'Przejdź do przestrzeni roboczej',
            goToWorkspaces: 'Przejdź do przestrzeni roboczych',
            clearFilter: 'Wyczyść filtr',
            workspaceName: 'Nazwa przestrzeni roboczej',
            workspaceOwner: 'Właściciel',
            workspaceType: 'Typ przestrzeni roboczej',
            workspaceAvatar: 'Awatar przestrzeni roboczej',
            mustBeOnlineToViewMembers: 'Musisz być online, aby zobaczyć członków tego miejsca pracy.',
            moreFeatures: 'Więcej funkcji',
            requested: 'Żądane',
            distanceRates: 'Stawki za odległość',
            defaultDescription: 'Jedno miejsce na wszystkie Twoje paragony i wydatki.',
            descriptionHint: 'Udostępnij informacje o tej przestrzeni roboczej wszystkim członkom.',
            welcomeNote: 'Proszę użyć Expensify do przesyłania paragonów do zwrotu kosztów, dziękuję!',
            subscription: 'Subskrypcja',
            markAsEntered: 'Oznacz jako wprowadzone ręcznie',
            markAsExported: 'Oznacz jako wyeksportowane',
            exportIntegrationSelected: ({connectionName}: ExportIntegrationSelectedParams) => `Eksportuj do ${CONST.POLICY.CONNECTIONS.NAME_USER_FRIENDLY[connectionName]}`,
            letsDoubleCheck: 'Sprawdźmy podwójnie, czy wszystko wygląda dobrze.',
            lineItemLevel: 'Poziom pozycji linii',
            reportLevel: 'Poziom raportu',
            topLevel: 'Najwyższy poziom',
            appliedOnExport: 'Nie zaimportowane do Expensify, zastosowane przy eksporcie',
            shareNote: {
                header: 'Udostępnij swoje miejsce pracy innym członkom',
                content: {
                    firstPart:
                        'Udostępnij ten kod QR lub skopiuj poniższy link, aby ułatwić członkom żądanie dostępu do Twojego miejsca pracy. Wszystkie prośby o dołączenie do miejsca pracy pojawią się w',
                    secondPart: 'pokój do Twojej recenzji.',
                },
            },
            connectTo: ({connectionName}: ConnectionNameParams) => `Połącz z ${CONST.POLICY.CONNECTIONS.NAME_USER_FRIENDLY[connectionName]}`,
            createNewConnection: 'Utwórz nowe połączenie',
            reuseExistingConnection: 'Ponownie użyj istniejące połączenie',
            existingConnections: 'Istniejące połączenia',
            existingConnectionsDescription: ({connectionName}: ConnectionNameParams) =>
                `Ponieważ wcześniej połączyłeś się z ${CONST.POLICY.CONNECTIONS.NAME_USER_FRIENDLY[connectionName]}, możesz wybrać ponowne użycie istniejącego połączenia lub utworzyć nowe.`,
            lastSyncDate: ({connectionName, formattedDate}: LastSyncDateParams) => `${connectionName} - Ostatnia synchronizacja ${formattedDate}`,
            authenticationError: ({connectionName}: AuthenticationErrorParams) => `Nie można połączyć się z ${connectionName} z powodu błędu uwierzytelniania.`,
            learnMore: 'Dowiedz się więcej.',
            memberAlternateText: 'Członkowie mogą składać i zatwierdzać raporty.',
            adminAlternateText: 'Administratorzy mają pełny dostęp do edycji wszystkich raportów i ustawień przestrzeni roboczej.',
            auditorAlternateText: 'Audytorzy mogą przeglądać i komentować raporty.',
            roleName: ({role}: OptionalParam<RoleNamesParams> = {}) => {
                switch (role) {
                    case CONST.POLICY.ROLE.ADMIN:
                        return 'Admin';
                    case CONST.POLICY.ROLE.AUDITOR:
                        return 'Audytor';
                    case CONST.POLICY.ROLE.USER:
                        return 'Członek';
                    default:
                        return 'Członek';
                }
            },
            frequency: {
                manual: 'Ręcznie',
                instant: 'Natychmiastowy',
                immediate: 'Codziennie',
                trip: 'Według podróży',
                weekly: 'Cotygodniowo',
                semimonthly: 'Dwa razy w miesiącu',
                monthly: 'Miesięczny',
            },
            planType: 'Typ planu',
            submitExpense: 'Prześlij swoje wydatki poniżej:',
            defaultCategory: 'Domyślna kategoria',
            viewTransactions: 'Wyświetl transakcje',
            policyExpenseChatName: ({displayName}: PolicyExpenseChatNameParams) => `Wydatki ${displayName}`,
<<<<<<< HEAD
            cannotDeleteWorkspaceAnnualSubscriptionError: 'Nie możesz usunąć przestrzeni roboczej do końca rocznego okresu subskrypcji.',
=======
            deepDiveExpensifyCard: `<muted-text-label>Transakcje kartą Expensify będą automatycznie eksportowane na „Konto odpowiedzialności karty Expensify” utworzone za pomocą <a href="${CONST.DEEP_DIVE_EXPENSIFY_CARD}">naszej integracji</a>.</muted-text-label>`,
>>>>>>> 2c1e1070
        },
        perDiem: {
            subtitle: 'Ustaw stawki diety, aby kontrolować dzienne wydatki pracowników.',
            amount: 'Kwota',
            deleteRates: () => ({
                one: 'Usuń stawkę',
                other: 'Usuń stawki',
            }),
            deletePerDiemRate: 'Usuń stawkę diety',
            findPerDiemRate: 'Znajdź stawkę diety',
            areYouSureDelete: () => ({
                one: 'Czy na pewno chcesz usunąć tę stawkę?',
                other: 'Czy na pewno chcesz usunąć te stawki?',
            }),
            emptyList: {
                title: 'Dieta',
                subtitle: 'Ustaw stawki dzienne, aby kontrolować codzienne wydatki pracowników. Importuj stawki z arkusza kalkulacyjnego, aby rozpocząć.',
            },
            errors: {
                existingRateError: ({rate}: CustomUnitRateParams) => `Stawka o wartości ${rate} już istnieje`,
            },
            importPerDiemRates: 'Importuj stawki diety',
            editPerDiemRate: 'Edytuj stawkę diety',
            editPerDiemRates: 'Edytuj stawki diet',
            editDestinationSubtitle: ({destination}: EditDestinationSubtitleParams) => `Aktualizacja tego miejsca docelowego zmieni je dla wszystkich substawek diety ${destination}.`,
            editCurrencySubtitle: ({destination}: EditDestinationSubtitleParams) => `Aktualizacja tej waluty zmieni ją dla wszystkich substawek diet ${destination}.`,
        },
        qbd: {
            exportOutOfPocketExpensesDescription: 'Ustaw sposób eksportowania wydatków z własnej kieszeni do QuickBooks Desktop.',
            exportOutOfPocketExpensesCheckToggle: 'Oznacz czeki jako „wydrukuj później”',
            exportDescription: 'Skonfiguruj, jak dane z Expensify są eksportowane do QuickBooks Desktop.',
            date: 'Data eksportu',
            exportInvoices: 'Eksportuj faktury do',
            exportExpensifyCard: 'Eksportuj transakcje z karty Expensify jako',
            account: 'Konto',
            accountDescription: 'Wybierz, gdzie opublikować wpisy w dzienniku.',
            accountsPayable: 'Zobowiązania płatnicze',
            accountsPayableDescription: 'Wybierz, gdzie utworzyć rachunki dostawców.',
            bankAccount: 'Konto bankowe',
            notConfigured: 'Nieskonfigurowane',
            bankAccountDescription: 'Wybierz, skąd wysyłać czeki.',
            creditCardAccount: 'Konto karty kredytowej',
            exportDate: {
                label: 'Data eksportu',
                description: 'Użyj tej daty podczas eksportowania raportów do QuickBooks Desktop.',
                values: {
                    [CONST.QUICKBOOKS_EXPORT_DATE.LAST_EXPENSE]: {
                        label: 'Data ostatniego wydatku',
                        description: 'Data najnowszego wydatku w raporcie.',
                    },
                    [CONST.QUICKBOOKS_EXPORT_DATE.REPORT_EXPORTED]: {
                        label: 'Data eksportu',
                        description: 'Data, kiedy raport został wyeksportowany do QuickBooks Desktop.',
                    },
                    [CONST.QUICKBOOKS_EXPORT_DATE.REPORT_SUBMITTED]: {
                        label: 'Data złożenia',
                        description: 'Data, kiedy raport został przesłany do zatwierdzenia.',
                    },
                },
            },
            exportCheckDescription: 'Utworzymy szczegółowy czek dla każdego raportu Expensify i wyślemy go z poniższego konta bankowego.',
            exportJournalEntryDescription: 'Utworzymy szczegółowy wpis do dziennika dla każdego raportu Expensify i opublikujemy go na poniższym koncie.',
            exportVendorBillDescription:
                'Utworzymy wyszczególnioną fakturę od dostawcy dla każdego raportu Expensify i dodamy ją do konta poniżej. Jeśli ten okres jest zamknięty, zaksięgujemy na 1. dzień następnego otwartego okresu.',
            outOfPocketTaxEnabledDescription:
                'QuickBooks Desktop nie obsługuje podatków przy eksportach zapisów księgowych. Ponieważ masz włączone podatki w swoim obszarze roboczym, ta opcja eksportu jest niedostępna.',
            outOfPocketTaxEnabledError: 'Dzienniki księgowe są niedostępne, gdy podatki są włączone. Proszę wybrać inną opcję eksportu.',
            accounts: {
                [CONST.QUICKBOOKS_DESKTOP_NON_REIMBURSABLE_EXPORT_ACCOUNT_TYPE.CREDIT_CARD]: 'Karta kredytowa',
                [CONST.QUICKBOOKS_DESKTOP_REIMBURSABLE_ACCOUNT_TYPE.VENDOR_BILL]: 'Faktura od dostawcy',
                [CONST.QUICKBOOKS_DESKTOP_REIMBURSABLE_ACCOUNT_TYPE.JOURNAL_ENTRY]: 'Wpis do dziennika',
                [CONST.QUICKBOOKS_DESKTOP_REIMBURSABLE_ACCOUNT_TYPE.CHECK]: 'Sprawdź',
                [`${CONST.QUICKBOOKS_DESKTOP_NON_REIMBURSABLE_EXPORT_ACCOUNT_TYPE.CHECK}Description`]:
                    'Utworzymy szczegółowy czek dla każdego raportu Expensify i wyślemy go z poniższego konta bankowego.',
                [`${CONST.QUICKBOOKS_DESKTOP_NON_REIMBURSABLE_EXPORT_ACCOUNT_TYPE.CREDIT_CARD}Description`]:
                    'Automatycznie dopasujemy nazwę sprzedawcy na transakcji kartą kredytową do odpowiadających jej dostawców w QuickBooks. Jeśli nie istnieją żadni dostawcy, utworzymy dostawcę "Credit Card Misc." do powiązania.',
                [`${CONST.QUICKBOOKS_DESKTOP_REIMBURSABLE_ACCOUNT_TYPE.VENDOR_BILL}Description`]:
                    'Utworzymy wyszczególnioną fakturę od dostawcy dla każdego raportu Expensify z datą ostatniego wydatku i dodamy ją do poniższego konta. Jeśli ten okres jest zamknięty, zaksięgujemy na 1. dzień następnego otwartego okresu.',
                [`${CONST.QUICKBOOKS_DESKTOP_NON_REIMBURSABLE_EXPORT_ACCOUNT_TYPE.CREDIT_CARD}AccountDescription`]: 'Wybierz miejsce eksportu transakcji kartą kredytową.',
                [`${CONST.QUICKBOOKS_DESKTOP_REIMBURSABLE_ACCOUNT_TYPE.VENDOR_BILL}AccountDescription`]: 'Wybierz dostawcę, aby zastosować do wszystkich transakcji kartą kredytową.',
                [`${CONST.QUICKBOOKS_DESKTOP_REIMBURSABLE_ACCOUNT_TYPE.CHECK}AccountDescription`]: 'Wybierz, skąd wysyłać czeki.',
                [`${CONST.QUICKBOOKS_DESKTOP_REIMBURSABLE_ACCOUNT_TYPE.VENDOR_BILL}Error`]:
                    'Rachunki dostawców są niedostępne, gdy lokalizacje są włączone. Proszę wybrać inną opcję eksportu.',
                [`${CONST.QUICKBOOKS_DESKTOP_REIMBURSABLE_ACCOUNT_TYPE.CHECK}Error`]: 'Czeki są niedostępne, gdy lokalizacje są włączone. Proszę wybrać inną opcję eksportu.',
                [`${CONST.QUICKBOOKS_DESKTOP_REIMBURSABLE_ACCOUNT_TYPE.JOURNAL_ENTRY}Error`]:
                    'Dzienniki księgowe są niedostępne, gdy podatki są włączone. Proszę wybrać inną opcję eksportu.',
            },
            noAccountsFound: 'Nie znaleziono kont',
            noAccountsFoundDescription: 'Dodaj konto w QuickBooks Desktop i ponownie zsynchronizuj połączenie.',
            qbdSetup: 'Konfiguracja QuickBooks Desktop',
            requiredSetupDevice: {
                title: 'Nie można połączyć się z tego urządzenia',
                body1: 'Będziesz musiał skonfigurować to połączenie z komputera, który hostuje plik firmy QuickBooks Desktop.',
                body2: 'Po połączeniu będziesz mógł synchronizować i eksportować z dowolnego miejsca.',
            },
            setupPage: {
                title: 'Otwórz ten link, aby się połączyć',
                body: 'Aby zakończyć konfigurację, otwórz poniższy link na komputerze, na którym działa QuickBooks Desktop.',
                setupErrorTitle: 'Coś poszło nie tak',
                setupErrorBody: ({conciergeLink}: QBDSetupErrorBodyParams) =>
                    `<muted-text><centered-text>Połączenie QuickBooks Desktop obecnie nie działa. Spróbuj ponownie później lub <a href="${conciergeLink}">skontaktuj się z Concierge</a>, jeśli problem będzie się powtarzał.</centered-text></muted-text>`,
            },
            importDescription: 'Wybierz, które konfiguracje kodowania zaimportować z QuickBooks Desktop do Expensify.',
            classes: 'Klasy',
            items: 'Przedmioty',
            customers: 'Klienci/projekty',
            exportCompanyCardsDescription: 'Ustaw, jak zakupy kartą firmową eksportują się do QuickBooks Desktop.',
            defaultVendorDescription: 'Ustaw domyślnego dostawcę, który będzie stosowany do wszystkich transakcji kartą kredytową podczas eksportu.',
            accountsDescription: 'Twój plan kont QuickBooks Desktop zostanie zaimportowany do Expensify jako kategorie.',
            accountsSwitchTitle: 'Wybierz, czy importować nowe konta jako włączone czy wyłączone kategorie.',
            accountsSwitchDescription: 'Włączone kategorie będą dostępne dla członków do wyboru podczas tworzenia ich wydatków.',
            classesDescription: 'Wybierz, jak obsługiwać klasy QuickBooks Desktop w Expensify.',
            tagsDisplayedAsDescription: 'Poziom pozycji linii',
            reportFieldsDisplayedAsDescription: 'Poziom raportu',
            customersDescription: 'Wybierz, jak obsługiwać klientów/projekty QuickBooks Desktop w Expensify.',
            advancedConfig: {
                autoSyncDescription: 'Expensify będzie automatycznie synchronizować się z QuickBooks Desktop każdego dnia.',
                createEntities: 'Automatyczne tworzenie jednostek',
                createEntitiesDescription: 'Expensify automatycznie utworzy dostawców w QuickBooks Desktop, jeśli jeszcze nie istnieją.',
            },
            itemsDescription: 'Wybierz, jak obsługiwać elementy QuickBooks Desktop w Expensify.',
        },
        qbo: {
            connectedTo: 'Połączono z',
            importDescription: 'Wybierz, które konfiguracje kodowania zaimportować z QuickBooks Online do Expensify.',
            classes: 'Klasy',
            locations: 'Lokalizacje',
            customers: 'Klienci/projekty',
            accountsDescription: 'Twój plan kont QuickBooks Online zostanie zaimportowany do Expensify jako kategorie.',
            accountsSwitchTitle: 'Wybierz, czy importować nowe konta jako włączone czy wyłączone kategorie.',
            accountsSwitchDescription: 'Włączone kategorie będą dostępne dla członków do wyboru podczas tworzenia ich wydatków.',
            classesDescription: 'Wybierz, jak obsługiwać klasy QuickBooks Online w Expensify.',
            customersDescription: 'Wybierz, jak obsługiwać klientów/projekty QuickBooks Online w Expensify.',
            locationsDescription: 'Wybierz, jak obsługiwać lokalizacje QuickBooks Online w Expensify.',
            taxesDescription: 'Wybierz, jak obsługiwać podatki QuickBooks Online w Expensify.',
            locationsLineItemsRestrictionDescription:
                'QuickBooks Online nie obsługuje lokalizacji na poziomie linii dla czeków lub faktur od dostawców. Jeśli chcesz mieć lokalizacje na poziomie linii, upewnij się, że używasz zapisów księgowych i wydatków na kartach kredytowych/debetowych.',
            taxesJournalEntrySwitchNote: 'QuickBooks Online nie obsługuje podatków w zapisach księgowych. Proszę zmienić opcję eksportu na fakturę od dostawcy lub czek.',
            exportDescription: 'Skonfiguruj, jak dane Expensify są eksportowane do QuickBooks Online.',
            date: 'Data eksportu',
            exportInvoices: 'Eksportuj faktury do',
            exportExpensifyCard: 'Eksportuj transakcje z karty Expensify jako',
            exportDate: {
                label: 'Data eksportu',
                description: 'Użyj tej daty podczas eksportowania raportów do QuickBooks Online.',
                values: {
                    [CONST.QUICKBOOKS_EXPORT_DATE.LAST_EXPENSE]: {
                        label: 'Data ostatniego wydatku',
                        description: 'Data najnowszego wydatku w raporcie.',
                    },
                    [CONST.QUICKBOOKS_EXPORT_DATE.REPORT_EXPORTED]: {
                        label: 'Data eksportu',
                        description: 'Data eksportu raportu do QuickBooks Online.',
                    },
                    [CONST.QUICKBOOKS_EXPORT_DATE.REPORT_SUBMITTED]: {
                        label: 'Data złożenia',
                        description: 'Data, kiedy raport został przesłany do zatwierdzenia.',
                    },
                },
            },
            receivable: 'Należności', // This is an account name that will come directly from QBO, so I don't know why we need a translation for it. It should take whatever the name of the account is in QBO. Leaving this note for CS.
            archive: 'Archiwum należności', // This is an account name that will come directly from QBO, so I don't know why we need a translation for it. It should take whatever the name of the account is in QBO. Leaving this note for CS.
            exportInvoicesDescription: 'Użyj tego konta podczas eksportowania faktur do QuickBooks Online.',
            exportCompanyCardsDescription: 'Ustaw sposób eksportowania zakupów kartą firmową do QuickBooks Online.',
            vendor: 'Dostawca',
            defaultVendorDescription: 'Ustaw domyślnego dostawcę, który będzie stosowany do wszystkich transakcji kartą kredytową podczas eksportu.',
            exportOutOfPocketExpensesDescription: 'Ustaw sposób eksportowania wydatków z własnej kieszeni do QuickBooks Online.',
            exportCheckDescription: 'Utworzymy szczegółowy czek dla każdego raportu Expensify i wyślemy go z poniższego konta bankowego.',
            exportJournalEntryDescription: 'Utworzymy szczegółowy wpis do dziennika dla każdego raportu Expensify i opublikujemy go na poniższym koncie.',
            exportVendorBillDescription:
                'Utworzymy wyszczególnioną fakturę od dostawcy dla każdego raportu Expensify i dodamy ją do konta poniżej. Jeśli ten okres jest zamknięty, zaksięgujemy na 1. dzień następnego otwartego okresu.',
            account: 'Konto',
            accountDescription: 'Wybierz, gdzie opublikować wpisy w dzienniku.',
            accountsPayable: 'Zobowiązania płatnicze',
            accountsPayableDescription: 'Wybierz, gdzie utworzyć rachunki dostawców.',
            bankAccount: 'Konto bankowe',
            notConfigured: 'Nieskonfigurowane',
            bankAccountDescription: 'Wybierz, skąd wysyłać czeki.',
            creditCardAccount: 'Konto karty kredytowej',
            companyCardsLocationEnabledDescription:
                'QuickBooks Online nie obsługuje lokalizacji w eksportach faktur od dostawców. Ponieważ masz włączone lokalizacje w swoim obszarze roboczym, ta opcja eksportu jest niedostępna.',
            outOfPocketTaxEnabledDescription:
                'QuickBooks Online nie obsługuje podatków przy eksportach zapisów księgowych. Ponieważ masz włączone podatki w swoim obszarze roboczym, ta opcja eksportu jest niedostępna.',
            outOfPocketTaxEnabledError: 'Dzienniki księgowe są niedostępne, gdy podatki są włączone. Proszę wybrać inną opcję eksportu.',
            advancedConfig: {
                autoSyncDescription: 'Expensify będzie automatycznie synchronizować się z QuickBooks Online każdego dnia.',
                inviteEmployees: 'Zaproś pracowników',
                inviteEmployeesDescription: 'Importuj rekordy pracowników z QuickBooks Online i zaproś pracowników do tego miejsca pracy.',
                createEntities: 'Automatyczne tworzenie jednostek',
                createEntitiesDescription:
                    'Expensify automatycznie utworzy dostawców w QuickBooks Online, jeśli jeszcze nie istnieją, oraz automatycznie utworzy klientów podczas eksportowania faktur.',
                reimbursedReportsDescription:
                    'Za każdym razem, gdy raport jest opłacany za pomocą Expensify ACH, odpowiednia płatność rachunku zostanie utworzona na poniższym koncie QuickBooks Online.',
                qboBillPaymentAccount: 'Konto do płatności rachunków QuickBooks',
                qboInvoiceCollectionAccount: 'Konto do zbierania faktur QuickBooks',
                accountSelectDescription: 'Wybierz, skąd chcesz opłacić rachunki, a my utworzymy płatność w QuickBooks Online.',
                invoiceAccountSelectorDescription: 'Wybierz, gdzie chcesz otrzymywać płatności za faktury, a my utworzymy płatność w QuickBooks Online.',
            },
            accounts: {
                [CONST.QUICKBOOKS_NON_REIMBURSABLE_EXPORT_ACCOUNT_TYPE.DEBIT_CARD]: 'Karta debetowa',
                [CONST.QUICKBOOKS_NON_REIMBURSABLE_EXPORT_ACCOUNT_TYPE.CREDIT_CARD]: 'Karta kredytowa',
                [CONST.QUICKBOOKS_REIMBURSABLE_ACCOUNT_TYPE.VENDOR_BILL]: 'Faktura od dostawcy',
                [CONST.QUICKBOOKS_REIMBURSABLE_ACCOUNT_TYPE.JOURNAL_ENTRY]: 'Wpis do dziennika',
                [CONST.QUICKBOOKS_REIMBURSABLE_ACCOUNT_TYPE.CHECK]: 'Sprawdź',
                [`${CONST.QUICKBOOKS_NON_REIMBURSABLE_EXPORT_ACCOUNT_TYPE.DEBIT_CARD}Description`]:
                    "Automatycznie dopasujemy nazwę sprzedawcy na transakcji kartą debetową do odpowiadających jej dostawców w QuickBooks. Jeśli nie istnieją żadni dostawcy, utworzymy dostawcę 'Debit Card Misc.' do powiązania.",
                [`${CONST.QUICKBOOKS_NON_REIMBURSABLE_EXPORT_ACCOUNT_TYPE.CREDIT_CARD}Description`]:
                    'Automatycznie dopasujemy nazwę sprzedawcy na transakcji kartą kredytową do odpowiadających jej dostawców w QuickBooks. Jeśli nie istnieją żadni dostawcy, utworzymy dostawcę "Credit Card Misc." do powiązania.',
                [`${CONST.QUICKBOOKS_REIMBURSABLE_ACCOUNT_TYPE.VENDOR_BILL}Description`]:
                    'Utworzymy wyszczególnioną fakturę od dostawcy dla każdego raportu Expensify z datą ostatniego wydatku i dodamy ją do poniższego konta. Jeśli ten okres jest zamknięty, zaksięgujemy na 1. dzień następnego otwartego okresu.',
                [`${CONST.QUICKBOOKS_NON_REIMBURSABLE_EXPORT_ACCOUNT_TYPE.DEBIT_CARD}AccountDescription`]: 'Wybierz miejsce eksportu transakcji z karty debetowej.',
                [`${CONST.QUICKBOOKS_NON_REIMBURSABLE_EXPORT_ACCOUNT_TYPE.CREDIT_CARD}AccountDescription`]: 'Wybierz miejsce eksportu transakcji kartą kredytową.',
                [`${CONST.QUICKBOOKS_REIMBURSABLE_ACCOUNT_TYPE.VENDOR_BILL}AccountDescription`]: 'Wybierz dostawcę, aby zastosować do wszystkich transakcji kartą kredytową.',
                [`${CONST.QUICKBOOKS_REIMBURSABLE_ACCOUNT_TYPE.VENDOR_BILL}Error`]: 'Rachunki dostawców są niedostępne, gdy lokalizacje są włączone. Proszę wybrać inną opcję eksportu.',
                [`${CONST.QUICKBOOKS_REIMBURSABLE_ACCOUNT_TYPE.CHECK}Error`]: 'Czeki są niedostępne, gdy lokalizacje są włączone. Proszę wybrać inną opcję eksportu.',
                [`${CONST.QUICKBOOKS_REIMBURSABLE_ACCOUNT_TYPE.JOURNAL_ENTRY}Error`]: 'Dzienniki księgowe są niedostępne, gdy podatki są włączone. Proszę wybrać inną opcję eksportu.',
            },
            exportDestinationAccountsMisconfigurationError: {
                [CONST.QUICKBOOKS_REIMBURSABLE_ACCOUNT_TYPE.VENDOR_BILL]: 'Wybierz prawidłowe konto do eksportu faktury dostawcy',
                [CONST.QUICKBOOKS_REIMBURSABLE_ACCOUNT_TYPE.JOURNAL_ENTRY]: 'Wybierz prawidłowe konto do eksportu zapisów księgowych',
                [CONST.QUICKBOOKS_REIMBURSABLE_ACCOUNT_TYPE.CHECK]: 'Wybierz prawidłowe konto do eksportu czeków',
            },
            exportDestinationSetupAccountsInfo: {
                [CONST.QUICKBOOKS_REIMBURSABLE_ACCOUNT_TYPE.VENDOR_BILL]: 'Aby użyć eksportu faktur od dostawców, skonfiguruj konto zobowiązań w QuickBooks Online',
                [CONST.QUICKBOOKS_REIMBURSABLE_ACCOUNT_TYPE.JOURNAL_ENTRY]: 'Aby używać eksportu zapisów księgowych, skonfiguruj konto księgowe w QuickBooks Online.',
                [CONST.QUICKBOOKS_REIMBURSABLE_ACCOUNT_TYPE.CHECK]: 'Aby użyć eksportu czeków, skonfiguruj konto bankowe w QuickBooks Online.',
            },
            noAccountsFound: 'Nie znaleziono kont',
            noAccountsFoundDescription: 'Dodaj konto w QuickBooks Online i ponownie zsynchronizuj połączenie.',
            accountingMethods: {
                label: 'Kiedy eksportować',
                description: 'Wybierz, kiedy eksportować wydatki:',
                values: {
                    [COMMON_CONST.INTEGRATIONS.ACCOUNTING_METHOD.ACCRUAL]: 'Rozliczenia międzyokresowe',
                    [COMMON_CONST.INTEGRATIONS.ACCOUNTING_METHOD.CASH]: 'Gotówka',
                },
                alternateText: {
                    [COMMON_CONST.INTEGRATIONS.ACCOUNTING_METHOD.ACCRUAL]: 'Wydatki z własnej kieszeni zostaną wyeksportowane po ostatecznym zatwierdzeniu.',
                    [COMMON_CONST.INTEGRATIONS.ACCOUNTING_METHOD.CASH]: 'Wydatki z własnej kieszeni zostaną wyeksportowane po opłaceniu',
                },
            },
        },
        workspaceList: {
            joinNow: 'Dołącz teraz',
            askToJoin: 'Poproś o dołączenie',
        },
        xero: {
            organization: 'Organizacja Xero',
            organizationDescription: 'Wybierz organizację Xero, z której chcesz zaimportować dane.',
            importDescription: 'Wybierz, które konfiguracje kodowania zaimportować z Xero do Expensify.',
            accountsDescription: 'Twój plan kont Xero zostanie zaimportowany do Expensify jako kategorie.',
            accountsSwitchTitle: 'Wybierz, czy importować nowe konta jako włączone czy wyłączone kategorie.',
            accountsSwitchDescription: 'Włączone kategorie będą dostępne dla członków do wyboru podczas tworzenia ich wydatków.',
            trackingCategories: 'Kategorie śledzenia',
            trackingCategoriesDescription: 'Wybierz, jak obsługiwać kategorie śledzenia Xero w Expensify.',
            mapTrackingCategoryTo: ({categoryName}: CategoryNameParams) => `Mapuj Xero ${categoryName} do`,
            mapTrackingCategoryToDescription: ({categoryName}: CategoryNameParams) => `Wybierz, gdzie zmapować ${categoryName} podczas eksportu do Xero.`,
            customers: 'Obciąż ponownie klientów',
            customersDescription:
                'Wybierz, czy ponownie obciążyć klientów w Expensify. Twoje kontakty klientów Xero mogą być oznaczane na wydatkach i zostaną wyeksportowane do Xero jako faktura sprzedaży.',
            taxesDescription: 'Wybierz, jak obsługiwać podatki Xero w Expensify.',
            notImported: 'Nie zaimportowano',
            notConfigured: 'Nieskonfigurowane',
            trackingCategoriesOptions: {
                [CONST.XERO_CONFIG.TRACKING_CATEGORY_OPTIONS.DEFAULT]: 'Domyślny kontakt Xero',
                [CONST.XERO_CONFIG.TRACKING_CATEGORY_OPTIONS.TAG]: 'Tagi',
                [CONST.XERO_CONFIG.TRACKING_CATEGORY_OPTIONS.REPORT_FIELD]: 'Pola raportu',
            },
            exportDescription: 'Skonfiguruj, jak dane z Expensify są eksportowane do Xero.',
            purchaseBill: 'Zakup faktury',
            exportDeepDiveCompanyCard:
                'Wyeksportowane wydatki zostaną zaksięgowane jako transakcje bankowe na poniższym koncie bankowym Xero, a daty transakcji będą zgodne z datami na wyciągu bankowym.',
            bankTransactions: 'Transakcje bankowe',
            xeroBankAccount: 'Konto bankowe Xero',
            xeroBankAccountDescription: 'Wybierz, gdzie wydatki będą księgowane jako transakcje bankowe.',
            exportExpensesDescription: 'Raporty zostaną wyeksportowane jako faktura zakupu z datą i statusem wybranym poniżej.',
            purchaseBillDate: 'Data zakupu faktury',
            exportInvoices: 'Eksportuj faktury jako',
            salesInvoice: 'Faktura sprzedaży',
            exportInvoicesDescription: 'Faktury sprzedażowe zawsze wyświetlają datę, w której faktura została wysłana.',
            advancedConfig: {
                autoSyncDescription: 'Expensify będzie automatycznie synchronizować się z Xero każdego dnia.',
                purchaseBillStatusTitle: 'Status rachunku zakupu',
                reimbursedReportsDescription: 'Za każdym razem, gdy raport jest opłacany za pomocą Expensify ACH, odpowiednia płatność rachunku zostanie utworzona na poniższym koncie Xero.',
                xeroBillPaymentAccount: 'Konto do płatności rachunków Xero',
                xeroInvoiceCollectionAccount: 'Konto do zbierania faktur Xero',
                xeroBillPaymentAccountDescription: 'Wybierz, skąd chcesz opłacić rachunki, a my utworzymy płatność w Xero.',
                invoiceAccountSelectorDescription: 'Wybierz, gdzie chcesz otrzymywać płatności za faktury, a my stworzymy płatność w Xero.',
            },
            exportDate: {
                label: 'Data zakupu faktury',
                description: 'Użyj tej daty podczas eksportowania raportów do Xero.',
                values: {
                    [CONST.XERO_EXPORT_DATE.LAST_EXPENSE]: {
                        label: 'Data ostatniego wydatku',
                        description: 'Data najnowszego wydatku w raporcie.',
                    },
                    [CONST.XERO_EXPORT_DATE.REPORT_EXPORTED]: {
                        label: 'Data eksportu',
                        description: 'Data, kiedy raport został wyeksportowany do Xero.',
                    },
                    [CONST.XERO_EXPORT_DATE.REPORT_SUBMITTED]: {
                        label: 'Data złożenia',
                        description: 'Data, kiedy raport został przesłany do zatwierdzenia.',
                    },
                },
            },
            invoiceStatus: {
                label: 'Status rachunku zakupu',
                description: 'Użyj tego statusu podczas eksportowania rachunków zakupu do Xero.',
                values: {
                    [CONST.XERO_CONFIG.INVOICE_STATUS.DRAFT]: 'Szkic',
                    [CONST.XERO_CONFIG.INVOICE_STATUS.AWAITING_APPROVAL]: 'Oczekiwanie na zatwierdzenie',
                    [CONST.XERO_CONFIG.INVOICE_STATUS.AWAITING_PAYMENT]: 'Oczekiwanie na płatność',
                },
            },
            noAccountsFound: 'Nie znaleziono kont',
            noAccountsFoundDescription: 'Proszę dodać konto w Xero i ponownie zsynchronizować połączenie.',
            accountingMethods: {
                label: 'Kiedy eksportować',
                description: 'Wybierz, kiedy eksportować wydatki:',
                values: {
                    [COMMON_CONST.INTEGRATIONS.ACCOUNTING_METHOD.ACCRUAL]: 'Rozliczenia międzyokresowe',
                    [COMMON_CONST.INTEGRATIONS.ACCOUNTING_METHOD.CASH]: 'Gotówka',
                },
                alternateText: {
                    [COMMON_CONST.INTEGRATIONS.ACCOUNTING_METHOD.ACCRUAL]: 'Wydatki z własnej kieszeni zostaną wyeksportowane po ostatecznym zatwierdzeniu.',
                    [COMMON_CONST.INTEGRATIONS.ACCOUNTING_METHOD.CASH]: 'Wydatki z własnej kieszeni zostaną wyeksportowane po opłaceniu',
                },
            },
        },
        sageIntacct: {
            preferredExporter: 'Preferowany eksporter',
            taxSolution: 'Rozwiązanie podatkowe',
            notConfigured: 'Nieskonfigurowane',
            exportDate: {
                label: 'Data eksportu',
                description: 'Użyj tej daty podczas eksportowania raportów do Sage Intacct.',
                values: {
                    [CONST.SAGE_INTACCT_EXPORT_DATE.LAST_EXPENSE]: {
                        label: 'Data ostatniego wydatku',
                        description: 'Data najnowszego wydatku w raporcie.',
                    },
                    [CONST.SAGE_INTACCT_EXPORT_DATE.EXPORTED]: {
                        label: 'Data eksportu',
                        description: 'Data, kiedy raport został wyeksportowany do Sage Intacct.',
                    },
                    [CONST.SAGE_INTACCT_EXPORT_DATE.SUBMITTED]: {
                        label: 'Data złożenia',
                        description: 'Data, kiedy raport został przesłany do zatwierdzenia.',
                    },
                },
            },
            reimbursableExpenses: {
                description: 'Ustaw sposób eksportowania wydatków z własnej kieszeni do Sage Intacct.',
                values: {
                    [CONST.SAGE_INTACCT_REIMBURSABLE_EXPENSE_TYPE.EXPENSE_REPORT]: 'Raporty wydatków',
                    [CONST.SAGE_INTACCT_REIMBURSABLE_EXPENSE_TYPE.VENDOR_BILL]: 'Faktury od dostawców',
                },
            },
            nonReimbursableExpenses: {
                description: 'Ustaw, jak zakupy kartą firmową są eksportowane do Sage Intacct.',
                values: {
                    [CONST.SAGE_INTACCT_NON_REIMBURSABLE_EXPENSE_TYPE.CREDIT_CARD_CHARGE]: 'Karty kredytowe',
                    [CONST.SAGE_INTACCT_NON_REIMBURSABLE_EXPENSE_TYPE.VENDOR_BILL]: 'Faktury od dostawców',
                },
            },
            creditCardAccount: 'Konto karty kredytowej',
            defaultVendor: 'Domyślny dostawca',
            defaultVendorDescription: ({isReimbursable}: DefaultVendorDescriptionParams) =>
                `Ustaw domyślnego dostawcę, który będzie stosowany do ${isReimbursable ? '' : 'non-'}wydatków podlegających zwrotowi, które nie mają dopasowanego dostawcy w Sage Intacct.`,
            exportDescription: 'Skonfiguruj, jak dane z Expensify są eksportowane do Sage Intacct.',
            exportPreferredExporterNote:
                'Preferowany eksporter może być dowolnym administratorem przestrzeni roboczej, ale musi być również administratorem domeny, jeśli ustawisz różne konta eksportu dla indywidualnych kart firmowych w ustawieniach domeny.',
            exportPreferredExporterSubNote: 'Po ustawieniu preferowany eksporter zobaczy raporty do eksportu na swoim koncie.',
            noAccountsFound: 'Nie znaleziono kont',
            noAccountsFoundDescription: `Proszę dodać konto w Sage Intacct i ponownie zsynchronizować połączenie.`,
            autoSync: 'Auto-sync',
            autoSyncDescription: 'Expensify będzie automatycznie synchronizować się z Sage Intacct każdego dnia.',
            inviteEmployees: 'Zaproś pracowników',
            inviteEmployeesDescription:
                'Importuj dane pracowników Sage Intacct i zaproś pracowników do tego miejsca pracy. Twój przepływ zatwierdzania domyślnie będzie ustawiony na zatwierdzanie przez menedżera i może być dalej konfigurowany na stronie Członkowie.',
            syncReimbursedReports: 'Synchronizuj zrefundowane raporty',
            syncReimbursedReportsDescription:
                'Za każdym razem, gdy raport jest opłacany za pomocą Expensify ACH, odpowiednia płatność rachunku zostanie utworzona na poniższym koncie Sage Intacct.',
            paymentAccount: 'Konto płatnicze Sage Intacct',
        },
        netsuite: {
            subsidiary: 'Spółka zależna',
            subsidiarySelectDescription: 'Wybierz jednostkę zależną w NetSuite, z której chcesz zaimportować dane.',
            exportDescription: 'Skonfiguruj, jak dane z Expensify eksportują się do NetSuite.',
            exportInvoices: 'Eksportuj faktury do',
            journalEntriesTaxPostingAccount: 'Konto księgowania podatku w dzienniku księgowań',
            journalEntriesProvTaxPostingAccount: 'Konta księgowania podatku prowincjonalnego w dziennikach księgowych',
            foreignCurrencyAmount: 'Eksportuj kwotę w walucie obcej',
            exportToNextOpenPeriod: 'Eksportuj do następnego otwartego okresu',
            nonReimbursableJournalPostingAccount: 'Konto księgowania niepodlegające zwrotowi',
            reimbursableJournalPostingAccount: 'Konto księgowania zwrotów',
            journalPostingPreference: {
                label: 'Preferencje księgowania zapisów w dzienniku',
                values: {
                    [CONST.NETSUITE_JOURNAL_POSTING_PREFERENCE.JOURNALS_POSTING_INDIVIDUAL_LINE]: 'Pojedynczy, wyszczególniony wpis dla każdego raportu',
                    [CONST.NETSUITE_JOURNAL_POSTING_PREFERENCE.JOURNALS_POSTING_TOTAL_LINE]: 'Pojedynczy wpis dla każdego wydatku',
                },
            },
            invoiceItem: {
                label: 'Pozycja faktury',
                values: {
                    [CONST.NETSUITE_INVOICE_ITEM_PREFERENCE.CREATE]: {
                        label: 'Utwórz dla mnie jeden',
                        description: 'Utworzymy dla Ciebie "pozycję faktury Expensify" podczas eksportu (jeśli jeszcze nie istnieje).',
                    },
                    [CONST.NETSUITE_INVOICE_ITEM_PREFERENCE.SELECT]: {
                        label: 'Wybierz istniejące',
                        description: 'Połączymy faktury z Expensify z wybranym poniżej elementem.',
                    },
                },
            },
            exportDate: {
                label: 'Data eksportu',
                description: 'Użyj tej daty podczas eksportowania raportów do NetSuite.',
                values: {
                    [CONST.NETSUITE_EXPORT_DATE.LAST_EXPENSE]: {
                        label: 'Data ostatniego wydatku',
                        description: 'Data najnowszego wydatku w raporcie.',
                    },
                    [CONST.NETSUITE_EXPORT_DATE.EXPORTED]: {
                        label: 'Data eksportu',
                        description: 'Data eksportu raportu do NetSuite.',
                    },
                    [CONST.NETSUITE_EXPORT_DATE.SUBMITTED]: {
                        label: 'Data złożenia',
                        description: 'Data, kiedy raport został przesłany do zatwierdzenia.',
                    },
                },
            },
            exportDestination: {
                values: {
                    [CONST.NETSUITE_EXPORT_DESTINATION.EXPENSE_REPORT]: {
                        label: 'Raporty wydatków',
                        reimbursableDescription: 'Wydatki z własnej kieszeni zostaną wyeksportowane jako raporty wydatków do NetSuite.',
                        nonReimbursableDescription: 'Wydatki z kart firmowych będą eksportowane jako raporty wydatków do NetSuite.',
                    },
                    [CONST.NETSUITE_EXPORT_DESTINATION.VENDOR_BILL]: {
                        label: 'Faktury od dostawców',
                        reimbursableDescription:
                            'Out-of-pocket expenses will export as bills payable to the NetSuite vendor specified below.\n' +
                            '\n' +
                            'If you’d like to set a specific vendor for each card, go to *Settings > Domains > Company Cards*.',
                        nonReimbursableDescription:
                            'Company card expenses will export as bills payable to the NetSuite vendor specified below.\n' +
                            '\n' +
                            'If you’d like to set a specific vendor for each card, go to *Settings > Domains > Company Cards*.',
                    },
                    [CONST.NETSUITE_EXPORT_DESTINATION.JOURNAL_ENTRY]: {
                        label: 'Zapisy w dzienniku',
                        reimbursableDescription:
                            'Out-of-pocket expenses will export as journal entries to the NetSuite account specified below.\n' +
                            '\n' +
                            'If you’d like to set a specific vendor for each card, go to *Settings > Domains > Company Cards*.',
                        nonReimbursableDescription:
                            'Company card expenses will export as journal entries to the NetSuite account specified below.\n' +
                            '\n' +
                            'If you’d like to set a specific vendor for each card, go to *Settings > Domains > Company Cards*.',
                    },
                },
            },
            advancedConfig: {
                autoSyncDescription: 'Expensify będzie automatycznie synchronizować się z NetSuite każdego dnia.',
                reimbursedReportsDescription:
                    'Za każdym razem, gdy raport jest opłacany za pomocą Expensify ACH, odpowiednia płatność rachunku zostanie utworzona na koncie NetSuite poniżej.',
                reimbursementsAccount: 'Konto zwrotów',
                reimbursementsAccountDescription: 'Wybierz konto bankowe, którego użyjesz do zwrotów, a my utworzymy powiązaną płatność w NetSuite.',
                collectionsAccount: 'Konto windykacyjne',
                collectionsAccountDescription: 'Po oznaczeniu faktury jako opłaconej w Expensify i wyeksportowaniu do NetSuite, pojawi się ona na koncie poniżej.',
                approvalAccount: 'Konto zatwierdzania A/P',
                approvalAccountDescription:
                    'Wybierz konto, na podstawie którego transakcje będą zatwierdzane w NetSuite. Jeśli synchronizujesz raporty zwrócone, to również jest to konto, na które będą tworzone płatności rachunków.',
                defaultApprovalAccount: 'NetSuite domyślny',
                inviteEmployees: 'Zaproś pracowników i ustaw zatwierdzenia',
                inviteEmployeesDescription:
                    'Importuj rekordy pracowników NetSuite i zaproś pracowników do tego miejsca pracy. Twój przepływ zatwierdzania domyślnie będzie ustawiony na zatwierdzanie przez menedżera i można go dalej konfigurować na stronie *Członkowie*.',
                autoCreateEntities: 'Automatyczne tworzenie pracowników/dostawców',
                enableCategories: 'Włącz nowo zaimportowane kategorie',
                customFormID: 'Niestandardowy identyfikator formularza',
                customFormIDDescription:
                    'Domyślnie Expensify utworzy wpisy, używając preferowanego formularza transakcji ustawionego w NetSuite. Alternatywnie, możesz wyznaczyć konkretny formularz transakcji do użycia.',
                customFormIDReimbursable: 'Wydatek z własnej kieszeni',
                customFormIDNonReimbursable: 'Wydatek na firmową kartę',
                exportReportsTo: {
                    label: 'Poziom zatwierdzenia raportu wydatków',
                    description:
                        'Po zatwierdzeniu raportu wydatków w Expensify i wyeksportowaniu go do NetSuite, można ustawić dodatkowy poziom zatwierdzenia w NetSuite przed zaksięgowaniem.',
                    values: {
                        [CONST.NETSUITE_REPORTS_APPROVAL_LEVEL.REPORTS_APPROVED_NONE]: 'Domyślne preferencje NetSuite',
                        [CONST.NETSUITE_REPORTS_APPROVAL_LEVEL.REPORTS_SUPERVISOR_APPROVED]: 'Tylko zatwierdzone przez przełożonego',
                        [CONST.NETSUITE_REPORTS_APPROVAL_LEVEL.REPORTS_ACCOUNTING_APPROVED]: 'Tylko zatwierdzone przez księgowość',
                        [CONST.NETSUITE_REPORTS_APPROVAL_LEVEL.REPORTS_APPROVED_BOTH]: 'Supervisor i księgowość zatwierdzili',
                    },
                },
                accountingMethods: {
                    label: 'Kiedy eksportować',
                    description: 'Wybierz, kiedy eksportować wydatki:',
                    values: {
                        [COMMON_CONST.INTEGRATIONS.ACCOUNTING_METHOD.ACCRUAL]: 'Rozliczenia międzyokresowe',
                        [COMMON_CONST.INTEGRATIONS.ACCOUNTING_METHOD.CASH]: 'Gotówka',
                    },
                    alternateText: {
                        [COMMON_CONST.INTEGRATIONS.ACCOUNTING_METHOD.ACCRUAL]: 'Wydatki z własnej kieszeni zostaną wyeksportowane po ostatecznym zatwierdzeniu.',
                        [COMMON_CONST.INTEGRATIONS.ACCOUNTING_METHOD.CASH]: 'Wydatki z własnej kieszeni zostaną wyeksportowane po opłaceniu',
                    },
                },
                exportVendorBillsTo: {
                    label: 'Poziom zatwierdzenia faktury dostawcy',
                    description:
                        'Po zatwierdzeniu faktury dostawcy w Expensify i wyeksportowaniu jej do NetSuite, możesz ustawić dodatkowy poziom zatwierdzenia w NetSuite przed zaksięgowaniem.',
                    values: {
                        [CONST.NETSUITE_VENDOR_BILLS_APPROVAL_LEVEL.VENDOR_BILLS_APPROVED_NONE]: 'Domyślne preferencje NetSuite',
                        [CONST.NETSUITE_VENDOR_BILLS_APPROVAL_LEVEL.VENDOR_BILLS_APPROVAL_PENDING]: 'Oczekuje na zatwierdzenie',
                        [CONST.NETSUITE_VENDOR_BILLS_APPROVAL_LEVEL.VENDOR_BILLS_APPROVED]: 'Zatwierdzono do publikacji',
                    },
                },
                exportJournalsTo: {
                    label: 'Poziom zatwierdzenia wpisu w dzienniku',
                    description:
                        'Po zatwierdzeniu wpisu do dziennika w Expensify i wyeksportowaniu go do NetSuite, można ustawić dodatkowy poziom zatwierdzenia w NetSuite przed zaksięgowaniem.',
                    values: {
                        [CONST.NETSUITE_JOURNALS_APPROVAL_LEVEL.JOURNALS_APPROVED_NONE]: 'Domyślne preferencje NetSuite',
                        [CONST.NETSUITE_JOURNALS_APPROVAL_LEVEL.JOURNALS_APPROVAL_PENDING]: 'Oczekuje na zatwierdzenie',
                        [CONST.NETSUITE_JOURNALS_APPROVAL_LEVEL.JOURNALS_APPROVED]: 'Zatwierdzono do publikacji',
                    },
                },
                error: {
                    customFormID: 'Proszę wprowadzić prawidłowy numeryczny identyfikator formularza niestandardowego',
                },
            },
            noAccountsFound: 'Nie znaleziono kont',
            noAccountsFoundDescription: 'Proszę dodać konto w NetSuite i ponownie zsynchronizować połączenie.',
            noVendorsFound: 'Nie znaleziono dostawców',
            noVendorsFoundDescription: 'Proszę dodać dostawców w NetSuite i ponownie zsynchronizować połączenie.',
            noItemsFound: 'Nie znaleziono pozycji faktury',
            noItemsFoundDescription: 'Proszę dodać pozycje faktury w NetSuite i ponownie zsynchronizować połączenie.',
            noSubsidiariesFound: 'Nie znaleziono spółek zależnych',
            noSubsidiariesFoundDescription: 'Proszę dodać spółkę zależną w NetSuite i ponownie zsynchronizować połączenie.',
            tokenInput: {
                title: 'Konfiguracja NetSuite',
                formSteps: {
                    installBundle: {
                        title: 'Zainstaluj pakiet Expensify',
                        description: 'W NetSuite, przejdź do *Customization > SuiteBundler > Search & Install Bundles* > wyszukaj "Expensify" > zainstaluj pakiet.',
                    },
                    enableTokenAuthentication: {
                        title: 'Włącz uwierzytelnianie oparte na tokenach',
                        description: 'W NetSuite przejdź do *Setup > Company > Enable Features > SuiteCloud* > włącz *token-based authentication*.',
                    },
                    enableSoapServices: {
                        title: 'Włącz usługi sieciowe SOAP',
                        description: 'W NetSuite, przejdź do *Setup > Company > Enable Features > SuiteCloud* > włącz *SOAP Web Services*.',
                    },
                    createAccessToken: {
                        title: 'Utwórz token dostępu',
                        description:
                            'W NetSuite przejdź do *Setup > Users/Roles > Access Tokens* > utwórz token dostępu dla aplikacji "Expensify" i roli "Expensify Integration" lub "Administrator".\n\n*Ważne:* Upewnij się, że zapiszesz *Token ID* i *Token Secret* z tego kroku. Będziesz ich potrzebować w następnym kroku.',
                    },
                    enterCredentials: {
                        title: 'Wprowadź swoje dane logowania do NetSuite',
                        formInputs: {
                            netSuiteAccountID: 'NetSuite Account ID',
                            netSuiteTokenID: 'ID tokena',
                            netSuiteTokenSecret: 'Sekret tokena',
                        },
                        netSuiteAccountIDDescription: 'W NetSuite przejdź do *Setup > Integration > SOAP Web Services Preferences*.',
                    },
                },
            },
            import: {
                expenseCategories: 'Kategorie wydatków',
                expenseCategoriesDescription: 'Twoje kategorie wydatków z NetSuite zostaną zaimportowane do Expensify jako kategorie.',
                crossSubsidiaryCustomers: 'Klienci/projekty między spółkami zależnymi',
                importFields: {
                    departments: {
                        title: 'Działy',
                        subtitle: 'Wybierz, jak obsługiwać *działy* NetSuite w Expensify.',
                    },
                    classes: {
                        title: 'Klasy',
                        subtitle: 'Wybierz, jak obsługiwać *klasy* w Expensify.',
                    },
                    locations: {
                        title: 'Lokalizacje',
                        subtitle: 'Wybierz, jak obsługiwać *lokalizacje* w Expensify.',
                    },
                },
                customersOrJobs: {
                    title: 'Klienci/projekty',
                    subtitle: 'Wybierz, jak obsługiwać *klientów* i *projekty* NetSuite w Expensify.',
                    importCustomers: 'Importuj klientów',
                    importJobs: 'Importuj projekty',
                    customers: 'klienci',
                    jobs: 'projekty',
                    label: ({importFields, importType}: CustomersOrJobsLabelParams) => `${importFields.join('i')}, ${importType}`,
                },
                importTaxDescription: 'Importuj grupy podatkowe z NetSuite.',
                importCustomFields: {
                    chooseOptionBelow: 'Wybierz opcję poniżej:',
                    label: ({importedTypes}: ImportedTypesParams) => `Imported as ${importedTypes.join('i')}`,
                    requiredFieldError: ({fieldName}: RequiredFieldParams) => `Proszę wprowadzić ${fieldName}`,
                    customSegments: {
                        title: 'Niestandardowe segmenty/rekordy',
                        addText: 'Dodaj niestandardowy segment/rekord',
                        recordTitle: 'Niestandardowy segment/rekord',
                        helpLink: CONST.NETSUITE_IMPORT.HELP_LINKS.CUSTOM_SEGMENTS,
                        helpLinkText: 'Zobacz szczegółowe instrukcje',
                        helpText: 'dotyczące konfigurowania niestandardowych segmentów/rekordów.',
                        emptyTitle: 'Dodaj niestandardowy segment lub niestandardowy rekord',
                        fields: {
                            segmentName: 'Imię',
                            internalID: 'Identyfikator wewnętrzny',
                            scriptID: 'Script ID',
                            customRecordScriptID: 'ID kolumny transakcji',
                            mapping: 'Wyświetlane jako',
                        },
                        removeTitle: 'Usuń niestandardowy segment/rekord',
                        removePrompt: 'Czy na pewno chcesz usunąć ten niestandardowy segment/rekord?',
                        addForm: {
                            customSegmentName: 'niestandardowa nazwa segmentu',
                            customRecordName: 'niestandardowa nazwa rekordu',
                            segmentTitle: 'Segment niestandardowy',
                            customSegmentAddTitle: 'Dodaj niestandardowy segment',
                            customRecordAddTitle: 'Dodaj niestandardowy rekord',
                            recordTitle: 'Niestandardowy rekord',
                            segmentRecordType: 'Czy chcesz dodać niestandardowy segment czy niestandardowy rekord?',
                            customSegmentNameTitle: 'Jaka jest nazwa segmentu niestandardowego?',
                            customRecordNameTitle: 'Jaka jest nazwa niestandardowego rekordu?',
                            customSegmentNameFooter: `Możesz znaleźć niestandardowe nazwy segmentów w NetSuite na stronie *Customizations > Links, Records & Fields > Custom Segments*.\n\n_Aby uzyskać bardziej szczegółowe instrukcje, [odwiedź naszą stronę pomocy](${CONST.NETSUITE_IMPORT.HELP_LINKS.CUSTOM_SEGMENTS})_.`,
                            customRecordNameFooter: `Możesz znaleźć niestandardowe nazwy rekordów w NetSuite, wpisując "Transaction Column Field" w globalnym wyszukiwaniu.\n\n_Aby uzyskać bardziej szczegółowe instrukcje, [odwiedź naszą stronę pomocy](${CONST.NETSUITE_IMPORT.HELP_LINKS.CUSTOM_SEGMENTS})_.`,
                            customSegmentInternalIDTitle: 'Jaki jest wewnętrzny ID?',
                            customSegmentInternalIDFooter: `Najpierw upewnij się, że włączyłeś wewnętrzne identyfikatory w NetSuite w sekcji *Home > Set Preferences > Show Internal ID.*\n\nMożesz znaleźć wewnętrzne identyfikatory segmentów niestandardowych w NetSuite w sekcji:\n\n1. *Customization > Lists, Records, & Fields > Custom Segments*.\n2. Kliknij w segment niestandardowy.\n3. Kliknij hiperłącze obok *Custom Record Type*.\n4. Znajdź wewnętrzny identyfikator w tabeli na dole.\n\n_Aby uzyskać bardziej szczegółowe instrukcje, [odwiedź naszą stronę pomocy](${CONST.NETSUITE_IMPORT.HELP_LINKS.CUSTOM_LISTS})_.`,
                            customRecordInternalIDFooter: `Możesz znaleźć wewnętrzne identyfikatory rekordów niestandardowych w NetSuite, wykonując następujące kroki:\n\n1. Wpisz "Transaction Line Fields" w globalnym wyszukiwaniu.\n2. Kliknij w rekord niestandardowy.\n3. Znajdź wewnętrzny identyfikator po lewej stronie.\n\n_Aby uzyskać bardziej szczegółowe instrukcje, [odwiedź naszą stronę pomocy](${CONST.NETSUITE_IMPORT.HELP_LINKS.CUSTOM_SEGMENTS})_.`,
                            customSegmentScriptIDTitle: 'Jaki jest identyfikator skryptu?',
                            customSegmentScriptIDFooter: `Możesz znaleźć niestandardowe identyfikatory skryptów segmentów w NetSuite w:\n\n1. *Customization > Lists, Records, & Fields > Custom Segments*.\n2. Kliknij w niestandardowy segment.\n3. Kliknij kartę *Application and Sourcing* na dole, a następnie:\n    a. Jeśli chcesz wyświetlić niestandardowy segment jako *tag* (na poziomie pozycji) w Expensify, kliknij podkartę *Transaction Columns* i użyj *Field ID*.\n    b. Jeśli chcesz wyświetlić niestandardowy segment jako *report field* (na poziomie raportu) w Expensify, kliknij podkartę *Transactions* i użyj *Field ID*.\n\n_Dla bardziej szczegółowych instrukcji, [odwiedź naszą stronę pomocy](${CONST.NETSUITE_IMPORT.HELP_LINKS.CUSTOM_LISTS})_.`,
                            customRecordScriptIDTitle: 'Jaki jest identyfikator kolumny transakcji?',
                            customRecordScriptIDFooter: `Możesz znaleźć niestandardowe identyfikatory skryptów rekordów w NetSuite w następujący sposób:\n\n1. Wprowadź "Transaction Line Fields" w globalnym wyszukiwaniu.\n2. Kliknij w niestandardowy rekord.\n3. Znajdź identyfikator skryptu po lewej stronie.\n\n_Aby uzyskać bardziej szczegółowe instrukcje, [odwiedź naszą stronę pomocy](${CONST.NETSUITE_IMPORT.HELP_LINKS.CUSTOM_SEGMENTS})_.`,
                            customSegmentMappingTitle: 'Jak ten niestandardowy segment powinien być wyświetlany w Expensify?',
                            customRecordMappingTitle: 'Jak ten niestandardowy rekord powinien być wyświetlany w Expensify?',
                        },
                        errors: {
                            uniqueFieldError: ({fieldName}: RequiredFieldParams) => `Niestandardowy segment/rekord z tym ${fieldName?.toLowerCase()} już istnieje`,
                        },
                    },
                    customLists: {
                        title: 'Listy niestandardowe',
                        addText: 'Dodaj listę niestandardową',
                        recordTitle: 'Lista niestandardowa',
                        helpLink: CONST.NETSUITE_IMPORT.HELP_LINKS.CUSTOM_LISTS,
                        helpLinkText: 'Zobacz szczegółowe instrukcje',
                        helpText: 'w konfigurowaniu list niestandardowych.',
                        emptyTitle: 'Dodaj niestandardową listę',
                        fields: {
                            listName: 'Imię',
                            internalID: 'Identyfikator wewnętrzny',
                            transactionFieldID: 'ID pola transakcji',
                            mapping: 'Wyświetlane jako',
                        },
                        removeTitle: 'Usuń niestandardową listę',
                        removePrompt: 'Czy na pewno chcesz usunąć tę niestandardową listę?',
                        addForm: {
                            listNameTitle: 'Wybierz listę niestandardową',
                            transactionFieldIDTitle: 'Jaki jest identyfikator pola transakcji?',
                            transactionFieldIDFooter: `Możesz znaleźć identyfikatory pól transakcji w NetSuite, wykonując następujące kroki:\n\n1. Wpisz "Transaction Line Fields" w globalnym wyszukiwaniu.\n2. Kliknij na niestandardową listę.\n3. Znajdź identyfikator pola transakcji po lewej stronie.\n\n_Aby uzyskać bardziej szczegółowe instrukcje, [odwiedź naszą stronę pomocy](${CONST.NETSUITE_IMPORT.HELP_LINKS.CUSTOM_LISTS})_.`,
                            mappingTitle: 'Jak powinna być wyświetlana ta niestandardowa lista w Expensify?',
                        },
                        errors: {
                            uniqueTransactionFieldIDError: `Lista niestandardowa z tym identyfikatorem pola transakcji już istnieje`,
                        },
                    },
                },
                importTypes: {
                    [CONST.INTEGRATION_ENTITY_MAP_TYPES.NETSUITE_DEFAULT]: {
                        label: 'Domyślne ustawienia pracownika NetSuite',
                        description: 'Nie zaimportowane do Expensify, zastosowane przy eksporcie',
                        footerContent: ({importField}: ImportFieldParams) =>
                            `Jeśli używasz ${importField} w NetSuite, zastosujemy domyślną wartość ustawioną w rekordzie pracownika podczas eksportu do Raportu Wydatków lub Księgowania.`,
                    },
                    [CONST.INTEGRATION_ENTITY_MAP_TYPES.TAG]: {
                        label: 'Tagi',
                        description: 'Poziom pozycji linii',
                        footerContent: ({importField}: ImportFieldParams) => `${startCase(importField)} będzie można wybrać dla każdego indywidualnego wydatku w raporcie pracownika.`,
                    },
                    [CONST.INTEGRATION_ENTITY_MAP_TYPES.REPORT_FIELD]: {
                        label: 'Pola raportu',
                        description: 'Poziom raportu',
                        footerContent: ({importField}: ImportFieldParams) => `${startCase(importField)} wybór będzie dotyczył wszystkich wydatków w raporcie pracownika.`,
                    },
                },
            },
        },
        intacct: {
            sageIntacctSetup: 'Konfiguracja Sage Intacct',
            prerequisitesTitle: 'Zanim się połączysz...',
            downloadExpensifyPackage: 'Pobierz pakiet Expensify dla Sage Intacct',
            followSteps: 'Postępuj zgodnie z krokami w naszych instrukcjach Jak połączyć się z Sage Intacct.',
            enterCredentials: 'Wprowadź swoje dane logowania do Sage Intacct',
            entity: 'Encja',
            employeeDefault: 'Domyślne ustawienia pracownika Sage Intacct',
            employeeDefaultDescription: 'Domyślny dział pracownika zostanie zastosowany do jego wydatków w Sage Intacct, jeśli taki istnieje.',
            displayedAsTagDescription: 'Dział będzie można wybrać dla każdego indywidualnego wydatku w raporcie pracownika.',
            displayedAsReportFieldDescription: 'Wybór działu będzie dotyczył wszystkich wydatków w raporcie pracownika.',
            toggleImportTitleFirstPart: 'Wybierz, jak obsługiwać Sage Intacct',
            toggleImportTitleSecondPart: 'w Expensify.',
            expenseTypes: 'Typy wydatków',
            expenseTypesDescription: 'Twoje typy wydatków Sage Intacct zostaną zaimportowane do Expensify jako kategorie.',
            accountTypesDescription: 'Twój plan kont Sage Intacct zostanie zaimportowany do Expensify jako kategorie.',
            importTaxDescription: 'Importuj stawkę podatku od zakupu z Sage Intacct.',
            userDefinedDimensions: 'Wymiary zdefiniowane przez użytkownika',
            addUserDefinedDimension: 'Dodaj zdefiniowany przez użytkownika wymiar',
            integrationName: 'Nazwa integracji',
            dimensionExists: 'Wymiar o tej nazwie już istnieje.',
            removeDimension: 'Usuń zdefiniowany przez użytkownika wymiar',
            removeDimensionPrompt: 'Czy na pewno chcesz usunąć tę zdefiniowaną przez użytkownika wymiar?',
            userDefinedDimension: 'Zdefiniowany przez użytkownika wymiar',
            addAUserDefinedDimension: 'Dodaj zdefiniowany przez użytkownika wymiar',
            detailedInstructionsLink: 'Zobacz szczegółowe instrukcje',
            detailedInstructionsRestOfSentence: 'na dodawaniu zdefiniowanych przez użytkownika wymiarów.',
            userDimensionsAdded: () => ({
                one: '1 UDD dodany',
                other: (count: number) => `Dodano ${count} UDDs`,
            }),
            mappingTitle: ({mappingName}: IntacctMappingTitleParams) => {
                switch (mappingName) {
                    case CONST.SAGE_INTACCT_CONFIG.MAPPINGS.DEPARTMENTS:
                        return 'działy';
                    case CONST.SAGE_INTACCT_CONFIG.MAPPINGS.CLASSES:
                        return 'klasy';
                    case CONST.SAGE_INTACCT_CONFIG.MAPPINGS.LOCATIONS:
                        return 'lokalizacje';
                    case CONST.SAGE_INTACCT_CONFIG.MAPPINGS.CUSTOMERS:
                        return 'klienci';
                    case CONST.SAGE_INTACCT_CONFIG.MAPPINGS.PROJECTS:
                        return 'projekty (prace)';
                    default:
                        return 'mappings';
                }
            },
        },
        type: {
            free: 'Darmowy',
            control: 'Kontrola',
            collect: 'Zbierz',
        },
        companyCards: {
            addCards: 'Dodaj karty',
            selectCards: 'Wybierz karty',
            addNewCard: {
                other: 'Inne',
                cardProviders: {
                    gl1025: 'American Express Corporate Cards',
                    cdf: 'Karty Komercyjne Mastercard',
                    vcf: 'Karty Komercyjne Visa',
                    stripe: 'Stripe Cards',
                },
                yourCardProvider: `Kto jest dostawcą Twojej karty?`,
                whoIsYourBankAccount: 'Kim jest Twój bank?',
                whereIsYourBankLocated: 'Gdzie znajduje się Twój bank?',
                howDoYouWantToConnect: 'Jak chcesz połączyć się ze swoim bankiem?',
                learnMoreAboutOptions: {
                    text: 'Dowiedz się więcej na ten temat',
                    linkText: 'opcje.',
                },
                commercialFeedDetails: 'Wymaga konfiguracji z Twoim bankiem. Zazwyczaj jest używane przez większe firmy i często jest najlepszą opcją, jeśli się kwalifikujesz.',
                commercialFeedPlaidDetails: `Wymaga konfiguracji z Twoim bankiem, ale poprowadzimy Cię. Zazwyczaj jest to ograniczone do większych firm.`,
                directFeedDetails: 'Najprostsze podejście. Połącz się od razu, używając swoich głównych poświadczeń. Ta metoda jest najczęściej stosowana.',
                enableFeed: {
                    title: ({provider}: GoBackMessageParams) => `Włącz swój kanał ${provider}`,
                    heading: 'Mamy bezpośrednią integrację z wystawcą Twojej karty i możemy szybko i dokładnie zaimportować dane transakcji do Expensify.\n\nAby rozpocząć, wystarczy:',
                    visa: 'Mamy globalne integracje z Visa, chociaż kwalifikowalność zależy od banku i programu karty.\n\nAby rozpocząć, wystarczy:',
                    mastercard: 'Mamy globalne integracje z Mastercard, jednak dostępność zależy od banku i programu karty.\n\nAby rozpocząć, wystarczy:',
                    vcf: `1. Odwiedź [ten artykuł pomocy](${CONST.COMPANY_CARDS_VISA_COMMERCIAL_CARD_HELP}), aby uzyskać szczegółowe instrukcje dotyczące konfiguracji kart Visa Commercial.\n\n2. [Skontaktuj się z bankiem](${CONST.COMPANY_CARDS_VISA_COMMERCIAL_CARD_HELP}), aby zweryfikować, czy obsługują oni komercyjny kanał dla Twojego programu, i poproś o jego włączenie.\n\n3. *Gdy kanał zostanie włączony i będziesz mieć jego szczegóły, przejdź do następnego ekranu.*`,
                    gl1025: `1. Odwiedź [ten artykuł pomocy](${CONST.COMPANY_CARDS_AMEX_COMMERCIAL_CARD_HELP}), aby dowiedzieć się, czy American Express może włączyć komercyjny kanał dla Twojego programu.\n\n2. Gdy kanał zostanie włączony, Amex wyśle Ci list produkcyjny.\n\n3. *Gdy już masz informacje o kanale, przejdź do następnego ekranu.*`,
                    cdf: `1. Odwiedź [ten artykuł pomocy](${CONST.COMPANY_CARDS_MASTERCARD_COMMERCIAL_CARDS}) po szczegółowe instrukcje dotyczące konfiguracji kart Mastercard Commercial Cards.\n\n2. [Skontaktuj się ze swoim bankiem](${CONST.COMPANY_CARDS_MASTERCARD_COMMERCIAL_CARDS}), aby zweryfikować, czy obsługują oni komercyjny kanał dla Twojego programu, i poproś ich o jego włączenie.\n\n3. *Gdy kanał zostanie włączony i będziesz mieć jego szczegóły, przejdź do następnego ekranu.*`,
                    stripe: `1. Odwiedź Dashboard Stripe i przejdź do [Ustawienia](${CONST.COMPANY_CARDS_STRIPE_HELP}).\n\n2. W sekcji Integracje Produktów kliknij Włącz obok Expensify.\n\n3. Gdy kanał zostanie włączony, kliknij Prześlij poniżej, a my zajmiemy się jego dodaniem.`,
                },
                whatBankIssuesCard: 'Jaki bank wydaje te karty?',
                enterNameOfBank: 'Wprowadź nazwę banku',
                feedDetails: {
                    vcf: {
                        title: 'Jakie są szczegóły dotyczące połączenia z Visa?',
                        processorLabel: 'ID procesora',
                        bankLabel: 'Identyfikator instytucji finansowej (banku)',
                        companyLabel: 'ID firmy',
                        helpLabel: 'Gdzie mogę znaleźć te identyfikatory?',
                    },
                    gl1025: {
                        title: `Jak nazywa się plik dostawy Amex?`,
                        fileNameLabel: 'Nazwa pliku dostawy',
                        helpLabel: 'Gdzie znajdę nazwę pliku dostawy?',
                    },
                    cdf: {
                        title: `Jaki jest identyfikator dystrybucji Mastercard?`,
                        distributionLabel: 'ID dystrybucji',
                        helpLabel: 'Gdzie mogę znaleźć identyfikator dystrybucji?',
                    },
                },
                amexCorporate: 'Wybierz to, jeśli na przedniej stronie Twoich kart jest napis „Corporate”',
                amexBusiness: 'Wybierz to, jeśli na przodzie twoich kart jest napis „Business”',
                amexPersonal: 'Wybierz tę opcję, jeśli Twoje karty są osobiste',
                error: {
                    pleaseSelectProvider: 'Proszę wybrać dostawcę karty przed kontynuowaniem.',
                    pleaseSelectBankAccount: 'Proszę wybrać konto bankowe przed kontynuowaniem',
                    pleaseSelectBank: 'Proszę wybrać bank przed kontynuowaniem',
                    pleaseSelectCountry: 'Proszę wybrać kraj przed kontynuowaniem',
                    pleaseSelectFeedType: 'Proszę wybrać typ kanału przed kontynuowaniem.',
                },
            },
            statementCloseDate: {
                [CONST.COMPANY_CARDS.STATEMENT_CLOSE_DATE.LAST_DAY_OF_MONTH]: 'Ostatni dzień miesiąca',
                [CONST.COMPANY_CARDS.STATEMENT_CLOSE_DATE.LAST_BUSINESS_DAY_OF_MONTH]: 'Ostatni dzień roboczy miesiąca',
                [CONST.COMPANY_CARDS.STATEMENT_CLOSE_DATE.CUSTOM_DAY_OF_MONTH]: 'Niestandardowy dzień miesiąca',
            },
            assignCard: 'Przypisz kartę',
            findCard: 'Znajdź kartę',
            cardNumber: 'Numer karty',
            commercialFeed: 'Komercyjny kanał',
            feedName: ({feedName}: CompanyCardFeedNameParams) => `karty ${feedName}`,
            directFeed: 'Bezpośredni kanał',
            whoNeedsCardAssigned: 'Kto potrzebuje przypisanej karty?',
            chooseCard: 'Wybierz kartę',
            chooseCardFor: ({assignee, feed}: AssignCardParams) => `Wybierz kartę dla ${assignee} z kanału kart ${feed}.`,
            noActiveCards: 'Brak aktywnych kart w tym kanale',
            somethingMightBeBroken: 'Albo coś może być zepsute. Tak czy inaczej, jeśli masz jakieś pytania, po prostu',
            contactConcierge: 'skontaktuj się z Concierge',
            chooseTransactionStartDate: 'Wybierz datę rozpoczęcia transakcji',
            startDateDescription: 'Zaimportujemy wszystkie transakcje od tej daty. Jeśli nie określono daty, sięgniemy tak daleko wstecz, jak pozwala na to Twój bank.',
            fromTheBeginning: 'Od początku',
            customStartDate: 'Niestandardowa data rozpoczęcia',
            customCloseDate: 'Niestandardowa data zamknięcia',
            letsDoubleCheck: 'Sprawdźmy jeszcze raz, czy wszystko wygląda dobrze.',
            confirmationDescription: 'Natychmiast rozpoczniemy importowanie transakcji.',
            cardholder: 'Posiadacz karty',
            card: 'Karta',
            cardName: 'Nazwa karty',
            brokenConnectionErrorFirstPart: `Połączenie z kanałem karty jest przerwane. Proszę`,
            brokenConnectionErrorLink: 'zaloguj się do swojego banku',
            brokenConnectionErrorSecondPart: 'abyśmy mogli ponownie nawiązać połączenie.',
            assignedCard: ({assignee, link}: AssignedCardParams) => `przypisano ${assignee} ${link}! Zaimportowane transakcje pojawią się w tym czacie.`,
            companyCard: 'karta firmowa',
            chooseCardFeed: 'Wybierz kanał kart',
            ukRegulation:
                'Expensify, Inc. jest agentem Plaid Financial Ltd., autoryzowanej instytucji płatniczej regulowanej przez Financial Conduct Authority zgodnie z Payment Services Regulations 2017 (Numer referencyjny firmy: 804718). Plaid dostarcza Ci regulowane usługi informacyjne o rachunkach za pośrednictwem Expensify Limited jako swojego agenta.',
        },
        expensifyCard: {
            issueAndManageCards: 'Wydawaj i zarządzaj swoimi kartami Expensify',
            getStartedIssuing: 'Rozpocznij, wydając swoją pierwszą wirtualną lub fizyczną kartę.',
            verificationInProgress: 'Weryfikacja w toku...',
            verifyingTheDetails: 'Weryfikujemy kilka szczegółów. Concierge poinformuje Cię, gdy karty Expensify będą gotowe do wydania.',
            disclaimer:
                'The Expensify Visa® Commercial Card jest wydawana przez The Bancorp Bank, N.A., członka FDIC, na podstawie licencji Visa U.S.A. Inc. i może nie być akceptowana u wszystkich sprzedawców, którzy przyjmują karty Visa. Apple® oraz logo Apple® są znakami towarowymi Apple Inc., zarejestrowanymi w USA i innych krajach. App Store jest znakiem usługowym Apple Inc. Google Play oraz logo Google Play są znakami towarowymi Google LLC.',
            issueCard: 'Wydaj kartę',
            findCard: 'Znajdź kartę',
            newCard: 'Nowa karta',
            name: 'Imię',
            lastFour: 'Ostatnie 4',
            limit: 'Limit',
            currentBalance: 'Bieżące saldo',
            currentBalanceDescription: 'Bieżące saldo to suma wszystkich zaksięgowanych transakcji kartą Expensify, które miały miejsce od ostatniej daty rozliczenia.',
            balanceWillBeSettledOn: ({settlementDate}: SettlementDateParams) => `Saldo zostanie rozliczone w dniu ${settlementDate}`,
            settleBalance: 'Ureguluj saldo',
            cardLimit: 'Limit karty',
            remainingLimit: 'Pozostały limit',
            requestLimitIncrease: 'Zwiększenie limitu żądań',
            remainingLimitDescription:
                'Bierzemy pod uwagę szereg czynników przy obliczaniu Twojego pozostałego limitu: Twój staż jako klienta, informacje związane z działalnością gospodarczą, które podałeś podczas rejestracji, oraz dostępne środki na Twoim firmowym koncie bankowym. Twój pozostały limit może się zmieniać codziennie.',
            earnedCashback: 'Zwrot gotówki',
            earnedCashbackDescription: 'Saldo zwrotu gotówki opiera się na rozliczonych miesięcznych wydatkach na karcie Expensify w Twoim obszarze roboczym.',
            issueNewCard: 'Wydaj nową kartę',
            finishSetup: 'Zakończ konfigurację',
            chooseBankAccount: 'Wybierz konto bankowe',
            chooseExistingBank: 'Wybierz istniejące firmowe konto bankowe, aby spłacić saldo karty Expensify, lub dodaj nowe konto bankowe.',
            accountEndingIn: 'Konto kończące się na',
            addNewBankAccount: 'Dodaj nowe konto bankowe',
            settlementAccount: 'Konto rozliczeniowe',
            settlementAccountDescription: 'Wybierz konto do spłaty salda na karcie Expensify.',
            settlementAccountInfo: ({reconciliationAccountSettingsLink, accountNumber}: SettlementAccountInfoParams) =>
                `Upewnij się, że to konto jest zgodne z <a href="${reconciliationAccountSettingsLink}">kontem Reconciliation</a> (${accountNumber}), aby Continuous Reconciliation działało poprawnie.`,
            settlementFrequency: 'Częstotliwość rozliczeń',
            settlementFrequencyDescription: 'Wybierz, jak często będziesz spłacać saldo swojej karty Expensify.',
            settlementFrequencyInfo:
                'Jeśli chcesz przejść na miesięczne rozliczenie, musisz połączyć swoje konto bankowe za pomocą Plaid i mieć pozytywną historię salda z ostatnich 90 dni.',
            frequency: {
                daily: 'Codziennie',
                monthly: 'Miesięczny',
            },
            cardDetails: 'Szczegóły karty',
            virtual: 'Wirtualny',
            physical: 'Fizyczny',
            deactivate: 'Dezaktywuj kartę',
            changeCardLimit: 'Zmień limit karty',
            changeLimit: 'Zmień limit',
            smartLimitWarning: ({limit}: CharacterLimitParams) =>
                `Jeśli zmienisz limit tej karty na ${limit}, nowe transakcje będą odrzucane, dopóki nie zatwierdzisz więcej wydatków na karcie.`,
            monthlyLimitWarning: ({limit}: CharacterLimitParams) => `Jeśli zmienisz limit tej karty na ${limit}, nowe transakcje będą odrzucane do następnego miesiąca.`,
            fixedLimitWarning: ({limit}: CharacterLimitParams) => `Jeśli zmienisz limit tej karty na ${limit}, nowe transakcje zostaną odrzucone.`,
            changeCardLimitType: 'Zmień typ limitu karty',
            changeLimitType: 'Zmień typ limitu',
            changeCardSmartLimitTypeWarning: ({limit}: CharacterLimitParams) =>
                `Jeśli zmienisz typ limitu tej karty na Smart Limit, nowe transakcje zostaną odrzucone, ponieważ niezatwierdzony limit ${limit} został już osiągnięty.`,
            changeCardMonthlyLimitTypeWarning: ({limit}: CharacterLimitParams) =>
                `Jeśli zmienisz typ limitu tej karty na Miesięczny, nowe transakcje zostaną odrzucone, ponieważ miesięczny limit ${limit} został już osiągnięty.`,
            addShippingDetails: 'Dodaj szczegóły wysyłki',
            issuedCard: ({assignee}: AssigneeParams) => `wydano ${assignee} kartę Expensify! Karta dotrze w ciągu 2-3 dni roboczych.`,
            issuedCardNoShippingDetails: ({assignee}: AssigneeParams) => `wydano ${assignee} kartę Expensify! Karta zostanie wysłana, gdy zostaną dodane szczegóły wysyłki.`,
            issuedCardVirtual: ({assignee, link}: IssueVirtualCardParams) => `wydano ${assignee} wirtualną ${link}! Karta może być używana od razu.`,
            addedShippingDetails: ({assignee}: AssigneeParams) => `${assignee} dodał szczegóły wysyłki. Karta Expensify dotrze w ciągu 2-3 dni roboczych.`,
            verifyingHeader: 'Weryfikacja',
            bankAccountVerifiedHeader: 'Zweryfikowano konto bankowe',
            verifyingBankAccount: 'Weryfikacja konta bankowego...',
            verifyingBankAccountDescription: 'Proszę czekać, podczas gdy potwierdzamy, że to konto może być używane do wydawania kart Expensify.',
            bankAccountVerified: 'Konto bankowe zweryfikowane!',
            bankAccountVerifiedDescription: 'Możesz teraz wydawać karty Expensify członkom swojego miejsca pracy.',
            oneMoreStep: 'Jeszcze jeden krok...',
            oneMoreStepDescription: 'Wygląda na to, że musimy ręcznie zweryfikować Twoje konto bankowe. Przejdź do Concierge, gdzie czekają na Ciebie instrukcje.',
            gotIt: 'Zrozumiałem.',
            goToConcierge: 'Przejdź do Concierge',
        },
        categories: {
            deleteCategories: 'Usuń kategorie',
            deleteCategoriesPrompt: 'Czy na pewno chcesz usunąć te kategorie?',
            deleteCategory: 'Usuń kategorię',
            deleteCategoryPrompt: 'Czy na pewno chcesz usunąć tę kategorię?',
            disableCategories: 'Wyłącz kategorie',
            disableCategory: 'Wyłącz kategorię',
            enableCategories: 'Włącz kategorie',
            enableCategory: 'Włącz kategorię',
            defaultSpendCategories: 'Domyślne kategorie wydatków',
            spendCategoriesDescription: 'Dostosuj sposób kategoryzacji wydatków u sprzedawców dla transakcji kartą kredytową i zeskanowanych paragonów.',
            deleteFailureMessage: 'Wystąpił błąd podczas usuwania kategorii, spróbuj ponownie.',
            categoryName: 'Nazwa kategorii',
            requiresCategory: 'Członkowie muszą kategoryzować wszystkie wydatki',
            needCategoryForExportToIntegration: ({connectionName}: NeedCategoryForExportToIntegrationParams) =>
                `Wszystkie wydatki muszą być skategoryzowane, aby można je było wyeksportować do ${connectionName}.`,
            subtitle: 'Uzyskaj lepszy przegląd, gdzie wydawane są pieniądze. Użyj naszych domyślnych kategorii lub dodaj własne.',
            emptyCategories: {
                title: 'Nie utworzyłeś żadnych kategorii',
                subtitle: 'Dodaj kategorię, aby zorganizować swoje wydatki.',
                subtitleWithAccounting: ({accountingPageURL}: EmptyCategoriesSubtitleWithAccountingParams) =>
                    `<muted-text><centered-text>Twoje kategorie są obecnie importowane z połączenia księgowego. Przejdź do działu <a href="${accountingPageURL}">księgowości</a>, aby wprowadzić zmiany.</centered-text></muted-text>`,
            },
            updateFailureMessage: 'Wystąpił błąd podczas aktualizacji kategorii, spróbuj ponownie.',
            createFailureMessage: 'Wystąpił błąd podczas tworzenia kategorii, spróbuj ponownie.',
            addCategory: 'Dodaj kategorię',
            editCategory: 'Edytuj kategorię',
            editCategories: 'Edytuj kategorie',
            findCategory: 'Znajdź kategorię',
            categoryRequiredError: 'Nazwa kategorii jest wymagana',
            existingCategoryError: 'Kategoria o tej nazwie już istnieje',
            invalidCategoryName: 'Nieprawidłowa nazwa kategorii',
            importedFromAccountingSoftware: 'Kategorie poniżej są importowane z Twojego',
            payrollCode: 'Kod płacowy',
            updatePayrollCodeFailureMessage: 'Wystąpił błąd podczas aktualizacji kodu płacowego, spróbuj ponownie.',
            glCode: 'Kod GL',
            updateGLCodeFailureMessage: 'Wystąpił błąd podczas aktualizacji kodu GL, spróbuj ponownie.',
            importCategories: 'Importuj kategorie',
            cannotDeleteOrDisableAllCategories: {
                title: 'Nie można usunąć ani wyłączyć wszystkich kategorii',
                description: `Co najmniej jedna kategoria musi pozostać włączona, ponieważ Twoje miejsce pracy wymaga kategorii.`,
            },
        },
        moreFeatures: {
            subtitle: 'Użyj poniższych przełączników, aby włączyć więcej funkcji w miarę rozwoju. Każda funkcja pojawi się w menu nawigacyjnym do dalszej personalizacji.',
            spendSection: {
                title: 'Wydatki',
                subtitle: 'Włącz funkcjonalność, która pomoże Ci rozwijać zespół.',
            },
            manageSection: {
                title: 'Zarządzaj',
                subtitle: 'Dodaj kontrolki, które pomogą utrzymać wydatki w ramach budżetu.',
            },
            earnSection: {
                title: 'Zarabiać',
                subtitle: 'Usprawnij swoje przychody i otrzymuj płatności szybciej.',
            },
            organizeSection: {
                title: 'Zorganizuj',
                subtitle: 'Grupuj i analizuj wydatki, rejestruj każdy zapłacony podatek.',
            },
            integrateSection: {
                title: 'Zintegrować',
                subtitle: 'Połącz Expensify z popularnymi produktami finansowymi.',
            },
            distanceRates: {
                title: 'Stawki za odległość',
                subtitle: 'Dodaj, zaktualizuj i egzekwuj stawki.',
            },
            perDiem: {
                title: 'Dieta',
                subtitle: 'Ustaw stawki diet, aby kontrolować dzienne wydatki pracowników.',
            },
            expensifyCard: {
                title: 'Expensify Card',
                subtitle: 'Uzyskaj wgląd i kontrolę nad wydatkami.',
                disableCardTitle: 'Wyłącz kartę Expensify',
                disableCardPrompt: 'Nie możesz wyłączyć karty Expensify, ponieważ jest już używana. Skontaktuj się z Concierge, aby uzyskać dalsze instrukcje.',
                disableCardButton: 'Czat z Concierge',
                feed: {
                    title: 'Zdobądź kartę Expensify',
                    subTitle: 'Usprawnij swoje wydatki biznesowe i zaoszczędź do 50% na rachunku Expensify, a ponadto:',
                    features: {
                        cashBack: 'Zwrot gotówki przy każdym zakupie w USA',
                        unlimited: 'Nielimitowane karty wirtualne',
                        spend: 'Kontrola wydatków i niestandardowe limity',
                    },
                    ctaTitle: 'Wydaj nową kartę',
                },
            },
            companyCards: {
                title: 'Karty firmowe',
                subtitle: 'Importuj wydatki z istniejących kart firmowych.',
                feed: {
                    title: 'Importuj karty firmowe',
                    features: {
                        support: 'Obsługa wszystkich głównych dostawców kart',
                        assignCards: 'Przypisz karty do całego zespołu',
                        automaticImport: 'Automatyczny import transakcji',
                    },
                },
                disableCardTitle: 'Wyłącz karty firmowe',
                disableCardPrompt: 'Nie możesz wyłączyć kart firmowych, ponieważ ta funkcja jest w użyciu. Skontaktuj się z Concierge, aby uzyskać dalsze instrukcje.',
                disableCardButton: 'Czat z Concierge',
                cardDetails: 'Szczegóły karty',
                cardNumber: 'Numer karty',
                cardholder: 'Posiadacz karty',
                cardName: 'Nazwa karty',
                integrationExport: ({integration, type}: IntegrationExportParams) => (integration && type ? `${integration} ${type.toLowerCase()} eksport` : `eksport ${integration}`),
                integrationExportTitleFirstPart: ({integration}: IntegrationExportParams) => `Wybierz konto ${integration}, do którego transakcje powinny być eksportowane.`,
                integrationExportTitlePart: 'Wybierz inny',
                integrationExportTitleLinkPart: 'opcja eksportu',
                integrationExportTitleSecondPart: 'aby zmienić dostępne konta.',
                lastUpdated: 'Ostatnia aktualizacja',
                transactionStartDate: 'Data rozpoczęcia transakcji',
                updateCard: 'Zaktualizuj kartę',
                unassignCard: 'Usuń przypisanie karty',
                unassign: 'Odznacz',
                unassignCardDescription: 'Odpięcie tej karty spowoduje usunięcie wszystkich transakcji na raportach roboczych z konta posiadacza karty.',
                assignCard: 'Przypisz kartę',
                cardFeedName: 'Nazwa kanału kartowego',
                cardFeedNameDescription: 'Nadaj kanałowi kart unikalną nazwę, abyś mógł go odróżnić od innych.',
                cardFeedTransaction: 'Usuń transakcje',
                cardFeedTransactionDescription: 'Wybierz, czy posiadacze kart mogą usuwać transakcje kartowe. Nowe transakcje będą przestrzegać tych zasad.',
                cardFeedRestrictDeletingTransaction: 'Ogranicz usuwanie transakcji',
                cardFeedAllowDeletingTransaction: 'Zezwól na usuwanie transakcji',
                removeCardFeed: 'Usuń kartę z kanału',
                removeCardFeedTitle: ({feedName}: CompanyCardFeedNameParams) => `Usuń kanał ${feedName}`,
                removeCardFeedDescription: 'Czy na pewno chcesz usunąć ten kanał kart? Spowoduje to odłączenie wszystkich kart.',
                error: {
                    feedNameRequired: 'Nazwa kanału karty jest wymagana',
                    statementCloseDateRequired: 'Wybierz datę zamknięcia wyciągu.',
                },
                corporate: 'Ogranicz usuwanie transakcji',
                personal: 'Zezwól na usuwanie transakcji',
                setFeedNameDescription: 'Nadaj kanałowi kart unikalną nazwę, abyś mógł go odróżnić od innych.',
                setTransactionLiabilityDescription: 'Po włączeniu posiadacze kart mogą usuwać transakcje kartowe. Nowe transakcje będą podlegać tej zasadzie.',
                emptyAddedFeedTitle: 'Przypisz firmowe karty',
                emptyAddedFeedDescription: 'Rozpocznij, przypisując swoją pierwszą kartę członkowi.',
                pendingFeedTitle: `Przeglądamy Twoją prośbę...`,
                pendingFeedDescription: `Obecnie przeglądamy szczegóły Twojego kanału. Gdy to zrobimy, skontaktujemy się z Tobą przez`,
                pendingBankTitle: 'Sprawdź okno przeglądarki',
                pendingBankDescription: ({bankName}: CompanyCardBankName) =>
                    `Proszę połączyć się z ${bankName} za pomocą okna przeglądarki, które właśnie się otworzyło. Jeśli się nie otworzyło,`,
                pendingBankLink: 'proszę kliknij tutaj',
                giveItNameInstruction: 'Nadaj karcie nazwę, która wyróżni ją spośród innych.',
                updating: 'Aktualizowanie...',
                noAccountsFound: 'Nie znaleziono kont',
                defaultCard: 'Domyślna karta',
                downgradeTitle: `Nie można obniżyć poziomu workspace.`,
                downgradeSubTitleFirstPart: `Tego miejsca pracy nie można obniżyć, ponieważ jest połączonych wiele kanałów kart (z wyłączeniem kart Expensify). Proszę`,
                downgradeSubTitleMiddlePart: `zachowaj tylko jeden kanał kart`,
                downgradeSubTitleLastPart: 'aby kontynuować.',
                noAccountsFoundDescription: ({connection}: ConnectionParams) => `Proszę dodać konto w ${connection} i ponownie zsynchronizować połączenie.`,
                expensifyCardBannerTitle: 'Zdobądź kartę Expensify',
                expensifyCardBannerSubtitle:
                    'Ciesz się zwrotem gotówki przy każdym zakupie w USA, do 50% zniżki na rachunek Expensify, nielimitowanymi kartami wirtualnymi i wieloma innymi korzyściami.',
                expensifyCardBannerLearnMoreButton: 'Dowiedz się więcej',
                statementCloseDateTitle: 'Data zamknięcia oświadczenia',
                statementCloseDateDescription: 'Poinformuj nas o zamknięciu wyciągu z karty, a my utworzymy pasujący wyciąg w Expensify.',
            },
            workflows: {
                title: 'Przepływy pracy',
                subtitle: 'Skonfiguruj, jak wydatki są zatwierdzane i opłacane.',
                disableApprovalPrompt:
                    'Karty Expensify z tego obszaru roboczego obecnie polegają na zatwierdzeniu, aby określić ich Inteligentne Limity. Proszę zmienić typy limitów dla wszystkich Kart Expensify z Inteligentnymi Limitami przed wyłączeniem zatwierdzeń.',
            },
            invoices: {
                title: 'Faktury',
                subtitle: 'Wysyłaj i odbieraj faktury.',
            },
            categories: {
                title: 'Kategorie',
                subtitle: 'Śledź i organizuj wydatki.',
            },
            tags: {
                title: 'Tagi',
                subtitle: 'Klasyfikuj koszty i śledź wydatki podlegające fakturowaniu.',
            },
            taxes: {
                title: 'Podatki',
                subtitle: 'Dokumentuj i odzyskuj kwalifikujące się podatki.',
            },
            reportFields: {
                title: 'Pola raportu',
                subtitle: 'Skonfiguruj niestandardowe pola dla wydatków.',
            },
            connections: {
                title: 'Księgowość',
                subtitle: 'Synchronizuj swój plan kont i więcej.',
            },
            connectionsWarningModal: {
                featureEnabledTitle: 'Nie tak szybko...',
                featureEnabledText: 'Aby włączyć lub wyłączyć tę funkcję, musisz zmienić ustawienia importu księgowego.',
                disconnectText: 'Aby wyłączyć księgowość, musisz odłączyć swoje połączenie księgowe od przestrzeni roboczej.',
                manageSettings: 'Zarządzaj ustawieniami',
            },
            workflowWarningModal: {
                featureEnabledTitle: 'Nie tak szybko...',
                featureEnabledText:
                    'Karty Expensify w tym obszarze roboczym polegają na przepływach zatwierdzeń, aby określić ich Inteligentne Limity.\n\nProszę zmienić typy limitów na kartach z Inteligentnymi Limitami przed wyłączeniem przepływów pracy.',
                confirmText: 'Przejdź do kart Expensify',
            },
            rules: {
                title: 'Zasady',
                subtitle: 'Wymagaj paragonów, oznaczaj wysokie wydatki i więcej.',
            },
        },
        reportFields: {
            addField: 'Dodaj pole',
            delete: 'Usuń pole',
            deleteFields: 'Usuń pola',
            findReportField: 'Znajdź pole raportu',
            deleteConfirmation: 'Czy na pewno chcesz usunąć to pole raportu?',
            deleteFieldsConfirmation: 'Czy na pewno chcesz usunąć te pola raportu?',
            emptyReportFields: {
                title: 'Nie utworzyłeś żadnych pól raportu',
                subtitle: 'Dodaj niestandardowe pole (tekstowe, daty lub rozwijane), które pojawia się w raportach.',
            },
            subtitle: 'Pola raportu mają zastosowanie do wszystkich wydatków i mogą być pomocne, gdy chcesz poprosić o dodatkowe informacje.',
            disableReportFields: 'Wyłącz pola raportu',
            disableReportFieldsConfirmation: 'Czy jesteś pewien? Pola tekstowe i daty zostaną usunięte, a listy zostaną wyłączone.',
            importedFromAccountingSoftware: 'Pola raportu poniżej są importowane z Twojego',
            textType: 'Tekst',
            dateType: 'Data',
            dropdownType: 'Lista',
            textAlternateText: 'Dodaj pole do swobodnego wprowadzania tekstu.',
            dateAlternateText: 'Dodaj kalendarz do wyboru daty.',
            dropdownAlternateText: 'Dodaj listę opcji do wyboru.',
            nameInputSubtitle: 'Wybierz nazwę dla pola raportu.',
            typeInputSubtitle: 'Wybierz, jakiego typu pola raportu chcesz użyć.',
            initialValueInputSubtitle: 'Wprowadź wartość początkową do wyświetlenia w polu raportu.',
            listValuesInputSubtitle: 'Te wartości pojawią się w rozwijanym polu raportu. Włączone wartości mogą być wybierane przez członków.',
            listInputSubtitle: 'Te wartości pojawią się na liście pól w Twoim raporcie. Włączone wartości mogą być wybierane przez członków.',
            deleteValue: 'Usuń wartość',
            deleteValues: 'Usuń wartości',
            disableValue: 'Wyłącz wartość',
            disableValues: 'Wyłącz wartości',
            enableValue: 'Włącz wartość',
            enableValues: 'Włącz wartości',
            emptyReportFieldsValues: {
                title: 'Nie utworzyłeś żadnych wartości listy',
                subtitle: 'Dodaj niestandardowe wartości, które mają pojawić się w raportach.',
            },
            deleteValuePrompt: 'Czy na pewno chcesz usunąć tę wartość z listy?',
            deleteValuesPrompt: 'Czy na pewno chcesz usunąć te wartości listy?',
            listValueRequiredError: 'Proszę wprowadzić nazwę wartości listy',
            existingListValueError: 'Wartość listy o tej nazwie już istnieje',
            editValue: 'Edytuj wartość',
            listValues: 'Wymień wartości',
            addValue: 'Dodaj wartość',
            existingReportFieldNameError: 'Pole raportu o tej nazwie już istnieje',
            reportFieldNameRequiredError: 'Proszę wprowadzić nazwę pola raportu',
            reportFieldTypeRequiredError: 'Proszę wybrać typ pola raportu',
            reportFieldInitialValueRequiredError: 'Proszę wybrać początkową wartość pola raportu',
            genericFailureMessage: 'Wystąpił błąd podczas aktualizacji pola raportu. Proszę spróbować ponownie.',
        },
        tags: {
            tagName: 'Nazwa tagu',
            requiresTag: 'Członkowie muszą oznaczać wszystkie wydatki',
            trackBillable: 'Śledź wydatki podlegające rozliczeniu',
            customTagName: 'Niestandardowa nazwa tagu',
            enableTag: 'Włącz tag',
            enableTags: 'Włącz tagi',
            requireTag: 'Wymagaj tagu',
            requireTags: 'Wymagane tagi',
            notRequireTags: 'Nie wymagaj',
            disableTag: 'Wyłącz tag',
            disableTags: 'Wyłącz tagi',
            addTag: 'Dodaj tag',
            editTag: 'Edytuj tag',
            editTags: 'Edytuj tagi',
            findTag: 'Znajdź tag',
            subtitle: 'Tagi dodają bardziej szczegółowe sposoby klasyfikacji kosztów.',
            dependentMultiLevelTagsSubtitle: {
                phrase1: 'Używasz',
                phrase2: 'tagi zależne',
                phrase3: '. Możesz',
                phrase4: 'ponownie zaimportuj arkusz kalkulacyjny',
                phrase5: 'aby zaktualizować swoje tagi.',
            },
            emptyTags: {
                title: 'Nie utworzyłeś żadnych tagów',
                //  We need to remove the subtitle and use the below one when we remove the canUseMultiLevelTags beta
                subtitle: 'Dodaj tag, aby śledzić projekty, lokalizacje, działy i inne.',
                subtitleHTML: `<muted-text><centered-text>Zaimportuj arkusz kalkulacyjny, aby dodać tagi do śledzenia projektów, lokalizacji, działów i nie tylko. <a href="${CONST.IMPORT_TAGS_EXPENSIFY_URL}">Dowiedz się więcej</a> o formatowaniu plików tagów.</centered-text></muted-text>`,
                subtitleWithAccounting: ({accountingPageURL}: EmptyTagsSubtitleWithAccountingParams) =>
                    `<muted-text><centered-text>Twoje tagi są obecnie importowane z połączenia księgowego. Przejdź do działu <a href="${accountingPageURL}">księgowości</a>, aby wprowadzić zmiany.</centered-text></muted-text>`,
            },
            deleteTag: 'Usuń tag',
            deleteTags: 'Usuń tagi',
            deleteTagConfirmation: 'Czy na pewno chcesz usunąć ten tag?',
            deleteTagsConfirmation: 'Czy na pewno chcesz usunąć te tagi?',
            deleteFailureMessage: 'Wystąpił błąd podczas usuwania tagu, spróbuj ponownie.',
            tagRequiredError: 'Nazwa tagu jest wymagana',
            existingTagError: 'Tag o tej nazwie już istnieje',
            invalidTagNameError: 'Nazwa tagu nie może być 0. Proszę wybrać inną wartość.',
            genericFailureMessage: 'Wystąpił błąd podczas aktualizacji tagu, spróbuj ponownie.',
            importedFromAccountingSoftware: 'Tagi poniżej są importowane z twojego',
            glCode: 'Kod GL',
            updateGLCodeFailureMessage: 'Wystąpił błąd podczas aktualizacji kodu GL, spróbuj ponownie.',
            tagRules: 'Zasady tagów',
            approverDescription: 'Aprobujący',
            importTags: 'Importuj tagi',
            importTagsSupportingText: 'Koduj swoje wydatki za pomocą jednego rodzaju tagu lub wielu.',
            configureMultiLevelTags: 'Skonfiguruj swoją listę tagów do tagowania wielopoziomowego.',
            importMultiLevelTagsSupportingText: `Oto podgląd Twoich tagów. Jeśli wszystko wygląda dobrze, kliknij poniżej, aby je zaimportować.`,
            importMultiLevelTags: {
                firstRowTitle: 'Pierwszy wiersz to tytuł dla każdej listy tagów',
                independentTags: 'Są to niezależne tagi',
                glAdjacentColumn: 'W sąsiedniej kolumnie znajduje się kod GL',
            },
            tagLevel: {
                singleLevel: 'Pojedynczy poziom tagów',
                multiLevel: 'Wielopoziomowe tagi',
            },
            switchSingleToMultiLevelTagWarning: {
                title: 'Przełącz poziomy tagów',
                prompt1: 'Zmiana poziomów tagów spowoduje usunięcie wszystkich bieżących tagów.',
                prompt2: 'Sugerujemy najpierw',
                prompt3: 'pobierz kopię zapasową',
                prompt4: 'poprzez eksportowanie swoich tagów.',
                prompt5: 'Dowiedz się więcej',
                prompt6: 'o poziomach tagów.',
            },
            importedTagsMessage: ({columnCounts}: ImportedTagsMessageParams) =>
                `Znaleźliśmy *${columnCounts} kolumny* w Twoim arkuszu kalkulacyjnym. Wybierz *Nazwa* obok kolumny, która zawiera nazwy tagów. Możesz również wybrać *Włączone* obok kolumny, która ustawia status tagów.`,
            cannotDeleteOrDisableAllTags: {
                title: 'Nie można usunąć ani wyłączyć wszystkich tagów',
                description: `Co najmniej jeden tag musi pozostać włączony, ponieważ twoje miejsce pracy wymaga tagów.`,
            },
            cannotMakeAllTagsOptional: {
                title: 'Nie można ustawić wszystkich tagów jako opcjonalne.',
                description: `Co najmniej jeden tag musi pozostać wymagany, ponieważ ustawienia Twojego miejsca pracy wymagają tagów.`,
            },
            tagCount: () => ({
                one: '1 dzień',
                other: (count: number) => `${count} tagi`,
            }),
        },
        taxes: {
            subtitle: 'Dodaj nazwy podatków, stawki i ustaw domyślne.',
            addRate: 'Dodaj stawkę',
            workspaceDefault: 'Domyślna waluta przestrzeni roboczej',
            foreignDefault: 'Domyślna waluta obca',
            customTaxName: 'Niestandardowa nazwa podatku',
            value: 'Wartość',
            taxReclaimableOn: 'Podatek do odzyskania na',
            taxRate: 'Stawka podatkowa',
            findTaxRate: 'Znajdź stawkę podatkową',
            error: {
                taxRateAlreadyExists: 'Ta nazwa podatku jest już w użyciu',
                taxCodeAlreadyExists: 'Ten kod podatkowy jest już w użyciu',
                valuePercentageRange: 'Proszę wprowadzić prawidłowy procent pomiędzy 0 a 100',
                customNameRequired: 'Nazwa niestandardowego podatku jest wymagana',
                deleteFailureMessage: 'Wystąpił błąd podczas usuwania stawki podatkowej. Spróbuj ponownie lub poproś o pomoc Concierge.',
                updateFailureMessage: 'Wystąpił błąd podczas aktualizacji stawki podatkowej. Spróbuj ponownie lub poproś o pomoc Concierge.',
                createFailureMessage: 'Wystąpił błąd podczas tworzenia stawki podatkowej. Spróbuj ponownie lub poproś o pomoc Concierge.',
                updateTaxClaimableFailureMessage: 'Część podlegająca zwrotowi musi być mniejsza niż kwota stawki za odległość',
            },
            deleteTaxConfirmation: 'Czy na pewno chcesz usunąć ten podatek?',
            deleteMultipleTaxConfirmation: ({taxAmount}: TaxAmountParams) => `Czy na pewno chcesz usunąć podatki w wysokości ${taxAmount}?`,
            actions: {
                delete: 'Usuń stawkę',
                deleteMultiple: 'Usuń stawki',
                enable: 'Włącz stawkę',
                disable: 'Wyłącz stawkę',
                enableTaxRates: () => ({
                    one: 'Włącz stawkę',
                    other: 'Włącz stawki',
                }),
                disableTaxRates: () => ({
                    one: 'Wyłącz stawkę',
                    other: 'Wyłącz stawki',
                }),
            },
            importedFromAccountingSoftware: 'Poniższe podatki są importowane z Twojego',
            taxCode: 'Kod podatkowy',
            updateTaxCodeFailureMessage: 'Wystąpił błąd podczas aktualizacji kodu podatkowego, spróbuj ponownie.',
        },
        emptyWorkspace: {
            title: 'Utwórz przestrzeń roboczą',
            subtitle: 'Utwórz przestrzeń roboczą do śledzenia paragonów, zwracania wydatków, zarządzania podróżami, wysyłania faktur i nie tylko — wszystko z prędkością czatu.',
            createAWorkspaceCTA: 'Rozpocznij',
            features: {
                trackAndCollect: 'Śledź i zbieraj paragony',
                reimbursements: 'Zwróć koszty pracownikom',
                companyCards: 'Zarządzaj kartami firmowymi',
            },
            notFound: 'Nie znaleziono przestrzeni roboczej',
            description: 'Pokoje to świetne miejsce do dyskusji i pracy z wieloma osobami. Aby rozpocząć współpracę, utwórz lub dołącz do przestrzeni roboczej.',
        },
        new: {
            newWorkspace: 'Nowe miejsce pracy',
            getTheExpensifyCardAndMore: 'Zdobądź kartę Expensify i więcej',
            confirmWorkspace: 'Potwierdź przestrzeń roboczą',
            myGroupWorkspace: ({workspaceNumber}: {workspaceNumber?: number}) => `Moja przestrzeń robocza grupy${workspaceNumber ? ` ${workspaceNumber}` : ''}`,
            workspaceName: ({userName, workspaceNumber}: NewWorkspaceNameParams) => `Workspace użytkownika ${userName}${workspaceNumber ? ` ${workspaceNumber}` : ''}`,
        },
        people: {
            genericFailureMessage: 'Wystąpił błąd podczas usuwania członka z przestrzeni roboczej, spróbuj ponownie.',
            removeMembersPrompt: ({memberName}: {memberName: string}) => ({
                one: `Czy na pewno chcesz usunąć ${memberName}?`,
                other: 'Czy na pewno chcesz usunąć tych członków?',
            }),
            removeMembersWarningPrompt: ({memberName, ownerName}: RemoveMembersWarningPrompt) =>
                `${memberName} jest osobą zatwierdzającą w tej przestrzeni roboczej. Gdy przestaniesz udostępniać im tę przestrzeń roboczą, zastąpimy ich w procesie zatwierdzania właścicielem przestrzeni roboczej, ${ownerName}`,
            removeMembersTitle: () => ({
                one: 'Usuń członka',
                other: 'Usuń członków',
            }),
            findMember: 'Znajdź członka',
            removeWorkspaceMemberButtonTitle: 'Usuń z przestrzeni roboczej',
            removeGroupMemberButtonTitle: 'Usuń z grupy',
            removeRoomMemberButtonTitle: 'Usuń z czatu',
            removeMemberPrompt: ({memberName}: RemoveMemberPromptParams) => `Czy na pewno chcesz usunąć ${memberName}?`,
            removeMemberTitle: 'Usuń członka',
            transferOwner: 'Przenieś właściciela',
            makeMember: 'Uczyń członkiem',
            makeAdmin: 'Ustaw jako administratora',
            makeAuditor: 'Utwórz audytora',
            selectAll: 'Zaznacz wszystko',
            error: {
                genericAdd: 'Wystąpił problem z dodaniem tego członka przestrzeni roboczej',
                cannotRemove: 'Nie możesz usunąć siebie ani właściciela przestrzeni roboczej.',
                genericRemove: 'Wystąpił problem z usunięciem tego członka przestrzeni roboczej',
            },
            addedWithPrimary: 'Niektórzy członkowie zostali dodani z ich głównymi loginami.',
            invitedBySecondaryLogin: ({secondaryLogin}: SecondaryLoginParams) => `Dodane przez dodatkowe logowanie ${secondaryLogin}.`,
            membersListTitle: 'Katalog wszystkich członków przestrzeni roboczej.',
            importMembers: 'Importuj członków',
        },
        card: {
            getStartedIssuing: 'Rozpocznij, wydając swoją pierwszą wirtualną lub fizyczną kartę.',
            issueCard: 'Wydaj kartę',
            issueNewCard: {
                whoNeedsCard: 'Kto potrzebuje karty?',
                findMember: 'Znajdź członka',
                chooseCardType: 'Wybierz typ karty',
                physicalCard: 'Fizyczna karta',
                physicalCardDescription: 'Świetne dla częstego wydawcy',
                virtualCard: 'Wirtualna karta',
                virtualCardDescription: 'Natychmiastowy i elastyczny',
                chooseLimitType: 'Wybierz typ limitu',
                smartLimit: 'Inteligentny Limit',
                smartLimitDescription: 'Wydaj do określonej kwoty przed wymaganiem zatwierdzenia',
                monthly: 'Miesięczny',
                monthlyDescription: 'Wydawaj do określonej kwoty miesięcznie',
                fixedAmount: 'Stała kwota',
                fixedAmountDescription: 'Wydaj do określonej kwoty jednorazowo',
                setLimit: 'Ustaw limit',
                cardLimitError: 'Proszę wprowadzić kwotę mniejszą niż $21,474,836',
                giveItName: 'Nadaj mu nazwę',
                giveItNameInstruction: 'Uczyń ją na tyle unikalną, aby można było ją odróżnić od innych kart. Konkretne przypadki użycia są jeszcze lepsze!',
                cardName: 'Nazwa karty',
                letsDoubleCheck: 'Sprawdźmy jeszcze raz, czy wszystko wygląda dobrze.',
                willBeReady: 'Ta karta będzie gotowa do użycia natychmiast.',
                cardholder: 'Posiadacz karty',
                cardType: 'Typ karty',
                limit: 'Limit',
                limitType: 'Typ limitu',
                name: 'Imię',
            },
            deactivateCardModal: {
                deactivate: 'Dezaktywuj',
                deactivateCard: 'Dezaktywuj kartę',
                deactivateConfirmation: 'Dezaktywacja tej karty spowoduje odrzucenie wszystkich przyszłych transakcji i nie można tego cofnąć.',
            },
        },
        accounting: {
            settings: 'ustawienia',
            title: 'Połączenia',
            subtitle: 'Połącz się ze swoim systemem księgowym, aby kodować transakcje za pomocą planu kont, automatycznie dopasowywać płatności i utrzymywać synchronizację finansów.',
            qbo: 'QuickBooks Online',
            qbd: 'QuickBooks Desktop',
            xero: 'Xero',
            netsuite: 'NetSuite',
            intacct: 'Sage Intacct',
            sap: 'SAP',
            oracle: 'Oracle',
            microsoftDynamics: 'Microsoft Dynamics',
            talkYourOnboardingSpecialist: 'Porozmawiaj ze swoim specjalistą ds. konfiguracji.',
            talkYourAccountManager: 'Porozmawiaj ze swoim menedżerem konta.',
            talkToConcierge: 'Czat z Concierge.',
            needAnotherAccounting: 'Potrzebujesz innego oprogramowania księgowego?',
            connectionName: ({connectionName}: ConnectionNameParams) => {
                switch (connectionName) {
                    case CONST.POLICY.CONNECTIONS.NAME.QBO:
                        return 'QuickBooks Online';
                    case CONST.POLICY.CONNECTIONS.NAME.XERO:
                        return 'Xero';
                    case CONST.POLICY.CONNECTIONS.NAME.NETSUITE:
                        return 'NetSuite';
                    case CONST.POLICY.CONNECTIONS.NAME.SAGE_INTACCT:
                        return 'Sage Intacct';
                    default: {
                        return '';
                    }
                }
            },
            errorODIntegration: 'Wystąpił błąd z połączeniem skonfigurowanym w Expensify Classic.',
            goToODToFix: 'Przejdź do Expensify Classic, aby rozwiązać ten problem.',
            goToODToSettings: 'Przejdź do Expensify Classic, aby zarządzać swoimi ustawieniami.',
            setup: 'Połącz',
            lastSync: ({relativeDate}: LastSyncAccountingParams) => `Ostatnia synchronizacja ${relativeDate}`,
            notSync: 'Nie zsynchronizowano',
            import: 'Importuj',
            export: 'Eksportuj',
            advanced: 'Zaawansowany',
            other: 'Inne',
            syncNow: 'Synchronizuj teraz',
            disconnect: 'Odłącz',
            reinstall: 'Ponownie zainstaluj łącznik',
            disconnectTitle: ({connectionName}: OptionalParam<ConnectionNameParams> = {}) => {
                const integrationName =
                    connectionName && CONST.POLICY.CONNECTIONS.NAME_USER_FRIENDLY[connectionName] ? CONST.POLICY.CONNECTIONS.NAME_USER_FRIENDLY[connectionName] : 'integracja';
                return `Odłącz ${integrationName}`;
            },
            connectTitle: ({connectionName}: ConnectionNameParams) => `Połącz ${CONST.POLICY.CONNECTIONS.NAME_USER_FRIENDLY[connectionName] ?? 'integracja księgowa'}`,
            syncError: ({connectionName}: ConnectionNameParams) => {
                switch (connectionName) {
                    case CONST.POLICY.CONNECTIONS.NAME.QBO:
                        return 'Nie można połączyć się z QuickBooks Online';
                    case CONST.POLICY.CONNECTIONS.NAME.XERO:
                        return 'Nie można połączyć się z Xero';
                    case CONST.POLICY.CONNECTIONS.NAME.NETSUITE:
                        return 'Nie można połączyć się z NetSuite';
                    case CONST.POLICY.CONNECTIONS.NAME.QBD:
                        return 'Nie można połączyć się z QuickBooks Desktop';
                    default: {
                        return 'Nie można połączyć się z integracją';
                    }
                }
            },
            accounts: 'Plan kont',
            taxes: 'Podatki',
            imported: 'Zaimportowano',
            notImported: 'Nie zaimportowano',
            importAsCategory: 'Zaimportowano jako kategorie',
            importTypes: {
                [CONST.INTEGRATION_ENTITY_MAP_TYPES.IMPORTED]: 'Zaimportowano',
                [CONST.INTEGRATION_ENTITY_MAP_TYPES.TAG]: 'Zaimportowano jako tagi',
                [CONST.INTEGRATION_ENTITY_MAP_TYPES.DEFAULT]: 'Zaimportowano',
                [CONST.INTEGRATION_ENTITY_MAP_TYPES.NOT_IMPORTED]: 'Nie zaimportowano',
                [CONST.INTEGRATION_ENTITY_MAP_TYPES.NONE]: 'Nie zaimportowano',
                [CONST.INTEGRATION_ENTITY_MAP_TYPES.REPORT_FIELD]: 'Zaimportowane jako pola raportu',
                [CONST.INTEGRATION_ENTITY_MAP_TYPES.NETSUITE_DEFAULT]: 'Domyślne ustawienia pracownika NetSuite',
            },
            disconnectPrompt: ({connectionName}: OptionalParam<ConnectionNameParams> = {}) => {
                const integrationName =
                    connectionName && CONST.POLICY.CONNECTIONS.NAME_USER_FRIENDLY[connectionName] ? CONST.POLICY.CONNECTIONS.NAME_USER_FRIENDLY[connectionName] : 'ta integracja';
                return `Czy na pewno chcesz odłączyć ${integrationName}?`;
            },
            connectPrompt: ({connectionName}: ConnectionNameParams) =>
                `Czy na pewno chcesz połączyć ${CONST.POLICY.CONNECTIONS.NAME_USER_FRIENDLY[connectionName] ?? 'ta integracja księgowa'}? Spowoduje to usunięcie wszystkich istniejących połączeń księgowych.`,
            enterCredentials: 'Wprowadź swoje dane uwierzytelniające',
            connections: {
                syncStageName: ({stage}: SyncStageNameConnectionsParams) => {
                    switch (stage) {
                        case 'quickbooksOnlineImportCustomers':
                        case 'quickbooksDesktopImportCustomers':
                            return 'Importowanie klientów';
                        case 'quickbooksOnlineImportEmployees':
                        case 'netSuiteSyncImportEmployees':
                        case 'intacctImportEmployees':
                        case 'quickbooksDesktopImportEmployees':
                            return 'Importowanie pracowników';
                        case 'quickbooksOnlineImportAccounts':
                        case 'quickbooksDesktopImportAccounts':
                            return 'Importowanie kont';
                        case 'quickbooksOnlineImportClasses':
                        case 'quickbooksDesktopImportClasses':
                            return 'Importowanie klas';
                        case 'quickbooksOnlineImportLocations':
                            return 'Importowanie lokalizacji';
                        case 'quickbooksOnlineImportProcessing':
                            return 'Przetwarzanie zaimportowanych danych';
                        case 'quickbooksOnlineSyncBillPayments':
                        case 'intacctImportSyncBillPayments':
                            return 'Synchronizowanie zrefundowanych raportów i płatności rachunków';
                        case 'quickbooksOnlineSyncTaxCodes':
                            return 'Importowanie kodów podatkowych';
                        case 'quickbooksOnlineCheckConnection':
                            return 'Sprawdzanie połączenia z QuickBooks Online';
                        case 'quickbooksOnlineImportMain':
                            return 'Importowanie danych z QuickBooks Online';
                        case 'startingImportXero':
                            return 'Importowanie danych Xero';
                        case 'startingImportQBO':
                            return 'Importowanie danych z QuickBooks Online';
                        case 'startingImportQBD':
                        case 'quickbooksDesktopImportMore':
                            return 'Importowanie danych QuickBooks Desktop';
                        case 'quickbooksDesktopImportTitle':
                            return 'Importowanie tytułu';
                        case 'quickbooksDesktopImportApproveCertificate':
                            return 'Importowanie certyfikatu zatwierdzenia';
                        case 'quickbooksDesktopImportDimensions':
                            return 'Importowanie wymiarów';
                        case 'quickbooksDesktopImportSavePolicy':
                            return 'Importowanie zapisanej polityki';
                        case 'quickbooksDesktopWebConnectorReminder':
                            return 'Nadal synchronizujemy dane z QuickBooks... Upewnij się, że Web Connector jest uruchomiony';
                        case 'quickbooksOnlineSyncTitle':
                            return 'Synchronizowanie danych z QuickBooks Online';
                        case 'quickbooksOnlineSyncLoadData':
                        case 'xeroSyncStep':
                        case 'intacctImportData':
                            return 'Ładowanie danych';
                        case 'quickbooksOnlineSyncApplyCategories':
                            return 'Aktualizowanie kategorii';
                        case 'quickbooksOnlineSyncApplyCustomers':
                            return 'Aktualizowanie klientów/projektów';
                        case 'quickbooksOnlineSyncApplyEmployees':
                            return 'Aktualizowanie listy osób';
                        case 'quickbooksOnlineSyncApplyClassesLocations':
                            return 'Aktualizowanie pól raportu';
                        case 'jobDone':
                            return 'Oczekiwanie na załadowanie zaimportowanych danych';
                        case 'xeroSyncImportChartOfAccounts':
                            return 'Synchronizowanie planu kont';
                        case 'xeroSyncImportCategories':
                            return 'Synchronizowanie kategorii';
                        case 'xeroSyncImportCustomers':
                            return 'Synchronizowanie klientów';
                        case 'xeroSyncXeroReimbursedReports':
                            return 'Oznaczanie raportów Expensify jako zrefundowane';
                        case 'xeroSyncExpensifyReimbursedReports':
                            return 'Oznaczanie rachunków i faktur Xero jako opłacone';
                        case 'xeroSyncImportTrackingCategories':
                            return 'Synchronizowanie kategorii śledzenia';
                        case 'xeroSyncImportBankAccounts':
                            return 'Synchronizacja kont bankowych';
                        case 'xeroSyncImportTaxRates':
                            return 'Synchronizowanie stawek podatkowych';
                        case 'xeroCheckConnection':
                            return 'Sprawdzanie połączenia z Xero';
                        case 'xeroSyncTitle':
                            return 'Synchronizowanie danych Xero';
                        case 'netSuiteSyncConnection':
                            return 'Inicjowanie połączenia z NetSuite';
                        case 'netSuiteSyncCustomers':
                            return 'Importowanie klientów';
                        case 'netSuiteSyncInitData':
                            return 'Pobieranie danych z NetSuite';
                        case 'netSuiteSyncImportTaxes':
                            return 'Importowanie podatków';
                        case 'netSuiteSyncImportItems':
                            return 'Importowanie elementów';
                        case 'netSuiteSyncData':
                            return 'Importowanie danych do Expensify';
                        case 'netSuiteSyncAccounts':
                            return 'Synchronizowanie kont';
                        case 'netSuiteSyncCurrencies':
                            return 'Synchronizowanie walut';
                        case 'netSuiteSyncCategories':
                            return 'Synchronizowanie kategorii';
                        case 'netSuiteSyncReportFields':
                            return 'Importowanie danych jako pola raportu Expensify';
                        case 'netSuiteSyncTags':
                            return 'Importowanie danych jako tagi Expensify';
                        case 'netSuiteSyncUpdateConnectionData':
                            return 'Aktualizowanie informacji o połączeniu';
                        case 'netSuiteSyncNetSuiteReimbursedReports':
                            return 'Oznaczanie raportów Expensify jako zrefundowane';
                        case 'netSuiteSyncExpensifyReimbursedReports':
                            return 'Oznaczanie rachunków i faktur NetSuite jako opłacone';
                        case 'netSuiteImportVendorsTitle':
                            return 'Importowanie dostawców';
                        case 'netSuiteImportCustomListsTitle':
                            return 'Importowanie niestandardowych list';
                        case 'netSuiteSyncImportCustomLists':
                            return 'Importowanie niestandardowych list';
                        case 'netSuiteSyncImportSubsidiaries':
                            return 'Importowanie jednostek zależnych';
                        case 'netSuiteSyncImportVendors':
                        case 'quickbooksDesktopImportVendors':
                            return 'Importowanie dostawców';
                        case 'intacctCheckConnection':
                            return 'Sprawdzanie połączenia z Sage Intacct';
                        case 'intacctImportDimensions':
                            return 'Importowanie wymiarów Sage Intacct';
                        case 'intacctImportTitle':
                            return 'Importowanie danych Sage Intacct';
                        default: {
                            // eslint-disable-next-line @typescript-eslint/restrict-template-expressions
                            return `Brak tłumaczenia dla etapu: ${stage}`;
                        }
                    }
                },
            },
            preferredExporter: 'Preferowany eksporter',
            exportPreferredExporterNote:
                'Preferowany eksporter może być dowolnym administratorem przestrzeni roboczej, ale musi być również administratorem domeny, jeśli ustawisz różne konta eksportu dla indywidualnych kart firmowych w ustawieniach domeny.',
            exportPreferredExporterSubNote: 'Po ustawieniu preferowany eksporter zobaczy raporty do eksportu na swoim koncie.',
            exportAs: 'Eksportuj jako',
            exportOutOfPocket: 'Eksportuj wydatki z własnej kieszeni jako',
            exportCompanyCard: 'Eksportuj wydatki na firmową kartę jako',
            exportDate: 'Data eksportu',
            defaultVendor: 'Domyślny dostawca',
            autoSync: 'Auto-sync',
            autoSyncDescription: 'Synchronizuj NetSuite i Expensify automatycznie, każdego dnia. Eksportuj sfinalizowany raport w czasie rzeczywistym.',
            reimbursedReports: 'Synchronizuj zrefundowane raporty',
            cardReconciliation: 'Rekonsyliacja karty',
            reconciliationAccount: 'Konto uzgadniające',
            continuousReconciliation: 'Ciągła rekonsyliacja',
            saveHoursOnReconciliation:
                'Zaoszczędź godziny na uzgadnianiu w każdym okresie rozliczeniowym, pozwalając Expensify na ciągłe uzgadnianie wyciągów i rozliczeń z karty Expensify w Twoim imieniu.',
            enableContinuousReconciliation: 'Aby włączyć Ciągłą Rekoncyliację, proszę włączyć',
            chooseReconciliationAccount: {
                chooseBankAccount: 'Wybierz konto bankowe, z którym będą uzgadniane płatności kartą Expensify.',
                accountMatches: 'Upewnij się, że to konto pasuje do Twojego',
                settlementAccount: 'Konto rozliczeniowe karty Expensify',
                reconciliationWorks: ({lastFourPAN}: ReconciliationWorksParams) => `(kończący się na ${lastFourPAN}), aby Ciągła Rekonsyliacja działała poprawnie.`,
            },
        },
        export: {
            notReadyHeading: 'Nie gotowy do eksportu',
            notReadyDescription: 'Robocze lub oczekujące raporty wydatków nie mogą być eksportowane do systemu księgowego. Proszę zatwierdzić lub opłacić te wydatki przed ich eksportem.',
        },
        invoices: {
            sendInvoice: 'Wyślij fakturę',
            sendFrom: 'Wyślij z',
            invoicingDetails: 'Szczegóły fakturowania',
            invoicingDetailsDescription: 'Te informacje pojawią się na Twoich fakturach.',
            companyName: 'Nazwa firmy',
            companyWebsite: 'Strona internetowa firmy',
            paymentMethods: {
                personal: 'Osobiste',
                business: 'Biznes',
                chooseInvoiceMethod: 'Wybierz metodę płatności poniżej:',
                payingAsIndividual: 'Płacenie jako osoba fizyczna',
                payingAsBusiness: 'Płacenie jako firma',
            },
            invoiceBalance: 'Saldo faktury',
            invoiceBalanceSubtitle: 'To jest Twój aktualny stan konta z tytułu zbierania płatności za faktury. Zostanie on automatycznie przelany na Twoje konto bankowe, jeśli je dodałeś.',
            bankAccountsSubtitle: 'Dodaj konto bankowe, aby dokonywać i otrzymywać płatności za faktury.',
        },
        invite: {
            member: 'Zaproś członka',
            members: 'Zaproś członków',
            invitePeople: 'Zaproś nowych członków',
            genericFailureMessage: 'Wystąpił błąd podczas zapraszania członka do przestrzeni roboczej. Proszę spróbować ponownie.',
            pleaseEnterValidLogin: `Proszę upewnić się, że adres e-mail lub numer telefonu jest prawidłowy (np. ${CONST.EXAMPLE_PHONE_NUMBER}).`,
            user: 'użytkownik',
            users: 'użytkownicy',
            invited: 'zaproszony',
            removed: 'removed',
            to: 'do',
            from: 'z',
        },
        inviteMessage: {
            confirmDetails: 'Potwierdź szczegóły',
            inviteMessagePrompt: 'Uczyń swoje zaproszenie wyjątkowym, dodając poniżej wiadomość!',
            personalMessagePrompt: 'Wiadomość',
            genericFailureMessage: 'Wystąpił błąd podczas zapraszania członka do przestrzeni roboczej. Proszę spróbować ponownie.',
            inviteNoMembersError: 'Proszę wybrać co najmniej jednego członka do zaproszenia',
            joinRequest: ({user, workspaceName}: {user: string; workspaceName: string}) => `${user} poprosił o dołączenie do ${workspaceName}`,
        },
        distanceRates: {
            oopsNotSoFast: 'Ups! Nie tak szybko...',
            workspaceNeeds: 'Przestrzeń robocza wymaga co najmniej jednej włączonej stawki za odległość.',
            distance: 'Odległość',
            centrallyManage: 'Centralnie zarządzaj stawkami, śledź w milach lub kilometrach i ustaw domyślną kategorię.',
            rate: 'Oceń',
            addRate: 'Dodaj stawkę',
            findRate: 'Znajdź stawkę',
            trackTax: 'Śledź podatek',
            deleteRates: () => ({
                one: 'Usuń stawkę',
                other: 'Usuń stawki',
            }),
            enableRates: () => ({
                one: 'Włącz stawkę',
                other: 'Włącz stawki',
            }),
            disableRates: () => ({
                one: 'Wyłącz stawkę',
                other: 'Wyłącz stawki',
            }),
            enableRate: 'Włącz stawkę',
            status: 'Status',
            unit: 'Jednostka',
            taxFeatureNotEnabledMessage: 'Podatki muszą być włączone w przestrzeni roboczej, aby użyć tej funkcji. Przejdź do',
            changePromptMessage: 'aby dokonać tej zmiany.',
            deleteDistanceRate: 'Usuń stawkę za odległość',
            areYouSureDelete: () => ({
                one: 'Czy na pewno chcesz usunąć tę stawkę?',
                other: 'Czy na pewno chcesz usunąć te stawki?',
            }),
            errors: {
                rateNameRequired: 'Nazwa stawki jest wymagana',
                existingRateName: 'Stawka odległości o tej nazwie już istnieje',
            },
        },
        editor: {
            descriptionInputLabel: 'Opis',
            nameInputLabel: 'Imię',
            typeInputLabel: 'Rodzaj',
            initialValueInputLabel: 'Wartość początkowa',
            nameInputHelpText: 'To jest nazwa, którą zobaczysz w swoim obszarze roboczym.',
            nameIsRequiredError: 'Musisz nadać swojej przestrzeni roboczej nazwę',
            currencyInputLabel: 'Domyślna waluta',
            currencyInputHelpText: 'Wszystkie wydatki w tej przestrzeni roboczej zostaną przeliczone na tę walutę.',
            currencyInputDisabledText: ({currency}: CurrencyInputDisabledTextParams) =>
                `Domyślna waluta nie może zostać zmieniona, ponieważ to miejsce pracy jest powiązane z kontem bankowym w ${currency}.`,
            save: 'Zapisz',
            genericFailureMessage: 'Wystąpił błąd podczas aktualizacji przestrzeni roboczej. Proszę spróbować ponownie.',
            avatarUploadFailureMessage: 'Wystąpił błąd podczas przesyłania awatara. Proszę spróbować ponownie.',
            addressContext: 'Aby włączyć Expensify Travel, wymagany jest adres Workspace. Proszę wprowadzić adres powiązany z Twoją firmą.',
        },
        bankAccount: {
            continueWithSetup: 'Kontynuuj konfigurację',
            youAreAlmostDone: 'Prawie skończyłeś konfigurowanie swojego konta bankowego, co pozwoli Ci wydawać karty firmowe, zwracać koszty, pobierać faktury i płacić rachunki.',
            streamlinePayments: 'Usprawnij płatności',
            connectBankAccountNote: 'Uwaga: Osobiste konta bankowe nie mogą być używane do płatności w przestrzeniach roboczych.',
            oneMoreThing: 'Jeszcze jedna rzecz!',
            allSet: 'Wszystko gotowe!',
            accountDescriptionWithCards: 'To konto bankowe będzie używane do wydawania kart firmowych, zwrotu kosztów, pobierania faktur i opłacania rachunków.',
            letsFinishInChat: 'Zakończmy na czacie!',
            finishInChat: 'Zakończ w czacie',
            almostDone: 'Prawie gotowe!',
            disconnectBankAccount: 'Odłącz konto bankowe',
            startOver: 'Zacznij od nowa',
            updateDetails: 'Zaktualizuj szczegóły',
            yesDisconnectMyBankAccount: 'Tak, odłącz moje konto bankowe',
            yesStartOver: 'Tak, zacznij od nowa.',
            disconnectYour: 'Odłącz swoje',
            bankAccountAnyTransactions: 'konto bankowe. Wszelkie nierozliczone transakcje dla tego konta zostaną nadal zrealizowane.',
            clearProgress: 'Rozpoczęcie od nowa spowoduje usunięcie postępów, które dotychczas osiągnąłeś.',
            areYouSure: 'Czy jesteś pewien?',
            workspaceCurrency: 'Waluta przestrzeni roboczej',
            updateCurrencyPrompt: 'Wygląda na to, że Twoje miejsce pracy jest obecnie ustawione na inną walutę niż USD. Kliknij poniższy przycisk, aby teraz zaktualizować walutę na USD.',
            updateToUSD: 'Zaktualizuj na USD',
            updateWorkspaceCurrency: 'Zaktualizuj walutę przestrzeni roboczej',
            workspaceCurrencyNotSupported: 'Waluta przestrzeni roboczej nie jest obsługiwana',
            yourWorkspace: 'Twoje miejsce pracy jest ustawione na nieobsługiwaną walutę. Zobacz',
            listOfSupportedCurrencies: 'lista obsługiwanych walut',
        },
        changeOwner: {
            changeOwnerPageTitle: 'Przenieś właściciela',
            addPaymentCardTitle: 'Wprowadź swoją kartę płatniczą, aby przenieść własność',
            addPaymentCardButtonText: 'Zaakceptuj warunki i dodaj kartę płatniczą',
            addPaymentCardReadAndAcceptTextPart1: 'Przeczytaj i zaakceptuj',
            addPaymentCardReadAndAcceptTextPart2: 'zasady dodawania karty',
            addPaymentCardTerms: 'warunki',
            addPaymentCardPrivacy: 'prywatność',
            addPaymentCardAnd: '&',
            addPaymentCardPciCompliant: 'Zgodny z PCI-DSS',
            addPaymentCardBankLevelEncrypt: 'Szyfrowanie na poziomie bankowym',
            addPaymentCardRedundant: 'Nadmierna infrastruktura',
            addPaymentCardLearnMore: 'Dowiedz się więcej o naszych',
            addPaymentCardSecurity: 'bezpieczeństwo',
            amountOwedTitle: 'Należność do zapłaty',
            amountOwedButtonText: 'OK',
            amountOwedText: 'To konto ma zaległe saldo z poprzedniego miesiąca.\n\nCzy chcesz uregulować saldo i przejąć rozliczenia tego miejsca pracy?',
            ownerOwesAmountTitle: 'Należność do zapłaty',
            ownerOwesAmountButtonText: 'Przelej saldo',
            ownerOwesAmountText: ({email, amount}: OwnerOwesAmountParams) =>
                `Konto będące właścicielem tej przestrzeni roboczej (${email}) ma zaległe saldo z poprzedniego miesiąca.\n\nCzy chcesz przelać tę kwotę (${amount}), aby przejąć rozliczenia za tę przestrzeń roboczą? Twoja karta płatnicza zostanie obciążona natychmiast.`,
            subscriptionTitle: 'Przejmij roczną subskrypcję',
            subscriptionButtonText: 'Przenieś subskrypcję',
            subscriptionText: ({usersCount, finalCount}: ChangeOwnerSubscriptionParams) =>
                `Przejęcie tego miejsca pracy połączy jego roczną subskrypcję z Twoją obecną subskrypcją. Spowoduje to zwiększenie rozmiaru Twojej subskrypcji o ${usersCount} członków, co da nowy rozmiar subskrypcji wynoszący ${finalCount}. Czy chcesz kontynuować?`,
            duplicateSubscriptionTitle: 'Alert o zduplikowanej subskrypcji',
            duplicateSubscriptionButtonText: 'Kontynuuj',
            duplicateSubscriptionText: ({email, workspaceName}: ChangeOwnerDuplicateSubscriptionParams) =>
                `Wygląda na to, że możesz próbować przejąć rozliczenia dla przestrzeni roboczych ${email}, ale aby to zrobić, musisz najpierw być administratorem we wszystkich ich przestrzeniach roboczych.\n\nKliknij "Kontynuuj", jeśli chcesz przejąć rozliczenia tylko dla przestrzeni roboczej ${workspaceName}.\n\nJeśli chcesz przejąć rozliczenia dla całej ich subskrypcji, poproś ich, aby najpierw dodali Cię jako administratora do wszystkich swoich przestrzeni roboczych, zanim przejmiesz rozliczenia.`,
            hasFailedSettlementsTitle: 'Nie można przenieść własności',
            hasFailedSettlementsButtonText: 'Zrozumiałem.',
            hasFailedSettlementsText: ({email}: ChangeOwnerHasFailedSettlementsParams) =>
                `Nie możesz przejąć rozliczeń, ponieważ ${email} ma zaległe rozliczenie karty Expensify. Proszę poprosić tę osobę o kontakt z concierge@expensify.com w celu rozwiązania problemu. Następnie będziesz mógł przejąć rozliczenia dla tego miejsca pracy.`,
            failedToClearBalanceTitle: 'Nie udało się wyczyścić salda',
            failedToClearBalanceButtonText: 'OK',
            failedToClearBalanceText: 'Nie udało nam się wyczyścić salda. Proszę spróbować ponownie później.',
            successTitle: 'Hurra! Wszystko gotowe.',
            successDescription: 'Jesteś teraz właścicielem tego miejsca pracy.',
            errorTitle: 'Ups! Nie tak szybko...',
            errorDescriptionPartOne: 'Wystąpił problem z przeniesieniem własności tego miejsca pracy. Spróbuj ponownie lub',
            errorDescriptionPartTwo: 'skontaktuj się z Concierge',
            errorDescriptionPartThree: 'po pomoc.',
        },
        exportAgainModal: {
            title: 'Ostrożnie!',
            description: ({reportName, connectionName}: ExportAgainModalDescriptionParams) =>
                `Następujące raporty zostały już wyeksportowane do ${CONST.POLICY.CONNECTIONS.NAME_USER_FRIENDLY[connectionName]}:\n\n${reportName}\n\nCzy na pewno chcesz je wyeksportować ponownie?`,
            confirmText: 'Tak, wyeksportuj ponownie',
            cancelText: 'Anuluj',
        },
        upgrade: {
            reportFields: {
                title: 'Pola raportu',
                description: `Pola raportu pozwalają określić szczegóły na poziomie nagłówka, w odróżnieniu od tagów odnoszących się do wydatków na poszczególnych pozycjach. Te szczegóły mogą obejmować konkretne nazwy projektów, informacje o podróżach służbowych, lokalizacje i inne.`,
                onlyAvailableOnPlan: 'Pola raportu są dostępne tylko w planie Control, zaczynając od',
            },
            [CONST.POLICY.CONNECTIONS.NAME.NETSUITE]: {
                title: 'NetSuite',
                description: `Ciesz się automatyczną synchronizacją i zmniejsz liczbę ręcznych wpisów dzięki integracji Expensify + NetSuite. Uzyskaj dogłębne, rzeczywiste wglądy finansowe z obsługą segmentów natywnych i niestandardowych, w tym mapowaniem projektów i klientów.`,
                onlyAvailableOnPlan: 'Nasza integracja z NetSuite jest dostępna tylko w planie Control, zaczynającym się od',
            },
            [CONST.POLICY.CONNECTIONS.NAME.SAGE_INTACCT]: {
                title: 'Sage Intacct',
                description: `Ciesz się automatyczną synchronizacją i zmniejsz liczbę ręcznych wpisów dzięki integracji Expensify + Sage Intacct. Uzyskaj dogłębne, rzeczywiste wglądy finansowe z użytkownikami zdefiniowanymi wymiarami, a także kodowaniem wydatków według działu, klasy, lokalizacji, klienta i projektu (pracy).`,
                onlyAvailableOnPlan: 'Nasza integracja z Sage Intacct jest dostępna tylko w planie Control, zaczynającym się od',
            },
            [CONST.POLICY.CONNECTIONS.NAME.QBD]: {
                title: 'QuickBooks Desktop',
                description: `Ciesz się automatyczną synchronizacją i redukcją ręcznych wpisów dzięki integracji Expensify + QuickBooks Desktop. Zyskaj maksymalną wydajność dzięki dwukierunkowemu połączeniu w czasie rzeczywistym oraz kodowaniu wydatków według klasy, pozycji, klienta i projektu.`,
                onlyAvailableOnPlan: 'Nasza integracja z QuickBooks Desktop jest dostępna tylko w planie Control, zaczynającym się od',
            },
            [CONST.UPGRADE_FEATURE_INTRO_MAPPING.approvals.id]: {
                title: 'Zaawansowane zatwierdzenia',
                description: `Jeśli chcesz dodać więcej warstw zatwierdzeń do procesu – lub po prostu upewnić się, że największe wydatki zostaną ponownie sprawdzone – mamy dla Ciebie rozwiązanie. Zaawansowane zatwierdzenia pomagają wprowadzić odpowiednie kontrole na każdym poziomie, aby utrzymać wydatki zespołu pod kontrolą.`,
                onlyAvailableOnPlan: 'Zaawansowane zatwierdzenia są dostępne tylko w planie Control, który zaczyna się od',
            },
            categories: {
                title: 'Kategorie',
                description: `Kategorie pomagają lepiej organizować wydatki, aby śledzić, na co wydajesz swoje pieniądze. Skorzystaj z naszej sugerowanej listy kategorii lub stwórz własne.`,
                onlyAvailableOnPlan: 'Kategorie są dostępne w planie Collect, zaczynając od',
            },
            glCodes: {
                title: 'kody GL',
                description: `Dodaj kody GL do swoich kategorii i tagów, aby ułatwić eksport wydatków do swoich systemów księgowych i płacowych.`,
                onlyAvailableOnPlan: 'Kody GL są dostępne tylko w planie Control, zaczynającym się od',
            },
            glAndPayrollCodes: {
                title: 'Kody GL i Payroll',
                description: `Dodaj kody GL i kody płacowe do swoich kategorii, aby ułatwić eksport wydatków do systemów księgowych i płacowych.`,
                onlyAvailableOnPlan: 'Kody GL i Payroll są dostępne tylko w planie Control, zaczynającym się od',
            },
            taxCodes: {
                title: 'Kody podatkowe',
                description: `Dodaj kody podatkowe do swoich podatków, aby łatwo eksportować wydatki do swoich systemów księgowych i płacowych.`,
                onlyAvailableOnPlan: 'Kody podatkowe są dostępne tylko w planie Control, zaczynając od',
            },
            companyCards: {
                title: 'Nielimitowane karty firmowe',
                description: `Potrzebujesz dodać więcej źródeł kart? Odblokuj nieograniczoną liczbę kart firmowych, aby synchronizować transakcje ze wszystkich głównych wydawców kart.`,
                onlyAvailableOnPlan: 'To jest dostępne tylko w planie Control, zaczynając od',
            },
            rules: {
                title: 'Zasady',
                description: `Zasady działają w tle i pomagają kontrolować wydatki, dzięki czemu nie musisz martwić się drobiazgami.\n\nWymagaj szczegółów wydatków, takich jak paragony i opisy, ustalaj limity i domyślne wartości oraz automatyzuj zatwierdzenia i płatności – wszystko w jednym miejscu.`,
                onlyAvailableOnPlan: 'Zasady są dostępne tylko w planie Control, zaczynającym się od',
            },
            perDiem: {
                title: 'Dieta',
                description:
                    'Dieta to świetny sposób na utrzymanie zgodności i przewidywalności codziennych kosztów, gdy Twoi pracownicy podróżują. Ciesz się funkcjami takimi jak niestandardowe stawki, domyślne kategorie i bardziej szczegółowe informacje, takie jak miejsca docelowe i podstawki.',
                onlyAvailableOnPlan: 'Diety są dostępne tylko w planie Control, zaczynając od',
            },
            travel: {
                title: 'Podróżować',
                description:
                    'Expensify Travel to nowa platforma do rezerwacji i zarządzania podróżami służbowymi, która umożliwia członkom rezerwację zakwaterowania, lotów, transportu i nie tylko.',
                onlyAvailableOnPlan: 'Podróże są dostępne w planie Collect, zaczynając od',
            },
            multiLevelTags: {
                title: 'Wielopoziomowe tagi',
                description:
                    'Wielopoziomowe tagi pomagają śledzić wydatki z większą precyzją. Przypisz wiele tagów do każdej pozycji, takich jak dział, klient czy centrum kosztów, aby uchwycić pełny kontekst każdego wydatku. Umożliwia to bardziej szczegółowe raportowanie, przepływy pracy związane z zatwierdzaniem oraz eksporty księgowe.',
                onlyAvailableOnPlan: 'Wielopoziomowe tagi są dostępne tylko w planie Control, zaczynając od',
            },
            pricing: {
                perActiveMember: 'na aktywnego członka miesięcznie.',
                perMember: 'za członka miesięcznie.',
            },
            note: {
                upgradeWorkspace: 'Ulepsz swoje miejsce pracy, aby uzyskać dostęp do tej funkcji, lub',
                learnMore: 'dowiedz się więcej',
                aboutOurPlans: 'o naszych planach i cenach.',
            },
            upgradeToUnlock: 'Odblokuj tę funkcję',
            completed: {
                headline: `Zaktualizowałeś swoje miejsce pracy!`,
                successMessage: ({policyName}: ReportPolicyNameParams) => `Pomyślnie zaktualizowano ${policyName} do planu Control!`,
                categorizeMessage: `Pomyślnie zaktualizowano do przestrzeni roboczej w planie Collect. Teraz możesz kategoryzować swoje wydatki!`,
                travelMessage: `Pomyślnie zaktualizowano do przestrzeni roboczej w planie Collect. Teraz możesz zacząć rezerwować i zarządzać podróżami!`,
                viewSubscription: 'Zobacz swoją subskrypcję',
                moreDetails: 'aby uzyskać więcej szczegółów.',
                gotIt: 'Zrozumiałem, dzięki',
            },
            commonFeatures: {
                title: 'Ulepsz do planu Control',
                note: 'Odblokuj nasze najpotężniejsze funkcje, w tym:',
                benefits: {
                    startsAt: 'Plan Control zaczyna się od',
                    perMember: 'na aktywnego członka miesięcznie.',
                    learnMore: 'Dowiedz się więcej',
                    pricing: 'o naszych planach i cenach.',
                    benefit1: 'Zaawansowane połączenia księgowe (NetSuite, Sage Intacct i inne)',
                    benefit2: 'Inteligentne zasady wydatków',
                    benefit3: 'Wielopoziomowe przepływy zatwierdzania',
                    benefit4: 'Ulepszone kontrole bezpieczeństwa',
                    toUpgrade: 'Aby zaktualizować, kliknij',
                    selectWorkspace: 'wybierz przestrzeń roboczą i zmień typ planu na',
                },
            },
        },
        downgrade: {
            commonFeatures: {
                title: 'Przejdź na plan Collect',
                note: 'Jeśli obniżysz plan, stracisz dostęp do tych funkcji i innych:',
                benefits: {
                    note: 'Aby uzyskać pełne porównanie naszych planów, sprawdź nasze',
                    pricingPage: 'strona cenowa',
                    confirm: 'Czy na pewno chcesz obniżyć wersję i usunąć swoje konfiguracje?',
                    warning: 'Tego nie można cofnąć.',
                    benefit1: 'Połączenia księgowe (z wyjątkiem QuickBooks Online i Xero)',
                    benefit2: 'Inteligentne zasady wydatków',
                    benefit3: 'Wielopoziomowe przepływy zatwierdzania',
                    benefit4: 'Ulepszone kontrole bezpieczeństwa',
                    headsUp: 'Uwaga!',
                    multiWorkspaceNote: 'Musisz obniżyć wszystkie swoje przestrzenie robocze przed pierwszą miesięczną płatnością, aby rozpocząć subskrypcję w stawce Collect. Kliknij',
                    selectStep: '> wybierz każde miejsce pracy > zmień typ planu na',
                },
            },
            completed: {
                headline: 'Twoje miejsce pracy zostało zdegradowane',
                description: 'Masz inne przestrzenie robocze na planie Control. Aby być rozliczanym według stawki Collect, musisz obniżyć wszystkie przestrzenie robocze.',
                gotIt: 'Zrozumiałem, dzięki',
            },
        },
        payAndDowngrade: {
            title: 'Zapłać i obniż plan',
            headline: 'Twoja ostateczna płatność',
            description1: 'Twój ostateczny rachunek za tę subskrypcję wyniesie',
            description2: ({date}: DateParams) => `Zobacz swoje zestawienie poniżej dla ${date}:`,
            subscription:
                'Uwaga! Ta akcja zakończy Twoją subskrypcję Expensify, usunie to miejsce pracy i usunie wszystkich członków miejsca pracy. Jeśli chcesz zachować to miejsce pracy i tylko usunąć siebie, najpierw poproś innego administratora o przejęcie rozliczeń.',
            genericFailureMessage: 'Wystąpił błąd podczas płacenia rachunku. Proszę spróbować ponownie.',
        },
        restrictedAction: {
            restricted: 'Restricted',
            actionsAreCurrentlyRestricted: ({workspaceName}: ActionsAreCurrentlyRestricted) => `Działania w przestrzeni roboczej ${workspaceName} są obecnie ograniczone`,
            workspaceOwnerWillNeedToAddOrUpdatePaymentCard: ({workspaceOwnerName}: WorkspaceOwnerWillNeedToAddOrUpdatePaymentCardParams) =>
                `Właściciel przestrzeni roboczej, ${workspaceOwnerName}, będzie musiał dodać lub zaktualizować kartę płatniczą w systemie, aby odblokować nowe działania w przestrzeni roboczej.`,
            youWillNeedToAddOrUpdatePaymentCard: 'Będziesz musiał dodać lub zaktualizować kartę płatniczą w systemie, aby odblokować nowe działania w przestrzeni roboczej.',
            addPaymentCardToUnlock: 'Dodaj kartę płatniczą, aby odblokować!',
            addPaymentCardToContinueUsingWorkspace: 'Dodaj kartę płatniczą, aby kontynuować korzystanie z tego miejsca pracy.',
            pleaseReachOutToYourWorkspaceAdmin: 'Proszę skontaktować się z administratorem przestrzeni roboczej w razie jakichkolwiek pytań.',
            chatWithYourAdmin: 'Porozmawiaj ze swoim administratorem',
            chatInAdmins: 'Czat w #admins',
            addPaymentCard: 'Dodaj kartę płatniczą',
        },
        rules: {
            individualExpenseRules: {
                title: 'Wydatki',
                subtitle: 'Ustaw limity wydatków i domyślne wartości dla poszczególnych wydatków. Możesz także tworzyć zasady dla',
                receiptRequiredAmount: 'Wymagana kwota paragonu',
                receiptRequiredAmountDescription: 'Wymagaj paragonów, gdy wydatki przekraczają tę kwotę, chyba że zostanie to zmienione przez regułę kategorii.',
                maxExpenseAmount: 'Maksymalna kwota wydatku',
                maxExpenseAmountDescription: 'Oznacz wydatki przekraczające tę kwotę, chyba że zostaną one nadpisane przez regułę kategorii.',
                maxAge: 'Maksymalny wiek',
                maxExpenseAge: 'Maksymalny wiek wydatku',
                maxExpenseAgeDescription: 'Oznacz wydatki starsze niż określona liczba dni.',
                maxExpenseAgeDays: () => ({
                    one: '1 dzień',
                    other: (count: number) => `${count} dni`,
                }),
                billableDefault: 'Domyślne do rozliczenia',
                billableDefaultDescription: 'Wybierz, czy wydatki gotówkowe i na kartę kredytową powinny być domyślnie fakturowalne. Wydatki fakturowalne są włączane lub wyłączane w',
                billable: 'Podlegające fakturowaniu',
                billableDescription: 'Wydatki są najczęściej ponownie fakturowane klientom',
                nonBillable: 'Niepodlegające fakturowaniu',
                nonBillableDescription: 'Wydatki są czasami ponownie fakturowane klientom.',
                eReceipts: 'eReceipts',
                eReceiptsHint: 'eParagony są tworzone automatycznie',
                eReceiptsHintLink: 'dla większości transakcji kredytowych w USD',
                attendeeTracking: 'Śledzenie uczestników',
                attendeeTrackingHint: 'Śledź koszt na osobę dla każdego wydatku.',
                prohibitedDefaultDescription:
                    'Oznacz wszystkie paragony, na których pojawiają się alkohol, hazard lub inne zabronione przedmioty. Wydatki z paragonami, na których występują te pozycje, będą wymagały ręcznej weryfikacji.',
                prohibitedExpenses: 'Zabronione wydatki',
                alcohol: 'Alkohol',
                hotelIncidentals: 'Dodatkowe opłaty hotelowe',
                gambling: 'Hazardowanie',
                tobacco: 'Tytoń',
                adultEntertainment: 'Rozrywka dla dorosłych',
            },
            expenseReportRules: {
                examples: 'Przykłady:',
                title: 'Raporty wydatków',
                subtitle: 'Zautomatyzuj zgodność raportów wydatków, zatwierdzenia i płatności.',
                customReportNamesSubtitle: 'Dostosuj tytuły raportów za pomocą naszego',
                customNameTitle: 'Domyślny tytuł raportu',
                customNameDescription: 'Wybierz niestandardową nazwę dla raportów wydatków za pomocą naszego',
                customNameDescriptionLink: 'rozbudowane formuły',
                customNameInputLabel: 'Imię',
                customNameEmailPhoneExample: 'Email lub telefon członka: {report:submit:from}',
                customNameStartDateExample: 'Data rozpoczęcia raportu: {report:startdate}',
                customNameWorkspaceNameExample: 'Nazwa przestrzeni roboczej: {report:workspacename}',
                customNameReportIDExample: 'Report ID: {report:id}',
                customNameTotalExample: 'Suma: {report:total}.',
                preventMembersFromChangingCustomNamesTitle: 'Uniemożliw członkom zmianę nazw raportów niestandardowych',
                preventSelfApprovalsTitle: 'Zapobiegaj samodzielnym zatwierdzeniom',
                preventSelfApprovalsSubtitle: 'Uniemożliwiaj członkom przestrzeni roboczej zatwierdzanie własnych raportów wydatków.',
                autoApproveCompliantReportsTitle: 'Automatycznie zatwierdzaj zgodne raporty',
                autoApproveCompliantReportsSubtitle: 'Skonfiguruj, które raporty wydatków są kwalifikowane do automatycznego zatwierdzenia.',
                autoApproveReportsUnderTitle: 'Automatycznie zatwierdzaj raporty poniżej',
                autoApproveReportsUnderDescription: 'W pełni zgodne raporty wydatków poniżej tej kwoty będą automatycznie zatwierdzane.',
                randomReportAuditTitle: 'Losowe sprawdzanie raportu',
                randomReportAuditDescription: 'Wymagaj, aby niektóre raporty były zatwierdzane ręcznie, nawet jeśli kwalifikują się do automatycznego zatwierdzenia.',
                autoPayApprovedReportsTitle: 'Automatyczne płacenie zatwierdzonych raportów',
                autoPayApprovedReportsSubtitle: 'Skonfiguruj, które raporty wydatków są kwalifikowane do automatycznej płatności.',
                autoPayApprovedReportsLimitError: ({currency}: AutoPayApprovedReportsLimitErrorParams = {}) => `Proszę wprowadzić kwotę mniejszą niż ${currency ?? ''}20 000`,
                autoPayApprovedReportsLockedSubtitle: 'Przejdź do więcej funkcji i włącz przepływy pracy, a następnie dodaj płatności, aby odblokować tę funkcję.',
                autoPayReportsUnderTitle: 'Automatyczne opłacanie raportów poniżej',
                autoPayReportsUnderDescription: 'W pełni zgodne raporty wydatków poniżej tej kwoty będą automatycznie opłacane.',
                unlockFeatureGoToSubtitle: 'Przejdź do',
                unlockFeatureEnableWorkflowsSubtitle: ({featureName}: FeatureNameParams) => `i włącz przepływy pracy, a następnie dodaj ${featureName}, aby odblokować tę funkcję.`,
                enableFeatureSubtitle: ({featureName}: FeatureNameParams) => `i włącz ${featureName}, aby odblokować tę funkcję.`,
            },
            categoryRules: {
                title: 'Zasady kategorii',
                approver: 'Aprobujący',
                requireDescription: 'Wymagany opis',
                descriptionHint: 'Podpowiedź opisu',
                descriptionHintDescription: ({categoryName}: CategoryNameParams) =>
                    `Przypomnij pracownikom o dostarczeniu dodatkowych informacji dotyczących wydatków w kategorii „${categoryName}”. Ta wskazówka pojawia się w polu opisu wydatków.`,
                descriptionHintLabel: 'Wskazówka',
                descriptionHintSubtitle: 'Porada: Im krócej, tym lepiej!',
                maxAmount: 'Maksymalna kwota',
                flagAmountsOver: 'Oznacz kwoty powyżej',
                flagAmountsOverDescription: ({categoryName}: CategoryNameParams) => `Dotyczy kategorii „${categoryName}”.`,
                flagAmountsOverSubtitle: 'To zastępuje maksymalną kwotę dla wszystkich wydatków.',
                expenseLimitTypes: {
                    expense: 'Pojedynczy wydatek',
                    expenseSubtitle: 'Oznacz kwoty wydatków według kategorii. Ta zasada zastępuje ogólną zasadę przestrzeni roboczej dotyczącą maksymalnej kwoty wydatku.',
                    daily: 'Suma kategorii',
                    dailySubtitle: 'Oznacz całkowite wydatki kategorii na raport wydatków.',
                },
                requireReceiptsOver: 'Wymagaj paragonów powyżej',
                requireReceiptsOverList: {
                    default: ({defaultAmount}: DefaultAmountParams) => `${defaultAmount} ${CONST.DOT_SEPARATOR} Domyślny`,
                    never: 'Nigdy nie wymagaj paragonów',
                    always: 'Zawsze wymagaj paragonów',
                },
                defaultTaxRate: 'Domyślna stawka podatkowa',
                goTo: 'Przejdź do',
                andEnableWorkflows: 'i włącz przepływy pracy, a następnie dodaj zatwierdzenia, aby odblokować tę funkcję.',
            },
            customRules: {
                title: 'Niestandardowe zasady',
                subtitle: 'Opis',
                description: 'Wprowadź niestandardowe zasady dla raportów wydatków',
            },
        },
        planTypePage: {
            planTypes: {
                team: {
                    label: 'Zbierz',
                    description: 'Dla zespołów poszukujących automatyzacji swoich procesów.',
                },
                corporate: {
                    label: 'Kontrola',
                    description: 'Dla organizacji z zaawansowanymi wymaganiami.',
                },
            },
            description: 'Wybierz plan, który jest dla Ciebie odpowiedni. Aby uzyskać szczegółową listę funkcji i cen, sprawdź naszą',
            subscriptionLink: 'typy planów i strona pomocy dotycząca cen',
            lockedPlanDescription: ({count, annualSubscriptionEndDate}: WorkspaceLockedPlanTypeParams) => ({
                one: `Zobowiązałeś się do 1 aktywnego członka w planie Control do zakończenia rocznej subskrypcji w dniu ${annualSubscriptionEndDate}. Możesz przejść na subskrypcję płatną za użycie i obniżyć do planu Collect od ${annualSubscriptionEndDate}, wyłączając automatyczne odnawianie w`,
                other: `Zobowiązałeś się do ${count} aktywnych członków w planie Control do momentu zakończenia rocznej subskrypcji w dniu ${annualSubscriptionEndDate}. Możesz przejść na subskrypcję płatną za użycie i zmienić na plan Collect od ${annualSubscriptionEndDate}, wyłączając automatyczne odnawianie w`,
            }),
            subscriptions: 'Subskrypcje',
        },
    },
    getAssistancePage: {
        title: 'Uzyskaj pomoc',
        subtitle: 'Jesteśmy tutaj, aby oczyścić Twoją drogę do wielkości!',
        description: 'Wybierz jedną z poniższych opcji wsparcia:',
        chatWithConcierge: 'Czat z Concierge',
        scheduleSetupCall: 'Zaplanuj rozmowę wstępną',
        scheduleACall: 'Zaplanuj rozmowę',
        questionMarkButtonTooltip: 'Uzyskaj pomoc od naszego zespołu',
        exploreHelpDocs: 'Przeglądaj dokumenty pomocy',
        registerForWebinar: 'Zarejestruj się na webinar',
        onboardingHelp: 'Pomoc w rozpoczęciu pracy',
    },
    emojiPicker: {
        skinTonePickerLabel: 'Zmień domyślny odcień skóry',
        headers: {
            frequentlyUsed: 'Często używane',
            smileysAndEmotion: 'Smileys i emocje',
            peopleAndBody: 'Ludzie i ciało',
            animalsAndNature: 'Zwierzęta i natura',
            foodAndDrink: 'Jedzenie i napoje',
            travelAndPlaces: 'Podróże i miejsca',
            activities: 'Działania',
            objects: 'Obiekty',
            symbols: 'Symbole',
            flags: 'Flagi',
        },
    },
    newRoomPage: {
        newRoom: 'Nowy pokój',
        groupName: 'Nazwa grupy',
        roomName: 'Nazwa pokoju',
        visibility: 'Widoczność',
        restrictedDescription: 'Osoby w Twojej przestrzeni roboczej mogą znaleźć ten pokój',
        privateDescription: 'Osoby zaproszone do tego pokoju mogą go znaleźć.',
        publicDescription: 'Każdy może znaleźć ten pokój',
        // eslint-disable-next-line @typescript-eslint/naming-convention
        public_announceDescription: 'Każdy może znaleźć ten pokój',
        createRoom: 'Utwórz pokój',
        roomAlreadyExistsError: 'Pokój o tej nazwie już istnieje',
        roomNameReservedError: ({reservedName}: RoomNameReservedErrorParams) => `${reservedName} jest domyślnym pokojem we wszystkich przestrzeniach roboczych. Proszę wybrać inną nazwę.`,
        roomNameInvalidError: 'Nazwy pokoi mogą zawierać tylko małe litery, cyfry i myślniki',
        pleaseEnterRoomName: 'Proszę wprowadzić nazwę pokoju',
        pleaseSelectWorkspace: 'Proszę wybrać przestrzeń roboczą',
        renamedRoomAction: ({oldName, newName, actorName, isExpenseReport}: RenamedRoomActionParams) => {
            const actor = actorName ? `${actorName} ` : '';
            return isExpenseReport ? `${actor}zmienił nazwę na "${newName}" (wcześniej "${oldName}")` : `${actor}zmienił nazwę tego pokoju na "${newName}" (wcześniej "${oldName}")`;
        },
        roomRenamedTo: ({newName}: RoomRenamedToParams) => `Pokój został przemianowany na ${newName}`,
        social: 'społecznościowy',
        selectAWorkspace: 'Wybierz przestrzeń roboczą',
        growlMessageOnRenameError: 'Nie można zmienić nazwy pokoju roboczego. Sprawdź swoje połączenie i spróbuj ponownie.',
        visibilityOptions: {
            restricted: 'Workspace', // the translation for "restricted" visibility is actually workspace. This is so we can display restricted visibility rooms as "workspace" without having to change what's stored.
            private: 'Prywatne',
            public: 'Publiczny',
            // eslint-disable-next-line @typescript-eslint/naming-convention
            public_announce: 'Ogłoszenie publiczne',
        },
    },
    workspaceApprovalModes: {
        submitAndClose: 'Prześlij i Zamknij',
        submitAndApprove: 'Prześlij i zatwierdź',
        advanced: 'ADVANCED',
        dynamicExternal: 'DYNAMIC_EXTERNAL',
        smartReport: 'SMARTREPORT',
        billcom: 'BILLCOM',
    },
    workspaceActions: {
        addApprovalRule: ({approverEmail, approverName, field, name}: AddedPolicyApprovalRuleParams) =>
            `dodano ${approverName} (${approverEmail}) jako zatwierdzającego dla ${field} "${name}"`,
        deleteApprovalRule: ({approverEmail, approverName, field, name}: AddedPolicyApprovalRuleParams) =>
            `usunął ${approverName} (${approverEmail}) jako zatwierdzającego dla ${field} "${name}"`,
        updateApprovalRule: ({field, name, newApproverEmail, newApproverName, oldApproverEmail, oldApproverName}: UpdatedPolicyApprovalRuleParams) => {
            const formatApprover = (displayName?: string, email?: string) => (displayName ? `${displayName} (${email})` : email);
            return `zmieniono zatwierdzającego dla ${field} "${name}" na ${formatApprover(newApproverName, newApproverEmail)} (wcześniej ${formatApprover(oldApproverName, oldApproverEmail)})`;
        },
        addCategory: ({categoryName}: UpdatedPolicyCategoryParams) => `dodał kategorię "${categoryName}"`,
        deleteCategory: ({categoryName}: UpdatedPolicyCategoryParams) => `usunięto kategorię "${categoryName}"`,
        updateCategory: ({oldValue, categoryName}: UpdatedPolicyCategoryParams) => `${oldValue ? 'wyłączony' : 'włączony'} kategoria "${categoryName}"`,
        updateCategoryPayrollCode: ({oldValue, categoryName, newValue}: UpdatedPolicyCategoryGLCodeParams) => {
            if (!oldValue) {
                return `dodał kod płacowy "${newValue}" do kategorii "${categoryName}"`;
            }
            if (!newValue && oldValue) {
                return `usunięto kod płacowy "${oldValue}" z kategorii "${categoryName}"`;
            }
            return `zmieniono kod płacowy kategorii "${categoryName}" na „${newValue}” (wcześniej „${oldValue}”)`;
        },
        updateCategoryGLCode: ({oldValue, categoryName, newValue}: UpdatedPolicyCategoryGLCodeParams) => {
            if (!oldValue) {
                return `dodał kod GL "${newValue}" do kategorii "${categoryName}"`;
            }
            if (!newValue && oldValue) {
                return `usunięto kod GL "${oldValue}" z kategorii "${categoryName}"`;
            }
            return `zmieniono kod GL kategorii „${categoryName}” na „${newValue}” (wcześniej „${oldValue}”)`;
        },
        updateAreCommentsRequired: ({oldValue, categoryName}: UpdatedPolicyCategoryParams) => {
            return `zmieniono opis kategorii "${categoryName}" na ${!oldValue ? 'wymagane' : 'nie wymagane'} (wcześniej ${!oldValue ? 'nie wymagane' : 'wymagane'})`;
        },
        updateCategoryMaxExpenseAmount: ({categoryName, oldAmount, newAmount}: UpdatedPolicyCategoryMaxExpenseAmountParams) => {
            if (newAmount && !oldAmount) {
                return `dodano maksymalną kwotę ${newAmount} do kategorii "${categoryName}"`;
            }
            if (oldAmount && !newAmount) {
                return `usunięto maksymalną kwotę ${oldAmount} z kategorii "${categoryName}"`;
            }
            return `zmieniono maksymalną kwotę kategorii "${categoryName}" na ${newAmount} (wcześniej ${oldAmount})`;
        },
        updateCategoryExpenseLimitType: ({categoryName, oldValue, newValue}: UpdatedPolicyCategoryExpenseLimitTypeParams) => {
            if (!oldValue) {
                return `dodał limit typu ${newValue} do kategorii "${categoryName}"`;
            }
            return `zmieniono typ limitu kategorii „${categoryName}” na ${newValue} (wcześniej ${oldValue})`;
        },
        updateCategoryMaxAmountNoReceipt: ({categoryName, oldValue, newValue}: UpdatedPolicyCategoryMaxAmountNoReceiptParams) => {
            if (!oldValue) {
                return `zaktualizowano kategorię "${categoryName}", zmieniając Paragony na ${newValue}`;
            }
            return `zmieniono kategorię "${categoryName}" na ${newValue} (wcześniej ${oldValue})`;
        },
        setCategoryName: ({oldName, newName}: UpdatedPolicyCategoryNameParams) => `zmieniono nazwę kategorii z "${oldName}" na "${newName}"`,
        updatedDescriptionHint: ({categoryName, oldValue, newValue}: UpdatedPolicyCategoryDescriptionHintTypeParams) => {
            if (!newValue) {
                return `usunięto opis "${oldValue}" z kategorii "${categoryName}"`;
            }
            return !oldValue
                ? `dodał podpowiedź opisu "${newValue}" do kategorii "${categoryName}"`
                : `zmieniono podpowiedź opisu kategorii "${categoryName}" na „${newValue}” (wcześniej „${oldValue}”)`;
        },
        updateTagListName: ({oldName, newName}: UpdatedPolicyCategoryNameParams) => `zmieniono nazwę listy tagów na "${newName}" (wcześniej "${oldName}")`,
        addTag: ({tagListName, tagName}: UpdatedPolicyTagParams) => `dodał tag "${tagName}" do listy "${tagListName}"`,
        updateTagName: ({tagListName, newName, oldName}: UpdatedPolicyTagNameParams) => `zaktualizowano listę tagów "${tagListName}", zmieniając tag "${oldName}" na "${newName}"`,
        updateTagEnabled: ({tagListName, tagName, enabled}: UpdatedPolicyTagParams) => `${enabled ? 'włączony' : 'wyłączony'} tag "${tagName}" na liście "${tagListName}"`,
        deleteTag: ({tagListName, tagName}: UpdatedPolicyTagParams) => `usunięto tag "${tagName}" z listy "${tagListName}"`,
        deleteMultipleTags: ({count, tagListName}: UpdatedPolicyTagParams) => `usunięto "${count}" tagów z listy "${tagListName}"`,
        updateTag: ({tagListName, newValue, tagName, updatedField, oldValue}: UpdatedPolicyTagFieldParams) => {
            if (oldValue) {
                return `zaktualizowano tag "${tagName}" na liście "${tagListName}", zmieniając ${updatedField} na "${newValue}" (wcześniej "${oldValue}")`;
            }
            return `zaktualizowano tag "${tagName}" na liście "${tagListName}" poprzez dodanie ${updatedField} o wartości "${newValue}"`;
        },
        updateCustomUnit: ({customUnitName, newValue, oldValue, updatedField}: UpdatePolicyCustomUnitParams) =>
            `zmieniono ${customUnitName} ${updatedField} na "${newValue}" (wcześniej "${oldValue}")`,
        updateCustomUnitTaxEnabled: ({newValue}: UpdatePolicyCustomUnitTaxEnabledParams) => `Śledzenie podatku ${newValue ? 'włączony' : 'wyłączony'} na podstawie stawek odległościowych`,
        addCustomUnitRate: ({customUnitName, rateName}: AddOrDeletePolicyCustomUnitRateParams) => `dodał nową stawkę "${customUnitName}" o nazwie "${rateName}"`,
        updatedCustomUnitRate: ({customUnitName, customUnitRateName, newValue, oldValue, updatedField}: UpdatedPolicyCustomUnitRateParams) =>
            `zmieniono stawkę ${customUnitName} ${updatedField} "${customUnitRateName}" na "${newValue}" (wcześniej "${oldValue}")`,
        updatedCustomUnitTaxRateExternalID: ({customUnitRateName, newValue, newTaxPercentage, oldTaxPercentage, oldValue}: UpdatedPolicyCustomUnitTaxRateExternalIDParams) => {
            if (oldTaxPercentage && oldValue) {
                return `zmieniono stawkę podatku na stawce odległości "${customUnitRateName}" na "${newValue} (${newTaxPercentage})" (wcześniej "${oldValue} (${oldTaxPercentage})")`;
            }
            return `dodał stawkę podatkową "${newValue} (${newTaxPercentage})" do stawki za odległość "${customUnitRateName}"`;
        },
        updatedCustomUnitTaxClaimablePercentage: ({customUnitRateName, newValue, oldValue}: UpdatedPolicyCustomUnitTaxClaimablePercentageParams) => {
            if (oldValue) {
                return `zmieniono część podlegającą zwrotowi podatku w stawce za odległość "${customUnitRateName}" na "${newValue}" (wcześniej "${oldValue}")`;
            }
            return `dodał część podatku podlegającą zwrotowi w wysokości "${newValue}" do stawki za odległość "${customUnitRateName}"`;
        },
        deleteCustomUnitRate: ({customUnitName, rateName}: AddOrDeletePolicyCustomUnitRateParams) => `usunięto stawkę "${rateName}" jednostki "${customUnitName}"`,
        addedReportField: ({fieldType, fieldName}: AddedOrDeletedPolicyReportFieldParams) => `dodano pole raportu ${fieldType} „${fieldName}”`,
        updateReportFieldDefaultValue: ({defaultValue, fieldName}: UpdatedPolicyReportFieldDefaultValueParams) => `ustaw domyślną wartość pola raportu "${fieldName}" na "${defaultValue}"`,
        addedReportFieldOption: ({fieldName, optionName}: PolicyAddedReportFieldOptionParams) => `dodał opcję "${optionName}" do pola raportu "${fieldName}"`,
        removedReportFieldOption: ({fieldName, optionName}: PolicyAddedReportFieldOptionParams) => `usunięto opcję "${optionName}" z pola raportu "${fieldName}"`,
        updateReportFieldOptionDisabled: ({fieldName, optionName, optionEnabled}: PolicyDisabledReportFieldOptionParams) =>
            `${optionEnabled ? 'włączony' : 'wyłączony'} opcja "${optionName}" dla pola raportu "${fieldName}"`,
        updateReportFieldAllOptionsDisabled: ({fieldName, optionName, allEnabled, toggledOptionsCount}: PolicyDisabledReportFieldAllOptionsParams) => {
            if (toggledOptionsCount && toggledOptionsCount > 1) {
                return `${allEnabled ? 'włączony' : 'wyłączony'} wszystkie opcje dla pola raportu "${fieldName}"`;
            }
            return `${allEnabled ? 'włączony' : 'wyłączony'} opcję "${optionName}" dla pola raportu "${fieldName}", czyniąc wszystkie opcje ${allEnabled ? 'włączony' : 'wyłączony'}`;
        },
        deleteReportField: ({fieldType, fieldName}: AddedOrDeletedPolicyReportFieldParams) => `usunięto pole raportu ${fieldType} "${fieldName}"`,
        preventSelfApproval: ({oldValue, newValue}: UpdatedPolicyPreventSelfApprovalParams) =>
            `zaktualizowano "Zapobiegaj samoakceptacji" na "${newValue === 'true' ? 'Włączone' : 'Wyłączony'}" (wcześniej "${oldValue === 'true' ? 'Włączone' : 'Wyłączony'}")`,
        updateMaxExpenseAmountNoReceipt: ({oldValue, newValue}: UpdatedPolicyFieldWithNewAndOldValueParams) =>
            `zmieniono maksymalną wymaganą kwotę wydatku na paragonie na ${newValue} (wcześniej ${oldValue})`,
        updateMaxExpenseAmount: ({oldValue, newValue}: UpdatedPolicyFieldWithNewAndOldValueParams) =>
            `zmieniono maksymalną kwotę wydatku dla naruszeń na ${newValue} (wcześniej ${oldValue})`,
        updateMaxExpenseAge: ({oldValue, newValue}: UpdatedPolicyFieldWithNewAndOldValueParams) =>
            `zaktualizowano "Maksymalny wiek wydatku (dni)" na "${newValue}" (wcześniej "${oldValue === 'false' ? CONST.POLICY.DEFAULT_MAX_EXPENSE_AGE : oldValue}")`,
        updateMonthlyOffset: ({oldValue, newValue}: UpdatedPolicyFieldWithNewAndOldValueParams) => {
            if (!oldValue) {
                return `ustaw datę przesyłania miesięcznego raportu na "${newValue}"`;
            }
            return `zaktualizowano datę składania miesięcznego raportu na "${newValue}" (wcześniej "${oldValue}")`;
        },
        updateDefaultBillable: ({oldValue, newValue}: UpdatedPolicyFieldWithNewAndOldValueParams) =>
            `zaktualizowano "Ponowne obciążenie klientów kosztami" na "${newValue}" (wcześniej "${oldValue}")`,
        updateDefaultTitleEnforced: ({value}: UpdatedPolicyFieldWithValueParam) => `zmieniono "Wymuś domyślne tytuły raportów" ${value ? 'na' : 'wyłączony'}`,
        renamedWorkspaceNameAction: ({oldName, newName}: RenamedWorkspaceNameActionParams) => `zaktualizował nazwę tego miejsca pracy na "${newName}" (wcześniej "${oldName}")`,
        updateWorkspaceDescription: ({newDescription, oldDescription}: UpdatedPolicyDescriptionParams) =>
            !oldDescription ? `ustaw opis tego miejsca pracy na "${newDescription}"` : `zaktualizowano opis tego miejsca pracy na "${newDescription}" (wcześniej "${oldDescription}")`,
        removedFromApprovalWorkflow: ({submittersNames}: RemovedFromApprovalWorkflowParams) => {
            let joinedNames = '';
            if (submittersNames.length === 1) {
                joinedNames = submittersNames.at(0) ?? '';
            } else if (submittersNames.length === 2) {
                joinedNames = submittersNames.join('i');
            } else if (submittersNames.length > 2) {
                joinedNames = `${submittersNames.slice(0, submittersNames.length - 1).join(', ')} and ${submittersNames.at(-1)}`;
            }
            return {
                one: `usunął cię z procesu zatwierdzania i czatu wydatków ${joinedNames}. Wcześniej przesłane raporty będą nadal dostępne do zatwierdzenia w Twojej skrzynce odbiorczej.`,
                other: `usunięto Cię z przepływów zatwierdzania i czatów wydatków ${joinedNames}. Wcześniej złożone raporty będą nadal dostępne do zatwierdzenia w Twojej skrzynce odbiorczej.`,
            };
        },
        demotedFromWorkspace: ({policyName, oldRole}: DemotedFromWorkspaceParams) =>
            `zaktualizowano Twoją rolę w ${policyName} z ${oldRole} na użytkownika. Zostałeś usunięty ze wszystkich czatów wydatków nadawcy, z wyjątkiem własnych.`,
        updatedWorkspaceCurrencyAction: ({oldCurrency, newCurrency}: UpdatedPolicyCurrencyParams) => `zaktualizowano domyślną walutę na ${newCurrency} (wcześniej ${oldCurrency})`,
        updatedWorkspaceFrequencyAction: ({oldFrequency, newFrequency}: UpdatedPolicyFrequencyParams) =>
            `zaktualizowano częstotliwość automatycznego raportowania na "${newFrequency}" (wcześniej "${oldFrequency}")`,
        updateApprovalMode: ({newValue, oldValue}: ChangeFieldParams) => `zaktualizowano tryb zatwierdzania na "${newValue}" (wcześniej "${oldValue}")`,
        upgradedWorkspace: 'zaktualizowano tę przestrzeń roboczą do planu Control',
        downgradedWorkspace: 'obniżono ten przestrzeń roboczą do planu Collect',
        updatedAuditRate: ({oldAuditRate, newAuditRate}: UpdatedPolicyAuditRateParams) =>
            `zmieniono wskaźnik raportów losowo kierowanych do ręcznej akceptacji na ${Math.round(newAuditRate * 100)}% (wcześniej ${Math.round(oldAuditRate * 100)}%)`,
        updatedManualApprovalThreshold: ({oldLimit, newLimit}: UpdatedPolicyManualApprovalThresholdParams) =>
            `zmieniono limit ręcznego zatwierdzania dla wszystkich wydatków na ${newLimit} (wcześniej ${oldLimit})`,
    },
    roomMembersPage: {
        memberNotFound: 'Nie znaleziono członka.',
        useInviteButton: 'Aby zaprosić nowego członka do czatu, użyj przycisku zaproszenia powyżej.',
        notAuthorized: `Nie masz dostępu do tej strony. Jeśli próbujesz dołączyć do tego pokoju, poproś członka pokoju, aby Cię dodał. Coś innego? Skontaktuj się z ${CONST.EMAIL.CONCIERGE}`,
        removeMembersPrompt: ({memberName}: {memberName: string}) => ({
            one: `Czy na pewno chcesz usunąć ${memberName} z pokoju?`,
            other: 'Czy na pewno chcesz usunąć wybranych członków z pokoju?',
        }),
        error: {
            genericAdd: 'Wystąpił problem z dodaniem tego członka pokoju',
        },
    },
    newTaskPage: {
        assignTask: 'Przypisz zadanie',
        assignMe: 'Przypisz do mnie',
        confirmTask: 'Potwierdź zadanie',
        confirmError: 'Proszę wprowadzić tytuł i wybrać miejsce udostępnienia',
        descriptionOptional: 'Opis (opcjonalnie)',
        pleaseEnterTaskName: 'Proszę wprowadzić tytuł',
        pleaseEnterTaskDestination: 'Proszę wybrać, gdzie chcesz udostępnić to zadanie',
    },
    task: {
        task: 'Zadanie',
        title: 'Tytuł',
        description: 'Opis',
        assignee: 'Przypisany',
        completed: 'Zakończono',
        action: 'Ukończ',
        messages: {
            created: ({title}: TaskCreatedActionParams) => `zadanie dla ${title}`,
            completed: 'oznaczone jako ukończone',
            canceled: 'usunięte zadanie',
            reopened: 'oznaczone jako niekompletne',
            error: 'Nie masz uprawnień do wykonania żądanej akcji.',
        },
        markAsComplete: 'Oznacz jako ukończone',
        markAsIncomplete: 'Oznacz jako niekompletne',
        assigneeError: 'Wystąpił błąd podczas przypisywania tego zadania. Proszę spróbować przypisać je do innej osoby.',
        genericCreateTaskFailureMessage: 'Wystąpił błąd podczas tworzenia tego zadania. Proszę spróbować ponownie później.',
        deleteTask: 'Usuń zadanie',
        deleteConfirmation: 'Czy na pewno chcesz usunąć to zadanie?',
    },
    statementPage: {
        title: ({year, monthName}: StatementTitleParams) => `Wyciąg za ${monthName} ${year}`,
    },
    keyboardShortcutsPage: {
        title: 'Skróty klawiaturowe',
        subtitle: 'Oszczędzaj czas dzięki tym przydatnym skrótom klawiaturowym:',
        shortcuts: {
            openShortcutDialog: 'Otwiera okno dialogowe skrótów klawiaturowych',
            markAllMessagesAsRead: 'Oznacz wszystkie wiadomości jako przeczytane',
            escape: 'Dialogi ucieczki',
            search: 'Otwórz okno wyszukiwania',
            newChat: 'Nowy ekran czatu',
            copy: 'Skopiuj komentarz',
            openDebug: 'Otwórz okno dialogowe preferencji testowania',
        },
    },
    guides: {
        screenShare: 'Udostępnianie ekranu',
        screenShareRequest: 'Expensify zaprasza Cię do udostępnienia ekranu',
    },
    search: {
        resultsAreLimited: 'Wyniki wyszukiwania są ograniczone.',
        viewResults: 'Wyświetl wyniki',
        resetFilters: 'Zresetuj filtry',
        searchResults: {
            emptyResults: {
                title: 'Brak danych do wyświetlenia',
                subtitle: `Spróbuj dostosować kryteria wyszukiwania lub utwórz coś za pomocą zielonego przycisku ${CONST.CUSTOM_EMOJIS.GLOBAL_CREATE}.`,
            },
            emptyExpenseResults: {
                title: 'Nie utworzyłeś jeszcze żadnych wydatków.',
                subtitle: 'Utwórz wydatek lub wypróbuj Expensify, aby dowiedzieć się więcej.',
                subtitleWithOnlyCreateButton: 'Użyj zielonego przycisku poniżej, aby utworzyć wydatek.',
            },
            emptyReportResults: {
                title: 'Nie utworzyłeś jeszcze żadnych raportów.',
                subtitle: 'Utwórz raport lub wypróbuj Expensify, aby dowiedzieć się więcej.',
                subtitleWithOnlyCreateButton: 'Użyj zielonego przycisku poniżej, aby utworzyć raport.',
            },
            emptyInvoiceResults: {
                title: 'Nie utworzyłeś jeszcze żadnych faktur.',
                subtitle: 'Wyślij fakturę lub wypróbuj Expensify, aby dowiedzieć się więcej.',
                subtitleWithOnlyCreateButton: 'Użyj zielonego przycisku poniżej, aby wysłać fakturę.',
            },
            emptyTripResults: {
                title: 'Brak wyświetlanych podróży',
                subtitle: 'Rozpocznij, rezerwując swoją pierwszą podróż poniżej.',
                buttonText: 'Zarezerwuj podróż',
            },
            emptySubmitResults: {
                title: 'Brak wydatków do przesłania',
                subtitle: 'Wszystko w porządku. Zrób rundę zwycięstwa!',
                buttonText: 'Utwórz raport',
            },
            emptyApproveResults: {
                title: 'Brak wydatków do zatwierdzenia',
                subtitle: 'Zero wydatków. Maksymalny relaks. Dobra robota!',
            },
            emptyPayResults: {
                title: 'Brak wydatków do zapłaty',
                subtitle: 'Gratulacje! Przekroczyłeś linię mety.',
            },
            emptyExportResults: {
                title: 'Brak wydatków do eksportu',
                subtitle: 'Czas się zrelaksować, dobra robota.',
            },
            emptyStatementsResults: {
                title: 'Brak wydatków do wyświetlenia',
                subtitle: 'Brak wyników. Spróbuj dostosować filtry.',
            },
            emptyUnapprovedResults: {
                title: 'Brak wydatków do zatwierdzenia',
                subtitle: 'Zero wydatków. Maksymalny relaks. Dobra robota!',
            },
        },
        statements: 'Oświadczenia',
        unapprovedCash: 'Niezatwierdzone środki pieniężne',
        unapprovedCard: 'Niezatwierdzona karta',
        saveSearch: 'Zapisz wyszukiwanie',
        deleteSavedSearch: 'Usuń zapisaną wyszukiwarkę',
        deleteSavedSearchConfirm: 'Czy na pewno chcesz usunąć to wyszukiwanie?',
        searchName: 'Wyszukaj imię',
        savedSearchesMenuItemTitle: 'Zapisano',
        groupedExpenses: 'pogrupowane wydatki',
        bulkActions: {
            approve: 'Zatwierdź',
            pay: 'Zapłać',
            delete: 'Usuń',
            hold: 'Trzymaj',
            unhold: 'Usuń blokadę',
            noOptionsAvailable: 'Brak dostępnych opcji dla wybranej grupy wydatków.',
        },
        filtersHeader: 'Filtry',
        filters: {
            date: {
                before: ({date}: OptionalParam<DateParams> = {}) => `Before ${date ?? ''}`,
                after: ({date}: OptionalParam<DateParams> = {}) => `After ${date ?? ''}`,
                on: ({date}: OptionalParam<DateParams> = {}) => `On ${date ?? ''}`,
                presets: {
                    [CONST.SEARCH.DATE_PRESETS.NEVER]: 'Nigdy',
                    [CONST.SEARCH.DATE_PRESETS.LAST_MONTH]: 'Ostatni miesiąc',
                    [CONST.SEARCH.DATE_PRESETS.LAST_STATEMENT]: 'Ostatni miesiąc',
                },
            },
            status: 'Status',
            keyword: 'Słowo kluczowe',
            hasKeywords: 'Ma słowa kluczowe',
            currency: 'Waluta',
            link: 'Link',
            pinned: 'Przypięte',
            unread: 'Nieprzeczytane',
            completed: 'Zakończono',
            amount: {
                lessThan: ({amount}: OptionalParam<RequestAmountParams> = {}) => `Mniej niż ${amount ?? ''}`,
                greaterThan: ({amount}: OptionalParam<RequestAmountParams> = {}) => `Większe niż ${amount ?? ''}`,
                between: ({greaterThan, lessThan}: FiltersAmountBetweenParams) => `Pomiędzy ${greaterThan} a ${lessThan}`,
            },
            card: {
                expensify: 'Expensify',
                individualCards: 'Indywidualne karty',
                closedCards: 'Zamknięte karty',
                cardFeeds: 'Kanały kart',
                cardFeedName: ({cardFeedBankName, cardFeedLabel}: {cardFeedBankName: string; cardFeedLabel?: string}) =>
                    `Wszystkie ${cardFeedBankName}${cardFeedLabel ? ` - ${cardFeedLabel}` : ''}`,
                cardFeedNameCSV: ({cardFeedLabel}: {cardFeedLabel?: string}) => `Wszystkie zaimportowane karty CSV${cardFeedLabel ? ` - ${cardFeedLabel}` : ''}`,
            },
            current: 'Obecny',
            past: 'Przeszłość',
            submitted: 'Data złożenia',
            approved: 'Data zatwierdzenia',
            paid: 'Data płatności',
            exported: 'Data eksportu',
            posted: 'Data opublikowania',
            billable: 'Podlegające fakturowaniu',
            reimbursable: 'Podlegające zwrotowi',
            groupBy: {
                reports: 'Raport',
                members: 'Członek',
                cards: 'Karta',
            },
            feed: 'Kanal',
        },
        groupBy: 'Grupa według',
        moneyRequestReport: {
            emptyStateTitle: 'Ten raport nie zawiera wydatków.',
            emptyStateSubtitle: 'Możesz dodać wydatki do tego raportu, używając przycisku powyżej.',
        },
        noCategory: 'Brak kategorii',
        noTag: 'Brak tagu',
        expenseType: 'Typ wydatku',
        recentSearches: 'Ostatnie wyszukiwania',
        recentChats: 'Ostatnie czaty',
        searchIn: 'Szukaj w',
        searchPlaceholder: 'Wyszukaj coś',
        suggestions: 'Sugestie',
        exportSearchResults: {
            title: 'Utwórz eksport',
            description: 'Wow, to dużo przedmiotów! Spakujemy je, a Concierge wkrótce wyśle Ci plik.',
        },
        exportAll: {
            selectAllMatchingItems: 'Wybierz wszystkie pasujące elementy',
            allMatchingItemsSelected: 'Wszystkie pasujące elementy zostały wybrane',
        },
    },
    genericErrorPage: {
        title: 'Ups, coś poszło nie tak!',
        body: {
            helpTextMobile: 'Proszę zamknąć i ponownie otworzyć aplikację lub przełączyć się na',
            helpTextWeb: 'web.',
            helpTextConcierge: 'Jeśli problem będzie się powtarzał, skontaktuj się z',
        },
        refresh: 'Odśwież',
    },
    fileDownload: {
        success: {
            title: 'Pobrano!',
            message: 'Załącznik został pomyślnie pobrany!',
            qrMessage:
                'Sprawdź folder ze zdjęciami lub pobranymi plikami, aby znaleźć kopię swojego kodu QR. Porada: Dodaj go do prezentacji, aby Twoja publiczność mogła go zeskanować i bezpośrednio się z Tobą połączyć.',
        },
        generalError: {
            title: 'Błąd załącznika',
            message: 'Załącznik nie może zostać pobrany',
        },
        permissionError: {
            title: 'Dostęp do pamięci masowej',
            message: 'Expensify nie może zapisać załączników bez dostępu do pamięci. Stuknij ustawienia, aby zaktualizować uprawnienia.',
        },
    },
    desktopApplicationMenu: {
        mainMenu: 'Nowy Expensify',
        about: 'O nowym Expensify',
        update: 'Zaktualizuj New Expensify',
        checkForUpdates: 'Sprawdź aktualizacje',
        toggleDevTools: 'Przełącz Narzędzia Deweloperskie',
        viewShortcuts: 'Wyświetl skróty klawiaturowe',
        services: 'Usługi',
        hide: 'Ukryj New Expensify',
        hideOthers: 'Ukryj pozostałe',
        showAll: 'Pokaż wszystkie',
        quit: 'Zrezygnuj z New Expensify',
        fileMenu: 'Plik',
        closeWindow: 'Zamknij okno',
        editMenu: 'Edytuj',
        undo: 'Cofnij',
        redo: 'Ponów',
        cut: 'Wytnij',
        copy: 'Kopiuj',
        paste: 'Wklej',
        pasteAndMatchStyle: 'Wklej i Dopasuj Styl',
        pasteAsPlainText: 'Wklej jako tekst niesformatowany',
        delete: 'Usuń',
        selectAll: 'Zaznacz wszystko',
        speechSubmenu: 'Mowa',
        startSpeaking: 'Zacznij mówić',
        stopSpeaking: 'Przestań mówić',
        viewMenu: 'Widok',
        reload: 'Przeładuj',
        forceReload: 'Wymuś ponowne załadowanie',
        resetZoom: 'Rzeczywisty rozmiar',
        zoomIn: 'Powiększ',
        zoomOut: 'Oddalaj',
        togglefullscreen: 'Przełącz pełny ekran',
        historyMenu: 'Historia',
        back: 'Wstecz',
        forward: 'Prześlij dalej',
        windowMenu: 'Okno',
        minimize: 'Zminimalizuj',
        zoom: 'Zoom',
        front: 'Przenieś wszystko na wierzch',
        helpMenu: 'Pomoc',
        learnMore: 'Dowiedz się więcej',
        documentation: 'Dokumentacja',
        communityDiscussions: 'Dyskusje społecznościowe',
        searchIssues: 'Wyszukaj problemy',
    },
    historyMenu: {
        forward: 'Prześlij dalej',
        back: 'Wstecz',
    },
    checkForUpdatesModal: {
        available: {
            title: 'Aktualizacja dostępna',
            message: ({isSilentUpdating}: {isSilentUpdating: boolean}) =>
                `Nowa wersja będzie dostępna wkrótce.${!isSilentUpdating ? 'Powiadomimy Cię, gdy będziemy gotowi do aktualizacji.' : ''}`,
            soundsGood: 'Brzmi dobrze',
        },
        notAvailable: {
            title: 'Aktualizacja niedostępna',
            message: 'Obecnie nie ma dostępnych aktualizacji. Proszę sprawdzić ponownie później!',
            okay: 'Okay',
        },
        error: {
            title: 'Aktualizacja nie powiodła się',
            message: 'Nie udało nam się sprawdzić aktualizacji. Spróbuj ponownie za chwilę.',
        },
    },
    report: {
        newReport: {
            createReport: 'Utwórz raport',
            chooseWorkspace: 'Wybierz przestrzeń roboczą dla tego raportu.',
        },
        genericCreateReportFailureMessage: 'Nieoczekiwany błąd podczas tworzenia tego czatu. Proszę spróbować ponownie później.',
        genericAddCommentFailureMessage: 'Nieoczekiwany błąd podczas publikowania komentarza. Spróbuj ponownie później.',
        genericUpdateReportFieldFailureMessage: 'Nieoczekiwany błąd podczas aktualizacji pola. Spróbuj ponownie później.',
        genericUpdateReportNameEditFailureMessage: 'Nieoczekiwany błąd podczas zmiany nazwy raportu. Proszę spróbować ponownie później.',
        noActivityYet: 'Brak aktywności',
        actions: {
            type: {
                changeField: ({oldValue, newValue, fieldName}: ChangeFieldParams) => `zmieniono ${fieldName} z ${oldValue} na ${newValue}`,
                changeFieldEmpty: ({newValue, fieldName}: ChangeFieldParams) => `zmieniono ${fieldName} na ${newValue}`,
                changeReportPolicy: ({fromPolicyName, toPolicyName}: ChangeReportPolicyParams) => {
                    if (!toPolicyName) {
                        return `Zmieniono przestrzeń roboczą${fromPolicyName ? ` (wcześniej ${fromPolicyName})` : ''}`;
                    }
                    return `Zmieniono przestrzeń roboczą na ${toPolicyName}${fromPolicyName ? ` (wcześniej ${fromPolicyName})` : ''}`;
                },
                changeType: ({oldType, newType}: ChangeTypeParams) => `zmieniono typ z ${oldType} na ${newType}`,
                exportedToCSV: `wyeksportowano do CSV`,
                exportedToIntegration: {
                    automatic: ({label}: ExportedToIntegrationParams) => `wyeksportowano do ${label}`,
                    automaticActionOne: ({label}: ExportedToIntegrationParams) => `wyeksportowano do ${label} przez`,
                    automaticActionTwo: 'ustawienia księgowe',
                    manual: ({label}: ExportedToIntegrationParams) => `oznaczył ten raport jako ręcznie wyeksportowany do ${label}.`,
                    automaticActionThree: 'i pomyślnie utworzono rekord dla',
                    reimburseableLink: 'wydatki z własnej kieszeni',
                    nonReimbursableLink: 'wydatki na firmową kartę',
                    pending: ({label}: ExportedToIntegrationParams) => `rozpoczęto eksportowanie tego raportu do ${label}...`,
                },
                integrationsMessage: ({errorMessage, label, linkText, linkURL}: IntegrationSyncFailedParams) =>
                    `nie udało się wyeksportować tego raportu do ${label} ("${errorMessage} ${linkText ? `<a href="${linkURL}">${linkText}</a>` : ''}")`,
                managerAttachReceipt: `dodano paragon`,
                managerDetachReceipt: `usunięto paragon`,
                markedReimbursed: ({amount, currency}: MarkedReimbursedParams) => `zapłacono ${currency}${amount} gdzie indziej`,
                markedReimbursedFromIntegration: ({amount, currency}: MarkReimbursedFromIntegrationParams) => `zapłacono ${currency}${amount} przez integrację`,
                outdatedBankAccount: `nie można było przetworzyć płatności z powodu problemu z kontem bankowym płatnika`,
                reimbursementACHBounce: `nie można przetworzyć płatności, ponieważ płatnik nie ma wystarczających środków`,
                reimbursementACHCancelled: `anulował płatność`,
                reimbursementAccountChanged: `nie można było przetworzyć płatności, ponieważ płatnik zmienił konto bankowe`,
                reimbursementDelayed: `przetworzono płatność, ale jest opóźniona o 1-2 dni robocze więcej`,
                selectedForRandomAudit: `losowo wybrany do przeglądu`,
                selectedForRandomAuditMarkdown: `[losowo wybrany](https://help.expensify.com/articles/expensify-classic/reports/Set-a-random-report-audit-schedule) do przeglądu`,
                share: ({to}: ShareParams) => `zaproszony członek ${to}`,
                unshare: ({to}: UnshareParams) => `usunięto członka ${to}`,
                stripePaid: ({amount, currency}: StripePaidParams) => `zapłacono ${currency}${amount}`,
                takeControl: `przejął kontrolę`,
                integrationSyncFailed: ({label, errorMessage, workspaceAccountingLink}: IntegrationSyncFailedParams) =>
                    `Wystąpił problem z synchronizacją z ${label}${errorMessage ? ` ("${errorMessage}")` : ''}. Proszę rozwiązać problem w <a href="${workspaceAccountingLink}">ustawieniach przestrzeni roboczej</a>.`,
                addEmployee: ({email, role}: AddEmployeeParams) => `dodano ${email} jako ${role === 'member' ? 'a' : 'an'} ${role}`,
                updateRole: ({email, currentRole, newRole}: UpdateRoleParams) => `zaktualizowano rolę ${email} na ${newRole} (wcześniej ${currentRole})`,
                updatedCustomField1: ({email, previousValue, newValue}: UpdatedCustomFieldParams) => {
                    if (!newValue) {
                        return `usunięto pole niestandardowe 1 użytkownika ${email} (wcześniej „${previousValue}”)`;
                    }
                    return !previousValue
                        ? `dodano "${newValue}" do pola niestandardowego 1 użytkownika ${email}`
                        : `zmieniono pole niestandardowe 1 użytkownika ${email} na "${newValue}" (wcześniej "${previousValue}")`;
                },
                updatedCustomField2: ({email, previousValue, newValue}: UpdatedCustomFieldParams) => {
                    if (!newValue) {
                        return `usunięto pole niestandardowe 2 użytkownika ${email} (wcześniej „${previousValue}”)`;
                    }
                    return !previousValue
                        ? `dodano "${newValue}" do pola niestandardowego 2 użytkownika ${email}`
                        : `zmieniono pole niestandardowe 2 użytkownika ${email} na "${newValue}" (wcześniej "${previousValue}")`;
                },
                leftWorkspace: ({nameOrEmail}: LeftWorkspaceParams) => `${nameOrEmail} opuścił(a) przestrzeń roboczą`,
                removeMember: ({email, role}: AddEmployeeParams) => `usunięto ${role} ${email}`,
                removedConnection: ({connectionName}: ConnectionNameParams) => `usunięto połączenie z ${CONST.POLICY.CONNECTIONS.NAME_USER_FRIENDLY[connectionName]}`,
                addedConnection: ({connectionName}: ConnectionNameParams) => `połączono z ${CONST.POLICY.CONNECTIONS.NAME_USER_FRIENDLY[connectionName]}`,
                leftTheChat: 'opuścił czat',
            },
        },
    },
    chronos: {
        oooEventSummaryFullDay: ({summary, dayCount, date}: OOOEventSummaryFullDayParams) => `${summary} dla ${dayCount} ${dayCount === 1 ? 'dzień' : 'dni'} do ${date}`,
        oooEventSummaryPartialDay: ({summary, timePeriod, date}: OOOEventSummaryPartialDayParams) => `${summary} z ${timePeriod} dnia ${date}`,
    },
    footer: {
        features: 'Funkcje',
        expenseManagement: 'Zarządzanie wydatkami',
        spendManagement: 'Zarządzanie wydatkami',
        expenseReports: 'Raporty wydatków',
        companyCreditCard: 'Karta kredytowa firmy',
        receiptScanningApp: 'Aplikacja do skanowania paragonów',
        billPay: 'Bill Pay',
        invoicing: 'Fakturowanie',
        CPACard: 'Karta CPA',
        payroll: 'Payroll',
        travel: 'Podróżować',
        resources: 'Zasoby',
        expensifyApproved: 'ExpensifyApproved!',
        pressKit: 'Press Kit',
        support: 'Wsparcie',
        expensifyHelp: 'ExpensifyHelp',
        terms: 'Warunki korzystania z usługi',
        privacy: 'Prywatność',
        learnMore: 'Dowiedz się więcej',
        aboutExpensify: 'O Expensify',
        blog: 'Blog',
        jobs: 'Prace',
        expensifyOrg: 'Expensify.org',
        investorRelations: 'Relacje Inwestorskie',
        getStarted: 'Rozpocznij',
        createAccount: 'Utwórz nowe konto',
        logIn: 'Zaloguj się',
    },
    allStates: COMMON_CONST.STATES as States,
    allCountries: CONST.ALL_COUNTRIES as AllCountries,
    accessibilityHints: {
        navigateToChatsList: 'Przejdź z powrotem do listy czatów',
        chatWelcomeMessage: 'Wiadomość powitalna czatu',
        navigatesToChat: 'Przechodzi do czatu',
        newMessageLineIndicator: 'Wskaźnik nowej wiadomości',
        chatMessage: 'Wiadomość czatu',
        lastChatMessagePreview: 'Podgląd ostatniej wiadomości na czacie',
        workspaceName: 'Nazwa przestrzeni roboczej',
        chatUserDisplayNames: 'Nazwy wyświetlane członków czatu',
        scrollToNewestMessages: 'Przewiń do najnowszych wiadomości',
        preStyledText: 'Wstępnie sformatowany tekst',
        viewAttachment: 'Wyświetl załącznik',
    },
    parentReportAction: {
        deletedReport: 'Usunięty raport',
        deletedMessage: 'Usunięta wiadomość',
        deletedExpense: 'Usunięty wydatek',
        reversedTransaction: 'Cofnięta transakcja',
        deletedTask: 'Usunięte zadanie',
        hiddenMessage: 'Ukryta wiadomość',
    },
    threads: {
        thread: 'Wątek',
        replies: 'Odpowiedzi',
        reply: 'Odpowiedz',
        from: 'Od',
        in: 'w',
        parentNavigationSummary: ({reportName, workspaceName}: ParentNavigationSummaryParams) => `Od ${reportName}${workspaceName ? `w ${workspaceName}` : ''}`,
    },
    qrCodes: {
        copy: 'Skopiuj URL',
        copied: 'Skopiowano!',
    },
    moderation: {
        flagDescription: 'Wszystkie oznaczone wiadomości zostaną przesłane do moderatora do weryfikacji.',
        chooseAReason: 'Wybierz powód oznaczenia poniżej:',
        spam: 'Spam',
        spamDescription: 'Niechciana promocja niezwiązana z tematem',
        inconsiderate: 'Nieuprzejmy',
        inconsiderateDescription: 'Obrażające lub lekceważące sformułowania, z wątpliwymi intencjami',
        intimidation: 'Zastraszanie',
        intimidationDescription: 'Agresywne forsowanie programu pomimo uzasadnionych zastrzeżeń',
        bullying: 'Nękanie',
        bullyingDescription: 'Celowanie w jednostkę w celu uzyskania posłuszeństwa',
        harassment: 'Nękanie',
        harassmentDescription: 'Rasistowskie, mizoginistyczne lub inne ogólnie dyskryminujące zachowanie',
        assault: 'Atak',
        assaultDescription: 'Specyficzny atak emocjonalny z zamiarem wyrządzenia krzywdy',
        flaggedContent: 'Ta wiadomość została oznaczona jako naruszająca zasady naszej społeczności, a jej treść została ukryta.',
        hideMessage: 'Ukryj wiadomość',
        revealMessage: 'Pokaż wiadomość',
        levelOneResult: 'Wysyła anonimowe ostrzeżenie i wiadomość jest zgłaszana do przeglądu.',
        levelTwoResult: 'Wiadomość ukryta z kanału, plus anonimowe ostrzeżenie i wiadomość została zgłoszona do przeglądu.',
        levelThreeResult: 'Wiadomość usunięta z kanału, dodano anonimowe ostrzeżenie, a wiadomość została zgłoszona do przeglądu.',
    },
    actionableMentionWhisperOptions: {
        inviteToSubmitExpense: 'Zaproś do przesyłania wydatków',
        inviteToChat: 'Zaproś tylko do czatu',
        nothing: 'Nie rób nic',
    },
    actionableMentionJoinWorkspaceOptions: {
        accept: 'Akceptuj',
        decline: 'Odrzuć',
    },
    actionableMentionTrackExpense: {
        submit: 'Prześlij to komuś',
        categorize: 'Kategoryzuj to',
        share: 'Udostępnij to mojemu księgowemu',
        nothing: 'Nic na razie',
    },
    teachersUnitePage: {
        teachersUnite: 'Nauczyciele, łączcie się',
        joinExpensifyOrg:
            'Dołącz do Expensify.org, aby wyeliminować niesprawiedliwość na całym świecie. Obecna kampania "Teachers Unite" wspiera nauczycieli wszędzie, dzieląc koszty niezbędnych materiałów szkolnych.',
        iKnowATeacher: 'Znam nauczyciela',
        iAmATeacher: 'Jestem nauczycielem',
        getInTouch: 'Świetnie! Proszę podziel się ich informacjami, abyśmy mogli się z nimi skontaktować.',
        introSchoolPrincipal: 'Wprowadzenie do dyrektora szkoły',
        schoolPrincipalVerifyExpense:
            'Expensify.org dzieli koszty podstawowych przyborów szkolnych, aby uczniowie z gospodarstw domowych o niskich dochodach mogli mieć lepsze doświadczenia edukacyjne. Twój dyrektor zostanie poproszony o weryfikację Twoich wydatków.',
        principalFirstName: 'Imię główne',
        principalLastName: 'Nazwisko dyrektora',
        principalWorkEmail: 'Główny służbowy adres e-mail',
        updateYourEmail: 'Zaktualizuj swój adres e-mail',
        updateEmail: 'Zaktualizuj adres e-mail',
        schoolMailAsDefault: ({contactMethodsRoute}: ContactMethodsRouteParams) =>
            `Zanim przejdziesz dalej, upewnij się, że ustawiłeś swój szkolny e-mail jako domyślną metodę kontaktu. Możesz to zrobić w Ustawieniach > Profil > <a href="${contactMethodsRoute}">Metody kontaktu</a>.`,
        error: {
            enterPhoneEmail: 'Wprowadź prawidłowy adres e-mail lub numer telefonu',
            enterEmail: 'Wprowadź adres e-mail',
            enterValidEmail: 'Wprowadź prawidłowy adres e-mail',
            tryDifferentEmail: 'Proszę spróbować inny adres e-mail',
        },
    },
    cardTransactions: {
        notActivated: 'Nieaktywowany',
        outOfPocket: 'Wydatki z własnej kieszeni',
        companySpend: 'Wydatki firmowe',
    },
    distance: {
        addStop: 'Dodaj przystanek',
        deleteWaypoint: 'Usuń punkt orientacyjny',
        deleteWaypointConfirmation: 'Czy na pewno chcesz usunąć ten punkt nawigacyjny?',
        address: 'Adres',
        waypointDescription: {
            start: 'Start',
            stop: 'Stop',
        },
        mapPending: {
            title: 'Zmapuj oczekujące',
            subtitle: 'Mapa zostanie wygenerowana, gdy ponownie połączysz się z internetem',
            onlineSubtitle: 'Chwileczkę, przygotowujemy mapę.',
            errorTitle: 'Błąd mapy',
            errorSubtitle: 'Wystąpił błąd podczas ładowania mapy. Proszę spróbować ponownie.',
        },
        error: {
            selectSuggestedAddress: 'Proszę wybrać sugerowany adres lub użyć bieżącej lokalizacji',
        },
    },
    reportCardLostOrDamaged: {
        screenTitle: 'Karta raportu zgubiona lub uszkodzona',
        nextButtonLabel: 'Następny',
        reasonTitle: 'Dlaczego potrzebujesz nowej karty?',
        cardDamaged: 'Moja karta została uszkodzona',
        cardLostOrStolen: 'Moja karta została zgubiona lub skradziona',
        confirmAddressTitle: 'Proszę potwierdzić adres pocztowy dla nowej karty.',
        cardDamagedInfo: 'Twoja nowa karta dotrze w ciągu 2-3 dni roboczych. Twoja obecna karta będzie działać do momentu aktywacji nowej.',
        cardLostOrStolenInfo: 'Twoja obecna karta zostanie trwale dezaktywowana, gdy tylko złożysz zamówienie. Większość kart dociera w ciągu kilku dni roboczych.',
        address: 'Adres',
        deactivateCardButton: 'Dezaktywuj kartę',
        shipNewCardButton: 'Wyślij nową kartę',
        addressError: 'Adres jest wymagany',
        successTitle: 'Twoja nowa karta jest w drodze!',
        successDescription: 'Po jej otrzymaniu, będziesz musiał(a) ją aktywować. W międzyczasie możesz korzystać z karty wirtualnej.',
        reasonError: 'Powód jest wymagany',
    },
    eReceipt: {
        guaranteed: 'Gwarantowany eParagon',
        transactionDate: 'Data transakcji',
    },
    referralProgram: {
        [CONST.REFERRAL_PROGRAM.CONTENT_TYPES.START_CHAT]: {
            buttonText: 'Rozpocznij czat, <success><strong>poleć znajomego</strong></success>.',
            header: 'Rozpocznij czat, poleć znajomego',
            body: 'Chcesz, aby Twoi znajomi również korzystali z Expensify? Po prostu rozpocznij z nimi czat, a my zajmiemy się resztą.',
        },
        [CONST.REFERRAL_PROGRAM.CONTENT_TYPES.SUBMIT_EXPENSE]: {
            buttonText: 'Złóż wydatek, <success><strong>poleć swojego szefa</strong></success>.',
            header: 'Złóż wydatek, poleć swojego szefa',
            body: 'Chcesz, aby Twój szef również korzystał z Expensify? Po prostu prześlij mu raport wydatków, a my zajmiemy się resztą.',
        },
        [CONST.REFERRAL_PROGRAM.CONTENT_TYPES.REFER_FRIEND]: {
            header: 'Poleć znajomego',
            body: 'Chcesz, aby Twoi znajomi również korzystali z Expensify? Po prostu czatuj, płać lub dziel się z nimi wydatkami, a my zajmiemy się resztą. Albo po prostu udostępnij swój link zapraszający!',
        },
        [CONST.REFERRAL_PROGRAM.CONTENT_TYPES.SHARE_CODE]: {
            buttonText: 'Poleć znajomego',
            header: 'Poleć znajomego',
            body: 'Chcesz, aby Twoi znajomi również korzystali z Expensify? Po prostu czatuj, płać lub dziel się z nimi wydatkami, a my zajmiemy się resztą. Albo po prostu udostępnij swój link zapraszający!',
        },
        copyReferralLink: 'Skopiuj link zaproszenia',
    },
    systemChatFooterMessage: {
        [CONST.INTRO_CHOICES.MANAGE_TEAM]: {
            phrase1: 'Porozmawiaj ze swoim specjalistą ds. konfiguracji w',
            phrase2: 'po pomoc',
        },
        default: {
            phrase1: 'Wiadomość',
            phrase2: 'w celu uzyskania pomocy przy konfiguracji',
        },
    },
    violations: {
        allTagLevelsRequired: 'Wszystkie wymagane tagi',
        autoReportedRejectedExpense: ({rejectReason, rejectedBy}: ViolationsAutoReportedRejectedExpenseParams) => `${rejectedBy} odrzucił ten wydatek z komentarzem „${rejectReason}”`,
        billableExpense: 'Opłata nie jest już ważna',
        cashExpenseWithNoReceipt: ({formattedLimit}: ViolationsCashExpenseWithNoReceiptParams = {}) => `Receipt required${formattedLimit ? `powyżej ${formattedLimit}` : ''}`,
        categoryOutOfPolicy: 'Kategoria nie jest już ważna',
        conversionSurcharge: ({surcharge}: ViolationsConversionSurchargeParams) => `Zastosowano ${surcharge}% opłatę za przeliczenie`,
        customUnitOutOfPolicy: 'Stawka nie jest ważna dla tego miejsca pracy',
        duplicatedTransaction: 'Duplikat',
        fieldRequired: 'Pola raportu są wymagane',
        futureDate: 'Przyszła data niedozwolona',
        invoiceMarkup: ({invoiceMarkup}: ViolationsInvoiceMarkupParams) => `Oznaczone o ${invoiceMarkup}%`,
        maxAge: ({maxAge}: ViolationsMaxAgeParams) => `Data starsza niż ${maxAge} dni`,
        missingCategory: 'Brakująca kategoria',
        missingComment: 'Wymagany opis dla wybranej kategorii',
        missingTag: ({tagName}: ViolationsMissingTagParams = {}) => `Brakujący ${tagName ?? 'tag'}`,
        modifiedAmount: ({type, displayPercentVariance}: ViolationsModifiedAmountParams) => {
            switch (type) {
                case 'distance':
                    return 'Kwota różni się od obliczonej odległości';
                case 'card':
                    return 'Kwota większa niż transakcja kartą';
                default:
                    if (displayPercentVariance) {
                        return `Kwota ${displayPercentVariance}% większa niż zeskanowany paragon`;
                    }
                    return 'Kwota większa niż zeskanowany paragon';
            }
        },
        modifiedDate: 'Data różni się od zeskanowanego paragonu',
        nonExpensiworksExpense: 'Wydatek spoza Expensiworks',
        overAutoApprovalLimit: ({formattedLimit}: ViolationsOverLimitParams) => `Wydatek przekracza limit automatycznej akceptacji wynoszący ${formattedLimit}`,
        overCategoryLimit: ({formattedLimit}: ViolationsOverCategoryLimitParams) => `Kwota przekracza limit ${formattedLimit} na osobę w kategorii`,
        overLimit: ({formattedLimit}: ViolationsOverLimitParams) => `Kwota przekracza limit ${formattedLimit}/osobę`,
        overTripLimit: ({formattedLimit}: ViolationsOverLimitParams) => `Kwota przekraczająca limit ${formattedLimit}/przejazd`,
        overLimitAttendee: ({formattedLimit}: ViolationsOverLimitParams) => `Kwota przekracza limit ${formattedLimit}/osobę`,
        perDayLimit: ({formattedLimit}: ViolationsPerDayLimitParams) => `Kwota przekracza dzienny limit ${formattedLimit}/osoba dla kategorii`,
        receiptNotSmartScanned:
            'Paragon i szczegóły wydatku dodane ręcznie. <a href="https://help.expensify.com/articles/expensify-classic/reports/Automatic-Receipt-Audit">Dowiedz się więcej.</a>',
        receiptRequired: ({formattedLimit, category}: ViolationsReceiptRequiredParams) => {
            let message = 'Wymagany paragon';
            if (formattedLimit ?? category) {
                message += 'ponad';
                if (formattedLimit) {
                    message += ` ${formattedLimit}`;
                }
                if (category) {
                    message += 'limit kategorii';
                }
            }
            return message;
        },
        prohibitedExpense: ({prohibitedExpenseType}: ViolationsProhibitedExpenseParams) => {
            const preMessage = 'Zabroniony wydatek:';
            switch (prohibitedExpenseType) {
                case 'alcohol':
                    return `${preMessage} alkohol`;
                case 'gambling':
                    return `${preMessage} hazardowanie`;
                case 'tobacco':
                    return `${preMessage} tytoń`;
                case 'adultEntertainment':
                    return `${preMessage} rozrywka dla dorosłych`;
                case 'hotelIncidentals':
                    return `${preMessage} wydatki hotelowe`;
                default:
                    return `${preMessage}${prohibitedExpenseType}`;
            }
        },
        customRules: ({message}: ViolationsCustomRulesParams) => message,
        reviewRequired: 'Wymagana recenzja',
        rter: ({brokenBankConnection, email, isAdmin, isTransactionOlderThan7Days, member, rterType}: ViolationsRterParams) => {
            if (rterType === CONST.RTER_VIOLATION_TYPES.BROKEN_CARD_CONNECTION_530) {
                return 'Nie można automatycznie dopasować paragonu z powodu przerwanego połączenia z bankiem.';
            }
            if (brokenBankConnection || rterType === CONST.RTER_VIOLATION_TYPES.BROKEN_CARD_CONNECTION) {
                return isAdmin
                    ? `Nie można automatycznie dopasować paragonu z powodu zerwanego połączenia z bankiem, które ${email} musi naprawić.`
                    : 'Nie można automatycznie dopasować paragonu z powodu przerwanego połączenia z bankiem, które musisz naprawić.';
            }
            if (!isTransactionOlderThan7Days) {
                return isAdmin ? `Poproś ${member}, aby oznaczył jako gotówkę lub poczekaj 7 dni i spróbuj ponownie.` : 'Oczekiwanie na połączenie z transakcją kartową.';
            }
            return '';
        },
        brokenConnection530Error: 'Paragon oczekuje z powodu zerwanego połączenia z bankiem',
        adminBrokenConnectionError: 'Paragon oczekuje z powodu przerwanego połączenia z bankiem. Proszę rozwiązać w',
        memberBrokenConnectionError: 'Paragon oczekuje z powodu zerwanego połączenia z bankiem. Proszę poprosić administratora przestrzeni roboczej o rozwiązanie problemu.',
        markAsCashToIgnore: 'Oznacz jako gotówkę, aby zignorować i zażądać płatności.',
        smartscanFailed: ({canEdit = true}) => `Skanowanie paragonu nie powiodło się.${canEdit ? 'Wprowadź dane ręcznie.' : ''}`,
        receiptGeneratedWithAI: 'Potencjalny paragon wygenerowany przez AI',
        someTagLevelsRequired: ({tagName}: ViolationsTagOutOfPolicyParams = {}) => `Missing ${tagName ?? 'Tag'}`,
        tagOutOfPolicy: ({tagName}: ViolationsTagOutOfPolicyParams = {}) => `${tagName ?? 'Tag'} nie jest już ważny`,
        taxAmountChanged: 'Kwota podatku została zmodyfikowana',
        taxOutOfPolicy: ({taxName}: ViolationsTaxOutOfPolicyParams = {}) => `${taxName ?? 'Podatek'} już nie jest ważny`,
        taxRateChanged: 'Stawka podatkowa została zmodyfikowana',
        taxRequired: 'Brakująca stawka podatkowa',
        none: 'None',
        taxCodeToKeep: 'Wybierz, który kod podatkowy zachować',
        tagToKeep: 'Wybierz, który tag zachować',
        isTransactionReimbursable: 'Wybierz, czy transakcja podlega zwrotowi kosztów',
        merchantToKeep: 'Wybierz, którego sprzedawcę zachować',
        descriptionToKeep: 'Wybierz opis do zachowania',
        categoryToKeep: 'Wybierz kategorię do zachowania',
        isTransactionBillable: 'Wybierz, czy transakcja jest rozliczalna',
        keepThisOne: 'Keep this one',
        confirmDetails: `Potwierdź szczegóły, które zachowujesz`,
        confirmDuplicatesInfo: `Duplikaty wniosków, których nie zachowasz, zostaną wstrzymane, aby członek mógł je usunąć.`,
        hold: 'Ten wydatek został wstrzymany',
        resolvedDuplicates: 'rozwiązano duplikat',
    },
    reportViolations: {
        [CONST.REPORT_VIOLATIONS.FIELD_REQUIRED]: ({fieldName}: RequiredFieldParams) => `Pole ${fieldName} jest wymagane`,
    },
    violationDismissal: {
        rter: {
            manual: 'oznaczył ten paragon jako gotówka',
        },
        duplicatedTransaction: {
            manual: 'rozwiązano duplikat',
        },
    },
    videoPlayer: {
        play: 'Graj',
        pause: 'Pauza',
        fullscreen: 'Pełny ekran',
        playbackSpeed: 'Prędkość odtwarzania',
        expand: 'Rozwiń',
        mute: 'Wycisz',
        unmute: 'Wyłącz wyciszenie',
        normal: 'Normalny',
    },
    exitSurvey: {
        header: 'Zanim pójdziesz',
        reasonPage: {
            title: 'Proszę, powiedz nam, dlaczego odchodzisz',
            subtitle: 'Zanim odejdziesz, prosimy powiedz nam, dlaczego chciałbyś przejść na Expensify Classic.',
        },
        reasons: {
            [CONST.EXIT_SURVEY.REASONS.FEATURE_NOT_AVAILABLE]: 'Potrzebuję funkcji, która jest dostępna tylko w Expensify Classic.',
            [CONST.EXIT_SURVEY.REASONS.DONT_UNDERSTAND]: 'Nie rozumiem, jak korzystać z New Expensify.',
            [CONST.EXIT_SURVEY.REASONS.PREFER_CLASSIC]: 'Rozumiem, jak korzystać z New Expensify, ale wolę Expensify Classic.',
        },
        prompts: {
            [CONST.EXIT_SURVEY.REASONS.FEATURE_NOT_AVAILABLE]: 'Jakiej funkcji potrzebujesz, która nie jest dostępna w Nowym Expensify?',
            [CONST.EXIT_SURVEY.REASONS.DONT_UNDERSTAND]: 'Co próbujesz zrobić?',
            [CONST.EXIT_SURVEY.REASONS.PREFER_CLASSIC]: 'Dlaczego wolisz Expensify Classic?',
        },
        responsePlaceholder: 'Twoja odpowiedź',
        thankYou: 'Dzięki za opinię!',
        thankYouSubtitle: 'Twoje odpowiedzi pomogą nam stworzyć lepszy produkt, aby załatwiać sprawy. Dziękujemy bardzo!',
        goToExpensifyClassic: 'Przełącz na Expensify Classic',
        offlineTitle: 'Wygląda na to, że utknąłeś tutaj...',
        offline:
            'Wygląda na to, że jesteś offline. Niestety, Expensify Classic nie działa w trybie offline, ale Nowy Expensify działa. Jeśli wolisz używać Expensify Classic, spróbuj ponownie, gdy będziesz mieć połączenie z internetem.',
        quickTip: 'Szybka wskazówka...',
        quickTipSubTitle: 'Możesz przejść bezpośrednio do Expensify Classic, odwiedzając expensify.com. Dodaj do zakładek, aby mieć łatwy skrót!',
        bookACall: 'Zarezerwuj rozmowę',
        noThanks: 'Nie, dziękuję',
        bookACallTitle: 'Czy chciałbyś porozmawiać z menedżerem produktu?',
        benefits: {
            [CONST.EXIT_SURVEY.BENEFIT.CHATTING_DIRECTLY]: 'Bezpośrednie czatowanie na wydatkach i raportach',
            [CONST.EXIT_SURVEY.BENEFIT.EVERYTHING_MOBILE]: 'Możliwość robienia wszystkiego na urządzeniu mobilnym',
            [CONST.EXIT_SURVEY.BENEFIT.TRAVEL_EXPENSE]: 'Podróże i wydatki z prędkością czatu',
        },
        bookACallTextTop: 'Przechodząc na Expensify Classic, przegapisz:',
        bookACallTextBottom:
            'Bylibyśmy podekscytowani możliwością rozmowy z Tobą, aby zrozumieć dlaczego. Możesz umówić się na rozmowę z jednym z naszych starszych menedżerów produktu, aby omówić swoje potrzeby.',
        takeMeToExpensifyClassic: 'Przenieś mnie do Expensify Classic',
    },
    listBoundary: {
        errorMessage: 'Wystąpił błąd podczas ładowania kolejnych wiadomości',
        tryAgain: 'Spróbuj ponownie',
    },
    systemMessage: {
        mergedWithCashTransaction: 'dopasowano paragon do tej transakcji',
    },
    subscription: {
        authenticatePaymentCard: 'Uwierzytelnij kartę płatniczą',
        mobileReducedFunctionalityMessage: 'Nie możesz wprowadzać zmian w swojej subskrypcji w aplikacji mobilnej.',
        badge: {
            freeTrial: ({numOfDays}: BadgeFreeTrialParams) => `Darmowa wersja próbna: pozostało ${numOfDays} ${numOfDays === 1 ? 'dzień' : 'dni'}`,
        },
        billingBanner: {
            policyOwnerAmountOwed: {
                title: 'Twoje informacje o płatności są nieaktualne',
                subtitle: ({date}: BillingBannerSubtitleWithDateParams) => `Zaktualizuj swoją kartę płatniczą do ${date}, aby nadal korzystać ze wszystkich ulubionych funkcji.`,
            },
            policyOwnerAmountOwedOverdue: {
                title: 'Twoja płatność nie mogła zostać przetworzona',
                subtitle: ({date, purchaseAmountOwed}: BillingBannerOwnerAmountOwedOverdueParams) =>
                    date && purchaseAmountOwed
                        ? `Twoja opłata z dnia ${date} w wysokości ${purchaseAmountOwed} nie mogła zostać przetworzona. Proszę dodać kartę płatniczą, aby uregulować zaległą kwotę.`
                        : 'Proszę dodać kartę płatniczą, aby uregulować należną kwotę.',
            },
            policyOwnerUnderInvoicing: {
                title: 'Twoje informacje o płatności są nieaktualne',
                subtitle: ({date}: BillingBannerSubtitleWithDateParams) => `Twoja płatność jest zaległa. Prosimy o opłacenie faktury do ${date}, aby uniknąć przerwania usługi.`,
            },
            policyOwnerUnderInvoicingOverdue: {
                title: 'Twoje informacje o płatności są nieaktualne',
                subtitle: 'Twoja płatność jest zaległa. Proszę opłać swoją fakturę.',
            },
            billingDisputePending: {
                title: 'Nie można było obciążyć Twojej karty',
                subtitle: ({amountOwed, cardEnding}: BillingBannerDisputePendingParams) =>
                    `Zakwestionowałeś opłatę w wysokości ${amountOwed} na karcie kończącej się na ${cardEnding}. Twoje konto zostanie zablokowane do czasu rozwiązania sporu z bankiem.`,
            },
            cardAuthenticationRequired: {
                title: 'Nie można było obciążyć Twojej karty',
                subtitle: ({cardEnding}: BillingBannerCardAuthenticationRequiredParams) =>
                    `Twoja karta płatnicza nie została w pełni uwierzytelniona. Proszę ukończyć proces uwierzytelniania, aby aktywować kartę płatniczą kończącą się na ${cardEnding}.`,
            },
            insufficientFunds: {
                title: 'Nie można było obciążyć Twojej karty',
                subtitle: ({amountOwed}: BillingBannerInsufficientFundsParams) =>
                    `Twoja karta płatnicza została odrzucona z powodu niewystarczających środków. Spróbuj ponownie lub dodaj nową kartę płatniczą, aby uregulować zaległe saldo w wysokości ${amountOwed}.`,
            },
            cardExpired: {
                title: 'Nie można było obciążyć Twojej karty',
                subtitle: ({amountOwed}: BillingBannerCardExpiredParams) =>
                    `Twoja karta płatnicza wygasła. Proszę dodać nową kartę płatniczą, aby uregulować zaległe saldo w wysokości ${amountOwed}.`,
            },
            cardExpireSoon: {
                title: 'Twoja karta wkrótce wygaśnie',
                subtitle:
                    'Twoja karta płatnicza wygaśnie pod koniec tego miesiąca. Kliknij menu z trzema kropkami poniżej, aby ją zaktualizować i nadal korzystać ze wszystkich ulubionych funkcji.',
            },
            retryBillingSuccess: {
                title: 'Sukces!',
                subtitle: 'Twoja karta została pomyślnie obciążona.',
            },
            retryBillingError: {
                title: 'Nie można było obciążyć Twojej karty',
                subtitle:
                    'Zanim spróbujesz ponownie, skontaktuj się bezpośrednio ze swoim bankiem, aby autoryzować opłaty Expensify i usunąć wszelkie blokady. W przeciwnym razie spróbuj dodać inną kartę płatniczą.',
            },
            cardOnDispute: ({amountOwed, cardEnding}: BillingBannerCardOnDisputeParams) =>
                `Zakwestionowałeś opłatę w wysokości ${amountOwed} na karcie kończącej się na ${cardEnding}. Twoje konto zostanie zablokowane do czasu rozwiązania sporu z bankiem.`,
            preTrial: {
                title: 'Rozpocznij darmowy okres próbny',
                subtitleStart: 'Jako kolejny krok,',
                subtitleLink: 'ukończ listę kontrolną konfiguracji',
                subtitleEnd: 'aby Twój zespół mógł zacząć rozliczać wydatki.',
            },
            trialStarted: {
                title: ({numOfDays}: TrialStartedTitleParams) => `Okres próbny: ${numOfDays} ${numOfDays === 1 ? 'dzień' : 'dni'} pozostało!`,
                subtitle: 'Dodaj kartę płatniczą, aby nadal korzystać ze wszystkich ulubionych funkcji.',
            },
            trialEnded: {
                title: 'Twój darmowy okres próbny dobiegł końca',
                subtitle: 'Dodaj kartę płatniczą, aby nadal korzystać ze wszystkich ulubionych funkcji.',
            },
            earlyDiscount: {
                claimOffer: 'Zgłoś ofertę',
                noThanks: 'Nie, dziękuję',
                subscriptionPageTitle: ({discountType}: EarlyDiscountTitleParams) =>
                    `<strong>${discountType}% zniżki na pierwszy rok!</strong> Wystarczy dodać kartę płatniczą i rozpocząć roczną subskrypcję.`,
                onboardingChatTitle: ({discountType}: EarlyDiscountTitleParams) => `Oferta ograniczona czasowo: ${discountType}% zniżki na pierwszy rok!`,
                subtitle: ({days, hours, minutes, seconds}: EarlyDiscountSubtitleParams) => `Zgłoś w ciągu ${days > 0 ? `${days}d :` : ''}${hours}h : ${minutes}m : ${seconds}s`,
            },
        },
        cardSection: {
            title: 'Płatność',
            subtitle: 'Dodaj kartę, aby opłacić subskrypcję Expensify.',
            addCardButton: 'Dodaj kartę płatniczą',
            cardNextPayment: ({nextPaymentDate}: CardNextPaymentParams) => `Twoja następna data płatności to ${nextPaymentDate}.`,
            cardEnding: ({cardNumber}: CardEndingParams) => `Karta kończąca się na ${cardNumber}`,
            cardInfo: ({name, expiration, currency}: CardInfoParams) => `Nazwa: ${name}, Ważność: ${expiration}, Waluta: ${currency}`,
            changeCard: 'Zmień kartę płatniczą',
            changeCurrency: 'Zmień walutę płatności',
            cardNotFound: 'Nie dodano karty płatniczej',
            retryPaymentButton: 'Ponów płatność',
            authenticatePayment: 'Uwierzytelnij płatność',
            requestRefund: 'Poproś o zwrot pieniędzy',
            requestRefundModal: {
                full: 'Otrzymanie zwrotu jest proste, wystarczy obniżyć poziom konta przed następną datą rozliczenia, a otrzymasz zwrot. <br /> <br /> Uwaga: Obniżenie poziomu konta oznacza, że Twoje przestrzenie robocze zostaną usunięte. Tej akcji nie można cofnąć, ale zawsze możesz utworzyć nową przestrzeń roboczą, jeśli zmienisz zdanie.',
                confirm: 'Usuń przestrzeń(e) roboczą i obniż plan',
            },
            viewPaymentHistory: 'Wyświetl historię płatności',
        },
        yourPlan: {
            title: 'Twój plan',
            exploreAllPlans: 'Poznaj wszystkie plany',
            customPricing: 'Cennik niestandardowy',
            asLowAs: ({price}: YourPlanPriceValueParams) => `już od ${price} za aktywnego członka/miesiąc`,
            pricePerMemberMonth: ({price}: YourPlanPriceValueParams) => `${price} za członka/miesiąc`,
            pricePerMemberPerMonth: ({price}: YourPlanPriceValueParams) => `${price} za członka miesięcznie`,
            perMemberMonth: 'za członka/miesiąc',
            collect: {
                title: 'Zbierz',
                description: 'Plan dla małych firm, który oferuje zarządzanie wydatkami, podróżami i czatem.',
                priceAnnual: ({lower, upper}: YourPlanPriceParams) => `Od ${lower}/aktywny członek z kartą Expensify, ${upper}/aktywny członek bez karty Expensify.`,
                pricePayPerUse: ({lower, upper}: YourPlanPriceParams) => `Od ${lower}/aktywny członek z kartą Expensify, ${upper}/aktywny członek bez karty Expensify.`,
                benefit1: 'Skanowanie paragonów',
                benefit2: 'Zwroty kosztów',
                benefit3: 'Zarządzanie kartami korporacyjnymi',
                benefit4: 'Zatwierdzenia wydatków i podróży',
                benefit5: 'Rezerwacja podróży i zasady',
                benefit6: 'Integracje QuickBooks/Xero',
                benefit7: 'Czat o wydatkach, raportach i pokojach',
                benefit8: 'Wsparcie AI i ludzkie',
            },
            control: {
                title: 'Kontrola',
                description: 'Wydatki, podróże i czat dla większych firm.',
                priceAnnual: ({lower, upper}: YourPlanPriceParams) => `Od ${lower}/aktywny członek z kartą Expensify, ${upper}/aktywny członek bez karty Expensify.`,
                pricePayPerUse: ({lower, upper}: YourPlanPriceParams) => `Od ${lower}/aktywny członek z kartą Expensify, ${upper}/aktywny członek bez karty Expensify.`,
                benefit1: 'Wszystko w planie Collect',
                benefit2: 'Wielopoziomowe przepływy zatwierdzania',
                benefit3: 'Niestandardowe zasady wydatków',
                benefit4: 'Integracje ERP (NetSuite, Sage Intacct, Oracle)',
                benefit5: 'Integracje HR (Workday, Certinia)',
                benefit6: 'SAML/SSO',
                benefit7: 'Niestandardowe analizy i raportowanie',
                benefit8: 'Budżetowanie',
            },
            thisIsYourCurrentPlan: 'To jest Twój obecny plan',
            downgrade: 'Obniż do Collect',
            upgrade: 'Uaktualnij do Control',
            addMembers: 'Dodaj członków',
            saveWithExpensifyTitle: 'Oszczędzaj z kartą Expensify',
            saveWithExpensifyDescription: 'Użyj naszego kalkulatora oszczędności, aby zobaczyć, jak zwrot gotówki z karty Expensify może zmniejszyć Twój rachunek w Expensify.',
            saveWithExpensifyButton: 'Dowiedz się więcej',
        },
        compareModal: {
            comparePlans: 'Porównaj plany',
            unlockTheFeatures: 'Odblokuj potrzebne funkcje dzięki planowi, który jest dla Ciebie odpowiedni.',
            viewOurPricing: 'Zobacz naszą stronę z cennikiem',
            forACompleteFeatureBreakdown: 'aby uzyskać pełny podział funkcji każdego z naszych planów.',
        },
        details: {
            title: 'Szczegóły subskrypcji',
            annual: 'Roczna subskrypcja',
            taxExempt: 'Poproś o status zwolnienia z podatku',
            taxExemptEnabled: 'Zwolniony z podatku',
            taxExemptStatus: 'Status zwolnienia z podatku',
            payPerUse: 'Opłata za użycie',
            subscriptionSize: 'Rozmiar subskrypcji',
            headsUp:
                'Uwaga: Jeśli teraz nie ustawisz rozmiaru subskrypcji, automatycznie ustawimy go na liczbę aktywnych członków z pierwszego miesiąca. Następnie zobowiążesz się do płacenia za co najmniej tę liczbę członków przez następne 12 miesięcy. Możesz zwiększyć rozmiar subskrypcji w dowolnym momencie, ale nie możesz go zmniejszyć, dopóki subskrypcja się nie zakończy.',
            zeroCommitment: 'Brak zobowiązań przy obniżonej rocznej stawce subskrypcji',
        },
        subscriptionSize: {
            title: 'Rozmiar subskrypcji',
            yourSize: 'Rozmiar Twojej subskrypcji to liczba dostępnych miejsc, które mogą być zajęte przez dowolnego aktywnego członka w danym miesiącu.',
            eachMonth:
                'Każdego miesiąca Twoja subskrypcja obejmuje do liczby aktywnych członków określonej powyżej. Za każdym razem, gdy zwiększysz rozmiar subskrypcji, rozpoczniesz nową 12-miesięczną subskrypcję w tym nowym rozmiarze.',
            note: 'Uwaga: Aktywnym członkiem jest każda osoba, która utworzyła, edytowała, przesłała, zatwierdziła, zrefundowała lub wyeksportowała dane wydatków powiązane z przestrzenią roboczą Twojej firmy.',
            confirmDetails: 'Potwierdź szczegóły swojego nowego rocznego abonamentu:',
            subscriptionSize: 'Rozmiar subskrypcji',
            activeMembers: ({size}: SubscriptionSizeParams) => `${size} aktywnych członków/miesiąc`,
            subscriptionRenews: 'Subskrypcja odnawia się',
            youCantDowngrade: 'Nie możesz obniżyć planu podczas rocznej subskrypcji.',
            youAlreadyCommitted: ({size, date}: SubscriptionCommitmentParams) =>
                `Już zobowiązałeś się do rocznej subskrypcji dla ${size} aktywnych członków miesięcznie do ${date}. Możesz przejść na subskrypcję płatną za użycie w dniu ${date}, wyłączając automatyczne odnawianie.`,
            error: {
                size: 'Proszę wprowadzić prawidłowy rozmiar subskrypcji',
                sameSize: 'Proszę wprowadzić liczbę inną niż rozmiar Twojej obecnej subskrypcji',
            },
        },
        paymentCard: {
            addPaymentCard: 'Dodaj kartę płatniczą',
            enterPaymentCardDetails: 'Wprowadź dane swojej karty płatniczej',
            security: 'Expensify jest zgodny z PCI-DSS, używa szyfrowania na poziomie bankowym i wykorzystuje redundantną infrastrukturę do ochrony Twoich danych.',
            learnMoreAboutSecurity: 'Dowiedz się więcej o naszym bezpieczeństwie.',
        },
        subscriptionSettings: {
            title: 'Ustawienia subskrypcji',
            summary: ({subscriptionType, subscriptionSize, autoRenew, autoIncrease}: SubscriptionSettingsSummaryParams) =>
                `Rodzaj subskrypcji: ${subscriptionType}, Rozmiar subskrypcji: ${subscriptionSize}, Automatyczne odnawianie: ${autoRenew}, Automatyczne zwiększanie rocznych miejsc: ${autoIncrease}`,
            none: 'none',
            on: 'na',
            off: 'wyłączony',
            annual: 'Roczny',
            autoRenew: 'Automatyczne odnawianie',
            autoIncrease: 'Automatyczne zwiększanie rocznych miejsc',
            saveUpTo: ({amountWithCurrency}: SubscriptionSettingsSaveUpToParams) => `Oszczędzaj do ${amountWithCurrency}/miesiąc na aktywnego członka`,
            automaticallyIncrease:
                'Automatycznie zwiększaj liczbę rocznych miejsc, aby pomieścić aktywnych członków, którzy przekraczają rozmiar Twojej subskrypcji. Uwaga: Spowoduje to przedłużenie daty zakończenia rocznej subskrypcji.',
            disableAutoRenew: 'Wyłącz automatyczne odnawianie',
            helpUsImprove: 'Pomóż nam ulepszyć Expensify',
            whatsMainReason: 'Jaki jest główny powód, dla którego wyłączasz automatyczne odnawianie?',
            renewsOn: ({date}: SubscriptionSettingsRenewsOnParams) => `Odnawia się ${date}.`,
            pricingConfiguration: 'Ceny zależą od konfiguracji. Aby uzyskać najniższą cenę, wybierz subskrypcję roczną i zdobądź kartę Expensify.',
            learnMore: {
                part1: 'Dowiedz się więcej na naszej',
                pricingPage: 'strona cenowa',
                part2: 'lub porozmawiaj z naszym zespołem w swoim języku',
                adminsRoom: '#admins room.',
            },
            estimatedPrice: 'Szacowana cena',
            changesBasedOn: 'To zmienia się w zależności od korzystania z Karty Expensify i poniższych opcji subskrypcji.',
        },
        requestEarlyCancellation: {
            title: 'Poproś o wcześniejsze anulowanie',
            subtitle: 'Jaki jest główny powód, dla którego prosisz o wcześniejsze anulowanie?',
            subscriptionCanceled: {
                title: 'Subskrypcja anulowana',
                subtitle: 'Twoja roczna subskrypcja została anulowana.',
                info: 'Jeśli chcesz nadal korzystać ze swojego miejsca pracy na zasadzie płatności za użycie, wszystko jest gotowe.',
                preventFutureActivity: ({workspacesListRoute}: WorkspacesListRouteParams) =>
                    `Jeśli chcesz zapobiec przyszłym działaniom i opłatom, musisz <a href="${workspacesListRoute}">usuń swoje przestrzenie robocze</a>. Zauważ, że gdy usuniesz swoje miejsce pracy, zostaniesz obciążony opłatą za wszelkie zaległe działania, które miały miejsce w bieżącym miesiącu kalendarzowym.`,
            },
            requestSubmitted: {
                title: 'Żądanie zostało złożone',
                subtitle: {
                    part1: 'Dziękujemy za poinformowanie nas o chęci anulowania subskrypcji. Przeglądamy Twoją prośbę i wkrótce skontaktujemy się z Tobą za pośrednictwem czatu z',
                    link: 'Concierge',
                    part2: '.',
                },
            },
            acknowledgement: `Poprzez złożenie prośby o wcześniejsze anulowanie, przyjmuję do wiadomości i zgadzam się, że Expensify nie ma obowiązku spełnienia takiej prośby zgodnie z Expensify.<a href=${CONST.OLD_DOT_PUBLIC_URLS.TERMS_URL}>Warunki korzystania z usługi</a>lub inna odpowiednia umowa o świadczenie usług między mną a Expensify, a Expensify zachowuje wyłączną swobodę decyzji w odniesieniu do przyznania takiej prośby.`,
        },
    },
    feedbackSurvey: {
        tooLimited: 'Funkcjonalność wymaga poprawy',
        tooExpensive: 'Zbyt drogie',
        inadequateSupport: 'Niewystarczające wsparcie klienta',
        businessClosing: 'Zamknięcie firmy, redukcja zatrudnienia lub przejęcie',
        additionalInfoTitle: 'Na jakie oprogramowanie się przenosisz i dlaczego?',
        additionalInfoInputLabel: 'Twoja odpowiedź',
    },
    roomChangeLog: {
        updateRoomDescription: 'ustaw opis pokoju na:',
        clearRoomDescription: 'wyczyszczono opis pokoju',
    },
    delegate: {
        switchAccount: 'Przełącz konta:',
        copilotDelegatedAccess: 'Copilot: Delegowany dostęp',
        copilotDelegatedAccessDescription: 'Zezwól innym członkom na dostęp do Twojego konta.',
        addCopilot: 'Dodaj współpilota',
        membersCanAccessYourAccount: 'Ci członkowie mają dostęp do Twojego konta:',
        youCanAccessTheseAccounts: 'Możesz uzyskać dostęp do tych kont za pomocą przełącznika kont:',
        role: ({role}: OptionalParam<DelegateRoleParams> = {}) => {
            switch (role) {
                case CONST.DELEGATE_ROLE.ALL:
                    return 'Pełny';
                case CONST.DELEGATE_ROLE.SUBMITTER:
                    return 'Ograniczony';
                default:
                    return '';
            }
        },
        genericError: 'Ups, coś poszło nie tak. Proszę spróbować ponownie.',
        onBehalfOfMessage: ({delegator}: DelegatorParams) => `w imieniu ${delegator}`,
        accessLevel: 'Poziom dostępu',
        confirmCopilot: 'Potwierdź swojego pilota poniżej.',
        accessLevelDescription: 'Wybierz poziom dostępu poniżej. Zarówno pełny, jak i ograniczony dostęp pozwalają współpilotom na przeglądanie wszystkich rozmów i wydatków.',
        roleDescription: ({role}: OptionalParam<DelegateRoleParams> = {}) => {
            switch (role) {
                case CONST.DELEGATE_ROLE.ALL:
                    return 'Zezwól innemu członkowi na podejmowanie wszystkich działań na Twoim koncie w Twoim imieniu. Obejmuje to czat, zgłoszenia, zatwierdzenia, płatności, aktualizacje ustawień i więcej.';
                case CONST.DELEGATE_ROLE.SUBMITTER:
                    return 'Zezwól innemu członkowi na podejmowanie większości działań na Twoim koncie w Twoim imieniu. Wyklucza zatwierdzenia, płatności, odrzucenia i wstrzymania.';
                default:
                    return '';
            }
        },
        removeCopilot: 'Usuń copilot',
        removeCopilotConfirmation: 'Czy na pewno chcesz usunąć tego współpilota?',
        changeAccessLevel: 'Zmień poziom dostępu',
        makeSureItIsYou: 'Upewnijmy się, że to Ty',
        enterMagicCode: ({contactMethod}: EnterMagicCodeParams) =>
            `Proszę wprowadzić magiczny kod wysłany na ${contactMethod}, aby dodać współpilota. Powinien dotrzeć w ciągu minuty lub dwóch.`,
        enterMagicCodeUpdate: ({contactMethod}: EnterMagicCodeParams) => `Proszę wprowadzić magiczny kod wysłany na ${contactMethod}, aby zaktualizować swojego pilota.`,
        notAllowed: 'Nie tak szybko...',
        noAccessMessage: 'Jako współpilot nie masz dostępu do tej strony. Przepraszamy!',
        notAllowedMessage: ({accountOwnerEmail}: AccountOwnerParams) =>
            `Jako <a href="${CONST.DELEGATE_ROLE_HELP_DOT_ARTICLE_LINK}">copilot</a> ${accountOwnerEmail} nie masz uprawnień do wykonania tej akcji. Przepraszamy!`,
        copilotAccess: 'Dostęp do Copilot',
    },
    debug: {
        debug: 'Debugowanie',
        details: 'Szczegóły',
        JSON: 'JSON',
        reportActions: 'Akcje',
        reportActionPreview: 'Podgląd',
        nothingToPreview: 'Brak podglądu',
        editJson: 'Edytuj JSON:',
        preview: 'Podgląd:',
        missingProperty: ({propertyName}: MissingPropertyParams) => `Brakujący ${propertyName}`,
        invalidProperty: ({propertyName, expectedType}: InvalidPropertyParams) => `Nieprawidłowa właściwość: ${propertyName} - Oczekiwano: ${expectedType}`,
        invalidValue: ({expectedValues}: InvalidValueParams) => `Nieprawidłowa wartość - Oczekiwano: ${expectedValues}`,
        missingValue: 'Brakująca wartość',
        createReportAction: 'Utwórz akcję raportu',
        reportAction: 'Zgłoś działanie',
        report: 'Raport',
        transaction: 'Transakcja',
        violations: 'Naruszenia',
        transactionViolation: 'Naruszenie transakcji',
        hint: 'Zmiany danych nie będą wysyłane do backendu',
        textFields: 'Pola tekstowe',
        numberFields: 'Pola liczbowe',
        booleanFields: 'Pola logiczne',
        constantFields: 'Stałe pola',
        dateTimeFields: 'Pola DateTime',
        date: 'Data',
        time: 'Czas',
        none: 'None',
        visibleInLHN: 'Widoczne w LHN',
        GBR: 'GBR',
        RBR: 'RBR',
        true: 'true',
        false: 'false',
        viewReport: 'Zobacz raport',
        viewTransaction: 'Zobacz transakcję',
        createTransactionViolation: 'Utwórz naruszenie transakcji',
        reasonVisibleInLHN: {
            hasDraftComment: 'Ma szkic komentarza',
            hasGBR: 'Has GBR',
            hasRBR: 'Has RBR',
            pinnedByUser: 'Przypięte przez członka',
            hasIOUViolations: 'Ma naruszenia IOU',
            hasAddWorkspaceRoomErrors: 'Wystąpiły błędy podczas dodawania pokoju roboczego',
            isUnread: 'Jest nieprzeczytane (tryb skupienia)',
            isArchived: 'Jest zarchiwizowane (tryb najnowszy)',
            isSelfDM: 'To jest własna wiadomość bezpośrednia (DM)',
            isFocused: 'Jest tymczasowo skupiony',
        },
        reasonGBR: {
            hasJoinRequest: 'Ma prośbę o dołączenie (pokój administratora)',
            isUnreadWithMention: 'Jest nieprzeczytane z wzmianką',
            isWaitingForAssigneeToCompleteAction: 'Czeka na przypisanie do wykonania działania',
            hasChildReportAwaitingAction: 'Raport podrzędny oczekuje na działanie',
            hasMissingInvoiceBankAccount: 'Brakuje konta bankowego na fakturze',
        },
        reasonRBR: {
            hasErrors: 'Ma błędy w danych raportu lub działaniach raportu',
            hasViolations: 'Ma naruszenia',
            hasTransactionThreadViolations: 'Ma naruszenia wątku transakcji',
        },
        indicatorStatus: {
            theresAReportAwaitingAction: 'Raport oczekuje na działanie',
            theresAReportWithErrors: 'W raporcie są błędy',
            theresAWorkspaceWithCustomUnitsErrors: 'Występują błędy w przestrzeni roboczej z niestandardowymi jednostkami',
            theresAProblemWithAWorkspaceMember: 'Wystąpił problem z członkiem przestrzeni roboczej',
            theresAProblemWithAWorkspaceQBOExport: 'Wystąpił problem z ustawieniem eksportu połączenia przestrzeni roboczej.',
            theresAProblemWithAContactMethod: 'Wystąpił problem z metodą kontaktu',
            aContactMethodRequiresVerification: 'Metoda kontaktu wymaga weryfikacji',
            theresAProblemWithAPaymentMethod: 'Wystąpił problem z metodą płatności',
            theresAProblemWithAWorkspace: 'Wystąpił problem z przestrzenią roboczą',
            theresAProblemWithYourReimbursementAccount: 'Wystąpił problem z Twoim kontem do zwrotu kosztów',
            theresABillingProblemWithYourSubscription: 'Wystąpił problem z rozliczeniem Twojej subskrypcji',
            yourSubscriptionHasBeenSuccessfullyRenewed: 'Twoja subskrypcja została pomyślnie odnowiona',
            theresWasAProblemDuringAWorkspaceConnectionSync: 'Wystąpił problem podczas synchronizacji połączenia przestrzeni roboczej',
            theresAProblemWithYourWallet: 'Wystąpił problem z Twoim portfelem',
            theresAProblemWithYourWalletTerms: 'Wystąpił problem z warunkami Twojego portfela',
        },
    },
    emptySearchView: {
        takeATestDrive: 'Wypróbuj wersję demonstracyjną',
    },
    migratedUserWelcomeModal: {
        title: 'Podróże i wydatki, z prędkością czatu',
        subtitle: 'Nowy Expensify ma tę samą świetną automatyzację, ale teraz z niesamowitą współpracą:',
        confirmText: 'Zaczynajmy!',
        features: {
            chat: '<strong>Czatuj bezpośrednio na dowolnym wydatku</strong>, raporcie lub przestrzeni roboczej',
            scanReceipt: '<strong>Skanuj paragony</strong> i otrzymuj zwrot pieniędzy',
            crossPlatform: 'Rób <strong>wszystko</strong> z telefonu lub przeglądarki',
        },
    },
    productTrainingTooltip: {
        // TODO: CONCIERGE_LHN_GBR tooltip will be replaced by a tooltip in the #admins room
        // https://github.com/Expensify/App/issues/57045#issuecomment-2701455668
        conciergeLHNGBR: '<tooltip>Rozpocznij <strong>tutaj!</strong></tooltip>',
        saveSearchTooltip: '<tooltip><strong>Zmień nazwę zapisanych wyszukiwań</strong> tutaj!</tooltip>',
        globalCreateTooltip: '<tooltip><strong>Utwórz wydatki</strong>, rozpocznij czat,\ni więcej. Wypróbuj!</tooltip>',
        bottomNavInboxTooltip: '<tooltip>Sprawdź, co <strong>wymaga Twojej uwagi</strong>\ni <strong>porozmawiaj o wydatkach.</strong></tooltip>',
        workspaceChatTooltip: '<tooltip>Czatuj z <strong>osobami zatwierdzającymi</strong></tooltip>',
        GBRRBRChat: '<tooltip>Zobaczysz 🟢 przy <strong>działaniach do wykonania</strong>,\na 🔴 przy <strong>elementach do przeglądu.</strong></tooltip>',
        accountSwitcher: '<tooltip>Uzyskaj dostęp do <strong>kont Copilot</strong> tutaj</tooltip>',
        expenseReportsFilter: '<tooltip>Witamy! Znajdź wszystkie\n<strong>raporty swojej firmy</strong> tutaj.</tooltip>',
        scanTestTooltip: {
            main: '<tooltip><strong>Zeskanuj nasz testowy paragon</strong>, aby zobaczyć jak to działa!</tooltip>',
            manager: '<tooltip>Wybierz naszego <strong>testowego menedżera</strong>, aby spróbować!</tooltip>',
            confirmation: '<tooltip>Teraz <strong>zgłoś swój wydatek</strong> i zobacz, co się stanie!</tooltip>',
            tryItOut: 'Wypróbuj',
            noThanks: 'Nie, dziękuję',
        },
        outstandingFilter: '<tooltip>Filtruj wydatki,\nktóre <strong>wymagają zatwierdzenia</strong></tooltip>',
        scanTestDriveTooltip: '<tooltip>Wyślij ten paragon, aby\n<strong>ukończyć test!</strong></tooltip>',
    },
    discardChangesConfirmation: {
        title: 'Odrzucić zmiany?',
        body: 'Czy na pewno chcesz odrzucić wprowadzone zmiany?',
        confirmText: 'Odrzuć zmiany',
    },
    scheduledCall: {
        book: {
            title: 'Zaplanuj rozmowę',
            description: 'Znajdź czas, który Ci odpowiada.',
            slots: 'Dostępne godziny dla',
        },
        confirmation: {
            title: 'Potwierdź połączenie',
            description: 'Upewnij się, że poniższe szczegóły są dla Ciebie w porządku. Po potwierdzeniu rozmowy wyślemy zaproszenie z dodatkowymi informacjami.',
            setupSpecialist: 'Twój specjalista ds. konfiguracji',
            meetingLength: 'Czas trwania spotkania',
            dateTime: 'Data i czas',
            minutes: '30 minut',
        },
        callScheduled: 'Połączenie zaplanowane',
    },
    autoSubmitModal: {
        title: 'Wszystko jasne i przesłane!',
        description: 'Wszystkie ostrzeżenia i naruszenia zostały usunięte, więc:',
        submittedExpensesTitle: 'Te wydatki zostały zgłoszone',
        submittedExpensesDescription: 'Te wydatki zostały wysłane do Twojego zatwierdzającego, ale nadal można je edytować, dopóki nie zostaną zatwierdzone.',
        pendingExpensesTitle: 'Oczekujące wydatki zostały przeniesione',
        pendingExpensesDescription: 'Wszelkie oczekujące wydatki kartowe zostały przeniesione do osobnego raportu, dopóki nie zostaną zaksięgowane.',
    },
    testDrive: {
        quickAction: {
            takeATwoMinuteTestDrive: 'Weź udział w 2-minutowej jeździe próbnej',
        },
        modal: {
            title: 'Wypróbuj nas w wersji testowej',
            description: 'Weź szybką wycieczkę po produkcie, aby szybko się zorientować. Żadnych przystanków nie potrzeba!',
            confirmText: 'Rozpocznij jazdę próbną',
            helpText: 'Pomiń',
            employee: {
                description:
                    '<muted-text>Uzyskaj dla swojego zespołu <strong>3 darmowe miesiące Expensify!</strong> Wystarczy, że wpiszesz poniżej adres e-mail swojego szefa i wyślesz mu testowy wydatek.</muted-text>',
                email: 'Wprowadź adres e-mail swojego szefa',
                error: 'Ten członek posiada przestrzeń roboczą, proszę wprowadzić nowego członka do testu.',
            },
        },
        banner: {
            currentlyTestDrivingExpensify: 'Obecnie testujesz Expensify',
            readyForTheRealThing: 'Gotowy na prawdziwą rzecz?',
            getStarted: 'Zacznij teraz',
        },
        employeeInviteMessage: ({name}: EmployeeInviteMessageParams) =>
            `# ${name} zaprosił Cię do wypróbowania Expensify\nHej! Właśnie zdobyłem dla nas *3 miesiące za darmo*, aby wypróbować Expensify, najszybszy sposób na rozliczanie wydatków.\n\nOto *przykładowy paragon*, aby pokazać Ci, jak to działa:`,
    },
    export: {
        basicExport: 'Eksport podstawowy',
        reportLevelExport: 'Wszystkie dane - poziom raportu',
        expenseLevelExport: 'Wszystkie dane - poziom wydatków',
        exportInProgress: 'Trwa eksport',
        conciergeWillSend: 'Concierge wkrótce prześle plik.',
    },
};
// IMPORTANT: This line is manually replaced in generate translation files by scripts/generateTranslations.ts,
// so if you change it here, please update it there as well.
export default translations satisfies TranslationDeepObject<typeof en>;<|MERGE_RESOLUTION|>--- conflicted
+++ resolved
@@ -3494,11 +3494,8 @@
             defaultCategory: 'Domyślna kategoria',
             viewTransactions: 'Wyświetl transakcje',
             policyExpenseChatName: ({displayName}: PolicyExpenseChatNameParams) => `Wydatki ${displayName}`,
-<<<<<<< HEAD
+            deepDiveExpensifyCard: `<muted-text-label>Transakcje kartą Expensify będą automatycznie eksportowane na „Konto odpowiedzialności karty Expensify” utworzone za pomocą <a href="${CONST.DEEP_DIVE_EXPENSIFY_CARD}">naszej integracji</a>.</muted-text-label>`,
             cannotDeleteWorkspaceAnnualSubscriptionError: 'Nie możesz usunąć przestrzeni roboczej do końca rocznego okresu subskrypcji.',
-=======
-            deepDiveExpensifyCard: `<muted-text-label>Transakcje kartą Expensify będą automatycznie eksportowane na „Konto odpowiedzialności karty Expensify” utworzone za pomocą <a href="${CONST.DEEP_DIVE_EXPENSIFY_CARD}">naszej integracji</a>.</muted-text-label>`,
->>>>>>> 2c1e1070
         },
         perDiem: {
             subtitle: 'Ustaw stawki diety, aby kontrolować dzienne wydatki pracowników.',
