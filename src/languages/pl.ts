/**
 *   _____                      __         __
 *  / ___/__ ___  ___ _______ _/ /____ ___/ /
 * / (_ / -_) _ \/ -_) __/ _ \`/ __/ -_) _  /
 * \___/\__/_//_/\__/_/  \_,_/\__/\__/\_,_/
 *
 * This file was automatically generated. Please consider these alternatives before manually editing it:
 *
 * - Improve the prompts in prompts/translation, or
 * - Improve context annotations in src/languages/en.ts
 */
import {CONST as COMMON_CONST} from 'expensify-common';
import startCase from 'lodash/startCase';
import type {OnboardingTask} from '@libs/actions/Welcome/OnboardingFlow';
import CONST from '@src/CONST';
import type {Country} from '@src/CONST';
import type OriginalMessage from '@src/types/onyx/OriginalMessage';
import type en from './en';
import type {
    AccountOwnerParams,
    ActionsAreCurrentlyRestricted,
    AddedOrDeletedPolicyReportFieldParams,
    AddedPolicyApprovalRuleParams,
    AddEmployeeParams,
    AddOrDeletePolicyCustomUnitRateParams,
    AddressLineParams,
    AdminCanceledRequestParams,
    AirlineParams,
    AlreadySignedInParams,
    ApprovalWorkflowErrorParams,
    ApprovedAmountParams,
    AssignCardParams,
    AssignedCardParams,
    AssigneeParams,
    AuthenticationErrorParams,
    AutoPayApprovedReportsLimitErrorParams,
    BadgeFreeTrialParams,
    BankAccountLastFourParams,
    BeginningOfArchivedRoomParams,
    BeginningOfChatHistoryAdminRoomParams,
    BeginningOfChatHistoryAnnounceRoomParams,
    BeginningOfChatHistoryDomainRoomParams,
    BeginningOfChatHistoryInvoiceRoomParams,
    BeginningOfChatHistoryPolicyExpenseChatParams,
    BeginningOfChatHistoryUserRoomParams,
    BillableDefaultDescriptionParams,
    BillingBannerCardAuthenticationRequiredParams,
    BillingBannerCardExpiredParams,
    BillingBannerCardOnDisputeParams,
    BillingBannerDisputePendingParams,
    BillingBannerInsufficientFundsParams,
    BillingBannerOwnerAmountOwedOverdueParams,
    BillingBannerSubtitleWithDateParams,
    BusinessBankAccountParams,
    BusinessTaxIDParams,
    CanceledRequestParams,
    CardEndingParams,
    CardInfoParams,
    CardNextPaymentParams,
    CategoryNameParams,
    ChangeFieldParams,
    ChangeOwnerDuplicateSubscriptionParams,
    ChangeOwnerHasFailedSettlementsParams,
    ChangeOwnerSubscriptionParams,
    ChangeReportPolicyParams,
    ChangeTypeParams,
    CharacterLengthLimitParams,
    CharacterLimitParams,
    ChatWithAccountManagerParams,
    CompanyCardBankName,
    CompanyCardFeedNameParams,
    CompanyNameParams,
    ConfirmThatParams,
    ConnectionNameParams,
    ConnectionParams,
    ContactMethodParams,
    ContactMethodsRouteParams,
    CreateExpensesParams,
    CurrencyCodeParams,
    CurrencyInputDisabledTextParams,
    CustomersOrJobsLabelParams,
    CustomUnitRateParams,
    DateParams,
    DateShouldBeAfterParams,
    DateShouldBeBeforeParams,
    DefaultAmountParams,
    DefaultVendorDescriptionParams,
    DelegateRoleParams,
    DelegatorParams,
    DeleteActionParams,
    DeleteConfirmationParams,
    DeleteTransactionParams,
    DemotedFromWorkspaceParams,
    DidSplitAmountMessageParams,
    DomainPermissionInfoRestrictionParams,
    DuplicateTransactionParams,
    EarlyDiscountSubtitleParams,
    EarlyDiscountTitleParams,
    EditActionParams,
    EditDestinationSubtitleParams,
    ElectronicFundsParams,
    EmployeeInviteMessageParams,
    EmptyCategoriesSubtitleWithAccountingParams,
    EmptyTagsSubtitleWithAccountingParams,
    EnterMagicCodeParams,
    ExportAgainModalDescriptionParams,
    ExportedToIntegrationParams,
    ExportIntegrationSelectedParams,
    FeatureNameParams,
    FileLimitParams,
    FileTypeParams,
    FiltersAmountBetweenParams,
    FlightLayoverParams,
    FlightParams,
    FormattedMaxLengthParams,
    GoBackMessageParams,
    ImportedTagsMessageParams,
    ImportedTypesParams,
    ImportFieldParams,
    ImportMembersSuccessfulDescriptionParams,
    ImportPerDiemRatesSuccessfulDescriptionParams,
    ImportTagsSuccessfulDescriptionParams,
    IncorrectZipFormatParams,
    IndividualExpenseRulesSubtitleParams,
    InstantSummaryParams,
    IntacctMappingTitleParams,
    IntegrationExportParams,
    IntegrationSyncFailedParams,
    InvalidPropertyParams,
    InvalidValueParams,
    IssueVirtualCardParams,
    LastSyncAccountingParams,
    LastSyncDateParams,
    LeftWorkspaceParams,
    LocalTimeParams,
    LoggedInAsParams,
    LogSizeParams,
    ManagerApprovedAmountParams,
    ManagerApprovedParams,
    MarkedReimbursedParams,
    MarkReimbursedFromIntegrationParams,
    MergeFailureDescriptionGenericParams,
    MergeFailureUncreatedAccountDescriptionParams,
    MergeSuccessDescriptionParams,
    MissingPropertyParams,
    MovedActionParams,
    MovedFromPersonalSpaceParams,
    MovedFromReportParams,
    MovedTransactionParams,
    NeedCategoryForExportToIntegrationParams,
    NewWorkspaceNameParams,
    NoLongerHaveAccessParams,
    NotAllowedExtensionParams,
    NotYouParams,
    OOOEventSummaryFullDayParams,
    OOOEventSummaryPartialDayParams,
    OptionalParam,
    OurEmailProviderParams,
    OwnerOwesAmountParams,
    PaidElsewhereParams,
    PaidWithExpensifyParams,
    ParentNavigationSummaryParams,
    PayerOwesAmountParams,
    PayerOwesParams,
    PayerPaidAmountParams,
    PayerPaidParams,
    PayerSettledParams,
    PaySomeoneParams,
    PolicyAddedReportFieldOptionParams,
    PolicyDisabledReportFieldAllOptionsParams,
    PolicyDisabledReportFieldOptionParams,
    PolicyExpenseChatNameParams,
    QBDSetupErrorBodyParams,
    RailTicketParams,
    ReconciliationWorksParams,
    RemovedFromApprovalWorkflowParams,
    RemovedTheRequestParams,
    RemoveMemberPromptParams,
    RemoveMembersWarningPrompt,
    RenamedRoomActionParams,
    RenamedWorkspaceNameActionParams,
    ReportArchiveReasonsClosedParams,
    ReportArchiveReasonsInvoiceReceiverPolicyDeletedParams,
    ReportArchiveReasonsMergedParams,
    ReportArchiveReasonsRemovedFromPolicyParams,
    ReportPolicyNameParams,
    RequestAmountParams,
    RequestCountParams,
    RequestedAmountMessageParams,
    RequiredFieldParams,
    ResolutionConstraintsParams,
    ReviewParams,
    RoleNamesParams,
    RoomNameReservedErrorParams,
    RoomRenamedToParams,
    RulesEnableWorkflowsParams,
    SecondaryLoginParams,
    SetTheDistanceMerchantParams,
    SetTheRequestParams,
    SettledAfterAddedBankAccountParams,
    SettleExpensifyCardParams,
    SettlementAccountInfoParams,
    SettlementDateParams,
    ShareParams,
    SignUpNewFaceCodeParams,
    SizeExceededParams,
    SplitAmountParams,
    SplitExpenseEditTitleParams,
    SplitExpenseSubtitleParams,
    SpreadCategoriesParams,
    SpreadFieldNameParams,
    SpreadSheetColumnParams,
    StatementTitleParams,
    StepCounterParams,
    StripePaidParams,
    SubmitsToParams,
    SubmittedToVacationDelegateParams,
    SubmittedWithMemoParams,
    SubscriptionCommitmentParams,
    SubscriptionSettingsRenewsOnParams,
    SubscriptionSettingsSaveUpToParams,
    SubscriptionSettingsSummaryParams,
    SubscriptionSizeParams,
    SyncStageNameConnectionsParams,
    TaskCreatedActionParams,
    TaxAmountParams,
    TermsParams,
    ThreadRequestReportNameParams,
    ThreadSentMoneyReportNameParams,
    TotalAmountGreaterOrLessThanOriginalParams,
    ToValidateLoginParams,
    TransferParams,
    TravelTypeParams,
    TrialStartedTitleParams,
    UnapproveWithIntegrationWarningParams,
    UnshareParams,
    UntilTimeParams,
    UpdatedCustomFieldParams,
    UpdatedPolicyApprovalRuleParams,
    UpdatedPolicyAuditRateParams,
    UpdatedPolicyCategoryDescriptionHintTypeParams,
    UpdatedPolicyCategoryExpenseLimitTypeParams,
    UpdatedPolicyCategoryGLCodeParams,
    UpdatedPolicyCategoryMaxAmountNoReceiptParams,
    UpdatedPolicyCategoryMaxExpenseAmountParams,
    UpdatedPolicyCategoryNameParams,
    UpdatedPolicyCategoryParams,
    UpdatedPolicyCurrencyParams,
    UpdatedPolicyCustomUnitRateParams,
    UpdatedPolicyCustomUnitTaxClaimablePercentageParams,
    UpdatedPolicyCustomUnitTaxRateExternalIDParams,
    UpdatedPolicyDescriptionParams,
    UpdatedPolicyFieldWithNewAndOldValueParams,
    UpdatedPolicyFieldWithValueParam,
    UpdatedPolicyFrequencyParams,
    UpdatedPolicyManualApprovalThresholdParams,
    UpdatedPolicyPreventSelfApprovalParams,
    UpdatedPolicyReportFieldDefaultValueParams,
    UpdatedPolicyTagFieldParams,
    UpdatedPolicyTagNameParams,
    UpdatedPolicyTagParams,
    UpdatedTheDistanceMerchantParams,
    UpdatedTheRequestParams,
    UpdatePolicyCustomUnitParams,
    UpdatePolicyCustomUnitTaxEnabledParams,
    UpdateRoleParams,
    UpgradeSuccessMessageParams,
    UsePlusButtonParams,
    UserIsAlreadyMemberParams,
    UserSplitParams,
    VacationDelegateParams,
    ViolationsAutoReportedRejectedExpenseParams,
    ViolationsCashExpenseWithNoReceiptParams,
    ViolationsConversionSurchargeParams,
    ViolationsCustomRulesParams,
    ViolationsInvoiceMarkupParams,
    ViolationsMaxAgeParams,
    ViolationsMissingTagParams,
    ViolationsModifiedAmountParams,
    ViolationsOverCategoryLimitParams,
    ViolationsOverLimitParams,
    ViolationsPerDayLimitParams,
    ViolationsProhibitedExpenseParams,
    ViolationsReceiptRequiredParams,
    ViolationsRterParams,
    ViolationsTagOutOfPolicyParams,
    ViolationsTaxOutOfPolicyParams,
    WaitingOnBankAccountParams,
    WalletProgramParams,
    WelcomeEnterMagicCodeParams,
    WelcomeToRoomParams,
    WeSentYouMagicSignInLinkParams,
    WorkEmailMergingBlockedParams,
    WorkEmailResendCodeParams,
    WorkspaceLockedPlanTypeParams,
    WorkspaceMemberList,
    WorkspaceMembersCountParams,
    WorkspaceOwnerWillNeedToAddOrUpdatePaymentCardParams,
    WorkspaceRouteParams,
    WorkspaceShareNoteParams,
    WorkspacesListRouteParams,
    WorkspaceYouMayJoin,
    YourPlanPriceParams,
    YourPlanPriceValueParams,
    ZipCodeExampleFormatParams,
} from './params';
import type {TranslationDeepObject} from './types';

type StateValue = {
    stateISO: string;
    stateName: string;
};
type States = Record<keyof typeof COMMON_CONST.STATES, StateValue>;
type AllCountries = Record<Country, string>;
/* eslint-disable max-len */
const translations = {
    common: {
        count: 'Liczba',
        cancel: 'Anuluj',
        dismiss: 'Odrzuć',
        yes: 'Tak',
        no: 'Nie',
        ok: 'OK',
        notNow: 'Nie teraz',
        learnMore: 'Dowiedz się więcej',
        buttonConfirm: 'Zrozumiałem.',
        name: 'Imię',
        attachment: 'Załącznik',
        attachments: 'Załączniki',
        center: 'Centrum',
        from: 'Od',
        to: 'Do',
        in: 'W',
        optional: 'Opcjonalny',
        new: 'Nowy',
        search: 'Szukaj',
        reports: 'Raporty',
        find: 'Znajdź',
        searchWithThreeDots: 'Szukaj...',
        next: 'Następny',
        previous: 'Poprzedni',
        goBack: 'Wróć',
        create: 'Utwórz',
        add: 'Dodaj',
        resend: 'Wyślij ponownie',
        save: 'Zapisz',
        select: 'Wybierz',
        deselect: 'Odznacz',
        selectMultiple: 'Wybierz wiele',
        saveChanges: 'Zapisz zmiany',
        submit: 'Prześlij',
        rotate: 'Obróć',
        zoom: 'Zoom',
        password: 'Hasło',
        magicCode: 'Magic code',
        twoFactorCode: 'Kod dwuskładnikowy',
        workspaces: 'Przestrzenie robocze',
        inbox: 'Skrzynka odbiorcza',
        success: 'Sukces',
        group: 'Grupa',
        profile: 'Profil',
        referral: 'Polecenie',
        payments: 'Płatności',
        approvals: 'Zatwierdzenia',
        wallet: 'Portfel',
        preferences: 'Preferencje',
        view: 'Widok',
        review: (reviewParams?: ReviewParams) => `Review${reviewParams?.amount ? ` ${reviewParams?.amount}` : ''}`,
        not: 'Nie',
        signIn: 'Zaloguj się',
        signInWithGoogle: 'Zaloguj się przez Google',
        signInWithApple: 'Zaloguj się za pomocą Apple',
        signInWith: 'Zaloguj się za pomocą',
        continue: 'Kontynuuj',
        firstName: 'Imię',
        lastName: 'Nazwisko',
        scanning: 'Skanowanie',
        addCardTermsOfService: 'Warunki korzystania z usługi Expensify',
        perPerson: 'na osobę',
        phone: 'Telefon',
        phoneNumber: 'Numer telefonu',
        phoneNumberPlaceholder: '(xxx) xxx-xxxx',
        email: 'Email',
        and: 'i',
        or: 'lub',
        details: 'Szczegóły',
        privacy: 'Prywatność',
        privacyPolicy: 'Polityka prywatności',
        hidden: 'Ukryty',
        visible: 'Widoczny',
        delete: 'Usuń',
        archived: 'zarchiwizowane',
        contacts: 'Kontakty',
        recents: 'Ostatnie',
        close: 'Zamknij',
        download: 'Pobierz',
        downloading: 'Pobieranie',
        uploading: 'Przesyłanie plików',
        pin: 'Przypnij',
        unPin: 'Odepnij',
        back: 'Wstecz',
        saveAndContinue: 'Zapisz i kontynuuj',
        settings: 'Ustawienia',
        termsOfService: 'Warunki korzystania z usługi',
        members: 'Członkowie',
        invite: 'Zaproś',
        here: 'tutaj',
        date: 'Data',
        dob: 'Data urodzenia',
        currentYear: 'Obecny rok',
        currentMonth: 'Bieżący miesiąc',
        ssnLast4: 'Ostatnie 4 cyfry numeru SSN',
        ssnFull9: 'Pełne 9 cyfr numeru SSN',
        addressLine: ({lineNumber}: AddressLineParams) => `Linia adresowa ${lineNumber}`,
        personalAddress: 'Adres osobisty',
        companyAddress: 'Adres firmy',
        noPO: 'Proszę nie podawać adresów skrytek pocztowych ani adresów punktów odbioru.',
        city: 'Miasto',
        state: 'Stan',
        streetAddress: 'Adres ulicy',
        stateOrProvince: 'Stan / Prowincja',
        country: 'Kraj',
        zip: 'Kod pocztowy',
        zipPostCode: 'Kod pocztowy',
        whatThis: 'Co to jest?',
        iAcceptThe: 'Akceptuję',
        remove: 'Usuń',
        admin: 'Admin',
        owner: 'Właściciel',
        dateFormat: 'YYYY-MM-DD',
        send: 'Wyślij',
        na: 'N/A',
        noResultsFound: 'Nie znaleziono wyników',
        noResultsFoundMatching: ({searchString}: {searchString: string}) => `Nie znaleziono wyników pasujących do "${searchString}"`,
        recentDestinations: 'Ostatnie miejsca docelowe',
        timePrefix: 'To jest',
        conjunctionFor: 'dla',
        todayAt: 'Dzisiaj o',
        tomorrowAt: 'Jutro o',
        yesterdayAt: 'Wczoraj o',
        conjunctionAt: 'at',
        conjunctionTo: 'do',
        genericErrorMessage: 'Ups... coś poszło nie tak i twoje żądanie nie mogło zostać zrealizowane. Spróbuj ponownie później.',
        percentage: 'Procent',
        error: {
            invalidAmount: 'Nieprawidłowa kwota',
            acceptTerms: 'Musisz zaakceptować Warunki korzystania z usługi, aby kontynuować',
            phoneNumber: `Proszę wprowadzić prawidłowy numer telefonu z kodem kraju (np. ${CONST.EXAMPLE_PHONE_NUMBER})`,
            fieldRequired: 'To pole jest wymagane',
            requestModified: 'To żądanie jest modyfikowane przez innego członka.',
            characterLimitExceedCounter: ({length, limit}: CharacterLengthLimitParams) => `Przekroczono limit znaków (${length}/${limit})`,
            dateInvalid: 'Proszę wybrać prawidłową datę',
            invalidDateShouldBeFuture: 'Proszę wybrać dzisiejszą lub przyszłą datę',
            invalidTimeShouldBeFuture: 'Proszę wybrać czas co najmniej o minutę późniejszy.',
            invalidCharacter: 'Nieprawidłowy znak',
            enterMerchant: 'Wprowadź nazwę sprzedawcy',
            enterAmount: 'Wprowadź kwotę',
            missingMerchantName: 'Brakująca nazwa sprzedawcy',
            missingAmount: 'Brakująca kwota',
            missingDate: 'Brakująca data',
            enterDate: 'Wprowadź datę',
            invalidTimeRange: 'Proszę podać godzinę w formacie 12-godzinnym (np. 2:30 PM)',
            pleaseCompleteForm: 'Proszę wypełnić powyższy formularz, aby kontynuować.',
            pleaseSelectOne: 'Proszę wybrać jedną z opcji powyżej',
            invalidRateError: 'Proszę wprowadzić prawidłową stawkę',
            lowRateError: 'Stawka musi być większa niż 0',
            email: 'Proszę wprowadzić prawidłowy adres e-mail',
            login: 'Wystąpił błąd podczas logowania. Proszę spróbować ponownie.',
        },
        comma: 'przecinek',
        semicolon: 'semicolon',
        please: 'Proszę',
        contactUs: 'skontaktuj się z nami',
        pleaseEnterEmailOrPhoneNumber: 'Proszę wprowadzić adres e-mail lub numer telefonu',
        fixTheErrors: 'napraw błędy',
        inTheFormBeforeContinuing: 'w formularzu przed kontynuacją',
        confirm: 'Potwierdź',
        reset: 'Resetuj',
        done: 'Gotowe',
        more: 'Więcej',
        debitCard: 'Karta debetowa',
        bankAccount: 'Konto bankowe',
        personalBankAccount: 'Osobiste konto bankowe',
        businessBankAccount: 'Konto bankowe dla firm',
        join: 'Dołącz',
        leave: 'Opuść',
        decline: 'Odrzuć',
        transferBalance: 'Przelej saldo',
        cantFindAddress: 'Nie możesz znaleźć swojego adresu?',
        enterManually: 'Wprowadź ręcznie',
        message: 'Wiadomość',
        leaveThread: 'Opuść wątek',
        you: 'Ty',
        me: 'mnie',
        youAfterPreposition: 'ty',
        your: 'twój',
        conciergeHelp: 'Proszę skontaktować się z Concierge po pomoc.',
        youAppearToBeOffline: 'Wygląda na to, że jesteś offline.',
        thisFeatureRequiresInternet: 'Ta funkcja wymaga aktywnego połączenia z internetem.',
        attachmentWillBeAvailableOnceBackOnline: 'Załącznik będzie dostępny, gdy wróci online.',
        errorOccurredWhileTryingToPlayVideo: 'Wystąpił błąd podczas próby odtworzenia tego wideo.',
        areYouSure: 'Czy jesteś pewien?',
        verify: 'Zweryfikuj',
        yesContinue: 'Tak, kontynuuj.',
        websiteExample: 'e.g. https://www.expensify.com',
        zipCodeExampleFormat: ({zipSampleFormat}: ZipCodeExampleFormatParams) => (zipSampleFormat ? `e.g. ${zipSampleFormat}` : ''),
        description: 'Opis',
        title: 'Tytuł',
        assignee: 'Przypisany',
        createdBy: 'Utworzone przez',
        with: 'z',
        shareCode: 'Udostępnij kod',
        share: 'Udostępnij',
        per: 'na',
        mi: 'mila',
        km: 'kilometr',
        copied: 'Skopiowano!',
        someone: 'Ktoś',
        total: 'Suma',
        edit: 'Edytuj',
        letsDoThis: `Zróbmy to!`,
        letsStart: `Zacznijmy`,
        showMore: 'Pokaż więcej',
        merchant: 'Sprzedawca',
        category: 'Kategoria',
        report: 'Raport',
        billable: 'Podlegające fakturowaniu',
        nonBillable: 'Niepodlegające fakturowaniu',
        tag: 'Tag',
        receipt: 'Paragon',
        verified: 'Zweryfikowano',
        replace: 'Zastąp',
        distance: 'Odległość',
        mile: 'mila',
        miles: 'mile',
        kilometer: 'kilometr',
        kilometers: 'kilometry',
        recent: 'Najnowsze',
        all: 'Wszystko',
        am: 'AM',
        pm: 'PM',
        tbd: 'TBD',
        selectCurrency: 'Wybierz walutę',
        selectSymbolOrCurrency: 'Wybierz symbol lub walutę',
        card: 'Karta',
        whyDoWeAskForThis: 'Dlaczego o to prosimy?',
        required: 'Wymagane',
        showing: 'Pokazywanie',
        of: 'of',
        default: 'Domyślny',
        update: 'Aktualizuj',
        member: 'Członek',
        auditor: 'Audytor',
        role: 'Rola',
        currency: 'Waluta',
        groupCurrency: 'Waluta grupy',
        rate: 'Oceń',
        emptyLHN: {
            title: 'Hurra! Wszystko nadrobione.',
            subtitleText1: 'Znajdź czat używając',
            subtitleText2: 'przycisk powyżej lub stwórz coś za pomocą',
            subtitleText3: 'przycisk poniżej.',
        },
        businessName: 'Nazwa firmy',
        clear: 'Wyczyść',
        type: 'Rodzaj',
        action: 'Akcja',
        expenses: 'Wydatki',
        totalSpend: 'Całkowite wydatki',
        tax: 'Podatek',
        shared: 'Udostępnione',
        drafts: 'Szkice',
        draft: 'Szkic',
        finished: 'Zakończono',
        upgrade: 'Ulepszanie',
        downgradeWorkspace: 'Obniż poziom przestrzeni roboczej',
        companyID: 'ID firmy',
        userID: 'ID użytkownika',
        disable: 'Wyłącz',
        export: 'Eksportuj',
        initialValue: 'Wartość początkowa',
        currentDate: 'Aktualna data',
        value: 'Wartość',
        downloadFailedTitle: 'Pobieranie nie powiodło się',
        downloadFailedDescription: 'Nie udało się zakończyć pobierania. Spróbuj ponownie później.',
        filterLogs: 'Filtruj dzienniki',
        network: 'Sieć',
        reportID: 'ID raportu',
        longID: 'Długi identyfikator',
        bankAccounts: 'Konta bankowe',
        chooseFile: 'Wybierz plik',
        chooseFiles: 'Wybierz pliki',
        dropTitle: 'Puść to',
        dropMessage: 'Prześlij swój plik tutaj',
        ignore: 'Ignore',
        enabled: 'Włączone',
        disabled: 'Wyłączony',
        import: 'Importuj',
        offlinePrompt: 'Nie możesz teraz podjąć tej akcji.',
        outstanding: 'Zaległe',
        chats: 'Czaty',
        tasks: 'Zadania',
        unread: 'Nieprzeczytane',
        sent: 'Wysłano',
        links: 'Linki',
        day: 'dzień',
        days: 'dni',
        rename: 'Zmień nazwę',
        address: 'Adres',
        hourAbbreviation: 'h',
        minuteAbbreviation: 'm',
        skip: 'Pomiń',
        chatWithAccountManager: ({accountManagerDisplayName}: ChatWithAccountManagerParams) =>
            `Potrzebujesz czegoś konkretnego? Porozmawiaj ze swoim opiekunem konta, ${accountManagerDisplayName}.`,
        chatNow: 'Czat teraz',
        workEmail: 'Służbowy e-mail',
        destination: 'Cel',
        subrate: 'Subrate',
        perDiem: 'Dieta',
        validate: 'Zatwierdź',
        downloadAsPDF: 'Pobierz jako PDF',
        downloadAsCSV: 'Pobierz jako CSV',
        help: 'Pomoc',
        expenseReports: 'Raporty wydatków',
        rateOutOfPolicy: 'Oceń poza polityką',
        reimbursable: 'Podlegające zwrotowi',
        editYourProfile: 'Edytuj swój profil',
        comments: 'Komentarze',
        sharedIn: 'Udostępnione w',
        unreported: 'Nie zgłoszono',
        explore: 'Eksploruj',
        todo: 'Do zrobienia',
        invoice: 'Faktura',
        expense: 'Wydatek',
        chat: 'Czat',
        task: 'Zadanie',
        trip: 'Podróż',
        apply: 'Zastosuj',
        status: 'Status',
        on: 'Na',
        before: 'Przed',
        after: 'Po',
        reschedule: 'Przełożyć na inny termin',
        general: 'Ogólne',
        workspacesTabTitle: 'Przestrzenie robocze',
        getTheApp: 'Pobierz aplikację',
        scanReceiptsOnTheGo: 'Skanuj paragony za pomocą telefonu',
        headsUp: 'Uwaga!',
        merge: 'Scal',
        unstableInternetConnection: 'Niestabilne połączenie internetowe. Sprawdź swoją sieć i spróbuj ponownie.',
    },
    supportalNoAccess: {
        title: 'Nie tak szybko',
        description: 'Nie masz uprawnień do wykonania tej akcji, gdy wsparcie jest zalogowane.',
    },
    lockedAccount: {
        title: 'Zablokowane konto',
        description: 'Nie masz uprawnień do wykonania tej akcji, ponieważ to konto zostało zablokowane. Skontaktuj się z concierge@expensify.com, aby uzyskać dalsze instrukcje.',
    },
    location: {
        useCurrent: 'Użyj bieżącej lokalizacji',
        notFound: 'Nie udało nam się znaleźć Twojej lokalizacji. Spróbuj ponownie lub wprowadź adres ręcznie.',
        permissionDenied: 'Wygląda na to, że odmówiłeś dostępu do swojej lokalizacji.',
        please: 'Proszę',
        allowPermission: 'zezwól na dostęp do lokalizacji w ustawieniach',
        tryAgain: 'i spróbuj ponownie.',
    },
    contact: {
        importContacts: 'Importuj kontakty',
        importContactsTitle: 'Zaimportuj swoje kontakty',
        importContactsText: 'Zaimportuj kontakty z telefonu, aby Twoi ulubieni ludzie byli zawsze w zasięgu ręki.',
        importContactsExplanation: 'więc twoi ulubieni ludzie są zawsze w zasięgu ręki.',
        importContactsNativeText: 'Jeszcze tylko jeden krok! Daj nam zielone światło, aby zaimportować Twoje kontakty.',
    },
    anonymousReportFooter: {
        logoTagline: 'Dołącz do dyskusji.',
    },
    attachmentPicker: {
        cameraPermissionRequired: 'Dostęp do aparatu',
        expensifyDoesNotHaveAccessToCamera: 'Expensify nie może robić zdjęć bez dostępu do Twojego aparatu. Stuknij ustawienia, aby zaktualizować uprawnienia.',
        attachmentError: 'Błąd załącznika',
        errorWhileSelectingAttachment: 'Wystąpił błąd podczas wybierania załącznika. Proszę spróbować ponownie.',
        errorWhileSelectingCorruptedAttachment: 'Wystąpił błąd podczas wybierania uszkodzonego załącznika. Proszę spróbować z innym plikiem.',
        takePhoto: 'Zrób zdjęcie',
        chooseFromGallery: 'Wybierz z galerii',
        chooseDocument: 'Wybierz plik',
        attachmentTooLarge: 'Załącznik jest zbyt duży',
        sizeExceeded: 'Rozmiar załącznika przekracza limit 24 MB',
        sizeExceededWithLimit: ({maxUploadSizeInMB}: SizeExceededParams) => `Rozmiar załącznika przekracza limit ${maxUploadSizeInMB} MB`,
        attachmentTooSmall: 'Załącznik jest zbyt mały',
        sizeNotMet: 'Rozmiar załącznika musi być większy niż 240 bajtów',
        wrongFileType: 'Nieprawidłowy typ pliku',
        notAllowedExtension: 'Ten typ pliku nie jest dozwolony. Proszę spróbować inny typ pliku.',
        folderNotAllowedMessage: 'Przesyłanie folderu jest niedozwolone. Proszę spróbować z innym plikiem.',
        protectedPDFNotSupported: 'Plik PDF chroniony hasłem nie jest obsługiwany',
        attachmentImageResized: 'Ten obraz został zmieniony na potrzeby podglądu. Pobierz, aby uzyskać pełną rozdzielczość.',
        attachmentImageTooLarge: 'Ten obraz jest zbyt duży, aby wyświetlić podgląd przed przesłaniem.',
        tooManyFiles: ({fileLimit}: FileLimitParams) => `Możesz przesłać jednocześnie maksymalnie ${fileLimit} plików.`,
        sizeExceededWithValue: ({maxUploadSizeInMB}: SizeExceededParams) => `Plik przekracza ${maxUploadSizeInMB} MB. Proszę spróbować ponownie.`,
        someFilesCantBeUploaded: 'Niektóre pliki nie mogą zostać przesłane',
        sizeLimitExceeded: ({maxUploadSizeInMB}: SizeExceededParams) => `Pliki muszą mieć mniej niż ${maxUploadSizeInMB} MB. Większe pliki nie zostaną przesłane.`,
        maxFileLimitExceeded: 'Możesz przesłać maksymalnie 30 paragonów naraz. Dodatkowe nie zostaną przesłane.',
        unsupportedFileType: ({fileType}: FileTypeParams) => `Pliki ${fileType} nie są obsługiwane. Tylko obsługiwane typy plików zostaną przesłane.`,
        learnMoreAboutSupportedFiles: 'Dowiedz się więcej o obsługiwanych formatach.',
        passwordProtected: 'Pliki PDF chronione hasłem nie są obsługiwane. Tylko obsługiwane pliki zostaną przesłane.',
    },
    dropzone: {
        addAttachments: 'Dodaj załączniki',
        addReceipt: 'Dodaj paragon',
        scanReceipts: 'Skanuj paragony',
        replaceReceipt: 'Zastąp paragon',
    },
    filePicker: {
        fileError: 'Błąd pliku',
        errorWhileSelectingFile: 'Wystąpił błąd podczas wybierania pliku. Proszę spróbować ponownie.',
    },
    connectionComplete: {
        title: 'Połączenie zakończone',
        supportingText: 'Możesz zamknąć to okno i wrócić do aplikacji Expensify.',
    },
    avatarCropModal: {
        title: 'Edytuj zdjęcie',
        description: 'Przeciągaj, powiększaj i obracaj swój obrazek, jak tylko chcesz.',
    },
    composer: {
        noExtensionFoundForMimeType: 'Nie znaleziono rozszerzenia dla typu MIME',
        problemGettingImageYouPasted: 'Wystąpił problem z pobraniem obrazu, który wkleiłeś.',
        commentExceededMaxLength: ({formattedMaxLength}: FormattedMaxLengthParams) => `Maksymalna długość komentarza to ${formattedMaxLength} znaków.`,
        taskTitleExceededMaxLength: ({formattedMaxLength}: FormattedMaxLengthParams) => `Maksymalna długość tytułu zadania to ${formattedMaxLength} znaków.`,
    },
    baseUpdateAppModal: {
        updateApp: 'Zaktualizuj aplikację',
        updatePrompt: 'Nowa wersja tej aplikacji jest dostępna. Zaktualizuj teraz lub uruchom aplikację ponownie później, aby pobrać najnowsze zmiany.',
    },
    deeplinkWrapper: {
        launching: 'Uruchamianie Expensify',
        expired: 'Twoja sesja wygasła.',
        signIn: 'Proszę zalogować się ponownie.',
        redirectedToDesktopApp: 'Przekierowaliśmy Cię do aplikacji na komputer.',
        youCanAlso: 'Możesz również',
        openLinkInBrowser: 'otwórz ten link w przeglądarce',
        loggedInAs: ({email}: LoggedInAsParams) => `Jesteś zalogowany jako ${email}. Kliknij „Otwórz link” w oknie dialogowym, aby zalogować się do aplikacji desktopowej na to konto.`,
        doNotSeePrompt: 'Nie widzisz monitu?',
        tryAgain: 'Spróbuj ponownie',
        or: ', lub',
        continueInWeb: 'przejdź do aplikacji internetowej',
    },
    validateCodeModal: {
        successfulSignInTitle: 'Abrakadabra, jesteś zalogowany!',
        successfulSignInDescription: 'Wróć do swojej oryginalnej karty, aby kontynuować.',
        title: 'Oto Twój magiczny kod',
        description: 'Proszę wprowadzić kod z urządzenia, na którym został pierwotnie zażądany',
        doNotShare: 'Nie udostępniaj swojego kodu nikomu. Expensify nigdy nie poprosi Cię o jego podanie!',
        or: ', lub',
        signInHere: 'zaloguj się tutaj',
        expiredCodeTitle: 'Kod magiczny wygasł',
        expiredCodeDescription: 'Wróć do oryginalnego urządzenia i poproś o nowy kod',
        successfulNewCodeRequest: 'Kod został wysłany. Proszę sprawdzić swoje urządzenie.',
        tfaRequiredTitle: 'Wymagana dwuetapowa weryfikacja',
        tfaRequiredDescription: 'Proszę wprowadzić kod uwierzytelniania dwuskładnikowego, gdzie próbujesz się zalogować.',
        requestOneHere: 'poproś o jeden tutaj.',
    },
    moneyRequestConfirmationList: {
        paidBy: 'Opłacone przez',
        whatsItFor: 'Do czego to służy?',
    },
    selectionList: {
        nameEmailOrPhoneNumber: 'Imię, email lub numer telefonu',
        findMember: 'Znajdź członka',
        searchForSomeone: 'Wyszukaj kogoś',
    },
    emptyList: {
        [CONST.IOU.TYPE.CREATE]: {
            title: 'Złóż wydatek, poleć swojego szefa',
            subtitleText: 'Chcesz, aby Twój szef również korzystał z Expensify? Po prostu prześlij mu raport wydatków, a my zajmiemy się resztą.',
        },
    },
    videoChatButtonAndMenu: {
        tooltip: 'Zarezerwuj rozmowę',
    },
    hello: 'Cześć',
    phoneCountryCode: '1',
    welcomeText: {
        getStarted: 'Rozpocznij poniżej.',
        anotherLoginPageIsOpen: 'Otwarta jest inna strona logowania.',
        anotherLoginPageIsOpenExplanation: 'Otworzyłeś stronę logowania w osobnej karcie. Zaloguj się z tej karty.',
        welcome: 'Witamy!',
        welcomeWithoutExclamation: 'Witamy',
        phrase2: 'Pieniądze mówią. A teraz, gdy czat i płatności są w jednym miejscu, jest to również łatwe.',
        phrase3: 'Twoje płatności docierają do Ciebie tak szybko, jak szybko potrafisz przekazać swoją myśl.',
        enterPassword: 'Proszę wprowadzić swoje hasło',
        welcomeNewFace: ({login}: SignUpNewFaceCodeParams) => `${login}, zawsze miło widzieć nową twarz w okolicy!`,
        welcomeEnterMagicCode: ({login}: WelcomeEnterMagicCodeParams) => `Proszę wprowadzić magiczny kod wysłany na ${login}. Powinien dotrzeć w ciągu minuty lub dwóch.`,
    },
    login: {
        hero: {
            header: 'Podróże i wydatki, z prędkością czatu',
            body: 'Witamy w nowej generacji Expensify, gdzie Twoje podróże i wydatki są szybsze dzięki kontekstowemu, rzeczywistemu czatowi.',
        },
    },
    thirdPartySignIn: {
        alreadySignedIn: ({email}: AlreadySignedInParams) => `Jesteś już zalogowany jako ${email}.`,
        goBackMessage: ({provider}: GoBackMessageParams) => `Nie chcesz logować się za pomocą ${provider}?`,
        continueWithMyCurrentSession: 'Kontynuuj moją obecną sesję',
        redirectToDesktopMessage: 'Przekierujemy Cię do aplikacji desktopowej po zakończeniu logowania.',
        signInAgreementMessage: 'Logując się, zgadzasz się na',
        termsOfService: 'Warunki korzystania z usługi',
        privacy: 'Prywatność',
    },
    samlSignIn: {
        welcomeSAMLEnabled: 'Kontynuuj logowanie za pomocą jednokrotnego logowania:',
        orContinueWithMagicCode: 'Możesz również zalogować się za pomocą magicznego kodu',
        useSingleSignOn: 'Użyj jednokrotnego logowania (SSO)',
        useMagicCode: 'Użyj magicznego kodu',
        launching: 'Uruchamianie...',
        oneMoment: 'Chwila, przekierowujemy Cię do portalu logowania jednokrotnego Twojej firmy.',
    },
    reportActionCompose: {
        dropToUpload: 'Upuść, aby przesłać',
        sendAttachment: 'Wyślij załącznik',
        addAttachment: 'Dodaj załącznik',
        writeSomething: 'Napisz coś...',
        blockedFromConcierge: 'Komunikacja jest zablokowana',
        fileUploadFailed: 'Przesyłanie nie powiodło się. Plik nie jest obsługiwany.',
        localTime: ({user, time}: LocalTimeParams) => `Jest ${time} dla ${user}`,
        edited: '(edycja)',
        emoji: 'Emoji',
        collapse: 'Zwiń',
        expand: 'Rozwiń',
    },
    reportActionContextMenu: {
        copyToClipboard: 'Skopiuj do schowka',
        copied: 'Skopiowano!',
        copyLink: 'Skopiuj link',
        copyURLToClipboard: 'Skopiuj URL do schowka',
        copyEmailToClipboard: 'Skopiuj e-mail do schowka',
        markAsUnread: 'Oznacz jako nieprzeczytane',
        markAsRead: 'Oznacz jako przeczytane',
        editAction: ({action}: EditActionParams) => `Edytuj ${action?.actionName === CONST.REPORT.ACTIONS.TYPE.IOU ? 'wydatek' : 'komentarz'}`,
        deleteAction: ({action}: DeleteActionParams) => `Usuń ${action?.actionName === CONST.REPORT.ACTIONS.TYPE.IOU ? 'wydatek' : 'komentarz'}`,
        deleteConfirmation: ({action}: DeleteConfirmationParams) => `Czy na pewno chcesz usunąć ten ${action?.actionName === CONST.REPORT.ACTIONS.TYPE.IOU ? 'wydatek' : 'komentarz'}?`,
        onlyVisible: 'Widoczne tylko dla',
        replyInThread: 'Odpowiedz w wątku',
        joinThread: 'Dołącz do wątku',
        leaveThread: 'Opuść wątek',
        copyOnyxData: 'Skopiuj dane Onyx',
        flagAsOffensive: 'Oznacz jako obraźliwe',
        menu: 'Menu',
    },
    emojiReactions: {
        addReactionTooltip: 'Dodaj reakcję',
        reactedWith: 'zareagował(a) za pomocą',
    },
    reportActionsView: {
        beginningOfArchivedRoom: ({reportName, reportDetailsLink}: BeginningOfArchivedRoomParams) =>
            `Przegapiłeś imprezę w <strong><a class="no-style-link" href="${reportDetailsLink}">${reportName}</a></strong>, nie ma tu nic do oglądania.`,
        beginningOfChatHistoryDomainRoom: ({domainRoom}: BeginningOfChatHistoryDomainRoomParams) =>
            `Ten czat jest przeznaczony dla wszystkich członków Expensify w domenie <strong>${domainRoom}</strong>. Używaj go do czatowania ze współpracownikami, dzielenia się wskazówkami i zadawania pytań.`,
        beginningOfChatHistoryAdminRoom: ({workspaceName}: BeginningOfChatHistoryAdminRoomParams) =>
            `Ten czat jest przeznaczony dla administratora <strong>${workspaceName}</strong>. Użyj go, aby porozmawiać o konfiguracji przestrzeni roboczej i nie tylko.`,
        beginningOfChatHistoryAnnounceRoom: ({workspaceName}: BeginningOfChatHistoryAnnounceRoomParams) =>
            `Ten czat jest przeznaczony dla wszystkich w <strong>${workspaceName}</strong>. Używaj go do najważniejszych ogłoszeń.`,
        beginningOfChatHistoryUserRoom: ({reportName, reportDetailsLink}: BeginningOfChatHistoryUserRoomParams) =>
            `Ten czat jest przeznaczony do wszystkiego, co związane z <strong><a class="no-style-link" href="${reportDetailsLink}">${reportName}</a></strong>.`,
        beginningOfChatHistoryInvoiceRoom: ({invoicePayer, invoiceReceiver}: BeginningOfChatHistoryInvoiceRoomParams) =>
            `Ten czat służy do wystawiania faktur między <strong>${invoicePayer}</strong> i <strong>${invoiceReceiver}</strong>. Użyj przycisku +, aby wysłać fakturę.`,
        beginningOfChatHistory: 'Ta rozmowa jest z',
        beginningOfChatHistoryPolicyExpenseChat: ({workspaceName, submitterDisplayName}: BeginningOfChatHistoryPolicyExpenseChatParams) =>
            `W tym miejscu <strong>${submitterDisplayName}</strong> będzie przesyłać wydatki do <strong>${workspaceName}</strong>. Wystarczy użyć przycisku +.`,
        beginningOfChatHistorySelfDM: 'To jest Twoja przestrzeń osobista. Używaj jej do notatek, zadań, szkiców i przypomnień.',
        beginningOfChatHistorySystemDM: 'Witamy! Zacznijmy konfigurację.',
        chatWithAccountManager: 'Czat z Twoim opiekunem konta tutaj',
        sayHello: 'Powiedz cześć!',
        yourSpace: 'Twoja przestrzeń',
        welcomeToRoom: ({roomName}: WelcomeToRoomParams) => `Witamy w ${roomName}!`,
        usePlusButton: ({additionalText}: UsePlusButtonParams) => `Użyj przycisku +, aby ${additionalText} wydatek.`,
        askConcierge: 'Zadawaj pytania i otrzymuj wsparcie w czasie rzeczywistym 24/7.',
        conciergeSupport: 'Całodobowe wsparcie',
        create: 'utwórz',
        iouTypes: {
            pay: 'zapłać',
            split: 'podzielić',
            submit: 'prześlij',
            track: 'śledzić',
            invoice: 'faktura',
        },
    },
    adminOnlyCanPost: 'Tylko administratorzy mogą wysyłać wiadomości w tym pokoju.',
    reportAction: {
        asCopilot: 'jako współpilot dla',
    },
    mentionSuggestions: {
        hereAlternateText: 'Powiadom wszystkich w tej rozmowie',
    },
    newMessages: 'Nowe wiadomości',
    latestMessages: 'Ostatnie wiadomości',
    youHaveBeenBanned: 'Uwaga: Zostałeś zbanowany z czatu na tym kanale.',
    reportTypingIndicator: {
        isTyping: 'pisze...',
        areTyping: 'piszą...',
        multipleMembers: 'Wielu członków',
    },
    reportArchiveReasons: {
        [CONST.REPORT.ARCHIVE_REASON.DEFAULT]: 'Ten pokój czatu został zarchiwizowany.',
        [CONST.REPORT.ARCHIVE_REASON.ACCOUNT_CLOSED]: ({displayName}: ReportArchiveReasonsClosedParams) => `Ten czat nie jest już aktywny, ponieważ ${displayName} zamknął swoje konto.`,
        [CONST.REPORT.ARCHIVE_REASON.ACCOUNT_MERGED]: ({displayName, oldDisplayName}: ReportArchiveReasonsMergedParams) =>
            `Ten czat nie jest już aktywny, ponieważ ${oldDisplayName} połączył swoje konto z ${displayName}.`,
        [CONST.REPORT.ARCHIVE_REASON.REMOVED_FROM_POLICY]: ({displayName, policyName, shouldUseYou = false}: ReportArchiveReasonsRemovedFromPolicyParams) =>
            shouldUseYou
                ? `Ten czat nie jest już aktywny, ponieważ <strong>ty</strong> nie jesteś już członkiem przestrzeni roboczej ${policyName}.`
                : `Ten czat nie jest już aktywny, ponieważ ${displayName} nie jest już członkiem przestrzeni roboczej ${policyName}.`,
        [CONST.REPORT.ARCHIVE_REASON.POLICY_DELETED]: ({policyName}: ReportArchiveReasonsInvoiceReceiverPolicyDeletedParams) =>
            `Ten czat nie jest już aktywny, ponieważ ${policyName} nie jest już aktywnym miejscem pracy.`,
        [CONST.REPORT.ARCHIVE_REASON.INVOICE_RECEIVER_POLICY_DELETED]: ({policyName}: ReportArchiveReasonsInvoiceReceiverPolicyDeletedParams) =>
            `Ten czat nie jest już aktywny, ponieważ ${policyName} nie jest już aktywnym miejscem pracy.`,
        [CONST.REPORT.ARCHIVE_REASON.BOOKING_END_DATE_HAS_PASSED]: 'Ta rezerwacja jest zarchiwizowana.',
    },
    writeCapabilityPage: {
        label: 'Kto może opublikować',
        writeCapability: {
            all: 'Wszyscy członkowie',
            admins: 'Tylko administratorzy',
        },
    },
    sidebarScreen: {
        buttonFind: 'Znajdź coś...',
        buttonMySettings: 'Moje ustawienia',
        fabNewChat: 'Rozpocznij czat',
        fabNewChatExplained: 'Rozpocznij czat (Pływająca akcja)',
        chatPinned: 'Czat przypięty',
        draftedMessage: 'Wiadomość robocza',
        listOfChatMessages: 'Lista wiadomości czatu',
        listOfChats: 'Lista czatów',
        saveTheWorld: 'Ratuj świat',
        tooltip: 'Rozpocznij tutaj!',
        redirectToExpensifyClassicModal: {
            title: 'Już wkrótce',
            description: 'Dostosowujemy jeszcze kilka elementów Nowego Expensify, aby dopasować go do Twojej specyficznej konfiguracji. W międzyczasie przejdź do Expensify Classic.',
        },
    },
    allSettingsScreen: {
        subscription: 'Subskrypcja',
        domains: 'Domeny',
    },
    tabSelector: {
        chat: 'Czat',
        room: 'Pokój',
        distance: 'Odległość',
        manual: 'Podręcznik',
        scan: 'Skanuj',
    },
    spreadsheet: {
        upload: 'Prześlij arkusz kalkulacyjny',
        import: 'Importuj arkusz kalkulacyjny',
        dragAndDrop: '<muted-link>Przeciągnij i upuść swój arkusz kalkulacyjny tutaj lub wybierz plik poniżej. Obsługiwane formaty: .csv, .txt, .xls i .xlsx.</muted-link>',
        dragAndDropMultiLevelTag: `<muted-link>Przeciągnij i upuść swój arkusz kalkulacyjny tutaj lub wybierz plik poniżej. <a href="${CONST.IMPORT_SPREADSHEET.MULTI_LEVEL_TAGS_ARTICLE_LINK}">Dowiedz się więcej</a> o obsługiwanych formatach plików.</muted-link>`,
        chooseSpreadsheet: '<muted-link>Wybierz plik arkusza kalkulacyjnego do importu. Obsługiwane formaty: .csv, .txt, .xls i .xlsx.</muted-link>',
        chooseSpreadsheetMultiLevelTag: `<muted-link>Wybierz plik arkusza kalkulacyjnego do importu. <a href="${CONST.IMPORT_SPREADSHEET.MULTI_LEVEL_TAGS_ARTICLE_LINK}">Dowiedz się więcej</a> o obsługiwanych formatach plików.</muted-link>`,
        fileContainsHeader: 'Plik zawiera nagłówki kolumn',
        column: ({name}: SpreadSheetColumnParams) => `Kolumna ${name}`,
        fieldNotMapped: ({fieldName}: SpreadFieldNameParams) => `Ups! Wymagane pole („${fieldName}”) nie zostało zmapowane. Proszę sprawdzić i spróbować ponownie.`,
        singleFieldMultipleColumns: ({fieldName}: SpreadFieldNameParams) => `Ups! Przypisałeś jedno pole ("${fieldName}") do wielu kolumn. Proszę sprawdź i spróbuj ponownie.`,
        emptyMappedField: ({fieldName}: SpreadFieldNameParams) => `Ups! Pole („${fieldName}”) zawiera jedną lub więcej pustych wartości. Proszę sprawdzić i spróbować ponownie.`,
        importSuccessfulTitle: 'Import zakończony pomyślnie',
        importCategoriesSuccessfulDescription: ({categories}: SpreadCategoriesParams) => (categories > 1 ? `Dodano ${categories} kategorie.` : 'Dodano 1 kategorię.'),
        importMembersSuccessfulDescription: ({added, updated}: ImportMembersSuccessfulDescriptionParams) => {
            if (!added && !updated) {
                return 'Nie dodano ani nie zaktualizowano żadnych członków.';
            }
            if (added && updated) {
                return `${added} członek${added > 1 ? 's' : ''} dodany, ${updated} członek${updated > 1 ? 's' : ''} zaktualizowany.`;
            }
            if (updated) {
                return updated > 1 ? `Zaktualizowano ${updated} członków.` : '1 członek został zaktualizowany.';
            }
            return added > 1 ? `Dodano ${added} członków.` : 'Dodano 1 członka.';
        },
        importTagsSuccessfulDescription: ({tags}: ImportTagsSuccessfulDescriptionParams) => (tags > 1 ? `Dodano ${tags} tagi.` : 'Dodano 1 tag.'),
        importMultiLevelTagsSuccessfulDescription: 'Dodano tagi wielopoziomowe.',
        importPerDiemRatesSuccessfulDescription: ({rates}: ImportPerDiemRatesSuccessfulDescriptionParams) => (rates > 1 ? `Dodano stawki dzienne ${rates}.` : 'Dodano 1 stawkę dzienną.'),
        importFailedTitle: 'Import nie powiódł się',
        importFailedDescription: 'Upewnij się, że wszystkie pola są wypełnione poprawnie i spróbuj ponownie. Jeśli problem będzie się powtarzał, skontaktuj się z Concierge.',
        importDescription: 'Wybierz, które pola chcesz zmapować z arkusza kalkulacyjnego, klikając menu rozwijane obok każdej zaimportowanej kolumny poniżej.',
        sizeNotMet: 'Rozmiar pliku musi być większy niż 0 bajtów',
        invalidFileMessage:
            'Plik, który przesłałeś, jest pusty lub zawiera nieprawidłowe dane. Upewnij się, że plik jest poprawnie sformatowany i zawiera niezbędne informacje przed ponownym przesłaniem.',
        importSpreadsheet: 'Importuj arkusz kalkulacyjny',
        downloadCSV: 'Pobierz CSV',
    },
    receipt: {
        upload: 'Prześlij paragon',
        uploadMultiple: 'Prześlij paragony',
        dragReceiptBeforeEmail: 'Przeciągnij paragon na tę stronę, prześlij paragon do',
        dragReceiptsBeforeEmail: 'Przeciągnij paragony na tę stronę, prześlij paragony do',
        dragReceiptAfterEmail: 'lub wybierz plik do przesłania poniżej.',
        dragReceiptsAfterEmail: 'lub wybierz pliki do przesłania poniżej.',
        chooseReceipt: 'Wybierz paragon do przesłania lub prześlij paragon do',
        chooseReceipts: 'Wybierz paragony do przesłania lub prześlij paragony do',
        takePhoto: 'Zrób zdjęcie',
        cameraAccess: 'Dostęp do aparatu jest wymagany, aby robić zdjęcia paragonów.',
        deniedCameraAccess: 'Dostęp do kamery nadal nie został przyznany, proszę postępować zgodnie z',
        deniedCameraAccessInstructions: 'te instrukcje',
        cameraErrorTitle: 'Błąd aparatu',
        cameraErrorMessage: 'Wystąpił błąd podczas robienia zdjęcia. Spróbuj ponownie.',
        locationAccessTitle: 'Zezwól na dostęp do lokalizacji',
        locationAccessMessage: 'Dostęp do lokalizacji pomaga nam utrzymać dokładność strefy czasowej i waluty, gdziekolwiek się znajdujesz.',
        locationErrorTitle: 'Zezwól na dostęp do lokalizacji',
        locationErrorMessage: 'Dostęp do lokalizacji pomaga nam utrzymać dokładność strefy czasowej i waluty, gdziekolwiek się znajdujesz.',
        allowLocationFromSetting: `Dostęp do lokalizacji pomaga nam utrzymać dokładność strefy czasowej i waluty, gdziekolwiek jesteś. Proszę zezwolić na dostęp do lokalizacji w ustawieniach uprawnień urządzenia.`,
        dropTitle: 'Puść to',
        dropMessage: 'Prześlij swój plik tutaj',
        flash: 'błyskawica',
        multiScan: 'multi-skanowanie',
        shutter: 'migawka',
        gallery: 'galeria',
        deleteReceipt: 'Usuń paragon',
        deleteConfirmation: 'Czy na pewno chcesz usunąć ten paragon?',
        addReceipt: 'Dodaj paragon',
        scanFailed: 'Paragon nie może być zeskanowany, ponieważ brakuje sprzedawcy, daty lub kwoty.',
    },
    quickAction: {
        scanReceipt: 'Skanuj paragon',
        recordDistance: 'Śledź odległość',
        requestMoney: 'Utwórz wydatek',
        perDiem: 'Utwórz dietę',
        splitBill: 'Podziel wydatek',
        splitScan: 'Podziel paragon',
        splitDistance: 'Podziel odległość',
        paySomeone: ({name}: PaySomeoneParams = {}) => `Zapłać ${name ?? 'ktoś'}`,
        assignTask: 'Przypisz zadanie',
        header: 'Szybka akcja',
        noLongerHaveReportAccess: 'Nie masz już dostępu do swojego poprzedniego miejsca docelowego szybkiej akcji. Wybierz nowe poniżej.',
        updateDestination: 'Zaktualizuj miejsce docelowe',
        createReport: 'Utwórz raport',
    },
    iou: {
        amount: 'Kwota',
        taxAmount: 'Kwota podatku',
        taxRate: 'Stawka podatkowa',
        approve: ({
            formattedAmount,
        }: {
            formattedAmount?: string;
        } = {}) => (formattedAmount ? `Zatwierdź ${formattedAmount}` : 'Zatwierdź'),
        approved: 'Zatwierdzono',
        cash: 'Gotówka',
        card: 'Karta',
        original: 'Oryginał',
        split: 'Podzielić',
        splitExpense: 'Podziel wydatek',
        splitExpenseSubtitle: ({amount, merchant}: SplitExpenseSubtitleParams) => `${amount} od ${merchant}`,
        addSplit: 'Dodaj podział',
        totalAmountGreaterThanOriginal: ({amount}: TotalAmountGreaterOrLessThanOriginalParams) => `Całkowita kwota jest o ${amount} większa niż pierwotny wydatek.`,
        totalAmountLessThanOriginal: ({amount}: TotalAmountGreaterOrLessThanOriginalParams) => `Całkowita kwota jest o ${amount} mniejsza niż pierwotny wydatek.`,
        splitExpenseZeroAmount: 'Proszę wprowadzić prawidłową kwotę przed kontynuowaniem.',
        splitExpenseEditTitle: ({amount, merchant}: SplitExpenseEditTitleParams) => `Edytuj ${amount} dla ${merchant}`,
        removeSplit: 'Usuń podział',
        paySomeone: ({name}: PaySomeoneParams = {}) => `Zapłać ${name ?? 'ktoś'}`,
        expense: 'Wydatek',
        categorize: 'Kategoryzuj',
        share: 'Udostępnij',
        participants: 'Uczestnicy',
        createExpense: 'Utwórz wydatek',
        trackDistance: 'Śledź odległość',
        createExpenses: ({expensesNumber}: CreateExpensesParams) => `Utwórz ${expensesNumber} wydatki`,
        removeExpense: 'Usuń wydatek',
        removeThisExpense: 'Usuń ten wydatek',
        removeExpenseConfirmation: 'Czy na pewno chcesz usunąć ten paragon? Tej akcji nie można cofnąć.',
        addExpense: 'Dodaj wydatek',
        chooseRecipient: 'Wybierz odbiorcę',
        createExpenseWithAmount: ({amount}: {amount: string}) => `Utwórz wydatek na kwotę ${amount}`,
        confirmDetails: 'Potwierdź szczegóły',
        pay: 'Zapłać',
        cancelPayment: 'Anuluj płatność',
        cancelPaymentConfirmation: 'Czy na pewno chcesz anulować tę płatność?',
        viewDetails: 'Zobacz szczegóły',
        pending: 'Oczekujące',
        canceled: 'Anulowano',
        posted: 'Opublikowano',
        deleteReceipt: 'Usuń paragon',
        deletedTransaction: ({amount, merchant}: DeleteTransactionParams) => `usunął wydatek (${amount} dla ${merchant})`,
        movedFromReport: ({reportName}: MovedFromReportParams) => `przeniósł wydatek${reportName ? `z ${reportName}` : ''}`,
        movedTransaction: ({reportUrl, reportName}: MovedTransactionParams) => `przeniesiono ten wydatek${reportName ? `do <a href="${reportUrl}">${reportName}</a>` : ''}`,
        movedAction: ({shouldHideMovedReportUrl, movedReportUrl, newParentReportUrl, toPolicyName}: MovedActionParams) => {
            if (shouldHideMovedReportUrl) {
                return `przeniósł ten raport do przestrzeni roboczej <a href="${newParentReportUrl}">${toPolicyName}</a>`;
            }
            return `przeniósł ten <a href="${movedReportUrl}">raport</a> do przestrzeni roboczej <a href="${newParentReportUrl}">${toPolicyName}</a>`;
        },
        unreportedTransaction: 'przeniósł ten wydatek do twojej przestrzeni osobistej',
        pendingMatchWithCreditCard: 'Paragon oczekuje na dopasowanie z transakcją kartą',
        pendingMatch: 'Oczekujące dopasowanie',
        pendingMatchWithCreditCardDescription: 'Paragon oczekuje na dopasowanie z transakcją kartą. Oznacz jako gotówka, aby anulować.',
        markAsCash: 'Oznacz jako gotówka',
        routePending: 'Trasa w toku...',
        receiptScanning: () => ({
            one: 'Skanowanie paragonu...',
            other: 'Skanowanie paragonów...',
        }),
        scanMultipleReceipts: 'Skanuj wiele paragonów',
        scanMultipleReceiptsDescription: 'Zrób zdjęcia wszystkich swoich paragonów naraz, a następnie potwierdź szczegóły samodzielnie lub pozwól, aby SmartScan się tym zajął.',
        receiptScanInProgress: 'Skanowanie paragonu w toku',
        receiptScanInProgressDescription: 'Trwa skanowanie paragonu. Sprawdź później lub wprowadź dane teraz.',
        removeFromReport: 'Usuń z raportu',
        moveToPersonalSpace: 'Przenieś wydatek do przestrzeni osobistej',
        duplicateTransaction: ({isSubmitted}: DuplicateTransactionParams) =>
            !isSubmitted
                ? 'Zidentyfikowano potencjalne duplikaty wydatków. Przejrzyj duplikaty, aby umożliwić przesłanie.'
                : 'Zidentyfikowano potencjalne duplikaty wydatków. Przejrzyj duplikaty, aby umożliwić zatwierdzenie.',
        receiptIssuesFound: () => ({
            one: 'Znaleziono problem',
            other: 'Znalezione problemy',
        }),
        fieldPending: 'Oczekujące...',
        defaultRate: 'Domyślna stawka',
        receiptMissingDetails: 'Brakujące szczegóły paragonu',
        missingAmount: 'Brakująca kwota',
        missingMerchant: 'Brakujący sprzedawca',
        receiptStatusTitle: 'Skanowanie…',
        receiptStatusText: 'Tylko Ty możesz zobaczyć ten paragon podczas skanowania. Sprawdź później lub wprowadź teraz szczegóły.',
        receiptScanningFailed: 'Skanowanie paragonu nie powiodło się. Proszę wprowadzić dane ręcznie.',
        transactionPendingDescription: 'Transakcja w toku. Może minąć kilka dni, zanim zostanie zaksięgowana.',
        companyInfo: 'Informacje o firmie',
        companyInfoDescription: 'Potrzebujemy kilku dodatkowych informacji, zanim będziesz mógł wysłać swoją pierwszą fakturę.',
        yourCompanyName: 'Nazwa Twojej firmy',
        yourCompanyWebsite: 'Strona internetowa Twojej firmy',
        yourCompanyWebsiteNote: 'Jeśli nie masz strony internetowej, możesz zamiast tego podać profil swojej firmy na LinkedIn lub w mediach społecznościowych.',
        invalidDomainError: 'Wprowadziłeś nieprawidłową domenę. Aby kontynuować, wprowadź prawidłową domenę.',
        publicDomainError: 'Wprowadziłeś domenę publiczną. Aby kontynuować, wprowadź domenę prywatną.',
        // TODO: This key should be deprecated. More details: https://github.com/Expensify/App/pull/59653#discussion_r2028653252
        expenseCountWithStatus: ({scanningReceipts = 0, pendingReceipts = 0}: RequestCountParams) => {
            const statusText: string[] = [];
            if (scanningReceipts > 0) {
                statusText.push(`${scanningReceipts} skanowanie`);
            }
            if (pendingReceipts > 0) {
                statusText.push(`${pendingReceipts} oczekujące`);
            }
            return {
                one: statusText.length > 0 ? `1 wydatek (${statusText.join(', ')})` : `1 wydatek`,
                other: (count: number) => (statusText.length > 0 ? `${count} wydatki (${statusText.join(', ')})` : `${count} wydatki`),
            };
        },
        expenseCount: () => {
            return {
                one: '1 wydatek',
                other: (count: number) => `${count} wydatki`,
            };
        },
        deleteExpense: () => ({
            one: 'Usuń wydatek',
            other: 'Usuń wydatki',
        }),
        deleteConfirmation: () => ({
            one: 'Czy na pewno chcesz usunąć ten wydatek?',
            other: 'Czy na pewno chcesz usunąć te wydatki?',
        }),
        deleteReport: 'Usuń raport',
        deleteReportConfirmation: 'Czy na pewno chcesz usunąć ten raport?',
        settledExpensify: 'Zapłacono',
        done: 'Gotowe',
        settledElsewhere: 'Opłacone gdzie indziej',
        individual: 'Indywidualny',
        business: 'Biznes',
        settleExpensify: ({formattedAmount}: SettleExpensifyCardParams) => (formattedAmount ? `Zapłać ${formattedAmount} za pomocą Expensify` : `Zapłać z Expensify`),
        settlePersonal: ({formattedAmount}: SettleExpensifyCardParams) => (formattedAmount ? `Zapłać ${formattedAmount} jako osoba prywatna` : `Zapłać z konta osobistego`),
        settleWallet: ({formattedAmount}: SettleExpensifyCardParams) => (formattedAmount ? `Zapłać ${formattedAmount} portfelem` : `Zapłać portfelem`),
        settlePayment: ({formattedAmount}: SettleExpensifyCardParams) => `Zapłać ${formattedAmount}`,
        settleBusiness: ({formattedAmount}: SettleExpensifyCardParams) => (formattedAmount ? `Zapłać ${formattedAmount} jako firma` : `Zapłać z konta firmowego`),
        payElsewhere: ({formattedAmount}: SettleExpensifyCardParams) => (formattedAmount ? `Oznacz ${formattedAmount} jako zapłacone` : `Oznacz jako zapłacone`),
        settleInvoicePersonal: ({amount, last4Digits}: BusinessBankAccountParams) => (amount ? `Zapłacono ${amount} z konta osobistego ${last4Digits}` : `Zapłacono z konta osobistego`),
        settleInvoiceBusiness: ({amount, last4Digits}: BusinessBankAccountParams) => (amount ? `Zapłacono ${amount} z konta firmowego ${last4Digits}` : `Zapłacono z konta firmowego`),
        payWithPolicy: ({formattedAmount, policyName}: SettleExpensifyCardParams & {policyName: string}) =>
            formattedAmount ? `Zapłać ${formattedAmount} przez ${policyName}` : `Zapłać przez ${policyName}`,
        businessBankAccount: ({amount, last4Digits}: BusinessBankAccountParams) =>
            amount ? `Zapłacono ${amount} z konta bankowego ${last4Digits}` : `Zapłacono z konta bankowego ${last4Digits}`,
        automaticallyPaidWithBusinessBankAccount: ({amount, last4Digits}: BusinessBankAccountParams) =>
            `zapłacono ${amount ? `${amount} ` : ''}z konta bankowego o numerze kończącym się na ${last4Digits} przez <a href="${CONST.CONFIGURE_EXPENSE_REPORT_RULES_HELP_URL}">zasady przestrzeni roboczej</a>`,
        invoicePersonalBank: ({lastFour}: BankAccountLastFourParams) => `Konto osobiste • ${lastFour}`,
        invoiceBusinessBank: ({lastFour}: BankAccountLastFourParams) => `Konto firmowe • ${lastFour}`,
        nextStep: 'Następne kroki',
        finished: 'Zakończono',
        sendInvoice: ({amount}: RequestAmountParams) => `Wyślij fakturę na kwotę ${amount}`,
        submitAmount: ({amount}: RequestAmountParams) => `Zatwierdź ${amount}`,
        expenseAmount: ({formattedAmount, comment}: RequestedAmountMessageParams) => `${formattedAmount}${comment ? `dla ${comment}` : ''}`,
        submitted: ({memo}: SubmittedWithMemoParams) => `przesłano${memo ? `, mówiąc ${memo}` : ''}`,
        automaticallySubmitted: `przesłane za pomocą <a href="${CONST.SELECT_WORKFLOWS_HELP_URL}">opóźnij zgłoszenia</a>`,
        trackedAmount: ({formattedAmount, comment}: RequestedAmountMessageParams) => `śledzenie ${formattedAmount}${comment ? `dla ${comment}` : ''}`,
        splitAmount: ({amount}: SplitAmountParams) => `podziel ${amount}`,
        didSplitAmount: ({formattedAmount, comment}: DidSplitAmountMessageParams) => `podziel ${formattedAmount}${comment ? `dla ${comment}` : ''}`,
        yourSplit: ({amount}: UserSplitParams) => `Twój podział ${amount}`,
        payerOwesAmount: ({payer, amount, comment}: PayerOwesAmountParams) => `${payer} jest winien ${amount}${comment ? `dla ${comment}` : ''}`,
        payerOwes: ({payer}: PayerOwesParams) => `${payer} jest winien:`,
        payerPaidAmount: ({payer, amount}: PayerPaidAmountParams) => `${payer ? `${payer} ` : ''}zapłacił ${amount}`,
        payerPaid: ({payer}: PayerPaidParams) => `${payer} zapłacił:`,
        payerSpentAmount: ({payer, amount}: PayerPaidAmountParams) => `${payer} wydał ${amount}`,
        payerSpent: ({payer}: PayerPaidParams) => `${payer} wydał:`,
        managerApproved: ({manager}: ManagerApprovedParams) => `${manager} zatwierdził:`,
        managerApprovedAmount: ({manager, amount}: ManagerApprovedAmountParams) => `${manager} zatwierdził ${amount}`,
        payerSettled: ({amount}: PayerSettledParams) => `zapłacono ${amount}`,
        payerSettledWithMissingBankAccount: ({amount}: PayerSettledParams) => `zapłacono ${amount}. Dodaj konto bankowe, aby otrzymać swoją płatność.`,
        automaticallyApproved: `zatwierdzono poprzez <a href="${CONST.CONFIGURE_EXPENSE_REPORT_RULES_HELP_URL}">zasady przestrzeni roboczej</a>`,
        approvedAmount: ({amount}: ApprovedAmountParams) => `zatwierdzono ${amount}`,
        approvedMessage: `zatwierdzony`,
        unapproved: `niezatwierdzony`,
        automaticallyForwarded: `zatwierdzono poprzez <a href="${CONST.CONFIGURE_EXPENSE_REPORT_RULES_HELP_URL}">zasady przestrzeni roboczej</a>`,
        forwarded: `zatwierdzony`,
        rejectedThisReport: 'odrzucono ten raport',
        waitingOnBankAccount: ({submitterDisplayName}: WaitingOnBankAccountParams) => `rozpoczęto płatność, ale oczekuje na ${submitterDisplayName}, aby dodał konto bankowe.`,
        adminCanceledRequest: ({manager}: AdminCanceledRequestParams) => `${manager ? `${manager}: ` : ''} anulował płatność`,
        canceledRequest: ({amount, submitterDisplayName}: CanceledRequestParams) =>
            `anulowano płatność w wysokości ${amount}, ponieważ ${submitterDisplayName} nie aktywował swojego Portfela Expensify w ciągu 30 dni`,
        settledAfterAddedBankAccount: ({submitterDisplayName, amount}: SettledAfterAddedBankAccountParams) =>
            `${submitterDisplayName} dodał konto bankowe. Płatność w wysokości ${amount} została dokonana.`,
        paidElsewhere: ({payer}: PaidElsewhereParams = {}) => `${payer ? `${payer} ` : ''}oznaczono jako zapłacone`,
        paidWithExpensify: ({payer}: PaidWithExpensifyParams = {}) => `${payer ? `${payer} ` : ''}zapłacono portfelem`,
        automaticallyPaidWithExpensify: ({payer}: PaidWithExpensifyParams = {}) =>
            `${payer ? `${payer} ` : ''}zapłacono z Expensify za pomocą <a href="${CONST.CONFIGURE_EXPENSE_REPORT_RULES_HELP_URL}">zasad przestrzeni roboczej</a>`,
        noReimbursableExpenses: 'Ten raport ma nieprawidłową kwotę',
        pendingConversionMessage: 'Całkowita kwota zostanie zaktualizowana, gdy będziesz ponownie online.',
        changedTheExpense: 'zmienił wydatek',
        setTheRequest: ({valueName, newValueToDisplay}: SetTheRequestParams) => `${valueName} na ${newValueToDisplay}`,
        setTheDistanceMerchant: ({translatedChangedField, newMerchant, newAmountToDisplay}: SetTheDistanceMerchantParams) =>
            `ustaw ${translatedChangedField} na ${newMerchant}, co ustawiło kwotę na ${newAmountToDisplay}`,
        removedTheRequest: ({valueName, oldValueToDisplay}: RemovedTheRequestParams) => `${valueName} (wcześniej ${oldValueToDisplay})`,
        updatedTheRequest: ({valueName, newValueToDisplay, oldValueToDisplay}: UpdatedTheRequestParams) => `${valueName} na ${newValueToDisplay} (wcześniej ${oldValueToDisplay})`,
        updatedTheDistanceMerchant: ({translatedChangedField, newMerchant, oldMerchant, newAmountToDisplay, oldAmountToDisplay}: UpdatedTheDistanceMerchantParams) =>
            `zmienił ${translatedChangedField} na ${newMerchant} (wcześniej ${oldMerchant}), co zaktualizowało kwotę na ${newAmountToDisplay} (wcześniej ${oldAmountToDisplay})`,
        threadExpenseReportName: ({formattedAmount, comment}: ThreadRequestReportNameParams) => `${formattedAmount} ${comment ? `dla ${comment}` : 'wydatek'}`,
        invoiceReportName: ({linkedReportID}: OriginalMessage<typeof CONST.REPORT.ACTIONS.TYPE.REPORT_PREVIEW>) => `Raport faktury nr ${linkedReportID}`,
        threadPaySomeoneReportName: ({formattedAmount, comment}: ThreadSentMoneyReportNameParams) => `${formattedAmount} wysłano${comment ? `dla ${comment}` : ''}`,
        movedFromPersonalSpace: ({workspaceName, reportName}: MovedFromPersonalSpaceParams) => `przeniesiono wydatek z przestrzeni osobistej do ${workspaceName ?? `czat z ${reportName}`}`,
        movedToPersonalSpace: 'przeniesiono wydatek do przestrzeni osobistej',
        tagSelection: 'Wybierz tag, aby lepiej zorganizować swoje wydatki.',
        categorySelection: 'Wybierz kategorię, aby lepiej zorganizować swoje wydatki.',
        error: {
            invalidCategoryLength: 'Nazwa kategorii przekracza 255 znaków. Proszę ją skrócić lub wybrać inną kategorię.',
            invalidTagLength: 'Nazwa tagu przekracza 255 znaków. Proszę skrócić ją lub wybrać inny tag.',
            invalidAmount: 'Proszę wprowadzić prawidłową kwotę przed kontynuowaniem',
            invalidIntegerAmount: 'Proszę wprowadzić pełną kwotę w dolarach przed kontynuowaniem',
            invalidTaxAmount: ({amount}: RequestAmountParams) => `Maksymalna kwota podatku to ${amount}`,
            invalidSplit: 'Suma podziałów musi być równa całkowitej kwocie',
            invalidSplitParticipants: 'Proszę wprowadzić kwotę większą niż zero dla co najmniej dwóch uczestników.',
            invalidSplitYourself: 'Proszę wprowadzić kwotę różną od zera dla podziału',
            noParticipantSelected: 'Proszę wybrać uczestnika',
            other: 'Nieoczekiwany błąd. Proszę spróbować ponownie później.',
            genericCreateFailureMessage: 'Nieoczekiwany błąd podczas przesyłania tego wydatku. Proszę spróbować ponownie później.',
            genericCreateInvoiceFailureMessage: 'Nieoczekiwany błąd podczas wysyłania tej faktury. Proszę spróbować ponownie później.',
            genericHoldExpenseFailureMessage: 'Nieoczekiwany błąd podczas wstrzymywania tego wydatku. Proszę spróbować ponownie później.',
            genericUnholdExpenseFailureMessage: 'Nieoczekiwany błąd podczas zdejmowania tego wydatku z blokady. Proszę spróbować ponownie później.',
            receiptDeleteFailureError: 'Nieoczekiwany błąd podczas usuwania tego paragonu. Proszę spróbować ponownie później.',
            receiptFailureMessage: 'Wystąpił błąd podczas przesyłania paragonu. Proszę',
            receiptFailureMessageShort: 'Wystąpił błąd podczas przesyłania paragonu.',
            tryAgainMessage: 'spróbuj ponownie',
            saveFileMessage: 'zapisz paragon',
            uploadLaterMessage: 'do przesłania później.',
            genericDeleteFailureMessage: 'Nieoczekiwany błąd podczas usuwania tego wydatku. Proszę spróbować ponownie później.',
            genericEditFailureMessage: 'Nieoczekiwany błąd podczas edytowania tego wydatku. Proszę spróbować ponownie później.',
            genericSmartscanFailureMessage: 'Transakcja ma brakujące pola',
            duplicateWaypointsErrorMessage: 'Proszę usunąć zduplikowane punkty trasy',
            atLeastTwoDifferentWaypoints: 'Proszę wprowadzić co najmniej dwa różne adresy',
            splitExpenseMultipleParticipantsErrorMessage: 'Wydatek nie może być podzielony między przestrzeń roboczą a innych członków. Proszę zaktualizować swój wybór.',
            invalidMerchant: 'Proszę wprowadzić prawidłowego sprzedawcę',
            atLeastOneAttendee: 'Należy wybrać co najmniej jednego uczestnika',
            invalidQuantity: 'Proszę wprowadzić prawidłową ilość',
            quantityGreaterThanZero: 'Ilość musi być większa niż zero',
            invalidSubrateLength: 'Musi być co najmniej jedna podstawka',
            invalidRate: 'Stawka nie jest ważna dla tego miejsca pracy. Proszę wybrać dostępną stawkę z tego miejsca pracy.',
        },
        dismissReceiptError: 'Zignoruj błąd',
        dismissReceiptErrorConfirmation: 'Uwaga! Zignorowanie tego błędu spowoduje całkowite usunięcie przesłanego paragonu. Czy jesteś pewien?',
        waitingOnEnabledWallet: ({submitterDisplayName}: WaitingOnBankAccountParams) =>
            `rozpoczęto rozliczanie. Płatność jest wstrzymana, dopóki ${submitterDisplayName} nie aktywuje swojego portfela.`,
        enableWallet: 'Włącz portfel',
        hold: 'Trzymaj',
        unhold: 'Usuń blokadę',
        holdExpense: 'Wstrzymaj wydatek',
        unholdExpense: 'Odblokuj wydatek',
        heldExpense: 'zatrzymał ten wydatek',
        unheldExpense: 'odblokowano ten wydatek',
        moveUnreportedExpense: 'Przenieś niezgłoszony wydatek',
        addUnreportedExpense: 'Dodaj niezgłoszony wydatek',
        selectUnreportedExpense: 'Wybierz co najmniej jeden wydatek do dodania do raportu.',
        emptyStateUnreportedExpenseTitle: 'Brak niezgłoszonych wydatków',
        emptyStateUnreportedExpenseSubtitle: 'Wygląda na to, że nie masz żadnych niezgłoszonych wydatków. Spróbuj utworzyć jeden poniżej.',
        addUnreportedExpenseConfirm: 'Dodaj do raportu',
        explainHold: 'Wyjaśnij, dlaczego wstrzymujesz ten wydatek.',
        undoSubmit: 'Cofnij wysłanie',
        retracted: 'wycofany',
        undoClose: 'Cofnij zamknięcie',
        reopened: 'ponownie otwarty',
        reopenReport: 'Ponownie otwórz raport',
        reopenExportedReportConfirmation: ({connectionName}: {connectionName: string}) =>
            `Ten raport został już wyeksportowany do ${connectionName}. Zmiana może prowadzić do rozbieżności danych. Czy na pewno chcesz ponownie otworzyć ten raport?`,
        reason: 'Powód',
        holdReasonRequired: 'Wymagane jest podanie powodu wstrzymania.',
        expenseWasPutOnHold: 'Wydatek został wstrzymany',
        expenseOnHold: 'Ten wydatek został wstrzymany. Proszę zapoznać się z komentarzami, aby poznać kolejne kroki.',
        expensesOnHold: 'Wszystkie wydatki zostały wstrzymane. Proszę zapoznać się z komentarzami, aby poznać kolejne kroki.',
        expenseDuplicate: 'Ten wydatek ma podobne szczegóły do innego. Proszę przejrzeć duplikaty, aby kontynuować.',
        someDuplicatesArePaid: 'Niektóre z tych duplikatów zostały już zatwierdzone lub opłacone.',
        reviewDuplicates: 'Przejrzyj duplikaty',
        keepAll: 'Zachowaj wszystkie',
        confirmApprove: 'Potwierdź kwotę zatwierdzenia',
        confirmApprovalAmount: 'Zatwierdź tylko zgodne wydatki lub zatwierdź cały raport.',
        confirmApprovalAllHoldAmount: () => ({
            one: 'Ten wydatek jest wstrzymany. Czy mimo to chcesz zatwierdzić?',
            other: 'Te wydatki są wstrzymane. Czy mimo to chcesz je zatwierdzić?',
        }),
        confirmPay: 'Potwierdź kwotę płatności',
        confirmPayAmount: 'Zapłać to, co nie jest wstrzymane, lub zapłać cały raport.',
        confirmPayAllHoldAmount: () => ({
            one: 'Ten wydatek jest wstrzymany. Czy mimo to chcesz zapłacić?',
            other: 'Te wydatki są wstrzymane. Czy mimo to chcesz zapłacić?',
        }),
        payOnly: 'Płać tylko',
        approveOnly: 'Zatwierdź tylko',
        holdEducationalTitle: 'To żądanie jest w toku',
        holdEducationalText: 'trzymaj',
        whatIsHoldExplain: 'Wstrzymanie jest jak naciśnięcie „pauzy” na wydatku, aby poprosić o więcej szczegółów przed zatwierdzeniem lub płatnością.',
        holdIsLeftBehind: 'Wstrzymane wydatki są przenoszone do innego raportu po zatwierdzeniu lub opłaceniu.',
        unholdWhenReady: 'Osoby zatwierdzające mogą zdjąć blokadę z wydatków, gdy będą gotowe do zatwierdzenia lub płatności.',
        changePolicyEducational: {
            title: 'Przeniosłeś ten raport!',
            description: 'Sprawdź te elementy, które mają tendencję do zmiany podczas przenoszenia raportów do nowego obszaru roboczego.',
            reCategorize: '<strong>Przeklasyfikuj wszelkie wydatki</strong>, aby były zgodne z zasadami przestrzeni roboczej.',
            workflows: 'Ten raport może teraz podlegać innemu <strong>procesowi zatwierdzania.</strong>',
        },
        changeWorkspace: 'Zmień przestrzeń roboczą',
        set: 'set',
        changed: 'zmieniono',
        removed: 'removed',
        transactionPending: 'Transakcja w toku.',
        chooseARate: 'Wybierz stawkę zwrotu kosztów za milę lub kilometr dla przestrzeni roboczej',
        unapprove: 'Cofnij zatwierdzenie',
        unapproveReport: 'Cofnij zatwierdzenie raportu',
        headsUp: 'Uwaga!',
        unapproveWithIntegrationWarning: ({accountingIntegration}: UnapproveWithIntegrationWarningParams) =>
            `Ten raport został już wyeksportowany do ${accountingIntegration}. Zmiana może prowadzić do rozbieżności w danych. Czy na pewno chcesz cofnąć zatwierdzenie tego raportu?`,
        reimbursable: 'podlegający zwrotowi',
        nonReimbursable: 'niepodlegający zwrotowi',
        bookingPending: 'Ta rezerwacja jest w toku',
        bookingPendingDescription: 'Ta rezerwacja jest w toku, ponieważ nie została jeszcze opłacona.',
        bookingArchived: 'Ta rezerwacja jest zarchiwizowana',
        bookingArchivedDescription: 'Ta rezerwacja jest zarchiwizowana, ponieważ data podróży minęła. Dodaj wydatek na ostateczną kwotę, jeśli to konieczne.',
        attendees: 'Uczestnicy',
        whoIsYourAccountant: 'Kim jest Twój księgowy?',
        paymentComplete: 'Płatność zakończona',
        time: 'Czas',
        startDate: 'Data rozpoczęcia',
        endDate: 'Data zakończenia',
        startTime: 'Czas rozpoczęcia',
        endTime: 'Czas zakończenia',
        deleteSubrate: 'Usuń podstawkę',
        deleteSubrateConfirmation: 'Czy na pewno chcesz usunąć tę podstawkę?',
        quantity: 'Ilość',
        subrateSelection: 'Wybierz podstawkę i wprowadź ilość.',
        qty: 'Ilość',
        firstDayText: () => ({
            one: `Pierwszy dzień: 1 godzina`,
            other: (count: number) => `Pierwszy dzień: ${count.toFixed(2)} godzin`,
        }),
        lastDayText: () => ({
            one: `Ostatni dzień: 1 godzina`,
            other: (count: number) => `Ostatni dzień: ${count.toFixed(2)} godzin`,
        }),
        tripLengthText: () => ({
            one: `Podróż: 1 pełny dzień`,
            other: (count: number) => `Podróż: ${count} pełne dni`,
        }),
        dates: 'Daty',
        rates: 'Stawki',
        submitsTo: ({name}: SubmitsToParams) => `Przesyła do ${name}`,
        moveExpenses: () => ({one: 'Przenieś wydatek', other: 'Przenieś wydatki'}),
    },
    transactionMerge: {
        listPage: {
            header: 'Scal wydatki',
            noEligibleExpenseFound: 'Nie znaleziono kwalifikujących się wydatków',
            noEligibleExpenseFoundSubtitle: `Nie masz wydatków, które można scalić z tym. <a href="${CONST.HELP_DOC_LINKS.MERGE_EXPENSES}">Dowiedz się więcej</a> o kwalifikujących się wydatkach.`,
            selectTransactionToMerge: ({reportName}: {reportName: string}) =>
                `Wybierz <a href="${CONST.HELP_DOC_LINKS.MERGE_EXPENSES}">kwalifikujący się wydatek</a> do scalenia <strong>${reportName}</strong>.`,
        },
        receiptPage: {
            header: 'Wybierz paragon',
            pageTitle: 'Wybierz paragon, który chcesz zachować:',
        },
        detailsPage: {
            header: 'Wybierz szczegóły',
            pageTitle: 'Wybierz szczegóły, które chcesz zachować:',
            noDifferences: 'Nie znaleziono różnic między transakcjami',
            pleaseSelectError: ({field}: {field: string}) => `Proszę wybrać ${field}`,
            selectAllDetailsError: 'Wybierz wszystkie szczegóły przed kontynuowaniem.',
        },
        confirmationPage: {
            header: 'Potwierdź szczegóły',
            pageTitle: 'Potwierdź szczegóły, które zachowujesz. Niezachowane zostaną usunięte.',
            confirmButton: 'Scal wydatki',
        },
    },
    share: {
        shareToExpensify: 'Udostępnij do Expensify',
        messageInputLabel: 'Wiadomość',
    },
    notificationPreferencesPage: {
        header: 'Preferencje powiadomień',
        label: 'Powiadom mnie o nowych wiadomościach',
        notificationPreferences: {
            always: 'Natychmiast',
            daily: 'Codziennie',
            mute: 'Wycisz',
            hidden: 'Ukryty',
        },
    },
    loginField: {
        numberHasNotBeenValidated: 'Numer nie został zweryfikowany. Kliknij przycisk, aby ponownie wysłać link weryfikacyjny przez SMS.',
        emailHasNotBeenValidated: 'E-mail nie został zweryfikowany. Kliknij przycisk, aby ponownie wysłać link weryfikacyjny za pomocą wiadomości tekstowej.',
    },
    avatarWithImagePicker: {
        uploadPhoto: 'Prześlij zdjęcie',
        removePhoto: 'Usuń zdjęcie',
        editImage: 'Edytuj zdjęcie',
        viewPhoto: 'Zobacz zdjęcie',
        imageUploadFailed: 'Przesyłanie obrazu nie powiodło się',
        deleteWorkspaceError: 'Przepraszamy, wystąpił nieoczekiwany problem podczas usuwania awatara Twojego miejsca pracy.',
        sizeExceeded: ({maxUploadSizeInMB}: SizeExceededParams) => `Wybrany obraz przekracza maksymalny rozmiar przesyłania wynoszący ${maxUploadSizeInMB} MB.`,
        resolutionConstraints: ({minHeightInPx, minWidthInPx, maxHeightInPx, maxWidthInPx}: ResolutionConstraintsParams) =>
            `Proszę przesłać obraz większy niż ${minHeightInPx}x${minWidthInPx} pikseli i mniejszy niż ${maxHeightInPx}x${maxWidthInPx} pikseli.`,
        notAllowedExtension: ({allowedExtensions}: NotAllowedExtensionParams) => `Zdjęcie profilowe musi być jednym z następujących typów: ${allowedExtensions.join(', ')}.`,
    },
    modal: {
        backdropLabel: 'Tło Modalu',
    },
    profilePage: {
        profile: 'Profil',
        preferredPronouns: 'Preferowane zaimki',
        selectYourPronouns: 'Wybierz swoje zaimki',
        selfSelectYourPronoun: 'Samodzielnie wybierz swój zaimek',
        emailAddress: 'Adres e-mail',
        setMyTimezoneAutomatically: 'Ustaw mój czas automatycznie',
        timezone: 'Strefa czasowa',
        invalidFileMessage: 'Nieprawidłowy plik. Proszę spróbować inny obraz.',
        avatarUploadFailureMessage: 'Wystąpił błąd podczas przesyłania awatara. Proszę spróbować ponownie.',
        online: 'Online',
        offline: 'Offline',
        syncing: 'Synchronizowanie',
        profileAvatar: 'Avatar profilu',
        publicSection: {
            title: 'Publiczny',
            subtitle: 'Te szczegóły są wyświetlane na Twoim publicznym profilu. Każdy może je zobaczyć.',
        },
        privateSection: {
            title: 'Prywatne',
            subtitle: 'Te dane są używane do podróży i płatności. Nigdy nie są wyświetlane na Twoim publicznym profilu.',
        },
    },
    securityPage: {
        title: 'Opcje zabezpieczeń',
        subtitle: 'Włącz uwierzytelnianie dwuskładnikowe, aby zabezpieczyć swoje konto.',
        goToSecurity: 'Wróć do strony bezpieczeństwa',
    },
    shareCodePage: {
        title: 'Twój kod',
        subtitle: 'Zaproś członków do Expensify, udostępniając swój osobisty kod QR lub link referencyjny.',
    },
    pronounsPage: {
        pronouns: 'Zaimek osobowy',
        isShownOnProfile: 'Twoje zaimki są wyświetlane na Twoim profilu.',
        placeholderText: 'Wyszukaj, aby zobaczyć opcje',
    },
    contacts: {
        contactMethod: 'Metoda kontaktu',
        contactMethods: 'Metody kontaktu',
        featureRequiresValidate: 'Ta funkcja wymaga weryfikacji konta.',
        validateAccount: 'Zweryfikuj swoje konto',
        helpTextBeforeEmail: 'Dodaj więcej sposobów, aby ludzie mogli Cię znaleźć, i przekazuj paragony do',
        helpTextAfterEmail: 'z wielu adresów e-mail.',
        pleaseVerify: 'Proszę zweryfikować tę metodę kontaktu',
        getInTouch: 'Kiedy będziemy musieli się z Tobą skontaktować, użyjemy tej metody kontaktu.',
        enterMagicCode: ({contactMethod}: EnterMagicCodeParams) => `Proszę wprowadzić magiczny kod wysłany na ${contactMethod}. Powinien dotrzeć w ciągu minuty lub dwóch.`,
        setAsDefault: 'Ustaw jako domyślne',
        yourDefaultContactMethod: 'To jest Twoja domyślna metoda kontaktu. Zanim będziesz mógł ją usunąć, musisz wybrać inną metodę kontaktu i kliknąć „Ustaw jako domyślną”.',
        removeContactMethod: 'Usuń metodę kontaktu',
        removeAreYouSure: 'Czy na pewno chcesz usunąć tę metodę kontaktu? Tej operacji nie można cofnąć.',
        failedNewContact: 'Nie udało się dodać tej metody kontaktu.',
        genericFailureMessages: {
            requestContactMethodValidateCode: 'Nie udało się wysłać nowego magicznego kodu. Proszę poczekać chwilę i spróbować ponownie.',
            validateSecondaryLogin: 'Niepoprawny lub nieważny kod magiczny. Spróbuj ponownie lub poproś o nowy kod.',
            deleteContactMethod: 'Nie udało się usunąć metody kontaktu. Proszę skontaktować się z Concierge w celu uzyskania pomocy.',
            setDefaultContactMethod: 'Nie udało się ustawić nowej domyślnej metody kontaktu. Proszę skontaktować się z Concierge po pomoc.',
            addContactMethod: 'Nie udało się dodać tej metody kontaktu. Proszę skontaktować się z Concierge po pomoc.',
            enteredMethodIsAlreadySubmitted: 'Ta metoda kontaktu już istnieje',
            passwordRequired: 'wymagane hasło.',
            contactMethodRequired: 'Wymagana jest metoda kontaktu',
            invalidContactMethod: 'Nieprawidłowa metoda kontaktu',
        },
        newContactMethod: 'Nowa metoda kontaktu',
        goBackContactMethods: 'Wróć do metod kontaktu',
    },
    // cspell:disable
    pronouns: {
        coCos: 'Co / Cos',
        eEyEmEir: 'E / Ey / Em / Eir',
        faeFaer: 'Fae / Faer',
        heHimHis: 'On / Jego / Jemu',
        heHimHisTheyThemTheirs: 'On / Jego / Jego / Oni / Ich / Ich',
        sheHerHers: 'Ona / Jej / Jej',
        sheHerHersTheyThemTheirs: 'Ona / Jej / Jej / Oni / Ich / Ich',
        merMers: 'Mer / Mers',
        neNirNirs: 'Ne / Nir / Nirs',
        neeNerNers: 'Nee / Ner / Ners',
        perPers: 'Per / Pers',
        theyThemTheirs: 'Oni / Ich / Ich',
        thonThons: 'Thon / Thons',
        veVerVis: 'Ve / Ver / Vis',
        viVir: 'Vi / Vir',
        xeXemXyr: 'Xe / Xem / Xyr',
        zeZieZirHir: 'Ze / Zie / Zir / Hir',
        zeHirHirs: 'Ze / Hir',
        callMeByMyName: 'Zadzwoń do mnie po imieniu',
    },
    // cspell:enable
    displayNamePage: {
        headerTitle: 'Nazwa wyświetlana',
        isShownOnProfile: 'Twoja nazwa wyświetlana jest widoczna na Twoim profilu.',
    },
    timezonePage: {
        timezone: 'Strefa czasowa',
        isShownOnProfile: 'Twoja strefa czasowa jest wyświetlana na Twoim profilu.',
        getLocationAutomatically: 'Automatycznie określ swoją lokalizację',
    },
    updateRequiredView: {
        updateRequired: 'Wymagana aktualizacja',
        pleaseInstall: 'Proszę zaktualizować do najnowszej wersji New Expensify.',
        pleaseInstallExpensifyClassic: 'Proszę zainstalować najnowszą wersję Expensify',
        toGetLatestChanges: 'Na urządzenia mobilne lub stacjonarne pobierz i zainstaluj najnowszą wersję. W przypadku przeglądarki internetowej odśwież swoją przeglądarkę.',
        newAppNotAvailable: 'Aplikacja New Expensify nie jest już dostępna.',
    },
    initialSettingsPage: {
        about: 'O aplikacji',
        aboutPage: {
            description: 'Nowa aplikacja Expensify jest tworzona przez społeczność deweloperów open-source z całego świata. Pomóż nam budować przyszłość Expensify.',
            appDownloadLinks: 'Linki do pobrania aplikacji',
            viewKeyboardShortcuts: 'Wyświetl skróty klawiaturowe',
            viewTheCode: 'Zobacz kod',
            viewOpenJobs: 'Zobacz dostępne oferty pracy',
            reportABug: 'Zgłoś błąd',
            troubleshoot: 'Rozwiązywanie problemów',
        },
        appDownloadLinks: {
            android: {
                label: 'Android',
            },
            ios: {
                label: 'iOS',
            },
            desktop: {
                label: 'macOS',
            },
        },
        troubleshoot: {
            clearCacheAndRestart: 'Wyczyść pamięć podręczną i uruchom ponownie',
            viewConsole: 'Wyświetl konsolę debugowania',
            debugConsole: 'Konsola debugowania',
            description:
                '<muted-text>Skorzystaj z poniższych narzędzi, aby pomóc w rozwiązywaniu problemów z Expensify. Jeśli napotkasz jakiekolwiek problemy, <concierge-link>zgłoś błąd</concierge-link>.</muted-text>',
            confirmResetDescription: 'Wszystkie niesłane wiadomości robocze zostaną utracone, ale reszta Twoich danych jest bezpieczna.',
            resetAndRefresh: 'Zresetuj i odśwież',
            clientSideLogging: 'Logowanie po stronie klienta',
            noLogsToShare: 'Brak dzienników do udostępnienia',
            useProfiling: 'Użyj profilowania',
            profileTrace: 'Ślad profilu',
            results: 'Wyniki',
            releaseOptions: 'Opcje wydania',
            testingPreferences: 'Testowanie preferencji',
            useStagingServer: 'Użyj serwera Staging',
            forceOffline: 'Wymuś tryb offline',
            simulatePoorConnection: 'Symuluj słabe połączenie internetowe',
            simulateFailingNetworkRequests: 'Symuluj nieudane żądania sieciowe',
            authenticationStatus: 'Status uwierzytelnienia',
            deviceCredentials: 'Dane uwierzytelniające urządzenia',
            invalidate: 'Unieważnij',
            destroy: 'Zniszczyć',
            maskExportOnyxStateData: 'Maskuj wrażliwe dane członków podczas eksportowania stanu Onyx',
            exportOnyxState: 'Eksportuj stan Onyx',
            importOnyxState: 'Importuj stan Onyx',
            testCrash: 'Test awarii',
            resetToOriginalState: 'Przywróć do stanu początkowego',
            usingImportedState: 'Używasz zaimportowanego stanu. Naciśnij tutaj, aby go wyczyścić.',
            shouldBlockTransactionThreadReportCreation: 'Blokuj tworzenie raportów wątku transakcji',
            debugMode: 'Tryb debugowania',
            invalidFile: 'Nieprawidłowy plik',
            invalidFileDescription: 'Plik, który próbujesz zaimportować, jest nieprawidłowy. Spróbuj ponownie.',
            invalidateWithDelay: 'Unieważnij z opóźnieniem',
            recordTroubleshootData: 'Rejestrowanie danych rozwiązywania problemów',
            softKillTheApp: 'Miękkie wyłączenie aplikacji',
            kill: 'Zabić',
        },
        debugConsole: {
            saveLog: 'Zapisz log',
            shareLog: 'Udostępnij dziennik',
            enterCommand: 'Wpisz polecenie',
            execute: 'Wykonaj',
            noLogsAvailable: 'Brak dostępnych logów',
            logSizeTooLarge: ({size}: LogSizeParams) => `Rozmiar dziennika przekracza limit ${size} MB. Proszę użyć "Zapisz dziennik", aby pobrać plik dziennika.`,
            logs: 'Dzienniki',
            viewConsole: 'Wyświetl konsolę',
        },
        security: 'Bezpieczeństwo',
        signOut: 'Wyloguj się',
        restoreStashed: 'Przywróć zapisane logowanie',
        signOutConfirmationText: 'Utracisz wszystkie zmiany offline, jeśli się wylogujesz.',
        versionLetter: 'v',
        readTheTermsAndPrivacy: {
            phrase1: 'Przeczytaj',
            phrase2: 'Warunki korzystania z usługi',
            phrase3: 'i',
            phrase4: 'Prywatność',
        },
        help: 'Pomoc',
        whatIsNew: 'Co nowego',
        accountSettings: 'Ustawienia konta',
        account: 'Konto',
        general: 'Ogólne',
    },
    closeAccountPage: {
        closeAccount: 'Zamknij konto',
        reasonForLeavingPrompt: 'Będzie nam przykro, jeśli odejdziesz! Czy mógłbyś nam powiedzieć dlaczego, abyśmy mogli się poprawić?',
        enterMessageHere: 'Wprowadź wiadomość tutaj',
        closeAccountWarning: 'Zamknięcie konta jest nieodwracalne.',
        closeAccountPermanentlyDeleteData: 'Czy na pewno chcesz usunąć swoje konto? Spowoduje to trwałe usunięcie wszystkich zaległych wydatków.',
        enterDefaultContactToConfirm: 'Proszę podać domyślną metodę kontaktu, aby potwierdzić chęć zamknięcia konta. Twoja domyślna metoda kontaktu to:',
        enterDefaultContact: 'Wprowadź domyślną metodę kontaktu',
        defaultContact: 'Domyślna metoda kontaktu:',
        enterYourDefaultContactMethod: 'Proszę podać domyślną metodę kontaktu, aby zamknąć konto.',
    },
    mergeAccountsPage: {
        mergeAccount: 'Połącz konta',
        accountDetails: {
            accountToMergeInto: 'Wprowadź konto, z którym chcesz połączyć',
            notReversibleConsent: 'Rozumiem, że to jest nieodwracalne',
        },
        accountValidate: {
            confirmMerge: 'Czy na pewno chcesz połączyć konta?',
            lossOfUnsubmittedData: `Scalanie kont jest nieodwracalne i spowoduje utratę wszelkich niezatwierdzonych wydatków dla`,
            enterMagicCode: `Aby kontynuować, wprowadź magiczny kod wysłany na`,
            errors: {
                incorrectMagicCode: 'Niepoprawny lub nieważny kod magiczny. Spróbuj ponownie lub poproś o nowy kod.',
                fallback: 'Coś poszło nie tak. Spróbuj ponownie później.',
            },
        },
        mergeSuccess: {
            accountsMerged: 'Konta połączone!',
            description: ({from, to}: MergeSuccessDescriptionParams) =>
                `<muted-text><centered-text>Pomyślnie scalono wszystkie dane z <strong>${from}</strong> do <strong>${to}</strong>. W przyszłości możesz używać dowolnego loginu dla tego konta.</centered-text></muted-text>`,
        },
        mergePendingSAML: {
            weAreWorkingOnIt: 'Pracujemy nad tym',
            limitedSupport: 'Nie obsługujemy jeszcze łączenia kont w New Expensify. Proszę wykonać tę czynność w Expensify Classic.',
            reachOutForHelp: '<muted-text><centered-text>Jeśli masz jakiekolwiek pytania, <concierge-link>skontaktuj się z Concierge</concierge-link>!</centered-text></muted-text>',
            goToExpensifyClassic: 'Przejdź do Expensify Classic',
        },
        mergeFailureSAMLDomainControlDescription: ({email}: MergeFailureDescriptionGenericParams) =>
            `<muted-text><centered-text>Nie można połączyć strony <strong>${email}</strong>, ponieważ jest ona kontrolowana przez <strong>${email.split('@').at(1) ?? ''}</strong>. <concierge-link>Skontaktuj się z Concierge</concierge-link>, aby uzyskać pomoc.</centered-text></muted-text>`,
        mergeFailureSAMLAccountDescription: ({email}: MergeFailureDescriptionGenericParams) =>
            `<muted-text><centered-text>Nie można połączyć <strong>${email}</strong> z innymi kontami, ponieważ administrator domeny ustawił je jako główny login. Zamiast tego połącz z nim inne konta.</centered-text></muted-text>`,
        mergeFailure2FA: {
            description: ({email}: MergeFailureDescriptionGenericParams) =>
                `<muted-text><centered-text>Nie można scalić kont, ponieważ <strong>${email}</strong> ma włączone uwierzytelnianie dwuskładnikowe (2FA). Wyłącz 2FA dla <strong>${email}</strong> i spróbuj ponownie.</centered-text></muted-text>`,
            learnMore: 'Dowiedz się więcej o łączeniu kont.',
        },
        mergeFailureAccountLockedDescription: ({email}: MergeFailureDescriptionGenericParams) =>
            `<muted-text><centered-text>Nie można scalić strony <strong>${email}</strong>, ponieważ jest zablokowana. <concierge-link>Skontaktuj się z Concierge</concierge-link>, aby uzyskać pomoc.</centered-text></muted-text>`,
        mergeFailureUncreatedAccountDescription: ({email, contactMethodLink}: MergeFailureUncreatedAccountDescriptionParams) =>
            `<muted-text><centered-text>Nie możesz scalić kont, ponieważ <strong>${email}</strong> nie ma konta Expensify. Zamiast tego <a href="${contactMethodLink}">dodaj je jako metodę kontaktu</a>.</centered-text></muted-text>`,
        mergeFailureSmartScannerAccountDescription: ({email}: MergeFailureDescriptionGenericParams) =>
            `<muted-text><centered-text>Nie można połączyć <strong>${email}</strong> z innymi kontami. Zamiast tego połącz z nim inne konta.</centered-text></muted-text>`,
        mergeFailureInvoicedAccountDescription: ({email}: MergeFailureDescriptionGenericParams) =>
            `<muted-text><centered-text>Nie można scalić kont w <strong>${email}</strong>, ponieważ to konto posiada zafakturowaną relację rozliczeniową.</centered-text></muted-text>`,
        mergeFailureTooManyAttempts: {
            heading: 'Spróbuj ponownie później',
            description: 'Było zbyt wiele prób połączenia kont. Proszę spróbować ponownie później.',
        },
        mergeFailureUnvalidatedAccount: {
            description: 'Nie możesz połączyć się z innymi kontami, ponieważ nie jest ono zweryfikowane. Proszę zweryfikować konto i spróbować ponownie.',
        },
        mergeFailureSelfMerge: {
            description: 'Nie można połączyć konta z samym sobą.',
        },
        mergeFailureGenericHeading: 'Nie można połączyć kont',
    },
    lockAccountPage: {
        reportSuspiciousActivity: 'Zgłoś podejrzaną aktywność',
        lockAccount: 'Zablokuj konto',
        unlockAccount: 'Odblokuj konto',
        compromisedDescription: 'Zauważyłeś coś podejrzanego? Zgłoszenie spowoduje natychmiastowe zablokowanie konta, zatrzymanie transakcji kartą Expensify i uniemożliwienie zmian.',
        domainAdminsDescription: 'Dla administratorów domen: wstrzymuje to również wszystkie działania kart Expensify i działania administracyjne w Twoich domenach.',
        areYouSure: 'Czy na pewno chcesz zablokować swoje konto Expensify?',
        ourTeamWill: 'Nasz zespół zbada sprawę i usunie nieautoryzowany dostęp. Aby odzyskać dostęp, musisz współpracować z Concierge.',
    },
    failedToLockAccountPage: {
        failedToLockAccount: 'Nie udało się zablokować konta',
        failedToLockAccountDescription: `Nie mogliśmy zablokować Twojego konta. Proszę porozmawiać z Concierge, aby rozwiązać ten problem.`,
        chatWithConcierge: 'Czat z Concierge',
    },
    unlockAccountPage: {
        accountLocked: 'Konto zablokowane',
        yourAccountIsLocked: 'Twoje konto jest zablokowane',
        chatToConciergeToUnlock: 'Porozmawiaj z Concierge, aby rozwiązać problemy związane z bezpieczeństwem i odblokować swoje konto.',
        chatWithConcierge: 'Czat z Concierge',
    },
    passwordPage: {
        changePassword: 'Zmień hasło',
        changingYourPasswordPrompt: 'Zmiana hasła spowoduje aktualizację hasła zarówno dla Twojego konta Expensify.com, jak i New Expensify.',
        currentPassword: 'Obecne hasło',
        newPassword: 'Nowe hasło',
        newPasswordPrompt: 'Twoje nowe hasło musi się różnić od starego hasła i zawierać co najmniej 8 znaków, 1 wielką literę, 1 małą literę i 1 cyfrę.',
    },
    twoFactorAuth: {
        headerTitle: 'Uwierzytelnianie dwuskładnikowe',
        twoFactorAuthEnabled: 'Uwierzytelnianie dwuskładnikowe włączone',
        whatIsTwoFactorAuth:
            'Uwierzytelnianie dwuskładnikowe (2FA) pomaga chronić Twoje konto. Podczas logowania będziesz musiał wprowadzić kod wygenerowany przez preferowaną aplikację uwierzytelniającą.',
        disableTwoFactorAuth: 'Wyłącz uwierzytelnianie dwuskładnikowe',
        explainProcessToRemove: 'Aby wyłączyć uwierzytelnianie dwuskładnikowe (2FA), wprowadź prawidłowy kod z aplikacji uwierzytelniającej.',
        disabled: 'Uwierzytelnianie dwuskładnikowe zostało teraz wyłączone',
        noAuthenticatorApp: 'Nie będziesz już potrzebować aplikacji uwierzytelniającej, aby zalogować się do Expensify.',
        stepCodes: 'Kody odzyskiwania',
        keepCodesSafe: 'Zachowaj te kody odzyskiwania w bezpiecznym miejscu!',
        codesLoseAccess:
            'Jeśli stracisz dostęp do aplikacji uwierzytelniającej i nie masz tych kodów, stracisz dostęp do swojego konta.\n\nUwaga: Ustawienie uwierzytelniania dwuskładnikowego spowoduje wylogowanie ze wszystkich innych aktywnych sesji.',
        errorStepCodes: 'Proszę skopiować lub pobrać kody przed kontynuowaniem.',
        stepVerify: 'Zweryfikuj',
        scanCode: 'Zeskanuj kod QR za pomocą swojego',
        authenticatorApp: 'aplikacja uwierzytelniająca',
        addKey: 'Lub dodaj ten klucz tajny do swojej aplikacji uwierzytelniającej:',
        enterCode: 'Następnie wprowadź sześciocyfrowy kod wygenerowany przez aplikację uwierzytelniającą.',
        stepSuccess: 'Zakończono',
        enabled: 'Uwierzytelnianie dwuskładnikowe włączone',
        congrats: 'Gratulacje! Teraz masz dodatkowe zabezpieczenie.',
        copy: 'Kopiuj',
        disable: 'Wyłącz',
        enableTwoFactorAuth: 'Włącz uwierzytelnianie dwuskładnikowe',
        pleaseEnableTwoFactorAuth: 'Proszę włączyć uwierzytelnianie dwuskładnikowe.',
        twoFactorAuthIsRequiredDescription: 'Ze względów bezpieczeństwa Xero wymaga uwierzytelniania dwuskładnikowego do połączenia integracji.',
        twoFactorAuthIsRequiredForAdminsHeader: 'Wymagana dwuskładnikowa autoryzacja',
        twoFactorAuthIsRequiredForAdminsTitle: 'Proszę włączyć uwierzytelnianie dwuskładnikowe',
        twoFactorAuthIsRequiredForAdminsDescription: 'Twoje połączenie z Xero wymaga użycia uwierzytelniania dwuskładnikowego. Aby kontynuować korzystanie z Expensify, proszę je włączyć.',
        twoFactorAuthCannotDisable: 'Nie można wyłączyć 2FA',
        twoFactorAuthRequired: 'Do połączenia z Xero wymagana jest uwierzytelnianie dwuskładnikowe (2FA) i nie można go wyłączyć.',
    },
    recoveryCodeForm: {
        error: {
            pleaseFillRecoveryCode: 'Proszę wprowadzić swój kod odzyskiwania',
            incorrectRecoveryCode: 'Nieprawidłowy kod odzyskiwania. Proszę spróbować ponownie.',
        },
        useRecoveryCode: 'Użyj kodu odzyskiwania',
        recoveryCode: 'Kod odzyskiwania',
        use2fa: 'Użyj kodu uwierzytelniania dwuskładnikowego',
    },
    twoFactorAuthForm: {
        error: {
            pleaseFillTwoFactorAuth: 'Proszę wprowadzić swój kod uwierzytelniania dwuskładnikowego',
            incorrect2fa: 'Nieprawidłowy kod uwierzytelniania dwuskładnikowego. Proszę spróbować ponownie.',
        },
    },
    passwordConfirmationScreen: {
        passwordUpdated: 'Hasło zaktualizowane!',
        allSet: 'Wszystko gotowe. Zachowaj swoje nowe hasło w bezpiecznym miejscu.',
    },
    privateNotes: {
        title: 'Prywatne notatki',
        personalNoteMessage: 'Prowadź notatki dotyczące tej rozmowy tutaj. Jesteś jedyną osobą, która może dodawać, edytować lub przeglądać te notatki.',
        sharedNoteMessage: 'Zapisuj notatki dotyczące tej rozmowy tutaj. Pracownicy Expensify i inni członkowie na domenie team.expensify.com mogą przeglądać te notatki.',
        composerLabel: 'Notatki',
        myNote: 'Moja notatka',
        error: {
            genericFailureMessage: 'Prywatne notatki nie mogły zostać zapisane',
        },
    },
    billingCurrency: {
        error: {
            securityCode: 'Proszę wprowadzić prawidłowy kod zabezpieczający',
        },
        securityCode: 'Kod bezpieczeństwa',
        changeBillingCurrency: 'Zmień walutę rozliczeniową',
        changePaymentCurrency: 'Zmień walutę płatności',
        paymentCurrency: 'Waluta płatności',
        paymentCurrencyDescription: 'Wybierz standardową walutę, na którą powinny być przeliczane wszystkie wydatki osobiste',
        note: `Uwaga: Zmiana waluty płatności może mieć wpływ na wysokość opłaty za Expensify. Szczegółowe informacje można znaleźć na naszej <a href="${CONST.PRICING}">stronie z cenami</a>.`,
    },
    addDebitCardPage: {
        addADebitCard: 'Dodaj kartę debetową',
        nameOnCard: 'Imię na karcie',
        debitCardNumber: 'Numer karty debetowej',
        expiration: 'Data wygaśnięcia',
        expirationDate: 'MMYY',
        cvv: 'CVV',
        billingAddress: 'Adres rozliczeniowy',
        growlMessageOnSave: 'Twoja karta debetowa została pomyślnie dodana',
        expensifyPassword: 'Hasło do Expensify',
        error: {
            invalidName: 'Nazwa może zawierać tylko litery',
            addressZipCode: 'Proszę wprowadzić prawidłowy kod pocztowy',
            debitCardNumber: 'Proszę wprowadzić prawidłowy numer karty debetowej',
            expirationDate: 'Proszę wybrać prawidłową datę ważności',
            securityCode: 'Proszę wprowadzić prawidłowy kod zabezpieczający',
            addressStreet: 'Proszę wprowadzić prawidłowy adres rozliczeniowy, który nie jest skrytką pocztową',
            addressState: 'Proszę wybrać stan',
            addressCity: 'Proszę wprowadzić miasto',
            genericFailureMessage: 'Wystąpił błąd podczas dodawania karty. Proszę spróbować ponownie.',
            password: 'Proszę wprowadzić swoje hasło do Expensify',
        },
    },
    addPaymentCardPage: {
        addAPaymentCard: 'Dodaj kartę płatniczą',
        nameOnCard: 'Imię na karcie',
        paymentCardNumber: 'Numer karty',
        expiration: 'Data wygaśnięcia',
        expirationDate: 'MM/YY',
        cvv: 'CVV',
        billingAddress: 'Adres rozliczeniowy',
        growlMessageOnSave: 'Twoja karta płatnicza została pomyślnie dodana',
        expensifyPassword: 'Hasło do Expensify',
        error: {
            invalidName: 'Nazwa może zawierać tylko litery',
            addressZipCode: 'Proszę wprowadzić prawidłowy kod pocztowy',
            paymentCardNumber: 'Proszę wprowadzić prawidłowy numer karty',
            expirationDate: 'Proszę wybrać prawidłową datę ważności',
            securityCode: 'Proszę wprowadzić prawidłowy kod zabezpieczający',
            addressStreet: 'Proszę wprowadzić prawidłowy adres rozliczeniowy, który nie jest skrytką pocztową',
            addressState: 'Proszę wybrać stan',
            addressCity: 'Proszę wprowadzić miasto',
            genericFailureMessage: 'Wystąpił błąd podczas dodawania karty. Proszę spróbować ponownie.',
            password: 'Proszę wprowadzić swoje hasło do Expensify',
        },
    },
    walletPage: {
        balance: 'Saldo',
        paymentMethodsTitle: 'Metody płatności',
        setDefaultConfirmation: 'Ustaw domyślną metodę płatności',
        setDefaultSuccess: 'Domyślna metoda płatności ustawiona!',
        deleteAccount: 'Usuń konto',
        deleteConfirmation: 'Czy na pewno chcesz usunąć to konto?',
        error: {
            notOwnerOfBankAccount: 'Wystąpił błąd podczas ustawiania tego konta bankowego jako domyślnej metody płatności.',
            invalidBankAccount: 'To konto bankowe jest tymczasowo zawieszone.',
            notOwnerOfFund: 'Wystąpił błąd podczas ustawiania tej karty jako domyślnej metody płatności.',
            setDefaultFailure: 'Coś poszło nie tak. Proszę skontaktować się z Concierge w celu uzyskania dalszej pomocy.',
        },
        addBankAccountFailure: 'Wystąpił nieoczekiwany błąd podczas próby dodania Twojego konta bankowego. Proszę spróbować ponownie.',
        getPaidFaster: 'Otrzymuj płatności szybciej',
        addPaymentMethod: 'Dodaj metodę płatności, aby wysyłać i odbierać płatności bezpośrednio w aplikacji.',
        getPaidBackFaster: 'Otrzymuj zwroty szybciej',
        secureAccessToYourMoney: 'Zabezpiecz dostęp do swoich pieniędzy',
        receiveMoney: 'Otrzymuj pieniądze w swojej lokalnej walucie',
        expensifyWallet: 'Expensify Wallet (Beta)',
        sendAndReceiveMoney: 'Wysyłaj i odbieraj pieniądze z przyjaciółmi. Tylko konta bankowe w USA.',
        enableWallet: 'Włącz portfel',
        addBankAccountToSendAndReceive: 'Dodaj konto bankowe, aby dokonywać lub otrzymywać płatności.',
        addDebitOrCreditCard: 'Dodaj kartę debetową lub kredytową',
        assignedCards: 'Przypisane karty',
        assignedCardsDescription: 'Są to karty przypisane przez administratora przestrzeni roboczej do zarządzania wydatkami firmy.',
        expensifyCard: 'Expensify Card',
        walletActivationPending: 'Przeglądamy Twoje informacje. Proszę sprawdź ponownie za kilka minut!',
        walletActivationFailed: 'Niestety, Twojego portfela nie można włączyć w tej chwili. Proszę skontaktować się z Concierge, aby uzyskać dalszą pomoc.',
        addYourBankAccount: 'Dodaj swoje konto bankowe',
        addBankAccountBody: 'Połącz swoje konto bankowe z Expensify, aby wysyłanie i odbieranie płatności bezpośrednio w aplikacji było łatwiejsze niż kiedykolwiek.',
        chooseYourBankAccount: 'Wybierz swoje konto bankowe',
        chooseAccountBody: 'Upewnij się, że wybierasz właściwy.',
        confirmYourBankAccount: 'Potwierdź swoje konto bankowe',
        personalBankAccounts: 'Osobiste konta bankowe',
        businessBankAccounts: 'Firmowe konta bankowe',
    },
    cardPage: {
        expensifyCard: 'Expensify Card',
        expensifyTravelCard: 'Karta Podróżna Expensify',
        availableSpend: 'Pozostały limit',
        smartLimit: {
            name: 'Inteligentny limit',
            title: ({formattedLimit}: ViolationsOverLimitParams) =>
                `Możesz wydać do ${formattedLimit} na tej karcie, a limit zostanie zresetowany, gdy Twoje zgłoszone wydatki zostaną zatwierdzone.`,
        },
        fixedLimit: {
            name: 'Stały limit',
            title: ({formattedLimit}: ViolationsOverLimitParams) => `Możesz wydać do ${formattedLimit} na tej karcie, a następnie zostanie ona dezaktywowana.`,
        },
        monthlyLimit: {
            name: 'Miesięczny limit',
            title: ({formattedLimit}: ViolationsOverLimitParams) =>
                `Możesz wydać do ${formattedLimit} na tej karcie miesięcznie. Limit zostanie zresetowany pierwszego dnia każdego miesiąca kalendarzowego.`,
        },
        virtualCardNumber: 'Numer karty wirtualnej',
        travelCardCvv: 'CVV karty podróżnej',
        physicalCardNumber: 'Numer karty fizycznej',
        getPhysicalCard: 'Uzyskaj fizyczną kartę',
        reportFraud: 'Zgłoś oszustwo związane z kartą wirtualną',
        reportTravelFraud: 'Zgłoś oszustwo związane z kartą podróżną',
        reviewTransaction: 'Przejrzyj transakcję',
        suspiciousBannerTitle: 'Podejrzana transakcja',
        suspiciousBannerDescription: 'Zauważyliśmy podejrzane transakcje na Twojej karcie. Dotknij poniżej, aby przejrzeć.',
        cardLocked: 'Twoja karta jest tymczasowo zablokowana, podczas gdy nasz zespół przegląda konto Twojej firmy.',
        cardDetails: {
            cardNumber: 'Numer karty wirtualnej',
            expiration: 'Wygaśnięcie',
            cvv: 'CVV',
            address: 'Adres',
            revealDetails: 'Pokaż szczegóły',
            revealCvv: 'Pokaż CVV',
            copyCardNumber: 'Skopiuj numer karty',
            updateAddress: 'Zaktualizuj adres',
        },
        cardAddedToWallet: ({platform}: {platform: 'Google' | 'Apple'}) => `Dodano do portfela ${platform}`,
        cardDetailsLoadingFailure: 'Wystąpił błąd podczas ładowania szczegółów karty. Sprawdź swoje połączenie internetowe i spróbuj ponownie.',
        validateCardTitle: 'Upewnijmy się, że to Ty',
        enterMagicCode: ({contactMethod}: EnterMagicCodeParams) =>
            `Proszę wprowadzić magiczny kod wysłany na ${contactMethod}, aby zobaczyć szczegóły swojej karty. Powinien dotrzeć w ciągu minuty lub dwóch.`,
    },
    workflowsPage: {
        workflowTitle: 'Wydatki',
        workflowDescription: 'Skonfiguruj przepływ pracy od momentu wystąpienia wydatku, w tym zatwierdzenie i płatność.',
        delaySubmissionTitle: 'Opóźnij zgłoszenia',
        delaySubmissionDescription:
            'Wybierz niestandardowy harmonogram przesyłania wydatków lub pozostaw to wyłączone, aby otrzymywać aktualizacje w czasie rzeczywistym dotyczące wydatków.',
        submissionFrequency: 'Częstotliwość składania wniosków',
        submissionFrequencyDateOfMonth: 'Data miesiąca',
        addApprovalsTitle: 'Dodaj zatwierdzenia',
        addApprovalButton: 'Dodaj przepływ pracy zatwierdzania',
        addApprovalTip: 'Ten domyślny przepływ pracy dotyczy wszystkich członków, chyba że istnieje bardziej szczegółowy przepływ pracy.',
        approver: 'Aprobujący',
        addApprovalsDescription: 'Wymagaj dodatkowej zgody przed autoryzacją płatności.',
        makeOrTrackPaymentsTitle: 'Dokonuj lub śledź płatności',
        makeOrTrackPaymentsDescription: 'Dodaj upoważnionego płatnika do płatności dokonywanych w Expensify lub śledź płatności dokonane gdzie indziej.',
        editor: {
            submissionFrequency: 'Wybierz, jak długo Expensify powinno czekać przed udostępnieniem wydatków bez błędów.',
        },
        frequencyDescription: 'Wybierz, jak często chcesz, aby wydatki były przesyłane automatycznie, lub ustaw je na ręczne przesyłanie.',
        frequencies: {
            instant: 'Natychmiastowy',
            weekly: 'Cotygodniowo',
            monthly: 'Miesięczny',
            twiceAMonth: 'Dwa razy w miesiącu',
            byTrip: 'Według podróży',
            manually: 'Ręcznie',
            daily: 'Codziennie',
            lastDayOfMonth: 'Ostatni dzień miesiąca',
            lastBusinessDayOfMonth: 'Ostatni dzień roboczy miesiąca',
            ordinals: {
                one: 'st',
                two: 'nd',
                few: 'rd',
                other: 'th',
                /* eslint-disable @typescript-eslint/naming-convention */
                '1': 'Pierwszy',
                '2': 'Drugi',
                '3': 'Trzeci',
                '4': 'Czwarty',
                '5': 'Piąty',
                '6': 'Szósty',
                '7': 'Siódmy',
                '8': 'Ósmy',
                '9': 'Dziewiąty',
                '10': 'Dziesiąty',
                /* eslint-enable @typescript-eslint/naming-convention */
            },
        },
        approverInMultipleWorkflows: 'Ten członek już należy do innego procesu zatwierdzania. Wszelkie zmiany tutaj będą miały odzwierciedlenie również tam.',
        approverCircularReference: ({name1, name2}: ApprovalWorkflowErrorParams) =>
            `<strong>${name1}</strong> już zatwierdza raporty do <strong>${name2}</strong>. Proszę wybrać innego zatwierdzającego, aby uniknąć cyklicznego przepływu pracy.`,
        emptyContent: {
            title: 'Brak członków do wyświetlenia',
            expensesFromSubtitle: 'Wszyscy członkowie przestrzeni roboczej już należą do istniejącego procesu zatwierdzania.',
            approverSubtitle: 'Wszyscy zatwierdzający należą do istniejącego przepływu pracy.',
        },
    },
    workflowsDelayedSubmissionPage: {
        autoReportingErrorMessage: 'Opóźnione zgłoszenie nie mogło zostać zmienione. Spróbuj ponownie lub skontaktuj się z pomocą techniczną.',
        autoReportingFrequencyErrorMessage: 'Nie można było zmienić częstotliwości przesyłania. Spróbuj ponownie lub skontaktuj się z pomocą techniczną.',
        monthlyOffsetErrorMessage: 'Nie można było zmienić miesięcznej częstotliwości. Spróbuj ponownie lub skontaktuj się z pomocą techniczną.',
    },
    workflowsCreateApprovalsPage: {
        title: 'Potwierdź',
        header: 'Dodaj więcej zatwierdzających i potwierdź.',
        additionalApprover: 'Dodatkowy zatwierdzający',
        submitButton: 'Dodaj przepływ pracy',
    },
    workflowsEditApprovalsPage: {
        title: 'Edytuj przepływ pracy zatwierdzania',
        deleteTitle: 'Usuń przepływ pracy zatwierdzania',
        deletePrompt: 'Czy na pewno chcesz usunąć ten proces zatwierdzania? Wszyscy członkowie będą następnie postępować zgodnie z domyślnym procesem.',
    },
    workflowsExpensesFromPage: {
        title: 'Wydatki od',
        header: 'Gdy następujący członkowie złożą wydatki:',
    },
    workflowsApproverPage: {
        genericErrorMessage: 'Nie można było zmienić zatwierdzającego. Spróbuj ponownie lub skontaktuj się z pomocą techniczną.',
        header: 'Wyślij do tego członka do zatwierdzenia:',
    },
    workflowsPayerPage: {
        title: 'Upoważniony płatnik',
        genericErrorMessage: 'Nie udało się zmienić upoważnionego płatnika. Proszę spróbować ponownie.',
        admins: 'Administratorzy',
        payer: 'Płatnik',
        paymentAccount: 'Konto płatnicze',
    },
    reportFraudPage: {
        title: 'Zgłoś oszustwo związane z kartą wirtualną',
        description: 'Jeśli dane Twojej wirtualnej karty zostały skradzione lub naruszone, trwale dezaktywujemy Twoją obecną kartę i dostarczymy Ci nową wirtualną kartę oraz numer.',
        deactivateCard: 'Dezaktywuj kartę',
        reportVirtualCardFraud: 'Zgłoś oszustwo związane z kartą wirtualną',
    },
    reportFraudConfirmationPage: {
        title: 'Zgłoszono oszustwo związane z kartą',
        description: 'Trwale dezaktywowaliśmy Twoją istniejącą kartę. Gdy wrócisz, aby zobaczyć szczegóły swojej karty, będziesz mieć nową wirtualną kartę dostępną.',
        buttonText: 'Zrozumiałem, dzięki!',
    },
    activateCardPage: {
        activateCard: 'Aktywuj kartę',
        pleaseEnterLastFour: 'Proszę podać ostatnie cztery cyfry swojej karty.',
        activatePhysicalCard: 'Aktywuj fizyczną kartę',
        error: {
            thatDidNotMatch: 'To nie pasuje do ostatnich 4 cyfr na twojej karcie. Spróbuj ponownie.',
            throttled:
                'Wprowadziłeś niepoprawnie ostatnie 4 cyfry swojej karty Expensify zbyt wiele razy. Jeśli jesteś pewien, że liczby są poprawne, skontaktuj się z Concierge, aby rozwiązać problem. W przeciwnym razie spróbuj ponownie później.',
        },
    },
    getPhysicalCard: {
        header: 'Uzyskaj fizyczną kartę',
        nameMessage: 'Wprowadź swoje imię i nazwisko, ponieważ będzie ono widoczne na Twojej karcie.',
        legalName: 'Imię i nazwisko prawne',
        legalFirstName: 'Imię prawne',
        legalLastName: 'Nazwisko prawne',
        phoneMessage: 'Wprowadź swój numer telefonu.',
        phoneNumber: 'Numer telefonu',
        address: 'Adres',
        addressMessage: 'Wprowadź swój adres wysyłki.',
        streetAddress: 'Adres ulicy',
        city: 'Miasto',
        state: 'Stan',
        zipPostcode: 'Kod pocztowy',
        country: 'Kraj',
        confirmMessage: 'Proszę potwierdzić swoje dane poniżej.',
        estimatedDeliveryMessage: 'Twoja fizyczna karta dotrze w ciągu 2-3 dni roboczych.',
        next: 'Następny',
        getPhysicalCard: 'Uzyskaj fizyczną kartę',
        shipCard: 'Wyślij kartę',
    },
    transferAmountPage: {
        transfer: ({amount}: TransferParams) => `Transfer${amount ? ` ${amount}` : ''}`,
        instant: 'Natychmiastowy (karta debetowa)',
        instantSummary: ({rate, minAmount}: InstantSummaryParams) => `${rate}% opłata (minimum ${minAmount})`,
        ach: '1-3 dni robocze (konto bankowe)',
        achSummary: 'Bez opłaty',
        whichAccount: 'Które konto?',
        fee: 'Opłata',
        transferSuccess: 'Transfer zakończony pomyślnie!',
        transferDetailBankAccount: 'Twoje pieniądze powinny dotrzeć w ciągu 1-3 dni roboczych.',
        transferDetailDebitCard: 'Twoje pieniądze powinny dotrzeć natychmiast.',
        failedTransfer: 'Twoje saldo nie jest w pełni uregulowane. Proszę przelać na konto bankowe.',
        notHereSubTitle: 'Proszę przelać saldo ze strony portfela',
        goToWallet: 'Przejdź do Portfela',
    },
    chooseTransferAccountPage: {
        chooseAccount: 'Wybierz konto',
    },
    paymentMethodList: {
        addPaymentMethod: 'Dodaj metodę płatności',
        addNewDebitCard: 'Dodaj nową kartę debetową',
        addNewBankAccount: 'Dodaj nowe konto bankowe',
        accountLastFour: 'Kończący się na',
        cardLastFour: 'Karta kończąca się na',
        addFirstPaymentMethod: 'Dodaj metodę płatności, aby wysyłać i odbierać płatności bezpośrednio w aplikacji.',
        defaultPaymentMethod: 'Domyślny',
        bankAccountLastFour: ({lastFour}: BankAccountLastFourParams) => `Konto bankowe • ${lastFour}`,
    },
    preferencesPage: {
        appSection: {
            title: 'Preferencje aplikacji',
        },
        testSection: {
            title: 'Testuj preferencje',
            subtitle: 'Ustawienia pomagające w debugowaniu i testowaniu aplikacji na etapie staging.',
        },
        receiveRelevantFeatureUpdatesAndExpensifyNews: 'Otrzymuj istotne aktualizacje funkcji i wiadomości od Expensify',
        muteAllSounds: 'Wycisz wszystkie dźwięki z Expensify',
    },
    priorityModePage: {
        priorityMode: 'Tryb priorytetowy',
        explainerText: 'Wybierz, czy #skupić się tylko na nieprzeczytanych i przypiętych czatach, czy pokazać wszystko z najnowszymi i przypiętymi czatami na górze.',
        priorityModes: {
            default: {
                label: 'Najnowsze',
                description: 'Pokaż wszystkie czaty posortowane według najnowszych',
            },
            gsd: {
                label: '#skupienie',
                description: 'Pokaż tylko nieprzeczytane, posortowane alfabetycznie',
            },
        },
    },
    reportDetailsPage: {
        inWorkspace: ({policyName}: ReportPolicyNameParams) => `w ${policyName}`,
        generatingPDF: 'Generowanie PDF',
        waitForPDF: 'Proszę czekać, generujemy PDF',
        errorPDF: 'Wystąpił błąd podczas próby wygenerowania Twojego PDF-a.',
        generatedPDF: 'Twój raport PDF został wygenerowany!',
    },
    reportDescriptionPage: {
        roomDescription: 'Opis pokoju',
        roomDescriptionOptional: 'Opis pokoju (opcjonalnie)',
        explainerText: 'Ustaw niestandardowy opis dla pokoju.',
    },
    groupChat: {
        lastMemberTitle: 'Uwaga!',
        lastMemberWarning: 'Ponieważ jesteś ostatnią osobą tutaj, opuszczenie spowoduje, że ten czat będzie niedostępny dla wszystkich członków. Czy na pewno chcesz opuścić?',
        defaultReportName: ({displayName}: ReportArchiveReasonsClosedParams) => `Czat grupowy ${displayName}`,
    },
    languagePage: {
        language: 'Język',
        aiGenerated: 'Tłumaczenia dla tego języka są generowane automatycznie i mogą zawierać błędy.',
    },
    themePage: {
        theme: 'Motyw',
        themes: {
            dark: {
                label: 'Ciemny',
            },
            light: {
                label: 'Światło',
            },
            system: {
                label: 'Użyj ustawień urządzenia',
            },
        },
        chooseThemeBelowOrSync: 'Wybierz motyw poniżej lub zsynchronizuj z ustawieniami urządzenia.',
    },
    termsOfUse: {
        phrase1: 'Logując się, zgadzasz się na',
        phrase2: 'Warunki korzystania z usługi',
        phrase3: 'i',
        phrase4: 'Prywatność',
        phrase5: `Przekazy pieniężne są świadczone przez ${CONST.WALLET.PROGRAM_ISSUERS.EXPENSIFY_PAYMENTS} (NMLS ID:2017010) zgodnie z jego`,
        phrase6: 'licencje',
    },
    validateCodeForm: {
        magicCodeNotReceived: 'Nie otrzymałeś magicznego kodu?',
        enterAuthenticatorCode: 'Proszę wprowadzić kod uwierzytelniający',
        enterRecoveryCode: 'Proszę wprowadzić swój kod odzyskiwania',
        requiredWhen2FAEnabled: 'Wymagane, gdy 2FA jest włączone',
        requestNewCode: 'Poproś o nowy kod w',
        requestNewCodeAfterErrorOccurred: 'Poproś o nowy kod',
        error: {
            pleaseFillMagicCode: 'Proszę wprowadzić swój magiczny kod',
            incorrectMagicCode: 'Niepoprawny lub nieważny kod magiczny. Spróbuj ponownie lub poproś o nowy kod.',
            pleaseFillTwoFactorAuth: 'Proszę wprowadzić swój kod uwierzytelniania dwuskładnikowego',
        },
    },
    passwordForm: {
        pleaseFillOutAllFields: 'Proszę wypełnić wszystkie pola',
        pleaseFillPassword: 'Proszę wprowadzić swoje hasło',
        pleaseFillTwoFactorAuth: 'Proszę wprowadzić swój kod dwuskładnikowy',
        enterYourTwoFactorAuthenticationCodeToContinue: 'Wprowadź swój kod uwierzytelniania dwuskładnikowego, aby kontynuować',
        forgot: 'Zapomniałeś?',
        requiredWhen2FAEnabled: 'Wymagane, gdy 2FA jest włączone',
        error: {
            incorrectPassword: 'Nieprawidłowe hasło. Spróbuj ponownie.',
            incorrectLoginOrPassword: 'Nieprawidłowy login lub hasło. Spróbuj ponownie.',
            incorrect2fa: 'Nieprawidłowy kod uwierzytelniania dwuskładnikowego. Proszę spróbować ponownie.',
            twoFactorAuthenticationEnabled: 'Masz włączone uwierzytelnianie dwuskładnikowe (2FA) na tym koncie. Zaloguj się, używając swojego adresu e-mail lub numeru telefonu.',
            invalidLoginOrPassword: 'Nieprawidłowy login lub hasło. Spróbuj ponownie lub zresetuj hasło.',
            unableToResetPassword:
                'Nie udało nam się zmienić Twojego hasła. Prawdopodobnie jest to spowodowane wygasłym linkiem do resetowania hasła w starym e-mailu do resetowania hasła. Wysłaliśmy Ci nowy link, abyś mógł spróbować ponownie. Sprawdź swoją skrzynkę odbiorczą i folder ze spamem; powinien dotrzeć w ciągu kilku minut.',
            noAccess: 'Nie masz dostępu do tej aplikacji. Proszę dodać swoją nazwę użytkownika GitHub, aby uzyskać dostęp.',
            accountLocked: 'Twoje konto zostało zablokowane po zbyt wielu nieudanych próbach. Spróbuj ponownie za 1 godzinę.',
            fallback: 'Coś poszło nie tak. Spróbuj ponownie później.',
        },
    },
    loginForm: {
        phoneOrEmail: 'Telefon lub e-mail',
        error: {
            invalidFormatEmailLogin: 'Wprowadzony adres e-mail jest nieprawidłowy. Proszę poprawić format i spróbować ponownie.',
        },
        cannotGetAccountDetails: 'Nie można pobrać szczegółów konta. Spróbuj zalogować się ponownie.',
        loginForm: 'Formularz logowania',
        notYou: ({user}: NotYouParams) => `Nie ${user}?`,
    },
    onboarding: {
        welcome: 'Witamy!',
        welcomeSignOffTitleManageTeam: 'Gdy ukończysz powyższe zadania, możemy odkrywać więcej funkcji, takich jak przepływy pracy zatwierdzania i reguły!',
        welcomeSignOffTitle: 'Miło cię poznać!',
        explanationModal: {
            title: 'Witamy w Expensify',
            description: 'Jedna aplikacja do zarządzania wydatkami biznesowymi i osobistymi z prędkością czatu. Wypróbuj ją i daj nam znać, co o tym myślisz. Jeszcze wiele przed nami!',
            secondaryDescription: 'Aby przełączyć się z powrotem na Expensify Classic, wystarczy stuknąć swoje zdjęcie profilowe > Przejdź do Expensify Classic.',
        },
        welcomeVideo: {
            title: 'Witamy w Expensify',
            description: 'Jedna aplikacja do zarządzania wszystkimi wydatkami biznesowymi i osobistymi w czacie. Stworzona dla Twojego biznesu, Twojego zespołu i Twoich przyjaciół.',
        },
        getStarted: 'Zacznij teraz',
        whatsYourName: 'Jak masz na imię?',
        peopleYouMayKnow: 'Osoby, które możesz znać, już tu są! Zweryfikuj swój email, aby do nich dołączyć.',
        workspaceYouMayJoin: ({domain, email}: WorkspaceYouMayJoin) => `Ktoś z ${domain} już utworzył przestrzeń roboczą. Proszę wprowadzić magiczny kod wysłany na ${email}.`,
        joinAWorkspace: 'Dołącz do przestrzeni roboczej',
        listOfWorkspaces: 'Oto lista przestrzeni roboczych, do których możesz dołączyć. Nie martw się, zawsze możesz dołączyć do nich później, jeśli wolisz.',
        workspaceMemberList: ({employeeCount, policyOwner}: WorkspaceMemberList) => `${employeeCount} członek${employeeCount > 1 ? 's' : ''} • ${policyOwner}`,
        whereYouWork: 'Gdzie pracujesz?',
        errorSelection: 'Wybierz opcję, aby kontynuować',
        purpose: {
            title: 'Co chcesz dzisiaj zrobić?',
            errorContinue: 'Proszę nacisnąć „kontynuuj”, aby rozpocząć konfigurację.',
            errorBackButton: 'Proszę dokończyć pytania dotyczące konfiguracji, aby rozpocząć korzystanie z aplikacji.',
            [CONST.ONBOARDING_CHOICES.EMPLOYER]: 'Otrzymaj zwrot od mojego pracodawcy',
            [CONST.ONBOARDING_CHOICES.MANAGE_TEAM]: 'Zarządzaj wydatkami mojego zespołu',
            [CONST.ONBOARDING_CHOICES.PERSONAL_SPEND]: 'Śledź i planuj wydatki',
            [CONST.ONBOARDING_CHOICES.CHAT_SPLIT]: 'Czat i dzielenie wydatków z przyjaciółmi',
            [CONST.ONBOARDING_CHOICES.LOOKING_AROUND]: 'Coś innego',
        },
        employees: {
            title: 'Ilu masz pracowników?',
            [CONST.ONBOARDING_COMPANY_SIZE.MICRO]: '1-10 pracowników',
            [CONST.ONBOARDING_COMPANY_SIZE.SMALL]: '11-50 pracowników',
            [CONST.ONBOARDING_COMPANY_SIZE.MEDIUM_SMALL]: '51-100 pracowników',
            [CONST.ONBOARDING_COMPANY_SIZE.MEDIUM]: '101-1 000 pracowników',
            [CONST.ONBOARDING_COMPANY_SIZE.LARGE]: 'Ponad 1 000 pracowników',
        },
        accounting: {
            title: 'Czy używasz jakiegoś oprogramowania księgowego?',
            none: 'None',
        },
        interestedFeatures: {
            title: 'Jakie funkcje Cię interesują?',
            featuresAlreadyEnabled: 'Twoje miejsce pracy ma już włączone następujące opcje:',
            featureYouMayBeInterestedIn: 'Włącz dodatkowe funkcje, które mogą Cię zainteresować:',
        },
        error: {
            requiredFirstName: 'Proszę podać swoje imię, aby kontynuować',
        },
        workEmail: {
            title: 'Jaki jest Twój służbowy adres e-mail?',
            subtitle: 'Expensify działa najlepiej, gdy połączysz swój służbowy e-mail.',
            explanationModal: {
                descriptionOne: 'Prześlij dalej na receipts@expensify.com do zeskanowania',
                descriptionTwo: 'Dołącz do swoich kolegów, którzy już korzystają z Expensify',
                descriptionThree: 'Ciesz się bardziej spersonalizowanym doświadczeniem',
            },
            addWorkEmail: 'Dodaj służbowy e-mail',
        },
        workEmailValidation: {
            title: 'Zweryfikuj swój służbowy adres e-mail',
            magicCodeSent: ({workEmail}: WorkEmailResendCodeParams) => `Proszę wprowadzić magiczny kod wysłany na ${workEmail}. Powinien dotrzeć w ciągu minuty lub dwóch.`,
        },
        workEmailValidationError: {
            publicEmail: 'Proszę podać prawidłowy adres e-mail z domeny prywatnej, np. mitch@company.com',
            offline: 'Nie mogliśmy dodać Twojego służbowego adresu e-mail, ponieważ wydajesz się być offline.',
        },
        mergeBlockScreen: {
            title: 'Nie można dodać służbowego adresu e-mail',
            subtitle: ({workEmail}: WorkEmailMergingBlockedParams) =>
                `Nie mogliśmy dodać ${workEmail}. Spróbuj ponownie później w Ustawieniach lub skontaktuj się z Concierge, aby uzyskać pomoc.`,
        },
        tasks: {
            testDriveAdminTask: {
                title: ({testDriveURL}) => `Neem een [proefrit](${testDriveURL})`,
                description: ({testDriveURL}) => `[Doe een snelle producttour](${testDriveURL}) om te zien waarom Expensify de snelste manier is om uw uitgaven te doen.`,
            },
            testDriveEmployeeTask: {
                title: ({testDriveURL}) => `Neem een [proefrit](${testDriveURL})`,
                description: ({testDriveURL}) => `Neem ons mee voor een [proefrit](${testDriveURL}) en uw team krijgt *3 maanden Expensify gratis!*`,
            },
            createTestDriveAdminWorkspaceTask: {
                title: ({workspaceConfirmationLink}) => `[Maak](${workspaceConfirmationLink}) een werkruimte`,
                description: 'Maak een werkruimte en configureer de instellingen met de hulp van uw setup specialist!',
            },
            createWorkspaceTask: {
                title: ({workspaceSettingsLink}) => `Maak een [werkruimte](${workspaceSettingsLink})`,
                description: ({workspaceSettingsLink}) =>
                    '*Maak een werkruimte* om uitgaven te volgen, bonnen te scannen, te chatten en meer.\n' +
                    '\n' +
                    '1. Klik op *Werkruimtes* > *Nieuwe werkruimte*.\n' +
                    '\n' +
                    `*Uw nieuwe werkruimte is klaar!* [Bekijk hem](${workspaceSettingsLink}).`,
            },
            setupCategoriesTask: {
                title: ({workspaceCategoriesLink}) => `Stel [categorieën](${workspaceCategoriesLink}) in`,
                description: ({workspaceCategoriesLink}) =>
                    '*Stel categorieën in* zodat uw team uitgaven kan coderen voor eenvoudige rapportage.\n' +
                    '\n' +
                    '1. Klik op *Werkruimtes*.\n' +
                    '3. Selecteer uw werkruimte.\n' +
                    '4. Klik op *Categorieën*.\n' +
                    '5. Schakel alle categorieën uit die u niet nodig heeft.\n' +
                    '6. Voeg uw eigen categorieën toe rechtsboven.\n' +
                    '\n' +
                    `[Breng me naar de categorie-instellingen van de werkruimte](${workspaceCategoriesLink}).\n` +
                    '\n' +
                    `![Stel categorieën in](${CONST.CLOUDFRONT_URL}/videos/walkthrough-categories-v2.mp4)`,
            },
            combinedTrackSubmitExpenseTask: {
                title: 'Dien een uitgave in',
                description:
                    '*Dien een uitgave in* door een bedrag in te voeren of een bon te scannen.\n' +
                    '\n' +
                    `1. Klik op de ${CONST.CUSTOM_EMOJIS.GLOBAL_CREATE}-knop.\n` +
                    '2. Kies *Uitgave aanmaken*.\n' +
                    '3. Voer een bedrag in of scan een bon.\n' +
                    `4. Voeg het e-mailadres of telefoonnummer van uw baas toe.\n` +
                    '5. Klik op *Aanmaken*.\n' +
                    '\n' +
                    'En u bent klaar!',
            },
            adminSubmitExpenseTask: {
                title: 'Dien een uitgave in',
                description:
                    '*Dien een uitgave in* door een bedrag in te voeren of een bon te scannen.\n' +
                    '\n' +
                    `1. Klik op de ${CONST.CUSTOM_EMOJIS.GLOBAL_CREATE}-knop.\n` +
                    '2. Kies *Uitgave aanmaken*.\n' +
                    '3. Voer een bedrag in of scan een bon.\n' +
                    '4. Bevestig de details.\n' +
                    '5. Klik op *Aanmaken*.\n' +
                    '\n' +
                    `En u bent klaar!`,
            },
            trackExpenseTask: {
                title: 'Volg een uitgave',
                description:
                    '*Volg een uitgave* in elke valuta, of u nu een bon heeft of niet.\n' +
                    '\n' +
                    `1. Klik op de ${CONST.CUSTOM_EMOJIS.GLOBAL_CREATE}-knop.\n` +
                    '2. Kies *Uitgave aanmaken*.\n' +
                    '3. Voer een bedrag in of scan een bon.\n' +
                    '4. Kies uw *persoonlijke* ruimte.\n' +
                    '5. Klik op *Aanmaken*.\n' +
                    '\n' +
                    'En u bent klaar! Jazeker, zo makkelijk is het.',
            },
            addAccountingIntegrationTask: {
                title: ({integrationName, workspaceAccountingLink}) =>
                    `Połącz${integrationName === CONST.ONBOARDING_ACCOUNTING_MAPPING.other ? '' : ' z'} [${integrationName === CONST.ONBOARDING_ACCOUNTING_MAPPING.other ? 'swoim' : ''} ${integrationName}](${workspaceAccountingLink})`,
                description: ({integrationName, workspaceAccountingLink}) =>
                    `Połącz${integrationName === CONST.ONBOARDING_ACCOUNTING_MAPPING.other ? ' swój' : ' z'} ${integrationName}, aby automatycznie kategoryzować wydatki i synchronizować dane, co ułatwi zamknięcie miesiąca.\n` +
                    '\n' +
                    '1. Kliknij *Ustawienia*.\n' +
                    '2. Przejdź do *Przestrzenie robocze*.\n' +
                    '3. Wybierz swoją przestrzeń roboczą.\n' +
                    '4. Kliknij *Księgowość*.\n' +
                    `5. Znajdź ${integrationName}.\n` +
                    '6. Kliknij *Połącz*.\n' +
                    '\n' +
                    `${
                        integrationName && CONST.connectionsVideoPaths[integrationName]
                            ? `[Przejdź do księgowości](${workspaceAccountingLink}).\n\n![Połącz z ${integrationName}](${CONST.CLOUDFRONT_URL}/${CONST.connectionsVideoPaths[integrationName]})`
                            : `[Przejdź do księgowości](${workspaceAccountingLink}).`
                    }`,
            },
            connectCorporateCardTask: {
                title: ({corporateCardLink}) => `Verbind [uw bedrijfskaart](${corporateCardLink})`,
                description: ({corporateCardLink}) =>
                    `Verbind uw bedrijfskaart om uitgaven automatisch te importeren en te coderen.\n` +
                    '\n' +
                    '1. Klik op *Werkruimtes*.\n' +
                    '2. Selecteer uw werkruimte.\n' +
                    '3. Klik op *Bedrijfskaarten*.\n' +
                    '4. Volg de aanwijzingen om uw kaart te verbinden.\n' +
                    '\n' +
                    `[Breng me naar het verbinden van mijn bedrijfskaarten](${corporateCardLink}).`,
            },

            inviteTeamTask: {
                title: ({workspaceMembersLink}) => `Nodig [uw team](${workspaceMembersLink}) uit`,
                description: ({workspaceMembersLink}) =>
                    '*Nodig uw team* uit voor Expensify zodat ze vandaag nog kunnen beginnen met het bijhouden van uitgaven.\n' +
                    '\n' +
                    '1. Klik op *Werkruimtes*.\n' +
                    '3. Selecteer uw werkruimte.\n' +
                    '4. Klik op *Leden* > *Lid uitnodigen*.\n' +
                    '5. Voer e-mailadressen of telefoonnummers in. \n' +
                    '6. Voeg een aangepast uitnodigingsbericht toe als u dat wilt!\n' +
                    '\n' +
                    `[Breng me naar werkruimtemedewerkers](${workspaceMembersLink}).\n` +
                    '\n' +
                    `![Nodig uw team uit](${CONST.CLOUDFRONT_URL}/videos/walkthrough-invite_members-v2.mp4)`,
            },

            setupCategoriesAndTags: {
                title: ({workspaceCategoriesLink, workspaceTagsLink}) => `Stel [categorieën](${workspaceCategoriesLink}) en [tags](${workspaceTagsLink}) in`,
                description: ({workspaceCategoriesLink, workspaceAccountingLink}) =>
                    '*Stel categorieën en tags in* zodat uw team uitgaven kan coderen voor eenvoudige rapportage.\n' +
                    '\n' +
                    `Importeer ze automatisch door [uw boekhoudsoftware te verbinden](${workspaceAccountingLink}), of stel ze handmatig in via uw [werkruimte-instellingen](${workspaceCategoriesLink}).`,
            },
            setupTagsTask: {
                title: ({workspaceTagsLink}) => `Stel [tags](${workspaceTagsLink}) in`,
                description: ({workspaceMoreFeaturesLink}) =>
                    'Gebruik tags om extra uitgavendetails toe te voegen zoals projecten, klanten, locaties en afdelingen. Als u meerdere niveaus van tags nodig heeft, kunt u upgraden naar het Control-abonnement.\n' +
                    '\n' +
                    '1. Klik op *Werkruimtes*.\n' +
                    '3. Selecteer uw werkruimte.\n' +
                    '4. Klik op *Meer functies*.\n' +
                    '5. Schakel *Tags* in.\n' +
                    '6. Navigeer naar *Tags* in de werkruimteditor.\n' +
                    '7. Klik op *+ Tag toevoegen* om uw eigen tags te maken.\n' +
                    '\n' +
                    `[Breng me naar meer functies](${workspaceMoreFeaturesLink}).\n` +
                    '\n' +
                    `![Stel tags in](${CONST.CLOUDFRONT_URL}/videos/walkthrough-tags-v2.mp4)`,
            },

            inviteAccountantTask: {
                title: ({workspaceMembersLink}) => `Zaproś swojego [księgowego](${workspaceMembersLink})`,
                description: ({workspaceMembersLink}) =>
                    '*Zaproś swojego księgowego*, aby współpracował w Twojej przestrzeni roboczej i zarządzał wydatkami firmowymi.\n' +
                    '\n' +
                    '1. Kliknij *Przestrzenie robocze*.\n' +
                    '2. Wybierz swoją przestrzeń roboczą.\n' +
                    '3. Kliknij *Członkowie*.\n' +
                    '4. Kliknij *Zaproś członka*.\n' +
                    '5. Wpisz adres e-mail swojego księgowego.\n' +
                    '\n' +
                    `[Zaproś swojego księgowego teraz](${workspaceMembersLink}).`,
            },

            startChatTask: {
                title: 'Start een chat',
                description:
                    '*Start een chat* met iedereen met behulp van hun e-mailadres of telefoonnummer.\n' +
                    '\n' +
                    `1. Klik op de ${CONST.CUSTOM_EMOJIS.GLOBAL_CREATE}-knop.\n` +
                    '2. Kies *Start chat*.\n' +
                    '3. Voer een e-mailadres of telefoonnummer in.\n' +
                    '\n' +
                    'Als ze Expensify nog niet gebruiken, worden ze automatisch uitgenodigd.\n' +
                    '\n' +
                    'Elke chat wordt ook omgezet in een e-mail of sms waar ze direct op kunnen reageren.',
            },

            splitExpenseTask: {
                title: 'Splits een uitgave',
                description:
                    '*Splits uitgaven* met één of meer personen.\n' +
                    '\n' +
                    `1. Klik op de ${CONST.CUSTOM_EMOJIS.GLOBAL_CREATE}-knop.\n` +
                    '2. Kies *Start chat*.\n' +
                    '3. Voer e-mailadressen of telefoonnummers in.\n' +
                    '4. Klik op de grijze *+*-knop in de chat > *Splits uitgave*.\n' +
                    '5. Maak de uitgave aan door *Handmatig*, *Scannen* of *Afstand* te selecteren.\n' +
                    '\n' +
                    'Voeg gerust meer details toe als u wilt, of stuur het gewoon op. Laten we ervoor zorgen dat u wordt terugbetaald!',
            },

            reviewWorkspaceSettingsTask: {
                title: ({workspaceSettingsLink}) => `Bekijk uw [werkruimte-instellingen](${workspaceSettingsLink})`,
                description: ({workspaceSettingsLink}) =>
                    'Zo bekijkt en werkt u uw werkruimte-instellingen bij:\n' +
                    '1. Klik op het instellingentabblad.\n' +
                    '2. Klik op *Werkruimtes* > [Uw werkruimte].\n' +
                    `[Ga naar uw werkruimte](${workspaceSettingsLink}). We volgen ze in de #admins-kamer.`,
            },
            createReportTask: {
                title: 'Maak uw eerste rapport',
                description:
                    'Zo maakt u een rapport:\n' +
                    '\n' +
                    `1. Klik op de ${CONST.CUSTOM_EMOJIS.GLOBAL_CREATE}-knop.\n` +
                    '2. Kies *Rapport aanmaken*.\n' +
                    '3. Klik op *Uitgave toevoegen*.\n' +
                    '4. Voeg uw eerste uitgave toe.\n' +
                    '\n' +
                    'En u bent klaar!',
            },
        } satisfies Record<string, Pick<OnboardingTask, 'title' | 'description'>>,
        testDrive: {
            name: ({testDriveURL}: {testDriveURL?: string}) => (testDriveURL ? `Neem een [proefrit](${testDriveURL})` : 'Neem een proefrit'),
            embeddedDemoIframeTitle: 'Proefrit',
            employeeFakeReceipt: {
                description: 'Mijn proefrit bon!',
            },
        },
        messages: {
            onboardingEmployerOrSubmitMessage: 'Terugbetaald krijgen is net zo eenvoudig als een bericht sturen. Laten we de basis doornemen.',
            onboardingPersonalSpendMessage: 'Zo volgt u uw uitgaven in een paar klikken.',
            onboardingManageTeamMessage:
                '# Twój bezpłatny okres próbny właśnie się rozpoczął! Zacznijmy konfigurację.\n👋 Cześć, jestem Twoim specjalistą ds. konfiguracji Expensify. Teraz, gdy utworzyłeś przestrzeń roboczą, wykorzystaj w pełni swoje 30 dni bezpłatnego okresu próbnego, postępując zgodnie z poniższymi krokami!',
            onboardingTrackWorkspaceMessage:
                '# Laten we u instellen\n👋 Ik ben hier om te helpen! Om u op weg te helpen, heb ik uw werkruimte-instellingen afgestemd op eenmanszaken en soortgelijke bedrijven. U kunt uw werkruimte aanpassen door op de onderstaande link te klikken!\n\nZo volgt u uw uitgaven in een paar klikken:',
            onboardingChatSplitMessage: 'Rekeningen splitsen met vrienden is net zo eenvoudig als een bericht sturen. Zo doet u dat.',
            onboardingAdminMessage: 'Leer hoe u de werkruimte van uw team als beheerder beheert en uw eigen uitgaven indient.',
            onboardingLookingAroundMessage:
                'Expensify staat vooral bekend om uitgaven, reizen en beheer van bedrijfskaarten, maar we doen veel meer dan dat. Laat me weten waarin u geïnteresseerd bent en ik help u op weg.',
            onboardingTestDriveReceiverMessage: '*U heeft 3 maanden gratis! Begin hieronder.*',
        },
        workspace: {
            title: 'Pozostań zorganizowany dzięki przestrzeni roboczej',
            subtitle: 'Odblokuj potężne narzędzia, aby uprościć zarządzanie wydatkami, wszystko w jednym miejscu. Dzięki przestrzeni roboczej możesz:',
            explanationModal: {
                descriptionOne: 'Śledź i organizuj paragony',
                descriptionTwo: 'Kategoryzuj i taguj wydatki',
                descriptionThree: 'Twórz i udostępniaj raporty',
            },
            price: 'Wypróbuj za darmo przez 30 dni, a następnie przejdź na wyższy plan za jedyne <strong>5 USD/miesiąc</strong>.',
            createWorkspace: 'Utwórz przestrzeń roboczą',
        },
        confirmWorkspace: {
            title: 'Potwierdź przestrzeń roboczą',
            subtitle: 'Utwórz przestrzeń roboczą do śledzenia paragonów, zwracania wydatków, zarządzania podróżami, tworzenia raportów i nie tylko — wszystko w tempie czatu.',
        },
        inviteMembers: {
            title: 'Zaproś członków',
            subtitle: 'Zarządzaj i udostępniaj swoje wydatki księgowemu lub rozpocznij grupę podróżniczą z przyjaciółmi.',
        },
    },
    featureTraining: {
        doNotShowAgain: 'Nie pokazuj mi tego ponownie',
    },
    personalDetails: {
        error: {
            containsReservedWord: 'Nazwa nie może zawierać słów Expensify ani Concierge',
            hasInvalidCharacter: 'Nazwa nie może zawierać przecinka ani średnika',
            requiredFirstName: 'Imię nie może być puste',
        },
    },
    privatePersonalDetails: {
        enterLegalName: 'Jakie jest Twoje imię i nazwisko?',
        enterDateOfBirth: 'Jaka jest Twoja data urodzenia?',
        enterAddress: 'Jaki jest Twój adres?',
        enterPhoneNumber: 'Jaki jest Twój numer telefonu?',
        personalDetails: 'Dane osobowe',
        privateDataMessage: 'Te dane są używane do podróży i płatności. Nigdy nie są wyświetlane na Twoim publicznym profilu.',
        legalName: 'Imię i nazwisko prawne',
        legalFirstName: 'Imię prawne',
        legalLastName: 'Nazwisko prawne',
        address: 'Adres',
        error: {
            dateShouldBeBefore: ({dateString}: DateShouldBeBeforeParams) => `Data powinna być przed ${dateString}`,
            dateShouldBeAfter: ({dateString}: DateShouldBeAfterParams) => `Data powinna być po ${dateString}`,
            hasInvalidCharacter: 'Nazwa może zawierać tylko znaki łacińskie',
            incorrectZipFormat: ({zipFormat}: IncorrectZipFormatParams = {}) => `Nieprawidłowy format kodu pocztowego${zipFormat ? `Dopuszczalny format: ${zipFormat}` : ''}`,
            invalidPhoneNumber: `Proszę upewnić się, że numer telefonu jest prawidłowy (np. ${CONST.EXAMPLE_PHONE_NUMBER})`,
        },
    },
    resendValidationForm: {
        linkHasBeenResent: 'Link został ponownie wysłany',
        weSentYouMagicSignInLink: ({login, loginType}: WeSentYouMagicSignInLinkParams) => `Wysłałem magiczny link do logowania na ${login}. Sprawdź swój ${loginType}, aby się zalogować.`,
        resendLink: 'Wyślij ponownie link',
    },
    unlinkLoginForm: {
        toValidateLogin: ({primaryLogin, secondaryLogin}: ToValidateLoginParams) =>
            `Aby zweryfikować ${secondaryLogin}, proszę ponownie wysłać magiczny kod z Ustawień Konta ${primaryLogin}.`,
        noLongerHaveAccess: ({primaryLogin}: NoLongerHaveAccessParams) => `Jeśli nie masz już dostępu do ${primaryLogin}, proszę odłączyć swoje konta.`,
        unlink: 'Odłącz',
        linkSent: 'Link wysłany!',
        successfullyUnlinkedLogin: 'Pomyślnie odłączono drugie konto logowania!',
    },
    emailDeliveryFailurePage: {
        ourEmailProvider: ({login}: OurEmailProviderParams) =>
            `Nasz dostawca poczty e-mail tymczasowo zawiesił wysyłanie wiadomości e-mail na adres ${login} z powodu problemów z dostarczeniem. Aby odblokować swój login, wykonaj następujące kroki:`,
        confirmThat: ({login}: ConfirmThatParams) => `Potwierdź, że ${login} jest poprawnie napisany i jest prawdziwym, dostarczalnym adresem e-mail.`,
        emailAliases: 'Alias e-mail, takie jak "expenses@domain.com", muszą mieć dostęp do własnej skrzynki odbiorczej, aby były ważnym loginem do Expensify.',
        ensureYourEmailClient: 'Upewnij się, że Twój klient poczty e-mail akceptuje wiadomości z domeny expensify.com.',
        youCanFindDirections: 'Możesz znaleźć instrukcje, jak wykonać ten krok',
        helpConfigure: 'ale możesz potrzebować pomocy działu IT w skonfigurowaniu ustawień poczty e-mail.',
        onceTheAbove: 'Po zakończeniu powyższych kroków, proszę skontaktować się z',
        toUnblock: 'aby odblokować swoje logowanie.',
    },
    smsDeliveryFailurePage: {
        smsDeliveryFailureMessage: ({login}: OurEmailProviderParams) =>
            `Nie mogliśmy dostarczyć wiadomości SMS do ${login}, więc tymczasowo je zawiesiliśmy. Spróbuj zweryfikować swój numer:`,
        validationSuccess: 'Twój numer został zweryfikowany! Kliknij poniżej, aby wysłać nowy magiczny kod logowania.',
        validationFailed: ({
            timeData,
        }: {
            timeData?: {
                days?: number;
                hours?: number;
                minutes?: number;
            } | null;
        }) => {
            if (!timeData) {
                return 'Proszę poczekać chwilę przed ponowną próbą.';
            }
            const timeParts = [];
            if (timeData.days) {
                timeParts.push(`${timeData.days} ${timeData.days === 1 ? 'dzień' : 'dni'}`);
            }
            if (timeData.hours) {
                timeParts.push(`${timeData.hours} ${timeData.hours === 1 ? 'godzina' : 'godziny'}`);
            }
            if (timeData.minutes) {
                timeParts.push(`${timeData.minutes} ${timeData.minutes === 1 ? 'minuta' : 'minuty'}`);
            }
            let timeText = '';
            if (timeParts.length === 1) {
                timeText = timeParts.at(0) ?? '';
            } else if (timeParts.length === 2) {
                timeText = `${timeParts.at(0)} and ${timeParts.at(1)}`;
            } else if (timeParts.length === 3) {
                timeText = `${timeParts.at(0)}, ${timeParts.at(1)}, and ${timeParts.at(2)}`;
            }
            return `Proszę czekać! Musisz poczekać ${timeText}, zanim ponownie spróbujesz zweryfikować swój numer.`;
        },
    },
    welcomeSignUpForm: {
        join: 'Dołącz',
    },
    detailsPage: {
        localTime: 'Czas lokalny',
    },
    newChatPage: {
        startGroup: 'Rozpocznij grupę',
        addToGroup: 'Dodaj do grupy',
    },
    yearPickerPage: {
        year: 'Rok',
        selectYear: 'Proszę wybrać rok',
    },
    focusModeUpdateModal: {
        title: 'Witamy w trybie #focus!',
        prompt: 'Bądź na bieżąco, widząc tylko nieprzeczytane czaty lub czaty, które wymagają Twojej uwagi. Nie martw się, możesz to zmienić w dowolnym momencie w',
        settings: 'ustawienia',
    },
    notFound: {
        chatYouLookingForCannotBeFound: 'Nie można znaleźć czatu, którego szukasz.',
        getMeOutOfHere: 'Zabierz mnie stąd',
        iouReportNotFound: 'Nie można znaleźć szczegółów płatności, których szukasz.',
        notHere: 'Hmm... to nie tutaj.',
        pageNotFound: 'Ups, nie można znaleźć tej strony',
        noAccess: 'Ten czat lub wydatek mógł zostać usunięty lub nie masz do niego dostępu.\n\nW razie pytań prosimy o kontakt na concierge@expensify.com',
        goBackHome: 'Wróć do strony głównej',
        commentYouLookingForCannotBeFound: 'Nie można znaleźć komentarza, którego szukasz. Wróć do czatu',
        contactConcierge: 'W razie pytań prosimy o kontakt na concierge@expensify.com',
        goToChatInstead: 'Przejdź do czatu zamiast tego.',
    },
    errorPage: {
        title: ({isBreakLine}: {isBreakLine: boolean}) => `Ups... ${isBreakLine ? '\n' : ''}Coś poszło nie tak`,
        subtitle: 'Nie można zrealizować Twojego żądania. Spróbuj ponownie później.',
    },
    setPasswordPage: {
        enterPassword: 'Wprowadź hasło',
        setPassword: 'Ustaw hasło',
        newPasswordPrompt: 'Twoje hasło musi mieć co najmniej 8 znaków, 1 wielką literę, 1 małą literę i 1 cyfrę.',
        passwordFormTitle: 'Witamy z powrotem w New Expensify! Proszę ustawić swoje hasło.',
        passwordNotSet: 'Nie udało nam się ustawić nowego hasła. Wysłaliśmy Ci nowy link do ustawienia hasła, aby spróbować ponownie.',
        setPasswordLinkInvalid: 'Ten link do ustawienia hasła jest nieprawidłowy lub wygasł. Nowy link czeka na Ciebie w Twojej skrzynce e-mail!',
        validateAccount: 'Zweryfikuj konto',
    },
    statusPage: {
        status: 'Status',
        statusExplanation: 'Dodaj emoji, aby ułatwić kolegom i znajomym zrozumienie, co się dzieje. Możesz opcjonalnie dodać wiadomość!',
        today: 'Dzisiaj',
        clearStatus: 'Wyczyść status',
        save: 'Zapisz',
        message: 'Wiadomość',
        timePeriods: {
            never: 'Nigdy',
            thirtyMinutes: '30 minut',
            oneHour: '1 godzina',
            afterToday: 'Dzisiaj',
            afterWeek: 'Tydzień',
            custom: 'Niestandardowy',
        },
        untilTomorrow: 'Do jutra',
        untilTime: ({time}: UntilTimeParams) => `Do ${time}`,
        date: 'Data',
        time: 'Czas',
        clearAfter: 'Wyczyść po',
        whenClearStatus: 'Kiedy powinniśmy usunąć Twój status?',
        vacationDelegate: 'Zastępca urlopowy',
        setVacationDelegate: `Ustaw zastępcę urlopowego, który będzie zatwierdzał raporty w twoim imieniu podczas twojej nieobecności.`,
        vacationDelegateError: 'Wystąpił błąd podczas aktualizacji twojego zastępcy urlopowego.',
        asVacationDelegate: ({nameOrEmail: managerName}: VacationDelegateParams) => `jako zastępca urlopowy ${managerName}`,
        toAsVacationDelegate: ({submittedToName, vacationDelegateName}: SubmittedToVacationDelegateParams) => `do ${submittedToName} jako zastępca urlopowy ${vacationDelegateName}`,
        vacationDelegateWarning: ({nameOrEmail}: VacationDelegateParams) =>
            `Przydzielasz ${nameOrEmail} jako swojego zastępcę urlopowego. Osoba ta nie jest jeszcze członkiem wszystkich twoich przestrzeni roboczych. Jeśli zdecydujesz się kontynuować, zostanie wysłany e-mail do wszystkich administratorów twoich przestrzeni roboczych z prośbą o jej dodanie.`,
    },
    stepCounter: ({step, total, text}: StepCounterParams) => {
        let result = `Krok ${step}`;
        if (total) {
            result = `${result} of ${total}`;
        }
        if (text) {
            result = `${result}: ${text}`;
        }
        return result;
    },
    bankAccount: {
        bankInfo: 'Informacje bankowe',
        confirmBankInfo: 'Potwierdź informacje o banku',
        manuallyAdd: 'Ręcznie dodaj swoje konto bankowe',
        letsDoubleCheck: 'Sprawdźmy podwójnie, czy wszystko wygląda dobrze.',
        accountEnding: 'Konto kończące się na',
        thisBankAccount: 'To konto bankowe będzie używane do płatności biznesowych w Twoim miejscu pracy.',
        accountNumber: 'Numer konta',
        routingNumber: 'Numer rozliczeniowy',
        chooseAnAccountBelow: 'Wybierz konto poniżej',
        addBankAccount: 'Dodaj konto bankowe',
        chooseAnAccount: 'Wybierz konto',
        connectOnlineWithPlaid: 'Zaloguj się do swojego banku',
        connectManually: 'Połącz ręcznie',
        desktopConnection: 'Uwaga: Aby połączyć się z Chase, Wells Fargo, Capital One lub Bank of America, kliknij tutaj, aby zakończyć ten proces w przeglądarce.',
        yourDataIsSecure: 'Twoje dane są bezpieczne',
        toGetStarted: 'Dodaj konto bankowe, aby zwracać wydatki, wydawać karty Expensify, pobierać płatności za faktury i opłacać rachunki wszystko z jednego miejsca.',
        plaidBodyCopy: 'Daj swoim pracownikom łatwiejszy sposób na płacenie - i otrzymywanie zwrotu - za wydatki firmowe.',
        checkHelpLine: 'Twój numer rozliczeniowy i numer konta można znaleźć na czeku dla tego konta.',
        hasPhoneLoginError: ({contactMethodRoute}: ContactMethodParams) =>
            `Aby połączyć konto bankowe, proszę <a href="${contactMethodRoute}">dodaj e-mail jako swoje główne dane logowania</a> i spróbuj ponownie. Możesz dodać swój numer telefonu jako dodatkowy login.`,
        hasBeenThrottledError: 'Wystąpił błąd podczas dodawania Twojego konta bankowego. Proszę poczekać kilka minut i spróbować ponownie.',
        hasCurrencyError: ({workspaceRoute}: WorkspaceRouteParams) =>
            `Ups! Wygląda na to, że waluta Twojego miejsca pracy jest ustawiona na inną niż USD. Aby kontynuować, przejdź do <a href="${workspaceRoute}">ustawienia Twojego miejsca pracy</a> ustawić na USD i spróbować ponownie.`,
        error: {
            youNeedToSelectAnOption: 'Proszę wybrać opcję, aby kontynuować',
            noBankAccountAvailable: 'Przepraszamy, nie ma dostępnego konta bankowego.',
            noBankAccountSelected: 'Proszę wybrać konto',
            taxID: 'Proszę wprowadzić prawidłowy numer identyfikacji podatkowej',
            website: 'Proszę wprowadzić prawidłową stronę internetową',
            zipCode: `Proszę wprowadzić prawidłowy kod pocztowy używając formatu: ${CONST.COUNTRY_ZIP_REGEX_DATA.US.samples}`,
            phoneNumber: 'Proszę wprowadzić prawidłowy numer telefonu',
            email: 'Proszę wprowadzić prawidłowy adres e-mail',
            companyName: 'Proszę wprowadzić prawidłową nazwę firmy',
            addressCity: 'Proszę wprowadzić prawidłowe miasto',
            addressStreet: 'Proszę wprowadzić prawidłowy adres ulicy',
            addressState: 'Proszę wybrać prawidłowy stan',
            incorporationDateFuture: 'Data założenia nie może być w przyszłości',
            incorporationState: 'Proszę wybrać prawidłowy stan',
            industryCode: 'Proszę wprowadzić prawidłowy kod klasyfikacji branżowej składający się z sześciu cyfr',
            restrictedBusiness: 'Proszę potwierdzić, że firma nie znajduje się na liście firm objętych ograniczeniami.',
            routingNumber: 'Proszę wprowadzić prawidłowy numer rozliczeniowy',
            accountNumber: 'Proszę wprowadzić prawidłowy numer konta',
            routingAndAccountNumberCannotBeSame: 'Numery trasowania i konta nie mogą się zgadzać',
            companyType: 'Proszę wybrać prawidłowy typ firmy',
            tooManyAttempts: 'Z powodu dużej liczby prób logowania, ta opcja została wyłączona na 24 godziny. Proszę spróbować ponownie później lub wprowadzić dane ręcznie.',
            address: 'Proszę wprowadzić prawidłowy adres',
            dob: 'Proszę wybrać prawidłową datę urodzenia',
            age: 'Musisz mieć ukończone 18 lat',
            ssnLast4: 'Proszę wprowadzić prawidłowe ostatnie 4 cyfry numeru SSN',
            firstName: 'Proszę wprowadzić prawidłowe imię',
            lastName: 'Proszę wprowadzić prawidłowe nazwisko',
            noDefaultDepositAccountOrDebitCardAvailable: 'Proszę dodać domyślne konto depozytowe lub kartę debetową',
            validationAmounts: 'Kwoty weryfikacyjne, które wprowadziłeś, są nieprawidłowe. Proszę dokładnie sprawdzić wyciąg bankowy i spróbować ponownie.',
            fullName: 'Proszę wprowadzić prawidłowe pełne imię i nazwisko',
            ownershipPercentage: 'Proszę wprowadzić prawidłową liczbę procentową',
            deletePaymentBankAccount:
                'To konto bankowe nie może zostać usunięte, ponieważ jest używane do płatności kartą Expensify. Jeśli mimo to chcesz usunąć to konto, skontaktuj się z Concierge.',
        },
    },
    addPersonalBankAccount: {
        countrySelectionStepHeader: 'Gdzie znajduje się Twoje konto bankowe?',
        accountDetailsStepHeader: 'Jakie są szczegóły Twojego konta?',
        accountTypeStepHeader: 'Jakiego typu jest to konto?',
        bankInformationStepHeader: 'Jakie są Twoje dane bankowe?',
        accountHolderInformationStepHeader: 'Jakie są dane posiadacza konta?',
        howDoWeProtectYourData: 'Jak chronimy Twoje dane?',
        currencyHeader: 'Jaka jest waluta Twojego konta bankowego?',
        confirmationStepHeader: 'Sprawdź swoje informacje.',
        confirmationStepSubHeader: 'Sprawdź poniższe szczegóły i zaznacz pole z warunkami, aby potwierdzić.',
    },
    addPersonalBankAccountPage: {
        enterPassword: 'Wprowadź hasło do Expensify',
        alreadyAdded: 'To konto zostało już dodane.',
        chooseAccountLabel: 'Konto',
        successTitle: 'Dodano osobiste konto bankowe!',
        successMessage: 'Gratulacje, Twoje konto bankowe jest skonfigurowane i gotowe do otrzymywania zwrotów.',
    },
    attachmentView: {
        unknownFilename: 'Nieznana nazwa pliku',
        passwordRequired: 'Proszę wprowadzić hasło',
        passwordIncorrect: 'Nieprawidłowe hasło. Spróbuj ponownie.',
        failedToLoadPDF: 'Nie udało się załadować pliku PDF',
        pdfPasswordForm: {
            title: 'PDF chroniony hasłem',
            infoText: 'Ten plik PDF jest chroniony hasłem.',
            beforeLinkText: 'Proszę',
            linkText: 'wprowadź hasło',
            afterLinkText: 'aby to zobaczyć.',
            formLabel: 'Pokaż PDF',
        },
        attachmentNotFound: 'Załącznik nie znaleziony',
    },
    messages: {
        errorMessageInvalidPhone: `Proszę wprowadzić prawidłowy numer telefonu bez nawiasów i myślników. Jeśli jesteś poza USA, dołącz swój kod kraju (np. ${CONST.EXAMPLE_PHONE_NUMBER}).`,
        errorMessageInvalidEmail: 'Nieprawidłowy adres e-mail',
        userIsAlreadyMember: ({login, name}: UserIsAlreadyMemberParams) => `${login} jest już członkiem ${name}`,
    },
    onfidoStep: {
        acceptTerms: 'Kontynuując prośbę o aktywację Portfela Expensify, potwierdzasz, że przeczytałeś, rozumiesz i akceptujesz',
        facialScan: 'Polityka i Zgoda na Skanowanie Twarzy Onfido',
        tryAgain: 'Spróbuj ponownie',
        verifyIdentity: 'Zweryfikuj tożsamość',
        letsVerifyIdentity: 'Zweryfikujmy Twoją tożsamość',
        butFirst: `Ale najpierw nudne rzeczy. Zapoznaj się z prawniczym żargonem w następnym kroku i kliknij „Akceptuj”, gdy będziesz gotowy.`,
        genericError: 'Wystąpił błąd podczas przetwarzania tego kroku. Proszę spróbować ponownie.',
        cameraPermissionsNotGranted: 'Włącz dostęp do aparatu',
        cameraRequestMessage: 'Potrzebujemy dostępu do Twojego aparatu, aby zakończyć weryfikację konta bankowego. Proszę włączyć w Ustawieniach > New Expensify.',
        microphonePermissionsNotGranted: 'Włącz dostęp do mikrofonu',
        microphoneRequestMessage: 'Potrzebujemy dostępu do Twojego mikrofonu, aby zakończyć weryfikację konta bankowego. Proszę włączyć w Ustawieniach > New Expensify.',
        originalDocumentNeeded: 'Proszę przesłać oryginalny obraz swojego dowodu tożsamości zamiast zrzutu ekranu lub zeskanowanego obrazu.',
        documentNeedsBetterQuality:
            'Twój dowód tożsamości wydaje się być uszkodzony lub brakuje mu cech zabezpieczających. Proszę przesłać oryginalny obraz nieuszkodzonego dowodu tożsamości, który jest w pełni widoczny.',
        imageNeedsBetterQuality: 'Wystąpił problem z jakością obrazu Twojego dowodu tożsamości. Proszę przesłać nowy obraz, na którym cały dowód tożsamości jest wyraźnie widoczny.',
        selfieIssue: 'Wystąpił problem z Twoim selfie/wideo. Proszę przesłać aktualne selfie/wideo.',
        selfieNotMatching: 'Twoje selfie/wideo nie pasuje do Twojego dowodu tożsamości. Proszę, prześlij nowe selfie/wideo, na którym Twoja twarz jest wyraźnie widoczna.',
        selfieNotLive: 'Twoje selfie/wideo nie wygląda na zdjęcie/wideo na żywo. Proszę przesłać selfie/wideo na żywo.',
    },
    additionalDetailsStep: {
        headerTitle: 'Dodatkowe szczegóły',
        helpText: 'Musimy potwierdzić następujące informacje, zanim będziesz mógł wysyłać i odbierać pieniądze z portfela.',
        helpTextIdologyQuestions: 'Musimy zadać Ci jeszcze kilka pytań, aby zakończyć weryfikację Twojej tożsamości.',
        helpLink: 'Dowiedz się więcej, dlaczego tego potrzebujemy.',
        legalFirstNameLabel: 'Imię prawne',
        legalMiddleNameLabel: 'Drugie imię (prawne)',
        legalLastNameLabel: 'Nazwisko prawne',
        selectAnswer: 'Proszę wybrać odpowiedź, aby kontynuować',
        ssnFull9Error: 'Proszę wprowadzić prawidłowy dziewięciocyfrowy numer SSN',
        needSSNFull9: 'Mamy problem z weryfikacją Twojego numeru SSN. Proszę wprowadzić pełne dziewięć cyfr swojego numeru SSN.',
        weCouldNotVerify: 'Nie mogliśmy zweryfikować',
        pleaseFixIt: 'Proszę poprawić te informacje przed kontynuowaniem',
        failedKYCTextBefore: 'Nie udało nam się zweryfikować Twojej tożsamości. Spróbuj ponownie później lub skontaktuj się z',
        failedKYCTextAfter: 'jeśli masz jakieś pytania.',
    },
    termsStep: {
        headerTitle: 'Warunki i opłaty',
        headerTitleRefactor: 'Opłaty i warunki',
        haveReadAndAgree: 'Przeczytałem i zgadzam się na otrzymywanie',
        electronicDisclosures: 'elektroniczne ujawnienia',
        agreeToThe: 'Zgadzam się na',
        walletAgreement: 'Umowa portfela',
        enablePayments: 'Włącz płatności',
        monthlyFee: 'Miesięczna opłata',
        inactivity: 'Nieaktywność',
        noOverdraftOrCredit: 'Brak funkcji debetu/kredytu.',
        electronicFundsWithdrawal: 'Elektroniczne wycofanie środków',
        standard: 'Standardowy',
        reviewTheFees: 'Spójrz na niektóre opłaty.',
        checkTheBoxes: 'Proszę zaznaczyć poniższe pola.',
        agreeToTerms: 'Zgódź się na warunki, a będziesz gotowy do działania!',
        shortTermsForm: {
            expensifyPaymentsAccount: ({walletProgram}: WalletProgramParams) => `Portfel Expensify jest wydawany przez ${walletProgram}.`,
            perPurchase: 'Za zakup',
            atmWithdrawal: 'Wypłata z bankomatu',
            cashReload: 'Doładowanie gotówką',
            inNetwork: 'w sieci',
            outOfNetwork: 'poza siecią',
            atmBalanceInquiry: 'Zapytanie o saldo bankomatu',
            inOrOutOfNetwork: '(w sieci lub poza siecią)',
            customerService: 'Obsługa klienta',
            automatedOrLive: '(automated or live agent)',
            afterTwelveMonths: '(po 12 miesiącach bez transakcji)',
            weChargeOneFee: 'Pobieramy jeszcze jedną opłatę. Jest to:',
            fdicInsurance: 'Twoje środki kwalifikują się do ubezpieczenia FDIC.',
            generalInfo: 'Aby uzyskać ogólne informacje na temat kont przedpłaconych, odwiedź',
            conditionsDetails: 'Aby uzyskać szczegóły i warunki dotyczące wszystkich opłat i usług, odwiedź',
            conditionsPhone: 'lub dzwoniąc pod numer +1 833-400-0904.',
            instant: '(instant)',
            electronicFundsInstantFeeMin: ({amount}: TermsParams) => `(min ${amount})`,
        },
        longTermsForm: {
            listOfAllFees: 'Lista wszystkich opłat za portfel Expensify',
            typeOfFeeHeader: 'Wszystkie opłaty',
            feeAmountHeader: 'Kwota',
            moreDetailsHeader: 'Szczegóły',
            openingAccountTitle: 'Otwieranie konta',
            openingAccountDetails: 'Nie ma opłaty za otwarcie konta.',
            monthlyFeeDetails: 'Nie ma miesięcznej opłaty.',
            customerServiceTitle: 'Obsługa klienta',
            customerServiceDetails: 'Nie ma opłat za obsługę klienta.',
            inactivityDetails: 'Nie ma opłaty za brak aktywności.',
            sendingFundsTitle: 'Wysyłanie środków do innego posiadacza konta',
            sendingFundsDetails: 'Nie ma opłaty za wysyłanie środków do innego posiadacza konta przy użyciu salda, konta bankowego lub karty debetowej.',
            electronicFundsStandardDetails:
                "There's no fee to transfer funds from your Expensify Wallet " +
                'to your bank account using the standard option. This transfer usually completes within 1-3 business' +
                ' days.',
            electronicFundsInstantDetails: ({percentage, amount}: ElectronicFundsParams) =>
                "There's a fee to transfer funds from your Expensify Wallet to " +
                'your linked debit card using the instant transfer option. This transfer usually completes within ' +
                `several minutes. The fee is ${percentage}% of the transfer amount (with a minimum fee of ${amount}).`,
            fdicInsuranceBancorp: ({amount}: TermsParams) =>
                'Your funds are eligible for FDIC insurance. Your funds will be held at or ' +
                `transferred to ${CONST.WALLET.PROGRAM_ISSUERS.BANCORP_BANK}, an FDIC-insured institution. Once there, your funds are insured up ` +
                `to ${amount} by the FDIC in the event ${CONST.WALLET.PROGRAM_ISSUERS.BANCORP_BANK} fails, if specific deposit insurance requirements ` +
                `are met and your card is registered. See`,
            fdicInsuranceBancorp2: 'szczegóły.',
            contactExpensifyPayments: `Skontaktuj się z ${CONST.WALLET.PROGRAM_ISSUERS.EXPENSIFY_PAYMENTS}, dzwoniąc pod numer +1 833-400-0904, lub e-mailem na adres`,
            contactExpensifyPayments2: 'lub zaloguj się na',
            generalInformation: 'Aby uzyskać ogólne informacje na temat kont przedpłaconych, odwiedź',
            generalInformation2: 'Jeśli masz skargę dotyczącą konta przedpłaconego, zadzwoń do Biura Ochrony Konsumentów pod numer 1-855-411-2372 lub odwiedź',
            printerFriendlyView: 'Wyświetl wersję przyjazną dla drukarki',
            automated: 'Zautomatyzowany',
            liveAgent: 'Agent na żywo',
            instant: 'Natychmiastowy',
            electronicFundsInstantFeeMin: ({amount}: TermsParams) => `Min ${amount}`,
        },
    },
    activateStep: {
        headerTitle: 'Włącz płatności',
        activatedTitle: 'Portfel aktywowany!',
        activatedMessage: 'Gratulacje, Twój portfel jest gotowy do dokonywania płatności.',
        checkBackLaterTitle: 'Tylko chwilkę...',
        checkBackLaterMessage: 'Nadal przeglądamy Twoje informacje. Proszę sprawdź ponownie później.',
        continueToPayment: 'Przejdź do płatności',
        continueToTransfer: 'Kontynuuj transferowanie',
    },
    companyStep: {
        headerTitle: 'Informacje o firmie',
        subtitle: 'Prawie gotowe! Ze względów bezpieczeństwa musimy potwierdzić pewne informacje:',
        legalBusinessName: 'Prawna nazwa firmy',
        companyWebsite: 'Strona internetowa firmy',
        taxIDNumber: 'Numer identyfikacji podatkowej',
        taxIDNumberPlaceholder: '9 cyfr',
        companyType: 'Typ firmy',
        incorporationDate: 'Data założenia firmy',
        incorporationState: 'Stan inkorporacji',
        industryClassificationCode: 'Kod klasyfikacji branżowej',
        confirmCompanyIsNot: 'Potwierdzam, że ta firma nie znajduje się na',
        listOfRestrictedBusinesses: 'lista działalności objętych ograniczeniami',
        incorporationDatePlaceholder: 'Data rozpoczęcia (rrrr-mm-dd)',
        incorporationTypes: {
            LLC: 'LLC',
            CORPORATION: 'Corp',
            PARTNERSHIP: 'Partnerstwo',
            COOPERATIVE: 'Kooperatywa',
            SOLE_PROPRIETORSHIP: 'Jednoosobowa działalność gospodarcza',
            OTHER: 'Inne',
        },
        industryClassification: 'Do jakiej branży jest sklasyfikowana firma?',
        industryClassificationCodePlaceholder: 'Wyszukaj kod klasyfikacji branżowej',
    },
    requestorStep: {
        headerTitle: 'Informacje osobiste',
        learnMore: 'Dowiedz się więcej',
        isMyDataSafe: 'Czy moje dane są bezpieczne?',
    },
    personalInfoStep: {
        personalInfo: 'Dane osobowe',
        enterYourLegalFirstAndLast: 'Jakie jest Twoje imię i nazwisko?',
        legalFirstName: 'Imię prawne',
        legalLastName: 'Nazwisko prawne',
        legalName: 'Imię i nazwisko prawne',
        enterYourDateOfBirth: 'Jaka jest Twoja data urodzenia?',
        enterTheLast4: 'Jakie są ostatnie cztery cyfry Twojego numeru ubezpieczenia społecznego?',
        dontWorry: 'Nie martw się, nie przeprowadzamy żadnych osobistych sprawdzeń kredytowych!',
        last4SSN: 'Ostatnie 4 cyfry numeru SSN',
        enterYourAddress: 'Jaki jest Twój adres?',
        address: 'Adres',
        letsDoubleCheck: 'Sprawdźmy podwójnie, czy wszystko wygląda dobrze.',
        byAddingThisBankAccount: 'Dodając to konto bankowe, potwierdzasz, że przeczytałeś, rozumiesz i akceptujesz',
        whatsYourLegalName: 'Jakie jest Twoje imię i nazwisko?',
        whatsYourDOB: 'Jaka jest Twoja data urodzenia?',
        whatsYourAddress: 'Jaki jest Twój adres?',
        whatsYourSSN: 'Jakie są ostatnie cztery cyfry Twojego numeru ubezpieczenia społecznego?',
        noPersonalChecks: 'Nie martw się, tutaj nie ma sprawdzania zdolności kredytowej!',
        whatsYourPhoneNumber: 'Jaki jest Twój numer telefonu?',
        weNeedThisToVerify: 'Potrzebujemy tego, aby zweryfikować Twój portfel.',
    },
    businessInfoStep: {
        businessInfo: 'Informacje o firmie',
        enterTheNameOfYourBusiness: 'Jak nazywa się Twoja firma?',
        businessName: 'Prawna nazwa firmy',
        enterYourCompanyTaxIdNumber: 'Jaki jest numer identyfikacyjny podatkowy Twojej firmy?',
        taxIDNumber: 'Numer identyfikacji podatkowej',
        taxIDNumberPlaceholder: '9 cyfr',
        enterYourCompanyWebsite: 'Jaka jest strona internetowa Twojej firmy?',
        companyWebsite: 'Strona internetowa firmy',
        enterYourCompanyPhoneNumber: 'Jaki jest numer telefonu Twojej firmy?',
        enterYourCompanyAddress: 'Jaki jest adres Twojej firmy?',
        selectYourCompanyType: 'Jaki to rodzaj firmy?',
        companyType: 'Typ firmy',
        incorporationType: {
            LLC: 'LLC',
            CORPORATION: 'Corp',
            PARTNERSHIP: 'Partnerstwo',
            COOPERATIVE: 'Kooperatywa',
            SOLE_PROPRIETORSHIP: 'Jednoosobowa działalność gospodarcza',
            OTHER: 'Inne',
        },
        selectYourCompanyIncorporationDate: 'Jaka jest data rejestracji Twojej firmy?',
        incorporationDate: 'Data założenia firmy',
        incorporationDatePlaceholder: 'Data rozpoczęcia (rrrr-mm-dd)',
        incorporationState: 'Stan inkorporacji',
        pleaseSelectTheStateYourCompanyWasIncorporatedIn: 'W którym stanie została zarejestrowana Twoja firma?',
        letsDoubleCheck: 'Sprawdźmy podwójnie, czy wszystko wygląda dobrze.',
        companyAddress: 'Adres firmy',
        listOfRestrictedBusinesses: 'lista działalności objętych ograniczeniami',
        confirmCompanyIsNot: 'Potwierdzam, że ta firma nie znajduje się na',
        businessInfoTitle: 'Informacje o firmie',
        legalBusinessName: 'Prawna nazwa firmy',
        whatsTheBusinessName: 'Jak nazywa się firma?',
        whatsTheBusinessAddress: 'Jaki jest adres firmy?',
        whatsTheBusinessContactInformation: 'Jakie są dane kontaktowe firmy?',
        whatsTheBusinessRegistrationNumber: 'Jaki jest numer rejestracyjny firmy?',
        whatsTheBusinessTaxIDEIN: ({country}: BusinessTaxIDParams) => {
            switch (country) {
                case CONST.COUNTRY.US:
                    return 'Jaki jest numer identyfikacyjny pracodawcy (EIN)?';
                case CONST.COUNTRY.CA:
                    return 'Jaki jest numer identyfikacyjny firmy (BN)?';
                case CONST.COUNTRY.GB:
                    return 'Jaki jest numer rejestracyjny VAT (VRN)?';
                case CONST.COUNTRY.AU:
                    return 'Jaki jest australijski numer identyfikacyjny firmy (ABN)?';
                default:
                    return 'Jaki jest unijny numer VAT?';
            }
        },
        whatsThisNumber: 'Co to za numer?',
        whereWasTheBusinessIncorporated: 'Gdzie została zarejestrowana firma?',
        whatTypeOfBusinessIsIt: 'Jaki to rodzaj działalności?',
        whatsTheBusinessAnnualPayment: 'Jaki jest roczny wolumen płatności firmy?',
        whatsYourExpectedAverageReimbursements: 'Jaka jest oczekiwana średnia kwota zwrotu?',
        registrationNumber: 'Numer rejestracyjny',
        taxIDEIN: ({country}: BusinessTaxIDParams) => {
            switch (country) {
                case CONST.COUNTRY.US:
                    return 'EIN';
                case CONST.COUNTRY.CA:
                    return 'BN';
                case CONST.COUNTRY.GB:
                    return 'VRN';
                case CONST.COUNTRY.AU:
                    return 'ABN';
                default:
                    return 'VAT UE';
            }
        },
        businessAddress: 'Adres firmowy',
        businessType: 'Typ działalności',
        incorporation: 'Inkorporacja',
        incorporationCountry: 'Kraj inkorporacji',
        incorporationTypeName: 'Typ inkorporacji',
        businessCategory: 'Kategoria biznesowa',
        annualPaymentVolume: 'Roczna wartość płatności',
        annualPaymentVolumeInCurrency: ({currencyCode}: CurrencyCodeParams) => `Roczna wartość płatności w ${currencyCode}`,
        averageReimbursementAmount: 'Średnia kwota zwrotu',
        averageReimbursementAmountInCurrency: ({currencyCode}: CurrencyCodeParams) => `Średnia kwota zwrotu w ${currencyCode}`,
        selectIncorporationType: 'Wybierz typ rejestracji',
        selectBusinessCategory: 'Wybierz kategorię biznesową',
        selectAnnualPaymentVolume: 'Wybierz roczną wartość płatności',
        selectIncorporationCountry: 'Wybierz kraj rejestracji',
        selectIncorporationState: 'Wybierz stan rejestracji',
        selectAverageReimbursement: 'Wybierz średnią kwotę zwrotu',
        findIncorporationType: 'Znajdź rodzaj inkorporacji',
        findBusinessCategory: 'Znajdź kategorię biznesową',
        findAnnualPaymentVolume: 'Znajdź roczny wolumen płatności',
        findIncorporationState: 'Znajdź stan rejestracji',
        findAverageReimbursement: 'Znajdź średnią kwotę zwrotu',
        error: {
            registrationNumber: 'Proszę podać prawidłowy numer rejestracyjny',
            taxIDEIN: ({country}: BusinessTaxIDParams) => {
                switch (country) {
                    case CONST.COUNTRY.US:
                        return 'Proszę podać prawidłowy numer identyfikacyjny pracodawcy (EIN)';
                    case CONST.COUNTRY.CA:
                        return 'Proszę podać prawidłowy numer identyfikacyjny firmy (BN)';
                    case CONST.COUNTRY.GB:
                        return 'Proszę podać prawidłowy numer rejestracyjny VAT (VRN)';
                    case CONST.COUNTRY.AU:
                        return 'Proszę podać prawidłowy australijski numer identyfikacyjny firmy (ABN)';
                    default:
                        return 'Proszę podać prawidłowy unijny numer VAT';
                }
            },
        },
    },
    beneficialOwnerInfoStep: {
        doYouOwn25percent: 'Czy posiadasz 25% lub więcej z',
        doAnyIndividualOwn25percent: 'Czy jakiekolwiek osoby posiadają 25% lub więcej z',
        areThereMoreIndividualsWhoOwn25percent: 'Czy istnieje więcej osób, które posiadają 25% lub więcej z',
        regulationRequiresUsToVerifyTheIdentity: 'Przepisy wymagają od nas weryfikacji tożsamości każdej osoby, która posiada więcej niż 25% udziałów w firmie.',
        companyOwner: 'Właściciel firmy',
        enterLegalFirstAndLastName: 'Jakie jest prawne imię właściciela?',
        legalFirstName: 'Imię prawne',
        legalLastName: 'Nazwisko prawne',
        enterTheDateOfBirthOfTheOwner: 'Jaka jest data urodzenia właściciela?',
        enterTheLast4: 'Jakie są ostatnie 4 cyfry numeru Social Security właściciela?',
        last4SSN: 'Ostatnie 4 cyfry numeru SSN',
        dontWorry: 'Nie martw się, nie przeprowadzamy żadnych osobistych sprawdzeń kredytowych!',
        enterTheOwnersAddress: 'Jaki jest adres właściciela?',
        letsDoubleCheck: 'Sprawdźmy jeszcze raz, czy wszystko wygląda dobrze.',
        legalName: 'Imię i nazwisko prawne',
        address: 'Adres',
        byAddingThisBankAccount: 'Dodając to konto bankowe, potwierdzasz, że przeczytałeś, rozumiesz i akceptujesz',
        owners: 'Właściciele',
    },
    ownershipInfoStep: {
        ownerInfo: 'Informacje o właścicielu',
        businessOwner: 'Właściciel firmy',
        signerInfo: 'Informacje o sygnatariuszu',
        doYouOwn: ({companyName}: CompanyNameParams) => `Czy posiadasz 25% lub więcej udziałów w ${companyName}?`,
        doesAnyoneOwn: ({companyName}: CompanyNameParams) => `Czy jakakolwiek osoba posiada 25% lub więcej udziałów w ${companyName}?`,
        regulationsRequire: 'Przepisy wymagają od nas weryfikacji tożsamości każdej osoby, która posiada więcej niż 25% udziałów w firmie.',
        legalFirstName: 'Imię prawne',
        legalLastName: 'Nazwisko prawne',
        whatsTheOwnersName: 'Jakie jest prawne imię właściciela?',
        whatsYourName: 'Jakie jest Twoje imię i nazwisko?',
        whatPercentage: 'Jaki procent firmy należy do właściciela?',
        whatsYoursPercentage: 'Jaki procent firmy posiadasz?',
        ownership: 'Własność',
        whatsTheOwnersDOB: 'Jaka jest data urodzenia właściciela?',
        whatsYourDOB: 'Jaka jest Twoja data urodzenia?',
        whatsTheOwnersAddress: 'Jaki jest adres właściciela?',
        whatsYourAddress: 'Jaki jest Twój adres?',
        whatAreTheLast: 'Jakie są ostatnie 4 cyfry numeru Social Security właściciela?',
        whatsYourLast: 'Jakie są ostatnie 4 cyfry Twojego numeru Social Security?',
        dontWorry: 'Nie martw się, nie przeprowadzamy żadnych osobistych sprawdzeń kredytowych!',
        last4: 'Ostatnie 4 cyfry numeru SSN',
        whyDoWeAsk: 'Dlaczego o to prosimy?',
        letsDoubleCheck: 'Sprawdźmy jeszcze raz, czy wszystko wygląda dobrze.',
        legalName: 'Imię i nazwisko prawne',
        ownershipPercentage: 'Procent własności',
        areThereOther: ({companyName}: CompanyNameParams) => `Czy są inne osoby, które posiadają 25% lub więcej udziałów w ${companyName}?`,
        owners: 'Właściciele',
        addCertified: 'Dodaj certyfikowany schemat organizacyjny, który pokazuje właścicieli beneficjentów',
        regulationRequiresChart:
            'Przepisy wymagają od nas zebrania poświadczonej kopii schematu własności, który pokazuje każdą osobę fizyczną lub podmiot posiadający 25% lub więcej udziałów w firmie.',
        uploadEntity: 'Prześlij wykres własności podmiotu',
        noteEntity: 'Uwaga: Schemat własności jednostki musi być podpisany przez Twojego księgowego, doradcę prawnego lub notarialnie poświadczony.',
        certified: 'Certyfikowany wykres własności jednostki',
        selectCountry: 'Wybierz kraj',
        findCountry: 'Znajdź kraj',
        address: 'Adres',
        chooseFile: 'Wybierz plik',
        uploadDocuments: 'Prześlij dodatkową dokumentację',
        pleaseUpload:
            'Proszę przesłać dodatkową dokumentację poniżej, aby pomóc nam zweryfikować Twoją tożsamość jako bezpośredniego lub pośredniego właściciela 25% lub więcej podmiotu gospodarczego.',
        acceptedFiles: 'Akceptowane formaty plików: PDF, PNG, JPEG. Całkowity rozmiar plików dla każdej sekcji nie może przekraczać 5 MB.',
        proofOfBeneficialOwner: 'Dowód właściciela rzeczywistego',
        proofOfBeneficialOwnerDescription:
            'Proszę dostarczyć podpisane oświadczenie i schemat organizacyjny od publicznego księgowego, notariusza lub prawnika potwierdzające posiadanie 25% lub więcej udziałów w firmie. Dokument musi być datowany na ostatnie trzy miesiące i zawierać numer licencji osoby podpisującej.',
        copyOfID: 'Kopia dowodu tożsamości dla beneficjenta rzeczywistego',
        copyOfIDDescription: 'Przykłady: paszport, prawo jazdy, itp.',
        proofOfAddress: 'Potwierdzenie adresu dla rzeczywistego właściciela',
        proofOfAddressDescription: 'Przykłady: rachunek za media, umowa najmu, itp.',
        codiceFiscale: 'Codice fiscale/Tax ID',
        codiceFiscaleDescription:
            'Proszę przesłać wideo z wizyty na miejscu lub nagranie rozmowy z urzędnikiem podpisującym. Urzędnik musi podać: pełne imię i nazwisko, datę urodzenia, nazwę firmy, numer rejestrowy, numer kodu fiskalnego, adres rejestrowy, rodzaj działalności oraz cel założenia konta.',
    },
    validationStep: {
        headerTitle: 'Zatwierdź konto bankowe',
        buttonText: 'Zakończ konfigurację',
        maxAttemptsReached: 'Weryfikacja tego konta bankowego została wyłączona z powodu zbyt wielu niepoprawnych prób.',
        description: `W ciągu 1-2 dni roboczych wyślemy trzy (3) małe transakcje na Twoje konto bankowe z nazwą taką jak "Expensify, Inc. Validation".`,
        descriptionCTA: 'Proszę wprowadzić kwotę każdej transakcji w poniższych polach. Przykład: 1.51.',
        reviewingInfo: 'Dziękujemy! Przeglądamy Twoje informacje i wkrótce się z Tobą skontaktujemy. Proszę sprawdź czat z Concierge.',
        forNextStep: 'w celu wykonania kolejnych kroków, aby dokończyć konfigurację konta bankowego.',
        letsChatCTA: 'Tak, porozmawiajmy.',
        letsChatText: 'Prawie gotowe! Potrzebujemy Twojej pomocy w weryfikacji kilku ostatnich informacji przez czat. Gotowy?',
        letsChatTitle: 'Porozmawiajmy!',
        enable2FATitle: 'Aby zapobiec oszustwom, włącz uwierzytelnianie dwuskładnikowe (2FA)',
        enable2FAText: 'Poważnie podchodzimy do Twojego bezpieczeństwa. Proszę skonfigurować 2FA, aby dodać dodatkową warstwę ochrony do swojego konta.',
        secureYourAccount: 'Zabezpiecz swoje konto',
    },
    beneficialOwnersStep: {
        additionalInformation: 'Dodatkowe informacje',
        checkAllThatApply: 'Zaznacz wszystkie, które mają zastosowanie, w przeciwnym razie pozostaw puste.',
        iOwnMoreThan25Percent: 'Posiadam więcej niż 25% z',
        someoneOwnsMoreThan25Percent: 'Ktoś inny posiada więcej niż 25% z',
        additionalOwner: 'Dodatkowy beneficjent rzeczywisty',
        removeOwner: 'Usuń tego beneficjenta rzeczywistego',
        addAnotherIndividual: 'Dodaj kolejną osobę, która posiada więcej niż 25% z',
        agreement: 'Umowa:',
        termsAndConditions: 'warunki i zasady',
        certifyTrueAndAccurate: 'Oświadczam, że podane informacje są prawdziwe i dokładne',
        error: {
            certify: 'Musi poświadczyć, że informacje są prawdziwe i dokładne',
        },
    },
    completeVerificationStep: {
        completeVerification: 'Zakończ weryfikację',
        confirmAgreements: 'Proszę potwierdzić poniższe umowy.',
        certifyTrueAndAccurate: 'Oświadczam, że podane informacje są prawdziwe i dokładne',
        certifyTrueAndAccurateError: 'Proszę potwierdzić, że informacje są prawdziwe i dokładne.',
        isAuthorizedToUseBankAccount: 'Jestem upoważniony do korzystania z tego firmowego konta bankowego na wydatki biznesowe.',
        isAuthorizedToUseBankAccountError: 'Musisz być kontrolującym urzędnikiem z upoważnieniem do obsługi konta bankowego firmy',
        termsAndConditions: 'warunki i zasady',
    },
    connectBankAccountStep: {
        finishButtonText: 'Zakończ konfigurację',
        validateYourBankAccount: 'Zwaliduj swoje konto bankowe',
        validateButtonText: 'Zatwierdź',
        validationInputLabel: 'Transakcja',
        maxAttemptsReached: 'Weryfikacja tego konta bankowego została wyłączona z powodu zbyt wielu niepoprawnych prób.',
        description: `W ciągu 1-2 dni roboczych wyślemy trzy (3) małe transakcje na Twoje konto bankowe z nazwą taką jak "Expensify, Inc. Validation".`,
        descriptionCTA: 'Proszę wprowadzić kwotę każdej transakcji w poniższych polach. Przykład: 1.51.',
        reviewingInfo: 'Dziękujemy! Przeglądamy Twoje informacje i wkrótce się z Tobą skontaktujemy. Sprawdź swój czat z Concierge.',
        forNextSteps: 'w celu wykonania kolejnych kroków, aby dokończyć konfigurację konta bankowego.',
        letsChatCTA: 'Tak, porozmawiajmy.',
        letsChatText: 'Prawie gotowe! Potrzebujemy Twojej pomocy w weryfikacji kilku ostatnich informacji przez czat. Gotowy?',
        letsChatTitle: 'Porozmawiajmy!',
        enable2FATitle: 'Aby zapobiec oszustwom, włącz uwierzytelnianie dwuskładnikowe (2FA)',
        enable2FAText: 'Poważnie podchodzimy do Twojego bezpieczeństwa. Proszę skonfigurować 2FA, aby dodać dodatkową warstwę ochrony do swojego konta.',
        secureYourAccount: 'Zabezpiecz swoje konto',
    },
    countryStep: {
        confirmBusinessBank: 'Potwierdź walutę i kraj firmowego konta bankowego',
        confirmCurrency: 'Potwierdź walutę i kraj',
        yourBusiness: 'Waluta Twojego firmowego konta bankowego musi być zgodna z walutą Twojego miejsca pracy.',
        youCanChange: 'Możesz zmienić walutę swojego miejsca pracy w swoim',
        findCountry: 'Znajdź kraj',
        selectCountry: 'Wybierz kraj',
    },
    bankInfoStep: {
        whatAreYour: 'Jakie są dane Twojego firmowego konta bankowego?',
        letsDoubleCheck: 'Sprawdźmy jeszcze raz, czy wszystko wygląda w porządku.',
        thisBankAccount: 'To konto bankowe będzie używane do płatności biznesowych w Twoim miejscu pracy.',
        accountNumber: 'Numer konta',
        accountHolderNameDescription: 'Pełne imię i nazwisko osoby upoważnionej do podpisu',
    },
    signerInfoStep: {
        signerInfo: 'Informacje o sygnatariuszu',
        areYouDirector: ({companyName}: CompanyNameParams) => `Czy jesteś dyrektorem lub starszym urzędnikiem w ${companyName}?`,
        regulationRequiresUs: 'Przepisy wymagają, abyśmy zweryfikowali, czy podpisujący ma uprawnienia do podjęcia tej czynności w imieniu firmy.',
        whatsYourName: 'Jakie jest Twoje imię i nazwisko?',
        fullName: 'Pełne imię i nazwisko zgodne z dokumentem tożsamości',
        whatsYourJobTitle: 'Jaki jest Twój tytuł zawodowy?',
        jobTitle: 'Stanowisko pracy',
        whatsYourDOB: 'Jaka jest Twoja data urodzenia?',
        uploadID: 'Prześlij dokument tożsamości i dowód adresu',
        personalAddress: 'Potwierdzenie adresu zamieszkania (np. rachunek za media)',
        letsDoubleCheck: 'Sprawdźmy jeszcze raz, czy wszystko wygląda dobrze.',
        legalName: 'Imię i nazwisko prawne',
        proofOf: 'Dowód adresu zamieszkania',
        enterOneEmail: ({companyName}: CompanyNameParams) => `Wprowadź adres e-mail dyrektora lub starszego urzędnika w ${companyName}`,
        regulationRequiresOneMoreDirector: 'Regulacje wymagają co najmniej jednego dodatkowego dyrektora lub starszego urzędnika jako sygnatariusza.',
        hangTight: 'Poczekaj chwilę...',
        enterTwoEmails: ({companyName}: CompanyNameParams) => `Wprowadź adresy e-mail dwóch dyrektorów lub wyższych rangą pracowników w ${companyName}`,
        sendReminder: 'Wyślij przypomnienie',
        chooseFile: 'Wybierz plik',
        weAreWaiting: 'Czekamy, aż inni zweryfikują swoje tożsamości jako dyrektorzy lub wyżsi urzędnicy firmy.',
        id: 'Kopia dowodu tożsamości',
        proofOfDirectors: 'Dowód dyrektora/dyrektorów',
        proofOfDirectorsDescription: 'Przykłady: Profil korporacyjny Oncorp lub Rejestracja działalności gospodarczej.',
        codiceFiscale: 'Codice Fiscale',
        codiceFiscaleDescription: 'Codice Fiscale dla Sygnatariuszy, Użytkowników Upoważnionych i Właścicieli Korzyści.',
        PDSandFSG: 'Dokumentacja ujawnienia PDS + FSG',
        PDSandFSGDescription:
            'Nasze partnerstwo z Corpay wykorzystuje połączenie API, aby skorzystać z ich rozległej sieci międzynarodowych partnerów bankowych do zasilania Globalnych Zwrotów w Expensify. Zgodnie z australijskimi przepisami dostarczamy Ci Przewodnik po Usługach Finansowych (FSG) i Oświadczenie o Ujawnieniu Produktu (PDS) Corpay.\n\nProsimy o uważne przeczytanie dokumentów FSG i PDS, ponieważ zawierają one pełne szczegóły i ważne informacje na temat produktów i usług oferowanych przez Corpay. Zachowaj te dokumenty do przyszłego wglądu.',
        pleaseUpload: 'Proszę przesłać dodatkową dokumentację poniżej, aby pomóc nam zweryfikować Twoją tożsamość jako dyrektora lub starszego urzędnika jednostki gospodarczej.',
    },
    agreementsStep: {
        agreements: 'Umowy',
        pleaseConfirm: 'Proszę potwierdzić poniższe umowy',
        regulationRequiresUs: 'Przepisy wymagają od nas weryfikacji tożsamości każdej osoby, która posiada więcej niż 25% udziałów w firmie.',
        iAmAuthorized: 'Jestem upoważniony do korzystania z firmowego konta bankowego na wydatki biznesowe.',
        iCertify: 'Oświadczam, że podane informacje są prawdziwe i dokładne.',
        termsAndConditions: 'warunki i zasady',
        accept: 'Zaakceptuj i dodaj konto bankowe',
        iConsentToThe: 'Wyrażam zgodę na',
        privacyNotice: 'informacja o prywatności',
        error: {
            authorized: 'Musisz być kontrolującym urzędnikiem z upoważnieniem do obsługi konta bankowego firmy',
            certify: 'Proszę potwierdzić, że informacje są prawdziwe i dokładne.',
            consent: 'Proszę wyrazić zgodę na politykę prywatności',
        },
    },
    docusignStep: {
        subheader: 'Formularz Docusign',
        pleaseComplete:
            'Proszę wypełnić formularz autoryzacji ACH za pomocą poniższego linku Docusign, a następnie przesłać tutaj podpisaną kopię, abyśmy mogli pobierać środki bezpośrednio z Twojego konta bankowego.',
        pleaseCompleteTheBusinessAccount: 'Proszę wypełnić Wniosek o Konto Firmowe oraz Umowę Polecenia Zapłaty.',
        pleaseCompleteTheDirect:
            'Proszę wypełnić Umowę Polecenia Zapłaty za pomocą poniższego linku Docusign, a następnie przesłać tutaj podpisaną kopię, abyśmy mogli pobierać środki bezpośrednio z Twojego konta bankowego.',
        takeMeTo: 'Przejdź do Docusign',
        uploadAdditional: 'Prześlij dodatkowe dokumenty',
        pleaseUpload: 'Proszę przesłać formularz DEFT oraz stronę z podpisem Docusign.',
        pleaseUploadTheDirect: 'Proszę przesłać Umowy Polecenia Zapłaty oraz stronę z podpisem Docusign.',
    },
    finishStep: {
        letsFinish: 'Zakończmy na czacie!',
        thanksFor:
            'Dziękujemy za te szczegóły. Dedykowany agent wsparcia teraz przejrzy Twoje informacje. Skontaktujemy się ponownie, jeśli będziemy potrzebować od Ciebie czegoś więcej, ale w międzyczasie, nie wahaj się z nami skontaktować, jeśli masz jakiekolwiek pytania.',
        iHaveA: 'Mam pytanie',
        enable2FA: 'Włącz uwierzytelnianie dwuskładnikowe (2FA), aby zapobiec oszustwom',
        weTake: 'Poważnie podchodzimy do Twojego bezpieczeństwa. Proszę skonfigurować 2FA, aby dodać dodatkową warstwę ochrony do swojego konta.',
        secure: 'Zabezpiecz swoje konto',
    },
    reimbursementAccountLoadingAnimation: {
        oneMoment: 'Chwileczkę',
        explanationLine: 'Przyglądamy się Twoim informacjom. Wkrótce będziesz mógł kontynuować kolejne kroki.',
    },
    session: {
        offlineMessageRetry: 'Wygląda na to, że jesteś offline. Sprawdź swoje połączenie i spróbuj ponownie.',
    },
    travel: {
        header: 'Zarezerwuj podróż',
        title: 'Podróżuj mądrze',
        subtitle: 'Użyj Expensify Travel, aby uzyskać najlepsze oferty podróży i zarządzać wszystkimi wydatkami firmowymi w jednym miejscu.',
        features: {
            saveMoney: 'Oszczędzaj pieniądze na swoich rezerwacjach',
            alerts: 'Otrzymuj aktualizacje i alerty w czasie rzeczywistym',
        },
        bookTravel: 'Zarezerwuj podróż',
        bookDemo: 'Zarezerwuj demo',
        bookADemo: 'Zarezerwuj demo',
        toLearnMore: 'aby dowiedzieć się więcej.',
        termsAndConditions: {
            header: 'Zanim przejdziemy dalej...',
            title: 'Warunki i zasady',
            label: 'Zgadzam się z regulaminem',
            subtitle: `Prosimy o zaakceptowanie <a href="${CONST.TRAVEL_TERMS_URL}">regulaminu</a> Expensify Travel.`,
            error: 'Musisz zaakceptować warunki i zasady Expensify Travel, aby kontynuować.',
            defaultWorkspaceError:
                'Musisz ustawić domyślne miejsce pracy, aby włączyć Expensify Travel. Przejdź do Ustawienia > Miejsca pracy > kliknij trzy pionowe kropki obok miejsca pracy > Ustaw jako domyślne miejsce pracy, a następnie spróbuj ponownie!',
        },
        flight: 'Lot',
        flightDetails: {
            passenger: 'Pasażer',
            layover: ({layover}: FlightLayoverParams) => `<muted-text-label>Masz <strong>${layover} przesiadkę</strong> przed tym lotem</muted-text-label>`,
            takeOff: 'Start',
            landing: 'Lądowanie',
            seat: 'Miejsce',
            class: 'Klasa kabiny',
            recordLocator: 'Lokalizator rezerwacji',
            cabinClasses: {
                unknown: 'Unknown',
                economy: 'Ekonomia',
                premiumEconomy: 'Premium Economy',
                business: 'Biznes',
                first: 'Pierwszy',
            },
        },
        hotel: 'Hotel',
        hotelDetails: {
            guest: 'Gość',
            checkIn: 'Zameldowanie',
            checkOut: 'Wymeldowanie',
            roomType: 'Typ pokoju',
            cancellation: 'Polityka anulowania',
            cancellationUntil: 'Bezpłatne anulowanie do',
            confirmation: 'Numer potwierdzenia',
            cancellationPolicies: {
                unknown: 'Unknown',
                nonRefundable: 'Bezzwrotny',
                freeCancellationUntil: 'Bezpłatne anulowanie do',
                partiallyRefundable: 'Częściowo zwracalne',
            },
        },
        car: 'Samochód',
        carDetails: {
            rentalCar: 'Wynajem samochodu',
            pickUp: 'Odbiór',
            dropOff: 'Zrzut',
            driver: 'Kierowca',
            carType: 'Typ samochodu',
            cancellation: 'Polityka anulowania',
            cancellationUntil: 'Bezpłatne anulowanie do',
            freeCancellation: 'Bezpłatne anulowanie',
            confirmation: 'Numer potwierdzenia',
        },
        train: 'Szyna',
        trainDetails: {
            passenger: 'Pasażer',
            departs: 'Odjeżdża',
            arrives: 'Przybywa',
            coachNumber: 'Numer trenera',
            seat: 'Miejsce',
            fareDetails: 'Szczegóły opłat',
            confirmation: 'Numer potwierdzenia',
        },
        viewTrip: 'Zobacz podróż',
        modifyTrip: 'Modyfikuj podróż',
        tripSupport: 'Wsparcie podróży',
        tripDetails: 'Szczegóły podróży',
        viewTripDetails: 'Wyświetl szczegóły podróży',
        trip: 'Podróż',
        trips: 'Podróże',
        tripSummary: 'Podsumowanie podróży',
        departs: 'Odjeżdża',
        errorMessage: 'Coś poszło nie tak. Spróbuj ponownie później.',
        phoneError: {
            phrase1: 'Proszę',
            link: 'dodaj służbowy adres e-mail jako swoje główne logowanie',
            phrase2: 'zarezerwować podróż.',
        },
        domainSelector: {
            title: 'Domena',
            subtitle: 'Wybierz domenę dla konfiguracji Expensify Travel.',
            recommended: 'Zalecane',
        },
        domainPermissionInfo: {
            title: 'Domena',
            restriction: ({domain}: DomainPermissionInfoRestrictionParams) =>
                `Nie masz uprawnień do włączenia Expensify Travel dla domeny <strong>${domain}</strong>. Musisz poprosić kogoś z tej domeny o włączenie funkcji podróży.`,
            accountantInvitation: `Jeśli jesteś księgowym, rozważ dołączenie do <a href="${CONST.OLD_DOT_PUBLIC_URLS.EXPENSIFY_APPROVED_PROGRAM_URL}">programu dla księgowych ExpensifyApproved!</a>, aby umożliwić podróże w tej dziedzinie.`,
        },
        publicDomainError: {
            title: 'Rozpocznij korzystanie z Expensify Travel',
            message: `Będziesz musiał użyć swojego służbowego adresu e-mail (np. name@company.com) z Expensify Travel, a nie swojego osobistego adresu e-mail (np. name@gmail.com).`,
        },
        blockedFeatureModal: {
            title: 'Expensify Travel został wyłączony',
            message: `Twój administrator wyłączył Expensify Travel. Proszę przestrzegać firmowej polityki rezerwacji w celu organizacji podróży.`,
        },
        verifyCompany: {
            title: 'Rozpocznij podróż już dziś!',
            message: `Proszę skontaktować się z menedżerem konta lub salesteam@expensify.com, aby uzyskać demonstrację podróży i włączyć ją dla swojej firmy.`,
        },
        updates: {
            bookingTicketed: ({airlineCode, origin, destination, startDate, confirmationID = ''}: FlightParams) =>
                `Twój lot ${airlineCode} (${origin} → ${destination}) w dniu ${startDate} został zarezerwowany. Kod potwierdzenia: ${confirmationID}`,
            ticketVoided: ({airlineCode, origin, destination, startDate}: FlightParams) =>
                `Twój bilet na lot ${airlineCode} (${origin} → ${destination}) w dniu ${startDate} został unieważniony.`,
            ticketRefunded: ({airlineCode, origin, destination, startDate}: FlightParams) =>
                `Twój bilet na lot ${airlineCode} (${origin} → ${destination}) w dniu ${startDate} został zwrócony lub wymieniony.`,
            flightCancelled: ({airlineCode, origin, destination, startDate}: FlightParams) =>
                `Twój lot ${airlineCode} (${origin} → ${destination}) w dniu ${startDate} został odwołany przez linię lotniczą.`,
            flightScheduleChangePending: ({airlineCode}: AirlineParams) => `Linia lotnicza zaproponowała zmianę harmonogramu dla lotu ${airlineCode}; czekamy na potwierdzenie.`,
            flightScheduleChangeClosed: ({airlineCode, startDate}: AirlineParams) => `Zmiana harmonogramu potwierdzona: lot ${airlineCode} teraz odlatuje o ${startDate}.`,
            flightUpdated: ({airlineCode, origin, destination, startDate}: FlightParams) => `Twój lot ${airlineCode} (${origin} → ${destination}) w dniu ${startDate} został zaktualizowany.`,
            flightCabinChanged: ({airlineCode, cabinClass}: AirlineParams) => `Twoja klasa kabiny została zaktualizowana do ${cabinClass} na locie ${airlineCode}.`,
            flightSeatConfirmed: ({airlineCode}: AirlineParams) => `Twoje miejsce na pokładzie lotu ${airlineCode} zostało potwierdzone.`,
            flightSeatChanged: ({airlineCode}: AirlineParams) => `Twoje przypisanie miejsca na locie ${airlineCode} zostało zmienione.`,
            flightSeatCancelled: ({airlineCode}: AirlineParams) => `Twoje miejsce na pokładzie lotu ${airlineCode} zostało usunięte.`,
            paymentDeclined: 'Płatność za rezerwację lotu nie powiodła się. Proszę spróbować ponownie.',
            bookingCancelledByTraveler: ({type, id = ''}: TravelTypeParams) => `Anulowałeś swoją rezerwację ${type} ${id}.`,
            bookingCancelledByVendor: ({type, id = ''}: TravelTypeParams) => `Sprzedawca anulował Twoją rezerwację ${type} ${id}.`,
            bookingRebooked: ({type, id = ''}: TravelTypeParams) => `Twoja rezerwacja ${type} została ponownie zarezerwowana. Nowy numer potwierdzenia: ${id}.`,
            bookingUpdated: ({type}: TravelTypeParams) => `Twoja rezerwacja ${type} została zaktualizowana. Sprawdź nowe szczegóły w itinerarzu.`,
            railTicketRefund: ({origin, destination, startDate}: RailTicketParams) =>
                `Twój bilet kolejowy na trasie ${origin} → ${destination} z dnia ${startDate} został zwrócony. Zostanie przetworzony zwrot środków.`,
            railTicketExchange: ({origin, destination, startDate}: RailTicketParams) => `Twój bilet kolejowy na trasie ${origin} → ${destination} na ${startDate} został wymieniony.`,
            railTicketUpdate: ({origin, destination, startDate}: RailTicketParams) => `Twój bilet kolejowy na trasie ${origin} → ${destination} na dzień ${startDate} został zaktualizowany.`,
            defaultUpdate: ({type}: TravelTypeParams) => `Twoja rezerwacja ${type} została zaktualizowana.`,
        },
        flightTo: 'Lot do',
        trainTo: 'Pociąg do',
        carRental: ' wynajmu samochodu',
        nightIn: 'noc w',
        nightsIn: 'noce w',
    },
    workspace: {
        common: {
            card: 'Karty',
            expensifyCard: 'Expensify Card',
            companyCards: 'Karty firmowe',
            workflows: 'Przepływy pracy',
            workspace: 'Workspace',
            findWorkspace: 'Znajdź przestrzeń roboczą',
            edit: 'Edytuj przestrzeń roboczą',
            enabled: 'Włączone',
            disabled: 'Wyłączony',
            everyone: 'Wszyscy',
            delete: 'Usuń przestrzeń roboczą',
            settings: 'Ustawienia',
            reimburse: 'Zwroty kosztów',
            categories: 'Kategorie',
            tags: 'Tagi',
            customField1: 'Pole niestandardowe 1',
            customField2: 'Pole niestandardowe 2',
            customFieldHint: 'Dodaj niestandardowe kodowanie, które dotyczy wszystkich wydatków tego członka.',
            reportFields: 'Pola raportu',
            reportTitle: 'Tytuł raportu',
            reportField: 'Pole raportu',
            taxes: 'Podatki',
            bills: 'Rachunki',
            invoices: 'Faktury',
            travel: 'Podróżować',
            members: 'Członkowie',
            accounting: 'Księgowość',
            receiptPartners: 'Partnerzy paragonów',
            rules: 'Zasady',
            displayedAs: 'Wyświetlane jako',
            plan: 'Plan',
            profile: 'Przegląd',
            bankAccount: 'Konto bankowe',
            testTransactions: 'Przetestuj transakcje',
            issueAndManageCards: 'Wydawaj i zarządzaj kartami',
            reconcileCards: 'Uzgodnij karty',
            selected: () => ({
                one: '1 wybrano',
                other: (count: number) => `${count} wybrano`,
            }),
            settlementFrequency: 'Częstotliwość rozliczeń',
            setAsDefault: 'Ustaw jako domyślne miejsce pracy',
            defaultNote: `Paragony wysłane na ${CONST.EMAIL.RECEIPTS} pojawią się w tym obszarze roboczym.`,
            deleteConfirmation: 'Czy na pewno chcesz usunąć tę przestrzeń roboczą?',
            deleteWithCardsConfirmation: 'Czy na pewno chcesz usunąć tę przestrzeń roboczą? Spowoduje to usunięcie wszystkich kanałów kart i przypisanych kart.',
            unavailable: 'Niedostępna przestrzeń robocza',
            memberNotFound: 'Nie znaleziono członka. Aby zaprosić nowego członka do przestrzeni roboczej, użyj przycisku zaproszenia powyżej.',
            notAuthorized: `Nie masz dostępu do tej strony. Jeśli próbujesz dołączyć do tego miejsca pracy, poproś właściciela miejsca pracy o dodanie Cię jako członka. Coś innego? Skontaktuj się z ${CONST.EMAIL.CONCIERGE}.`,
            goToWorkspace: 'Przejdź do przestrzeni roboczej',
            goToWorkspaces: 'Przejdź do przestrzeni roboczych',
            clearFilter: 'Wyczyść filtr',
            workspaceName: 'Nazwa przestrzeni roboczej',
            workspaceOwner: 'Właściciel',
            workspaceType: 'Typ przestrzeni roboczej',
            workspaceAvatar: 'Awatar przestrzeni roboczej',
            mustBeOnlineToViewMembers: 'Musisz być online, aby zobaczyć członków tego miejsca pracy.',
            moreFeatures: 'Więcej funkcji',
            requested: 'Żądane',
            distanceRates: 'Stawki za odległość',
            defaultDescription: 'Jedno miejsce na wszystkie Twoje paragony i wydatki.',
            descriptionHint: 'Udostępnij informacje o tej przestrzeni roboczej wszystkim członkom.',
            welcomeNote: 'Proszę użyć Expensify do przesyłania paragonów do zwrotu kosztów, dziękuję!',
            subscription: 'Subskrypcja',
            markAsEntered: 'Oznacz jako wprowadzone ręcznie',
            markAsExported: 'Oznacz jako wyeksportowane',
            exportIntegrationSelected: ({connectionName}: ExportIntegrationSelectedParams) => `Eksportuj do ${CONST.POLICY.CONNECTIONS.NAME_USER_FRIENDLY[connectionName]}`,
            letsDoubleCheck: 'Sprawdźmy podwójnie, czy wszystko wygląda dobrze.',
            lineItemLevel: 'Poziom pozycji linii',
            reportLevel: 'Poziom raportu',
            topLevel: 'Najwyższy poziom',
            appliedOnExport: 'Nie zaimportowane do Expensify, zastosowane przy eksporcie',
            shareNote: {
                header: 'Udostępnij swoje miejsce pracy innym członkom',
                content: ({adminsRoomLink}: WorkspaceShareNoteParams) =>
                    `Udostępnij ten kod QR lub skopiuj poniższy link, aby ułatwić członkom uzyskanie dostępu do Twojej przestrzeni roboczej. Wszystkie prośby o dołączenie do przestrzeni roboczej będą wyświetlane w pokoju <a href="${adminsRoomLink}">${CONST.REPORT.WORKSPACE_CHAT_ROOMS.ADMINS}</a>, gdzie będziesz mógł je przejrzeć.`,
            },
            connectTo: ({connectionName}: ConnectionNameParams) => `Połącz z ${CONST.POLICY.CONNECTIONS.NAME_USER_FRIENDLY[connectionName]}`,
            createNewConnection: 'Utwórz nowe połączenie',
            reuseExistingConnection: 'Ponownie użyj istniejące połączenie',
            existingConnections: 'Istniejące połączenia',
            existingConnectionsDescription: ({connectionName}: ConnectionNameParams) =>
                `Ponieważ wcześniej połączyłeś się z ${CONST.POLICY.CONNECTIONS.NAME_USER_FRIENDLY[connectionName]}, możesz wybrać ponowne użycie istniejącego połączenia lub utworzyć nowe.`,
            lastSyncDate: ({connectionName, formattedDate}: LastSyncDateParams) => `${connectionName} - Ostatnia synchronizacja ${formattedDate}`,
            authenticationError: ({connectionName}: AuthenticationErrorParams) => `Nie można połączyć się z ${connectionName} z powodu błędu uwierzytelniania.`,
            learnMore: 'Dowiedz się więcej',
            memberAlternateText: 'Członkowie mogą składać i zatwierdzać raporty.',
            adminAlternateText: 'Administratorzy mają pełny dostęp do edycji wszystkich raportów i ustawień przestrzeni roboczej.',
            auditorAlternateText: 'Audytorzy mogą przeglądać i komentować raporty.',
            roleName: ({role}: OptionalParam<RoleNamesParams> = {}) => {
                switch (role) {
                    case CONST.POLICY.ROLE.ADMIN:
                        return 'Admin';
                    case CONST.POLICY.ROLE.AUDITOR:
                        return 'Audytor';
                    case CONST.POLICY.ROLE.USER:
                        return 'Członek';
                    default:
                        return 'Członek';
                }
            },
            frequency: {
                manual: 'Ręcznie',
                instant: 'Natychmiastowy',
                immediate: 'Codziennie',
                trip: 'Według podróży',
                weekly: 'Cotygodniowo',
                semimonthly: 'Dwa razy w miesiącu',
                monthly: 'Miesięczny',
            },
            planType: 'Typ planu',
            submitExpense: 'Prześlij swoje wydatki poniżej:',
            defaultCategory: 'Domyślna kategoria',
            viewTransactions: 'Wyświetl transakcje',
            policyExpenseChatName: ({displayName}: PolicyExpenseChatNameParams) => `Wydatki ${displayName}`,
            deepDiveExpensifyCard: `<muted-text-label>Transakcje kartą Expensify będą automatycznie eksportowane na „Konto odpowiedzialności karty Expensify” utworzone za pomocą <a href="${CONST.DEEP_DIVE_EXPENSIFY_CARD}">naszej integracji</a>.</muted-text-label>`,
        },
        receiptPartners: {
            uber: {
                subtitle: 'Zautomatyzuj wydatki na podróże i dostawę posiłków w swojej organizacji.',
            },
        },
        perDiem: {
            subtitle: 'Ustaw stawki diety, aby kontrolować dzienne wydatki pracowników.',
            amount: 'Kwota',
            deleteRates: () => ({
                one: 'Usuń stawkę',
                other: 'Usuń stawki',
            }),
            deletePerDiemRate: 'Usuń stawkę diety',
            findPerDiemRate: 'Znajdź stawkę diety',
            areYouSureDelete: () => ({
                one: 'Czy na pewno chcesz usunąć tę stawkę?',
                other: 'Czy na pewno chcesz usunąć te stawki?',
            }),
            emptyList: {
                title: 'Dieta',
                subtitle: 'Ustaw stawki dzienne, aby kontrolować codzienne wydatki pracowników. Importuj stawki z arkusza kalkulacyjnego, aby rozpocząć.',
            },
            errors: {
                existingRateError: ({rate}: CustomUnitRateParams) => `Stawka o wartości ${rate} już istnieje`,
            },
            importPerDiemRates: 'Importuj stawki diety',
            editPerDiemRate: 'Edytuj stawkę diety',
            editPerDiemRates: 'Edytuj stawki diet',
            editDestinationSubtitle: ({destination}: EditDestinationSubtitleParams) => `Aktualizacja tego miejsca docelowego zmieni je dla wszystkich substawek diety ${destination}.`,
            editCurrencySubtitle: ({destination}: EditDestinationSubtitleParams) => `Aktualizacja tej waluty zmieni ją dla wszystkich substawek diet ${destination}.`,
        },
        qbd: {
            exportOutOfPocketExpensesDescription: 'Ustaw sposób eksportowania wydatków z własnej kieszeni do QuickBooks Desktop.',
            exportOutOfPocketExpensesCheckToggle: 'Oznacz czeki jako „wydrukuj później”',
            exportDescription: 'Skonfiguruj, jak dane z Expensify są eksportowane do QuickBooks Desktop.',
            date: 'Data eksportu',
            exportInvoices: 'Eksportuj faktury do',
            exportExpensifyCard: 'Eksportuj transakcje z karty Expensify jako',
            account: 'Konto',
            accountDescription: 'Wybierz, gdzie opublikować wpisy w dzienniku.',
            accountsPayable: 'Zobowiązania płatnicze',
            accountsPayableDescription: 'Wybierz, gdzie utworzyć rachunki dostawców.',
            bankAccount: 'Konto bankowe',
            notConfigured: 'Nieskonfigurowane',
            bankAccountDescription: 'Wybierz, skąd wysyłać czeki.',
            creditCardAccount: 'Konto karty kredytowej',
            exportDate: {
                label: 'Data eksportu',
                description: 'Użyj tej daty podczas eksportowania raportów do QuickBooks Desktop.',
                values: {
                    [CONST.QUICKBOOKS_EXPORT_DATE.LAST_EXPENSE]: {
                        label: 'Data ostatniego wydatku',
                        description: 'Data najnowszego wydatku w raporcie.',
                    },
                    [CONST.QUICKBOOKS_EXPORT_DATE.REPORT_EXPORTED]: {
                        label: 'Data eksportu',
                        description: 'Data, kiedy raport został wyeksportowany do QuickBooks Desktop.',
                    },
                    [CONST.QUICKBOOKS_EXPORT_DATE.REPORT_SUBMITTED]: {
                        label: 'Data złożenia',
                        description: 'Data, kiedy raport został przesłany do zatwierdzenia.',
                    },
                },
            },
            exportCheckDescription: 'Utworzymy szczegółowy czek dla każdego raportu Expensify i wyślemy go z poniższego konta bankowego.',
            exportJournalEntryDescription: 'Utworzymy szczegółowy wpis do dziennika dla każdego raportu Expensify i opublikujemy go na poniższym koncie.',
            exportVendorBillDescription:
                'Utworzymy wyszczególnioną fakturę od dostawcy dla każdego raportu Expensify i dodamy ją do konta poniżej. Jeśli ten okres jest zamknięty, zaksięgujemy na 1. dzień następnego otwartego okresu.',
            outOfPocketTaxEnabledDescription:
                'QuickBooks Desktop nie obsługuje podatków przy eksportach zapisów księgowych. Ponieważ masz włączone podatki w swoim obszarze roboczym, ta opcja eksportu jest niedostępna.',
            outOfPocketTaxEnabledError: 'Dzienniki księgowe są niedostępne, gdy podatki są włączone. Proszę wybrać inną opcję eksportu.',
            accounts: {
                [CONST.QUICKBOOKS_DESKTOP_NON_REIMBURSABLE_EXPORT_ACCOUNT_TYPE.CREDIT_CARD]: 'Karta kredytowa',
                [CONST.QUICKBOOKS_DESKTOP_REIMBURSABLE_ACCOUNT_TYPE.VENDOR_BILL]: 'Faktura od dostawcy',
                [CONST.QUICKBOOKS_DESKTOP_REIMBURSABLE_ACCOUNT_TYPE.JOURNAL_ENTRY]: 'Wpis do dziennika',
                [CONST.QUICKBOOKS_DESKTOP_REIMBURSABLE_ACCOUNT_TYPE.CHECK]: 'Sprawdź',
                [`${CONST.QUICKBOOKS_DESKTOP_NON_REIMBURSABLE_EXPORT_ACCOUNT_TYPE.CHECK}Description`]:
                    'Utworzymy szczegółowy czek dla każdego raportu Expensify i wyślemy go z poniższego konta bankowego.',
                [`${CONST.QUICKBOOKS_DESKTOP_NON_REIMBURSABLE_EXPORT_ACCOUNT_TYPE.CREDIT_CARD}Description`]:
                    'Automatycznie dopasujemy nazwę sprzedawcy na transakcji kartą kredytową do odpowiadających jej dostawców w QuickBooks. Jeśli nie istnieją żadni dostawcy, utworzymy dostawcę "Credit Card Misc." do powiązania.',
                [`${CONST.QUICKBOOKS_DESKTOP_REIMBURSABLE_ACCOUNT_TYPE.VENDOR_BILL}Description`]:
                    'Utworzymy wyszczególnioną fakturę od dostawcy dla każdego raportu Expensify z datą ostatniego wydatku i dodamy ją do poniższego konta. Jeśli ten okres jest zamknięty, zaksięgujemy na 1. dzień następnego otwartego okresu.',
                [`${CONST.QUICKBOOKS_DESKTOP_NON_REIMBURSABLE_EXPORT_ACCOUNT_TYPE.CREDIT_CARD}AccountDescription`]: 'Wybierz miejsce eksportu transakcji kartą kredytową.',
                [`${CONST.QUICKBOOKS_DESKTOP_REIMBURSABLE_ACCOUNT_TYPE.VENDOR_BILL}AccountDescription`]: 'Wybierz dostawcę, aby zastosować do wszystkich transakcji kartą kredytową.',
                [`${CONST.QUICKBOOKS_DESKTOP_REIMBURSABLE_ACCOUNT_TYPE.CHECK}AccountDescription`]: 'Wybierz, skąd wysyłać czeki.',
                [`${CONST.QUICKBOOKS_DESKTOP_REIMBURSABLE_ACCOUNT_TYPE.VENDOR_BILL}Error`]:
                    'Rachunki dostawców są niedostępne, gdy lokalizacje są włączone. Proszę wybrać inną opcję eksportu.',
                [`${CONST.QUICKBOOKS_DESKTOP_REIMBURSABLE_ACCOUNT_TYPE.CHECK}Error`]: 'Czeki są niedostępne, gdy lokalizacje są włączone. Proszę wybrać inną opcję eksportu.',
                [`${CONST.QUICKBOOKS_DESKTOP_REIMBURSABLE_ACCOUNT_TYPE.JOURNAL_ENTRY}Error`]:
                    'Dzienniki księgowe są niedostępne, gdy podatki są włączone. Proszę wybrać inną opcję eksportu.',
            },
            noAccountsFound: 'Nie znaleziono kont',
            noAccountsFoundDescription: 'Dodaj konto w QuickBooks Desktop i ponownie zsynchronizuj połączenie.',
            qbdSetup: 'Konfiguracja QuickBooks Desktop',
            requiredSetupDevice: {
                title: 'Nie można połączyć się z tego urządzenia',
                body1: 'Będziesz musiał skonfigurować to połączenie z komputera, który hostuje plik firmy QuickBooks Desktop.',
                body2: 'Po połączeniu będziesz mógł synchronizować i eksportować z dowolnego miejsca.',
            },
            setupPage: {
                title: 'Otwórz ten link, aby się połączyć',
                body: 'Aby zakończyć konfigurację, otwórz poniższy link na komputerze, na którym działa QuickBooks Desktop.',
                setupErrorTitle: 'Coś poszło nie tak',
                setupErrorBody: ({conciergeLink}: QBDSetupErrorBodyParams) =>
                    `<muted-text><centered-text>Połączenie QuickBooks Desktop obecnie nie działa. Spróbuj ponownie później lub <a href="${conciergeLink}">skontaktuj się z Concierge</a>, jeśli problem będzie się powtarzał.</centered-text></muted-text>`,
            },
            importDescription: 'Wybierz, które konfiguracje kodowania zaimportować z QuickBooks Desktop do Expensify.',
            classes: 'Klasy',
            items: 'Przedmioty',
            customers: 'Klienci/projekty',
            exportCompanyCardsDescription: 'Ustaw, jak zakupy kartą firmową eksportują się do QuickBooks Desktop.',
            defaultVendorDescription: 'Ustaw domyślnego dostawcę, który będzie stosowany do wszystkich transakcji kartą kredytową podczas eksportu.',
            accountsDescription: 'Twój plan kont QuickBooks Desktop zostanie zaimportowany do Expensify jako kategorie.',
            accountsSwitchTitle: 'Wybierz, czy importować nowe konta jako włączone czy wyłączone kategorie.',
            accountsSwitchDescription: 'Włączone kategorie będą dostępne dla członków do wyboru podczas tworzenia ich wydatków.',
            classesDescription: 'Wybierz, jak obsługiwać klasy QuickBooks Desktop w Expensify.',
            tagsDisplayedAsDescription: 'Poziom pozycji linii',
            reportFieldsDisplayedAsDescription: 'Poziom raportu',
            customersDescription: 'Wybierz, jak obsługiwać klientów/projekty QuickBooks Desktop w Expensify.',
            advancedConfig: {
                autoSyncDescription: 'Expensify będzie automatycznie synchronizować się z QuickBooks Desktop każdego dnia.',
                createEntities: 'Automatyczne tworzenie jednostek',
                createEntitiesDescription: 'Expensify automatycznie utworzy dostawców w QuickBooks Desktop, jeśli jeszcze nie istnieją.',
            },
            itemsDescription: 'Wybierz, jak obsługiwać elementy QuickBooks Desktop w Expensify.',
        },
        qbo: {
            connectedTo: 'Połączono z',
            importDescription: 'Wybierz, które konfiguracje kodowania zaimportować z QuickBooks Online do Expensify.',
            classes: 'Klasy',
            locations: 'Lokalizacje',
            customers: 'Klienci/projekty',
            accountsDescription: 'Twój plan kont QuickBooks Online zostanie zaimportowany do Expensify jako kategorie.',
            accountsSwitchTitle: 'Wybierz, czy importować nowe konta jako włączone czy wyłączone kategorie.',
            accountsSwitchDescription: 'Włączone kategorie będą dostępne dla członków do wyboru podczas tworzenia ich wydatków.',
            classesDescription: 'Wybierz, jak obsługiwać klasy QuickBooks Online w Expensify.',
            customersDescription: 'Wybierz, jak obsługiwać klientów/projekty QuickBooks Online w Expensify.',
            locationsDescription: 'Wybierz, jak obsługiwać lokalizacje QuickBooks Online w Expensify.',
            taxesDescription: 'Wybierz, jak obsługiwać podatki QuickBooks Online w Expensify.',
            locationsLineItemsRestrictionDescription:
                'QuickBooks Online nie obsługuje lokalizacji na poziomie linii dla czeków lub faktur od dostawców. Jeśli chcesz mieć lokalizacje na poziomie linii, upewnij się, że używasz zapisów księgowych i wydatków na kartach kredytowych/debetowych.',
            taxesJournalEntrySwitchNote: 'QuickBooks Online nie obsługuje podatków w zapisach księgowych. Proszę zmienić opcję eksportu na fakturę od dostawcy lub czek.',
            exportDescription: 'Skonfiguruj, jak dane Expensify są eksportowane do QuickBooks Online.',
            date: 'Data eksportu',
            exportInvoices: 'Eksportuj faktury do',
            exportExpensifyCard: 'Eksportuj transakcje z karty Expensify jako',
            exportDate: {
                label: 'Data eksportu',
                description: 'Użyj tej daty podczas eksportowania raportów do QuickBooks Online.',
                values: {
                    [CONST.QUICKBOOKS_EXPORT_DATE.LAST_EXPENSE]: {
                        label: 'Data ostatniego wydatku',
                        description: 'Data najnowszego wydatku w raporcie.',
                    },
                    [CONST.QUICKBOOKS_EXPORT_DATE.REPORT_EXPORTED]: {
                        label: 'Data eksportu',
                        description: 'Data eksportu raportu do QuickBooks Online.',
                    },
                    [CONST.QUICKBOOKS_EXPORT_DATE.REPORT_SUBMITTED]: {
                        label: 'Data złożenia',
                        description: 'Data, kiedy raport został przesłany do zatwierdzenia.',
                    },
                },
            },
            receivable: 'Należności', // This is an account name that will come directly from QBO, so I don't know why we need a translation for it. It should take whatever the name of the account is in QBO. Leaving this note for CS.
            archive: 'Archiwum należności', // This is an account name that will come directly from QBO, so I don't know why we need a translation for it. It should take whatever the name of the account is in QBO. Leaving this note for CS.
            exportInvoicesDescription: 'Użyj tego konta podczas eksportowania faktur do QuickBooks Online.',
            exportCompanyCardsDescription: 'Ustaw sposób eksportowania zakupów kartą firmową do QuickBooks Online.',
            vendor: 'Dostawca',
            defaultVendorDescription: 'Ustaw domyślnego dostawcę, który będzie stosowany do wszystkich transakcji kartą kredytową podczas eksportu.',
            exportOutOfPocketExpensesDescription: 'Ustaw sposób eksportowania wydatków z własnej kieszeni do QuickBooks Online.',
            exportCheckDescription: 'Utworzymy szczegółowy czek dla każdego raportu Expensify i wyślemy go z poniższego konta bankowego.',
            exportJournalEntryDescription: 'Utworzymy szczegółowy wpis do dziennika dla każdego raportu Expensify i opublikujemy go na poniższym koncie.',
            exportVendorBillDescription:
                'Utworzymy wyszczególnioną fakturę od dostawcy dla każdego raportu Expensify i dodamy ją do konta poniżej. Jeśli ten okres jest zamknięty, zaksięgujemy na 1. dzień następnego otwartego okresu.',
            account: 'Konto',
            accountDescription: 'Wybierz, gdzie opublikować wpisy w dzienniku.',
            accountsPayable: 'Zobowiązania płatnicze',
            accountsPayableDescription: 'Wybierz, gdzie utworzyć rachunki dostawców.',
            bankAccount: 'Konto bankowe',
            notConfigured: 'Nieskonfigurowane',
            bankAccountDescription: 'Wybierz, skąd wysyłać czeki.',
            creditCardAccount: 'Konto karty kredytowej',
            companyCardsLocationEnabledDescription:
                'QuickBooks Online nie obsługuje lokalizacji w eksportach faktur od dostawców. Ponieważ masz włączone lokalizacje w swoim obszarze roboczym, ta opcja eksportu jest niedostępna.',
            outOfPocketTaxEnabledDescription:
                'QuickBooks Online nie obsługuje podatków przy eksportach zapisów księgowych. Ponieważ masz włączone podatki w swoim obszarze roboczym, ta opcja eksportu jest niedostępna.',
            outOfPocketTaxEnabledError: 'Dzienniki księgowe są niedostępne, gdy podatki są włączone. Proszę wybrać inną opcję eksportu.',
            advancedConfig: {
                autoSyncDescription: 'Expensify będzie automatycznie synchronizować się z QuickBooks Online każdego dnia.',
                inviteEmployees: 'Zaproś pracowników',
                inviteEmployeesDescription: 'Importuj rekordy pracowników z QuickBooks Online i zaproś pracowników do tego miejsca pracy.',
                createEntities: 'Automatyczne tworzenie jednostek',
                createEntitiesDescription:
                    'Expensify automatycznie utworzy dostawców w QuickBooks Online, jeśli jeszcze nie istnieją, oraz automatycznie utworzy klientów podczas eksportowania faktur.',
                reimbursedReportsDescription:
                    'Za każdym razem, gdy raport jest opłacany za pomocą Expensify ACH, odpowiednia płatność rachunku zostanie utworzona na poniższym koncie QuickBooks Online.',
                qboBillPaymentAccount: 'Konto do płatności rachunków QuickBooks',
                qboInvoiceCollectionAccount: 'Konto do zbierania faktur QuickBooks',
                accountSelectDescription: 'Wybierz, skąd chcesz opłacić rachunki, a my utworzymy płatność w QuickBooks Online.',
                invoiceAccountSelectorDescription: 'Wybierz, gdzie chcesz otrzymywać płatności za faktury, a my utworzymy płatność w QuickBooks Online.',
            },
            accounts: {
                [CONST.QUICKBOOKS_NON_REIMBURSABLE_EXPORT_ACCOUNT_TYPE.DEBIT_CARD]: 'Karta debetowa',
                [CONST.QUICKBOOKS_NON_REIMBURSABLE_EXPORT_ACCOUNT_TYPE.CREDIT_CARD]: 'Karta kredytowa',
                [CONST.QUICKBOOKS_REIMBURSABLE_ACCOUNT_TYPE.VENDOR_BILL]: 'Faktura od dostawcy',
                [CONST.QUICKBOOKS_REIMBURSABLE_ACCOUNT_TYPE.JOURNAL_ENTRY]: 'Wpis do dziennika',
                [CONST.QUICKBOOKS_REIMBURSABLE_ACCOUNT_TYPE.CHECK]: 'Sprawdź',
                [`${CONST.QUICKBOOKS_NON_REIMBURSABLE_EXPORT_ACCOUNT_TYPE.DEBIT_CARD}Description`]:
                    "Automatycznie dopasujemy nazwę sprzedawcy na transakcji kartą debetową do odpowiadających jej dostawców w QuickBooks. Jeśli nie istnieją żadni dostawcy, utworzymy dostawcę 'Debit Card Misc.' do powiązania.",
                [`${CONST.QUICKBOOKS_NON_REIMBURSABLE_EXPORT_ACCOUNT_TYPE.CREDIT_CARD}Description`]:
                    'Automatycznie dopasujemy nazwę sprzedawcy na transakcji kartą kredytową do odpowiadających jej dostawców w QuickBooks. Jeśli nie istnieją żadni dostawcy, utworzymy dostawcę "Credit Card Misc." do powiązania.',
                [`${CONST.QUICKBOOKS_REIMBURSABLE_ACCOUNT_TYPE.VENDOR_BILL}Description`]:
                    'Utworzymy wyszczególnioną fakturę od dostawcy dla każdego raportu Expensify z datą ostatniego wydatku i dodamy ją do poniższego konta. Jeśli ten okres jest zamknięty, zaksięgujemy na 1. dzień następnego otwartego okresu.',
                [`${CONST.QUICKBOOKS_NON_REIMBURSABLE_EXPORT_ACCOUNT_TYPE.DEBIT_CARD}AccountDescription`]: 'Wybierz miejsce eksportu transakcji z karty debetowej.',
                [`${CONST.QUICKBOOKS_NON_REIMBURSABLE_EXPORT_ACCOUNT_TYPE.CREDIT_CARD}AccountDescription`]: 'Wybierz miejsce eksportu transakcji kartą kredytową.',
                [`${CONST.QUICKBOOKS_REIMBURSABLE_ACCOUNT_TYPE.VENDOR_BILL}AccountDescription`]: 'Wybierz dostawcę, aby zastosować do wszystkich transakcji kartą kredytową.',
                [`${CONST.QUICKBOOKS_REIMBURSABLE_ACCOUNT_TYPE.VENDOR_BILL}Error`]: 'Rachunki dostawców są niedostępne, gdy lokalizacje są włączone. Proszę wybrać inną opcję eksportu.',
                [`${CONST.QUICKBOOKS_REIMBURSABLE_ACCOUNT_TYPE.CHECK}Error`]: 'Czeki są niedostępne, gdy lokalizacje są włączone. Proszę wybrać inną opcję eksportu.',
                [`${CONST.QUICKBOOKS_REIMBURSABLE_ACCOUNT_TYPE.JOURNAL_ENTRY}Error`]: 'Dzienniki księgowe są niedostępne, gdy podatki są włączone. Proszę wybrać inną opcję eksportu.',
            },
            exportDestinationAccountsMisconfigurationError: {
                [CONST.QUICKBOOKS_REIMBURSABLE_ACCOUNT_TYPE.VENDOR_BILL]: 'Wybierz prawidłowe konto do eksportu faktury dostawcy',
                [CONST.QUICKBOOKS_REIMBURSABLE_ACCOUNT_TYPE.JOURNAL_ENTRY]: 'Wybierz prawidłowe konto do eksportu zapisów księgowych',
                [CONST.QUICKBOOKS_REIMBURSABLE_ACCOUNT_TYPE.CHECK]: 'Wybierz prawidłowe konto do eksportu czeków',
            },
            exportDestinationSetupAccountsInfo: {
                [CONST.QUICKBOOKS_REIMBURSABLE_ACCOUNT_TYPE.VENDOR_BILL]: 'Aby użyć eksportu faktur od dostawców, skonfiguruj konto zobowiązań w QuickBooks Online',
                [CONST.QUICKBOOKS_REIMBURSABLE_ACCOUNT_TYPE.JOURNAL_ENTRY]: 'Aby używać eksportu zapisów księgowych, skonfiguruj konto księgowe w QuickBooks Online.',
                [CONST.QUICKBOOKS_REIMBURSABLE_ACCOUNT_TYPE.CHECK]: 'Aby użyć eksportu czeków, skonfiguruj konto bankowe w QuickBooks Online.',
            },
            noAccountsFound: 'Nie znaleziono kont',
            noAccountsFoundDescription: 'Dodaj konto w QuickBooks Online i ponownie zsynchronizuj połączenie.',
            accountingMethods: {
                label: 'Kiedy eksportować',
                description: 'Wybierz, kiedy eksportować wydatki:',
                values: {
                    [COMMON_CONST.INTEGRATIONS.ACCOUNTING_METHOD.ACCRUAL]: 'Rozliczenia międzyokresowe',
                    [COMMON_CONST.INTEGRATIONS.ACCOUNTING_METHOD.CASH]: 'Gotówka',
                },
                alternateText: {
                    [COMMON_CONST.INTEGRATIONS.ACCOUNTING_METHOD.ACCRUAL]: 'Wydatki z własnej kieszeni zostaną wyeksportowane po ostatecznym zatwierdzeniu.',
                    [COMMON_CONST.INTEGRATIONS.ACCOUNTING_METHOD.CASH]: 'Wydatki z własnej kieszeni zostaną wyeksportowane po opłaceniu',
                },
            },
        },
        workspaceList: {
            joinNow: 'Dołącz teraz',
            askToJoin: 'Poproś o dołączenie',
        },
        xero: {
            organization: 'Organizacja Xero',
            organizationDescription: 'Wybierz organizację Xero, z której chcesz zaimportować dane.',
            importDescription: 'Wybierz, które konfiguracje kodowania zaimportować z Xero do Expensify.',
            accountsDescription: 'Twój plan kont Xero zostanie zaimportowany do Expensify jako kategorie.',
            accountsSwitchTitle: 'Wybierz, czy importować nowe konta jako włączone czy wyłączone kategorie.',
            accountsSwitchDescription: 'Włączone kategorie będą dostępne dla członków do wyboru podczas tworzenia ich wydatków.',
            trackingCategories: 'Kategorie śledzenia',
            trackingCategoriesDescription: 'Wybierz, jak obsługiwać kategorie śledzenia Xero w Expensify.',
            mapTrackingCategoryTo: ({categoryName}: CategoryNameParams) => `Mapuj Xero ${categoryName} do`,
            mapTrackingCategoryToDescription: ({categoryName}: CategoryNameParams) => `Wybierz, gdzie zmapować ${categoryName} podczas eksportu do Xero.`,
            customers: 'Obciąż ponownie klientów',
            customersDescription:
                'Wybierz, czy ponownie obciążyć klientów w Expensify. Twoje kontakty klientów Xero mogą być oznaczane na wydatkach i zostaną wyeksportowane do Xero jako faktura sprzedaży.',
            taxesDescription: 'Wybierz, jak obsługiwać podatki Xero w Expensify.',
            notImported: 'Nie zaimportowano',
            notConfigured: 'Nieskonfigurowane',
            trackingCategoriesOptions: {
                [CONST.XERO_CONFIG.TRACKING_CATEGORY_OPTIONS.DEFAULT]: 'Domyślny kontakt Xero',
                [CONST.XERO_CONFIG.TRACKING_CATEGORY_OPTIONS.TAG]: 'Tagi',
                [CONST.XERO_CONFIG.TRACKING_CATEGORY_OPTIONS.REPORT_FIELD]: 'Pola raportu',
            },
            exportDescription: 'Skonfiguruj, jak dane z Expensify są eksportowane do Xero.',
            purchaseBill: 'Zakup faktury',
            exportDeepDiveCompanyCard:
                'Wyeksportowane wydatki zostaną zaksięgowane jako transakcje bankowe na poniższym koncie bankowym Xero, a daty transakcji będą zgodne z datami na wyciągu bankowym.',
            bankTransactions: 'Transakcje bankowe',
            xeroBankAccount: 'Konto bankowe Xero',
            xeroBankAccountDescription: 'Wybierz, gdzie wydatki będą księgowane jako transakcje bankowe.',
            exportExpensesDescription: 'Raporty zostaną wyeksportowane jako faktura zakupu z datą i statusem wybranym poniżej.',
            purchaseBillDate: 'Data zakupu faktury',
            exportInvoices: 'Eksportuj faktury jako',
            salesInvoice: 'Faktura sprzedaży',
            exportInvoicesDescription: 'Faktury sprzedażowe zawsze wyświetlają datę, w której faktura została wysłana.',
            advancedConfig: {
                autoSyncDescription: 'Expensify będzie automatycznie synchronizować się z Xero każdego dnia.',
                purchaseBillStatusTitle: 'Status rachunku zakupu',
                reimbursedReportsDescription: 'Za każdym razem, gdy raport jest opłacany za pomocą Expensify ACH, odpowiednia płatność rachunku zostanie utworzona na poniższym koncie Xero.',
                xeroBillPaymentAccount: 'Konto do płatności rachunków Xero',
                xeroInvoiceCollectionAccount: 'Konto do zbierania faktur Xero',
                xeroBillPaymentAccountDescription: 'Wybierz, skąd chcesz opłacić rachunki, a my utworzymy płatność w Xero.',
                invoiceAccountSelectorDescription: 'Wybierz, gdzie chcesz otrzymywać płatności za faktury, a my stworzymy płatność w Xero.',
            },
            exportDate: {
                label: 'Data zakupu faktury',
                description: 'Użyj tej daty podczas eksportowania raportów do Xero.',
                values: {
                    [CONST.XERO_EXPORT_DATE.LAST_EXPENSE]: {
                        label: 'Data ostatniego wydatku',
                        description: 'Data najnowszego wydatku w raporcie.',
                    },
                    [CONST.XERO_EXPORT_DATE.REPORT_EXPORTED]: {
                        label: 'Data eksportu',
                        description: 'Data, kiedy raport został wyeksportowany do Xero.',
                    },
                    [CONST.XERO_EXPORT_DATE.REPORT_SUBMITTED]: {
                        label: 'Data złożenia',
                        description: 'Data, kiedy raport został przesłany do zatwierdzenia.',
                    },
                },
            },
            invoiceStatus: {
                label: 'Status rachunku zakupu',
                description: 'Użyj tego statusu podczas eksportowania rachunków zakupu do Xero.',
                values: {
                    [CONST.XERO_CONFIG.INVOICE_STATUS.DRAFT]: 'Szkic',
                    [CONST.XERO_CONFIG.INVOICE_STATUS.AWAITING_APPROVAL]: 'Oczekiwanie na zatwierdzenie',
                    [CONST.XERO_CONFIG.INVOICE_STATUS.AWAITING_PAYMENT]: 'Oczekiwanie na płatność',
                },
            },
            noAccountsFound: 'Nie znaleziono kont',
            noAccountsFoundDescription: 'Proszę dodać konto w Xero i ponownie zsynchronizować połączenie.',
            accountingMethods: {
                label: 'Kiedy eksportować',
                description: 'Wybierz, kiedy eksportować wydatki:',
                values: {
                    [COMMON_CONST.INTEGRATIONS.ACCOUNTING_METHOD.ACCRUAL]: 'Rozliczenia międzyokresowe',
                    [COMMON_CONST.INTEGRATIONS.ACCOUNTING_METHOD.CASH]: 'Gotówka',
                },
                alternateText: {
                    [COMMON_CONST.INTEGRATIONS.ACCOUNTING_METHOD.ACCRUAL]: 'Wydatki z własnej kieszeni zostaną wyeksportowane po ostatecznym zatwierdzeniu.',
                    [COMMON_CONST.INTEGRATIONS.ACCOUNTING_METHOD.CASH]: 'Wydatki z własnej kieszeni zostaną wyeksportowane po opłaceniu',
                },
            },
        },
        sageIntacct: {
            preferredExporter: 'Preferowany eksporter',
            taxSolution: 'Rozwiązanie podatkowe',
            notConfigured: 'Nieskonfigurowane',
            exportDate: {
                label: 'Data eksportu',
                description: 'Użyj tej daty podczas eksportowania raportów do Sage Intacct.',
                values: {
                    [CONST.SAGE_INTACCT_EXPORT_DATE.LAST_EXPENSE]: {
                        label: 'Data ostatniego wydatku',
                        description: 'Data najnowszego wydatku w raporcie.',
                    },
                    [CONST.SAGE_INTACCT_EXPORT_DATE.EXPORTED]: {
                        label: 'Data eksportu',
                        description: 'Data, kiedy raport został wyeksportowany do Sage Intacct.',
                    },
                    [CONST.SAGE_INTACCT_EXPORT_DATE.SUBMITTED]: {
                        label: 'Data złożenia',
                        description: 'Data, kiedy raport został przesłany do zatwierdzenia.',
                    },
                },
            },
            reimbursableExpenses: {
                description: 'Ustaw sposób eksportowania wydatków z własnej kieszeni do Sage Intacct.',
                values: {
                    [CONST.SAGE_INTACCT_REIMBURSABLE_EXPENSE_TYPE.EXPENSE_REPORT]: 'Raporty wydatków',
                    [CONST.SAGE_INTACCT_REIMBURSABLE_EXPENSE_TYPE.VENDOR_BILL]: 'Faktury od dostawców',
                },
            },
            nonReimbursableExpenses: {
                description: 'Ustaw, jak zakupy kartą firmową są eksportowane do Sage Intacct.',
                values: {
                    [CONST.SAGE_INTACCT_NON_REIMBURSABLE_EXPENSE_TYPE.CREDIT_CARD_CHARGE]: 'Karty kredytowe',
                    [CONST.SAGE_INTACCT_NON_REIMBURSABLE_EXPENSE_TYPE.VENDOR_BILL]: 'Faktury od dostawców',
                },
            },
            creditCardAccount: 'Konto karty kredytowej',
            defaultVendor: 'Domyślny dostawca',
            defaultVendorDescription: ({isReimbursable}: DefaultVendorDescriptionParams) =>
                `Ustaw domyślnego dostawcę, który będzie stosowany do ${isReimbursable ? '' : 'non-'}wydatków podlegających zwrotowi, które nie mają dopasowanego dostawcy w Sage Intacct.`,
            exportDescription: 'Skonfiguruj, jak dane z Expensify są eksportowane do Sage Intacct.',
            exportPreferredExporterNote:
                'Preferowany eksporter może być dowolnym administratorem przestrzeni roboczej, ale musi być również administratorem domeny, jeśli ustawisz różne konta eksportu dla indywidualnych kart firmowych w ustawieniach domeny.',
            exportPreferredExporterSubNote: 'Po ustawieniu preferowany eksporter zobaczy raporty do eksportu na swoim koncie.',
            noAccountsFound: 'Nie znaleziono kont',
            noAccountsFoundDescription: `Proszę dodać konto w Sage Intacct i ponownie zsynchronizować połączenie.`,
            autoSync: 'Auto-sync',
            autoSyncDescription: 'Expensify będzie automatycznie synchronizować się z Sage Intacct każdego dnia.',
            inviteEmployees: 'Zaproś pracowników',
            inviteEmployeesDescription:
                'Importuj dane pracowników Sage Intacct i zaproś pracowników do tego miejsca pracy. Twój przepływ zatwierdzania domyślnie będzie ustawiony na zatwierdzanie przez menedżera i może być dalej konfigurowany na stronie Członkowie.',
            syncReimbursedReports: 'Synchronizuj zrefundowane raporty',
            syncReimbursedReportsDescription:
                'Za każdym razem, gdy raport jest opłacany za pomocą Expensify ACH, odpowiednia płatność rachunku zostanie utworzona na poniższym koncie Sage Intacct.',
            paymentAccount: 'Konto płatnicze Sage Intacct',
        },
        netsuite: {
            subsidiary: 'Spółka zależna',
            subsidiarySelectDescription: 'Wybierz jednostkę zależną w NetSuite, z której chcesz zaimportować dane.',
            exportDescription: 'Skonfiguruj, jak dane z Expensify eksportują się do NetSuite.',
            exportInvoices: 'Eksportuj faktury do',
            journalEntriesTaxPostingAccount: 'Konto księgowania podatku w dzienniku księgowań',
            journalEntriesProvTaxPostingAccount: 'Konta księgowania podatku prowincjonalnego w dziennikach księgowych',
            foreignCurrencyAmount: 'Eksportuj kwotę w walucie obcej',
            exportToNextOpenPeriod: 'Eksportuj do następnego otwartego okresu',
            nonReimbursableJournalPostingAccount: 'Konto księgowania niepodlegające zwrotowi',
            reimbursableJournalPostingAccount: 'Konto księgowania zwrotów',
            journalPostingPreference: {
                label: 'Preferencje księgowania zapisów w dzienniku',
                values: {
                    [CONST.NETSUITE_JOURNAL_POSTING_PREFERENCE.JOURNALS_POSTING_INDIVIDUAL_LINE]: 'Pojedynczy, wyszczególniony wpis dla każdego raportu',
                    [CONST.NETSUITE_JOURNAL_POSTING_PREFERENCE.JOURNALS_POSTING_TOTAL_LINE]: 'Pojedynczy wpis dla każdego wydatku',
                },
            },
            invoiceItem: {
                label: 'Pozycja faktury',
                values: {
                    [CONST.NETSUITE_INVOICE_ITEM_PREFERENCE.CREATE]: {
                        label: 'Utwórz dla mnie jeden',
                        description: 'Utworzymy dla Ciebie "pozycję faktury Expensify" podczas eksportu (jeśli jeszcze nie istnieje).',
                    },
                    [CONST.NETSUITE_INVOICE_ITEM_PREFERENCE.SELECT]: {
                        label: 'Wybierz istniejące',
                        description: 'Połączymy faktury z Expensify z wybranym poniżej elementem.',
                    },
                },
            },
            exportDate: {
                label: 'Data eksportu',
                description: 'Użyj tej daty podczas eksportowania raportów do NetSuite.',
                values: {
                    [CONST.NETSUITE_EXPORT_DATE.LAST_EXPENSE]: {
                        label: 'Data ostatniego wydatku',
                        description: 'Data najnowszego wydatku w raporcie.',
                    },
                    [CONST.NETSUITE_EXPORT_DATE.EXPORTED]: {
                        label: 'Data eksportu',
                        description: 'Data eksportu raportu do NetSuite.',
                    },
                    [CONST.NETSUITE_EXPORT_DATE.SUBMITTED]: {
                        label: 'Data złożenia',
                        description: 'Data, kiedy raport został przesłany do zatwierdzenia.',
                    },
                },
            },
            exportDestination: {
                values: {
                    [CONST.NETSUITE_EXPORT_DESTINATION.EXPENSE_REPORT]: {
                        label: 'Raporty wydatków',
                        reimbursableDescription: 'Wydatki z własnej kieszeni zostaną wyeksportowane jako raporty wydatków do NetSuite.',
                        nonReimbursableDescription: 'Wydatki z kart firmowych będą eksportowane jako raporty wydatków do NetSuite.',
                    },
                    [CONST.NETSUITE_EXPORT_DESTINATION.VENDOR_BILL]: {
                        label: 'Faktury od dostawców',
                        reimbursableDescription:
                            'Out-of-pocket expenses will export as bills payable to the NetSuite vendor specified below.\n' +
                            '\n' +
                            'If you’d like to set a specific vendor for each card, go to *Settings > Domains > Company Cards*.',
                        nonReimbursableDescription:
                            'Company card expenses will export as bills payable to the NetSuite vendor specified below.\n' +
                            '\n' +
                            'If you’d like to set a specific vendor for each card, go to *Settings > Domains > Company Cards*.',
                    },
                    [CONST.NETSUITE_EXPORT_DESTINATION.JOURNAL_ENTRY]: {
                        label: 'Zapisy w dzienniku',
                        reimbursableDescription:
                            'Out-of-pocket expenses will export as journal entries to the NetSuite account specified below.\n' +
                            '\n' +
                            'If you’d like to set a specific vendor for each card, go to *Settings > Domains > Company Cards*.',
                        nonReimbursableDescription:
                            'Company card expenses will export as journal entries to the NetSuite account specified below.\n' +
                            '\n' +
                            'If you’d like to set a specific vendor for each card, go to *Settings > Domains > Company Cards*.',
                    },
                },
            },
            advancedConfig: {
                autoSyncDescription: 'Expensify będzie automatycznie synchronizować się z NetSuite każdego dnia.',
                reimbursedReportsDescription:
                    'Za każdym razem, gdy raport jest opłacany za pomocą Expensify ACH, odpowiednia płatność rachunku zostanie utworzona na koncie NetSuite poniżej.',
                reimbursementsAccount: 'Konto zwrotów',
                reimbursementsAccountDescription: 'Wybierz konto bankowe, którego użyjesz do zwrotów, a my utworzymy powiązaną płatność w NetSuite.',
                collectionsAccount: 'Konto windykacyjne',
                collectionsAccountDescription: 'Po oznaczeniu faktury jako opłaconej w Expensify i wyeksportowaniu do NetSuite, pojawi się ona na koncie poniżej.',
                approvalAccount: 'Konto zatwierdzania A/P',
                approvalAccountDescription:
                    'Wybierz konto, na podstawie którego transakcje będą zatwierdzane w NetSuite. Jeśli synchronizujesz raporty zwrócone, to również jest to konto, na które będą tworzone płatności rachunków.',
                defaultApprovalAccount: 'NetSuite domyślny',
                inviteEmployees: 'Zaproś pracowników i ustaw zatwierdzenia',
                inviteEmployeesDescription:
                    'Importuj rekordy pracowników NetSuite i zaproś pracowników do tego miejsca pracy. Twój przepływ zatwierdzania domyślnie będzie ustawiony na zatwierdzanie przez menedżera i można go dalej konfigurować na stronie *Członkowie*.',
                autoCreateEntities: 'Automatyczne tworzenie pracowników/dostawców',
                enableCategories: 'Włącz nowo zaimportowane kategorie',
                customFormID: 'Niestandardowy identyfikator formularza',
                customFormIDDescription:
                    'Domyślnie Expensify utworzy wpisy, używając preferowanego formularza transakcji ustawionego w NetSuite. Alternatywnie, możesz wyznaczyć konkretny formularz transakcji do użycia.',
                customFormIDReimbursable: 'Wydatek z własnej kieszeni',
                customFormIDNonReimbursable: 'Wydatek na firmową kartę',
                exportReportsTo: {
                    label: 'Poziom zatwierdzenia raportu wydatków',
                    description:
                        'Po zatwierdzeniu raportu wydatków w Expensify i wyeksportowaniu go do NetSuite, można ustawić dodatkowy poziom zatwierdzenia w NetSuite przed zaksięgowaniem.',
                    values: {
                        [CONST.NETSUITE_REPORTS_APPROVAL_LEVEL.REPORTS_APPROVED_NONE]: 'Domyślne preferencje NetSuite',
                        [CONST.NETSUITE_REPORTS_APPROVAL_LEVEL.REPORTS_SUPERVISOR_APPROVED]: 'Tylko zatwierdzone przez przełożonego',
                        [CONST.NETSUITE_REPORTS_APPROVAL_LEVEL.REPORTS_ACCOUNTING_APPROVED]: 'Tylko zatwierdzone przez księgowość',
                        [CONST.NETSUITE_REPORTS_APPROVAL_LEVEL.REPORTS_APPROVED_BOTH]: 'Supervisor i księgowość zatwierdzili',
                    },
                },
                accountingMethods: {
                    label: 'Kiedy eksportować',
                    description: 'Wybierz, kiedy eksportować wydatki:',
                    values: {
                        [COMMON_CONST.INTEGRATIONS.ACCOUNTING_METHOD.ACCRUAL]: 'Rozliczenia międzyokresowe',
                        [COMMON_CONST.INTEGRATIONS.ACCOUNTING_METHOD.CASH]: 'Gotówka',
                    },
                    alternateText: {
                        [COMMON_CONST.INTEGRATIONS.ACCOUNTING_METHOD.ACCRUAL]: 'Wydatki z własnej kieszeni zostaną wyeksportowane po ostatecznym zatwierdzeniu.',
                        [COMMON_CONST.INTEGRATIONS.ACCOUNTING_METHOD.CASH]: 'Wydatki z własnej kieszeni zostaną wyeksportowane po opłaceniu',
                    },
                },
                exportVendorBillsTo: {
                    label: 'Poziom zatwierdzenia faktury dostawcy',
                    description:
                        'Po zatwierdzeniu faktury dostawcy w Expensify i wyeksportowaniu jej do NetSuite, możesz ustawić dodatkowy poziom zatwierdzenia w NetSuite przed zaksięgowaniem.',
                    values: {
                        [CONST.NETSUITE_VENDOR_BILLS_APPROVAL_LEVEL.VENDOR_BILLS_APPROVED_NONE]: 'Domyślne preferencje NetSuite',
                        [CONST.NETSUITE_VENDOR_BILLS_APPROVAL_LEVEL.VENDOR_BILLS_APPROVAL_PENDING]: 'Oczekuje na zatwierdzenie',
                        [CONST.NETSUITE_VENDOR_BILLS_APPROVAL_LEVEL.VENDOR_BILLS_APPROVED]: 'Zatwierdzono do publikacji',
                    },
                },
                exportJournalsTo: {
                    label: 'Poziom zatwierdzenia wpisu w dzienniku',
                    description:
                        'Po zatwierdzeniu wpisu do dziennika w Expensify i wyeksportowaniu go do NetSuite, można ustawić dodatkowy poziom zatwierdzenia w NetSuite przed zaksięgowaniem.',
                    values: {
                        [CONST.NETSUITE_JOURNALS_APPROVAL_LEVEL.JOURNALS_APPROVED_NONE]: 'Domyślne preferencje NetSuite',
                        [CONST.NETSUITE_JOURNALS_APPROVAL_LEVEL.JOURNALS_APPROVAL_PENDING]: 'Oczekuje na zatwierdzenie',
                        [CONST.NETSUITE_JOURNALS_APPROVAL_LEVEL.JOURNALS_APPROVED]: 'Zatwierdzono do publikacji',
                    },
                },
                error: {
                    customFormID: 'Proszę wprowadzić prawidłowy numeryczny identyfikator formularza niestandardowego',
                },
            },
            noAccountsFound: 'Nie znaleziono kont',
            noAccountsFoundDescription: 'Proszę dodać konto w NetSuite i ponownie zsynchronizować połączenie.',
            noVendorsFound: 'Nie znaleziono dostawców',
            noVendorsFoundDescription: 'Proszę dodać dostawców w NetSuite i ponownie zsynchronizować połączenie.',
            noItemsFound: 'Nie znaleziono pozycji faktury',
            noItemsFoundDescription: 'Proszę dodać pozycje faktury w NetSuite i ponownie zsynchronizować połączenie.',
            noSubsidiariesFound: 'Nie znaleziono spółek zależnych',
            noSubsidiariesFoundDescription: 'Proszę dodać spółkę zależną w NetSuite i ponownie zsynchronizować połączenie.',
            tokenInput: {
                title: 'Konfiguracja NetSuite',
                formSteps: {
                    installBundle: {
                        title: 'Zainstaluj pakiet Expensify',
                        description: 'W NetSuite, przejdź do *Customization > SuiteBundler > Search & Install Bundles* > wyszukaj "Expensify" > zainstaluj pakiet.',
                    },
                    enableTokenAuthentication: {
                        title: 'Włącz uwierzytelnianie oparte na tokenach',
                        description: 'W NetSuite przejdź do *Setup > Company > Enable Features > SuiteCloud* > włącz *token-based authentication*.',
                    },
                    enableSoapServices: {
                        title: 'Włącz usługi sieciowe SOAP',
                        description: 'W NetSuite, przejdź do *Setup > Company > Enable Features > SuiteCloud* > włącz *SOAP Web Services*.',
                    },
                    createAccessToken: {
                        title: 'Utwórz token dostępu',
                        description:
                            'W NetSuite przejdź do *Setup > Users/Roles > Access Tokens* > utwórz token dostępu dla aplikacji "Expensify" i roli "Expensify Integration" lub "Administrator".\n\n*Ważne:* Upewnij się, że zapiszesz *Token ID* i *Token Secret* z tego kroku. Będziesz ich potrzebować w następnym kroku.',
                    },
                    enterCredentials: {
                        title: 'Wprowadź swoje dane logowania do NetSuite',
                        formInputs: {
                            netSuiteAccountID: 'NetSuite Account ID',
                            netSuiteTokenID: 'ID tokena',
                            netSuiteTokenSecret: 'Sekret tokena',
                        },
                        netSuiteAccountIDDescription: 'W NetSuite przejdź do *Setup > Integration > SOAP Web Services Preferences*.',
                    },
                },
            },
            import: {
                expenseCategories: 'Kategorie wydatków',
                expenseCategoriesDescription: 'Twoje kategorie wydatków z NetSuite zostaną zaimportowane do Expensify jako kategorie.',
                crossSubsidiaryCustomers: 'Klienci/projekty między spółkami zależnymi',
                importFields: {
                    departments: {
                        title: 'Działy',
                        subtitle: 'Wybierz, jak obsługiwać *działy* NetSuite w Expensify.',
                    },
                    classes: {
                        title: 'Klasy',
                        subtitle: 'Wybierz, jak obsługiwać *klasy* w Expensify.',
                    },
                    locations: {
                        title: 'Lokalizacje',
                        subtitle: 'Wybierz, jak obsługiwać *lokalizacje* w Expensify.',
                    },
                },
                customersOrJobs: {
                    title: 'Klienci/projekty',
                    subtitle: 'Wybierz, jak obsługiwać *klientów* i *projekty* NetSuite w Expensify.',
                    importCustomers: 'Importuj klientów',
                    importJobs: 'Importuj projekty',
                    customers: 'klienci',
                    jobs: 'projekty',
                    label: ({importFields, importType}: CustomersOrJobsLabelParams) => `${importFields.join('i')}, ${importType}`,
                },
                importTaxDescription: 'Importuj grupy podatkowe z NetSuite.',
                importCustomFields: {
                    chooseOptionBelow: 'Wybierz opcję poniżej:',
                    label: ({importedTypes}: ImportedTypesParams) => `Imported as ${importedTypes.join('i')}`,
                    requiredFieldError: ({fieldName}: RequiredFieldParams) => `Proszę wprowadzić ${fieldName}`,
                    customSegments: {
                        title: 'Niestandardowe segmenty/rekordy',
                        addText: 'Dodaj niestandardowy segment/rekord',
                        recordTitle: 'Niestandardowy segment/rekord',
                        helpLink: CONST.NETSUITE_IMPORT.HELP_LINKS.CUSTOM_SEGMENTS,
                        helpLinkText: 'Zobacz szczegółowe instrukcje',
                        helpText: 'dotyczące konfigurowania niestandardowych segmentów/rekordów.',
                        emptyTitle: 'Dodaj niestandardowy segment lub niestandardowy rekord',
                        fields: {
                            segmentName: 'Imię',
                            internalID: 'Identyfikator wewnętrzny',
                            scriptID: 'Script ID',
                            customRecordScriptID: 'ID kolumny transakcji',
                            mapping: 'Wyświetlane jako',
                        },
                        removeTitle: 'Usuń niestandardowy segment/rekord',
                        removePrompt: 'Czy na pewno chcesz usunąć ten niestandardowy segment/rekord?',
                        addForm: {
                            customSegmentName: 'niestandardowa nazwa segmentu',
                            customRecordName: 'niestandardowa nazwa rekordu',
                            segmentTitle: 'Segment niestandardowy',
                            customSegmentAddTitle: 'Dodaj niestandardowy segment',
                            customRecordAddTitle: 'Dodaj niestandardowy rekord',
                            recordTitle: 'Niestandardowy rekord',
                            segmentRecordType: 'Czy chcesz dodać niestandardowy segment czy niestandardowy rekord?',
                            customSegmentNameTitle: 'Jaka jest nazwa segmentu niestandardowego?',
                            customRecordNameTitle: 'Jaka jest nazwa niestandardowego rekordu?',
                            customSegmentNameFooter: `Możesz znaleźć niestandardowe nazwy segmentów w NetSuite na stronie *Customizations > Links, Records & Fields > Custom Segments*.\n\n_Aby uzyskać bardziej szczegółowe instrukcje, [odwiedź naszą stronę pomocy](${CONST.NETSUITE_IMPORT.HELP_LINKS.CUSTOM_SEGMENTS})_.`,
                            customRecordNameFooter: `Możesz znaleźć niestandardowe nazwy rekordów w NetSuite, wpisując "Transaction Column Field" w globalnym wyszukiwaniu.\n\n_Aby uzyskać bardziej szczegółowe instrukcje, [odwiedź naszą stronę pomocy](${CONST.NETSUITE_IMPORT.HELP_LINKS.CUSTOM_SEGMENTS})_.`,
                            customSegmentInternalIDTitle: 'Jaki jest wewnętrzny ID?',
                            customSegmentInternalIDFooter: `Najpierw upewnij się, że włączyłeś wewnętrzne identyfikatory w NetSuite w sekcji *Home > Set Preferences > Show Internal ID.*\n\nMożesz znaleźć wewnętrzne identyfikatory segmentów niestandardowych w NetSuite w sekcji:\n\n1. *Customization > Lists, Records, & Fields > Custom Segments*.\n2. Kliknij w segment niestandardowy.\n3. Kliknij hiperłącze obok *Custom Record Type*.\n4. Znajdź wewnętrzny identyfikator w tabeli na dole.\n\n_Aby uzyskać bardziej szczegółowe instrukcje, [odwiedź naszą stronę pomocy](${CONST.NETSUITE_IMPORT.HELP_LINKS.CUSTOM_LISTS})_.`,
                            customRecordInternalIDFooter: `Możesz znaleźć wewnętrzne identyfikatory rekordów niestandardowych w NetSuite, wykonując następujące kroki:\n\n1. Wpisz "Transaction Line Fields" w globalnym wyszukiwaniu.\n2. Kliknij w rekord niestandardowy.\n3. Znajdź wewnętrzny identyfikator po lewej stronie.\n\n_Aby uzyskać bardziej szczegółowe instrukcje, [odwiedź naszą stronę pomocy](${CONST.NETSUITE_IMPORT.HELP_LINKS.CUSTOM_SEGMENTS})_.`,
                            customSegmentScriptIDTitle: 'Jaki jest identyfikator skryptu?',
                            customSegmentScriptIDFooter: `Możesz znaleźć niestandardowe identyfikatory skryptów segmentów w NetSuite w:\n\n1. *Customization > Lists, Records, & Fields > Custom Segments*.\n2. Kliknij w niestandardowy segment.\n3. Kliknij kartę *Application and Sourcing* na dole, a następnie:\n    a. Jeśli chcesz wyświetlić niestandardowy segment jako *tag* (na poziomie pozycji) w Expensify, kliknij podkartę *Transaction Columns* i użyj *Field ID*.\n    b. Jeśli chcesz wyświetlić niestandardowy segment jako *report field* (na poziomie raportu) w Expensify, kliknij podkartę *Transactions* i użyj *Field ID*.\n\n_Dla bardziej szczegółowych instrukcji, [odwiedź naszą stronę pomocy](${CONST.NETSUITE_IMPORT.HELP_LINKS.CUSTOM_LISTS})_.`,
                            customRecordScriptIDTitle: 'Jaki jest identyfikator kolumny transakcji?',
                            customRecordScriptIDFooter: `Możesz znaleźć niestandardowe identyfikatory skryptów rekordów w NetSuite w następujący sposób:\n\n1. Wprowadź "Transaction Line Fields" w globalnym wyszukiwaniu.\n2. Kliknij w niestandardowy rekord.\n3. Znajdź identyfikator skryptu po lewej stronie.\n\n_Aby uzyskać bardziej szczegółowe instrukcje, [odwiedź naszą stronę pomocy](${CONST.NETSUITE_IMPORT.HELP_LINKS.CUSTOM_SEGMENTS})_.`,
                            customSegmentMappingTitle: 'Jak ten niestandardowy segment powinien być wyświetlany w Expensify?',
                            customRecordMappingTitle: 'Jak ten niestandardowy rekord powinien być wyświetlany w Expensify?',
                        },
                        errors: {
                            uniqueFieldError: ({fieldName}: RequiredFieldParams) => `Niestandardowy segment/rekord z tym ${fieldName?.toLowerCase()} już istnieje`,
                        },
                    },
                    customLists: {
                        title: 'Listy niestandardowe',
                        addText: 'Dodaj listę niestandardową',
                        recordTitle: 'Lista niestandardowa',
                        helpLink: CONST.NETSUITE_IMPORT.HELP_LINKS.CUSTOM_LISTS,
                        helpLinkText: 'Zobacz szczegółowe instrukcje',
                        helpText: 'w konfigurowaniu list niestandardowych.',
                        emptyTitle: 'Dodaj niestandardową listę',
                        fields: {
                            listName: 'Imię',
                            internalID: 'Identyfikator wewnętrzny',
                            transactionFieldID: 'ID pola transakcji',
                            mapping: 'Wyświetlane jako',
                        },
                        removeTitle: 'Usuń niestandardową listę',
                        removePrompt: 'Czy na pewno chcesz usunąć tę niestandardową listę?',
                        addForm: {
                            listNameTitle: 'Wybierz listę niestandardową',
                            transactionFieldIDTitle: 'Jaki jest identyfikator pola transakcji?',
                            transactionFieldIDFooter: `Możesz znaleźć identyfikatory pól transakcji w NetSuite, wykonując następujące kroki:\n\n1. Wpisz "Transaction Line Fields" w globalnym wyszukiwaniu.\n2. Kliknij na niestandardową listę.\n3. Znajdź identyfikator pola transakcji po lewej stronie.\n\n_Aby uzyskać bardziej szczegółowe instrukcje, [odwiedź naszą stronę pomocy](${CONST.NETSUITE_IMPORT.HELP_LINKS.CUSTOM_LISTS})_.`,
                            mappingTitle: 'Jak powinna być wyświetlana ta niestandardowa lista w Expensify?',
                        },
                        errors: {
                            uniqueTransactionFieldIDError: `Lista niestandardowa z tym identyfikatorem pola transakcji już istnieje`,
                        },
                    },
                },
                importTypes: {
                    [CONST.INTEGRATION_ENTITY_MAP_TYPES.NETSUITE_DEFAULT]: {
                        label: 'Domyślne ustawienia pracownika NetSuite',
                        description: 'Nie zaimportowane do Expensify, zastosowane przy eksporcie',
                        footerContent: ({importField}: ImportFieldParams) =>
                            `Jeśli używasz ${importField} w NetSuite, zastosujemy domyślną wartość ustawioną w rekordzie pracownika podczas eksportu do Raportu Wydatków lub Księgowania.`,
                    },
                    [CONST.INTEGRATION_ENTITY_MAP_TYPES.TAG]: {
                        label: 'Tagi',
                        description: 'Poziom pozycji linii',
                        footerContent: ({importField}: ImportFieldParams) => `${startCase(importField)} będzie można wybrać dla każdego indywidualnego wydatku w raporcie pracownika.`,
                    },
                    [CONST.INTEGRATION_ENTITY_MAP_TYPES.REPORT_FIELD]: {
                        label: 'Pola raportu',
                        description: 'Poziom raportu',
                        footerContent: ({importField}: ImportFieldParams) => `${startCase(importField)} wybór będzie dotyczył wszystkich wydatków w raporcie pracownika.`,
                    },
                },
            },
        },
        intacct: {
            sageIntacctSetup: 'Konfiguracja Sage Intacct',
            prerequisitesTitle: 'Zanim się połączysz...',
            downloadExpensifyPackage: 'Pobierz pakiet Expensify dla Sage Intacct',
            followSteps: 'Postępuj zgodnie z krokami w naszych instrukcjach Jak połączyć się z Sage Intacct.',
            enterCredentials: 'Wprowadź swoje dane logowania do Sage Intacct',
            entity: 'Encja',
            employeeDefault: 'Domyślne ustawienia pracownika Sage Intacct',
            employeeDefaultDescription: 'Domyślny dział pracownika zostanie zastosowany do jego wydatków w Sage Intacct, jeśli taki istnieje.',
            displayedAsTagDescription: 'Dział będzie można wybrać dla każdego indywidualnego wydatku w raporcie pracownika.',
            displayedAsReportFieldDescription: 'Wybór działu będzie dotyczył wszystkich wydatków w raporcie pracownika.',
            toggleImportTitleFirstPart: 'Wybierz, jak obsługiwać Sage Intacct',
            toggleImportTitleSecondPart: 'w Expensify.',
            expenseTypes: 'Typy wydatków',
            expenseTypesDescription: 'Twoje typy wydatków Sage Intacct zostaną zaimportowane do Expensify jako kategorie.',
            accountTypesDescription: 'Twój plan kont Sage Intacct zostanie zaimportowany do Expensify jako kategorie.',
            importTaxDescription: 'Importuj stawkę podatku od zakupu z Sage Intacct.',
            userDefinedDimensions: 'Wymiary zdefiniowane przez użytkownika',
            addUserDefinedDimension: 'Dodaj zdefiniowany przez użytkownika wymiar',
            integrationName: 'Nazwa integracji',
            dimensionExists: 'Wymiar o tej nazwie już istnieje.',
            removeDimension: 'Usuń zdefiniowany przez użytkownika wymiar',
            removeDimensionPrompt: 'Czy na pewno chcesz usunąć tę zdefiniowaną przez użytkownika wymiar?',
            userDefinedDimension: 'Zdefiniowany przez użytkownika wymiar',
            addAUserDefinedDimension: 'Dodaj zdefiniowany przez użytkownika wymiar',
            detailedInstructionsLink: 'Zobacz szczegółowe instrukcje',
            detailedInstructionsRestOfSentence: 'na dodawaniu zdefiniowanych przez użytkownika wymiarów.',
            userDimensionsAdded: () => ({
                one: '1 UDD dodany',
                other: (count: number) => `Dodano ${count} UDDs`,
            }),
            mappingTitle: ({mappingName}: IntacctMappingTitleParams) => {
                switch (mappingName) {
                    case CONST.SAGE_INTACCT_CONFIG.MAPPINGS.DEPARTMENTS:
                        return 'działy';
                    case CONST.SAGE_INTACCT_CONFIG.MAPPINGS.CLASSES:
                        return 'klasy';
                    case CONST.SAGE_INTACCT_CONFIG.MAPPINGS.LOCATIONS:
                        return 'lokalizacje';
                    case CONST.SAGE_INTACCT_CONFIG.MAPPINGS.CUSTOMERS:
                        return 'klienci';
                    case CONST.SAGE_INTACCT_CONFIG.MAPPINGS.PROJECTS:
                        return 'projekty (prace)';
                    default:
                        return 'mappings';
                }
            },
        },
        type: {
            free: 'Darmowy',
            control: 'Kontrola',
            collect: 'Zbierz',
        },
        companyCards: {
            addCards: 'Dodaj karty',
            selectCards: 'Wybierz karty',
            addNewCard: {
                other: 'Inne',
                cardProviders: {
                    gl1025: 'American Express Corporate Cards',
                    cdf: 'Karty Komercyjne Mastercard',
                    vcf: 'Karty Komercyjne Visa',
                    stripe: 'Stripe Cards',
                },
                yourCardProvider: `Kto jest dostawcą Twojej karty?`,
                whoIsYourBankAccount: 'Kim jest Twój bank?',
                whereIsYourBankLocated: 'Gdzie znajduje się Twój bank?',
                howDoYouWantToConnect: 'Jak chcesz połączyć się ze swoim bankiem?',
                learnMoreAboutOptions: {
                    text: 'Dowiedz się więcej na ten temat',
                    linkText: 'opcje.',
                },
                commercialFeedDetails: 'Wymaga konfiguracji z Twoim bankiem. Zazwyczaj jest używane przez większe firmy i często jest najlepszą opcją, jeśli się kwalifikujesz.',
                commercialFeedPlaidDetails: `Wymaga konfiguracji z Twoim bankiem, ale poprowadzimy Cię. Zazwyczaj jest to ograniczone do większych firm.`,
                directFeedDetails: 'Najprostsze podejście. Połącz się od razu, używając swoich głównych poświadczeń. Ta metoda jest najczęściej stosowana.',
                enableFeed: {
                    title: ({provider}: GoBackMessageParams) => `Włącz swój kanał ${provider}`,
                    heading: 'Mamy bezpośrednią integrację z wystawcą Twojej karty i możemy szybko i dokładnie zaimportować dane transakcji do Expensify.\n\nAby rozpocząć, wystarczy:',
                    visa: 'Mamy globalne integracje z Visa, chociaż kwalifikowalność zależy od banku i programu karty.\n\nAby rozpocząć, wystarczy:',
                    mastercard: 'Mamy globalne integracje z Mastercard, jednak dostępność zależy od banku i programu karty.\n\nAby rozpocząć, wystarczy:',
                    vcf: `1. Odwiedź [ten artykuł pomocy](${CONST.COMPANY_CARDS_VISA_COMMERCIAL_CARD_HELP}), aby uzyskać szczegółowe instrukcje dotyczące konfiguracji kart Visa Commercial.\n\n2. [Skontaktuj się z bankiem](${CONST.COMPANY_CARDS_VISA_COMMERCIAL_CARD_HELP}), aby zweryfikować, czy obsługują oni komercyjny kanał dla Twojego programu, i poproś o jego włączenie.\n\n3. *Gdy kanał zostanie włączony i będziesz mieć jego szczegóły, przejdź do następnego ekranu.*`,
                    gl1025: `1. Odwiedź [ten artykuł pomocy](${CONST.COMPANY_CARDS_AMEX_COMMERCIAL_CARD_HELP}), aby dowiedzieć się, czy American Express może włączyć komercyjny kanał dla Twojego programu.\n\n2. Gdy kanał zostanie włączony, Amex wyśle Ci list produkcyjny.\n\n3. *Gdy już masz informacje o kanale, przejdź do następnego ekranu.*`,
                    cdf: `1. Odwiedź [ten artykuł pomocy](${CONST.COMPANY_CARDS_MASTERCARD_COMMERCIAL_CARDS}) po szczegółowe instrukcje dotyczące konfiguracji kart Mastercard Commercial Cards.\n\n2. [Skontaktuj się ze swoim bankiem](${CONST.COMPANY_CARDS_MASTERCARD_COMMERCIAL_CARDS}), aby zweryfikować, czy obsługują oni komercyjny kanał dla Twojego programu, i poproś ich o jego włączenie.\n\n3. *Gdy kanał zostanie włączony i będziesz mieć jego szczegóły, przejdź do następnego ekranu.*`,
                    stripe: `1. Odwiedź Dashboard Stripe i przejdź do [Ustawienia](${CONST.COMPANY_CARDS_STRIPE_HELP}).\n\n2. W sekcji Integracje Produktów kliknij Włącz obok Expensify.\n\n3. Gdy kanał zostanie włączony, kliknij Prześlij poniżej, a my zajmiemy się jego dodaniem.`,
                },
                whatBankIssuesCard: 'Jaki bank wydaje te karty?',
                enterNameOfBank: 'Wprowadź nazwę banku',
                feedDetails: {
                    vcf: {
                        title: 'Jakie są szczegóły dotyczące połączenia z Visa?',
                        processorLabel: 'ID procesora',
                        bankLabel: 'Identyfikator instytucji finansowej (banku)',
                        companyLabel: 'ID firmy',
                        helpLabel: 'Gdzie mogę znaleźć te identyfikatory?',
                    },
                    gl1025: {
                        title: `Jak nazywa się plik dostawy Amex?`,
                        fileNameLabel: 'Nazwa pliku dostawy',
                        helpLabel: 'Gdzie znajdę nazwę pliku dostawy?',
                    },
                    cdf: {
                        title: `Jaki jest identyfikator dystrybucji Mastercard?`,
                        distributionLabel: 'ID dystrybucji',
                        helpLabel: 'Gdzie mogę znaleźć identyfikator dystrybucji?',
                    },
                },
                amexCorporate: 'Wybierz to, jeśli na przedniej stronie Twoich kart jest napis „Corporate”',
                amexBusiness: 'Wybierz to, jeśli na przodzie twoich kart jest napis „Business”',
                amexPersonal: 'Wybierz tę opcję, jeśli Twoje karty są osobiste',
                error: {
                    pleaseSelectProvider: 'Proszę wybrać dostawcę karty przed kontynuowaniem.',
                    pleaseSelectBankAccount: 'Proszę wybrać konto bankowe przed kontynuowaniem',
                    pleaseSelectBank: 'Proszę wybrać bank przed kontynuowaniem',
                    pleaseSelectCountry: 'Proszę wybrać kraj przed kontynuowaniem',
                    pleaseSelectFeedType: 'Proszę wybrać typ kanału przed kontynuowaniem.',
                },
            },
            statementCloseDate: {
                [CONST.COMPANY_CARDS.STATEMENT_CLOSE_DATE.LAST_DAY_OF_MONTH]: 'Ostatni dzień miesiąca',
                [CONST.COMPANY_CARDS.STATEMENT_CLOSE_DATE.LAST_BUSINESS_DAY_OF_MONTH]: 'Ostatni dzień roboczy miesiąca',
                [CONST.COMPANY_CARDS.STATEMENT_CLOSE_DATE.CUSTOM_DAY_OF_MONTH]: 'Niestandardowy dzień miesiąca',
            },
            assignCard: 'Przypisz kartę',
            findCard: 'Znajdź kartę',
            cardNumber: 'Numer karty',
            commercialFeed: 'Komercyjny kanał',
            feedName: ({feedName}: CompanyCardFeedNameParams) => `karty ${feedName}`,
            directFeed: 'Bezpośredni kanał',
            whoNeedsCardAssigned: 'Kto potrzebuje przypisanej karty?',
            chooseCard: 'Wybierz kartę',
            chooseCardFor: ({assignee, feed}: AssignCardParams) => `Wybierz kartę dla ${assignee} z kanału kart ${feed}.`,
            noActiveCards: 'Brak aktywnych kart w tym kanale',
            somethingMightBeBroken:
                '<muted-text><centered-text>Albo coś może być zepsute. W każdym razie, jeśli masz jakieś pytania, <concierge-link>skontaktuj się z Concierge</concierge-link>.</centered-text></muted-text>',
            chooseTransactionStartDate: 'Wybierz datę rozpoczęcia transakcji',
            startDateDescription: 'Zaimportujemy wszystkie transakcje od tej daty. Jeśli nie określono daty, sięgniemy tak daleko wstecz, jak pozwala na to Twój bank.',
            fromTheBeginning: 'Od początku',
            customStartDate: 'Niestandardowa data rozpoczęcia',
            customCloseDate: 'Niestandardowa data zamknięcia',
            letsDoubleCheck: 'Sprawdźmy jeszcze raz, czy wszystko wygląda dobrze.',
            confirmationDescription: 'Natychmiast rozpoczniemy importowanie transakcji.',
            cardholder: 'Posiadacz karty',
            card: 'Karta',
            cardName: 'Nazwa karty',
            brokenConnectionErrorFirstPart: `Połączenie z kanałem karty jest przerwane. Proszę`,
            brokenConnectionErrorLink: 'zaloguj się do swojego banku',
            brokenConnectionErrorSecondPart: 'abyśmy mogli ponownie nawiązać połączenie.',
            assignedCard: ({assignee, link}: AssignedCardParams) => `przypisano ${assignee} ${link}! Zaimportowane transakcje pojawią się w tym czacie.`,
            companyCard: 'karta firmowa',
            chooseCardFeed: 'Wybierz kanał kart',
            ukRegulation:
                'Expensify, Inc. jest agentem Plaid Financial Ltd., autoryzowanej instytucji płatniczej regulowanej przez Financial Conduct Authority zgodnie z Payment Services Regulations 2017 (Numer referencyjny firmy: 804718). Plaid dostarcza Ci regulowane usługi informacyjne o rachunkach za pośrednictwem Expensify Limited jako swojego agenta.',
        },
        expensifyCard: {
            issueAndManageCards: 'Wydawaj i zarządzaj swoimi kartami Expensify',
            getStartedIssuing: 'Rozpocznij, wydając swoją pierwszą wirtualną lub fizyczną kartę.',
            verificationInProgress: 'Weryfikacja w toku...',
            verifyingTheDetails: 'Weryfikujemy kilka szczegółów. Concierge poinformuje Cię, gdy karty Expensify będą gotowe do wydania.',
            disclaimer:
                'The Expensify Visa® Commercial Card jest wydawana przez The Bancorp Bank, N.A., członka FDIC, na podstawie licencji Visa U.S.A. Inc. i może nie być akceptowana u wszystkich sprzedawców, którzy przyjmują karty Visa. Apple® oraz logo Apple® są znakami towarowymi Apple Inc., zarejestrowanymi w USA i innych krajach. App Store jest znakiem usługowym Apple Inc. Google Play oraz logo Google Play są znakami towarowymi Google LLC.',
            issueCard: 'Wydaj kartę',
            findCard: 'Znajdź kartę',
            newCard: 'Nowa karta',
            name: 'Imię',
            lastFour: 'Ostatnie 4',
            limit: 'Limit',
            currentBalance: 'Bieżące saldo',
            currentBalanceDescription: 'Bieżące saldo to suma wszystkich zaksięgowanych transakcji kartą Expensify, które miały miejsce od ostatniej daty rozliczenia.',
            balanceWillBeSettledOn: ({settlementDate}: SettlementDateParams) => `Saldo zostanie rozliczone w dniu ${settlementDate}`,
            settleBalance: 'Ureguluj saldo',
            cardLimit: 'Limit karty',
            remainingLimit: 'Pozostały limit',
            requestLimitIncrease: 'Zwiększenie limitu żądań',
            remainingLimitDescription:
                'Bierzemy pod uwagę szereg czynników przy obliczaniu Twojego pozostałego limitu: Twój staż jako klienta, informacje związane z działalnością gospodarczą, które podałeś podczas rejestracji, oraz dostępne środki na Twoim firmowym koncie bankowym. Twój pozostały limit może się zmieniać codziennie.',
            earnedCashback: 'Zwrot gotówki',
            earnedCashbackDescription: 'Saldo zwrotu gotówki opiera się na rozliczonych miesięcznych wydatkach na karcie Expensify w Twoim obszarze roboczym.',
            issueNewCard: 'Wydaj nową kartę',
            finishSetup: 'Zakończ konfigurację',
            chooseBankAccount: 'Wybierz konto bankowe',
            chooseExistingBank: 'Wybierz istniejące firmowe konto bankowe, aby spłacić saldo karty Expensify, lub dodaj nowe konto bankowe.',
            accountEndingIn: 'Konto kończące się na',
            addNewBankAccount: 'Dodaj nowe konto bankowe',
            settlementAccount: 'Konto rozliczeniowe',
            settlementAccountDescription: 'Wybierz konto do spłaty salda na karcie Expensify.',
            settlementAccountInfo: ({reconciliationAccountSettingsLink, accountNumber}: SettlementAccountInfoParams) =>
                `Upewnij się, że to konto jest zgodne z <a href="${reconciliationAccountSettingsLink}">kontem Reconciliation</a> (${accountNumber}), aby Continuous Reconciliation działało poprawnie.`,
            settlementFrequency: 'Częstotliwość rozliczeń',
            settlementFrequencyDescription: 'Wybierz, jak często będziesz spłacać saldo swojej karty Expensify.',
            settlementFrequencyInfo:
                'Jeśli chcesz przejść na miesięczne rozliczenie, musisz połączyć swoje konto bankowe za pomocą Plaid i mieć pozytywną historię salda z ostatnich 90 dni.',
            frequency: {
                daily: 'Codziennie',
                monthly: 'Miesięczny',
            },
            cardDetails: 'Szczegóły karty',
            virtual: 'Wirtualny',
            physical: 'Fizyczny',
            deactivate: 'Dezaktywuj kartę',
            changeCardLimit: 'Zmień limit karty',
            changeLimit: 'Zmień limit',
            smartLimitWarning: ({limit}: CharacterLimitParams) =>
                `Jeśli zmienisz limit tej karty na ${limit}, nowe transakcje będą odrzucane, dopóki nie zatwierdzisz więcej wydatków na karcie.`,
            monthlyLimitWarning: ({limit}: CharacterLimitParams) => `Jeśli zmienisz limit tej karty na ${limit}, nowe transakcje będą odrzucane do następnego miesiąca.`,
            fixedLimitWarning: ({limit}: CharacterLimitParams) => `Jeśli zmienisz limit tej karty na ${limit}, nowe transakcje zostaną odrzucone.`,
            changeCardLimitType: 'Zmień typ limitu karty',
            changeLimitType: 'Zmień typ limitu',
            changeCardSmartLimitTypeWarning: ({limit}: CharacterLimitParams) =>
                `Jeśli zmienisz typ limitu tej karty na Smart Limit, nowe transakcje zostaną odrzucone, ponieważ niezatwierdzony limit ${limit} został już osiągnięty.`,
            changeCardMonthlyLimitTypeWarning: ({limit}: CharacterLimitParams) =>
                `Jeśli zmienisz typ limitu tej karty na Miesięczny, nowe transakcje zostaną odrzucone, ponieważ miesięczny limit ${limit} został już osiągnięty.`,
            addShippingDetails: 'Dodaj szczegóły wysyłki',
            issuedCard: ({assignee}: AssigneeParams) => `wydano ${assignee} kartę Expensify! Karta dotrze w ciągu 2-3 dni roboczych.`,
            issuedCardNoShippingDetails: ({assignee}: AssigneeParams) => `wydano ${assignee} kartę Expensify! Karta zostanie wysłana, gdy zostaną dodane szczegóły wysyłki.`,
            issuedCardVirtual: ({assignee, link}: IssueVirtualCardParams) => `wydano ${assignee} wirtualną ${link}! Karta może być używana od razu.`,
            addedShippingDetails: ({assignee}: AssigneeParams) => `${assignee} dodał szczegóły wysyłki. Karta Expensify dotrze w ciągu 2-3 dni roboczych.`,
            verifyingHeader: 'Weryfikacja',
            bankAccountVerifiedHeader: 'Zweryfikowano konto bankowe',
            verifyingBankAccount: 'Weryfikacja konta bankowego...',
            verifyingBankAccountDescription: 'Proszę czekać, podczas gdy potwierdzamy, że to konto może być używane do wydawania kart Expensify.',
            bankAccountVerified: 'Konto bankowe zweryfikowane!',
            bankAccountVerifiedDescription: 'Możesz teraz wydawać karty Expensify członkom swojego miejsca pracy.',
            oneMoreStep: 'Jeszcze jeden krok...',
            oneMoreStepDescription: 'Wygląda na to, że musimy ręcznie zweryfikować Twoje konto bankowe. Przejdź do Concierge, gdzie czekają na Ciebie instrukcje.',
            gotIt: 'Zrozumiałem.',
            goToConcierge: 'Przejdź do Concierge',
        },
        categories: {
            deleteCategories: 'Usuń kategorie',
            deleteCategoriesPrompt: 'Czy na pewno chcesz usunąć te kategorie?',
            deleteCategory: 'Usuń kategorię',
            deleteCategoryPrompt: 'Czy na pewno chcesz usunąć tę kategorię?',
            disableCategories: 'Wyłącz kategorie',
            disableCategory: 'Wyłącz kategorię',
            enableCategories: 'Włącz kategorie',
            enableCategory: 'Włącz kategorię',
            defaultSpendCategories: 'Domyślne kategorie wydatków',
            spendCategoriesDescription: 'Dostosuj sposób kategoryzacji wydatków u sprzedawców dla transakcji kartą kredytową i zeskanowanych paragonów.',
            deleteFailureMessage: 'Wystąpił błąd podczas usuwania kategorii, spróbuj ponownie.',
            categoryName: 'Nazwa kategorii',
            requiresCategory: 'Członkowie muszą kategoryzować wszystkie wydatki',
            needCategoryForExportToIntegration: ({connectionName}: NeedCategoryForExportToIntegrationParams) =>
                `Wszystkie wydatki muszą być skategoryzowane, aby można je było wyeksportować do ${connectionName}.`,
            subtitle: 'Uzyskaj lepszy przegląd, gdzie wydawane są pieniądze. Użyj naszych domyślnych kategorii lub dodaj własne.',
            emptyCategories: {
                title: 'Nie utworzyłeś żadnych kategorii',
                subtitle: 'Dodaj kategorię, aby zorganizować swoje wydatki.',
                subtitleWithAccounting: ({accountingPageURL}: EmptyCategoriesSubtitleWithAccountingParams) =>
                    `<muted-text><centered-text>Twoje kategorie są obecnie importowane z połączenia księgowego. Przejdź do działu <a href="${accountingPageURL}">księgowości</a>, aby wprowadzić zmiany.</centered-text></muted-text>`,
            },
            updateFailureMessage: 'Wystąpił błąd podczas aktualizacji kategorii, spróbuj ponownie.',
            createFailureMessage: 'Wystąpił błąd podczas tworzenia kategorii, spróbuj ponownie.',
            addCategory: 'Dodaj kategorię',
            editCategory: 'Edytuj kategorię',
            editCategories: 'Edytuj kategorie',
            findCategory: 'Znajdź kategorię',
            categoryRequiredError: 'Nazwa kategorii jest wymagana',
            existingCategoryError: 'Kategoria o tej nazwie już istnieje',
            invalidCategoryName: 'Nieprawidłowa nazwa kategorii',
            importedFromAccountingSoftware: 'Kategorie poniżej są importowane z Twojego',
            payrollCode: 'Kod płacowy',
            updatePayrollCodeFailureMessage: 'Wystąpił błąd podczas aktualizacji kodu płacowego, spróbuj ponownie.',
            glCode: 'Kod GL',
            updateGLCodeFailureMessage: 'Wystąpił błąd podczas aktualizacji kodu GL, spróbuj ponownie.',
            importCategories: 'Importuj kategorie',
            cannotDeleteOrDisableAllCategories: {
                title: 'Nie można usunąć ani wyłączyć wszystkich kategorii',
                description: `Co najmniej jedna kategoria musi pozostać włączona, ponieważ Twoje miejsce pracy wymaga kategorii.`,
            },
        },
        moreFeatures: {
            subtitle: 'Użyj poniższych przełączników, aby włączyć więcej funkcji w miarę rozwoju. Każda funkcja pojawi się w menu nawigacyjnym do dalszej personalizacji.',
            spendSection: {
                title: 'Wydatki',
                subtitle: 'Włącz funkcjonalność, która pomoże Ci rozwijać zespół.',
            },
            manageSection: {
                title: 'Zarządzaj',
                subtitle: 'Dodaj kontrolki, które pomogą utrzymać wydatki w ramach budżetu.',
            },
            earnSection: {
                title: 'Zarabiać',
                subtitle: 'Usprawnij swoje przychody i otrzymuj płatności szybciej.',
            },
            organizeSection: {
                title: 'Zorganizuj',
                subtitle: 'Grupuj i analizuj wydatki, rejestruj każdy zapłacony podatek.',
            },
            integrateSection: {
                title: 'Zintegrować',
                subtitle: 'Połącz Expensify z popularnymi produktami finansowymi.',
            },
            distanceRates: {
                title: 'Stawki za odległość',
                subtitle: 'Dodaj, zaktualizuj i egzekwuj stawki.',
            },
            perDiem: {
                title: 'Dieta',
                subtitle: 'Ustaw stawki diet, aby kontrolować dzienne wydatki pracowników.',
            },
            expensifyCard: {
                title: 'Expensify Card',
                subtitle: 'Uzyskaj wgląd i kontrolę nad wydatkami.',
                disableCardTitle: 'Wyłącz kartę Expensify',
                disableCardPrompt: 'Nie możesz wyłączyć karty Expensify, ponieważ jest już używana. Skontaktuj się z Concierge, aby uzyskać dalsze instrukcje.',
                disableCardButton: 'Czat z Concierge',
                feed: {
                    title: 'Zdobądź kartę Expensify',
                    subTitle: 'Usprawnij swoje wydatki biznesowe i zaoszczędź do 50% na rachunku Expensify, a ponadto:',
                    features: {
                        cashBack: 'Zwrot gotówki przy każdym zakupie w USA',
                        unlimited: 'Nielimitowane karty wirtualne',
                        spend: 'Kontrola wydatków i niestandardowe limity',
                    },
                    ctaTitle: 'Wydaj nową kartę',
                },
            },
            companyCards: {
                title: 'Karty firmowe',
                subtitle: 'Importuj wydatki z istniejących kart firmowych.',
                feed: {
                    title: 'Importuj karty firmowe',
                    features: {
                        support: 'Obsługa wszystkich głównych dostawców kart',
                        assignCards: 'Przypisz karty do całego zespołu',
                        automaticImport: 'Automatyczny import transakcji',
                    },
                },
                disableCardTitle: 'Wyłącz karty firmowe',
                disableCardPrompt: 'Nie możesz wyłączyć kart firmowych, ponieważ ta funkcja jest w użyciu. Skontaktuj się z Concierge, aby uzyskać dalsze instrukcje.',
                disableCardButton: 'Czat z Concierge',
                cardDetails: 'Szczegóły karty',
                cardNumber: 'Numer karty',
                cardholder: 'Posiadacz karty',
                cardName: 'Nazwa karty',
                integrationExport: ({integration, type}: IntegrationExportParams) => (integration && type ? `${integration} ${type.toLowerCase()} eksport` : `eksport ${integration}`),
                integrationExportTitleFirstPart: ({integration}: IntegrationExportParams) => `Wybierz konto ${integration}, do którego transakcje powinny być eksportowane.`,
                integrationExportTitlePart: 'Wybierz inny',
                integrationExportTitleLinkPart: 'opcja eksportu',
                integrationExportTitleSecondPart: 'aby zmienić dostępne konta.',
                lastUpdated: 'Ostatnia aktualizacja',
                transactionStartDate: 'Data rozpoczęcia transakcji',
                updateCard: 'Zaktualizuj kartę',
                unassignCard: 'Usuń przypisanie karty',
                unassign: 'Odznacz',
                unassignCardDescription: 'Odpięcie tej karty spowoduje usunięcie wszystkich transakcji na raportach roboczych z konta posiadacza karty.',
                assignCard: 'Przypisz kartę',
                cardFeedName: 'Nazwa kanału kartowego',
                cardFeedNameDescription: 'Nadaj kanałowi kart unikalną nazwę, abyś mógł go odróżnić od innych.',
                cardFeedTransaction: 'Usuń transakcje',
                cardFeedTransactionDescription: 'Wybierz, czy posiadacze kart mogą usuwać transakcje kartowe. Nowe transakcje będą przestrzegać tych zasad.',
                cardFeedRestrictDeletingTransaction: 'Ogranicz usuwanie transakcji',
                cardFeedAllowDeletingTransaction: 'Zezwól na usuwanie transakcji',
                removeCardFeed: 'Usuń kartę z kanału',
                removeCardFeedTitle: ({feedName}: CompanyCardFeedNameParams) => `Usuń kanał ${feedName}`,
                removeCardFeedDescription: 'Czy na pewno chcesz usunąć ten kanał kart? Spowoduje to odłączenie wszystkich kart.',
                error: {
                    feedNameRequired: 'Nazwa kanału karty jest wymagana',
                    statementCloseDateRequired: 'Wybierz datę zamknięcia wyciągu.',
                },
                corporate: 'Ogranicz usuwanie transakcji',
                personal: 'Zezwól na usuwanie transakcji',
                setFeedNameDescription: 'Nadaj kanałowi kart unikalną nazwę, abyś mógł go odróżnić od innych.',
                setTransactionLiabilityDescription: 'Po włączeniu posiadacze kart mogą usuwać transakcje kartowe. Nowe transakcje będą podlegać tej zasadzie.',
                emptyAddedFeedTitle: 'Przypisz firmowe karty',
                emptyAddedFeedDescription: 'Rozpocznij, przypisując swoją pierwszą kartę członkowi.',
                pendingFeedTitle: `Przeglądamy Twoją prośbę...`,
                pendingFeedDescription: `Obecnie przeglądamy szczegóły Twojego kanału. Gdy to zrobimy, skontaktujemy się z Tobą przez`,
                pendingBankTitle: 'Sprawdź okno przeglądarki',
                pendingBankDescription: ({bankName}: CompanyCardBankName) =>
                    `Proszę połączyć się z ${bankName} za pomocą okna przeglądarki, które właśnie się otworzyło. Jeśli się nie otworzyło,`,
                pendingBankLink: 'proszę kliknij tutaj',
                giveItNameInstruction: 'Nadaj karcie nazwę, która wyróżni ją spośród innych.',
                updating: 'Aktualizowanie...',
                noAccountsFound: 'Nie znaleziono kont',
                defaultCard: 'Domyślna karta',
                downgradeTitle: `Nie można obniżyć poziomu workspace.`,
                downgradeSubTitleFirstPart: `Tego miejsca pracy nie można obniżyć, ponieważ jest połączonych wiele kanałów kart (z wyłączeniem kart Expensify). Proszę`,
                downgradeSubTitleMiddlePart: `zachowaj tylko jeden kanał kart`,
                downgradeSubTitleLastPart: 'aby kontynuować.',
                noAccountsFoundDescription: ({connection}: ConnectionParams) => `Proszę dodać konto w ${connection} i ponownie zsynchronizować połączenie.`,
                expensifyCardBannerTitle: 'Zdobądź kartę Expensify',
                expensifyCardBannerSubtitle:
                    'Ciesz się zwrotem gotówki przy każdym zakupie w USA, do 50% zniżki na rachunek Expensify, nielimitowanymi kartami wirtualnymi i wieloma innymi korzyściami.',
                expensifyCardBannerLearnMoreButton: 'Dowiedz się więcej',
                statementCloseDateTitle: 'Data zamknięcia oświadczenia',
                statementCloseDateDescription: 'Poinformuj nas o zamknięciu wyciągu z karty, a my utworzymy pasujący wyciąg w Expensify.',
            },
            workflows: {
                title: 'Przepływy pracy',
                subtitle: 'Skonfiguruj, jak wydatki są zatwierdzane i opłacane.',
                disableApprovalPrompt:
                    'Karty Expensify z tego obszaru roboczego obecnie polegają na zatwierdzeniu, aby określić ich Inteligentne Limity. Proszę zmienić typy limitów dla wszystkich Kart Expensify z Inteligentnymi Limitami przed wyłączeniem zatwierdzeń.',
            },
            invoices: {
                title: 'Faktury',
                subtitle: 'Wysyłaj i odbieraj faktury.',
            },
            categories: {
                title: 'Kategorie',
                subtitle: 'Śledź i organizuj wydatki.',
            },
            tags: {
                title: 'Tagi',
                subtitle: 'Klasyfikuj koszty i śledź wydatki podlegające fakturowaniu.',
            },
            taxes: {
                title: 'Podatki',
                subtitle: 'Dokumentuj i odzyskuj kwalifikujące się podatki.',
            },
            reportFields: {
                title: 'Pola raportu',
                subtitle: 'Skonfiguruj niestandardowe pola dla wydatków.',
            },
            connections: {
                title: 'Księgowość',
                subtitle: 'Synchronizuj swój plan kont i więcej.',
            },
            receiptPartners: {
                title: 'Partnerzy paragonów',
                subtitle: 'Automatycznie importuj paragony.',
            },
            connectionsWarningModal: {
                featureEnabledTitle: 'Nie tak szybko...',
                featureEnabledText: 'Aby włączyć lub wyłączyć tę funkcję, musisz zmienić ustawienia importu księgowego.',
                disconnectText: 'Aby wyłączyć księgowość, musisz odłączyć swoje połączenie księgowe od przestrzeni roboczej.',
                manageSettings: 'Zarządzaj ustawieniami',
            },
            receiptPartnersWarningModal: {
                featureEnabledTitle: 'Rozłącz Uber',
                disconnectText: 'Aby wyłączyć tę funkcję, najpierw rozłącz integrację Uber for Business.',
                confirmText: 'Rozumiem',
            },
            workflowWarningModal: {
                featureEnabledTitle: 'Nie tak szybko...',
                featureEnabledText:
                    'Karty Expensify w tym obszarze roboczym polegają na przepływach zatwierdzeń, aby określić ich Inteligentne Limity.\n\nProszę zmienić typy limitów na kartach z Inteligentnymi Limitami przed wyłączeniem przepływów pracy.',
                confirmText: 'Przejdź do kart Expensify',
            },
            rules: {
                title: 'Zasady',
                subtitle: 'Wymagaj paragonów, oznaczaj wysokie wydatki i więcej.',
            },
        },
        reports: {
            reportsCustomTitleExamples: 'Przykłady:',
            customReportNamesSubtitle: `<muted-text>Dostosuj tytuły raportów, korzystając z naszych <a href="${CONST.CUSTOM_REPORT_NAME_HELP_URL}">rozbudowanych formuł</a>.</muted-text>`,
            customNameTitle: 'Domyślny tytuł raportu',
            customNameDescription: `Wybierz własną nazwę dla raportów wydatków, korzystając z naszych <a href="${CONST.CUSTOM_REPORT_NAME_HELP_URL}">rozbudowanych formuł</a>.`,
            customNameInputLabel: 'Imię',
            customNameEmailPhoneExample: 'Email lub telefon członka: {report:submit:from}',
            customNameStartDateExample: 'Data rozpoczęcia raportu: {report:startdate}',
            customNameWorkspaceNameExample: 'Nazwa przestrzeni roboczej: {report:workspacename}',
            customNameReportIDExample: 'Report ID: {report:id}',
            customNameTotalExample: 'Suma: {report:total}.',
            preventMembersFromChangingCustomNamesTitle: 'Uniemożliw członkom zmianę nazw raportów niestandardowych',
        },
        reportFields: {
            addField: 'Dodaj pole',
            delete: 'Usuń pole',
            deleteFields: 'Usuń pola',
            findReportField: 'Znajdź pole raportu',
            deleteConfirmation: 'Czy na pewno chcesz usunąć to pole raportu?',
            deleteFieldsConfirmation: 'Czy na pewno chcesz usunąć te pola raportu?',
            emptyReportFields: {
                title: 'Nie utworzyłeś żadnych pól raportu',
                subtitle: 'Dodaj niestandardowe pole (tekstowe, daty lub rozwijane), które pojawia się w raportach.',
            },
            subtitle: 'Pola raportu mają zastosowanie do wszystkich wydatków i mogą być pomocne, gdy chcesz poprosić o dodatkowe informacje.',
            disableReportFields: 'Wyłącz pola raportu',
            disableReportFieldsConfirmation: 'Czy jesteś pewien? Pola tekstowe i daty zostaną usunięte, a listy zostaną wyłączone.',
            importedFromAccountingSoftware: 'Pola raportu poniżej są importowane z Twojego',
            textType: 'Tekst',
            dateType: 'Data',
            dropdownType: 'Lista',
            textAlternateText: 'Dodaj pole do swobodnego wprowadzania tekstu.',
            dateAlternateText: 'Dodaj kalendarz do wyboru daty.',
            dropdownAlternateText: 'Dodaj listę opcji do wyboru.',
            nameInputSubtitle: 'Wybierz nazwę dla pola raportu.',
            typeInputSubtitle: 'Wybierz, jakiego typu pola raportu chcesz użyć.',
            initialValueInputSubtitle: 'Wprowadź wartość początkową do wyświetlenia w polu raportu.',
            listValuesInputSubtitle: 'Te wartości pojawią się w rozwijanym polu raportu. Włączone wartości mogą być wybierane przez członków.',
            listInputSubtitle: 'Te wartości pojawią się na liście pól w Twoim raporcie. Włączone wartości mogą być wybierane przez członków.',
            deleteValue: 'Usuń wartość',
            deleteValues: 'Usuń wartości',
            disableValue: 'Wyłącz wartość',
            disableValues: 'Wyłącz wartości',
            enableValue: 'Włącz wartość',
            enableValues: 'Włącz wartości',
            emptyReportFieldsValues: {
                title: 'Nie utworzyłeś żadnych wartości listy',
                subtitle: 'Dodaj niestandardowe wartości, które mają pojawić się w raportach.',
            },
            deleteValuePrompt: 'Czy na pewno chcesz usunąć tę wartość z listy?',
            deleteValuesPrompt: 'Czy na pewno chcesz usunąć te wartości listy?',
            listValueRequiredError: 'Proszę wprowadzić nazwę wartości listy',
            existingListValueError: 'Wartość listy o tej nazwie już istnieje',
            editValue: 'Edytuj wartość',
            listValues: 'Wymień wartości',
            addValue: 'Dodaj wartość',
            existingReportFieldNameError: 'Pole raportu o tej nazwie już istnieje',
            reportFieldNameRequiredError: 'Proszę wprowadzić nazwę pola raportu',
            reportFieldTypeRequiredError: 'Proszę wybrać typ pola raportu',
            reportFieldInitialValueRequiredError: 'Proszę wybrać początkową wartość pola raportu',
            genericFailureMessage: 'Wystąpił błąd podczas aktualizacji pola raportu. Proszę spróbować ponownie.',
        },
        tags: {
            tagName: 'Nazwa tagu',
            requiresTag: 'Członkowie muszą oznaczać wszystkie wydatki',
            trackBillable: 'Śledź wydatki podlegające rozliczeniu',
            customTagName: 'Niestandardowa nazwa tagu',
            enableTag: 'Włącz tag',
            enableTags: 'Włącz tagi',
            requireTag: 'Wymagaj tagu',
            requireTags: 'Wymagane tagi',
            notRequireTags: 'Nie wymagaj',
            disableTag: 'Wyłącz tag',
            disableTags: 'Wyłącz tagi',
            addTag: 'Dodaj tag',
            editTag: 'Edytuj tag',
            editTags: 'Edytuj tagi',
            findTag: 'Znajdź tag',
            subtitle: 'Tagi dodają bardziej szczegółowe sposoby klasyfikacji kosztów.',
            dependentMultiLevelTagsSubtitle: {
                phrase1: 'Używasz',
                phrase2: 'tagi zależne',
                phrase3: '. Możesz',
                phrase4: 'ponownie zaimportuj arkusz kalkulacyjny',
                phrase5: 'aby zaktualizować swoje tagi.',
            },
            emptyTags: {
                title: 'Nie utworzyłeś żadnych tagów',
                //  We need to remove the subtitle and use the below one when we remove the canUseMultiLevelTags beta
                subtitle: 'Dodaj tag, aby śledzić projekty, lokalizacje, działy i inne.',
                subtitleHTML: `<muted-text><centered-text>Zaimportuj arkusz kalkulacyjny, aby dodać tagi do śledzenia projektów, lokalizacji, działów i nie tylko. <a href="${CONST.IMPORT_TAGS_EXPENSIFY_URL}">Dowiedz się więcej</a> o formatowaniu plików tagów.</centered-text></muted-text>`,
                subtitleWithAccounting: ({accountingPageURL}: EmptyTagsSubtitleWithAccountingParams) =>
                    `<muted-text><centered-text>Twoje tagi są obecnie importowane z połączenia księgowego. Przejdź do działu <a href="${accountingPageURL}">księgowości</a>, aby wprowadzić zmiany.</centered-text></muted-text>`,
            },
            deleteTag: 'Usuń tag',
            deleteTags: 'Usuń tagi',
            deleteTagConfirmation: 'Czy na pewno chcesz usunąć ten tag?',
            deleteTagsConfirmation: 'Czy na pewno chcesz usunąć te tagi?',
            deleteFailureMessage: 'Wystąpił błąd podczas usuwania tagu, spróbuj ponownie.',
            tagRequiredError: 'Nazwa tagu jest wymagana',
            existingTagError: 'Tag o tej nazwie już istnieje',
            invalidTagNameError: 'Nazwa tagu nie może być 0. Proszę wybrać inną wartość.',
            genericFailureMessage: 'Wystąpił błąd podczas aktualizacji tagu, spróbuj ponownie.',
            importedFromAccountingSoftware: 'Tagi poniżej są importowane z twojego',
            glCode: 'Kod GL',
            updateGLCodeFailureMessage: 'Wystąpił błąd podczas aktualizacji kodu GL, spróbuj ponownie.',
            tagRules: 'Zasady tagów',
            approverDescription: 'Aprobujący',
            importTags: 'Importuj tagi',
            importTagsSupportingText: 'Koduj swoje wydatki za pomocą jednego rodzaju tagu lub wielu.',
            configureMultiLevelTags: 'Skonfiguruj swoją listę tagów do tagowania wielopoziomowego.',
            importMultiLevelTagsSupportingText: `Oto podgląd Twoich tagów. Jeśli wszystko wygląda dobrze, kliknij poniżej, aby je zaimportować.`,
            importMultiLevelTags: {
                firstRowTitle: 'Pierwszy wiersz to tytuł dla każdej listy tagów',
                independentTags: 'Są to niezależne tagi',
                glAdjacentColumn: 'W sąsiedniej kolumnie znajduje się kod GL',
            },
            tagLevel: {
                singleLevel: 'Pojedynczy poziom tagów',
                multiLevel: 'Wielopoziomowe tagi',
            },
            switchSingleToMultiLevelTagWarning: {
                title: 'Przełącz poziomy tagów',
                prompt1: 'Zmiana poziomów tagów spowoduje usunięcie wszystkich bieżących tagów.',
                prompt2: 'Sugerujemy najpierw',
                prompt3: 'pobierz kopię zapasową',
                prompt4: 'poprzez eksportowanie swoich tagów.',
                prompt5: 'Dowiedz się więcej',
                prompt6: 'o poziomach tagów.',
            },
            importedTagsMessage: ({columnCounts}: ImportedTagsMessageParams) =>
                `Znaleźliśmy *${columnCounts} kolumny* w Twoim arkuszu kalkulacyjnym. Wybierz *Nazwa* obok kolumny, która zawiera nazwy tagów. Możesz również wybrać *Włączone* obok kolumny, która ustawia status tagów.`,
            cannotDeleteOrDisableAllTags: {
                title: 'Nie można usunąć ani wyłączyć wszystkich tagów',
                description: `Co najmniej jeden tag musi pozostać włączony, ponieważ twoje miejsce pracy wymaga tagów.`,
            },
            cannotMakeAllTagsOptional: {
                title: 'Nie można ustawić wszystkich tagów jako opcjonalne.',
                description: `Co najmniej jeden tag musi pozostać wymagany, ponieważ ustawienia Twojego miejsca pracy wymagają tagów.`,
            },
            tagCount: () => ({
                one: '1 dzień',
                other: (count: number) => `${count} tagi`,
            }),
        },
        taxes: {
            subtitle: 'Dodaj nazwy podatków, stawki i ustaw domyślne.',
            addRate: 'Dodaj stawkę',
            workspaceDefault: 'Domyślna waluta przestrzeni roboczej',
            foreignDefault: 'Domyślna waluta obca',
            customTaxName: 'Niestandardowa nazwa podatku',
            value: 'Wartość',
            taxReclaimableOn: 'Podatek do odzyskania na',
            taxRate: 'Stawka podatkowa',
            findTaxRate: 'Znajdź stawkę podatkową',
            error: {
                taxRateAlreadyExists: 'Ta nazwa podatku jest już w użyciu',
                taxCodeAlreadyExists: 'Ten kod podatkowy jest już w użyciu',
                valuePercentageRange: 'Proszę wprowadzić prawidłowy procent pomiędzy 0 a 100',
                customNameRequired: 'Nazwa niestandardowego podatku jest wymagana',
                deleteFailureMessage: 'Wystąpił błąd podczas usuwania stawki podatkowej. Spróbuj ponownie lub poproś o pomoc Concierge.',
                updateFailureMessage: 'Wystąpił błąd podczas aktualizacji stawki podatkowej. Spróbuj ponownie lub poproś o pomoc Concierge.',
                createFailureMessage: 'Wystąpił błąd podczas tworzenia stawki podatkowej. Spróbuj ponownie lub poproś o pomoc Concierge.',
                updateTaxClaimableFailureMessage: 'Część podlegająca zwrotowi musi być mniejsza niż kwota stawki za odległość',
            },
            deleteTaxConfirmation: 'Czy na pewno chcesz usunąć ten podatek?',
            deleteMultipleTaxConfirmation: ({taxAmount}: TaxAmountParams) => `Czy na pewno chcesz usunąć podatki w wysokości ${taxAmount}?`,
            actions: {
                delete: 'Usuń stawkę',
                deleteMultiple: 'Usuń stawki',
                enable: 'Włącz stawkę',
                disable: 'Wyłącz stawkę',
                enableTaxRates: () => ({
                    one: 'Włącz stawkę',
                    other: 'Włącz stawki',
                }),
                disableTaxRates: () => ({
                    one: 'Wyłącz stawkę',
                    other: 'Wyłącz stawki',
                }),
            },
            importedFromAccountingSoftware: 'Poniższe podatki są importowane z Twojego',
            taxCode: 'Kod podatkowy',
            updateTaxCodeFailureMessage: 'Wystąpił błąd podczas aktualizacji kodu podatkowego, spróbuj ponownie.',
        },
        emptyWorkspace: {
            title: 'Utwórz przestrzeń roboczą',
            subtitle: 'Utwórz przestrzeń roboczą do śledzenia paragonów, zwracania wydatków, zarządzania podróżami, wysyłania faktur i nie tylko — wszystko z prędkością czatu.',
            createAWorkspaceCTA: 'Rozpocznij',
            features: {
                trackAndCollect: 'Śledź i zbieraj paragony',
                reimbursements: 'Zwróć koszty pracownikom',
                companyCards: 'Zarządzaj kartami firmowymi',
            },
            notFound: 'Nie znaleziono przestrzeni roboczej',
            description: 'Pokoje to świetne miejsce do dyskusji i pracy z wieloma osobami. Aby rozpocząć współpracę, utwórz lub dołącz do przestrzeni roboczej.',
        },
        new: {
            newWorkspace: 'Nowe miejsce pracy',
            getTheExpensifyCardAndMore: 'Zdobądź kartę Expensify i więcej',
            confirmWorkspace: 'Potwierdź przestrzeń roboczą',
            myGroupWorkspace: ({workspaceNumber}: {workspaceNumber?: number}) => `Moja przestrzeń robocza grupy${workspaceNumber ? ` ${workspaceNumber}` : ''}`,
            workspaceName: ({userName, workspaceNumber}: NewWorkspaceNameParams) => `Workspace użytkownika ${userName}${workspaceNumber ? ` ${workspaceNumber}` : ''}`,
        },
        people: {
            genericFailureMessage: 'Wystąpił błąd podczas usuwania członka z przestrzeni roboczej, spróbuj ponownie.',
            removeMembersPrompt: ({memberName}: {memberName: string}) => ({
                one: `Czy na pewno chcesz usunąć ${memberName}?`,
                other: 'Czy na pewno chcesz usunąć tych członków?',
            }),
            removeMembersWarningPrompt: ({memberName, ownerName}: RemoveMembersWarningPrompt) =>
                `${memberName} jest osobą zatwierdzającą w tej przestrzeni roboczej. Gdy przestaniesz udostępniać im tę przestrzeń roboczą, zastąpimy ich w procesie zatwierdzania właścicielem przestrzeni roboczej, ${ownerName}`,
            removeMembersTitle: () => ({
                one: 'Usuń członka',
                other: 'Usuń członków',
            }),
            findMember: 'Znajdź członka',
            removeWorkspaceMemberButtonTitle: 'Usuń z przestrzeni roboczej',
            removeGroupMemberButtonTitle: 'Usuń z grupy',
            removeRoomMemberButtonTitle: 'Usuń z czatu',
            removeMemberPrompt: ({memberName}: RemoveMemberPromptParams) => `Czy na pewno chcesz usunąć ${memberName}?`,
            removeMemberTitle: 'Usuń członka',
            transferOwner: 'Przenieś właściciela',
            makeMember: 'Uczyń członkiem',
            makeAdmin: 'Ustaw jako administratora',
            makeAuditor: 'Utwórz audytora',
            selectAll: 'Zaznacz wszystko',
            error: {
                genericAdd: 'Wystąpił problem z dodaniem tego członka przestrzeni roboczej',
                cannotRemove: 'Nie możesz usunąć siebie ani właściciela przestrzeni roboczej.',
                genericRemove: 'Wystąpił problem z usunięciem tego członka przestrzeni roboczej',
            },
            addedWithPrimary: 'Niektórzy członkowie zostali dodani z ich głównymi loginami.',
            invitedBySecondaryLogin: ({secondaryLogin}: SecondaryLoginParams) => `Dodane przez dodatkowe logowanie ${secondaryLogin}.`,
            workspaceMembersCount: ({count}: WorkspaceMembersCountParams) => `Łączna liczba członków przestrzeni roboczej: ${count}`,
            importMembers: 'Importuj członków',
        },
        card: {
            getStartedIssuing: 'Rozpocznij, wydając swoją pierwszą wirtualną lub fizyczną kartę.',
            issueCard: 'Wydaj kartę',
            issueNewCard: {
                whoNeedsCard: 'Kto potrzebuje karty?',
                findMember: 'Znajdź członka',
                chooseCardType: 'Wybierz typ karty',
                physicalCard: 'Fizyczna karta',
                physicalCardDescription: 'Świetne dla częstego wydawcy',
                virtualCard: 'Wirtualna karta',
                virtualCardDescription: 'Natychmiastowy i elastyczny',
                chooseLimitType: 'Wybierz typ limitu',
                smartLimit: 'Inteligentny Limit',
                smartLimitDescription: 'Wydaj do określonej kwoty przed wymaganiem zatwierdzenia',
                monthly: 'Miesięczny',
                monthlyDescription: 'Wydawaj do określonej kwoty miesięcznie',
                fixedAmount: 'Stała kwota',
                fixedAmountDescription: 'Wydaj do określonej kwoty jednorazowo',
                setLimit: 'Ustaw limit',
                cardLimitError: 'Proszę wprowadzić kwotę mniejszą niż $21,474,836',
                giveItName: 'Nadaj mu nazwę',
                giveItNameInstruction: 'Uczyń ją na tyle unikalną, aby można było ją odróżnić od innych kart. Konkretne przypadki użycia są jeszcze lepsze!',
                cardName: 'Nazwa karty',
                letsDoubleCheck: 'Sprawdźmy jeszcze raz, czy wszystko wygląda dobrze.',
                willBeReady: 'Ta karta będzie gotowa do użycia natychmiast.',
                cardholder: 'Posiadacz karty',
                cardType: 'Typ karty',
                limit: 'Limit',
                limitType: 'Typ limitu',
                name: 'Imię',
            },
            deactivateCardModal: {
                deactivate: 'Dezaktywuj',
                deactivateCard: 'Dezaktywuj kartę',
                deactivateConfirmation: 'Dezaktywacja tej karty spowoduje odrzucenie wszystkich przyszłych transakcji i nie można tego cofnąć.',
            },
        },
        accounting: {
            settings: 'ustawienia',
            title: 'Połączenia',
            subtitle: 'Połącz się ze swoim systemem księgowym, aby kodować transakcje za pomocą planu kont, automatycznie dopasowywać płatności i utrzymywać synchronizację finansów.',
            qbo: 'QuickBooks Online',
            qbd: 'QuickBooks Desktop',
            xero: 'Xero',
            netsuite: 'NetSuite',
            intacct: 'Sage Intacct',
            sap: 'SAP',
            oracle: 'Oracle',
            microsoftDynamics: 'Microsoft Dynamics',
            talkYourOnboardingSpecialist: 'Porozmawiaj ze swoim specjalistą ds. konfiguracji.',
            talkYourAccountManager: 'Porozmawiaj ze swoim menedżerem konta.',
            talkToConcierge: 'Czat z Concierge.',
            needAnotherAccounting: 'Potrzebujesz innego oprogramowania księgowego?',
            connectionName: ({connectionName}: ConnectionNameParams) => {
                switch (connectionName) {
                    case CONST.POLICY.CONNECTIONS.NAME.QBO:
                        return 'QuickBooks Online';
                    case CONST.POLICY.CONNECTIONS.NAME.XERO:
                        return 'Xero';
                    case CONST.POLICY.CONNECTIONS.NAME.NETSUITE:
                        return 'NetSuite';
                    case CONST.POLICY.CONNECTIONS.NAME.SAGE_INTACCT:
                        return 'Sage Intacct';
                    default: {
                        return '';
                    }
                }
            },
            errorODIntegration: 'Wystąpił błąd z połączeniem skonfigurowanym w Expensify Classic.',
            goToODToFix: 'Przejdź do Expensify Classic, aby rozwiązać ten problem.',
            goToODToSettings: 'Przejdź do Expensify Classic, aby zarządzać swoimi ustawieniami.',
            setup: 'Połącz',
            lastSync: ({relativeDate}: LastSyncAccountingParams) => `Ostatnia synchronizacja ${relativeDate}`,
            notSync: 'Nie zsynchronizowano',
            import: 'Importuj',
            export: 'Eksportuj',
            advanced: 'Zaawansowany',
            other: 'Inne',
            syncNow: 'Synchronizuj teraz',
            disconnect: 'Odłącz',
            reinstall: 'Ponownie zainstaluj łącznik',
            disconnectTitle: ({connectionName}: OptionalParam<ConnectionNameParams> = {}) => {
                const integrationName =
                    connectionName && CONST.POLICY.CONNECTIONS.NAME_USER_FRIENDLY[connectionName] ? CONST.POLICY.CONNECTIONS.NAME_USER_FRIENDLY[connectionName] : 'integracja';
                return `Odłącz ${integrationName}`;
            },
            connectTitle: ({connectionName}: ConnectionNameParams) => `Połącz ${CONST.POLICY.CONNECTIONS.NAME_USER_FRIENDLY[connectionName] ?? 'integracja księgowa'}`,
            syncError: ({connectionName}: ConnectionNameParams) => {
                switch (connectionName) {
                    case CONST.POLICY.CONNECTIONS.NAME.QBO:
                        return 'Nie można połączyć się z QuickBooks Online';
                    case CONST.POLICY.CONNECTIONS.NAME.XERO:
                        return 'Nie można połączyć się z Xero';
                    case CONST.POLICY.CONNECTIONS.NAME.NETSUITE:
                        return 'Nie można połączyć się z NetSuite';
                    case CONST.POLICY.CONNECTIONS.NAME.QBD:
                        return 'Nie można połączyć się z QuickBooks Desktop';
                    default: {
                        return 'Nie można połączyć się z integracją';
                    }
                }
            },
            accounts: 'Plan kont',
            taxes: 'Podatki',
            imported: 'Zaimportowano',
            notImported: 'Nie zaimportowano',
            importAsCategory: 'Zaimportowano jako kategorie',
            importTypes: {
                [CONST.INTEGRATION_ENTITY_MAP_TYPES.IMPORTED]: 'Zaimportowano',
                [CONST.INTEGRATION_ENTITY_MAP_TYPES.TAG]: 'Zaimportowano jako tagi',
                [CONST.INTEGRATION_ENTITY_MAP_TYPES.DEFAULT]: 'Zaimportowano',
                [CONST.INTEGRATION_ENTITY_MAP_TYPES.NOT_IMPORTED]: 'Nie zaimportowano',
                [CONST.INTEGRATION_ENTITY_MAP_TYPES.NONE]: 'Nie zaimportowano',
                [CONST.INTEGRATION_ENTITY_MAP_TYPES.REPORT_FIELD]: 'Zaimportowane jako pola raportu',
                [CONST.INTEGRATION_ENTITY_MAP_TYPES.NETSUITE_DEFAULT]: 'Domyślne ustawienia pracownika NetSuite',
            },
            disconnectPrompt: ({connectionName}: OptionalParam<ConnectionNameParams> = {}) => {
                const integrationName =
                    connectionName && CONST.POLICY.CONNECTIONS.NAME_USER_FRIENDLY[connectionName] ? CONST.POLICY.CONNECTIONS.NAME_USER_FRIENDLY[connectionName] : 'ta integracja';
                return `Czy na pewno chcesz odłączyć ${integrationName}?`;
            },
            connectPrompt: ({connectionName}: ConnectionNameParams) =>
                `Czy na pewno chcesz połączyć ${CONST.POLICY.CONNECTIONS.NAME_USER_FRIENDLY[connectionName] ?? 'ta integracja księgowa'}? Spowoduje to usunięcie wszystkich istniejących połączeń księgowych.`,
            enterCredentials: 'Wprowadź swoje dane uwierzytelniające',
            connections: {
                syncStageName: ({stage}: SyncStageNameConnectionsParams) => {
                    switch (stage) {
                        case 'quickbooksOnlineImportCustomers':
                        case 'quickbooksDesktopImportCustomers':
                            return 'Importowanie klientów';
                        case 'quickbooksOnlineImportEmployees':
                        case 'netSuiteSyncImportEmployees':
                        case 'intacctImportEmployees':
                        case 'quickbooksDesktopImportEmployees':
                            return 'Importowanie pracowników';
                        case 'quickbooksOnlineImportAccounts':
                        case 'quickbooksDesktopImportAccounts':
                            return 'Importowanie kont';
                        case 'quickbooksOnlineImportClasses':
                        case 'quickbooksDesktopImportClasses':
                            return 'Importowanie klas';
                        case 'quickbooksOnlineImportLocations':
                            return 'Importowanie lokalizacji';
                        case 'quickbooksOnlineImportProcessing':
                            return 'Przetwarzanie zaimportowanych danych';
                        case 'quickbooksOnlineSyncBillPayments':
                        case 'intacctImportSyncBillPayments':
                            return 'Synchronizowanie zrefundowanych raportów i płatności rachunków';
                        case 'quickbooksOnlineSyncTaxCodes':
                            return 'Importowanie kodów podatkowych';
                        case 'quickbooksOnlineCheckConnection':
                            return 'Sprawdzanie połączenia z QuickBooks Online';
                        case 'quickbooksOnlineImportMain':
                            return 'Importowanie danych z QuickBooks Online';
                        case 'startingImportXero':
                            return 'Importowanie danych Xero';
                        case 'startingImportQBO':
                            return 'Importowanie danych z QuickBooks Online';
                        case 'startingImportQBD':
                        case 'quickbooksDesktopImportMore':
                            return 'Importowanie danych QuickBooks Desktop';
                        case 'quickbooksDesktopImportTitle':
                            return 'Importowanie tytułu';
                        case 'quickbooksDesktopImportApproveCertificate':
                            return 'Importowanie certyfikatu zatwierdzenia';
                        case 'quickbooksDesktopImportDimensions':
                            return 'Importowanie wymiarów';
                        case 'quickbooksDesktopImportSavePolicy':
                            return 'Importowanie zapisanej polityki';
                        case 'quickbooksDesktopWebConnectorReminder':
                            return 'Nadal synchronizujemy dane z QuickBooks... Upewnij się, że Web Connector jest uruchomiony';
                        case 'quickbooksOnlineSyncTitle':
                            return 'Synchronizowanie danych z QuickBooks Online';
                        case 'quickbooksOnlineSyncLoadData':
                        case 'xeroSyncStep':
                        case 'intacctImportData':
                            return 'Ładowanie danych';
                        case 'quickbooksOnlineSyncApplyCategories':
                            return 'Aktualizowanie kategorii';
                        case 'quickbooksOnlineSyncApplyCustomers':
                            return 'Aktualizowanie klientów/projektów';
                        case 'quickbooksOnlineSyncApplyEmployees':
                            return 'Aktualizowanie listy osób';
                        case 'quickbooksOnlineSyncApplyClassesLocations':
                            return 'Aktualizowanie pól raportu';
                        case 'jobDone':
                            return 'Oczekiwanie na załadowanie zaimportowanych danych';
                        case 'xeroSyncImportChartOfAccounts':
                            return 'Synchronizowanie planu kont';
                        case 'xeroSyncImportCategories':
                            return 'Synchronizowanie kategorii';
                        case 'xeroSyncImportCustomers':
                            return 'Synchronizowanie klientów';
                        case 'xeroSyncXeroReimbursedReports':
                            return 'Oznaczanie raportów Expensify jako zrefundowane';
                        case 'xeroSyncExpensifyReimbursedReports':
                            return 'Oznaczanie rachunków i faktur Xero jako opłacone';
                        case 'xeroSyncImportTrackingCategories':
                            return 'Synchronizowanie kategorii śledzenia';
                        case 'xeroSyncImportBankAccounts':
                            return 'Synchronizacja kont bankowych';
                        case 'xeroSyncImportTaxRates':
                            return 'Synchronizowanie stawek podatkowych';
                        case 'xeroCheckConnection':
                            return 'Sprawdzanie połączenia z Xero';
                        case 'xeroSyncTitle':
                            return 'Synchronizowanie danych Xero';
                        case 'netSuiteSyncConnection':
                            return 'Inicjowanie połączenia z NetSuite';
                        case 'netSuiteSyncCustomers':
                            return 'Importowanie klientów';
                        case 'netSuiteSyncInitData':
                            return 'Pobieranie danych z NetSuite';
                        case 'netSuiteSyncImportTaxes':
                            return 'Importowanie podatków';
                        case 'netSuiteSyncImportItems':
                            return 'Importowanie elementów';
                        case 'netSuiteSyncData':
                            return 'Importowanie danych do Expensify';
                        case 'netSuiteSyncAccounts':
                            return 'Synchronizowanie kont';
                        case 'netSuiteSyncCurrencies':
                            return 'Synchronizowanie walut';
                        case 'netSuiteSyncCategories':
                            return 'Synchronizowanie kategorii';
                        case 'netSuiteSyncReportFields':
                            return 'Importowanie danych jako pola raportu Expensify';
                        case 'netSuiteSyncTags':
                            return 'Importowanie danych jako tagi Expensify';
                        case 'netSuiteSyncUpdateConnectionData':
                            return 'Aktualizowanie informacji o połączeniu';
                        case 'netSuiteSyncNetSuiteReimbursedReports':
                            return 'Oznaczanie raportów Expensify jako zrefundowane';
                        case 'netSuiteSyncExpensifyReimbursedReports':
                            return 'Oznaczanie rachunków i faktur NetSuite jako opłacone';
                        case 'netSuiteImportVendorsTitle':
                            return 'Importowanie dostawców';
                        case 'netSuiteImportCustomListsTitle':
                            return 'Importowanie niestandardowych list';
                        case 'netSuiteSyncImportCustomLists':
                            return 'Importowanie niestandardowych list';
                        case 'netSuiteSyncImportSubsidiaries':
                            return 'Importowanie jednostek zależnych';
                        case 'netSuiteSyncImportVendors':
                        case 'quickbooksDesktopImportVendors':
                            return 'Importowanie dostawców';
                        case 'intacctCheckConnection':
                            return 'Sprawdzanie połączenia z Sage Intacct';
                        case 'intacctImportDimensions':
                            return 'Importowanie wymiarów Sage Intacct';
                        case 'intacctImportTitle':
                            return 'Importowanie danych Sage Intacct';
                        default: {
                            // eslint-disable-next-line @typescript-eslint/restrict-template-expressions
                            return `Brak tłumaczenia dla etapu: ${stage}`;
                        }
                    }
                },
            },
            preferredExporter: 'Preferowany eksporter',
            exportPreferredExporterNote:
                'Preferowany eksporter może być dowolnym administratorem przestrzeni roboczej, ale musi być również administratorem domeny, jeśli ustawisz różne konta eksportu dla indywidualnych kart firmowych w ustawieniach domeny.',
            exportPreferredExporterSubNote: 'Po ustawieniu preferowany eksporter zobaczy raporty do eksportu na swoim koncie.',
            exportAs: 'Eksportuj jako',
            exportOutOfPocket: 'Eksportuj wydatki z własnej kieszeni jako',
            exportCompanyCard: 'Eksportuj wydatki na firmową kartę jako',
            exportDate: 'Data eksportu',
            defaultVendor: 'Domyślny dostawca',
            autoSync: 'Auto-sync',
            autoSyncDescription: 'Synchronizuj NetSuite i Expensify automatycznie, każdego dnia. Eksportuj sfinalizowany raport w czasie rzeczywistym.',
            reimbursedReports: 'Synchronizuj zrefundowane raporty',
            cardReconciliation: 'Rekonsyliacja karty',
            reconciliationAccount: 'Konto uzgadniające',
            continuousReconciliation: 'Ciągła rekonsyliacja',
            saveHoursOnReconciliation:
                'Zaoszczędź godziny na uzgadnianiu w każdym okresie rozliczeniowym, pozwalając Expensify na ciągłe uzgadnianie wyciągów i rozliczeń z karty Expensify w Twoim imieniu.',
            enableContinuousReconciliation: 'Aby włączyć Ciągłą Rekoncyliację, proszę włączyć',
            chooseReconciliationAccount: {
                chooseBankAccount: 'Wybierz konto bankowe, z którym będą uzgadniane płatności kartą Expensify.',
                accountMatches: 'Upewnij się, że to konto pasuje do Twojego',
                settlementAccount: 'Konto rozliczeniowe karty Expensify',
                reconciliationWorks: ({lastFourPAN}: ReconciliationWorksParams) => `(kończący się na ${lastFourPAN}), aby Ciągła Rekonsyliacja działała poprawnie.`,
            },
        },
        export: {
            notReadyHeading: 'Nie gotowy do eksportu',
            notReadyDescription: 'Robocze lub oczekujące raporty wydatków nie mogą być eksportowane do systemu księgowego. Proszę zatwierdzić lub opłacić te wydatki przed ich eksportem.',
        },
        invoices: {
            sendInvoice: 'Wyślij fakturę',
            sendFrom: 'Wyślij z',
            invoicingDetails: 'Szczegóły fakturowania',
            invoicingDetailsDescription: 'Te informacje pojawią się na Twoich fakturach.',
            companyName: 'Nazwa firmy',
            companyWebsite: 'Strona internetowa firmy',
            paymentMethods: {
                personal: 'Osobiste',
                business: 'Biznes',
                chooseInvoiceMethod: 'Wybierz metodę płatności poniżej:',
                payingAsIndividual: 'Płacenie jako osoba fizyczna',
                payingAsBusiness: 'Płacenie jako firma',
            },
            invoiceBalance: 'Saldo faktury',
            invoiceBalanceSubtitle: 'To jest Twój aktualny stan konta z tytułu zbierania płatności za faktury. Zostanie on automatycznie przelany na Twoje konto bankowe, jeśli je dodałeś.',
            bankAccountsSubtitle: 'Dodaj konto bankowe, aby dokonywać i otrzymywać płatności za faktury.',
        },
        invite: {
            member: 'Zaproś członka',
            members: 'Zaproś członków',
            invitePeople: 'Zaproś nowych członków',
            genericFailureMessage: 'Wystąpił błąd podczas zapraszania członka do przestrzeni roboczej. Proszę spróbować ponownie.',
            pleaseEnterValidLogin: `Proszę upewnić się, że adres e-mail lub numer telefonu jest prawidłowy (np. ${CONST.EXAMPLE_PHONE_NUMBER}).`,
            user: 'użytkownik',
            users: 'użytkownicy',
            invited: 'zaproszony',
            removed: 'removed',
            to: 'do',
            from: 'z',
        },
        inviteMessage: {
            confirmDetails: 'Potwierdź szczegóły',
            inviteMessagePrompt: 'Uczyń swoje zaproszenie wyjątkowym, dodając poniżej wiadomość!',
            personalMessagePrompt: 'Wiadomość',
            genericFailureMessage: 'Wystąpił błąd podczas zapraszania członka do przestrzeni roboczej. Proszę spróbować ponownie.',
            inviteNoMembersError: 'Proszę wybrać co najmniej jednego członka do zaproszenia',
            joinRequest: ({user, workspaceName}: {user: string; workspaceName: string}) => `${user} poprosił o dołączenie do ${workspaceName}`,
        },
        distanceRates: {
            oopsNotSoFast: 'Ups! Nie tak szybko...',
            workspaceNeeds: 'Przestrzeń robocza wymaga co najmniej jednej włączonej stawki za odległość.',
            distance: 'Odległość',
            centrallyManage: 'Centralnie zarządzaj stawkami, śledź w milach lub kilometrach i ustaw domyślną kategorię.',
            rate: 'Oceń',
            addRate: 'Dodaj stawkę',
            findRate: 'Znajdź stawkę',
            trackTax: 'Śledź podatek',
            deleteRates: () => ({
                one: 'Usuń stawkę',
                other: 'Usuń stawki',
            }),
            enableRates: () => ({
                one: 'Włącz stawkę',
                other: 'Włącz stawki',
            }),
            disableRates: () => ({
                one: 'Wyłącz stawkę',
                other: 'Wyłącz stawki',
            }),
            enableRate: 'Włącz stawkę',
            status: 'Status',
            unit: 'Jednostka',
            taxFeatureNotEnabledMessage: 'Podatki muszą być włączone w przestrzeni roboczej, aby użyć tej funkcji. Przejdź do',
            changePromptMessage: 'aby dokonać tej zmiany.',
            deleteDistanceRate: 'Usuń stawkę za odległość',
            areYouSureDelete: () => ({
                one: 'Czy na pewno chcesz usunąć tę stawkę?',
                other: 'Czy na pewno chcesz usunąć te stawki?',
            }),
            errors: {
                rateNameRequired: 'Nazwa stawki jest wymagana',
                existingRateName: 'Stawka odległości o tej nazwie już istnieje',
            },
        },
        editor: {
            descriptionInputLabel: 'Opis',
            nameInputLabel: 'Imię',
            typeInputLabel: 'Rodzaj',
            initialValueInputLabel: 'Wartość początkowa',
            nameInputHelpText: 'To jest nazwa, którą zobaczysz w swoim obszarze roboczym.',
            nameIsRequiredError: 'Musisz nadać swojej przestrzeni roboczej nazwę',
            currencyInputLabel: 'Domyślna waluta',
            currencyInputHelpText: 'Wszystkie wydatki w tej przestrzeni roboczej zostaną przeliczone na tę walutę.',
            currencyInputDisabledText: ({currency}: CurrencyInputDisabledTextParams) =>
                `Domyślna waluta nie może zostać zmieniona, ponieważ to miejsce pracy jest powiązane z kontem bankowym w ${currency}.`,
            save: 'Zapisz',
            genericFailureMessage: 'Wystąpił błąd podczas aktualizacji przestrzeni roboczej. Proszę spróbować ponownie.',
            avatarUploadFailureMessage: 'Wystąpił błąd podczas przesyłania awatara. Proszę spróbować ponownie.',
            addressContext: 'Aby włączyć Expensify Travel, wymagany jest adres Workspace. Proszę wprowadzić adres powiązany z Twoją firmą.',
        },
        bankAccount: {
            continueWithSetup: 'Kontynuuj konfigurację',
            youAreAlmostDone: 'Prawie skończyłeś konfigurowanie swojego konta bankowego, co pozwoli Ci wydawać karty firmowe, zwracać koszty, pobierać faktury i płacić rachunki.',
            streamlinePayments: 'Usprawnij płatności',
            connectBankAccountNote: 'Uwaga: Osobiste konta bankowe nie mogą być używane do płatności w przestrzeniach roboczych.',
            oneMoreThing: 'Jeszcze jedna rzecz!',
            allSet: 'Wszystko gotowe!',
            accountDescriptionWithCards: 'To konto bankowe będzie używane do wydawania kart firmowych, zwrotu kosztów, pobierania faktur i opłacania rachunków.',
            letsFinishInChat: 'Zakończmy na czacie!',
            finishInChat: 'Zakończ w czacie',
            almostDone: 'Prawie gotowe!',
            disconnectBankAccount: 'Odłącz konto bankowe',
            startOver: 'Zacznij od nowa',
            updateDetails: 'Zaktualizuj szczegóły',
            yesDisconnectMyBankAccount: 'Tak, odłącz moje konto bankowe',
            yesStartOver: 'Tak, zacznij od nowa.',
            disconnectYour: 'Odłącz swoje',
            bankAccountAnyTransactions: 'konto bankowe. Wszelkie nierozliczone transakcje dla tego konta zostaną nadal zrealizowane.',
            clearProgress: 'Rozpoczęcie od nowa spowoduje usunięcie postępów, które dotychczas osiągnąłeś.',
            areYouSure: 'Czy jesteś pewien?',
            workspaceCurrency: 'Waluta przestrzeni roboczej',
            updateCurrencyPrompt: 'Wygląda na to, że Twoje miejsce pracy jest obecnie ustawione na inną walutę niż USD. Kliknij poniższy przycisk, aby teraz zaktualizować walutę na USD.',
            updateToUSD: 'Zaktualizuj na USD',
            updateWorkspaceCurrency: 'Zaktualizuj walutę przestrzeni roboczej',
            workspaceCurrencyNotSupported: 'Waluta przestrzeni roboczej nie jest obsługiwana',
            yourWorkspace: `Twoje miejsce pracy jest ustawione na nieobsługiwaną walutę. Zobacz <a href="${CONST.CONNECT_A_BUSINESS_BANK_ACCOUNT_HELP_URL}">listę obsługiwanych walut</a>.`,
        },
        changeOwner: {
            changeOwnerPageTitle: 'Przenieś właściciela',
            addPaymentCardTitle: 'Wprowadź swoją kartę płatniczą, aby przenieść własność',
            addPaymentCardButtonText: 'Zaakceptuj warunki i dodaj kartę płatniczą',
            addPaymentCardReadAndAcceptTextPart1: 'Przeczytaj i zaakceptuj',
            addPaymentCardReadAndAcceptTextPart2: 'zasady dodawania karty',
            addPaymentCardTerms: 'warunki',
            addPaymentCardPrivacy: 'prywatność',
            addPaymentCardAnd: '&',
            addPaymentCardPciCompliant: 'Zgodny z PCI-DSS',
            addPaymentCardBankLevelEncrypt: 'Szyfrowanie na poziomie bankowym',
            addPaymentCardRedundant: 'Nadmierna infrastruktura',
            addPaymentCardLearnMore: `<muted-text>Dowiedz się więcej o naszym <a href="${CONST.PERSONAL_DATA_PROTECTION_INFO_URL}">bezpieczeństwie</a>.</muted-text>`,
            amountOwedTitle: 'Należność do zapłaty',
            amountOwedButtonText: 'OK',
            amountOwedText: 'To konto ma zaległe saldo z poprzedniego miesiąca.\n\nCzy chcesz uregulować saldo i przejąć rozliczenia tego miejsca pracy?',
            ownerOwesAmountTitle: 'Należność do zapłaty',
            ownerOwesAmountButtonText: 'Przelej saldo',
            ownerOwesAmountText: ({email, amount}: OwnerOwesAmountParams) =>
                `Konto będące właścicielem tej przestrzeni roboczej (${email}) ma zaległe saldo z poprzedniego miesiąca.\n\nCzy chcesz przelać tę kwotę (${amount}), aby przejąć rozliczenia za tę przestrzeń roboczą? Twoja karta płatnicza zostanie obciążona natychmiast.`,
            subscriptionTitle: 'Przejmij roczną subskrypcję',
            subscriptionButtonText: 'Przenieś subskrypcję',
            subscriptionText: ({usersCount, finalCount}: ChangeOwnerSubscriptionParams) =>
                `Przejęcie tego miejsca pracy połączy jego roczną subskrypcję z Twoją obecną subskrypcją. Spowoduje to zwiększenie rozmiaru Twojej subskrypcji o ${usersCount} członków, co da nowy rozmiar subskrypcji wynoszący ${finalCount}. Czy chcesz kontynuować?`,
            duplicateSubscriptionTitle: 'Alert o zduplikowanej subskrypcji',
            duplicateSubscriptionButtonText: 'Kontynuuj',
            duplicateSubscriptionText: ({email, workspaceName}: ChangeOwnerDuplicateSubscriptionParams) =>
                `Wygląda na to, że możesz próbować przejąć rozliczenia dla przestrzeni roboczych ${email}, ale aby to zrobić, musisz najpierw być administratorem we wszystkich ich przestrzeniach roboczych.\n\nKliknij "Kontynuuj", jeśli chcesz przejąć rozliczenia tylko dla przestrzeni roboczej ${workspaceName}.\n\nJeśli chcesz przejąć rozliczenia dla całej ich subskrypcji, poproś ich, aby najpierw dodali Cię jako administratora do wszystkich swoich przestrzeni roboczych, zanim przejmiesz rozliczenia.`,
            hasFailedSettlementsTitle: 'Nie można przenieść własności',
            hasFailedSettlementsButtonText: 'Zrozumiałem.',
            hasFailedSettlementsText: ({email}: ChangeOwnerHasFailedSettlementsParams) =>
                `Nie możesz przejąć rozliczeń, ponieważ ${email} ma zaległe rozliczenie karty Expensify. Proszę poprosić tę osobę o kontakt z concierge@expensify.com w celu rozwiązania problemu. Następnie będziesz mógł przejąć rozliczenia dla tego miejsca pracy.`,
            failedToClearBalanceTitle: 'Nie udało się wyczyścić salda',
            failedToClearBalanceButtonText: 'OK',
            failedToClearBalanceText: 'Nie udało nam się wyczyścić salda. Proszę spróbować ponownie później.',
            successTitle: 'Hurra! Wszystko gotowe.',
            successDescription: 'Jesteś teraz właścicielem tego miejsca pracy.',
            errorTitle: 'Ups! Nie tak szybko...',
            errorDescription: `<muted-text><centered-text>Wystąpił problem podczas przenoszenia własności tego obszaru roboczego. Spróbuj ponownie lub <concierge-link>skontaktuj się z Concierge</concierge-link>, aby uzyskać pomoc.</centered-text></muted-text>`,
        },
        exportAgainModal: {
            title: 'Ostrożnie!',
            description: ({reportName, connectionName}: ExportAgainModalDescriptionParams) =>
                `Następujące raporty zostały już wyeksportowane do ${CONST.POLICY.CONNECTIONS.NAME_USER_FRIENDLY[connectionName]}:\n\n${reportName}\n\nCzy na pewno chcesz je wyeksportować ponownie?`,
            confirmText: 'Tak, wyeksportuj ponownie',
            cancelText: 'Anuluj',
        },
        upgrade: {
            reportFields: {
                title: 'Pola raportu',
                description: `Pola raportu pozwalają określić szczegóły na poziomie nagłówka, w odróżnieniu od tagów odnoszących się do wydatków na poszczególnych pozycjach. Te szczegóły mogą obejmować konkretne nazwy projektów, informacje o podróżach służbowych, lokalizacje i inne.`,
                onlyAvailableOnPlan: 'Pola raportu są dostępne tylko w planie Control, zaczynając od',
            },
            [CONST.POLICY.CONNECTIONS.NAME.NETSUITE]: {
                title: 'NetSuite',
                description: `Ciesz się automatyczną synchronizacją i zmniejsz liczbę ręcznych wpisów dzięki integracji Expensify + NetSuite. Uzyskaj dogłębne, rzeczywiste wglądy finansowe z obsługą segmentów natywnych i niestandardowych, w tym mapowaniem projektów i klientów.`,
                onlyAvailableOnPlan: 'Nasza integracja z NetSuite jest dostępna tylko w planie Control, zaczynającym się od',
            },
            [CONST.POLICY.CONNECTIONS.NAME.SAGE_INTACCT]: {
                title: 'Sage Intacct',
                description: `Ciesz się automatyczną synchronizacją i zmniejsz liczbę ręcznych wpisów dzięki integracji Expensify + Sage Intacct. Uzyskaj dogłębne, rzeczywiste wglądy finansowe z użytkownikami zdefiniowanymi wymiarami, a także kodowaniem wydatków według działu, klasy, lokalizacji, klienta i projektu (pracy).`,
                onlyAvailableOnPlan: 'Nasza integracja z Sage Intacct jest dostępna tylko w planie Control, zaczynającym się od',
            },
            [CONST.POLICY.CONNECTIONS.NAME.QBD]: {
                title: 'QuickBooks Desktop',
                description: `Ciesz się automatyczną synchronizacją i redukcją ręcznych wpisów dzięki integracji Expensify + QuickBooks Desktop. Zyskaj maksymalną wydajność dzięki dwukierunkowemu połączeniu w czasie rzeczywistym oraz kodowaniu wydatków według klasy, pozycji, klienta i projektu.`,
                onlyAvailableOnPlan: 'Nasza integracja z QuickBooks Desktop jest dostępna tylko w planie Control, zaczynającym się od',
            },
            [CONST.UPGRADE_FEATURE_INTRO_MAPPING.approvals.id]: {
                title: 'Zaawansowane zatwierdzenia',
                description: `Jeśli chcesz dodać więcej warstw zatwierdzeń do procesu – lub po prostu upewnić się, że największe wydatki zostaną ponownie sprawdzone – mamy dla Ciebie rozwiązanie. Zaawansowane zatwierdzenia pomagają wprowadzić odpowiednie kontrole na każdym poziomie, aby utrzymać wydatki zespołu pod kontrolą.`,
                onlyAvailableOnPlan: 'Zaawansowane zatwierdzenia są dostępne tylko w planie Control, który zaczyna się od',
            },
            categories: {
                title: 'Kategorie',
                description: `Kategorie pomagają lepiej organizować wydatki, aby śledzić, na co wydajesz swoje pieniądze. Skorzystaj z naszej sugerowanej listy kategorii lub stwórz własne.`,
                onlyAvailableOnPlan: 'Kategorie są dostępne w planie Collect, zaczynając od',
            },
            glCodes: {
                title: 'kody GL',
                description: `Dodaj kody GL do swoich kategorii i tagów, aby ułatwić eksport wydatków do swoich systemów księgowych i płacowych.`,
                onlyAvailableOnPlan: 'Kody GL są dostępne tylko w planie Control, zaczynającym się od',
            },
            glAndPayrollCodes: {
                title: 'Kody GL i Payroll',
                description: `Dodaj kody GL i kody płacowe do swoich kategorii, aby ułatwić eksport wydatków do systemów księgowych i płacowych.`,
                onlyAvailableOnPlan: 'Kody GL i Payroll są dostępne tylko w planie Control, zaczynającym się od',
            },
            taxCodes: {
                title: 'Kody podatkowe',
                description: `Dodaj kody podatkowe do swoich podatków, aby łatwo eksportować wydatki do swoich systemów księgowych i płacowych.`,
                onlyAvailableOnPlan: 'Kody podatkowe są dostępne tylko w planie Control, zaczynając od',
            },
            companyCards: {
                title: 'Nielimitowane karty firmowe',
                description: `Potrzebujesz dodać więcej źródeł kart? Odblokuj nieograniczoną liczbę kart firmowych, aby synchronizować transakcje ze wszystkich głównych wydawców kart.`,
                onlyAvailableOnPlan: 'To jest dostępne tylko w planie Control, zaczynając od',
            },
            rules: {
                title: 'Zasady',
                description: `Zasady działają w tle i pomagają kontrolować wydatki, dzięki czemu nie musisz martwić się drobiazgami.\n\nWymagaj szczegółów wydatków, takich jak paragony i opisy, ustalaj limity i domyślne wartości oraz automatyzuj zatwierdzenia i płatności – wszystko w jednym miejscu.`,
                onlyAvailableOnPlan: 'Zasady są dostępne tylko w planie Control, zaczynającym się od',
            },
            perDiem: {
                title: 'Dieta',
                description:
                    'Dieta to świetny sposób na utrzymanie zgodności i przewidywalności codziennych kosztów, gdy Twoi pracownicy podróżują. Ciesz się funkcjami takimi jak niestandardowe stawki, domyślne kategorie i bardziej szczegółowe informacje, takie jak miejsca docelowe i podstawki.',
                onlyAvailableOnPlan: 'Diety są dostępne tylko w planie Control, zaczynając od',
            },
            travel: {
                title: 'Podróżować',
                description:
                    'Expensify Travel to nowa platforma do rezerwacji i zarządzania podróżami służbowymi, która umożliwia członkom rezerwację zakwaterowania, lotów, transportu i nie tylko.',
                onlyAvailableOnPlan: 'Podróże są dostępne w planie Collect, zaczynając od',
            },
            multiLevelTags: {
                title: 'Wielopoziomowe tagi',
                description:
                    'Wielopoziomowe tagi pomagają śledzić wydatki z większą precyzją. Przypisz wiele tagów do każdej pozycji, takich jak dział, klient czy centrum kosztów, aby uchwycić pełny kontekst każdego wydatku. Umożliwia to bardziej szczegółowe raportowanie, przepływy pracy związane z zatwierdzaniem oraz eksporty księgowe.',
                onlyAvailableOnPlan: 'Wielopoziomowe tagi są dostępne tylko w planie Control, zaczynając od',
            },
            pricing: {
                perActiveMember: 'na aktywnego członka miesięcznie.',
                perMember: 'za członka miesięcznie.',
            },
            note: {
                upgradeWorkspace: 'Ulepsz swoje miejsce pracy, aby uzyskać dostęp do tej funkcji, lub',
                learnMore: 'dowiedz się więcej',
                aboutOurPlans: 'o naszych planach i cenach.',
            },
            upgradeToUnlock: 'Odblokuj tę funkcję',
            completed: {
                headline: `Zaktualizowałeś swoje miejsce pracy!`,
                successMessage: ({policyName, subscriptionLink}: UpgradeSuccessMessageParams) =>
                    `<centered-text>Pomyślnie zaktualizowano ${policyName} do planu Control! Aby uzyskać więcej informacji, <a href="${subscriptionLink}">sprawdź swoją subskrypcję</a>.</centered-text>`,
                categorizeMessage: `Pomyślnie zaktualizowano do przestrzeni roboczej w planie Collect. Teraz możesz kategoryzować swoje wydatki!`,
                travelMessage: `Pomyślnie zaktualizowano do przestrzeni roboczej w planie Collect. Teraz możesz zacząć rezerwować i zarządzać podróżami!`,
                gotIt: 'Zrozumiałem, dzięki',
            },
            commonFeatures: {
                title: 'Ulepsz do planu Control',
                note: 'Odblokuj nasze najpotężniejsze funkcje, w tym:',
                benefits: {
                    startsAt: 'Plan Control zaczyna się od',
                    perMember: 'na aktywnego członka miesięcznie.',
                    learnMore: 'Dowiedz się więcej',
                    pricing: 'o naszych planach i cenach.',
                    benefit1: 'Zaawansowane połączenia księgowe (NetSuite, Sage Intacct i inne)',
                    benefit2: 'Inteligentne zasady wydatków',
                    benefit3: 'Wielopoziomowe przepływy zatwierdzania',
                    benefit4: 'Ulepszone kontrole bezpieczeństwa',
                    toUpgrade: 'Aby zaktualizować, kliknij',
                    selectWorkspace: 'wybierz przestrzeń roboczą i zmień typ planu na',
                },
            },
        },
        downgrade: {
            commonFeatures: {
                title: 'Przejdź na plan Collect',
                note: 'Jeśli obniżysz plan, stracisz dostęp do tych funkcji i innych:',
                benefits: {
                    note: 'Aby uzyskać pełne porównanie naszych planów, sprawdź nasze',
                    pricingPage: 'strona cenowa',
                    confirm: 'Czy na pewno chcesz obniżyć wersję i usunąć swoje konfiguracje?',
                    warning: 'Tego nie można cofnąć.',
                    benefit1: 'Połączenia księgowe (z wyjątkiem QuickBooks Online i Xero)',
                    benefit2: 'Inteligentne zasady wydatków',
                    benefit3: 'Wielopoziomowe przepływy zatwierdzania',
                    benefit4: 'Ulepszone kontrole bezpieczeństwa',
                    headsUp: 'Uwaga!',
                    multiWorkspaceNote: 'Musisz obniżyć wszystkie swoje przestrzenie robocze przed pierwszą miesięczną płatnością, aby rozpocząć subskrypcję w stawce Collect. Kliknij',
                    selectStep: '> wybierz każde miejsce pracy > zmień typ planu na',
                },
            },
            completed: {
                headline: 'Twoje miejsce pracy zostało zdegradowane',
                description: 'Masz inne przestrzenie robocze na planie Control. Aby być rozliczanym według stawki Collect, musisz obniżyć wszystkie przestrzenie robocze.',
                gotIt: 'Zrozumiałem, dzięki',
            },
        },
        payAndDowngrade: {
            title: 'Zapłać i obniż plan',
            headline: 'Twoja ostateczna płatność',
            description1: 'Twój ostateczny rachunek za tę subskrypcję wyniesie',
            description2: ({date}: DateParams) => `Zobacz swoje zestawienie poniżej dla ${date}:`,
            subscription:
                'Uwaga! Ta akcja zakończy Twoją subskrypcję Expensify, usunie to miejsce pracy i usunie wszystkich członków miejsca pracy. Jeśli chcesz zachować to miejsce pracy i tylko usunąć siebie, najpierw poproś innego administratora o przejęcie rozliczeń.',
            genericFailureMessage: 'Wystąpił błąd podczas płacenia rachunku. Proszę spróbować ponownie.',
        },
        restrictedAction: {
            restricted: 'Restricted',
            actionsAreCurrentlyRestricted: ({workspaceName}: ActionsAreCurrentlyRestricted) => `Działania w przestrzeni roboczej ${workspaceName} są obecnie ograniczone`,
            workspaceOwnerWillNeedToAddOrUpdatePaymentCard: ({workspaceOwnerName}: WorkspaceOwnerWillNeedToAddOrUpdatePaymentCardParams) =>
                `Właściciel przestrzeni roboczej, ${workspaceOwnerName}, będzie musiał dodać lub zaktualizować kartę płatniczą w systemie, aby odblokować nowe działania w przestrzeni roboczej.`,
            youWillNeedToAddOrUpdatePaymentCard: 'Będziesz musiał dodać lub zaktualizować kartę płatniczą w systemie, aby odblokować nowe działania w przestrzeni roboczej.',
            addPaymentCardToUnlock: 'Dodaj kartę płatniczą, aby odblokować!',
            addPaymentCardToContinueUsingWorkspace: 'Dodaj kartę płatniczą, aby kontynuować korzystanie z tego miejsca pracy.',
            pleaseReachOutToYourWorkspaceAdmin: 'Proszę skontaktować się z administratorem przestrzeni roboczej w razie jakichkolwiek pytań.',
            chatWithYourAdmin: 'Porozmawiaj ze swoim administratorem',
            chatInAdmins: 'Czat w #admins',
            addPaymentCard: 'Dodaj kartę płatniczą',
        },
        rules: {
            individualExpenseRules: {
                title: 'Wydatki',
                subtitle: ({categoriesPageLink, tagsPageLink}: IndividualExpenseRulesSubtitleParams) =>
                    `<muted-text>Ustaw limity wydatków i domyślne wartości dla poszczególnych wydatków. Możesz również tworzyć reguły dla <a href="${categoriesPageLink}">kategorie</a> i <a href="${tagsPageLink}">tagi</a>.</muted-text>`,
                receiptRequiredAmount: 'Wymagana kwota paragonu',
                receiptRequiredAmountDescription: 'Wymagaj paragonów, gdy wydatki przekraczają tę kwotę, chyba że zostanie to zmienione przez regułę kategorii.',
                maxExpenseAmount: 'Maksymalna kwota wydatku',
                maxExpenseAmountDescription: 'Oznacz wydatki przekraczające tę kwotę, chyba że zostaną one nadpisane przez regułę kategorii.',
                maxAge: 'Maksymalny wiek',
                maxExpenseAge: 'Maksymalny wiek wydatku',
                maxExpenseAgeDescription: 'Oznacz wydatki starsze niż określona liczba dni.',
                maxExpenseAgeDays: () => ({
                    one: '1 dzień',
                    other: (count: number) => `${count} dni`,
                }),
                cashExpenseDefault: 'Domyślny wydatek gotówkowy',
                cashExpenseDefaultDescription:
                    'Wybierz, jak powinny być tworzone wydatki gotówkowe. Wydatek jest uznawany za gotówkowy, jeśli nie jest importowaną transakcją kartą firmową. Obejmuje to ręcznie tworzone wydatki, paragony, diety, odległości i czas pracy.',
                reimbursableDefault: 'Zwracany',
                reimbursableDefaultDescription: 'Wydatki są zazwyczaj zwracane pracownikom',
                nonReimbursableDefault: 'Niezwracany',
                nonReimbursableDefaultDescription: 'Wydatki są czasami zwracane pracownikom',
                alwaysReimbursable: 'Zawsze zwracany',
                alwaysReimbursableDescription: 'Wydatki są zawsze zwracane pracownikom',
                alwaysNonReimbursable: 'Nigdy nie zwracany',
                alwaysNonReimbursableDescription: 'Wydatki nigdy nie są zwracane pracownikom',
                billableDefault: 'Domyślne do rozliczenia',
                billableDefaultDescription: ({tagsPageLink}: BillableDefaultDescriptionParams) =>
                    `<muted-text>Wybierz, czy wydatki gotówkowe i kartą kredytową powinny być domyślnie rozliczane. Rozliczane wydatki można włączyć lub wyłączyć w <a href="${tagsPageLink}">tagi</a>.</muted-text>`,
                billable: 'Podlegające fakturowaniu',
                billableDescription: 'Wydatki są najczęściej ponownie fakturowane klientom',
                nonBillable: 'Niepodlegające fakturowaniu',
                nonBillableDescription: 'Wydatki są czasami ponownie fakturowane klientom.',
                eReceipts: 'eReceipts',
                eReceiptsHint: 'eParagony są tworzone automatycznie',
                eReceiptsHintLink: 'dla większości transakcji kredytowych w USD',
                attendeeTracking: 'Śledzenie uczestników',
                attendeeTrackingHint: 'Śledź koszt na osobę dla każdego wydatku.',
                prohibitedDefaultDescription:
                    'Oznacz wszystkie paragony, na których pojawiają się alkohol, hazard lub inne zabronione przedmioty. Wydatki z paragonami, na których występują te pozycje, będą wymagały ręcznej weryfikacji.',
                prohibitedExpenses: 'Zabronione wydatki',
                alcohol: 'Alkohol',
                hotelIncidentals: 'Dodatkowe opłaty hotelowe',
                gambling: 'Hazardowanie',
                tobacco: 'Tytoń',
                adultEntertainment: 'Rozrywka dla dorosłych',
            },
            expenseReportRules: {
                title: 'Raporty wydatków',
                subtitle: 'Zautomatyzuj zgodność raportów wydatków, zatwierdzenia i płatności.',
                preventSelfApprovalsTitle: 'Zapobiegaj samodzielnym zatwierdzeniom',
                preventSelfApprovalsSubtitle: 'Uniemożliwiaj członkom przestrzeni roboczej zatwierdzanie własnych raportów wydatków.',
                autoApproveCompliantReportsTitle: 'Automatycznie zatwierdzaj zgodne raporty',
                autoApproveCompliantReportsSubtitle: 'Skonfiguruj, które raporty wydatków są kwalifikowane do automatycznego zatwierdzenia.',
                autoApproveReportsUnderTitle: 'Automatycznie zatwierdzaj raporty poniżej',
                autoApproveReportsUnderDescription: 'W pełni zgodne raporty wydatków poniżej tej kwoty będą automatycznie zatwierdzane.',
                randomReportAuditTitle: 'Losowe sprawdzanie raportu',
                randomReportAuditDescription: 'Wymagaj, aby niektóre raporty były zatwierdzane ręcznie, nawet jeśli kwalifikują się do automatycznego zatwierdzenia.',
                autoPayApprovedReportsTitle: 'Automatyczne płacenie zatwierdzonych raportów',
                autoPayApprovedReportsSubtitle: 'Skonfiguruj, które raporty wydatków są kwalifikowane do automatycznej płatności.',
                autoPayApprovedReportsLimitError: ({currency}: AutoPayApprovedReportsLimitErrorParams = {}) => `Proszę wprowadzić kwotę mniejszą niż ${currency ?? ''}20 000`,
                autoPayApprovedReportsLockedSubtitle: 'Przejdź do więcej funkcji i włącz przepływy pracy, a następnie dodaj płatności, aby odblokować tę funkcję.',
                autoPayReportsUnderTitle: 'Automatyczne opłacanie raportów poniżej',
                autoPayReportsUnderDescription: 'W pełni zgodne raporty wydatków poniżej tej kwoty będą automatycznie opłacane.',
                unlockFeatureEnableWorkflowsSubtitle: ({featureName, moreFeaturesLink}: FeatureNameParams) =>
                    `Przejdź do [więcej funkcji](${moreFeaturesLink}) i włącz przepływy pracy, a następnie dodaj ${featureName}, aby odblokować tę funkcję.`,
                enableFeatureSubtitle: ({featureName, moreFeaturesLink}: FeatureNameParams) =>
                    `Przejdź do [więcej funkcji](${moreFeaturesLink}) i włącz ${featureName}, aby odblokować tę funkcję.`,
            },
            categoryRules: {
                title: 'Zasady kategorii',
                approver: 'Aprobujący',
                requireDescription: 'Wymagany opis',
                descriptionHint: 'Podpowiedź opisu',
                descriptionHintDescription: ({categoryName}: CategoryNameParams) =>
                    `Przypomnij pracownikom o dostarczeniu dodatkowych informacji dotyczących wydatków w kategorii „${categoryName}”. Ta wskazówka pojawia się w polu opisu wydatków.`,
                descriptionHintLabel: 'Wskazówka',
                descriptionHintSubtitle: 'Porada: Im krócej, tym lepiej!',
                maxAmount: 'Maksymalna kwota',
                flagAmountsOver: 'Oznacz kwoty powyżej',
                flagAmountsOverDescription: ({categoryName}: CategoryNameParams) => `Dotyczy kategorii „${categoryName}”.`,
                flagAmountsOverSubtitle: 'To zastępuje maksymalną kwotę dla wszystkich wydatków.',
                expenseLimitTypes: {
                    expense: 'Pojedynczy wydatek',
                    expenseSubtitle: 'Oznacz kwoty wydatków według kategorii. Ta zasada zastępuje ogólną zasadę przestrzeni roboczej dotyczącą maksymalnej kwoty wydatku.',
                    daily: 'Suma kategorii',
                    dailySubtitle: 'Oznacz całkowite wydatki kategorii na raport wydatków.',
                },
                requireReceiptsOver: 'Wymagaj paragonów powyżej',
                requireReceiptsOverList: {
                    default: ({defaultAmount}: DefaultAmountParams) => `${defaultAmount} ${CONST.DOT_SEPARATOR} Domyślny`,
                    never: 'Nigdy nie wymagaj paragonów',
                    always: 'Zawsze wymagaj paragonów',
                },
                defaultTaxRate: 'Domyślna stawka podatkowa',
                enableWorkflows: ({moreFeaturesLink}: RulesEnableWorkflowsParams) =>
                    `Przejdź do sekcji [Więcej funkcji](${moreFeaturesLink}) i włącz przepływy pracy, a następnie dodaj zatwierdzenia, aby odblokować tę funkcję.`,
            },
            customRules: {
                title: 'Niestandardowe zasady',
                subtitle: 'Opis',
                description: 'Wprowadź niestandardowe zasady dla raportów wydatków',
            },
        },
        planTypePage: {
            planTypes: {
                team: {
                    label: 'Zbierz',
                    description: 'Dla zespołów poszukujących automatyzacji swoich procesów.',
                },
                corporate: {
                    label: 'Kontrola',
                    description: 'Dla organizacji z zaawansowanymi wymaganiami.',
                },
            },
            description: 'Wybierz plan, który jest dla Ciebie odpowiedni. Aby uzyskać szczegółową listę funkcji i cen, sprawdź naszą',
            subscriptionLink: 'typy planów i strona pomocy dotycząca cen',
            lockedPlanDescription: ({count, annualSubscriptionEndDate}: WorkspaceLockedPlanTypeParams) => ({
                one: `Zobowiązałeś się do 1 aktywnego członka w planie Control do zakończenia rocznej subskrypcji w dniu ${annualSubscriptionEndDate}. Możesz przejść na subskrypcję płatną za użycie i obniżyć do planu Collect od ${annualSubscriptionEndDate}, wyłączając automatyczne odnawianie w`,
                other: `Zobowiązałeś się do ${count} aktywnych członków w planie Control do momentu zakończenia rocznej subskrypcji w dniu ${annualSubscriptionEndDate}. Możesz przejść na subskrypcję płatną za użycie i zmienić na plan Collect od ${annualSubscriptionEndDate}, wyłączając automatyczne odnawianie w`,
            }),
            subscriptions: 'Subskrypcje',
        },
    },
    getAssistancePage: {
        title: 'Uzyskaj pomoc',
        subtitle: 'Jesteśmy tutaj, aby oczyścić Twoją drogę do wielkości!',
        description: 'Wybierz jedną z poniższych opcji wsparcia:',
        chatWithConcierge: 'Czat z Concierge',
        scheduleSetupCall: 'Zaplanuj rozmowę wstępną',
        scheduleACall: 'Zaplanuj rozmowę',
        questionMarkButtonTooltip: 'Uzyskaj pomoc od naszego zespołu',
        exploreHelpDocs: 'Przeglądaj dokumenty pomocy',
        registerForWebinar: 'Zarejestruj się na webinar',
        onboardingHelp: 'Pomoc w rozpoczęciu pracy',
    },
    emojiPicker: {
        skinTonePickerLabel: 'Zmień domyślny odcień skóry',
        headers: {
            frequentlyUsed: 'Często używane',
            smileysAndEmotion: 'Smileys i emocje',
            peopleAndBody: 'Ludzie i ciało',
            animalsAndNature: 'Zwierzęta i natura',
            foodAndDrink: 'Jedzenie i napoje',
            travelAndPlaces: 'Podróże i miejsca',
            activities: 'Działania',
            objects: 'Obiekty',
            symbols: 'Symbole',
            flags: 'Flagi',
        },
    },
    newRoomPage: {
        newRoom: 'Nowy pokój',
        groupName: 'Nazwa grupy',
        roomName: 'Nazwa pokoju',
        visibility: 'Widoczność',
        restrictedDescription: 'Osoby w Twojej przestrzeni roboczej mogą znaleźć ten pokój',
        privateDescription: 'Osoby zaproszone do tego pokoju mogą go znaleźć.',
        publicDescription: 'Każdy może znaleźć ten pokój',
        // eslint-disable-next-line @typescript-eslint/naming-convention
        public_announceDescription: 'Każdy może znaleźć ten pokój',
        createRoom: 'Utwórz pokój',
        roomAlreadyExistsError: 'Pokój o tej nazwie już istnieje',
        roomNameReservedError: ({reservedName}: RoomNameReservedErrorParams) => `${reservedName} jest domyślnym pokojem we wszystkich przestrzeniach roboczych. Proszę wybrać inną nazwę.`,
        roomNameInvalidError: 'Nazwy pokoi mogą zawierać tylko małe litery, cyfry i myślniki',
        pleaseEnterRoomName: 'Proszę wprowadzić nazwę pokoju',
        pleaseSelectWorkspace: 'Proszę wybrać przestrzeń roboczą',
        renamedRoomAction: ({oldName, newName, actorName, isExpenseReport}: RenamedRoomActionParams) => {
            const actor = actorName ? `${actorName} ` : '';
            return isExpenseReport ? `${actor}zmienił nazwę na "${newName}" (wcześniej "${oldName}")` : `${actor}zmienił nazwę tego pokoju na "${newName}" (wcześniej "${oldName}")`;
        },
        roomRenamedTo: ({newName}: RoomRenamedToParams) => `Pokój został przemianowany na ${newName}`,
        social: 'społecznościowy',
        selectAWorkspace: 'Wybierz przestrzeń roboczą',
        growlMessageOnRenameError: 'Nie można zmienić nazwy pokoju roboczego. Sprawdź swoje połączenie i spróbuj ponownie.',
        visibilityOptions: {
            restricted: 'Workspace', // the translation for "restricted" visibility is actually workspace. This is so we can display restricted visibility rooms as "workspace" without having to change what's stored.
            private: 'Prywatne',
            public: 'Publiczny',
            // eslint-disable-next-line @typescript-eslint/naming-convention
            public_announce: 'Ogłoszenie publiczne',
        },
    },
    workspaceApprovalModes: {
        submitAndClose: 'Prześlij i Zamknij',
        submitAndApprove: 'Prześlij i zatwierdź',
        advanced: 'ADVANCED',
        dynamicExternal: 'DYNAMIC_EXTERNAL',
        smartReport: 'SMARTREPORT',
        billcom: 'BILLCOM',
    },
    workspaceActions: {
        addApprovalRule: ({approverEmail, approverName, field, name}: AddedPolicyApprovalRuleParams) =>
            `dodano ${approverName} (${approverEmail}) jako zatwierdzającego dla ${field} "${name}"`,
        deleteApprovalRule: ({approverEmail, approverName, field, name}: AddedPolicyApprovalRuleParams) =>
            `usunął ${approverName} (${approverEmail}) jako zatwierdzającego dla ${field} "${name}"`,
        updateApprovalRule: ({field, name, newApproverEmail, newApproverName, oldApproverEmail, oldApproverName}: UpdatedPolicyApprovalRuleParams) => {
            const formatApprover = (displayName?: string, email?: string) => (displayName ? `${displayName} (${email})` : email);
            return `zmieniono zatwierdzającego dla ${field} "${name}" na ${formatApprover(newApproverName, newApproverEmail)} (wcześniej ${formatApprover(oldApproverName, oldApproverEmail)})`;
        },
        addCategory: ({categoryName}: UpdatedPolicyCategoryParams) => `dodał kategorię "${categoryName}"`,
        deleteCategory: ({categoryName}: UpdatedPolicyCategoryParams) => `usunięto kategorię "${categoryName}"`,
        updateCategory: ({oldValue, categoryName}: UpdatedPolicyCategoryParams) => `${oldValue ? 'wyłączony' : 'włączony'} kategoria "${categoryName}"`,
        updateCategoryPayrollCode: ({oldValue, categoryName, newValue}: UpdatedPolicyCategoryGLCodeParams) => {
            if (!oldValue) {
                return `dodał kod płacowy "${newValue}" do kategorii "${categoryName}"`;
            }
            if (!newValue && oldValue) {
                return `usunięto kod płacowy "${oldValue}" z kategorii "${categoryName}"`;
            }
            return `zmieniono kod płacowy kategorii "${categoryName}" na „${newValue}” (wcześniej „${oldValue}”)`;
        },
        updateCategoryGLCode: ({oldValue, categoryName, newValue}: UpdatedPolicyCategoryGLCodeParams) => {
            if (!oldValue) {
                return `dodał kod GL "${newValue}" do kategorii "${categoryName}"`;
            }
            if (!newValue && oldValue) {
                return `usunięto kod GL "${oldValue}" z kategorii "${categoryName}"`;
            }
            return `zmieniono kod GL kategorii „${categoryName}” na „${newValue}” (wcześniej „${oldValue}”)`;
        },
        updateAreCommentsRequired: ({oldValue, categoryName}: UpdatedPolicyCategoryParams) => {
            return `zmieniono opis kategorii "${categoryName}" na ${!oldValue ? 'wymagane' : 'nie wymagane'} (wcześniej ${!oldValue ? 'nie wymagane' : 'wymagane'})`;
        },
        updateCategoryMaxExpenseAmount: ({categoryName, oldAmount, newAmount}: UpdatedPolicyCategoryMaxExpenseAmountParams) => {
            if (newAmount && !oldAmount) {
                return `dodano maksymalną kwotę ${newAmount} do kategorii "${categoryName}"`;
            }
            if (oldAmount && !newAmount) {
                return `usunięto maksymalną kwotę ${oldAmount} z kategorii "${categoryName}"`;
            }
            return `zmieniono maksymalną kwotę kategorii "${categoryName}" na ${newAmount} (wcześniej ${oldAmount})`;
        },
        updateCategoryExpenseLimitType: ({categoryName, oldValue, newValue}: UpdatedPolicyCategoryExpenseLimitTypeParams) => {
            if (!oldValue) {
                return `dodał limit typu ${newValue} do kategorii "${categoryName}"`;
            }
            return `zmieniono typ limitu kategorii „${categoryName}” na ${newValue} (wcześniej ${oldValue})`;
        },
        updateCategoryMaxAmountNoReceipt: ({categoryName, oldValue, newValue}: UpdatedPolicyCategoryMaxAmountNoReceiptParams) => {
            if (!oldValue) {
                return `zaktualizowano kategorię "${categoryName}", zmieniając Paragony na ${newValue}`;
            }
            return `zmieniono kategorię "${categoryName}" na ${newValue} (wcześniej ${oldValue})`;
        },
        setCategoryName: ({oldName, newName}: UpdatedPolicyCategoryNameParams) => `zmieniono nazwę kategorii z "${oldName}" na "${newName}"`,
        updatedDescriptionHint: ({categoryName, oldValue, newValue}: UpdatedPolicyCategoryDescriptionHintTypeParams) => {
            if (!newValue) {
                return `usunięto opis "${oldValue}" z kategorii "${categoryName}"`;
            }
            return !oldValue
                ? `dodał podpowiedź opisu "${newValue}" do kategorii "${categoryName}"`
                : `zmieniono podpowiedź opisu kategorii "${categoryName}" na „${newValue}” (wcześniej „${oldValue}”)`;
        },
        updateTagListName: ({oldName, newName}: UpdatedPolicyCategoryNameParams) => `zmieniono nazwę listy tagów na "${newName}" (wcześniej "${oldName}")`,
        addTag: ({tagListName, tagName}: UpdatedPolicyTagParams) => `dodał tag "${tagName}" do listy "${tagListName}"`,
        updateTagName: ({tagListName, newName, oldName}: UpdatedPolicyTagNameParams) => `zaktualizowano listę tagów "${tagListName}", zmieniając tag "${oldName}" na "${newName}"`,
        updateTagEnabled: ({tagListName, tagName, enabled}: UpdatedPolicyTagParams) => `${enabled ? 'włączony' : 'wyłączony'} tag "${tagName}" na liście "${tagListName}"`,
        deleteTag: ({tagListName, tagName}: UpdatedPolicyTagParams) => `usunięto tag "${tagName}" z listy "${tagListName}"`,
        deleteMultipleTags: ({count, tagListName}: UpdatedPolicyTagParams) => `usunięto "${count}" tagów z listy "${tagListName}"`,
        updateTag: ({tagListName, newValue, tagName, updatedField, oldValue}: UpdatedPolicyTagFieldParams) => {
            if (oldValue) {
                return `zaktualizowano tag "${tagName}" na liście "${tagListName}", zmieniając ${updatedField} na "${newValue}" (wcześniej "${oldValue}")`;
            }
            return `zaktualizowano tag "${tagName}" na liście "${tagListName}" poprzez dodanie ${updatedField} o wartości "${newValue}"`;
        },
        updateCustomUnit: ({customUnitName, newValue, oldValue, updatedField}: UpdatePolicyCustomUnitParams) =>
            `zmieniono ${customUnitName} ${updatedField} na "${newValue}" (wcześniej "${oldValue}")`,
        updateCustomUnitTaxEnabled: ({newValue}: UpdatePolicyCustomUnitTaxEnabledParams) => `Śledzenie podatku ${newValue ? 'włączony' : 'wyłączony'} na podstawie stawek odległościowych`,
        addCustomUnitRate: ({customUnitName, rateName}: AddOrDeletePolicyCustomUnitRateParams) => `dodał nową stawkę "${customUnitName}" o nazwie "${rateName}"`,
        updatedCustomUnitRate: ({customUnitName, customUnitRateName, newValue, oldValue, updatedField}: UpdatedPolicyCustomUnitRateParams) =>
            `zmieniono stawkę ${customUnitName} ${updatedField} "${customUnitRateName}" na "${newValue}" (wcześniej "${oldValue}")`,
        updatedCustomUnitTaxRateExternalID: ({customUnitRateName, newValue, newTaxPercentage, oldTaxPercentage, oldValue}: UpdatedPolicyCustomUnitTaxRateExternalIDParams) => {
            if (oldTaxPercentage && oldValue) {
                return `zmieniono stawkę podatku na stawce odległości "${customUnitRateName}" na "${newValue} (${newTaxPercentage})" (wcześniej "${oldValue} (${oldTaxPercentage})")`;
            }
            return `dodał stawkę podatkową "${newValue} (${newTaxPercentage})" do stawki za odległość "${customUnitRateName}"`;
        },
        updatedCustomUnitTaxClaimablePercentage: ({customUnitRateName, newValue, oldValue}: UpdatedPolicyCustomUnitTaxClaimablePercentageParams) => {
            if (oldValue) {
                return `zmieniono część podlegającą zwrotowi podatku w stawce za odległość "${customUnitRateName}" na "${newValue}" (wcześniej "${oldValue}")`;
            }
            return `dodał część podatku podlegającą zwrotowi w wysokości "${newValue}" do stawki za odległość "${customUnitRateName}"`;
        },
        deleteCustomUnitRate: ({customUnitName, rateName}: AddOrDeletePolicyCustomUnitRateParams) => `usunięto stawkę "${rateName}" jednostki "${customUnitName}"`,
        addedReportField: ({fieldType, fieldName}: AddedOrDeletedPolicyReportFieldParams) => `dodano pole raportu ${fieldType} „${fieldName}”`,
        updateReportFieldDefaultValue: ({defaultValue, fieldName}: UpdatedPolicyReportFieldDefaultValueParams) => `ustaw domyślną wartość pola raportu "${fieldName}" na "${defaultValue}"`,
        addedReportFieldOption: ({fieldName, optionName}: PolicyAddedReportFieldOptionParams) => `dodał opcję "${optionName}" do pola raportu "${fieldName}"`,
        removedReportFieldOption: ({fieldName, optionName}: PolicyAddedReportFieldOptionParams) => `usunięto opcję "${optionName}" z pola raportu "${fieldName}"`,
        updateReportFieldOptionDisabled: ({fieldName, optionName, optionEnabled}: PolicyDisabledReportFieldOptionParams) =>
            `${optionEnabled ? 'włączony' : 'wyłączony'} opcja "${optionName}" dla pola raportu "${fieldName}"`,
        updateReportFieldAllOptionsDisabled: ({fieldName, optionName, allEnabled, toggledOptionsCount}: PolicyDisabledReportFieldAllOptionsParams) => {
            if (toggledOptionsCount && toggledOptionsCount > 1) {
                return `${allEnabled ? 'włączony' : 'wyłączony'} wszystkie opcje dla pola raportu "${fieldName}"`;
            }
            return `${allEnabled ? 'włączony' : 'wyłączony'} opcję "${optionName}" dla pola raportu "${fieldName}", czyniąc wszystkie opcje ${allEnabled ? 'włączony' : 'wyłączony'}`;
        },
        deleteReportField: ({fieldType, fieldName}: AddedOrDeletedPolicyReportFieldParams) => `usunięto pole raportu ${fieldType} "${fieldName}"`,
        preventSelfApproval: ({oldValue, newValue}: UpdatedPolicyPreventSelfApprovalParams) =>
            `zaktualizowano "Zapobiegaj samoakceptacji" na "${newValue === 'true' ? 'Włączone' : 'Wyłączony'}" (wcześniej "${oldValue === 'true' ? 'Włączone' : 'Wyłączony'}")`,
        updateMaxExpenseAmountNoReceipt: ({oldValue, newValue}: UpdatedPolicyFieldWithNewAndOldValueParams) =>
            `zmieniono maksymalną wymaganą kwotę wydatku na paragonie na ${newValue} (wcześniej ${oldValue})`,
        updateMaxExpenseAmount: ({oldValue, newValue}: UpdatedPolicyFieldWithNewAndOldValueParams) =>
            `zmieniono maksymalną kwotę wydatku dla naruszeń na ${newValue} (wcześniej ${oldValue})`,
        updateMaxExpenseAge: ({oldValue, newValue}: UpdatedPolicyFieldWithNewAndOldValueParams) =>
            `zaktualizowano "Maksymalny wiek wydatku (dni)" na "${newValue}" (wcześniej "${oldValue === 'false' ? CONST.POLICY.DEFAULT_MAX_EXPENSE_AGE : oldValue}")`,
        updateMonthlyOffset: ({oldValue, newValue}: UpdatedPolicyFieldWithNewAndOldValueParams) => {
            if (!oldValue) {
                return `ustaw datę przesyłania miesięcznego raportu na "${newValue}"`;
            }
            return `zaktualizowano datę składania miesięcznego raportu na "${newValue}" (wcześniej "${oldValue}")`;
        },
        updateDefaultBillable: ({oldValue, newValue}: UpdatedPolicyFieldWithNewAndOldValueParams) =>
            `zaktualizowano "Ponowne obciążenie klientów kosztami" na "${newValue}" (wcześniej "${oldValue}")`,
        updateDefaultReimbursable: ({oldValue, newValue}: UpdatedPolicyFieldWithNewAndOldValueParams) =>
            `zaktualizowano "Domyślny wydatek gotówkowy" na "${newValue}" (wcześniej "${oldValue}")`,
        updateDefaultTitleEnforced: ({value}: UpdatedPolicyFieldWithValueParam) => `zmieniono "Wymuś domyślne tytuły raportów" ${value ? 'na' : 'wyłączony'}`,
        renamedWorkspaceNameAction: ({oldName, newName}: RenamedWorkspaceNameActionParams) => `zaktualizował nazwę tego miejsca pracy na "${newName}" (wcześniej "${oldName}")`,
        updateWorkspaceDescription: ({newDescription, oldDescription}: UpdatedPolicyDescriptionParams) =>
            !oldDescription ? `ustaw opis tego miejsca pracy na "${newDescription}"` : `zaktualizowano opis tego miejsca pracy na "${newDescription}" (wcześniej "${oldDescription}")`,
        removedFromApprovalWorkflow: ({submittersNames}: RemovedFromApprovalWorkflowParams) => {
            let joinedNames = '';
            if (submittersNames.length === 1) {
                joinedNames = submittersNames.at(0) ?? '';
            } else if (submittersNames.length === 2) {
                joinedNames = submittersNames.join('i');
            } else if (submittersNames.length > 2) {
                joinedNames = `${submittersNames.slice(0, submittersNames.length - 1).join(', ')} and ${submittersNames.at(-1)}`;
            }
            return {
                one: `usunął cię z procesu zatwierdzania i czatu wydatków ${joinedNames}. Wcześniej przesłane raporty będą nadal dostępne do zatwierdzenia w Twojej skrzynce odbiorczej.`,
                other: `usunięto Cię z przepływów zatwierdzania i czatów wydatków ${joinedNames}. Wcześniej złożone raporty będą nadal dostępne do zatwierdzenia w Twojej skrzynce odbiorczej.`,
            };
        },
        demotedFromWorkspace: ({policyName, oldRole}: DemotedFromWorkspaceParams) =>
            `zaktualizowano Twoją rolę w ${policyName} z ${oldRole} na użytkownika. Zostałeś usunięty ze wszystkich czatów wydatków nadawcy, z wyjątkiem własnych.`,
        updatedWorkspaceCurrencyAction: ({oldCurrency, newCurrency}: UpdatedPolicyCurrencyParams) => `zaktualizowano domyślną walutę na ${newCurrency} (wcześniej ${oldCurrency})`,
        updatedWorkspaceFrequencyAction: ({oldFrequency, newFrequency}: UpdatedPolicyFrequencyParams) =>
            `zaktualizowano częstotliwość automatycznego raportowania na "${newFrequency}" (wcześniej "${oldFrequency}")`,
        updateApprovalMode: ({newValue, oldValue}: ChangeFieldParams) => `zaktualizowano tryb zatwierdzania na "${newValue}" (wcześniej "${oldValue}")`,
        upgradedWorkspace: 'zaktualizowano tę przestrzeń roboczą do planu Control',
        downgradedWorkspace: 'obniżono ten przestrzeń roboczą do planu Collect',
        updatedAuditRate: ({oldAuditRate, newAuditRate}: UpdatedPolicyAuditRateParams) =>
            `zmieniono wskaźnik raportów losowo kierowanych do ręcznej akceptacji na ${Math.round(newAuditRate * 100)}% (wcześniej ${Math.round(oldAuditRate * 100)}%)`,
        updatedManualApprovalThreshold: ({oldLimit, newLimit}: UpdatedPolicyManualApprovalThresholdParams) =>
            `zmieniono limit ręcznego zatwierdzania dla wszystkich wydatków na ${newLimit} (wcześniej ${oldLimit})`,
    },
    roomMembersPage: {
        memberNotFound: 'Nie znaleziono członka.',
        useInviteButton: 'Aby zaprosić nowego członka do czatu, użyj przycisku zaproszenia powyżej.',
        notAuthorized: `Nie masz dostępu do tej strony. Jeśli próbujesz dołączyć do tego pokoju, poproś członka pokoju, aby Cię dodał. Coś innego? Skontaktuj się z ${CONST.EMAIL.CONCIERGE}`,
        removeMembersPrompt: ({memberName}: {memberName: string}) => ({
            one: `Czy na pewno chcesz usunąć ${memberName} z pokoju?`,
            other: 'Czy na pewno chcesz usunąć wybranych członków z pokoju?',
        }),
        error: {
            genericAdd: 'Wystąpił problem z dodaniem tego członka pokoju',
        },
    },
    newTaskPage: {
        assignTask: 'Przypisz zadanie',
        assignMe: 'Przypisz do mnie',
        confirmTask: 'Potwierdź zadanie',
        confirmError: 'Proszę wprowadzić tytuł i wybrać miejsce udostępnienia',
        descriptionOptional: 'Opis (opcjonalnie)',
        pleaseEnterTaskName: 'Proszę wprowadzić tytuł',
        pleaseEnterTaskDestination: 'Proszę wybrać, gdzie chcesz udostępnić to zadanie',
    },
    task: {
        task: 'Zadanie',
        title: 'Tytuł',
        description: 'Opis',
        assignee: 'Przypisany',
        completed: 'Zakończono',
        action: 'Ukończ',
        messages: {
            created: ({title}: TaskCreatedActionParams) => `zadanie dla ${title}`,
            completed: 'oznaczone jako ukończone',
            canceled: 'usunięte zadanie',
            reopened: 'oznaczone jako niekompletne',
            error: 'Nie masz uprawnień do wykonania żądanej akcji.',
        },
        markAsComplete: 'Oznacz jako ukończone',
        markAsIncomplete: 'Oznacz jako niekompletne',
        assigneeError: 'Wystąpił błąd podczas przypisywania tego zadania. Proszę spróbować przypisać je do innej osoby.',
        genericCreateTaskFailureMessage: 'Wystąpił błąd podczas tworzenia tego zadania. Proszę spróbować ponownie później.',
        deleteTask: 'Usuń zadanie',
        deleteConfirmation: 'Czy na pewno chcesz usunąć to zadanie?',
    },
    statementPage: {
        title: ({year, monthName}: StatementTitleParams) => `Wyciąg za ${monthName} ${year}`,
    },
    keyboardShortcutsPage: {
        title: 'Skróty klawiaturowe',
        subtitle: 'Oszczędzaj czas dzięki tym przydatnym skrótom klawiaturowym:',
        shortcuts: {
            openShortcutDialog: 'Otwiera okno dialogowe skrótów klawiaturowych',
            markAllMessagesAsRead: 'Oznacz wszystkie wiadomości jako przeczytane',
            escape: 'Dialogi ucieczki',
            search: 'Otwórz okno wyszukiwania',
            newChat: 'Nowy ekran czatu',
            copy: 'Skopiuj komentarz',
            openDebug: 'Otwórz okno dialogowe preferencji testowania',
        },
    },
    guides: {
        screenShare: 'Udostępnianie ekranu',
        screenShareRequest: 'Expensify zaprasza Cię do udostępnienia ekranu',
    },
    search: {
        resultsAreLimited: 'Wyniki wyszukiwania są ograniczone.',
        viewResults: 'Wyświetl wyniki',
        resetFilters: 'Zresetuj filtry',
        searchResults: {
            emptyResults: {
                title: 'Brak danych do wyświetlenia',
                subtitle: 'Spróbuj dostosować kryteria wyszukiwania lub utwórz coś za pomocą zielonego przycisku +.',
            },
            emptyExpenseResults: {
                title: 'Nie utworzyłeś jeszcze żadnych wydatków.',
                subtitle: 'Utwórz wydatek lub wypróbuj Expensify, aby dowiedzieć się więcej.',
                subtitleWithOnlyCreateButton: 'Użyj zielonego przycisku poniżej, aby utworzyć wydatek.',
            },
            emptyReportResults: {
                title: 'Nie utworzyłeś jeszcze żadnych raportów.',
                subtitle: 'Utwórz raport lub wypróbuj Expensify, aby dowiedzieć się więcej.',
                subtitleWithOnlyCreateButton: 'Użyj zielonego przycisku poniżej, aby utworzyć raport.',
            },
            emptyInvoiceResults: {
                title: 'Nie utworzyłeś jeszcze żadnych faktur.',
                subtitle: 'Wyślij fakturę lub wypróbuj Expensify, aby dowiedzieć się więcej.',
                subtitleWithOnlyCreateButton: 'Użyj zielonego przycisku poniżej, aby wysłać fakturę.',
            },
            emptyTripResults: {
                title: 'Brak wyświetlanych podróży',
                subtitle: 'Rozpocznij, rezerwując swoją pierwszą podróż poniżej.',
                buttonText: 'Zarezerwuj podróż',
            },
            emptySubmitResults: {
                title: 'Brak wydatków do przesłania',
                subtitle: 'Wszystko w porządku. Zrób rundę zwycięstwa!',
                buttonText: 'Utwórz raport',
            },
            emptyApproveResults: {
                title: 'Brak wydatków do zatwierdzenia',
                subtitle: 'Zero wydatków. Maksymalny relaks. Dobra robota!',
            },
            emptyPayResults: {
                title: 'Brak wydatków do zapłaty',
                subtitle: 'Gratulacje! Przekroczyłeś linię mety.',
            },
            emptyExportResults: {
                title: 'Brak wydatków do eksportu',
                subtitle: 'Czas się zrelaksować, dobra robota.',
            },
            emptyStatementsResults: {
                title: 'Brak wydatków do wyświetlenia',
                subtitle: 'Brak wyników. Spróbuj dostosować filtry.',
            },
            emptyUnapprovedResults: {
                title: 'Brak wydatków do zatwierdzenia',
                subtitle: 'Zero wydatków. Maksymalny relaks. Dobra robota!',
            },
        },
        statements: 'Oświadczenia',
        unapprovedCash: 'Niezatwierdzone środki pieniężne',
        unapprovedCard: 'Niezatwierdzona karta',
        saveSearch: 'Zapisz wyszukiwanie',
        deleteSavedSearch: 'Usuń zapisaną wyszukiwarkę',
        deleteSavedSearchConfirm: 'Czy na pewno chcesz usunąć to wyszukiwanie?',
        searchName: 'Wyszukaj imię',
        savedSearchesMenuItemTitle: 'Zapisano',
        groupedExpenses: 'pogrupowane wydatki',
        bulkActions: {
            approve: 'Zatwierdź',
            pay: 'Zapłać',
            delete: 'Usuń',
            hold: 'Trzymaj',
            unhold: 'Usuń blokadę',
            noOptionsAvailable: 'Brak dostępnych opcji dla wybranej grupy wydatków.',
        },
        filtersHeader: 'Filtry',
        filters: {
            date: {
                before: ({date}: OptionalParam<DateParams> = {}) => `Before ${date ?? ''}`,
                after: ({date}: OptionalParam<DateParams> = {}) => `After ${date ?? ''}`,
                on: ({date}: OptionalParam<DateParams> = {}) => `On ${date ?? ''}`,
                presets: {
                    [CONST.SEARCH.DATE_PRESETS.NEVER]: 'Nigdy',
                    [CONST.SEARCH.DATE_PRESETS.LAST_MONTH]: 'Ostatni miesiąc',
                    [CONST.SEARCH.DATE_PRESETS.LAST_STATEMENT]: 'Ostatni miesiąc',
                },
            },
            status: 'Status',
            keyword: 'Słowo kluczowe',
            hasKeywords: 'Ma słowa kluczowe',
            currency: 'Waluta',
            link: 'Link',
            pinned: 'Przypięte',
            unread: 'Nieprzeczytane',
            completed: 'Zakończono',
            amount: {
                lessThan: ({amount}: OptionalParam<RequestAmountParams> = {}) => `Mniej niż ${amount ?? ''}`,
                greaterThan: ({amount}: OptionalParam<RequestAmountParams> = {}) => `Większe niż ${amount ?? ''}`,
                between: ({greaterThan, lessThan}: FiltersAmountBetweenParams) => `Pomiędzy ${greaterThan} a ${lessThan}`,
            },
            card: {
                expensify: 'Expensify',
                individualCards: 'Indywidualne karty',
                closedCards: 'Zamknięte karty',
                cardFeeds: 'Kanały kart',
                cardFeedName: ({cardFeedBankName, cardFeedLabel}: {cardFeedBankName: string; cardFeedLabel?: string}) =>
                    `Wszystkie ${cardFeedBankName}${cardFeedLabel ? ` - ${cardFeedLabel}` : ''}`,
                cardFeedNameCSV: ({cardFeedLabel}: {cardFeedLabel?: string}) => `Wszystkie zaimportowane karty CSV${cardFeedLabel ? ` - ${cardFeedLabel}` : ''}`,
            },
            current: 'Obecny',
            past: 'Przeszłość',
            submitted: 'Złożone',
            approved: 'Zatwierdzone',
            paid: 'Zapłacone',
            exported: 'Eksportowane',
            posted: 'Opublikowane',
            withdrawn: 'Wycofane',
            billable: 'Podlegające fakturowaniu',
            reimbursable: 'Podlegające zwrotowi',
            groupBy: {
                reports: 'Raport',
                from: 'Od',
                card: 'Karta',
            },
            feed: 'Kanal',
            withdrawalType: {
                [CONST.SEARCH.WITHDRAWAL_TYPE.EXPENSIFY_CARD]: 'Expensify Card',
                [CONST.SEARCH.WITHDRAWAL_TYPE.REIMBURSEMENT]: 'Zwrot kosztów',
            },
        },
        groupBy: 'Grupa według',
        moneyRequestReport: {
            emptyStateTitle: 'Ten raport nie zawiera wydatków.',
            emptyStateSubtitle: 'Możesz dodać wydatki do tego raportu, używając przycisku powyżej.',
        },
        noCategory: 'Brak kategorii',
        noTag: 'Brak tagu',
        expenseType: 'Typ wydatku',
        withdrawalType: 'Rodzaj wypłaty',
        recentSearches: 'Ostatnie wyszukiwania',
        recentChats: 'Ostatnie czaty',
        searchIn: 'Szukaj w',
        searchPlaceholder: 'Wyszukaj coś',
        suggestions: 'Sugestie',
        exportSearchResults: {
            title: 'Utwórz eksport',
            description: 'Wow, to dużo przedmiotów! Spakujemy je, a Concierge wkrótce wyśle Ci plik.',
        },
        exportAll: {
            selectAllMatchingItems: 'Wybierz wszystkie pasujące elementy',
            allMatchingItemsSelected: 'Wszystkie pasujące elementy zostały wybrane',
        },
    },
    genericErrorPage: {
        title: 'Ups, coś poszło nie tak!',
        body: {
            helpTextMobile: 'Proszę zamknąć i ponownie otworzyć aplikację lub przełączyć się na',
            helpTextWeb: 'web.',
            helpTextConcierge: 'Jeśli problem będzie się powtarzał, skontaktuj się z',
        },
        refresh: 'Odśwież',
    },
    fileDownload: {
        success: {
            title: 'Pobrano!',
            message: 'Załącznik został pomyślnie pobrany!',
            qrMessage:
                'Sprawdź folder ze zdjęciami lub pobranymi plikami, aby znaleźć kopię swojego kodu QR. Porada: Dodaj go do prezentacji, aby Twoja publiczność mogła go zeskanować i bezpośrednio się z Tobą połączyć.',
        },
        generalError: {
            title: 'Błąd załącznika',
            message: 'Załącznik nie może zostać pobrany',
        },
        permissionError: {
            title: 'Dostęp do pamięci masowej',
            message: 'Expensify nie może zapisać załączników bez dostępu do pamięci. Stuknij ustawienia, aby zaktualizować uprawnienia.',
        },
    },
    desktopApplicationMenu: {
        mainMenu: 'Nowy Expensify',
        about: 'O nowym Expensify',
        update: 'Zaktualizuj New Expensify',
        checkForUpdates: 'Sprawdź aktualizacje',
        toggleDevTools: 'Przełącz Narzędzia Deweloperskie',
        viewShortcuts: 'Wyświetl skróty klawiaturowe',
        services: 'Usługi',
        hide: 'Ukryj New Expensify',
        hideOthers: 'Ukryj pozostałe',
        showAll: 'Pokaż wszystkie',
        quit: 'Zrezygnuj z New Expensify',
        fileMenu: 'Plik',
        closeWindow: 'Zamknij okno',
        editMenu: 'Edytuj',
        undo: 'Cofnij',
        redo: 'Ponów',
        cut: 'Wytnij',
        copy: 'Kopiuj',
        paste: 'Wklej',
        pasteAndMatchStyle: 'Wklej i Dopasuj Styl',
        pasteAsPlainText: 'Wklej jako tekst niesformatowany',
        delete: 'Usuń',
        selectAll: 'Zaznacz wszystko',
        speechSubmenu: 'Mowa',
        startSpeaking: 'Zacznij mówić',
        stopSpeaking: 'Przestań mówić',
        viewMenu: 'Widok',
        reload: 'Przeładuj',
        forceReload: 'Wymuś ponowne załadowanie',
        resetZoom: 'Rzeczywisty rozmiar',
        zoomIn: 'Powiększ',
        zoomOut: 'Oddalaj',
        togglefullscreen: 'Przełącz pełny ekran',
        historyMenu: 'Historia',
        back: 'Wstecz',
        forward: 'Prześlij dalej',
        windowMenu: 'Okno',
        minimize: 'Zminimalizuj',
        zoom: 'Zoom',
        front: 'Przenieś wszystko na wierzch',
        helpMenu: 'Pomoc',
        learnMore: 'Dowiedz się więcej',
        documentation: 'Dokumentacja',
        communityDiscussions: 'Dyskusje społecznościowe',
        searchIssues: 'Wyszukaj problemy',
    },
    historyMenu: {
        forward: 'Prześlij dalej',
        back: 'Wstecz',
    },
    checkForUpdatesModal: {
        available: {
            title: 'Aktualizacja dostępna',
            message: ({isSilentUpdating}: {isSilentUpdating: boolean}) =>
                `Nowa wersja będzie dostępna wkrótce.${!isSilentUpdating ? 'Powiadomimy Cię, gdy będziemy gotowi do aktualizacji.' : ''}`,
            soundsGood: 'Brzmi dobrze',
        },
        notAvailable: {
            title: 'Aktualizacja niedostępna',
            message: 'Obecnie nie ma dostępnych aktualizacji. Proszę sprawdzić ponownie później!',
            okay: 'Okay',
        },
        error: {
            title: 'Aktualizacja nie powiodła się',
            message: 'Nie udało nam się sprawdzić aktualizacji. Spróbuj ponownie za chwilę.',
        },
    },
    report: {
        newReport: {
            createReport: 'Utwórz raport',
            chooseWorkspace: 'Wybierz przestrzeń roboczą dla tego raportu.',
        },
        genericCreateReportFailureMessage: 'Nieoczekiwany błąd podczas tworzenia tego czatu. Proszę spróbować ponownie później.',
        genericAddCommentFailureMessage: 'Nieoczekiwany błąd podczas publikowania komentarza. Spróbuj ponownie później.',
        genericUpdateReportFieldFailureMessage: 'Nieoczekiwany błąd podczas aktualizacji pola. Spróbuj ponownie później.',
        genericUpdateReportNameEditFailureMessage: 'Nieoczekiwany błąd podczas zmiany nazwy raportu. Proszę spróbować ponownie później.',
        noActivityYet: 'Brak aktywności',
        actions: {
            type: {
                changeField: ({oldValue, newValue, fieldName}: ChangeFieldParams) => `zmieniono ${fieldName} z ${oldValue} na ${newValue}`,
                changeFieldEmpty: ({newValue, fieldName}: ChangeFieldParams) => `zmieniono ${fieldName} na ${newValue}`,
                changeReportPolicy: ({fromPolicyName, toPolicyName}: ChangeReportPolicyParams) => {
                    if (!toPolicyName) {
                        return `Zmieniono przestrzeń roboczą${fromPolicyName ? ` (wcześniej ${fromPolicyName})` : ''}`;
                    }
                    return `Zmieniono przestrzeń roboczą na ${toPolicyName}${fromPolicyName ? ` (wcześniej ${fromPolicyName})` : ''}`;
                },
                changeType: ({oldType, newType}: ChangeTypeParams) => `zmieniono typ z ${oldType} na ${newType}`,
                exportedToCSV: `wyeksportowano do CSV`,
                exportedToIntegration: {
                    automatic: ({label}: ExportedToIntegrationParams) => `wyeksportowano do ${label}`,
                    automaticActionOne: ({label}: ExportedToIntegrationParams) => `wyeksportowano do ${label} przez`,
                    automaticActionTwo: 'ustawienia księgowe',
                    manual: ({label}: ExportedToIntegrationParams) => `oznaczył ten raport jako ręcznie wyeksportowany do ${label}.`,
                    automaticActionThree: 'i pomyślnie utworzono rekord dla',
                    reimburseableLink: 'wydatki z własnej kieszeni',
                    nonReimbursableLink: 'wydatki na firmową kartę',
                    pending: ({label}: ExportedToIntegrationParams) => `rozpoczęto eksportowanie tego raportu do ${label}...`,
                },
                integrationsMessage: ({errorMessage, label, linkText, linkURL}: IntegrationSyncFailedParams) =>
                    `nie udało się wyeksportować tego raportu do ${label} ("${errorMessage} ${linkText ? `<a href="${linkURL}">${linkText}</a>` : ''}")`,
                managerAttachReceipt: `dodano paragon`,
                managerDetachReceipt: `usunięto paragon`,
                markedReimbursed: ({amount, currency}: MarkedReimbursedParams) => `zapłacono ${currency}${amount} gdzie indziej`,
                markedReimbursedFromIntegration: ({amount, currency}: MarkReimbursedFromIntegrationParams) => `zapłacono ${currency}${amount} przez integrację`,
                outdatedBankAccount: `nie można było przetworzyć płatności z powodu problemu z kontem bankowym płatnika`,
                reimbursementACHBounce: `nie można przetworzyć płatności, ponieważ płatnik nie ma wystarczających środków`,
                reimbursementACHCancelled: `anulował płatność`,
                reimbursementAccountChanged: `nie można było przetworzyć płatności, ponieważ płatnik zmienił konto bankowe`,
                reimbursementDelayed: `przetworzono płatność, ale jest opóźniona o 1-2 dni robocze więcej`,
                selectedForRandomAudit: `losowo wybrany do przeglądu`,
                selectedForRandomAuditMarkdown: `[losowo wybrany](https://help.expensify.com/articles/expensify-classic/reports/Set-a-random-report-audit-schedule) do przeglądu`,
                share: ({to}: ShareParams) => `zaproszony członek ${to}`,
                unshare: ({to}: UnshareParams) => `usunięto członka ${to}`,
                stripePaid: ({amount, currency}: StripePaidParams) => `zapłacono ${currency}${amount}`,
                takeControl: `przejął kontrolę`,
                integrationSyncFailed: ({label, errorMessage, workspaceAccountingLink}: IntegrationSyncFailedParams) =>
                    `Wystąpił problem z synchronizacją z ${label}${errorMessage ? ` ("${errorMessage}")` : ''}. Proszę rozwiązać problem w <a href="${workspaceAccountingLink}">ustawieniach przestrzeni roboczej</a>.`,
                addEmployee: ({email, role}: AddEmployeeParams) => `dodano ${email} jako ${role === 'member' ? 'a' : 'an'} ${role}`,
                updateRole: ({email, currentRole, newRole}: UpdateRoleParams) => `zaktualizowano rolę ${email} na ${newRole} (wcześniej ${currentRole})`,
                updatedCustomField1: ({email, previousValue, newValue}: UpdatedCustomFieldParams) => {
                    if (!newValue) {
                        return `usunięto pole niestandardowe 1 użytkownika ${email} (wcześniej „${previousValue}”)`;
                    }
                    return !previousValue
                        ? `dodano "${newValue}" do pola niestandardowego 1 użytkownika ${email}`
                        : `zmieniono pole niestandardowe 1 użytkownika ${email} na "${newValue}" (wcześniej "${previousValue}")`;
                },
                updatedCustomField2: ({email, previousValue, newValue}: UpdatedCustomFieldParams) => {
                    if (!newValue) {
                        return `usunięto pole niestandardowe 2 użytkownika ${email} (wcześniej „${previousValue}”)`;
                    }
                    return !previousValue
                        ? `dodano "${newValue}" do pola niestandardowego 2 użytkownika ${email}`
                        : `zmieniono pole niestandardowe 2 użytkownika ${email} na "${newValue}" (wcześniej "${previousValue}")`;
                },
                leftWorkspace: ({nameOrEmail}: LeftWorkspaceParams) => `${nameOrEmail} opuścił(a) przestrzeń roboczą`,
                removeMember: ({email, role}: AddEmployeeParams) => `usunięto ${role} ${email}`,
                removedConnection: ({connectionName}: ConnectionNameParams) => `usunięto połączenie z ${CONST.POLICY.CONNECTIONS.NAME_USER_FRIENDLY[connectionName]}`,
                addedConnection: ({connectionName}: ConnectionNameParams) => `połączono z ${CONST.POLICY.CONNECTIONS.NAME_USER_FRIENDLY[connectionName]}`,
                leftTheChat: 'opuścił czat',
            },
        },
    },
    chronos: {
        oooEventSummaryFullDay: ({summary, dayCount, date}: OOOEventSummaryFullDayParams) => `${summary} dla ${dayCount} ${dayCount === 1 ? 'dzień' : 'dni'} do ${date}`,
        oooEventSummaryPartialDay: ({summary, timePeriod, date}: OOOEventSummaryPartialDayParams) => `${summary} z ${timePeriod} dnia ${date}`,
    },
    footer: {
        features: 'Funkcje',
        expenseManagement: 'Zarządzanie wydatkami',
        spendManagement: 'Zarządzanie wydatkami',
        expenseReports: 'Raporty wydatków',
        companyCreditCard: 'Karta kredytowa firmy',
        receiptScanningApp: 'Aplikacja do skanowania paragonów',
        billPay: 'Bill Pay',
        invoicing: 'Fakturowanie',
        CPACard: 'Karta CPA',
        payroll: 'Payroll',
        travel: 'Podróżować',
        resources: 'Zasoby',
        expensifyApproved: 'ExpensifyApproved!',
        pressKit: 'Press Kit',
        support: 'Wsparcie',
        expensifyHelp: 'ExpensifyHelp',
        terms: 'Warunki korzystania z usługi',
        privacy: 'Prywatność',
        learnMore: 'Dowiedz się więcej',
        aboutExpensify: 'O Expensify',
        blog: 'Blog',
        jobs: 'Prace',
        expensifyOrg: 'Expensify.org',
        investorRelations: 'Relacje Inwestorskie',
        getStarted: 'Rozpocznij',
        createAccount: 'Utwórz nowe konto',
        logIn: 'Zaloguj się',
    },
    allStates: COMMON_CONST.STATES as States,
    allCountries: CONST.ALL_COUNTRIES as AllCountries,
    accessibilityHints: {
        navigateToChatsList: 'Przejdź z powrotem do listy czatów',
        chatWelcomeMessage: 'Wiadomość powitalna czatu',
        navigatesToChat: 'Przechodzi do czatu',
        newMessageLineIndicator: 'Wskaźnik nowej wiadomości',
        chatMessage: 'Wiadomość czatu',
        lastChatMessagePreview: 'Podgląd ostatniej wiadomości na czacie',
        workspaceName: 'Nazwa przestrzeni roboczej',
        chatUserDisplayNames: 'Nazwy wyświetlane członków czatu',
        scrollToNewestMessages: 'Przewiń do najnowszych wiadomości',
        preStyledText: 'Wstępnie sformatowany tekst',
        viewAttachment: 'Wyświetl załącznik',
    },
    parentReportAction: {
        deletedReport: 'Usunięty raport',
        deletedMessage: 'Usunięta wiadomość',
        deletedExpense: 'Usunięty wydatek',
        reversedTransaction: 'Cofnięta transakcja',
        deletedTask: 'Usunięte zadanie',
        hiddenMessage: 'Ukryta wiadomość',
    },
    threads: {
        thread: 'Wątek',
        replies: 'Odpowiedzi',
        reply: 'Odpowiedz',
        from: 'Od',
        in: 'w',
        parentNavigationSummary: ({reportName, workspaceName}: ParentNavigationSummaryParams) => `Od ${reportName}${workspaceName ? `w ${workspaceName}` : ''}`,
    },
    qrCodes: {
        copy: 'Skopiuj URL',
        copied: 'Skopiowano!',
    },
    moderation: {
        flagDescription: 'Wszystkie oznaczone wiadomości zostaną przesłane do moderatora do weryfikacji.',
        chooseAReason: 'Wybierz powód oznaczenia poniżej:',
        spam: 'Spam',
        spamDescription: 'Niechciana promocja niezwiązana z tematem',
        inconsiderate: 'Nieuprzejmy',
        inconsiderateDescription: 'Obrażające lub lekceważące sformułowania, z wątpliwymi intencjami',
        intimidation: 'Zastraszanie',
        intimidationDescription: 'Agresywne forsowanie programu pomimo uzasadnionych zastrzeżeń',
        bullying: 'Nękanie',
        bullyingDescription: 'Celowanie w jednostkę w celu uzyskania posłuszeństwa',
        harassment: 'Nękanie',
        harassmentDescription: 'Rasistowskie, mizoginistyczne lub inne ogólnie dyskryminujące zachowanie',
        assault: 'Atak',
        assaultDescription: 'Specyficzny atak emocjonalny z zamiarem wyrządzenia krzywdy',
        flaggedContent: 'Ta wiadomość została oznaczona jako naruszająca zasady naszej społeczności, a jej treść została ukryta.',
        hideMessage: 'Ukryj wiadomość',
        revealMessage: 'Pokaż wiadomość',
        levelOneResult: 'Wysyła anonimowe ostrzeżenie i wiadomość jest zgłaszana do przeglądu.',
        levelTwoResult: 'Wiadomość ukryta z kanału, plus anonimowe ostrzeżenie i wiadomość została zgłoszona do przeglądu.',
        levelThreeResult: 'Wiadomość usunięta z kanału, dodano anonimowe ostrzeżenie, a wiadomość została zgłoszona do przeglądu.',
    },
    actionableMentionWhisperOptions: {
        invite: 'Zaproś ich',
        nothing: 'Do nothing',
    },
    actionableMentionJoinWorkspaceOptions: {
        accept: 'Akceptuj',
        decline: 'Odrzuć',
    },
    actionableMentionTrackExpense: {
        submit: 'Prześlij to komuś',
        categorize: 'Kategoryzuj to',
        share: 'Udostępnij to mojemu księgowemu',
        nothing: 'Nic na razie',
    },
    teachersUnitePage: {
        teachersUnite: 'Nauczyciele, łączcie się',
        joinExpensifyOrg:
            'Dołącz do Expensify.org, aby wyeliminować niesprawiedliwość na całym świecie. Obecna kampania "Teachers Unite" wspiera nauczycieli wszędzie, dzieląc koszty niezbędnych materiałów szkolnych.',
        iKnowATeacher: 'Znam nauczyciela',
        iAmATeacher: 'Jestem nauczycielem',
        getInTouch: 'Świetnie! Proszę podziel się ich informacjami, abyśmy mogli się z nimi skontaktować.',
        introSchoolPrincipal: 'Wprowadzenie do dyrektora szkoły',
        schoolPrincipalVerifyExpense:
            'Expensify.org dzieli koszty podstawowych przyborów szkolnych, aby uczniowie z gospodarstw domowych o niskich dochodach mogli mieć lepsze doświadczenia edukacyjne. Twój dyrektor zostanie poproszony o weryfikację Twoich wydatków.',
        principalFirstName: 'Imię główne',
        principalLastName: 'Nazwisko dyrektora',
        principalWorkEmail: 'Główny służbowy adres e-mail',
        updateYourEmail: 'Zaktualizuj swój adres e-mail',
        updateEmail: 'Zaktualizuj adres e-mail',
        schoolMailAsDefault: ({contactMethodsRoute}: ContactMethodsRouteParams) =>
            `Zanim przejdziesz dalej, upewnij się, że ustawiłeś swój szkolny e-mail jako domyślną metodę kontaktu. Możesz to zrobić w Ustawieniach > Profil > <a href="${contactMethodsRoute}">Metody kontaktu</a>.`,
        error: {
            enterPhoneEmail: 'Wprowadź prawidłowy adres e-mail lub numer telefonu',
            enterEmail: 'Wprowadź adres e-mail',
            enterValidEmail: 'Wprowadź prawidłowy adres e-mail',
            tryDifferentEmail: 'Proszę spróbować inny adres e-mail',
        },
    },
    cardTransactions: {
        notActivated: 'Nieaktywowany',
        outOfPocket: 'Wydatki z własnej kieszeni',
        companySpend: 'Wydatki firmowe',
    },
    distance: {
        addStop: 'Dodaj przystanek',
        deleteWaypoint: 'Usuń punkt orientacyjny',
        deleteWaypointConfirmation: 'Czy na pewno chcesz usunąć ten punkt nawigacyjny?',
        address: 'Adres',
        waypointDescription: {
            start: 'Start',
            stop: 'Stop',
        },
        mapPending: {
            title: 'Zmapuj oczekujące',
            subtitle: 'Mapa zostanie wygenerowana, gdy ponownie połączysz się z internetem',
            onlineSubtitle: 'Chwileczkę, przygotowujemy mapę.',
            errorTitle: 'Błąd mapy',
            errorSubtitle: 'Wystąpił błąd podczas ładowania mapy. Proszę spróbować ponownie.',
        },
        error: {
            selectSuggestedAddress: 'Proszę wybrać sugerowany adres lub użyć bieżącej lokalizacji',
        },
    },
    reportCardLostOrDamaged: {
        screenTitle: 'Karta raportu zgubiona lub uszkodzona',
        nextButtonLabel: 'Następny',
        reasonTitle: 'Dlaczego potrzebujesz nowej karty?',
        cardDamaged: 'Moja karta została uszkodzona',
        cardLostOrStolen: 'Moja karta została zgubiona lub skradziona',
        confirmAddressTitle: 'Proszę potwierdzić adres pocztowy dla nowej karty.',
        cardDamagedInfo: 'Twoja nowa karta dotrze w ciągu 2-3 dni roboczych. Twoja obecna karta będzie działać do momentu aktywacji nowej.',
        cardLostOrStolenInfo: 'Twoja obecna karta zostanie trwale dezaktywowana, gdy tylko złożysz zamówienie. Większość kart dociera w ciągu kilku dni roboczych.',
        address: 'Adres',
        deactivateCardButton: 'Dezaktywuj kartę',
        shipNewCardButton: 'Wyślij nową kartę',
        addressError: 'Adres jest wymagany',
        successTitle: 'Twoja nowa karta jest w drodze!',
        successDescription: 'Po jej otrzymaniu, będziesz musiał(a) ją aktywować. W międzyczasie możesz korzystać z karty wirtualnej.',
        reasonError: 'Powód jest wymagany',
    },
    eReceipt: {
        guaranteed: 'Gwarantowany eParagon',
        transactionDate: 'Data transakcji',
    },
    referralProgram: {
        [CONST.REFERRAL_PROGRAM.CONTENT_TYPES.START_CHAT]: {
            buttonText: 'Rozpocznij czat, <success><strong>poleć znajomego</strong></success>.',
            header: 'Rozpocznij czat, poleć znajomego',
            body: 'Chcesz, aby Twoi znajomi również korzystali z Expensify? Po prostu rozpocznij z nimi czat, a my zajmiemy się resztą.',
        },
        [CONST.REFERRAL_PROGRAM.CONTENT_TYPES.SUBMIT_EXPENSE]: {
            buttonText: 'Złóż wydatek, <success><strong>poleć swojego szefa</strong></success>.',
            header: 'Złóż wydatek, poleć swojego szefa',
            body: 'Chcesz, aby Twój szef również korzystał z Expensify? Po prostu prześlij mu raport wydatków, a my zajmiemy się resztą.',
        },
        [CONST.REFERRAL_PROGRAM.CONTENT_TYPES.REFER_FRIEND]: {
            header: 'Poleć znajomego',
            body: 'Chcesz, aby Twoi znajomi również korzystali z Expensify? Po prostu czatuj, płać lub dziel się z nimi wydatkami, a my zajmiemy się resztą. Albo po prostu udostępnij swój link zapraszający!',
        },
        [CONST.REFERRAL_PROGRAM.CONTENT_TYPES.SHARE_CODE]: {
            buttonText: 'Poleć znajomego',
            header: 'Poleć znajomego',
            body: 'Chcesz, aby Twoi znajomi również korzystali z Expensify? Po prostu czatuj, płać lub dziel się z nimi wydatkami, a my zajmiemy się resztą. Albo po prostu udostępnij swój link zapraszający!',
        },
        copyReferralLink: 'Skopiuj link zaproszenia',
    },
    systemChatFooterMessage: {
        [CONST.INTRO_CHOICES.MANAGE_TEAM]: {
            phrase1: 'Porozmawiaj ze swoim specjalistą ds. konfiguracji w',
            phrase2: 'po pomoc',
        },
        default: {
            phrase1: 'Wiadomość',
            phrase2: 'w celu uzyskania pomocy przy konfiguracji',
        },
    },
    violations: {
        allTagLevelsRequired: 'Wszystkie wymagane tagi',
        autoReportedRejectedExpense: ({rejectReason, rejectedBy}: ViolationsAutoReportedRejectedExpenseParams) => `${rejectedBy} odrzucił ten wydatek z komentarzem „${rejectReason}”`,
        billableExpense: 'Opłata nie jest już ważna',
        cashExpenseWithNoReceipt: ({formattedLimit}: ViolationsCashExpenseWithNoReceiptParams = {}) => `Receipt required${formattedLimit ? `powyżej ${formattedLimit}` : ''}`,
        categoryOutOfPolicy: 'Kategoria nie jest już ważna',
        conversionSurcharge: ({surcharge}: ViolationsConversionSurchargeParams) => `Zastosowano ${surcharge}% opłatę za przeliczenie`,
        customUnitOutOfPolicy: 'Stawka nie jest ważna dla tego miejsca pracy',
        duplicatedTransaction: 'Duplikat',
        fieldRequired: 'Pola raportu są wymagane',
        futureDate: 'Przyszła data niedozwolona',
        invoiceMarkup: ({invoiceMarkup}: ViolationsInvoiceMarkupParams) => `Oznaczone o ${invoiceMarkup}%`,
        maxAge: ({maxAge}: ViolationsMaxAgeParams) => `Data starsza niż ${maxAge} dni`,
        missingCategory: 'Brakująca kategoria',
        missingComment: 'Wymagany opis dla wybranej kategorii',
        missingTag: ({tagName}: ViolationsMissingTagParams = {}) => `Brakujący ${tagName ?? 'tag'}`,
        modifiedAmount: ({type, displayPercentVariance}: ViolationsModifiedAmountParams) => {
            switch (type) {
                case 'distance':
                    return 'Kwota różni się od obliczonej odległości';
                case 'card':
                    return 'Kwota większa niż transakcja kartą';
                default:
                    if (displayPercentVariance) {
                        return `Kwota ${displayPercentVariance}% większa niż zeskanowany paragon`;
                    }
                    return 'Kwota większa niż zeskanowany paragon';
            }
        },
        modifiedDate: 'Data różni się od zeskanowanego paragonu',
        nonExpensiworksExpense: 'Wydatek spoza Expensiworks',
        overAutoApprovalLimit: ({formattedLimit}: ViolationsOverLimitParams) => `Wydatek przekracza limit automatycznej akceptacji wynoszący ${formattedLimit}`,
        overCategoryLimit: ({formattedLimit}: ViolationsOverCategoryLimitParams) => `Kwota przekracza limit ${formattedLimit} na osobę w kategorii`,
        overLimit: ({formattedLimit}: ViolationsOverLimitParams) => `Kwota przekracza limit ${formattedLimit}/osobę`,
        overTripLimit: ({formattedLimit}: ViolationsOverLimitParams) => `Kwota przekraczająca limit ${formattedLimit}/przejazd`,
        overLimitAttendee: ({formattedLimit}: ViolationsOverLimitParams) => `Kwota przekracza limit ${formattedLimit}/osobę`,
        perDayLimit: ({formattedLimit}: ViolationsPerDayLimitParams) => `Kwota przekracza dzienny limit ${formattedLimit}/osoba dla kategorii`,
<<<<<<< HEAD
        receiptNotSmartScanned: 'Paragon i szczegóły wydatku dodane ręcznie.',
=======
        receiptNotSmartScanned:
            'Paragon i szczegóły wydatku dodane ręcznie. <a href="https://help.expensify.com/articles/expensify-classic/reports/Automatic-Receipt-Audit">Dowiedz się więcej</a>.',
>>>>>>> 5aa16193
        receiptRequired: ({formattedLimit, category}: ViolationsReceiptRequiredParams) => {
            let message = 'Wymagany paragon';
            if (formattedLimit ?? category) {
                message += 'ponad';
                if (formattedLimit) {
                    message += ` ${formattedLimit}`;
                }
                if (category) {
                    message += 'limit kategorii';
                }
            }
            return message;
        },
        prohibitedExpense: ({prohibitedExpenseType}: ViolationsProhibitedExpenseParams) => {
            const preMessage = 'Zabroniony wydatek:';
            switch (prohibitedExpenseType) {
                case 'alcohol':
                    return `${preMessage} alkohol`;
                case 'gambling':
                    return `${preMessage} hazardowanie`;
                case 'tobacco':
                    return `${preMessage} tytoń`;
                case 'adultEntertainment':
                    return `${preMessage} rozrywka dla dorosłych`;
                case 'hotelIncidentals':
                    return `${preMessage} wydatki hotelowe`;
                default:
                    return `${preMessage}${prohibitedExpenseType}`;
            }
        },
        customRules: ({message}: ViolationsCustomRulesParams) => message,
        reviewRequired: 'Wymagana recenzja',
        rter: ({brokenBankConnection, email, isAdmin, isTransactionOlderThan7Days, member, rterType}: ViolationsRterParams) => {
            if (rterType === CONST.RTER_VIOLATION_TYPES.BROKEN_CARD_CONNECTION_530) {
                return 'Nie można automatycznie dopasować paragonu z powodu przerwanego połączenia z bankiem.';
            }
            if (brokenBankConnection || rterType === CONST.RTER_VIOLATION_TYPES.BROKEN_CARD_CONNECTION) {
                return isAdmin
                    ? `Nie można automatycznie dopasować paragonu z powodu zerwanego połączenia z bankiem, które ${email} musi naprawić.`
                    : 'Nie można automatycznie dopasować paragonu z powodu przerwanego połączenia z bankiem, które musisz naprawić.';
            }
            if (!isTransactionOlderThan7Days) {
                return isAdmin ? `Poproś ${member}, aby oznaczył jako gotówkę lub poczekaj 7 dni i spróbuj ponownie.` : 'Oczekiwanie na połączenie z transakcją kartową.';
            }
            return '';
        },
        brokenConnection530Error: 'Paragon oczekuje z powodu zerwanego połączenia z bankiem',
        adminBrokenConnectionError: 'Paragon oczekuje z powodu przerwanego połączenia z bankiem. Proszę rozwiązać w',
        memberBrokenConnectionError: 'Paragon oczekuje z powodu zerwanego połączenia z bankiem. Proszę poprosić administratora przestrzeni roboczej o rozwiązanie problemu.',
        markAsCashToIgnore: 'Oznacz jako gotówkę, aby zignorować i zażądać płatności.',
        smartscanFailed: ({canEdit = true}) => `Skanowanie paragonu nie powiodło się.${canEdit ? 'Wprowadź dane ręcznie.' : ''}`,
        receiptGeneratedWithAI: 'Potencjalny paragon wygenerowany przez AI',
        someTagLevelsRequired: ({tagName}: ViolationsTagOutOfPolicyParams = {}) => `Missing ${tagName ?? 'Tag'}`,
        tagOutOfPolicy: ({tagName}: ViolationsTagOutOfPolicyParams = {}) => `${tagName ?? 'Tag'} nie jest już ważny`,
        taxAmountChanged: 'Kwota podatku została zmodyfikowana',
        taxOutOfPolicy: ({taxName}: ViolationsTaxOutOfPolicyParams = {}) => `${taxName ?? 'Podatek'} już nie jest ważny`,
        taxRateChanged: 'Stawka podatkowa została zmodyfikowana',
        taxRequired: 'Brakująca stawka podatkowa',
        none: 'None',
        taxCodeToKeep: 'Wybierz, który kod podatkowy zachować',
        tagToKeep: 'Wybierz, który tag zachować',
        isTransactionReimbursable: 'Wybierz, czy transakcja podlega zwrotowi kosztów',
        merchantToKeep: 'Wybierz, którego sprzedawcę zachować',
        descriptionToKeep: 'Wybierz opis do zachowania',
        categoryToKeep: 'Wybierz kategorię do zachowania',
        isTransactionBillable: 'Wybierz, czy transakcja jest rozliczalna',
        keepThisOne: 'Keep this one',
        confirmDetails: `Potwierdź szczegóły, które zachowujesz`,
        confirmDuplicatesInfo: `Duplikaty wniosków, których nie zachowasz, zostaną wstrzymane, aby członek mógł je usunąć.`,
        hold: 'Ten wydatek został wstrzymany',
        resolvedDuplicates: 'rozwiązano duplikat',
    },
    reportViolations: {
        [CONST.REPORT_VIOLATIONS.FIELD_REQUIRED]: ({fieldName}: RequiredFieldParams) => `Pole ${fieldName} jest wymagane`,
    },
    violationDismissal: {
        rter: {
            manual: 'oznaczył ten paragon jako gotówka',
        },
        duplicatedTransaction: {
            manual: 'rozwiązano duplikat',
        },
    },
    videoPlayer: {
        play: 'Graj',
        pause: 'Pauza',
        fullscreen: 'Pełny ekran',
        playbackSpeed: 'Prędkość odtwarzania',
        expand: 'Rozwiń',
        mute: 'Wycisz',
        unmute: 'Wyłącz wyciszenie',
        normal: 'Normalny',
    },
    exitSurvey: {
        header: 'Zanim pójdziesz',
        reasonPage: {
            title: 'Proszę, powiedz nam, dlaczego odchodzisz',
            subtitle: 'Zanim odejdziesz, prosimy powiedz nam, dlaczego chciałbyś przejść na Expensify Classic.',
        },
        reasons: {
            [CONST.EXIT_SURVEY.REASONS.FEATURE_NOT_AVAILABLE]: 'Potrzebuję funkcji, która jest dostępna tylko w Expensify Classic.',
            [CONST.EXIT_SURVEY.REASONS.DONT_UNDERSTAND]: 'Nie rozumiem, jak korzystać z New Expensify.',
            [CONST.EXIT_SURVEY.REASONS.PREFER_CLASSIC]: 'Rozumiem, jak korzystać z New Expensify, ale wolę Expensify Classic.',
        },
        prompts: {
            [CONST.EXIT_SURVEY.REASONS.FEATURE_NOT_AVAILABLE]: 'Jakiej funkcji potrzebujesz, która nie jest dostępna w Nowym Expensify?',
            [CONST.EXIT_SURVEY.REASONS.DONT_UNDERSTAND]: 'Co próbujesz zrobić?',
            [CONST.EXIT_SURVEY.REASONS.PREFER_CLASSIC]: 'Dlaczego wolisz Expensify Classic?',
        },
        responsePlaceholder: 'Twoja odpowiedź',
        thankYou: 'Dzięki za opinię!',
        thankYouSubtitle: 'Twoje odpowiedzi pomogą nam stworzyć lepszy produkt, aby załatwiać sprawy. Dziękujemy bardzo!',
        goToExpensifyClassic: 'Przełącz na Expensify Classic',
        offlineTitle: 'Wygląda na to, że utknąłeś tutaj...',
        offline:
            'Wygląda na to, że jesteś offline. Niestety, Expensify Classic nie działa w trybie offline, ale Nowy Expensify działa. Jeśli wolisz używać Expensify Classic, spróbuj ponownie, gdy będziesz mieć połączenie z internetem.',
        quickTip: 'Szybka wskazówka...',
        quickTipSubTitle: 'Możesz przejść bezpośrednio do Expensify Classic, odwiedzając expensify.com. Dodaj do zakładek, aby mieć łatwy skrót!',
        bookACall: 'Zarezerwuj rozmowę',
        noThanks: 'Nie, dziękuję',
        bookACallTitle: 'Czy chciałbyś porozmawiać z menedżerem produktu?',
        benefits: {
            [CONST.EXIT_SURVEY.BENEFIT.CHATTING_DIRECTLY]: 'Bezpośrednie czatowanie na wydatkach i raportach',
            [CONST.EXIT_SURVEY.BENEFIT.EVERYTHING_MOBILE]: 'Możliwość robienia wszystkiego na urządzeniu mobilnym',
            [CONST.EXIT_SURVEY.BENEFIT.TRAVEL_EXPENSE]: 'Podróże i wydatki z prędkością czatu',
        },
        bookACallTextTop: 'Przechodząc na Expensify Classic, przegapisz:',
        bookACallTextBottom:
            'Bylibyśmy podekscytowani możliwością rozmowy z Tobą, aby zrozumieć dlaczego. Możesz umówić się na rozmowę z jednym z naszych starszych menedżerów produktu, aby omówić swoje potrzeby.',
        takeMeToExpensifyClassic: 'Przenieś mnie do Expensify Classic',
    },
    listBoundary: {
        errorMessage: 'Wystąpił błąd podczas ładowania kolejnych wiadomości',
        tryAgain: 'Spróbuj ponownie',
    },
    systemMessage: {
        mergedWithCashTransaction: 'dopasowano paragon do tej transakcji',
    },
    subscription: {
        authenticatePaymentCard: 'Uwierzytelnij kartę płatniczą',
        mobileReducedFunctionalityMessage: 'Nie możesz wprowadzać zmian w swojej subskrypcji w aplikacji mobilnej.',
        badge: {
            freeTrial: ({numOfDays}: BadgeFreeTrialParams) => `Darmowa wersja próbna: pozostało ${numOfDays} ${numOfDays === 1 ? 'dzień' : 'dni'}`,
        },
        billingBanner: {
            policyOwnerAmountOwed: {
                title: 'Twoje informacje o płatności są nieaktualne',
                subtitle: ({date}: BillingBannerSubtitleWithDateParams) => `Zaktualizuj swoją kartę płatniczą do ${date}, aby nadal korzystać ze wszystkich ulubionych funkcji.`,
            },
            policyOwnerAmountOwedOverdue: {
                title: 'Twoja płatność nie mogła zostać przetworzona',
                subtitle: ({date, purchaseAmountOwed}: BillingBannerOwnerAmountOwedOverdueParams) =>
                    date && purchaseAmountOwed
                        ? `Twoja opłata z dnia ${date} w wysokości ${purchaseAmountOwed} nie mogła zostać przetworzona. Proszę dodać kartę płatniczą, aby uregulować zaległą kwotę.`
                        : 'Proszę dodać kartę płatniczą, aby uregulować należną kwotę.',
            },
            policyOwnerUnderInvoicing: {
                title: 'Twoje informacje o płatności są nieaktualne',
                subtitle: ({date}: BillingBannerSubtitleWithDateParams) => `Twoja płatność jest zaległa. Prosimy o opłacenie faktury do ${date}, aby uniknąć przerwania usługi.`,
            },
            policyOwnerUnderInvoicingOverdue: {
                title: 'Twoje informacje o płatności są nieaktualne',
                subtitle: 'Twoja płatność jest zaległa. Proszę opłać swoją fakturę.',
            },
            billingDisputePending: {
                title: 'Nie można było obciążyć Twojej karty',
                subtitle: ({amountOwed, cardEnding}: BillingBannerDisputePendingParams) =>
                    `Zakwestionowałeś opłatę w wysokości ${amountOwed} na karcie kończącej się na ${cardEnding}. Twoje konto zostanie zablokowane do czasu rozwiązania sporu z bankiem.`,
            },
            cardAuthenticationRequired: {
                title: 'Twoja karta płatnicza nie została w pełni uwierzytelniona.',
                subtitle: ({cardEnding}: BillingBannerCardAuthenticationRequiredParams) => `Dokończ proces uwierzytelnienia, aby aktywować kartę kończącą się na ${cardEnding}.`,
            },
            insufficientFunds: {
                title: 'Nie można było obciążyć Twojej karty',
                subtitle: ({amountOwed}: BillingBannerInsufficientFundsParams) =>
                    `Twoja karta płatnicza została odrzucona z powodu niewystarczających środków. Spróbuj ponownie lub dodaj nową kartę płatniczą, aby uregulować zaległe saldo w wysokości ${amountOwed}.`,
            },
            cardExpired: {
                title: 'Nie można było obciążyć Twojej karty',
                subtitle: ({amountOwed}: BillingBannerCardExpiredParams) =>
                    `Twoja karta płatnicza wygasła. Proszę dodać nową kartę płatniczą, aby uregulować zaległe saldo w wysokości ${amountOwed}.`,
            },
            cardExpireSoon: {
                title: 'Twoja karta wkrótce wygaśnie',
                subtitle:
                    'Twoja karta płatnicza wygaśnie pod koniec tego miesiąca. Kliknij menu z trzema kropkami poniżej, aby ją zaktualizować i nadal korzystać ze wszystkich ulubionych funkcji.',
            },
            retryBillingSuccess: {
                title: 'Sukces!',
                subtitle: 'Twoja karta została pomyślnie obciążona.',
            },
            retryBillingError: {
                title: 'Nie można było obciążyć Twojej karty',
                subtitle:
                    'Zanim spróbujesz ponownie, skontaktuj się bezpośrednio ze swoim bankiem, aby autoryzować opłaty Expensify i usunąć wszelkie blokady. W przeciwnym razie spróbuj dodać inną kartę płatniczą.',
            },
            cardOnDispute: ({amountOwed, cardEnding}: BillingBannerCardOnDisputeParams) =>
                `Zakwestionowałeś opłatę w wysokości ${amountOwed} na karcie kończącej się na ${cardEnding}. Twoje konto zostanie zablokowane do czasu rozwiązania sporu z bankiem.`,
            preTrial: {
                title: 'Rozpocznij darmowy okres próbny',
                subtitleStart: 'Jako kolejny krok,',
                subtitleLink: 'ukończ listę kontrolną konfiguracji',
                subtitleEnd: 'aby Twój zespół mógł zacząć rozliczać wydatki.',
            },
            trialStarted: {
                title: ({numOfDays}: TrialStartedTitleParams) => `Okres próbny: ${numOfDays} ${numOfDays === 1 ? 'dzień' : 'dni'} pozostało!`,
                subtitle: 'Dodaj kartę płatniczą, aby nadal korzystać ze wszystkich ulubionych funkcji.',
            },
            trialEnded: {
                title: 'Twój darmowy okres próbny dobiegł końca',
                subtitle: 'Dodaj kartę płatniczą, aby nadal korzystać ze wszystkich ulubionych funkcji.',
            },
            earlyDiscount: {
                claimOffer: 'Zgłoś ofertę',
                noThanks: 'Nie, dziękuję',
                subscriptionPageTitle: ({discountType}: EarlyDiscountTitleParams) =>
                    `<strong>${discountType}% zniżki na pierwszy rok!</strong> Wystarczy dodać kartę płatniczą i rozpocząć roczną subskrypcję.`,
                onboardingChatTitle: ({discountType}: EarlyDiscountTitleParams) => `Oferta ograniczona czasowo: ${discountType}% zniżki na pierwszy rok!`,
                subtitle: ({days, hours, minutes, seconds}: EarlyDiscountSubtitleParams) => `Zgłoś w ciągu ${days > 0 ? `${days}d :` : ''}${hours}h : ${minutes}m : ${seconds}s`,
            },
        },
        cardSection: {
            title: 'Płatność',
            subtitle: 'Dodaj kartę, aby opłacić subskrypcję Expensify.',
            addCardButton: 'Dodaj kartę płatniczą',
            cardNextPayment: ({nextPaymentDate}: CardNextPaymentParams) => `Twoja następna data płatności to ${nextPaymentDate}.`,
            cardEnding: ({cardNumber}: CardEndingParams) => `Karta kończąca się na ${cardNumber}`,
            cardInfo: ({name, expiration, currency}: CardInfoParams) => `Nazwa: ${name}, Ważność: ${expiration}, Waluta: ${currency}`,
            changeCard: 'Zmień kartę płatniczą',
            changeCurrency: 'Zmień walutę płatności',
            cardNotFound: 'Nie dodano karty płatniczej',
            retryPaymentButton: 'Ponów płatność',
            authenticatePayment: 'Uwierzytelnij płatność',
            requestRefund: 'Poproś o zwrot pieniędzy',
            requestRefundModal: {
                full: 'Otrzymanie zwrotu jest proste, wystarczy obniżyć poziom konta przed następną datą rozliczenia, a otrzymasz zwrot. <br /> <br /> Uwaga: Obniżenie poziomu konta oznacza, że Twoje przestrzenie robocze zostaną usunięte. Tej akcji nie można cofnąć, ale zawsze możesz utworzyć nową przestrzeń roboczą, jeśli zmienisz zdanie.',
                confirm: 'Usuń przestrzeń(e) roboczą i obniż plan',
            },
            viewPaymentHistory: 'Wyświetl historię płatności',
        },
        yourPlan: {
            title: 'Twój plan',
            exploreAllPlans: 'Poznaj wszystkie plany',
            customPricing: 'Cennik niestandardowy',
            asLowAs: ({price}: YourPlanPriceValueParams) => `już od ${price} za aktywnego członka/miesiąc`,
            pricePerMemberMonth: ({price}: YourPlanPriceValueParams) => `${price} za członka/miesiąc`,
            pricePerMemberPerMonth: ({price}: YourPlanPriceValueParams) => `${price} za członka miesięcznie`,
            perMemberMonth: 'za członka/miesiąc',
            collect: {
                title: 'Zbierz',
                description: 'Plan dla małych firm, który oferuje zarządzanie wydatkami, podróżami i czatem.',
                priceAnnual: ({lower, upper}: YourPlanPriceParams) => `Od ${lower}/aktywny członek z kartą Expensify, ${upper}/aktywny członek bez karty Expensify.`,
                pricePayPerUse: ({lower, upper}: YourPlanPriceParams) => `Od ${lower}/aktywny członek z kartą Expensify, ${upper}/aktywny członek bez karty Expensify.`,
                benefit1: 'Skanowanie paragonów',
                benefit2: 'Zwroty kosztów',
                benefit3: 'Zarządzanie kartami korporacyjnymi',
                benefit4: 'Zatwierdzenia wydatków i podróży',
                benefit5: 'Rezerwacja podróży i zasady',
                benefit6: 'Integracje QuickBooks/Xero',
                benefit7: 'Czat o wydatkach, raportach i pokojach',
                benefit8: 'Wsparcie AI i ludzkie',
            },
            control: {
                title: 'Kontrola',
                description: 'Wydatki, podróże i czat dla większych firm.',
                priceAnnual: ({lower, upper}: YourPlanPriceParams) => `Od ${lower}/aktywny członek z kartą Expensify, ${upper}/aktywny członek bez karty Expensify.`,
                pricePayPerUse: ({lower, upper}: YourPlanPriceParams) => `Od ${lower}/aktywny członek z kartą Expensify, ${upper}/aktywny członek bez karty Expensify.`,
                benefit1: 'Wszystko w planie Collect',
                benefit2: 'Wielopoziomowe przepływy zatwierdzania',
                benefit3: 'Niestandardowe zasady wydatków',
                benefit4: 'Integracje ERP (NetSuite, Sage Intacct, Oracle)',
                benefit5: 'Integracje HR (Workday, Certinia)',
                benefit6: 'SAML/SSO',
                benefit7: 'Niestandardowe analizy i raportowanie',
                benefit8: 'Budżetowanie',
            },
            thisIsYourCurrentPlan: 'To jest Twój obecny plan',
            downgrade: 'Obniż do Collect',
            upgrade: 'Uaktualnij do Control',
            addMembers: 'Dodaj członków',
            saveWithExpensifyTitle: 'Oszczędzaj z kartą Expensify',
            saveWithExpensifyDescription: 'Użyj naszego kalkulatora oszczędności, aby zobaczyć, jak zwrot gotówki z karty Expensify może zmniejszyć Twój rachunek w Expensify.',
            saveWithExpensifyButton: 'Dowiedz się więcej',
        },
        compareModal: {
            comparePlans: 'Porównaj plany',
            subtitle: `<muted-text>Odblokuj potrzebne funkcje dzięki planowi, który najlepiej odpowiada Twoim potrzebom. <a href="${CONST.PRICING}">Zapoznaj się z naszą stroną z cennikiem</a> lub pełnym zestawieniem funkcji każdego z naszych planów.</muted-text>`,
        },
        details: {
            title: 'Szczegóły subskrypcji',
            annual: 'Roczna subskrypcja',
            taxExempt: 'Poproś o status zwolnienia z podatku',
            taxExemptEnabled: 'Zwolniony z podatku',
            taxExemptStatus: 'Status zwolnienia z podatku',
            payPerUse: 'Opłata za użycie',
            subscriptionSize: 'Rozmiar subskrypcji',
            headsUp:
                'Uwaga: Jeśli teraz nie ustawisz rozmiaru subskrypcji, automatycznie ustawimy go na liczbę aktywnych członków z pierwszego miesiąca. Następnie zobowiążesz się do płacenia za co najmniej tę liczbę członków przez następne 12 miesięcy. Możesz zwiększyć rozmiar subskrypcji w dowolnym momencie, ale nie możesz go zmniejszyć, dopóki subskrypcja się nie zakończy.',
            zeroCommitment: 'Brak zobowiązań przy obniżonej rocznej stawce subskrypcji',
        },
        subscriptionSize: {
            title: 'Rozmiar subskrypcji',
            yourSize: 'Rozmiar Twojej subskrypcji to liczba dostępnych miejsc, które mogą być zajęte przez dowolnego aktywnego członka w danym miesiącu.',
            eachMonth:
                'Każdego miesiąca Twoja subskrypcja obejmuje do liczby aktywnych członków określonej powyżej. Za każdym razem, gdy zwiększysz rozmiar subskrypcji, rozpoczniesz nową 12-miesięczną subskrypcję w tym nowym rozmiarze.',
            note: 'Uwaga: Aktywnym członkiem jest każda osoba, która utworzyła, edytowała, przesłała, zatwierdziła, zrefundowała lub wyeksportowała dane wydatków powiązane z przestrzenią roboczą Twojej firmy.',
            confirmDetails: 'Potwierdź szczegóły swojego nowego rocznego abonamentu:',
            subscriptionSize: 'Rozmiar subskrypcji',
            activeMembers: ({size}: SubscriptionSizeParams) => `${size} aktywnych członków/miesiąc`,
            subscriptionRenews: 'Subskrypcja odnawia się',
            youCantDowngrade: 'Nie możesz obniżyć planu podczas rocznej subskrypcji.',
            youAlreadyCommitted: ({size, date}: SubscriptionCommitmentParams) =>
                `Już zobowiązałeś się do rocznej subskrypcji dla ${size} aktywnych członków miesięcznie do ${date}. Możesz przejść na subskrypcję płatną za użycie w dniu ${date}, wyłączając automatyczne odnawianie.`,
            error: {
                size: 'Proszę wprowadzić prawidłowy rozmiar subskrypcji',
                sameSize: 'Proszę wprowadzić liczbę inną niż rozmiar Twojej obecnej subskrypcji',
            },
        },
        paymentCard: {
            addPaymentCard: 'Dodaj kartę płatniczą',
            enterPaymentCardDetails: 'Wprowadź dane swojej karty płatniczej',
            security: 'Expensify jest zgodny z PCI-DSS, używa szyfrowania na poziomie bankowym i wykorzystuje redundantną infrastrukturę do ochrony Twoich danych.',
            learnMoreAboutSecurity: 'Dowiedz się więcej o naszym bezpieczeństwie.',
        },
        subscriptionSettings: {
            title: 'Ustawienia subskrypcji',
            summary: ({subscriptionType, subscriptionSize, autoRenew, autoIncrease}: SubscriptionSettingsSummaryParams) =>
                `Rodzaj subskrypcji: ${subscriptionType}, Rozmiar subskrypcji: ${subscriptionSize}, Automatyczne odnawianie: ${autoRenew}, Automatyczne zwiększanie rocznych miejsc: ${autoIncrease}`,
            none: 'none',
            on: 'na',
            off: 'wyłączony',
            annual: 'Roczny',
            autoRenew: 'Automatyczne odnawianie',
            autoIncrease: 'Automatyczne zwiększanie rocznych miejsc',
            saveUpTo: ({amountWithCurrency}: SubscriptionSettingsSaveUpToParams) => `Oszczędzaj do ${amountWithCurrency}/miesiąc na aktywnego członka`,
            automaticallyIncrease:
                'Automatycznie zwiększaj liczbę rocznych miejsc, aby pomieścić aktywnych członków, którzy przekraczają rozmiar Twojej subskrypcji. Uwaga: Spowoduje to przedłużenie daty zakończenia rocznej subskrypcji.',
            disableAutoRenew: 'Wyłącz automatyczne odnawianie',
            helpUsImprove: 'Pomóż nam ulepszyć Expensify',
            whatsMainReason: 'Jaki jest główny powód, dla którego wyłączasz automatyczne odnawianie?',
            renewsOn: ({date}: SubscriptionSettingsRenewsOnParams) => `Odnawia się ${date}.`,
            pricingConfiguration: 'Ceny zależą od konfiguracji. Aby uzyskać najniższą cenę, wybierz subskrypcję roczną i zdobądź kartę Expensify.',
            learnMore: {
                part1: 'Dowiedz się więcej na naszej',
                pricingPage: 'strona cenowa',
                part2: 'lub porozmawiaj z naszym zespołem w swoim języku',
                adminsRoom: '#admins room.',
            },
            estimatedPrice: 'Szacowana cena',
            changesBasedOn: 'To zmienia się w zależności od korzystania z Karty Expensify i poniższych opcji subskrypcji.',
        },
        requestEarlyCancellation: {
            title: 'Poproś o wcześniejsze anulowanie',
            subtitle: 'Jaki jest główny powód, dla którego prosisz o wcześniejsze anulowanie?',
            subscriptionCanceled: {
                title: 'Subskrypcja anulowana',
                subtitle: 'Twoja roczna subskrypcja została anulowana.',
                info: 'Jeśli chcesz nadal korzystać ze swojego miejsca pracy na zasadzie płatności za użycie, wszystko jest gotowe.',
                preventFutureActivity: ({workspacesListRoute}: WorkspacesListRouteParams) =>
                    `Jeśli chcesz zapobiec przyszłym działaniom i opłatom, musisz <a href="${workspacesListRoute}">usuń swoje przestrzenie robocze</a>. Zauważ, że gdy usuniesz swoje miejsce pracy, zostaniesz obciążony opłatą za wszelkie zaległe działania, które miały miejsce w bieżącym miesiącu kalendarzowym.`,
            },
            requestSubmitted: {
                title: 'Żądanie zostało złożone',
                subtitle:
                    'Dziękujemy za poinformowanie nas o chęci anulowania subskrypcji. Rozpatrujemy Twoją prośbę i wkrótce skontaktujemy się z Tobą za pośrednictwem czatu z <concierge-link>Concierge</concierge-link>.',
            },
            acknowledgement: `Poprzez złożenie prośby o wcześniejsze anulowanie, przyjmuję do wiadomości i zgadzam się, że Expensify nie ma obowiązku spełnienia takiej prośby zgodnie z Expensify.<a href=${CONST.OLD_DOT_PUBLIC_URLS.TERMS_URL}>Warunki korzystania z usługi</a>lub inna odpowiednia umowa o świadczenie usług między mną a Expensify, a Expensify zachowuje wyłączną swobodę decyzji w odniesieniu do przyznania takiej prośby.`,
        },
    },
    feedbackSurvey: {
        tooLimited: 'Funkcjonalność wymaga poprawy',
        tooExpensive: 'Zbyt drogie',
        inadequateSupport: 'Niewystarczające wsparcie klienta',
        businessClosing: 'Zamknięcie firmy, redukcja zatrudnienia lub przejęcie',
        additionalInfoTitle: 'Na jakie oprogramowanie się przenosisz i dlaczego?',
        additionalInfoInputLabel: 'Twoja odpowiedź',
    },
    roomChangeLog: {
        updateRoomDescription: 'ustaw opis pokoju na:',
        clearRoomDescription: 'wyczyszczono opis pokoju',
    },
    delegate: {
        switchAccount: 'Przełącz konta:',
        copilotDelegatedAccess: 'Copilot: Delegowany dostęp',
        copilotDelegatedAccessDescription: 'Zezwól innym członkom na dostęp do Twojego konta.',
        addCopilot: 'Dodaj współpilota',
        membersCanAccessYourAccount: 'Ci członkowie mają dostęp do Twojego konta:',
        youCanAccessTheseAccounts: 'Możesz uzyskać dostęp do tych kont za pomocą przełącznika kont:',
        role: ({role}: OptionalParam<DelegateRoleParams> = {}) => {
            switch (role) {
                case CONST.DELEGATE_ROLE.ALL:
                    return 'Pełny';
                case CONST.DELEGATE_ROLE.SUBMITTER:
                    return 'Ograniczony';
                default:
                    return '';
            }
        },
        genericError: 'Ups, coś poszło nie tak. Proszę spróbować ponownie.',
        onBehalfOfMessage: ({delegator}: DelegatorParams) => `w imieniu ${delegator}`,
        accessLevel: 'Poziom dostępu',
        confirmCopilot: 'Potwierdź swojego pilota poniżej.',
        accessLevelDescription: 'Wybierz poziom dostępu poniżej. Zarówno pełny, jak i ograniczony dostęp pozwalają współpilotom na przeglądanie wszystkich rozmów i wydatków.',
        roleDescription: ({role}: OptionalParam<DelegateRoleParams> = {}) => {
            switch (role) {
                case CONST.DELEGATE_ROLE.ALL:
                    return 'Zezwól innemu członkowi na podejmowanie wszystkich działań na Twoim koncie w Twoim imieniu. Obejmuje to czat, zgłoszenia, zatwierdzenia, płatności, aktualizacje ustawień i więcej.';
                case CONST.DELEGATE_ROLE.SUBMITTER:
                    return 'Zezwól innemu członkowi na podejmowanie większości działań na Twoim koncie w Twoim imieniu. Wyklucza zatwierdzenia, płatności, odrzucenia i wstrzymania.';
                default:
                    return '';
            }
        },
        removeCopilot: 'Usuń copilot',
        removeCopilotConfirmation: 'Czy na pewno chcesz usunąć tego współpilota?',
        changeAccessLevel: 'Zmień poziom dostępu',
        makeSureItIsYou: 'Upewnijmy się, że to Ty',
        enterMagicCode: ({contactMethod}: EnterMagicCodeParams) =>
            `Proszę wprowadzić magiczny kod wysłany na ${contactMethod}, aby dodać współpilota. Powinien dotrzeć w ciągu minuty lub dwóch.`,
        enterMagicCodeUpdate: ({contactMethod}: EnterMagicCodeParams) => `Proszę wprowadzić magiczny kod wysłany na ${contactMethod}, aby zaktualizować swojego pilota.`,
        notAllowed: 'Nie tak szybko...',
        noAccessMessage: 'Jako współpilot nie masz dostępu do tej strony. Przepraszamy!',
        notAllowedMessage: ({accountOwnerEmail}: AccountOwnerParams) =>
            `Jako <a href="${CONST.DELEGATE_ROLE_HELP_DOT_ARTICLE_LINK}">copilot</a> ${accountOwnerEmail} nie masz uprawnień do wykonania tej akcji. Przepraszamy!`,
        copilotAccess: 'Dostęp do Copilot',
    },
    debug: {
        debug: 'Debugowanie',
        details: 'Szczegóły',
        JSON: 'JSON',
        reportActions: 'Akcje',
        reportActionPreview: 'Podgląd',
        nothingToPreview: 'Brak podglądu',
        editJson: 'Edytuj JSON:',
        preview: 'Podgląd:',
        missingProperty: ({propertyName}: MissingPropertyParams) => `Brakujący ${propertyName}`,
        invalidProperty: ({propertyName, expectedType}: InvalidPropertyParams) => `Nieprawidłowa właściwość: ${propertyName} - Oczekiwano: ${expectedType}`,
        invalidValue: ({expectedValues}: InvalidValueParams) => `Nieprawidłowa wartość - Oczekiwano: ${expectedValues}`,
        missingValue: 'Brakująca wartość',
        createReportAction: 'Utwórz akcję raportu',
        reportAction: 'Zgłoś działanie',
        report: 'Raport',
        transaction: 'Transakcja',
        violations: 'Naruszenia',
        transactionViolation: 'Naruszenie transakcji',
        hint: 'Zmiany danych nie będą wysyłane do backendu',
        textFields: 'Pola tekstowe',
        numberFields: 'Pola liczbowe',
        booleanFields: 'Pola logiczne',
        constantFields: 'Stałe pola',
        dateTimeFields: 'Pola DateTime',
        date: 'Data',
        time: 'Czas',
        none: 'None',
        visibleInLHN: 'Widoczne w LHN',
        GBR: 'GBR',
        RBR: 'RBR',
        true: 'true',
        false: 'false',
        viewReport: 'Zobacz raport',
        viewTransaction: 'Zobacz transakcję',
        createTransactionViolation: 'Utwórz naruszenie transakcji',
        reasonVisibleInLHN: {
            hasDraftComment: 'Ma szkic komentarza',
            hasGBR: 'Has GBR',
            hasRBR: 'Has RBR',
            pinnedByUser: 'Przypięte przez członka',
            hasIOUViolations: 'Ma naruszenia IOU',
            hasAddWorkspaceRoomErrors: 'Wystąpiły błędy podczas dodawania pokoju roboczego',
            isUnread: 'Jest nieprzeczytane (tryb skupienia)',
            isArchived: 'Jest zarchiwizowane (tryb najnowszy)',
            isSelfDM: 'To jest własna wiadomość bezpośrednia (DM)',
            isFocused: 'Jest tymczasowo skupiony',
        },
        reasonGBR: {
            hasJoinRequest: 'Ma prośbę o dołączenie (pokój administratora)',
            isUnreadWithMention: 'Jest nieprzeczytane z wzmianką',
            isWaitingForAssigneeToCompleteAction: 'Czeka na przypisanie do wykonania działania',
            hasChildReportAwaitingAction: 'Raport podrzędny oczekuje na działanie',
            hasMissingInvoiceBankAccount: 'Brakuje konta bankowego na fakturze',
        },
        reasonRBR: {
            hasErrors: 'Ma błędy w danych raportu lub działaniach raportu',
            hasViolations: 'Ma naruszenia',
            hasTransactionThreadViolations: 'Ma naruszenia wątku transakcji',
        },
        indicatorStatus: {
            theresAReportAwaitingAction: 'Raport oczekuje na działanie',
            theresAReportWithErrors: 'W raporcie są błędy',
            theresAWorkspaceWithCustomUnitsErrors: 'Występują błędy w przestrzeni roboczej z niestandardowymi jednostkami',
            theresAProblemWithAWorkspaceMember: 'Wystąpił problem z członkiem przestrzeni roboczej',
            theresAProblemWithAWorkspaceQBOExport: 'Wystąpił problem z ustawieniem eksportu połączenia przestrzeni roboczej.',
            theresAProblemWithAContactMethod: 'Wystąpił problem z metodą kontaktu',
            aContactMethodRequiresVerification: 'Metoda kontaktu wymaga weryfikacji',
            theresAProblemWithAPaymentMethod: 'Wystąpił problem z metodą płatności',
            theresAProblemWithAWorkspace: 'Wystąpił problem z przestrzenią roboczą',
            theresAProblemWithYourReimbursementAccount: 'Wystąpił problem z Twoim kontem do zwrotu kosztów',
            theresABillingProblemWithYourSubscription: 'Wystąpił problem z rozliczeniem Twojej subskrypcji',
            yourSubscriptionHasBeenSuccessfullyRenewed: 'Twoja subskrypcja została pomyślnie odnowiona',
            theresWasAProblemDuringAWorkspaceConnectionSync: 'Wystąpił problem podczas synchronizacji połączenia przestrzeni roboczej',
            theresAProblemWithYourWallet: 'Wystąpił problem z Twoim portfelem',
            theresAProblemWithYourWalletTerms: 'Wystąpił problem z warunkami Twojego portfela',
        },
    },
    emptySearchView: {
        takeATestDrive: 'Wypróbuj wersję demonstracyjną',
    },
    migratedUserWelcomeModal: {
        title: 'Podróże i wydatki, z prędkością czatu',
        subtitle: 'Nowy Expensify ma tę samą świetną automatyzację, ale teraz z niesamowitą współpracą:',
        confirmText: 'Zaczynajmy!',
        features: {
            chat: '<strong>Czatuj bezpośrednio na dowolnym wydatku</strong>, raporcie lub przestrzeni roboczej',
            scanReceipt: '<strong>Skanuj paragony</strong> i otrzymuj zwrot pieniędzy',
            crossPlatform: 'Rób <strong>wszystko</strong> z telefonu lub przeglądarki',
        },
    },
    productTrainingTooltip: {
        // TODO: CONCIERGE_LHN_GBR tooltip will be replaced by a tooltip in the #admins room
        // https://github.com/Expensify/App/issues/57045#issuecomment-2701455668
        conciergeLHNGBR: '<tooltip>Rozpocznij <strong>tutaj!</strong></tooltip>',
        saveSearchTooltip: '<tooltip><strong>Zmień nazwę zapisanych wyszukiwań</strong> tutaj!</tooltip>',
        globalCreateTooltip: '<tooltip><strong>Utwórz wydatki</strong>, rozpocznij czat,\ni więcej. Wypróbuj!</tooltip>',
        bottomNavInboxTooltip: '<tooltip>Sprawdź, co <strong>wymaga Twojej uwagi</strong>\ni <strong>porozmawiaj o wydatkach.</strong></tooltip>',
        workspaceChatTooltip: '<tooltip>Czatuj z <strong>osobami zatwierdzającymi</strong></tooltip>',
        GBRRBRChat: '<tooltip>Zobaczysz 🟢 przy <strong>działaniach do wykonania</strong>,\na 🔴 przy <strong>elementach do przeglądu.</strong></tooltip>',
        accountSwitcher: '<tooltip>Uzyskaj dostęp do <strong>kont Copilot</strong> tutaj</tooltip>',
        expenseReportsFilter: '<tooltip>Witamy! Znajdź wszystkie\n<strong>raporty swojej firmy</strong> tutaj.</tooltip>',
        scanTestTooltip: {
            main: '<tooltip><strong>Zeskanuj nasz testowy paragon</strong>, aby zobaczyć jak to działa!</tooltip>',
            manager: '<tooltip>Wybierz naszego <strong>testowego menedżera</strong>, aby spróbować!</tooltip>',
            confirmation: '<tooltip>Teraz <strong>zgłoś swój wydatek</strong> i zobacz, co się stanie!</tooltip>',
            tryItOut: 'Wypróbuj',
            noThanks: 'Nie, dziękuję',
        },
        outstandingFilter: '<tooltip>Filtruj wydatki,\nktóre <strong>wymagają zatwierdzenia</strong></tooltip>',
        scanTestDriveTooltip: '<tooltip>Wyślij ten paragon, aby\n<strong>ukończyć test!</strong></tooltip>',
    },
    discardChangesConfirmation: {
        title: 'Odrzucić zmiany?',
        body: 'Czy na pewno chcesz odrzucić wprowadzone zmiany?',
        confirmText: 'Odrzuć zmiany',
    },
    scheduledCall: {
        book: {
            title: 'Zaplanuj rozmowę',
            description: 'Znajdź czas, który Ci odpowiada.',
            slots: 'Dostępne godziny dla',
        },
        confirmation: {
            title: 'Potwierdź połączenie',
            description: 'Upewnij się, że poniższe szczegóły są dla Ciebie w porządku. Po potwierdzeniu rozmowy wyślemy zaproszenie z dodatkowymi informacjami.',
            setupSpecialist: 'Twój specjalista ds. konfiguracji',
            meetingLength: 'Czas trwania spotkania',
            dateTime: 'Data i czas',
            minutes: '30 minut',
        },
        callScheduled: 'Połączenie zaplanowane',
    },
    autoSubmitModal: {
        title: 'Wszystko jasne i przesłane!',
        description: 'Wszystkie ostrzeżenia i naruszenia zostały usunięte, więc:',
        submittedExpensesTitle: 'Te wydatki zostały zgłoszone',
        submittedExpensesDescription: 'Te wydatki zostały wysłane do Twojego zatwierdzającego, ale nadal można je edytować, dopóki nie zostaną zatwierdzone.',
        pendingExpensesTitle: 'Oczekujące wydatki zostały przeniesione',
        pendingExpensesDescription: 'Wszelkie oczekujące wydatki kartowe zostały przeniesione do osobnego raportu, dopóki nie zostaną zaksięgowane.',
    },
    testDrive: {
        quickAction: {
            takeATwoMinuteTestDrive: 'Weź udział w 2-minutowej jeździe próbnej',
        },
        modal: {
            title: 'Wypróbuj nas w wersji testowej',
            description: 'Weź szybką wycieczkę po produkcie, aby szybko się zorientować. Żadnych przystanków nie potrzeba!',
            confirmText: 'Rozpocznij jazdę próbną',
            helpText: 'Pomiń',
            employee: {
                description:
                    '<muted-text>Uzyskaj dla swojego zespołu <strong>3 darmowe miesiące Expensify!</strong> Wystarczy, że wpiszesz poniżej adres e-mail swojego szefa i wyślesz mu testowy wydatek.</muted-text>',
                email: 'Wprowadź adres e-mail swojego szefa',
                error: 'Ten członek posiada przestrzeń roboczą, proszę wprowadzić nowego członka do testu.',
            },
        },
        banner: {
            currentlyTestDrivingExpensify: 'Obecnie testujesz Expensify',
            readyForTheRealThing: 'Gotowy na prawdziwą rzecz?',
            getStarted: 'Zacznij teraz',
        },
        employeeInviteMessage: ({name}: EmployeeInviteMessageParams) =>
            `# ${name} zaprosił Cię do wypróbowania Expensify\nHej! Właśnie zdobyłem dla nas *3 miesiące za darmo*, aby wypróbować Expensify, najszybszy sposób na rozliczanie wydatków.\n\nOto *przykładowy paragon*, aby pokazać Ci, jak to działa:`,
    },
    export: {
        basicExport: 'Eksport podstawowy',
        reportLevelExport: 'Wszystkie dane - poziom raportu',
        expenseLevelExport: 'Wszystkie dane - poziom wydatków',
        exportInProgress: 'Trwa eksport',
        conciergeWillSend: 'Concierge wkrótce prześle plik.',
    },
};
// IMPORTANT: This line is manually replaced in generate translation files by scripts/generateTranslations.ts,
// so if you change it here, please update it there as well.
export default translations satisfies TranslationDeepObject<typeof en>;<|MERGE_RESOLUTION|>--- conflicted
+++ resolved
@@ -6509,12 +6509,7 @@
         overTripLimit: ({formattedLimit}: ViolationsOverLimitParams) => `Kwota przekraczająca limit ${formattedLimit}/przejazd`,
         overLimitAttendee: ({formattedLimit}: ViolationsOverLimitParams) => `Kwota przekracza limit ${formattedLimit}/osobę`,
         perDayLimit: ({formattedLimit}: ViolationsPerDayLimitParams) => `Kwota przekracza dzienny limit ${formattedLimit}/osoba dla kategorii`,
-<<<<<<< HEAD
         receiptNotSmartScanned: 'Paragon i szczegóły wydatku dodane ręcznie.',
-=======
-        receiptNotSmartScanned:
-            'Paragon i szczegóły wydatku dodane ręcznie. <a href="https://help.expensify.com/articles/expensify-classic/reports/Automatic-Receipt-Audit">Dowiedz się więcej</a>.',
->>>>>>> 5aa16193
         receiptRequired: ({formattedLimit, category}: ViolationsReceiptRequiredParams) => {
             let message = 'Wymagany paragon';
             if (formattedLimit ?? category) {
