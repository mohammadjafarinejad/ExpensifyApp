/**
 *   _____                      __         __
 *  / ___/__ ___  ___ _______ _/ /____ ___/ /
 * / (_ / -_) _ \/ -_) __/ _ \`/ __/ -_) _  /
 * \___/\__/_//_/\__/_/  \_,_/\__/\__/\_,_/
 *
 * This file was automatically generated. Please consider these alternatives before manually editing it:
 *
 * - Improve the prompts in prompts/translation, or
 * - Improve context annotations in src/languages/en.ts
 */
import {CONST as COMMON_CONST} from 'expensify-common';
import startCase from 'lodash/startCase';
import type {OnboardingTask} from '@libs/actions/Welcome/OnboardingFlow';
import CONST from '@src/CONST';
import type {Country} from '@src/CONST';
import type OriginalMessage from '@src/types/onyx/OriginalMessage';
import type en from './en';
import type {
    AccountOwnerParams,
    ActionsAreCurrentlyRestricted,
    AddedOrDeletedPolicyReportFieldParams,
    AddedPolicyApprovalRuleParams,
    AddEmployeeParams,
    AddOrDeletePolicyCustomUnitRateParams,
    AddressLineParams,
    AdminCanceledRequestParams,
    AirlineParams,
    AlreadySignedInParams,
    ApprovalWorkflowErrorParams,
    ApprovedAmountParams,
    AssignCardParams,
    AssignedCardParams,
    AssigneeParams,
    AuthenticationErrorParams,
    AutoPayApprovedReportsLimitErrorParams,
    BadgeFreeTrialParams,
    BankAccountLastFourParams,
    BeginningOfArchivedRoomParams,
    BeginningOfChatHistoryAdminRoomParams,
    BeginningOfChatHistoryAnnounceRoomParams,
    BeginningOfChatHistoryDomainRoomParams,
    BeginningOfChatHistoryInvoiceRoomParams,
    BeginningOfChatHistoryPolicyExpenseChatParams,
    BeginningOfChatHistoryUserRoomParams,
    BillableDefaultDescriptionParams,
    BillingBannerCardAuthenticationRequiredParams,
    BillingBannerCardExpiredParams,
    BillingBannerCardOnDisputeParams,
    BillingBannerDisputePendingParams,
    BillingBannerInsufficientFundsParams,
    BillingBannerOwnerAmountOwedOverdueParams,
    BillingBannerSubtitleWithDateParams,
    BusinessBankAccountParams,
    BusinessTaxIDParams,
    CanceledRequestParams,
    CardEndingParams,
    CardInfoParams,
    CardNextPaymentParams,
    CategoryNameParams,
    ChangeFieldParams,
    ChangeOwnerDuplicateSubscriptionParams,
    ChangeOwnerHasFailedSettlementsParams,
    ChangeOwnerSubscriptionParams,
    ChangeReportPolicyParams,
    ChangeTypeParams,
    CharacterLengthLimitParams,
    CharacterLimitParams,
    ChatWithAccountManagerParams,
    CompanyCardBankName,
    CompanyCardFeedNameParams,
    CompanyNameParams,
    ConfirmThatParams,
    ConnectionNameParams,
    ConnectionParams,
    ContactMethodParams,
    ContactMethodsRouteParams,
    CreateExpensesParams,
    CurrencyCodeParams,
    CurrencyInputDisabledTextParams,
    CustomersOrJobsLabelParams,
    CustomUnitRateParams,
    DateParams,
    DateShouldBeAfterParams,
    DateShouldBeBeforeParams,
    DefaultAmountParams,
    DefaultVendorDescriptionParams,
    DelegateRoleParams,
    DelegatorParams,
    DeleteActionParams,
    DeleteConfirmationParams,
    DeleteTransactionParams,
    DemotedFromWorkspaceParams,
    DidSplitAmountMessageParams,
    DomainPermissionInfoRestrictionParams,
    DuplicateTransactionParams,
    EarlyDiscountSubtitleParams,
    EarlyDiscountTitleParams,
    EditActionParams,
    EditDestinationSubtitleParams,
    ElectronicFundsParams,
    EmployeeInviteMessageParams,
    EmptyCategoriesSubtitleWithAccountingParams,
    EmptyTagsSubtitleWithAccountingParams,
    EnterMagicCodeParams,
    ExportAgainModalDescriptionParams,
    ExportedToIntegrationParams,
    ExportIntegrationSelectedParams,
    FeatureNameParams,
    FileLimitParams,
    FileTypeParams,
    FiltersAmountBetweenParams,
    FlightLayoverParams,
    FlightParams,
    FormattedMaxLengthParams,
    GoBackMessageParams,
    ImportedTagsMessageParams,
    ImportedTypesParams,
    ImportFieldParams,
    ImportMembersSuccessfulDescriptionParams,
    ImportPerDiemRatesSuccessfulDescriptionParams,
    ImportTagsSuccessfulDescriptionParams,
    IncorrectZipFormatParams,
    IndividualExpenseRulesSubtitleParams,
    InstantSummaryParams,
    IntacctMappingTitleParams,
    IntegrationExportParams,
    IntegrationSyncFailedParams,
    InvalidPropertyParams,
    InvalidValueParams,
    IssueVirtualCardParams,
    LastSyncAccountingParams,
    LastSyncDateParams,
    LeftWorkspaceParams,
    LocalTimeParams,
    LoggedInAsParams,
    LogSizeParams,
    ManagerApprovedAmountParams,
    ManagerApprovedParams,
    MarkedReimbursedParams,
    MarkReimbursedFromIntegrationParams,
    MergeFailureDescriptionGenericParams,
    MergeFailureUncreatedAccountDescriptionParams,
    MergeSuccessDescriptionParams,
    MissingPropertyParams,
    MovedFromPersonalSpaceParams,
    MovedFromReportParams,
    MovedTransactionParams,
    NeedCategoryForExportToIntegrationParams,
    NewWorkspaceNameParams,
    NoLongerHaveAccessParams,
    NotAllowedExtensionParams,
    NotYouParams,
    OOOEventSummaryFullDayParams,
    OOOEventSummaryPartialDayParams,
    OptionalParam,
    OurEmailProviderParams,
    OwnerOwesAmountParams,
    PaidElsewhereParams,
    PaidWithExpensifyParams,
    ParentNavigationSummaryParams,
    PayerOwesAmountParams,
    PayerOwesParams,
    PayerPaidAmountParams,
    PayerPaidParams,
    PayerSettledParams,
    PaySomeoneParams,
    PolicyAddedReportFieldOptionParams,
    PolicyDisabledReportFieldAllOptionsParams,
    PolicyDisabledReportFieldOptionParams,
    PolicyExpenseChatNameParams,
    QBDSetupErrorBodyParams,
    RailTicketParams,
    ReconciliationWorksParams,
    RemovedFromApprovalWorkflowParams,
    RemovedTheRequestParams,
    RemoveMemberPromptParams,
    RemoveMembersWarningPrompt,
    RenamedRoomActionParams,
    RenamedWorkspaceNameActionParams,
    ReportArchiveReasonsClosedParams,
    ReportArchiveReasonsInvoiceReceiverPolicyDeletedParams,
    ReportArchiveReasonsMergedParams,
    ReportArchiveReasonsRemovedFromPolicyParams,
    ReportPolicyNameParams,
    RequestAmountParams,
    RequestCountParams,
    RequestedAmountMessageParams,
    RequiredFieldParams,
    ResolutionConstraintsParams,
    ReviewParams,
    RoleNamesParams,
    RoomNameReservedErrorParams,
    RoomRenamedToParams,
    RulesEnableWorkflowsParams,
    SecondaryLoginParams,
    SetTheDistanceMerchantParams,
    SetTheRequestParams,
    SettledAfterAddedBankAccountParams,
    SettleExpensifyCardParams,
    SettlementAccountInfoParams,
    SettlementDateParams,
    ShareParams,
    SignUpNewFaceCodeParams,
    SizeExceededParams,
    SplitAmountParams,
    SplitExpenseEditTitleParams,
    SplitExpenseSubtitleParams,
    SpreadCategoriesParams,
    SpreadFieldNameParams,
    SpreadSheetColumnParams,
    StatementTitleParams,
    StepCounterParams,
    StripePaidParams,
    SubmitsToParams,
    SubmittedToVacationDelegateParams,
    SubmittedWithMemoParams,
    SubscriptionCommitmentParams,
    SubscriptionSettingsRenewsOnParams,
    SubscriptionSettingsSaveUpToParams,
    SubscriptionSettingsSummaryParams,
    SubscriptionSizeParams,
    SyncStageNameConnectionsParams,
    TaskCreatedActionParams,
    TaxAmountParams,
    TermsParams,
    ThreadRequestReportNameParams,
    ThreadSentMoneyReportNameParams,
    TotalAmountGreaterOrLessThanOriginalParams,
    ToValidateLoginParams,
    TransferParams,
    TravelTypeParams,
    TrialStartedTitleParams,
    UnapproveWithIntegrationWarningParams,
    UnshareParams,
    UntilTimeParams,
    UpdatedCustomFieldParams,
    UpdatedPolicyApprovalRuleParams,
    UpdatedPolicyAuditRateParams,
    UpdatedPolicyCategoryDescriptionHintTypeParams,
    UpdatedPolicyCategoryExpenseLimitTypeParams,
    UpdatedPolicyCategoryGLCodeParams,
    UpdatedPolicyCategoryMaxAmountNoReceiptParams,
    UpdatedPolicyCategoryMaxExpenseAmountParams,
    UpdatedPolicyCategoryNameParams,
    UpdatedPolicyCategoryParams,
    UpdatedPolicyCurrencyParams,
    UpdatedPolicyCustomUnitRateParams,
    UpdatedPolicyCustomUnitTaxClaimablePercentageParams,
    UpdatedPolicyCustomUnitTaxRateExternalIDParams,
    UpdatedPolicyDescriptionParams,
    UpdatedPolicyFieldWithNewAndOldValueParams,
    UpdatedPolicyFieldWithValueParam,
    UpdatedPolicyFrequencyParams,
    UpdatedPolicyManualApprovalThresholdParams,
    UpdatedPolicyPreventSelfApprovalParams,
    UpdatedPolicyReportFieldDefaultValueParams,
    UpdatedPolicyTagFieldParams,
    UpdatedPolicyTagNameParams,
    UpdatedPolicyTagParams,
    UpdatedTheDistanceMerchantParams,
    UpdatedTheRequestParams,
    UpdatePolicyCustomUnitParams,
    UpdatePolicyCustomUnitTaxEnabledParams,
    UpdateRoleParams,
    UpgradeSuccessMessageParams,
    UsePlusButtonParams,
    UserIsAlreadyMemberParams,
    UserSplitParams,
    VacationDelegateParams,
    ViolationsAutoReportedRejectedExpenseParams,
    ViolationsCashExpenseWithNoReceiptParams,
    ViolationsConversionSurchargeParams,
    ViolationsCustomRulesParams,
    ViolationsInvoiceMarkupParams,
    ViolationsMaxAgeParams,
    ViolationsMissingTagParams,
    ViolationsModifiedAmountParams,
    ViolationsOverCategoryLimitParams,
    ViolationsOverLimitParams,
    ViolationsPerDayLimitParams,
    ViolationsProhibitedExpenseParams,
    ViolationsReceiptRequiredParams,
    ViolationsRterParams,
    ViolationsTagOutOfPolicyParams,
    ViolationsTaxOutOfPolicyParams,
    WaitingOnBankAccountParams,
    WalletProgramParams,
    WelcomeEnterMagicCodeParams,
    WelcomeToRoomParams,
    WeSentYouMagicSignInLinkParams,
    WorkEmailMergingBlockedParams,
    WorkEmailResendCodeParams,
    WorkspaceLockedPlanTypeParams,
    WorkspaceMemberList,
    WorkspaceOwnerWillNeedToAddOrUpdatePaymentCardParams,
    WorkspaceRouteParams,
    WorkspaceShareNoteParams,
    WorkspacesListRouteParams,
    WorkspaceYouMayJoin,
    YourPlanPriceParams,
    YourPlanPriceValueParams,
    ZipCodeExampleFormatParams,
} from './params';
import type {TranslationDeepObject} from './types';

type StateValue = {
    stateISO: string;
    stateName: string;
};
type States = Record<keyof typeof COMMON_CONST.STATES, StateValue>;
type AllCountries = Record<Country, string>;
/* eslint-disable max-len */
const translations = {
    common: {
        count: 'Contagem',
        cancel: 'Cancelar',
        dismiss: 'Dispensar',
        yes: 'Sim',
        no: 'Não',
        ok: 'OK',
        notNow: 'Agora não',
        learnMore: 'Saiba mais',
        buttonConfirm: 'Entendi',
        name: 'Nome',
        attachment: 'Anexo',
        attachments: 'Anexos',
        center: 'Centro',
        from: 'De',
        to: 'Para',
        in: 'Em',
        optional: 'Opcional',
        new: 'Novo',
        search: 'Pesquisar',
        reports: 'Relatórios',
        find: 'Encontrar',
        searchWithThreeDots: 'Pesquisar...',
        next: 'Próximo',
        previous: 'Anterior',
        goBack: 'Voltar',
        create: 'Criar',
        add: 'Adicionar',
        resend: 'Reenviar',
        save: 'Salvar',
        select: 'Selecionar',
        deselect: 'Desmarcar',
        selectMultiple: 'Selecionar múltiplos',
        saveChanges: 'Salvar alterações',
        submit: 'Enviar',
        rotate: 'Girar',
        zoom: 'Zoom',
        password: 'Senha',
        magicCode: 'Magic code',
        twoFactorCode: 'Código de dois fatores',
        workspaces: 'Workspaces',
        inbox: 'Caixa de entrada',
        success: 'Sucesso',
        group: 'Grupo',
        profile: 'Perfil',
        referral: 'Indicação',
        payments: 'Pagamentos',
        approvals: 'Aprovações',
        wallet: 'Carteira',
        preferences: 'Preferências',
        view: 'Visualizar',
        review: (reviewParams?: ReviewParams) => `Review${reviewParams?.amount ? ` ${reviewParams?.amount}` : ''}`,
        not: 'Não',
        signIn: 'Entrar',
        signInWithGoogle: 'Entrar com Google',
        signInWithApple: 'Entrar com Apple',
        signInWith: 'Entrar com',
        continue: 'Continuar',
        firstName: 'Primeiro nome',
        lastName: 'Sobrenome',
        scanning: 'Escaneando',
        addCardTermsOfService: 'Termos de Serviço da Expensify',
        perPerson: 'por pessoa',
        phone: 'Telefone',
        phoneNumber: 'Número de telefone',
        phoneNumberPlaceholder: '(xxx) xxx-xxxx',
        email: 'Email',
        and: 'e',
        or: 'ou',
        details: 'Detalhes',
        privacy: 'Privacidade',
        privacyPolicy: 'Política de Privacidade',
        hidden: 'Hidden',
        visible: 'Visível',
        delete: 'Excluir',
        archived: 'arquivado',
        contacts: 'Contatos',
        recents: 'Recentes',
        close: 'Fechar',
        download: 'Baixar',
        downloading: 'Baixando',
        uploading: 'Carregando',
        pin: 'Pin',
        unPin: 'Desafixar',
        back: 'Voltar',
        saveAndContinue: 'Salvar e continuar',
        settings: 'Configurações',
        termsOfService: 'Termos de Serviço',
        members: 'Membros',
        invite: 'Convidar',
        here: 'aqui',
        date: 'Data',
        dob: 'Data de nascimento',
        currentYear: 'Ano atual',
        currentMonth: 'Mês atual',
        ssnLast4: 'Últimos 4 dígitos do SSN',
        ssnFull9: 'Número completo de 9 dígitos do SSN',
        addressLine: ({lineNumber}: AddressLineParams) => `Endereço linha ${lineNumber}`,
        personalAddress: 'Endereço pessoal',
        companyAddress: 'Endereço da empresa',
        noPO: 'Sem caixas postais ou endereços de entrega, por favor.',
        city: 'Cidade',
        state: 'Estado',
        streetAddress: 'Endereço residencial',
        stateOrProvince: 'Estado / Província',
        country: 'País',
        zip: 'Código postal',
        zipPostCode: 'CEP / Código Postal',
        whatThis: 'O que é isso?',
        iAcceptThe: 'Eu aceito o',
        remove: 'Remover',
        admin: 'Administração',
        owner: 'Proprietário',
        dateFormat: 'YYYY-MM-DD',
        send: 'Enviar',
        na: 'N/A',
        noResultsFound: 'Nenhum resultado encontrado',
        noResultsFoundMatching: ({searchString}: {searchString: string}) => `Nenhum resultado encontrado correspondente a "${searchString}"`,
        recentDestinations: 'Destinos recentes',
        timePrefix: 'É',
        conjunctionFor: 'para',
        todayAt: 'Hoje às',
        tomorrowAt: 'Amanhã às',
        yesterdayAt: 'Ontem às',
        conjunctionAt: 'em',
        conjunctionTo: 'para',
        genericErrorMessage: 'Ops... algo deu errado e sua solicitação não pôde ser concluída. Por favor, tente novamente mais tarde.',
        percentage: 'Porcentagem',
        error: {
            invalidAmount: 'Quantia inválida',
            acceptTerms: 'Você deve aceitar os Termos de Serviço para continuar',
            phoneNumber: `Por favor, insira um número de telefone válido, com o código do país (ex.: ${CONST.EXAMPLE_PHONE_NUMBER})`,
            fieldRequired: 'Este campo é obrigatório',
            requestModified: 'Esta solicitação está sendo modificada por outro membro',
            characterLimitExceedCounter: ({length, limit}: CharacterLengthLimitParams) => `Limite de caracteres excedido (${length}/${limit})`,
            dateInvalid: 'Por favor, selecione uma data válida',
            invalidDateShouldBeFuture: 'Por favor, escolha hoje ou uma data futura',
            invalidTimeShouldBeFuture: 'Por favor, escolha um horário pelo menos um minuto à frente.',
            invalidCharacter: 'Caractere inválido',
            enterMerchant: 'Digite o nome de um comerciante',
            enterAmount: 'Insira um valor',
            missingMerchantName: 'Nome do comerciante ausente',
            missingAmount: 'Quantia faltante',
            missingDate: 'Data ausente',
            enterDate: 'Insira uma data',
            invalidTimeRange: 'Por favor, insira um horário usando o formato de 12 horas (por exemplo, 14:30).',
            pleaseCompleteForm: 'Por favor, complete o formulário acima para continuar.',
            pleaseSelectOne: 'Por favor, selecione uma opção acima',
            invalidRateError: 'Por favor, insira uma taxa válida',
            lowRateError: 'A taxa deve ser maior que 0',
            email: 'Por favor, insira um endereço de e-mail válido.',
            login: 'Ocorreu um erro ao fazer login. Por favor, tente novamente.',
        },
        comma: 'vírgula',
        semicolon: 'semicolon',
        please: 'Por favor',
        contactUs: 'entre em contato conosco',
        pleaseEnterEmailOrPhoneNumber: 'Por favor, insira um e-mail ou número de telefone',
        fixTheErrors: 'corrigir os erros',
        inTheFormBeforeContinuing: 'no formulário antes de continuar',
        confirm: 'Confirmar',
        reset: 'Redefinir',
        done: 'Concluído',
        more: 'Mais',
        debitCard: 'Cartão de débito',
        bankAccount: 'Conta bancária',
        personalBankAccount: 'Conta bancária pessoal',
        businessBankAccount: 'Conta bancária empresarial',
        join: 'Participar',
        leave: 'Sair',
        decline: 'Recusar',
        transferBalance: 'Transferir saldo',
        cantFindAddress: 'Não consegue encontrar seu endereço?',
        enterManually: 'Insira manualmente',
        message: 'Mensagem',
        leaveThread: 'Sair do tópico',
        you: 'Você',
        me: 'mim',
        youAfterPreposition: 'você',
        your: 'seu/sua/seus/suas (dependendo do contexto)',
        conciergeHelp: 'Por favor, entre em contato com o Concierge para obter ajuda.',
        youAppearToBeOffline: 'Você parece estar offline.',
        thisFeatureRequiresInternet: 'Este recurso requer uma conexão ativa com a internet.',
        attachmentWillBeAvailableOnceBackOnline: 'O anexo ficará disponível assim que estiver online novamente.',
        errorOccurredWhileTryingToPlayVideo: 'Ocorreu um erro ao tentar reproduzir este vídeo.',
        areYouSure: 'Você tem certeza?',
        verify: 'Verificar',
        yesContinue: 'Sim, continue.',
        websiteExample: 'e.g. https://www.expensify.com',
        zipCodeExampleFormat: ({zipSampleFormat}: ZipCodeExampleFormatParams) => (zipSampleFormat ? `e.g. ${zipSampleFormat}` : ''),
        description: 'Descrição',
        title: 'Título',
        assignee: 'Cessionário',
        createdBy: 'Criado por',
        with: 'com',
        shareCode: 'Compartilhar código',
        share: 'Compartilhar',
        per: 'por',
        mi: 'milha',
        km: 'quilômetro',
        copied: 'Copiado!',
        someone: 'Alguém',
        total: 'Total',
        edit: 'Editar',
        letsDoThis: `Vamos fazer isso!`,
        letsStart: `Vamos começar`,
        showMore: 'Mostrar mais',
        merchant: 'Comerciante',
        category: 'Categoria',
        report: 'Relatório',
        billable: 'Faturável',
        nonBillable: 'Não faturável',
        tag: 'Tag',
        receipt: 'Recibo',
        verified: 'Verificado',
        replace: 'Substituir',
        distance: 'Distância',
        mile: 'milha',
        miles: 'milhas',
        kilometer: 'quilômetro',
        kilometers: 'quilômetros',
        recent: 'Recente',
        all: 'Todos',
        am: 'AM',
        pm: 'PM',
        tbd: 'TBD',
        selectCurrency: 'Selecione uma moeda',
        selectSymbolOrCurrency: 'Selecione um símbolo ou moeda',
        card: 'Cartão',
        whyDoWeAskForThis: 'Por que pedimos isso?',
        required: 'Obrigatório',
        showing: 'Mostrando',
        of: 'of',
        default: 'Padrão',
        update: 'Atualizar',
        member: 'Membro',
        auditor: 'Auditor',
        role: 'Função',
        currency: 'Moeda',
        groupCurrency: 'Moeda do grupo',
        rate: 'Avaliar',
        emptyLHN: {
            title: 'Woohoo! Tudo em dia.',
            subtitleText1: 'Encontre um chat usando o',
            subtitleText2: 'botão acima, ou crie algo usando o',
            subtitleText3: 'botão abaixo.',
        },
        businessName: 'Nome da empresa',
        clear: 'Limpar',
        type: 'Tipo',
        action: 'Ação',
        expenses: 'Despesas',
        totalSpend: 'Gasto total',
        tax: 'Imposto',
        shared: 'Compartilhado',
        drafts: 'Rascunhos',
        draft: 'Rascunho',
        finished: 'Concluído',
        upgrade: 'Atualizar',
        downgradeWorkspace: 'Reduzir espaço de trabalho',
        companyID: 'ID da Empresa',
        userID: 'ID do Usuário',
        disable: 'Desativar',
        export: 'Exportar',
        basicExport: 'Exportação básica',
        initialValue: 'Valor inicial',
        currentDate: 'Data atual',
        value: 'Valor',
        downloadFailedTitle: 'Falha no download',
        downloadFailedDescription: 'Não foi possível concluir o seu download. Por favor, tente novamente mais tarde.',
        filterLogs: 'Filtrar Logs',
        network: 'Network',
        reportID: 'ID do Relatório',
        longID: 'ID longo',
        bankAccounts: 'Contas bancárias',
        chooseFile: 'Escolher arquivo',
        chooseFiles: 'Escolher arquivos',
        dropTitle: 'Deixe ir',
        dropMessage: 'Solte seu arquivo aqui',
        ignore: 'Ignore',
        enabled: 'Ativado',
        disabled: 'Desativado',
        import: 'Importar',
        offlinePrompt: 'Você não pode realizar esta ação no momento.',
        outstanding: 'Excelente',
        chats: 'Chats',
        tasks: 'Tarefas',
        unread: 'Não lido',
        sent: 'Enviado',
        links: 'Links',
        day: 'dia',
        days: 'dias',
        rename: 'Renomear',
        address: 'Endereço',
        hourAbbreviation: 'h',
        minuteAbbreviation: 'm',
        skip: 'Pular',
        chatWithAccountManager: ({accountManagerDisplayName}: ChatWithAccountManagerParams) => `Precisa de algo específico? Converse com seu gerente de conta, ${accountManagerDisplayName}.`,
        chatNow: 'Converse agora',
        workEmail: 'E-mail de trabalho',
        destination: 'Destino',
        subrate: 'Subrate',
        perDiem: 'Per diem',
        validate: 'Validar',
        downloadAsPDF: 'Baixar como PDF',
        downloadAsCSV: 'Baixar como CSV',
        help: 'Ajuda',
        expenseReports: 'Relatórios de Despesas',
        rateOutOfPolicy: 'Taxa fora da política',
        reimbursable: 'Reembolsável',
        editYourProfile: 'Edite seu perfil',
        comments: 'Comentários',
        sharedIn: 'Compartilhado em',
        unreported: 'Não reportado',
        explore: 'Explorar',
        todo: 'A fazer',
        invoice: 'Fatura',
        expense: 'Despesa',
        chat: 'Bate-papo',
        task: 'Tarefa',
        trip: 'Viagem',
        apply: 'Aplicar',
        status: 'Status',
        on: 'Em',
        before: 'Antes',
        after: 'Depois',
        reschedule: 'Reagendar',
        general: 'Geral',
        workspacesTabTitle: 'Workspaces',
        getTheApp: 'Obtenha o aplicativo',
        scanReceiptsOnTheGo: 'Digitalize recibos com seu celular',
        headsUp: 'Atenção!',
        merge: 'Mesclar',
        unstableInternetConnection: 'Conexão de internet instável. Verifique sua rede e tente novamente.',
    },
    supportalNoAccess: {
        title: 'Não tão rápido',
        description: 'Você não está autorizado a realizar esta ação quando o suporte estiver conectado.',
    },
    lockedAccount: {
        title: 'Conta Bloqueada',
        description: 'Você não tem permissão para concluir esta ação, pois esta conta foi bloqueada. Entre em contato com concierge@expensify.com para os próximos passos.',
    },
    location: {
        useCurrent: 'Usar localização atual',
        notFound: 'Não conseguimos encontrar sua localização. Por favor, tente novamente ou insira um endereço manualmente.',
        permissionDenied: 'Parece que você negou o acesso à sua localização.',
        please: 'Por favor',
        allowPermission: 'permitir acesso à localização nas configurações',
        tryAgain: 'e tente novamente.',
    },
    contact: {
        importContacts: 'Importar contatos',
        importContactsTitle: 'Importe seus contatos',
        importContactsText: 'Importe contatos do seu telefone para que suas pessoas favoritas estejam sempre a um toque de distância.',
        importContactsExplanation: 'para que suas pessoas favoritas estejam sempre a um toque de distância.',
        importContactsNativeText: 'Só mais um passo! Dê-nos o sinal verde para importar seus contatos.',
    },
    anonymousReportFooter: {
        logoTagline: 'Participe da discussão.',
    },
    attachmentPicker: {
        cameraPermissionRequired: 'Acesso à câmera',
        expensifyDoesNotHaveAccessToCamera: 'O Expensify não pode tirar fotos sem acesso à sua câmera. Toque em configurações para atualizar as permissões.',
        attachmentError: 'Erro de anexo',
        errorWhileSelectingAttachment: 'Ocorreu um erro ao selecionar um anexo. Por favor, tente novamente.',
        errorWhileSelectingCorruptedAttachment: 'Ocorreu um erro ao selecionar um anexo corrompido. Por favor, tente outro arquivo.',
        takePhoto: 'Tirar foto',
        chooseFromGallery: 'Escolher da galeria',
        chooseDocument: 'Escolher arquivo',
        attachmentTooLarge: 'Anexo é muito grande',
        sizeExceeded: 'O tamanho do anexo é maior que o limite de 24 MB',
        sizeExceededWithLimit: ({maxUploadSizeInMB}: SizeExceededParams) => `O tamanho do anexo é maior que o limite de ${maxUploadSizeInMB} MB`,
        attachmentTooSmall: 'Anexo é muito pequeno',
        sizeNotMet: 'O tamanho do anexo deve ser maior que 240 bytes',
        wrongFileType: 'Tipo de arquivo inválido',
        notAllowedExtension: 'Este tipo de arquivo não é permitido. Por favor, tente um tipo de arquivo diferente.',
        folderNotAllowedMessage: 'Não é permitido fazer upload de uma pasta. Por favor, tente um arquivo diferente.',
        protectedPDFNotSupported: 'PDF protegido por senha não é suportado',
        attachmentImageResized: 'Esta imagem foi redimensionada para visualização. Baixe para resolução completa.',
        attachmentImageTooLarge: 'Esta imagem é muito grande para pré-visualizar antes de fazer o upload.',
        tooManyFiles: ({fileLimit}: FileLimitParams) => `Você pode enviar até ${fileLimit} arquivos de uma vez.`,
        sizeExceededWithValue: ({maxUploadSizeInMB}: SizeExceededParams) => `Os arquivos excedem ${maxUploadSizeInMB} MB. Por favor, tente novamente.`,
        someFilesCantBeUploaded: 'Alguns arquivos não podem ser enviados',
        sizeLimitExceeded: ({maxUploadSizeInMB}: SizeExceededParams) => `Os arquivos devem ter menos de ${maxUploadSizeInMB} MB. Arquivos maiores não serão enviados.`,
        maxFileLimitExceeded: 'Você pode enviar até 30 recibos por vez. Os extras não serão enviados.',
        unsupportedFileType: ({fileType}: FileTypeParams) => `Arquivos ${fileType} não são suportados. Apenas os tipos de arquivo suportados serão enviados.`,
        learnMoreAboutSupportedFiles: 'Saiba mais sobre formatos suportados.',
        passwordProtected: 'PDFs protegidos por senha não são suportados. Apenas arquivos suportados serão enviados.',
    },
    dropzone: {
        addAttachments: 'Adicionar anexos',
        addReceipt: 'Adicionar recibo',
        scanReceipts: 'Escanear recibos',
        replaceReceipt: 'Substituir recibo',
    },
    filePicker: {
        fileError: 'Erro de arquivo',
        errorWhileSelectingFile: 'Ocorreu um erro ao selecionar um arquivo. Por favor, tente novamente.',
    },
    connectionComplete: {
        title: 'Conexão concluída',
        supportingText: 'Você pode fechar esta janela e voltar para o aplicativo Expensify.',
    },
    avatarCropModal: {
        title: 'Editar foto',
        description: 'Arraste, amplie e gire sua imagem como quiser.',
    },
    composer: {
        noExtensionFoundForMimeType: 'Nenhuma extensão encontrada para o tipo mime',
        problemGettingImageYouPasted: 'Houve um problema ao obter a imagem que você colou.',
        commentExceededMaxLength: ({formattedMaxLength}: FormattedMaxLengthParams) => `O comprimento máximo do comentário é de ${formattedMaxLength} caracteres.`,
        taskTitleExceededMaxLength: ({formattedMaxLength}: FormattedMaxLengthParams) => `O comprimento máximo do título da tarefa é de ${formattedMaxLength} caracteres.`,
    },
    baseUpdateAppModal: {
        updateApp: 'Atualizar aplicativo',
        updatePrompt: 'Uma nova versão deste aplicativo está disponível.  \nAtualize agora ou reinicie o aplicativo mais tarde para baixar as últimas alterações.',
    },
    deeplinkWrapper: {
        launching: 'Lançando Expensify',
        expired: 'Sua sessão expirou.',
        signIn: 'Por favor, faça login novamente.',
        redirectedToDesktopApp: 'Redirecionamos você para o aplicativo de desktop.',
        youCanAlso: 'Você também pode',
        openLinkInBrowser: 'abra este link no seu navegador',
        loggedInAs: ({email}: LoggedInAsParams) => `Você está conectado como ${email}. Clique em "Abrir link" no prompt para entrar no aplicativo de desktop com esta conta.`,
        doNotSeePrompt: 'Não consegue ver o prompt?',
        tryAgain: 'Tente novamente',
        or: ', ou',
        continueInWeb: 'continuar para o aplicativo web',
    },
    validateCodeModal: {
        successfulSignInTitle: 'Abracadabra, você está conectado!',
        successfulSignInDescription: 'Volte para a sua aba original para continuar.',
        title: 'Aqui está o seu código mágico',
        description: 'Por favor, insira o código do dispositivo onde ele foi originalmente solicitado.',
        doNotShare: 'Não compartilhe seu código com ninguém. A Expensify nunca irá pedi-lo!',
        or: ', ou',
        signInHere: 'basta entrar aqui',
        expiredCodeTitle: 'Código mágico expirado',
        expiredCodeDescription: 'Volte para o dispositivo original e solicite um novo código.',
        successfulNewCodeRequest: 'Código solicitado. Por favor, verifique seu dispositivo.',
        tfaRequiredTitle: 'Autenticação de dois fatores\nnecessária',
        tfaRequiredDescription: 'Por favor, insira o código de autenticação de dois fatores onde você está tentando fazer login.',
        requestOneHere: 'solicite um aqui.',
    },
    moneyRequestConfirmationList: {
        paidBy: 'Pago por',
        whatsItFor: 'Para que serve?',
    },
    selectionList: {
        nameEmailOrPhoneNumber: 'Nome, e-mail ou número de telefone',
        findMember: 'Encontrar um membro',
        searchForSomeone: 'Procurar por alguém',
    },
    emptyList: {
        [CONST.IOU.TYPE.CREATE]: {
            title: 'Envie uma despesa, indique seu chefe',
            subtitleText: 'Quer que seu chefe use o Expensify também? Basta enviar uma despesa para ele e nós cuidaremos do resto.',
        },
    },
    videoChatButtonAndMenu: {
        tooltip: 'Agendar uma chamada',
    },
    hello: 'Olá',
    phoneCountryCode: '1',
    welcomeText: {
        getStarted: 'Comece abaixo.',
        anotherLoginPageIsOpen: 'Outra página de login está aberta.',
        anotherLoginPageIsOpenExplanation: 'Você abriu a página de login em uma aba separada. Por favor, faça login a partir dessa aba.',
        welcome: 'Bem-vindo!',
        welcomeWithoutExclamation: 'Bem-vindo',
        phrase2: 'Dinheiro fala. E agora que bate-papo e pagamentos estão no mesmo lugar, também é fácil.',
        phrase3: 'Seus pagamentos chegam até você tão rápido quanto você consegue se expressar.',
        enterPassword: 'Por favor, insira sua senha',
        welcomeNewFace: ({login}: SignUpNewFaceCodeParams) => `${login}, é sempre ótimo ver um novo rosto por aqui!`,
        welcomeEnterMagicCode: ({login}: WelcomeEnterMagicCodeParams) => `Por favor, insira o código mágico enviado para ${login}. Ele deve chegar dentro de um ou dois minutos.`,
    },
    login: {
        hero: {
            header: 'Viagens e despesas, na velocidade do chat',
            body: 'Bem-vindo à próxima geração do Expensify, onde suas viagens e despesas se movem mais rapidamente com a ajuda de um chat contextual em tempo real.',
        },
    },
    thirdPartySignIn: {
        alreadySignedIn: ({email}: AlreadySignedInParams) => `Você já está conectado como ${email}.`,
        goBackMessage: ({provider}: GoBackMessageParams) => `Não quer entrar com ${provider}?`,
        continueWithMyCurrentSession: 'Continuar com minha sessão atual',
        redirectToDesktopMessage: 'Vamos redirecioná-lo para o aplicativo de desktop assim que você terminar de fazer login.',
        signInAgreementMessage: 'Ao fazer login, você concorda com o/a/as/os',
        termsOfService: 'Termos de Serviço',
        privacy: 'Privacidade',
    },
    samlSignIn: {
        welcomeSAMLEnabled: 'Continue fazendo login com single sign-on:',
        orContinueWithMagicCode: 'Você também pode entrar com um código mágico',
        useSingleSignOn: 'Usar login único',
        useMagicCode: 'Use o código mágico',
        launching: 'Lançando...',
        oneMoment: 'Um momento enquanto redirecionamos você para o portal de login único da sua empresa.',
    },
    reportActionCompose: {
        dropToUpload: 'Solte para enviar',
        sendAttachment: 'Enviar anexo',
        addAttachment: 'Adicionar anexo',
        writeSomething: 'Escreva algo...',
        blockedFromConcierge: 'Comunicação está bloqueada',
        fileUploadFailed: 'Falha no upload. Arquivo não é suportado.',
        localTime: ({user, time}: LocalTimeParams) => `São ${time} para ${user}`,
        edited: '(editado)',
        emoji: 'Emoji',
        collapse: 'Recolher',
        expand: 'Expandir',
    },
    reportActionContextMenu: {
        copyToClipboard: 'Copiar para a área de transferência',
        copied: 'Copiado!',
        copyLink: 'Copiar link',
        copyURLToClipboard: 'Copiar URL para a área de transferência',
        copyEmailToClipboard: 'Copiar e-mail para a área de transferência',
        markAsUnread: 'Marcar como não lida',
        markAsRead: 'Marcar como lido',
        editAction: ({action}: EditActionParams) => `Editar ${action?.actionName === CONST.REPORT.ACTIONS.TYPE.IOU ? 'despesa' : 'comentar'}`,
        deleteAction: ({action}: DeleteActionParams) => `Excluir ${action?.actionName === CONST.REPORT.ACTIONS.TYPE.IOU ? 'despesa' : 'comentar'}`,
        deleteConfirmation: ({action}: DeleteConfirmationParams) =>
            `Tem certeza de que deseja excluir este ${action?.actionName === CONST.REPORT.ACTIONS.TYPE.IOU ? 'despesa' : 'comentar'}?`,
        onlyVisible: 'Apenas visível para',
        replyInThread: 'Responder no tópico',
        joinThread: 'Participar do tópico',
        leaveThread: 'Sair do tópico',
        copyOnyxData: 'Copiar dados Onyx',
        flagAsOffensive: 'Marcar como ofensivo',
        menu: 'Menu',
    },
    emojiReactions: {
        addReactionTooltip: 'Adicionar reação',
        reactedWith: 'reagiu com',
    },
    reportActionsView: {
        beginningOfArchivedRoom: ({reportName, reportDetailsLink}: BeginningOfArchivedRoomParams) =>
            `Você perdeu a festa no <strong><a class="no-style-link" href="${reportDetailsLink}">${reportName}</a></strong>, não há nada para ver aqui.`,
        beginningOfChatHistoryDomainRoom: ({domainRoom}: BeginningOfChatHistoryDomainRoomParams) =>
            `Este bate-papo é com todos os membros da Expensify no domínio <strong>${domainRoom}</strong>. Use-o para conversar com colegas, compartilhar dicas e fazer perguntas.`,
        beginningOfChatHistoryAdminRoom: ({workspaceName}: BeginningOfChatHistoryAdminRoomParams) =>
            `Este bate-papo é com o administrador do <strong>${workspaceName}</strong>. Use-o para conversar sobre a configuração do espaço de trabalho e muito mais.`,
        beginningOfChatHistoryAnnounceRoom: ({workspaceName}: BeginningOfChatHistoryAnnounceRoomParams) =>
            `Este bate-papo é com todos na <strong>${workspaceName}</strong>. Use-o para os anúncios mais importantes.`,
        beginningOfChatHistoryUserRoom: ({reportName, reportDetailsLink}: BeginningOfChatHistoryUserRoomParams) =>
            `Esta sala de bate-papo é para qualquer coisa relacionada ao <strong><a class="no-style-link" href="${reportDetailsLink}">${reportName}</a></strong>.`,
        beginningOfChatHistoryInvoiceRoom: ({invoicePayer, invoiceReceiver}: BeginningOfChatHistoryInvoiceRoomParams) =>
            `Este bate-papo é para faturas entre <strong>${invoicePayer}</strong> e a <strong>${invoiceReceiver}</strong>. Use o botão + para enviar uma fatura.`,
        beginningOfChatHistory: 'Este chat é com',
        beginningOfChatHistoryPolicyExpenseChat: ({workspaceName, submitterDisplayName}: BeginningOfChatHistoryPolicyExpenseChatParams) =>
            `É aqui que <strong>${submitterDisplayName}</strong> enviará as despesas para a <strong>${workspaceName}</strong>. Basta usar o botão +.`,
        beginningOfChatHistorySelfDM: 'Este é o seu espaço pessoal. Use-o para anotações, tarefas, rascunhos e lembretes.',
        beginningOfChatHistorySystemDM: 'Bem-vindo! Vamos configurá-lo.',
        chatWithAccountManager: 'Converse com o seu gerente de conta aqui',
        sayHello: 'Diga olá!',
        yourSpace: 'Seu espaço',
        welcomeToRoom: ({roomName}: WelcomeToRoomParams) => `Bem-vindo(a) ao ${roomName}!`,
        usePlusButton: ({additionalText}: UsePlusButtonParams) => `Use o botão + para ${additionalText} uma despesa.`,
        askConcierge: 'Faça perguntas e receba suporte em tempo real 24/7.',
        conciergeSupport: 'Suporte 24/7',
        create: 'criar',
        iouTypes: {
            pay: 'pagar',
            split: 'dividir',
            submit: 'enviar',
            track: 'rastrear',
            invoice: 'fatura',
        },
    },
    adminOnlyCanPost: 'Apenas administradores podem enviar mensagens nesta sala.',
    reportAction: {
        asCopilot: 'como copiloto para',
    },
    mentionSuggestions: {
        hereAlternateText: 'Notificar todos nesta conversa',
    },
    newMessages: 'Novas mensagens',
    latestMessages: 'Mensagens recentes',
    youHaveBeenBanned: 'Nota: Você foi banido de conversar neste canal.',
    reportTypingIndicator: {
        isTyping: 'está digitando...',
        areTyping: 'estão digitando...',
        multipleMembers: 'Múltiplos membros',
    },
    reportArchiveReasons: {
        [CONST.REPORT.ARCHIVE_REASON.DEFAULT]: 'Esta sala de bate-papo foi arquivada.',
        [CONST.REPORT.ARCHIVE_REASON.ACCOUNT_CLOSED]: ({displayName}: ReportArchiveReasonsClosedParams) => `Este chat não está mais ativo porque ${displayName} encerrou sua conta.`,
        [CONST.REPORT.ARCHIVE_REASON.ACCOUNT_MERGED]: ({displayName, oldDisplayName}: ReportArchiveReasonsMergedParams) =>
            `Este chat não está mais ativo porque ${oldDisplayName} uniu sua conta com ${displayName}.`,
        [CONST.REPORT.ARCHIVE_REASON.REMOVED_FROM_POLICY]: ({displayName, policyName, shouldUseYou = false}: ReportArchiveReasonsRemovedFromPolicyParams) =>
            shouldUseYou
                ? `Este chat não está mais ativo porque <strong>você</strong> não é mais um membro do espaço de trabalho ${policyName}.`
                : `Este chat não está mais ativo porque ${displayName} não é mais um membro do espaço de trabalho ${policyName}.`,
        [CONST.REPORT.ARCHIVE_REASON.POLICY_DELETED]: ({policyName}: ReportArchiveReasonsInvoiceReceiverPolicyDeletedParams) =>
            `Este chat não está mais ativo porque ${policyName} não é mais um espaço de trabalho ativo.`,
        [CONST.REPORT.ARCHIVE_REASON.INVOICE_RECEIVER_POLICY_DELETED]: ({policyName}: ReportArchiveReasonsInvoiceReceiverPolicyDeletedParams) =>
            `Este chat não está mais ativo porque ${policyName} não é mais um espaço de trabalho ativo.`,
        [CONST.REPORT.ARCHIVE_REASON.BOOKING_END_DATE_HAS_PASSED]: 'Esta reserva está arquivada.',
    },
    writeCapabilityPage: {
        label: 'Quem pode postar',
        writeCapability: {
            all: 'Todos os membros',
            admins: 'Apenas administradores',
        },
    },
    sidebarScreen: {
        buttonFind: 'Encontre algo...',
        buttonMySettings: 'Minhas configurações',
        fabNewChat: 'Iniciar chat',
        fabNewChatExplained: 'Iniciar chat (Ação flutuante)',
        chatPinned: 'Conversa fixada',
        draftedMessage: 'Mensagem rascunhada',
        listOfChatMessages: 'Lista de mensagens de chat',
        listOfChats: 'Lista de conversas',
        saveTheWorld: 'Salve o mundo',
        tooltip: 'Comece aqui!',
        redirectToExpensifyClassicModal: {
            title: 'Em breve',
            description: 'Estamos ajustando mais alguns detalhes do Novo Expensify para acomodar sua configuração específica. Enquanto isso, acesse o Expensify Clássico.',
        },
    },
    allSettingsScreen: {
        subscription: 'Assinatura',
        domains: 'Domínios',
    },
    tabSelector: {
        chat: 'Bate-papo',
        room: 'Sala',
        distance: 'Distância',
        manual: 'Manual',
        scan: 'Digitalizar',
    },
    spreadsheet: {
        upload: 'Carregar uma planilha',
        import: 'Importar planilha',
        dragAndDrop: '<muted-link>Arraste e solte sua planilha aqui ou escolha um arquivo abaixo. Formatos suportados: .csv, .txt, .xls e .xlsx.</muted-link>',
        dragAndDropMultiLevelTag: `<muted-link>Arraste e solte sua planilha aqui ou escolha um arquivo abaixo. <a href="${CONST.IMPORT_SPREADSHEET.MULTI_LEVEL_TAGS_ARTICLE_LINK}">Saiba mais</a> sobre os formatos de arquivo suportados.</muted-link>`,
        chooseSpreadsheet: '<muted-link>Selecione um arquivo de planilha para importar. Formatos suportados: .csv, .txt, .xls e .xlsx.</muted-link>',
        chooseSpreadsheetMultiLevelTag: `<muted-link>Selecione um arquivo de planilha para importar. <a href="${CONST.IMPORT_SPREADSHEET.MULTI_LEVEL_TAGS_ARTICLE_LINK}">Saiba mais</a> sobre os formatos de arquivo suportados.</muted-link>`,
        fileContainsHeader: 'O arquivo contém cabeçalhos de coluna',
        column: ({name}: SpreadSheetColumnParams) => `Coluna ${name}`,
        fieldNotMapped: ({fieldName}: SpreadFieldNameParams) => `Ops! Um campo obrigatório ("${fieldName}") não foi mapeado. Por favor, revise e tente novamente.`,
        singleFieldMultipleColumns: ({fieldName}: SpreadFieldNameParams) => `Ops! Você mapeou um único campo ("${fieldName}") para várias colunas. Por favor, revise e tente novamente.`,
        emptyMappedField: ({fieldName}: SpreadFieldNameParams) => `Ops! O campo ("${fieldName}") contém um ou mais valores vazios. Por favor, revise e tente novamente.`,
        importSuccessfulTitle: 'Importação bem-sucedida',
        importCategoriesSuccessfulDescription: ({categories}: SpreadCategoriesParams) => (categories > 1 ? `${categories} categorias foram adicionadas.` : '1 categoria foi adicionada.'),
        importMembersSuccessfulDescription: ({added, updated}: ImportMembersSuccessfulDescriptionParams) => {
            if (!added && !updated) {
                return 'Nenhum membro foi adicionado ou atualizado.';
            }
            if (added && updated) {
                return `${added} membro${added > 1 ? 's' : ''} adicionado, ${updated} membro${updated > 1 ? 's' : ''} atualizado.`;
            }
            if (updated) {
                return updated > 1 ? `${updated} membros foram atualizados.` : '1 membro foi atualizado.';
            }
            return added > 1 ? `${added} membros foram adicionados.` : '1 membro foi adicionado.';
        },
        importTagsSuccessfulDescription: ({tags}: ImportTagsSuccessfulDescriptionParams) => (tags > 1 ? `${tags} tags foram adicionados.` : '1 tag foi adicionado.'),
        importMultiLevelTagsSuccessfulDescription: 'Tags de múltiplos níveis foram adicionadas.',
        importPerDiemRatesSuccessfulDescription: ({rates}: ImportPerDiemRatesSuccessfulDescriptionParams) =>
            rates > 1 ? `${rates} taxas de diárias foram adicionadas.` : '1 taxa de diária foi adicionada.',
        importFailedTitle: 'Importação falhou',
        importFailedDescription:
            'Por favor, certifique-se de que todos os campos estão preenchidos corretamente e tente novamente. Se o problema persistir, entre em contato com o Concierge.',
        importDescription: 'Escolha quais campos mapear da sua planilha clicando no menu suspenso ao lado de cada coluna importada abaixo.',
        sizeNotMet: 'O tamanho do arquivo deve ser maior que 0 bytes',
        invalidFileMessage:
            'O arquivo que você enviou está vazio ou contém dados inválidos. Por favor, certifique-se de que o arquivo está formatado corretamente e contém as informações necessárias antes de enviá-lo novamente.',
        importSpreadsheet: 'Importar planilha',
        downloadCSV: 'Baixar CSV',
    },
    receipt: {
        upload: 'Fazer upload de recibo',
        uploadMultiple: 'Fazer upload de recibos',
        dragReceiptBeforeEmail: 'Arraste um recibo para esta página, encaminhe um recibo para',
        dragReceiptsBeforeEmail: 'Arraste recibos para esta página, encaminhe recibos para',
        dragReceiptAfterEmail: 'ou escolha um arquivo para enviar abaixo.',
        dragReceiptsAfterEmail: 'ou escolha arquivos para enviar abaixo.',
        chooseReceipt: 'Escolha um recibo para enviar ou encaminhe um recibo para',
        chooseReceipts: 'Escolha recibos para enviar ou encaminhe recibos para',
        takePhoto: 'Tire uma foto',
        cameraAccess: 'O acesso à câmera é necessário para tirar fotos dos recibos.',
        deniedCameraAccess: 'O acesso à câmera ainda não foi concedido, por favor siga',
        deniedCameraAccessInstructions: 'essas instruções',
        cameraErrorTitle: 'Erro de câmera',
        cameraErrorMessage: 'Ocorreu um erro ao tirar a foto. Por favor, tente novamente.',
        locationAccessTitle: 'Permitir acesso à localização',
        locationAccessMessage: 'O acesso à localização nos ajuda a manter seu fuso horário e moeda precisos onde quer que você vá.',
        locationErrorTitle: 'Permitir acesso à localização',
        locationErrorMessage: 'O acesso à localização nos ajuda a manter seu fuso horário e moeda precisos onde quer que você vá.',
        allowLocationFromSetting: `O acesso à localização nos ajuda a manter seu fuso horário e moeda precisos onde quer que você vá. Por favor, permita o acesso à localização nas configurações de permissão do seu dispositivo.`,
        dropTitle: 'Deixe ir',
        dropMessage: 'Solte seu arquivo aqui',
        flash: 'flash',
        multiScan: 'multi-scan',
        shutter: 'obturador',
        gallery: 'galeria',
        deleteReceipt: 'Excluir recibo',
        deleteConfirmation: 'Tem certeza de que deseja excluir este recibo?',
        addReceipt: 'Adicionar recibo',
        scanFailed: 'O recibo não pôde ser escaneado, pois está faltando o comerciante, a data ou o valor.',
    },
    quickAction: {
        scanReceipt: 'Escanear recibo',
        recordDistance: 'Rastrear distância',
        requestMoney: 'Criar despesa',
        perDiem: 'Criar per diem',
        splitBill: 'Dividir despesa',
        splitScan: 'Dividir recibo',
        splitDistance: 'Dividir distância',
        paySomeone: ({name}: PaySomeoneParams = {}) => `Pagar ${name ?? 'alguém'}`,
        assignTask: 'Atribuir tarefa',
        header: 'Ação rápida',
        noLongerHaveReportAccess: 'Você não tem mais acesso ao seu destino de ação rápida anterior. Escolha um novo abaixo.',
        updateDestination: 'Atualizar destino',
        createReport: 'Criar relatório',
    },
    iou: {
        amount: 'Quantia',
        taxAmount: 'Valor do imposto',
        taxRate: 'Taxa de imposto',
        approve: ({
            formattedAmount,
        }: {
            formattedAmount?: string;
        } = {}) => (formattedAmount ? `Aprovar ${formattedAmount}` : 'Aprovar'),
        approved: 'Aprovado',
        cash: 'Dinheiro',
        card: 'Cartão',
        original: 'Original',
        split: 'Dividir',
        splitExpense: 'Dividir despesa',
        splitExpenseSubtitle: ({amount, merchant}: SplitExpenseSubtitleParams) => `${amount} de ${merchant}`,
        addSplit: 'Adicionar divisão',
        totalAmountGreaterThanOriginal: ({amount}: TotalAmountGreaterOrLessThanOriginalParams) => `O valor total é ${amount} maior que a despesa original.`,
        totalAmountLessThanOriginal: ({amount}: TotalAmountGreaterOrLessThanOriginalParams) => `O valor total é ${amount} a menos que a despesa original.`,
        splitExpenseZeroAmount: 'Por favor, insira um valor válido antes de continuar.',
        splitExpenseEditTitle: ({amount, merchant}: SplitExpenseEditTitleParams) => `Editar ${amount} para ${merchant}`,
        removeSplit: 'Remover divisão',
        paySomeone: ({name}: PaySomeoneParams = {}) => `Pagar ${name ?? 'alguém'}`,
        expense: 'Despesa',
        categorize: 'Categorizar',
        share: 'Compartilhar',
        participants: 'Participantes',
        createExpense: 'Criar despesa',
        trackDistance: 'Rastrear distância',
        createExpenses: ({expensesNumber}: CreateExpensesParams) => `Criar ${expensesNumber} despesas`,
        removeExpense: 'Remover despesa',
        removeThisExpense: 'Remover esta despesa',
        removeExpenseConfirmation: 'Tem certeza de que deseja remover este recibo? Esta ação não pode ser desfeita.',
        addExpense: 'Adicionar despesa',
        chooseRecipient: 'Escolher destinatário',
        createExpenseWithAmount: ({amount}: {amount: string}) => `Criar despesa de ${amount}`,
        confirmDetails: 'Confirmar detalhes',
        pay: 'Pagar',
        cancelPayment: 'Cancelar pagamento',
        cancelPaymentConfirmation: 'Tem certeza de que deseja cancelar este pagamento?',
        viewDetails: 'Ver detalhes',
        pending: 'Pendente',
        canceled: 'Cancelado',
        posted: 'Publicado',
        deleteReceipt: 'Excluir recibo',
        deletedTransaction: ({amount, merchant}: DeleteTransactionParams) => `excluiu uma despesa (${amount} para ${merchant})`,
        movedFromReport: ({reportName}: MovedFromReportParams) => `moveu uma despesa${reportName ? `de ${reportName}` : ''}`,
        movedTransaction: ({reportUrl, reportName}: MovedTransactionParams) => `moveu esta despesa${reportName ? `para <a href="${reportUrl}">${reportName}</a>` : ''}`,
        unreportedTransaction: 'movei esta despesa para o seu espaço pessoal',
        pendingMatchWithCreditCard: 'Recibo pendente de correspondência com transação do cartão',
        pendingMatch: 'Partida pendente',
        pendingMatchWithCreditCardDescription: 'Recibo pendente de correspondência com transação do cartão. Marcar como dinheiro para cancelar.',
        markAsCash: 'Marcar como dinheiro',
        routePending: 'Rota pendente...',
        receiptScanning: () => ({
            one: 'Escaneando recibo...',
            other: 'Digitalização de recibos...',
        }),
        scanMultipleReceipts: 'Digitalizar vários recibos',
        scanMultipleReceiptsDescription: 'Tire fotos de todos os seus recibos de uma vez, depois confirme os detalhes você mesmo ou deixe o SmartScan cuidar disso.',
        receiptScanInProgress: 'Digitalização de recibo em andamento',
        receiptScanInProgressDescription: 'Digitalização do recibo em andamento. Verifique mais tarde ou insira os detalhes agora.',
        removeFromReport: 'Remover do relatório',
        moveToPersonalSpace: 'Mover despesas para o espaço pessoal',
        duplicateTransaction: ({isSubmitted}: DuplicateTransactionParams) =>
            !isSubmitted
                ? 'Despesas duplicadas potenciais identificadas. Revise as duplicatas para permitir o envio.'
                : 'Despesas duplicadas potenciais identificadas. Revise os duplicados para permitir a aprovação.',
        receiptIssuesFound: () => ({
            one: 'Problema encontrado',
            other: 'Problemas encontrados',
        }),
        fieldPending: 'Pendente...',
        defaultRate: 'Taxa padrão',
        receiptMissingDetails: 'Recibo faltando detalhes',
        missingAmount: 'Quantia faltante',
        missingMerchant: 'Comerciante ausente',
        receiptStatusTitle: 'Escaneando…',
        receiptStatusText: 'Somente você pode ver este recibo enquanto ele está sendo escaneado. Verifique mais tarde ou insira os detalhes agora.',
        receiptScanningFailed: 'A digitalização do recibo falhou. Por favor, insira os detalhes manualmente.',
        transactionPendingDescription: 'Transação pendente. Pode levar alguns dias para ser registrada.',
        companyInfo: 'Informações da empresa',
        companyInfoDescription: 'Precisamos de mais alguns detalhes antes que você possa enviar sua primeira fatura.',
        yourCompanyName: 'Nome da sua empresa',
        yourCompanyWebsite: 'O site da sua empresa',
        yourCompanyWebsiteNote: 'Se você não tiver um site, pode fornecer o perfil da sua empresa no LinkedIn ou nas redes sociais.',
        invalidDomainError: 'Você inseriu um domínio inválido. Para continuar, insira um domínio válido.',
        publicDomainError: 'Você entrou em um domínio público. Para continuar, por favor, insira um domínio privado.',
        // TODO: This key should be deprecated. More details: https://github.com/Expensify/App/pull/59653#discussion_r2028653252
        expenseCountWithStatus: ({scanningReceipts = 0, pendingReceipts = 0}: RequestCountParams) => {
            const statusText: string[] = [];
            if (scanningReceipts > 0) {
                statusText.push(`${scanningReceipts} escaneando`);
            }
            if (pendingReceipts > 0) {
                statusText.push(`${pendingReceipts} pendentes`);
            }
            return {
                one: statusText.length > 0 ? `1 despesa (${statusText.join(', ')})` : `1 despesa`,
                other: (count: number) => (statusText.length > 0 ? `${count} despesas (${statusText.join(', ')})` : `${count} despesas`),
            };
        },
        expenseCount: () => {
            return {
                one: '1 despesa',
                other: (count: number) => `${count} despesas`,
            };
        },
        deleteExpense: () => ({
            one: 'Excluir despesa',
            other: 'Excluir despesas',
        }),
        deleteConfirmation: () => ({
            one: 'Tem certeza de que deseja excluir esta despesa?',
            other: 'Tem certeza de que deseja excluir estas despesas?',
        }),
        deleteReport: 'Excluir relatório',
        deleteReportConfirmation: 'Tem certeza de que deseja excluir este relatório?',
        settledExpensify: 'Pago',
        done: 'Concluído',
        settledElsewhere: 'Pago em outro lugar',
        individual: 'Individual',
        business: 'Negócio',
        settleExpensify: ({formattedAmount}: SettleExpensifyCardParams) => (formattedAmount ? `Pague ${formattedAmount} com Expensify` : `Pague com Expensify`),
        settlePersonal: ({formattedAmount}: SettleExpensifyCardParams) => (formattedAmount ? `Pagar ${formattedAmount} como indivíduo` : `Pagar com conta pessoal`),
        settleWallet: ({formattedAmount}: SettleExpensifyCardParams) => (formattedAmount ? `Pagar ${formattedAmount} com carteira` : `Pagar com carteira`),
        settlePayment: ({formattedAmount}: SettleExpensifyCardParams) => `Pagar ${formattedAmount}`,
        settleBusiness: ({formattedAmount}: SettleExpensifyCardParams) => (formattedAmount ? `Pagar ${formattedAmount} como empresa` : `Pagar com conta empresarial`),
        payElsewhere: ({formattedAmount}: SettleExpensifyCardParams) => (formattedAmount ? `Marcar ${formattedAmount} como pago` : `Marcar como pago`),
        settleInvoicePersonal: ({amount, last4Digits}: BusinessBankAccountParams) => (amount ? `Pago ${amount} com conta pessoal ${last4Digits}` : `Pago com conta pessoal`),
        settleInvoiceBusiness: ({amount, last4Digits}: BusinessBankAccountParams) => (amount ? `Pago ${amount} com conta empresarial ${last4Digits}` : `Pago com conta empresarial`),
        payWithPolicy: ({formattedAmount, policyName}: SettleExpensifyCardParams & {policyName: string}) =>
            formattedAmount ? `Pagar ${formattedAmount} via ${policyName}` : `Pagar via ${policyName}`,
        businessBankAccount: ({amount, last4Digits}: BusinessBankAccountParams) => (amount ? `Pago ${amount} com conta bancária ${last4Digits}` : `Pago com conta bancária ${last4Digits}`),
        automaticallyPaidWithBusinessBankAccount: ({amount, last4Digits}: BusinessBankAccountParams) =>
            `pago ${amount ? `${amount} ` : ''}com a conta bancária terminada em ${last4Digits} via <a href="${CONST.CONFIGURE_EXPENSE_REPORT_RULES_HELP_URL}">regras do espaço de trabalho</a>`,
        invoicePersonalBank: ({lastFour}: BankAccountLastFourParams) => `Conta pessoal • ${lastFour}`,
        invoiceBusinessBank: ({lastFour}: BankAccountLastFourParams) => `Conta empresarial • ${lastFour}`,
        nextStep: 'Próximos passos',
        finished: 'Concluído',
        sendInvoice: ({amount}: RequestAmountParams) => `Enviar fatura de ${amount}`,
        submitAmount: ({amount}: RequestAmountParams) => `Enviar ${amount}`,
        expenseAmount: ({formattedAmount, comment}: RequestedAmountMessageParams) => `${formattedAmount}${comment ? `para ${comment}` : ''}`,
        submitted: ({memo}: SubmittedWithMemoParams) => `enviado${memo ? `, dizendo ${memo}` : ''}`,
        automaticallySubmitted: `enviado via <a href="${CONST.SELECT_WORKFLOWS_HELP_URL}">adiar envios</a>`,
        trackedAmount: ({formattedAmount, comment}: RequestedAmountMessageParams) => `rastreamento ${formattedAmount}${comment ? `para ${comment}` : ''}`,
        splitAmount: ({amount}: SplitAmountParams) => `dividir ${amount}`,
        didSplitAmount: ({formattedAmount, comment}: DidSplitAmountMessageParams) => `dividir ${formattedAmount}${comment ? `para ${comment}` : ''}`,
        yourSplit: ({amount}: UserSplitParams) => `Sua parte ${amount}`,
        payerOwesAmount: ({payer, amount, comment}: PayerOwesAmountParams) => `${payer} deve ${amount}${comment ? `para ${comment}` : ''}`,
        payerOwes: ({payer}: PayerOwesParams) => `${payer} deve:`,
        payerPaidAmount: ({payer, amount}: PayerPaidAmountParams) => `${payer ? `${payer} ` : ''} pagou ${amount}`,
        payerPaid: ({payer}: PayerPaidParams) => `${payer} pagou:`,
        payerSpentAmount: ({payer, amount}: PayerPaidAmountParams) => `${payer} gastou ${amount}`,
        payerSpent: ({payer}: PayerPaidParams) => `${payer} gastou:`,
        managerApproved: ({manager}: ManagerApprovedParams) => `${manager} aprovou:`,
        managerApprovedAmount: ({manager, amount}: ManagerApprovedAmountParams) => `${manager} aprovou ${amount}`,
        payerSettled: ({amount}: PayerSettledParams) => `pago ${amount}`,
        payerSettledWithMissingBankAccount: ({amount}: PayerSettledParams) => `pago ${amount}. Adicione uma conta bancária para receber seu pagamento.`,
        automaticallyApproved: `aprovado via <a href="${CONST.CONFIGURE_EXPENSE_REPORT_RULES_HELP_URL}">regras do workspace</a>`,
        approvedAmount: ({amount}: ApprovedAmountParams) => `aprovado ${amount}`,
        approvedMessage: `aprovado`,
        unapproved: `não aprovado`,
        automaticallyForwarded: `aprovado via <a href="${CONST.CONFIGURE_EXPENSE_REPORT_RULES_HELP_URL}">regras do workspace</a>`,
        forwarded: `aprovado`,
        rejectedThisReport: 'rejeitou este relatório',
        waitingOnBankAccount: ({submitterDisplayName}: WaitingOnBankAccountParams) => `iniciou o pagamento, mas está aguardando ${submitterDisplayName} adicionar uma conta bancária.`,
        adminCanceledRequest: ({manager}: AdminCanceledRequestParams) => `${manager ? `${manager}: ` : ''} cancelou o pagamento`,
        canceledRequest: ({amount, submitterDisplayName}: CanceledRequestParams) =>
            `cancelou o pagamento de ${amount}, porque ${submitterDisplayName} não ativou sua Expensify Wallet dentro de 30 dias`,
        settledAfterAddedBankAccount: ({submitterDisplayName, amount}: SettledAfterAddedBankAccountParams) =>
            `${submitterDisplayName} adicionou uma conta bancária. O pagamento de ${amount} foi realizado.`,
        paidElsewhere: ({payer}: PaidElsewhereParams = {}) => `${payer ? `${payer} ` : ''}marcado como pago`,
        paidWithExpensify: ({payer}: PaidWithExpensifyParams = {}) => `${payer ? `${payer} ` : ''}pago com carteira`,
        automaticallyPaidWithExpensify: ({payer}: PaidWithExpensifyParams = {}) =>
            `${payer ? `${payer} ` : ''} pagou com Expensify via <a href="${CONST.CONFIGURE_EXPENSE_REPORT_RULES_HELP_URL}">regras do workspace</a>`,
        noReimbursableExpenses: 'Este relatório possui um valor inválido',
        pendingConversionMessage: 'O total será atualizado quando você estiver online novamente.',
        changedTheExpense: 'alterou a despesa',
        setTheRequest: ({valueName, newValueToDisplay}: SetTheRequestParams) => `o ${valueName} para ${newValueToDisplay}`,
        setTheDistanceMerchant: ({translatedChangedField, newMerchant, newAmountToDisplay}: SetTheDistanceMerchantParams) =>
            `defina o ${translatedChangedField} para ${newMerchant}, o que definiu o valor para ${newAmountToDisplay}`,
        removedTheRequest: ({valueName, oldValueToDisplay}: RemovedTheRequestParams) => `o ${valueName} (anteriormente ${oldValueToDisplay})`,
        updatedTheRequest: ({valueName, newValueToDisplay, oldValueToDisplay}: UpdatedTheRequestParams) => `o ${valueName} para ${newValueToDisplay} (anteriormente ${oldValueToDisplay})`,
        updatedTheDistanceMerchant: ({translatedChangedField, newMerchant, oldMerchant, newAmountToDisplay, oldAmountToDisplay}: UpdatedTheDistanceMerchantParams) =>
            `alterou o ${translatedChangedField} para ${newMerchant} (anteriormente ${oldMerchant}), o que atualizou o valor para ${newAmountToDisplay} (anteriormente ${oldAmountToDisplay})`,
        threadExpenseReportName: ({formattedAmount, comment}: ThreadRequestReportNameParams) => `${formattedAmount} ${comment ? `para ${comment}` : 'despesa'}`,
        invoiceReportName: ({linkedReportID}: OriginalMessage<typeof CONST.REPORT.ACTIONS.TYPE.REPORT_PREVIEW>) => `Relatório de Fatura nº ${linkedReportID}`,
        threadPaySomeoneReportName: ({formattedAmount, comment}: ThreadSentMoneyReportNameParams) => `${formattedAmount} enviado${comment ? `para ${comment}` : ''}`,
        movedFromPersonalSpace: ({workspaceName, reportName}: MovedFromPersonalSpaceParams) => `moveu a despesa do espaço pessoal para ${workspaceName ?? `conversar com ${reportName}`}`,
        movedToPersonalSpace: 'movido despesa para o espaço pessoal',
        tagSelection: 'Selecione uma tag para organizar melhor seus gastos.',
        categorySelection: 'Selecione uma categoria para organizar melhor seus gastos.',
        error: {
            invalidCategoryLength: 'O nome da categoria excede 255 caracteres. Por favor, reduza-o ou escolha uma categoria diferente.',
            invalidTagLength: 'O nome da tag excede 255 caracteres. Por favor, reduza-o ou escolha uma tag diferente.',
            invalidAmount: 'Por favor, insira um valor válido antes de continuar.',
            invalidIntegerAmount: 'Por favor, insira um valor em dólares inteiros antes de continuar.',
            invalidTaxAmount: ({amount}: RequestAmountParams) => `O valor máximo do imposto é ${amount}`,
            invalidSplit: 'A soma das divisões deve ser igual ao valor total',
            invalidSplitParticipants: 'Por favor, insira um valor maior que zero para pelo menos dois participantes.',
            invalidSplitYourself: 'Por favor, insira um valor diferente de zero para sua divisão.',
            noParticipantSelected: 'Por favor, selecione um participante',
            other: 'Erro inesperado. Por favor, tente novamente mais tarde.',
            genericCreateFailureMessage: 'Erro inesperado ao enviar esta despesa. Por favor, tente novamente mais tarde.',
            genericCreateInvoiceFailureMessage: 'Erro inesperado ao enviar esta fatura. Por favor, tente novamente mais tarde.',
            genericHoldExpenseFailureMessage: 'Erro inesperado ao reter esta despesa. Por favor, tente novamente mais tarde.',
            genericUnholdExpenseFailureMessage: 'Erro inesperado ao remover esta despesa da retenção. Por favor, tente novamente mais tarde.',
            receiptDeleteFailureError: 'Erro inesperado ao excluir este recibo. Por favor, tente novamente mais tarde.',
            receiptFailureMessage: 'Houve um erro ao enviar seu recibo. Por favor,',
            receiptFailureMessageShort: 'Houve um erro ao enviar seu recibo.',
            tryAgainMessage: 'tente novamente',
            saveFileMessage: 'salvar o recibo',
            uploadLaterMessage: 'para enviar mais tarde.',
            genericDeleteFailureMessage: 'Erro inesperado ao excluir esta despesa. Por favor, tente novamente mais tarde.',
            genericEditFailureMessage: 'Erro inesperado ao editar esta despesa. Por favor, tente novamente mais tarde.',
            genericSmartscanFailureMessage: 'A transação está com campos faltando',
            duplicateWaypointsErrorMessage: 'Por favor, remova os pontos de passagem duplicados.',
            atLeastTwoDifferentWaypoints: 'Por favor, insira pelo menos dois endereços diferentes.',
            splitExpenseMultipleParticipantsErrorMessage: 'Uma despesa não pode ser dividida entre um espaço de trabalho e outros membros. Por favor, atualize sua seleção.',
            invalidMerchant: 'Por favor, insira um comerciante válido',
            atLeastOneAttendee: 'Pelo menos um participante deve ser selecionado',
            invalidQuantity: 'Por favor, insira uma quantidade válida',
            quantityGreaterThanZero: 'A quantidade deve ser maior que zero',
            invalidSubrateLength: 'Deve haver pelo menos uma subtarifa',
            invalidRate: 'Taxa não válida para este espaço de trabalho. Por favor, selecione uma taxa disponível no espaço de trabalho.',
        },
        dismissReceiptError: 'Dispensar erro',
        dismissReceiptErrorConfirmation: 'Atenção! Ignorar este erro removerá seu recibo enviado completamente. Tem certeza?',
        waitingOnEnabledWallet: ({submitterDisplayName}: WaitingOnBankAccountParams) => `começou a acertar. O pagamento está em espera até que ${submitterDisplayName} ative sua carteira.`,
        enableWallet: 'Ativar carteira',
        hold: 'Manter',
        unhold: 'Remover retenção',
        holdExpense: 'Reter despesa',
        unholdExpense: 'Desbloquear despesa',
        heldExpense: 'mantido esta despesa',
        unheldExpense: 'liberou esta despesa',
        moveUnreportedExpense: 'Mover despesa não relatada',
        addUnreportedExpense: 'Adicionar despesa não relatada',
        selectUnreportedExpense: 'Selecione pelo menos uma despesa para adicionar ao relatório.',
        emptyStateUnreportedExpenseTitle: 'Nenhuma despesa não relatada',
        emptyStateUnreportedExpenseSubtitle: 'Parece que você não tem nenhuma despesa não relatada. Tente criar uma abaixo.',
        addUnreportedExpenseConfirm: 'Adicionar ao relatório',
        explainHold: 'Explique por que você está retendo esta despesa.',
        undoSubmit: 'Desfazer envio',
        retracted: 'retraído',
        undoClose: 'Desfazer fechamento',
        reopened: 'reaberto',
        reopenReport: 'Reabrir relatório',
        reopenExportedReportConfirmation: ({connectionName}: {connectionName: string}) =>
            `Este relatório já foi exportado para ${connectionName}. Alterá-lo pode levar a discrepâncias de dados. Tem certeza de que deseja reabrir este relatório?`,
        reason: 'Razão',
        holdReasonRequired: 'É necessário fornecer um motivo ao reter.',
        expenseWasPutOnHold: 'Despesa foi colocada em espera',
        expenseOnHold: 'Esta despesa foi colocada em espera. Por favor, reveja os comentários para os próximos passos.',
        expensesOnHold: 'Todas as despesas foram suspensas. Por favor, revise os comentários para os próximos passos.',
        expenseDuplicate: 'Esta despesa tem detalhes semelhantes a outra. Por favor, revise os duplicados para continuar.',
        someDuplicatesArePaid: 'Alguns desses duplicados já foram aprovados ou pagos.',
        reviewDuplicates: 'Revisar duplicatas',
        keepAll: 'Manter tudo',
        confirmApprove: 'Confirmar valor de aprovação',
        confirmApprovalAmount: 'Aprovar apenas despesas em conformidade, ou aprovar o relatório inteiro.',
        confirmApprovalAllHoldAmount: () => ({
            one: 'Esta despesa está em espera. Você quer aprovar mesmo assim?',
            other: 'Essas despesas estão em espera. Você quer aprovar mesmo assim?',
        }),
        confirmPay: 'Confirmar valor do pagamento',
        confirmPayAmount: 'Pague o que não está em espera, ou pague o relatório inteiro.',
        confirmPayAllHoldAmount: () => ({
            one: 'Esta despesa está em espera. Você quer pagar mesmo assim?',
            other: 'Essas despesas estão em espera. Você quer pagar mesmo assim?',
        }),
        payOnly: 'Pagar apenas',
        approveOnly: 'Aprovar apenas',
        holdEducationalTitle: 'Esta solicitação está em andamento',
        holdEducationalText: 'aguarde',
        whatIsHoldExplain: 'Colocar em espera é como apertar "pausa" em uma despesa para solicitar mais detalhes antes da aprovação ou pagamento.',
        holdIsLeftBehind: 'Despesas retidas são movidas para outro relatório após aprovação ou pagamento.',
        unholdWhenReady: 'Os aprovadores podem liberar despesas quando estiverem prontas para aprovação ou pagamento.',
        changePolicyEducational: {
            title: 'Você moveu este relatório!',
            description: 'Verifique novamente esses itens, que tendem a mudar ao mover relatórios para um novo espaço de trabalho.',
            reCategorize: '<strong>Recategorize quaisquer despesas</strong> para cumprir as regras do espaço de trabalho.',
            workflows: 'Este relatório pode agora estar sujeito a um <strong>fluxo de aprovação</strong> diferente.',
        },
        changeWorkspace: 'Alterar espaço de trabalho',
        set: 'set',
        changed: 'alterado',
        removed: 'removido',
        transactionPending: 'Transação pendente.',
        chooseARate: 'Selecione uma taxa de reembolso por milha ou quilômetro para o espaço de trabalho',
        unapprove: 'Desaprovar',
        unapproveReport: 'Desaprovar relatório',
        headsUp: 'Atenção!',
        unapproveWithIntegrationWarning: ({accountingIntegration}: UnapproveWithIntegrationWarningParams) =>
            `Este relatório já foi exportado para ${accountingIntegration}. Alterá-lo pode levar a discrepâncias de dados. Tem certeza de que deseja desaprovar este relatório?`,
        reimbursable: 'reembolsável',
        nonReimbursable: 'não reembolsável',
        bookingPending: 'Esta reserva está pendente',
        bookingPendingDescription: 'Esta reserva está pendente porque ainda não foi paga.',
        bookingArchived: 'Esta reserva está arquivada',
        bookingArchivedDescription: 'Esta reserva está arquivada porque a data da viagem já passou. Adicione uma despesa para o valor final, se necessário.',
        attendees: 'Participantes',
        whoIsYourAccountant: 'Quem é o seu contador?',
        paymentComplete: 'Pagamento concluído',
        time: 'Tempo',
        startDate: 'Data de início',
        endDate: 'Data de término',
        startTime: 'Hora de início',
        endTime: 'Hora de término',
        deleteSubrate: 'Excluir subrate',
        deleteSubrateConfirmation: 'Tem certeza de que deseja excluir esta subtarifa?',
        quantity: 'Quantidade',
        subrateSelection: 'Selecione uma sub-taxa e insira uma quantidade.',
        qty: 'Qtd.',
        firstDayText: () => ({
            one: `Primeiro dia: 1 hora`,
            other: (count: number) => `Primeiro dia: ${count.toFixed(2)} horas`,
        }),
        lastDayText: () => ({
            one: `Último dia: 1 hora`,
            other: (count: number) => `Último dia: ${count.toFixed(2)} horas`,
        }),
        tripLengthText: () => ({
            one: `Viagem: 1 dia inteiro`,
            other: (count: number) => `Viagem: ${count} dias completos`,
        }),
        dates: 'Datas',
        rates: 'Taxas',
        submitsTo: ({name}: SubmitsToParams) => `Envia para ${name}`,
        moveExpenses: () => ({one: 'Mover despesa', other: 'Mover despesas'}),
    },
    transactionMerge: {
        listPage: {
            header: 'Mesclar despesas',
            noEligibleExpenseFound: 'Nenhuma despesa elegível encontrada',
            noEligibleExpenseFoundSubtitle: `Você não tem despesas que possam ser mescladas com esta. <a href="${CONST.HELP_DOC_LINKS.MERGE_EXPENSES}">Saiba mais</a> sobre despesas elegíveis.`,
            selectTransactionToMerge: ({reportName}: {reportName: string}) =>
                `Selecione uma <a href="${CONST.HELP_DOC_LINKS.MERGE_EXPENSES}">despesa elegível</a> para mesclar <strong>${reportName}</strong>.`,
        },
        receiptPage: {
            header: 'Selecionar recibo',
            pageTitle: 'Selecione o recibo que deseja manter:',
        },
        detailsPage: {
            header: 'Selecionar detalhes',
            pageTitle: 'Selecione os detalhes que deseja manter:',
            noDifferences: 'Nenhuma diferença encontrada entre as transações',
            pleaseSelectError: ({field}: {field: string}) => `Por favor selecione um(a) ${field}`,
            selectAllDetailsError: 'Selecione todos os detalhes antes de continuar.',
        },
        confirmationPage: {
            header: 'Confirmar detalhes',
            pageTitle: 'Confirme os detalhes que deseja manter. Os demais serão excluídos.',
            confirmButton: 'Mesclar despesas',
        },
    },
    share: {
        shareToExpensify: 'Compartilhar no Expensify',
        messageInputLabel: 'Mensagem',
    },
    notificationPreferencesPage: {
        header: 'Preferências de notificações',
        label: 'Notifique-me sobre novas mensagens',
        notificationPreferences: {
            always: 'Imediatamente',
            daily: 'Diário',
            mute: 'Silenciar',
            hidden: 'Hidden',
        },
    },
    loginField: {
        numberHasNotBeenValidated: 'O número não foi validado. Clique no botão para reenviar o link de validação via mensagem de texto.',
        emailHasNotBeenValidated: 'O e-mail não foi validado. Clique no botão para reenviar o link de validação via mensagem de texto.',
    },
    avatarWithImagePicker: {
        uploadPhoto: 'Carregar foto',
        removePhoto: 'Remover foto',
        editImage: 'Editar foto',
        viewPhoto: 'Ver foto',
        imageUploadFailed: 'Falha no upload da imagem',
        deleteWorkspaceError: 'Desculpe, houve um problema inesperado ao excluir o avatar do seu espaço de trabalho.',
        sizeExceeded: ({maxUploadSizeInMB}: SizeExceededParams) => `A imagem selecionada excede o tamanho máximo de upload de ${maxUploadSizeInMB} MB.`,
        resolutionConstraints: ({minHeightInPx, minWidthInPx, maxHeightInPx, maxWidthInPx}: ResolutionConstraintsParams) =>
            `Por favor, carregue uma imagem maior que ${minHeightInPx}x${minWidthInPx} pixels e menor que ${maxHeightInPx}x${maxWidthInPx} pixels.`,
        notAllowedExtension: ({allowedExtensions}: NotAllowedExtensionParams) => `A foto de perfil deve ser de um dos seguintes tipos: ${allowedExtensions.join(', ')}.`,
    },
    modal: {
        backdropLabel: 'Fundo do Modal',
    },
    profilePage: {
        profile: 'Perfil',
        preferredPronouns: 'Pronomes preferidos',
        selectYourPronouns: 'Selecione seus pronomes',
        selfSelectYourPronoun: 'Selecione seu pronome',
        emailAddress: 'Endereço de e-mail',
        setMyTimezoneAutomatically: 'Defina meu fuso horário automaticamente',
        timezone: 'Fuso horário',
        invalidFileMessage: 'Arquivo inválido. Por favor, tente uma imagem diferente.',
        avatarUploadFailureMessage: 'Ocorreu um erro ao enviar o avatar. Por favor, tente novamente.',
        online: 'Online',
        offline: 'Offline',
        syncing: 'Sincronizando',
        profileAvatar: 'Avatar do perfil',
        publicSection: {
            title: 'Público',
            subtitle: 'Esses detalhes são exibidos no seu perfil público. Qualquer pessoa pode vê-los.',
        },
        privateSection: {
            title: 'Privado',
            subtitle: 'Esses detalhes são usados para viagens e pagamentos. Eles nunca são exibidos no seu perfil público.',
        },
    },
    securityPage: {
        title: 'Opções de segurança',
        subtitle: 'Ative a autenticação de dois fatores para manter sua conta segura.',
        goToSecurity: 'Voltar para a página de segurança',
    },
    shareCodePage: {
        title: 'Seu código',
        subtitle: 'Convide membros para o Expensify compartilhando seu código QR pessoal ou link de indicação.',
    },
    pronounsPage: {
        pronouns: 'Pronomes',
        isShownOnProfile: 'Seus pronomes são exibidos no seu perfil.',
        placeholderText: 'Pesquisar para ver opções',
    },
    contacts: {
        contactMethod: 'Método de contato',
        contactMethods: 'Métodos de contato',
        featureRequiresValidate: 'Este recurso requer que você valide sua conta.',
        validateAccount: 'Valide sua conta',
        helpTextBeforeEmail: 'Adicione mais maneiras para as pessoas encontrarem você e encaminharem recibos para',
        helpTextAfterEmail: 'de vários endereços de e-mail.',
        pleaseVerify: 'Por favor, verifique este método de contato',
        getInTouch: 'Sempre que precisarmos entrar em contato com você, usaremos este método de contato.',
        enterMagicCode: ({contactMethod}: EnterMagicCodeParams) => `Por favor, insira o código mágico enviado para ${contactMethod}. Ele deve chegar em um ou dois minutos.`,
        setAsDefault: 'Definir como padrão',
        yourDefaultContactMethod: 'Este é o seu método de contato padrão atual. Antes de poder excluí-lo, você precisará escolher outro método de contato e clicar em “Definir como padrão”.',
        removeContactMethod: 'Remover método de contato',
        removeAreYouSure: 'Tem certeza de que deseja remover este método de contato? Esta ação não pode ser desfeita.',
        failedNewContact: 'Falha ao adicionar este método de contato.',
        genericFailureMessages: {
            requestContactMethodValidateCode: 'Falha ao enviar um novo código mágico. Por favor, aguarde um pouco e tente novamente.',
            validateSecondaryLogin: 'Código mágico incorreto ou inválido. Por favor, tente novamente ou solicite um novo código.',
            deleteContactMethod: 'Falha ao excluir o método de contato. Por favor, entre em contato com o Concierge para obter ajuda.',
            setDefaultContactMethod: 'Falha ao definir um novo método de contato padrão. Por favor, entre em contato com o Concierge para obter ajuda.',
            addContactMethod: 'Falha ao adicionar este método de contato. Por favor, entre em contato com o Concierge para obter ajuda.',
            enteredMethodIsAlreadySubmitted: 'Este método de contato já existe',
            passwordRequired: 'senha necessária.',
            contactMethodRequired: 'Método de contato é obrigatório',
            invalidContactMethod: 'Método de contato inválido',
        },
        newContactMethod: 'Novo método de contato',
        goBackContactMethods: 'Voltar para métodos de contato',
    },
    // cspell:disable
    pronouns: {
        coCos: 'Co / Cos',
        eEyEmEir: 'E / Ey / Em / Eir',
        faeFaer: 'Fae / Faer',
        heHimHis: 'Ele / Dele / Seu',
        heHimHisTheyThemTheirs: 'Ele / Dele / Eles / Deles',
        sheHerHers: 'Ela / Dela / Delas',
        sheHerHersTheyThemTheirs: 'Ela / Delas / Eles / Deles',
        merMers: 'Mer / Mers',
        neNirNirs: 'Ne / Nir / Nirs',
        neeNerNers: 'Nee / Ner / Ners',
        perPers: 'Per / Pers',
        theyThemTheirs: 'Eles / Deles / Deles',
        thonThons: 'Thon / Thons',
        veVerVis: 'Ve / Ver / Vis',
        viVir: 'Vi / Vir',
        xeXemXyr: 'Xe / Xem / Xyr',
        zeZieZirHir: 'Ze / Zie / Zir / Hir',
        zeHirHirs: 'Ze / Hir',
        callMeByMyName: 'Chame-me pelo meu nome',
    },
    // cspell:enable
    displayNamePage: {
        headerTitle: 'Nome de exibição',
        isShownOnProfile: 'Seu nome de exibição é mostrado no seu perfil.',
    },
    timezonePage: {
        timezone: 'Fuso horário',
        isShownOnProfile: 'Seu fuso horário é exibido no seu perfil.',
        getLocationAutomatically: 'Determinar automaticamente sua localização',
    },
    updateRequiredView: {
        updateRequired: 'Atualização necessária',
        pleaseInstall: 'Por favor, atualize para a versão mais recente do New Expensify.',
        pleaseInstallExpensifyClassic: 'Por favor, instale a versão mais recente do Expensify.',
        toGetLatestChanges: 'Para celular ou desktop, baixe e instale a versão mais recente. Para web, atualize seu navegador.',
        newAppNotAvailable: 'O novo aplicativo Expensify não está mais disponível.',
    },
    initialSettingsPage: {
        about: 'Sobre',
        aboutPage: {
            description: 'O novo aplicativo Expensify é desenvolvido por uma comunidade de desenvolvedores de código aberto de todo o mundo. Ajude-nos a construir o futuro do Expensify.',
            appDownloadLinks: 'Links para download do app',
            viewKeyboardShortcuts: 'Ver atalhos de teclado',
            viewTheCode: 'Ver o código',
            viewOpenJobs: 'Ver vagas abertas',
            reportABug: 'Relatar um bug',
            troubleshoot: 'Solução de problemas',
        },
        appDownloadLinks: {
            android: {
                label: 'Android',
            },
            ios: {
                label: 'iOS',
            },
            desktop: {
                label: 'macOS',
            },
        },
        troubleshoot: {
            clearCacheAndRestart: 'Limpar cache e reiniciar',
            viewConsole: 'Ver console de depuração',
            debugConsole: 'Console de depuração',
            description:
                '<muted-text>Use as ferramentas abaixo para ajudar a solucionar problemas na experiência da Expensify. Se você encontrar algum problema, <concierge-link>envie um bug</concierge-link>.</muted-text>',
            confirmResetDescription: 'Todas as mensagens de rascunho não enviadas serão perdidas, mas o restante dos seus dados está seguro.',
            resetAndRefresh: 'Redefinir e atualizar',
            clientSideLogging: 'Registro no lado do cliente',
            noLogsToShare: 'Sem registros para compartilhar',
            useProfiling: 'Usar perfilamento',
            profileTrace: 'Rastreamento de perfil',
            results: 'Resultados',
            releaseOptions: 'Opções de lançamento',
            testingPreferences: 'Testando preferências',
            useStagingServer: 'Usar Servidor de Staging',
            forceOffline: 'Forçar offline',
            simulatePoorConnection: 'Simular conexão de internet ruim',
            simulateFailingNetworkRequests: 'Simular falhas em solicitações de rede',
            authenticationStatus: 'Status de autenticação',
            deviceCredentials: 'Credenciais do dispositivo',
            invalidate: 'Invalidar',
            destroy: 'Destruir',
            maskExportOnyxStateData: 'Mascarar dados sensíveis dos membros ao exportar o estado do Onyx',
            exportOnyxState: 'Exportar estado do Onyx',
            importOnyxState: 'Importar estado do Onyx',
            testCrash: 'Teste de falha',
            resetToOriginalState: 'Redefinir para o estado original',
            usingImportedState: 'Você está usando um estado importado. Clique aqui para limpá-lo.',
            debugMode: 'Modo de depuração',
            invalidFile: 'Arquivo inválido',
            invalidFileDescription: 'O arquivo que você está tentando importar não é válido. Por favor, tente novamente.',
            invalidateWithDelay: 'Invalidar com atraso',
            recordTroubleshootData: 'Registro de dados de solução de problemas',
            softKillTheApp: 'Eliminar suavemente o aplicativo',
            kill: 'Matar',
        },
        debugConsole: {
            saveLog: 'Salvar log',
            shareLog: 'Compartilhar log',
            enterCommand: 'Digite o comando',
            execute: 'Executar',
            noLogsAvailable: 'Nenhum registro disponível',
            logSizeTooLarge: ({size}: LogSizeParams) => `O tamanho do log excede o limite de ${size} MB. Por favor, use "Salvar log" para baixar o arquivo de log.`,
            logs: 'Logs',
            viewConsole: 'Ver console',
        },
        security: 'Segurança',
        signOut: 'Sair',
        restoreStashed: 'Restaurar login armazenado',
        signOutConfirmationText: 'Você perderá todas as alterações offline se sair.',
        versionLetter: 'v',
        readTheTermsAndPrivacy: {
            phrase1: 'Leia o',
            phrase2: 'Termos de Serviço',
            phrase3: 'e',
            phrase4: 'Privacidade',
        },
        help: 'Ajuda',
        whatIsNew: 'O que há de novo',
        accountSettings: 'Configurações da conta',
        account: 'Conta',
        general: 'Geral',
    },
    closeAccountPage: {
        closeAccount: 'Fechar conta',
        reasonForLeavingPrompt: 'Nós odiaríamos ver você partir! Poderia nos dizer o motivo, para que possamos melhorar?',
        enterMessageHere: 'Insira a mensagem aqui',
        closeAccountWarning: 'Fechar sua conta não pode ser desfeito.',
        closeAccountPermanentlyDeleteData: 'Tem certeza de que deseja excluir sua conta? Isso excluirá permanentemente quaisquer despesas pendentes.',
        enterDefaultContactToConfirm: 'Por favor, insira seu método de contato padrão para confirmar que deseja encerrar sua conta. Seu método de contato padrão é:',
        enterDefaultContact: 'Insira seu método de contato padrão',
        defaultContact: 'Método de contato padrão:',
        enterYourDefaultContactMethod: 'Por favor, insira seu método de contato padrão para encerrar sua conta.',
    },
    mergeAccountsPage: {
        mergeAccount: 'Mesclar contas',
        accountDetails: {
            accountToMergeInto: 'Insira a conta na qual você deseja mesclar',
            notReversibleConsent: 'Entendo que isso não é reversível.',
        },
        accountValidate: {
            confirmMerge: 'Tem certeza de que deseja mesclar as contas?',
            lossOfUnsubmittedData: `A fusão de suas contas é irreversível e resultará na perda de quaisquer despesas não enviadas para`,
            enterMagicCode: `Para continuar, por favor, insira o código mágico enviado para`,
            errors: {
                incorrectMagicCode: 'Código mágico incorreto ou inválido. Por favor, tente novamente ou solicite um novo código.',
                fallback: 'Algo deu errado. Por favor, tente novamente mais tarde.',
            },
        },
        mergeSuccess: {
            accountsMerged: 'Contas mescladas!',
            description: ({from, to}: MergeSuccessDescriptionParams) =>
                `<muted-text><centered-text>Você mesclou com êxito todos os dados de <strong>${from}</strong> em <strong>${to}</strong>. A partir de agora, você pode usar qualquer login para essa conta.</centered-text></muted-text>`,
        },
        mergePendingSAML: {
            weAreWorkingOnIt: 'Estamos trabalhando nisso',
            limitedSupport: 'Ainda não oferecemos suporte para a fusão de contas no New Expensify. Por favor, realize essa ação no Expensify Classic.',
            reachOutForHelp:
                '<muted-text><centered-text>Sinta-se à vontade para entrar em <concierge-link>contato com o Concierge</concierge-link> se tiver alguma dúvida!</centered-text></muted-text>',
            goToExpensifyClassic: 'Ir para Expensify Classic',
        },
        mergeFailureSAMLDomainControlDescription: ({email}: MergeFailureDescriptionGenericParams) =>
            `<muted-text><centered-text>Não é possível mesclar o <strong>${email}</strong> porque ele é controlado pelo <strong>${email.split('@').at(1) ?? ''}</strong>. Entre em <concierge-link>contato com o Concierge</concierge-link> para obter ajuda.</centered-text></muted-text>`,
        mergeFailureSAMLAccountDescription: ({email}: MergeFailureDescriptionGenericParams) =>
            `<muted-text><centered-text>Não é possível mesclar <strong>${email}</strong> com outras contas porque o administrador do domínio o definiu como seu login principal. Em vez disso, mescle outras contas a ele.</centered-text></muted-text>`,
        mergeFailure2FA: {
            description: ({email}: MergeFailureDescriptionGenericParams) =>
                `<muted-text><centered-text>Não é possível mesclar contas porque o site <strong>${email}</strong> tem a autenticação de dois fatores (2FA) ativada. Desative a 2FA para <strong>${email}</strong> e tente novamente.</centered-text></muted-text>`,
            learnMore: 'Saiba mais sobre como mesclar contas.',
        },
        mergeFailureAccountLockedDescription: ({email}: MergeFailureDescriptionGenericParams) =>
            `<muted-text><centered-text>Não é possível mesclar o site <strong>${email}</strong> porque ele está bloqueado. Entre em <concierge-link>contato com o Concierge</concierge-link> para obter ajuda.</centered-text></muted-text>`,
        mergeFailureUncreatedAccountDescription: ({email, contactMethodLink}: MergeFailureUncreatedAccountDescriptionParams) =>
            `<muted-text><centered-text>Não é possível mesclar contas porque <strong>${email}</strong> não tem uma conta Expensify. Em vez disso, <a href="${contactMethodLink}">adicione-o como um método de contato</a>.</centered-text></muted-text>`,
        mergeFailureSmartScannerAccountDescription: ({email}: MergeFailureDescriptionGenericParams) =>
            `<muted-text><centered-text>Não é possível mesclar <strong>${email}</strong> em outras contas. Em vez disso, mescle outras contas a ela.</centered-text></muted-text>`,
        mergeFailureInvoicedAccountDescription: ({email}: MergeFailureDescriptionGenericParams) =>
            `<muted-text><centered-text>Não é possível mesclar contas em <strong>${email}</strong> porque essa conta possui uma relação de faturamento.</centered-text></muted-text>`,
        mergeFailureTooManyAttempts: {
            heading: 'Tente novamente mais tarde',
            description: 'Houve muitas tentativas de mesclar contas. Por favor, tente novamente mais tarde.',
        },
        mergeFailureUnvalidatedAccount: {
            description: 'Você não pode mesclar em outras contas porque ela não está validada. Por favor, valide a conta e tente novamente.',
        },
        mergeFailureSelfMerge: {
            description: 'Você não pode mesclar uma conta consigo mesma.',
        },
        mergeFailureGenericHeading: 'Não é possível mesclar contas',
    },
    lockAccountPage: {
        reportSuspiciousActivity: 'Reportar atividade suspeita',
        lockAccount: 'Bloquear conta',
        unlockAccount: 'Desbloquear conta',
        compromisedDescription:
            'Notou algo estranho em sua conta? Relatar isso bloqueará imediatamente sua conta, interromperá novas transações do Cartão Expensify e impedirá alterações na conta.',
        domainAdminsDescription: 'Para administradores de domínio: Isso também pausa toda a atividade do Cartão Expensify e ações administrativas em seus domínios.',
        areYouSure: 'Tem certeza de que deseja bloquear sua conta Expensify?',
        ourTeamWill: 'Nossa equipe investigará e removerá qualquer acesso não autorizado. Para recuperar o acesso, será necessário trabalhar com o Concierge.',
    },
    failedToLockAccountPage: {
        failedToLockAccount: 'Falha ao bloquear a conta',
        failedToLockAccountDescription: `Não conseguimos bloquear sua conta. Por favor, converse com o Concierge para resolver este problema.`,
        chatWithConcierge: 'Converse com o Concierge',
    },
    unlockAccountPage: {
        accountLocked: 'Conta bloqueada',
        yourAccountIsLocked: 'Sua conta está bloqueada',
        chatToConciergeToUnlock: 'Converse com o Concierge para resolver preocupações de segurança e desbloquear sua conta.',
        chatWithConcierge: 'Converse com o Concierge',
    },
    passwordPage: {
        changePassword: 'Alterar senha',
        changingYourPasswordPrompt: 'Alterar sua senha atualizará sua senha tanto para sua conta Expensify.com quanto para sua conta New Expensify.',
        currentPassword: 'Senha atual',
        newPassword: 'Nova senha',
        newPasswordPrompt: 'Sua nova senha deve ser diferente da sua senha antiga e conter pelo menos 8 caracteres, 1 letra maiúscula, 1 letra minúscula e 1 número.',
    },
    twoFactorAuth: {
        headerTitle: 'Autenticação de dois fatores',
        twoFactorAuthEnabled: 'Autenticação de dois fatores ativada',
        whatIsTwoFactorAuth:
            'A autenticação de dois fatores (2FA) ajuda a manter sua conta segura. Ao fazer login, você precisará inserir um código gerado pelo seu aplicativo autenticador preferido.',
        disableTwoFactorAuth: 'Desativar a autenticação de dois fatores',
        explainProcessToRemove: 'Para desativar a autenticação de dois fatores (2FA), insira um código válido do seu aplicativo de autenticação.',
        disabled: 'A autenticação de dois fatores está agora desativada',
        noAuthenticatorApp: 'Você não precisará mais de um aplicativo autenticador para fazer login no Expensify.',
        stepCodes: 'Códigos de recuperação',
        keepCodesSafe: 'Mantenha esses códigos de recuperação em segurança!',
        codesLoseAccess:
            'Se você perder o acesso ao seu aplicativo autenticador e não tiver esses códigos, perderá o acesso à sua conta.\n\nNota: Configurar a autenticação de dois fatores irá desconectá-lo de todas as outras sessões ativas.',
        errorStepCodes: 'Por favor, copie ou baixe os códigos antes de continuar.',
        stepVerify: 'Verificar',
        scanCode: 'Escaneie o código QR usando seu',
        authenticatorApp: 'aplicativo autenticador',
        addKey: 'Ou adicione esta chave secreta ao seu aplicativo autenticador:',
        enterCode: 'Em seguida, insira o código de seis dígitos gerado pelo seu aplicativo autenticador.',
        stepSuccess: 'Concluído',
        enabled: 'Autenticação de dois fatores ativada',
        congrats: 'Parabéns! Agora você tem essa segurança extra.',
        copy: 'Copiar',
        disable: 'Desativar',
        enableTwoFactorAuth: 'Ativar autenticação de dois fatores',
        pleaseEnableTwoFactorAuth: 'Por favor, habilite a autenticação de dois fatores.',
        twoFactorAuthIsRequiredDescription: 'Para fins de segurança, a Xero exige autenticação de dois fatores para conectar a integração.',
        twoFactorAuthIsRequiredForAdminsHeader: 'Autenticação de dois fatores necessária',
        twoFactorAuthIsRequiredForAdminsTitle: 'Por favor, habilite a autenticação de dois fatores.',
        twoFactorAuthIsRequiredForAdminsDescription:
            'Sua conexão de contabilidade com a Xero requer o uso de autenticação de dois fatores. Para continuar usando o Expensify, por favor, ative-a.',
        twoFactorAuthCannotDisable: 'Não é possível desativar a 2FA',
        twoFactorAuthRequired: 'A autenticação de dois fatores (2FA) é necessária para sua conexão com o Xero e não pode ser desativada.',
    },
    recoveryCodeForm: {
        error: {
            pleaseFillRecoveryCode: 'Por favor, insira seu código de recuperação',
            incorrectRecoveryCode: 'Código de recuperação incorreto. Por favor, tente novamente.',
        },
        useRecoveryCode: 'Usar código de recuperação',
        recoveryCode: 'Código de recuperação',
        use2fa: 'Use o código de autenticação de dois fatores',
    },
    twoFactorAuthForm: {
        error: {
            pleaseFillTwoFactorAuth: 'Por favor, insira seu código de autenticação de dois fatores',
            incorrect2fa: 'Código de autenticação de dois fatores incorreto. Por favor, tente novamente.',
        },
    },
    passwordConfirmationScreen: {
        passwordUpdated: 'Senha atualizada!',
        allSet: 'Tudo pronto. Mantenha sua nova senha segura.',
    },
    privateNotes: {
        title: 'Notas privadas',
        personalNoteMessage: 'Mantenha notas sobre este chat aqui. Você é a única pessoa que pode adicionar, editar ou visualizar essas notas.',
        sharedNoteMessage: 'Mantenha anotações sobre este chat aqui. Funcionários da Expensify e outros membros do domínio team.expensify.com podem visualizar estas notas.',
        composerLabel: 'Notas',
        myNote: 'Minha nota',
        error: {
            genericFailureMessage: 'Notas privadas não puderam ser salvas',
        },
    },
    billingCurrency: {
        error: {
            securityCode: 'Por favor, insira um código de segurança válido.',
        },
        securityCode: 'Código de segurança',
        changeBillingCurrency: 'Alterar moeda de cobrança',
        changePaymentCurrency: 'Alterar moeda de pagamento',
        paymentCurrency: 'Moeda de pagamento',
        paymentCurrencyDescription: 'Selecione uma moeda padronizada para a qual todas as despesas pessoais devem ser convertidas.',
        note: `Observação: a alteração da moeda de pagamento pode afetar o valor que você pagará pela Expensify. Consulte nossa <a href="${CONST.PRICING}">página de preços</a> para obter detalhes completos.`,
    },
    addDebitCardPage: {
        addADebitCard: 'Adicionar um cartão de débito',
        nameOnCard: 'Nome no cartão',
        debitCardNumber: 'Número do cartão de débito',
        expiration: 'Data de validade',
        expirationDate: 'MMYY',
        cvv: 'CVV',
        billingAddress: 'Endereço de cobrança',
        growlMessageOnSave: 'Seu cartão de débito foi adicionado com sucesso',
        expensifyPassword: 'Senha do Expensify',
        error: {
            invalidName: 'O nome pode incluir apenas letras',
            addressZipCode: 'Por favor, insira um CEP válido.',
            debitCardNumber: 'Por favor, insira um número de cartão de débito válido.',
            expirationDate: 'Por favor, selecione uma data de validade válida',
            securityCode: 'Por favor, insira um código de segurança válido.',
            addressStreet: 'Por favor, insira um endereço de cobrança válido que não seja uma caixa postal.',
            addressState: 'Por favor, selecione um estado',
            addressCity: 'Por favor, insira uma cidade',
            genericFailureMessage: 'Ocorreu um erro ao adicionar seu cartão. Por favor, tente novamente.',
            password: 'Por favor, insira sua senha do Expensify.',
        },
    },
    addPaymentCardPage: {
        addAPaymentCard: 'Adicionar cartão de pagamento',
        nameOnCard: 'Nome no cartão',
        paymentCardNumber: 'Número do cartão',
        expiration: 'Data de validade',
        expirationDate: 'MM/YY',
        cvv: 'CVV',
        billingAddress: 'Endereço de cobrança',
        growlMessageOnSave: 'Seu cartão de pagamento foi adicionado com sucesso',
        expensifyPassword: 'Senha do Expensify',
        error: {
            invalidName: 'O nome pode incluir apenas letras',
            addressZipCode: 'Por favor, insira um CEP válido.',
            paymentCardNumber: 'Por favor, insira um número de cartão válido',
            expirationDate: 'Por favor, selecione uma data de validade válida',
            securityCode: 'Por favor, insira um código de segurança válido.',
            addressStreet: 'Por favor, insira um endereço de cobrança válido que não seja uma caixa postal.',
            addressState: 'Por favor, selecione um estado',
            addressCity: 'Por favor, insira uma cidade',
            genericFailureMessage: 'Ocorreu um erro ao adicionar seu cartão. Por favor, tente novamente.',
            password: 'Por favor, insira sua senha do Expensify.',
        },
    },
    walletPage: {
        balance: 'Saldo',
        paymentMethodsTitle: 'Métodos de pagamento',
        setDefaultConfirmation: 'Tornar método de pagamento padrão',
        setDefaultSuccess: 'Método de pagamento padrão definido!',
        deleteAccount: 'Excluir conta',
        deleteConfirmation: 'Tem certeza de que deseja excluir esta conta?',
        error: {
            notOwnerOfBankAccount: 'Ocorreu um erro ao definir esta conta bancária como seu método de pagamento padrão.',
            invalidBankAccount: 'Esta conta bancária está temporariamente suspensa',
            notOwnerOfFund: 'Ocorreu um erro ao definir este cartão como seu método de pagamento padrão.',
            setDefaultFailure: 'Algo deu errado. Por favor, converse com o Concierge para obter mais assistência.',
        },
        addBankAccountFailure: 'Ocorreu um erro inesperado ao tentar adicionar sua conta bancária. Por favor, tente novamente.',
        getPaidFaster: 'Receba pagamentos mais rápido',
        addPaymentMethod: 'Adicione um método de pagamento para enviar e receber pagamentos diretamente no aplicativo.',
        getPaidBackFaster: 'Receba o reembolso mais rápido',
        secureAccessToYourMoney: 'Acesso seguro ao seu dinheiro',
        receiveMoney: 'Receba dinheiro na sua moeda local',
        expensifyWallet: 'Expensify Wallet (Beta)',
        sendAndReceiveMoney: 'Envie e receba dinheiro com amigos. Apenas contas bancárias dos EUA.',
        enableWallet: 'Ativar carteira',
        addBankAccountToSendAndReceive: 'Adicione uma conta bancária para fazer ou receber pagamentos.',
        addDebitOrCreditCard: 'Adicionar cartão de débito ou crédito',
        assignedCards: 'Cartões atribuídos',
        assignedCardsDescription: 'Estes são cartões atribuídos por um administrador de espaço de trabalho para gerenciar os gastos da empresa.',
        expensifyCard: 'Expensify Card',
        walletActivationPending: 'Estamos revisando suas informações. Por favor, volte em alguns minutos!',
        walletActivationFailed: 'Infelizmente, sua carteira não pode ser ativada neste momento. Por favor, converse com o Concierge para obter mais assistência.',
        addYourBankAccount: 'Adicione sua conta bancária',
        addBankAccountBody: 'Vamos conectar sua conta bancária ao Expensify para que seja mais fácil do que nunca enviar e receber pagamentos diretamente no aplicativo.',
        chooseYourBankAccount: 'Escolha sua conta bancária',
        chooseAccountBody: 'Certifique-se de selecionar o correto.',
        confirmYourBankAccount: 'Confirme sua conta bancária',
        personalBankAccounts: 'Contas bancárias pessoais',
        businessBankAccounts: 'Contas bancárias empresariais',
    },
    cardPage: {
        expensifyCard: 'Expensify Card',
        expensifyTravelCard: 'Expensify Travel Card',
        availableSpend: 'Limite restante',
        smartLimit: {
            name: 'Limite inteligente',
            title: ({formattedLimit}: ViolationsOverLimitParams) =>
                `Você pode gastar até ${formattedLimit} neste cartão, e o limite será redefinido à medida que suas despesas enviadas forem aprovadas.`,
        },
        fixedLimit: {
            name: 'Limite fixo',
            title: ({formattedLimit}: ViolationsOverLimitParams) => `Você pode gastar até ${formattedLimit} neste cartão, e então ele será desativado.`,
        },
        monthlyLimit: {
            name: 'Limite mensal',
            title: ({formattedLimit}: ViolationsOverLimitParams) =>
                `Você pode gastar até ${formattedLimit} neste cartão por mês. O limite será redefinido no primeiro dia de cada mês do calendário.`,
        },
        virtualCardNumber: 'Número do cartão virtual',
        travelCardCvv: 'CVV do cartão de viagem',
        physicalCardNumber: 'Número do cartão físico',
        getPhysicalCard: 'Obter cartão físico',
        reportFraud: 'Relatar fraude de cartão virtual',
        reportTravelFraud: 'Reportar fraude no cartão de viagem',
        reviewTransaction: 'Revisar transação',
        suspiciousBannerTitle: 'Transação suspeita',
        suspiciousBannerDescription: 'Notamos transações suspeitas no seu cartão. Toque abaixo para revisar.',
        cardLocked: 'Seu cartão está temporariamente bloqueado enquanto nossa equipe revisa a conta da sua empresa.',
        cardDetails: {
            cardNumber: 'Número do cartão virtual',
            expiration: 'Expiração',
            cvv: 'CVV',
            address: 'Endereço',
            revealDetails: 'Revelar detalhes',
            revealCvv: 'Revelar CVV',
            copyCardNumber: 'Copiar número do cartão',
            updateAddress: 'Atualizar endereço',
        },
        cardAddedToWallet: ({platform}: {platform: 'Google' | 'Apple'}) => `Adicionado à Carteira ${platform}`,
        cardDetailsLoadingFailure: 'Ocorreu um erro ao carregar os detalhes do cartão. Por favor, verifique sua conexão com a internet e tente novamente.',
        validateCardTitle: 'Vamos garantir que é você',
        enterMagicCode: ({contactMethod}: EnterMagicCodeParams) =>
            `Por favor, insira o código mágico enviado para ${contactMethod} para visualizar os detalhes do seu cartão. Ele deve chegar dentro de um ou dois minutos.`,
    },
    workflowsPage: {
        workflowTitle: 'Gastar',
        workflowDescription: 'Configurar um fluxo de trabalho desde o momento em que a despesa ocorre, incluindo aprovação e pagamento.',
        delaySubmissionTitle: 'Atrasar envios',
        delaySubmissionDescription: 'Escolha um cronograma personalizado para enviar despesas ou deixe isso desativado para atualizações em tempo real sobre gastos.',
        submissionFrequency: 'Frequência de envio',
        submissionFrequencyDateOfMonth: 'Data do mês',
        addApprovalsTitle: 'Adicionar aprovações',
        addApprovalButton: 'Adicionar fluxo de trabalho de aprovação',
        addApprovalTip: 'Este fluxo de trabalho padrão se aplica a todos os membros, a menos que exista um fluxo de trabalho mais específico.',
        approver: 'Aprovador',
        addApprovalsDescription: 'Exigir aprovação adicional antes de autorizar um pagamento.',
        makeOrTrackPaymentsTitle: 'Fazer ou rastrear pagamentos',
        makeOrTrackPaymentsDescription: 'Adicione um pagador autorizado para pagamentos feitos no Expensify ou acompanhe pagamentos feitos em outros lugares.',
        editor: {
            submissionFrequency: 'Escolha quanto tempo o Expensify deve esperar antes de compartilhar despesas sem erros.',
        },
        frequencyDescription: 'Escolha com que frequência você gostaria que as despesas fossem enviadas automaticamente ou faça isso manualmente.',
        frequencies: {
            instant: 'Instantâneo',
            weekly: 'Semanalmente',
            monthly: 'Mensalmente',
            twiceAMonth: 'Duas vezes por mês',
            byTrip: 'Por viagem',
            manually: 'Manualmente',
            daily: 'Diário',
            lastDayOfMonth: 'Último dia do mês',
            lastBusinessDayOfMonth: 'Último dia útil do mês',
            ordinals: {
                one: 'st',
                two: 'nd',
                few: 'rd',
                other: 'th',
                /* eslint-disable @typescript-eslint/naming-convention */
                '1': 'Primeiro',
                '2': 'Segundo',
                '3': 'Terceiro',
                '4': 'Quarto',
                '5': 'Quinto',
                '6': 'Sexto',
                '7': 'Sétimo',
                '8': 'Oitavo',
                '9': 'Nono',
                '10': 'Décimo',
                /* eslint-enable @typescript-eslint/naming-convention */
            },
        },
        approverInMultipleWorkflows: 'Este membro já pertence a outro fluxo de aprovação. Quaisquer atualizações aqui serão refletidas lá também.',
        approverCircularReference: ({name1, name2}: ApprovalWorkflowErrorParams) =>
            `<strong>${name1}</strong> já aprova relatórios para <strong>${name2}</strong>. Por favor, escolha um aprovador diferente para evitar um fluxo de trabalho circular.`,
        emptyContent: {
            title: 'Nenhum membro para exibir',
            expensesFromSubtitle: 'Todos os membros do espaço de trabalho já pertencem a um fluxo de aprovação existente.',
            approverSubtitle: 'Todos os aprovadores pertencem a um fluxo de trabalho existente.',
        },
    },
    workflowsDelayedSubmissionPage: {
        autoReportingErrorMessage: 'A submissão atrasada não pôde ser alterada. Por favor, tente novamente ou entre em contato com o suporte.',
        autoReportingFrequencyErrorMessage: 'A frequência de envio não pôde ser alterada. Por favor, tente novamente ou entre em contato com o suporte.',
        monthlyOffsetErrorMessage: 'A frequência mensal não pôde ser alterada. Por favor, tente novamente ou entre em contato com o suporte.',
    },
    workflowsCreateApprovalsPage: {
        title: 'Confirmar',
        header: 'Adicione mais aprovadores e confirme.',
        additionalApprover: 'Aprovador adicional',
        submitButton: 'Adicionar fluxo de trabalho',
    },
    workflowsEditApprovalsPage: {
        title: 'Editar fluxo de aprovação',
        deleteTitle: 'Excluir fluxo de trabalho de aprovação',
        deletePrompt: 'Tem certeza de que deseja excluir este fluxo de aprovação? Todos os membros seguirão o fluxo padrão posteriormente.',
    },
    workflowsExpensesFromPage: {
        title: 'Despesas de',
        header: 'Quando os seguintes membros enviarem despesas:',
    },
    workflowsApproverPage: {
        genericErrorMessage: 'O aprovador não pôde ser alterado. Por favor, tente novamente ou entre em contato com o suporte.',
        header: 'Enviar para este membro para aprovação:',
    },
    workflowsPayerPage: {
        title: 'Pagador autorizado',
        genericErrorMessage: 'O pagador autorizado não pôde ser alterado. Por favor, tente novamente.',
        admins: 'Admins',
        payer: 'Pagador',
        paymentAccount: 'Conta de pagamento',
    },
    reportFraudPage: {
        title: 'Relatar fraude de cartão virtual',
        description:
            'Se os detalhes do seu cartão virtual forem roubados ou comprometidos, desativaremos permanentemente o seu cartão existente e forneceremos um novo cartão virtual e número.',
        deactivateCard: 'Desativar cartão',
        reportVirtualCardFraud: 'Relatar fraude de cartão virtual',
    },
    reportFraudConfirmationPage: {
        title: 'Fraude no cartão reportada',
        description: 'Desativamos permanentemente seu cartão existente. Quando você voltar para ver os detalhes do seu cartão, terá um novo cartão virtual disponível.',
        buttonText: 'Entendi, obrigado!',
    },
    activateCardPage: {
        activateCard: 'Ativar cartão',
        pleaseEnterLastFour: 'Por favor, insira os últimos quatro dígitos do seu cartão.',
        activatePhysicalCard: 'Ativar cartão físico',
        error: {
            thatDidNotMatch: 'Isso não corresponde aos últimos 4 dígitos do seu cartão. Por favor, tente novamente.',
            throttled:
                'Você digitou incorretamente os últimos 4 dígitos do seu Cartão Expensify muitas vezes. Se você tem certeza de que os números estão corretos, entre em contato com o Concierge para resolver. Caso contrário, tente novamente mais tarde.',
        },
    },
    getPhysicalCard: {
        header: 'Obter cartão físico',
        nameMessage: 'Digite seu nome e sobrenome, pois será exibido no seu cartão.',
        legalName: 'Nome legal',
        legalFirstName: 'Nome legal',
        legalLastName: 'Sobrenome legal',
        phoneMessage: 'Digite seu número de telefone.',
        phoneNumber: 'Número de telefone',
        address: 'Endereço',
        addressMessage: 'Insira seu endereço de entrega.',
        streetAddress: 'Endereço',
        city: 'Cidade',
        state: 'Estado',
        zipPostcode: 'CEP/Código Postal',
        country: 'País',
        confirmMessage: 'Por favor, confirme seus dados abaixo.',
        estimatedDeliveryMessage: 'Seu cartão físico chegará em 2-3 dias úteis.',
        next: 'Próximo',
        getPhysicalCard: 'Obter cartão físico',
        shipCard: 'Enviar cartão',
    },
    transferAmountPage: {
        transfer: ({amount}: TransferParams) => `Transfer${amount ? ` ${amount}` : ''}`,
        instant: 'Instantâneo (Cartão de débito)',
        instantSummary: ({rate, minAmount}: InstantSummaryParams) => `${rate}% de taxa (${minAmount} mínimo)`,
        ach: '1-3 dias úteis (Conta bancária)',
        achSummary: 'Sem taxa',
        whichAccount: 'Qual conta?',
        fee: 'Taxa',
        transferSuccess: 'Transferência bem-sucedida!',
        transferDetailBankAccount: 'Seu dinheiro deve chegar nos próximos 1-3 dias úteis.',
        transferDetailDebitCard: 'Seu dinheiro deve chegar imediatamente.',
        failedTransfer: 'Seu saldo não está totalmente liquidado. Por favor, transfira para uma conta bancária.',
        notHereSubTitle: 'Por favor, transfira seu saldo da página da carteira.',
        goToWallet: 'Ir para Carteira',
    },
    chooseTransferAccountPage: {
        chooseAccount: 'Escolher conta',
    },
    paymentMethodList: {
        addPaymentMethod: 'Adicionar método de pagamento',
        addNewDebitCard: 'Adicionar novo cartão de débito',
        addNewBankAccount: 'Adicionar nova conta bancária',
        accountLastFour: 'Terminando em',
        cardLastFour: 'Cartão terminando em',
        addFirstPaymentMethod: 'Adicione um método de pagamento para enviar e receber pagamentos diretamente no aplicativo.',
        defaultPaymentMethod: 'Padrão',
        bankAccountLastFour: ({lastFour}: BankAccountLastFourParams) => `Conta bancária • ${lastFour}`,
    },
    preferencesPage: {
        appSection: {
            title: 'Preferências do aplicativo',
        },
        testSection: {
            title: 'Testar preferências',
            subtitle: 'Configurações para ajudar a depurar e testar o aplicativo em estágio.',
        },
        receiveRelevantFeatureUpdatesAndExpensifyNews: 'Receba atualizações relevantes de recursos e notícias da Expensify',
        muteAllSounds: 'Silenciar todos os sons do Expensify',
    },
    priorityModePage: {
        priorityMode: 'Modo de prioridade',
        explainerText: 'Escolha se deseja #focus apenas em chats não lidos e fixados, ou mostrar tudo com os chats mais recentes e fixados no topo.',
        priorityModes: {
            default: {
                label: 'Mais recente',
                description: 'Mostrar todos os chats ordenados por mais recentes',
            },
            gsd: {
                label: '#foco',
                description: 'Mostrar apenas não lidos ordenados alfabeticamente',
            },
        },
    },
    reportDetailsPage: {
        inWorkspace: ({policyName}: ReportPolicyNameParams) => `em ${policyName}`,
        generatingPDF: 'Gerando PDF',
        waitForPDF: 'Por favor, aguarde enquanto geramos o PDF.',
        errorPDF: 'Ocorreu um erro ao tentar gerar seu PDF.',
        generatedPDF: 'Seu PDF de relatório foi gerado!',
    },
    reportDescriptionPage: {
        roomDescription: 'Descrição do quarto',
        roomDescriptionOptional: 'Descrição do quarto (opcional)',
        explainerText: 'Defina uma descrição personalizada para a sala.',
    },
    groupChat: {
        lastMemberTitle: 'Atenção!',
        lastMemberWarning: 'Como você é a última pessoa aqui, sair tornará este chat inacessível para todos os membros. Tem certeza de que deseja sair?',
        defaultReportName: ({displayName}: ReportArchiveReasonsClosedParams) => `Chat em grupo de ${displayName}`,
    },
    languagePage: {
        language: 'Idioma',
        aiGenerated: 'As traduções para este idioma são geradas automaticamente e podem conter erros.',
    },
    themePage: {
        theme: 'Tema',
        themes: {
            dark: {
                label: 'Escuro',
            },
            light: {
                label: 'Luz',
            },
            system: {
                label: 'Usar configurações do dispositivo',
            },
        },
        chooseThemeBelowOrSync: 'Escolha um tema abaixo ou sincronize com as configurações do seu dispositivo.',
    },
    termsOfUse: {
        phrase1: 'Ao fazer login, você concorda com o/a/as/os',
        phrase2: 'Termos de Serviço',
        phrase3: 'e',
        phrase4: 'Privacidade',
        phrase5: `A transmissão de dinheiro é fornecida por ${CONST.WALLET.PROGRAM_ISSUERS.EXPENSIFY_PAYMENTS} (NMLS ID:2017010) de acordo com seu`,
        phrase6: 'licenças',
    },
    validateCodeForm: {
        magicCodeNotReceived: 'Não recebeu um código mágico?',
        enterAuthenticatorCode: 'Por favor, insira seu código do autenticador',
        enterRecoveryCode: 'Por favor, insira seu código de recuperação',
        requiredWhen2FAEnabled: 'Necessário quando a 2FA está ativada',
        requestNewCode: 'Solicitar um novo código em',
        requestNewCodeAfterErrorOccurred: 'Solicitar um novo código',
        error: {
            pleaseFillMagicCode: 'Por favor, insira seu código mágico',
            incorrectMagicCode: 'Código mágico incorreto ou inválido. Por favor, tente novamente ou solicite um novo código.',
            pleaseFillTwoFactorAuth: 'Por favor, insira seu código de autenticação de dois fatores',
        },
    },
    passwordForm: {
        pleaseFillOutAllFields: 'Por favor, preencha todos os campos',
        pleaseFillPassword: 'Por favor, insira sua senha',
        pleaseFillTwoFactorAuth: 'Por favor, insira seu código de autenticação de dois fatores',
        enterYourTwoFactorAuthenticationCodeToContinue: 'Insira seu código de autenticação de dois fatores para continuar',
        forgot: 'Esqueceu?',
        requiredWhen2FAEnabled: 'Necessário quando a 2FA está ativada',
        error: {
            incorrectPassword: 'Senha incorreta. Por favor, tente novamente.',
            incorrectLoginOrPassword: 'Login ou senha incorretos. Por favor, tente novamente.',
            incorrect2fa: 'Código de autenticação de dois fatores incorreto. Por favor, tente novamente.',
            twoFactorAuthenticationEnabled: 'Você tem a autenticação em duas etapas ativada nesta conta. Por favor, faça login usando seu e-mail ou número de telefone.',
            invalidLoginOrPassword: 'Login ou senha inválidos. Por favor, tente novamente ou redefina sua senha.',
            unableToResetPassword:
                'Não conseguimos alterar sua senha. Isso provavelmente se deve a um link de redefinição de senha expirado em um e-mail antigo de redefinição de senha. Enviamos um novo link para que você possa tentar novamente. Verifique sua Caixa de Entrada e sua pasta de Spam; ele deve chegar em apenas alguns minutos.',
            noAccess: 'Você não tem acesso a este aplicativo. Por favor, adicione seu nome de usuário do GitHub para obter acesso.',
            accountLocked: 'Sua conta foi bloqueada após muitas tentativas sem sucesso. Por favor, tente novamente após 1 hora.',
            fallback: 'Algo deu errado. Por favor, tente novamente mais tarde.',
        },
    },
    loginForm: {
        phoneOrEmail: 'Telefone ou e-mail',
        error: {
            invalidFormatEmailLogin: 'O e-mail inserido é inválido. Por favor, corrija o formato e tente novamente.',
        },
        cannotGetAccountDetails: 'Não foi possível recuperar os detalhes da conta. Por favor, tente entrar novamente.',
        loginForm: 'Formulário de login',
        notYou: ({user}: NotYouParams) => `Não é ${user}?`,
    },
    onboarding: {
        welcome: 'Bem-vindo!',
        welcomeSignOffTitleManageTeam: 'Depois de concluir as tarefas acima, podemos explorar mais funcionalidades, como fluxos de trabalho de aprovação e regras!',
        welcomeSignOffTitle: 'É ótimo conhecê-lo!',
        explanationModal: {
            title: 'Bem-vindo ao Expensify',
            description: 'Um aplicativo para gerenciar seus gastos empresariais e pessoais na velocidade de um chat. Experimente e nos diga o que você acha. Muito mais por vir!',
            secondaryDescription: 'Para voltar para o Expensify Classic, basta tocar na sua foto de perfil > Ir para Expensify Classic.',
        },
        welcomeVideo: {
            title: 'Bem-vindo ao Expensify',
            description: 'Um aplicativo para gerenciar todos os seus gastos empresariais e pessoais em um chat. Feito para o seu negócio, sua equipe e seus amigos.',
        },
        getStarted: 'Comece agora',
        whatsYourName: 'Qual é o seu nome?',
        peopleYouMayKnow: 'Pessoas que você pode conhecer já estão aqui! Verifique seu e-mail para se juntar a elas.',
        workspaceYouMayJoin: ({domain, email}: WorkspaceYouMayJoin) => `Alguém do ${domain} já criou um espaço de trabalho. Por favor, insira o código mágico enviado para ${email}.`,
        joinAWorkspace: 'Participar de um espaço de trabalho',
        listOfWorkspaces: 'Aqui está a lista de espaços de trabalho que você pode ingressar. Não se preocupe, você sempre pode ingressar neles mais tarde, se preferir.',
        workspaceMemberList: ({employeeCount, policyOwner}: WorkspaceMemberList) => `${employeeCount} membro${employeeCount > 1 ? 's' : ''} • ${policyOwner}`,
        whereYouWork: 'Onde você trabalha?',
        errorSelection: 'Selecione uma opção para continuar',
        purpose: {
            title: 'O que você quer fazer hoje?',
            errorContinue: 'Por favor, pressione continuar para configurar',
            errorBackButton: 'Por favor, finalize as perguntas de configuração para começar a usar o aplicativo',
            [CONST.ONBOARDING_CHOICES.EMPLOYER]: 'Ser reembolsado pelo meu empregador',
            [CONST.ONBOARDING_CHOICES.MANAGE_TEAM]: 'Gerenciar as despesas da minha equipe',
            [CONST.ONBOARDING_CHOICES.PERSONAL_SPEND]: 'Acompanhe e planeje despesas',
            [CONST.ONBOARDING_CHOICES.CHAT_SPLIT]: 'Converse e divida despesas com amigos',
            [CONST.ONBOARDING_CHOICES.LOOKING_AROUND]: 'Algo mais',
        },
        employees: {
            title: 'Quantos funcionários você tem?',
            [CONST.ONBOARDING_COMPANY_SIZE.MICRO]: '1-10 funcionários',
            [CONST.ONBOARDING_COMPANY_SIZE.SMALL]: '11-50 funcionários',
            [CONST.ONBOARDING_COMPANY_SIZE.MEDIUM_SMALL]: '51-100 funcionários',
            [CONST.ONBOARDING_COMPANY_SIZE.MEDIUM]: '101-1.000 funcionários',
            [CONST.ONBOARDING_COMPANY_SIZE.LARGE]: 'Mais de 1.000 funcionários',
        },
        accounting: {
            title: 'Você usa algum software de contabilidade?',
            none: 'Nenhum',
        },
        interestedFeatures: {
            title: 'Quais recursos você está interessado?',
            featuresAlreadyEnabled: 'Seu espaço de trabalho já tem o seguinte habilitado:',
            featureYouMayBeInterestedIn: 'Ative recursos adicionais nos quais você possa estar interessado:',
        },
        error: {
            requiredFirstName: 'Por favor, insira seu primeiro nome para continuar',
        },
        workEmail: {
            title: 'Qual é o seu e-mail de trabalho?',
            subtitle: 'O Expensify funciona melhor quando você conecta seu e-mail de trabalho.',
            explanationModal: {
                descriptionOne: 'Encaminhe para receipts@expensify.com para digitalização',
                descriptionTwo: 'Junte-se aos seus colegas que já estão usando o Expensify',
                descriptionThree: 'Aproveite uma experiência mais personalizada',
            },
            addWorkEmail: 'Adicionar e-mail de trabalho',
        },
        workEmailValidation: {
            title: 'Verifique seu e-mail de trabalho',
            magicCodeSent: ({workEmail}: WorkEmailResendCodeParams) => `Por favor, insira o código mágico enviado para ${workEmail}. Ele deve chegar em um ou dois minutos.`,
        },
        workEmailValidationError: {
            publicEmail: 'Por favor, insira um e-mail de trabalho válido de um domínio privado, por exemplo, mitch@company.com.',
            offline: 'Não conseguimos adicionar seu e-mail de trabalho, pois você parece estar offline.',
        },
        mergeBlockScreen: {
            title: 'Não foi possível adicionar o e-mail de trabalho',
            subtitle: ({workEmail}: WorkEmailMergingBlockedParams) =>
                `Não conseguimos adicionar ${workEmail}. Por favor, tente novamente mais tarde em Configurações ou converse com o Concierge para obter orientação.`,
        },
        tasks: {
            testDriveAdminTask: {
                title: ({testDriveURL}) => `Faça um [test drive](${testDriveURL})`,
                description: ({testDriveURL}) => `[Faça um tour rápido pelo produto](${testDriveURL}) para ver por que o Expensify é a maneira mais rápida de fazer suas despesas.`,
            },
            testDriveEmployeeTask: {
                title: ({testDriveURL}) => `Faça um [test drive](${testDriveURL})`,
                description: ({testDriveURL}) => `[Faça um test drive](${testDriveURL}) conosco e sua equipe ganha *3 meses grátis de Expensify!*`,
            },
            createTestDriveAdminWorkspaceTask: {
                title: ({workspaceConfirmationLink}) => `[Crie](${workspaceConfirmationLink}) um espaço de trabalho`,
                description: 'Crie um espaço de trabalho e configure as definições com a ajuda do seu especialista em configuração!',
            },
            createWorkspaceTask: {
                title: ({workspaceSettingsLink}) => `Crie um [espaço de trabalho](${workspaceSettingsLink})`,
                description: ({workspaceSettingsLink}) =>
                    '*Crie um espaço de trabalho* para rastrear despesas, digitalizar recibos, conversar e muito mais.\n' +
                    '\n' +
                    '1. Clique em *Espaços de trabalho* > *Novo espaço de trabalho*.\n' +
                    '\n' +
                    `*Seu novo espaço de trabalho está pronto!* [Confira](${workspaceSettingsLink}).`,
            },
            setupCategoriesTask: {
                title: ({workspaceCategoriesLink}) => `Configure [categorias](${workspaceCategoriesLink})`,
                description: ({workspaceCategoriesLink}) =>
                    '*Configure categorias* para que sua equipe possa categorizar despesas para relatórios fáceis.\n' +
                    '\n' +
                    '1. Clique em *Espaços de trabalho*.\n' +
                    '3. Selecione seu espaço de trabalho.\n' +
                    '4. Clique em *Categorias*.\n' +
                    '5. Desative quaisquer categorias que você não precise.\n' +
                    '6. Adicione suas próprias categorias no canto superior direito.\n' +
                    '\n' +
                    `[Leve-me para as configurações de categoria do espaço de trabalho](${workspaceCategoriesLink}).\n` +
                    '\n' +
                    `![Configurar categorias](${CONST.CLOUDFRONT_URL}/videos/walkthrough-categories-v2.mp4)`,
            },
            combinedTrackSubmitExpenseTask: {
                title: 'Envie uma despesa',
                description:
                    '*Envie uma despesa* inserindo um valor ou digitalizando um recibo.\n' +
                    '\n' +
                    `1. Clique no botão ${CONST.CUSTOM_EMOJIS.GLOBAL_CREATE}.\n` +
                    '2. Escolha *Criar despesa*.\n' +
                    '3. Insira um valor ou digitalize um recibo.\n' +
                    `4. Adicione o e-mail ou número de telefone do seu chefe.\n` +
                    '5. Clique em *Criar*.\n' +
                    '\n' +
                    'E pronto!',
            },
            adminSubmitExpenseTask: {
                title: 'Envie uma despesa',
                description:
                    '*Envie uma despesa* inserindo um valor ou digitalizando um recibo.\n' +
                    '\n' +
                    `1. Clique no botão ${CONST.CUSTOM_EMOJIS.GLOBAL_CREATE}.\n` +
                    '2. Escolha *Criar despesa*.\n' +
                    '3. Insira um valor ou digitalize um recibo.\n' +
                    '4. Confirme os detalhes.\n' +
                    '5. Clique em *Criar*.\n' +
                    '\n' +
                    `E pronto!`,
            },
            trackExpenseTask: {
                title: 'Rastreie uma despesa',
                description:
                    '*Rastreie uma despesa* em qualquer moeda, com ou sem recibo.\n' +
                    '\n' +
                    `1. Clique no botão ${CONST.CUSTOM_EMOJIS.GLOBAL_CREATE}.\n` +
                    '2. Escolha *Criar despesa*.\n' +
                    '3. Insira um valor ou digitalize um recibo.\n' +
                    '4. Escolha seu espaço *pessoal*.\n' +
                    '5. Clique em *Criar*.\n' +
                    '\n' +
                    'E pronto! Sim, é simples assim.',
            },
            addAccountingIntegrationTask: {
                title: ({integrationName, workspaceAccountingLink}) =>
                    `Conecte-se${integrationName === CONST.ONBOARDING_ACCOUNTING_MAPPING.other ? '' : ' ao'} [${integrationName === CONST.ONBOARDING_ACCOUNTING_MAPPING.other ? 'seu' : ''} ${integrationName}](${workspaceAccountingLink})`,
                description: ({integrationName, workspaceAccountingLink}) =>
                    `Conecte-se${integrationName === CONST.ONBOARDING_ACCOUNTING_MAPPING.other ? ' ao seu' : ' ao'} ${integrationName} para categorização automática de despesas e sincronização que torna o fechamento do mês muito fácil.\n` +
                    '\n' +
                    '1. Clique em *Configurações*.\n' +
                    '2. Vá para *Espaços de trabalho*.\n' +
                    '3. Selecione seu espaço de trabalho.\n' +
                    '4. Clique em *Contabilidade*.\n' +
                    `5. Encontre ${integrationName}.\n` +
                    '6. Clique em *Conectar*.\n' +
                    '\n' +
                    `${
                        integrationName && CONST.connectionsVideoPaths[integrationName]
                            ? `[Leve-me para a contabilidade](${workspaceAccountingLink}).\n\n![Conecte-se ao ${integrationName}](${CONST.CLOUDFRONT_URL}/${CONST.connectionsVideoPaths[integrationName]})`
                            : `[Leve-me para a contabilidade](${workspaceAccountingLink}).`
                    }`,
            },
            connectCorporateCardTask: {
                title: ({corporateCardLink}) => `Conecte [seu cartão corporativo](${corporateCardLink})`,
                description: ({corporateCardLink}) =>
                    `Conecte seu cartão corporativo para importar e categorizar despesas automaticamente.\n` +
                    '\n' +
                    '1. Clique em *Espaços de trabalho*.\n' +
                    '2. Selecione seu espaço de trabalho.\n' +
                    '3. Clique em *Cartões corporativos*.\n' +
                    '4. Siga as instruções para conectar seu cartão.\n' +
                    '\n' +
                    `[Leve-me para conectar meus cartões corporativos](${corporateCardLink}).`,
            },

            inviteTeamTask: {
                title: ({workspaceMembersLink}) => `Convide [sua equipe](${workspaceMembersLink})`,
                description: ({workspaceMembersLink}) =>
                    '*Convide sua equipe* para o Expensify para que eles possam começar a rastrear despesas hoje mesmo.\n' +
                    '\n' +
                    '1. Clique em *Espaços de trabalho*.\n' +
                    '3. Selecione seu espaço de trabalho.\n' +
                    '4. Clique em *Membros* > *Convidar membro*.\n' +
                    '5. Insira e-mails ou números de telefone. \n' +
                    '6. Adicione uma mensagem de convite personalizada, se desejar!\n' +
                    '\n' +
                    `[Leve-me para os membros do espaço de trabalho](${workspaceMembersLink}).\n` +
                    '\n' +
                    `![Convide sua equipe](${CONST.CLOUDFRONT_URL}/videos/walkthrough-invite_members-v2.mp4)`,
            },

            setupCategoriesAndTags: {
                title: ({workspaceCategoriesLink, workspaceMoreFeaturesLink}) => `Configure [categorias](${workspaceCategoriesLink}) e [tags](${workspaceMoreFeaturesLink})`,
                description: ({workspaceCategoriesLink, workspaceAccountingLink}) =>
                    '*Configure categorias e tags* para que sua equipe possa categorizar despesas para relatórios fáceis.\n' +
                    '\n' +
                    `Importe-as automaticamente [conectando seu software de contabilidade](${workspaceAccountingLink}), ou configure-as manualmente nas [configurações do seu espaço de trabalho](${workspaceCategoriesLink}).`,
            },
            setupTagsTask: {
                title: ({workspaceMoreFeaturesLink}) => `Configure [tags](${workspaceMoreFeaturesLink})`,
                description: ({workspaceMoreFeaturesLink}) =>
                    'Use tags para adicionar detalhes extras de despesas, como projetos, clientes, locais e departamentos. Se você precisar de vários níveis de tags, pode fazer upgrade para o plano Control.\n' +
                    '\n' +
                    '1. Clique em *Espaços de trabalho*.\n' +
                    '3. Selecione seu espaço de trabalho.\n' +
                    '4. Clique em *Mais recursos*.\n' +
                    '5. Habilite *Tags*.\n' +
                    '6. Navegue até *Tags* no editor do espaço de trabalho.\n' +
                    '7. Clique em *+ Adicionar tag* para criar as suas.\n' +
                    '\n' +
                    `[Leve-me para mais recursos](${workspaceMoreFeaturesLink}).\n` +
                    '\n' +
                    `![Configurar tags](${CONST.CLOUDFRONT_URL}/videos/walkthrough-tags-v2.mp4)`,
            },

            inviteAccountantTask: {
                title: ({workspaceMembersLink}) => `Convide seu [contador](${workspaceMembersLink})`,
                description: ({workspaceMembersLink}) =>
                    '*Convide seu contador* para colaborar no seu espaço de trabalho e gerenciar as despesas da sua empresa.\n' +
                    '\n' +
                    '1. Clique em *Espaços de trabalho*.\n' +
                    '2. Selecione seu espaço de trabalho.\n' +
                    '3. Clique em *Membros*.\n' +
                    '4. Clique em *Convidar membro*.\n' +
                    '5. Insira o e-mail do seu contador.\n' +
                    '\n' +
                    `[Convide seu contador agora](${workspaceMembersLink}).`,
            },

            startChatTask: {
                title: 'Iniciar um bate-papo',
                description:
                    '*Inicie um bate-papo* com qualquer pessoa usando seu e-mail ou número de telefone.\n' +
                    '\n' +
                    `1. Clique no botão ${CONST.CUSTOM_EMOJIS.GLOBAL_CREATE}.\n` +
                    '2. Escolha *Iniciar bate-papo*.\n' +
                    '3. Insira um e-mail ou número de telefone.\n' +
                    '\n' +
                    'Se eles ainda não estiverem usando o Expensify, serão convidados automaticamente.\n' +
                    '\n' +
                    'Cada bate-papo também se transformará em um e-mail ou mensagem de texto que eles podem responder diretamente.',
            },

            splitExpenseTask: {
                title: 'Dividir uma despesa',
                description:
                    '*Divida despesas* com uma ou mais pessoas.\n' +
                    '\n' +
                    `1. Clique no botão ${CONST.CUSTOM_EMOJIS.GLOBAL_CREATE}.\n` +
                    '2. Escolha *Iniciar bate-papo*.\n' +
                    '3. Insira e-mails ou números de telefone.\n' +
                    '4. Clique no botão cinza *+* no bate-papo > *Dividir despesa*.\n' +
                    '5. Crie a despesa selecionando *Manual*, *Digitalizar* ou *Distância*.\n' +
                    '\n' +
                    'Sinta-se à vontade para adicionar mais detalhes, se quiser, ou apenas envie. Vamos te reembolsar!',
            },

            reviewWorkspaceSettingsTask: {
                title: ({workspaceSettingsLink}) => `Revise suas [configurações de espaço de trabalho](${workspaceSettingsLink})`,
                description: ({workspaceSettingsLink}) =>
                    'Veja como revisar e atualizar as configurações do seu espaço de trabalho:\n' +
                    '1. Clique na aba de configurações.\n' +
                    '2. Clique em *Espaços de trabalho* > [Seu espaço de trabalho].\n' +
                    `[Vá para o seu espaço de trabalho](${workspaceSettingsLink}). Vamos rastreá-los na sala #admins.`,
            },
            createReportTask: {
                title: 'Crie seu primeiro relatório',
                description:
                    'Veja como criar um relatório:\n' +
                    '\n' +
                    `1. Clique no botão ${CONST.CUSTOM_EMOJIS.GLOBAL_CREATE}.\n` +
                    '2. Escolha *Criar relatório*.\n' +
                    '3. Clique em *Adicionar despesa*.\n' +
                    '4. Adicione sua primeira despesa.\n' +
                    '\n' +
                    'E pronto!',
            },
        } satisfies Record<string, Pick<OnboardingTask, 'title' | 'description'>>,
        testDrive: {
            name: ({testDriveURL}: {testDriveURL?: string}) => (testDriveURL ? `Faça um [test drive](${testDriveURL})` : 'Faça um test drive'),
            embeddedDemoIframeTitle: 'Test Drive',
            employeeFakeReceipt: {
                description: 'Meu recibo de test drive!',
            },
        },
        messages: {
            onboardingEmployerOrSubmitMessage: 'Ser reembolsado é tão fácil quanto enviar uma mensagem. Vamos ver o básico.',
            onboardingPersonalSpendMessage: 'Veja como rastrear seus gastos em poucos cliques.',
            onboardingManageTeamMessage:
                '# Seu teste gratuito começou! Vamos configurar tudo.\n👋 Olá, sou seu especialista de configuração da Expensify. Agora que você criou um workspace, aproveite ao máximo seus 30 dias de teste gratuito seguindo as etapas abaixo!',
            onboardingTrackWorkspaceMessage:
                '# Vamos configurar você\n👋 Estou aqui para ajudar! Para você começar, adaptei as configurações do seu espaço de trabalho para microempreendedores individuais e empresas semelhantes. Você pode ajustar seu espaço de trabalho clicando no link abaixo!\n\nVeja como rastrear seus gastos em poucos cliques:',
            onboardingChatSplitMessage: 'Dividir contas com amigos é tão fácil quanto enviar uma mensagem. Veja como.',
            onboardingAdminMessage: 'Aprenda a gerenciar o espaço de trabalho da sua equipe como administrador e enviar suas próprias despesas.',
            onboardingLookingAroundMessage:
                'O Expensify é mais conhecido por despesas, viagens e gerenciamento de cartões corporativos, mas fazemos muito mais do que isso. Diga-me o que lhe interessa e eu o ajudarei a começar.',
            onboardingTestDriveReceiverMessage: '*Você tem 3 meses grátis! Comece abaixo.*',
        },
        workspace: {
            title: 'Mantenha-se organizado com um espaço de trabalho',
            subtitle: 'Desbloqueie ferramentas poderosas para simplificar o gerenciamento de despesas, tudo em um só lugar. Com um espaço de trabalho, você pode:',
            explanationModal: {
                descriptionOne: 'Acompanhe e organize recibos',
                descriptionTwo: 'Categorizar e etiquetar despesas',
                descriptionThree: 'Criar e compartilhar relatórios',
            },
            price: 'Experimente gratuitamente por 30 dias, depois faça o upgrade por apenas <strong>US$5/mês</strong>.',
            createWorkspace: 'Criar espaço de trabalho',
        },
        confirmWorkspace: {
            title: 'Confirmar espaço de trabalho',
            subtitle: 'Crie um espaço de trabalho para rastrear recibos, reembolsar despesas, gerenciar viagens, criar relatórios e muito mais — tudo na velocidade do chat.',
        },
        inviteMembers: {
            title: 'Convidar membros',
            subtitle: 'Gerencie e compartilhe suas despesas com um contador ou inicie um grupo de viagem com amigos.',
        },
    },
    featureTraining: {
        doNotShowAgain: 'Não me mostre isso novamente',
    },
    personalDetails: {
        error: {
            containsReservedWord: 'O nome não pode conter as palavras Expensify ou Concierge',
            hasInvalidCharacter: 'O nome não pode conter uma vírgula ou ponto e vírgula',
            requiredFirstName: 'O nome não pode estar vazio',
        },
    },
    privatePersonalDetails: {
        enterLegalName: 'Qual é o seu nome legal?',
        enterDateOfBirth: 'Qual é a sua data de nascimento?',
        enterAddress: 'Qual é o seu endereço?',
        enterPhoneNumber: 'Qual é o seu número de telefone?',
        personalDetails: 'Detalhes pessoais',
        privateDataMessage: 'Esses detalhes são usados para viagens e pagamentos. Eles nunca são exibidos no seu perfil público.',
        legalName: 'Nome legal',
        legalFirstName: 'Nome legal',
        legalLastName: 'Sobrenome legal',
        address: 'Endereço',
        error: {
            dateShouldBeBefore: ({dateString}: DateShouldBeBeforeParams) => `A data deve ser anterior a ${dateString}`,
            dateShouldBeAfter: ({dateString}: DateShouldBeAfterParams) => `A data deve ser após ${dateString}`,
            hasInvalidCharacter: 'O nome pode incluir apenas caracteres latinos',
            incorrectZipFormat: ({zipFormat}: IncorrectZipFormatParams = {}) => `Formato de código postal incorreto${zipFormat ? `Formato aceitável: ${zipFormat}` : ''}`,
            invalidPhoneNumber: `Por favor, certifique-se de que o número de telefone é válido (por exemplo, ${CONST.EXAMPLE_PHONE_NUMBER})`,
        },
    },
    resendValidationForm: {
        linkHasBeenResent: 'Link foi reenviado',
        weSentYouMagicSignInLink: ({login, loginType}: WeSentYouMagicSignInLinkParams) => `Enviei um link mágico de login para ${login}. Por favor, verifique seu ${loginType} para entrar.`,
        resendLink: 'Reenviar link',
    },
    unlinkLoginForm: {
        toValidateLogin: ({primaryLogin, secondaryLogin}: ToValidateLoginParams) =>
            `Para validar ${secondaryLogin}, por favor, reenvie o código mágico das Configurações da Conta de ${primaryLogin}.`,
        noLongerHaveAccess: ({primaryLogin}: NoLongerHaveAccessParams) => `Se você não tiver mais acesso a ${primaryLogin}, por favor, desvincule suas contas.`,
        unlink: 'Desvincular',
        linkSent: 'Link enviado!',
        successfullyUnlinkedLogin: 'Login secundário desvinculado com sucesso!',
    },
    emailDeliveryFailurePage: {
        ourEmailProvider: ({login}: OurEmailProviderParams) =>
            `Nosso provedor de e-mail suspendeu temporariamente os e-mails para ${login} devido a problemas de entrega. Para desbloquear seu login, siga estas etapas:`,
        confirmThat: ({login}: ConfirmThatParams) => `Confirme que ${login} está escrito corretamente e é um endereço de e-mail real e válido para entrega.`,
        emailAliases: 'Os aliases de e-mail, como "expenses@domain.com", devem ter acesso à sua própria caixa de entrada de e-mail para que seja um login válido do Expensify.',
        ensureYourEmailClient: 'Certifique-se de que seu cliente de e-mail permita e-mails de expensify.com.',
        youCanFindDirections: 'Você pode encontrar instruções sobre como concluir esta etapa',
        helpConfigure: 'mas você pode precisar que o seu departamento de TI ajude a configurar as suas configurações de e-mail.',
        onceTheAbove: 'Depois de concluir as etapas acima, por favor entre em contato com',
        toUnblock: 'para desbloquear seu login.',
    },
    smsDeliveryFailurePage: {
        smsDeliveryFailureMessage: ({login}: OurEmailProviderParams) =>
            `Não conseguimos entregar mensagens SMS para ${login}, então suspendemos temporariamente. Por favor, tente validar seu número:`,
        validationSuccess: 'Seu número foi validado! Clique abaixo para enviar um novo código mágico de login.',
        validationFailed: ({
            timeData,
        }: {
            timeData?: {
                days?: number;
                hours?: number;
                minutes?: number;
            } | null;
        }) => {
            if (!timeData) {
                return 'Por favor, aguarde um momento antes de tentar novamente.';
            }
            const timeParts = [];
            if (timeData.days) {
                timeParts.push(`${timeData.days} ${timeData.days === 1 ? 'dia' : 'dias'}`);
            }
            if (timeData.hours) {
                timeParts.push(`${timeData.hours} ${timeData.hours === 1 ? 'hora' : 'horas'}`);
            }
            if (timeData.minutes) {
                timeParts.push(`${timeData.minutes} ${timeData.minutes === 1 ? 'minuto' : 'minutos'}`);
            }
            let timeText = '';
            if (timeParts.length === 1) {
                timeText = timeParts.at(0) ?? '';
            } else if (timeParts.length === 2) {
                timeText = `${timeParts.at(0)} and ${timeParts.at(1)}`;
            } else if (timeParts.length === 3) {
                timeText = `${timeParts.at(0)}, ${timeParts.at(1)}, and ${timeParts.at(2)}`;
            }
            return `Aguarde! Você precisa esperar ${timeText} antes de tentar validar seu número novamente.`;
        },
    },
    welcomeSignUpForm: {
        join: 'Participar',
    },
    detailsPage: {
        localTime: 'Hora local',
    },
    newChatPage: {
        startGroup: 'Iniciar grupo',
        addToGroup: 'Adicionar ao grupo',
    },
    yearPickerPage: {
        year: 'Ano',
        selectYear: 'Por favor, selecione um ano',
    },
    focusModeUpdateModal: {
        title: 'Bem-vindo ao modo #focus!',
        prompt: 'Mantenha-se atualizado vendo apenas os chats não lidos ou que precisam da sua atenção. Não se preocupe, você pode mudar isso a qualquer momento em',
        settings: 'configurações',
    },
    notFound: {
        chatYouLookingForCannotBeFound: 'O chat que você está procurando não pode ser encontrado.',
        getMeOutOfHere: 'Me tire daqui',
        iouReportNotFound: 'Os detalhes do pagamento que você está procurando não podem ser encontrados.',
        notHere: 'Hmm... não está aqui',
        pageNotFound: 'Ops, esta página não pode ser encontrada.',
        noAccess: 'Este chat ou despesa pode ter sido excluído ou você não tem acesso a ele.\n\nPara qualquer dúvida, entre em contato com concierge@expensify.com',
        goBackHome: 'Voltar para a página inicial',
        commentYouLookingForCannotBeFound: 'O comentário que você está procurando não foi encontrado. Volte para o chat',
        contactConcierge: 'Para qualquer dúvida, entre em contato com concierge@expensify.com',
        goToChatInstead: 'Vá para o chat em vez disso.',
    },
    errorPage: {
        title: ({isBreakLine}: {isBreakLine: boolean}) => `Ops... ${isBreakLine ? '\n' : ''}Algo deu errado`,
        subtitle: 'Não foi possível concluir sua solicitação. Por favor, tente novamente mais tarde.',
    },
    setPasswordPage: {
        enterPassword: 'Digite uma senha',
        setPassword: 'Definir senha',
        newPasswordPrompt: 'Sua senha deve ter pelo menos 8 caracteres, 1 letra maiúscula, 1 letra minúscula e 1 número.',
        passwordFormTitle: 'Bem-vindo de volta ao Novo Expensify! Por favor, defina sua senha.',
        passwordNotSet: 'Não conseguimos definir sua nova senha. Enviamos um novo link de senha para você tentar novamente.',
        setPasswordLinkInvalid: 'Este link para definir a senha é inválido ou expirou. Um novo está esperando por você na sua caixa de entrada de e-mail!',
        validateAccount: 'Verificar conta',
    },
    statusPage: {
        status: 'Status',
        statusExplanation: 'Adicione um emoji para dar aos seus colegas e amigos uma maneira fácil de saber o que está acontecendo. Você também pode adicionar uma mensagem, se quiser!',
        today: 'Hoje',
        clearStatus: 'Limpar status',
        save: 'Salvar',
        message: 'Mensagem',
        timePeriods: {
            never: 'Nunca',
            thirtyMinutes: '30 minutos',
            oneHour: '1 hora',
            afterToday: 'Hoje',
            afterWeek: 'Uma semana',
            custom: 'Customizado',
        },
        untilTomorrow: 'Até amanhã',
        untilTime: ({time}: UntilTimeParams) => `Até ${time}`,
        date: 'Data',
        time: 'Tempo',
        clearAfter: 'Limpar após',
        whenClearStatus: 'Quando devemos limpar seu status?',
        vacationDelegate: 'Delegado de férias',
        setVacationDelegate: `Defina um delegado de férias para aprovar relatórios em seu nome enquanto estiver fora do escritório.`,
        vacationDelegateError: 'Ocorreu um erro ao atualizar seu delegado de férias.',
        asVacationDelegate: ({nameOrEmail: managerName}: VacationDelegateParams) => `como delegado de férias de ${managerName}`,
        toAsVacationDelegate: ({submittedToName, vacationDelegateName}: SubmittedToVacationDelegateParams) => `para ${submittedToName} como delegado de férias de ${vacationDelegateName}`,
        vacationDelegateWarning: ({nameOrEmail}: VacationDelegateParams) =>
            `Você está designando ${nameOrEmail} como seu delegado de férias. Essa pessoa ainda não está em todos os seus espaços de trabalho. Se você continuar, um e-mail será enviado para todos os administradores dos seus espaços solicitando a inclusão dela.`,
    },
    stepCounter: ({step, total, text}: StepCounterParams) => {
        let result = `Etapa ${step}`;
        if (total) {
            result = `${result} of ${total}`;
        }
        if (text) {
            result = `${result}: ${text}`;
        }
        return result;
    },
    bankAccount: {
        bankInfo: 'Informações bancárias',
        confirmBankInfo: 'Confirmar informações bancárias',
        manuallyAdd: 'Adicione sua conta bancária manualmente',
        letsDoubleCheck: 'Vamos verificar se tudo está correto.',
        accountEnding: 'Conta terminando em',
        thisBankAccount: 'Esta conta bancária será usada para pagamentos comerciais no seu espaço de trabalho.',
        accountNumber: 'Número da conta',
        routingNumber: 'Número de roteamento',
        chooseAnAccountBelow: 'Escolha uma conta abaixo',
        addBankAccount: 'Adicionar conta bancária',
        chooseAnAccount: 'Escolha uma conta',
        connectOnlineWithPlaid: 'Faça login no seu banco',
        connectManually: 'Conectar manualmente',
        desktopConnection: 'Nota: Para se conectar com Chase, Wells Fargo, Capital One ou Bank of America, por favor clique aqui para completar este processo em um navegador.',
        yourDataIsSecure: 'Seus dados estão seguros',
        toGetStarted: 'Adicione uma conta bancária para reembolsar despesas, emitir Cartões Expensify, coletar pagamentos de faturas e pagar contas, tudo em um só lugar.',
        plaidBodyCopy: 'Dê aos seus funcionários uma maneira mais fácil de pagar - e serem reembolsados - por despesas da empresa.',
        checkHelpLine: 'Seu número de roteamento e número da conta podem ser encontrados em um cheque da conta.',
        hasPhoneLoginError: ({contactMethodRoute}: ContactMethodParams) =>
            `Para conectar uma conta bancária, por favor <a href="${contactMethodRoute}">adicione um e-mail como seu login principal</a> e tente novamente. Você pode adicionar seu número de telefone como um login secundário.`,
        hasBeenThrottledError: 'Ocorreu um erro ao adicionar sua conta bancária. Por favor, aguarde alguns minutos e tente novamente.',
        hasCurrencyError: ({workspaceRoute}: WorkspaceRouteParams) =>
            `Ops! Parece que a moeda do seu espaço de trabalho está definida para uma moeda diferente de USD. Para continuar, por favor vá para <a href="${workspaceRoute}">suas configurações de espaço de trabalho</a> para definir para USD e tentar novamente.`,
        error: {
            youNeedToSelectAnOption: 'Por favor, selecione uma opção para continuar',
            noBankAccountAvailable: 'Desculpe, não há nenhuma conta bancária disponível.',
            noBankAccountSelected: 'Por favor, escolha uma conta',
            taxID: 'Por favor, insira um número de identificação fiscal válido.',
            website: 'Por favor, insira um site válido',
            zipCode: `Por favor, insira um código postal válido usando o formato: ${CONST.COUNTRY_ZIP_REGEX_DATA.US.samples}`,
            phoneNumber: 'Por favor, insira um número de telefone válido.',
            email: 'Por favor, insira um endereço de e-mail válido.',
            companyName: 'Por favor, insira um nome comercial válido.',
            addressCity: 'Por favor, insira uma cidade válida',
            addressStreet: 'Por favor, insira um endereço de rua válido',
            addressState: 'Por favor, selecione um estado válido.',
            incorporationDateFuture: 'A data de incorporação não pode estar no futuro',
            incorporationState: 'Por favor, selecione um estado válido.',
            industryCode: 'Por favor, insira um código de classificação de indústria válido com seis dígitos.',
            restrictedBusiness: 'Por favor, confirme se a empresa não está na lista de empresas restritas.',
            routingNumber: 'Por favor, insira um número de roteamento válido.',
            accountNumber: 'Por favor, insira um número de conta válido.',
            routingAndAccountNumberCannotBeSame: 'Os números de roteamento e de conta não podem coincidir.',
            companyType: 'Por favor, selecione um tipo de empresa válido',
            tooManyAttempts:
                'Devido a um alto número de tentativas de login, esta opção foi desativada por 24 horas. Por favor, tente novamente mais tarde ou insira os detalhes manualmente.',
            address: 'Por favor, insira um endereço válido',
            dob: 'Por favor, selecione uma data de nascimento válida',
            age: 'Deve ter mais de 18 anos de idade',
            ssnLast4: 'Por favor, insira os últimos 4 dígitos válidos do SSN',
            firstName: 'Por favor, insira um nome válido.',
            lastName: 'Por favor, insira um sobrenome válido',
            noDefaultDepositAccountOrDebitCardAvailable: 'Por favor, adicione uma conta de depósito padrão ou cartão de débito.',
            validationAmounts: 'Os valores de validação que você inseriu estão incorretos. Por favor, verifique novamente seu extrato bancário e tente novamente.',
            fullName: 'Por favor, insira um nome completo válido.',
            ownershipPercentage: 'Por favor, insira um número percentual válido',
            deletePaymentBankAccount:
                'Este banco conta não pode ser excluída porque é usada para pagamentos do Cartão Expensify. Se ainda assim deseja excluir essa conta, entre em contato com o Concierge.',
        },
    },
    addPersonalBankAccount: {
        countrySelectionStepHeader: 'Onde está localizada a sua conta bancária?',
        accountDetailsStepHeader: 'Quais são os detalhes da sua conta?',
        accountTypeStepHeader: 'Que tipo de conta é esta?',
        bankInformationStepHeader: 'Quais são os seus dados bancários?',
        accountHolderInformationStepHeader: 'Quais são os detalhes do titular da conta?',
        howDoWeProtectYourData: 'Como protegemos seus dados?',
        currencyHeader: 'Qual é a moeda da sua conta bancária?',
        confirmationStepHeader: 'Verifique suas informações.',
        confirmationStepSubHeader: 'Verifique os detalhes abaixo e marque a caixa de termos para confirmar.',
    },
    addPersonalBankAccountPage: {
        enterPassword: 'Digite a senha do Expensify',
        alreadyAdded: 'Esta conta já foi adicionada.',
        chooseAccountLabel: 'Conta',
        successTitle: 'Conta bancária pessoal adicionada!',
        successMessage: 'Parabéns, sua conta bancária está configurada e pronta para receber reembolsos.',
    },
    attachmentView: {
        unknownFilename: 'Nome de arquivo desconhecido',
        passwordRequired: 'Por favor, insira uma senha',
        passwordIncorrect: 'Senha incorreta. Por favor, tente novamente.',
        failedToLoadPDF: 'Falha ao carregar o arquivo PDF',
        pdfPasswordForm: {
            title: 'PDF protegido por senha',
            infoText: 'Este PDF está protegido por senha.',
            beforeLinkText: 'Por favor',
            linkText: 'insira a senha',
            afterLinkText: 'para visualizá-lo.',
            formLabel: 'Ver PDF',
        },
        attachmentNotFound: 'Anexo não encontrado',
    },
    messages: {
        errorMessageInvalidPhone: `Por favor, insira um número de telefone válido sem parênteses ou traços. Se você estiver fora dos EUA, inclua o código do seu país (ex.: ${CONST.EXAMPLE_PHONE_NUMBER}).`,
        errorMessageInvalidEmail: 'E-mail inválido',
        userIsAlreadyMember: ({login, name}: UserIsAlreadyMemberParams) => `${login} já é membro de ${name}`,
    },
    onfidoStep: {
        acceptTerms: 'Ao continuar com a solicitação para ativar sua Expensify Wallet, você confirma que leu, entendeu e aceita',
        facialScan: 'Política e Autorização de Varredura Facial da Onfido',
        tryAgain: 'Tente novamente',
        verifyIdentity: 'Verificar identidade',
        letsVerifyIdentity: 'Vamos verificar sua identidade',
        butFirst: `Mas primeiro, a parte chata. Leia as informações legais na próxima etapa e clique em "Aceitar" quando estiver pronto.`,
        genericError: 'Ocorreu um erro ao processar esta etapa. Por favor, tente novamente.',
        cameraPermissionsNotGranted: 'Ativar acesso à câmera',
        cameraRequestMessage: 'Precisamos de acesso à sua câmera para concluir a verificação da conta bancária. Por favor, habilite em Configurações > New Expensify.',
        microphonePermissionsNotGranted: 'Ativar acesso ao microfone',
        microphoneRequestMessage: 'Precisamos de acesso ao seu microfone para concluir a verificação da conta bancária. Por favor, habilite em Configurações > New Expensify.',
        originalDocumentNeeded: 'Por favor, envie uma imagem original do seu documento de identidade em vez de uma captura de tela ou imagem escaneada.',
        documentNeedsBetterQuality:
            'Seu documento de identificação parece estar danificado ou com recursos de segurança ausentes. Por favor, faça o upload de uma imagem original de um documento de identificação não danificado que esteja totalmente visível.',
        imageNeedsBetterQuality:
            'Há um problema com a qualidade da imagem do seu documento de identidade. Por favor, envie uma nova imagem onde todo o seu documento possa ser visto claramente.',
        selfieIssue: 'Há um problema com sua selfie/vídeo. Por favor, envie uma selfie/vídeo ao vivo.',
        selfieNotMatching: 'Sua selfie/vídeo não corresponde ao seu documento de identidade. Por favor, envie uma nova selfie/vídeo onde seu rosto possa ser visto claramente.',
        selfieNotLive: 'Sua selfie/vídeo não parece ser uma foto/vídeo ao vivo. Por favor, envie uma selfie/vídeo ao vivo.',
    },
    additionalDetailsStep: {
        headerTitle: 'Detalhes adicionais',
        helpText: 'Precisamos confirmar as seguintes informações antes que você possa enviar e receber dinheiro da sua carteira.',
        helpTextIdologyQuestions: 'Precisamos fazer apenas mais algumas perguntas para finalizar a validação da sua identidade.',
        helpLink: 'Saiba mais sobre por que precisamos disso.',
        legalFirstNameLabel: 'Nome legal',
        legalMiddleNameLabel: 'Nome do meio legal',
        legalLastNameLabel: 'Sobrenome legal',
        selectAnswer: 'Por favor, selecione uma resposta para continuar',
        ssnFull9Error: 'Por favor, insira um SSN válido de nove dígitos.',
        needSSNFull9: 'Estamos tendo problemas para verificar seu SSN. Por favor, insira os nove dígitos completos do seu SSN.',
        weCouldNotVerify: 'Não conseguimos verificar',
        pleaseFixIt: 'Por favor, corrija esta informação antes de continuar.',
        failedKYCTextBefore: 'Não conseguimos verificar sua identidade. Por favor, tente novamente mais tarde ou entre em contato com',
        failedKYCTextAfter: 'se você tiver alguma dúvida.',
    },
    termsStep: {
        headerTitle: 'Termos e taxas',
        headerTitleRefactor: 'Taxas e termos',
        haveReadAndAgree: 'Li e concordo em receber',
        electronicDisclosures: 'divulgações eletrônicas',
        agreeToThe: 'Eu concordo com o/a/as/os',
        walletAgreement: 'Acordo da Wallet',
        enablePayments: 'Habilitar pagamentos',
        monthlyFee: 'Taxa mensal',
        inactivity: 'Inatividade',
        noOverdraftOrCredit: 'Sem recurso de cheque especial/crédito.',
        electronicFundsWithdrawal: 'Retirada eletrônica de fundos',
        standard: 'Padrão',
        reviewTheFees: 'Dê uma olhada em algumas taxas.',
        checkTheBoxes: 'Por favor, marque as caixas abaixo.',
        agreeToTerms: 'Concorde com os termos e você estará pronto para começar!',
        shortTermsForm: {
            expensifyPaymentsAccount: ({walletProgram}: WalletProgramParams) => `A Expensify Wallet é emitida por ${walletProgram}.`,
            perPurchase: 'Por compra',
            atmWithdrawal: 'Saque em caixa eletrônico',
            cashReload: 'Recarga de dinheiro',
            inNetwork: 'na rede',
            outOfNetwork: 'fora da rede',
            atmBalanceInquiry: 'Consulta de saldo no caixa eletrônico',
            inOrOutOfNetwork: '(dentro da rede ou fora da rede)',
            customerService: 'Atendimento ao cliente',
            automatedOrLive: '(automated or live agent)',
            afterTwelveMonths: '(após 12 meses sem transações)',
            weChargeOneFee: 'Cobramos 1 outro tipo de taxa. É:',
            fdicInsurance: 'Seus fundos são elegíveis para seguro FDIC.',
            generalInfo: 'Para informações gerais sobre contas pré-pagas, visite',
            conditionsDetails: 'Para detalhes e condições de todas as taxas e serviços, visite',
            conditionsPhone: 'ou ligando para +1 833-400-0904.',
            instant: '(instant)',
            electronicFundsInstantFeeMin: ({amount}: TermsParams) => `(min ${amount})`,
        },
        longTermsForm: {
            listOfAllFees: 'Uma lista de todas as taxas do Expensify Wallet',
            typeOfFeeHeader: 'Todas as taxas',
            feeAmountHeader: 'Quantia',
            moreDetailsHeader: 'Detalhes',
            openingAccountTitle: 'Abrindo uma conta',
            openingAccountDetails: 'Não há taxa para abrir uma conta.',
            monthlyFeeDetails: 'Não há taxa mensal.',
            customerServiceTitle: 'Atendimento ao cliente',
            customerServiceDetails: 'Não há taxas de serviço ao cliente.',
            inactivityDetails: 'Não há taxa de inatividade.',
            sendingFundsTitle: 'Enviando fundos para outro titular de conta',
            sendingFundsDetails: 'Não há taxa para enviar fundos para outro titular de conta usando seu saldo, conta bancária ou cartão de débito.',
            electronicFundsStandardDetails:
                "There's no fee to transfer funds from your Expensify Wallet " +
                'to your bank account using the standard option. This transfer usually completes within 1-3 business' +
                ' days.',
            electronicFundsInstantDetails: ({percentage, amount}: ElectronicFundsParams) =>
                "There's a fee to transfer funds from your Expensify Wallet to " +
                'your linked debit card using the instant transfer option. This transfer usually completes within ' +
                `several minutes. The fee is ${percentage}% of the transfer amount (with a minimum fee of ${amount}).`,
            fdicInsuranceBancorp: ({amount}: TermsParams) =>
                'Your funds are eligible for FDIC insurance. Your funds will be held at or ' +
                `transferred to ${CONST.WALLET.PROGRAM_ISSUERS.BANCORP_BANK}, an FDIC-insured institution. Once there, your funds are insured up ` +
                `to ${amount} by the FDIC in the event ${CONST.WALLET.PROGRAM_ISSUERS.BANCORP_BANK} fails, if specific deposit insurance requirements ` +
                `are met and your card is registered. See`,
            fdicInsuranceBancorp2: 'para detalhes.',
            contactExpensifyPayments: `Entre em contato com ${CONST.WALLET.PROGRAM_ISSUERS.EXPENSIFY_PAYMENTS} ligando para +1 833-400-0904, ou por e-mail em`,
            contactExpensifyPayments2: 'ou faça login em',
            generalInformation: 'Para informações gerais sobre contas pré-pagas, visite',
            generalInformation2: 'Se você tiver uma reclamação sobre uma conta pré-paga, ligue para o Bureau de Proteção Financeira do Consumidor pelo 1-855-411-2372 ou visite',
            printerFriendlyView: 'Ver versão para impressão',
            automated: 'Automatizado',
            liveAgent: 'Agente ao vivo',
            instant: 'Instantâneo',
            electronicFundsInstantFeeMin: ({amount}: TermsParams) => `Min ${amount}`,
        },
    },
    activateStep: {
        headerTitle: 'Habilitar pagamentos',
        activatedTitle: 'Carteira ativada!',
        activatedMessage: 'Parabéns, sua carteira está configurada e pronta para fazer pagamentos.',
        checkBackLaterTitle: 'Só um minuto...',
        checkBackLaterMessage: 'Ainda estamos revisando suas informações. Por favor, volte mais tarde.',
        continueToPayment: 'Continuar para o pagamento',
        continueToTransfer: 'Continuar a transferir',
    },
    companyStep: {
        headerTitle: 'Informações da empresa',
        subtitle: 'Quase pronto! Por motivos de segurança, precisamos confirmar algumas informações:',
        legalBusinessName: 'Nome comercial legal',
        companyWebsite: 'Site da empresa',
        taxIDNumber: 'Número de identificação fiscal',
        taxIDNumberPlaceholder: '9 dígitos',
        companyType: 'Tipo de empresa',
        incorporationDate: 'Data de incorporação',
        incorporationState: 'Estado de incorporação',
        industryClassificationCode: 'Código de classificação da indústria',
        confirmCompanyIsNot: 'Confirmo que esta empresa não está na lista de',
        listOfRestrictedBusinesses: 'lista de negócios restritos',
        incorporationDatePlaceholder: 'Data de início (aaaa-mm-dd)',
        incorporationTypes: {
            LLC: 'LLC',
            CORPORATION: 'Corp',
            PARTNERSHIP: 'Parceria',
            COOPERATIVE: 'Cooperativa',
            SOLE_PROPRIETORSHIP: 'Empresa individual',
            OTHER: 'Outro',
        },
        industryClassification: 'Em qual setor a empresa está classificada?',
        industryClassificationCodePlaceholder: 'Pesquisar código de classificação da indústria',
    },
    requestorStep: {
        headerTitle: 'Informações pessoais',
        learnMore: 'Saiba mais',
        isMyDataSafe: 'Meus dados estão seguros?',
    },
    personalInfoStep: {
        personalInfo: 'Informações pessoais',
        enterYourLegalFirstAndLast: 'Qual é o seu nome legal?',
        legalFirstName: 'Nome legal',
        legalLastName: 'Sobrenome legal',
        legalName: 'Nome legal',
        enterYourDateOfBirth: 'Qual é a sua data de nascimento?',
        enterTheLast4: 'Quais são os últimos quatro dígitos do seu Número de Seguro Social?',
        dontWorry: 'Não se preocupe, não fazemos nenhuma verificação de crédito pessoal!',
        last4SSN: 'Últimos 4 do SSN',
        enterYourAddress: 'Qual é o seu endereço?',
        address: 'Endereço',
        letsDoubleCheck: 'Vamos verificar se tudo está correto.',
        byAddingThisBankAccount: 'Ao adicionar esta conta bancária, você confirma que leu, entendeu e aceitou',
        whatsYourLegalName: 'Qual é o seu nome legal?',
        whatsYourDOB: 'Qual é a sua data de nascimento?',
        whatsYourAddress: 'Qual é o seu endereço?',
        whatsYourSSN: 'Quais são os últimos quatro dígitos do seu Número de Seguro Social?',
        noPersonalChecks: 'Não se preocupe, não fazemos verificações de crédito pessoal aqui!',
        whatsYourPhoneNumber: 'Qual é o seu número de telefone?',
        weNeedThisToVerify: 'Precisamos disso para verificar sua carteira.',
    },
    businessInfoStep: {
        businessInfo: 'Informações da empresa',
        enterTheNameOfYourBusiness: 'Qual é o nome da sua empresa?',
        businessName: 'Nome legal da empresa',
        enterYourCompanyTaxIdNumber: 'Qual é o número de identificação fiscal da sua empresa?',
        taxIDNumber: 'Número de identificação fiscal',
        taxIDNumberPlaceholder: '9 dígitos',
        enterYourCompanyWebsite: 'Qual é o site da sua empresa?',
        companyWebsite: 'Site da empresa',
        enterYourCompanyPhoneNumber: 'Qual é o número de telefone da sua empresa?',
        enterYourCompanyAddress: 'Qual é o endereço da sua empresa?',
        selectYourCompanyType: 'Que tipo de empresa é essa?',
        companyType: 'Tipo de empresa',
        incorporationType: {
            LLC: 'LLC',
            CORPORATION: 'Corp',
            PARTNERSHIP: 'Parceria',
            COOPERATIVE: 'Cooperativa',
            SOLE_PROPRIETORSHIP: 'Empresa individual',
            OTHER: 'Outro',
        },
        selectYourCompanyIncorporationDate: 'Qual é a data de incorporação da sua empresa?',
        incorporationDate: 'Data de incorporação',
        incorporationDatePlaceholder: 'Data de início (aaaa-mm-dd)',
        incorporationState: 'Estado de incorporação',
        pleaseSelectTheStateYourCompanyWasIncorporatedIn: 'Em qual estado sua empresa foi incorporada?',
        letsDoubleCheck: 'Vamos verificar se tudo está correto.',
        companyAddress: 'Endereço da empresa',
        listOfRestrictedBusinesses: 'lista de negócios restritos',
        confirmCompanyIsNot: 'Confirmo que esta empresa não está na lista de',
        businessInfoTitle: 'Informações comerciais',
        legalBusinessName: 'Nome comercial legal',
        whatsTheBusinessName: 'Qual é o nome da empresa?',
        whatsTheBusinessAddress: 'Qual é o endereço comercial?',
        whatsTheBusinessContactInformation: 'Qual é a informação de contato comercial?',
        whatsTheBusinessRegistrationNumber: 'Qual é o número de registro da empresa?',
        whatsTheBusinessTaxIDEIN: ({country}: BusinessTaxIDParams) => {
            switch (country) {
                case CONST.COUNTRY.US:
                    return 'Qual é o Número de Identificação do Empregador (EIN)?';
                case CONST.COUNTRY.CA:
                    return 'Qual é o Número Comercial (BN)?';
                case CONST.COUNTRY.GB:
                    return 'Qual é o Número de Registro de IVA (VRN)?';
                case CONST.COUNTRY.AU:
                    return 'Qual é o Número Comercial Australiano (ABN)?';
                default:
                    return 'Qual é o número de IVA da UE?';
            }
        },
        whatsThisNumber: 'Qual é esse número?',
        whereWasTheBusinessIncorporated: 'Onde a empresa foi incorporada?',
        whatTypeOfBusinessIsIt: 'Que tipo de negócio é?',
        whatsTheBusinessAnnualPayment: 'Qual é o volume anual de pagamentos da empresa?',
        whatsYourExpectedAverageReimbursements: 'Qual é o seu valor médio de reembolso esperado?',
        registrationNumber: 'Número de registro',
        taxIDEIN: ({country}: BusinessTaxIDParams) => {
            switch (country) {
                case CONST.COUNTRY.US:
                    return 'EIN';
                case CONST.COUNTRY.CA:
                    return 'BN';
                case CONST.COUNTRY.GB:
                    return 'VRN';
                case CONST.COUNTRY.AU:
                    return 'ABN';
                default:
                    return 'IVA UE';
            }
        },
        businessAddress: 'Endereço comercial',
        businessType: 'Tipo de negócio',
        incorporation: 'Incorporação',
        incorporationCountry: 'País de incorporação',
        incorporationTypeName: 'Tipo de incorporação',
        businessCategory: 'Categoria de negócios',
        annualPaymentVolume: 'Volume de pagamento anual',
        annualPaymentVolumeInCurrency: ({currencyCode}: CurrencyCodeParams) => `Volume de pagamento anual em ${currencyCode}`,
        averageReimbursementAmount: 'Valor médio de reembolso',
        averageReimbursementAmountInCurrency: ({currencyCode}: CurrencyCodeParams) => `Valor médio de reembolso em ${currencyCode}`,
        selectIncorporationType: 'Selecione o tipo de incorporação',
        selectBusinessCategory: 'Selecione a categoria de negócios',
        selectAnnualPaymentVolume: 'Selecione o volume de pagamento anual',
        selectIncorporationCountry: 'Selecione o país de incorporação',
        selectIncorporationState: 'Selecione o estado de incorporação',
        selectAverageReimbursement: 'Selecionar valor médio de reembolso',
        findIncorporationType: 'Encontrar tipo de incorporação',
        findBusinessCategory: 'Encontrar categoria de negócios',
        findAnnualPaymentVolume: 'Encontre o volume de pagamento anual',
        findIncorporationState: 'Encontrar estado de incorporação',
        findAverageReimbursement: 'Encontrar valor médio de reembolso',
        error: {
            registrationNumber: 'Por favor, forneça um número de registro válido.',
            taxIDEIN: ({country}: BusinessTaxIDParams) => {
                switch (country) {
                    case CONST.COUNTRY.US:
                        return 'Por favor, informe um Número de Identificação do Empregador (EIN) válido';
                    case CONST.COUNTRY.CA:
                        return 'Por favor, informe um Número Comercial (BN) válido';
                    case CONST.COUNTRY.GB:
                        return 'Por favor, informe um Número de Registro de IVA (VRN) válido';
                    case CONST.COUNTRY.AU:
                        return 'Por favor, informe um Número Comercial Australiano (ABN) válido';
                    default:
                        return 'Por favor, informe um número de IVA da UE válido';
                }
            },
        },
    },
    beneficialOwnerInfoStep: {
        doYouOwn25percent: 'Você possui 25% ou mais de',
        doAnyIndividualOwn25percent: 'Algum indivíduo possui 25% ou mais de',
        areThereMoreIndividualsWhoOwn25percent: 'Existem mais indivíduos que possuem 25% ou mais de',
        regulationRequiresUsToVerifyTheIdentity: 'A regulamentação exige que verifiquemos a identidade de qualquer indivíduo que possua mais de 25% do negócio.',
        companyOwner: 'Proprietário de empresa',
        enterLegalFirstAndLastName: 'Qual é o nome legal do proprietário?',
        legalFirstName: 'Nome legal',
        legalLastName: 'Sobrenome legal',
        enterTheDateOfBirthOfTheOwner: 'Qual é a data de nascimento do proprietário?',
        enterTheLast4: 'Quais são os últimos 4 dígitos do Número de Seguro Social do proprietário?',
        last4SSN: 'Últimos 4 do SSN',
        dontWorry: 'Não se preocupe, não fazemos nenhuma verificação de crédito pessoal!',
        enterTheOwnersAddress: 'Qual é o endereço do proprietário?',
        letsDoubleCheck: 'Vamos verificar se tudo está correto.',
        legalName: 'Nome legal',
        address: 'Endereço',
        byAddingThisBankAccount: 'Ao adicionar esta conta bancária, você confirma que leu, entendeu e aceitou',
        owners: 'Proprietários',
    },
    ownershipInfoStep: {
        ownerInfo: 'Informações do proprietário',
        businessOwner: 'Proprietário de empresa',
        signerInfo: 'Informações do assinante',
        doYouOwn: ({companyName}: CompanyNameParams) => `Você possui 25% ou mais de ${companyName}?`,
        doesAnyoneOwn: ({companyName}: CompanyNameParams) => `Algum indivíduo possui 25% ou mais de ${companyName}?`,
        regulationsRequire: 'Regulamentos exigem que verifiquemos a identidade de qualquer indivíduo que possua mais de 25% do negócio.',
        legalFirstName: 'Nome legal',
        legalLastName: 'Sobrenome legal',
        whatsTheOwnersName: 'Qual é o nome legal do proprietário?',
        whatsYourName: 'Qual é o seu nome legal?',
        whatPercentage: 'Qual porcentagem do negócio pertence ao proprietário?',
        whatsYoursPercentage: 'Qual porcentagem do negócio você possui?',
        ownership: 'Propriedade',
        whatsTheOwnersDOB: 'Qual é a data de nascimento do proprietário?',
        whatsYourDOB: 'Qual é a sua data de nascimento?',
        whatsTheOwnersAddress: 'Qual é o endereço do proprietário?',
        whatsYourAddress: 'Qual é o seu endereço?',
        whatAreTheLast: 'Quais são os últimos 4 dígitos do Número de Seguro Social do proprietário?',
        whatsYourLast: 'Quais são os últimos 4 dígitos do seu Número de Seguro Social?',
        dontWorry: 'Não se preocupe, não fazemos nenhuma verificação de crédito pessoal!',
        last4: 'Últimos 4 do SSN',
        whyDoWeAsk: 'Por que pedimos isso?',
        letsDoubleCheck: 'Vamos verificar se tudo está correto.',
        legalName: 'Nome legal',
        ownershipPercentage: 'Porcentagem de propriedade',
        areThereOther: ({companyName}: CompanyNameParams) => `Existem outras pessoas que possuem 25% ou mais de ${companyName}?`,
        owners: 'Proprietários',
        addCertified: 'Adicione um organograma certificado que mostre os proprietários beneficiários',
        regulationRequiresChart:
            'A regulamentação exige que coletemos uma cópia certificada do organograma de propriedade que mostre cada indivíduo ou entidade que possua 25% ou mais do negócio.',
        uploadEntity: 'Carregar gráfico de propriedade da entidade',
        noteEntity: 'Nota: O gráfico de propriedade da entidade deve ser assinado pelo seu contador, consultor jurídico ou ser autenticado.',
        certified: 'Gráfico de propriedade de entidade certificada',
        selectCountry: 'Selecionar país',
        findCountry: 'Encontrar país',
        address: 'Endereço',
        chooseFile: 'Escolher arquivo',
        uploadDocuments: 'Carregar documentação adicional',
        pleaseUpload:
            'Por favor, envie documentação adicional abaixo para nos ajudar a verificar sua identidade como proprietário direto ou indireto de 25% ou mais da entidade empresarial.',
        acceptedFiles: 'Formatos de arquivo aceitos: PDF, PNG, JPEG. O tamanho total do arquivo para cada seção não pode exceder 5 MB.',
        proofOfBeneficialOwner: 'Prova de beneficiário final',
        proofOfBeneficialOwnerDescription:
            'Por favor, forneça uma declaração assinada e um organograma de um contador público, notário ou advogado verificando a propriedade de 25% ou mais do negócio. Deve estar datado dos últimos três meses e incluir o número da licença do signatário.',
        copyOfID: 'Cópia do documento de identidade do proprietário beneficiário',
        copyOfIDDescription: 'Exemplos: Passaporte, carteira de motorista, etc.',
        proofOfAddress: 'Comprovante de endereço para o proprietário beneficiário',
        proofOfAddressDescription: 'Exemplos: conta de luz, contrato de aluguel, etc.',
        codiceFiscale: 'Codice fiscale/Tax ID',
        codiceFiscaleDescription:
            'Por favor, faça o upload de um vídeo de uma visita ao local ou de uma chamada gravada com o oficial responsável pela assinatura. O oficial deve fornecer: nome completo, data de nascimento, nome da empresa, número de registro, número do código fiscal, endereço registrado, natureza do negócio e finalidade da conta.',
    },
    validationStep: {
        headerTitle: 'Validar conta bancária',
        buttonText: 'Concluir configuração',
        maxAttemptsReached: 'A validação para esta conta bancária foi desativada devido a muitas tentativas incorretas.',
        description: `Dentro de 1-2 dias úteis, enviaremos três (3) pequenas transações para sua conta bancária de um nome como "Expensify, Inc. Validation".`,
        descriptionCTA: 'Por favor, insira o valor de cada transação nos campos abaixo. Exemplo: 1.51.',
        reviewingInfo: 'Obrigado! Estamos revisando suas informações e entraremos em contato em breve. Por favor, verifique seu chat com o Concierge.',
        forNextStep: 'para os próximos passos para concluir a configuração da sua conta bancária.',
        letsChatCTA: 'Sim, vamos conversar',
        letsChatText: 'Quase lá! Precisamos da sua ajuda para verificar algumas últimas informações pelo chat. Pronto?',
        letsChatTitle: 'Vamos conversar!',
        enable2FATitle: 'Prevenir fraudes, habilitar autenticação de dois fatores (2FA)',
        enable2FAText: 'Levamos sua segurança a sério. Por favor, configure a autenticação de dois fatores (2FA) agora para adicionar uma camada extra de proteção à sua conta.',
        secureYourAccount: 'Proteja sua conta',
    },
    beneficialOwnersStep: {
        additionalInformation: 'Informações adicionais',
        checkAllThatApply: 'Marque todas as opções aplicáveis, caso contrário, deixe em branco.',
        iOwnMoreThan25Percent: 'Eu possuo mais de 25% de',
        someoneOwnsMoreThan25Percent: 'Outra pessoa possui mais de 25% de',
        additionalOwner: 'Proprietário beneficiário adicional',
        removeOwner: 'Remover este beneficiário final',
        addAnotherIndividual: 'Adicionar outra pessoa que possua mais de 25% de',
        agreement: 'Acordo:',
        termsAndConditions: 'termos e condições',
        certifyTrueAndAccurate: 'Eu certifico que as informações fornecidas são verdadeiras e precisas.',
        error: {
            certify: 'Deve certificar que as informações são verdadeiras e precisas',
        },
    },
    completeVerificationStep: {
        completeVerification: 'Concluir verificação',
        confirmAgreements: 'Por favor, confirme os acordos abaixo.',
        certifyTrueAndAccurate: 'Eu certifico que as informações fornecidas são verdadeiras e precisas.',
        certifyTrueAndAccurateError: 'Por favor, certifique-se de que as informações são verdadeiras e precisas.',
        isAuthorizedToUseBankAccount: 'Estou autorizado a usar esta conta bancária empresarial para despesas comerciais.',
        isAuthorizedToUseBankAccountError: 'Você deve ser um responsável controlador com autorização para operar a conta bancária da empresa.',
        termsAndConditions: 'termos e condições',
    },
    connectBankAccountStep: {
        finishButtonText: 'Concluir configuração',
        validateYourBankAccount: 'Valide sua conta bancária',
        validateButtonText: 'Validar',
        validationInputLabel: 'Transação',
        maxAttemptsReached: 'A validação para esta conta bancária foi desativada devido a muitas tentativas incorretas.',
        description: `Dentro de 1-2 dias úteis, enviaremos três (3) pequenas transações para sua conta bancária de um nome como "Expensify, Inc. Validation".`,
        descriptionCTA: 'Por favor, insira o valor de cada transação nos campos abaixo. Exemplo: 1.51.',
        reviewingInfo: 'Obrigado! Estamos revisando suas informações e entraremos em contato em breve. Por favor, verifique seu chat com o Concierge.',
        forNextSteps: 'para os próximos passos para concluir a configuração da sua conta bancária.',
        letsChatCTA: 'Sim, vamos conversar',
        letsChatText: 'Quase lá! Precisamos da sua ajuda para verificar algumas últimas informações pelo chat. Pronto?',
        letsChatTitle: 'Vamos conversar!',
        enable2FATitle: 'Prevenir fraudes, habilitar autenticação de dois fatores (2FA)',
        enable2FAText: 'Levamos sua segurança a sério. Por favor, configure a autenticação de dois fatores (2FA) agora para adicionar uma camada extra de proteção à sua conta.',
        secureYourAccount: 'Proteja sua conta',
    },
    countryStep: {
        confirmBusinessBank: 'Confirme a moeda e o país da conta bancária empresarial',
        confirmCurrency: 'Confirmar moeda e país',
        yourBusiness: 'A moeda da sua conta bancária empresarial deve corresponder à moeda do seu espaço de trabalho.',
        youCanChange: 'Você pode alterar a moeda do seu espaço de trabalho no seu',
        findCountry: 'Encontrar país',
        selectCountry: 'Selecionar país',
    },
    bankInfoStep: {
        whatAreYour: 'Quais são os detalhes da sua conta bancária empresarial?',
        letsDoubleCheck: 'Vamos verificar novamente se tudo está certo.',
        thisBankAccount: 'Esta conta bancária será usada para pagamentos comerciais no seu espaço de trabalho.',
        accountNumber: 'Número da conta',
        accountHolderNameDescription: 'Nome completo do signatário autorizado',
    },
    signerInfoStep: {
        signerInfo: 'Informações do assinante',
        areYouDirector: ({companyName}: CompanyNameParams) => `Você é um diretor ou executivo sênior na ${companyName}?`,
        regulationRequiresUs: 'A regulamentação exige que verifiquemos se o assinante tem autoridade para tomar essa ação em nome da empresa.',
        whatsYourName: 'Qual é o seu nome legal?',
        fullName: 'Nome completo legal',
        whatsYourJobTitle: 'Qual é o seu cargo?',
        jobTitle: 'Título do cargo',
        whatsYourDOB: 'Qual é a sua data de nascimento?',
        uploadID: 'Envie um documento de identidade e comprovante de endereço',
        personalAddress: 'Comprovante de endereço pessoal (por exemplo, conta de serviço público)',
        letsDoubleCheck: 'Vamos verificar se tudo está correto.',
        legalName: 'Nome legal',
        proofOf: 'Comprovante de endereço pessoal',
        enterOneEmail: ({companyName}: CompanyNameParams) => `Digite o e-mail do diretor ou executivo sênior da ${companyName}`,
        regulationRequiresOneMoreDirector: 'A regulamentação exige pelo menos mais um diretor ou executivo sênior como signatário.',
        hangTight: 'Aguarde...',
        enterTwoEmails: ({companyName}: CompanyNameParams) => `Digite os e-mails de dois diretores ou executivos seniores da ${companyName}`,
        sendReminder: 'Enviar um lembrete',
        chooseFile: 'Escolher arquivo',
        weAreWaiting: 'Estamos aguardando que outros verifiquem suas identidades como diretores ou executivos seniores da empresa.',
        id: 'Cópia do RG',
        proofOfDirectors: 'Prova de diretor(es)',
        proofOfDirectorsDescription: 'Exemplos: Perfil Corporativo da Oncorp ou Registro de Negócios.',
        codiceFiscale: 'Codice Fiscale',
        codiceFiscaleDescription: 'Codice Fiscale para Signatários, Usuários Autorizados e Proprietários Beneficiários.',
        PDSandFSG: 'Documentação de divulgação PDS + FSG',
        PDSandFSGDescription:
            'Nossa parceria com a Corpay utiliza uma conexão API para aproveitar sua vasta rede de parceiros bancários internacionais para viabilizar Reembolsos Globais na Expensify. De acordo com a regulamentação australiana, estamos fornecendo a você o Guia de Serviços Financeiros (FSG) e a Declaração de Divulgação de Produto (PDS) da Corpay.\n\nPor favor, leia os documentos FSG e PDS cuidadosamente, pois eles contêm detalhes completos e informações importantes sobre os produtos e serviços oferecidos pela Corpay. Guarde esses documentos para referência futura.',
        pleaseUpload: 'Por favor, envie documentação adicional abaixo para nos ajudar a verificar sua identidade como diretor ou executivo sênior da entidade empresarial.',
    },
    agreementsStep: {
        agreements: 'Acordos',
        pleaseConfirm: 'Por favor, confirme os acordos abaixo.',
        regulationRequiresUs: 'A regulamentação exige que verifiquemos a identidade de qualquer indivíduo que possua mais de 25% do negócio.',
        iAmAuthorized: 'Estou autorizado a usar a conta bancária empresarial para despesas comerciais.',
        iCertify: 'Certifico que as informações fornecidas são verdadeiras e precisas.',
        termsAndConditions: 'termos e condições',
        accept: 'Aceitar e adicionar conta bancária',
        iConsentToThe: 'Eu consinto com o',
        privacyNotice: 'aviso de privacidade',
        error: {
            authorized: 'Você deve ser um responsável controlador com autorização para operar a conta bancária da empresa.',
            certify: 'Por favor, certifique-se de que as informações são verdadeiras e precisas.',
            consent: 'Por favor, consinta com o aviso de privacidade',
        },
    },
    docusignStep: {
        subheader: 'Formulário Docusign',
        pleaseComplete:
            'Por favor, preencha o formulário de autorização ACH pelo link do Docusign abaixo e envie uma cópia assinada aqui para que possamos debitar diretamente da sua conta bancária.',
        pleaseCompleteTheBusinessAccount: 'Por favor, preencha a Solicitação de Conta Empresarial e o Acordo de Débito Direto.',
        pleaseCompleteTheDirect:
            'Por favor, preencha o Acordo de Débito Direto usando o link do Docusign abaixo e envie uma cópia assinada aqui para que possamos debitar diretamente da sua conta bancária.',
        takeMeTo: 'Ir para o Docusign',
        uploadAdditional: 'Enviar documentação adicional',
        pleaseUpload: 'Por favor, envie o formulário DEFT e a página de assinatura do Docusign.',
        pleaseUploadTheDirect: 'Por favor, envie os Acordos de Débito Direto e a página de assinatura do Docusign.',
    },
    finishStep: {
        letsFinish: 'Vamos terminar no chat!',
        thanksFor:
            'Obrigado por esses detalhes. Um agente de suporte dedicado agora revisará suas informações. Entraremos em contato se precisarmos de mais alguma coisa de você, mas, enquanto isso, sinta-se à vontade para nos contatar caso tenha alguma dúvida.',
        iHaveA: 'Eu tenho uma pergunta',
        enable2FA: 'Ative a autenticação de dois fatores (2FA) para prevenir fraudes',
        weTake: 'Levamos sua segurança a sério. Por favor, configure a autenticação de dois fatores (2FA) agora para adicionar uma camada extra de proteção à sua conta.',
        secure: 'Proteja sua conta',
    },
    reimbursementAccountLoadingAnimation: {
        oneMoment: 'Um momento',
        explanationLine: 'Estamos analisando suas informações. Você poderá continuar com os próximos passos em breve.',
    },
    session: {
        offlineMessageRetry: 'Parece que você está offline. Verifique sua conexão e tente novamente.',
    },
    travel: {
        header: 'Reservar viagem',
        title: 'Viaje com inteligência',
        subtitle: 'Use o Expensify Travel para obter as melhores ofertas de viagem e gerenciar todas as suas despesas empresariais em um só lugar.',
        features: {
            saveMoney: 'Economize em suas reservas',
            alerts: 'Receba atualizações e alertas em tempo real',
        },
        bookTravel: 'Reservar viagem',
        bookDemo: 'Agendar demonstração',
        bookADemo: 'Agendar uma demonstração',
        toLearnMore: 'para saber mais.',
        termsAndConditions: {
            header: 'Antes de continuarmos...',
            title: 'Termos e condições',
            label: 'Eu concordo com os termos e condições',
            subtitle: `Por favor, concorde com os <a href="${CONST.TRAVEL_TERMS_URL}">termos e condições</a> da Expensify Travel.`,
            error: 'Você deve concordar com os termos e condições do Expensify Travel para continuar.',
            defaultWorkspaceError:
                'Você precisa definir um espaço de trabalho padrão para habilitar o Expensify Travel. Vá para Configurações > Espaços de Trabalho > clique nos três pontos verticais ao lado de um espaço de trabalho > Definir como espaço de trabalho padrão, depois tente novamente!',
        },
        flight: 'Voo',
        flightDetails: {
            passenger: 'Passageiro',
            layover: ({layover}: FlightLayoverParams) => `<muted-text-label>Você tem uma <strong>escala de ${layover}</strong> antes deste voo</muted-text-label>`,
            takeOff: 'Decolagem',
            landing: 'Pouso',
            seat: 'Assento',
            class: 'Classe da Cabine',
            recordLocator: 'Localizador de registro',
            cabinClasses: {
                unknown: 'Unknown',
                economy: 'Economia',
                premiumEconomy: 'Premium Economy',
                business: 'Negócio',
                first: 'Primeiro',
            },
        },
        hotel: 'Hotel',
        hotelDetails: {
            guest: 'Convidado',
            checkIn: 'Check-in',
            checkOut: 'Check-out',
            roomType: 'Tipo de quarto',
            cancellation: 'Política de cancelamento',
            cancellationUntil: 'Cancelamento gratuito até',
            confirmation: 'Número de confirmação',
            cancellationPolicies: {
                unknown: 'Unknown',
                nonRefundable: 'Não reembolsável',
                freeCancellationUntil: 'Cancelamento gratuito até',
                partiallyRefundable: 'Parcialmente reembolsável',
            },
        },
        car: 'Carro',
        carDetails: {
            rentalCar: 'Aluguel de carro',
            pickUp: 'Pick-up',
            dropOff: 'Entrega',
            driver: 'Driver',
            carType: 'Tipo de carro',
            cancellation: 'Política de cancelamento',
            cancellationUntil: 'Cancelamento gratuito até',
            freeCancellation: 'Cancelamento gratuito',
            confirmation: 'Número de confirmação',
        },
        train: 'Rail',
        trainDetails: {
            passenger: 'Passageiro',
            departs: 'Parte',
            arrives: 'Chega',
            coachNumber: 'Número do coach',
            seat: 'Assento',
            fareDetails: 'Detalhes da tarifa',
            confirmation: 'Número de confirmação',
        },
        viewTrip: 'Ver viagem',
        modifyTrip: 'Modificar viagem',
        tripSupport: 'Suporte de viagem',
        tripDetails: 'Detalhes da viagem',
        viewTripDetails: 'Ver detalhes da viagem',
        trip: 'Viagem',
        trips: 'Viagens',
        tripSummary: 'Resumo da viagem',
        departs: 'Parte',
        errorMessage: 'Algo deu errado. Por favor, tente novamente mais tarde.',
        phoneError: {
            phrase1: 'Por favor',
            link: 'adicione um e-mail de trabalho como seu login principal',
            phrase2: 'para reservar viagens.',
        },
        domainSelector: {
            title: 'Domínio',
            subtitle: 'Escolha um domínio para a configuração do Expensify Travel.',
            recommended: 'Recomendado',
        },
        domainPermissionInfo: {
            title: 'Domínio',
            restriction: ({domain}: DomainPermissionInfoRestrictionParams) =>
                `Você não tem permissão para ativar o Expensify Travel para o domínio <strong>${domain}</strong>. Você precisará pedir a alguém desse domínio para ativar o Travel.`,
            accountantInvitation: `Se você é contador, considere participar do <a href="${CONST.OLD_DOT_PUBLIC_URLS.EXPENSIFY_APPROVED_PROGRAM_URL}">programa ExpensifyApproved! para contadores</a> para habilitar viagens para esse domínio.`,
        },
        publicDomainError: {
            title: 'Comece com o Expensify Travel',
            message: `Você precisará usar seu e-mail de trabalho (por exemplo, nome@empresa.com) com o Expensify Travel, não seu e-mail pessoal (por exemplo, nome@gmail.com).`,
        },
        blockedFeatureModal: {
            title: 'Expensify Travel foi desativado',
            message: `Seu administrador desativou o Expensify Travel. Por favor, siga a política de reservas da sua empresa para arranjos de viagem.`,
        },
        verifyCompany: {
            title: 'Comece a viajar hoje!',
            message: `Por favor, entre em contato com seu gerente de conta ou com salesteam@expensify.com para obter uma demonstração de viagem e ativá-la para sua empresa.`,
        },
        updates: {
            bookingTicketed: ({airlineCode, origin, destination, startDate, confirmationID = ''}: FlightParams) =>
                `Seu voo ${airlineCode} (${origin} → ${destination}) em ${startDate} foi reservado. Código de confirmação: ${confirmationID}`,
            ticketVoided: ({airlineCode, origin, destination, startDate}: FlightParams) => `Sua passagem para o voo ${airlineCode} (${origin} → ${destination}) em ${startDate} foi anulada.`,
            ticketRefunded: ({airlineCode, origin, destination, startDate}: FlightParams) =>
                `Seu bilhete para o voo ${airlineCode} (${origin} → ${destination}) em ${startDate} foi reembolsado ou trocado.`,
            flightCancelled: ({airlineCode, origin, destination, startDate}: FlightParams) =>
                `Seu voo ${airlineCode} (${origin} → ${destination}) em ${startDate} foi cancelado pela companhia aérea.`,
            flightScheduleChangePending: ({airlineCode}: AirlineParams) => `A companhia aérea propôs uma alteração de horário para o voo ${airlineCode}; estamos aguardando confirmação.`,
            flightScheduleChangeClosed: ({airlineCode, startDate}: AirlineParams) => `Mudança de horário confirmada: voo ${airlineCode} agora parte em ${startDate}.`,
            flightUpdated: ({airlineCode, origin, destination, startDate}: FlightParams) => `Seu voo ${airlineCode} (${origin} → ${destination}) em ${startDate} foi atualizado.`,
            flightCabinChanged: ({airlineCode, cabinClass}: AirlineParams) => `Sua classe de cabine foi atualizada para ${cabinClass} no voo ${airlineCode}.`,
            flightSeatConfirmed: ({airlineCode}: AirlineParams) => `Sua assento no voo ${airlineCode} foi confirmado.`,
            flightSeatChanged: ({airlineCode}: AirlineParams) => `Sua atribuição de assento no voo ${airlineCode} foi alterada.`,
            flightSeatCancelled: ({airlineCode}: AirlineParams) => `Sua atribuição de assento no voo ${airlineCode} foi removida.`,
            paymentDeclined: 'O pagamento para sua reserva aérea falhou. Por favor, tente novamente.',
            bookingCancelledByTraveler: ({type, id = ''}: TravelTypeParams) => `Você cancelou sua reserva de ${type} ${id}.`,
            bookingCancelledByVendor: ({type, id = ''}: TravelTypeParams) => `O fornecedor cancelou sua reserva de ${type} ${id}.`,
            bookingRebooked: ({type, id = ''}: TravelTypeParams) => `Sua reserva de ${type} foi remarcada. Novo número de confirmação: ${id}.`,
            bookingUpdated: ({type}: TravelTypeParams) => `Sua reserva de ${type} foi atualizada. Revise os novos detalhes no itinerário.`,
            railTicketRefund: ({origin, destination, startDate}: RailTicketParams) =>
                `Seu bilhete de trem de ${origin} → ${destination} em ${startDate} foi reembolsado. Um crédito será processado.`,
            railTicketExchange: ({origin, destination, startDate}: RailTicketParams) => `Seu bilhete de trem de ${origin} → ${destination} em ${startDate} foi trocado.`,
            railTicketUpdate: ({origin, destination, startDate}: RailTicketParams) => `Seu bilhete de trem de ${origin} → ${destination} em ${startDate} foi atualizado.`,
            defaultUpdate: ({type}: TravelTypeParams) => `Sua reserva de ${type} foi atualizada.`,
        },
        flightTo: 'Voo para',
        trainTo: 'Trem para',
        carRental: ' de aluguel de carro',
        nightIn: 'noite em',
        nightsIn: 'noites em',
    },
    workspace: {
        common: {
            card: 'Cartões',
            expensifyCard: 'Expensify Card',
            companyCards: 'Cartões corporativos',
            workflows: 'Fluxos de Trabalho',
            workspace: 'Workspace',
            findWorkspace: 'Encontrar espaço de trabalho',
            edit: 'Editar espaço de trabalho',
            enabled: 'Ativado',
            disabled: 'Desativado',
            everyone: 'Todos',
            delete: 'Excluir espaço de trabalho',
            settings: 'Configurações',
            reimburse: 'Reembolsos',
            categories: 'Categorias',
            tags: 'Tags',
            customField1: 'Campo personalizado 1',
            customField2: 'Campo personalizado 2',
            customFieldHint: 'Adicione uma codificação personalizada que se aplique a todos os gastos deste membro.',
            reportFields: 'Campos do relatório',
            reportTitle: 'Título do relatório',
            reportField: 'Campo de relatório',
            taxes: 'Impostos',
            bills: 'Faturas',
            invoices: 'Faturas',
            travel: 'Viagem',
            members: 'Membros',
            accounting: 'Contabilidade',
            receiptPartners: 'Parceiros de recibos',
            rules: 'Regras',
            displayedAs: 'Exibido como',
            plan: 'Plano',
            profile: 'Visão geral',
            bankAccount: 'Conta bancária',
            testTransactions: 'Testar transações',
            issueAndManageCards: 'Emitir e gerenciar cartões',
            reconcileCards: 'Conciliar cartões',
            selected: () => ({
                one: '1 selecionado',
                other: (count: number) => `${count} selecionado(s)`,
            }),
            settlementFrequency: 'Frequência de liquidação',
            setAsDefault: 'Definir como espaço de trabalho padrão',
            defaultNote: `Os recibos enviados para ${CONST.EMAIL.RECEIPTS} aparecerão neste espaço de trabalho.`,
            deleteConfirmation: 'Tem certeza de que deseja excluir este espaço de trabalho?',
            deleteWithCardsConfirmation: 'Tem certeza de que deseja excluir este espaço de trabalho? Isso removerá todos os feeds de cartões e cartões atribuídos.',
            unavailable: 'Espaço de trabalho indisponível',
            memberNotFound: 'Membro não encontrado. Para convidar um novo membro para o espaço de trabalho, por favor, use o botão de convite acima.',
            notAuthorized: `Você não tem acesso a esta página. Se você está tentando entrar neste espaço de trabalho, basta pedir ao proprietário do espaço de trabalho para adicioná-lo como membro. Algo mais? Entre em contato com ${CONST.EMAIL.CONCIERGE}.`,
            goToWorkspace: 'Ir para o espaço de trabalho',
            goToWorkspaces: 'Ir para espaços de trabalho',
            clearFilter: 'Limpar filtro',
            workspaceName: 'Nome do espaço de trabalho',
            workspaceOwner: 'Proprietário',
            workspaceType: 'Tipo de espaço de trabalho',
            workspaceAvatar: 'Avatar do espaço de trabalho',
            mustBeOnlineToViewMembers: 'Você precisa estar online para visualizar os membros deste espaço de trabalho.',
            moreFeatures: 'Mais recursos',
            requested: 'Solicitado',
            distanceRates: 'Taxas de distância',
            defaultDescription: 'Um lugar para todos os seus recibos e despesas.',
            descriptionHint: 'Compartilhar informações sobre este espaço de trabalho com todos os membros.',
            welcomeNote: 'Por favor, use o Expensify para enviar seus recibos para reembolso, obrigado!',
            subscription: 'Assinatura',
            markAsEntered: 'Marcar como inserido manualmente',
            markAsExported: 'Marcar como exportado',
            exportIntegrationSelected: ({connectionName}: ExportIntegrationSelectedParams) => `Exportar para ${CONST.POLICY.CONNECTIONS.NAME_USER_FRIENDLY[connectionName]}`,
            letsDoubleCheck: 'Vamos verificar se tudo está correto.',
            lineItemLevel: 'Nível de item linha',
            reportLevel: 'Nível de relatório',
            topLevel: 'Nível superior',
            appliedOnExport: 'Não importado para o Expensify, aplicado na exportação',
            shareNote: {
                header: 'Compartilhe seu espaço de trabalho com outros membros',
                content: ({adminsRoomLink}: WorkspaceShareNoteParams) =>
                    `Compartilhe este código QR ou copie o link abaixo para facilitar aos membros a solicitação de acesso ao seu espaço de trabalho. Todas as solicitações para ingressar no espaço de trabalho aparecerão na sala <a href="${adminsRoomLink}">${CONST.REPORT.WORKSPACE_CHAT_ROOMS.ADMINS}</a> para sua análise.`,
            },
            connectTo: ({connectionName}: ConnectionNameParams) => `Conectar a ${CONST.POLICY.CONNECTIONS.NAME_USER_FRIENDLY[connectionName]}`,
            createNewConnection: 'Criar nova conexão',
            reuseExistingConnection: 'Reutilizar conexão existente',
            existingConnections: 'Conexões existentes',
            existingConnectionsDescription: ({connectionName}: ConnectionNameParams) =>
                `Como você já se conectou ao ${CONST.POLICY.CONNECTIONS.NAME_USER_FRIENDLY[connectionName]} antes, você pode optar por reutilizar uma conexão existente ou criar uma nova.`,
            lastSyncDate: ({connectionName, formattedDate}: LastSyncDateParams) => `${connectionName} - Última sincronização em ${formattedDate}`,
            authenticationError: ({connectionName}: AuthenticationErrorParams) => `Não é possível conectar a ${connectionName} devido a um erro de autenticação.`,
            learnMore: 'Saiba mais',
            memberAlternateText: 'Os membros podem enviar e aprovar relatórios.',
            adminAlternateText: 'Os administradores têm acesso total de edição a todos os relatórios e configurações do espaço de trabalho.',
            auditorAlternateText: 'Os auditores podem visualizar e comentar nos relatórios.',
            roleName: ({role}: OptionalParam<RoleNamesParams> = {}) => {
                switch (role) {
                    case CONST.POLICY.ROLE.ADMIN:
                        return 'Administração';
                    case CONST.POLICY.ROLE.AUDITOR:
                        return 'Auditor';
                    case CONST.POLICY.ROLE.USER:
                        return 'Membro';
                    default:
                        return 'Membro';
                }
            },
            frequency: {
                manual: 'Manualmente',
                instant: 'Instantâneo',
                immediate: 'Diário',
                trip: 'Por viagem',
                weekly: 'Semanalmente',
                semimonthly: 'Duas vezes por mês',
                monthly: 'Mensalmente',
            },
            planType: 'Tipo de plano',
            submitExpense: 'Envie suas despesas abaixo:',
            defaultCategory: 'Categoria padrão',
            viewTransactions: 'Ver transações',
            policyExpenseChatName: ({displayName}: PolicyExpenseChatNameParams) => `Despesas de ${displayName}`,
            deepDiveExpensifyCard: `<muted-text-label>As transações do cartão Expensify serão exportadas automaticamente para uma “Conta de responsabilidade do cartão Expensify” criada com <a href="${CONST.DEEP_DIVE_EXPENSIFY_CARD}">nossa integração</a>.</muted-text-label>`,
        },
        receiptPartners: {
            uber: {
                subtitle: 'Automatize despesas de viagens e entrega de refeições em toda a sua organização.',
            },
        },
        perDiem: {
            subtitle: 'Defina taxas de diárias para controlar os gastos diários dos funcionários.',
            amount: 'Quantia',
            deleteRates: () => ({
                one: 'Taxa de exclusão',
                other: 'Excluir tarifas',
            }),
            deletePerDiemRate: 'Excluir taxa de diária',
            findPerDiemRate: 'Encontrar a taxa de diária',
            areYouSureDelete: () => ({
                one: 'Tem certeza de que deseja excluir esta taxa?',
                other: 'Tem certeza de que deseja excluir essas taxas?',
            }),
            emptyList: {
                title: 'Per diem',
                subtitle: 'Defina taxas de diárias para controlar os gastos diários dos funcionários. Importe taxas de uma planilha para começar.',
            },
            errors: {
                existingRateError: ({rate}: CustomUnitRateParams) => `Uma taxa com o valor ${rate} já existe`,
            },
            importPerDiemRates: 'Importar taxas de diária',
            editPerDiemRate: 'Editar taxa de diárias',
            editPerDiemRates: 'Editar taxas de diárias',
            editDestinationSubtitle: ({destination}: EditDestinationSubtitleParams) => `Atualizar este destino irá alterá-lo para todas as subtarifas de ${destination} por diem.`,
            editCurrencySubtitle: ({destination}: EditDestinationSubtitleParams) => `Atualizar esta moeda irá alterá-la para todas as subtarifas de per diem de ${destination}.`,
        },
        qbd: {
            exportOutOfPocketExpensesDescription: 'Defina como as despesas fora do bolso são exportadas para o QuickBooks Desktop.',
            exportOutOfPocketExpensesCheckToggle: 'Marcar cheques como "imprimir mais tarde"',
            exportDescription: 'Configure como os dados do Expensify são exportados para o QuickBooks Desktop.',
            date: 'Data de exportação',
            exportInvoices: 'Exportar faturas para',
            exportExpensifyCard: 'Exportar transações do Cartão Expensify como',
            account: 'Conta',
            accountDescription: 'Escolha onde postar lançamentos contábeis.',
            accountsPayable: 'Contas a pagar',
            accountsPayableDescription: 'Escolha onde criar contas de fornecedores.',
            bankAccount: 'Conta bancária',
            notConfigured: 'Não configurado',
            bankAccountDescription: 'Escolha de onde enviar os cheques.',
            creditCardAccount: 'Conta de cartão de crédito',
            exportDate: {
                label: 'Data de exportação',
                description: 'Use esta data ao exportar relatórios para o QuickBooks Desktop.',
                values: {
                    [CONST.QUICKBOOKS_EXPORT_DATE.LAST_EXPENSE]: {
                        label: 'Data da última despesa',
                        description: 'Data da despesa mais recente no relatório.',
                    },
                    [CONST.QUICKBOOKS_EXPORT_DATE.REPORT_EXPORTED]: {
                        label: 'Data de exportação',
                        description: 'Data em que o relatório foi exportado para o QuickBooks Desktop.',
                    },
                    [CONST.QUICKBOOKS_EXPORT_DATE.REPORT_SUBMITTED]: {
                        label: 'Data de envio',
                        description: 'Data em que o relatório foi enviado para aprovação.',
                    },
                },
            },
            exportCheckDescription: 'Vamos criar um cheque detalhado para cada relatório do Expensify e enviá-lo a partir da conta bancária abaixo.',
            exportJournalEntryDescription: 'Criaremos uma entrada de diário detalhada para cada relatório do Expensify e a postaremos na conta abaixo.',
            exportVendorBillDescription:
                'Criaremos uma fatura de fornecedor detalhada para cada relatório do Expensify e a adicionaremos à conta abaixo. Se este período estiver fechado, publicaremos no primeiro dia do próximo período aberto.',
            outOfPocketTaxEnabledDescription:
                'O QuickBooks Desktop não suporta impostos em exportações de lançamentos contábeis. Como você tem impostos habilitados no seu espaço de trabalho, essa opção de exportação não está disponível.',
            outOfPocketTaxEnabledError: 'As entradas de diário não estão disponíveis quando os impostos estão ativados. Por favor, escolha uma opção de exportação diferente.',
            accounts: {
                [CONST.QUICKBOOKS_DESKTOP_NON_REIMBURSABLE_EXPORT_ACCOUNT_TYPE.CREDIT_CARD]: 'Cartão de crédito',
                [CONST.QUICKBOOKS_DESKTOP_REIMBURSABLE_ACCOUNT_TYPE.VENDOR_BILL]: 'Fatura do fornecedor',
                [CONST.QUICKBOOKS_DESKTOP_REIMBURSABLE_ACCOUNT_TYPE.JOURNAL_ENTRY]: 'Lançamento contábil',
                [CONST.QUICKBOOKS_DESKTOP_REIMBURSABLE_ACCOUNT_TYPE.CHECK]: 'Verificar',
                [`${CONST.QUICKBOOKS_DESKTOP_NON_REIMBURSABLE_EXPORT_ACCOUNT_TYPE.CHECK}Description`]:
                    'Vamos criar um cheque detalhado para cada relatório do Expensify e enviá-lo a partir da conta bancária abaixo.',
                [`${CONST.QUICKBOOKS_DESKTOP_NON_REIMBURSABLE_EXPORT_ACCOUNT_TYPE.CREDIT_CARD}Description`]:
                    "Vamos corresponder automaticamente o nome do comerciante na transação do cartão de crédito a qualquer fornecedor correspondente no QuickBooks. Se não existirem fornecedores, criaremos um fornecedor 'Cartão de Crédito Diversos' para associação.",
                [`${CONST.QUICKBOOKS_DESKTOP_REIMBURSABLE_ACCOUNT_TYPE.VENDOR_BILL}Description`]:
                    'Criaremos uma fatura detalhada do fornecedor para cada relatório do Expensify com a data da última despesa e a adicionaremos à conta abaixo. Se este período estiver fechado, lançaremos no dia 1º do próximo período aberto.',
                [`${CONST.QUICKBOOKS_DESKTOP_NON_REIMBURSABLE_EXPORT_ACCOUNT_TYPE.CREDIT_CARD}AccountDescription`]: 'Escolha onde exportar as transações do cartão de crédito.',
                [`${CONST.QUICKBOOKS_DESKTOP_REIMBURSABLE_ACCOUNT_TYPE.VENDOR_BILL}AccountDescription`]: 'Escolha um fornecedor para aplicar a todas as transações de cartão de crédito.',
                [`${CONST.QUICKBOOKS_DESKTOP_REIMBURSABLE_ACCOUNT_TYPE.CHECK}AccountDescription`]: 'Escolha de onde enviar os cheques.',
                [`${CONST.QUICKBOOKS_DESKTOP_REIMBURSABLE_ACCOUNT_TYPE.VENDOR_BILL}Error`]:
                    'As contas de fornecedores não estão disponíveis quando os locais estão ativados. Por favor, escolha uma opção de exportação diferente.',
                [`${CONST.QUICKBOOKS_DESKTOP_REIMBURSABLE_ACCOUNT_TYPE.CHECK}Error`]:
                    'Cheques estão indisponíveis quando locais estão habilitados. Por favor, escolha uma opção de exportação diferente.',
                [`${CONST.QUICKBOOKS_DESKTOP_REIMBURSABLE_ACCOUNT_TYPE.JOURNAL_ENTRY}Error`]:
                    'As entradas de diário não estão disponíveis quando os impostos estão ativados. Por favor, escolha uma opção de exportação diferente.',
            },
            noAccountsFound: 'Nenhuma conta encontrada',
            noAccountsFoundDescription: 'Adicione a conta no QuickBooks Desktop e sincronize a conexão novamente.',
            qbdSetup: 'Configuração do QuickBooks Desktop',
            requiredSetupDevice: {
                title: 'Não é possível conectar a partir deste dispositivo',
                body1: 'Você precisará configurar esta conexão a partir do computador que hospeda o arquivo da sua empresa no QuickBooks Desktop.',
                body2: 'Depois de se conectar, você poderá sincronizar e exportar de qualquer lugar.',
            },
            setupPage: {
                title: 'Abra este link para conectar',
                body: 'Para concluir a configuração, abra o seguinte link no computador onde o QuickBooks Desktop está sendo executado.',
                setupErrorTitle: 'Algo deu errado',
                setupErrorBody: ({conciergeLink}: QBDSetupErrorBodyParams) =>
                    `<muted-text><centered-text>A conexão com o QuickBooks Desktop não está funcionando no momento. Tente novamente mais tarde ou <a href="${conciergeLink}">entre em contato com o Concierge</a> se o problema persistir.</centered-text></muted-text>`,
            },
            importDescription: 'Escolha quais configurações de codificação importar do QuickBooks Desktop para o Expensify.',
            classes: 'Classes',
            items: 'Itens',
            customers: 'Clientes/projetos',
            exportCompanyCardsDescription: 'Defina como as compras com cartão corporativo são exportadas para o QuickBooks Desktop.',
            defaultVendorDescription: 'Defina um fornecedor padrão que será aplicado a todas as transações de cartão de crédito ao exportar.',
            accountsDescription: 'Seu plano de contas do QuickBooks Desktop será importado para o Expensify como categorias.',
            accountsSwitchTitle: 'Escolha importar novas contas como categorias habilitadas ou desabilitadas.',
            accountsSwitchDescription: 'As categorias ativadas estarão disponíveis para os membros selecionarem ao criar suas despesas.',
            classesDescription: 'Escolha como lidar com as classes do QuickBooks Desktop no Expensify.',
            tagsDisplayedAsDescription: 'Nível de item de linha',
            reportFieldsDisplayedAsDescription: 'Nível de relatório',
            customersDescription: 'Escolha como lidar com clientes/projetos do QuickBooks Desktop no Expensify.',
            advancedConfig: {
                autoSyncDescription: 'O Expensify sincronizará automaticamente com o QuickBooks Desktop todos os dias.',
                createEntities: 'Auto-criar entidades',
                createEntitiesDescription: 'A Expensify criará automaticamente fornecedores no QuickBooks Desktop se eles ainda não existirem.',
            },
            itemsDescription: 'Escolha como lidar com itens do QuickBooks Desktop no Expensify.',
        },
        qbo: {
            connectedTo: 'Conectado a',
            importDescription: 'Escolha quais configurações de codificação importar do QuickBooks Online para o Expensify.',
            classes: 'Classes',
            locations: 'Locais',
            customers: 'Clientes/projetos',
            accountsDescription: 'Seu plano de contas do QuickBooks Online será importado para o Expensify como categorias.',
            accountsSwitchTitle: 'Escolha importar novas contas como categorias habilitadas ou desabilitadas.',
            accountsSwitchDescription: 'As categorias ativadas estarão disponíveis para os membros selecionarem ao criar suas despesas.',
            classesDescription: 'Escolha como lidar com as classes do QuickBooks Online no Expensify.',
            customersDescription: 'Escolha como lidar com clientes/projetos do QuickBooks Online no Expensify.',
            locationsDescription: 'Escolha como lidar com locais do QuickBooks Online no Expensify.',
            taxesDescription: 'Escolha como lidar com os impostos do QuickBooks Online no Expensify.',
            locationsLineItemsRestrictionDescription:
                'O QuickBooks Online não suporta Localizações no nível de linha para Cheques ou Faturas de Fornecedores. Se você gostaria de ter localizações no nível de linha, certifique-se de estar usando Lançamentos Contábeis e despesas de Cartão de Crédito/Débito.',
            taxesJournalEntrySwitchNote: 'QuickBooks Online não suporta impostos em lançamentos contábeis. Por favor, altere sua opção de exportação para fatura de fornecedor ou cheque.',
            exportDescription: 'Configure como os dados do Expensify são exportados para o QuickBooks Online.',
            date: 'Data de exportação',
            exportInvoices: 'Exportar faturas para',
            exportExpensifyCard: 'Exportar transações do Cartão Expensify como',
            exportDate: {
                label: 'Data de exportação',
                description: 'Use esta data ao exportar relatórios para o QuickBooks Online.',
                values: {
                    [CONST.QUICKBOOKS_EXPORT_DATE.LAST_EXPENSE]: {
                        label: 'Data da última despesa',
                        description: 'Data da despesa mais recente no relatório.',
                    },
                    [CONST.QUICKBOOKS_EXPORT_DATE.REPORT_EXPORTED]: {
                        label: 'Data de exportação',
                        description: 'Data em que o relatório foi exportado para o QuickBooks Online.',
                    },
                    [CONST.QUICKBOOKS_EXPORT_DATE.REPORT_SUBMITTED]: {
                        label: 'Data de envio',
                        description: 'Data em que o relatório foi enviado para aprovação.',
                    },
                },
            },
            receivable: 'Contas a receber', // This is an account name that will come directly from QBO, so I don't know why we need a translation for it. It should take whatever the name of the account is in QBO. Leaving this note for CS.
            archive: 'Arquivo de contas a receber', // This is an account name that will come directly from QBO, so I don't know why we need a translation for it. It should take whatever the name of the account is in QBO. Leaving this note for CS.
            exportInvoicesDescription: 'Use esta conta ao exportar faturas para o QuickBooks Online.',
            exportCompanyCardsDescription: 'Defina como as compras com cartão corporativo são exportadas para o QuickBooks Online.',
            vendor: 'Fornecedor',
            defaultVendorDescription: 'Defina um fornecedor padrão que será aplicado a todas as transações de cartão de crédito ao exportar.',
            exportOutOfPocketExpensesDescription: 'Defina como as despesas fora do bolso são exportadas para o QuickBooks Online.',
            exportCheckDescription: 'Vamos criar um cheque detalhado para cada relatório do Expensify e enviá-lo a partir da conta bancária abaixo.',
            exportJournalEntryDescription: 'Criaremos uma entrada de diário detalhada para cada relatório do Expensify e a postaremos na conta abaixo.',
            exportVendorBillDescription:
                'Criaremos uma fatura de fornecedor detalhada para cada relatório do Expensify e a adicionaremos à conta abaixo. Se este período estiver fechado, publicaremos no primeiro dia do próximo período aberto.',
            account: 'Conta',
            accountDescription: 'Escolha onde postar lançamentos contábeis.',
            accountsPayable: 'Contas a pagar',
            accountsPayableDescription: 'Escolha onde criar contas de fornecedores.',
            bankAccount: 'Conta bancária',
            notConfigured: 'Não configurado',
            bankAccountDescription: 'Escolha de onde enviar os cheques.',
            creditCardAccount: 'Conta de cartão de crédito',
            companyCardsLocationEnabledDescription:
                'O QuickBooks Online não oferece suporte a locais nas exportações de contas a pagar de fornecedores. Como você tem locais habilitados no seu espaço de trabalho, essa opção de exportação não está disponível.',
            outOfPocketTaxEnabledDescription:
                'QuickBooks Online não suporta impostos em exportações de lançamentos contábeis. Como você tem impostos ativados no seu espaço de trabalho, esta opção de exportação não está disponível.',
            outOfPocketTaxEnabledError: 'As entradas de diário não estão disponíveis quando os impostos estão ativados. Por favor, escolha uma opção de exportação diferente.',
            advancedConfig: {
                autoSyncDescription: 'A Expensify sincronizará automaticamente com o QuickBooks Online todos os dias.',
                inviteEmployees: 'Convidar funcionários',
                inviteEmployeesDescription: 'Importar registros de funcionários do QuickBooks Online e convidar funcionários para este espaço de trabalho.',
                createEntities: 'Auto-criar entidades',
                createEntitiesDescription:
                    'A Expensify criará automaticamente fornecedores no QuickBooks Online se eles ainda não existirem e criará automaticamente clientes ao exportar faturas.',
                reimbursedReportsDescription: 'Sempre que um relatório for pago usando Expensify ACH, o pagamento correspondente da conta será criado na conta do QuickBooks Online abaixo.',
                qboBillPaymentAccount: 'Conta de pagamento de fatura do QuickBooks',
                qboInvoiceCollectionAccount: 'Conta de cobrança de faturas do QuickBooks',
                accountSelectDescription: 'Escolha de onde pagar as contas e nós criaremos o pagamento no QuickBooks Online.',
                invoiceAccountSelectorDescription: 'Escolha onde receber os pagamentos de faturas e criaremos o pagamento no QuickBooks Online.',
            },
            accounts: {
                [CONST.QUICKBOOKS_NON_REIMBURSABLE_EXPORT_ACCOUNT_TYPE.DEBIT_CARD]: 'Cartão de débito',
                [CONST.QUICKBOOKS_NON_REIMBURSABLE_EXPORT_ACCOUNT_TYPE.CREDIT_CARD]: 'Cartão de crédito',
                [CONST.QUICKBOOKS_REIMBURSABLE_ACCOUNT_TYPE.VENDOR_BILL]: 'Fatura do fornecedor',
                [CONST.QUICKBOOKS_REIMBURSABLE_ACCOUNT_TYPE.JOURNAL_ENTRY]: 'Lançamento contábil',
                [CONST.QUICKBOOKS_REIMBURSABLE_ACCOUNT_TYPE.CHECK]: 'Verificar',
                [`${CONST.QUICKBOOKS_NON_REIMBURSABLE_EXPORT_ACCOUNT_TYPE.DEBIT_CARD}Description`]:
                    "Vamos corresponder automaticamente o nome do comerciante na transação do cartão de débito a quaisquer fornecedores correspondentes no QuickBooks. Se não existirem fornecedores, criaremos um fornecedor 'Cartão de Débito Diversos' para associação.",
                [`${CONST.QUICKBOOKS_NON_REIMBURSABLE_EXPORT_ACCOUNT_TYPE.CREDIT_CARD}Description`]:
                    "Vamos corresponder automaticamente o nome do comerciante na transação do cartão de crédito a qualquer fornecedor correspondente no QuickBooks. Se não existirem fornecedores, criaremos um fornecedor 'Cartão de Crédito Diversos' para associação.",
                [`${CONST.QUICKBOOKS_REIMBURSABLE_ACCOUNT_TYPE.VENDOR_BILL}Description`]:
                    'Criaremos uma fatura detalhada do fornecedor para cada relatório do Expensify com a data da última despesa e a adicionaremos à conta abaixo. Se este período estiver fechado, lançaremos no dia 1º do próximo período aberto.',
                [`${CONST.QUICKBOOKS_NON_REIMBURSABLE_EXPORT_ACCOUNT_TYPE.DEBIT_CARD}AccountDescription`]: 'Escolha onde exportar as transações do cartão de débito.',
                [`${CONST.QUICKBOOKS_NON_REIMBURSABLE_EXPORT_ACCOUNT_TYPE.CREDIT_CARD}AccountDescription`]: 'Escolha onde exportar as transações do cartão de crédito.',
                [`${CONST.QUICKBOOKS_REIMBURSABLE_ACCOUNT_TYPE.VENDOR_BILL}AccountDescription`]: 'Escolha um fornecedor para aplicar a todas as transações de cartão de crédito.',
                [`${CONST.QUICKBOOKS_REIMBURSABLE_ACCOUNT_TYPE.VENDOR_BILL}Error`]:
                    'As contas de fornecedores não estão disponíveis quando os locais estão ativados. Por favor, escolha uma opção de exportação diferente.',
                [`${CONST.QUICKBOOKS_REIMBURSABLE_ACCOUNT_TYPE.CHECK}Error`]:
                    'Cheques estão indisponíveis quando locais estão habilitados. Por favor, escolha uma opção de exportação diferente.',
                [`${CONST.QUICKBOOKS_REIMBURSABLE_ACCOUNT_TYPE.JOURNAL_ENTRY}Error`]:
                    'As entradas de diário não estão disponíveis quando os impostos estão ativados. Por favor, escolha uma opção de exportação diferente.',
            },
            exportDestinationAccountsMisconfigurationError: {
                [CONST.QUICKBOOKS_REIMBURSABLE_ACCOUNT_TYPE.VENDOR_BILL]: 'Escolha uma conta válida para exportação de fatura do fornecedor',
                [CONST.QUICKBOOKS_REIMBURSABLE_ACCOUNT_TYPE.JOURNAL_ENTRY]: 'Escolha uma conta válida para exportação de lançamento contábil',
                [CONST.QUICKBOOKS_REIMBURSABLE_ACCOUNT_TYPE.CHECK]: 'Escolha uma conta válida para exportação de cheques',
            },
            exportDestinationSetupAccountsInfo: {
                [CONST.QUICKBOOKS_REIMBURSABLE_ACCOUNT_TYPE.VENDOR_BILL]: 'Para usar a exportação de fatura de fornecedor, configure uma conta a pagar no QuickBooks Online.',
                [CONST.QUICKBOOKS_REIMBURSABLE_ACCOUNT_TYPE.JOURNAL_ENTRY]: 'Para usar a exportação de lançamentos contábeis, configure uma conta de diário no QuickBooks Online',
                [CONST.QUICKBOOKS_REIMBURSABLE_ACCOUNT_TYPE.CHECK]: 'Para usar a exportação de cheques, configure uma conta bancária no QuickBooks Online',
            },
            noAccountsFound: 'Nenhuma conta encontrada',
            noAccountsFoundDescription: 'Adicione a conta no QuickBooks Online e sincronize a conexão novamente.',
            accountingMethods: {
                label: 'Quando Exportar',
                description: 'Escolha quando exportar as despesas:',
                values: {
                    [COMMON_CONST.INTEGRATIONS.ACCOUNTING_METHOD.ACCRUAL]: 'Acumulação',
                    [COMMON_CONST.INTEGRATIONS.ACCOUNTING_METHOD.CASH]: 'Dinheiro',
                },
                alternateText: {
                    [COMMON_CONST.INTEGRATIONS.ACCOUNTING_METHOD.ACCRUAL]: 'Despesas do próprio bolso serão exportadas quando aprovadas em definitivo',
                    [COMMON_CONST.INTEGRATIONS.ACCOUNTING_METHOD.CASH]: 'Despesas do próprio bolso serão exportadas quando pagas',
                },
            },
        },
        workspaceList: {
            joinNow: 'Junte-se agora',
            askToJoin: 'Pedir para participar',
        },
        xero: {
            organization: 'Organização Xero',
            organizationDescription: 'Escolha a organização Xero da qual você gostaria de importar dados.',
            importDescription: 'Escolha quais configurações de codificação importar do Xero para o Expensify.',
            accountsDescription: 'Seu plano de contas do Xero será importado para o Expensify como categorias.',
            accountsSwitchTitle: 'Escolha importar novas contas como categorias habilitadas ou desabilitadas.',
            accountsSwitchDescription: 'As categorias ativadas estarão disponíveis para os membros selecionarem ao criar suas despesas.',
            trackingCategories: 'Categorias de rastreamento',
            trackingCategoriesDescription: 'Escolha como lidar com as categorias de rastreamento do Xero no Expensify.',
            mapTrackingCategoryTo: ({categoryName}: CategoryNameParams) => `Mapear ${categoryName} do Xero para`,
            mapTrackingCategoryToDescription: ({categoryName}: CategoryNameParams) => `Escolha onde mapear ${categoryName} ao exportar para Xero.`,
            customers: 'Refaturar clientes',
            customersDescription:
                'Escolha se deseja refaturar clientes no Expensify. Seus contatos de clientes do Xero podem ser marcados em despesas e serão exportados para o Xero como uma fatura de venda.',
            taxesDescription: 'Escolha como lidar com os impostos do Xero no Expensify.',
            notImported: 'Não importado',
            notConfigured: 'Não configurado',
            trackingCategoriesOptions: {
                [CONST.XERO_CONFIG.TRACKING_CATEGORY_OPTIONS.DEFAULT]: 'Contato padrão do Xero',
                [CONST.XERO_CONFIG.TRACKING_CATEGORY_OPTIONS.TAG]: 'Tags',
                [CONST.XERO_CONFIG.TRACKING_CATEGORY_OPTIONS.REPORT_FIELD]: 'Campos do relatório',
            },
            exportDescription: 'Configure como os dados do Expensify são exportados para o Xero.',
            purchaseBill: 'Fatura de compra',
            exportDeepDiveCompanyCard:
                'As despesas exportadas serão lançadas como transações bancárias na conta bancária do Xero abaixo, e as datas das transações corresponderão às datas no seu extrato bancário.',
            bankTransactions: 'Transações bancárias',
            xeroBankAccount: 'Conta bancária Xero',
            xeroBankAccountDescription: 'Escolha onde as despesas serão registradas como transações bancárias.',
            exportExpensesDescription: 'Os relatórios serão exportados como uma fatura de compra com a data e o status selecionados abaixo.',
            purchaseBillDate: 'Data de emissão da fatura de compra',
            exportInvoices: 'Exportar faturas como',
            salesInvoice: 'Fatura de vendas',
            exportInvoicesDescription: 'As faturas de vendas sempre exibem a data em que a fatura foi enviada.',
            advancedConfig: {
                autoSyncDescription: 'A Expensify sincronizará automaticamente com o Xero todos os dias.',
                purchaseBillStatusTitle: 'Status da fatura de compra',
                reimbursedReportsDescription: 'Sempre que um relatório for pago usando Expensify ACH, o pagamento correspondente da conta será criado na conta Xero abaixo.',
                xeroBillPaymentAccount: 'Conta de pagamento de fatura Xero',
                xeroInvoiceCollectionAccount: 'Conta de cobrança de faturas Xero',
                xeroBillPaymentAccountDescription: 'Escolha de onde pagar as contas e criaremos o pagamento no Xero.',
                invoiceAccountSelectorDescription: 'Escolha onde receber os pagamentos de faturas e nós criaremos o pagamento no Xero.',
            },
            exportDate: {
                label: 'Data de emissão da fatura de compra',
                description: 'Use esta data ao exportar relatórios para Xero.',
                values: {
                    [CONST.XERO_EXPORT_DATE.LAST_EXPENSE]: {
                        label: 'Data da última despesa',
                        description: 'Data da despesa mais recente no relatório.',
                    },
                    [CONST.XERO_EXPORT_DATE.REPORT_EXPORTED]: {
                        label: 'Data de exportação',
                        description: 'Data em que o relatório foi exportado para o Xero.',
                    },
                    [CONST.XERO_EXPORT_DATE.REPORT_SUBMITTED]: {
                        label: 'Data de envio',
                        description: 'Data em que o relatório foi enviado para aprovação.',
                    },
                },
            },
            invoiceStatus: {
                label: 'Status da fatura de compra',
                description: 'Use este status ao exportar faturas de compra para Xero.',
                values: {
                    [CONST.XERO_CONFIG.INVOICE_STATUS.DRAFT]: 'Rascunho',
                    [CONST.XERO_CONFIG.INVOICE_STATUS.AWAITING_APPROVAL]: 'Aguardando aprovação',
                    [CONST.XERO_CONFIG.INVOICE_STATUS.AWAITING_PAYMENT]: 'Aguardando pagamento',
                },
            },
            noAccountsFound: 'Nenhuma conta encontrada',
            noAccountsFoundDescription: 'Por favor, adicione a conta no Xero e sincronize a conexão novamente.',
            accountingMethods: {
                label: 'Quando Exportar',
                description: 'Escolha quando exportar as despesas:',
                values: {
                    [COMMON_CONST.INTEGRATIONS.ACCOUNTING_METHOD.ACCRUAL]: 'Acumulação',
                    [COMMON_CONST.INTEGRATIONS.ACCOUNTING_METHOD.CASH]: 'Dinheiro',
                },
                alternateText: {
                    [COMMON_CONST.INTEGRATIONS.ACCOUNTING_METHOD.ACCRUAL]: 'Despesas do próprio bolso serão exportadas quando aprovadas em definitivo',
                    [COMMON_CONST.INTEGRATIONS.ACCOUNTING_METHOD.CASH]: 'Despesas do próprio bolso serão exportadas quando pagas',
                },
            },
        },
        sageIntacct: {
            preferredExporter: 'Exportador preferido',
            taxSolution: 'Solução de impostos',
            notConfigured: 'Não configurado',
            exportDate: {
                label: 'Data de exportação',
                description: 'Use esta data ao exportar relatórios para Sage Intacct.',
                values: {
                    [CONST.SAGE_INTACCT_EXPORT_DATE.LAST_EXPENSE]: {
                        label: 'Data da última despesa',
                        description: 'Data da despesa mais recente no relatório.',
                    },
                    [CONST.SAGE_INTACCT_EXPORT_DATE.EXPORTED]: {
                        label: 'Data de exportação',
                        description: 'Data em que o relatório foi exportado para Sage Intacct.',
                    },
                    [CONST.SAGE_INTACCT_EXPORT_DATE.SUBMITTED]: {
                        label: 'Data de envio',
                        description: 'Data em que o relatório foi enviado para aprovação.',
                    },
                },
            },
            reimbursableExpenses: {
                description: 'Defina como as despesas fora do bolso são exportadas para o Sage Intacct.',
                values: {
                    [CONST.SAGE_INTACCT_REIMBURSABLE_EXPENSE_TYPE.EXPENSE_REPORT]: 'Relatórios de despesas',
                    [CONST.SAGE_INTACCT_REIMBURSABLE_EXPENSE_TYPE.VENDOR_BILL]: 'Faturas de fornecedores',
                },
            },
            nonReimbursableExpenses: {
                description: 'Defina como as compras com cartão corporativo são exportadas para o Sage Intacct.',
                values: {
                    [CONST.SAGE_INTACCT_NON_REIMBURSABLE_EXPENSE_TYPE.CREDIT_CARD_CHARGE]: 'Cartões de crédito',
                    [CONST.SAGE_INTACCT_NON_REIMBURSABLE_EXPENSE_TYPE.VENDOR_BILL]: 'Faturas de fornecedores',
                },
            },
            creditCardAccount: 'Conta de cartão de crédito',
            defaultVendor: 'Fornecedor padrão',
            defaultVendorDescription: ({isReimbursable}: DefaultVendorDescriptionParams) =>
                `Defina um fornecedor padrão que será aplicado às despesas reembolsáveis ${isReimbursable ? '' : 'não-'} que não têm um fornecedor correspondente no Sage Intacct.`,
            exportDescription: 'Configure como os dados do Expensify são exportados para o Sage Intacct.',
            exportPreferredExporterNote:
                'O exportador preferido pode ser qualquer administrador do espaço de trabalho, mas também deve ser um Administrador de Domínio se você definir contas de exportação diferentes para cartões de empresa individuais nas Configurações de Domínio.',
            exportPreferredExporterSubNote: 'Uma vez definido, o exportador preferido verá os relatórios para exportação em sua conta.',
            noAccountsFound: 'Nenhuma conta encontrada',
            noAccountsFoundDescription: `Por favor, adicione a conta no Sage Intacct e sincronize a conexão novamente.`,
            autoSync: 'Auto-sync',
            autoSyncDescription: 'Expensify irá sincronizar automaticamente com Sage Intacct todos os dias.',
            inviteEmployees: 'Convidar funcionários',
            inviteEmployeesDescription:
                'Importe registros de funcionários do Sage Intacct e convide funcionários para este espaço de trabalho. Seu fluxo de aprovação será padrão para aprovação do gerente e pode ser configurado ainda mais na página de Membros.',
            syncReimbursedReports: 'Sincronizar relatórios reembolsados',
            syncReimbursedReportsDescription: 'Sempre que um relatório for pago usando Expensify ACH, o pagamento correspondente da fatura será criado na conta Sage Intacct abaixo.',
            paymentAccount: 'Conta de pagamento Sage Intacct',
        },
        netsuite: {
            subsidiary: 'Subsidiária',
            subsidiarySelectDescription: 'Escolha a subsidiária no NetSuite da qual você gostaria de importar dados.',
            exportDescription: 'Configure como os dados do Expensify são exportados para o NetSuite.',
            exportInvoices: 'Exportar faturas para',
            journalEntriesTaxPostingAccount: 'Lançamento contábil na conta de imposto',
            journalEntriesProvTaxPostingAccount: 'Lançamentos contábeis na conta de lançamento de imposto provincial',
            foreignCurrencyAmount: 'Exportar valor em moeda estrangeira',
            exportToNextOpenPeriod: 'Exportar para o próximo período aberto',
            nonReimbursableJournalPostingAccount: 'Conta de lançamento de diário não reembolsável',
            reimbursableJournalPostingAccount: 'Conta de lançamento de diário reembolsável',
            journalPostingPreference: {
                label: 'Preferência de lançamento de lançamentos contábeis',
                values: {
                    [CONST.NETSUITE_JOURNAL_POSTING_PREFERENCE.JOURNALS_POSTING_INDIVIDUAL_LINE]: 'Entrada única e detalhada para cada relatório',
                    [CONST.NETSUITE_JOURNAL_POSTING_PREFERENCE.JOURNALS_POSTING_TOTAL_LINE]: 'Entrada única para cada despesa',
                },
            },
            invoiceItem: {
                label: 'Item de fatura',
                values: {
                    [CONST.NETSUITE_INVOICE_ITEM_PREFERENCE.CREATE]: {
                        label: 'Crie um para mim',
                        description: 'Vamos criar um "item de linha de fatura do Expensify" para você ao exportar (se ainda não existir um).',
                    },
                    [CONST.NETSUITE_INVOICE_ITEM_PREFERENCE.SELECT]: {
                        label: 'Selecionar existente',
                        description: 'Vamos vincular as faturas do Expensify ao item selecionado abaixo.',
                    },
                },
            },
            exportDate: {
                label: 'Data de exportação',
                description: 'Use esta data ao exportar relatórios para NetSuite.',
                values: {
                    [CONST.NETSUITE_EXPORT_DATE.LAST_EXPENSE]: {
                        label: 'Data da última despesa',
                        description: 'Data da despesa mais recente no relatório.',
                    },
                    [CONST.NETSUITE_EXPORT_DATE.EXPORTED]: {
                        label: 'Data de exportação',
                        description: 'Data em que o relatório foi exportado para o NetSuite.',
                    },
                    [CONST.NETSUITE_EXPORT_DATE.SUBMITTED]: {
                        label: 'Data de envio',
                        description: 'Data em que o relatório foi enviado para aprovação.',
                    },
                },
            },
            exportDestination: {
                values: {
                    [CONST.NETSUITE_EXPORT_DESTINATION.EXPENSE_REPORT]: {
                        label: 'Relatórios de despesas',
                        reimbursableDescription: 'Despesas do próprio bolso serão exportadas como relatórios de despesas para o NetSuite.',
                        nonReimbursableDescription: 'Despesas de cartão corporativo serão exportadas como relatórios de despesas para NetSuite.',
                    },
                    [CONST.NETSUITE_EXPORT_DESTINATION.VENDOR_BILL]: {
                        label: 'Faturas de fornecedores',
                        reimbursableDescription:
                            'Out-of-pocket expenses will export as bills payable to the NetSuite vendor specified below.\n' +
                            '\n' +
                            'If you’d like to set a specific vendor for each card, go to *Settings > Domains > Company Cards*.',
                        nonReimbursableDescription:
                            'Company card expenses will export as bills payable to the NetSuite vendor specified below.\n' +
                            '\n' +
                            'If you’d like to set a specific vendor for each card, go to *Settings > Domains > Company Cards*.',
                    },
                    [CONST.NETSUITE_EXPORT_DESTINATION.JOURNAL_ENTRY]: {
                        label: 'Lançamentos contábeis',
                        reimbursableDescription:
                            'Out-of-pocket expenses will export as journal entries to the NetSuite account specified below.\n' +
                            '\n' +
                            'If you’d like to set a specific vendor for each card, go to *Settings > Domains > Company Cards*.',
                        nonReimbursableDescription:
                            'Company card expenses will export as journal entries to the NetSuite account specified below.\n' +
                            '\n' +
                            'If you’d like to set a specific vendor for each card, go to *Settings > Domains > Company Cards*.',
                    },
                },
            },
            advancedConfig: {
                autoSyncDescription: 'A Expensify sincronizará automaticamente com o NetSuite todos os dias.',
                reimbursedReportsDescription: 'Sempre que um relatório for pago usando Expensify ACH, o pagamento correspondente da fatura será criado na conta do NetSuite abaixo.',
                reimbursementsAccount: 'Conta de reembolsos',
                reimbursementsAccountDescription: 'Escolha a conta bancária que você usará para reembolsos, e nós criaremos o pagamento associado no NetSuite.',
                collectionsAccount: 'Conta de cobranças',
                collectionsAccountDescription: 'Uma vez que uma fatura é marcada como paga no Expensify e exportada para o NetSuite, ela aparecerá na conta abaixo.',
                approvalAccount: 'Conta de aprovação A/P',
                approvalAccountDescription:
                    'Escolha a conta contra a qual as transações serão aprovadas no NetSuite. Se você estiver sincronizando relatórios reembolsados, esta também será a conta contra a qual os pagamentos de faturas serão criados.',
                defaultApprovalAccount: 'NetSuite padrão',
                inviteEmployees: 'Convide funcionários e defina aprovações',
                inviteEmployeesDescription:
                    'Importe registros de funcionários do NetSuite e convide funcionários para este workspace. Seu fluxo de aprovação será padrão para aprovação do gerente e pode ser configurado na página *Membros*.',
                autoCreateEntities: 'Auto-criar funcionários/fornecedores',
                enableCategories: 'Habilitar categorias recém-importadas',
                customFormID: 'ID do formulário personalizado',
                customFormIDDescription:
                    'Por padrão, o Expensify criará lançamentos usando o formulário de transação preferido definido no NetSuite. Alternativamente, você pode designar um formulário de transação específico a ser usado.',
                customFormIDReimbursable: 'Despesa do próprio bolso',
                customFormIDNonReimbursable: 'Despesa com cartão corporativo',
                exportReportsTo: {
                    label: 'Nível de aprovação do relatório de despesas',
                    description:
                        'Depois que um relatório de despesas é aprovado no Expensify e exportado para o NetSuite, você pode definir um nível adicional de aprovação no NetSuite antes de postar.',
                    values: {
                        [CONST.NETSUITE_REPORTS_APPROVAL_LEVEL.REPORTS_APPROVED_NONE]: 'Preferência padrão do NetSuite',
                        [CONST.NETSUITE_REPORTS_APPROVAL_LEVEL.REPORTS_SUPERVISOR_APPROVED]: 'Apenas aprovado pelo supervisor',
                        [CONST.NETSUITE_REPORTS_APPROVAL_LEVEL.REPORTS_ACCOUNTING_APPROVED]: 'Apenas contabilidade aprovada',
                        [CONST.NETSUITE_REPORTS_APPROVAL_LEVEL.REPORTS_APPROVED_BOTH]: 'Supervisor e contabilidade aprovados',
                    },
                },
                accountingMethods: {
                    label: 'Quando Exportar',
                    description: 'Escolha quando exportar as despesas:',
                    values: {
                        [COMMON_CONST.INTEGRATIONS.ACCOUNTING_METHOD.ACCRUAL]: 'Acumulação',
                        [COMMON_CONST.INTEGRATIONS.ACCOUNTING_METHOD.CASH]: 'Dinheiro',
                    },
                    alternateText: {
                        [COMMON_CONST.INTEGRATIONS.ACCOUNTING_METHOD.ACCRUAL]: 'Despesas do próprio bolso serão exportadas quando aprovadas em definitivo',
                        [COMMON_CONST.INTEGRATIONS.ACCOUNTING_METHOD.CASH]: 'Despesas do próprio bolso serão exportadas quando pagas',
                    },
                },
                exportVendorBillsTo: {
                    label: 'Nível de aprovação de fatura do fornecedor',
                    description:
                        'Uma vez que uma fatura de fornecedor é aprovada no Expensify e exportada para o NetSuite, você pode definir um nível adicional de aprovação no NetSuite antes de postar.',
                    values: {
                        [CONST.NETSUITE_VENDOR_BILLS_APPROVAL_LEVEL.VENDOR_BILLS_APPROVED_NONE]: 'Preferência padrão do NetSuite',
                        [CONST.NETSUITE_VENDOR_BILLS_APPROVAL_LEVEL.VENDOR_BILLS_APPROVAL_PENDING]: 'Aguardando aprovação',
                        [CONST.NETSUITE_VENDOR_BILLS_APPROVAL_LEVEL.VENDOR_BILLS_APPROVED]: 'Aprovado para postagem',
                    },
                },
                exportJournalsTo: {
                    label: 'Nível de aprovação de lançamento contábil',
                    description:
                        'Depois que um lançamento contábil é aprovado no Expensify e exportado para o NetSuite, você pode definir um nível adicional de aprovação no NetSuite antes de lançá-lo.',
                    values: {
                        [CONST.NETSUITE_JOURNALS_APPROVAL_LEVEL.JOURNALS_APPROVED_NONE]: 'Preferência padrão do NetSuite',
                        [CONST.NETSUITE_JOURNALS_APPROVAL_LEVEL.JOURNALS_APPROVAL_PENDING]: 'Aguardando aprovação',
                        [CONST.NETSUITE_JOURNALS_APPROVAL_LEVEL.JOURNALS_APPROVED]: 'Aprovado para postagem',
                    },
                },
                error: {
                    customFormID: 'Por favor, insira um ID de formulário personalizado numérico válido.',
                },
            },
            noAccountsFound: 'Nenhuma conta encontrada',
            noAccountsFoundDescription: 'Por favor, adicione a conta no NetSuite e sincronize a conexão novamente.',
            noVendorsFound: 'Nenhum fornecedor encontrado',
            noVendorsFoundDescription: 'Por favor, adicione fornecedores no NetSuite e sincronize a conexão novamente.',
            noItemsFound: 'Nenhum item de fatura encontrado',
            noItemsFoundDescription: 'Por favor, adicione itens de fatura no NetSuite e sincronize a conexão novamente.',
            noSubsidiariesFound: 'Nenhuma subsidiária encontrada',
            noSubsidiariesFoundDescription: 'Por favor, adicione uma subsidiária no NetSuite e sincronize a conexão novamente.',
            tokenInput: {
                title: 'Configuração do NetSuite',
                formSteps: {
                    installBundle: {
                        title: 'Instale o pacote Expensify',
                        description: 'No NetSuite, vá para *Customization > SuiteBundler > Search & Install Bundles* > procure por "Expensify" > instale o pacote.',
                    },
                    enableTokenAuthentication: {
                        title: 'Habilitar autenticação baseada em token',
                        description: 'No NetSuite, vá para *Setup > Company > Enable Features > SuiteCloud* > habilite a *token-based authentication*.',
                    },
                    enableSoapServices: {
                        title: 'Habilitar serviços web SOAP',
                        description: 'No NetSuite, vá para *Setup > Company > Enable Features > SuiteCloud* > habilite *SOAP Web Services*.',
                    },
                    createAccessToken: {
                        title: 'Criar um token de acesso',
                        description:
                            'No NetSuite, vá para *Setup > Users/Roles > Access Tokens* > crie um token de acesso para o aplicativo "Expensify" e para o papel "Expensify Integration" ou "Administrator".\n\n*Importante:* Certifique-se de salvar o *Token ID* e o *Token Secret* desta etapa. Você precisará deles para a próxima etapa.',
                    },
                    enterCredentials: {
                        title: 'Insira suas credenciais do NetSuite',
                        formInputs: {
                            netSuiteAccountID: 'NetSuite Account ID',
                            netSuiteTokenID: 'Token ID',
                            netSuiteTokenSecret: 'Token Secret',
                        },
                        netSuiteAccountIDDescription: 'No NetSuite, vá para *Setup > Integration > SOAP Web Services Preferences*.',
                    },
                },
            },
            import: {
                expenseCategories: 'Categorias de despesas',
                expenseCategoriesDescription: 'Suas categorias de despesas do NetSuite serão importadas para o Expensify como categorias.',
                crossSubsidiaryCustomers: 'Clientes/projetos entre subsidiárias',
                importFields: {
                    departments: {
                        title: 'Departamentos',
                        subtitle: 'Escolha como lidar com os *departments* do NetSuite no Expensify.',
                    },
                    classes: {
                        title: 'Classes',
                        subtitle: 'Escolha como lidar com *classes* no Expensify.',
                    },
                    locations: {
                        title: 'Locais',
                        subtitle: 'Escolha como lidar com *localizações* no Expensify.',
                    },
                },
                customersOrJobs: {
                    title: 'Clientes/projetos',
                    subtitle: 'Escolha como gerenciar *clientes* e *projetos* do NetSuite no Expensify.',
                    importCustomers: 'Importar clientes',
                    importJobs: 'Importar projetos',
                    customers: 'clientes',
                    jobs: 'projetos',
                    label: ({importFields, importType}: CustomersOrJobsLabelParams) => `${importFields.join('e')}, ${importType}`,
                },
                importTaxDescription: 'Importar grupos de impostos do NetSuite.',
                importCustomFields: {
                    chooseOptionBelow: 'Escolha uma opção abaixo:',
                    label: ({importedTypes}: ImportedTypesParams) => `Importado como ${importedTypes.join('e')}`,
                    requiredFieldError: ({fieldName}: RequiredFieldParams) => `Por favor, insira o ${fieldName}`,
                    customSegments: {
                        title: 'Segmentos/registros personalizados',
                        addText: 'Adicionar segmento/registro personalizado',
                        recordTitle: 'Segmento/registro personalizado',
                        helpLink: CONST.NETSUITE_IMPORT.HELP_LINKS.CUSTOM_SEGMENTS,
                        helpLinkText: 'Ver instruções detalhadas',
                        helpText: 'sobre a configuração de segmentos/registros personalizados.',
                        emptyTitle: 'Adicionar um segmento personalizado ou registro personalizado',
                        fields: {
                            segmentName: 'Nome',
                            internalID: 'ID Interno',
                            scriptID: 'Script ID',
                            customRecordScriptID: 'ID da coluna de transação',
                            mapping: 'Exibido como',
                        },
                        removeTitle: 'Remover segmento/registro personalizado',
                        removePrompt: 'Tem certeza de que deseja remover este segmento/registro personalizado?',
                        addForm: {
                            customSegmentName: 'nome do segmento personalizado',
                            customRecordName: 'nome do registro personalizado',
                            segmentTitle: 'Segmento personalizado',
                            customSegmentAddTitle: 'Adicionar segmento personalizado',
                            customRecordAddTitle: 'Adicionar registro personalizado',
                            recordTitle: 'Registro personalizado',
                            segmentRecordType: 'Você quer adicionar um segmento personalizado ou um registro personalizado?',
                            customSegmentNameTitle: 'Qual é o nome do segmento personalizado?',
                            customRecordNameTitle: 'Qual é o nome do registro personalizado?',
                            customSegmentNameFooter: `Você pode encontrar nomes de segmentos personalizados no NetSuite na página *Customizations > Links, Records & Fields > Custom Segments*.\n\n_Para instruções mais detalhadas, [visite nosso site de ajuda](${CONST.NETSUITE_IMPORT.HELP_LINKS.CUSTOM_SEGMENTS})_.`,
                            customRecordNameFooter: `Você pode encontrar nomes de registros personalizados no NetSuite inserindo o "Campo de Coluna de Transação" na pesquisa global.\n\n_Para instruções mais detalhadas, [visite nosso site de ajuda](${CONST.NETSUITE_IMPORT.HELP_LINKS.CUSTOM_SEGMENTS})_.`,
                            customSegmentInternalIDTitle: 'Qual é o ID interno?',
                            customSegmentInternalIDFooter: `Primeiro, certifique-se de que você ativou os IDs internos no NetSuite em *Home > Set Preferences > Show Internal ID.*\n\nVocê pode encontrar IDs internos de segmentos personalizados no NetSuite em:\n\n1. *Customization > Lists, Records, & Fields > Custom Segments*.\n2. Clique em um segmento personalizado.\n3. Clique no hyperlink ao lado de *Custom Record Type*.\n4. Encontre o ID interno na tabela na parte inferior.\n\n_Para instruções mais detalhadas, [visite nosso site de ajuda](${CONST.NETSUITE_IMPORT.HELP_LINKS.CUSTOM_LISTS})_.`,
                            customRecordInternalIDFooter: `Você pode encontrar os IDs internos de registros personalizados no NetSuite seguindo estas etapas:\n\n1. Digite "Transaction Line Fields" na busca global.\n2. Clique em um registro personalizado.\n3. Encontre o ID interno no lado esquerdo.\n\n_Para instruções mais detalhadas, [visite nosso site de ajuda](${CONST.NETSUITE_IMPORT.HELP_LINKS.CUSTOM_SEGMENTS})_.`,
                            customSegmentScriptIDTitle: 'Qual é o ID do script?',
                            customSegmentScriptIDFooter: `Você pode encontrar IDs de script de segmento personalizado no NetSuite em:\n\n1. *Customization > Lists, Records, & Fields > Custom Segments*.\n2. Clique em um segmento personalizado.\n3. Clique na guia *Application and Sourcing* perto da parte inferior, então:\n    a. Se você quiser exibir o segmento personalizado como uma *tag* (no nível do item de linha) no Expensify, clique na subguia *Transaction Columns* e use o *Field ID*.\n    b. Se você quiser exibir o segmento personalizado como um *report field* (no nível do relatório) no Expensify, clique na subguia *Transactions* e use o *Field ID*.\n\n_Para instruções mais detalhadas, [visite nosso site de ajuda](${CONST.NETSUITE_IMPORT.HELP_LINKS.CUSTOM_LISTS})_.`,
                            customRecordScriptIDTitle: 'Qual é o ID da coluna de transação?',
                            customRecordScriptIDFooter: `Você pode encontrar IDs de script de registro personalizado no NetSuite em:\n\n1. Digite "Transaction Line Fields" na pesquisa global.\n2. Clique em um registro personalizado.\n3. Encontre o ID do script no lado esquerdo.\n\n_Para instruções mais detalhadas, [visite nosso site de ajuda](${CONST.NETSUITE_IMPORT.HELP_LINKS.CUSTOM_SEGMENTS})_.`,
                            customSegmentMappingTitle: 'Como este segmento personalizado deve ser exibido no Expensify?',
                            customRecordMappingTitle: 'Como este registro personalizado deve ser exibido no Expensify?',
                        },
                        errors: {
                            uniqueFieldError: ({fieldName}: RequiredFieldParams) => `Um segmento/registro personalizado com este ${fieldName?.toLowerCase()} já existe`,
                        },
                    },
                    customLists: {
                        title: 'Listas personalizadas',
                        addText: 'Adicionar lista personalizada',
                        recordTitle: 'Lista personalizada',
                        helpLink: CONST.NETSUITE_IMPORT.HELP_LINKS.CUSTOM_LISTS,
                        helpLinkText: 'Ver instruções detalhadas',
                        helpText: 'sobre a configuração de listas personalizadas.',
                        emptyTitle: 'Adicionar uma lista personalizada',
                        fields: {
                            listName: 'Nome',
                            internalID: 'ID Interno',
                            transactionFieldID: 'ID do campo de transação',
                            mapping: 'Exibido como',
                        },
                        removeTitle: 'Remover lista personalizada',
                        removePrompt: 'Tem certeza de que deseja remover esta lista personalizada?',
                        addForm: {
                            listNameTitle: 'Escolha uma lista personalizada',
                            transactionFieldIDTitle: 'Qual é o ID do campo de transação?',
                            transactionFieldIDFooter: `Você pode encontrar os IDs dos campos de transação no NetSuite seguindo estas etapas:\n\n1. Digite "Transaction Line Fields" na pesquisa global.\n2. Clique em uma lista personalizada.\n3. Encontre o ID do campo de transação no lado esquerdo.\n\n_Para instruções mais detalhadas, [visite nosso site de ajuda](${CONST.NETSUITE_IMPORT.HELP_LINKS.CUSTOM_LISTS})_.`,
                            mappingTitle: 'Como essa lista personalizada deve ser exibida no Expensify?',
                        },
                        errors: {
                            uniqueTransactionFieldIDError: `Uma lista personalizada com este ID de campo de transação já existe`,
                        },
                    },
                },
                importTypes: {
                    [CONST.INTEGRATION_ENTITY_MAP_TYPES.NETSUITE_DEFAULT]: {
                        label: 'NetSuite employee default',
                        description: 'Não importado para o Expensify, aplicado na exportação',
                        footerContent: ({importField}: ImportFieldParams) =>
                            `Se você usar ${importField} no NetSuite, aplicaremos o padrão definido no registro do funcionário ao exportar para Relatório de Despesas ou Lançamento Contábil.`,
                    },
                    [CONST.INTEGRATION_ENTITY_MAP_TYPES.TAG]: {
                        label: 'Tags',
                        description: 'Nível de item linha',
                        footerContent: ({importField}: ImportFieldParams) => `${startCase(importField)} será selecionável para cada despesa individual no relatório de um funcionário.`,
                    },
                    [CONST.INTEGRATION_ENTITY_MAP_TYPES.REPORT_FIELD]: {
                        label: 'Campos do relatório',
                        description: 'Nível de relatório',
                        footerContent: ({importField}: ImportFieldParams) => `${startCase(importField)} seleção será aplicada a todas as despesas no relatório de um funcionário.`,
                    },
                },
            },
        },
        intacct: {
            sageIntacctSetup: 'Configuração do Sage Intacct',
            prerequisitesTitle: 'Antes de se conectar...',
            downloadExpensifyPackage: 'Baixe o pacote Expensify para Sage Intacct',
            followSteps: 'Siga os passos nas nossas instruções de Como fazer: Conectar ao Sage Intacct',
            enterCredentials: 'Insira suas credenciais do Sage Intacct',
            entity: 'Entity',
            employeeDefault: 'Padrão de funcionário Sage Intacct',
            employeeDefaultDescription: 'O departamento padrão do funcionário será aplicado às suas despesas no Sage Intacct, se existir.',
            displayedAsTagDescription: 'O departamento será selecionável para cada despesa individual no relatório de um funcionário.',
            displayedAsReportFieldDescription: 'A seleção de departamento será aplicada a todas as despesas no relatório de um funcionário.',
            toggleImportTitleFirstPart: 'Escolha como lidar com o Sage Intacct',
            toggleImportTitleSecondPart: 'in Expensify.',
            expenseTypes: 'Tipos de despesas',
            expenseTypesDescription: 'Seus tipos de despesas do Sage Intacct serão importados para o Expensify como categorias.',
            accountTypesDescription: 'Seu plano de contas do Sage Intacct será importado para o Expensify como categorias.',
            importTaxDescription: 'Importar taxa de imposto de compra do Sage Intacct.',
            userDefinedDimensions: 'Dimensões definidas pelo usuário',
            addUserDefinedDimension: 'Adicionar dimensão definida pelo usuário',
            integrationName: 'Nome da integração',
            dimensionExists: 'Uma dimensão com este nome já existe.',
            removeDimension: 'Remover dimensão definida pelo usuário',
            removeDimensionPrompt: 'Tem certeza de que deseja remover esta dimensão definida pelo usuário?',
            userDefinedDimension: 'Dimensão definida pelo usuário',
            addAUserDefinedDimension: 'Adicionar uma dimensão definida pelo usuário',
            detailedInstructionsLink: 'Ver instruções detalhadas',
            detailedInstructionsRestOfSentence: 'sobre a adição de dimensões definidas pelo usuário.',
            userDimensionsAdded: () => ({
                one: '1 UDD adicionado',
                other: (count: number) => `${count} UDDs adicionados`,
            }),
            mappingTitle: ({mappingName}: IntacctMappingTitleParams) => {
                switch (mappingName) {
                    case CONST.SAGE_INTACCT_CONFIG.MAPPINGS.DEPARTMENTS:
                        return 'departamentos';
                    case CONST.SAGE_INTACCT_CONFIG.MAPPINGS.CLASSES:
                        return 'classes';
                    case CONST.SAGE_INTACCT_CONFIG.MAPPINGS.LOCATIONS:
                        return 'locais';
                    case CONST.SAGE_INTACCT_CONFIG.MAPPINGS.CUSTOMERS:
                        return 'clientes';
                    case CONST.SAGE_INTACCT_CONFIG.MAPPINGS.PROJECTS:
                        return 'projetos (trabalhos)';
                    default:
                        return 'mapeamentos';
                }
            },
        },
        type: {
            free: 'Grátis',
            control: 'Controle',
            collect: 'Coletar',
        },
        companyCards: {
            addCards: 'Adicionar cartões',
            selectCards: 'Selecionar cartões',
            addNewCard: {
                other: 'Outro',
                cardProviders: {
                    gl1025: 'American Express Corporate Cards',
                    cdf: 'Mastercard Commercial Cards',
                    vcf: 'Visa Commercial Cards',
                    stripe: 'Stripe Cards',
                },
                yourCardProvider: `Quem é o emissor do seu cartão?`,
                whoIsYourBankAccount: 'Qual é o seu banco?',
                whereIsYourBankLocated: 'Onde está localizado o seu banco?',
                howDoYouWantToConnect: 'Como você deseja se conectar ao seu banco?',
                learnMoreAboutOptions: {
                    text: 'Saiba mais sobre estes',
                    linkText: 'opções.',
                },
                commercialFeedDetails: 'Requer configuração com seu banco. Isso é normalmente usado por empresas maiores e geralmente é a melhor opção se você se qualificar.',
                commercialFeedPlaidDetails: `Requer configuração com seu banco, mas nós iremos guiá-lo. Isso geralmente é limitado a empresas maiores.`,
                directFeedDetails: 'A abordagem mais simples. Conecte-se imediatamente usando suas credenciais principais. Este método é o mais comum.',
                enableFeed: {
                    title: ({provider}: GoBackMessageParams) => `Ative seu feed ${provider}`,
                    heading:
                        'Temos uma integração direta com o emissor do seu cartão e podemos importar seus dados de transação para o Expensify de forma rápida e precisa.\n\nPara começar, simplesmente:',
                    visa: 'Temos integrações globais com a Visa, embora a elegibilidade varie de acordo com o banco e o programa do cartão.\n\nPara começar, simplesmente:',
                    mastercard: 'Temos integrações globais com a Mastercard, embora a elegibilidade varie de acordo com o banco e o programa do cartão.\n\nPara começar, simplesmente:',
                    vcf: `1. Visite [este artigo de ajuda](${CONST.COMPANY_CARDS_VISA_COMMERCIAL_CARD_HELP}) para obter instruções detalhadas sobre como configurar seus Cartões Comerciais Visa.\n\n2. [Entre em contato com seu banco](${CONST.COMPANY_CARDS_VISA_COMMERCIAL_CARD_HELP}) para verificar se eles oferecem suporte a um feed comercial para o seu programa e peça para ativá-lo.\n\n3. *Assim que o feed estiver ativado e você tiver seus detalhes, continue para a próxima tela.*`,
                    gl1025: `1. Visite [este artigo de ajuda](${CONST.COMPANY_CARDS_AMEX_COMMERCIAL_CARD_HELP}) para descobrir se a American Express pode habilitar um feed comercial para o seu programa.\n\n2. Assim que o feed for habilitado, a Amex enviará uma carta de produção.\n\n3. *Assim que tiver as informações do feed, continue para a próxima tela.*`,
                    cdf: `1. Visite [este artigo de ajuda](${CONST.COMPANY_CARDS_MASTERCARD_COMMERCIAL_CARDS}) para obter instruções detalhadas sobre como configurar seus cartões comerciais Mastercard.\n\n2. [Contate seu banco](${CONST.COMPANY_CARDS_MASTERCARD_COMMERCIAL_CARDS}) para verificar se eles oferecem suporte a um feed comercial para o seu programa e peça para ativá-lo.\n\n3. *Depois que o feed estiver ativado e você tiver seus detalhes, continue para a próxima tela.*`,
                    stripe: `1. Visite o Dashboard do Stripe e vá para [Configurações](${CONST.COMPANY_CARDS_STRIPE_HELP}).\n\n2. Em Integrações de Produto, clique em Ativar ao lado de Expensify.\n\n3. Assim que o feed estiver ativado, clique em Enviar abaixo e nós trabalharemos para adicioná-lo.`,
                },
                whatBankIssuesCard: 'Qual banco emite esses cartões?',
                enterNameOfBank: 'Digite o nome do banco',
                feedDetails: {
                    vcf: {
                        title: 'Quais são os detalhes do feed Visa?',
                        processorLabel: 'ID do Processador',
                        bankLabel: 'ID da instituição financeira (banco)',
                        companyLabel: 'ID da Empresa',
                        helpLabel: 'Onde encontro esses IDs?',
                    },
                    gl1025: {
                        title: `Qual é o nome do arquivo de entrega Amex?`,
                        fileNameLabel: 'Nome do arquivo de entrega',
                        helpLabel: 'Onde encontro o nome do arquivo de entrega?',
                    },
                    cdf: {
                        title: `Qual é o ID de distribuição do Mastercard?`,
                        distributionLabel: 'Distribution ID',
                        helpLabel: 'Onde encontro o ID de distribuição?',
                    },
                },
                amexCorporate: 'Selecione esta opção se a frente dos seus cartões disser "Corporate"',
                amexBusiness: 'Selecione esta opção se a frente dos seus cartões disser "Business"',
                amexPersonal: 'Selecione esta opção se seus cartões forem pessoais',
                error: {
                    pleaseSelectProvider: 'Por favor, selecione um provedor de cartão antes de continuar.',
                    pleaseSelectBankAccount: 'Por favor, selecione uma conta bancária antes de continuar.',
                    pleaseSelectBank: 'Por favor, selecione um banco antes de continuar.',
                    pleaseSelectCountry: 'Por favor, selecione um país antes de continuar.',
                    pleaseSelectFeedType: 'Por favor, selecione um tipo de feed antes de continuar.',
                },
            },
            statementCloseDate: {
                [CONST.COMPANY_CARDS.STATEMENT_CLOSE_DATE.LAST_DAY_OF_MONTH]: 'Último dia do mês',
                [CONST.COMPANY_CARDS.STATEMENT_CLOSE_DATE.LAST_BUSINESS_DAY_OF_MONTH]: 'Último dia útil do mês',
                [CONST.COMPANY_CARDS.STATEMENT_CLOSE_DATE.CUSTOM_DAY_OF_MONTH]: 'Dia personalizado do mês',
            },
            assignCard: 'Atribuir cartão',
            findCard: 'Encontrar cartão',
            cardNumber: 'Número do cartão',
            commercialFeed: 'Feed comercial',
            feedName: ({feedName}: CompanyCardFeedNameParams) => `Cartões ${feedName}`,
            directFeed: 'Feed direto',
            whoNeedsCardAssigned: 'Quem precisa de um cartão atribuído?',
            chooseCard: 'Escolha um cartão',
            chooseCardFor: ({assignee, feed}: AssignCardParams) => `Escolha um cartão para ${assignee} do feed de cartões ${feed}.`,
            noActiveCards: 'Nenhum cartão ativo neste feed',
            somethingMightBeBroken:
                '<muted-text><centered-text>Ou algo pode estar quebrado. De qualquer forma, se você tiver alguma dúvida, entre em <concierge-link>contato com a Concierge</concierge-link>.</centered-text></muted-text>',
            chooseTransactionStartDate: 'Escolha uma data de início para a transação',
            startDateDescription: 'Importaremos todas as transações a partir desta data. Se nenhuma data for especificada, iremos o mais longe possível conforme permitido pelo seu banco.',
            fromTheBeginning: 'Desde o início',
            customStartDate: 'Data de início personalizada',
            customCloseDate: 'Data de fechamento personalizada',
            letsDoubleCheck: 'Vamos verificar se tudo está correto.',
            confirmationDescription: 'Começaremos a importar transações imediatamente.',
            cardholder: 'Titular do cartão',
            card: 'Cartão',
            cardName: 'Nome do cartão',
            brokenConnectionErrorFirstPart: `A conexão do feed do cartão está quebrada. Por favor,`,
            brokenConnectionErrorLink: 'faça login no seu banco',
            brokenConnectionErrorSecondPart: 'para que possamos estabelecer a conexão novamente.',
            assignedCard: ({assignee, link}: AssignedCardParams) => `atribuiu ${assignee} um ${link}! As transações importadas aparecerão neste chat.`,
            companyCard: 'cartão corporativo',
            chooseCardFeed: 'Escolher feed de cartão',
            ukRegulation:
                'A Expensify, Inc. é um agente da Plaid Financial Ltd., uma instituição de pagamento autorizada e regulada pela Financial Conduct Authority sob as Payment Services Regulations 2017 (Número de Referência da Empresa: 804718). A Plaid fornece a você serviços de informações de conta regulados através da Expensify Limited como seu agente.',
        },
        expensifyCard: {
            issueAndManageCards: 'Emita e gerencie seus Cartões Expensify',
            getStartedIssuing: 'Comece emitindo seu primeiro cartão virtual ou físico.',
            verificationInProgress: 'Verificação em andamento...',
            verifyingTheDetails: 'Estamos verificando alguns detalhes. Concierge informará você quando os Cartões Expensify estiverem prontos para serem emitidos.',
            disclaimer:
                'O Expensify Visa® Commercial Card é emitido pelo The Bancorp Bank, N.A., Membro FDIC, de acordo com uma licença da Visa U.S.A. Inc. e pode não ser aceito em todos os comerciantes que aceitam cartões Visa. Apple® e o logotipo da Apple® são marcas registradas da Apple Inc., registradas nos EUA e em outros países. App Store é uma marca de serviço da Apple Inc. Google Play e o logotipo do Google Play são marcas registradas da Google LLC.',
            issueCard: 'Emitir cartão',
            findCard: 'Encontrar cartão',
            newCard: 'Novo cartão',
            name: 'Nome',
            lastFour: 'Últimos 4',
            limit: 'Limite',
            currentBalance: 'Saldo atual',
            currentBalanceDescription: 'O saldo atual é a soma de todas as transações postadas no Expensify Card que ocorreram desde a última data de liquidação.',
            balanceWillBeSettledOn: ({settlementDate}: SettlementDateParams) => `O saldo será liquidado em ${settlementDate}`,
            settleBalance: 'Liquidar saldo',
            cardLimit: 'Limite do cartão',
            remainingLimit: 'Limite restante',
            requestLimitIncrease: 'Solicitar aumento de limite',
            remainingLimitDescription:
                'Consideramos vários fatores ao calcular seu limite restante: seu tempo como cliente, as informações relacionadas ao negócio que você forneceu durante o cadastro e o dinheiro disponível na sua conta bancária empresarial. Seu limite restante pode flutuar diariamente.',
            earnedCashback: 'Cash back',
            earnedCashbackDescription: 'O saldo de cashback é baseado nos gastos mensais liquidados do Cartão Expensify em todo o seu espaço de trabalho.',
            issueNewCard: 'Emitir novo cartão',
            finishSetup: 'Concluir configuração',
            chooseBankAccount: 'Escolher conta bancária',
            chooseExistingBank: 'Escolha uma conta bancária empresarial existente para pagar o saldo do seu Expensify Card, ou adicione uma nova conta bancária',
            accountEndingIn: 'Conta terminando em',
            addNewBankAccount: 'Adicionar uma nova conta bancária',
            settlementAccount: 'Conta de liquidação',
            settlementAccountDescription: 'Escolha uma conta para pagar o saldo do seu Cartão Expensify.',
            settlementAccountInfo: ({reconciliationAccountSettingsLink, accountNumber}: SettlementAccountInfoParams) =>
                `Certifique-se de que essa conta corresponda à sua <a href="${reconciliationAccountSettingsLink}">conta de Reconciliação</a> (${accountNumber}) para que a Reconciliação Contínua funcione corretamente.`,
            settlementFrequency: 'Frequência de liquidação',
            settlementFrequencyDescription: 'Escolha com que frequência você pagará o saldo do seu Cartão Expensify.',
            settlementFrequencyInfo: 'Se você quiser mudar para liquidação mensal, precisará conectar sua conta bancária via Plaid e ter um histórico de saldo positivo de 90 dias.',
            frequency: {
                daily: 'Diário',
                monthly: 'Mensalmente',
            },
            cardDetails: 'Detalhes do cartão',
            virtual: 'Virtual',
            physical: 'Físico',
            deactivate: 'Desativar cartão',
            changeCardLimit: 'Alterar limite do cartão',
            changeLimit: 'Alterar limite',
            smartLimitWarning: ({limit}: CharacterLimitParams) =>
                `Se você alterar o limite deste cartão para ${limit}, novas transações serão recusadas até que você aprove mais despesas no cartão.`,
            monthlyLimitWarning: ({limit}: CharacterLimitParams) => `Se você alterar o limite deste cartão para ${limit}, novas transações serão recusadas até o próximo mês.`,
            fixedLimitWarning: ({limit}: CharacterLimitParams) => `Se você alterar o limite deste cartão para ${limit}, novas transações serão recusadas.`,
            changeCardLimitType: 'Alterar tipo de limite do cartão',
            changeLimitType: 'Alterar tipo de limite',
            changeCardSmartLimitTypeWarning: ({limit}: CharacterLimitParams) =>
                `Se você alterar o tipo de limite deste cartão para Limite Inteligente, novas transações serão recusadas porque o limite não aprovado de ${limit} já foi atingido.`,
            changeCardMonthlyLimitTypeWarning: ({limit}: CharacterLimitParams) =>
                `Se você mudar o tipo de limite deste cartão para Mensal, novas transações serão recusadas porque o limite mensal de ${limit} já foi atingido.`,
            addShippingDetails: 'Adicionar detalhes de envio',
            issuedCard: ({assignee}: AssigneeParams) => `emitiu um Cartão Expensify para ${assignee}! O cartão chegará em 2-3 dias úteis.`,
            issuedCardNoShippingDetails: ({assignee}: AssigneeParams) =>
                `emitiu um Cartão Expensify para ${assignee}! O cartão será enviado assim que os detalhes de envio forem adicionados.`,
            issuedCardVirtual: ({assignee, link}: IssueVirtualCardParams) => `emitiu ${assignee} um ${link} virtual! O cartão pode ser usado imediatamente.`,
            addedShippingDetails: ({assignee}: AssigneeParams) => `${assignee} adicionou os detalhes de envio. O Cartão Expensify chegará em 2-3 dias úteis.`,
            verifyingHeader: 'Verificando',
            bankAccountVerifiedHeader: 'Conta bancária verificada',
            verifyingBankAccount: 'Verificando conta bancária...',
            verifyingBankAccountDescription: 'Por favor, aguarde enquanto confirmamos se esta conta pode ser usada para emitir Cartões Expensify.',
            bankAccountVerified: 'Conta bancária verificada!',
            bankAccountVerifiedDescription: 'Agora você pode emitir Expensify Cards para os membros do seu espaço de trabalho.',
            oneMoreStep: 'Mais um passo...',
            oneMoreStepDescription: 'Parece que precisamos verificar manualmente sua conta bancária. Por favor, vá até o Concierge onde suas instruções estão esperando por você.',
            gotIt: 'Entendi',
            goToConcierge: 'Ir para o Concierge',
        },
        categories: {
            deleteCategories: 'Excluir categorias',
            deleteCategoriesPrompt: 'Tem certeza de que deseja excluir estas categorias?',
            deleteCategory: 'Excluir categoria',
            deleteCategoryPrompt: 'Tem certeza de que deseja excluir esta categoria?',
            disableCategories: 'Desativar categorias',
            disableCategory: 'Desativar categoria',
            enableCategories: 'Ativar categorias',
            enableCategory: 'Habilitar categoria',
            defaultSpendCategories: 'Categorias de despesas padrão',
            spendCategoriesDescription: 'Personalize como os gastos com comerciantes são categorizados para transações de cartão de crédito e recibos digitalizados.',
            deleteFailureMessage: 'Ocorreu um erro ao excluir a categoria, por favor, tente novamente.',
            categoryName: 'Nome da categoria',
            requiresCategory: 'Os membros devem categorizar todas as despesas',
            needCategoryForExportToIntegration: ({connectionName}: NeedCategoryForExportToIntegrationParams) =>
                `Todas as despesas devem ser categorizadas para exportar para ${connectionName}.`,
            subtitle: 'Obtenha uma melhor visão geral de onde o dinheiro está sendo gasto. Use nossas categorias padrão ou adicione as suas próprias.',
            emptyCategories: {
                title: 'Você não criou nenhuma categoria',
                subtitle: 'Adicione uma categoria para organizar seus gastos.',
                subtitleWithAccounting: ({accountingPageURL}: EmptyCategoriesSubtitleWithAccountingParams) =>
                    `<muted-text><centered-text>No momento, suas categorias estão sendo importadas de uma conexão de contabilidade. Vá para a <a href="${accountingPageURL}">contabilidade</a> para fazer alterações.</centered-text></muted-text>`,
            },
            updateFailureMessage: 'Ocorreu um erro ao atualizar a categoria, por favor, tente novamente.',
            createFailureMessage: 'Ocorreu um erro ao criar a categoria, por favor, tente novamente.',
            addCategory: 'Adicionar categoria',
            editCategory: 'Editar categoria',
            editCategories: 'Editar categorias',
            findCategory: 'Encontrar categoria',
            categoryRequiredError: 'O nome da categoria é obrigatório',
            existingCategoryError: 'Já existe uma categoria com este nome',
            invalidCategoryName: 'Nome de categoria inválido',
            importedFromAccountingSoftware: 'As categorias abaixo são importadas do seu',
            payrollCode: 'Código de folha de pagamento',
            updatePayrollCodeFailureMessage: 'Ocorreu um erro ao atualizar o código da folha de pagamento, por favor, tente novamente.',
            glCode: 'Código GL',
            updateGLCodeFailureMessage: 'Ocorreu um erro ao atualizar o código GL, por favor, tente novamente.',
            importCategories: 'Importar categorias',
            cannotDeleteOrDisableAllCategories: {
                title: 'Não é possível excluir ou desativar todas as categorias',
                description: `Pelo menos uma categoria deve permanecer habilitada porque seu espaço de trabalho requer categorias.`,
            },
        },
        moreFeatures: {
            subtitle: 'Use os toggles abaixo para habilitar mais recursos à medida que você cresce. Cada recurso aparecerá no menu de navegação para personalização adicional.',
            spendSection: {
                title: 'Gastar',
                subtitle: 'Habilite a funcionalidade que ajuda a expandir sua equipe.',
            },
            manageSection: {
                title: 'Gerenciar',
                subtitle: 'Adicione controles que ajudem a manter os gastos dentro do orçamento.',
            },
            earnSection: {
                title: 'Ganhar',
                subtitle: 'Otimize sua receita e receba pagamentos mais rapidamente.',
            },
            organizeSection: {
                title: 'Organizar',
                subtitle: 'Agrupe e analise os gastos, registre todos os impostos pagos.',
            },
            integrateSection: {
                title: 'Integrar',
                subtitle: 'Conecte o Expensify a produtos financeiros populares.',
            },
            distanceRates: {
                title: 'Taxas de distância',
                subtitle: 'Adicione, atualize e aplique tarifas.',
            },
            perDiem: {
                title: 'Per diem',
                subtitle: 'Defina taxas de diárias para controlar os gastos diários dos funcionários.',
            },
            expensifyCard: {
                title: 'Expensify Card',
                subtitle: 'Obtenha insights e controle sobre os gastos.',
                disableCardTitle: 'Desativar Expensify Card',
                disableCardPrompt: 'Você não pode desativar o Expensify Card porque ele já está em uso. Entre em contato com o Concierge para os próximos passos.',
                disableCardButton: 'Converse com o Concierge',
                feed: {
                    title: 'Obtenha o Cartão Expensify',
                    subTitle: 'Simplifique as despesas do seu negócio e economize até 50% na sua fatura do Expensify, além de:',
                    features: {
                        cashBack: 'Cashback em todas as compras nos EUA',
                        unlimited: 'Cartões virtuais ilimitados',
                        spend: 'Controles de gastos e limites personalizados',
                    },
                    ctaTitle: 'Emitir novo cartão',
                },
            },
            companyCards: {
                title: 'Cartões corporativos',
                subtitle: 'Importar despesas de cartões corporativos existentes.',
                feed: {
                    title: 'Importar cartões corporativos',
                    features: {
                        support: 'Suporte para todos os principais provedores de cartão',
                        assignCards: 'Atribuir cartões para toda a equipe',
                        automaticImport: 'Importação automática de transações',
                    },
                },
                disableCardTitle: 'Desativar cartões corporativos',
                disableCardPrompt: 'Você não pode desativar cartões da empresa porque esse recurso está em uso. Entre em contato com o Concierge para os próximos passos.',
                disableCardButton: 'Converse com o Concierge',
                cardDetails: 'Detalhes do cartão',
                cardNumber: 'Número do cartão',
                cardholder: 'Titular do cartão',
                cardName: 'Nome do cartão',
                integrationExport: ({integration, type}: IntegrationExportParams) => (integration && type ? `${integration} ${type.toLowerCase()} exportação` : `exportação ${integration}`),
                integrationExportTitleFirstPart: ({integration}: IntegrationExportParams) => `Escolha a conta ${integration} para onde as transações devem ser exportadas.`,
                integrationExportTitlePart: 'Selecione um diferente',
                integrationExportTitleLinkPart: 'opção de exportação',
                integrationExportTitleSecondPart: 'para alterar as contas disponíveis.',
                lastUpdated: 'Última atualização',
                transactionStartDate: 'Data de início da transação',
                updateCard: 'Atualizar cartão',
                unassignCard: 'Desatribuir cartão',
                unassign: 'Desatribuir',
                unassignCardDescription: 'Desatribuir este cartão removerá todas as transações em relatórios de rascunho da conta do titular do cartão.',
                assignCard: 'Atribuir cartão',
                cardFeedName: 'Nome do feed do cartão',
                cardFeedNameDescription: 'Dê um nome único ao feed do cartão para que você possa distingui-lo dos outros.',
                cardFeedTransaction: 'Excluir transações',
                cardFeedTransactionDescription: 'Escolha se os portadores de cartão podem excluir transações de cartão. Novas transações seguirão essas regras.',
                cardFeedRestrictDeletingTransaction: 'Restringir a exclusão de transações',
                cardFeedAllowDeletingTransaction: 'Permitir excluir transações',
                removeCardFeed: 'Remover feed de cartão',
                removeCardFeedTitle: ({feedName}: CompanyCardFeedNameParams) => `Remover feed ${feedName}`,
                removeCardFeedDescription: 'Tem certeza de que deseja remover este feed de cartão? Isso desatribuirá todos os cartões.',
                error: {
                    feedNameRequired: 'O nome do feed do cartão é obrigatório',
                    statementCloseDateRequired: 'Favor selecionar uma data de fechamento do extrato.',
                },
                corporate: 'Restringir a exclusão de transações',
                personal: 'Permitir excluir transações',
                setFeedNameDescription: 'Dê ao feed do cartão um nome único para que você possa diferenciá-lo dos outros.',
                setTransactionLiabilityDescription: 'Quando ativado, os portadores de cartão podem excluir transações de cartão. Novas transações seguirão esta regra.',
                emptyAddedFeedTitle: 'Atribuir cartões corporativos',
                emptyAddedFeedDescription: 'Comece atribuindo seu primeiro cartão a um membro.',
                pendingFeedTitle: `Estamos analisando sua solicitação...`,
                pendingFeedDescription: `Atualmente, estamos revisando os detalhes do seu feed. Assim que isso for concluído, entraremos em contato com você via`,
                pendingBankTitle: 'Verifique a janela do seu navegador',
                pendingBankDescription: ({bankName}: CompanyCardBankName) =>
                    `Por favor, conecte-se ao ${bankName} através da janela do navegador que acabou de abrir. Se nenhuma tiver sido aberta,`,
                pendingBankLink: 'por favor, clique aqui',
                giveItNameInstruction: 'Dê um nome ao cartão que o diferencie dos outros.',
                updating: 'Atualizando...',
                noAccountsFound: 'Nenhuma conta encontrada',
                defaultCard: 'Cartão padrão',
                downgradeTitle: `Não é possível rebaixar o espaço de trabalho`,
                downgradeSubTitleFirstPart: `Este espaço de trabalho não pode ser rebaixado porque vários feeds de cartão estão conectados (excluindo os Cartões Expensify). Por favor,`,
                downgradeSubTitleMiddlePart: `manter apenas um feed de cartão`,
                downgradeSubTitleLastPart: 'para prosseguir.',
                noAccountsFoundDescription: ({connection}: ConnectionParams) => `Por favor, adicione a conta em ${connection} e sincronize a conexão novamente.`,
                expensifyCardBannerTitle: 'Obtenha o Cartão Expensify',
                expensifyCardBannerSubtitle: 'Aproveite o cashback em todas as compras nos EUA, até 50% de desconto na sua fatura do Expensify, cartões virtuais ilimitados e muito mais.',
                expensifyCardBannerLearnMoreButton: 'Saiba mais',
                statementCloseDateTitle: 'Statement close date',
                statementCloseDateDescription: 'Informe-nos quando o extrato do seu cartão for encerrado e criaremos um extrato correspondente na Expensify.',
            },
            workflows: {
                title: 'Fluxos de Trabalho',
                subtitle: 'Configure como os gastos são aprovados e pagos.',
                disableApprovalPrompt:
                    'Os cartões Expensify deste espaço de trabalho atualmente dependem de aprovação para definir seus Limites Inteligentes. Por favor, altere os tipos de limite de quaisquer cartões Expensify com Limites Inteligentes antes de desativar as aprovações.',
            },
            invoices: {
                title: 'Faturas',
                subtitle: 'Envie e receba faturas.',
            },
            categories: {
                title: 'Categorias',
                subtitle: 'Acompanhe e organize os gastos.',
            },
            tags: {
                title: 'Tags',
                subtitle: 'Classifique custos e acompanhe despesas faturáveis.',
            },
            taxes: {
                title: 'Impostos',
                subtitle: 'Documente e recupere impostos elegíveis.',
            },
            reportFields: {
                title: 'Campos do relatório',
                subtitle: 'Configurar campos personalizados para despesas.',
            },
            connections: {
                title: 'Contabilidade',
                subtitle: 'Sincronize seu plano de contas e mais.',
            },
            receiptPartners: {
                title: 'Parceiros de recibos',
                subtitle: 'Importar recibos automaticamente.',
            },
            connectionsWarningModal: {
                featureEnabledTitle: 'Não tão rápido...',
                featureEnabledText: 'Para ativar ou desativar este recurso, você precisará alterar suas configurações de importação de contabilidade.',
                disconnectText: 'Para desativar a contabilidade, você precisará desconectar sua conexão contábil do seu espaço de trabalho.',
                manageSettings: 'Gerenciar configurações',
            },
            receiptPartnersWarningModal: {
                featureEnabledTitle: 'Desconectar Uber',
                disconnectText: 'Para desativar este recurso, desconecte primeiro a integração do Uber for Business.',
                confirmText: 'Entendi',
            },
            workflowWarningModal: {
                featureEnabledTitle: 'Não tão rápido...',
                featureEnabledText:
                    'Os Cartões Expensify neste espaço de trabalho dependem de fluxos de aprovação para definir seus Limites Inteligentes.\n\nPor favor, altere os tipos de limite de quaisquer cartões com Limites Inteligentes antes de desativar os fluxos de trabalho.',
                confirmText: 'Ir para Cartões Expensify',
            },
            rules: {
                title: 'Regras',
                subtitle: 'Exigir recibos, sinalizar gastos altos e mais.',
            },
        },
        reports: {
            reportsCustomTitleExamples: 'Exemplos:',
            customReportNamesSubtitle: `<muted-text>Personalize os títulos dos relatórios utilizando nossas <a href="${CONST.CUSTOM_REPORT_NAME_HELP_URL}">fórmulas abrangentes</a>.</muted-text>`,
            customNameTitle: 'Título padrão do relatório',
            customNameDescription: `Escolha um nome personalizado para relatórios de despesas usando nossas <a href="${CONST.CUSTOM_REPORT_NAME_HELP_URL}">fórmulas abrangentes</a>.`,
            customNameInputLabel: 'Nome',
            customNameEmailPhoneExample: 'Email ou telefone do membro: {report:submit:from}',
            customNameStartDateExample: 'Data de início do relatório: {report:startdate}',
            customNameWorkspaceNameExample: 'Nome do espaço de trabalho: {report:workspacename}',
            customNameReportIDExample: 'ID do Relatório: {report:id}',
            customNameTotalExample: 'Total: {report:total}.',
            preventMembersFromChangingCustomNamesTitle: 'Impedir que os membros alterem os nomes dos relatórios personalizados',
        },
        reportFields: {
            addField: 'Adicionar campo',
            delete: 'Excluir campo',
            deleteFields: 'Excluir campos',
            findReportField: 'Encontrar campo do relatório',
            deleteConfirmation: 'Tem certeza de que deseja excluir este campo do relatório?',
            deleteFieldsConfirmation: 'Tem certeza de que deseja excluir esses campos de relatório?',
            emptyReportFields: {
                title: 'Você não criou nenhum campo de relatório',
                subtitle: 'Adicione um campo personalizado (texto, data ou lista suspensa) que aparece nos relatórios.',
            },
            subtitle: 'Os campos do relatório se aplicam a todos os gastos e podem ser úteis quando você deseja solicitar informações adicionais.',
            disableReportFields: 'Desativar campos do relatório',
            disableReportFieldsConfirmation: 'Você tem certeza? Campos de texto e data serão excluídos, e listas serão desativadas.',
            importedFromAccountingSoftware: 'Os campos do relatório abaixo são importados do seu',
            textType: 'Texto',
            dateType: 'Data',
            dropdownType: 'Lista',
            textAlternateText: 'Adicione um campo para entrada de texto livre.',
            dateAlternateText: 'Adicione um calendário para seleção de data.',
            dropdownAlternateText: 'Adicione uma lista de opções para escolher.',
            nameInputSubtitle: 'Escolha um nome para o campo do relatório.',
            typeInputSubtitle: 'Escolha qual tipo de campo de relatório usar.',
            initialValueInputSubtitle: 'Insira um valor inicial para mostrar no campo do relatório.',
            listValuesInputSubtitle: 'Esses valores aparecerão no menu suspenso do campo do seu relatório. Os valores habilitados podem ser selecionados pelos membros.',
            listInputSubtitle: 'Esses valores aparecerão na lista de campos do seu relatório. Valores habilitados podem ser selecionados pelos membros.',
            deleteValue: 'Excluir valor',
            deleteValues: 'Excluir valores',
            disableValue: 'Desativar valor',
            disableValues: 'Desativar valores',
            enableValue: 'Ativar valor',
            enableValues: 'Ativar valores',
            emptyReportFieldsValues: {
                title: 'Você não criou nenhum valor de lista',
                subtitle: 'Adicione valores personalizados para aparecerem nos relatórios.',
            },
            deleteValuePrompt: 'Tem certeza de que deseja excluir este valor da lista?',
            deleteValuesPrompt: 'Tem certeza de que deseja excluir esses valores da lista?',
            listValueRequiredError: 'Por favor, insira um nome de valor da lista',
            existingListValueError: 'Um valor de lista com este nome já existe',
            editValue: 'Editar valor',
            listValues: 'Listar valores',
            addValue: 'Adicionar valor',
            existingReportFieldNameError: 'Um campo de relatório com este nome já existe',
            reportFieldNameRequiredError: 'Por favor, insira um nome de campo de relatório',
            reportFieldTypeRequiredError: 'Por favor, escolha um tipo de campo de relatório',
            reportFieldInitialValueRequiredError: 'Por favor, escolha um valor inicial para o campo do relatório',
            genericFailureMessage: 'Ocorreu um erro ao atualizar o campo do relatório. Por favor, tente novamente.',
        },
        tags: {
            tagName: 'Nome da tag',
            requiresTag: 'Os membros devem etiquetar todas as despesas',
            trackBillable: 'Acompanhar despesas faturáveis',
            customTagName: 'Nome de tag personalizada',
            enableTag: 'Habilitar tag',
            enableTags: 'Habilitar tags',
            requireTag: 'Require tag',
            requireTags: 'Exigir tags',
            notRequireTags: 'Não exigir',
            disableTag: 'Desativar tag',
            disableTags: 'Desativar tags',
            addTag: 'Adicionar tag',
            editTag: 'Editar tag',
            editTags: 'Editar tags',
            findTag: 'Find tag',
            subtitle: 'Tags adicionam maneiras mais detalhadas de classificar custos.',
            dependentMultiLevelTagsSubtitle: {
                phrase1: 'Você está usando',
                phrase2: 'tags dependentes',
                phrase3: '. Você pode',
                phrase4: 'reimportar uma planilha',
                phrase5: 'para atualizar suas tags.',
            },
            emptyTags: {
                title: 'Você não criou nenhuma tag',
                //  We need to remove the subtitle and use the below one when we remove the canUseMultiLevelTags beta
                subtitle: 'Adicione uma tag para rastrear projetos, locais, departamentos e mais.',
                subtitleHTML: `<muted-text><centered-text>Importe uma planilha para adicionar tags para rastrear projetos, locais, departamentos e muito mais. <a href="${CONST.IMPORT_TAGS_EXPENSIFY_URL}">Saiba mais</a> sobre a formatação de arquivos de tags.</centered-text></muted-text>`,
                subtitleWithAccounting: ({accountingPageURL}: EmptyTagsSubtitleWithAccountingParams) =>
                    `<muted-text><centered-text>No momento, suas tags estão sendo importadas de uma conexão de contabilidade. Vá para a <a href="${accountingPageURL}">contabilidade</a> para fazer alterações.</centered-text></muted-text>`,
            },
            deleteTag: 'Excluir tag',
            deleteTags: 'Excluir tags',
            deleteTagConfirmation: 'Tem certeza de que deseja excluir esta tag?',
            deleteTagsConfirmation: 'Tem certeza de que deseja excluir estas tags?',
            deleteFailureMessage: 'Ocorreu um erro ao excluir a tag, por favor, tente novamente.',
            tagRequiredError: 'O nome da tag é obrigatório',
            existingTagError: 'Uma tag com este nome já existe',
            invalidTagNameError: 'O nome da tag não pode ser 0. Por favor, escolha um valor diferente.',
            genericFailureMessage: 'Ocorreu um erro ao atualizar a tag, por favor, tente novamente.',
            importedFromAccountingSoftware: 'As tags abaixo são importadas do seu',
            glCode: 'Código GL',
            updateGLCodeFailureMessage: 'Ocorreu um erro ao atualizar o código GL, por favor, tente novamente.',
            tagRules: 'Regras de tag',
            approverDescription: 'Aprovador',
            importTags: 'Importar tags',
            importTagsSupportingText: 'Codifique suas despesas com um tipo de etiqueta ou várias.',
            configureMultiLevelTags: 'Configure sua lista de tags para marcação em vários níveis.',
            importMultiLevelTagsSupportingText: `Aqui está uma prévia das suas tags. Se tudo estiver correto, clique abaixo para importá-las.`,
            importMultiLevelTags: {
                firstRowTitle: 'A primeira linha é o título de cada lista de tags',
                independentTags: 'Estas são tags independentes',
                glAdjacentColumn: 'Há um código GL na coluna adjacente',
            },
            tagLevel: {
                singleLevel: 'Único nível de tags',
                multiLevel: 'Tags multiníveis',
            },
            switchSingleToMultiLevelTagWarning: {
                title: 'Alternar Níveis de Tag',
                prompt1: 'Mudar os níveis de tag apagará todas as tags atuais.',
                prompt2: 'Sugerimos que você primeiro',
                prompt3: 'baixar um backup',
                prompt4: 'exportando suas tags.',
                prompt5: 'Saiba mais',
                prompt6: 'sobre os níveis de tag.',
            },
            importedTagsMessage: ({columnCounts}: ImportedTagsMessageParams) =>
                `Encontramos *${columnCounts} colunas* na sua planilha. Selecione *Nome* ao lado da coluna que contém os nomes das tags. Você também pode selecionar *Ativado* ao lado da coluna que define o status das tags.`,
            cannotDeleteOrDisableAllTags: {
                title: 'Não é possível excluir ou desativar todas as tags',
                description: `Pelo menos uma tag deve permanecer habilitada porque seu espaço de trabalho exige tags.`,
            },
            cannotMakeAllTagsOptional: {
                title: 'Não é possível tornar todas as tags opcionais',
                description: `Pelo menos uma etiqueta deve permanecer obrigatória porque as configurações do seu espaço de trabalho exigem etiquetas.`,
            },
            tagCount: () => ({
                one: '1 Dia',
                other: (count: number) => `${count} Tags`,
            }),
        },
        taxes: {
            subtitle: 'Adicione nomes de impostos, taxas e defina padrões.',
            addRate: 'Adicionar taxa',
            workspaceDefault: 'Moeda padrão do espaço de trabalho',
            foreignDefault: 'Moeda estrangeira padrão',
            customTaxName: 'Nome do imposto personalizado',
            value: 'Valor',
            taxReclaimableOn: 'Imposto recuperável em',
            taxRate: 'Taxa de imposto',
            findTaxRate: 'Encontrar taxa de imposto',
            error: {
                taxRateAlreadyExists: 'Este nome de imposto já está em uso',
                taxCodeAlreadyExists: 'Este código fiscal já está em uso',
                valuePercentageRange: 'Por favor, insira uma porcentagem válida entre 0 e 100',
                customNameRequired: 'Nome personalizado do imposto é obrigatório',
                deleteFailureMessage: 'Ocorreu um erro ao excluir a taxa de imposto. Por favor, tente novamente ou peça ajuda ao Concierge.',
                updateFailureMessage: 'Ocorreu um erro ao atualizar a taxa de imposto. Por favor, tente novamente ou peça ajuda ao Concierge.',
                createFailureMessage: 'Ocorreu um erro ao criar a taxa de imposto. Por favor, tente novamente ou peça ajuda ao Concierge.',
                updateTaxClaimableFailureMessage: 'A parte recuperável deve ser menor que o valor da taxa de distância',
            },
            deleteTaxConfirmation: 'Tem certeza de que deseja excluir este imposto?',
            deleteMultipleTaxConfirmation: ({taxAmount}: TaxAmountParams) => `Tem certeza de que deseja excluir ${taxAmount} impostos?`,
            actions: {
                delete: 'Taxa de exclusão',
                deleteMultiple: 'Excluir tarifas',
                enable: 'Habilitar taxa',
                disable: 'Desativar taxa',
                enableTaxRates: () => ({
                    one: 'Habilitar taxa',
                    other: 'Habilitar taxas',
                }),
                disableTaxRates: () => ({
                    one: 'Desativar taxa',
                    other: 'Desativar taxas',
                }),
            },
            importedFromAccountingSoftware: 'Os impostos abaixo são importados do seu',
            taxCode: 'Código fiscal',
            updateTaxCodeFailureMessage: 'Ocorreu um erro ao atualizar o código de imposto, por favor, tente novamente.',
        },
        emptyWorkspace: {
            title: 'Criar um espaço de trabalho',
            subtitle: 'Crie um espaço de trabalho para rastrear recibos, reembolsar despesas, gerenciar viagens, enviar faturas e muito mais — tudo na velocidade do chat.',
            createAWorkspaceCTA: 'Começar',
            features: {
                trackAndCollect: 'Acompanhe e colete recibos',
                reimbursements: 'Reembolsar funcionários',
                companyCards: 'Gerenciar cartões da empresa',
            },
            notFound: 'Nenhum workspace encontrado',
            description: 'As salas são um ótimo lugar para discutir e trabalhar com várias pessoas. Para começar a colaborar, crie ou entre em um espaço de trabalho.',
        },
        new: {
            newWorkspace: 'Novo workspace',
            getTheExpensifyCardAndMore: 'Obtenha o Expensify Card e mais',
            confirmWorkspace: 'Confirmar Workspace',
            myGroupWorkspace: ({workspaceNumber}: {workspaceNumber?: number}) => `Meu Espaço de Trabalho em Grupo${workspaceNumber ? ` ${workspaceNumber}` : ''}`,
            workspaceName: ({userName, workspaceNumber}: NewWorkspaceNameParams) => `Workspace de ${userName}${workspaceNumber ? ` ${workspaceNumber}` : ''}`,
        },
        people: {
            genericFailureMessage: 'Ocorreu um erro ao remover um membro do espaço de trabalho, por favor, tente novamente.',
            removeMembersPrompt: ({memberName}: {memberName: string}) => ({
                one: `Tem certeza de que deseja remover ${memberName}?`,
                other: 'Tem certeza de que deseja remover esses membros?',
            }),
            removeMembersWarningPrompt: ({memberName, ownerName}: RemoveMembersWarningPrompt) =>
                `${memberName} é um aprovador neste espaço de trabalho. Quando você deixar de compartilhar este espaço de trabalho com ele, nós o substituiremos no fluxo de aprovação pelo proprietário do espaço de trabalho, ${ownerName}.`,
            removeMembersTitle: () => ({
                one: 'Remover membro',
                other: 'Remover membros',
            }),
            findMember: 'Encontrar membro',
            removeWorkspaceMemberButtonTitle: 'Remover do espaço de trabalho',
            removeGroupMemberButtonTitle: 'Remover do grupo',
            removeRoomMemberButtonTitle: 'Remover do chat',
            removeMemberPrompt: ({memberName}: RemoveMemberPromptParams) => `Tem certeza de que deseja remover ${memberName}?`,
            removeMemberTitle: 'Remover membro',
            transferOwner: 'Transferir proprietário',
            makeMember: 'Tornar membro',
            makeAdmin: 'Tornar administrador',
            makeAuditor: 'Criar auditor',
            selectAll: 'Selecionar tudo',
            error: {
                genericAdd: 'Houve um problema ao adicionar este membro ao espaço de trabalho',
                cannotRemove: 'Você não pode remover a si mesmo ou o proprietário do espaço de trabalho',
                genericRemove: 'Houve um problema ao remover esse membro do espaço de trabalho',
            },
            addedWithPrimary: 'Alguns membros foram adicionados com seus logins primários.',
            invitedBySecondaryLogin: ({secondaryLogin}: SecondaryLoginParams) => `Adicionado pelo login secundário ${secondaryLogin}.`,
            membersListTitle: 'Diretório de todos os membros do espaço de trabalho.',
            importMembers: 'Importar membros',
        },
        card: {
            getStartedIssuing: 'Comece emitindo seu primeiro cartão virtual ou físico.',
            issueCard: 'Emitir cartão',
            issueNewCard: {
                whoNeedsCard: 'Quem precisa de um cartão?',
                findMember: 'Encontrar membro',
                chooseCardType: 'Escolha um tipo de cartão',
                physicalCard: 'Cartão físico',
                physicalCardDescription: 'Ótimo para quem gasta com frequência',
                virtualCard: 'Cartão virtual',
                virtualCardDescription: 'Instantâneo e flexível',
                chooseLimitType: 'Escolha um tipo de limite',
                smartLimit: 'Limite Inteligente',
                smartLimitDescription: 'Gastar até um determinado valor antes de exigir aprovação',
                monthly: 'Mensalmente',
                monthlyDescription: 'Gastar até um certo valor por mês',
                fixedAmount: 'Quantia fixa',
                fixedAmountDescription: 'Gaste até um determinado valor uma vez',
                setLimit: 'Definir um limite',
                cardLimitError: 'Por favor, insira um valor menor que $21.474.836',
                giveItName: 'Dê um nome',
                giveItNameInstruction: 'Torne-o único o suficiente para diferenciá-lo de outros cartões. Casos de uso específicos são ainda melhores!',
                cardName: 'Nome do cartão',
                letsDoubleCheck: 'Vamos verificar se tudo está correto.',
                willBeReady: 'Este cartão estará pronto para uso imediatamente.',
                cardholder: 'Titular do cartão',
                cardType: 'Tipo de cartão',
                limit: 'Limite',
                limitType: 'Tipo de limite',
                name: 'Nome',
            },
            deactivateCardModal: {
                deactivate: 'Desativar',
                deactivateCard: 'Desativar cartão',
                deactivateConfirmation: 'Desativar este cartão recusará todas as transações futuras e não poderá ser desfeito.',
            },
        },
        accounting: {
            settings: 'configurações',
            title: 'Conexões',
            subtitle:
                'Conecte-se ao seu sistema de contabilidade para codificar transações com seu plano de contas, fazer a correspondência automática de pagamentos e manter suas finanças sincronizadas.',
            qbo: 'QuickBooks Online',
            qbd: 'QuickBooks Desktop',
            xero: 'Xero',
            netsuite: 'NetSuite',
            intacct: 'Sage Intacct',
            sap: 'SAP',
            oracle: 'Oracle',
            microsoftDynamics: 'Microsoft Dynamics',
            talkYourOnboardingSpecialist: 'Converse com seu especialista de configuração.',
            talkYourAccountManager: 'Converse com o seu gerente de conta.',
            talkToConcierge: 'Converse com o Concierge.',
            needAnotherAccounting: 'Precisa de outro software de contabilidade?',
            connectionName: ({connectionName}: ConnectionNameParams) => {
                switch (connectionName) {
                    case CONST.POLICY.CONNECTIONS.NAME.QBO:
                        return 'QuickBooks Online';
                    case CONST.POLICY.CONNECTIONS.NAME.XERO:
                        return 'Xero';
                    case CONST.POLICY.CONNECTIONS.NAME.NETSUITE:
                        return 'NetSuite';
                    case CONST.POLICY.CONNECTIONS.NAME.SAGE_INTACCT:
                        return 'Sage Intacct';
                    default: {
                        return '';
                    }
                }
            },
            errorODIntegration: 'Há um erro com uma conexão que foi configurada no Expensify Classic.',
            goToODToFix: 'Vá para o Expensify Classic para resolver este problema.',
            goToODToSettings: 'Vá para o Expensify Classic para gerenciar suas configurações.',
            setup: 'Conectar',
            lastSync: ({relativeDate}: LastSyncAccountingParams) => `Última sincronização ${relativeDate}`,
            notSync: 'Não sincronizado',
            import: 'Importar',
            export: 'Exportar',
            advanced: 'Avançado',
            other: 'Outro',
            syncNow: 'Sincronizar agora',
            disconnect: 'Desconectar',
            reinstall: 'Reinstalar conector',
            disconnectTitle: ({connectionName}: OptionalParam<ConnectionNameParams> = {}) => {
                const integrationName =
                    connectionName && CONST.POLICY.CONNECTIONS.NAME_USER_FRIENDLY[connectionName] ? CONST.POLICY.CONNECTIONS.NAME_USER_FRIENDLY[connectionName] : 'integração';
                return `Desconectar ${integrationName}`;
            },
            connectTitle: ({connectionName}: ConnectionNameParams) => `Conectar ${CONST.POLICY.CONNECTIONS.NAME_USER_FRIENDLY[connectionName] ?? 'integração contábil'}`,
            syncError: ({connectionName}: ConnectionNameParams) => {
                switch (connectionName) {
                    case CONST.POLICY.CONNECTIONS.NAME.QBO:
                        return 'Não é possível conectar ao QuickBooks Online';
                    case CONST.POLICY.CONNECTIONS.NAME.XERO:
                        return 'Não é possível conectar ao Xero';
                    case CONST.POLICY.CONNECTIONS.NAME.NETSUITE:
                        return 'Não é possível conectar ao NetSuite';
                    case CONST.POLICY.CONNECTIONS.NAME.QBD:
                        return 'Não é possível conectar ao QuickBooks Desktop';
                    default: {
                        return 'Não é possível conectar à integração';
                    }
                }
            },
            accounts: 'Plano de contas',
            taxes: 'Impostos',
            imported: 'Importado',
            notImported: 'Não importado',
            importAsCategory: 'Importado como categorias',
            importTypes: {
                [CONST.INTEGRATION_ENTITY_MAP_TYPES.IMPORTED]: 'Importado',
                [CONST.INTEGRATION_ENTITY_MAP_TYPES.TAG]: 'Importado como tags',
                [CONST.INTEGRATION_ENTITY_MAP_TYPES.DEFAULT]: 'Importado',
                [CONST.INTEGRATION_ENTITY_MAP_TYPES.NOT_IMPORTED]: 'Não importado',
                [CONST.INTEGRATION_ENTITY_MAP_TYPES.NONE]: 'Não importado',
                [CONST.INTEGRATION_ENTITY_MAP_TYPES.REPORT_FIELD]: 'Importado como campos de relatório',
                [CONST.INTEGRATION_ENTITY_MAP_TYPES.NETSUITE_DEFAULT]: 'NetSuite employee default',
            },
            disconnectPrompt: ({connectionName}: OptionalParam<ConnectionNameParams> = {}) => {
                const integrationName =
                    connectionName && CONST.POLICY.CONNECTIONS.NAME_USER_FRIENDLY[connectionName] ? CONST.POLICY.CONNECTIONS.NAME_USER_FRIENDLY[connectionName] : 'esta integração';
                return `Tem certeza de que deseja desconectar ${integrationName}?`;
            },
            connectPrompt: ({connectionName}: ConnectionNameParams) =>
                `Tem certeza de que deseja conectar ${CONST.POLICY.CONNECTIONS.NAME_USER_FRIENDLY[connectionName] ?? 'esta integração contábil'}? Isso removerá quaisquer conexões contábeis existentes.`,
            enterCredentials: 'Insira suas credenciais',
            connections: {
                syncStageName: ({stage}: SyncStageNameConnectionsParams) => {
                    switch (stage) {
                        case 'quickbooksOnlineImportCustomers':
                        case 'quickbooksDesktopImportCustomers':
                            return 'Importando clientes';
                        case 'quickbooksOnlineImportEmployees':
                        case 'netSuiteSyncImportEmployees':
                        case 'intacctImportEmployees':
                        case 'quickbooksDesktopImportEmployees':
                            return 'Importando funcionários';
                        case 'quickbooksOnlineImportAccounts':
                        case 'quickbooksDesktopImportAccounts':
                            return 'Importando contas';
                        case 'quickbooksOnlineImportClasses':
                        case 'quickbooksDesktopImportClasses':
                            return 'Importando classes';
                        case 'quickbooksOnlineImportLocations':
                            return 'Importando locais';
                        case 'quickbooksOnlineImportProcessing':
                            return 'Processando dados importados';
                        case 'quickbooksOnlineSyncBillPayments':
                        case 'intacctImportSyncBillPayments':
                            return 'Sincronizando relatórios reembolsados e pagamentos de contas';
                        case 'quickbooksOnlineSyncTaxCodes':
                            return 'Importando códigos fiscais';
                        case 'quickbooksOnlineCheckConnection':
                            return 'Verificando a conexão com o QuickBooks Online';
                        case 'quickbooksOnlineImportMain':
                            return 'Importando dados do QuickBooks Online';
                        case 'startingImportXero':
                            return 'Importando dados do Xero';
                        case 'startingImportQBO':
                            return 'Importando dados do QuickBooks Online';
                        case 'startingImportQBD':
                        case 'quickbooksDesktopImportMore':
                            return 'Importando dados do QuickBooks Desktop';
                        case 'quickbooksDesktopImportTitle':
                            return 'Importando título';
                        case 'quickbooksDesktopImportApproveCertificate':
                            return 'Importando certificado de aprovação';
                        case 'quickbooksDesktopImportDimensions':
                            return 'Importando dimensões';
                        case 'quickbooksDesktopImportSavePolicy':
                            return 'Importando política de salvamento';
                        case 'quickbooksDesktopWebConnectorReminder':
                            return 'Ainda sincronizando dados com o QuickBooks... Por favor, certifique-se de que o Web Connector está em execução.';
                        case 'quickbooksOnlineSyncTitle':
                            return 'Sincronizando dados do QuickBooks Online';
                        case 'quickbooksOnlineSyncLoadData':
                        case 'xeroSyncStep':
                        case 'intacctImportData':
                            return 'Carregando dados';
                        case 'quickbooksOnlineSyncApplyCategories':
                            return 'Atualizando categorias';
                        case 'quickbooksOnlineSyncApplyCustomers':
                            return 'Atualizando clientes/projetos';
                        case 'quickbooksOnlineSyncApplyEmployees':
                            return 'Atualizando lista de pessoas';
                        case 'quickbooksOnlineSyncApplyClassesLocations':
                            return 'Atualizando campos do relatório';
                        case 'jobDone':
                            return 'Aguardando o carregamento dos dados importados';
                        case 'xeroSyncImportChartOfAccounts':
                            return 'Sincronizando plano de contas';
                        case 'xeroSyncImportCategories':
                            return 'Sincronizando categorias';
                        case 'xeroSyncImportCustomers':
                            return 'Sincronizando clientes';
                        case 'xeroSyncXeroReimbursedReports':
                            return 'Marcando relatórios do Expensify como reembolsados';
                        case 'xeroSyncExpensifyReimbursedReports':
                            return 'Marcando faturas e contas do Xero como pagas';
                        case 'xeroSyncImportTrackingCategories':
                            return 'Sincronizando categorias de rastreamento';
                        case 'xeroSyncImportBankAccounts':
                            return 'Sincronizando contas bancárias';
                        case 'xeroSyncImportTaxRates':
                            return 'Sincronizando taxas de imposto';
                        case 'xeroCheckConnection':
                            return 'Verificando conexão com o Xero';
                        case 'xeroSyncTitle':
                            return 'Sincronizando dados do Xero';
                        case 'netSuiteSyncConnection':
                            return 'Inicializando conexão com o NetSuite';
                        case 'netSuiteSyncCustomers':
                            return 'Importando clientes';
                        case 'netSuiteSyncInitData':
                            return 'Recuperando dados do NetSuite';
                        case 'netSuiteSyncImportTaxes':
                            return 'Importando impostos';
                        case 'netSuiteSyncImportItems':
                            return 'Importando itens';
                        case 'netSuiteSyncData':
                            return 'Importando dados para o Expensify';
                        case 'netSuiteSyncAccounts':
                            return 'Sincronizando contas';
                        case 'netSuiteSyncCurrencies':
                            return 'Sincronizando moedas';
                        case 'netSuiteSyncCategories':
                            return 'Sincronizando categorias';
                        case 'netSuiteSyncReportFields':
                            return 'Importando dados como campos de relatório do Expensify';
                        case 'netSuiteSyncTags':
                            return 'Importando dados como tags do Expensify';
                        case 'netSuiteSyncUpdateConnectionData':
                            return 'Atualizando informações de conexão';
                        case 'netSuiteSyncNetSuiteReimbursedReports':
                            return 'Marcando relatórios do Expensify como reembolsados';
                        case 'netSuiteSyncExpensifyReimbursedReports':
                            return 'Marcando faturas e contas do NetSuite como pagas';
                        case 'netSuiteImportVendorsTitle':
                            return 'Importando fornecedores';
                        case 'netSuiteImportCustomListsTitle':
                            return 'Importando listas personalizadas';
                        case 'netSuiteSyncImportCustomLists':
                            return 'Importando listas personalizadas';
                        case 'netSuiteSyncImportSubsidiaries':
                            return 'Importando subsidiárias';
                        case 'netSuiteSyncImportVendors':
                        case 'quickbooksDesktopImportVendors':
                            return 'Importando fornecedores';
                        case 'intacctCheckConnection':
                            return 'Verificando conexão com Sage Intacct';
                        case 'intacctImportDimensions':
                            return 'Importando dimensões do Sage Intacct';
                        case 'intacctImportTitle':
                            return 'Importando dados do Sage Intacct';
                        default: {
                            // eslint-disable-next-line @typescript-eslint/restrict-template-expressions
                            return `Tradução ausente para a etapa: ${stage}`;
                        }
                    }
                },
            },
            preferredExporter: 'Exportador preferido',
            exportPreferredExporterNote:
                'O exportador preferido pode ser qualquer administrador do espaço de trabalho, mas também deve ser um Administrador de Domínio se você definir contas de exportação diferentes para cartões de empresa individuais nas Configurações de Domínio.',
            exportPreferredExporterSubNote: 'Uma vez definido, o exportador preferido verá os relatórios para exportação em sua conta.',
            exportAs: 'Exportar como',
            exportOutOfPocket: 'Exportar despesas do próprio bolso como',
            exportCompanyCard: 'Exportar despesas de cartões corporativos como',
            exportDate: 'Data de exportação',
            defaultVendor: 'Fornecedor padrão',
            autoSync: 'Auto-sync',
            autoSyncDescription: 'Sincronize NetSuite e Expensify automaticamente, todos os dias. Exporte o relatório finalizado em tempo real.',
            reimbursedReports: 'Sincronizar relatórios reembolsados',
            cardReconciliation: 'Reconciliação de cartão',
            reconciliationAccount: 'Conta de reconciliação',
            continuousReconciliation: 'Reconciliação Contínua',
            saveHoursOnReconciliation:
                'Economize horas na reconciliação de cada período contábil ao permitir que a Expensify reconcilie continuamente os extratos e liquidações do Cartão Expensify em seu nome.',
            enableContinuousReconciliation: 'Para ativar a Reconciliação Contínua, por favor, ative',
            chooseReconciliationAccount: {
                chooseBankAccount: 'Escolha a conta bancária na qual os pagamentos do seu Expensify Card serão reconciliados.',
                accountMatches: 'Certifique-se de que esta conta corresponde à sua',
                settlementAccount: 'Conta de liquidação do Cartão Expensify',
                reconciliationWorks: ({lastFourPAN}: ReconciliationWorksParams) => `(terminando em ${lastFourPAN}) para que a Reconciliação Contínua funcione corretamente.`,
            },
        },
        export: {
            notReadyHeading: 'Não está pronto para exportar',
            notReadyDescription:
                'Relatórios de despesas rascunho ou pendentes não podem ser exportados para o sistema contábil. Por favor, aprove ou pague essas despesas antes de exportá-las.',
        },
        invoices: {
            sendInvoice: 'Enviar fatura',
            sendFrom: 'Enviar de',
            invoicingDetails: 'Detalhes de faturamento',
            invoicingDetailsDescription: 'Esta informação aparecerá em suas faturas.',
            companyName: 'Nome da empresa',
            companyWebsite: 'Site da empresa',
            paymentMethods: {
                personal: 'Pessoal',
                business: 'Negócio',
                chooseInvoiceMethod: 'Escolha um método de pagamento abaixo:',
                payingAsIndividual: 'Pagando como indivíduo',
                payingAsBusiness: 'Pagando como uma empresa',
            },
            invoiceBalance: 'Saldo da fatura',
            invoiceBalanceSubtitle:
                'Este é o seu saldo atual de recebimento de pagamentos de faturas. Ele será transferido automaticamente para sua conta bancária se você tiver adicionado uma.',
            bankAccountsSubtitle: 'Adicione uma conta bancária para fazer e receber pagamentos de faturas.',
        },
        invite: {
            member: 'Convidar membro',
            members: 'Convidar membros',
            invitePeople: 'Convidar novos membros',
            genericFailureMessage: 'Ocorreu um erro ao convidar o membro para o espaço de trabalho. Por favor, tente novamente.',
            pleaseEnterValidLogin: `Por favor, certifique-se de que o e-mail ou número de telefone é válido (por exemplo, ${CONST.EXAMPLE_PHONE_NUMBER}).`,
            user: 'usuário',
            users: 'usuários',
            invited: 'convidado',
            removed: 'removido',
            to: 'para',
            from: 'de',
        },
        inviteMessage: {
            confirmDetails: 'Confirmar detalhes',
            inviteMessagePrompt: 'Torne seu convite ainda mais especial adicionando uma mensagem abaixo!',
            personalMessagePrompt: 'Mensagem',
            genericFailureMessage: 'Ocorreu um erro ao convidar o membro para o espaço de trabalho. Por favor, tente novamente.',
            inviteNoMembersError: 'Por favor, selecione pelo menos um membro para convidar',
            joinRequest: ({user, workspaceName}: {user: string; workspaceName: string}) => `${user} solicitou para entrar em ${workspaceName}`,
        },
        distanceRates: {
            oopsNotSoFast: 'Ops! Não tão rápido...',
            workspaceNeeds: 'Um espaço de trabalho precisa de pelo menos uma tarifa de distância ativada.',
            distance: 'Distância',
            centrallyManage: 'Gerencie tarifas centralmente, acompanhe em milhas ou quilômetros e defina uma categoria padrão.',
            rate: 'Avaliar',
            addRate: 'Adicionar taxa',
            findRate: 'Encontrar taxa',
            trackTax: 'Acompanhar imposto',
            deleteRates: () => ({
                one: 'Taxa de exclusão',
                other: 'Excluir tarifas',
            }),
            enableRates: () => ({
                one: 'Habilitar taxa',
                other: 'Habilitar taxas',
            }),
            disableRates: () => ({
                one: 'Desativar taxa',
                other: 'Desativar taxas',
            }),
            enableRate: 'Habilitar taxa',
            status: 'Status',
            unit: 'Unidade',
            taxFeatureNotEnabledMessage: 'Os impostos devem estar ativados no espaço de trabalho para usar este recurso. Vá para',
            changePromptMessage: 'para fazer essa alteração.',
            deleteDistanceRate: 'Excluir taxa de distância',
            areYouSureDelete: () => ({
                one: 'Tem certeza de que deseja excluir esta taxa?',
                other: 'Tem certeza de que deseja excluir essas taxas?',
            }),
            errors: {
                rateNameRequired: 'O nome da taxa é obrigatório',
                existingRateName: 'Já existe uma tarifa de distância com este nome.',
            },
        },
        editor: {
            descriptionInputLabel: 'Descrição',
            nameInputLabel: 'Nome',
            typeInputLabel: 'Tipo',
            initialValueInputLabel: 'Valor inicial',
            nameInputHelpText: 'Este é o nome que você verá no seu espaço de trabalho.',
            nameIsRequiredError: 'Você precisará dar um nome ao seu espaço de trabalho',
            currencyInputLabel: 'Moeda padrão',
            currencyInputHelpText: 'Todas as despesas neste espaço de trabalho serão convertidas para esta moeda.',
            currencyInputDisabledText: ({currency}: CurrencyInputDisabledTextParams) =>
                `A moeda padrão não pode ser alterada porque este espaço de trabalho está vinculado a uma conta bancária em ${currency}.`,
            save: 'Salvar',
            genericFailureMessage: 'Ocorreu um erro ao atualizar o espaço de trabalho. Por favor, tente novamente.',
            avatarUploadFailureMessage: 'Ocorreu um erro ao enviar o avatar. Por favor, tente novamente.',
            addressContext: 'Um Endereço de Espaço de Trabalho é necessário para habilitar o Expensify Travel. Por favor, insira um endereço associado ao seu negócio.',
        },
        bankAccount: {
            continueWithSetup: 'Continuar configuração',
            youAreAlmostDone:
                'Você está quase terminando de configurar sua conta bancária, o que permitirá emitir cartões corporativos, reembolsar despesas, coletar faturas e pagar contas.',
            streamlinePayments: 'Simplifique os pagamentos',
            connectBankAccountNote: 'Nota: Contas bancárias pessoais não podem ser usadas para pagamentos em espaços de trabalho.',
            oneMoreThing: 'Mais uma coisa!',
            allSet: 'Tudo pronto!',
            accountDescriptionWithCards: 'Esta conta bancária será usada para emitir cartões corporativos, reembolsar despesas, cobrar faturas e pagar contas.',
            letsFinishInChat: 'Vamos terminar no chat!',
            finishInChat: 'Concluir no chat',
            almostDone: 'Quase pronto!',
            disconnectBankAccount: 'Desconectar conta bancária',
            startOver: 'Começar de novo',
            updateDetails: 'Atualizar detalhes',
            yesDisconnectMyBankAccount: 'Sim, desconectar minha conta bancária',
            yesStartOver: 'Sim, comece de novo.',
            disconnectYour: 'Desconecte seu',
            bankAccountAnyTransactions: 'conta bancária. Quaisquer transações pendentes para esta conta ainda serão concluídas.',
            clearProgress: 'Recomeçar apagará o progresso que você fez até agora.',
            areYouSure: 'Você tem certeza?',
            workspaceCurrency: 'Moeda do espaço de trabalho',
            updateCurrencyPrompt:
                'Parece que seu espaço de trabalho está atualmente configurado para uma moeda diferente de USD. Por favor, clique no botão abaixo para atualizar sua moeda para USD agora.',
            updateToUSD: 'Atualizar para USD',
            updateWorkspaceCurrency: 'Atualizar moeda do espaço de trabalho',
            workspaceCurrencyNotSupported: 'Moeda do espaço de trabalho não suportada',
            yourWorkspace: `Seu espaço de trabalho está configurado para uma moeda não suportada. Veja a <a href="${CONST.CONNECT_A_BUSINESS_BANK_ACCOUNT_HELP_URL}">lista de moedas suportadas</a>.`,
        },
        changeOwner: {
            changeOwnerPageTitle: 'Transferir proprietário',
            addPaymentCardTitle: 'Insira seu cartão de pagamento para transferir a propriedade',
            addPaymentCardButtonText: 'Aceitar os termos e adicionar cartão de pagamento',
            addPaymentCardReadAndAcceptTextPart1: 'Ler e aceitar',
            addPaymentCardReadAndAcceptTextPart2: 'política para adicionar seu cartão',
            addPaymentCardTerms: 'termos',
            addPaymentCardPrivacy: 'privacidade',
            addPaymentCardAnd: '&',
            addPaymentCardPciCompliant: 'Compatível com PCI-DSS',
            addPaymentCardBankLevelEncrypt: 'Criptografia de nível bancário',
            addPaymentCardRedundant: 'Infraestrutura redundante',
            addPaymentCardLearnMore: `<muted-text>Saiba mais sobre nossa <a href="${CONST.PERSONAL_DATA_PROTECTION_INFO_URL}">segurança</a>.</muted-text>`,
            amountOwedTitle: 'Saldo pendente',
            amountOwedButtonText: 'OK',
            amountOwedText: 'Esta conta tem um saldo pendente de um mês anterior.\n\nVocê deseja quitar o saldo e assumir a cobrança deste espaço de trabalho?',
            ownerOwesAmountTitle: 'Saldo pendente',
            ownerOwesAmountButtonText: 'Transferir saldo',
            ownerOwesAmountText: ({email, amount}: OwnerOwesAmountParams) =>
                `A conta proprietária deste espaço de trabalho (${email}) tem um saldo pendente de um mês anterior.\n\nVocê deseja transferir este valor (${amount}) para assumir a cobrança deste espaço de trabalho? Seu cartão de pagamento será cobrado imediatamente.`,
            subscriptionTitle: 'Assumir assinatura anual',
            subscriptionButtonText: 'Transferir assinatura',
            subscriptionText: ({usersCount, finalCount}: ChangeOwnerSubscriptionParams) =>
                `Assumir este espaço de trabalho irá mesclar sua assinatura anual com sua assinatura atual. Isso aumentará o tamanho da sua assinatura em ${usersCount} membros, tornando o novo tamanho da sua assinatura ${finalCount}. Você gostaria de continuar?`,
            duplicateSubscriptionTitle: 'Alerta de assinatura duplicada',
            duplicateSubscriptionButtonText: 'Continuar',
            duplicateSubscriptionText: ({email, workspaceName}: ChangeOwnerDuplicateSubscriptionParams) =>
                `Parece que você pode estar tentando assumir a cobrança dos espaços de trabalho de ${email}, mas para isso, você precisa ser um administrador em todos os espaços de trabalho deles primeiro.\n\nClique em "Continuar" se você quiser apenas assumir a cobrança do espaço de trabalho ${workspaceName}.\n\nSe você quiser assumir a cobrança de toda a assinatura deles, peça para que eles o adicionem como administrador em todos os espaços de trabalho antes de assumir a cobrança.`,
            hasFailedSettlementsTitle: 'Não é possível transferir a propriedade',
            hasFailedSettlementsButtonText: 'Entendi',
            hasFailedSettlementsText: ({email}: ChangeOwnerHasFailedSettlementsParams) =>
                `Você não pode assumir a cobrança porque ${email} tem um acerto de cartão Expensify em atraso. Por favor, peça para que eles entrem em contato com concierge@expensify.com para resolver o problema. Depois, você poderá assumir a cobrança deste espaço de trabalho.`,
            failedToClearBalanceTitle: 'Falha ao limpar o saldo',
            failedToClearBalanceButtonText: 'OK',
            failedToClearBalanceText: 'Não conseguimos limpar o saldo. Por favor, tente novamente mais tarde.',
            successTitle: 'Uhu! Tudo pronto.',
            successDescription: 'Você agora é o proprietário deste espaço de trabalho.',
            errorTitle: 'Ops! Não tão rápido...',
            errorDescription: `<muted-text><centered-text>Ocorreu um problema ao transferir a propriedade deste espaço de trabalho. Tente novamente ou entre em <concierge-link>contato com o Concierge</concierge-link> para obter ajuda.</centered-text></muted-text>`,
        },
        exportAgainModal: {
            title: 'Cuidado!',
            description: ({reportName, connectionName}: ExportAgainModalDescriptionParams) =>
                `Os seguintes relatórios já foram exportados para ${CONST.POLICY.CONNECTIONS.NAME_USER_FRIENDLY[connectionName]}:\n\n${reportName}\n\nTem certeza de que deseja exportá-los novamente?`,
            confirmText: 'Sim, exportar novamente',
            cancelText: 'Cancelar',
        },
        upgrade: {
            reportFields: {
                title: 'Campos do relatório',
                description: `Os campos de relatório permitem que você especifique detalhes no nível do cabeçalho, distintos das tags que se referem a despesas em itens de linha individuais. Esses detalhes podem abranger nomes específicos de projetos, informações de viagens de negócios, locais e mais.`,
                onlyAvailableOnPlan: 'Os campos de relatório estão disponíveis apenas no plano Control, a partir de',
            },
            [CONST.POLICY.CONNECTIONS.NAME.NETSUITE]: {
                title: 'NetSuite',
                description: `Aproveite a sincronização automatizada e reduza as entradas manuais com a integração Expensify + NetSuite. Obtenha insights financeiros detalhados e em tempo real com suporte a segmentos nativos e personalizados, incluindo mapeamento de projetos e clientes.`,
                onlyAvailableOnPlan: 'Nossa integração com o NetSuite está disponível apenas no plano Control, a partir de',
            },
            [CONST.POLICY.CONNECTIONS.NAME.SAGE_INTACCT]: {
                title: 'Sage Intacct',
                description: `Aproveite a sincronização automática e reduza as entradas manuais com a integração Expensify + Sage Intacct. Obtenha insights financeiros detalhados e em tempo real com dimensões definidas pelo usuário, além de codificação de despesas por departamento, classe, localização, cliente e projeto (trabalho).`,
                onlyAvailableOnPlan: 'Nossa integração com o Sage Intacct está disponível apenas no plano Control, a partir de',
            },
            [CONST.POLICY.CONNECTIONS.NAME.QBD]: {
                title: 'QuickBooks Desktop',
                description: `Aproveite a sincronização automatizada e reduza entradas manuais com a integração Expensify + QuickBooks Desktop. Obtenha eficiência máxima com uma conexão bidirecional em tempo real e codificação de despesas por classe, item, cliente e projeto.`,
                onlyAvailableOnPlan: 'Nossa integração com o QuickBooks Desktop está disponível apenas no plano Control, a partir de',
            },
            [CONST.UPGRADE_FEATURE_INTRO_MAPPING.approvals.id]: {
                title: 'Advanced Approvals',
                description: `Se você deseja adicionar mais camadas de aprovação ao processo – ou apenas garantir que as maiores despesas recebam uma segunda análise – nós temos a solução. As aprovações avançadas ajudam você a implementar as verificações corretas em cada nível para manter os gastos da sua equipe sob controle.`,
                onlyAvailableOnPlan: 'As aprovações avançadas estão disponíveis apenas no plano Control, que começa em',
            },
            categories: {
                title: 'Categorias',
                description: `As categorias ajudam você a organizar melhor as despesas para acompanhar onde está gastando seu dinheiro. Use nossa lista de categorias sugeridas ou crie as suas próprias.`,
                onlyAvailableOnPlan: 'As categorias estão disponíveis no plano Collect, a partir de',
            },
            glCodes: {
                title: 'códigos GL',
                description: `Adicione códigos GL às suas categorias e tags para facilitar a exportação de despesas para seus sistemas de contabilidade e folha de pagamento.`,
                onlyAvailableOnPlan: 'Os códigos GL estão disponíveis apenas no plano Control, a partir de',
            },
            glAndPayrollCodes: {
                title: 'Códigos GL & Payroll',
                description: `Adicione códigos GL e de Folha de Pagamento às suas categorias para facilitar a exportação de despesas para seus sistemas contábeis e de folha de pagamento.`,
                onlyAvailableOnPlan: 'Os códigos GL e de folha de pagamento estão disponíveis apenas no plano Control, a partir de',
            },
            taxCodes: {
                title: 'Códigos fiscais',
                description: `Adicione códigos fiscais aos seus impostos para facilitar a exportação de despesas para seus sistemas de contabilidade e folha de pagamento.`,
                onlyAvailableOnPlan: 'Os códigos fiscais estão disponíveis apenas no plano Control, a partir de',
            },
            companyCards: {
                title: 'Cartões ilimitados da empresa',
                description: `Precisa adicionar mais feeds de cartão? Desbloqueie cartões corporativos ilimitados para sincronizar transações de todos os principais emissores de cartão.`,
                onlyAvailableOnPlan: 'Isso está disponível apenas no plano Control, a partir de',
            },
            rules: {
                title: 'Regras',
                description: `As regras funcionam em segundo plano e mantêm seus gastos sob controle, para que você não precise se preocupar com pequenos detalhes.\n\nExija detalhes de despesas como recibos e descrições, defina limites e padrões, e automatize aprovações e pagamentos – tudo em um só lugar.`,
                onlyAvailableOnPlan: 'As regras estão disponíveis apenas no plano Control, a partir de',
            },
            perDiem: {
                title: 'Per diem',
                description:
                    'Per diem é uma ótima maneira de manter seus custos diários em conformidade e previsíveis sempre que seus funcionários viajarem. Aproveite recursos como taxas personalizadas, categorias padrão e detalhes mais granulares, como destinos e subtaxas.',
                onlyAvailableOnPlan: 'Per diem estão disponíveis apenas no plano Control, a partir de',
            },
            travel: {
                title: 'Viagem',
                description: 'Expensify Travel é uma nova plataforma de reserva e gestão de viagens corporativas que permite aos membros reservar acomodações, voos, transporte e mais.',
                onlyAvailableOnPlan: 'Viagens estão disponíveis no plano Collect, a partir de',
            },
            multiLevelTags: {
                title: 'Tags multiníveis',
                description:
                    'As Tags de Múltiplos Níveis ajudam você a rastrear despesas com maior precisão. Atribua várias tags a cada item de linha — como departamento, cliente ou centro de custo — para capturar o contexto completo de cada despesa. Isso permite relatórios mais detalhados, fluxos de trabalho de aprovação e exportações contábeis.',
                onlyAvailableOnPlan: 'As tags de múltiplos níveis estão disponíveis apenas no plano Control, a partir de',
            },
            pricing: {
                perActiveMember: 'por membro ativo por mês.',
                perMember: 'por membro por mês.',
            },
            note: {
                upgradeWorkspace: 'Atualize seu espaço de trabalho para acessar este recurso, ou',
                learnMore: 'saiba mais',
                aboutOurPlans: 'sobre nossos planos e preços.',
            },
            upgradeToUnlock: 'Desbloquear este recurso',
            completed: {
                headline: `Você atualizou seu espaço de trabalho!`,
                successMessage: ({policyName, subscriptionLink}: UpgradeSuccessMessageParams) =>
                    `<centered-text>Você atualizou com sucesso o ${policyName} para o plano Controle! <a href="${subscriptionLink}">Veja sua assinatura</a> para mais detalhes.</centered-text>`,
                categorizeMessage: `Você atualizou com sucesso para um workspace no plano Collect. Agora você pode categorizar suas despesas!`,
                travelMessage: `Você atualizou com sucesso para um espaço de trabalho no plano Collect. Agora você pode começar a reservar e gerenciar viagens!`,
                gotIt: 'Entendi, obrigado',
            },
            commonFeatures: {
                title: 'Faça upgrade para o plano Control',
                note: 'Desbloqueie nossos recursos mais poderosos, incluindo:',
                benefits: {
                    startsAt: 'O plano Control começa em',
                    perMember: 'por membro ativo por mês.',
                    learnMore: 'Saiba mais',
                    pricing: 'sobre nossos planos e preços.',
                    benefit1: 'Conexões avançadas de contabilidade (NetSuite, Sage Intacct e mais)',
                    benefit2: 'Regras inteligentes de despesas',
                    benefit3: 'Fluxos de aprovação em múltiplos níveis',
                    benefit4: 'Controles de segurança aprimorados',
                    toUpgrade: 'Para atualizar, clique',
                    selectWorkspace: 'selecione um espaço de trabalho e altere o tipo de plano para',
                },
            },
        },
        downgrade: {
            commonFeatures: {
                title: 'Fazer downgrade para o plano Collect',
                note: 'Se você fizer o downgrade, perderá acesso a estes recursos e mais:',
                benefits: {
                    note: 'Para uma comparação completa de nossos planos, confira nosso',
                    pricingPage: 'página de preços',
                    confirm: 'Tem certeza de que deseja rebaixar e remover suas configurações?',
                    warning: 'Isso não pode ser desfeito.',
                    benefit1: 'Conexões contábeis (exceto QuickBooks Online e Xero)',
                    benefit2: 'Regras inteligentes de despesas',
                    benefit3: 'Fluxos de aprovação em múltiplos níveis',
                    benefit4: 'Controles de segurança aprimorados',
                    headsUp: 'Atenção!',
                    multiWorkspaceNote:
                        'Você precisará rebaixar todos os seus espaços de trabalho antes do seu primeiro pagamento mensal para começar uma assinatura na taxa Collect. Clique',
                    selectStep: '> selecione cada espaço de trabalho > altere o tipo de plano para',
                },
            },
            completed: {
                headline: 'Seu espaço de trabalho foi rebaixado',
                description: 'Você tem outros espaços de trabalho no plano Control. Para ser cobrado na taxa Collect, você deve rebaixar todos os espaços de trabalho.',
                gotIt: 'Entendi, obrigado',
            },
        },
        payAndDowngrade: {
            title: 'Pagar e rebaixar',
            headline: 'Seu pagamento final',
            description1: 'Sua fatura final para esta assinatura será',
            description2: ({date}: DateParams) => `Veja sua análise abaixo para ${date}:`,
            subscription:
                'Atenção! Esta ação encerrará sua assinatura do Expensify, excluirá este espaço de trabalho e removerá todos os membros do espaço de trabalho. Se você quiser manter este espaço de trabalho e apenas se remover, peça a outro administrador para assumir a cobrança primeiro.',
            genericFailureMessage: 'Ocorreu um erro ao pagar sua conta. Por favor, tente novamente.',
        },
        restrictedAction: {
            restricted: 'Restricted',
            actionsAreCurrentlyRestricted: ({workspaceName}: ActionsAreCurrentlyRestricted) => `Ações no espaço de trabalho ${workspaceName} estão atualmente restritas`,
            workspaceOwnerWillNeedToAddOrUpdatePaymentCard: ({workspaceOwnerName}: WorkspaceOwnerWillNeedToAddOrUpdatePaymentCardParams) =>
                `O proprietário do espaço de trabalho, ${workspaceOwnerName}, precisará adicionar ou atualizar o cartão de pagamento registrado para desbloquear novas atividades do espaço de trabalho.`,
            youWillNeedToAddOrUpdatePaymentCard: 'Você precisará adicionar ou atualizar o cartão de pagamento registrado para desbloquear novas atividades do espaço de trabalho.',
            addPaymentCardToUnlock: 'Adicione um cartão de pagamento para desbloquear!',
            addPaymentCardToContinueUsingWorkspace: 'Adicione um cartão de pagamento para continuar usando este workspace',
            pleaseReachOutToYourWorkspaceAdmin: 'Por favor, entre em contato com o administrador do seu espaço de trabalho para quaisquer perguntas.',
            chatWithYourAdmin: 'Converse com seu administrador',
            chatInAdmins: 'Converse em #admins',
            addPaymentCard: 'Adicionar cartão de pagamento',
        },
        rules: {
            individualExpenseRules: {
                title: 'Despesas',
                subtitle: ({categoriesPageLink, tagsPageLink}: IndividualExpenseRulesSubtitleParams) =>
                    `<muted-text>Defina controles de gastos e padrões para despesas individuais. Você também pode criar regras para <a href="${categoriesPageLink}">categorias</a> e <a href="${tagsPageLink}">tags</a>.</muted-text>`,
                receiptRequiredAmount: 'Valor necessário do recibo',
                receiptRequiredAmountDescription: 'Exigir recibos quando o gasto exceder este valor, a menos que seja substituído por uma regra de categoria.',
                maxExpenseAmount: 'Valor máximo da despesa',
                maxExpenseAmountDescription: 'Marcar gastos que excedam este valor, a menos que sejam substituídos por uma regra de categoria.',
                maxAge: 'Idade máxima',
                maxExpenseAge: 'Idade máxima da despesa',
                maxExpenseAgeDescription: 'Marcar despesas mais antigas que um número específico de dias.',
                maxExpenseAgeDays: () => ({
                    one: '1 dia',
                    other: (count: number) => `${count} dias`,
                }),
                billableDefault: 'Padrão faturável',
                billableDefaultDescription: ({tagsPageLink}: BillableDefaultDescriptionParams) =>
                    `<muted-text>Escolha se as despesas em dinheiro e cartão de crédito devem ser faturáveis por padrão. As despesas faturáveis são ativadas ou desativadas nas <a href="${tagsPageLink}">tags</a>.</muted-text>`,
                billable: 'Faturável',
                billableDescription: 'Despesas são mais frequentemente refaturadas para clientes.',
                nonBillable: 'Não faturável',
                nonBillableDescription: 'Despesas são ocasionalmente refaturadas para clientes',
                eReceipts: 'eReceipts',
                eReceiptsHint: 'eReceipts são criados automaticamente',
                eReceiptsHintLink: 'para a maioria das transações de crédito em USD',
                attendeeTracking: 'Rastreamento de participantes',
                attendeeTrackingHint: 'Acompanhe o custo por pessoa para cada despesa.',
                prohibitedDefaultDescription:
                    'Marque qualquer recibo onde apareçam álcool, jogos de azar ou outros itens restritos. Despesas com recibos onde esses itens aparecem exigirão revisão manual.',
                prohibitedExpenses: 'Despesas proibidas',
                alcohol: 'Álcool',
                hotelIncidentals: 'Despesas incidentais do hotel',
                gambling: 'Jogos de azar',
                tobacco: 'Tabaco',
                adultEntertainment: 'Entretenimento adulto',
            },
            expenseReportRules: {
                title: 'Relatórios de despesas',
                subtitle: 'Automatize a conformidade, aprovações e pagamentos de relatórios de despesas.',
                preventSelfApprovalsTitle: 'Prevenir autoaprovações',
                preventSelfApprovalsSubtitle: 'Impedir que os membros do espaço de trabalho aprovem seus próprios relatórios de despesas.',
                autoApproveCompliantReportsTitle: 'Aprovar automaticamente relatórios em conformidade',
                autoApproveCompliantReportsSubtitle: 'Configure quais relatórios de despesas são elegíveis para aprovação automática.',
                autoApproveReportsUnderTitle: 'Aprovar automaticamente relatórios abaixo de',
                autoApproveReportsUnderDescription: 'Relatórios de despesas totalmente compatíveis abaixo deste valor serão aprovados automaticamente.',
                randomReportAuditTitle: 'Auditoria de relatório aleatória',
                randomReportAuditDescription: 'Exigir que alguns relatórios sejam aprovados manualmente, mesmo que sejam elegíveis para aprovação automática.',
                autoPayApprovedReportsTitle: 'Relatórios aprovados para pagamento automático',
                autoPayApprovedReportsSubtitle: 'Configure quais relatórios de despesas são elegíveis para pagamento automático.',
                autoPayApprovedReportsLimitError: ({currency}: AutoPayApprovedReportsLimitErrorParams = {}) => `Por favor, insira um valor menor que ${currency ?? ''}20.000`,
                autoPayApprovedReportsLockedSubtitle: 'Vá para mais recursos e ative os fluxos de trabalho, depois adicione pagamentos para desbloquear este recurso.',
                autoPayReportsUnderTitle: 'Relatórios de pagamento automático abaixo de',
                autoPayReportsUnderDescription: 'Relatórios de despesas totalmente compatíveis abaixo deste valor serão pagos automaticamente.',
                unlockFeatureEnableWorkflowsSubtitle: ({featureName, moreFeaturesLink}: FeatureNameParams) =>
                    `Acesse [mais recursos](${moreFeaturesLink}) e habilite fluxos de trabalho, depois adicione ${featureName} para desbloquear esse recurso.`,
                enableFeatureSubtitle: ({featureName, moreFeaturesLink}: FeatureNameParams) =>
                    `Acesse [mais recursos](${moreFeaturesLink}) e habilite ${featureName} para desbloquear este recurso.`,
            },
            categoryRules: {
                title: 'Regras de categoria',
                approver: 'Aprovador',
                requireDescription: 'Requer descrição',
                descriptionHint: 'Dica de descrição',
                descriptionHintDescription: ({categoryName}: CategoryNameParams) =>
                    `Lembre os funcionários de fornecer informações adicionais para gastos com “${categoryName}”. Esta dica aparece no campo de descrição das despesas.`,
                descriptionHintLabel: 'Dica',
                descriptionHintSubtitle: 'Dica profissional: Quanto mais curto, melhor!',
                maxAmount: 'Valor máximo',
                flagAmountsOver: 'Sinalizar valores acima de',
                flagAmountsOverDescription: ({categoryName}: CategoryNameParams) => `Aplica-se à categoria “${categoryName}”.`,
                flagAmountsOverSubtitle: 'Isso substitui o valor máximo para todas as despesas.',
                expenseLimitTypes: {
                    expense: 'Despesa individual',
                    expenseSubtitle: 'Marcar valores de despesas por categoria. Esta regra substitui a regra geral do espaço de trabalho para o valor máximo de despesa.',
                    daily: 'Total da categoria',
                    dailySubtitle: 'Marcar o total de gastos por categoria em cada relatório de despesas.',
                },
                requireReceiptsOver: 'Exigir recibos acima de',
                requireReceiptsOverList: {
                    default: ({defaultAmount}: DefaultAmountParams) => `${defaultAmount} ${CONST.DOT_SEPARATOR} Padrão`,
                    never: 'Nunca exigir recibos',
                    always: 'Sempre exigir recibos',
                },
                defaultTaxRate: 'Taxa de imposto padrão',
                enableWorkflows: ({moreFeaturesLink}: RulesEnableWorkflowsParams) =>
                    `Vá para [Mais recursos](${moreFeaturesLink}) e habilite os fluxos de trabalho, depois adicione aprovações para desbloquear esse recurso.`,
            },
            customRules: {
                title: 'Regras personalizadas',
                subtitle: 'Descrição',
                description: 'Insira regras personalizadas para relatórios de despesas',
            },
        },
        planTypePage: {
            planTypes: {
                team: {
                    label: 'Coletar',
                    description: 'Para equipes que buscam automatizar seus processos.',
                },
                corporate: {
                    label: 'Controle',
                    description: 'Para organizações com requisitos avançados.',
                },
            },
            description: 'Escolha um plano que seja ideal para você. Para uma lista detalhada de recursos e preços, confira nosso',
            subscriptionLink: 'tipos de planos e página de ajuda de preços',
            lockedPlanDescription: ({count, annualSubscriptionEndDate}: WorkspaceLockedPlanTypeParams) => ({
                one: `Você se comprometeu com 1 membro ativo no plano Control até que sua assinatura anual termine em ${annualSubscriptionEndDate}. Você pode mudar para a assinatura de pagamento por uso e fazer downgrade para o plano Collect a partir de ${annualSubscriptionEndDate} desativando a renovação automática em`,
                other: `Você se comprometeu com ${count} membros ativos no plano Control até que sua assinatura anual termine em ${annualSubscriptionEndDate}. Você pode mudar para a assinatura de pagamento por uso e fazer downgrade para o plano Collect a partir de ${annualSubscriptionEndDate} desativando a renovação automática em`,
            }),
            subscriptions: 'Assinaturas',
        },
    },
    getAssistancePage: {
        title: 'Obter assistência',
        subtitle: 'Estamos aqui para abrir seu caminho para a grandeza!',
        description: 'Escolha entre as opções de suporte abaixo:',
        chatWithConcierge: 'Converse com o Concierge',
        scheduleSetupCall: 'Agendar uma chamada de configuração',
        scheduleACall: 'Agendar chamada',
        questionMarkButtonTooltip: 'Obtenha assistência da nossa equipe',
        exploreHelpDocs: 'Explorar documentos de ajuda',
        registerForWebinar: 'Registrar-se para o webinar',
        onboardingHelp: 'Ajuda de integração',
    },
    emojiPicker: {
        skinTonePickerLabel: 'Alterar o tom de pele padrão',
        headers: {
            frequentlyUsed: 'Frequente Utilização',
            smileysAndEmotion: 'Smileys & Emotion',
            peopleAndBody: 'Pessoas e Corpo',
            animalsAndNature: 'Animais e Natureza',
            foodAndDrink: 'Comidas e Bebidas',
            travelAndPlaces: 'Viagens e Lugares',
            activities: 'Atividades',
            objects: 'Objetos',
            symbols: 'Símbolos',
            flags: 'Bandeiras',
        },
    },
    newRoomPage: {
        newRoom: 'Nova sala',
        groupName: 'Nome do grupo',
        roomName: 'Nome da sala',
        visibility: 'Visibilidade',
        restrictedDescription: 'As pessoas no seu espaço de trabalho podem encontrar esta sala',
        privateDescription: 'As pessoas convidadas para esta sala podem encontrá-la',
        publicDescription: 'Qualquer pessoa pode encontrar esta sala',
        // eslint-disable-next-line @typescript-eslint/naming-convention
        public_announceDescription: 'Qualquer pessoa pode encontrar esta sala',
        createRoom: 'Criar sala',
        roomAlreadyExistsError: 'Uma sala com este nome já existe',
        roomNameReservedError: ({reservedName}: RoomNameReservedErrorParams) => `${reservedName} é uma sala padrão em todos os espaços de trabalho. Por favor, escolha outro nome.`,
        roomNameInvalidError: 'Os nomes das salas podem incluir apenas letras minúsculas, números e hífens.',
        pleaseEnterRoomName: 'Por favor, insira um nome para a sala',
        pleaseSelectWorkspace: 'Por favor, selecione um espaço de trabalho',
        renamedRoomAction: ({oldName, newName, actorName, isExpenseReport}: RenamedRoomActionParams) => {
            const actor = actorName ? `${actorName} ` : '';
            return isExpenseReport ? `${actor} renomeado para "${newName}" (anteriormente "${oldName}")` : `${actor} renomeou esta sala para "${newName}" (anteriormente "${oldName}")`;
        },
        roomRenamedTo: ({newName}: RoomRenamedToParams) => `Sala renomeada para ${newName}`,
        social: 'social',
        selectAWorkspace: 'Selecione um espaço de trabalho',
        growlMessageOnRenameError: 'Não foi possível renomear a sala do espaço de trabalho. Verifique sua conexão e tente novamente.',
        visibilityOptions: {
            restricted: 'Workspace', // the translation for "restricted" visibility is actually workspace. This is so we can display restricted visibility rooms as "workspace" without having to change what's stored.
            private: 'Privado',
            public: 'Público',
            // eslint-disable-next-line @typescript-eslint/naming-convention
            public_announce: 'Anúncio Público',
        },
    },
    workspaceApprovalModes: {
        submitAndClose: 'Enviar e Fechar',
        submitAndApprove: 'Enviar e Aprovar',
        advanced: 'ADVANCED',
        dynamicExternal: 'DYNAMIC_EXTERNAL',
        smartReport: 'SMARTREPORT',
        billcom: 'BILLCOM',
    },
    workspaceActions: {
        addApprovalRule: ({approverEmail, approverName, field, name}: AddedPolicyApprovalRuleParams) =>
            `adicionou ${approverName} (${approverEmail}) como aprovador para o ${field} "${name}"`,
        deleteApprovalRule: ({approverEmail, approverName, field, name}: AddedPolicyApprovalRuleParams) =>
            `removeu ${approverName} (${approverEmail}) como aprovador para o ${field} "${name}"`,
        updateApprovalRule: ({field, name, newApproverEmail, newApproverName, oldApproverEmail, oldApproverName}: UpdatedPolicyApprovalRuleParams) => {
            const formatApprover = (displayName?: string, email?: string) => (displayName ? `${displayName} (${email})` : email);
            return `alterou o aprovador para o ${field} "${name}" para ${formatApprover(newApproverName, newApproverEmail)} (anteriormente ${formatApprover(oldApproverName, oldApproverEmail)})`;
        },
        addCategory: ({categoryName}: UpdatedPolicyCategoryParams) => `adicionou a categoria "${categoryName}"`,
        deleteCategory: ({categoryName}: UpdatedPolicyCategoryParams) => `removeu a categoria "${categoryName}"`,
        updateCategory: ({oldValue, categoryName}: UpdatedPolicyCategoryParams) => `${oldValue ? 'disabled' : 'habilitado'} a categoria "${categoryName}"`,
        updateCategoryPayrollCode: ({oldValue, categoryName, newValue}: UpdatedPolicyCategoryGLCodeParams) => {
            if (!oldValue) {
                return `adicionou o código de folha de pagamento "${newValue}" à categoria "${categoryName}"`;
            }
            if (!newValue && oldValue) {
                return `removeu o código de folha de pagamento "${oldValue}" da categoria "${categoryName}"`;
            }
            return `alterou o código de folha de pagamento da categoria "${categoryName}" para "${newValue}" (anteriormente "${oldValue}")`;
        },
        updateCategoryGLCode: ({oldValue, categoryName, newValue}: UpdatedPolicyCategoryGLCodeParams) => {
            if (!oldValue) {
                return `adicionou o código GL "${newValue}" à categoria "${categoryName}"`;
            }
            if (!newValue && oldValue) {
                return `removeu o código GL "${oldValue}" da categoria "${categoryName}"`;
            }
            return `alterou o código GL da categoria “${categoryName}” para “${newValue}” (anteriormente “${oldValue}“)`;
        },
        updateAreCommentsRequired: ({oldValue, categoryName}: UpdatedPolicyCategoryParams) => {
            return `alterou a descrição da categoria "${categoryName}" para ${!oldValue ? 'obrigatório' : 'não é necessário'} (anteriormente ${!oldValue ? 'não é necessário' : 'obrigatório'})`;
        },
        updateCategoryMaxExpenseAmount: ({categoryName, oldAmount, newAmount}: UpdatedPolicyCategoryMaxExpenseAmountParams) => {
            if (newAmount && !oldAmount) {
                return `adicionou um valor máximo de ${newAmount} à categoria "${categoryName}"`;
            }
            if (oldAmount && !newAmount) {
                return `removeu o valor máximo de ${oldAmount} da categoria "${categoryName}"`;
            }
            return `alterou o valor máximo da categoria "${categoryName}" para ${newAmount} (anteriormente ${oldAmount})`;
        },
        updateCategoryExpenseLimitType: ({categoryName, oldValue, newValue}: UpdatedPolicyCategoryExpenseLimitTypeParams) => {
            if (!oldValue) {
                return `adicionou um tipo de limite de ${newValue} à categoria "${categoryName}"`;
            }
            return `alterou o tipo de limite da categoria "${categoryName}" para ${newValue} (anteriormente ${oldValue})`;
        },
        updateCategoryMaxAmountNoReceipt: ({categoryName, oldValue, newValue}: UpdatedPolicyCategoryMaxAmountNoReceiptParams) => {
            if (!oldValue) {
                return `atualizou a categoria "${categoryName}" alterando Recibos para ${newValue}`;
            }
            return `alterou a categoria "${categoryName}" para ${newValue} (anteriormente ${oldValue})`;
        },
        setCategoryName: ({oldName, newName}: UpdatedPolicyCategoryNameParams) => `renomeou a categoria "${oldName}" para "${newName}"`,
        updatedDescriptionHint: ({categoryName, oldValue, newValue}: UpdatedPolicyCategoryDescriptionHintTypeParams) => {
            if (!newValue) {
                return `removeu a dica de descrição "${oldValue}" da categoria "${categoryName}"`;
            }
            return !oldValue
                ? `adicionou a dica de descrição "${newValue}" à categoria "${categoryName}"`
                : `alterou a dica de descrição da categoria "${categoryName}" para “${newValue}” (anteriormente “${oldValue}”)`;
        },
        updateTagListName: ({oldName, newName}: UpdatedPolicyCategoryNameParams) => `alterou o nome da lista de tags para "${newName}" (anteriormente "${oldName}")`,
        addTag: ({tagListName, tagName}: UpdatedPolicyTagParams) => `adicionou a tag "${tagName}" à lista "${tagListName}"`,
        updateTagName: ({tagListName, newName, oldName}: UpdatedPolicyTagNameParams) => `atualizou a lista de tags "${tagListName}" alterando a tag "${oldName}" para "${newName}"`,
        updateTagEnabled: ({tagListName, tagName, enabled}: UpdatedPolicyTagParams) => `${enabled ? 'habilitado' : 'disabled'} a tag "${tagName}" na lista "${tagListName}"`,
        deleteTag: ({tagListName, tagName}: UpdatedPolicyTagParams) => `removeu a tag "${tagName}" da lista "${tagListName}"`,
        deleteMultipleTags: ({count, tagListName}: UpdatedPolicyTagParams) => `removidos "${count}" tags da lista "${tagListName}"`,
        updateTag: ({tagListName, newValue, tagName, updatedField, oldValue}: UpdatedPolicyTagFieldParams) => {
            if (oldValue) {
                return `atualizou a tag "${tagName}" na lista "${tagListName}" alterando o ${updatedField} para "${newValue}" (anteriormente "${oldValue}")`;
            }
            return `atualizou a tag "${tagName}" na lista "${tagListName}" adicionando um ${updatedField} de "${newValue}"`;
        },
        updateCustomUnit: ({customUnitName, newValue, oldValue, updatedField}: UpdatePolicyCustomUnitParams) =>
            `alterou o ${customUnitName} ${updatedField} para "${newValue}" (anteriormente "${oldValue}")`,
        updateCustomUnitTaxEnabled: ({newValue}: UpdatePolicyCustomUnitTaxEnabledParams) => `Rastreamento de impostos ${newValue ? 'habilitado' : 'disabled'} em taxas de distância`,
        addCustomUnitRate: ({customUnitName, rateName}: AddOrDeletePolicyCustomUnitRateParams) => `adicionou uma nova taxa "${customUnitName}" "${rateName}"`,
        updatedCustomUnitRate: ({customUnitName, customUnitRateName, newValue, oldValue, updatedField}: UpdatedPolicyCustomUnitRateParams) =>
            `alterou a taxa do ${customUnitName} ${updatedField} "${customUnitRateName}" para "${newValue}" (anteriormente "${oldValue}")`,
        updatedCustomUnitTaxRateExternalID: ({customUnitRateName, newValue, newTaxPercentage, oldTaxPercentage, oldValue}: UpdatedPolicyCustomUnitTaxRateExternalIDParams) => {
            if (oldTaxPercentage && oldValue) {
                return `alterou a alíquota de imposto na taxa de distância "${customUnitRateName}" para "${newValue} (${newTaxPercentage})" (anteriormente "${oldValue} (${oldTaxPercentage})")`;
            }
            return `adicionou a taxa de imposto "${newValue} (${newTaxPercentage})" à taxa de distância "${customUnitRateName}"`;
        },
        updatedCustomUnitTaxClaimablePercentage: ({customUnitRateName, newValue, oldValue}: UpdatedPolicyCustomUnitTaxClaimablePercentageParams) => {
            if (oldValue) {
                return `alterou a parte recuperável do imposto na taxa de distância "${customUnitRateName}" para "${newValue}" (anteriormente "${oldValue}")`;
            }
            return `adicionou uma parte recuperável de impostos de "${newValue}" à taxa de distância "${customUnitRateName}"`;
        },
        deleteCustomUnitRate: ({customUnitName, rateName}: AddOrDeletePolicyCustomUnitRateParams) => `removeu a taxa "${rateName}" de "${customUnitName}"`,
        addedReportField: ({fieldType, fieldName}: AddedOrDeletedPolicyReportFieldParams) => `adicionado campo de relatório ${fieldType} "${fieldName}"`,
        updateReportFieldDefaultValue: ({defaultValue, fieldName}: UpdatedPolicyReportFieldDefaultValueParams) =>
            `defina o valor padrão do campo de relatório "${fieldName}" para "${defaultValue}"`,
        addedReportFieldOption: ({fieldName, optionName}: PolicyAddedReportFieldOptionParams) => `adicionou a opção "${optionName}" ao campo do relatório "${fieldName}"`,
        removedReportFieldOption: ({fieldName, optionName}: PolicyAddedReportFieldOptionParams) => `removeu a opção "${optionName}" do campo de relatório "${fieldName}"`,
        updateReportFieldOptionDisabled: ({fieldName, optionName, optionEnabled}: PolicyDisabledReportFieldOptionParams) =>
            `${optionEnabled ? 'habilitado' : 'disabled'} a opção "${optionName}" para o campo do relatório "${fieldName}"`,
        updateReportFieldAllOptionsDisabled: ({fieldName, optionName, allEnabled, toggledOptionsCount}: PolicyDisabledReportFieldAllOptionsParams) => {
            if (toggledOptionsCount && toggledOptionsCount > 1) {
                return `${allEnabled ? 'habilitado' : 'disabled'} todas as opções para o campo de relatório "${fieldName}"`;
            }
            return `${allEnabled ? 'habilitado' : 'disabled'} a opção "${optionName}" para o campo do relatório "${fieldName}", tornando todas as opções ${allEnabled ? 'habilitado' : 'disabled'}`;
        },
        deleteReportField: ({fieldType, fieldName}: AddedOrDeletedPolicyReportFieldParams) => `removido campo de relatório ${fieldType} "${fieldName}"`,
        preventSelfApproval: ({oldValue, newValue}: UpdatedPolicyPreventSelfApprovalParams) =>
            `atualizado "Prevenir autoaprovação" para "${newValue === 'true' ? 'Ativado' : 'Desativado'}" (anteriormente "${oldValue === 'true' ? 'Ativado' : 'Desativado'}")`,
        updateMaxExpenseAmountNoReceipt: ({oldValue, newValue}: UpdatedPolicyFieldWithNewAndOldValueParams) =>
            `alterou o valor máximo exigido para despesas com recibo para ${newValue} (anteriormente ${oldValue})`,
        updateMaxExpenseAmount: ({oldValue, newValue}: UpdatedPolicyFieldWithNewAndOldValueParams) =>
            `alterou o valor máximo de despesa para violações para ${newValue} (anteriormente ${oldValue})`,
        updateMaxExpenseAge: ({oldValue, newValue}: UpdatedPolicyFieldWithNewAndOldValueParams) =>
            `atualizado "Idade máxima da despesa (dias)" para "${newValue}" (anteriormente "${oldValue === 'false' ? CONST.POLICY.DEFAULT_MAX_EXPENSE_AGE : oldValue}")`,
        updateMonthlyOffset: ({oldValue, newValue}: UpdatedPolicyFieldWithNewAndOldValueParams) => {
            if (!oldValue) {
                return `defina a data de envio do relatório mensal para "${newValue}"`;
            }
            return `atualizou a data de envio do relatório mensal para "${newValue}" (anteriormente "${oldValue}")`;
        },
        updateDefaultBillable: ({oldValue, newValue}: UpdatedPolicyFieldWithNewAndOldValueParams) =>
            `atualizou "Refaturar despesas para clientes" para "${newValue}" (anteriormente "${oldValue}")`,
        updateDefaultTitleEnforced: ({value}: UpdatedPolicyFieldWithValueParam) => `transformado "Aplicar títulos padrão de relatórios" ${value ? 'em' : 'desligado'}`,
        renamedWorkspaceNameAction: ({oldName, newName}: RenamedWorkspaceNameActionParams) => `atualizou o nome deste espaço de trabalho para "${newName}" (anteriormente "${oldName}")`,
        updateWorkspaceDescription: ({newDescription, oldDescription}: UpdatedPolicyDescriptionParams) =>
            !oldDescription
                ? `defina a descrição deste espaço de trabalho para "${newDescription}"`
                : `atualizou a descrição deste espaço de trabalho para "${newDescription}" (anteriormente "${oldDescription}")`,
        removedFromApprovalWorkflow: ({submittersNames}: RemovedFromApprovalWorkflowParams) => {
            let joinedNames = '';
            if (submittersNames.length === 1) {
                joinedNames = submittersNames.at(0) ?? '';
            } else if (submittersNames.length === 2) {
                joinedNames = submittersNames.join('e');
            } else if (submittersNames.length > 2) {
                joinedNames = `${submittersNames.slice(0, submittersNames.length - 1).join(', ')} and ${submittersNames.at(-1)}`;
            }
            return {
                one: `removeu você do fluxo de aprovação e do chat de despesas de ${joinedNames}. Relatórios enviados anteriormente continuarão disponíveis para aprovação na sua Caixa de Entrada.`,
                other: `removeu você dos fluxos de aprovação e chats de despesas de ${joinedNames}. Relatórios enviados anteriormente continuarão disponíveis para aprovação na sua Caixa de Entrada.`,
            };
        },
        demotedFromWorkspace: ({policyName, oldRole}: DemotedFromWorkspaceParams) =>
            `atualizou seu papel em ${policyName} de ${oldRole} para usuário. Você foi removido de todos os chats de despesas de remetentes, exceto o seu próprio.`,
        updatedWorkspaceCurrencyAction: ({oldCurrency, newCurrency}: UpdatedPolicyCurrencyParams) => `atualizou a moeda padrão para ${newCurrency} (anteriormente ${oldCurrency})`,
        updatedWorkspaceFrequencyAction: ({oldFrequency, newFrequency}: UpdatedPolicyFrequencyParams) =>
            `atualizou a frequência de relatórios automáticos para "${newFrequency}" (anteriormente "${oldFrequency}")`,
        updateApprovalMode: ({newValue, oldValue}: ChangeFieldParams) => `atualizou o modo de aprovação para "${newValue}" (anteriormente "${oldValue}")`,
        upgradedWorkspace: 'atualizou este espaço de trabalho para o plano Control',
        downgradedWorkspace: 'rebaixou este espaço de trabalho para o plano Collect',
        updatedAuditRate: ({oldAuditRate, newAuditRate}: UpdatedPolicyAuditRateParams) =>
            `alterou a taxa de relatórios encaminhados aleatoriamente para aprovação manual para ${Math.round(newAuditRate * 100)}% (anteriormente ${Math.round(oldAuditRate * 100)}%)`,
        updatedManualApprovalThreshold: ({oldLimit, newLimit}: UpdatedPolicyManualApprovalThresholdParams) =>
            `alterou o limite de aprovação manual para todas as despesas para ${newLimit} (anteriormente ${oldLimit})`,
    },
    roomMembersPage: {
        memberNotFound: 'Membro não encontrado.',
        useInviteButton: 'Para convidar um novo membro para o chat, por favor, use o botão de convite acima.',
        notAuthorized: `Você não tem acesso a esta página. Se você está tentando entrar nesta sala, peça a um membro da sala para adicioná-lo. Algo mais? Entre em contato com ${CONST.EMAIL.CONCIERGE}`,
        removeMembersPrompt: ({memberName}: {memberName: string}) => ({
            one: `Tem certeza de que deseja remover ${memberName} da sala?`,
            other: 'Tem certeza de que deseja remover os membros selecionados da sala?',
        }),
        error: {
            genericAdd: 'Houve um problema ao adicionar este membro à sala',
        },
    },
    newTaskPage: {
        assignTask: 'Atribuir tarefa',
        assignMe: 'Atribuir a mim',
        confirmTask: 'Confirmar tarefa',
        confirmError: 'Por favor, insira um título e selecione um destino para compartilhar.',
        descriptionOptional: 'Descrição (opcional)',
        pleaseEnterTaskName: 'Por favor, insira um título',
        pleaseEnterTaskDestination: 'Por favor, selecione onde você deseja compartilhar esta tarefa.',
    },
    task: {
        task: 'Tarefa',
        title: 'Título',
        description: 'Descrição',
        assignee: 'Cessionário',
        completed: 'Concluído',
        action: 'Completo',
        messages: {
            created: ({title}: TaskCreatedActionParams) => `tarefa para ${title}`,
            completed: 'marcado como concluído',
            canceled: 'tarefa excluída',
            reopened: 'marcado como incompleto',
            error: 'Você não tem permissão para realizar a ação solicitada.',
        },
        markAsComplete: 'Marcar como concluído',
        markAsIncomplete: 'Marcar como incompleto',
        assigneeError: 'Ocorreu um erro ao atribuir esta tarefa. Por favor, tente outro responsável.',
        genericCreateTaskFailureMessage: 'Houve um erro ao criar esta tarefa. Por favor, tente novamente mais tarde.',
        deleteTask: 'Excluir tarefa',
        deleteConfirmation: 'Tem certeza de que deseja excluir esta tarefa?',
    },
    statementPage: {
        title: ({year, monthName}: StatementTitleParams) => `Extrato de ${monthName} ${year}`,
    },
    keyboardShortcutsPage: {
        title: 'Atalhos de teclado',
        subtitle: 'Economize tempo com esses atalhos de teclado úteis:',
        shortcuts: {
            openShortcutDialog: 'Abre o diálogo de atalhos de teclado',
            markAllMessagesAsRead: 'Marcar todas as mensagens como lidas',
            escape: 'Escapar diálogos',
            search: 'Abrir diálogo de pesquisa',
            newChat: 'Nova tela de chat',
            copy: 'Copiar comentário',
            openDebug: 'Abrir a caixa de diálogo de preferências de teste',
        },
    },
    guides: {
        screenShare: 'Compartilhar tela',
        screenShareRequest: 'A Expensify está convidando você para um compartilhamento de tela',
    },
    search: {
        resultsAreLimited: 'Os resultados da pesquisa são limitados.',
        viewResults: 'Ver resultados',
        resetFilters: 'Redefinir filtros',
        searchResults: {
            emptyResults: {
                title: 'Nada para mostrar',
                subtitle: 'Tente ajustar seus critérios de busca ou criar algo com o botão verde +.',
            },
            emptyExpenseResults: {
                title: 'Você ainda não criou nenhuma despesa ainda',
                subtitle: 'Crie uma despesa ou faça um test drive do Expensify para saber mais.',
                subtitleWithOnlyCreateButton: 'Use o botão verde abaixo para criar uma despesa.',
            },
            emptyReportResults: {
                title: 'Você ainda não criou nenhum relatório',
                subtitle: 'Crie um relatório ou faça um test drive do Expensify para saber mais.',
                subtitleWithOnlyCreateButton: 'Use o botão verde abaixo para criar um relatório.',
            },
            emptyInvoiceResults: {
                title: 'Você ainda não criou nenhuma fatura ainda',
                subtitle: 'Envie uma fatura ou faça um test drive do Expensify para saber mais.',
                subtitleWithOnlyCreateButton: 'Use o botão verde abaixo para enviar uma fatura.',
            },
            emptyTripResults: {
                title: 'Nenhuma viagem para exibir',
                subtitle: 'Comece reservando sua primeira viagem abaixo.',
                buttonText: 'Reservar uma viagem',
            },
            emptySubmitResults: {
                title: 'Nenhuma despesa para enviar',
                subtitle: 'Você está liberado. Dê uma volta da vitória!',
                buttonText: 'Criar relatório',
            },
            emptyApproveResults: {
                title: 'Nenhuma despesa para aprovar',
                subtitle: 'Zero despesas. Máximo relaxamento. Bem feito!',
            },
            emptyPayResults: {
                title: 'Nenhuma despesa a pagar',
                subtitle: 'Parabéns! Você cruzou a linha de chegada.',
            },
            emptyExportResults: {
                title: 'Nenhuma despesa para exportar',
                subtitle: 'Hora de relaxar, bom trabalho.',
            },
            emptyStatementsResults: {
                title: 'Nenhuma despesa a ser exibida',
                subtitle: 'Nenhum resultado. Tente ajustar seus filtros.',
            },
            emptyUnapprovedResults: {
                title: 'Nenhuma despesa para aprovar',
                subtitle: 'Zero despesas. Máximo relaxamento. Bem feito!',
            },
        },
        statements: 'Declarações',
        unapprovedCash: 'Dinheiro não aprovado',
        unapprovedCard: 'Cartão não aprovado',
        saveSearch: 'Salvar pesquisa',
        deleteSavedSearch: 'Excluir pesquisa salva',
        deleteSavedSearchConfirm: 'Tem certeza de que deseja excluir esta pesquisa?',
        searchName: 'Pesquisar nome',
        savedSearchesMenuItemTitle: 'Salvo',
        groupedExpenses: 'despesas agrupadas',
        bulkActions: {
            approve: 'Aprovar',
            pay: 'Pagar',
            delete: 'Excluir',
            hold: 'Manter',
            unhold: 'Remover retenção',
            noOptionsAvailable: 'Nenhuma opção disponível para o grupo de despesas selecionado.',
        },
        filtersHeader: 'Filtros',
        filters: {
            date: {
                before: ({date}: OptionalParam<DateParams> = {}) => `Antes de ${date ?? ''}`,
                after: ({date}: OptionalParam<DateParams> = {}) => `Após ${date ?? ''}`,
                on: ({date}: OptionalParam<DateParams> = {}) => `On ${date ?? ''}`,
                presets: {
                    [CONST.SEARCH.DATE_PRESETS.NEVER]: 'Nunca',
                    [CONST.SEARCH.DATE_PRESETS.LAST_MONTH]: 'Último mês',
                    [CONST.SEARCH.DATE_PRESETS.LAST_STATEMENT]: 'Última declaração',
                },
            },
            status: 'Status',
            keyword: 'Palavra-chave',
            hasKeywords: 'Tem palavras-chave',
            currency: 'Moeda',
            link: 'Link',
            pinned: 'Fixado',
            unread: 'Não lido',
            completed: 'Concluído',
            amount: {
                lessThan: ({amount}: OptionalParam<RequestAmountParams> = {}) => `Menos de ${amount ?? ''}`,
                greaterThan: ({amount}: OptionalParam<RequestAmountParams> = {}) => `Maior que ${amount ?? ''}`,
                between: ({greaterThan, lessThan}: FiltersAmountBetweenParams) => `Entre ${greaterThan} e ${lessThan}`,
            },
            card: {
                expensify: 'Expensify',
                individualCards: 'Cartões individuais',
                closedCards: 'Cartões fechados',
                cardFeeds: 'Feeds de cartão',
                cardFeedName: ({cardFeedBankName, cardFeedLabel}: {cardFeedBankName: string; cardFeedLabel?: string}) =>
                    `Todos os ${cardFeedBankName}${cardFeedLabel ? ` - ${cardFeedLabel}` : ''}`,
                cardFeedNameCSV: ({cardFeedLabel}: {cardFeedLabel?: string}) => `All CSV Imported Cards${cardFeedLabel ? ` - ${cardFeedLabel}` : ''}`,
            },
            current: 'Atual',
            past: 'Passado',
            submitted: 'Data de envio',
            approved: 'Data aprovada',
            paid: 'Data de pagamento',
            exported: 'Data exportada',
            posted: 'Data de postagem',
            withdrawn: 'Data de retirada',
            billable: 'Faturável',
            reimbursable: 'Reembolsável',
            groupBy: {
                [CONST.SEARCH.GROUP_BY.REPORTS]: 'Relatório',
<<<<<<< HEAD
                [CONST.SEARCH.GROUP_BY.MEMBERS]: 'Membro',
                [CONST.SEARCH.GROUP_BY.CARDS]: 'Cartão',
                [CONST.SEARCH.GROUP_BY.BANK_WITHDRAWAL]: 'Saque bancário',
=======
                [CONST.SEARCH.GROUP_BY.FROM]: 'De',
                [CONST.SEARCH.GROUP_BY.CARD]: 'Cartão',
                [CONST.SEARCH.GROUP_BY.WITHDRAWAL_ID]: 'ID de retirada',
>>>>>>> ed813878
            },
            feed: 'Feed',
            withdrawalType: {
                [CONST.SEARCH.WITHDRAWAL_TYPE.EXPENSIFY_CARD]: 'Expensify Card',
                [CONST.SEARCH.WITHDRAWAL_TYPE.REIMBURSEMENT]: 'Reembolso',
            },
        },
        groupBy: 'Agrupar por',
        moneyRequestReport: {
            emptyStateTitle: 'Este relatório não possui despesas.',
            emptyStateSubtitle: 'Você pode adicionar despesas a este relatório usando o botão acima.',
        },
        noCategory: 'Sem categoria',
        noTag: 'Sem etiqueta',
        expenseType: 'Tipo de despesa',
        withdrawalType: 'Tipo de retirada',
        recentSearches: 'Pesquisas recentes',
        recentChats: 'Chats recentes',
        searchIn: 'Pesquisar em',
        searchPlaceholder: 'Pesquisar por algo',
        suggestions: 'Sugestões',
        exportSearchResults: {
            title: 'Criar exportação',
            description: 'Uau, isso é um monte de itens! Vamos agrupá-los, e o Concierge enviará um arquivo para você em breve.',
        },
        exportAll: {
            selectAllMatchingItems: 'Selecione todos os itens correspondentes',
            allMatchingItemsSelected: 'Todos os itens correspondentes selecionados',
        },
    },
    genericErrorPage: {
        title: 'Ops, algo deu errado!',
        body: {
            helpTextMobile: 'Por favor, feche e reabra o aplicativo, ou mude para',
            helpTextWeb: 'web.',
            helpTextConcierge: 'Se o problema persistir, entre em contato com',
        },
        refresh: 'Atualizar',
    },
    fileDownload: {
        success: {
            title: 'Baixado!',
            message: 'Anexo baixado com sucesso!',
            qrMessage:
                'Verifique sua pasta de fotos ou downloads para uma cópia do seu código QR. Dica: Adicione-o a uma apresentação para que seu público possa escanear e se conectar diretamente com você.',
        },
        generalError: {
            title: 'Erro de anexo',
            message: 'Anexo não pode ser baixado',
        },
        permissionError: {
            title: 'Acesso ao armazenamento',
            message: 'O Expensify não pode salvar anexos sem acesso ao armazenamento. Toque em configurações para atualizar as permissões.',
        },
    },
    desktopApplicationMenu: {
        mainMenu: 'Novo Expensify',
        about: 'About New Expensify',
        update: 'Atualizar o Novo Expensify',
        checkForUpdates: 'Verificar atualizações',
        toggleDevTools: 'Alternar Ferramentas de Desenvolvedor',
        viewShortcuts: 'Ver atalhos de teclado',
        services: 'Serviços',
        hide: 'Ocultar New Expensify',
        hideOthers: 'Ocultar Outros',
        showAll: 'Mostrar tudo',
        quit: 'Sair do New Expensify',
        fileMenu: 'Arquivo',
        closeWindow: 'Fechar Janela',
        editMenu: 'Editar',
        undo: 'Desfazer',
        redo: 'Refazer',
        cut: 'Cortar',
        copy: 'Copiar',
        paste: 'Colar',
        pasteAndMatchStyle: 'Colar e Combinar Estilo',
        pasteAsPlainText: 'Colar como Texto Simples',
        delete: 'Excluir',
        selectAll: 'Selecionar Tudo',
        speechSubmenu: 'Fala',
        startSpeaking: 'Comece a Falar',
        stopSpeaking: 'Pare de Falar',
        viewMenu: 'Visualizar',
        reload: 'Recarregar',
        forceReload: 'Forçar Recarregamento',
        resetZoom: 'Tamanho Real',
        zoomIn: 'Aproximar',
        zoomOut: 'Reduzir Zoom',
        togglefullscreen: 'Alternar Tela Cheia',
        historyMenu: 'Histórico',
        back: 'Voltar',
        forward: 'Encaminhar',
        windowMenu: 'Janela',
        minimize: 'Minimizar',
        zoom: 'Zoom',
        front: 'Trazer Tudo para Frente',
        helpMenu: 'Ajuda',
        learnMore: 'Saiba mais',
        documentation: 'Documentação',
        communityDiscussions: 'Discussões da Comunidade',
        searchIssues: 'Pesquisar Problemas',
    },
    historyMenu: {
        forward: 'Encaminhar',
        back: 'Voltar',
    },
    checkForUpdatesModal: {
        available: {
            title: 'Atualização disponível',
            message: ({isSilentUpdating}: {isSilentUpdating: boolean}) =>
                `A nova versão estará disponível em breve.${!isSilentUpdating ? 'Nós notificaremos você quando estivermos prontos para atualizar.' : ''}`,
            soundsGood: 'Parece bom',
        },
        notAvailable: {
            title: 'Atualização indisponível',
            message: 'Não há atualizações disponíveis no momento. Por favor, verifique novamente mais tarde!',
            okay: 'Okay',
        },
        error: {
            title: 'Falha na verificação de atualização',
            message: 'Não conseguimos verificar uma atualização. Por favor, tente novamente em breve.',
        },
    },
    report: {
        newReport: {
            createReport: 'Criar relatório',
            chooseWorkspace: 'Escolha um espaço de trabalho para este relatório.',
        },
        genericCreateReportFailureMessage: 'Erro inesperado ao criar este chat. Por favor, tente novamente mais tarde.',
        genericAddCommentFailureMessage: 'Erro inesperado ao postar o comentário. Por favor, tente novamente mais tarde.',
        genericUpdateReportFieldFailureMessage: 'Erro inesperado ao atualizar o campo. Por favor, tente novamente mais tarde.',
        genericUpdateReportNameEditFailureMessage: 'Erro inesperado ao renomear o relatório. Por favor, tente novamente mais tarde.',
        noActivityYet: 'Nenhuma atividade ainda',
        actions: {
            type: {
                changeField: ({oldValue, newValue, fieldName}: ChangeFieldParams) => `alterado ${fieldName} de ${oldValue} para ${newValue}`,
                changeFieldEmpty: ({newValue, fieldName}: ChangeFieldParams) => `alterado ${fieldName} para ${newValue}`,
                changeReportPolicy: ({fromPolicyName, toPolicyName}: ChangeReportPolicyParams) => {
                    if (!toPolicyName) {
                        return `Espaço de trabalho alterado${fromPolicyName ? ` (anteriormente ${fromPolicyName})` : ''}`;
                    }
                    return `Espaço de trabalho alterado para ${toPolicyName}${fromPolicyName ? ` (anteriormente ${fromPolicyName})` : ''}`;
                },
                changeType: ({oldType, newType}: ChangeTypeParams) => `alterado o tipo de ${oldType} para ${newType}`,
                exportedToCSV: `exportado para CSV`,
                exportedToIntegration: {
                    automatic: ({label}: ExportedToIntegrationParams) => `exportado para ${label}`,
                    automaticActionOne: ({label}: ExportedToIntegrationParams) => `exportado para ${label} via`,
                    automaticActionTwo: 'configurações de contabilidade',
                    manual: ({label}: ExportedToIntegrationParams) => `marcou este relatório como exportado manualmente para ${label}.`,
                    automaticActionThree: 'e criou com sucesso um registro para',
                    reimburseableLink: 'despesas do próprio bolso',
                    nonReimbursableLink: 'despesas com cartão corporativo',
                    pending: ({label}: ExportedToIntegrationParams) => `iniciou a exportação deste relatório para ${label}...`,
                },
                integrationsMessage: ({errorMessage, label, linkText, linkURL}: IntegrationSyncFailedParams) =>
                    `falha ao exportar este relatório para ${label} ("${errorMessage} ${linkText ? `<a href="${linkURL}">${linkText}</a>` : ''}")`,
                managerAttachReceipt: `adicionou um recibo`,
                managerDetachReceipt: `removeu um recibo`,
                markedReimbursed: ({amount, currency}: MarkedReimbursedParams) => `pago ${currency}${amount} em outro lugar`,
                markedReimbursedFromIntegration: ({amount, currency}: MarkReimbursedFromIntegrationParams) => `pagou ${currency}${amount} via integração`,
                outdatedBankAccount: `não foi possível processar o pagamento devido a um problema com a conta bancária do pagador`,
                reimbursementACHBounce: `não foi possível processar o pagamento, pois o pagador não tem fundos suficientes`,
                reimbursementACHCancelled: `cancelou o pagamento`,
                reimbursementAccountChanged: `não foi possível processar o pagamento, pois o pagador mudou de conta bancária`,
                reimbursementDelayed: `processou o pagamento, mas ele está atrasado em mais 1-2 dias úteis`,
                selectedForRandomAudit: `selecionado aleatoriamente para revisão`,
                selectedForRandomAuditMarkdown: `[randomly selected](https://help.expensify.com/articles/expensify-classic/reports/Set-a-random-report-audit-schedule) para revisão`,
                share: ({to}: ShareParams) => `membro convidado ${to}`,
                unshare: ({to}: UnshareParams) => `membro removido ${to}`,
                stripePaid: ({amount, currency}: StripePaidParams) => `pago ${currency}${amount}`,
                takeControl: `assumiu o controle`,
                integrationSyncFailed: ({label, errorMessage, workspaceAccountingLink}: IntegrationSyncFailedParams) =>
                    `Ocorreu um problema ao sincronizar com ${label}${errorMessage ? ` ("${errorMessage}")` : ''}. Corrija o problema nas <a href="${workspaceAccountingLink}">configurações do workspace</a>.`,
                addEmployee: ({email, role}: AddEmployeeParams) => `adicionado ${email} como ${role === 'member' ? 'a' : 'um/uma'} ${role}`,
                updateRole: ({email, currentRole, newRole}: UpdateRoleParams) => `atualizou o papel de ${email} para ${newRole} (anteriormente ${currentRole})`,
                updatedCustomField1: ({email, previousValue, newValue}: UpdatedCustomFieldParams) => {
                    if (!newValue) {
                        return `removeu o campo personalizado 1 de ${email} (anteriormente "${previousValue}")`;
                    }
                    return !previousValue
                        ? `adicionado "${newValue}" ao campo personalizado 1 de ${email}`
                        : `alterou o campo personalizado 1 de ${email} para "${newValue}" (anteriormente "${previousValue}")`;
                },
                updatedCustomField2: ({email, previousValue, newValue}: UpdatedCustomFieldParams) => {
                    if (!newValue) {
                        return `removeu o campo personalizado 2 de ${email} (anteriormente "${previousValue}")`;
                    }
                    return !previousValue
                        ? `adicionado "${newValue}" ao campo personalizado 2 de ${email}`
                        : `alterou o campo personalizado 2 de ${email} para "${newValue}" (anteriormente "${previousValue}")`;
                },
                leftWorkspace: ({nameOrEmail}: LeftWorkspaceParams) => `${nameOrEmail} saiu do workspace`,
                removeMember: ({email, role}: AddEmployeeParams) => `removeu ${role} ${email}`,
                removedConnection: ({connectionName}: ConnectionNameParams) => `removeu a conexão com ${CONST.POLICY.CONNECTIONS.NAME_USER_FRIENDLY[connectionName]}`,
                addedConnection: ({connectionName}: ConnectionNameParams) => `conectado a ${CONST.POLICY.CONNECTIONS.NAME_USER_FRIENDLY[connectionName]}`,
                leftTheChat: 'saiu do chat',
            },
        },
    },
    chronos: {
        oooEventSummaryFullDay: ({summary, dayCount, date}: OOOEventSummaryFullDayParams) => `${summary} para ${dayCount} ${dayCount === 1 ? 'dia' : 'dias'} até ${date}`,
        oooEventSummaryPartialDay: ({summary, timePeriod, date}: OOOEventSummaryPartialDayParams) => `${summary} de ${timePeriod} em ${date}`,
    },
    footer: {
        features: 'Recursos',
        expenseManagement: 'Gerenciamento de Despesas',
        spendManagement: 'Gestão de Despesas',
        expenseReports: 'Relatórios de Despesas',
        companyCreditCard: 'Cartão de Crédito Corporativo',
        receiptScanningApp: 'Aplicativo de Digitalização de Recibos',
        billPay: 'Bill Pay',
        invoicing: 'Faturamento',
        CPACard: 'Cartão CPA',
        payroll: 'Folha de pagamento',
        travel: 'Viagem',
        resources: 'Recursos',
        expensifyApproved: 'ExpensifyApproved!',
        pressKit: 'Press Kit',
        support: 'Suporte',
        expensifyHelp: 'ExpensifyHelp',
        terms: 'Termos de Serviço',
        privacy: 'Privacidade',
        learnMore: 'Saiba Mais',
        aboutExpensify: 'Sobre a Expensify',
        blog: 'Blog',
        jobs: 'Trabalhos',
        expensifyOrg: 'Expensify.org',
        investorRelations: 'Investor Relations',
        getStarted: 'Começar',
        createAccount: 'Criar uma Nova Conta',
        logIn: 'Entrar',
    },
    allStates: COMMON_CONST.STATES as States,
    allCountries: CONST.ALL_COUNTRIES as AllCountries,
    accessibilityHints: {
        navigateToChatsList: 'Navegar de volta para a lista de conversas',
        chatWelcomeMessage: 'Mensagem de boas-vindas do chat',
        navigatesToChat: 'Navega para um chat',
        newMessageLineIndicator: 'Indicador de nova linha de mensagem',
        chatMessage: 'Mensagem de chat',
        lastChatMessagePreview: 'Visualização da última mensagem do chat',
        workspaceName: 'Nome do espaço de trabalho',
        chatUserDisplayNames: 'Nomes de exibição dos membros do chat',
        scrollToNewestMessages: 'Rolar para as mensagens mais recentes',
        preStyledText: 'Texto pré-formatado',
        viewAttachment: 'Ver anexo',
    },
    parentReportAction: {
        deletedReport: 'Relatório excluído',
        deletedMessage: 'Mensagem deletada',
        deletedExpense: 'Despesa excluída',
        reversedTransaction: 'Transação revertida',
        deletedTask: 'Tarefa excluída',
        hiddenMessage: 'Mensagem oculta',
    },
    threads: {
        thread: 'Tópico',
        replies: 'Respostas',
        reply: 'Responder',
        from: 'De',
        in: 'em',
        parentNavigationSummary: ({reportName, workspaceName}: ParentNavigationSummaryParams) => `De ${reportName}${workspaceName ? `em ${workspaceName}` : ''}`,
    },
    qrCodes: {
        copy: 'Copiar URL',
        copied: 'Copiado!',
    },
    moderation: {
        flagDescription: 'Todas as mensagens sinalizadas serão enviadas para um moderador para revisão.',
        chooseAReason: 'Escolha um motivo para sinalizar abaixo:',
        spam: 'Spam',
        spamDescription: 'Promoção não solicitada e fora de tópico',
        inconsiderate: 'Inconsiderado',
        inconsiderateDescription: 'Frases insultuosas ou desrespeitosas, com intenções questionáveis',
        intimidation: 'Intimidação',
        intimidationDescription: 'Perseguir agressivamente uma agenda apesar de objeções válidas',
        bullying: 'Bullying',
        bullyingDescription: 'Alvejando um indivíduo para obter obediência',
        harassment: 'Assédio',
        harassmentDescription: 'Comportamento racista, misógino ou amplamente discriminatório',
        assault: 'Agressão',
        assaultDescription: 'Ataque emocional especificamente direcionado com a intenção de causar dano',
        flaggedContent: 'Esta mensagem foi marcada como violadora das nossas regras da comunidade e o conteúdo foi ocultado.',
        hideMessage: 'Ocultar mensagem',
        revealMessage: 'Revelar mensagem',
        levelOneResult: 'Envia aviso anônimo e a mensagem é reportada para revisão.',
        levelTwoResult: 'Mensagem oculta do canal, além de aviso anônimo e mensagem reportada para revisão.',
        levelThreeResult: 'Mensagem removida do canal, além de um aviso anônimo, e a mensagem foi relatada para revisão.',
    },
    actionableMentionWhisperOptions: {
        invite: 'Convide-os',
        nothing: 'Não faça nada',
    },
    actionableMentionJoinWorkspaceOptions: {
        accept: 'Aceitar',
        decline: 'Recusar',
    },
    actionableMentionTrackExpense: {
        submit: 'Envie para alguém',
        categorize: 'Categorize it',
        share: 'Compartilhar com meu contador',
        nothing: 'Nada por agora',
    },
    teachersUnitePage: {
        teachersUnite: 'Professores Unidos',
        joinExpensifyOrg:
            'Junte-se à Expensify.org para eliminar a injustiça ao redor do mundo. A atual campanha "Professores Unidos" apoia educadores em todos os lugares dividindo os custos de materiais escolares essenciais.',
        iKnowATeacher: 'Eu conheço um professor(a)',
        iAmATeacher: 'Sou professor(a)',
        getInTouch: 'Excelente! Por favor, compartilhe as informações deles para que possamos entrar em contato.',
        introSchoolPrincipal: 'Introdução ao diretor da sua escola',
        schoolPrincipalVerifyExpense:
            'A Expensify.org divide o custo dos materiais escolares essenciais para que estudantes de famílias de baixa renda possam ter uma melhor experiência de aprendizado. Seu diretor será solicitado a verificar suas despesas.',
        principalFirstName: 'Nome principal',
        principalLastName: 'Sobrenome do diretor',
        principalWorkEmail: 'Email principal de trabalho',
        updateYourEmail: 'Atualize seu endereço de e-mail',
        updateEmail: 'Atualizar endereço de e-mail',
        schoolMailAsDefault: ({contactMethodsRoute}: ContactMethodsRouteParams) =>
            `Antes de prosseguir, certifique-se de definir seu e-mail escolar como seu método de contato padrão. Você pode fazer isso em Configurações > Perfil > <a href="${contactMethodsRoute}">Métodos de contato</a>.`,
        error: {
            enterPhoneEmail: 'Insira um e-mail ou número de telefone válido',
            enterEmail: 'Digite um e-mail',
            enterValidEmail: 'Insira um e-mail válido',
            tryDifferentEmail: 'Por favor, tente um e-mail diferente.',
        },
    },
    cardTransactions: {
        notActivated: 'Não ativado',
        outOfPocket: 'Despesa do próprio bolso',
        companySpend: 'Gastos da empresa',
    },
    distance: {
        addStop: 'Adicionar parada',
        deleteWaypoint: 'Excluir ponto de referência',
        deleteWaypointConfirmation: 'Tem certeza de que deseja excluir este ponto de referência?',
        address: 'Endereço',
        waypointDescription: {
            start: 'Iniciar',
            stop: 'Pare',
        },
        mapPending: {
            title: 'Mapa pendente',
            subtitle: 'O mapa será gerado quando você voltar a ficar online.',
            onlineSubtitle: 'Um momento enquanto configuramos o mapa',
            errorTitle: 'Erro no mapa',
            errorSubtitle: 'Ocorreu um erro ao carregar o mapa. Por favor, tente novamente.',
        },
        error: {
            selectSuggestedAddress: 'Por favor, selecione um endereço sugerido ou use a localização atual',
        },
    },
    reportCardLostOrDamaged: {
        screenTitle: 'Boletim perdido ou danificado',
        nextButtonLabel: 'Próximo',
        reasonTitle: 'Por que você precisa de um novo cartão?',
        cardDamaged: 'Meu cartão foi danificado',
        cardLostOrStolen: 'Meu cartão foi perdido ou roubado',
        confirmAddressTitle: 'Por favor, confirme o endereço de correspondência para o seu novo cartão.',
        cardDamagedInfo: 'Seu novo cartão chegará em 2-3 dias úteis. Seu cartão atual continuará funcionando até que você ative o novo.',
        cardLostOrStolenInfo: 'Seu cartão atual será permanentemente desativado assim que seu pedido for feito. A maioria dos cartões chega em alguns dias úteis.',
        address: 'Endereço',
        deactivateCardButton: 'Desativar cartão',
        shipNewCardButton: 'Enviar novo cartão',
        addressError: 'Endereço é obrigatório',
        reasonError: 'Motivo é obrigatório',
        successTitle: 'Seu novo cartão está a caminho!',
        successDescription: 'Você precisará ativá-lo assim que ele chegar em alguns dias úteis. Enquanto isso, você pode usar um cartão virtual.',
    },
    eReceipt: {
        guaranteed: 'eReceipt garantido',
        transactionDate: 'Data da transação',
    },
    referralProgram: {
        [CONST.REFERRAL_PROGRAM.CONTENT_TYPES.START_CHAT]: {
            buttonText: 'Inicie um chat, <success><strong>indique um amigo</strong></success>.',
            header: 'Inicie um chat, indique um amigo',
            body: 'Quer que seus amigos usem o Expensify também? Basta iniciar um chat com eles e nós cuidaremos do resto.',
        },
        [CONST.REFERRAL_PROGRAM.CONTENT_TYPES.SUBMIT_EXPENSE]: {
            buttonText: 'Enviar uma despesa, <success><strong>indique seu chefe</strong></success>.',
            header: 'Envie uma despesa, indique seu chefe',
            body: 'Quer que seu chefe use o Expensify também? Basta enviar uma despesa para ele e nós cuidaremos do resto.',
        },
        [CONST.REFERRAL_PROGRAM.CONTENT_TYPES.REFER_FRIEND]: {
            header: 'Indique um amigo',
            body: 'Quer que seus amigos usem o Expensify também? Basta conversar, pagar ou dividir uma despesa com eles e nós cuidaremos do resto. Ou simplesmente compartilhe seu link de convite!',
        },
        [CONST.REFERRAL_PROGRAM.CONTENT_TYPES.SHARE_CODE]: {
            buttonText: 'Indique um amigo',
            header: 'Indique um amigo',
            body: 'Quer que seus amigos usem o Expensify também? Basta conversar, pagar ou dividir uma despesa com eles e nós cuidaremos do resto. Ou simplesmente compartilhe seu link de convite!',
        },
        copyReferralLink: 'Copiar link de convite',
    },
    systemChatFooterMessage: {
        [CONST.INTRO_CHOICES.MANAGE_TEAM]: {
            phrase1: 'Converse com seu especialista em configuração em',
            phrase2: 'para ajuda',
        },
        default: {
            phrase1: 'Mensagem',
            phrase2: 'para ajuda com a configuração',
        },
    },
    violations: {
        allTagLevelsRequired: 'Todas as tags são obrigatórias',
        autoReportedRejectedExpense: ({rejectReason, rejectedBy}: ViolationsAutoReportedRejectedExpenseParams) => `${rejectedBy} rejeitou esta despesa com o comentário "${rejectReason}"`,
        billableExpense: 'Faturável não é mais válido',
        cashExpenseWithNoReceipt: ({formattedLimit}: ViolationsCashExpenseWithNoReceiptParams = {}) => `Receipt required${formattedLimit ? `acima de ${formattedLimit}` : ''}`,
        categoryOutOfPolicy: 'Categoria não é mais válida',
        conversionSurcharge: ({surcharge}: ViolationsConversionSurchargeParams) => `Aplicado ${surcharge}% de sobretaxa de conversão`,
        customUnitOutOfPolicy: 'Taxa não válida para este workspace',
        duplicatedTransaction: 'Duplicar',
        fieldRequired: 'Os campos do relatório são obrigatórios',
        futureDate: 'Data futura não permitida',
        invoiceMarkup: ({invoiceMarkup}: ViolationsInvoiceMarkupParams) => `Marcado em ${invoiceMarkup}%`,
        maxAge: ({maxAge}: ViolationsMaxAgeParams) => `Data anterior a ${maxAge} dias`,
        missingCategory: 'Categoria ausente',
        missingComment: 'Descrição necessária para a categoria selecionada',
        missingTag: ({tagName}: ViolationsMissingTagParams = {}) => `Faltando ${tagName ?? 'tag'}`,
        modifiedAmount: ({type, displayPercentVariance}: ViolationsModifiedAmountParams) => {
            switch (type) {
                case 'distance':
                    return 'O valor difere da distância calculada';
                case 'card':
                    return 'Quantia maior que a transação do cartão';
                default:
                    if (displayPercentVariance) {
                        return `Quantia ${displayPercentVariance}% maior que o recibo escaneado`;
                    }
                    return 'Quantia maior que o recibo escaneado';
            }
        },
        modifiedDate: 'A data difere do recibo digitalizado',
        nonExpensiworksExpense: 'Despesa não Expensiworks',
        overAutoApprovalLimit: ({formattedLimit}: ViolationsOverLimitParams) => `Despesa excede o limite de aprovação automática de ${formattedLimit}`,
        overCategoryLimit: ({formattedLimit}: ViolationsOverCategoryLimitParams) => `Quantia acima do limite de ${formattedLimit}/pessoa da categoria`,
        overLimit: ({formattedLimit}: ViolationsOverLimitParams) => `Quantia acima do limite de ${formattedLimit}/pessoa`,
        overTripLimit: ({formattedLimit}: ViolationsOverLimitParams) => `Valor acima do limite de ${formattedLimit}/viagem`,
        overLimitAttendee: ({formattedLimit}: ViolationsOverLimitParams) => `Quantia acima do limite de ${formattedLimit}/pessoa`,
        perDayLimit: ({formattedLimit}: ViolationsPerDayLimitParams) => `Quantia acima do limite diário de ${formattedLimit}/pessoa para a categoria`,
        receiptNotSmartScanned:
            'Recibo e detalhes da despesa adicionados manualmente. <a href="https://help.expensify.com/articles/expensify-classic/reports/Automatic-Receipt-Audit">Saiba mais</a>.',
        receiptRequired: ({formattedLimit, category}: ViolationsReceiptRequiredParams) => {
            let message = 'Recibo necessário';
            if (formattedLimit ?? category) {
                message += 'sobre';
                if (formattedLimit) {
                    message += ` ${formattedLimit}`;
                }
                if (category) {
                    message += 'limite de categoria';
                }
            }
            return message;
        },
        prohibitedExpense: ({prohibitedExpenseType}: ViolationsProhibitedExpenseParams) => {
            const preMessage = 'Despesa proibida:';
            switch (prohibitedExpenseType) {
                case 'alcohol':
                    return `${preMessage} álcool`;
                case 'gambling':
                    return `${preMessage} jogos de azar`;
                case 'tobacco':
                    return `${preMessage} tabaco`;
                case 'adultEntertainment':
                    return `${preMessage} entretenimento adulto`;
                case 'hotelIncidentals':
                    return `${preMessage} despesas incidentais de hotel`;
                default:
                    return `${preMessage}${prohibitedExpenseType}`;
            }
        },
        customRules: ({message}: ViolationsCustomRulesParams) => message,
        reviewRequired: 'Revisão necessária',
        rter: ({brokenBankConnection, email, isAdmin, isTransactionOlderThan7Days, member, rterType}: ViolationsRterParams) => {
            if (rterType === CONST.RTER_VIOLATION_TYPES.BROKEN_CARD_CONNECTION_530) {
                return 'Não é possível associar automaticamente o recibo devido a uma conexão bancária interrompida.';
            }
            if (brokenBankConnection || rterType === CONST.RTER_VIOLATION_TYPES.BROKEN_CARD_CONNECTION) {
                return isAdmin
                    ? `Não é possível associar automaticamente o recibo devido a uma conexão bancária interrompida que ${email} precisa corrigir.`
                    : 'Não é possível associar automaticamente o recibo devido a uma conexão bancária interrompida que você precisa corrigir.';
            }
            if (!isTransactionOlderThan7Days) {
                return isAdmin ? `Peça a ${member} para marcar como dinheiro ou espere 7 dias e tente novamente.` : 'Aguardando a fusão com a transação do cartão.';
            }
            return '';
        },
        brokenConnection530Error: 'Recibo pendente devido a conexão bancária interrompida',
        adminBrokenConnectionError: 'Recibo pendente devido a uma conexão bancária interrompida. Por favor, resolva em',
        memberBrokenConnectionError: 'Recibo pendente devido a uma conexão bancária interrompida. Por favor, peça a um administrador do espaço de trabalho para resolver.',
        markAsCashToIgnore: 'Marcar como dinheiro para ignorar e solicitar pagamento.',
        smartscanFailed: ({canEdit = true}) => `Falha na digitalização do recibo.${canEdit ? 'Insira os detalhes manualmente.' : ''}`,
        receiptGeneratedWithAI: 'Recibo potencial gerado por IA',
        someTagLevelsRequired: ({tagName}: ViolationsTagOutOfPolicyParams = {}) => `Faltando ${tagName ?? 'Tag'}`,
        tagOutOfPolicy: ({tagName}: ViolationsTagOutOfPolicyParams = {}) => `${tagName ?? 'Tag'} não é mais válido`,
        taxAmountChanged: 'O valor do imposto foi modificado',
        taxOutOfPolicy: ({taxName}: ViolationsTaxOutOfPolicyParams = {}) => `${taxName ?? 'Imposto'} não é mais válido`,
        taxRateChanged: 'A alíquota de imposto foi modificada',
        taxRequired: 'Taxa de imposto ausente',
        none: 'Nenhum',
        taxCodeToKeep: 'Escolha qual código de imposto manter',
        tagToKeep: 'Escolha qual tag manter',
        isTransactionReimbursable: 'Escolha se a transação é reembolsável',
        merchantToKeep: 'Escolha qual comerciante manter',
        descriptionToKeep: 'Escolha qual descrição manter',
        categoryToKeep: 'Escolha qual categoria manter',
        isTransactionBillable: 'Escolha se a transação é faturável',
        keepThisOne: 'Keep this one',
        confirmDetails: `Confirme os detalhes que você está mantendo`,
        confirmDuplicatesInfo: `As solicitações duplicadas que você não mantiver serão mantidas para o membro excluir.`,
        hold: 'Esta despesa foi colocada em espera',
        resolvedDuplicates: 'resolvido o duplicado',
    },
    reportViolations: {
        [CONST.REPORT_VIOLATIONS.FIELD_REQUIRED]: ({fieldName}: RequiredFieldParams) => `${fieldName} é obrigatório`,
    },
    violationDismissal: {
        rter: {
            manual: 'marcou este recibo como dinheiro vivo',
        },
        duplicatedTransaction: {
            manual: 'resolvido o duplicado',
        },
    },
    videoPlayer: {
        play: 'Jogar',
        pause: 'Pausar',
        fullscreen: 'Tela cheia',
        playbackSpeed: 'Velocidade de reprodução',
        expand: 'Expandir',
        mute: 'Silenciar',
        unmute: 'Reativar som',
        normal: 'Normal',
    },
    exitSurvey: {
        header: 'Antes de você ir',
        reasonPage: {
            title: 'Por favor, nos diga por que você está saindo',
            subtitle: 'Antes de você ir, por favor nos diga por que gostaria de mudar para o Expensify Classic.',
        },
        reasons: {
            [CONST.EXIT_SURVEY.REASONS.FEATURE_NOT_AVAILABLE]: 'Preciso de um recurso que está disponível apenas no Expensify Classic.',
            [CONST.EXIT_SURVEY.REASONS.DONT_UNDERSTAND]: 'Não entendo como usar o New Expensify.',
            [CONST.EXIT_SURVEY.REASONS.PREFER_CLASSIC]: 'Eu entendo como usar o New Expensify, mas eu prefiro o Expensify Classic.',
        },
        prompts: {
            [CONST.EXIT_SURVEY.REASONS.FEATURE_NOT_AVAILABLE]: 'Que recurso você precisa que não está disponível no Novo Expensify?',
            [CONST.EXIT_SURVEY.REASONS.DONT_UNDERSTAND]: 'O que você está tentando fazer?',
            [CONST.EXIT_SURVEY.REASONS.PREFER_CLASSIC]: 'Por que você prefere o Expensify Classic?',
        },
        responsePlaceholder: 'Sua resposta',
        thankYou: 'Obrigado pelo feedback!',
        thankYouSubtitle: 'Suas respostas nos ajudarão a construir um produto melhor para realizar tarefas. Muito obrigado!',
        goToExpensifyClassic: 'Mudar para Expensify Classic',
        offlineTitle: 'Parece que você está preso aqui...',
        offline:
            'Parece que você está offline. Infelizmente, o Expensify Classic não funciona offline, mas o Novo Expensify funciona. Se você preferir usar o Expensify Classic, tente novamente quando tiver uma conexão com a internet.',
        quickTip: 'Dica rápida...',
        quickTipSubTitle: 'Você pode ir direto para o Expensify Classic visitando expensify.com. Adicione aos favoritos para um atalho fácil!',
        bookACall: 'Agendar uma chamada',
        noThanks: 'Não, obrigado.',
        bookACallTitle: 'Gostaria de falar com um gerente de produto?',
        benefits: {
            [CONST.EXIT_SURVEY.BENEFIT.CHATTING_DIRECTLY]: 'Conversando diretamente em despesas e relatórios',
            [CONST.EXIT_SURVEY.BENEFIT.EVERYTHING_MOBILE]: 'Capacidade de fazer tudo no celular',
            [CONST.EXIT_SURVEY.BENEFIT.TRAVEL_EXPENSE]: 'Viagem e despesas na velocidade do chat',
        },
        bookACallTextTop: 'Ao mudar para o Expensify Classic, você perderá:',
        bookACallTextBottom:
            'Estamos ansiosos para fazer uma ligação com você para entender o motivo. Você pode agendar uma chamada com um dos nossos gerentes de produto sêniores para discutir suas necessidades.',
        takeMeToExpensifyClassic: 'Leve-me para o Expensify Classic',
    },
    listBoundary: {
        errorMessage: 'Ocorreu um erro ao carregar mais mensagens',
        tryAgain: 'Tente novamente',
    },
    systemMessage: {
        mergedWithCashTransaction: 'correspondeu um recibo a esta transação',
    },
    subscription: {
        authenticatePaymentCard: 'Autenticar cartão de pagamento',
        mobileReducedFunctionalityMessage: 'Você não pode fazer alterações na sua assinatura no aplicativo móvel.',
        badge: {
            freeTrial: ({numOfDays}: BadgeFreeTrialParams) => `Teste gratuito: ${numOfDays} ${numOfDays === 1 ? 'dia' : 'dias'} restantes`,
        },
        billingBanner: {
            policyOwnerAmountOwed: {
                title: 'Suas informações de pagamento estão desatualizadas',
                subtitle: ({date}: BillingBannerSubtitleWithDateParams) => `Atualize seu cartão de pagamento até ${date} para continuar usando todos os seus recursos favoritos.`,
            },
            policyOwnerAmountOwedOverdue: {
                title: 'Seu pagamento não pôde ser processado',
                subtitle: ({date, purchaseAmountOwed}: BillingBannerOwnerAmountOwedOverdueParams) =>
                    date && purchaseAmountOwed
                        ? `Sua cobrança de ${date} no valor de ${purchaseAmountOwed} não pôde ser processada. Por favor, adicione um cartão de pagamento para quitar o valor devido.`
                        : 'Por favor, adicione um cartão de pagamento para quitar o valor devido.',
            },
            policyOwnerUnderInvoicing: {
                title: 'Suas informações de pagamento estão desatualizadas',
                subtitle: ({date}: BillingBannerSubtitleWithDateParams) => `Seu pagamento está atrasado. Por favor, pague sua fatura até ${date} para evitar a interrupção do serviço.`,
            },
            policyOwnerUnderInvoicingOverdue: {
                title: 'Suas informações de pagamento estão desatualizadas',
                subtitle: 'Seu pagamento está atrasado. Por favor, pague sua fatura.',
            },
            billingDisputePending: {
                title: 'Não foi possível cobrar no seu cartão',
                subtitle: ({amountOwed, cardEnding}: BillingBannerDisputePendingParams) =>
                    `Você contestou a cobrança de ${amountOwed} no cartão com final ${cardEnding}. Sua conta será bloqueada até que a disputa seja resolvida com seu banco.`,
            },
            cardAuthenticationRequired: {
                title: 'Não foi possível cobrar no seu cartão',
                subtitle: ({cardEnding}: BillingBannerCardAuthenticationRequiredParams) =>
                    `Seu cartão de pagamento não foi totalmente autenticado. Por favor, complete o processo de autenticação para ativar seu cartão de pagamento com final ${cardEnding}.`,
            },
            insufficientFunds: {
                title: 'Não foi possível cobrar no seu cartão',
                subtitle: ({amountOwed}: BillingBannerInsufficientFundsParams) =>
                    `Seu cartão de pagamento foi recusado devido a fundos insuficientes. Por favor, tente novamente ou adicione um novo cartão de pagamento para quitar seu saldo pendente de ${amountOwed}.`,
            },
            cardExpired: {
                title: 'Não foi possível cobrar no seu cartão',
                subtitle: ({amountOwed}: BillingBannerCardExpiredParams) =>
                    `Seu cartão de pagamento expirou. Por favor, adicione um novo cartão de pagamento para quitar seu saldo pendente de ${amountOwed}.`,
            },
            cardExpireSoon: {
                title: 'Seu cartão está prestes a expirar em breve',
                subtitle: 'Seu cartão de pagamento expirará no final deste mês. Clique no menu de três pontos abaixo para atualizá-lo e continuar usando todos os seus recursos favoritos.',
            },
            retryBillingSuccess: {
                title: 'Sucesso!',
                subtitle: 'Seu cartão foi cobrado com sucesso.',
            },
            retryBillingError: {
                title: 'Não foi possível cobrar no seu cartão',
                subtitle:
                    'Antes de tentar novamente, por favor, ligue diretamente para o seu banco para autorizar cobranças da Expensify e remover quaisquer bloqueios. Caso contrário, tente adicionar um cartão de pagamento diferente.',
            },
            cardOnDispute: ({amountOwed, cardEnding}: BillingBannerCardOnDisputeParams) =>
                `Você contestou a cobrança de ${amountOwed} no cartão com final ${cardEnding}. Sua conta será bloqueada até que a disputa seja resolvida com seu banco.`,
            preTrial: {
                title: 'Inicie uma avaliação gratuita',
                subtitleStart: 'Como próximo passo,',
                subtitleLink: 'complete sua lista de verificação de configuração',
                subtitleEnd: 'para que sua equipe possa começar a registrar despesas.',
            },
            trialStarted: {
                title: ({numOfDays}: TrialStartedTitleParams) => `Teste: ${numOfDays} ${numOfDays === 1 ? 'dia' : 'dias'} restantes!`,
                subtitle: 'Adicione um cartão de pagamento para continuar usando todos os seus recursos favoritos.',
            },
            trialEnded: {
                title: 'Seu teste gratuito terminou',
                subtitle: 'Adicione um cartão de pagamento para continuar usando todos os seus recursos favoritos.',
            },
            earlyDiscount: {
                claimOffer: 'Resgatar oferta',
                noThanks: 'Não, obrigado.',
                subscriptionPageTitle: ({discountType}: EarlyDiscountTitleParams) =>
                    `<strong>${discountType}% de desconto no seu primeiro ano!</strong> Basta adicionar um cartão de pagamento e iniciar uma assinatura anual.`,
                onboardingChatTitle: ({discountType}: EarlyDiscountTitleParams) => `Oferta por tempo limitado: ${discountType}% de desconto no seu primeiro ano!`,
                subtitle: ({days, hours, minutes, seconds}: EarlyDiscountSubtitleParams) => `Reivindicar dentro de ${days > 0 ? `${days}d :` : ''}${hours}h : ${minutes}m : ${seconds}s`,
            },
        },
        cardSection: {
            title: 'Pagamento',
            subtitle: 'Adicione um cartão para pagar sua assinatura do Expensify.',
            addCardButton: 'Adicionar cartão de pagamento',
            cardNextPayment: ({nextPaymentDate}: CardNextPaymentParams) => `Sua próxima data de pagamento é ${nextPaymentDate}.`,
            cardEnding: ({cardNumber}: CardEndingParams) => `Cartão com final ${cardNumber}`,
            cardInfo: ({name, expiration, currency}: CardInfoParams) => `Nome: ${name}, Validade: ${expiration}, Moeda: ${currency}`,
            changeCard: 'Alterar cartão de pagamento',
            changeCurrency: 'Alterar moeda de pagamento',
            cardNotFound: 'Nenhum cartão de pagamento adicionado',
            retryPaymentButton: 'Tentar novamente o pagamento',
            authenticatePayment: 'Autenticar pagamento',
            requestRefund: 'Solicitar reembolso',
            requestRefundModal: {
                full: 'Obter um reembolso é fácil, basta rebaixar sua conta antes da próxima data de cobrança e você receberá um reembolso. <br /> <br /> Atenção: Rebaixar sua conta significa que seu(s) espaço(s) de trabalho será(ão) excluído(s). Esta ação não pode ser desfeita, mas você sempre pode criar um novo espaço de trabalho se mudar de ideia.',
                confirm: 'Excluir espaço(s) de trabalho e rebaixar',
            },
            viewPaymentHistory: 'Ver histórico de pagamentos',
        },
        yourPlan: {
            title: 'Seu plano',
            exploreAllPlans: 'Explore todos os planos',
            customPricing: 'Preços personalizados',
            asLowAs: ({price}: YourPlanPriceValueParams) => `a partir de ${price} por membro ativo/mês`,
            pricePerMemberMonth: ({price}: YourPlanPriceValueParams) => `${price} por membro/mês`,
            pricePerMemberPerMonth: ({price}: YourPlanPriceValueParams) => `${price} por membro por mês`,
            perMemberMonth: 'por membro/mês',
            collect: {
                title: 'Coletar',
                description: 'O plano para pequenas empresas que oferece despesas, viagens e chat.',
                priceAnnual: ({lower, upper}: YourPlanPriceParams) => `De ${lower}/membro ativo com o Expensify Card, ${upper}/membro ativo sem o Expensify Card.`,
                pricePayPerUse: ({lower, upper}: YourPlanPriceParams) => `De ${lower}/membro ativo com o Expensify Card, ${upper}/membro ativo sem o Expensify Card.`,
                benefit1: 'Digitalização de recibos',
                benefit2: 'Reembolsos',
                benefit3: 'Gerenciamento de cartões corporativos',
                benefit4: 'Aprovações de despesas e viagens',
                benefit5: 'Reserva de viagem e regras',
                benefit6: 'Integrações QuickBooks/Xero',
                benefit7: 'Converse sobre despesas, relatórios e salas',
                benefit8: 'Suporte humano e de IA',
            },
            control: {
                title: 'Controle',
                description: 'Despesa, viagem e chat para grandes empresas.',
                priceAnnual: ({lower, upper}: YourPlanPriceParams) => `De ${lower}/membro ativo com o Expensify Card, ${upper}/membro ativo sem o Expensify Card.`,
                pricePayPerUse: ({lower, upper}: YourPlanPriceParams) => `De ${lower}/membro ativo com o Expensify Card, ${upper}/membro ativo sem o Expensify Card.`,
                benefit1: 'Tudo no plano Collect',
                benefit2: 'Fluxos de aprovação em múltiplos níveis',
                benefit3: 'Regras de despesas personalizadas',
                benefit4: 'Integrações ERP (NetSuite, Sage Intacct, Oracle)',
                benefit5: 'Integrações de RH (Workday, Certinia)',
                benefit6: 'SAML/SSO',
                benefit7: 'Insights e relatórios personalizados',
                benefit8: 'Orçamento',
            },
            thisIsYourCurrentPlan: 'Este é o seu plano atual',
            downgrade: 'Fazer downgrade para Collect',
            upgrade: 'Atualizar para Control',
            addMembers: 'Adicionar membros',
            saveWithExpensifyTitle: 'Economize com o Expensify Card',
            saveWithExpensifyDescription: 'Use nosso calculador de economia para ver como o cashback do Expensify Card pode reduzir sua fatura do Expensify.',
            saveWithExpensifyButton: 'Saiba mais',
        },
        compareModal: {
            comparePlans: 'Comparar Planos',
            subtitle: `<muted-text>Desbloqueie os recursos de que você precisa com o plano ideal para você. <a href="${CONST.PRICING}">Consulte nossa página de preços</a> ou uma descrição completa dos recursos de cada um dos nossos planos.</muted-text>`,
        },
        details: {
            title: 'Detalhes da assinatura',
            annual: 'Assinatura anual',
            taxExempt: 'Solicitar status de isenção de impostos',
            taxExemptEnabled: 'Isento de impostos',
            taxExemptStatus: 'Status de isenção de impostos',
            payPerUse: 'Pagamento por uso',
            subscriptionSize: 'Tamanho da assinatura',
            headsUp:
                'Atenção: Se você não definir o tamanho da sua assinatura agora, nós a definiremos automaticamente com base no número de membros ativos do seu primeiro mês. Você estará então comprometido a pagar por pelo menos esse número de membros pelos próximos 12 meses. Você pode aumentar o tamanho da sua assinatura a qualquer momento, mas não pode diminuí-la até que sua assinatura termine.',
            zeroCommitment: 'Zero compromisso na taxa de assinatura anual com desconto',
        },
        subscriptionSize: {
            title: 'Tamanho da assinatura',
            yourSize: 'O tamanho da sua assinatura é o número de vagas disponíveis que podem ser preenchidas por qualquer membro ativo em um determinado mês.',
            eachMonth:
                'Todo mês, sua assinatura cobre até o número de membros ativos definido acima. Sempre que você aumentar o tamanho da sua assinatura, começará uma nova assinatura de 12 meses nesse novo tamanho.',
            note: 'Nota: Um membro ativo é qualquer pessoa que tenha criado, editado, enviado, aprovado, reembolsado ou exportado dados de despesas vinculados ao espaço de trabalho da sua empresa.',
            confirmDetails: 'Confirme os detalhes da sua nova assinatura anual:',
            subscriptionSize: 'Tamanho da assinatura',
            activeMembers: ({size}: SubscriptionSizeParams) => `${size} membros ativos/mês`,
            subscriptionRenews: 'Assinatura renova-se',
            youCantDowngrade: 'Você não pode fazer downgrade durante sua assinatura anual.',
            youAlreadyCommitted: ({size, date}: SubscriptionCommitmentParams) =>
                `Você já se comprometeu com uma assinatura anual de ${size} membros ativos por mês até ${date}. Você pode mudar para uma assinatura de pagamento por uso em ${date} desativando a renovação automática.`,
            error: {
                size: 'Por favor, insira um tamanho de assinatura válido.',
                sameSize: 'Por favor, insira um número diferente do tamanho atual da sua assinatura.',
            },
        },
        paymentCard: {
            addPaymentCard: 'Adicionar cartão de pagamento',
            enterPaymentCardDetails: 'Insira os detalhes do seu cartão de pagamento',
            security: 'A Expensify está em conformidade com PCI-DSS, usa criptografia de nível bancário e utiliza infraestrutura redundante para proteger seus dados.',
            learnMoreAboutSecurity: 'Saiba mais sobre nossa segurança.',
        },
        subscriptionSettings: {
            title: 'Configurações de assinatura',
            summary: ({subscriptionType, subscriptionSize, autoRenew, autoIncrease}: SubscriptionSettingsSummaryParams) =>
                `Tipo de assinatura: ${subscriptionType}, Tamanho da assinatura: ${subscriptionSize}, Renovação automática: ${autoRenew}, Aumento automático de assentos anuais: ${autoIncrease}`,
            none: 'none',
            on: 'em',
            off: 'desligado',
            annual: 'Anual',
            autoRenew: 'Renovação automática',
            autoIncrease: 'Aumento automático de assentos anuais',
            saveUpTo: ({amountWithCurrency}: SubscriptionSettingsSaveUpToParams) => `Economize até ${amountWithCurrency}/mês por membro ativo`,
            automaticallyIncrease:
                'Aumente automaticamente seus assentos anuais para acomodar membros ativos que excedam o tamanho da sua assinatura. Nota: Isso estenderá a data de término da sua assinatura anual.',
            disableAutoRenew: 'Desativar renovação automática',
            helpUsImprove: 'Ajude-nos a melhorar o Expensify',
            whatsMainReason: 'Qual é o principal motivo para você desativar a renovação automática?',
            renewsOn: ({date}: SubscriptionSettingsRenewsOnParams) => `Renova em ${date}.`,
            pricingConfiguration: 'O preço depende da configuração. Para o menor preço, escolha uma assinatura anual e obtenha o Expensify Card.',
            learnMore: {
                part1: 'Saiba mais em nosso',
                pricingPage: 'página de preços',
                part2: 'ou converse com nossa equipe no seu',
                adminsRoom: '#admins room.',
            },
            estimatedPrice: 'Preço estimado',
            changesBasedOn: 'Isso muda com base no uso do seu Expensify Card e nas opções de assinatura abaixo.',
        },
        requestEarlyCancellation: {
            title: 'Solicitar cancelamento antecipado',
            subtitle: 'Qual é o principal motivo pelo qual você está solicitando o cancelamento antecipado?',
            subscriptionCanceled: {
                title: 'Assinatura cancelada',
                subtitle: 'Sua assinatura anual foi cancelada.',
                info: 'Se você quiser continuar usando seu(s) espaço(s) de trabalho em uma base de pagamento por uso, está tudo certo.',
                preventFutureActivity: ({workspacesListRoute}: WorkspacesListRouteParams) =>
                    `Se você deseja evitar atividades e cobranças futuras, você deve <a href="${workspacesListRoute}">excluir seu(s) espaço(s) de trabalho</a>. Observe que, ao excluir seu(s) workspace(s), você será cobrado por qualquer atividade pendente que tenha ocorrido durante o mês corrente.`,
            },
            requestSubmitted: {
                title: 'Solicitação enviada',
                subtitle:
                    'Obrigado por nos informar que você está interessado em cancelar sua assinatura. Estamos analisando sua solicitação e entraremos em contato em breve pelo chat com o <concierge-link>Concierge</concierge-link>.',
            },
            acknowledgement: `Ao solicitar o cancelamento antecipado, reconheço e concordo que a Expensify não tem obrigação de atender a tal solicitação sob a Expensify.<a href=${CONST.OLD_DOT_PUBLIC_URLS.TERMS_URL}>Termos de Serviço</a>ou outro acordo de serviços aplicável entre mim e a Expensify e que a Expensify mantém a discrição exclusiva em relação à concessão de qualquer solicitação desse tipo.`,
        },
    },
    feedbackSurvey: {
        tooLimited: 'A funcionalidade precisa de melhorias',
        tooExpensive: 'Muito caro',
        inadequateSupport: 'Suporte ao cliente inadequado',
        businessClosing: 'Empresa fechando, reduzindo ou adquirida',
        additionalInfoTitle: 'Para qual software você está migrando e por quê?',
        additionalInfoInputLabel: 'Sua resposta',
    },
    roomChangeLog: {
        updateRoomDescription: 'defina a descrição da sala para:',
        clearRoomDescription: 'limpou a descrição da sala',
    },
    delegate: {
        switchAccount: 'Alternar contas:',
        copilotDelegatedAccess: 'Copilot: Acesso delegado',
        copilotDelegatedAccessDescription: 'Permitir que outros membros acessem sua conta.',
        addCopilot: 'Adicionar copiloto',
        membersCanAccessYourAccount: 'Esses membros podem acessar sua conta:',
        youCanAccessTheseAccounts: 'Você pode acessar essas contas através do alternador de contas:',
        role: ({role}: OptionalParam<DelegateRoleParams> = {}) => {
            switch (role) {
                case CONST.DELEGATE_ROLE.ALL:
                    return 'Cheio';
                case CONST.DELEGATE_ROLE.SUBMITTER:
                    return 'Limitado';
                default:
                    return '';
            }
        },
        genericError: 'Ops, algo deu errado. Por favor, tente novamente.',
        onBehalfOfMessage: ({delegator}: DelegatorParams) => `em nome de ${delegator}`,
        accessLevel: 'Nível de acesso',
        confirmCopilot: 'Confirme seu copiloto abaixo.',
        accessLevelDescription: 'Escolha um nível de acesso abaixo. Tanto o acesso Completo quanto o Limitado permitem que copilotos vejam todas as conversas e despesas.',
        roleDescription: ({role}: OptionalParam<DelegateRoleParams> = {}) => {
            switch (role) {
                case CONST.DELEGATE_ROLE.ALL:
                    return 'Permitir que outro membro realize todas as ações em sua conta, em seu nome. Inclui bate-papo, envios, aprovações, pagamentos, atualizações de configurações e mais.';
                case CONST.DELEGATE_ROLE.SUBMITTER:
                    return 'Permita que outro membro execute a maioria das ações em sua conta, em seu nome. Exclui aprovações, pagamentos, rejeições e bloqueios.';
                default:
                    return '';
            }
        },
        removeCopilot: 'Remover copilot',
        removeCopilotConfirmation: 'Tem certeza de que deseja remover este copiloto?',
        changeAccessLevel: 'Alterar nível de acesso',
        makeSureItIsYou: 'Vamos garantir que é você',
        enterMagicCode: ({contactMethod}: EnterMagicCodeParams) =>
            `Por favor, insira o código mágico enviado para ${contactMethod} para adicionar um copiloto. Ele deve chegar em um ou dois minutos.`,
        enterMagicCodeUpdate: ({contactMethod}: EnterMagicCodeParams) => `Por favor, insira o código mágico enviado para ${contactMethod} para atualizar seu copiloto.`,
        notAllowed: 'Não tão rápido...',
        noAccessMessage: 'Como copiloto, você não tem acesso a esta página. Desculpe!',
        notAllowedMessage: ({accountOwnerEmail}: AccountOwnerParams) =>
            `Como <a href="${CONST.DELEGATE_ROLE_HELP_DOT_ARTICLE_LINK}">copiloto</a> do ${accountOwnerEmail}, você não tem permissão para realizar essa ação. Desculpe-me!`,
        copilotAccess: 'Acesso ao Copilot',
    },
    debug: {
        debug: 'Debug',
        details: 'Detalhes',
        JSON: 'JSON',
        reportActions: 'Ações',
        reportActionPreview: 'Visualizar',
        nothingToPreview: 'Nada para visualizar',
        editJson: 'Editar JSON:',
        preview: 'Pré-visualização:',
        missingProperty: ({propertyName}: MissingPropertyParams) => `Faltando ${propertyName}`,
        invalidProperty: ({propertyName, expectedType}: InvalidPropertyParams) => `Propriedade inválida: ${propertyName} - Esperado: ${expectedType}`,
        invalidValue: ({expectedValues}: InvalidValueParams) => `Valor inválido - Esperado: ${expectedValues}`,
        missingValue: 'Valor ausente',
        createReportAction: 'Criar Ação de Relatório',
        reportAction: 'Relatar Ação',
        report: 'Relatório',
        transaction: 'Transação',
        violations: 'Violações',
        transactionViolation: 'Violação de Transação',
        hint: 'As alterações de dados não serão enviadas para o backend',
        textFields: 'Campos de texto',
        numberFields: 'Campos numéricos',
        booleanFields: 'Campos booleanos',
        constantFields: 'Campos constantes',
        dateTimeFields: 'Campos DateTime',
        date: 'Data',
        time: 'Tempo',
        none: 'Nenhum',
        visibleInLHN: 'Visível no LHN',
        GBR: 'GBR',
        RBR: 'RBR',
        true: 'true',
        false: 'false',
        viewReport: 'Visualizar Relatório',
        viewTransaction: 'Ver transação',
        createTransactionViolation: 'Criar violação de transação',
        reasonVisibleInLHN: {
            hasDraftComment: 'Tem comentário rascunho',
            hasGBR: 'Possui GBR',
            hasRBR: 'Possui RBR',
            pinnedByUser: 'Fixado por membro',
            hasIOUViolations: 'Possui violações de IOU',
            hasAddWorkspaceRoomErrors: 'Tem erros ao adicionar a sala do espaço de trabalho',
            isUnread: 'Está não lido (modo de foco)',
            isArchived: 'Está arquivado (modo mais recente)',
            isSelfDM: 'É auto DM',
            isFocused: 'Está temporariamente focado',
        },
        reasonGBR: {
            hasJoinRequest: 'Tem solicitação de entrada (sala de administração)',
            isUnreadWithMention: 'Está não lido com menção',
            isWaitingForAssigneeToCompleteAction: 'Está aguardando o responsável concluir a ação',
            hasChildReportAwaitingAction: 'Tem um relatório infantil aguardando ação',
            hasMissingInvoiceBankAccount: 'Falta a conta bancária da fatura',
        },
        reasonRBR: {
            hasErrors: 'Tem erros nos dados do relatório ou nas ações do relatório',
            hasViolations: 'Tem violações',
            hasTransactionThreadViolations: 'Tem violações de thread de transação',
        },
        indicatorStatus: {
            theresAReportAwaitingAction: 'Há um relatório aguardando ação',
            theresAReportWithErrors: 'Há um relatório com erros',
            theresAWorkspaceWithCustomUnitsErrors: 'Há um espaço de trabalho com erros de unidades personalizadas',
            theresAProblemWithAWorkspaceMember: 'Há um problema com um membro do espaço de trabalho',
            theresAProblemWithAWorkspaceQBOExport: 'Houve um problema com a configuração de exportação da conexão do espaço de trabalho.',
            theresAProblemWithAContactMethod: 'Há um problema com um método de contato',
            aContactMethodRequiresVerification: 'Um método de contato requer verificação',
            theresAProblemWithAPaymentMethod: 'Há um problema com um método de pagamento',
            theresAProblemWithAWorkspace: 'Há um problema com um espaço de trabalho',
            theresAProblemWithYourReimbursementAccount: 'Há um problema com sua conta de reembolso',
            theresABillingProblemWithYourSubscription: 'Há um problema de cobrança com a sua assinatura',
            yourSubscriptionHasBeenSuccessfullyRenewed: 'Sua assinatura foi renovada com sucesso',
            theresWasAProblemDuringAWorkspaceConnectionSync: 'Houve um problema durante a sincronização de conexão do espaço de trabalho',
            theresAProblemWithYourWallet: 'Há um problema com sua carteira',
            theresAProblemWithYourWalletTerms: 'Há um problema com os termos da sua carteira',
        },
    },
    emptySearchView: {
        takeATestDrive: 'Faça um test drive',
    },
    migratedUserWelcomeModal: {
        title: 'Viagens e despesas, na velocidade do chat',
        subtitle: 'O novo Expensify tem a mesma ótima automação, mas agora com uma colaboração incrível:',
        confirmText: 'Vamos lá!',
        features: {
            chat: '<strong>Converse diretamente em qualquer despesa</strong>, relatório ou espaço de trabalho',
            scanReceipt: '<strong>Escaneie recibos</strong> e receba o reembolso',
            crossPlatform: 'Faça <strong>tudo</strong> do seu telefone ou navegador',
        },
    },
    productTrainingTooltip: {
        // TODO: CONCIERGE_LHN_GBR tooltip will be replaced by a tooltip in the #admins room
        // https://github.com/Expensify/App/issues/57045#issuecomment-2701455668
        conciergeLHNGBR: '<tooltip>Comece <strong>aqui!</strong></tooltip>',
        saveSearchTooltip: '<tooltip><strong>Renomeie suas buscas salvas</strong> aqui!</tooltip>',
        globalCreateTooltip: '<tooltip><strong>Crie despesas</strong>, comece um bate-papo,\ne mais. Experimente!</tooltip>',
        bottomNavInboxTooltip: '<tooltip>Veja o que <strong>precisa da sua atenção</strong>\ne <strong>converse sobre despesas.</strong></tooltip>',
        workspaceChatTooltip: '<tooltip>Converse com os <strong>aprovadores</strong></tooltip>',
        GBRRBRChat: '<tooltip>Você verá 🟢 nas <strong>ações a serem tomadas</strong>\ne 🔴 nos <strong>itens a revisar.</strong></tooltip>',
        accountSwitcher: '<tooltip>Acesse suas <strong>contas Copilot</strong> aqui</tooltip>',
        expenseReportsFilter: '<tooltip>Bem-vindo! Encontre todos os\n<strong>relatórios da sua empresa</strong> aqui.</tooltip>',
        scanTestTooltip: {
            main: '<tooltip><strong>Escaneie nosso recibo de teste</strong> para ver como funciona!</tooltip>',
            manager: '<tooltip>Escolha nosso <strong>gerente de teste</strong> para experimentar!</tooltip>',
            confirmation: '<tooltip>Agora, <strong>envie sua despesa</strong> e veja\na mágica acontecer!</tooltip>',
            tryItOut: 'Experimentar',
            noThanks: 'Não, obrigado',
        },
        outstandingFilter: '<tooltip>Filtrar despesas\nque <strong>precisam de aprovação</strong></tooltip>',
        scanTestDriveTooltip: '<tooltip>Envie este recibo para\n<strong>concluir o teste!</strong></tooltip>',
    },
    discardChangesConfirmation: {
        title: 'Descartar alterações?',
        body: 'Tem certeza de que deseja descartar as alterações que fez?',
        confirmText: 'Descartar alterações',
    },
    scheduledCall: {
        book: {
            title: 'Agendar chamada',
            description: 'Encontre um horário que funcione para você.',
            slots: 'Horários disponíveis para',
        },
        confirmation: {
            title: 'Confirmar chamada',
            description: 'Certifique-se de que os detalhes abaixo estão corretos para você. Assim que você confirmar a chamada, enviaremos um convite com mais informações.',
            setupSpecialist: 'Seu especialista em configuração',
            meetingLength: 'Duração da reunião',
            dateTime: 'Data e hora',
            minutes: '30 minutos',
        },
        callScheduled: 'Chamada agendada',
    },
    autoSubmitModal: {
        title: 'Tudo pronto e enviado!',
        description: 'Todos os avisos e violações foram resolvidos, então:',
        submittedExpensesTitle: 'Estas despesas foram enviadas',
        submittedExpensesDescription: 'Essas despesas foram enviadas para o seu aprovador, mas ainda podem ser editadas até serem aprovadas.',
        pendingExpensesTitle: 'Despesas pendentes foram movidas',
        pendingExpensesDescription: 'Quaisquer despesas pendentes do cartão foram movidas para um relatório separado até serem lançadas.',
    },
    testDrive: {
        quickAction: {
            takeATwoMinuteTestDrive: 'Faça um test drive de 2 minutos',
        },
        modal: {
            title: 'Faça um test drive conosco',
            description: 'Faça um rápido tour pelo produto para se atualizar rapidamente. Sem paradas necessárias!',
            confirmText: 'Iniciar test drive',
            helpText: 'Pular',
            employee: {
                description:
                    '<muted-text>Ganhe <strong>3 meses gratuitos de Expensify</strong> para sua equipe! Basta inserir o e-mail do seu chefe abaixo e enviar uma despesa de teste.</muted-text>',
                email: 'Digite o e-mail do seu chefe',
                error: 'Esse membro possui um espaço de trabalho, por favor insira um novo membro para testar.',
            },
        },
        banner: {
            currentlyTestDrivingExpensify: 'Você está atualmente testando o Expensify',
            readyForTheRealThing: 'Pronto para a coisa real?',
            getStarted: 'Comece agora',
        },
        employeeInviteMessage: ({name}: EmployeeInviteMessageParams) =>
            `# ${name} convidou você para experimentar o Expensify\nEi! Acabei de conseguir *3 meses grátis* para testarmos o Expensify, a maneira mais rápida de lidar com despesas.\n\nAqui está um *recibo de teste* para mostrar como funciona:`,
    },
    export: {
        basicExport: 'Exportação básica',
        reportLevelExport: 'Todos os dados - nível de relatório',
        expenseLevelExport: 'Todos os dados - nível de despesa',
        exportInProgress: 'Exportação em andamento',
        conciergeWillSend: 'Concierge enviará o arquivo em breve.',
    },
};
// IMPORTANT: This line is manually replaced in generate translation files by scripts/generateTranslations.ts,
// so if you change it here, please update it there as well.
export default translations satisfies TranslationDeepObject<typeof en>;<|MERGE_RESOLUTION|>--- conflicted
+++ resolved
@@ -6056,15 +6056,9 @@
             reimbursable: 'Reembolsável',
             groupBy: {
                 [CONST.SEARCH.GROUP_BY.REPORTS]: 'Relatório',
-<<<<<<< HEAD
-                [CONST.SEARCH.GROUP_BY.MEMBERS]: 'Membro',
-                [CONST.SEARCH.GROUP_BY.CARDS]: 'Cartão',
-                [CONST.SEARCH.GROUP_BY.BANK_WITHDRAWAL]: 'Saque bancário',
-=======
                 [CONST.SEARCH.GROUP_BY.FROM]: 'De',
                 [CONST.SEARCH.GROUP_BY.CARD]: 'Cartão',
                 [CONST.SEARCH.GROUP_BY.WITHDRAWAL_ID]: 'ID de retirada',
->>>>>>> ed813878
             },
             feed: 'Feed',
             withdrawalType: {
