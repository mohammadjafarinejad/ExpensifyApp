--- conflicted
+++ resolved
@@ -3554,7 +3554,6 @@
         receiptPartners: {
             uber: {
                 subtitle: 'Automatize despesas de viagens e entrega de refeições em toda a sua organização.',
-<<<<<<< HEAD
                 inviteMembers: 'Convidar membros',
                 confirmInvite: 'Confirmar convite',
                 manageInvites: 'Gerenciar convites',
@@ -3570,11 +3569,8 @@
                 pending: 'Pendente',
                 suspended: 'Suspenso',
                 invitationFailure: 'Falha ao convidar membros para o Uber for Business',
-=======
                 autoRemove: 'Convidar novos membros do espaço de trabalho para o Uber for Business',
                 autoInvite: 'Desativar membros removidos do espaço de trabalho do Uber for Business',
-                manageInvites: 'Gerenciar convites',
->>>>>>> 2e79b664
             },
         },
         perDiem: {
