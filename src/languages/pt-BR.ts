--- conflicted
+++ resolved
@@ -6523,12 +6523,7 @@
         overTripLimit: ({formattedLimit}: ViolationsOverLimitParams) => `Valor acima do limite de ${formattedLimit}/viagem`,
         overLimitAttendee: ({formattedLimit}: ViolationsOverLimitParams) => `Quantia acima do limite de ${formattedLimit}/pessoa`,
         perDayLimit: ({formattedLimit}: ViolationsPerDayLimitParams) => `Quantia acima do limite diário de ${formattedLimit}/pessoa para a categoria`,
-<<<<<<< HEAD
         receiptNotSmartScanned: 'Recibo e detalhes da despesa adicionados manualmente.',
-=======
-        receiptNotSmartScanned:
-            'Recibo e detalhes da despesa adicionados manualmente. <a href="https://help.expensify.com/articles/expensify-classic/reports/Automatic-Receipt-Audit">Saiba mais</a>.',
->>>>>>> 5aa16193
         receiptRequired: ({formattedLimit, category}: ViolationsReceiptRequiredParams) => {
             let message = 'Recibo necessário';
             if (formattedLimit ?? category) {
