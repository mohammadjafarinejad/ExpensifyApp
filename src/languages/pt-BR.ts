--- conflicted
+++ resolved
@@ -7311,20 +7311,18 @@
         exportInProgress: 'Exportação em andamento',
         conciergeWillSend: 'Concierge enviará o arquivo em breve.',
     },
-<<<<<<< HEAD
-    avatarPage: {title: 'Editar foto de perfil', uploadPhoto: 'Carregar foto'},
-    openAppFailureModal: {
-        title: 'Algo deu errado...',
-        subtitle: `Não conseguimos carregar todos os seus dados. Fomos notificados e estamos investigando o problema. Se isso persistir, entre em contato com`,
-        refreshAndTryAgain: 'Atualize e tente novamente',
-=======
+
     avatarPage: {
         title: 'Editar foto de perfil',
         upload: 'Carregar',
         uploadPhoto: 'Carregar foto',
         selectAvatar: 'Selecionar avatar',
         chooseCustomAvatar: 'Ou escolha um avatar personalizado',
->>>>>>> e86094ef
+    },
+    openAppFailureModal: {
+        title: 'Algo deu errado...',
+        subtitle: `Não conseguimos carregar todos os seus dados. Fomos notificados e estamos investigando o problema. Se isso persistir, entre em contato com`,
+        refreshAndTryAgain: 'Atualize e tente novamente',
     },
 };
 // IMPORTANT: This line is manually replaced in generate translation files by scripts/generateTranslations.ts,
