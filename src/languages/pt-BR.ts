--- conflicted
+++ resolved
@@ -659,11 +659,8 @@
         reschedule: 'Reagendar',
         general: 'Geral',
         workspacesTabTitle: 'Workspaces',
-<<<<<<< HEAD
         getTheApp: 'Obtenha o aplicativo',
         scanReceiptsOnTheGo: 'Digitalize recibos do seu telefone',
-=======
->>>>>>> 89c45c98
         headsUp: 'Atenção!',
         submitTo: 'Enviar para',
         forwardTo: 'Encaminhar para',
@@ -6253,10 +6250,7 @@
         groupBy: 'Agrupar por',
         moneyRequestReport: {
             emptyStateTitle: 'Este relatório não possui despesas.',
-<<<<<<< HEAD
             emptyStateSubtitle: 'Você pode adicionar despesas a este relatório usando o botão abaixo ou a opção "Adicionar despesa" no menu Mais acima.',
-=======
->>>>>>> 89c45c98
         },
         noCategory: 'Sem categoria',
         noTag: 'Sem etiqueta',
