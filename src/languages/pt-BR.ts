/**
 *   _____                      __         __
 *  / ___/__ ___  ___ _______ _/ /____ ___/ /
 * / (_ / -_) _ \/ -_) __/ _ \`/ __/ -_) _  /
 * \___/\__/_//_/\__/_/  \_,_/\__/\__/\_,_/
 *
 * This file was automatically generated. Please consider these alternatives before manually editing it:
 *
 * - Improve the prompts in prompts/translation, or
 * - Improve context annotations in src/languages/en.ts
 */
import {CONST as COMMON_CONST} from 'expensify-common';
import startCase from 'lodash/startCase';
import type {OnboardingTask} from '@libs/actions/Welcome/OnboardingFlow';
import CONST from '@src/CONST';
import type {Country} from '@src/CONST';
import type OriginalMessage from '@src/types/onyx/OriginalMessage';
import type en from './en';
import type {
    AccountOwnerParams,
    ActionsAreCurrentlyRestricted,
    AddedOrDeletedPolicyReportFieldParams,
    AddedPolicyApprovalRuleParams,
    AddEmployeeParams,
    AddOrDeletePolicyCustomUnitRateParams,
    AddressLineParams,
    AdminCanceledRequestParams,
    AirlineParams,
    AlreadySignedInParams,
    ApprovalWorkflowErrorParams,
    ApprovedAmountParams,
    AssignCardParams,
    AssignedCardParams,
    AssigneeParams,
    AuthenticationErrorParams,
    AutoPayApprovedReportsLimitErrorParams,
    BadgeFreeTrialParams,
    BankAccountLastFourParams,
    BeginningOfArchivedRoomParams,
    BeginningOfChatHistoryAdminRoomParams,
    BeginningOfChatHistoryAnnounceRoomParams,
    BeginningOfChatHistoryDomainRoomParams,
    BeginningOfChatHistoryInvoiceRoomParams,
    BeginningOfChatHistoryPolicyExpenseChatParams,
    BeginningOfChatHistoryUserRoomParams,
    BillableDefaultDescriptionParams,
    BillingBannerCardAuthenticationRequiredParams,
    BillingBannerCardExpiredParams,
    BillingBannerCardOnDisputeParams,
    BillingBannerDisputePendingParams,
    BillingBannerInsufficientFundsParams,
    BillingBannerOwnerAmountOwedOverdueParams,
    BillingBannerSubtitleWithDateParams,
    BusinessBankAccountParams,
    BusinessRegistrationNumberParams,
    BusinessTaxIDParams,
    CanceledRequestParams,
    CardEndingParams,
    CardInfoParams,
    CardNextPaymentParams,
    CategoryNameParams,
    ChangedApproverMessageParams,
    ChangeFieldParams,
    ChangeOwnerDuplicateSubscriptionParams,
    ChangeOwnerHasFailedSettlementsParams,
    ChangeOwnerSubscriptionParams,
    ChangeReportPolicyParams,
    ChangeTypeParams,
    CharacterLengthLimitParams,
    CharacterLimitParams,
    ChatWithAccountManagerParams,
    CompanyCardBankName,
    CompanyCardFeedNameParams,
    CompanyNameParams,
    ConfirmThatParams,
    ConnectionNameParams,
    ConnectionParams,
    ContactMethodParams,
    ContactMethodsRouteParams,
    CreateExpensesParams,
    CurrencyCodeParams,
    CurrencyInputDisabledTextParams,
    CustomersOrJobsLabelParams,
    DateParams,
    DateShouldBeAfterParams,
    DateShouldBeBeforeParams,
    DefaultAmountParams,
    DefaultVendorDescriptionParams,
    DelegateRoleParams,
    DelegatorParams,
    DeleteActionParams,
    DeleteConfirmationParams,
    DeleteTransactionParams,
    DemotedFromWorkspaceParams,
    DependentMultiLevelTagsSubtitleParams,
    DidSplitAmountMessageParams,
    DisconnectYourBankAccountParams,
    DomainPermissionInfoRestrictionParams,
    DuplicateTransactionParams,
    EarlyDiscountSubtitleParams,
    EarlyDiscountTitleParams,
    EditActionParams,
    EditDestinationSubtitleParams,
    ElectronicFundsParams,
    EmployeeInviteMessageParams,
    EmptyCategoriesSubtitleWithAccountingParams,
    EmptyTagsSubtitleWithAccountingParams,
    EnableContinuousReconciliationParams,
    EnterMagicCodeParams,
    ExportAgainModalDescriptionParams,
    ExportedToIntegrationParams,
    ExportIntegrationSelectedParams,
    FeatureNameParams,
    FileLimitParams,
    FileTypeParams,
    FiltersAmountBetweenParams,
    FlightLayoverParams,
    FlightParams,
    FormattedMaxLengthParams,
    GoBackMessageParams,
    ImportedTagsMessageParams,
    ImportedTypesParams,
    ImportFieldParams,
    ImportMembersSuccessfulDescriptionParams,
    ImportPerDiemRatesSuccessfulDescriptionParams,
    ImportTagsSuccessfulDescriptionParams,
    IncorrectZipFormatParams,
    IndividualExpenseRulesSubtitleParams,
    InstantSummaryParams,
    IntacctMappingTitleParams,
    IntegrationExportParams,
    IntegrationSyncFailedParams,
    InvalidPropertyParams,
    InvalidValueParams,
    IssueVirtualCardParams,
    LastSyncAccountingParams,
    LastSyncDateParams,
    LeftWorkspaceParams,
    LocalTimeParams,
    LoggedInAsParams,
    LogSizeParams,
    ManagerApprovedAmountParams,
    ManagerApprovedParams,
    MarkedReimbursedParams,
    MarkReimbursedFromIntegrationParams,
    MergeAccountIntoParams,
    MergeFailureDescriptionGenericParams,
    MergeFailureUncreatedAccountDescriptionParams,
    MergeSuccessDescriptionParams,
    MissingPropertyParams,
    MovedActionParams,
    MovedFromPersonalSpaceParams,
    MovedFromReportParams,
    MovedTransactionParams,
    NeedCategoryForExportToIntegrationParams,
    NewWorkspaceNameParams,
    NoLongerHaveAccessParams,
    NotAllowedExtensionParams,
    NotYouParams,
    OOOEventSummaryFullDayParams,
    OOOEventSummaryPartialDayParams,
    OptionalParam,
    OurEmailProviderParams,
    OwnerOwesAmountParams,
    PaidElsewhereParams,
    PaidWithExpensifyParams,
    ParentNavigationSummaryParams,
    PayAndDowngradeDescriptionParams,
    PayerOwesAmountParams,
    PayerOwesParams,
    PayerPaidAmountParams,
    PayerPaidParams,
    PayerSettledParams,
    PaySomeoneParams,
    PhoneErrorRouteParams,
    PolicyAddedReportFieldOptionParams,
    PolicyDisabledReportFieldAllOptionsParams,
    PolicyDisabledReportFieldOptionParams,
    PolicyExpenseChatNameParams,
    QBDSetupErrorBodyParams,
    RailTicketParams,
    ReceiptPartnersUberSubtitleParams,
    ReconciliationWorksParams,
    RemovedFromApprovalWorkflowParams,
    RemovedTheRequestParams,
    RemoveMemberPromptParams,
    RemoveMembersWarningPrompt,
    RenamedRoomActionParams,
    RenamedWorkspaceNameActionParams,
    ReportArchiveReasonsClosedParams,
    ReportArchiveReasonsInvoiceReceiverPolicyDeletedParams,
    ReportArchiveReasonsMergedParams,
    ReportArchiveReasonsRemovedFromPolicyParams,
    ReportPolicyNameParams,
    RequestAmountParams,
    RequestCountParams,
    RequestedAmountMessageParams,
    RequiredFieldParams,
    ResolutionConstraintsParams,
    ReviewParams,
    RoleNamesParams,
    RoomNameReservedErrorParams,
    RoomRenamedToParams,
    RulesEnableWorkflowsParams,
    SecondaryLoginParams,
    SetTheDistanceMerchantParams,
    SetTheRequestParams,
    SettledAfterAddedBankAccountParams,
    SettleExpensifyCardParams,
    SettlementAccountInfoParams,
    SettlementDateParams,
    ShareParams,
    SignerInfoMessageParams,
    SignUpNewFaceCodeParams,
    SizeExceededParams,
    SplitAmountParams,
    SplitExpenseEditTitleParams,
    SplitExpenseSubtitleParams,
    SpreadCategoriesParams,
    SpreadFieldNameParams,
    SpreadSheetColumnParams,
    StatementTitleParams,
    StepCounterParams,
    StripePaidParams,
    SubmitsToParams,
    SubmittedToVacationDelegateParams,
    SubmittedWithMemoParams,
    SubscriptionCommitmentParams,
    SubscriptionSettingsRenewsOnParams,
    SubscriptionSettingsSaveUpToParams,
    SubscriptionSettingsSummaryParams,
    SubscriptionSizeParams,
    SyncStageNameConnectionsParams,
    TaskCreatedActionParams,
    TaxAmountParams,
    TermsParams,
    ThreadRequestReportNameParams,
    ThreadSentMoneyReportNameParams,
    TotalAmountGreaterOrLessThanOriginalParams,
    ToValidateLoginParams,
    TransferParams,
    TravelTypeParams,
    TrialStartedTitleParams,
    UnapproveWithIntegrationWarningParams,
    UnshareParams,
    UntilTimeParams,
    UpdatedCustomFieldParams,
    UpdatedPolicyApprovalRuleParams,
    UpdatedPolicyAuditRateParams,
    UpdatedPolicyCategoryDescriptionHintTypeParams,
    UpdatedPolicyCategoryExpenseLimitTypeParams,
    UpdatedPolicyCategoryGLCodeParams,
    UpdatedPolicyCategoryMaxAmountNoReceiptParams,
    UpdatedPolicyCategoryMaxExpenseAmountParams,
    UpdatedPolicyCategoryNameParams,
    UpdatedPolicyCategoryParams,
    UpdatedPolicyCurrencyParams,
    UpdatedPolicyCustomUnitRateParams,
    UpdatedPolicyCustomUnitTaxClaimablePercentageParams,
    UpdatedPolicyCustomUnitTaxRateExternalIDParams,
    UpdatedPolicyDescriptionParams,
    UpdatedPolicyFieldWithNewAndOldValueParams,
    UpdatedPolicyFieldWithValueParam,
    UpdatedPolicyFrequencyParams,
    UpdatedPolicyManualApprovalThresholdParams,
    UpdatedPolicyPreventSelfApprovalParams,
    UpdatedPolicyReportFieldDefaultValueParams,
    UpdatedPolicyTagFieldParams,
    UpdatedPolicyTagNameParams,
    UpdatedPolicyTagParams,
    UpdatedTheDistanceMerchantParams,
    UpdatedTheRequestParams,
    UpdatePolicyCustomUnitParams,
    UpdatePolicyCustomUnitTaxEnabledParams,
    UpdateRoleParams,
    UpgradeSuccessMessageParams,
    UsePlusButtonParams,
    UserIsAlreadyMemberParams,
    UserSplitParams,
    VacationDelegateParams,
    ViolationsCashExpenseWithNoReceiptParams,
    ViolationsConversionSurchargeParams,
    ViolationsCustomRulesParams,
    ViolationsInvoiceMarkupParams,
    ViolationsMaxAgeParams,
    ViolationsMissingTagParams,
    ViolationsModifiedAmountParams,
    ViolationsOverCategoryLimitParams,
    ViolationsOverLimitParams,
    ViolationsPerDayLimitParams,
    ViolationsProhibitedExpenseParams,
    ViolationsReceiptRequiredParams,
    ViolationsRterParams,
    ViolationsTagOutOfPolicyParams,
    ViolationsTaxOutOfPolicyParams,
    WaitingOnBankAccountParams,
    WalletProgramParams,
    WelcomeEnterMagicCodeParams,
    WelcomeToRoomParams,
    WeSentYouMagicSignInLinkParams,
    WorkEmailMergingBlockedParams,
    WorkEmailResendCodeParams,
    WorkflowSettingsParam,
    WorkspaceLockedPlanTypeParams,
    WorkspaceMemberList,
    WorkspaceMembersCountParams,
    WorkspaceOwnerWillNeedToAddOrUpdatePaymentCardParams,
    WorkspaceRouteParams,
    WorkspaceShareNoteParams,
    WorkspacesListRouteParams,
    WorkspaceUpgradeNoteParams,
    WorkspaceYouMayJoin,
    YourPlanPriceParams,
    YourPlanPriceValueParams,
    ZipCodeExampleFormatParams,
} from './params';
import type {TranslationDeepObject} from './types';

type StateValue = {
    stateISO: string;
    stateName: string;
};
type States = Record<keyof typeof COMMON_CONST.STATES, StateValue>;
type AllCountries = Record<Country, string>;
/* eslint-disable max-len */
const translations = {
    common: {
        count: 'Contagem',
        cancel: 'Cancelar',
        dismiss: 'Dispensar',
        proceed: 'Proceed',
        yes: 'Sim',
        no: 'Não',
        ok: 'OK',
        notNow: 'Agora não',
        learnMore: 'Saiba mais',
        buttonConfirm: 'Entendi',
        name: 'Nome',
        attachment: 'Anexo',
        attachments: 'Anexos',
        center: 'Centro',
        from: 'De',
        to: 'Para',
        in: 'Em',
        optional: 'Opcional',
        new: 'Novo',
        search: 'Pesquisar',
        reports: 'Relatórios',
        find: 'Encontrar',
        searchWithThreeDots: 'Pesquisar...',
        next: 'Próximo',
        previous: 'Anterior',
        goBack: 'Voltar',
        create: 'Criar',
        add: 'Adicionar',
        resend: 'Reenviar',
        save: 'Salvar',
        select: 'Selecionar',
        deselect: 'Desmarcar',
        selectMultiple: 'Selecionar múltiplos',
        saveChanges: 'Salvar alterações',
        submit: 'Enviar',
        submitted: 'Enviado',
        rotate: 'Girar',
        zoom: 'Zoom',
        password: 'Senha',
        magicCode: 'Código mágico',
        twoFactorCode: 'Código de dois fatores',
        workspaces: 'Workspaces',
        inbox: 'Caixa de entrada',
        success: 'Sucesso',
        group: 'Grupo',
        profile: 'Perfil',
        referral: 'Indicação',
        payments: 'Pagamentos',
        approvals: 'Aprovações',
        wallet: 'Carteira',
        preferences: 'Preferências',
        view: 'Visualizar',
        review: (reviewParams?: ReviewParams) => `Revisão${reviewParams?.amount ? ` ${reviewParams?.amount}` : ''}`,
        not: 'Não',
        signIn: 'Entrar',
        signInWithGoogle: 'Entrar com Google',
        signInWithApple: 'Entrar com Apple',
        signInWith: 'Entrar com',
        continue: 'Continuar',
        firstName: 'Primeiro nome',
        lastName: 'Sobrenome',
        scanning: 'Escaneando',
        addCardTermsOfService: 'Termos de Serviço da Expensify',
        perPerson: 'por pessoa',
        phone: 'Telefone',
        phoneNumber: 'Número de telefone',
        phoneNumberPlaceholder: '(xxx) xxx-xxxx',
        email: 'Email',
        and: 'e',
        or: 'ou',
        details: 'Detalhes',
        privacy: 'Privacidade',
        privacyPolicy: 'Política de Privacidade',
        hidden: 'Oculto',
        visible: 'Visível',
        delete: 'Excluir',
        archived: 'arquivado',
        contacts: 'Contatos',
        recents: 'Recentes',
        close: 'Fechar',
        comment: 'Comentário',
        download: 'Baixar',
        downloading: 'Baixando',
        uploading: 'Carregando',
        pin: 'Fixar',
        unPin: 'Desafixar',
        back: 'Voltar',
        saveAndContinue: 'Salvar e continuar',
        settings: 'Configurações',
        termsOfService: 'Termos de Serviço',
        members: 'Membros',
        invite: 'Convidar',
        here: 'aqui',
        date: 'Data',
        dob: 'Data de nascimento',
        currentYear: 'Ano atual',
        currentMonth: 'Mês atual',
        ssnLast4: 'Últimos 4 dígitos do SSN',
        ssnFull9: 'Número completo de 9 dígitos do SSN',
        addressLine: ({lineNumber}: AddressLineParams) => `Endereço linha ${lineNumber}`,
        personalAddress: 'Endereço pessoal',
        companyAddress: 'Endereço da empresa',
        noPO: 'Sem caixas postais ou endereços de entrega, por favor.',
        city: 'Cidade',
        state: 'Estado',
        streetAddress: 'Endereço residencial',
        stateOrProvince: 'Estado / Província',
        country: 'País',
        zip: 'Código postal',
        zipPostCode: 'CEP / Código Postal',
        whatThis: 'O que é isso?',
        iAcceptThe: 'Eu aceito o',
        remove: 'Remover',
        admin: 'Administração',
        owner: 'Proprietário',
        dateFormat: 'YYYY-MM-DD',
        send: 'Enviar',
        na: 'N/A',
        noResultsFound: 'Nenhum resultado encontrado',
        noResultsFoundMatching: ({searchString}: {searchString: string}) => `Nenhum resultado encontrado correspondente a "${searchString}"`,
        recentDestinations: 'Destinos recentes',
        timePrefix: 'É',
        conjunctionFor: 'para',
        todayAt: 'Hoje às',
        tomorrowAt: 'Amanhã às',
        yesterdayAt: 'Ontem às',
        conjunctionAt: 'em',
        conjunctionTo: 'para',
        genericErrorMessage: 'Ops... algo deu errado e sua solicitação não pôde ser concluída. Por favor, tente novamente mais tarde.',
        percentage: 'Porcentagem',
        error: {
            invalidAmount: 'Quantia inválida',
            acceptTerms: 'Você deve aceitar os Termos de Serviço para continuar',
            phoneNumber: `Por favor, insira um número de telefone válido, com o código do país (ex.: ${CONST.EXAMPLE_PHONE_NUMBER})`,
            fieldRequired: 'Este campo é obrigatório',
            requestModified: 'Esta solicitação está sendo modificada por outro membro',
            characterLimitExceedCounter: ({length, limit}: CharacterLengthLimitParams) => `Limite de caracteres excedido (${length}/${limit})`,
            dateInvalid: 'Por favor, selecione uma data válida',
            invalidDateShouldBeFuture: 'Por favor, escolha hoje ou uma data futura',
            invalidTimeShouldBeFuture: 'Por favor, escolha um horário pelo menos um minuto à frente.',
            invalidCharacter: 'Caractere inválido',
            enterMerchant: 'Digite o nome de um comerciante',
            enterAmount: 'Insira um valor',
            missingMerchantName: 'Nome do comerciante ausente',
            missingAmount: 'Quantia faltante',
            missingDate: 'Data ausente',
            enterDate: 'Insira uma data',
            invalidTimeRange: 'Por favor, insira um horário usando o formato de 12 horas (por exemplo, 14:30).',
            pleaseCompleteForm: 'Por favor, complete o formulário acima para continuar.',
            pleaseSelectOne: 'Por favor, selecione uma opção acima',
            invalidRateError: 'Por favor, insira uma taxa válida',
            lowRateError: 'A taxa deve ser maior que 0',
            email: 'Por favor, insira um endereço de e-mail válido.',
            login: 'Ocorreu um erro ao fazer login. Por favor, tente novamente.',
        },
        comma: 'vírgula',
        semicolon: 'ponto e vírgula',
        please: 'Por favor',
        contactUs: 'entre em contato conosco',
        pleaseEnterEmailOrPhoneNumber: 'Por favor, insira um e-mail ou número de telefone',
        fixTheErrors: 'corrigir os erros',
        inTheFormBeforeContinuing: 'no formulário antes de continuar',
        confirm: 'Confirmar',
        reset: 'Redefinir',
        done: 'Concluído',
        more: 'Mais',
        debitCard: 'Cartão de débito',
        bankAccount: 'Conta bancária',
        personalBankAccount: 'Conta bancária pessoal',
        businessBankAccount: 'Conta bancária empresarial',
        join: 'Participar',
        leave: 'Sair',
        decline: 'Recusar',
        reject: 'Recusar',
        transferBalance: 'Transferir saldo',
        enterManually: 'Insira manualmente',
        message: 'Mensagem',
        leaveThread: 'Sair do tópico',
        you: 'Você',
        me: 'mim',
        youAfterPreposition: 'você',
        your: 'seu/sua/seus/suas (dependendo do contexto)',
        conciergeHelp: 'Por favor, entre em contato com o Concierge para obter ajuda.',
        youAppearToBeOffline: 'Você parece estar offline.',
        thisFeatureRequiresInternet: 'Este recurso requer uma conexão ativa com a internet.',
        attachmentWillBeAvailableOnceBackOnline: 'O anexo ficará disponível assim que estiver online novamente.',
        errorOccurredWhileTryingToPlayVideo: 'Ocorreu um erro ao tentar reproduzir este vídeo.',
        areYouSure: 'Você tem certeza?',
        verify: 'Verificar',
        yesContinue: 'Sim, continue.',
        websiteExample: 'e.g. https://www.expensify.com',
        zipCodeExampleFormat: ({zipSampleFormat}: ZipCodeExampleFormatParams) => (zipSampleFormat ? `e.g. ${zipSampleFormat}` : ''),
        description: 'Descrição',
        title: 'Título',
        assignee: 'Cessionário',
        createdBy: 'Criado por',
        with: 'com',
        shareCode: 'Compartilhar código',
        share: 'Compartilhar',
        per: 'por',
        mi: 'milha',
        km: 'quilômetro',
        copied: 'Copiado!',
        someone: 'Alguém',
        total: 'Total',
        edit: 'Editar',
        letsDoThis: `Vamos fazer isso!`,
        letsStart: `Vamos começar`,
        showMore: 'Mostrar mais',
        merchant: 'Comerciante',
        category: 'Categoria',
        report: 'Relatório',
        billable: 'Faturável',
        nonBillable: 'Não faturável',
        tag: 'Tag',
        receipt: 'Recibo',
        verified: 'Verificado',
        replace: 'Substituir',
        distance: 'Distância',
        mile: 'milha',
        miles: 'milhas',
        kilometer: 'quilômetro',
        kilometers: 'quilômetros',
        recent: 'Recente',
        all: 'Todos',
        am: 'AM',
        pm: 'PM',
        tbd: 'TBD',
        selectCurrency: 'Selecione uma moeda',
        selectSymbolOrCurrency: 'Selecione um símbolo ou moeda',
        card: 'Cartão',
        whyDoWeAskForThis: 'Por que pedimos isso?',
        required: 'Obrigatório',
        showing: 'Mostrando',
        of: 'of',
        default: 'Padrão',
        update: 'Atualizar',
        member: 'Membro',
        auditor: 'Auditor',
        role: 'Função',
        currency: 'Moeda',
        groupCurrency: 'Moeda do grupo',
        rate: 'Avaliar',
        emptyLHN: {
            title: 'Woohoo! Tudo em dia.',
            subtitleText1: 'Encontre um chat usando o',
            subtitleText2: 'botão acima, ou crie algo usando o',
            subtitleText3: 'botão abaixo.',
        },
        businessName: 'Nome da empresa',
        clear: 'Limpar',
        type: 'Tipo',
        action: 'Ação',
        expenses: 'Despesas',
        totalSpend: 'Gasto total',
        tax: 'Imposto',
        shared: 'Compartilhado',
        drafts: 'Rascunhos',
        draft: 'Rascunho',
        finished: 'Concluído',
        upgrade: 'Atualizar',
        downgradeWorkspace: 'Reduzir espaço de trabalho',
        companyID: 'ID da Empresa',
        userID: 'ID do Usuário',
        disable: 'Desativar',
        export: 'Exportar',
        basicExport: 'Exportação básica',
        initialValue: 'Valor inicial',
        currentDate: 'Data atual',
        value: 'Valor',
        downloadFailedTitle: 'Falha no download',
        downloadFailedDescription: 'Não foi possível concluir o seu download. Por favor, tente novamente mais tarde.',
        filterLogs: 'Filtrar Logs',
        network: 'Network',
        reportID: 'ID do Relatório',
        longID: 'ID longo',
        withdrawalID: 'ID de retirada',
        bankAccounts: 'Contas bancárias',
        chooseFile: 'Escolher arquivo',
        chooseFiles: 'Escolher arquivos',
        dropTitle: 'Deixe ir',
        dropMessage: 'Solte seu arquivo aqui',
        ignore: 'Ignorar',
        enabled: 'Ativado',
        disabled: 'Desativado',
        import: 'Importar',
        offlinePrompt: 'Você não pode realizar esta ação no momento.',
        outstanding: 'Excelente',
        chats: 'Chats',
        tasks: 'Tarefas',
        unread: 'Não lido',
        sent: 'Enviado',
        links: 'Links',
        day: 'dia',
        days: 'dias',
        rename: 'Renomear',
        address: 'Endereço',
        hourAbbreviation: 'h',
        minuteAbbreviation: 'm',
        skip: 'Pular',
        chatWithAccountManager: ({accountManagerDisplayName}: ChatWithAccountManagerParams) => `Precisa de algo específico? Converse com seu gerente de conta, ${accountManagerDisplayName}.`,
        chatNow: 'Converse agora',
        workEmail: 'E-mail de trabalho',
        destination: 'Destino',
        subrate: 'Subrate',
        perDiem: 'Per diem',
        validate: 'Validar',
        downloadAsPDF: 'Baixar como PDF',
        downloadAsCSV: 'Baixar como CSV',
        help: 'Ajuda',
        expenseReports: 'Relatórios de Despesas',
        rateOutOfPolicy: 'Taxa fora da política',
        reimbursable: 'Reembolsável',
        editYourProfile: 'Edite seu perfil',
        comments: 'Comentários',
        sharedIn: 'Compartilhado em',
        unreported: 'Não reportado',
        explore: 'Explorar',
        todo: 'A fazer',
        invoice: 'Fatura',
        expense: 'Despesa',
        chat: 'Bate-papo',
        task: 'Tarefa',
        trip: 'Viagem',
        apply: 'Aplicar',
        status: 'Status',
        on: 'Em',
        before: 'Antes',
        after: 'Depois',
        reschedule: 'Reagendar',
        general: 'Geral',
        workspacesTabTitle: 'Workspaces',
        getTheApp: 'Obtenha o aplicativo',
        scanReceiptsOnTheGo: 'Digitalize recibos com seu celular',
        headsUp: 'Atenção!',
        submitTo: 'Enviar para',
        forwardTo: 'Encaminhar para',
        merge: 'Mesclar',
        none: 'Nenhum',
        unstableInternetConnection: 'Conexão de internet instável. Verifique sua rede e tente novamente.',
        enableGlobalReimbursements: 'Ativar reembolsos globais',
        purchaseAmount: 'Valor da compra',
<<<<<<< HEAD
        frequency: 'Freqüência',
        newReport: 'Novo relatório',
=======
        link: 'Link',
        pinned: 'Fixado',
        read: 'Lido',
>>>>>>> cc2edf2e
    },
    supportalNoAccess: {
        title: 'Não tão rápido',
        descriptionWithCommand: ({
            command,
        }: {
            command?: string;
        } = {}) =>
            `Você não está autorizado a realizar esta ação quando o suporte está conectado (comando: ${command ?? ''}). Se você acha que o Success deveria poder realizar esta ação, por favor, inicie uma conversa no Slack.`,
    },
    lockedAccount: {
        title: 'Conta Bloqueada',
        description: 'Você não tem permissão para concluir esta ação, pois esta conta foi bloqueada. Entre em contato com concierge@expensify.com para os próximos passos.',
    },
    location: {
        useCurrent: 'Usar localização atual',
        notFound: 'Não conseguimos encontrar sua localização. Por favor, tente novamente ou insira um endereço manualmente.',
        permissionDenied: 'Parece que você negou o acesso à sua localização.',
        please: 'Por favor',
        allowPermission: 'permitir acesso à localização nas configurações',
        tryAgain: 'e tente novamente.',
    },
    contact: {
        importContacts: 'Importar contatos',
        importContactsTitle: 'Importe seus contatos',
        importContactsText: 'Importe contatos do seu telefone para que suas pessoas favoritas estejam sempre a um toque de distância.',
        importContactsExplanation: 'para que suas pessoas favoritas estejam sempre a um toque de distância.',
        importContactsNativeText: 'Só mais um passo! Dê-nos o sinal verde para importar seus contatos.',
    },
    anonymousReportFooter: {
        logoTagline: 'Participe da discussão.',
    },
    attachmentPicker: {
        cameraPermissionRequired: 'Acesso à câmera',
        expensifyDoesNotHaveAccessToCamera: 'O Expensify não pode tirar fotos sem acesso à sua câmera. Toque em configurações para atualizar as permissões.',
        attachmentError: 'Erro de anexo',
        errorWhileSelectingAttachment: 'Ocorreu um erro ao selecionar um anexo. Por favor, tente novamente.',
        errorWhileSelectingCorruptedAttachment: 'Ocorreu um erro ao selecionar um anexo corrompido. Por favor, tente outro arquivo.',
        takePhoto: 'Tirar foto',
        chooseFromGallery: 'Escolher da galeria',
        chooseDocument: 'Escolher arquivo',
        attachmentTooLarge: 'Anexo é muito grande',
        sizeExceeded: 'O tamanho do anexo é maior que o limite de 24 MB',
        sizeExceededWithLimit: ({maxUploadSizeInMB}: SizeExceededParams) => `O tamanho do anexo é maior que o limite de ${maxUploadSizeInMB} MB`,
        attachmentTooSmall: 'Anexo é muito pequeno',
        sizeNotMet: 'O tamanho do anexo deve ser maior que 240 bytes',
        wrongFileType: 'Tipo de arquivo inválido',
        notAllowedExtension: 'Este tipo de arquivo não é permitido. Por favor, tente um tipo de arquivo diferente.',
        folderNotAllowedMessage: 'Não é permitido fazer upload de uma pasta. Por favor, tente um arquivo diferente.',
        protectedPDFNotSupported: 'PDF protegido por senha não é suportado',
        attachmentImageResized: 'Esta imagem foi redimensionada para visualização. Baixe para resolução completa.',
        attachmentImageTooLarge: 'Esta imagem é muito grande para pré-visualizar antes de fazer o upload.',
        tooManyFiles: ({fileLimit}: FileLimitParams) => `Você pode enviar até ${fileLimit} arquivos de uma vez.`,
        sizeExceededWithValue: ({maxUploadSizeInMB}: SizeExceededParams) => `Os arquivos excedem ${maxUploadSizeInMB} MB. Por favor, tente novamente.`,
        someFilesCantBeUploaded: 'Alguns arquivos não podem ser enviados',
        sizeLimitExceeded: ({maxUploadSizeInMB}: SizeExceededParams) => `Os arquivos devem ter menos de ${maxUploadSizeInMB} MB. Arquivos maiores não serão enviados.`,
        maxFileLimitExceeded: 'Você pode enviar até 30 recibos por vez. Os extras não serão enviados.',
        unsupportedFileType: ({fileType}: FileTypeParams) => `Arquivos ${fileType} não são suportados. Apenas os tipos de arquivo suportados serão enviados.`,
        learnMoreAboutSupportedFiles: 'Saiba mais sobre formatos suportados.',
        passwordProtected: 'PDFs protegidos por senha não são suportados. Apenas arquivos suportados serão enviados.',
    },
    dropzone: {
        addAttachments: 'Adicionar anexos',
        addReceipt: 'Adicionar recibo',
        scanReceipts: 'Escanear recibos',
        replaceReceipt: 'Substituir recibo',
    },
    filePicker: {
        fileError: 'Erro de arquivo',
        errorWhileSelectingFile: 'Ocorreu um erro ao selecionar um arquivo. Por favor, tente novamente.',
    },
    connectionComplete: {
        title: 'Conexão concluída',
        supportingText: 'Você pode fechar esta janela e voltar para o aplicativo Expensify.',
    },
    avatarCropModal: {
        title: 'Editar foto',
        description: 'Arraste, amplie e gire sua imagem como quiser.',
    },
    composer: {
        noExtensionFoundForMimeType: 'Nenhuma extensão encontrada para o tipo mime',
        problemGettingImageYouPasted: 'Houve um problema ao obter a imagem que você colou.',
        commentExceededMaxLength: ({formattedMaxLength}: FormattedMaxLengthParams) => `O comprimento máximo do comentário é de ${formattedMaxLength} caracteres.`,
        taskTitleExceededMaxLength: ({formattedMaxLength}: FormattedMaxLengthParams) => `O comprimento máximo do título da tarefa é de ${formattedMaxLength} caracteres.`,
    },
    baseUpdateAppModal: {
        updateApp: 'Atualizar aplicativo',
        updatePrompt: 'Uma nova versão deste aplicativo está disponível.  \nAtualize agora ou reinicie o aplicativo mais tarde para baixar as últimas alterações.',
    },
    deeplinkWrapper: {
        launching: 'Lançando Expensify',
        expired: 'Sua sessão expirou.',
        signIn: 'Por favor, faça login novamente.',
        redirectedToDesktopApp: 'Redirecionamos você para o aplicativo de desktop.',
        youCanAlso: 'Você também pode',
        openLinkInBrowser: 'abra este link no seu navegador',
        loggedInAs: ({email}: LoggedInAsParams) => `Você está conectado como ${email}. Clique em "Abrir link" no prompt para entrar no aplicativo de desktop com esta conta.`,
        doNotSeePrompt: 'Não consegue ver o prompt?',
        tryAgain: 'Tente novamente',
        or: ', ou',
        continueInWeb: 'continuar para o aplicativo web',
    },
    validateCodeModal: {
        successfulSignInTitle: 'Abracadabra, você está conectado!',
        successfulSignInDescription: 'Volte para a sua aba original para continuar.',
        title: 'Aqui está o seu código mágico',
        description: 'Por favor, insira o código do dispositivo onde ele foi originalmente solicitado.',
        doNotShare: 'Não compartilhe seu código com ninguém. A Expensify nunca irá pedi-lo!',
        or: ', ou',
        signInHere: 'basta entrar aqui',
        expiredCodeTitle: 'Código mágico expirado',
        expiredCodeDescription: 'Volte para o dispositivo original e solicite um novo código.',
        successfulNewCodeRequest: 'Código solicitado. Por favor, verifique seu dispositivo.',
        tfaRequiredTitle: 'Autenticação de dois fatores\nnecessária',
        tfaRequiredDescription: 'Por favor, insira o código de autenticação de dois fatores onde você está tentando fazer login.',
        requestOneHere: 'solicite um aqui.',
    },
    moneyRequestConfirmationList: {
        paidBy: 'Pago por',
        whatsItFor: 'Para que serve?',
    },
    selectionList: {
        nameEmailOrPhoneNumber: 'Nome, e-mail ou número de telefone',
        findMember: 'Encontrar um membro',
        searchForSomeone: 'Procurar por alguém',
    },
    emptyList: {
        [CONST.IOU.TYPE.CREATE]: {
            title: 'Envie uma despesa, indique seu chefe',
            subtitleText: 'Quer que seu chefe use o Expensify também? Basta enviar uma despesa para ele e nós cuidaremos do resto.',
        },
    },
    videoChatButtonAndMenu: {
        tooltip: 'Agendar uma chamada',
    },
    hello: 'Olá',
    phoneCountryCode: '1',
    welcomeText: {
        getStarted: 'Comece abaixo.',
        anotherLoginPageIsOpen: 'Outra página de login está aberta.',
        anotherLoginPageIsOpenExplanation: 'Você abriu a página de login em uma aba separada. Por favor, faça login a partir dessa aba.',
        welcome: 'Bem-vindo!',
        welcomeWithoutExclamation: 'Bem-vindo',
        phrase2: 'Dinheiro fala. E agora que bate-papo e pagamentos estão no mesmo lugar, também é fácil.',
        phrase3: 'Seus pagamentos chegam até você tão rápido quanto você consegue se expressar.',
        enterPassword: 'Por favor, insira sua senha',
        welcomeNewFace: ({login}: SignUpNewFaceCodeParams) => `${login}, é sempre ótimo ver um novo rosto por aqui!`,
        welcomeEnterMagicCode: ({login}: WelcomeEnterMagicCodeParams) => `Por favor, insira o código mágico enviado para ${login}. Ele deve chegar dentro de um ou dois minutos.`,
    },
    login: {
        hero: {
            header: 'Viagens e despesas, na velocidade do chat',
            body: 'Bem-vindo à próxima geração do Expensify, onde suas viagens e despesas se movem mais rapidamente com a ajuda de um chat contextual em tempo real.',
        },
    },
    thirdPartySignIn: {
        alreadySignedIn: ({email}: AlreadySignedInParams) => `Você já está conectado como ${email}.`,
        goBackMessage: ({provider}: GoBackMessageParams) => `Não quer entrar com ${provider}?`,
        continueWithMyCurrentSession: 'Continuar com minha sessão atual',
        redirectToDesktopMessage: 'Vamos redirecioná-lo para o aplicativo de desktop assim que você terminar de fazer login.',
    },
    samlSignIn: {
        welcomeSAMLEnabled: 'Continue fazendo login com single sign-on:',
        orContinueWithMagicCode: 'Você também pode entrar com um código mágico',
        useSingleSignOn: 'Usar login único',
        useMagicCode: 'Use o código mágico',
        launching: 'Lançando...',
        oneMoment: 'Um momento enquanto redirecionamos você para o portal de login único da sua empresa.',
    },
    reportActionCompose: {
        dropToUpload: 'Solte para enviar',
        sendAttachment: 'Enviar anexo',
        addAttachment: 'Adicionar anexo',
        writeSomething: 'Escreva algo...',
        blockedFromConcierge: 'Comunicação está bloqueada',
        fileUploadFailed: 'Falha no upload. Arquivo não é suportado.',
        localTime: ({user, time}: LocalTimeParams) => `São ${time} para ${user}`,
        edited: '(editado)',
        emoji: 'Emoji',
        collapse: 'Recolher',
        expand: 'Expandir',
    },
    reportActionContextMenu: {
        copyToClipboard: 'Copiar para a área de transferência',
        copied: 'Copiado!',
        copyLink: 'Copiar link',
        copyURLToClipboard: 'Copiar URL para a área de transferência',
        copyEmailToClipboard: 'Copiar e-mail para a área de transferência',
        markAsUnread: 'Marcar como não lida',
        markAsRead: 'Marcar como lido',
        editAction: ({action}: EditActionParams) => `Editar ${action?.actionName === CONST.REPORT.ACTIONS.TYPE.IOU ? 'despesa' : 'comentar'}`,
        deleteAction: ({action}: DeleteActionParams) => {
            let type = 'comentar';
            if (action?.actionName === CONST.REPORT.ACTIONS.TYPE.IOU) {
                type = 'despesa';
            } else if (action?.actionName === CONST.REPORT.ACTIONS.TYPE.REPORT_PREVIEW) {
                type = 'relatório';
            }
            return `Excluir ${type}`;
        },
        deleteConfirmation: ({action}: DeleteConfirmationParams) => {
            let type = 'comentar';
            if (action?.actionName === CONST.REPORT.ACTIONS.TYPE.IOU) {
                type = 'despesa';
            } else if (action?.actionName === CONST.REPORT.ACTIONS.TYPE.REPORT_PREVIEW) {
                type = 'relatório';
            }
            return `Tem certeza de que deseja excluir este ${type}?`;
        },
        onlyVisible: 'Apenas visível para',
        replyInThread: 'Responder no tópico',
        joinThread: 'Participar do tópico',
        leaveThread: 'Sair do tópico',
        copyOnyxData: 'Copiar dados Onyx',
        flagAsOffensive: 'Marcar como ofensivo',
        menu: 'Menu',
    },
    emojiReactions: {
        addReactionTooltip: 'Adicionar reação',
        reactedWith: 'reagiu com',
    },
    reportActionsView: {
        beginningOfArchivedRoom: ({reportName, reportDetailsLink}: BeginningOfArchivedRoomParams) =>
            `Você perdeu a festa no <strong><a class="no-style-link" href="${reportDetailsLink}">${reportName}</a></strong>, não há nada para ver aqui.`,
        beginningOfChatHistoryDomainRoom: ({domainRoom}: BeginningOfChatHistoryDomainRoomParams) =>
            `Este bate-papo é com todos os membros da Expensify no domínio <strong>${domainRoom}</strong>. Use-o para conversar com colegas, compartilhar dicas e fazer perguntas.`,
        beginningOfChatHistoryAdminRoom: ({workspaceName}: BeginningOfChatHistoryAdminRoomParams) =>
            `Este bate-papo é com o administrador do <strong>${workspaceName}</strong>. Use-o para conversar sobre a configuração do espaço de trabalho e muito mais.`,
        beginningOfChatHistoryAnnounceRoom: ({workspaceName}: BeginningOfChatHistoryAnnounceRoomParams) =>
            `Este bate-papo é com todos na <strong>${workspaceName}</strong>. Use-o para os anúncios mais importantes.`,
        beginningOfChatHistoryUserRoom: ({reportName, reportDetailsLink}: BeginningOfChatHistoryUserRoomParams) =>
            `Esta sala de bate-papo é para qualquer coisa relacionada ao <strong><a class="no-style-link" href="${reportDetailsLink}">${reportName}</a></strong>.`,
        beginningOfChatHistoryInvoiceRoom: ({invoicePayer, invoiceReceiver}: BeginningOfChatHistoryInvoiceRoomParams) =>
            `Este bate-papo é para faturas entre <strong>${invoicePayer}</strong> e a <strong>${invoiceReceiver}</strong>. Use o botão <emoji>${CONST.CUSTOM_EMOJIS.GLOBAL_CREATE}</emoji> para enviar uma fatura.`,
        beginningOfChatHistory: 'Este chat é com',
        beginningOfChatHistoryPolicyExpenseChat: ({workspaceName, submitterDisplayName}: BeginningOfChatHistoryPolicyExpenseChatParams) =>
            `É aqui que <strong>${submitterDisplayName}</strong> enviará as despesas para a <strong>${workspaceName}</strong>. Basta usar o botão <emoji>${CONST.CUSTOM_EMOJIS.GLOBAL_CREATE}</emoji>.`,
        beginningOfChatHistorySelfDM: 'Este é o seu espaço pessoal. Use-o para anotações, tarefas, rascunhos e lembretes.',
        beginningOfChatHistorySystemDM: 'Bem-vindo! Vamos configurá-lo.',
        chatWithAccountManager: 'Converse com o seu gerente de conta aqui',
        sayHello: 'Diga olá!',
        yourSpace: 'Seu espaço',
        welcomeToRoom: ({roomName}: WelcomeToRoomParams) => `Bem-vindo(a) ao ${roomName}!`,
        usePlusButton: ({additionalText}: UsePlusButtonParams) => ` Use o botão ${CONST.CUSTOM_EMOJIS.GLOBAL_CREATE} para ${additionalText} uma despesa.`,
        askConcierge: 'Faça perguntas e receba suporte em tempo real 24/7.',
        conciergeSupport: 'Suporte 24/7',
        create: 'criar',
        iouTypes: {
            pay: 'pagar',
            split: 'dividir',
            submit: 'enviar',
            track: 'rastrear',
            invoice: 'fatura',
        },
    },
    adminOnlyCanPost: 'Apenas administradores podem enviar mensagens nesta sala.',
    reportAction: {
        asCopilot: 'como copiloto para',
    },
    mentionSuggestions: {
        hereAlternateText: 'Notificar todos nesta conversa',
    },
    newMessages: 'Novas mensagens',
    latestMessages: 'Mensagens recentes',
    youHaveBeenBanned: 'Nota: Você foi banido de conversar neste canal.',
    reportTypingIndicator: {
        isTyping: 'está digitando...',
        areTyping: 'estão digitando...',
        multipleMembers: 'Múltiplos membros',
    },
    reportArchiveReasons: {
        [CONST.REPORT.ARCHIVE_REASON.DEFAULT]: 'Esta sala de bate-papo foi arquivada.',
        [CONST.REPORT.ARCHIVE_REASON.ACCOUNT_CLOSED]: ({displayName}: ReportArchiveReasonsClosedParams) => `Este chat não está mais ativo porque ${displayName} encerrou sua conta.`,
        [CONST.REPORT.ARCHIVE_REASON.ACCOUNT_MERGED]: ({displayName, oldDisplayName}: ReportArchiveReasonsMergedParams) =>
            `Este chat não está mais ativo porque ${oldDisplayName} uniu sua conta com ${displayName}.`,
        [CONST.REPORT.ARCHIVE_REASON.REMOVED_FROM_POLICY]: ({displayName, policyName, shouldUseYou = false}: ReportArchiveReasonsRemovedFromPolicyParams) =>
            shouldUseYou
                ? `Este chat não está mais ativo porque <strong>você</strong> não é mais um membro do espaço de trabalho ${policyName}.`
                : `Este chat não está mais ativo porque ${displayName} não é mais um membro do espaço de trabalho ${policyName}.`,
        [CONST.REPORT.ARCHIVE_REASON.POLICY_DELETED]: ({policyName}: ReportArchiveReasonsInvoiceReceiverPolicyDeletedParams) =>
            `Este chat não está mais ativo porque ${policyName} não é mais um espaço de trabalho ativo.`,
        [CONST.REPORT.ARCHIVE_REASON.INVOICE_RECEIVER_POLICY_DELETED]: ({policyName}: ReportArchiveReasonsInvoiceReceiverPolicyDeletedParams) =>
            `Este chat não está mais ativo porque ${policyName} não é mais um espaço de trabalho ativo.`,
        [CONST.REPORT.ARCHIVE_REASON.BOOKING_END_DATE_HAS_PASSED]: 'Esta reserva está arquivada.',
    },
    writeCapabilityPage: {
        label: 'Quem pode postar',
        writeCapability: {
            all: 'Todos os membros',
            admins: 'Apenas administradores',
        },
    },
    sidebarScreen: {
        buttonFind: 'Encontre algo...',
        buttonMySettings: 'Minhas configurações',
        fabNewChat: 'Iniciar chat',
        fabNewChatExplained: 'Iniciar chat (Ação flutuante)',
        chatPinned: 'Conversa fixada',
        draftedMessage: 'Mensagem rascunhada',
        listOfChatMessages: 'Lista de mensagens de chat',
        listOfChats: 'Lista de conversas',
        saveTheWorld: 'Salve o mundo',
        tooltip: 'Comece aqui!',
        redirectToExpensifyClassicModal: {
            title: 'Em breve',
            description: 'Estamos ajustando mais alguns detalhes do Novo Expensify para acomodar sua configuração específica. Enquanto isso, acesse o Expensify Clássico.',
        },
    },
    allSettingsScreen: {
        subscription: 'Assinatura',
        domains: 'Domínios',
    },
    tabSelector: {
        chat: 'Bate-papo',
        room: 'Sala',
        distance: 'Distância',
        manual: 'Manual',
        scan: 'Digitalizar',
        map: 'Mapa',
    },
    spreadsheet: {
        upload: 'Carregar uma planilha',
        import: 'Importar planilha',
        dragAndDrop: '<muted-link>Arraste e solte sua planilha aqui ou escolha um arquivo abaixo. Formatos suportados: .csv, .txt, .xls e .xlsx.</muted-link>',
        dragAndDropMultiLevelTag: `<muted-link>Arraste e solte sua planilha aqui ou escolha um arquivo abaixo. <a href="${CONST.IMPORT_SPREADSHEET.MULTI_LEVEL_TAGS_ARTICLE_LINK}">Saiba mais</a> sobre os formatos de arquivo suportados.</muted-link>`,
        chooseSpreadsheet: '<muted-link>Selecione um arquivo de planilha para importar. Formatos suportados: .csv, .txt, .xls e .xlsx.</muted-link>',
        chooseSpreadsheetMultiLevelTag: `<muted-link>Selecione um arquivo de planilha para importar. <a href="${CONST.IMPORT_SPREADSHEET.MULTI_LEVEL_TAGS_ARTICLE_LINK}">Saiba mais</a> sobre os formatos de arquivo suportados.</muted-link>`,
        fileContainsHeader: 'O arquivo contém cabeçalhos de coluna',
        column: ({name}: SpreadSheetColumnParams) => `Coluna ${name}`,
        fieldNotMapped: ({fieldName}: SpreadFieldNameParams) => `Ops! Um campo obrigatório ("${fieldName}") não foi mapeado. Por favor, revise e tente novamente.`,
        singleFieldMultipleColumns: ({fieldName}: SpreadFieldNameParams) => `Ops! Você mapeou um único campo ("${fieldName}") para várias colunas. Por favor, revise e tente novamente.`,
        emptyMappedField: ({fieldName}: SpreadFieldNameParams) => `Ops! O campo ("${fieldName}") contém um ou mais valores vazios. Por favor, revise e tente novamente.`,
        importSuccessfulTitle: 'Importação bem-sucedida',
        importCategoriesSuccessfulDescription: ({categories}: SpreadCategoriesParams) => (categories > 1 ? `${categories} categorias foram adicionadas.` : '1 categoria foi adicionada.'),
        importMembersSuccessfulDescription: ({added, updated}: ImportMembersSuccessfulDescriptionParams) => {
            if (!added && !updated) {
                return 'Nenhum membro foi adicionado ou atualizado.';
            }
            if (added && updated) {
                return `${added} membro${added > 1 ? 's' : ''} adicionado, ${updated} membro${updated > 1 ? 's' : ''} atualizado.`;
            }
            if (updated) {
                return updated > 1 ? `${updated} membros foram atualizados.` : '1 membro foi atualizado.';
            }
            return added > 1 ? `${added} membros foram adicionados.` : '1 membro foi adicionado.';
        },
        importTagsSuccessfulDescription: ({tags}: ImportTagsSuccessfulDescriptionParams) => (tags > 1 ? `${tags} tags foram adicionados.` : '1 tag foi adicionado.'),
        importMultiLevelTagsSuccessfulDescription: 'Tags de múltiplos níveis foram adicionadas.',
        importPerDiemRatesSuccessfulDescription: ({rates}: ImportPerDiemRatesSuccessfulDescriptionParams) =>
            rates > 1 ? `${rates} taxas de diárias foram adicionadas.` : '1 taxa de diária foi adicionada.',
        importFailedTitle: 'Importação falhou',
        importFailedDescription:
            'Por favor, certifique-se de que todos os campos estão preenchidos corretamente e tente novamente. Se o problema persistir, entre em contato com o Concierge.',
        importDescription: 'Escolha quais campos mapear da sua planilha clicando no menu suspenso ao lado de cada coluna importada abaixo.',
        sizeNotMet: 'O tamanho do arquivo deve ser maior que 0 bytes',
        invalidFileMessage:
            'O arquivo que você enviou está vazio ou contém dados inválidos. Por favor, certifique-se de que o arquivo está formatado corretamente e contém as informações necessárias antes de enviá-lo novamente.',
        importSpreadsheetLibraryError: 'Falha ao carregar o módulo de planilhas. Verifique sua conexão com a internet e tente novamente.',
        importSpreadsheet: 'Importar planilha',
        downloadCSV: 'Baixar CSV',
        importMemberConfirmation: () => ({
            one: `Confirme os detalhes abaixo para um novo membro do workspace que será adicionado como parte deste envio. Os membros existentes não receberão atualizações de função nem mensagens de convite.`,
            other: (count: number) =>
                `Confirme os detalhes abaixo para os ${count} novos membros do workspace que serão adicionados como parte deste envio. Os membros existentes não receberão atualizações de função nem mensagens de convite.`,
        }),
    },
    receipt: {
        upload: 'Fazer upload de recibo',
        uploadMultiple: 'Fazer upload de recibos',
        dragReceiptBeforeEmail: 'Arraste um recibo para esta página, encaminhe um recibo para',
        dragReceiptsBeforeEmail: 'Arraste recibos para esta página, encaminhe recibos para',
        dragReceiptAfterEmail: 'ou escolha um arquivo para enviar abaixo.',
        dragReceiptsAfterEmail: 'ou escolha arquivos para enviar abaixo.',
        chooseReceipt: 'Escolha um recibo para enviar ou encaminhe um recibo para',
        chooseReceipts: 'Escolha recibos para enviar ou encaminhe recibos para',
        takePhoto: 'Tire uma foto',
        cameraAccess: 'O acesso à câmera é necessário para tirar fotos dos recibos.',
        deniedCameraAccess: 'O acesso à câmera ainda não foi concedido, por favor siga',
        deniedCameraAccessInstructions: 'essas instruções',
        cameraErrorTitle: 'Erro de câmera',
        cameraErrorMessage: 'Ocorreu um erro ao tirar a foto. Por favor, tente novamente.',
        locationAccessTitle: 'Permitir acesso à localização',
        locationAccessMessage: 'O acesso à localização nos ajuda a manter seu fuso horário e moeda precisos onde quer que você vá.',
        locationErrorTitle: 'Permitir acesso à localização',
        locationErrorMessage: 'O acesso à localização nos ajuda a manter seu fuso horário e moeda precisos onde quer que você vá.',
        allowLocationFromSetting: `O acesso à localização nos ajuda a manter seu fuso horário e moeda precisos onde quer que você vá. Por favor, permita o acesso à localização nas configurações de permissão do seu dispositivo.`,
        dropTitle: 'Deixe ir',
        dropMessage: 'Solte seu arquivo aqui',
        flash: 'flash',
        multiScan: 'multi-scan',
        shutter: 'obturador',
        gallery: 'galeria',
        deleteReceipt: 'Excluir recibo',
        deleteConfirmation: 'Tem certeza de que deseja excluir este recibo?',
        addReceipt: 'Adicionar recibo',
        scanFailed: 'O recibo não pôde ser escaneado, pois está faltando o comerciante, a data ou o valor.',
    },
    quickAction: {
        scanReceipt: 'Escanear recibo',
        recordDistance: 'Rastrear distância',
        requestMoney: 'Criar despesa',
        perDiem: 'Criar per diem',
        splitBill: 'Dividir despesa',
        splitScan: 'Dividir recibo',
        splitDistance: 'Dividir distância',
        paySomeone: ({name}: PaySomeoneParams = {}) => `Pagar ${name ?? 'alguém'}`,
        assignTask: 'Atribuir tarefa',
        header: 'Ação rápida',
        noLongerHaveReportAccess: 'Você não tem mais acesso ao seu destino de ação rápida anterior. Escolha um novo abaixo.',
        updateDestination: 'Atualizar destino',
        createReport: 'Criar relatório',
    },
    iou: {
        amount: 'Quantia',
        taxAmount: 'Valor do imposto',
        taxRate: 'Taxa de imposto',
        approve: ({
            formattedAmount,
        }: {
            formattedAmount?: string;
        } = {}) => (formattedAmount ? `Aprovar ${formattedAmount}` : 'Aprovar'),
        approved: 'Aprovado',
        cash: 'Dinheiro',
        card: 'Cartão',
        original: 'Original',
        split: 'Dividir',
        splitExpense: 'Dividir despesa',
        splitExpenseSubtitle: ({amount, merchant}: SplitExpenseSubtitleParams) => `${amount} de ${merchant}`,
        addSplit: 'Adicionar divisão',
        totalAmountGreaterThanOriginal: ({amount}: TotalAmountGreaterOrLessThanOriginalParams) => `O valor total é ${amount} maior que a despesa original.`,
        totalAmountLessThanOriginal: ({amount}: TotalAmountGreaterOrLessThanOriginalParams) => `O valor total é ${amount} a menos que a despesa original.`,
        splitExpenseZeroAmount: 'Por favor, insira um valor válido antes de continuar.',
        splitExpenseEditTitle: ({amount, merchant}: SplitExpenseEditTitleParams) => `Editar ${amount} para ${merchant}`,
        removeSplit: 'Remover divisão',
        paySomeone: ({name}: PaySomeoneParams = {}) => `Pagar ${name ?? 'alguém'}`,
        expense: 'Despesa',
        categorize: 'Categorizar',
        share: 'Compartilhar',
        participants: 'Participantes',
        createExpense: 'Criar despesa',
        trackDistance: 'Rastrear distância',
        createExpenses: ({expensesNumber}: CreateExpensesParams) => `Criar ${expensesNumber} despesas`,
        removeExpense: 'Remover despesa',
        removeThisExpense: 'Remover esta despesa',
        removeExpenseConfirmation: 'Tem certeza de que deseja remover este recibo? Esta ação não pode ser desfeita.',
        addExpense: 'Adicionar despesa',
        chooseRecipient: 'Escolher destinatário',
        createExpenseWithAmount: ({amount}: {amount: string}) => `Criar despesa de ${amount}`,
        confirmDetails: 'Confirmar detalhes',
        pay: 'Pagar',
        cancelPayment: 'Cancelar pagamento',
        cancelPaymentConfirmation: 'Tem certeza de que deseja cancelar este pagamento?',
        viewDetails: 'Ver detalhes',
        pending: 'Pendente',
        canceled: 'Cancelado',
        posted: 'Publicado',
        deleteReceipt: 'Excluir recibo',
        deletedTransaction: ({amount, merchant}: DeleteTransactionParams) => `excluiu uma despesa (${amount} para ${merchant})`,
        movedFromReport: ({reportName}: MovedFromReportParams) => `moveu uma despesa${reportName ? `de ${reportName}` : ''}`,
        movedTransaction: ({reportUrl, reportName}: MovedTransactionParams) => `moveu esta despesa${reportName ? `para <a href="${reportUrl}">${reportName}</a>` : ''}`,
        unreportedTransaction: ({reportUrl}: MovedTransactionParams) => `movei esta despesa para o seu <a href="${reportUrl}">espaço pessoal</a>`,
        movedAction: ({shouldHideMovedReportUrl, movedReportUrl, newParentReportUrl, toPolicyName}: MovedActionParams) => {
            if (shouldHideMovedReportUrl) {
                return `moveu este relatório para o workspace <a href="${newParentReportUrl}">${toPolicyName}</a>`;
            }
            return `moveu este <a href="${movedReportUrl}">relatório</a> para o workspace <a href="${newParentReportUrl}">${toPolicyName}</a>`;
        },
        pendingMatchWithCreditCard: 'Recibo pendente de correspondência com transação do cartão',
        pendingMatch: 'Partida pendente',
        pendingMatchWithCreditCardDescription: 'Recibo pendente de correspondência com transação do cartão. Marcar como dinheiro para cancelar.',
        markAsCash: 'Marcar como dinheiro',
        routePending: 'Rota pendente...',
        receiptScanning: () => ({
            one: 'Escaneando recibo...',
            other: 'Digitalização de recibos...',
        }),
        scanMultipleReceipts: 'Digitalizar vários recibos',
        scanMultipleReceiptsDescription: 'Tire fotos de todos os seus recibos de uma vez, depois confirme os detalhes você mesmo ou deixe o SmartScan cuidar disso.',
        receiptScanInProgress: 'Digitalização de recibo em andamento',
        receiptScanInProgressDescription: 'Digitalização do recibo em andamento. Verifique mais tarde ou insira os detalhes agora.',
        removeFromReport: 'Remover do relatório',
        moveToPersonalSpace: 'Mover despesas para o espaço pessoal',
        duplicateTransaction: ({isSubmitted}: DuplicateTransactionParams) =>
            !isSubmitted
                ? 'Despesas duplicadas potenciais identificadas. Revise as duplicatas para permitir o envio.'
                : 'Despesas duplicadas potenciais identificadas. Revise os duplicados para permitir a aprovação.',
        receiptIssuesFound: () => ({
            one: 'Problema encontrado',
            other: 'Problemas encontrados',
        }),
        fieldPending: 'Pendente...',
        defaultRate: 'Taxa padrão',
        receiptMissingDetails: 'Recibo faltando detalhes',
        missingAmount: 'Quantia faltante',
        missingMerchant: 'Comerciante ausente',
        receiptStatusTitle: 'Escaneando…',
        receiptStatusText: 'Somente você pode ver este recibo enquanto ele está sendo escaneado. Verifique mais tarde ou insira os detalhes agora.',
        receiptScanningFailed: 'A digitalização do recibo falhou. Por favor, insira os detalhes manualmente.',
        transactionPendingDescription: 'Transação pendente. Pode levar alguns dias para ser registrada.',
        companyInfo: 'Informações da empresa',
        companyInfoDescription: 'Precisamos de mais alguns detalhes antes que você possa enviar sua primeira fatura.',
        yourCompanyName: 'Nome da sua empresa',
        yourCompanyWebsite: 'O site da sua empresa',
        yourCompanyWebsiteNote: 'Se você não tiver um site, pode fornecer o perfil da sua empresa no LinkedIn ou nas redes sociais.',
        invalidDomainError: 'Você inseriu um domínio inválido. Para continuar, insira um domínio válido.',
        publicDomainError: 'Você entrou em um domínio público. Para continuar, por favor, insira um domínio privado.',
        // TODO: This key should be deprecated. More details: https://github.com/Expensify/App/pull/59653#discussion_r2028653252
        expenseCountWithStatus: ({scanningReceipts = 0, pendingReceipts = 0}: RequestCountParams) => {
            const statusText: string[] = [];
            if (scanningReceipts > 0) {
                statusText.push(`${scanningReceipts} escaneando`);
            }
            if (pendingReceipts > 0) {
                statusText.push(`${pendingReceipts} pendentes`);
            }
            return {
                one: statusText.length > 0 ? `1 despesa (${statusText.join(', ')})` : `1 despesa`,
                other: (count: number) => (statusText.length > 0 ? `${count} despesas (${statusText.join(', ')})` : `${count} despesas`),
            };
        },
        expenseCount: () => {
            return {
                one: '1 despesa',
                other: (count: number) => `${count} despesas`,
            };
        },
        deleteExpense: () => ({
            one: 'Excluir despesa',
            other: 'Excluir despesas',
        }),
        deleteConfirmation: () => ({
            one: 'Tem certeza de que deseja excluir esta despesa?',
            other: 'Tem certeza de que deseja excluir estas despesas?',
        }),
        deleteReport: 'Excluir relatório',
        deleteReportConfirmation: 'Tem certeza de que deseja excluir este relatório?',
        settledExpensify: 'Pago',
        done: 'Concluído',
        settledElsewhere: 'Pago em outro lugar',
        individual: 'Individual',
        business: 'Negócio',
        settleExpensify: ({formattedAmount}: SettleExpensifyCardParams) => (formattedAmount ? `Pague ${formattedAmount} com Expensify` : `Pague com Expensify`),
        settlePersonal: ({formattedAmount}: SettleExpensifyCardParams) => (formattedAmount ? `Pagar ${formattedAmount} como indivíduo` : `Pagar com conta pessoal`),
        settleWallet: ({formattedAmount}: SettleExpensifyCardParams) => (formattedAmount ? `Pagar ${formattedAmount} com carteira` : `Pagar com carteira`),
        settlePayment: ({formattedAmount}: SettleExpensifyCardParams) => `Pagar ${formattedAmount}`,
        settleBusiness: ({formattedAmount}: SettleExpensifyCardParams) => (formattedAmount ? `Pagar ${formattedAmount} como empresa` : `Pagar com conta empresarial`),
        payElsewhere: ({formattedAmount}: SettleExpensifyCardParams) => (formattedAmount ? `Marcar ${formattedAmount} como pago` : `Marcar como pago`),
        settleInvoicePersonal: ({amount, last4Digits}: BusinessBankAccountParams) => (amount ? `Pago ${amount} com conta pessoal ${last4Digits}` : `Pago com conta pessoal`),
        settleInvoiceBusiness: ({amount, last4Digits}: BusinessBankAccountParams) => (amount ? `Pago ${amount} com conta empresarial ${last4Digits}` : `Pago com conta empresarial`),
        payWithPolicy: ({
            formattedAmount,
            policyName,
        }: SettleExpensifyCardParams & {
            policyName: string;
        }) => (formattedAmount ? `Pagar ${formattedAmount} via ${policyName}` : `Pagar via ${policyName}`),
        businessBankAccount: ({amount, last4Digits}: BusinessBankAccountParams) => (amount ? `Pago ${amount} com conta bancária ${last4Digits}` : `Pago com conta bancária ${last4Digits}`),
        automaticallyPaidWithBusinessBankAccount: ({amount, last4Digits}: BusinessBankAccountParams) =>
            `pago ${amount ? `${amount} ` : ''}com a conta bancária terminada em ${last4Digits} via <a href="${CONST.CONFIGURE_EXPENSE_REPORT_RULES_HELP_URL}">regras do espaço de trabalho</a>`,
        invoicePersonalBank: ({lastFour}: BankAccountLastFourParams) => `Conta pessoal • ${lastFour}`,
        invoiceBusinessBank: ({lastFour}: BankAccountLastFourParams) => `Conta empresarial • ${lastFour}`,
        nextStep: 'Próximos passos',
        finished: 'Concluído',
        sendInvoice: ({amount}: RequestAmountParams) => `Enviar fatura de ${amount}`,
        submitAmount: ({amount}: RequestAmountParams) => `Enviar ${amount}`,
        expenseAmount: ({formattedAmount, comment}: RequestedAmountMessageParams) => `${formattedAmount}${comment ? `para ${comment}` : ''}`,
        submitted: ({memo}: SubmittedWithMemoParams) => `enviado${memo ? `, dizendo ${memo}` : ''}`,
        automaticallySubmitted: `enviado via <a href="${CONST.SELECT_WORKFLOWS_HELP_URL}">adiar envios</a>`,
        trackedAmount: ({formattedAmount, comment}: RequestedAmountMessageParams) => `rastreamento ${formattedAmount}${comment ? `para ${comment}` : ''}`,
        splitAmount: ({amount}: SplitAmountParams) => `dividir ${amount}`,
        didSplitAmount: ({formattedAmount, comment}: DidSplitAmountMessageParams) => `dividir ${formattedAmount}${comment ? `para ${comment}` : ''}`,
        yourSplit: ({amount}: UserSplitParams) => `Sua parte ${amount}`,
        payerOwesAmount: ({payer, amount, comment}: PayerOwesAmountParams) => `${payer} deve ${amount}${comment ? `para ${comment}` : ''}`,
        payerOwes: ({payer}: PayerOwesParams) => `${payer} deve:`,
        payerPaidAmount: ({payer, amount}: PayerPaidAmountParams) => `${payer ? `${payer} ` : ''} pagou ${amount}`,
        payerPaid: ({payer}: PayerPaidParams) => `${payer} pagou:`,
        payerSpentAmount: ({payer, amount}: PayerPaidAmountParams) => `${payer} gastou ${amount}`,
        payerSpent: ({payer}: PayerPaidParams) => `${payer} gastou:`,
        managerApproved: ({manager}: ManagerApprovedParams) => `${manager} aprovou:`,
        managerApprovedAmount: ({manager, amount}: ManagerApprovedAmountParams) => `${manager} aprovou ${amount}`,
        payerSettled: ({amount}: PayerSettledParams) => `pago ${amount}`,
        payerSettledWithMissingBankAccount: ({amount}: PayerSettledParams) => `pago ${amount}. Adicione uma conta bancária para receber seu pagamento.`,
        automaticallyApproved: `aprovado via <a href="${CONST.CONFIGURE_EXPENSE_REPORT_RULES_HELP_URL}">regras do workspace</a>`,
        approvedAmount: ({amount}: ApprovedAmountParams) => `aprovado ${amount}`,
        approvedMessage: `aprovado`,
        unapproved: `não aprovado`,
        automaticallyForwarded: `aprovado via <a href="${CONST.CONFIGURE_EXPENSE_REPORT_RULES_HELP_URL}">regras do workspace</a>`,
        forwarded: `aprovado`,
        rejectedThisReport: 'rejeitou este relatório',
        waitingOnBankAccount: ({submitterDisplayName}: WaitingOnBankAccountParams) => `iniciou o pagamento, mas está aguardando ${submitterDisplayName} adicionar uma conta bancária.`,
        adminCanceledRequest: ({manager}: AdminCanceledRequestParams) => `${manager ? `${manager}: ` : ''} cancelou o pagamento`,
        canceledRequest: ({amount, submitterDisplayName}: CanceledRequestParams) =>
            `cancelou o pagamento de ${amount}, porque ${submitterDisplayName} não ativou sua Expensify Wallet dentro de 30 dias`,
        settledAfterAddedBankAccount: ({submitterDisplayName, amount}: SettledAfterAddedBankAccountParams) =>
            `${submitterDisplayName} adicionou uma conta bancária. O pagamento de ${amount} foi realizado.`,
        paidElsewhere: ({payer}: PaidElsewhereParams = {}) => `${payer ? `${payer} ` : ''}marcado como pago`,
        paidWithExpensify: ({payer}: PaidWithExpensifyParams = {}) => `${payer ? `${payer} ` : ''}pago com carteira`,
        automaticallyPaidWithExpensify: ({payer}: PaidWithExpensifyParams = {}) =>
            `${payer ? `${payer} ` : ''} pagou com Expensify via <a href="${CONST.CONFIGURE_EXPENSE_REPORT_RULES_HELP_URL}">regras do workspace</a>`,
        noReimbursableExpenses: 'Este relatório possui um valor inválido',
        pendingConversionMessage: 'O total será atualizado quando você estiver online novamente.',
        changedTheExpense: 'alterou a despesa',
        setTheRequest: ({valueName, newValueToDisplay}: SetTheRequestParams) => `o ${valueName} para ${newValueToDisplay}`,
        setTheDistanceMerchant: ({translatedChangedField, newMerchant, newAmountToDisplay}: SetTheDistanceMerchantParams) =>
            `defina o ${translatedChangedField} para ${newMerchant}, o que definiu o valor para ${newAmountToDisplay}`,
        removedTheRequest: ({valueName, oldValueToDisplay}: RemovedTheRequestParams) => `o ${valueName} (anteriormente ${oldValueToDisplay})`,
        updatedTheRequest: ({valueName, newValueToDisplay, oldValueToDisplay}: UpdatedTheRequestParams) => `o ${valueName} para ${newValueToDisplay} (anteriormente ${oldValueToDisplay})`,
        updatedTheDistanceMerchant: ({translatedChangedField, newMerchant, oldMerchant, newAmountToDisplay, oldAmountToDisplay}: UpdatedTheDistanceMerchantParams) =>
            `alterou o ${translatedChangedField} para ${newMerchant} (anteriormente ${oldMerchant}), o que atualizou o valor para ${newAmountToDisplay} (anteriormente ${oldAmountToDisplay})`,
        threadExpenseReportName: ({formattedAmount, comment}: ThreadRequestReportNameParams) => `${formattedAmount} ${comment ? `para ${comment}` : 'despesa'}`,
        invoiceReportName: ({linkedReportID}: OriginalMessage<typeof CONST.REPORT.ACTIONS.TYPE.REPORT_PREVIEW>) => `Relatório de Fatura nº ${linkedReportID}`,
        threadPaySomeoneReportName: ({formattedAmount, comment}: ThreadSentMoneyReportNameParams) => `${formattedAmount} enviado${comment ? `para ${comment}` : ''}`,
        movedFromPersonalSpace: ({workspaceName, reportName}: MovedFromPersonalSpaceParams) => `moveu a despesa do espaço pessoal para ${workspaceName ?? `conversar com ${reportName}`}`,
        movedToPersonalSpace: 'movido despesa para o espaço pessoal',
        tagSelection: 'Selecione uma tag para organizar melhor seus gastos.',
        categorySelection: 'Selecione uma categoria para organizar melhor seus gastos.',
        error: {
            invalidCategoryLength: 'O nome da categoria excede 255 caracteres. Por favor, reduza-o ou escolha uma categoria diferente.',
            invalidTagLength: 'O nome da tag excede 255 caracteres. Por favor, reduza-o ou escolha uma tag diferente.',
            invalidAmount: 'Por favor, insira um valor válido antes de continuar.',
            invalidDistance: 'Por favor, insira uma distância válida antes de continuar.',
            invalidIntegerAmount: 'Por favor, insira um valor em dólares inteiros antes de continuar.',
            invalidTaxAmount: ({amount}: RequestAmountParams) => `O valor máximo do imposto é ${amount}`,
            invalidSplit: 'A soma das divisões deve ser igual ao valor total',
            invalidSplitParticipants: 'Por favor, insira um valor maior que zero para pelo menos dois participantes.',
            invalidSplitYourself: 'Por favor, insira um valor diferente de zero para sua divisão.',
            noParticipantSelected: 'Por favor, selecione um participante',
            other: 'Erro inesperado. Por favor, tente novamente mais tarde.',
            genericCreateFailureMessage: 'Erro inesperado ao enviar esta despesa. Por favor, tente novamente mais tarde.',
            genericCreateInvoiceFailureMessage: 'Erro inesperado ao enviar esta fatura. Por favor, tente novamente mais tarde.',
            genericHoldExpenseFailureMessage: 'Erro inesperado ao reter esta despesa. Por favor, tente novamente mais tarde.',
            genericUnholdExpenseFailureMessage: 'Erro inesperado ao remover esta despesa da retenção. Por favor, tente novamente mais tarde.',
            receiptDeleteFailureError: 'Erro inesperado ao excluir este recibo. Por favor, tente novamente mais tarde.',
            receiptFailureMessage: 'Houve um erro ao enviar seu recibo. Por favor,',
            receiptFailureMessageShort: 'Houve um erro ao enviar seu recibo.',
            tryAgainMessage: 'tente novamente',
            saveFileMessage: 'salvar o recibo',
            uploadLaterMessage: 'para enviar mais tarde.',
            genericDeleteFailureMessage: 'Erro inesperado ao excluir esta despesa. Por favor, tente novamente mais tarde.',
            genericEditFailureMessage: 'Erro inesperado ao editar esta despesa. Por favor, tente novamente mais tarde.',
            genericSmartscanFailureMessage: 'A transação está com campos faltando',
            duplicateWaypointsErrorMessage: 'Por favor, remova os pontos de passagem duplicados.',
            atLeastTwoDifferentWaypoints: 'Por favor, insira pelo menos dois endereços diferentes.',
            splitExpenseMultipleParticipantsErrorMessage: 'Uma despesa não pode ser dividida entre um espaço de trabalho e outros membros. Por favor, atualize sua seleção.',
            invalidMerchant: 'Por favor, insira um comerciante válido',
            atLeastOneAttendee: 'Pelo menos um participante deve ser selecionado',
            invalidQuantity: 'Por favor, insira uma quantidade válida',
            quantityGreaterThanZero: 'A quantidade deve ser maior que zero',
            invalidSubrateLength: 'Deve haver pelo menos uma subtarifa',
            invalidRate: 'Taxa não válida para este espaço de trabalho. Por favor, selecione uma taxa disponível no espaço de trabalho.',
        },
        dismissReceiptError: 'Dispensar erro',
        dismissReceiptErrorConfirmation: 'Atenção! Ignorar este erro removerá seu recibo enviado completamente. Tem certeza?',
        waitingOnEnabledWallet: ({submitterDisplayName}: WaitingOnBankAccountParams) => `começou a acertar. O pagamento está em espera até que ${submitterDisplayName} ative sua carteira.`,
        enableWallet: 'Ativar carteira',
        hold: 'Manter',
        unhold: 'Remover retenção',
        holdExpense: 'Reter despesa',
        unholdExpense: 'Desbloquear despesa',
        heldExpense: 'mantido esta despesa',
        unheldExpense: 'liberou esta despesa',
        moveUnreportedExpense: 'Mover despesa não relatada',
        addUnreportedExpense: 'Adicionar despesa não relatada',
        selectUnreportedExpense: 'Selecione pelo menos uma despesa para adicionar ao relatório.',
        emptyStateUnreportedExpenseTitle: 'Nenhuma despesa não relatada',
        emptyStateUnreportedExpenseSubtitle: 'Parece que você não tem nenhuma despesa não relatada. Tente criar uma abaixo.',
        addUnreportedExpenseConfirm: 'Adicionar ao relatório',
        newReport: 'Novo relatório',
        explainHold: 'Explique por que você está retendo esta despesa.',
        retracted: 'retraído',
        retract: 'Retrair',
        reopened: 'reaberto',
        reopenReport: 'Reabrir relatório',
        reopenExportedReportConfirmation: ({connectionName}: {connectionName: string}) =>
            `Este relatório já foi exportado para ${connectionName}. Alterá-lo pode levar a discrepâncias de dados. Tem certeza de que deseja reabrir este relatório?`,
        reason: 'Razão',
        holdReasonRequired: 'É necessário fornecer um motivo ao reter.',
        expenseWasPutOnHold: 'Despesa foi colocada em espera',
        expenseOnHold: 'Esta despesa foi colocada em espera. Por favor, reveja os comentários para os próximos passos.',
        expensesOnHold: 'Todas as despesas foram suspensas. Por favor, revise os comentários para os próximos passos.',
        expenseDuplicate: 'Esta despesa tem detalhes semelhantes a outra. Por favor, revise os duplicados para continuar.',
        someDuplicatesArePaid: 'Alguns desses duplicados já foram aprovados ou pagos.',
        reviewDuplicates: 'Revisar duplicatas',
        keepAll: 'Manter tudo',
        confirmApprove: 'Confirmar valor de aprovação',
        confirmApprovalAmount: 'Aprovar apenas despesas em conformidade, ou aprovar o relatório inteiro.',
        confirmApprovalAllHoldAmount: () => ({
            one: 'Esta despesa está em espera. Você quer aprovar mesmo assim?',
            other: 'Essas despesas estão em espera. Você quer aprovar mesmo assim?',
        }),
        confirmPay: 'Confirmar valor do pagamento',
        confirmPayAmount: 'Pague o que não está em espera, ou pague o relatório inteiro.',
        confirmPayAllHoldAmount: () => ({
            one: 'Esta despesa está em espera. Você quer pagar mesmo assim?',
            other: 'Essas despesas estão em espera. Você quer pagar mesmo assim?',
        }),
        payOnly: 'Pagar apenas',
        approveOnly: 'Aprovar apenas',
        holdEducationalTitle: 'Esta solicitação está em andamento',
        holdEducationalText: 'aguarde',
        whatIsHoldExplain: 'Colocar em espera é como apertar "pausa" em uma despesa para solicitar mais detalhes antes da aprovação ou pagamento.',
        holdIsLeftBehind: 'Despesas retidas são movidas para outro relatório após aprovação ou pagamento.',
        unholdWhenReady: 'Os aprovadores podem liberar despesas quando estiverem prontas para aprovação ou pagamento.',
        changePolicyEducational: {
            title: 'Você moveu este relatório!',
            description: 'Verifique novamente esses itens, que tendem a mudar ao mover relatórios para um novo espaço de trabalho.',
            reCategorize: '<strong>Recategorize quaisquer despesas</strong> para cumprir as regras do espaço de trabalho.',
            workflows: 'Este relatório pode agora estar sujeito a um <strong>fluxo de aprovação</strong> diferente.',
        },
        changeWorkspace: 'Alterar espaço de trabalho',
        set: 'set',
        changed: 'alterado',
        removed: 'removido',
        transactionPending: 'Transação pendente.',
        chooseARate: 'Selecione uma taxa de reembolso por milha ou quilômetro para o espaço de trabalho',
        unapprove: 'Desaprovar',
        unapproveReport: 'Desaprovar relatório',
        headsUp: 'Atenção!',
        unapproveWithIntegrationWarning: ({accountingIntegration}: UnapproveWithIntegrationWarningParams) =>
            `Este relatório já foi exportado para ${accountingIntegration}. Alterá-lo pode levar a discrepâncias de dados. Tem certeza de que deseja desaprovar este relatório?`,
        reimbursable: 'reembolsável',
        nonReimbursable: 'não reembolsável',
        bookingPending: 'Esta reserva está pendente',
        bookingPendingDescription: 'Esta reserva está pendente porque ainda não foi paga.',
        bookingArchived: 'Esta reserva está arquivada',
        bookingArchivedDescription: 'Esta reserva está arquivada porque a data da viagem já passou. Adicione uma despesa para o valor final, se necessário.',
        attendees: 'Participantes',
        whoIsYourAccountant: 'Quem é o seu contador?',
        paymentComplete: 'Pagamento concluído',
        time: 'Tempo',
        startDate: 'Data de início',
        endDate: 'Data de término',
        startTime: 'Hora de início',
        endTime: 'Hora de término',
        deleteSubrate: 'Excluir subrate',
        deleteSubrateConfirmation: 'Tem certeza de que deseja excluir esta subtarifa?',
        quantity: 'Quantidade',
        subrateSelection: 'Selecione uma sub-taxa e insira uma quantidade.',
        qty: 'Qtd.',
        firstDayText: () => ({
            one: `Primeiro dia: 1 hora`,
            other: (count: number) => `Primeiro dia: ${count.toFixed(2)} horas`,
        }),
        lastDayText: () => ({
            one: `Último dia: 1 hora`,
            other: (count: number) => `Último dia: ${count.toFixed(2)} horas`,
        }),
        tripLengthText: () => ({
            one: `Viagem: 1 dia inteiro`,
            other: (count: number) => `Viagem: ${count} dias completos`,
        }),
        dates: 'Datas',
        rates: 'Taxas',
        submitsTo: ({name}: SubmitsToParams) => `Envia para ${name}`,
        moveExpenses: () => ({one: 'Mover despesa', other: 'Mover despesas'}),
        reject: {
            educationalTitle: 'Você deve reter ou rejeitar?',
            educationalText: 'Se você não estiver pronto para aprovar ou pagar uma despesa, pode retê-la ou rejeitá-la.',
            holdExpenseTitle: 'Retenha uma despesa para pedir mais detalhes antes da aprovação ou do pagamento.',
            heldExpenseLeftBehindTitle: 'As despesas retidas ficam de fora quando você aprova um relatório inteiro.',
            rejectExpenseTitle: 'Rejeite uma despesa que você não pretende aprovar ou pagar.',
            reasonPageTitle: 'Rejeitar despesa',
            reasonPageDescription: 'Explique por que você está rejeitando essa despesa.',
            rejectReason: 'Motivo da rejeição',
            markAsResolved: 'Marcar como resolvido',
            rejectedStatus: 'Esta despesa foi rejeitada. Aguardando você corrigir os problemas e marcar como resolvido para permitir o envio.',
            reportActions: {
                rejectedExpense: 'rejeitou esta despesa',
                markedAsResolved: 'marcou o motivo da rejeição como resolvido',
            },
        },
        changeApprover: {
            title: 'Alterar aprovador',
            subtitle: 'Escolha uma opção para alterar o aprovador deste relatório.',
            description: ({workflowSettingLink}: WorkflowSettingsParam) =>
                `Você também pode alterar o aprovador permanentemente para todos os relatórios em suas <a href="${workflowSettingLink}">configurações de fluxo de trabalho</a>.`,
            changedApproverMessage: ({managerID}: ChangedApproverMessageParams) => `alterou o aprovador para <mention-user accountID="${managerID}"/>`,
            actions: {
                addApprover: 'Adicionar aprovador',
                addApproverSubtitle: 'Adicionar um aprovador adicional ao fluxo de trabalho existente.',
                bypassApprovers: 'Ignorar aprovadores',
                bypassApproversSubtitle: 'Atribua-se como aprovador final e pule quaisquer aprovadores restantes.',
            },
            addApprover: {
                subtitle: 'Escolha um aprovador adicional para este relatório antes de o encaminharmos através do restante do fluxo de trabalho de aprovação.',
            },
        },
    },
    transactionMerge: {
        listPage: {
            header: 'Mesclar despesas',
            noEligibleExpenseFound: 'Nenhuma despesa elegível encontrada',
            noEligibleExpenseFoundSubtitle: `<muted-text><centered-text>Você não tem despesas que possam ser mescladas com esta. <a href="${CONST.HELP_DOC_LINKS.MERGE_EXPENSES}">Saiba mais</a> sobre despesas elegíveis.</centered-text></muted-text>`,
            selectTransactionToMerge: ({reportName}: {reportName: string}) =>
                `Selecione uma <a href="${CONST.HELP_DOC_LINKS.MERGE_EXPENSES}">despesa elegível</a> para mesclar <strong>${reportName}</strong>.`,
        },
        receiptPage: {
            header: 'Selecionar recibo',
            pageTitle: 'Selecione o recibo que deseja manter:',
        },
        detailsPage: {
            header: 'Selecionar detalhes',
            pageTitle: 'Selecione os detalhes que deseja manter:',
            noDifferences: 'Nenhuma diferença encontrada entre as transações',
            pleaseSelectError: ({field}: {field: string}) => `Por favor selecione um(a) ${field}`,
            selectAllDetailsError: 'Selecione todos os detalhes antes de continuar.',
        },
        confirmationPage: {
            header: 'Confirmar detalhes',
            pageTitle: 'Confirme os detalhes que deseja manter. Os demais serão excluídos.',
            confirmButton: 'Mesclar despesas',
        },
    },
    share: {
        shareToExpensify: 'Compartilhar no Expensify',
        messageInputLabel: 'Mensagem',
    },
    notificationPreferencesPage: {
        header: 'Preferências de notificações',
        label: 'Notifique-me sobre novas mensagens',
        notificationPreferences: {
            always: 'Imediatamente',
            daily: 'Diário',
            mute: 'Silenciar',
            hidden: 'Oculto',
        },
    },
    loginField: {
        numberHasNotBeenValidated: 'O número não foi validado. Clique no botão para reenviar o link de validação via mensagem de texto.',
        emailHasNotBeenValidated: 'O e-mail não foi validado. Clique no botão para reenviar o link de validação via mensagem de texto.',
    },
    avatarWithImagePicker: {
        uploadPhoto: 'Carregar foto',
        removePhoto: 'Remover foto',
        editImage: 'Editar foto',
        viewPhoto: 'Ver foto',
        imageUploadFailed: 'Falha no upload da imagem',
        deleteWorkspaceError: 'Desculpe, houve um problema inesperado ao excluir o avatar do seu espaço de trabalho.',
        sizeExceeded: ({maxUploadSizeInMB}: SizeExceededParams) => `A imagem selecionada excede o tamanho máximo de upload de ${maxUploadSizeInMB} MB.`,
        resolutionConstraints: ({minHeightInPx, minWidthInPx, maxHeightInPx, maxWidthInPx}: ResolutionConstraintsParams) =>
            `Por favor, carregue uma imagem maior que ${minHeightInPx}x${minWidthInPx} pixels e menor que ${maxHeightInPx}x${maxWidthInPx} pixels.`,
        notAllowedExtension: ({allowedExtensions}: NotAllowedExtensionParams) => `A foto de perfil deve ser de um dos seguintes tipos: ${allowedExtensions.join(', ')}.`,
    },
    modal: {
        backdropLabel: 'Fundo do Modal',
    },
    profilePage: {
        profile: 'Perfil',
        preferredPronouns: 'Pronomes preferidos',
        selectYourPronouns: 'Selecione seus pronomes',
        selfSelectYourPronoun: 'Selecione seu pronome',
        emailAddress: 'Endereço de e-mail',
        setMyTimezoneAutomatically: 'Defina meu fuso horário automaticamente',
        timezone: 'Fuso horário',
        invalidFileMessage: 'Arquivo inválido. Por favor, tente uma imagem diferente.',
        avatarUploadFailureMessage: 'Ocorreu um erro ao enviar o avatar. Por favor, tente novamente.',
        online: 'Online',
        offline: 'Offline',
        syncing: 'Sincronizando',
        profileAvatar: 'Avatar do perfil',
        publicSection: {
            title: 'Público',
            subtitle: 'Esses detalhes são exibidos no seu perfil público. Qualquer pessoa pode vê-los.',
        },
        privateSection: {
            title: 'Privado',
            subtitle: 'Esses detalhes são usados para viagens e pagamentos. Eles nunca são exibidos no seu perfil público.',
        },
    },
    securityPage: {
        title: 'Opções de segurança',
        subtitle: 'Ative a autenticação de dois fatores para manter sua conta segura.',
        goToSecurity: 'Voltar para a página de segurança',
    },
    shareCodePage: {
        title: 'Seu código',
        subtitle: 'Convide membros para o Expensify compartilhando seu código QR pessoal ou link de indicação.',
    },
    pronounsPage: {
        pronouns: 'Pronomes',
        isShownOnProfile: 'Seus pronomes são exibidos no seu perfil.',
        placeholderText: 'Pesquisar para ver opções',
    },
    contacts: {
        contactMethod: 'Método de contato',
        contactMethods: 'Métodos de contato',
        featureRequiresValidate: 'Este recurso requer que você valide sua conta.',
        validateAccount: 'Valide sua conta',
        helpTextBeforeEmail: 'Adicione mais maneiras para as pessoas encontrarem você e encaminharem recibos para',
        helpTextAfterEmail: 'de vários endereços de e-mail.',
        pleaseVerify: 'Por favor, verifique este método de contato',
        getInTouch: 'Sempre que precisarmos entrar em contato com você, usaremos este método de contato.',
        enterMagicCode: ({contactMethod}: EnterMagicCodeParams) => `Por favor, insira o código mágico enviado para ${contactMethod}. Ele deve chegar em um ou dois minutos.`,
        setAsDefault: 'Definir como padrão',
        yourDefaultContactMethod: 'Este é o seu método de contato padrão atual. Antes de poder excluí-lo, você precisará escolher outro método de contato e clicar em “Definir como padrão”.',
        removeContactMethod: 'Remover método de contato',
        removeAreYouSure: 'Tem certeza de que deseja remover este método de contato? Esta ação não pode ser desfeita.',
        failedNewContact: 'Falha ao adicionar este método de contato.',
        genericFailureMessages: {
            requestContactMethodValidateCode: 'Falha ao enviar um novo código mágico. Por favor, aguarde um pouco e tente novamente.',
            validateSecondaryLogin: 'Código mágico incorreto ou inválido. Por favor, tente novamente ou solicite um novo código.',
            deleteContactMethod: 'Falha ao excluir o método de contato. Por favor, entre em contato com o Concierge para obter ajuda.',
            setDefaultContactMethod: 'Falha ao definir um novo método de contato padrão. Por favor, entre em contato com o Concierge para obter ajuda.',
            addContactMethod: 'Falha ao adicionar este método de contato. Por favor, entre em contato com o Concierge para obter ajuda.',
            enteredMethodIsAlreadySubmitted: 'Este método de contato já existe',
            passwordRequired: 'senha necessária.',
            contactMethodRequired: 'Método de contato é obrigatório',
            invalidContactMethod: 'Método de contato inválido',
        },
        newContactMethod: 'Novo método de contato',
        goBackContactMethods: 'Voltar para métodos de contato',
    },
    // cspell:disable
    pronouns: {
        coCos: 'Co / Cos',
        eEyEmEir: 'E / Ey / Em / Eir',
        faeFaer: 'Fae / Faer',
        heHimHis: 'Ele / Dele / Seu',
        heHimHisTheyThemTheirs: 'Ele / Dele / Eles / Deles',
        sheHerHers: 'Ela / Dela / Delas',
        sheHerHersTheyThemTheirs: 'Ela / Delas / Eles / Deles',
        merMers: 'Mer / Mers',
        neNirNirs: 'Ne / Nir / Nirs',
        neeNerNers: 'Nee / Ner / Ners',
        perPers: 'Per / Pers',
        theyThemTheirs: 'Eles / Deles / Deles',
        thonThons: 'Thon / Thons',
        veVerVis: 'Ve / Ver / Vis',
        viVir: 'Vi / Vir',
        xeXemXyr: 'Xe / Xem / Xyr',
        zeZieZirHir: 'Ze / Zie / Zir / Hir',
        zeHirHirs: 'Ze / Hir',
        callMeByMyName: 'Chame-me pelo meu nome',
    },
    // cspell:enable
    displayNamePage: {
        headerTitle: 'Nome de exibição',
        isShownOnProfile: 'Seu nome de exibição é mostrado no seu perfil.',
    },
    timezonePage: {
        timezone: 'Fuso horário',
        isShownOnProfile: 'Seu fuso horário é exibido no seu perfil.',
        getLocationAutomatically: 'Determinar automaticamente sua localização',
    },
    updateRequiredView: {
        updateRequired: 'Atualização necessária',
        pleaseInstall: 'Por favor, atualize para a versão mais recente do New Expensify.',
        pleaseInstallExpensifyClassic: 'Por favor, instale a versão mais recente do Expensify.',
        toGetLatestChanges: 'Para celular ou desktop, baixe e instale a versão mais recente. Para web, atualize seu navegador.',
        newAppNotAvailable: 'O novo aplicativo Expensify não está mais disponível.',
    },
    initialSettingsPage: {
        about: 'Sobre',
        aboutPage: {
            description: 'O novo aplicativo Expensify é desenvolvido por uma comunidade de desenvolvedores de código aberto de todo o mundo. Ajude-nos a construir o futuro do Expensify.',
            appDownloadLinks: 'Links para download do app',
            viewKeyboardShortcuts: 'Ver atalhos de teclado',
            viewTheCode: 'Ver o código',
            viewOpenJobs: 'Ver vagas abertas',
            reportABug: 'Relatar um bug',
            troubleshoot: 'Solução de problemas',
        },
        appDownloadLinks: {
            android: {
                label: 'Android',
            },
            ios: {
                label: 'iOS',
            },
            desktop: {
                label: 'macOS',
            },
        },
        troubleshoot: {
            clearCacheAndRestart: 'Limpar cache e reiniciar',
            viewConsole: 'Ver console de depuração',
            debugConsole: 'Console de depuração',
            description:
                '<muted-text>Use as ferramentas abaixo para ajudar a solucionar problemas na experiência da Expensify. Se você encontrar algum problema, <concierge-link>envie um bug</concierge-link>.</muted-text>',
            confirmResetDescription: 'Todas as mensagens de rascunho não enviadas serão perdidas, mas o restante dos seus dados está seguro.',
            resetAndRefresh: 'Redefinir e atualizar',
            clientSideLogging: 'Registro no lado do cliente',
            noLogsToShare: 'Sem registros para compartilhar',
            useProfiling: 'Usar perfilamento',
            profileTrace: 'Rastreamento de perfil',
            results: 'Resultados',
            releaseOptions: 'Opções de lançamento',
            testingPreferences: 'Testando preferências',
            useStagingServer: 'Usar Servidor de Staging',
            forceOffline: 'Forçar offline',
            simulatePoorConnection: 'Simular conexão de internet ruim',
            simulateFailingNetworkRequests: 'Simular falhas em solicitações de rede',
            authenticationStatus: 'Status de autenticação',
            deviceCredentials: 'Credenciais do dispositivo',
            invalidate: 'Invalidar',
            destroy: 'Destruir',
            maskExportOnyxStateData: 'Mascarar dados sensíveis dos membros ao exportar o estado do Onyx',
            exportOnyxState: 'Exportar estado do Onyx',
            importOnyxState: 'Importar estado do Onyx',
            testCrash: 'Teste de falha',
            resetToOriginalState: 'Redefinir para o estado original',
            usingImportedState: 'Você está usando um estado importado. Clique aqui para limpá-lo.',
            shouldBlockTransactionThreadReportCreation: 'Bloquear a criação de relatórios de thread de transação',
            debugMode: 'Modo de depuração',
            invalidFile: 'Arquivo inválido',
            invalidFileDescription: 'O arquivo que você está tentando importar não é válido. Por favor, tente novamente.',
            invalidateWithDelay: 'Invalidar com atraso',
            recordTroubleshootData: 'Registro de dados de solução de problemas',
            softKillTheApp: 'Eliminar suavemente o aplicativo',
            kill: 'Matar',
        },
        debugConsole: {
            saveLog: 'Salvar log',
            shareLog: 'Compartilhar log',
            enterCommand: 'Digite o comando',
            execute: 'Executar',
            noLogsAvailable: 'Nenhum registro disponível',
            logSizeTooLarge: ({size}: LogSizeParams) => `O tamanho do log excede o limite de ${size} MB. Por favor, use "Salvar log" para baixar o arquivo de log.`,
            logs: 'Logs',
            viewConsole: 'Ver console',
        },
        security: 'Segurança',
        signOut: 'Sair',
        restoreStashed: 'Restaurar login armazenado',
        signOutConfirmationText: 'Você perderá todas as alterações offline se sair.',
        versionLetter: 'v',
        readTheTermsAndPrivacy: `<muted-text-micro>Leia os <a href="${CONST.OLD_DOT_PUBLIC_URLS.TERMS_URL}">Termos de Serviço</a> e <a href="${CONST.OLD_DOT_PUBLIC_URLS.PRIVACY_URL}">Privacidade</a>.</muted-text-micro>`,
        help: 'Ajuda',
        whatIsNew: 'O que há de novo',
        accountSettings: 'Configurações da conta',
        account: 'Conta',
        general: 'Geral',
    },
    closeAccountPage: {
        closeAccount: 'Fechar conta',
        reasonForLeavingPrompt: 'Nós odiaríamos ver você partir! Poderia nos dizer o motivo, para que possamos melhorar?',
        enterMessageHere: 'Insira a mensagem aqui',
        closeAccountWarning: 'Fechar sua conta não pode ser desfeito.',
        closeAccountPermanentlyDeleteData: 'Tem certeza de que deseja excluir sua conta? Isso excluirá permanentemente quaisquer despesas pendentes.',
        enterDefaultContactToConfirm: 'Por favor, insira seu método de contato padrão para confirmar que deseja encerrar sua conta. Seu método de contato padrão é:',
        enterDefaultContact: 'Insira seu método de contato padrão',
        defaultContact: 'Método de contato padrão:',
        enterYourDefaultContactMethod: 'Por favor, insira seu método de contato padrão para encerrar sua conta.',
    },
    mergeAccountsPage: {
        mergeAccount: 'Mesclar contas',
        accountDetails: {
            accountToMergeInto: ({login}: MergeAccountIntoParams) => `Digite a conta que você deseja mesclar em <strong>${login}</strong>.`,
            notReversibleConsent: 'Entendo que isso não é reversível.',
        },
        accountValidate: {
            confirmMerge: 'Tem certeza de que deseja mesclar as contas?',
            lossOfUnsubmittedData: ({login}: MergeAccountIntoParams) =>
                `A fusão de suas contas é irreversível e resultará na perda de quaisquer despesas não enviadas para <strong>${login}</strong>.`,
            enterMagicCode: ({login}: MergeAccountIntoParams) => `Para continuar, digite o código mágico enviado para <strong>${login}</strong>.`,
            errors: {
                incorrectMagicCode: 'Código mágico incorreto ou inválido. Por favor, tente novamente ou solicite um novo código.',
                fallback: 'Algo deu errado. Por favor, tente novamente mais tarde.',
            },
        },
        mergeSuccess: {
            accountsMerged: 'Contas mescladas!',
            description: ({from, to}: MergeSuccessDescriptionParams) =>
                `<muted-text><centered-text>Você mesclou com êxito todos os dados de <strong>${from}</strong> em <strong>${to}</strong>. A partir de agora, você pode usar qualquer login para essa conta.</centered-text></muted-text>`,
        },
        mergePendingSAML: {
            weAreWorkingOnIt: 'Estamos trabalhando nisso',
            limitedSupport: 'Ainda não oferecemos suporte para a fusão de contas no New Expensify. Por favor, realize essa ação no Expensify Classic.',
            reachOutForHelp:
                '<muted-text><centered-text>Sinta-se à vontade para entrar em <concierge-link>contato com o Concierge</concierge-link> se tiver alguma dúvida!</centered-text></muted-text>',
            goToExpensifyClassic: 'Ir para Expensify Classic',
        },
        mergeFailureSAMLDomainControlDescription: ({email}: MergeFailureDescriptionGenericParams) =>
            `<muted-text><centered-text>Não é possível mesclar o <strong>${email}</strong> porque ele é controlado pelo <strong>${email.split('@').at(1) ?? ''}</strong>. Entre em <concierge-link>contato com o Concierge</concierge-link> para obter ajuda.</centered-text></muted-text>`,
        mergeFailureSAMLAccountDescription: ({email}: MergeFailureDescriptionGenericParams) =>
            `<muted-text><centered-text>Não é possível mesclar <strong>${email}</strong> com outras contas porque o administrador do domínio o definiu como seu login principal. Em vez disso, mescle outras contas a ele.</centered-text></muted-text>`,
        mergeFailure2FA: {
            description: ({email}: MergeFailureDescriptionGenericParams) =>
                `<muted-text><centered-text>Não é possível mesclar contas porque o site <strong>${email}</strong> tem a autenticação de dois fatores (2FA) ativada. Desative a 2FA para <strong>${email}</strong> e tente novamente.</centered-text></muted-text>`,
            learnMore: 'Saiba mais sobre como mesclar contas.',
        },
        mergeFailureAccountLockedDescription: ({email}: MergeFailureDescriptionGenericParams) =>
            `<muted-text><centered-text>Não é possível mesclar o site <strong>${email}</strong> porque ele está bloqueado. Entre em <concierge-link>contato com o Concierge</concierge-link> para obter ajuda.</centered-text></muted-text>`,
        mergeFailureUncreatedAccountDescription: ({email, contactMethodLink}: MergeFailureUncreatedAccountDescriptionParams) =>
            `<muted-text><centered-text>Não é possível mesclar contas porque <strong>${email}</strong> não tem uma conta Expensify. Em vez disso, <a href="${contactMethodLink}">adicione-o como um método de contato</a>.</centered-text></muted-text>`,
        mergeFailureSmartScannerAccountDescription: ({email}: MergeFailureDescriptionGenericParams) =>
            `<muted-text><centered-text>Não é possível mesclar <strong>${email}</strong> em outras contas. Em vez disso, mescle outras contas a ela.</centered-text></muted-text>`,
        mergeFailureInvoicedAccountDescription: ({email}: MergeFailureDescriptionGenericParams) =>
            `<muted-text><centered-text>Não é possível mesclar contas em <strong>${email}</strong> porque essa conta possui uma relação de faturamento.</centered-text></muted-text>`,
        mergeFailureTooManyAttempts: {
            heading: 'Tente novamente mais tarde',
            description: 'Houve muitas tentativas de mesclar contas. Por favor, tente novamente mais tarde.',
        },
        mergeFailureUnvalidatedAccount: {
            description: 'Você não pode mesclar em outras contas porque ela não está validada. Por favor, valide a conta e tente novamente.',
        },
        mergeFailureSelfMerge: {
            description: 'Você não pode mesclar uma conta consigo mesma.',
        },
        mergeFailureGenericHeading: 'Não é possível mesclar contas',
    },
    lockAccountPage: {
        reportSuspiciousActivity: 'Reportar atividade suspeita',
        lockAccount: 'Bloquear conta',
        unlockAccount: 'Desbloquear conta',
        compromisedDescription:
            'Notou algo estranho em sua conta? Relatar isso bloqueará imediatamente sua conta, interromperá novas transações do Cartão Expensify e impedirá alterações na conta.',
        domainAdminsDescription: 'Para administradores de domínio: Isso também pausa toda a atividade do Cartão Expensify e ações administrativas em seus domínios.',
        areYouSure: 'Tem certeza de que deseja bloquear sua conta Expensify?',
        onceLocked: 'Uma vez bloqueada, sua conta será restrita até que um pedido de desbloqueio e uma revisão de segurança sejam realizados.',
    },
    failedToLockAccountPage: {
        failedToLockAccount: 'Falha ao bloquear a conta',
        failedToLockAccountDescription: `Não conseguimos bloquear sua conta. Por favor, converse com o Concierge para resolver este problema.`,
        chatWithConcierge: 'Converse com o Concierge',
    },
    unlockAccountPage: {
        accountLocked: 'Conta bloqueada',
        yourAccountIsLocked: 'Sua conta está bloqueada',
        chatToConciergeToUnlock: 'Converse com o Concierge para resolver preocupações de segurança e desbloquear sua conta.',
        chatWithConcierge: 'Converse com o Concierge',
    },
    passwordPage: {
        changePassword: 'Alterar senha',
        changingYourPasswordPrompt: 'Alterar sua senha atualizará sua senha tanto para sua conta Expensify.com quanto para sua conta New Expensify.',
        currentPassword: 'Senha atual',
        newPassword: 'Nova senha',
        newPasswordPrompt: 'Sua nova senha deve ser diferente da sua senha antiga e conter pelo menos 8 caracteres, 1 letra maiúscula, 1 letra minúscula e 1 número.',
    },
    twoFactorAuth: {
        headerTitle: 'Autenticação de dois fatores',
        twoFactorAuthEnabled: 'Autenticação de dois fatores ativada',
        whatIsTwoFactorAuth:
            'A autenticação de dois fatores (2FA) ajuda a manter sua conta segura. Ao fazer login, você precisará inserir um código gerado pelo seu aplicativo autenticador preferido.',
        disableTwoFactorAuth: 'Desativar a autenticação de dois fatores',
        explainProcessToRemove: 'Para desativar a autenticação de dois fatores (2FA), insira um código válido do seu aplicativo de autenticação.',
        disabled: 'A autenticação de dois fatores está agora desativada',
        noAuthenticatorApp: 'Você não precisará mais de um aplicativo autenticador para fazer login no Expensify.',
        stepCodes: 'Códigos de recuperação',
        keepCodesSafe: 'Mantenha esses códigos de recuperação em segurança!',
        codesLoseAccess:
            'Se você perder o acesso ao seu aplicativo autenticador e não tiver esses códigos, perderá o acesso à sua conta.\n\nNota: Configurar a autenticação de dois fatores irá desconectá-lo de todas as outras sessões ativas.',
        errorStepCodes: 'Por favor, copie ou baixe os códigos antes de continuar.',
        stepVerify: 'Verificar',
        scanCode: 'Escaneie o código QR usando seu',
        authenticatorApp: 'aplicativo autenticador',
        addKey: 'Ou adicione esta chave secreta ao seu aplicativo autenticador:',
        enterCode: 'Em seguida, insira o código de seis dígitos gerado pelo seu aplicativo autenticador.',
        stepSuccess: 'Concluído',
        enabled: 'Autenticação de dois fatores ativada',
        congrats: 'Parabéns! Agora você tem essa segurança extra.',
        copy: 'Copiar',
        disable: 'Desativar',
        enableTwoFactorAuth: 'Ativar autenticação de dois fatores',
        pleaseEnableTwoFactorAuth: 'Por favor, habilite a autenticação de dois fatores.',
        twoFactorAuthIsRequiredDescription: 'Para fins de segurança, a Xero exige autenticação de dois fatores para conectar a integração.',
        twoFactorAuthIsRequiredForAdminsHeader: 'Autenticação de dois fatores necessária',
        twoFactorAuthIsRequiredForAdminsTitle: 'Por favor, habilite a autenticação de dois fatores.',
        twoFactorAuthIsRequiredForAdminsDescription:
            'Sua conexão de contabilidade com a Xero requer o uso de autenticação de dois fatores. Para continuar usando o Expensify, por favor, ative-a.',
        twoFactorAuthCannotDisable: 'Não é possível desativar a 2FA',
        twoFactorAuthRequired: 'A autenticação de dois fatores (2FA) é necessária para sua conexão com o Xero e não pode ser desativada.',
    },
    recoveryCodeForm: {
        error: {
            pleaseFillRecoveryCode: 'Por favor, insira seu código de recuperação',
            incorrectRecoveryCode: 'Código de recuperação incorreto. Por favor, tente novamente.',
        },
        useRecoveryCode: 'Usar código de recuperação',
        recoveryCode: 'Código de recuperação',
        use2fa: 'Use o código de autenticação de dois fatores',
    },
    twoFactorAuthForm: {
        error: {
            pleaseFillTwoFactorAuth: 'Por favor, insira seu código de autenticação de dois fatores',
            incorrect2fa: 'Código de autenticação de dois fatores incorreto. Por favor, tente novamente.',
        },
    },
    passwordConfirmationScreen: {
        passwordUpdated: 'Senha atualizada!',
        allSet: 'Tudo pronto. Mantenha sua nova senha segura.',
    },
    privateNotes: {
        title: 'Notas privadas',
        personalNoteMessage: 'Mantenha notas sobre este chat aqui. Você é a única pessoa que pode adicionar, editar ou visualizar essas notas.',
        sharedNoteMessage: 'Mantenha anotações sobre este chat aqui. Funcionários da Expensify e outros membros do domínio team.expensify.com podem visualizar estas notas.',
        composerLabel: 'Notas',
        myNote: 'Minha nota',
        error: {
            genericFailureMessage: 'Notas privadas não puderam ser salvas',
        },
    },
    billingCurrency: {
        error: {
            securityCode: 'Por favor, insira um código de segurança válido.',
        },
        securityCode: 'Código de segurança',
        changeBillingCurrency: 'Alterar moeda de cobrança',
        changePaymentCurrency: 'Alterar moeda de pagamento',
        paymentCurrency: 'Moeda de pagamento',
        paymentCurrencyDescription: 'Selecione uma moeda padronizada para a qual todas as despesas pessoais devem ser convertidas.',
        note: `Observação: a alteração da moeda de pagamento pode afetar o valor que você pagará pela Expensify. Consulte nossa <a href="${CONST.PRICING}">página de preços</a> para obter detalhes completos.`,
    },
    addDebitCardPage: {
        addADebitCard: 'Adicionar um cartão de débito',
        nameOnCard: 'Nome no cartão',
        debitCardNumber: 'Número do cartão de débito',
        expiration: 'Data de validade',
        expirationDate: 'MMYY',
        cvv: 'CVV',
        billingAddress: 'Endereço de cobrança',
        growlMessageOnSave: 'Seu cartão de débito foi adicionado com sucesso',
        expensifyPassword: 'Senha do Expensify',
        error: {
            invalidName: 'O nome pode incluir apenas letras',
            addressZipCode: 'Por favor, insira um CEP válido.',
            debitCardNumber: 'Por favor, insira um número de cartão de débito válido.',
            expirationDate: 'Por favor, selecione uma data de validade válida',
            securityCode: 'Por favor, insira um código de segurança válido.',
            addressStreet: 'Por favor, insira um endereço de cobrança válido que não seja uma caixa postal.',
            addressState: 'Por favor, selecione um estado',
            addressCity: 'Por favor, insira uma cidade',
            genericFailureMessage: 'Ocorreu um erro ao adicionar seu cartão. Por favor, tente novamente.',
            password: 'Por favor, insira sua senha do Expensify.',
        },
    },
    addPaymentCardPage: {
        addAPaymentCard: 'Adicionar cartão de pagamento',
        nameOnCard: 'Nome no cartão',
        paymentCardNumber: 'Número do cartão',
        expiration: 'Data de validade',
        expirationDate: 'MM/YY',
        cvv: 'CVV',
        billingAddress: 'Endereço de cobrança',
        growlMessageOnSave: 'Seu cartão de pagamento foi adicionado com sucesso',
        expensifyPassword: 'Senha do Expensify',
        error: {
            invalidName: 'O nome pode incluir apenas letras',
            addressZipCode: 'Por favor, insira um CEP válido.',
            paymentCardNumber: 'Por favor, insira um número de cartão válido',
            expirationDate: 'Por favor, selecione uma data de validade válida',
            securityCode: 'Por favor, insira um código de segurança válido.',
            addressStreet: 'Por favor, insira um endereço de cobrança válido que não seja uma caixa postal.',
            addressState: 'Por favor, selecione um estado',
            addressCity: 'Por favor, insira uma cidade',
            genericFailureMessage: 'Ocorreu um erro ao adicionar seu cartão. Por favor, tente novamente.',
            password: 'Por favor, insira sua senha do Expensify.',
        },
    },
    walletPage: {
        balance: 'Saldo',
        paymentMethodsTitle: 'Métodos de pagamento',
        setDefaultConfirmation: 'Tornar método de pagamento padrão',
        setDefaultSuccess: 'Método de pagamento padrão definido!',
        deleteAccount: 'Excluir conta',
        deleteConfirmation: 'Tem certeza de que deseja excluir esta conta?',
        error: {
            notOwnerOfBankAccount: 'Ocorreu um erro ao definir esta conta bancária como seu método de pagamento padrão.',
            invalidBankAccount: 'Esta conta bancária está temporariamente suspensa',
            notOwnerOfFund: 'Ocorreu um erro ao definir este cartão como seu método de pagamento padrão.',
            setDefaultFailure: 'Algo deu errado. Por favor, converse com o Concierge para obter mais assistência.',
        },
        addBankAccountFailure: 'Ocorreu um erro inesperado ao tentar adicionar sua conta bancária. Por favor, tente novamente.',
        getPaidFaster: 'Receba pagamentos mais rápido',
        addPaymentMethod: 'Adicione um método de pagamento para enviar e receber pagamentos diretamente no aplicativo.',
        getPaidBackFaster: 'Receba o reembolso mais rápido',
        secureAccessToYourMoney: 'Acesso seguro ao seu dinheiro',
        receiveMoney: 'Receba dinheiro na sua moeda local',
        expensifyWallet: 'Expensify Wallet (Beta)',
        sendAndReceiveMoney: 'Envie e receba dinheiro com amigos. Apenas contas bancárias dos EUA.',
        enableWallet: 'Ativar carteira',
        addBankAccountToSendAndReceive: 'Adicione uma conta bancária para fazer ou receber pagamentos.',
        addDebitOrCreditCard: 'Adicionar cartão de débito ou crédito',
        assignedCards: 'Cartões atribuídos',
        assignedCardsDescription: 'Estes são cartões atribuídos por um administrador de espaço de trabalho para gerenciar os gastos da empresa.',
        expensifyCard: 'Expensify Card',
        walletActivationPending: 'Estamos revisando suas informações. Por favor, volte em alguns minutos!',
        walletActivationFailed: 'Infelizmente, sua carteira não pode ser ativada neste momento. Por favor, converse com o Concierge para obter mais assistência.',
        addYourBankAccount: 'Adicione sua conta bancária',
        addBankAccountBody: 'Vamos conectar sua conta bancária ao Expensify para que seja mais fácil do que nunca enviar e receber pagamentos diretamente no aplicativo.',
        chooseYourBankAccount: 'Escolha sua conta bancária',
        chooseAccountBody: 'Certifique-se de selecionar o correto.',
        confirmYourBankAccount: 'Confirme sua conta bancária',
        personalBankAccounts: 'Contas bancárias pessoais',
        businessBankAccounts: 'Contas bancárias empresariais',
    },
    cardPage: {
        expensifyCard: 'Expensify Card',
        expensifyTravelCard: 'Expensify Travel Card',
        availableSpend: 'Limite restante',
        smartLimit: {
            name: 'Limite inteligente',
            title: ({formattedLimit}: ViolationsOverLimitParams) =>
                `Você pode gastar até ${formattedLimit} neste cartão, e o limite será redefinido à medida que suas despesas enviadas forem aprovadas.`,
        },
        fixedLimit: {
            name: 'Limite fixo',
            title: ({formattedLimit}: ViolationsOverLimitParams) => `Você pode gastar até ${formattedLimit} neste cartão, e então ele será desativado.`,
        },
        monthlyLimit: {
            name: 'Limite mensal',
            title: ({formattedLimit}: ViolationsOverLimitParams) =>
                `Você pode gastar até ${formattedLimit} neste cartão por mês. O limite será redefinido no primeiro dia de cada mês do calendário.`,
        },
        virtualCardNumber: 'Número do cartão virtual',
        travelCardCvv: 'CVV do cartão de viagem',
        physicalCardNumber: 'Número do cartão físico',
        getPhysicalCard: 'Obter cartão físico',
        reportFraud: 'Relatar fraude de cartão virtual',
        reportTravelFraud: 'Reportar fraude no cartão de viagem',
        reviewTransaction: 'Revisar transação',
        physicalCardPin: 'PIN',
        suspiciousBannerTitle: 'Transação suspeita',
        suspiciousBannerDescription: 'Notamos transações suspeitas no seu cartão. Toque abaixo para revisar.',
        cardLocked: 'Seu cartão está temporariamente bloqueado enquanto nossa equipe revisa a conta da sua empresa.',
        cardDetails: {
            cardNumber: 'Número do cartão virtual',
            expiration: 'Expiração',
            cvv: 'CVV',
            address: 'Endereço',
            revealDetails: 'Revelar detalhes',
            revealCvv: 'Revelar CVV',
            copyCardNumber: 'Copiar número do cartão',
            updateAddress: 'Atualizar endereço',
        },
        cardAddedToWallet: ({platform}: {platform: 'Google' | 'Apple'}) => `Adicionado à Carteira ${platform}`,
        cardDetailsLoadingFailure: 'Ocorreu um erro ao carregar os detalhes do cartão. Por favor, verifique sua conexão com a internet e tente novamente.',
        validateCardTitle: 'Vamos garantir que é você',
        enterMagicCode: ({contactMethod}: EnterMagicCodeParams) =>
            `Por favor, insira o código mágico enviado para ${contactMethod} para visualizar os detalhes do seu cartão. Ele deve chegar dentro de um ou dois minutos.`,
    },
    workflowsPage: {
        workflowTitle: 'Gastar',
        workflowDescription: 'Configurar um fluxo de trabalho desde o momento em que a despesa ocorre, incluindo aprovação e pagamento.',
        submissionFrequency: 'Frequência de envio',
        submissionFrequencyDescription: 'Escolha um cronograma personalizado para enviar despesas ou deixe isso desativado para atualizações em tempo real sobre gastos.',
        submissionFrequencyDateOfMonth: 'Data do mês',
        addApprovalsTitle: 'Adicionar aprovações',
        addApprovalButton: 'Adicionar fluxo de trabalho de aprovação',
        addApprovalTip: 'Este fluxo de trabalho padrão se aplica a todos os membros, a menos que exista um fluxo de trabalho mais específico.',
        approver: 'Aprovador',
        addApprovalsDescription: 'Exigir aprovação adicional antes de autorizar um pagamento.',
        makeOrTrackPaymentsTitle: 'Fazer ou rastrear pagamentos',
        makeOrTrackPaymentsDescription: 'Adicione um pagador autorizado para pagamentos feitos no Expensify ou acompanhe pagamentos feitos em outros lugares.',
        editor: {
            submissionFrequency: 'Escolha quanto tempo o Expensify deve esperar antes de compartilhar despesas sem erros.',
        },
        frequencyDescription: 'Escolha com que frequência você gostaria que as despesas fossem enviadas automaticamente ou faça isso manualmente.',
        frequencies: {
            instant: 'Imediatamente',
            weekly: 'Semanalmente',
            monthly: 'Mensalmente',
            twiceAMonth: 'Duas vezes por mês',
            byTrip: 'Por viagem',
            manually: 'Manualmente',
            daily: 'Diário',
            lastDayOfMonth: 'Último dia do mês',
            lastBusinessDayOfMonth: 'Último dia útil do mês',
            ordinals: {
                one: 'st',
                two: 'nd',
                few: 'rd',
                other: 'th',
                /* eslint-disable @typescript-eslint/naming-convention */
                '1': 'Primeiro',
                '2': 'Segundo',
                '3': 'Terceiro',
                '4': 'Quarto',
                '5': 'Quinto',
                '6': 'Sexto',
                '7': 'Sétimo',
                '8': 'Oitavo',
                '9': 'Nono',
                '10': 'Décimo',
                /* eslint-enable @typescript-eslint/naming-convention */
            },
        },
        approverInMultipleWorkflows: 'Este membro já pertence a outro fluxo de aprovação. Quaisquer atualizações aqui serão refletidas lá também.',
        approverCircularReference: ({name1, name2}: ApprovalWorkflowErrorParams) =>
            `<strong>${name1}</strong> já aprova relatórios para <strong>${name2}</strong>. Por favor, escolha um aprovador diferente para evitar um fluxo de trabalho circular.`,
        emptyContent: {
            title: 'Nenhum membro para exibir',
            expensesFromSubtitle: 'Todos os membros do espaço de trabalho já pertencem a um fluxo de aprovação existente.',
            approverSubtitle: 'Todos os aprovadores pertencem a um fluxo de trabalho existente.',
        },
    },
    workflowsDelayedSubmissionPage: {
        autoReportingFrequencyErrorMessage: 'A frequência de envio não pôde ser alterada. Por favor, tente novamente ou entre em contato com o suporte.',
        monthlyOffsetErrorMessage: 'A frequência mensal não pôde ser alterada. Por favor, tente novamente ou entre em contato com o suporte.',
    },
    workflowsCreateApprovalsPage: {
        title: 'Confirmar',
        header: 'Adicione mais aprovadores e confirme.',
        additionalApprover: 'Aprovador adicional',
        submitButton: 'Adicionar fluxo de trabalho',
    },
    workflowsEditApprovalsPage: {
        title: 'Editar fluxo de aprovação',
        deleteTitle: 'Excluir fluxo de trabalho de aprovação',
        deletePrompt: 'Tem certeza de que deseja excluir este fluxo de aprovação? Todos os membros seguirão o fluxo padrão posteriormente.',
    },
    workflowsExpensesFromPage: {
        title: 'Despesas de',
        header: 'Quando os seguintes membros enviarem despesas:',
    },
    workflowsApproverPage: {
        genericErrorMessage: 'O aprovador não pôde ser alterado. Por favor, tente novamente ou entre em contato com o suporte.',
        header: 'Enviar para este membro para aprovação:',
    },
    workflowsPayerPage: {
        title: 'Pagador autorizado',
        genericErrorMessage: 'O pagador autorizado não pôde ser alterado. Por favor, tente novamente.',
        admins: 'Admins',
        payer: 'Pagador',
        paymentAccount: 'Conta de pagamento',
    },
    reportFraudPage: {
        title: 'Relatar fraude de cartão virtual',
        description:
            'Se os detalhes do seu cartão virtual forem roubados ou comprometidos, desativaremos permanentemente o seu cartão existente e forneceremos um novo cartão virtual e número.',
        deactivateCard: 'Desativar cartão',
        reportVirtualCardFraud: 'Relatar fraude de cartão virtual',
    },
    reportFraudConfirmationPage: {
        title: 'Fraude no cartão reportada',
        description: 'Desativamos permanentemente seu cartão existente. Quando você voltar para ver os detalhes do seu cartão, terá um novo cartão virtual disponível.',
        buttonText: 'Entendi, obrigado!',
    },
    activateCardPage: {
        activateCard: 'Ativar cartão',
        pleaseEnterLastFour: 'Por favor, insira os últimos quatro dígitos do seu cartão.',
        activatePhysicalCard: 'Ativar cartão físico',
        error: {
            thatDidNotMatch: 'Isso não corresponde aos últimos 4 dígitos do seu cartão. Por favor, tente novamente.',
            throttled:
                'Você digitou incorretamente os últimos 4 dígitos do seu Cartão Expensify muitas vezes. Se você tem certeza de que os números estão corretos, entre em contato com o Concierge para resolver. Caso contrário, tente novamente mais tarde.',
        },
    },
    getPhysicalCard: {
        header: 'Obter cartão físico',
        nameMessage: 'Digite seu nome e sobrenome, pois será exibido no seu cartão.',
        legalName: 'Nome legal',
        legalFirstName: 'Nome legal',
        legalLastName: 'Sobrenome legal',
        phoneMessage: 'Digite seu número de telefone.',
        phoneNumber: 'Número de telefone',
        address: 'Endereço',
        addressMessage: 'Insira seu endereço de entrega.',
        streetAddress: 'Endereço',
        city: 'Cidade',
        state: 'Estado',
        zipPostcode: 'CEP/Código Postal',
        country: 'País',
        confirmMessage: 'Por favor, confirme seus dados abaixo.',
        estimatedDeliveryMessage: 'Seu cartão físico chegará em 2-3 dias úteis.',
        next: 'Próximo',
        getPhysicalCard: 'Obter cartão físico',
        shipCard: 'Enviar cartão',
    },
    transferAmountPage: {
        transfer: ({amount}: TransferParams) => `Transfer${amount ? ` ${amount}` : ''}`,
        instant: 'Instantâneo (Cartão de débito)',
        instantSummary: ({rate, minAmount}: InstantSummaryParams) => `${rate}% de taxa (${minAmount} mínimo)`,
        ach: '1-3 dias úteis (Conta bancária)',
        achSummary: 'Sem taxa',
        whichAccount: 'Qual conta?',
        fee: 'Taxa',
        transferSuccess: 'Transferência bem-sucedida!',
        transferDetailBankAccount: 'Seu dinheiro deve chegar nos próximos 1-3 dias úteis.',
        transferDetailDebitCard: 'Seu dinheiro deve chegar imediatamente.',
        failedTransfer: 'Seu saldo não está totalmente liquidado. Por favor, transfira para uma conta bancária.',
        notHereSubTitle: 'Por favor, transfira seu saldo da página da carteira.',
        goToWallet: 'Ir para Carteira',
    },
    chooseTransferAccountPage: {
        chooseAccount: 'Escolher conta',
    },
    paymentMethodList: {
        addPaymentMethod: 'Adicionar método de pagamento',
        addNewDebitCard: 'Adicionar novo cartão de débito',
        addNewBankAccount: 'Adicionar nova conta bancária',
        accountLastFour: 'Terminando em',
        cardLastFour: 'Cartão terminando em',
        addFirstPaymentMethod: 'Adicione um método de pagamento para enviar e receber pagamentos diretamente no aplicativo.',
        defaultPaymentMethod: 'Padrão',
        bankAccountLastFour: ({lastFour}: BankAccountLastFourParams) => `Conta bancária • ${lastFour}`,
    },
    preferencesPage: {
        appSection: {
            title: 'Preferências do aplicativo',
        },
        testSection: {
            title: 'Testar preferências',
            subtitle: 'Configurações para ajudar a depurar e testar o aplicativo em estágio.',
        },
        receiveRelevantFeatureUpdatesAndExpensifyNews: 'Receba atualizações relevantes de recursos e notícias da Expensify',
        muteAllSounds: 'Silenciar todos os sons do Expensify',
    },
    priorityModePage: {
        priorityMode: 'Modo de prioridade',
        explainerText: 'Escolha se deseja #focus apenas em chats não lidos e fixados, ou mostrar tudo com os chats mais recentes e fixados no topo.',
        priorityModes: {
            default: {
                label: 'Mais recente',
                description: 'Mostrar todos os chats ordenados por mais recentes',
            },
            gsd: {
                label: '#foco',
                description: 'Mostrar apenas não lidos ordenados alfabeticamente',
            },
        },
    },
    reportDetailsPage: {
        inWorkspace: ({policyName}: ReportPolicyNameParams) => `em ${policyName}`,
        generatingPDF: 'Gerando PDF',
        waitForPDF: 'Por favor, aguarde enquanto geramos o PDF.',
        errorPDF: 'Ocorreu um erro ao tentar gerar seu PDF.',
        generatedPDF: 'Seu PDF de relatório foi gerado!',
    },
    reportDescriptionPage: {
        roomDescription: 'Descrição do quarto',
        roomDescriptionOptional: 'Descrição do quarto (opcional)',
        explainerText: 'Defina uma descrição personalizada para a sala.',
    },
    groupChat: {
        lastMemberTitle: 'Atenção!',
        lastMemberWarning: 'Como você é a última pessoa aqui, sair tornará este chat inacessível para todos os membros. Tem certeza de que deseja sair?',
        defaultReportName: ({displayName}: ReportArchiveReasonsClosedParams) => `Chat em grupo de ${displayName}`,
    },
    languagePage: {
        language: 'Idioma',
        aiGenerated: 'As traduções para este idioma são geradas automaticamente e podem conter erros.',
    },
    themePage: {
        theme: 'Tema',
        themes: {
            dark: {
                label: 'Escuro',
            },
            light: {
                label: 'Luz',
            },
            system: {
                label: 'Usar configurações do dispositivo',
            },
        },
        chooseThemeBelowOrSync: 'Escolha um tema abaixo ou sincronize com as configurações do seu dispositivo.',
    },
    termsOfUse: {
        terms: `<muted-text-xs>Ao fazer o login, você concorda com os <a href="${CONST.OLD_DOT_PUBLIC_URLS.TERMS_URL}">Termos de Serviço</a> e <a href="${CONST.OLD_DOT_PUBLIC_URLS.PRIVACY_URL}">Privacidade</a>.</muted-text-xs>`,
        license: `<muted-text-xs>A transmissão de dinheiro é fornecida pela ${CONST.WALLET.PROGRAM_ISSUERS.EXPENSIFY_PAYMENTS} (NMLS ID:2017010) de acordo com suas <a href="${CONST.OLD_DOT_PUBLIC_URLS.LICENSES_URL}">licenças</a>.</muted-text-xs>`,
    },
    validateCodeForm: {
        magicCodeNotReceived: 'Não recebeu um código mágico?',
        enterAuthenticatorCode: 'Por favor, insira seu código do autenticador',
        enterRecoveryCode: 'Por favor, insira seu código de recuperação',
        requiredWhen2FAEnabled: 'Necessário quando a 2FA está ativada',
        requestNewCode: ({timeRemaining}: {timeRemaining: string}) => `Solicitar um novo código em <a>${timeRemaining}</a>`,
        requestNewCodeAfterErrorOccurred: 'Solicitar um novo código',
        error: {
            pleaseFillMagicCode: 'Por favor, insira seu código mágico',
            incorrectMagicCode: 'Código mágico incorreto ou inválido. Por favor, tente novamente ou solicite um novo código.',
            pleaseFillTwoFactorAuth: 'Por favor, insira seu código de autenticação de dois fatores',
        },
    },
    passwordForm: {
        pleaseFillOutAllFields: 'Por favor, preencha todos os campos',
        pleaseFillPassword: 'Por favor, insira sua senha',
        pleaseFillTwoFactorAuth: 'Por favor, insira seu código de autenticação de dois fatores',
        enterYourTwoFactorAuthenticationCodeToContinue: 'Insira seu código de autenticação de dois fatores para continuar',
        forgot: 'Esqueceu?',
        requiredWhen2FAEnabled: 'Necessário quando a 2FA está ativada',
        error: {
            incorrectPassword: 'Senha incorreta. Por favor, tente novamente.',
            incorrectLoginOrPassword: 'Login ou senha incorretos. Por favor, tente novamente.',
            incorrect2fa: 'Código de autenticação de dois fatores incorreto. Por favor, tente novamente.',
            twoFactorAuthenticationEnabled: 'Você tem a autenticação em duas etapas ativada nesta conta. Por favor, faça login usando seu e-mail ou número de telefone.',
            invalidLoginOrPassword: 'Login ou senha inválidos. Por favor, tente novamente ou redefina sua senha.',
            unableToResetPassword:
                'Não conseguimos alterar sua senha. Isso provavelmente se deve a um link de redefinição de senha expirado em um e-mail antigo de redefinição de senha. Enviamos um novo link para que você possa tentar novamente. Verifique sua Caixa de Entrada e sua pasta de Spam; ele deve chegar em apenas alguns minutos.',
            noAccess: 'Você não tem acesso a este aplicativo. Por favor, adicione seu nome de usuário do GitHub para obter acesso.',
            accountLocked: 'Sua conta foi bloqueada após muitas tentativas sem sucesso. Por favor, tente novamente após 1 hora.',
            fallback: 'Algo deu errado. Por favor, tente novamente mais tarde.',
        },
    },
    loginForm: {
        phoneOrEmail: 'Telefone ou e-mail',
        error: {
            invalidFormatEmailLogin: 'O e-mail inserido é inválido. Por favor, corrija o formato e tente novamente.',
        },
        cannotGetAccountDetails: 'Não foi possível recuperar os detalhes da conta. Por favor, tente entrar novamente.',
        loginForm: 'Formulário de login',
        notYou: ({user}: NotYouParams) => `Não é ${user}?`,
    },
    onboarding: {
        welcome: 'Bem-vindo!',
        welcomeSignOffTitleManageTeam: 'Depois de concluir as tarefas acima, podemos explorar mais funcionalidades, como fluxos de trabalho de aprovação e regras!',
        welcomeSignOffTitle: 'É ótimo conhecê-lo!',
        explanationModal: {
            title: 'Bem-vindo ao Expensify',
            description: 'Um aplicativo para gerenciar seus gastos empresariais e pessoais na velocidade de um chat. Experimente e nos diga o que você acha. Muito mais por vir!',
            secondaryDescription: 'Para voltar para o Expensify Classic, basta tocar na sua foto de perfil > Ir para Expensify Classic.',
        },
        getStarted: 'Comece agora',
        whatsYourName: 'Qual é o seu nome?',
        peopleYouMayKnow: 'Pessoas que você pode conhecer já estão aqui! Verifique seu e-mail para se juntar a elas.',
        workspaceYouMayJoin: ({domain, email}: WorkspaceYouMayJoin) => `Alguém do ${domain} já criou um espaço de trabalho. Por favor, insira o código mágico enviado para ${email}.`,
        joinAWorkspace: 'Participar de um espaço de trabalho',
        listOfWorkspaces: 'Aqui está a lista de espaços de trabalho que você pode ingressar. Não se preocupe, você sempre pode ingressar neles mais tarde, se preferir.',
        workspaceMemberList: ({employeeCount, policyOwner}: WorkspaceMemberList) => `${employeeCount} membro${employeeCount > 1 ? 's' : ''} • ${policyOwner}`,
        whereYouWork: 'Onde você trabalha?',
        errorSelection: 'Selecione uma opção para continuar',
        purpose: {
            title: 'O que você quer fazer hoje?',
            errorContinue: 'Por favor, pressione continuar para configurar',
            errorBackButton: 'Por favor, finalize as perguntas de configuração para começar a usar o aplicativo',
            [CONST.ONBOARDING_CHOICES.EMPLOYER]: 'Ser reembolsado pelo meu empregador',
            [CONST.ONBOARDING_CHOICES.MANAGE_TEAM]: 'Gerenciar as despesas da minha equipe',
            [CONST.ONBOARDING_CHOICES.PERSONAL_SPEND]: 'Acompanhe e planeje despesas',
            [CONST.ONBOARDING_CHOICES.CHAT_SPLIT]: 'Converse e divida despesas com amigos',
            [CONST.ONBOARDING_CHOICES.LOOKING_AROUND]: 'Algo mais',
        },
        employees: {
            title: 'Quantos funcionários você tem?',
            [CONST.ONBOARDING_COMPANY_SIZE.MICRO]: '1-10 funcionários',
            [CONST.ONBOARDING_COMPANY_SIZE.SMALL]: '11-50 funcionários',
            [CONST.ONBOARDING_COMPANY_SIZE.MEDIUM_SMALL]: '51-100 funcionários',
            [CONST.ONBOARDING_COMPANY_SIZE.MEDIUM]: '101-1.000 funcionários',
            [CONST.ONBOARDING_COMPANY_SIZE.LARGE]: 'Mais de 1.000 funcionários',
        },
        accounting: {
            title: 'Você usa algum software de contabilidade?',
            none: 'Nenhum',
        },
        interestedFeatures: {
            title: 'Quais recursos você está interessado?',
            featuresAlreadyEnabled: 'Seu espaço de trabalho já tem o seguinte habilitado:',
            featureYouMayBeInterestedIn: 'Ative recursos adicionais nos quais você possa estar interessado:',
        },
        error: {
            requiredFirstName: 'Por favor, insira seu primeiro nome para continuar',
        },
        workEmail: {
            title: 'Qual é o seu e-mail de trabalho?',
            subtitle: 'O Expensify funciona melhor quando você conecta seu e-mail de trabalho.',
            explanationModal: {
                descriptionOne: 'Encaminhe para receipts@expensify.com para digitalização',
                descriptionTwo: 'Junte-se aos seus colegas que já estão usando o Expensify',
                descriptionThree: 'Aproveite uma experiência mais personalizada',
            },
            addWorkEmail: 'Adicionar e-mail de trabalho',
        },
        workEmailValidation: {
            title: 'Verifique seu e-mail de trabalho',
            magicCodeSent: ({workEmail}: WorkEmailResendCodeParams) => `Por favor, insira o código mágico enviado para ${workEmail}. Ele deve chegar em um ou dois minutos.`,
        },
        workEmailValidationError: {
            publicEmail: 'Por favor, insira um e-mail de trabalho válido de um domínio privado, por exemplo, mitch@company.com.',
            offline: 'Não conseguimos adicionar seu e-mail de trabalho, pois você parece estar offline.',
        },
        mergeBlockScreen: {
            title: 'Não foi possível adicionar o e-mail de trabalho',
            subtitle: ({workEmail}: WorkEmailMergingBlockedParams) =>
                `Não conseguimos adicionar ${workEmail}. Por favor, tente novamente mais tarde em Configurações ou converse com o Concierge para obter orientação.`,
        },
        tasks: {
            testDriveAdminTask: {
                title: ({testDriveURL}) => `Faça um [test drive](${testDriveURL})`,
                description: ({testDriveURL}) => `[Faça um tour rápido pelo produto](${testDriveURL}) para ver por que o Expensify é a maneira mais rápida de fazer suas despesas.`,
            },
            testDriveEmployeeTask: {
                title: ({testDriveURL}) => `Faça um [test drive](${testDriveURL})`,
                description: ({testDriveURL}) => `[Faça um test drive](${testDriveURL}) conosco e sua equipe ganha *3 meses grátis de Expensify!*`,
            },
            createTestDriveAdminWorkspaceTask: {
                title: ({workspaceConfirmationLink}) => `[Crie](${workspaceConfirmationLink}) um espaço de trabalho`,
                description: 'Crie um espaço de trabalho e configure as definições com a ajuda do seu especialista em configuração!',
            },
            createWorkspaceTask: {
                title: ({workspaceSettingsLink}) => `Crie um [espaço de trabalho](${workspaceSettingsLink})`,
                description: ({workspaceSettingsLink}) =>
                    '*Crie um espaço de trabalho* para rastrear despesas, digitalizar recibos, conversar e muito mais.\n' +
                    '\n' +
                    '1. Clique em *Espaços de trabalho* > *Novo espaço de trabalho*.\n' +
                    '\n' +
                    `*Seu novo espaço de trabalho está pronto!* [Confira](${workspaceSettingsLink}).`,
            },
            setupCategoriesTask: {
                title: ({workspaceCategoriesLink}) => `Configure [categorias](${workspaceCategoriesLink})`,
                description: ({workspaceCategoriesLink}) =>
                    '*Configure categorias* para que sua equipe possa categorizar despesas para relatórios fáceis.\n' +
                    '\n' +
                    '1. Clique em *Espaços de trabalho*.\n' +
                    '3. Selecione seu espaço de trabalho.\n' +
                    '4. Clique em *Categorias*.\n' +
                    '5. Desative quaisquer categorias que você não precise.\n' +
                    '6. Adicione suas próprias categorias no canto superior direito.\n' +
                    '\n' +
                    `[Leve-me para as configurações de categoria do espaço de trabalho](${workspaceCategoriesLink}).\n` +
                    '\n' +
                    `![Configurar categorias](${CONST.CLOUDFRONT_URL}/videos/walkthrough-categories-v2.mp4)`,
            },
            combinedTrackSubmitExpenseTask: {
                title: 'Envie uma despesa',
                description:
                    '*Envie uma despesa* inserindo um valor ou digitalizando um recibo.\n' +
                    '\n' +
                    `1. Clique no botão ${CONST.CUSTOM_EMOJIS.GLOBAL_CREATE}.\n` +
                    '2. Escolha *Criar despesa*.\n' +
                    '3. Insira um valor ou digitalize um recibo.\n' +
                    `4. Adicione o e-mail ou número de telefone do seu chefe.\n` +
                    '5. Clique em *Criar*.\n' +
                    '\n' +
                    'E pronto!',
            },
            adminSubmitExpenseTask: {
                title: 'Envie uma despesa',
                description:
                    '*Envie uma despesa* inserindo um valor ou digitalizando um recibo.\n' +
                    '\n' +
                    `1. Clique no botão ${CONST.CUSTOM_EMOJIS.GLOBAL_CREATE}.\n` +
                    '2. Escolha *Criar despesa*.\n' +
                    '3. Insira um valor ou digitalize um recibo.\n' +
                    '4. Confirme os detalhes.\n' +
                    '5. Clique em *Criar*.\n' +
                    '\n' +
                    `E pronto!`,
            },
            trackExpenseTask: {
                title: 'Rastreie uma despesa',
                description:
                    '*Rastreie uma despesa* em qualquer moeda, com ou sem recibo.\n' +
                    '\n' +
                    `1. Clique no botão ${CONST.CUSTOM_EMOJIS.GLOBAL_CREATE}.\n` +
                    '2. Escolha *Criar despesa*.\n' +
                    '3. Insira um valor ou digitalize um recibo.\n' +
                    '4. Escolha seu espaço *pessoal*.\n' +
                    '5. Clique em *Criar*.\n' +
                    '\n' +
                    'E pronto! Sim, é simples assim.',
            },
            addAccountingIntegrationTask: {
                title: ({integrationName, workspaceAccountingLink}) =>
                    `Conecte-se${integrationName === CONST.ONBOARDING_ACCOUNTING_MAPPING.other ? '' : ' ao'} [${integrationName === CONST.ONBOARDING_ACCOUNTING_MAPPING.other ? 'seu' : ''} ${integrationName}](${workspaceAccountingLink})`,
                description: ({integrationName, workspaceAccountingLink}) =>
                    `Conecte-se${integrationName === CONST.ONBOARDING_ACCOUNTING_MAPPING.other ? ' ao seu' : ' ao'} ${integrationName} para categorização automática de despesas e sincronização que torna o fechamento do mês muito fácil.\n` +
                    '\n' +
                    '1. Clique em *Configurações*.\n' +
                    '2. Vá para *Espaços de trabalho*.\n' +
                    '3. Selecione seu espaço de trabalho.\n' +
                    '4. Clique em *Contabilidade*.\n' +
                    `5. Encontre ${integrationName}.\n` +
                    '6. Clique em *Conectar*.\n' +
                    '\n' +
                    `${
                        integrationName && CONST.connectionsVideoPaths[integrationName]
                            ? `[Leve-me para a contabilidade](${workspaceAccountingLink}).\n\n![Conecte-se ao ${integrationName}](${CONST.CLOUDFRONT_URL}/${CONST.connectionsVideoPaths[integrationName]})`
                            : `[Leve-me para a contabilidade](${workspaceAccountingLink}).`
                    }`,
            },
            connectCorporateCardTask: {
                title: ({corporateCardLink}) => `Conecte [seu cartão corporativo](${corporateCardLink})`,
                description: ({corporateCardLink}) =>
                    `Conecte seu cartão corporativo para importar e categorizar despesas automaticamente.\n` +
                    '\n' +
                    '1. Clique em *Espaços de trabalho*.\n' +
                    '2. Selecione seu espaço de trabalho.\n' +
                    '3. Clique em *Cartões corporativos*.\n' +
                    '4. Siga as instruções para conectar seu cartão.\n' +
                    '\n' +
                    `[Leve-me para conectar meus cartões corporativos](${corporateCardLink}).`,
            },
            inviteTeamTask: {
                title: ({workspaceMembersLink}) => `Convide [sua equipe](${workspaceMembersLink})`,
                description: ({workspaceMembersLink}) =>
                    '*Convide sua equipe* para o Expensify para que eles possam começar a rastrear despesas hoje mesmo.\n' +
                    '\n' +
                    '1. Clique em *Espaços de trabalho*.\n' +
                    '3. Selecione seu espaço de trabalho.\n' +
                    '4. Clique em *Membros* > *Convidar membro*.\n' +
                    '5. Insira e-mails ou números de telefone. \n' +
                    '6. Adicione uma mensagem de convite personalizada, se desejar!\n' +
                    '\n' +
                    `[Leve-me para os membros do espaço de trabalho](${workspaceMembersLink}).\n` +
                    '\n' +
                    `![Convide sua equipe](${CONST.CLOUDFRONT_URL}/videos/walkthrough-invite_members-v2.mp4)`,
            },
            setupCategoriesAndTags: {
                title: ({workspaceCategoriesLink, workspaceTagsLink}) => `Configure [categorias](${workspaceCategoriesLink}) e [tags](${workspaceTagsLink})`,
                description: ({workspaceCategoriesLink, workspaceAccountingLink}) =>
                    '*Configure categorias e tags* para que sua equipe possa categorizar despesas para relatórios fáceis.\n' +
                    '\n' +
                    `Importe-as automaticamente [conectando seu software de contabilidade](${workspaceAccountingLink}), ou configure-as manualmente nas [configurações do seu espaço de trabalho](${workspaceCategoriesLink}).`,
            },
            setupTagsTask: {
                title: ({workspaceTagsLink}) => `Configure [tags](${workspaceTagsLink})`,
                description: ({workspaceMoreFeaturesLink}) =>
                    'Use tags para adicionar detalhes extras de despesas, como projetos, clientes, locais e departamentos. Se você precisar de vários níveis de tags, pode fazer upgrade para o plano Control.\n' +
                    '\n' +
                    '1. Clique em *Espaços de trabalho*.\n' +
                    '3. Selecione seu espaço de trabalho.\n' +
                    '4. Clique em *Mais recursos*.\n' +
                    '5. Habilite *Tags*.\n' +
                    '6. Navegue até *Tags* no editor do espaço de trabalho.\n' +
                    '7. Clique em *+ Adicionar tag* para criar as suas.\n' +
                    '\n' +
                    `[Leve-me para mais recursos](${workspaceMoreFeaturesLink}).\n` +
                    '\n' +
                    `![Configurar tags](${CONST.CLOUDFRONT_URL}/videos/walkthrough-tags-v2.mp4)`,
            },
            inviteAccountantTask: {
                title: ({workspaceMembersLink}) => `Convide seu [contador](${workspaceMembersLink})`,
                description: ({workspaceMembersLink}) =>
                    '*Convide seu contador* para colaborar no seu espaço de trabalho e gerenciar as despesas da sua empresa.\n' +
                    '\n' +
                    '1. Clique em *Espaços de trabalho*.\n' +
                    '2. Selecione seu espaço de trabalho.\n' +
                    '3. Clique em *Membros*.\n' +
                    '4. Clique em *Convidar membro*.\n' +
                    '5. Insira o e-mail do seu contador.\n' +
                    '\n' +
                    `[Convide seu contador agora](${workspaceMembersLink}).`,
            },
            startChatTask: {
                title: 'Iniciar um bate-papo',
                description:
                    '*Inicie um bate-papo* com qualquer pessoa usando seu e-mail ou número de telefone.\n' +
                    '\n' +
                    `1. Clique no botão ${CONST.CUSTOM_EMOJIS.GLOBAL_CREATE}.\n` +
                    '2. Escolha *Iniciar bate-papo*.\n' +
                    '3. Insira um e-mail ou número de telefone.\n' +
                    '\n' +
                    'Se eles ainda não estiverem usando o Expensify, serão convidados automaticamente.\n' +
                    '\n' +
                    'Cada bate-papo também se transformará em um e-mail ou mensagem de texto que eles podem responder diretamente.',
            },
            splitExpenseTask: {
                title: 'Dividir uma despesa',
                description:
                    '*Divida despesas* com uma ou mais pessoas.\n' +
                    '\n' +
                    `1. Clique no botão ${CONST.CUSTOM_EMOJIS.GLOBAL_CREATE}.\n` +
                    '2. Escolha *Iniciar bate-papo*.\n' +
                    '3. Insira e-mails ou números de telefone.\n' +
                    '4. Clique no botão cinza *+* no bate-papo > *Dividir despesa*.\n' +
                    '5. Crie a despesa selecionando *Manual*, *Digitalizar* ou *Distância*.\n' +
                    '\n' +
                    'Sinta-se à vontade para adicionar mais detalhes, se quiser, ou apenas envie. Vamos te reembolsar!',
            },
            reviewWorkspaceSettingsTask: {
                title: ({workspaceSettingsLink}) => `Revise suas [configurações de espaço de trabalho](${workspaceSettingsLink})`,
                description: ({workspaceSettingsLink}) =>
                    'Veja como revisar e atualizar as configurações do seu espaço de trabalho:\n' +
                    '1. Clique em Espaços de trabalho.\n' +
                    '2. Selecione seu espaço de trabalho.\n' +
                    '3. Revise e atualize suas configurações.\n' +
                    `[Vá para o seu espaço de trabalho.](${workspaceSettingsLink})`,
            },
            createReportTask: {
                title: 'Crie seu primeiro relatório',
                description:
                    'Veja como criar um relatório:\n' +
                    '\n' +
                    `1. Clique no botão ${CONST.CUSTOM_EMOJIS.GLOBAL_CREATE}.\n` +
                    '2. Escolha *Criar relatório*.\n' +
                    '3. Clique em *Adicionar despesa*.\n' +
                    '4. Adicione sua primeira despesa.\n' +
                    '\n' +
                    'E pronto!',
            },
        } satisfies Record<string, Pick<OnboardingTask, 'title' | 'description'>>,
        testDrive: {
            name: ({testDriveURL}: {testDriveURL?: string}) => (testDriveURL ? `Faça um [test drive](${testDriveURL})` : 'Faça um test drive'),
            embeddedDemoIframeTitle: 'Test Drive',
            employeeFakeReceipt: {
                description: 'Meu recibo de test drive!',
            },
        },
        messages: {
            onboardingEmployerOrSubmitMessage: 'Ser reembolsado é tão fácil quanto enviar uma mensagem. Vamos ver o básico.',
            onboardingPersonalSpendMessage: 'Veja como rastrear seus gastos em poucos cliques.',
            onboardingManageTeamMessage: ({hasIntroSelected}: {hasIntroSelected: boolean}) =>
                hasIntroSelected
                    ? '# Seu teste gratuito começou! Vamos configurar tudo.\n👋 Olá, sou seu especialista de configuração da Expensify. Agora que você criou um workspace, aproveite ao máximo seus 30 dias de teste gratuito seguindo as etapas abaixo!'
                    : '# Seu teste gratuito começou! Vamos configurar tudo.\n👋 Olá, sou seu especialista de configuração da Expensify. Já criei um workspace para ajudar a gerenciar os recibos e despesas da sua equipe. Para aproveitar ao máximo seus 30 dias de teste gratuito, basta seguir as etapas restantes de configuração abaixo!',
            onboardingTrackWorkspaceMessage:
                '# Vamos configurar você\n👋 Estou aqui para ajudar! Para você começar, adaptei as configurações do seu espaço de trabalho para microempreendedores individuais e empresas semelhantes. Você pode ajustar seu espaço de trabalho clicando no link abaixo!\n\nVeja como rastrear seus gastos em poucos cliques:',
            onboardingChatSplitMessage: 'Dividir contas com amigos é tão fácil quanto enviar uma mensagem. Veja como.',
            onboardingAdminMessage: 'Aprenda a gerenciar o espaço de trabalho da sua equipe como administrador e enviar suas próprias despesas.',
            onboardingLookingAroundMessage:
                'O Expensify é mais conhecido por despesas, viagens e gerenciamento de cartões corporativos, mas fazemos muito mais do que isso. Diga-me o que lhe interessa e eu o ajudarei a começar.',
            onboardingTestDriveReceiverMessage: '*Você tem 3 meses grátis! Comece abaixo.*',
        },
        workspace: {
            title: 'Mantenha-se organizado com um espaço de trabalho',
            subtitle: 'Desbloqueie ferramentas poderosas para simplificar o gerenciamento de despesas, tudo em um só lugar. Com um espaço de trabalho, você pode:',
            explanationModal: {
                descriptionOne: 'Acompanhe e organize recibos',
                descriptionTwo: 'Categorizar e etiquetar despesas',
                descriptionThree: 'Criar e compartilhar relatórios',
            },
            price: 'Experimente gratuitamente por 30 dias, depois faça o upgrade por apenas <strong>US$5/mês</strong>.',
            createWorkspace: 'Criar espaço de trabalho',
        },
        confirmWorkspace: {
            title: 'Confirmar espaço de trabalho',
            subtitle: 'Crie um espaço de trabalho para rastrear recibos, reembolsar despesas, gerenciar viagens, criar relatórios e muito mais — tudo na velocidade do chat.',
        },
        inviteMembers: {
            title: 'Convidar membros',
            subtitle: 'Gerencie e compartilhe suas despesas com um contador ou inicie um grupo de viagem com amigos.',
        },
    },
    featureTraining: {
        doNotShowAgain: 'Não me mostre isso novamente',
    },
    personalDetails: {
        error: {
            containsReservedWord: 'O nome não pode conter as palavras Expensify ou Concierge',
            hasInvalidCharacter: 'O nome não pode conter uma vírgula ou ponto e vírgula',
            requiredFirstName: 'O nome não pode estar vazio',
        },
    },
    privatePersonalDetails: {
        enterLegalName: 'Qual é o seu nome legal?',
        enterDateOfBirth: 'Qual é a sua data de nascimento?',
        enterAddress: 'Qual é o seu endereço?',
        enterPhoneNumber: 'Qual é o seu número de telefone?',
        personalDetails: 'Detalhes pessoais',
        privateDataMessage: 'Esses detalhes são usados para viagens e pagamentos. Eles nunca são exibidos no seu perfil público.',
        legalName: 'Nome legal',
        legalFirstName: 'Nome legal',
        legalLastName: 'Sobrenome legal',
        address: 'Endereço',
        error: {
            dateShouldBeBefore: ({dateString}: DateShouldBeBeforeParams) => `A data deve ser anterior a ${dateString}`,
            dateShouldBeAfter: ({dateString}: DateShouldBeAfterParams) => `A data deve ser após ${dateString}`,
            hasInvalidCharacter: 'O nome pode incluir apenas caracteres latinos',
            incorrectZipFormat: ({zipFormat}: IncorrectZipFormatParams = {}) => `Formato de código postal incorreto${zipFormat ? `Formato aceitável: ${zipFormat}` : ''}`,
            invalidPhoneNumber: `Por favor, certifique-se de que o número de telefone é válido (por exemplo, ${CONST.EXAMPLE_PHONE_NUMBER})`,
        },
    },
    resendValidationForm: {
        linkHasBeenResent: 'Link foi reenviado',
        weSentYouMagicSignInLink: ({login, loginType}: WeSentYouMagicSignInLinkParams) => `Enviei um link mágico de login para ${login}. Por favor, verifique seu ${loginType} para entrar.`,
        resendLink: 'Reenviar link',
    },
    unlinkLoginForm: {
        toValidateLogin: ({primaryLogin, secondaryLogin}: ToValidateLoginParams) =>
            `Para validar ${secondaryLogin}, por favor, reenvie o código mágico das Configurações da Conta de ${primaryLogin}.`,
        noLongerHaveAccess: ({primaryLogin}: NoLongerHaveAccessParams) => `Se você não tiver mais acesso a ${primaryLogin}, por favor, desvincule suas contas.`,
        unlink: 'Desvincular',
        linkSent: 'Link enviado!',
        successfullyUnlinkedLogin: 'Login secundário desvinculado com sucesso!',
    },
    emailDeliveryFailurePage: {
        ourEmailProvider: ({login}: OurEmailProviderParams) =>
            `Nosso provedor de e-mail suspendeu temporariamente os e-mails para ${login} devido a problemas de entrega. Para desbloquear seu login, siga estas etapas:`,
        confirmThat: ({login}: ConfirmThatParams) =>
            `<strong>Confirme que ${login} está escrito corretamente e é um endereço de e-mail real e válido para entrega.</strong> Os aliases de e-mail, como "expenses@domain.com", devem ter acesso à sua própria caixa de entrada de e-mail para que seja um login válido do Expensify.`,
        ensureYourEmailClient: `<strong>Certifique-se de que seu cliente de e-mail permita e-mails de expensify.com.</strong> Você pode encontrar instruções sobre como concluir essa etapa <a href="${CONST.SET_NOTIFICATION_LINK}">aqui</a>, mas talvez seja necessário que seu departamento de TI o ajude a definir suas configurações de e-mail.`,
        onceTheAbove: `Depois que as etapas acima forem concluídas, entre em contato com <a href="mailto:${CONST.EMAIL.CONCIERGE}">${CONST.EMAIL.CONCIERGE}</a> para desbloquear seu login.`,
    },
    smsDeliveryFailurePage: {
        smsDeliveryFailureMessage: ({login}: OurEmailProviderParams) =>
            `Não conseguimos entregar mensagens SMS para ${login}, então suspendemos temporariamente. Por favor, tente validar seu número:`,
        validationSuccess: 'Seu número foi validado! Clique abaixo para enviar um novo código mágico de login.',
        validationFailed: ({
            timeData,
        }: {
            timeData?: {
                days?: number;
                hours?: number;
                minutes?: number;
            } | null;
        }) => {
            if (!timeData) {
                return 'Por favor, aguarde um momento antes de tentar novamente.';
            }
            const timeParts = [];
            if (timeData.days) {
                timeParts.push(`${timeData.days} ${timeData.days === 1 ? 'dia' : 'dias'}`);
            }
            if (timeData.hours) {
                timeParts.push(`${timeData.hours} ${timeData.hours === 1 ? 'hora' : 'horas'}`);
            }
            if (timeData.minutes) {
                timeParts.push(`${timeData.minutes} ${timeData.minutes === 1 ? 'minuto' : 'minutos'}`);
            }
            let timeText = '';
            if (timeParts.length === 1) {
                timeText = timeParts.at(0) ?? '';
            } else if (timeParts.length === 2) {
                timeText = `${timeParts.at(0)} and ${timeParts.at(1)}`;
            } else if (timeParts.length === 3) {
                timeText = `${timeParts.at(0)}, ${timeParts.at(1)}, and ${timeParts.at(2)}`;
            }
            return `Aguarde! Você precisa esperar ${timeText} antes de tentar validar seu número novamente.`;
        },
    },
    welcomeSignUpForm: {
        join: 'Participar',
    },
    detailsPage: {
        localTime: 'Hora local',
    },
    newChatPage: {
        startGroup: 'Iniciar grupo',
        addToGroup: 'Adicionar ao grupo',
    },
    yearPickerPage: {
        year: 'Ano',
        selectYear: 'Por favor, selecione um ano',
    },
    focusModeUpdateModal: {
        title: 'Bem-vindo ao modo #focus!',
        prompt: 'Mantenha-se atualizado vendo apenas os chats não lidos ou que precisam da sua atenção. Não se preocupe, você pode mudar isso a qualquer momento em',
        settings: 'configurações',
    },
    notFound: {
        chatYouLookingForCannotBeFound: 'O chat que você está procurando não pode ser encontrado.',
        getMeOutOfHere: 'Me tire daqui',
        iouReportNotFound: 'Os detalhes do pagamento que você está procurando não podem ser encontrados.',
        notHere: 'Hmm... não está aqui',
        pageNotFound: 'Ops, esta página não pode ser encontrada.',
        noAccess: 'Este chat ou despesa pode ter sido excluído ou você não tem acesso a ele.\n\nPara qualquer dúvida, entre em contato com concierge@expensify.com',
        goBackHome: 'Voltar para a página inicial',
        commentYouLookingForCannotBeFound: 'O comentário que você está procurando não foi encontrado. Volte para o chat',
        contactConcierge: 'Para qualquer dúvida, entre em contato com concierge@expensify.com',
        goToChatInstead: 'Vá para o chat em vez disso.',
    },
    errorPage: {
        title: ({isBreakLine}: {isBreakLine: boolean}) => `Ops... ${isBreakLine ? '\n' : ''}Algo deu errado`,
        subtitle: 'Não foi possível concluir sua solicitação. Por favor, tente novamente mais tarde.',
    },
    setPasswordPage: {
        enterPassword: 'Digite uma senha',
        setPassword: 'Definir senha',
        newPasswordPrompt: 'Sua senha deve ter pelo menos 8 caracteres, 1 letra maiúscula, 1 letra minúscula e 1 número.',
        passwordFormTitle: 'Bem-vindo de volta ao Novo Expensify! Por favor, defina sua senha.',
        passwordNotSet: 'Não conseguimos definir sua nova senha. Enviamos um novo link de senha para você tentar novamente.',
        setPasswordLinkInvalid: 'Este link para definir a senha é inválido ou expirou. Um novo está esperando por você na sua caixa de entrada de e-mail!',
        validateAccount: 'Verificar conta',
    },
    statusPage: {
        status: 'Status',
        statusExplanation: 'Adicione um emoji para dar aos seus colegas e amigos uma maneira fácil de saber o que está acontecendo. Você também pode adicionar uma mensagem, se quiser!',
        today: 'Hoje',
        clearStatus: 'Limpar status',
        save: 'Salvar',
        message: 'Mensagem',
        timePeriods: {
            never: 'Nunca',
            thirtyMinutes: '30 minutos',
            oneHour: '1 hora',
            afterToday: 'Hoje',
            afterWeek: 'Uma semana',
            custom: 'Customizado',
        },
        untilTomorrow: 'Até amanhã',
        untilTime: ({time}: UntilTimeParams) => `Até ${time}`,
        date: 'Data',
        time: 'Tempo',
        clearAfter: 'Limpar após',
        whenClearStatus: 'Quando devemos limpar seu status?',
        vacationDelegate: 'Delegado de férias',
        setVacationDelegate: `Defina um delegado de férias para aprovar relatórios em seu nome enquanto estiver fora do escritório.`,
        vacationDelegateError: 'Ocorreu um erro ao atualizar seu delegado de férias.',
        asVacationDelegate: ({nameOrEmail: managerName}: VacationDelegateParams) => `como delegado de férias de ${managerName}`,
        toAsVacationDelegate: ({submittedToName, vacationDelegateName}: SubmittedToVacationDelegateParams) => `para ${submittedToName} como delegado de férias de ${vacationDelegateName}`,
        vacationDelegateWarning: ({nameOrEmail}: VacationDelegateParams) =>
            `Você está designando ${nameOrEmail} como seu delegado de férias. Essa pessoa ainda não está em todos os seus espaços de trabalho. Se você continuar, um e-mail será enviado para todos os administradores dos seus espaços solicitando a inclusão dela.`,
    },
    stepCounter: ({step, total, text}: StepCounterParams) => {
        let result = `Etapa ${step}`;
        if (total) {
            result = `${result} of ${total}`;
        }
        if (text) {
            result = `${result}: ${text}`;
        }
        return result;
    },
    bankAccount: {
        bankInfo: 'Informações bancárias',
        confirmBankInfo: 'Confirmar informações bancárias',
        manuallyAdd: 'Adicione sua conta bancária manualmente',
        letsDoubleCheck: 'Vamos verificar se tudo está correto.',
        accountEnding: 'Conta terminando em',
        thisBankAccount: 'Esta conta bancária será usada para pagamentos comerciais no seu espaço de trabalho.',
        accountNumber: 'Número da conta',
        routingNumber: 'Número de roteamento',
        chooseAnAccountBelow: 'Escolha uma conta abaixo',
        addBankAccount: 'Adicionar conta bancária',
        chooseAnAccount: 'Escolha uma conta',
        connectOnlineWithPlaid: 'Faça login no seu banco',
        connectManually: 'Conectar manualmente',
        desktopConnection: 'Nota: Para se conectar com Chase, Wells Fargo, Capital One ou Bank of America, por favor clique aqui para completar este processo em um navegador.',
        yourDataIsSecure: 'Seus dados estão seguros',
        toGetStarted: 'Adicione uma conta bancária para reembolsar despesas, emitir Cartões Expensify, coletar pagamentos de faturas e pagar contas, tudo em um só lugar.',
        plaidBodyCopy: 'Dê aos seus funcionários uma maneira mais fácil de pagar - e serem reembolsados - por despesas da empresa.',
        checkHelpLine: 'Seu número de roteamento e número da conta podem ser encontrados em um cheque da conta.',
        hasPhoneLoginError: ({contactMethodRoute}: ContactMethodParams) =>
            `Para conectar uma conta bancária, por favor <a href="${contactMethodRoute}">adicione um e-mail como seu login principal</a> e tente novamente. Você pode adicionar seu número de telefone como um login secundário.`,
        hasBeenThrottledError: 'Ocorreu um erro ao adicionar sua conta bancária. Por favor, aguarde alguns minutos e tente novamente.',
        hasCurrencyError: ({workspaceRoute}: WorkspaceRouteParams) =>
            `Ops! Parece que a moeda do seu espaço de trabalho está definida para uma moeda diferente de USD. Para continuar, por favor vá para <a href="${workspaceRoute}">suas configurações de espaço de trabalho</a> para definir para USD e tentar novamente.`,
        error: {
            youNeedToSelectAnOption: 'Por favor, selecione uma opção para continuar',
            noBankAccountAvailable: 'Desculpe, não há nenhuma conta bancária disponível.',
            noBankAccountSelected: 'Por favor, escolha uma conta',
            taxID: 'Por favor, insira um número de identificação fiscal válido.',
            website: 'Por favor, insira um site válido',
            zipCode: `Por favor, insira um código postal válido usando o formato: ${CONST.COUNTRY_ZIP_REGEX_DATA.US.samples}`,
            phoneNumber: 'Por favor, insira um número de telefone válido.',
            email: 'Por favor, insira um endereço de e-mail válido.',
            companyName: 'Por favor, insira um nome comercial válido.',
            addressCity: 'Por favor, insira uma cidade válida',
            addressStreet: 'Por favor, insira um endereço de rua válido',
            addressState: 'Por favor, selecione um estado válido.',
            incorporationDateFuture: 'A data de incorporação não pode estar no futuro',
            incorporationState: 'Por favor, selecione um estado válido.',
            industryCode: 'Por favor, insira um código de classificação de indústria válido com seis dígitos.',
            restrictedBusiness: 'Por favor, confirme se a empresa não está na lista de empresas restritas.',
            routingNumber: 'Por favor, insira um número de roteamento válido.',
            accountNumber: 'Por favor, insira um número de conta válido.',
            routingAndAccountNumberCannotBeSame: 'Os números de roteamento e de conta não podem coincidir.',
            companyType: 'Por favor, selecione um tipo de empresa válido',
            tooManyAttempts:
                'Devido a um alto número de tentativas de login, esta opção foi desativada por 24 horas. Por favor, tente novamente mais tarde ou insira os detalhes manualmente.',
            address: 'Por favor, insira um endereço válido',
            dob: 'Por favor, selecione uma data de nascimento válida',
            age: 'Deve ter mais de 18 anos de idade',
            ssnLast4: 'Por favor, insira os últimos 4 dígitos válidos do SSN',
            firstName: 'Por favor, insira um nome válido.',
            lastName: 'Por favor, insira um sobrenome válido',
            noDefaultDepositAccountOrDebitCardAvailable: 'Por favor, adicione uma conta de depósito padrão ou cartão de débito.',
            validationAmounts: 'Os valores de validação que você inseriu estão incorretos. Por favor, verifique novamente seu extrato bancário e tente novamente.',
            fullName: 'Por favor, insira um nome completo válido.',
            ownershipPercentage: 'Por favor, insira um número percentual válido',
            deletePaymentBankAccount:
                'Este banco conta não pode ser excluída porque é usada para pagamentos do Cartão Expensify. Se ainda assim deseja excluir essa conta, entre em contato com o Concierge.',
        },
    },
    addPersonalBankAccount: {
        countrySelectionStepHeader: 'Onde está localizada a sua conta bancária?',
        accountDetailsStepHeader: 'Quais são os detalhes da sua conta?',
        accountTypeStepHeader: 'Que tipo de conta é esta?',
        bankInformationStepHeader: 'Quais são os seus dados bancários?',
        accountHolderInformationStepHeader: 'Quais são os detalhes do titular da conta?',
        howDoWeProtectYourData: 'Como protegemos seus dados?',
        currencyHeader: 'Qual é a moeda da sua conta bancária?',
        confirmationStepHeader: 'Verifique suas informações.',
        confirmationStepSubHeader: 'Verifique os detalhes abaixo e marque a caixa de termos para confirmar.',
    },
    addPersonalBankAccountPage: {
        enterPassword: 'Digite a senha do Expensify',
        alreadyAdded: 'Esta conta já foi adicionada.',
        chooseAccountLabel: 'Conta',
        successTitle: 'Conta bancária pessoal adicionada!',
        successMessage: 'Parabéns, sua conta bancária está configurada e pronta para receber reembolsos.',
    },
    attachmentView: {
        unknownFilename: 'Nome de arquivo desconhecido',
        passwordRequired: 'Por favor, insira uma senha',
        passwordIncorrect: 'Senha incorreta. Por favor, tente novamente.',
        failedToLoadPDF: 'Falha ao carregar o arquivo PDF',
        pdfPasswordForm: {
            title: 'PDF protegido por senha',
            infoText: 'Este PDF está protegido por senha.',
            beforeLinkText: 'Por favor',
            linkText: 'insira a senha',
            afterLinkText: 'para visualizá-lo.',
            formLabel: 'Ver PDF',
        },
        attachmentNotFound: 'Anexo não encontrado',
        retry: 'Tentar novamente',
    },
    messages: {
        errorMessageInvalidPhone: `Por favor, insira um número de telefone válido sem parênteses ou traços. Se você estiver fora dos EUA, inclua o código do seu país (ex.: ${CONST.EXAMPLE_PHONE_NUMBER}).`,
        errorMessageInvalidEmail: 'E-mail inválido',
        userIsAlreadyMember: ({login, name}: UserIsAlreadyMemberParams) => `${login} já é membro de ${name}`,
    },
    onfidoStep: {
        acceptTerms: 'Ao continuar com a solicitação para ativar sua Expensify Wallet, você confirma que leu, entendeu e aceita',
        facialScan: 'Política e Autorização de Varredura Facial da Onfido',
        tryAgain: 'Tente novamente',
        verifyIdentity: 'Verificar identidade',
        letsVerifyIdentity: 'Vamos verificar sua identidade',
        butFirst: `Mas primeiro, a parte chata. Leia as informações legais na próxima etapa e clique em "Aceitar" quando estiver pronto.`,
        genericError: 'Ocorreu um erro ao processar esta etapa. Por favor, tente novamente.',
        cameraPermissionsNotGranted: 'Ativar acesso à câmera',
        cameraRequestMessage: 'Precisamos de acesso à sua câmera para concluir a verificação da conta bancária. Por favor, habilite em Configurações > New Expensify.',
        microphonePermissionsNotGranted: 'Ativar acesso ao microfone',
        microphoneRequestMessage: 'Precisamos de acesso ao seu microfone para concluir a verificação da conta bancária. Por favor, habilite em Configurações > New Expensify.',
        originalDocumentNeeded: 'Por favor, envie uma imagem original do seu documento de identidade em vez de uma captura de tela ou imagem escaneada.',
        documentNeedsBetterQuality:
            'Seu documento de identificação parece estar danificado ou com recursos de segurança ausentes. Por favor, faça o upload de uma imagem original de um documento de identificação não danificado que esteja totalmente visível.',
        imageNeedsBetterQuality:
            'Há um problema com a qualidade da imagem do seu documento de identidade. Por favor, envie uma nova imagem onde todo o seu documento possa ser visto claramente.',
        selfieIssue: 'Há um problema com sua selfie/vídeo. Por favor, envie uma selfie/vídeo ao vivo.',
        selfieNotMatching: 'Sua selfie/vídeo não corresponde ao seu documento de identidade. Por favor, envie uma nova selfie/vídeo onde seu rosto possa ser visto claramente.',
        selfieNotLive: 'Sua selfie/vídeo não parece ser uma foto/vídeo ao vivo. Por favor, envie uma selfie/vídeo ao vivo.',
    },
    additionalDetailsStep: {
        headerTitle: 'Detalhes adicionais',
        helpText: 'Precisamos confirmar as seguintes informações antes que você possa enviar e receber dinheiro da sua carteira.',
        helpTextIdologyQuestions: 'Precisamos fazer apenas mais algumas perguntas para finalizar a validação da sua identidade.',
        helpLink: 'Saiba mais sobre por que precisamos disso.',
        legalFirstNameLabel: 'Nome legal',
        legalMiddleNameLabel: 'Nome do meio legal',
        legalLastNameLabel: 'Sobrenome legal',
        selectAnswer: 'Por favor, selecione uma resposta para continuar',
        ssnFull9Error: 'Por favor, insira um SSN válido de nove dígitos.',
        needSSNFull9: 'Estamos tendo problemas para verificar seu SSN. Por favor, insira os nove dígitos completos do seu SSN.',
        weCouldNotVerify: 'Não conseguimos verificar',
        pleaseFixIt: 'Por favor, corrija esta informação antes de continuar.',
        failedKYCTextBefore: 'Não conseguimos verificar sua identidade. Por favor, tente novamente mais tarde ou entre em contato com',
        failedKYCTextAfter: 'se você tiver alguma dúvida.',
    },
    termsStep: {
        headerTitle: 'Termos e taxas',
        headerTitleRefactor: 'Taxas e termos',
        haveReadAndAgree: 'Li e concordo em receber',
        electronicDisclosures: 'divulgações eletrônicas',
        agreeToThe: 'Eu concordo com o/a/as/os',
        walletAgreement: 'Acordo da Wallet',
        enablePayments: 'Habilitar pagamentos',
        monthlyFee: 'Taxa mensal',
        inactivity: 'Inatividade',
        noOverdraftOrCredit: 'Sem recurso de cheque especial/crédito.',
        electronicFundsWithdrawal: 'Retirada eletrônica de fundos',
        standard: 'Padrão',
        reviewTheFees: 'Dê uma olhada em algumas taxas.',
        checkTheBoxes: 'Por favor, marque as caixas abaixo.',
        agreeToTerms: 'Concorde com os termos e você estará pronto para começar!',
        shortTermsForm: {
            expensifyPaymentsAccount: ({walletProgram}: WalletProgramParams) => `A Expensify Wallet é emitida por ${walletProgram}.`,
            perPurchase: 'Por compra',
            atmWithdrawal: 'Saque em caixa eletrônico',
            cashReload: 'Recarga de dinheiro',
            inNetwork: 'na rede',
            outOfNetwork: 'fora da rede',
            atmBalanceInquiry: 'Consulta de saldo no caixa eletrônico',
            inOrOutOfNetwork: '(dentro da rede ou fora da rede)',
            customerService: 'Atendimento ao cliente',
            automatedOrLive: '(automated or live agent)',
            afterTwelveMonths: '(após 12 meses sem transações)',
            weChargeOneFee: 'Cobramos 1 outro tipo de taxa. É:',
            fdicInsurance: 'Seus fundos são elegíveis para seguro FDIC.',
            generalInfo: 'Para informações gerais sobre contas pré-pagas, visite',
            conditionsDetails: 'Para detalhes e condições de todas as taxas e serviços, visite',
            conditionsPhone: 'ou ligando para +1 833-400-0904.',
            instant: '(instant)',
            electronicFundsInstantFeeMin: ({amount}: TermsParams) => `(min ${amount})`,
        },
        longTermsForm: {
            listOfAllFees: 'Uma lista de todas as taxas do Expensify Wallet',
            typeOfFeeHeader: 'Todas as taxas',
            feeAmountHeader: 'Quantia',
            moreDetailsHeader: 'Detalhes',
            openingAccountTitle: 'Abrindo uma conta',
            openingAccountDetails: 'Não há taxa para abrir uma conta.',
            monthlyFeeDetails: 'Não há taxa mensal.',
            customerServiceTitle: 'Atendimento ao cliente',
            customerServiceDetails: 'Não há taxas de serviço ao cliente.',
            inactivityDetails: 'Não há taxa de inatividade.',
            sendingFundsTitle: 'Enviando fundos para outro titular de conta',
            sendingFundsDetails: 'Não há taxa para enviar fundos para outro titular de conta usando seu saldo, conta bancária ou cartão de débito.',
            electronicFundsStandardDetails:
                "There's no fee to transfer funds from your Expensify Wallet " +
                'to your bank account using the standard option. This transfer usually completes within 1-3 business' +
                ' days.',
            electronicFundsInstantDetails: ({percentage, amount}: ElectronicFundsParams) =>
                "There's a fee to transfer funds from your Expensify Wallet to " +
                'your linked debit card using the instant transfer option. This transfer usually completes within ' +
                `several minutes. The fee is ${percentage}% of the transfer amount (with a minimum fee of ${amount}).`,
            fdicInsuranceBancorp: ({amount}: TermsParams) =>
                'Your funds are eligible for FDIC insurance. Your funds will be held at or ' +
                `transferred to ${CONST.WALLET.PROGRAM_ISSUERS.BANCORP_BANK}, an FDIC-insured institution. Once there, your funds are insured up ` +
                `to ${amount} by the FDIC in the event ${CONST.WALLET.PROGRAM_ISSUERS.BANCORP_BANK} fails, if specific deposit insurance requirements ` +
                `are met and your card is registered. See`,
            fdicInsuranceBancorp2: 'para detalhes.',
            contactExpensifyPayments: `Entre em contato com ${CONST.WALLET.PROGRAM_ISSUERS.EXPENSIFY_PAYMENTS} ligando para +1 833-400-0904, ou por e-mail em`,
            contactExpensifyPayments2: 'ou faça login em',
            generalInformation: 'Para informações gerais sobre contas pré-pagas, visite',
            generalInformation2: 'Se você tiver uma reclamação sobre uma conta pré-paga, ligue para o Bureau de Proteção Financeira do Consumidor pelo 1-855-411-2372 ou visite',
            printerFriendlyView: 'Ver versão para impressão',
            automated: 'Automatizado',
            liveAgent: 'Agente ao vivo',
            instant: 'Instantâneo',
            electronicFundsInstantFeeMin: ({amount}: TermsParams) => `Min ${amount}`,
        },
    },
    activateStep: {
        headerTitle: 'Habilitar pagamentos',
        activatedTitle: 'Carteira ativada!',
        activatedMessage: 'Parabéns, sua carteira está configurada e pronta para fazer pagamentos.',
        checkBackLaterTitle: 'Só um minuto...',
        checkBackLaterMessage: 'Ainda estamos revisando suas informações. Por favor, volte mais tarde.',
        continueToPayment: 'Continuar para o pagamento',
        continueToTransfer: 'Continuar a transferir',
    },
    companyStep: {
        headerTitle: 'Informações da empresa',
        subtitle: 'Quase pronto! Por motivos de segurança, precisamos confirmar algumas informações:',
        legalBusinessName: 'Nome comercial legal',
        companyWebsite: 'Site da empresa',
        taxIDNumber: 'Número de identificação fiscal',
        taxIDNumberPlaceholder: '9 dígitos',
        companyType: 'Tipo de empresa',
        incorporationDate: 'Data de incorporação',
        incorporationState: 'Estado de incorporação',
        industryClassificationCode: 'Código de classificação da indústria',
        confirmCompanyIsNot: 'Confirmo que esta empresa não está na lista de',
        listOfRestrictedBusinesses: 'lista de negócios restritos',
        incorporationDatePlaceholder: 'Data de início (aaaa-mm-dd)',
        incorporationTypes: {
            LLC: 'LLC',
            CORPORATION: 'Corp',
            PARTNERSHIP: 'Parceria',
            COOPERATIVE: 'Cooperativa',
            SOLE_PROPRIETORSHIP: 'Empresa individual',
            OTHER: 'Outro',
        },
        industryClassification: 'Em qual setor a empresa está classificada?',
        industryClassificationCodePlaceholder: 'Pesquisar código de classificação da indústria',
    },
    requestorStep: {
        headerTitle: 'Informações pessoais',
        learnMore: 'Saiba mais',
        isMyDataSafe: 'Meus dados estão seguros?',
    },
    personalInfoStep: {
        personalInfo: 'Informações pessoais',
        enterYourLegalFirstAndLast: 'Qual é o seu nome legal?',
        legalFirstName: 'Nome legal',
        legalLastName: 'Sobrenome legal',
        legalName: 'Nome legal',
        enterYourDateOfBirth: 'Qual é a sua data de nascimento?',
        enterTheLast4: 'Quais são os últimos quatro dígitos do seu Número de Seguro Social?',
        dontWorry: 'Não se preocupe, não fazemos nenhuma verificação de crédito pessoal!',
        last4SSN: 'Últimos 4 do SSN',
        enterYourAddress: 'Qual é o seu endereço?',
        address: 'Endereço',
        letsDoubleCheck: 'Vamos verificar se tudo está correto.',
        byAddingThisBankAccount: 'Ao adicionar esta conta bancária, você confirma que leu, entendeu e aceitou',
        whatsYourLegalName: 'Qual é o seu nome legal?',
        whatsYourDOB: 'Qual é a sua data de nascimento?',
        whatsYourAddress: 'Qual é o seu endereço?',
        whatsYourSSN: 'Quais são os últimos quatro dígitos do seu Número de Seguro Social?',
        noPersonalChecks: 'Não se preocupe, não fazemos verificações de crédito pessoal aqui!',
        whatsYourPhoneNumber: 'Qual é o seu número de telefone?',
        weNeedThisToVerify: 'Precisamos disso para verificar sua carteira.',
    },
    businessInfoStep: {
        businessInfo: 'Informações da empresa',
        enterTheNameOfYourBusiness: 'Qual é o nome da sua empresa?',
        businessName: 'Nome legal da empresa',
        enterYourCompanyTaxIdNumber: 'Qual é o número de identificação fiscal da sua empresa?',
        taxIDNumber: 'Número de identificação fiscal',
        taxIDNumberPlaceholder: '9 dígitos',
        enterYourCompanyWebsite: 'Qual é o site da sua empresa?',
        companyWebsite: 'Site da empresa',
        enterYourCompanyPhoneNumber: 'Qual é o número de telefone da sua empresa?',
        enterYourCompanyAddress: 'Qual é o endereço da sua empresa?',
        selectYourCompanyType: 'Que tipo de empresa é essa?',
        companyType: 'Tipo de empresa',
        incorporationType: {
            LLC: 'LLC',
            CORPORATION: 'Corp',
            PARTNERSHIP: 'Parceria',
            COOPERATIVE: 'Cooperativa',
            SOLE_PROPRIETORSHIP: 'Empresa individual',
            OTHER: 'Outro',
        },
        selectYourCompanyIncorporationDate: 'Qual é a data de incorporação da sua empresa?',
        incorporationDate: 'Data de incorporação',
        incorporationDatePlaceholder: 'Data de início (aaaa-mm-dd)',
        incorporationState: 'Estado de incorporação',
        pleaseSelectTheStateYourCompanyWasIncorporatedIn: 'Em qual estado sua empresa foi incorporada?',
        letsDoubleCheck: 'Vamos verificar se tudo está correto.',
        companyAddress: 'Endereço da empresa',
        listOfRestrictedBusinesses: 'lista de negócios restritos',
        confirmCompanyIsNot: 'Confirmo que esta empresa não está na lista de',
        businessInfoTitle: 'Informações comerciais',
        legalBusinessName: 'Nome comercial legal',
        whatsTheBusinessName: 'Qual é o nome da empresa?',
        whatsTheBusinessAddress: 'Qual é o endereço comercial?',
        whatsTheBusinessContactInformation: 'Qual é a informação de contato comercial?',
        whatsTheBusinessRegistrationNumber: ({country}: BusinessRegistrationNumberParams) => {
            switch (country) {
                case CONST.COUNTRY.GB:
                    return 'Qual é o número de registro da empresa (CRN)?';
                default:
                    return 'Qual é o número de registro da empresa?';
            }
        },
        whatsTheBusinessTaxIDEIN: ({country}: BusinessTaxIDParams) => {
            switch (country) {
                case CONST.COUNTRY.US:
                    return 'Qual é o Número de Identificação do Empregador (EIN)?';
                case CONST.COUNTRY.CA:
                    return 'Qual é o Número Comercial (BN)?';
                case CONST.COUNTRY.GB:
                    return 'Qual é o Número de Registro de IVA (VRN)?';
                case CONST.COUNTRY.AU:
                    return 'Qual é o Número Comercial Australiano (ABN)?';
                default:
                    return 'Qual é o número de IVA da UE?';
            }
        },
        whatsThisNumber: 'Qual é esse número?',
        whereWasTheBusinessIncorporated: 'Onde a empresa foi incorporada?',
        whatTypeOfBusinessIsIt: 'Que tipo de negócio é?',
        whatsTheBusinessAnnualPayment: 'Qual é o volume anual de pagamentos da empresa?',
        whatsYourExpectedAverageReimbursements: 'Qual é o seu valor médio de reembolso esperado?',
        registrationNumber: 'Número de registro',
        taxIDEIN: ({country}: BusinessTaxIDParams) => {
            switch (country) {
                case CONST.COUNTRY.US:
                    return 'EIN';
                case CONST.COUNTRY.CA:
                    return 'BN';
                case CONST.COUNTRY.GB:
                    return 'VRN';
                case CONST.COUNTRY.AU:
                    return 'ABN';
                default:
                    return 'IVA UE';
            }
        },
        businessAddress: 'Endereço comercial',
        businessType: 'Tipo de negócio',
        incorporation: 'Incorporação',
        incorporationCountry: 'País de incorporação',
        incorporationTypeName: 'Tipo de incorporação',
        businessCategory: 'Categoria de negócios',
        annualPaymentVolume: 'Volume de pagamento anual',
        annualPaymentVolumeInCurrency: ({currencyCode}: CurrencyCodeParams) => `Volume de pagamento anual em ${currencyCode}`,
        averageReimbursementAmount: 'Valor médio de reembolso',
        averageReimbursementAmountInCurrency: ({currencyCode}: CurrencyCodeParams) => `Valor médio de reembolso em ${currencyCode}`,
        selectIncorporationType: 'Selecione o tipo de incorporação',
        selectBusinessCategory: 'Selecione a categoria de negócios',
        selectAnnualPaymentVolume: 'Selecione o volume de pagamento anual',
        selectIncorporationCountry: 'Selecione o país de incorporação',
        selectIncorporationState: 'Selecione o estado de incorporação',
        selectAverageReimbursement: 'Selecionar valor médio de reembolso',
        selectBusinessType: 'Selecionar tipo de negócio',
        findIncorporationType: 'Encontrar tipo de incorporação',
        findBusinessCategory: 'Encontrar categoria de negócios',
        findAnnualPaymentVolume: 'Encontre o volume de pagamento anual',
        findIncorporationState: 'Encontrar estado de incorporação',
        findAverageReimbursement: 'Encontrar valor médio de reembolso',
        findBusinessType: 'Encontrar tipo de negócio',
        error: {
            registrationNumber: 'Por favor, forneça um número de registro válido.',
            taxIDEIN: ({country}: BusinessTaxIDParams) => {
                switch (country) {
                    case CONST.COUNTRY.US:
                        return 'Por favor, informe um Número de Identificação do Empregador (EIN) válido';
                    case CONST.COUNTRY.CA:
                        return 'Por favor, informe um Número Comercial (BN) válido';
                    case CONST.COUNTRY.GB:
                        return 'Por favor, informe um Número de Registro de IVA (VRN) válido';
                    case CONST.COUNTRY.AU:
                        return 'Por favor, informe um Número Comercial Australiano (ABN) válido';
                    default:
                        return 'Por favor, informe um número de IVA da UE válido';
                }
            },
        },
    },
    beneficialOwnerInfoStep: {
        doYouOwn25percent: ({companyName}: CompanyNameParams) => `Você possui 25% ou mais de ${companyName}?`,
        doAnyIndividualOwn25percent: ({companyName}: CompanyNameParams) => `Algum indivíduo possui 25% ou mais de ${companyName}?`,
        areThereMoreIndividualsWhoOwn25percent: ({companyName}: CompanyNameParams) => `Existem mais pessoas que possuem 25% ou mais da ${companyName}?`,
        regulationRequiresUsToVerifyTheIdentity: 'A regulamentação exige que verifiquemos a identidade de qualquer indivíduo que possua mais de 25% do negócio.',
        companyOwner: 'Proprietário de empresa',
        enterLegalFirstAndLastName: 'Qual é o nome legal do proprietário?',
        legalFirstName: 'Nome legal',
        legalLastName: 'Sobrenome legal',
        enterTheDateOfBirthOfTheOwner: 'Qual é a data de nascimento do proprietário?',
        enterTheLast4: 'Quais são os últimos 4 dígitos do Número de Seguro Social do proprietário?',
        last4SSN: 'Últimos 4 do SSN',
        dontWorry: 'Não se preocupe, não fazemos nenhuma verificação de crédito pessoal!',
        enterTheOwnersAddress: 'Qual é o endereço do proprietário?',
        letsDoubleCheck: 'Vamos verificar se tudo está correto.',
        legalName: 'Nome legal',
        address: 'Endereço',
        byAddingThisBankAccount: 'Ao adicionar esta conta bancária, você confirma que leu, entendeu e aceitou',
        owners: 'Proprietários',
    },
    ownershipInfoStep: {
        ownerInfo: 'Informações do proprietário',
        businessOwner: 'Proprietário de empresa',
        signerInfo: 'Informações do assinante',
        doYouOwn: ({companyName}: CompanyNameParams) => `Você possui 25% ou mais de ${companyName}?`,
        doesAnyoneOwn: ({companyName}: CompanyNameParams) => `Algum indivíduo possui 25% ou mais de ${companyName}?`,
        regulationsRequire: 'Regulamentos exigem que verifiquemos a identidade de qualquer indivíduo que possua mais de 25% do negócio.',
        legalFirstName: 'Nome legal',
        legalLastName: 'Sobrenome legal',
        whatsTheOwnersName: 'Qual é o nome legal do proprietário?',
        whatsYourName: 'Qual é o seu nome legal?',
        whatPercentage: 'Qual porcentagem do negócio pertence ao proprietário?',
        whatsYoursPercentage: 'Qual porcentagem do negócio você possui?',
        ownership: 'Propriedade',
        whatsTheOwnersDOB: 'Qual é a data de nascimento do proprietário?',
        whatsYourDOB: 'Qual é a sua data de nascimento?',
        whatsTheOwnersAddress: 'Qual é o endereço do proprietário?',
        whatsYourAddress: 'Qual é o seu endereço?',
        whatAreTheLast: 'Quais são os últimos 4 dígitos do Número de Seguro Social do proprietário?',
        whatsYourLast: 'Quais são os últimos 4 dígitos do seu Número de Seguro Social?',
        dontWorry: 'Não se preocupe, não fazemos nenhuma verificação de crédito pessoal!',
        last4: 'Últimos 4 do SSN',
        whyDoWeAsk: 'Por que pedimos isso?',
        letsDoubleCheck: 'Vamos verificar se tudo está correto.',
        legalName: 'Nome legal',
        ownershipPercentage: 'Porcentagem de propriedade',
        areThereOther: ({companyName}: CompanyNameParams) => `Existem outras pessoas que possuem 25% ou mais de ${companyName}?`,
        owners: 'Proprietários',
        addCertified: 'Adicione um organograma certificado que mostre os proprietários beneficiários',
        regulationRequiresChart:
            'A regulamentação exige que coletemos uma cópia certificada do organograma de propriedade que mostre cada indivíduo ou entidade que possua 25% ou mais do negócio.',
        uploadEntity: 'Carregar gráfico de propriedade da entidade',
        noteEntity: 'Nota: O gráfico de propriedade da entidade deve ser assinado pelo seu contador, consultor jurídico ou ser autenticado.',
        certified: 'Gráfico de propriedade de entidade certificada',
        selectCountry: 'Selecionar país',
        findCountry: 'Encontrar país',
        address: 'Endereço',
        chooseFile: 'Escolher arquivo',
        uploadDocuments: 'Carregar documentação adicional',
        pleaseUpload:
            'Por favor, envie documentação adicional abaixo para nos ajudar a verificar sua identidade como proprietário direto ou indireto de 25% ou mais da entidade empresarial.',
        acceptedFiles: 'Formatos de arquivo aceitos: PDF, PNG, JPEG. O tamanho total do arquivo para cada seção não pode exceder 5 MB.',
        proofOfBeneficialOwner: 'Prova de beneficiário final',
        proofOfBeneficialOwnerDescription:
            'Por favor, forneça uma declaração assinada e um organograma de um contador público, notário ou advogado verificando a propriedade de 25% ou mais do negócio. Deve estar datado dos últimos três meses e incluir o número da licença do signatário.',
        copyOfID: 'Cópia do documento de identidade do proprietário beneficiário',
        copyOfIDDescription: 'Exemplos: Passaporte, carteira de motorista, etc.',
        proofOfAddress: 'Comprovante de endereço para o proprietário beneficiário',
        proofOfAddressDescription: 'Exemplos: conta de luz, contrato de aluguel, etc.',
        codiceFiscale: 'Codice fiscale/Tax ID',
        codiceFiscaleDescription:
            'Por favor, faça o upload de um vídeo de uma visita ao local ou de uma chamada gravada com o oficial responsável pela assinatura. O oficial deve fornecer: nome completo, data de nascimento, nome da empresa, número de registro, número do código fiscal, endereço registrado, natureza do negócio e finalidade da conta.',
    },
    completeVerificationStep: {
        completeVerification: 'Concluir verificação',
        confirmAgreements: 'Por favor, confirme os acordos abaixo.',
        certifyTrueAndAccurate: 'Eu certifico que as informações fornecidas são verdadeiras e precisas.',
        certifyTrueAndAccurateError: 'Por favor, certifique-se de que as informações são verdadeiras e precisas.',
        isAuthorizedToUseBankAccount: 'Estou autorizado a usar esta conta bancária empresarial para despesas comerciais.',
        isAuthorizedToUseBankAccountError: 'Você deve ser um responsável controlador com autorização para operar a conta bancária da empresa.',
        termsAndConditions: 'termos e condições',
    },
    connectBankAccountStep: {
        validateYourBankAccount: 'Valide sua conta bancária',
        validateButtonText: 'Validar',
        validationInputLabel: 'Transação',
        maxAttemptsReached: 'A validação para esta conta bancária foi desativada devido a muitas tentativas incorretas.',
        description: `Dentro de 1-2 dias úteis, enviaremos três (3) pequenas transações para sua conta bancária de um nome como "Expensify, Inc. Validation".`,
        descriptionCTA: 'Por favor, insira o valor de cada transação nos campos abaixo. Exemplo: 1.51.',
        letsChatText: 'Quase lá! Precisamos da sua ajuda para verificar algumas últimas informações pelo chat. Pronto?',
        enable2FATitle: 'Prevenir fraudes, habilitar autenticação de dois fatores (2FA)',
        enable2FAText: 'Levamos sua segurança a sério. Por favor, configure a autenticação de dois fatores (2FA) agora para adicionar uma camada extra de proteção à sua conta.',
        secureYourAccount: 'Proteja sua conta',
    },
    countryStep: {
        confirmBusinessBank: 'Confirme a moeda e o país da conta bancária empresarial',
        confirmCurrency: 'Confirmar moeda e país',
        yourBusiness: 'A moeda da sua conta bancária empresarial deve corresponder à moeda do seu espaço de trabalho.',
        youCanChange: 'Você pode alterar a moeda do seu espaço de trabalho no seu',
        findCountry: 'Encontrar país',
        selectCountry: 'Selecionar país',
    },
    bankInfoStep: {
        whatAreYour: 'Quais são os detalhes da sua conta bancária empresarial?',
        letsDoubleCheck: 'Vamos verificar novamente se tudo está certo.',
        thisBankAccount: 'Esta conta bancária será usada para pagamentos comerciais no seu espaço de trabalho.',
        accountNumber: 'Número da conta',
        accountHolderNameDescription: 'Nome completo do signatário autorizado',
    },
    signerInfoStep: {
        signerInfo: 'Informações do assinante',
        areYouDirector: ({companyName}: CompanyNameParams) => `Você é um diretor ou executivo sênior na ${companyName}?`,
        regulationRequiresUs: 'A regulamentação exige que verifiquemos se o assinante tem autoridade para tomar essa ação em nome da empresa.',
        whatsYourName: 'Qual é o seu nome legal?',
        fullName: 'Nome completo legal',
        whatsYourJobTitle: 'Qual é o seu cargo?',
        jobTitle: 'Título do cargo',
        whatsYourDOB: 'Qual é a sua data de nascimento?',
        uploadID: 'Envie um documento de identidade e comprovante de endereço',
        personalAddress: 'Comprovante de endereço pessoal (por exemplo, conta de serviço público)',
        letsDoubleCheck: 'Vamos verificar se tudo está correto.',
        legalName: 'Nome legal',
        proofOf: 'Comprovante de endereço pessoal',
        enterOneEmail: ({companyName}: CompanyNameParams) => `Digite o e-mail do diretor ou executivo sênior da ${companyName}`,
        regulationRequiresOneMoreDirector: 'A regulamentação exige pelo menos mais um diretor ou executivo sênior como signatário.',
        hangTight: 'Aguarde...',
        enterTwoEmails: ({companyName}: CompanyNameParams) => `Digite os e-mails de dois diretores ou executivos seniores da ${companyName}`,
        sendReminder: 'Enviar um lembrete',
        chooseFile: 'Escolher arquivo',
        weAreWaiting: 'Estamos aguardando que outros verifiquem suas identidades como diretores ou executivos seniores da empresa.',
        id: 'Cópia do RG',
        proofOfDirectors: 'Prova de diretor(es)',
        proofOfDirectorsDescription: 'Exemplos: Perfil Corporativo da Oncorp ou Registro de Negócios.',
        codiceFiscale: 'Codice Fiscale',
        codiceFiscaleDescription: 'Codice Fiscale para Signatários, Usuários Autorizados e Proprietários Beneficiários.',
        PDSandFSG: 'Documentação de divulgação PDS + FSG',
        PDSandFSGDescription:
            'Nossa parceria com a Corpay utiliza uma conexão API para aproveitar sua vasta rede de parceiros bancários internacionais para viabilizar Reembolsos Globais na Expensify. De acordo com a regulamentação australiana, estamos fornecendo a você o Guia de Serviços Financeiros (FSG) e a Declaração de Divulgação de Produto (PDS) da Corpay.\n\nPor favor, leia os documentos FSG e PDS cuidadosamente, pois eles contêm detalhes completos e informações importantes sobre os produtos e serviços oferecidos pela Corpay. Guarde esses documentos para referência futura.',
        pleaseUpload: 'Por favor, envie documentação adicional abaixo para nos ajudar a verificar sua identidade como diretor ou executivo sênior da entidade empresarial.',
        enterSignerInfo: 'Insira as informações do signatário',
        thisStep: 'Esta etapa foi concluída',
        isConnecting: ({bankAccountLastFour, currency}: SignerInfoMessageParams) =>
            `está conectando uma conta bancária empresarial em ${currency} com final ${bankAccountLastFour} ao Expensify para pagar funcionários em ${currency}. A próxima etapa exige as informações de um signatário, como um diretor ou executivo sênior.`,
        error: {
            emailsMustBeDifferent: 'Os e-mails devem ser diferentes',
        },
    },
    agreementsStep: {
        agreements: 'Acordos',
        pleaseConfirm: 'Por favor, confirme os acordos abaixo.',
        regulationRequiresUs: 'A regulamentação exige que verifiquemos a identidade de qualquer indivíduo que possua mais de 25% do negócio.',
        iAmAuthorized: 'Estou autorizado a usar a conta bancária empresarial para despesas comerciais.',
        iCertify: 'Certifico que as informações fornecidas são verdadeiras e precisas.',
        iAcceptTheTermsAndConditions: `Aceito os <a href="https://cross-border.corpay.com/tc/">termos e condições</a>.`,
        iAcceptTheTermsAndConditionsAccessibility: 'Aceito os termos e condições.',
        accept: 'Aceitar e adicionar conta bancária',
        iConsentToThePrivacyNotice: 'Concordo com a <a href="https://payments.corpay.com/compliance">política de privacidade</a>.',
        iConsentToThePrivacyNoticeAccessibility: 'Concordo com a política de privacidade.',
        error: {
            authorized: 'Você deve ser um responsável controlador com autorização para operar a conta bancária da empresa.',
            certify: 'Por favor, certifique-se de que as informações são verdadeiras e precisas.',
            consent: 'Por favor, consinta com o aviso de privacidade',
        },
    },
    docusignStep: {
        subheader: 'Formulário Docusign',
        pleaseComplete:
            'Por favor, preencha o formulário de autorização ACH pelo link do Docusign abaixo e envie uma cópia assinada aqui para que possamos debitar diretamente da sua conta bancária.',
        pleaseCompleteTheBusinessAccount: 'Por favor, preencha a Solicitação de Conta Empresarial e o Acordo de Débito Direto.',
        pleaseCompleteTheDirect:
            'Por favor, preencha o Acordo de Débito Direto usando o link do Docusign abaixo e envie uma cópia assinada aqui para que possamos debitar diretamente da sua conta bancária.',
        takeMeTo: 'Ir para o Docusign',
        uploadAdditional: 'Enviar documentação adicional',
        pleaseUpload: 'Por favor, envie o formulário DEFT e a página de assinatura do Docusign.',
        pleaseUploadTheDirect: 'Por favor, envie os Acordos de Débito Direto e a página de assinatura do Docusign.',
    },
    finishStep: {
        letsFinish: 'Vamos terminar no chat!',
        thanksFor:
            'Obrigado por esses detalhes. Um agente de suporte dedicado agora revisará suas informações. Entraremos em contato se precisarmos de mais alguma coisa de você, mas, enquanto isso, sinta-se à vontade para nos contatar caso tenha alguma dúvida.',
        iHaveA: 'Eu tenho uma pergunta',
        enable2FA: 'Ative a autenticação de dois fatores (2FA) para prevenir fraudes',
        weTake: 'Levamos sua segurança a sério. Por favor, configure a autenticação de dois fatores (2FA) agora para adicionar uma camada extra de proteção à sua conta.',
        secure: 'Proteja sua conta',
    },
    reimbursementAccountLoadingAnimation: {
        oneMoment: 'Um momento',
        explanationLine: 'Estamos analisando suas informações. Você poderá continuar com os próximos passos em breve.',
    },
    session: {
        offlineMessageRetry: 'Parece que você está offline. Verifique sua conexão e tente novamente.',
    },
    travel: {
        header: 'Reservar viagem',
        title: 'Viaje com inteligência',
        subtitle: 'Use o Expensify Travel para obter as melhores ofertas de viagem e gerenciar todas as suas despesas empresariais em um só lugar.',
        features: {
            saveMoney: 'Economize em suas reservas',
            alerts: 'Receba atualizações e alertas em tempo real',
        },
        bookTravel: 'Reservar viagem',
        bookDemo: 'Agendar demonstração',
        bookADemo: 'Agendar uma demonstração',
        toLearnMore: 'para saber mais.',
        termsAndConditions: {
            header: 'Antes de continuarmos...',
            title: 'Termos e condições',
            label: 'Eu concordo com os termos e condições',
            subtitle: `Por favor, concorde com os <a href="${CONST.TRAVEL_TERMS_URL}">termos e condições</a> da Expensify Travel.`,
            error: 'Você deve concordar com os termos e condições do Expensify Travel para continuar.',
            defaultWorkspaceError:
                'Você precisa definir um espaço de trabalho padrão para habilitar o Expensify Travel. Vá para Configurações > Espaços de Trabalho > clique nos três pontos verticais ao lado de um espaço de trabalho > Definir como espaço de trabalho padrão, depois tente novamente!',
        },
        flight: 'Voo',
        flightDetails: {
            passenger: 'Passageiro',
            layover: ({layover}: FlightLayoverParams) => `<muted-text-label>Você tem uma <strong>escala de ${layover}</strong> antes deste voo</muted-text-label>`,
            takeOff: 'Decolagem',
            landing: 'Pouso',
            seat: 'Assento',
            class: 'Classe da Cabine',
            recordLocator: 'Localizador de registro',
            cabinClasses: {
                unknown: 'Desconhecido',
                economy: 'Economia',
                premiumEconomy: 'Premium Economy',
                business: 'Negócio',
                first: 'Primeiro',
            },
        },
        hotel: 'Hotel',
        hotelDetails: {
            guest: 'Convidado',
            checkIn: 'Check-in',
            checkOut: 'Check-out',
            roomType: 'Tipo de quarto',
            cancellation: 'Política de cancelamento',
            cancellationUntil: 'Cancelamento gratuito até',
            confirmation: 'Número de confirmação',
            cancellationPolicies: {
                unknown: 'Desconhecido',
                nonRefundable: 'Não reembolsável',
                freeCancellationUntil: 'Cancelamento gratuito até',
                partiallyRefundable: 'Parcialmente reembolsável',
            },
        },
        car: 'Carro',
        carDetails: {
            rentalCar: 'Aluguel de carro',
            pickUp: 'Pick-up',
            dropOff: 'Entrega',
            driver: 'Driver',
            carType: 'Tipo de carro',
            cancellation: 'Política de cancelamento',
            cancellationUntil: 'Cancelamento gratuito até',
            freeCancellation: 'Cancelamento gratuito',
            confirmation: 'Número de confirmação',
        },
        train: 'Rail',
        trainDetails: {
            passenger: 'Passageiro',
            departs: 'Parte',
            arrives: 'Chega',
            coachNumber: 'Número do coach',
            seat: 'Assento',
            fareDetails: 'Detalhes da tarifa',
            confirmation: 'Número de confirmação',
        },
        viewTrip: 'Ver viagem',
        modifyTrip: 'Modificar viagem',
        tripSupport: 'Suporte de viagem',
        tripDetails: 'Detalhes da viagem',
        viewTripDetails: 'Ver detalhes da viagem',
        trip: 'Viagem',
        trips: 'Viagens',
        tripSummary: 'Resumo da viagem',
        departs: 'Parte',
        errorMessage: 'Algo deu errado. Por favor, tente novamente mais tarde.',
        phoneError: ({phoneErrorMethodsRoute}: PhoneErrorRouteParams) =>
            `<rbr><a href="${phoneErrorMethodsRoute}">Adicione um e-mail de trabalho como seu login principal</a> para reservar viagens.</rbr>`,
        domainSelector: {
            title: 'Domínio',
            subtitle: 'Escolha um domínio para a configuração do Expensify Travel.',
            recommended: 'Recomendado',
        },
        domainPermissionInfo: {
            title: 'Domínio',
            restriction: ({domain}: DomainPermissionInfoRestrictionParams) =>
                `Você não tem permissão para ativar o Expensify Travel para o domínio <strong>${domain}</strong>. Você precisará pedir a alguém desse domínio para ativar o Travel.`,
            accountantInvitation: `Se você é contador, considere participar do <a href="${CONST.OLD_DOT_PUBLIC_URLS.EXPENSIFY_APPROVED_PROGRAM_URL}">programa ExpensifyApproved! para contadores</a> para habilitar viagens para esse domínio.`,
        },
        publicDomainError: {
            title: 'Comece com o Expensify Travel',
            message: `Você precisará usar seu e-mail de trabalho (por exemplo, nome@empresa.com) com o Expensify Travel, não seu e-mail pessoal (por exemplo, nome@gmail.com).`,
        },
        blockedFeatureModal: {
            title: 'Expensify Travel foi desativado',
            message: `Seu administrador desativou o Expensify Travel. Por favor, siga a política de reservas da sua empresa para arranjos de viagem.`,
        },
        verifyCompany: {
            title: 'Comece a viajar hoje!',
            message: `Por favor, entre em contato com seu gerente de conta ou com salesteam@expensify.com para obter uma demonstração de viagem e ativá-la para sua empresa.`,
        },
        updates: {
            bookingTicketed: ({airlineCode, origin, destination, startDate, confirmationID = ''}: FlightParams) =>
                `Seu voo ${airlineCode} (${origin} → ${destination}) em ${startDate} foi reservado. Código de confirmação: ${confirmationID}`,
            ticketVoided: ({airlineCode, origin, destination, startDate}: FlightParams) => `Sua passagem para o voo ${airlineCode} (${origin} → ${destination}) em ${startDate} foi anulada.`,
            ticketRefunded: ({airlineCode, origin, destination, startDate}: FlightParams) =>
                `Seu bilhete para o voo ${airlineCode} (${origin} → ${destination}) em ${startDate} foi reembolsado ou trocado.`,
            flightCancelled: ({airlineCode, origin, destination, startDate}: FlightParams) =>
                `Seu voo ${airlineCode} (${origin} → ${destination}) em ${startDate} foi cancelado pela companhia aérea.`,
            flightScheduleChangePending: ({airlineCode}: AirlineParams) => `A companhia aérea propôs uma alteração de horário para o voo ${airlineCode}; estamos aguardando confirmação.`,
            flightScheduleChangeClosed: ({airlineCode, startDate}: AirlineParams) => `Mudança de horário confirmada: voo ${airlineCode} agora parte em ${startDate}.`,
            flightUpdated: ({airlineCode, origin, destination, startDate}: FlightParams) => `Seu voo ${airlineCode} (${origin} → ${destination}) em ${startDate} foi atualizado.`,
            flightCabinChanged: ({airlineCode, cabinClass}: AirlineParams) => `Sua classe de cabine foi atualizada para ${cabinClass} no voo ${airlineCode}.`,
            flightSeatConfirmed: ({airlineCode}: AirlineParams) => `Sua assento no voo ${airlineCode} foi confirmado.`,
            flightSeatChanged: ({airlineCode}: AirlineParams) => `Sua atribuição de assento no voo ${airlineCode} foi alterada.`,
            flightSeatCancelled: ({airlineCode}: AirlineParams) => `Sua atribuição de assento no voo ${airlineCode} foi removida.`,
            paymentDeclined: 'O pagamento para sua reserva aérea falhou. Por favor, tente novamente.',
            bookingCancelledByTraveler: ({type, id = ''}: TravelTypeParams) => `Você cancelou sua reserva de ${type} ${id}.`,
            bookingCancelledByVendor: ({type, id = ''}: TravelTypeParams) => `O fornecedor cancelou sua reserva de ${type} ${id}.`,
            bookingRebooked: ({type, id = ''}: TravelTypeParams) => `Sua reserva de ${type} foi remarcada. Novo número de confirmação: ${id}.`,
            bookingUpdated: ({type}: TravelTypeParams) => `Sua reserva de ${type} foi atualizada. Revise os novos detalhes no itinerário.`,
            railTicketRefund: ({origin, destination, startDate}: RailTicketParams) =>
                `Seu bilhete de trem de ${origin} → ${destination} em ${startDate} foi reembolsado. Um crédito será processado.`,
            railTicketExchange: ({origin, destination, startDate}: RailTicketParams) => `Seu bilhete de trem de ${origin} → ${destination} em ${startDate} foi trocado.`,
            railTicketUpdate: ({origin, destination, startDate}: RailTicketParams) => `Seu bilhete de trem de ${origin} → ${destination} em ${startDate} foi atualizado.`,
            defaultUpdate: ({type}: TravelTypeParams) => `Sua reserva de ${type} foi atualizada.`,
        },
        flightTo: 'Voo para',
        trainTo: 'Trem para',
        carRental: ' de aluguel de carro',
        nightIn: 'noite em',
        nightsIn: 'noites em',
    },
    workspace: {
        common: {
            card: 'Cartões',
            expensifyCard: 'Expensify Card',
            companyCards: 'Cartões corporativos',
            workflows: 'Fluxos de Trabalho',
            workspace: 'Workspace',
            findWorkspace: 'Encontrar espaço de trabalho',
            edit: 'Editar espaço de trabalho',
            enabled: 'Ativado',
            disabled: 'Desativado',
            everyone: 'Todos',
            delete: 'Excluir espaço de trabalho',
            settings: 'Configurações',
            reimburse: 'Reembolsos',
            categories: 'Categorias',
            tags: 'Tags',
            customField1: 'Campo personalizado 1',
            customField2: 'Campo personalizado 2',
            customFieldHint: 'Adicione uma codificação personalizada que se aplique a todos os gastos deste membro.',
            reports: 'Relatórios',
            reportFields: 'Campos do relatório',
            reportTitle: 'Título do relatório',
            reportField: 'Campo de relatório',
            taxes: 'Impostos',
            bills: 'Faturas',
            invoices: 'Faturas',
            perDiem: 'Per diem',
            travel: 'Viagem',
            members: 'Membros',
            accounting: 'Contabilidade',
            receiptPartners: 'Parceiros de recibos',
            rules: 'Regras',
            displayedAs: 'Exibido como',
            plan: 'Plano',
            profile: 'Visão geral',
            bankAccount: 'Conta bancária',
            testTransactions: 'Testar transações',
            issueAndManageCards: 'Emitir e gerenciar cartões',
            reconcileCards: 'Conciliar cartões',
            selectAll: 'Selecionar todos',
            selected: () => ({
                one: '1 selecionado',
                other: (count: number) => `${count} selecionado(s)`,
            }),
            settlementFrequency: 'Frequência de liquidação',
            setAsDefault: 'Definir como espaço de trabalho padrão',
            defaultNote: `Os recibos enviados para ${CONST.EMAIL.RECEIPTS} aparecerão neste espaço de trabalho.`,
            deleteConfirmation: 'Tem certeza de que deseja excluir este espaço de trabalho?',
            deleteWithCardsConfirmation: 'Tem certeza de que deseja excluir este espaço de trabalho? Isso removerá todos os feeds de cartões e cartões atribuídos.',
            unavailable: 'Espaço de trabalho indisponível',
            memberNotFound: 'Membro não encontrado. Para convidar um novo membro para o espaço de trabalho, por favor, use o botão de convite acima.',
            notAuthorized: `Você não tem acesso a esta página. Se você está tentando entrar neste espaço de trabalho, basta pedir ao proprietário do espaço de trabalho para adicioná-lo como membro. Algo mais? Entre em contato com ${CONST.EMAIL.CONCIERGE}.`,
            goToWorkspace: 'Ir para o espaço de trabalho',
            duplicateWorkspace: 'Espaço de trabalho duplicado',
            duplicateWorkspacePrefix: 'Duplicado',
            goToWorkspaces: 'Ir para espaços de trabalho',
            clearFilter: 'Limpar filtro',
            workspaceName: 'Nome do espaço de trabalho',
            workspaceOwner: 'Proprietário',
            workspaceType: 'Tipo de espaço de trabalho',
            workspaceAvatar: 'Avatar do espaço de trabalho',
            mustBeOnlineToViewMembers: 'Você precisa estar online para visualizar os membros deste espaço de trabalho.',
            moreFeatures: 'Mais recursos',
            requested: 'Solicitado',
            distanceRates: 'Taxas de distância',
            defaultDescription: 'Um lugar para todos os seus recibos e despesas.',
            descriptionHint: 'Compartilhar informações sobre este espaço de trabalho com todos os membros.',
            welcomeNote: 'Por favor, use o Expensify para enviar seus recibos para reembolso, obrigado!',
            subscription: 'Assinatura',
            markAsEntered: 'Marcar como inserido manualmente',
            markAsExported: 'Marcar como exportado',
            exportIntegrationSelected: ({connectionName}: ExportIntegrationSelectedParams) => `Exportar para ${CONST.POLICY.CONNECTIONS.NAME_USER_FRIENDLY[connectionName]}`,
            letsDoubleCheck: 'Vamos verificar se tudo está correto.',
            lineItemLevel: 'Nível de item linha',
            reportLevel: 'Nível de relatório',
            topLevel: 'Nível superior',
            appliedOnExport: 'Não importado para o Expensify, aplicado na exportação',
            shareNote: {
                header: 'Compartilhe seu espaço de trabalho com outros membros',
                content: ({adminsRoomLink}: WorkspaceShareNoteParams) =>
                    `Compartilhe este código QR ou copie o link abaixo para facilitar aos membros a solicitação de acesso ao seu espaço de trabalho. Todas as solicitações para ingressar no espaço de trabalho aparecerão na sala <a href="${adminsRoomLink}">${CONST.REPORT.WORKSPACE_CHAT_ROOMS.ADMINS}</a> para sua análise.`,
            },
            connectTo: ({connectionName}: ConnectionNameParams) => `Conectar a ${CONST.POLICY.CONNECTIONS.NAME_USER_FRIENDLY[connectionName]}`,
            createNewConnection: 'Criar nova conexão',
            reuseExistingConnection: 'Reutilizar conexão existente',
            existingConnections: 'Conexões existentes',
            existingConnectionsDescription: ({connectionName}: ConnectionNameParams) =>
                `Como você já se conectou ao ${CONST.POLICY.CONNECTIONS.NAME_USER_FRIENDLY[connectionName]} antes, você pode optar por reutilizar uma conexão existente ou criar uma nova.`,
            lastSyncDate: ({connectionName, formattedDate}: LastSyncDateParams) => `${connectionName} - Última sincronização em ${formattedDate}`,
            authenticationError: ({connectionName}: AuthenticationErrorParams) => `Não é possível conectar a ${connectionName} devido a um erro de autenticação.`,
            learnMore: 'Saiba mais',
            memberAlternateText: 'Os membros podem enviar e aprovar relatórios.',
            adminAlternateText: 'Os administradores têm acesso total de edição a todos os relatórios e configurações do espaço de trabalho.',
            auditorAlternateText: 'Os auditores podem visualizar e comentar nos relatórios.',
            roleName: ({role}: OptionalParam<RoleNamesParams> = {}) => {
                switch (role) {
                    case CONST.POLICY.ROLE.ADMIN:
                        return 'Administração';
                    case CONST.POLICY.ROLE.AUDITOR:
                        return 'Auditor';
                    case CONST.POLICY.ROLE.USER:
                        return 'Membro';
                    default:
                        return 'Membro';
                }
            },
            frequency: {
                manual: 'Manualmente',
                instant: 'Instantâneo',
                immediate: 'Diário',
                trip: 'Por viagem',
                weekly: 'Semanalmente',
                semimonthly: 'Duas vezes por mês',
                monthly: 'Mensalmente',
            },
            planType: 'Tipo de plano',
            submitExpense: 'Envie suas despesas abaixo:',
            defaultCategory: 'Categoria padrão',
            viewTransactions: 'Ver transações',
            policyExpenseChatName: ({displayName}: PolicyExpenseChatNameParams) => `Despesas de ${displayName}`,
            deepDiveExpensifyCard: `<muted-text-label>As transações do cartão Expensify serão exportadas automaticamente para uma “Conta de responsabilidade do cartão Expensify” criada com <a href="${CONST.DEEP_DIVE_EXPENSIFY_CARD}">nossa integração</a>.</muted-text-label>`,
        },
        receiptPartners: {
            connect: 'Conecte-se agora',
            uber: {
                subtitle: ({organizationName}: ReceiptPartnersUberSubtitleParams) =>
                    organizationName ? `Conectado a ${organizationName}` : 'Automatize as despesas de viagens e entregas de refeições em toda a sua organização.',
                sendInvites: 'Convidar membros',
                sendInvitesDescription: 'Esses membros do workspace ainda não têm uma conta do Uber for Business. Desmarque quaisquer membros que você não deseja convidar neste momento.',
                confirmInvite: 'Confirmar convite',
                manageInvites: 'Gerenciar convites',
                confirm: 'Confirmar',
                allSet: 'Tudo pronto',
                readyToRoll: 'Você está pronto para começar',
                takeBusinessRideMessage: 'Faça uma viagem de negócios e seus recibos do Uber serão importados para o Expensify. Vamos lá!',
                all: 'Todos',
                linked: 'Vinculado',
                outstanding: 'Pendente',
                status: {
                    resend: 'Reenviar',
                    invite: 'Convidar',
                    [CONST.POLICY.RECEIPT_PARTNERS.UBER_EMPLOYEE_STATUS.LINKED]: 'Vinculado',
                    [CONST.POLICY.RECEIPT_PARTNERS.UBER_EMPLOYEE_STATUS.LINKED_PENDING_APPROVAL]: 'Pendente',
                    [CONST.POLICY.RECEIPT_PARTNERS.UBER_EMPLOYEE_STATUS.SUSPENDED]: 'Suspenso',
                },
                invitationFailure: 'Não é possível convidar um membro para o Uber for Business',
                autoInvite: 'Convidar novos membros do espaço de trabalho para o Uber for Business',
                autoRemove: 'Desativar membros removidos do espaço de trabalho do Uber for Business',
                bannerTitle: 'Expensify + Uber para empresas',
                bannerDescription: 'Conecte o Uber for Business para automatizar despesas de viagens e entrega de refeições em toda a sua organização.',
                emptyContent: {
                    title: 'Nenhum convite pendente',
                    subtitle: 'Viva! Procuramos por toda parte e não encontramos nenhum convite pendente.',
                },
            },
        },
        perDiem: {
            subtitle: `<muted-text>Defina taxas de diárias para controlar os gastos diários dos funcionários. <a href="${CONST.DEEP_DIVE_PER_DIEM}">Saiba mais</a>.</muted-text>`,
            amount: 'Quantia',
            deleteRates: () => ({
                one: 'Taxa de exclusão',
                other: 'Excluir tarifas',
            }),
            deletePerDiemRate: 'Excluir taxa de diária',
            findPerDiemRate: 'Encontrar a taxa de diária',
            areYouSureDelete: () => ({
                one: 'Tem certeza de que deseja excluir esta taxa?',
                other: 'Tem certeza de que deseja excluir essas taxas?',
            }),
            emptyList: {
                title: 'Per diem',
                subtitle: 'Defina taxas de diárias para controlar os gastos diários dos funcionários. Importe taxas de uma planilha para começar.',
            },
            importPerDiemRates: 'Importar taxas de diária',
            editPerDiemRate: 'Editar taxa de diárias',
            editPerDiemRates: 'Editar taxas de diárias',
            editDestinationSubtitle: ({destination}: EditDestinationSubtitleParams) => `Atualizar este destino irá alterá-lo para todas as subtarifas de ${destination} por diem.`,
            editCurrencySubtitle: ({destination}: EditDestinationSubtitleParams) => `Atualizar esta moeda irá alterá-la para todas as subtarifas de per diem de ${destination}.`,
        },
        qbd: {
            exportOutOfPocketExpensesDescription: 'Defina como as despesas fora do bolso são exportadas para o QuickBooks Desktop.',
            exportOutOfPocketExpensesCheckToggle: 'Marcar cheques como "imprimir mais tarde"',
            exportDescription: 'Configure como os dados do Expensify são exportados para o QuickBooks Desktop.',
            date: 'Data de exportação',
            exportInvoices: 'Exportar faturas para',
            exportExpensifyCard: 'Exportar transações do Cartão Expensify como',
            account: 'Conta',
            accountDescription: 'Escolha onde postar lançamentos contábeis.',
            accountsPayable: 'Contas a pagar',
            accountsPayableDescription: 'Escolha onde criar contas de fornecedores.',
            bankAccount: 'Conta bancária',
            notConfigured: 'Não configurado',
            bankAccountDescription: 'Escolha de onde enviar os cheques.',
            creditCardAccount: 'Conta de cartão de crédito',
            exportDate: {
                label: 'Data de exportação',
                description: 'Use esta data ao exportar relatórios para o QuickBooks Desktop.',
                values: {
                    [CONST.QUICKBOOKS_EXPORT_DATE.LAST_EXPENSE]: {
                        label: 'Data da última despesa',
                        description: 'Data da despesa mais recente no relatório.',
                    },
                    [CONST.QUICKBOOKS_EXPORT_DATE.REPORT_EXPORTED]: {
                        label: 'Data de exportação',
                        description: 'Data em que o relatório foi exportado para o QuickBooks Desktop.',
                    },
                    [CONST.QUICKBOOKS_EXPORT_DATE.REPORT_SUBMITTED]: {
                        label: 'Data de envio',
                        description: 'Data em que o relatório foi enviado para aprovação.',
                    },
                },
            },
            exportCheckDescription: 'Vamos criar um cheque detalhado para cada relatório do Expensify e enviá-lo a partir da conta bancária abaixo.',
            exportJournalEntryDescription: 'Criaremos uma entrada de diário detalhada para cada relatório do Expensify e a postaremos na conta abaixo.',
            exportVendorBillDescription:
                'Criaremos uma fatura de fornecedor detalhada para cada relatório do Expensify e a adicionaremos à conta abaixo. Se este período estiver fechado, publicaremos no primeiro dia do próximo período aberto.',
            outOfPocketTaxEnabledDescription:
                'O QuickBooks Desktop não suporta impostos em exportações de lançamentos contábeis. Como você tem impostos habilitados no seu espaço de trabalho, essa opção de exportação não está disponível.',
            outOfPocketTaxEnabledError: 'As entradas de diário não estão disponíveis quando os impostos estão ativados. Por favor, escolha uma opção de exportação diferente.',
            accounts: {
                [CONST.QUICKBOOKS_DESKTOP_NON_REIMBURSABLE_EXPORT_ACCOUNT_TYPE.CREDIT_CARD]: 'Cartão de crédito',
                [CONST.QUICKBOOKS_DESKTOP_REIMBURSABLE_ACCOUNT_TYPE.VENDOR_BILL]: 'Fatura do fornecedor',
                [CONST.QUICKBOOKS_DESKTOP_REIMBURSABLE_ACCOUNT_TYPE.JOURNAL_ENTRY]: 'Lançamento contábil',
                [CONST.QUICKBOOKS_DESKTOP_REIMBURSABLE_ACCOUNT_TYPE.CHECK]: 'Verificar',
                [`${CONST.QUICKBOOKS_DESKTOP_NON_REIMBURSABLE_EXPORT_ACCOUNT_TYPE.CHECK}Description`]:
                    'Vamos criar um cheque detalhado para cada relatório do Expensify e enviá-lo a partir da conta bancária abaixo.',
                [`${CONST.QUICKBOOKS_DESKTOP_NON_REIMBURSABLE_EXPORT_ACCOUNT_TYPE.CREDIT_CARD}Description`]:
                    "Vamos corresponder automaticamente o nome do comerciante na transação do cartão de crédito a qualquer fornecedor correspondente no QuickBooks. Se não existirem fornecedores, criaremos um fornecedor 'Cartão de Crédito Diversos' para associação.",
                [`${CONST.QUICKBOOKS_DESKTOP_REIMBURSABLE_ACCOUNT_TYPE.VENDOR_BILL}Description`]:
                    'Criaremos uma fatura detalhada do fornecedor para cada relatório do Expensify com a data da última despesa e a adicionaremos à conta abaixo. Se este período estiver fechado, lançaremos no dia 1º do próximo período aberto.',
                [`${CONST.QUICKBOOKS_DESKTOP_NON_REIMBURSABLE_EXPORT_ACCOUNT_TYPE.CREDIT_CARD}AccountDescription`]: 'Escolha onde exportar as transações do cartão de crédito.',
                [`${CONST.QUICKBOOKS_DESKTOP_REIMBURSABLE_ACCOUNT_TYPE.VENDOR_BILL}AccountDescription`]: 'Escolha um fornecedor para aplicar a todas as transações de cartão de crédito.',
                [`${CONST.QUICKBOOKS_DESKTOP_REIMBURSABLE_ACCOUNT_TYPE.CHECK}AccountDescription`]: 'Escolha de onde enviar os cheques.',
                [`${CONST.QUICKBOOKS_DESKTOP_REIMBURSABLE_ACCOUNT_TYPE.VENDOR_BILL}Error`]:
                    'As contas de fornecedores não estão disponíveis quando os locais estão ativados. Por favor, escolha uma opção de exportação diferente.',
                [`${CONST.QUICKBOOKS_DESKTOP_REIMBURSABLE_ACCOUNT_TYPE.CHECK}Error`]:
                    'Cheques estão indisponíveis quando locais estão habilitados. Por favor, escolha uma opção de exportação diferente.',
                [`${CONST.QUICKBOOKS_DESKTOP_REIMBURSABLE_ACCOUNT_TYPE.JOURNAL_ENTRY}Error`]:
                    'As entradas de diário não estão disponíveis quando os impostos estão ativados. Por favor, escolha uma opção de exportação diferente.',
            },
            noAccountsFound: 'Nenhuma conta encontrada',
            noAccountsFoundDescription: 'Adicione a conta no QuickBooks Desktop e sincronize a conexão novamente.',
            qbdSetup: 'Configuração do QuickBooks Desktop',
            requiredSetupDevice: {
                title: 'Não é possível conectar a partir deste dispositivo',
                body1: 'Você precisará configurar esta conexão a partir do computador que hospeda o arquivo da sua empresa no QuickBooks Desktop.',
                body2: 'Depois de se conectar, você poderá sincronizar e exportar de qualquer lugar.',
            },
            setupPage: {
                title: 'Abra este link para conectar',
                body: 'Para concluir a configuração, abra o seguinte link no computador onde o QuickBooks Desktop está sendo executado.',
                setupErrorTitle: 'Algo deu errado',
                setupErrorBody: ({conciergeLink}: QBDSetupErrorBodyParams) =>
                    `<muted-text><centered-text>A conexão com o QuickBooks Desktop não está funcionando no momento. Tente novamente mais tarde ou <a href="${conciergeLink}">entre em contato com o Concierge</a> se o problema persistir.</centered-text></muted-text>`,
            },
            importDescription: 'Escolha quais configurações de codificação importar do QuickBooks Desktop para o Expensify.',
            classes: 'Classes',
            items: 'Itens',
            customers: 'Clientes/projetos',
            exportCompanyCardsDescription: 'Defina como as compras com cartão corporativo são exportadas para o QuickBooks Desktop.',
            defaultVendorDescription: 'Defina um fornecedor padrão que será aplicado a todas as transações de cartão de crédito ao exportar.',
            accountsDescription: 'Seu plano de contas do QuickBooks Desktop será importado para o Expensify como categorias.',
            accountsSwitchTitle: 'Escolha importar novas contas como categorias habilitadas ou desabilitadas.',
            accountsSwitchDescription: 'As categorias ativadas estarão disponíveis para os membros selecionarem ao criar suas despesas.',
            classesDescription: 'Escolha como lidar com as classes do QuickBooks Desktop no Expensify.',
            tagsDisplayedAsDescription: 'Nível de item de linha',
            reportFieldsDisplayedAsDescription: 'Nível de relatório',
            customersDescription: 'Escolha como lidar com clientes/projetos do QuickBooks Desktop no Expensify.',
            advancedConfig: {
                autoSyncDescription: 'O Expensify sincronizará automaticamente com o QuickBooks Desktop todos os dias.',
                createEntities: 'Auto-criar entidades',
                createEntitiesDescription: 'A Expensify criará automaticamente fornecedores no QuickBooks Desktop se eles ainda não existirem.',
            },
            itemsDescription: 'Escolha como lidar com itens do QuickBooks Desktop no Expensify.',
        },
        qbo: {
            connectedTo: 'Conectado a',
            importDescription: 'Escolha quais configurações de codificação importar do QuickBooks Online para o Expensify.',
            classes: 'Classes',
            locations: 'Locais',
            customers: 'Clientes/projetos',
            accountsDescription: 'Seu plano de contas do QuickBooks Online será importado para o Expensify como categorias.',
            accountsSwitchTitle: 'Escolha importar novas contas como categorias habilitadas ou desabilitadas.',
            accountsSwitchDescription: 'As categorias ativadas estarão disponíveis para os membros selecionarem ao criar suas despesas.',
            classesDescription: 'Escolha como lidar com as classes do QuickBooks Online no Expensify.',
            customersDescription: 'Escolha como lidar com clientes/projetos do QuickBooks Online no Expensify.',
            locationsDescription: 'Escolha como lidar com locais do QuickBooks Online no Expensify.',
            taxesDescription: 'Escolha como lidar com os impostos do QuickBooks Online no Expensify.',
            locationsLineItemsRestrictionDescription:
                'O QuickBooks Online não suporta Localizações no nível de linha para Cheques ou Faturas de Fornecedores. Se você gostaria de ter localizações no nível de linha, certifique-se de estar usando Lançamentos Contábeis e despesas de Cartão de Crédito/Débito.',
            taxesJournalEntrySwitchNote: 'QuickBooks Online não suporta impostos em lançamentos contábeis. Por favor, altere sua opção de exportação para fatura de fornecedor ou cheque.',
            exportDescription: 'Configure como os dados do Expensify são exportados para o QuickBooks Online.',
            date: 'Data de exportação',
            exportInvoices: 'Exportar faturas para',
            exportExpensifyCard: 'Exportar transações do Cartão Expensify como',
            exportDate: {
                label: 'Data de exportação',
                description: 'Use esta data ao exportar relatórios para o QuickBooks Online.',
                values: {
                    [CONST.QUICKBOOKS_EXPORT_DATE.LAST_EXPENSE]: {
                        label: 'Data da última despesa',
                        description: 'Data da despesa mais recente no relatório.',
                    },
                    [CONST.QUICKBOOKS_EXPORT_DATE.REPORT_EXPORTED]: {
                        label: 'Data de exportação',
                        description: 'Data em que o relatório foi exportado para o QuickBooks Online.',
                    },
                    [CONST.QUICKBOOKS_EXPORT_DATE.REPORT_SUBMITTED]: {
                        label: 'Data de envio',
                        description: 'Data em que o relatório foi enviado para aprovação.',
                    },
                },
            },
            receivable: 'Contas a receber', // This is an account name that will come directly from QBO, so I don't know why we need a translation for it. It should take whatever the name of the account is in QBO. Leaving this note for CS.
            archive: 'Arquivo de contas a receber', // This is an account name that will come directly from QBO, so I don't know why we need a translation for it. It should take whatever the name of the account is in QBO. Leaving this note for CS.
            exportInvoicesDescription: 'Use esta conta ao exportar faturas para o QuickBooks Online.',
            exportCompanyCardsDescription: 'Defina como as compras com cartão corporativo são exportadas para o QuickBooks Online.',
            vendor: 'Fornecedor',
            defaultVendorDescription: 'Defina um fornecedor padrão que será aplicado a todas as transações de cartão de crédito ao exportar.',
            exportOutOfPocketExpensesDescription: 'Defina como as despesas fora do bolso são exportadas para o QuickBooks Online.',
            exportCheckDescription: 'Vamos criar um cheque detalhado para cada relatório do Expensify e enviá-lo a partir da conta bancária abaixo.',
            exportJournalEntryDescription: 'Criaremos uma entrada de diário detalhada para cada relatório do Expensify e a postaremos na conta abaixo.',
            exportVendorBillDescription:
                'Criaremos uma fatura de fornecedor detalhada para cada relatório do Expensify e a adicionaremos à conta abaixo. Se este período estiver fechado, publicaremos no primeiro dia do próximo período aberto.',
            account: 'Conta',
            accountDescription: 'Escolha onde postar lançamentos contábeis.',
            accountsPayable: 'Contas a pagar',
            accountsPayableDescription: 'Escolha onde criar contas de fornecedores.',
            bankAccount: 'Conta bancária',
            notConfigured: 'Não configurado',
            bankAccountDescription: 'Escolha de onde enviar os cheques.',
            creditCardAccount: 'Conta de cartão de crédito',
            companyCardsLocationEnabledDescription:
                'O QuickBooks Online não oferece suporte a locais nas exportações de contas a pagar de fornecedores. Como você tem locais habilitados no seu espaço de trabalho, essa opção de exportação não está disponível.',
            outOfPocketTaxEnabledDescription:
                'QuickBooks Online não suporta impostos em exportações de lançamentos contábeis. Como você tem impostos ativados no seu espaço de trabalho, esta opção de exportação não está disponível.',
            outOfPocketTaxEnabledError: 'As entradas de diário não estão disponíveis quando os impostos estão ativados. Por favor, escolha uma opção de exportação diferente.',
            advancedConfig: {
                autoSyncDescription: 'A Expensify sincronizará automaticamente com o QuickBooks Online todos os dias.',
                inviteEmployees: 'Convidar funcionários',
                inviteEmployeesDescription: 'Importar registros de funcionários do QuickBooks Online e convidar funcionários para este espaço de trabalho.',
                createEntities: 'Auto-criar entidades',
                createEntitiesDescription:
                    'A Expensify criará automaticamente fornecedores no QuickBooks Online se eles ainda não existirem e criará automaticamente clientes ao exportar faturas.',
                reimbursedReportsDescription: 'Sempre que um relatório for pago usando Expensify ACH, o pagamento correspondente da conta será criado na conta do QuickBooks Online abaixo.',
                qboBillPaymentAccount: 'Conta de pagamento de fatura do QuickBooks',
                qboInvoiceCollectionAccount: 'Conta de cobrança de faturas do QuickBooks',
                accountSelectDescription: 'Escolha de onde pagar as contas e nós criaremos o pagamento no QuickBooks Online.',
                invoiceAccountSelectorDescription: 'Escolha onde receber os pagamentos de faturas e criaremos o pagamento no QuickBooks Online.',
            },
            accounts: {
                [CONST.QUICKBOOKS_NON_REIMBURSABLE_EXPORT_ACCOUNT_TYPE.DEBIT_CARD]: 'Cartão de débito',
                [CONST.QUICKBOOKS_NON_REIMBURSABLE_EXPORT_ACCOUNT_TYPE.CREDIT_CARD]: 'Cartão de crédito',
                [CONST.QUICKBOOKS_REIMBURSABLE_ACCOUNT_TYPE.VENDOR_BILL]: 'Fatura do fornecedor',
                [CONST.QUICKBOOKS_REIMBURSABLE_ACCOUNT_TYPE.JOURNAL_ENTRY]: 'Lançamento contábil',
                [CONST.QUICKBOOKS_REIMBURSABLE_ACCOUNT_TYPE.CHECK]: 'Verificar',
                [`${CONST.QUICKBOOKS_NON_REIMBURSABLE_EXPORT_ACCOUNT_TYPE.DEBIT_CARD}Description`]:
                    "Vamos corresponder automaticamente o nome do comerciante na transação do cartão de débito a quaisquer fornecedores correspondentes no QuickBooks. Se não existirem fornecedores, criaremos um fornecedor 'Cartão de Débito Diversos' para associação.",
                [`${CONST.QUICKBOOKS_NON_REIMBURSABLE_EXPORT_ACCOUNT_TYPE.CREDIT_CARD}Description`]:
                    "Vamos corresponder automaticamente o nome do comerciante na transação do cartão de crédito a qualquer fornecedor correspondente no QuickBooks. Se não existirem fornecedores, criaremos um fornecedor 'Cartão de Crédito Diversos' para associação.",
                [`${CONST.QUICKBOOKS_REIMBURSABLE_ACCOUNT_TYPE.VENDOR_BILL}Description`]:
                    'Criaremos uma fatura detalhada do fornecedor para cada relatório do Expensify com a data da última despesa e a adicionaremos à conta abaixo. Se este período estiver fechado, lançaremos no dia 1º do próximo período aberto.',
                [`${CONST.QUICKBOOKS_NON_REIMBURSABLE_EXPORT_ACCOUNT_TYPE.DEBIT_CARD}AccountDescription`]: 'Escolha onde exportar as transações do cartão de débito.',
                [`${CONST.QUICKBOOKS_NON_REIMBURSABLE_EXPORT_ACCOUNT_TYPE.CREDIT_CARD}AccountDescription`]: 'Escolha onde exportar as transações do cartão de crédito.',
                [`${CONST.QUICKBOOKS_REIMBURSABLE_ACCOUNT_TYPE.VENDOR_BILL}AccountDescription`]: 'Escolha um fornecedor para aplicar a todas as transações de cartão de crédito.',
                [`${CONST.QUICKBOOKS_REIMBURSABLE_ACCOUNT_TYPE.VENDOR_BILL}Error`]:
                    'As contas de fornecedores não estão disponíveis quando os locais estão ativados. Por favor, escolha uma opção de exportação diferente.',
                [`${CONST.QUICKBOOKS_REIMBURSABLE_ACCOUNT_TYPE.CHECK}Error`]:
                    'Cheques estão indisponíveis quando locais estão habilitados. Por favor, escolha uma opção de exportação diferente.',
                [`${CONST.QUICKBOOKS_REIMBURSABLE_ACCOUNT_TYPE.JOURNAL_ENTRY}Error`]:
                    'As entradas de diário não estão disponíveis quando os impostos estão ativados. Por favor, escolha uma opção de exportação diferente.',
            },
            exportDestinationAccountsMisconfigurationError: {
                [CONST.QUICKBOOKS_REIMBURSABLE_ACCOUNT_TYPE.VENDOR_BILL]: 'Escolha uma conta válida para exportação de fatura do fornecedor',
                [CONST.QUICKBOOKS_REIMBURSABLE_ACCOUNT_TYPE.JOURNAL_ENTRY]: 'Escolha uma conta válida para exportação de lançamento contábil',
                [CONST.QUICKBOOKS_REIMBURSABLE_ACCOUNT_TYPE.CHECK]: 'Escolha uma conta válida para exportação de cheques',
            },
            exportDestinationSetupAccountsInfo: {
                [CONST.QUICKBOOKS_REIMBURSABLE_ACCOUNT_TYPE.VENDOR_BILL]: 'Para usar a exportação de fatura de fornecedor, configure uma conta a pagar no QuickBooks Online.',
                [CONST.QUICKBOOKS_REIMBURSABLE_ACCOUNT_TYPE.JOURNAL_ENTRY]: 'Para usar a exportação de lançamentos contábeis, configure uma conta de diário no QuickBooks Online',
                [CONST.QUICKBOOKS_REIMBURSABLE_ACCOUNT_TYPE.CHECK]: 'Para usar a exportação de cheques, configure uma conta bancária no QuickBooks Online',
            },
            noAccountsFound: 'Nenhuma conta encontrada',
            noAccountsFoundDescription: 'Adicione a conta no QuickBooks Online e sincronize a conexão novamente.',
            accountingMethods: {
                label: 'Quando Exportar',
                description: 'Escolha quando exportar as despesas:',
                values: {
                    [COMMON_CONST.INTEGRATIONS.ACCOUNTING_METHOD.ACCRUAL]: 'Acumulação',
                    [COMMON_CONST.INTEGRATIONS.ACCOUNTING_METHOD.CASH]: 'Dinheiro',
                },
                alternateText: {
                    [COMMON_CONST.INTEGRATIONS.ACCOUNTING_METHOD.ACCRUAL]: 'Despesas do próprio bolso serão exportadas quando aprovadas em definitivo',
                    [COMMON_CONST.INTEGRATIONS.ACCOUNTING_METHOD.CASH]: 'Despesas do próprio bolso serão exportadas quando pagas',
                },
            },
        },
        workspaceList: {
            joinNow: 'Junte-se agora',
            askToJoin: 'Pedir para participar',
        },
        xero: {
            organization: 'Organização Xero',
            organizationDescription: 'Escolha a organização Xero da qual você gostaria de importar dados.',
            importDescription: 'Escolha quais configurações de codificação importar do Xero para o Expensify.',
            accountsDescription: 'Seu plano de contas do Xero será importado para o Expensify como categorias.',
            accountsSwitchTitle: 'Escolha importar novas contas como categorias habilitadas ou desabilitadas.',
            accountsSwitchDescription: 'As categorias ativadas estarão disponíveis para os membros selecionarem ao criar suas despesas.',
            trackingCategories: 'Categorias de rastreamento',
            trackingCategoriesDescription: 'Escolha como lidar com as categorias de rastreamento do Xero no Expensify.',
            mapTrackingCategoryTo: ({categoryName}: CategoryNameParams) => `Mapear ${categoryName} do Xero para`,
            mapTrackingCategoryToDescription: ({categoryName}: CategoryNameParams) => `Escolha onde mapear ${categoryName} ao exportar para Xero.`,
            customers: 'Refaturar clientes',
            customersDescription:
                'Escolha se deseja refaturar clientes no Expensify. Seus contatos de clientes do Xero podem ser marcados em despesas e serão exportados para o Xero como uma fatura de venda.',
            taxesDescription: 'Escolha como lidar com os impostos do Xero no Expensify.',
            notImported: 'Não importado',
            notConfigured: 'Não configurado',
            trackingCategoriesOptions: {
                [CONST.XERO_CONFIG.TRACKING_CATEGORY_OPTIONS.DEFAULT]: 'Contato padrão do Xero',
                [CONST.XERO_CONFIG.TRACKING_CATEGORY_OPTIONS.TAG]: 'Tags',
                [CONST.XERO_CONFIG.TRACKING_CATEGORY_OPTIONS.REPORT_FIELD]: 'Campos do relatório',
            },
            exportDescription: 'Configure como os dados do Expensify são exportados para o Xero.',
            purchaseBill: 'Fatura de compra',
            exportDeepDiveCompanyCard:
                'As despesas exportadas serão lançadas como transações bancárias na conta bancária do Xero abaixo, e as datas das transações corresponderão às datas no seu extrato bancário.',
            bankTransactions: 'Transações bancárias',
            xeroBankAccount: 'Conta bancária Xero',
            xeroBankAccountDescription: 'Escolha onde as despesas serão registradas como transações bancárias.',
            exportExpensesDescription: 'Os relatórios serão exportados como uma fatura de compra com a data e o status selecionados abaixo.',
            purchaseBillDate: 'Data de emissão da fatura de compra',
            exportInvoices: 'Exportar faturas como',
            salesInvoice: 'Fatura de vendas',
            exportInvoicesDescription: 'As faturas de vendas sempre exibem a data em que a fatura foi enviada.',
            advancedConfig: {
                autoSyncDescription: 'A Expensify sincronizará automaticamente com o Xero todos os dias.',
                purchaseBillStatusTitle: 'Status da fatura de compra',
                reimbursedReportsDescription: 'Sempre que um relatório for pago usando Expensify ACH, o pagamento correspondente da conta será criado na conta Xero abaixo.',
                xeroBillPaymentAccount: 'Conta de pagamento de fatura Xero',
                xeroInvoiceCollectionAccount: 'Conta de cobrança de faturas Xero',
                xeroBillPaymentAccountDescription: 'Escolha de onde pagar as contas e criaremos o pagamento no Xero.',
                invoiceAccountSelectorDescription: 'Escolha onde receber os pagamentos de faturas e nós criaremos o pagamento no Xero.',
            },
            exportDate: {
                label: 'Data de emissão da fatura de compra',
                description: 'Use esta data ao exportar relatórios para Xero.',
                values: {
                    [CONST.XERO_EXPORT_DATE.LAST_EXPENSE]: {
                        label: 'Data da última despesa',
                        description: 'Data da despesa mais recente no relatório.',
                    },
                    [CONST.XERO_EXPORT_DATE.REPORT_EXPORTED]: {
                        label: 'Data de exportação',
                        description: 'Data em que o relatório foi exportado para o Xero.',
                    },
                    [CONST.XERO_EXPORT_DATE.REPORT_SUBMITTED]: {
                        label: 'Data de envio',
                        description: 'Data em que o relatório foi enviado para aprovação.',
                    },
                },
            },
            invoiceStatus: {
                label: 'Status da fatura de compra',
                description: 'Use este status ao exportar faturas de compra para Xero.',
                values: {
                    [CONST.XERO_CONFIG.INVOICE_STATUS.DRAFT]: 'Rascunho',
                    [CONST.XERO_CONFIG.INVOICE_STATUS.AWAITING_APPROVAL]: 'Aguardando aprovação',
                    [CONST.XERO_CONFIG.INVOICE_STATUS.AWAITING_PAYMENT]: 'Aguardando pagamento',
                },
            },
            noAccountsFound: 'Nenhuma conta encontrada',
            noAccountsFoundDescription: 'Por favor, adicione a conta no Xero e sincronize a conexão novamente.',
            accountingMethods: {
                label: 'Quando Exportar',
                description: 'Escolha quando exportar as despesas:',
                values: {
                    [COMMON_CONST.INTEGRATIONS.ACCOUNTING_METHOD.ACCRUAL]: 'Acumulação',
                    [COMMON_CONST.INTEGRATIONS.ACCOUNTING_METHOD.CASH]: 'Dinheiro',
                },
                alternateText: {
                    [COMMON_CONST.INTEGRATIONS.ACCOUNTING_METHOD.ACCRUAL]: 'Despesas do próprio bolso serão exportadas quando aprovadas em definitivo',
                    [COMMON_CONST.INTEGRATIONS.ACCOUNTING_METHOD.CASH]: 'Despesas do próprio bolso serão exportadas quando pagas',
                },
            },
        },
        sageIntacct: {
            preferredExporter: 'Exportador preferido',
            taxSolution: 'Solução de impostos',
            notConfigured: 'Não configurado',
            exportDate: {
                label: 'Data de exportação',
                description: 'Use esta data ao exportar relatórios para Sage Intacct.',
                values: {
                    [CONST.SAGE_INTACCT_EXPORT_DATE.LAST_EXPENSE]: {
                        label: 'Data da última despesa',
                        description: 'Data da despesa mais recente no relatório.',
                    },
                    [CONST.SAGE_INTACCT_EXPORT_DATE.EXPORTED]: {
                        label: 'Data de exportação',
                        description: 'Data em que o relatório foi exportado para Sage Intacct.',
                    },
                    [CONST.SAGE_INTACCT_EXPORT_DATE.SUBMITTED]: {
                        label: 'Data de envio',
                        description: 'Data em que o relatório foi enviado para aprovação.',
                    },
                },
            },
            reimbursableExpenses: {
                description: 'Defina como as despesas fora do bolso são exportadas para o Sage Intacct.',
                values: {
                    [CONST.SAGE_INTACCT_REIMBURSABLE_EXPENSE_TYPE.EXPENSE_REPORT]: 'Relatórios de despesas',
                    [CONST.SAGE_INTACCT_REIMBURSABLE_EXPENSE_TYPE.VENDOR_BILL]: 'Faturas de fornecedores',
                },
            },
            nonReimbursableExpenses: {
                description: 'Defina como as compras com cartão corporativo são exportadas para o Sage Intacct.',
                values: {
                    [CONST.SAGE_INTACCT_NON_REIMBURSABLE_EXPENSE_TYPE.CREDIT_CARD_CHARGE]: 'Cartões de crédito',
                    [CONST.SAGE_INTACCT_NON_REIMBURSABLE_EXPENSE_TYPE.VENDOR_BILL]: 'Faturas de fornecedores',
                },
            },
            creditCardAccount: 'Conta de cartão de crédito',
            defaultVendor: 'Fornecedor padrão',
            defaultVendorDescription: ({isReimbursable}: DefaultVendorDescriptionParams) =>
                `Defina um fornecedor padrão que será aplicado às despesas reembolsáveis ${isReimbursable ? '' : 'não-'} que não têm um fornecedor correspondente no Sage Intacct.`,
            exportDescription: 'Configure como os dados do Expensify são exportados para o Sage Intacct.',
            exportPreferredExporterNote:
                'O exportador preferido pode ser qualquer administrador do espaço de trabalho, mas também deve ser um Administrador de Domínio se você definir contas de exportação diferentes para cartões de empresa individuais nas Configurações de Domínio.',
            exportPreferredExporterSubNote: 'Uma vez definido, o exportador preferido verá os relatórios para exportação em sua conta.',
            noAccountsFound: 'Nenhuma conta encontrada',
            noAccountsFoundDescription: `Por favor, adicione a conta no Sage Intacct e sincronize a conexão novamente.`,
            autoSync: 'Auto-sync',
            autoSyncDescription: 'Expensify irá sincronizar automaticamente com Sage Intacct todos os dias.',
            inviteEmployees: 'Convidar funcionários',
            inviteEmployeesDescription:
                'Importe registros de funcionários do Sage Intacct e convide funcionários para este espaço de trabalho. Seu fluxo de aprovação será padrão para aprovação do gerente e pode ser configurado ainda mais na página de Membros.',
            syncReimbursedReports: 'Sincronizar relatórios reembolsados',
            syncReimbursedReportsDescription: 'Sempre que um relatório for pago usando Expensify ACH, o pagamento correspondente da fatura será criado na conta Sage Intacct abaixo.',
            paymentAccount: 'Conta de pagamento Sage Intacct',
            accountingMethods: {
                label: 'Quando Exportar',
                description: 'Escolha quando exportar as despesas:',
                values: {
                    [COMMON_CONST.INTEGRATIONS.ACCOUNTING_METHOD.ACCRUAL]: 'Acumulação',
                    [COMMON_CONST.INTEGRATIONS.ACCOUNTING_METHOD.CASH]: 'Dinheiro',
                },
                alternateText: {
                    [COMMON_CONST.INTEGRATIONS.ACCOUNTING_METHOD.ACCRUAL]: 'Despesas do próprio bolso serão exportadas quando aprovadas em definitivo',
                    [COMMON_CONST.INTEGRATIONS.ACCOUNTING_METHOD.CASH]: 'Despesas do próprio bolso serão exportadas quando pagas',
                },
            },
        },
        netsuite: {
            subsidiary: 'Subsidiária',
            subsidiarySelectDescription: 'Escolha a subsidiária no NetSuite da qual você gostaria de importar dados.',
            exportDescription: 'Configure como os dados do Expensify são exportados para o NetSuite.',
            exportInvoices: 'Exportar faturas para',
            journalEntriesTaxPostingAccount: 'Lançamento contábil na conta de imposto',
            journalEntriesProvTaxPostingAccount: 'Lançamentos contábeis na conta de lançamento de imposto provincial',
            foreignCurrencyAmount: 'Exportar valor em moeda estrangeira',
            exportToNextOpenPeriod: 'Exportar para o próximo período aberto',
            nonReimbursableJournalPostingAccount: 'Conta de lançamento de diário não reembolsável',
            reimbursableJournalPostingAccount: 'Conta de lançamento de diário reembolsável',
            journalPostingPreference: {
                label: 'Preferência de lançamento de lançamentos contábeis',
                values: {
                    [CONST.NETSUITE_JOURNAL_POSTING_PREFERENCE.JOURNALS_POSTING_INDIVIDUAL_LINE]: 'Entrada única e detalhada para cada relatório',
                    [CONST.NETSUITE_JOURNAL_POSTING_PREFERENCE.JOURNALS_POSTING_TOTAL_LINE]: 'Entrada única para cada despesa',
                },
            },
            invoiceItem: {
                label: 'Item de fatura',
                values: {
                    [CONST.NETSUITE_INVOICE_ITEM_PREFERENCE.CREATE]: {
                        label: 'Crie um para mim',
                        description: 'Vamos criar um "item de linha de fatura do Expensify" para você ao exportar (se ainda não existir um).',
                    },
                    [CONST.NETSUITE_INVOICE_ITEM_PREFERENCE.SELECT]: {
                        label: 'Selecionar existente',
                        description: 'Vamos vincular as faturas do Expensify ao item selecionado abaixo.',
                    },
                },
            },
            exportDate: {
                label: 'Data de exportação',
                description: 'Use esta data ao exportar relatórios para NetSuite.',
                values: {
                    [CONST.NETSUITE_EXPORT_DATE.LAST_EXPENSE]: {
                        label: 'Data da última despesa',
                        description: 'Data da despesa mais recente no relatório.',
                    },
                    [CONST.NETSUITE_EXPORT_DATE.EXPORTED]: {
                        label: 'Data de exportação',
                        description: 'Data em que o relatório foi exportado para o NetSuite.',
                    },
                    [CONST.NETSUITE_EXPORT_DATE.SUBMITTED]: {
                        label: 'Data de envio',
                        description: 'Data em que o relatório foi enviado para aprovação.',
                    },
                },
            },
            exportDestination: {
                values: {
                    [CONST.NETSUITE_EXPORT_DESTINATION.EXPENSE_REPORT]: {
                        label: 'Relatórios de despesas',
                        reimbursableDescription: 'Despesas do próprio bolso serão exportadas como relatórios de despesas para o NetSuite.',
                        nonReimbursableDescription: 'Despesas de cartão corporativo serão exportadas como relatórios de despesas para NetSuite.',
                    },
                    [CONST.NETSUITE_EXPORT_DESTINATION.VENDOR_BILL]: {
                        label: 'Faturas de fornecedores',
                        reimbursableDescription:
                            'Out-of-pocket expenses will export as bills payable to the NetSuite vendor specified below.\n' +
                            '\n' +
                            'If you’d like to set a specific vendor for each card, go to *Settings > Domains > Company Cards*.',
                        nonReimbursableDescription:
                            'Company card expenses will export as bills payable to the NetSuite vendor specified below.\n' +
                            '\n' +
                            'If you’d like to set a specific vendor for each card, go to *Settings > Domains > Company Cards*.',
                    },
                    [CONST.NETSUITE_EXPORT_DESTINATION.JOURNAL_ENTRY]: {
                        label: 'Lançamentos contábeis',
                        reimbursableDescription:
                            'Out-of-pocket expenses will export as journal entries to the NetSuite account specified below.\n' +
                            '\n' +
                            'If you’d like to set a specific vendor for each card, go to *Settings > Domains > Company Cards*.',
                        nonReimbursableDescription:
                            'Company card expenses will export as journal entries to the NetSuite account specified below.\n' +
                            '\n' +
                            'If you’d like to set a specific vendor for each card, go to *Settings > Domains > Company Cards*.',
                    },
                },
            },
            advancedConfig: {
                autoSyncDescription: 'A Expensify sincronizará automaticamente com o NetSuite todos os dias.',
                reimbursedReportsDescription: 'Sempre que um relatório for pago usando Expensify ACH, o pagamento correspondente da fatura será criado na conta do NetSuite abaixo.',
                reimbursementsAccount: 'Conta de reembolsos',
                reimbursementsAccountDescription: 'Escolha a conta bancária que você usará para reembolsos, e nós criaremos o pagamento associado no NetSuite.',
                collectionsAccount: 'Conta de cobranças',
                collectionsAccountDescription: 'Uma vez que uma fatura é marcada como paga no Expensify e exportada para o NetSuite, ela aparecerá na conta abaixo.',
                approvalAccount: 'Conta de aprovação A/P',
                approvalAccountDescription:
                    'Escolha a conta contra a qual as transações serão aprovadas no NetSuite. Se você estiver sincronizando relatórios reembolsados, esta também será a conta contra a qual os pagamentos de faturas serão criados.',
                defaultApprovalAccount: 'NetSuite padrão',
                inviteEmployees: 'Convide funcionários e defina aprovações',
                inviteEmployeesDescription:
                    'Importe registros de funcionários do NetSuite e convide funcionários para este workspace. Seu fluxo de aprovação será padrão para aprovação do gerente e pode ser configurado na página *Membros*.',
                autoCreateEntities: 'Auto-criar funcionários/fornecedores',
                enableCategories: 'Habilitar categorias recém-importadas',
                customFormID: 'ID do formulário personalizado',
                customFormIDDescription:
                    'Por padrão, o Expensify criará lançamentos usando o formulário de transação preferido definido no NetSuite. Alternativamente, você pode designar um formulário de transação específico a ser usado.',
                customFormIDReimbursable: 'Despesa do próprio bolso',
                customFormIDNonReimbursable: 'Despesa com cartão corporativo',
                exportReportsTo: {
                    label: 'Nível de aprovação do relatório de despesas',
                    description:
                        'Depois que um relatório de despesas é aprovado no Expensify e exportado para o NetSuite, você pode definir um nível adicional de aprovação no NetSuite antes de postar.',
                    values: {
                        [CONST.NETSUITE_REPORTS_APPROVAL_LEVEL.REPORTS_APPROVED_NONE]: 'Preferência padrão do NetSuite',
                        [CONST.NETSUITE_REPORTS_APPROVAL_LEVEL.REPORTS_SUPERVISOR_APPROVED]: 'Apenas aprovado pelo supervisor',
                        [CONST.NETSUITE_REPORTS_APPROVAL_LEVEL.REPORTS_ACCOUNTING_APPROVED]: 'Apenas contabilidade aprovada',
                        [CONST.NETSUITE_REPORTS_APPROVAL_LEVEL.REPORTS_APPROVED_BOTH]: 'Supervisor e contabilidade aprovados',
                    },
                },
                accountingMethods: {
                    label: 'Quando Exportar',
                    description: 'Escolha quando exportar as despesas:',
                    values: {
                        [COMMON_CONST.INTEGRATIONS.ACCOUNTING_METHOD.ACCRUAL]: 'Acumulação',
                        [COMMON_CONST.INTEGRATIONS.ACCOUNTING_METHOD.CASH]: 'Dinheiro',
                    },
                    alternateText: {
                        [COMMON_CONST.INTEGRATIONS.ACCOUNTING_METHOD.ACCRUAL]: 'Despesas do próprio bolso serão exportadas quando aprovadas em definitivo',
                        [COMMON_CONST.INTEGRATIONS.ACCOUNTING_METHOD.CASH]: 'Despesas do próprio bolso serão exportadas quando pagas',
                    },
                },
                exportVendorBillsTo: {
                    label: 'Nível de aprovação de fatura do fornecedor',
                    description:
                        'Uma vez que uma fatura de fornecedor é aprovada no Expensify e exportada para o NetSuite, você pode definir um nível adicional de aprovação no NetSuite antes de postar.',
                    values: {
                        [CONST.NETSUITE_VENDOR_BILLS_APPROVAL_LEVEL.VENDOR_BILLS_APPROVED_NONE]: 'Preferência padrão do NetSuite',
                        [CONST.NETSUITE_VENDOR_BILLS_APPROVAL_LEVEL.VENDOR_BILLS_APPROVAL_PENDING]: 'Aguardando aprovação',
                        [CONST.NETSUITE_VENDOR_BILLS_APPROVAL_LEVEL.VENDOR_BILLS_APPROVED]: 'Aprovado para postagem',
                    },
                },
                exportJournalsTo: {
                    label: 'Nível de aprovação de lançamento contábil',
                    description:
                        'Depois que um lançamento contábil é aprovado no Expensify e exportado para o NetSuite, você pode definir um nível adicional de aprovação no NetSuite antes de lançá-lo.',
                    values: {
                        [CONST.NETSUITE_JOURNALS_APPROVAL_LEVEL.JOURNALS_APPROVED_NONE]: 'Preferência padrão do NetSuite',
                        [CONST.NETSUITE_JOURNALS_APPROVAL_LEVEL.JOURNALS_APPROVAL_PENDING]: 'Aguardando aprovação',
                        [CONST.NETSUITE_JOURNALS_APPROVAL_LEVEL.JOURNALS_APPROVED]: 'Aprovado para postagem',
                    },
                },
                error: {
                    customFormID: 'Por favor, insira um ID de formulário personalizado numérico válido.',
                },
            },
            noAccountsFound: 'Nenhuma conta encontrada',
            noAccountsFoundDescription: 'Por favor, adicione a conta no NetSuite e sincronize a conexão novamente.',
            noVendorsFound: 'Nenhum fornecedor encontrado',
            noVendorsFoundDescription: 'Por favor, adicione fornecedores no NetSuite e sincronize a conexão novamente.',
            noItemsFound: 'Nenhum item de fatura encontrado',
            noItemsFoundDescription: 'Por favor, adicione itens de fatura no NetSuite e sincronize a conexão novamente.',
            noSubsidiariesFound: 'Nenhuma subsidiária encontrada',
            noSubsidiariesFoundDescription: 'Por favor, adicione uma subsidiária no NetSuite e sincronize a conexão novamente.',
            tokenInput: {
                title: 'Configuração do NetSuite',
                formSteps: {
                    installBundle: {
                        title: 'Instale o pacote Expensify',
                        description: 'No NetSuite, vá para *Customization > SuiteBundler > Search & Install Bundles* > procure por "Expensify" > instale o pacote.',
                    },
                    enableTokenAuthentication: {
                        title: 'Habilitar autenticação baseada em token',
                        description: 'No NetSuite, vá para *Setup > Company > Enable Features > SuiteCloud* > habilite a *token-based authentication*.',
                    },
                    enableSoapServices: {
                        title: 'Habilitar serviços web SOAP',
                        description: 'No NetSuite, vá para *Setup > Company > Enable Features > SuiteCloud* > habilite *SOAP Web Services*.',
                    },
                    createAccessToken: {
                        title: 'Criar um token de acesso',
                        description:
                            'No NetSuite, vá para *Setup > Users/Roles > Access Tokens* > crie um token de acesso para o aplicativo "Expensify" e para o papel "Expensify Integration" ou "Administrator".\n\n*Importante:* Certifique-se de salvar o *Token ID* e o *Token Secret* desta etapa. Você precisará deles para a próxima etapa.',
                    },
                    enterCredentials: {
                        title: 'Insira suas credenciais do NetSuite',
                        formInputs: {
                            netSuiteAccountID: 'NetSuite Account ID',
                            netSuiteTokenID: 'Token ID',
                            netSuiteTokenSecret: 'Token Secret',
                        },
                        netSuiteAccountIDDescription: 'No NetSuite, vá para *Setup > Integration > SOAP Web Services Preferences*.',
                    },
                },
            },
            import: {
                expenseCategories: 'Categorias de despesas',
                expenseCategoriesDescription: 'Suas categorias de despesas do NetSuite serão importadas para o Expensify como categorias.',
                crossSubsidiaryCustomers: 'Clientes/projetos entre subsidiárias',
                importFields: {
                    departments: {
                        title: 'Departamentos',
                        subtitle: 'Escolha como lidar com os *departments* do NetSuite no Expensify.',
                    },
                    classes: {
                        title: 'Classes',
                        subtitle: 'Escolha como lidar com *classes* no Expensify.',
                    },
                    locations: {
                        title: 'Locais',
                        subtitle: 'Escolha como lidar com *localizações* no Expensify.',
                    },
                },
                customersOrJobs: {
                    title: 'Clientes/projetos',
                    subtitle: 'Escolha como gerenciar *clientes* e *projetos* do NetSuite no Expensify.',
                    importCustomers: 'Importar clientes',
                    importJobs: 'Importar projetos',
                    customers: 'clientes',
                    jobs: 'projetos',
                    label: ({importFields, importType}: CustomersOrJobsLabelParams) => `${importFields.join('e')}, ${importType}`,
                },
                importTaxDescription: 'Importar grupos de impostos do NetSuite.',
                importCustomFields: {
                    chooseOptionBelow: 'Escolha uma opção abaixo:',
                    label: ({importedTypes}: ImportedTypesParams) => `Importado como ${importedTypes.join('e')}`,
                    requiredFieldError: ({fieldName}: RequiredFieldParams) => `Por favor, insira o ${fieldName}`,
                    customSegments: {
                        title: 'Segmentos/registros personalizados',
                        addText: 'Adicionar segmento/registro personalizado',
                        recordTitle: 'Segmento/registro personalizado',
                        helpLink: CONST.NETSUITE_IMPORT.HELP_LINKS.CUSTOM_SEGMENTS,
                        helpLinkText: 'Ver instruções detalhadas',
                        helpText: 'sobre a configuração de segmentos/registros personalizados.',
                        emptyTitle: 'Adicionar um segmento personalizado ou registro personalizado',
                        fields: {
                            segmentName: 'Nome',
                            internalID: 'ID Interno',
                            scriptID: 'Script ID',
                            customRecordScriptID: 'ID da coluna de transação',
                            mapping: 'Exibido como',
                        },
                        removeTitle: 'Remover segmento/registro personalizado',
                        removePrompt: 'Tem certeza de que deseja remover este segmento/registro personalizado?',
                        addForm: {
                            customSegmentName: 'nome do segmento personalizado',
                            customRecordName: 'nome do registro personalizado',
                            segmentTitle: 'Segmento personalizado',
                            customSegmentAddTitle: 'Adicionar segmento personalizado',
                            customRecordAddTitle: 'Adicionar registro personalizado',
                            recordTitle: 'Registro personalizado',
                            segmentRecordType: 'Você quer adicionar um segmento personalizado ou um registro personalizado?',
                            customSegmentNameTitle: 'Qual é o nome do segmento personalizado?',
                            customRecordNameTitle: 'Qual é o nome do registro personalizado?',
                            customSegmentNameFooter: `Você pode encontrar nomes de segmentos personalizados no NetSuite na página *Customizations > Links, Records & Fields > Custom Segments*.\n\n_Para instruções mais detalhadas, [visite nosso site de ajuda](${CONST.NETSUITE_IMPORT.HELP_LINKS.CUSTOM_SEGMENTS})_.`,
                            customRecordNameFooter: `Você pode encontrar nomes de registros personalizados no NetSuite inserindo o "Campo de Coluna de Transação" na pesquisa global.\n\n_Para instruções mais detalhadas, [visite nosso site de ajuda](${CONST.NETSUITE_IMPORT.HELP_LINKS.CUSTOM_SEGMENTS})_.`,
                            customSegmentInternalIDTitle: 'Qual é o ID interno?',
                            customSegmentInternalIDFooter: `Primeiro, certifique-se de que você ativou os IDs internos no NetSuite em *Home > Set Preferences > Show Internal ID.*\n\nVocê pode encontrar IDs internos de segmentos personalizados no NetSuite em:\n\n1. *Customization > Lists, Records, & Fields > Custom Segments*.\n2. Clique em um segmento personalizado.\n3. Clique no hyperlink ao lado de *Custom Record Type*.\n4. Encontre o ID interno na tabela na parte inferior.\n\n_Para instruções mais detalhadas, [visite nosso site de ajuda](${CONST.NETSUITE_IMPORT.HELP_LINKS.CUSTOM_LISTS})_.`,
                            customRecordInternalIDFooter: `Você pode encontrar os IDs internos de registros personalizados no NetSuite seguindo estas etapas:\n\n1. Digite "Transaction Line Fields" na busca global.\n2. Clique em um registro personalizado.\n3. Encontre o ID interno no lado esquerdo.\n\n_Para instruções mais detalhadas, [visite nosso site de ajuda](${CONST.NETSUITE_IMPORT.HELP_LINKS.CUSTOM_SEGMENTS})_.`,
                            customSegmentScriptIDTitle: 'Qual é o ID do script?',
                            customSegmentScriptIDFooter: `Você pode encontrar IDs de script de segmento personalizado no NetSuite em:\n\n1. *Customization > Lists, Records, & Fields > Custom Segments*.\n2. Clique em um segmento personalizado.\n3. Clique na guia *Application and Sourcing* perto da parte inferior, então:\n    a. Se você quiser exibir o segmento personalizado como uma *tag* (no nível do item de linha) no Expensify, clique na subguia *Transaction Columns* e use o *Field ID*.\n    b. Se você quiser exibir o segmento personalizado como um *report field* (no nível do relatório) no Expensify, clique na subguia *Transactions* e use o *Field ID*.\n\n_Para instruções mais detalhadas, [visite nosso site de ajuda](${CONST.NETSUITE_IMPORT.HELP_LINKS.CUSTOM_LISTS})_.`,
                            customRecordScriptIDTitle: 'Qual é o ID da coluna de transação?',
                            customRecordScriptIDFooter: `Você pode encontrar IDs de script de registro personalizado no NetSuite em:\n\n1. Digite "Transaction Line Fields" na pesquisa global.\n2. Clique em um registro personalizado.\n3. Encontre o ID do script no lado esquerdo.\n\n_Para instruções mais detalhadas, [visite nosso site de ajuda](${CONST.NETSUITE_IMPORT.HELP_LINKS.CUSTOM_SEGMENTS})_.`,
                            customSegmentMappingTitle: 'Como este segmento personalizado deve ser exibido no Expensify?',
                            customRecordMappingTitle: 'Como este registro personalizado deve ser exibido no Expensify?',
                        },
                        errors: {
                            uniqueFieldError: ({fieldName}: RequiredFieldParams) => `Um segmento/registro personalizado com este ${fieldName?.toLowerCase()} já existe`,
                        },
                    },
                    customLists: {
                        title: 'Listas personalizadas',
                        addText: 'Adicionar lista personalizada',
                        recordTitle: 'Lista personalizada',
                        helpLink: CONST.NETSUITE_IMPORT.HELP_LINKS.CUSTOM_LISTS,
                        helpLinkText: 'Ver instruções detalhadas',
                        helpText: 'sobre a configuração de listas personalizadas.',
                        emptyTitle: 'Adicionar uma lista personalizada',
                        fields: {
                            listName: 'Nome',
                            internalID: 'ID Interno',
                            transactionFieldID: 'ID do campo de transação',
                            mapping: 'Exibido como',
                        },
                        removeTitle: 'Remover lista personalizada',
                        removePrompt: 'Tem certeza de que deseja remover esta lista personalizada?',
                        addForm: {
                            listNameTitle: 'Escolha uma lista personalizada',
                            transactionFieldIDTitle: 'Qual é o ID do campo de transação?',
                            transactionFieldIDFooter: `Você pode encontrar os IDs dos campos de transação no NetSuite seguindo estas etapas:\n\n1. Digite "Transaction Line Fields" na pesquisa global.\n2. Clique em uma lista personalizada.\n3. Encontre o ID do campo de transação no lado esquerdo.\n\n_Para instruções mais detalhadas, [visite nosso site de ajuda](${CONST.NETSUITE_IMPORT.HELP_LINKS.CUSTOM_LISTS})_.`,
                            mappingTitle: 'Como essa lista personalizada deve ser exibida no Expensify?',
                        },
                        errors: {
                            uniqueTransactionFieldIDError: `Uma lista personalizada com este ID de campo de transação já existe`,
                        },
                    },
                },
                importTypes: {
                    [CONST.INTEGRATION_ENTITY_MAP_TYPES.NETSUITE_DEFAULT]: {
                        label: 'NetSuite employee default',
                        description: 'Não importado para o Expensify, aplicado na exportação',
                        footerContent: ({importField}: ImportFieldParams) =>
                            `Se você usar ${importField} no NetSuite, aplicaremos o padrão definido no registro do funcionário ao exportar para Relatório de Despesas ou Lançamento Contábil.`,
                    },
                    [CONST.INTEGRATION_ENTITY_MAP_TYPES.TAG]: {
                        label: 'Tags',
                        description: 'Nível de item linha',
                        footerContent: ({importField}: ImportFieldParams) => `${startCase(importField)} será selecionável para cada despesa individual no relatório de um funcionário.`,
                    },
                    [CONST.INTEGRATION_ENTITY_MAP_TYPES.REPORT_FIELD]: {
                        label: 'Campos do relatório',
                        description: 'Nível de relatório',
                        footerContent: ({importField}: ImportFieldParams) => `${startCase(importField)} seleção será aplicada a todas as despesas no relatório de um funcionário.`,
                    },
                },
            },
        },
        intacct: {
            sageIntacctSetup: 'Configuração do Sage Intacct',
            prerequisitesTitle: 'Antes de se conectar...',
            downloadExpensifyPackage: 'Baixe o pacote Expensify para Sage Intacct',
            followSteps: 'Siga os passos nas nossas instruções de Como fazer: Conectar ao Sage Intacct',
            enterCredentials: 'Insira suas credenciais do Sage Intacct',
            entity: 'Entity',
            employeeDefault: 'Padrão de funcionário Sage Intacct',
            employeeDefaultDescription: 'O departamento padrão do funcionário será aplicado às suas despesas no Sage Intacct, se existir.',
            displayedAsTagDescription: 'O departamento será selecionável para cada despesa individual no relatório de um funcionário.',
            displayedAsReportFieldDescription: 'A seleção de departamento será aplicada a todas as despesas no relatório de um funcionário.',
            toggleImportTitleFirstPart: 'Escolha como lidar com o Sage Intacct',
            toggleImportTitleSecondPart: 'in Expensify.',
            expenseTypes: 'Tipos de despesas',
            expenseTypesDescription: 'Seus tipos de despesas do Sage Intacct serão importados para o Expensify como categorias.',
            accountTypesDescription: 'Seu plano de contas do Sage Intacct será importado para o Expensify como categorias.',
            importTaxDescription: 'Importar taxa de imposto de compra do Sage Intacct.',
            userDefinedDimensions: 'Dimensões definidas pelo usuário',
            addUserDefinedDimension: 'Adicionar dimensão definida pelo usuário',
            integrationName: 'Nome da integração',
            dimensionExists: 'Uma dimensão com este nome já existe.',
            removeDimension: 'Remover dimensão definida pelo usuário',
            removeDimensionPrompt: 'Tem certeza de que deseja remover esta dimensão definida pelo usuário?',
            userDefinedDimension: 'Dimensão definida pelo usuário',
            addAUserDefinedDimension: 'Adicionar uma dimensão definida pelo usuário',
            detailedInstructionsLink: 'Ver instruções detalhadas',
            detailedInstructionsRestOfSentence: 'sobre a adição de dimensões definidas pelo usuário.',
            userDimensionsAdded: () => ({
                one: '1 UDD adicionado',
                other: (count: number) => `${count} UDDs adicionados`,
            }),
            mappingTitle: ({mappingName}: IntacctMappingTitleParams) => {
                switch (mappingName) {
                    case CONST.SAGE_INTACCT_CONFIG.MAPPINGS.DEPARTMENTS:
                        return 'departamentos';
                    case CONST.SAGE_INTACCT_CONFIG.MAPPINGS.CLASSES:
                        return 'classes';
                    case CONST.SAGE_INTACCT_CONFIG.MAPPINGS.LOCATIONS:
                        return 'locais';
                    case CONST.SAGE_INTACCT_CONFIG.MAPPINGS.CUSTOMERS:
                        return 'clientes';
                    case CONST.SAGE_INTACCT_CONFIG.MAPPINGS.PROJECTS:
                        return 'projetos (trabalhos)';
                    default:
                        return 'mapeamentos';
                }
            },
        },
        type: {
            free: 'Grátis',
            control: 'Controle',
            collect: 'Coletar',
        },
        companyCards: {
            addCards: 'Adicionar cartões',
            selectCards: 'Selecionar cartões',
            addNewCard: {
                other: 'Outro',
                cardProviders: {
                    gl1025: 'American Express Corporate Cards',
                    cdf: 'Mastercard Commercial Cards',
                    vcf: 'Visa Commercial Cards',
                    stripe: 'Stripe Cards',
                },
                yourCardProvider: `Quem é o emissor do seu cartão?`,
                whoIsYourBankAccount: 'Qual é o seu banco?',
                whereIsYourBankLocated: 'Onde está localizado o seu banco?',
                howDoYouWantToConnect: 'Como você deseja se conectar ao seu banco?',
                learnMoreAboutOptions: `<muted-text>Saiba mais sobre essas <a href="${CONST.COMPANY_CARDS_CONNECT_CREDIT_CARDS_HELP_URL}">opções</a>.</muted-text>`,
                commercialFeedDetails: 'Requer configuração com seu banco. Isso é normalmente usado por empresas maiores e geralmente é a melhor opção se você se qualificar.',
                commercialFeedPlaidDetails: `Requer configuração com seu banco, mas nós iremos guiá-lo. Isso geralmente é limitado a empresas maiores.`,
                directFeedDetails: 'A abordagem mais simples. Conecte-se imediatamente usando suas credenciais principais. Este método é o mais comum.',
                enableFeed: {
                    title: ({provider}: GoBackMessageParams) => `Ative seu feed ${provider}`,
                    heading:
                        'Temos uma integração direta com o emissor do seu cartão e podemos importar seus dados de transação para o Expensify de forma rápida e precisa.\n\nPara começar, simplesmente:',
                    visa: 'Temos integrações globais com a Visa, embora a elegibilidade varie de acordo com o banco e o programa do cartão.\n\nPara começar, simplesmente:',
                    mastercard: 'Temos integrações globais com a Mastercard, embora a elegibilidade varie de acordo com o banco e o programa do cartão.\n\nPara começar, simplesmente:',
                    vcf: `1. Visite [este artigo de ajuda](${CONST.COMPANY_CARDS_VISA_COMMERCIAL_CARD_HELP}) para obter instruções detalhadas sobre como configurar seus Cartões Comerciais Visa.\n\n2. [Entre em contato com seu banco](${CONST.COMPANY_CARDS_VISA_COMMERCIAL_CARD_HELP}) para verificar se eles oferecem suporte a um feed comercial para o seu programa e peça para ativá-lo.\n\n3. *Assim que o feed estiver ativado e você tiver seus detalhes, continue para a próxima tela.*`,
                    gl1025: `1. Visite [este artigo de ajuda](${CONST.COMPANY_CARDS_AMEX_COMMERCIAL_CARD_HELP}) para descobrir se a American Express pode habilitar um feed comercial para o seu programa.\n\n2. Assim que o feed for habilitado, a Amex enviará uma carta de produção.\n\n3. *Assim que tiver as informações do feed, continue para a próxima tela.*`,
                    cdf: `1. Visite [este artigo de ajuda](${CONST.COMPANY_CARDS_MASTERCARD_COMMERCIAL_CARDS}) para obter instruções detalhadas sobre como configurar seus cartões comerciais Mastercard.\n\n2. [Contate seu banco](${CONST.COMPANY_CARDS_MASTERCARD_COMMERCIAL_CARDS}) para verificar se eles oferecem suporte a um feed comercial para o seu programa e peça para ativá-lo.\n\n3. *Depois que o feed estiver ativado e você tiver seus detalhes, continue para a próxima tela.*`,
                    stripe: `1. Visite o Dashboard do Stripe e vá para [Configurações](${CONST.COMPANY_CARDS_STRIPE_HELP}).\n\n2. Em Integrações de Produto, clique em Ativar ao lado de Expensify.\n\n3. Assim que o feed estiver ativado, clique em Enviar abaixo e nós trabalharemos para adicioná-lo.`,
                },
                whatBankIssuesCard: 'Qual banco emite esses cartões?',
                enterNameOfBank: 'Digite o nome do banco',
                feedDetails: {
                    vcf: {
                        title: 'Quais são os detalhes do feed Visa?',
                        processorLabel: 'ID do Processador',
                        bankLabel: 'ID da instituição financeira (banco)',
                        companyLabel: 'ID da Empresa',
                        helpLabel: 'Onde encontro esses IDs?',
                    },
                    gl1025: {
                        title: `Qual é o nome do arquivo de entrega Amex?`,
                        fileNameLabel: 'Nome do arquivo de entrega',
                        helpLabel: 'Onde encontro o nome do arquivo de entrega?',
                    },
                    cdf: {
                        title: `Qual é o ID de distribuição do Mastercard?`,
                        distributionLabel: 'Distribution ID',
                        helpLabel: 'Onde encontro o ID de distribuição?',
                    },
                },
                amexCorporate: 'Selecione esta opção se a frente dos seus cartões disser "Corporate"',
                amexBusiness: 'Selecione esta opção se a frente dos seus cartões disser "Business"',
                amexPersonal: 'Selecione esta opção se seus cartões forem pessoais',
                error: {
                    pleaseSelectProvider: 'Por favor, selecione um provedor de cartão antes de continuar.',
                    pleaseSelectBankAccount: 'Por favor, selecione uma conta bancária antes de continuar.',
                    pleaseSelectBank: 'Por favor, selecione um banco antes de continuar.',
                    pleaseSelectCountry: 'Por favor, selecione um país antes de continuar.',
                    pleaseSelectFeedType: 'Por favor, selecione um tipo de feed antes de continuar.',
                },
            },
            statementCloseDate: {
                [CONST.COMPANY_CARDS.STATEMENT_CLOSE_DATE.LAST_DAY_OF_MONTH]: 'Último dia do mês',
                [CONST.COMPANY_CARDS.STATEMENT_CLOSE_DATE.LAST_BUSINESS_DAY_OF_MONTH]: 'Último dia útil do mês',
                [CONST.COMPANY_CARDS.STATEMENT_CLOSE_DATE.CUSTOM_DAY_OF_MONTH]: 'Dia personalizado do mês',
            },
            assignCard: 'Atribuir cartão',
            findCard: 'Encontrar cartão',
            cardNumber: 'Número do cartão',
            commercialFeed: 'Feed comercial',
            feedName: ({feedName}: CompanyCardFeedNameParams) => `Cartões ${feedName}`,
            directFeed: 'Feed direto',
            whoNeedsCardAssigned: 'Quem precisa de um cartão atribuído?',
            chooseCard: 'Escolha um cartão',
            chooseCardFor: ({assignee, feed}: AssignCardParams) => `Escolha um cartão para ${assignee} do feed de cartões ${feed}.`,
            noActiveCards: 'Nenhum cartão ativo neste feed',
            somethingMightBeBroken:
                '<muted-text><centered-text>Ou algo pode estar quebrado. De qualquer forma, se você tiver alguma dúvida, entre em <concierge-link>contato com a Concierge</concierge-link>.</centered-text></muted-text>',
            chooseTransactionStartDate: 'Escolha uma data de início para a transação',
            startDateDescription: 'Importaremos todas as transações a partir desta data. Se nenhuma data for especificada, iremos o mais longe possível conforme permitido pelo seu banco.',
            fromTheBeginning: 'Desde o início',
            customStartDate: 'Data de início personalizada',
            customCloseDate: 'Data de fechamento personalizada',
            letsDoubleCheck: 'Vamos verificar se tudo está correto.',
            confirmationDescription: 'Começaremos a importar transações imediatamente.',
            cardholder: 'Titular do cartão',
            card: 'Cartão',
            cardName: 'Nome do cartão',
            brokenConnectionErrorFirstPart: `A conexão do feed do cartão está quebrada. Por favor,`,
            brokenConnectionErrorLink: 'faça login no seu banco',
            brokenConnectionErrorSecondPart: 'para que possamos estabelecer a conexão novamente.',
            assignedCard: ({assignee, link}: AssignedCardParams) => `atribuiu ${assignee} um ${link}! As transações importadas aparecerão neste chat.`,
            companyCard: 'cartão corporativo',
            chooseCardFeed: 'Escolher feed de cartão',
            ukRegulation:
                'A Expensify, Inc. é um agente da Plaid Financial Ltd., uma instituição de pagamento autorizada e regulada pela Financial Conduct Authority sob as Payment Services Regulations 2017 (Número de Referência da Empresa: 804718). A Plaid fornece a você serviços de informações de conta regulados através da Expensify Limited como seu agente.',
        },
        expensifyCard: {
            issueAndManageCards: 'Emita e gerencie seus Cartões Expensify',
            getStartedIssuing: 'Comece emitindo seu primeiro cartão virtual ou físico.',
            verificationInProgress: 'Verificação em andamento...',
            verifyingTheDetails: 'Estamos verificando alguns detalhes. Concierge informará você quando os Cartões Expensify estiverem prontos para serem emitidos.',
            disclaimer:
                'O Expensify Visa® Commercial Card é emitido pelo The Bancorp Bank, N.A., Membro FDIC, de acordo com uma licença da Visa U.S.A. Inc. e pode não ser aceito em todos os comerciantes que aceitam cartões Visa. Apple® e o logotipo da Apple® são marcas registradas da Apple Inc., registradas nos EUA e em outros países. App Store é uma marca de serviço da Apple Inc. Google Play e o logotipo do Google Play são marcas registradas da Google LLC.',
            issueCard: 'Emitir cartão',
            euUkDisclaimer:
                'Os cartões fornecidos a residentes do EEE são emitidos pela Transact Payments Malta Limited, enquanto os cartões fornecidos a residentes do Reino Unido são emitidos pela Transact Payments Limited, de acordo com a licença da Visa Europe Limited. A Transact Payments Malta Limited é devidamente autorizada e regulamentada pela Autoridade de Serviços Financeiros de Malta como uma instituição financeira, de acordo com a Lei de Instituições Financeiras de 1994. Número de registro C 91879. A Transact Payments Limited é autorizada e regulamentada pela Comissão de Serviços Financeiros de Gibraltar.',
            findCard: 'Encontrar cartão',
            newCard: 'Novo cartão',
            name: 'Nome',
            lastFour: 'Últimos 4',
            limit: 'Limite',
            currentBalance: 'Saldo atual',
            currentBalanceDescription: 'O saldo atual é a soma de todas as transações postadas no Expensify Card que ocorreram desde a última data de liquidação.',
            balanceWillBeSettledOn: ({settlementDate}: SettlementDateParams) => `O saldo será liquidado em ${settlementDate}`,
            settleBalance: 'Liquidar saldo',
            cardLimit: 'Limite do cartão',
            remainingLimit: 'Limite restante',
            requestLimitIncrease: 'Solicitar aumento de limite',
            remainingLimitDescription:
                'Consideramos vários fatores ao calcular seu limite restante: seu tempo como cliente, as informações relacionadas ao negócio que você forneceu durante o cadastro e o dinheiro disponível na sua conta bancária empresarial. Seu limite restante pode flutuar diariamente.',
            earnedCashback: 'Cash back',
            earnedCashbackDescription: 'O saldo de cashback é baseado nos gastos mensais liquidados do Cartão Expensify em todo o seu espaço de trabalho.',
            issueNewCard: 'Emitir novo cartão',
            finishSetup: 'Concluir configuração',
            chooseBankAccount: 'Escolher conta bancária',
            chooseExistingBank: 'Escolha uma conta bancária empresarial existente para pagar o saldo do seu Expensify Card, ou adicione uma nova conta bancária',
            accountEndingIn: 'Conta terminando em',
            addNewBankAccount: 'Adicionar uma nova conta bancária',
            settlementAccount: 'Conta de liquidação',
            settlementAccountDescription: 'Escolha uma conta para pagar o saldo do seu Cartão Expensify.',
            settlementAccountInfo: ({reconciliationAccountSettingsLink, accountNumber}: SettlementAccountInfoParams) =>
                `Certifique-se de que essa conta corresponda à sua <a href="${reconciliationAccountSettingsLink}">conta de Reconciliação</a> (${accountNumber}) para que a Reconciliação Contínua funcione corretamente.`,
            settlementFrequency: 'Frequência de liquidação',
            settlementFrequencyDescription: 'Escolha com que frequência você pagará o saldo do seu Cartão Expensify.',
            settlementFrequencyInfo: 'Se você quiser mudar para liquidação mensal, precisará conectar sua conta bancária via Plaid e ter um histórico de saldo positivo de 90 dias.',
            frequency: {
                daily: 'Diário',
                monthly: 'Mensalmente',
            },
            cardDetails: 'Detalhes do cartão',
            virtual: 'Virtual',
            physical: 'Físico',
            deactivate: 'Desativar cartão',
            changeCardLimit: 'Alterar limite do cartão',
            changeLimit: 'Alterar limite',
            smartLimitWarning: ({limit}: CharacterLimitParams) =>
                `Se você alterar o limite deste cartão para ${limit}, novas transações serão recusadas até que você aprove mais despesas no cartão.`,
            monthlyLimitWarning: ({limit}: CharacterLimitParams) => `Se você alterar o limite deste cartão para ${limit}, novas transações serão recusadas até o próximo mês.`,
            fixedLimitWarning: ({limit}: CharacterLimitParams) => `Se você alterar o limite deste cartão para ${limit}, novas transações serão recusadas.`,
            changeCardLimitType: 'Alterar tipo de limite do cartão',
            changeLimitType: 'Alterar tipo de limite',
            changeCardSmartLimitTypeWarning: ({limit}: CharacterLimitParams) =>
                `Se você alterar o tipo de limite deste cartão para Limite Inteligente, novas transações serão recusadas porque o limite não aprovado de ${limit} já foi atingido.`,
            changeCardMonthlyLimitTypeWarning: ({limit}: CharacterLimitParams) =>
                `Se você mudar o tipo de limite deste cartão para Mensal, novas transações serão recusadas porque o limite mensal de ${limit} já foi atingido.`,
            addShippingDetails: 'Adicionar detalhes de envio',
            issuedCard: ({assignee}: AssigneeParams) => `emitiu um Cartão Expensify para ${assignee}! O cartão chegará em 2-3 dias úteis.`,
            issuedCardNoShippingDetails: ({assignee}: AssigneeParams) =>
                `emitiu um Cartão Expensify para ${assignee}! O cartão será enviado assim que os detalhes de envio forem adicionados.`,
            issuedCardVirtual: ({assignee, link}: IssueVirtualCardParams) => `emitiu ${assignee} um ${link} virtual! O cartão pode ser usado imediatamente.`,
            addedShippingDetails: ({assignee}: AssigneeParams) => `${assignee} adicionou os detalhes de envio. O Cartão Expensify chegará em 2-3 dias úteis.`,
            verifyingHeader: 'Verificando',
            bankAccountVerifiedHeader: 'Conta bancária verificada',
            verifyingBankAccount: 'Verificando conta bancária...',
            verifyingBankAccountDescription: 'Por favor, aguarde enquanto confirmamos se esta conta pode ser usada para emitir Cartões Expensify.',
            bankAccountVerified: 'Conta bancária verificada!',
            bankAccountVerifiedDescription: 'Agora você pode emitir Expensify Cards para os membros do seu espaço de trabalho.',
            oneMoreStep: 'Mais um passo...',
            oneMoreStepDescription: 'Parece que precisamos verificar manualmente sua conta bancária. Por favor, vá até o Concierge onde suas instruções estão esperando por você.',
            gotIt: 'Entendi',
            goToConcierge: 'Ir para o Concierge',
        },
        categories: {
            deleteCategories: 'Excluir categorias',
            deleteCategoriesPrompt: 'Tem certeza de que deseja excluir estas categorias?',
            deleteCategory: 'Excluir categoria',
            deleteCategoryPrompt: 'Tem certeza de que deseja excluir esta categoria?',
            disableCategories: 'Desativar categorias',
            disableCategory: 'Desativar categoria',
            enableCategories: 'Ativar categorias',
            enableCategory: 'Habilitar categoria',
            defaultSpendCategories: 'Categorias de despesas padrão',
            spendCategoriesDescription: 'Personalize como os gastos com comerciantes são categorizados para transações de cartão de crédito e recibos digitalizados.',
            deleteFailureMessage: 'Ocorreu um erro ao excluir a categoria, por favor, tente novamente.',
            categoryName: 'Nome da categoria',
            requiresCategory: 'Os membros devem categorizar todas as despesas',
            needCategoryForExportToIntegration: ({connectionName}: NeedCategoryForExportToIntegrationParams) =>
                `Todas as despesas devem ser categorizadas para exportar para ${connectionName}.`,
            subtitle: 'Obtenha uma melhor visão geral de onde o dinheiro está sendo gasto. Use nossas categorias padrão ou adicione as suas próprias.',
            emptyCategories: {
                title: 'Você não criou nenhuma categoria',
                subtitle: 'Adicione uma categoria para organizar seus gastos.',
                subtitleWithAccounting: ({accountingPageURL}: EmptyCategoriesSubtitleWithAccountingParams) =>
                    `<muted-text><centered-text>No momento, suas categorias estão sendo importadas de uma conexão de contabilidade. Vá para a <a href="${accountingPageURL}">contabilidade</a> para fazer alterações.</centered-text></muted-text>`,
            },
            updateFailureMessage: 'Ocorreu um erro ao atualizar a categoria, por favor, tente novamente.',
            createFailureMessage: 'Ocorreu um erro ao criar a categoria, por favor, tente novamente.',
            addCategory: 'Adicionar categoria',
            editCategory: 'Editar categoria',
            editCategories: 'Editar categorias',
            findCategory: 'Encontrar categoria',
            categoryRequiredError: 'O nome da categoria é obrigatório',
            existingCategoryError: 'Já existe uma categoria com este nome',
            invalidCategoryName: 'Nome de categoria inválido',
            importedFromAccountingSoftware: 'As categorias abaixo são importadas do seu',
            payrollCode: 'Código de folha de pagamento',
            updatePayrollCodeFailureMessage: 'Ocorreu um erro ao atualizar o código da folha de pagamento, por favor, tente novamente.',
            glCode: 'Código GL',
            updateGLCodeFailureMessage: 'Ocorreu um erro ao atualizar o código GL, por favor, tente novamente.',
            importCategories: 'Importar categorias',
            cannotDeleteOrDisableAllCategories: {
                title: 'Não é possível excluir ou desativar todas as categorias',
                description: `Pelo menos uma categoria deve permanecer habilitada porque seu espaço de trabalho requer categorias.`,
            },
        },
        moreFeatures: {
            subtitle: 'Use os toggles abaixo para habilitar mais recursos à medida que você cresce. Cada recurso aparecerá no menu de navegação para personalização adicional.',
            spendSection: {
                title: 'Gastar',
                subtitle: 'Habilite a funcionalidade que ajuda a expandir sua equipe.',
            },
            manageSection: {
                title: 'Gerenciar',
                subtitle: 'Adicione controles que ajudem a manter os gastos dentro do orçamento.',
            },
            earnSection: {
                title: 'Ganhar',
                subtitle: 'Otimize sua receita e receba pagamentos mais rapidamente.',
            },
            organizeSection: {
                title: 'Organizar',
                subtitle: 'Agrupe e analise os gastos, registre todos os impostos pagos.',
            },
            integrateSection: {
                title: 'Integrar',
                subtitle: 'Conecte o Expensify a produtos financeiros populares.',
            },
            distanceRates: {
                title: 'Taxas de distância',
                subtitle: 'Adicione, atualize e aplique tarifas.',
            },
            perDiem: {
                title: 'Per diem',
                subtitle: 'Defina taxas de diárias para controlar os gastos diários dos funcionários.',
            },
            expensifyCard: {
                title: 'Expensify Card',
                subtitle: 'Obtenha insights e controle sobre os gastos.',
                disableCardTitle: 'Desativar Expensify Card',
                disableCardPrompt: 'Você não pode desativar o Expensify Card porque ele já está em uso. Entre em contato com o Concierge para os próximos passos.',
                disableCardButton: 'Converse com o Concierge',
                feed: {
                    title: 'Obtenha o Cartão Expensify',
                    subTitle: 'Simplifique as despesas do seu negócio e economize até 50% na sua fatura do Expensify, além de:',
                    features: {
                        cashBack: 'Cashback em todas as compras nos EUA',
                        unlimited: 'Cartões virtuais ilimitados',
                        spend: 'Controles de gastos e limites personalizados',
                    },
                    ctaTitle: 'Emitir novo cartão',
                },
            },
            companyCards: {
                title: 'Cartões corporativos',
                subtitle: 'Importar despesas de cartões corporativos existentes.',
                feed: {
                    title: 'Importar cartões corporativos',
                    features: {
                        support: 'Suporte para todos os principais provedores de cartão',
                        assignCards: 'Atribuir cartões para toda a equipe',
                        automaticImport: 'Importação automática de transações',
                    },
                },
                disableCardTitle: 'Desativar cartões corporativos',
                disableCardPrompt: 'Você não pode desativar cartões da empresa porque esse recurso está em uso. Entre em contato com o Concierge para os próximos passos.',
                disableCardButton: 'Converse com o Concierge',
                cardDetails: 'Detalhes do cartão',
                cardNumber: 'Número do cartão',
                cardholder: 'Titular do cartão',
                cardName: 'Nome do cartão',
                integrationExport: ({integration, type}: IntegrationExportParams) => (integration && type ? `${integration} ${type.toLowerCase()} exportação` : `exportação ${integration}`),
                integrationExportTitleXero: ({integration}: IntegrationExportParams) => `Escolha a conta ${integration} para onde as transações devem ser exportadas.`,
                integrationExportTitle: ({integration, exportPageLink}: IntegrationExportParams) =>
                    `Escolha a conta ${integration} para onde as transações devem ser exportadas. Selecione uma <a href="${exportPageLink}">opção de exportação</a> diferente para alterar as contas disponíveis.`,
                lastUpdated: 'Última atualização',
                transactionStartDate: 'Data de início da transação',
                updateCard: 'Atualizar cartão',
                unassignCard: 'Desatribuir cartão',
                unassign: 'Desatribuir',
                unassignCardDescription: 'Desatribuir este cartão removerá todas as transações em relatórios de rascunho da conta do titular do cartão.',
                assignCard: 'Atribuir cartão',
                cardFeedName: 'Nome do feed do cartão',
                cardFeedNameDescription: 'Dê um nome único ao feed do cartão para que você possa distingui-lo dos outros.',
                cardFeedTransaction: 'Excluir transações',
                cardFeedTransactionDescription: 'Escolha se os portadores de cartão podem excluir transações de cartão. Novas transações seguirão essas regras.',
                cardFeedRestrictDeletingTransaction: 'Restringir a exclusão de transações',
                cardFeedAllowDeletingTransaction: 'Permitir excluir transações',
                removeCardFeed: 'Remover feed de cartão',
                removeCardFeedTitle: ({feedName}: CompanyCardFeedNameParams) => `Remover feed ${feedName}`,
                removeCardFeedDescription: 'Tem certeza de que deseja remover este feed de cartão? Isso desatribuirá todos os cartões.',
                error: {
                    feedNameRequired: 'O nome do feed do cartão é obrigatório',
                    statementCloseDateRequired: 'Favor selecionar uma data de fechamento do extrato.',
                },
                corporate: 'Restringir a exclusão de transações',
                personal: 'Permitir excluir transações',
                setFeedNameDescription: 'Dê ao feed do cartão um nome único para que você possa diferenciá-lo dos outros.',
                setTransactionLiabilityDescription: 'Quando ativado, os portadores de cartão podem excluir transações de cartão. Novas transações seguirão esta regra.',
                emptyAddedFeedTitle: 'Atribuir cartões corporativos',
                emptyAddedFeedDescription: 'Comece atribuindo seu primeiro cartão a um membro.',
                pendingFeedTitle: `Estamos analisando sua solicitação...`,
                pendingFeedDescription: `Atualmente, estamos revisando os detalhes do seu feed. Assim que isso for concluído, entraremos em contato com você via`,
                pendingBankTitle: 'Verifique a janela do seu navegador',
                pendingBankDescription: ({bankName}: CompanyCardBankName) =>
                    `Por favor, conecte-se ao ${bankName} através da janela do navegador que acabou de abrir. Se nenhuma tiver sido aberta,`,
                pendingBankLink: 'por favor, clique aqui',
                giveItNameInstruction: 'Dê um nome ao cartão que o diferencie dos outros.',
                updating: 'Atualizando...',
                noAccountsFound: 'Nenhuma conta encontrada',
                defaultCard: 'Cartão padrão',
                downgradeTitle: `Não é possível rebaixar o espaço de trabalho`,
                downgradeSubTitleFirstPart: `Este espaço de trabalho não pode ser rebaixado porque vários feeds de cartão estão conectados (excluindo os Cartões Expensify). Por favor,`,
                downgradeSubTitleMiddlePart: `manter apenas um feed de cartão`,
                downgradeSubTitleLastPart: 'para prosseguir.',
                noAccountsFoundDescription: ({connection}: ConnectionParams) => `Por favor, adicione a conta em ${connection} e sincronize a conexão novamente.`,
                expensifyCardBannerTitle: 'Obtenha o Cartão Expensify',
                expensifyCardBannerSubtitle: 'Aproveite o cashback em todas as compras nos EUA, até 50% de desconto na sua fatura do Expensify, cartões virtuais ilimitados e muito mais.',
                expensifyCardBannerLearnMoreButton: 'Saiba mais',
                statementCloseDateTitle: 'Statement close date',
                statementCloseDateDescription: 'Informe-nos quando o extrato do seu cartão for encerrado e criaremos um extrato correspondente na Expensify.',
            },
            workflows: {
                title: 'Fluxos de Trabalho',
                subtitle: 'Configure como os gastos são aprovados e pagos.',
                disableApprovalPrompt:
                    'Os cartões Expensify deste espaço de trabalho atualmente dependem de aprovação para definir seus Limites Inteligentes. Por favor, altere os tipos de limite de quaisquer cartões Expensify com Limites Inteligentes antes de desativar as aprovações.',
            },
            invoices: {
                title: 'Faturas',
                subtitle: 'Envie e receba faturas.',
            },
            categories: {
                title: 'Categorias',
                subtitle: 'Acompanhe e organize os gastos.',
            },
            tags: {
                title: 'Marcadores',
                subtitle: 'Classifique custos e acompanhe despesas faturáveis.',
            },
            taxes: {
                title: 'Impostos',
                subtitle: 'Documente e recupere impostos elegíveis.',
            },
            reportFields: {
                title: 'Campos do relatório',
                subtitle: 'Configurar campos personalizados para despesas.',
            },
            connections: {
                title: 'Contabilidade',
                subtitle: 'Sincronize seu plano de contas e mais.',
            },
            receiptPartners: {
                title: 'Parceiros de recibos',
                subtitle: 'Importar recibos automaticamente.',
            },
            connectionsWarningModal: {
                featureEnabledTitle: 'Não tão rápido...',
                featureEnabledText: 'Para ativar ou desativar este recurso, você precisará alterar suas configurações de importação de contabilidade.',
                disconnectText: 'Para desativar a contabilidade, você precisará desconectar sua conexão contábil do seu espaço de trabalho.',
                manageSettings: 'Gerenciar configurações',
            },
            receiptPartnersWarningModal: {
                featureEnabledTitle: 'Desconectar Uber',
                disconnectText: 'Para desativar este recurso, desconecte primeiro a integração do Uber for Business.',
                description: 'Tem certeza de que deseja desconectar esta integração?',
                confirmText: 'Entendi',
            },
            workflowWarningModal: {
                featureEnabledTitle: 'Não tão rápido...',
                featureEnabledText:
                    'Os Cartões Expensify neste espaço de trabalho dependem de fluxos de aprovação para definir seus Limites Inteligentes.\n\nPor favor, altere os tipos de limite de quaisquer cartões com Limites Inteligentes antes de desativar os fluxos de trabalho.',
                confirmText: 'Ir para Cartões Expensify',
            },
            rules: {
                title: 'Regras',
                subtitle: 'Exigir recibos, sinalizar gastos altos e mais.',
            },
        },
        reports: {
            reportsCustomTitleExamples: 'Exemplos:',
            customReportNamesSubtitle: `<muted-text>Personalize os títulos dos relatórios utilizando nossas <a href="${CONST.CUSTOM_REPORT_NAME_HELP_URL}">fórmulas abrangentes</a>.</muted-text>`,
            customNameTitle: 'Título padrão do relatório',
            customNameDescription: `Escolha um nome personalizado para relatórios de despesas usando nossas <a href="${CONST.CUSTOM_REPORT_NAME_HELP_URL}">fórmulas abrangentes</a>.`,
            customNameInputLabel: 'Nome',
            customNameEmailPhoneExample: 'Email ou telefone do membro: {report:submit:from}',
            customNameStartDateExample: 'Data de início do relatório: {report:startdate}',
            customNameWorkspaceNameExample: 'Nome do espaço de trabalho: {report:workspacename}',
            customNameReportIDExample: 'ID do Relatório: {report:id}',
            customNameTotalExample: 'Total: {report:total}.',
            preventMembersFromChangingCustomNamesTitle: 'Impedir que os membros alterem os nomes dos relatórios personalizados',
        },
        reportFields: {
            addField: 'Adicionar campo',
            delete: 'Excluir campo',
            deleteFields: 'Excluir campos',
            findReportField: 'Encontrar campo do relatório',
            deleteConfirmation: 'Tem certeza de que deseja excluir este campo do relatório?',
            deleteFieldsConfirmation: 'Tem certeza de que deseja excluir esses campos de relatório?',
            emptyReportFields: {
                title: 'Você não criou nenhum campo de relatório',
                subtitle: 'Adicione um campo personalizado (texto, data ou lista suspensa) que aparece nos relatórios.',
            },
            subtitle: 'Os campos do relatório se aplicam a todos os gastos e podem ser úteis quando você deseja solicitar informações adicionais.',
            disableReportFields: 'Desativar campos do relatório',
            disableReportFieldsConfirmation: 'Você tem certeza? Campos de texto e data serão excluídos, e listas serão desativadas.',
            importedFromAccountingSoftware: 'Os campos do relatório abaixo são importados do seu',
            textType: 'Texto',
            dateType: 'Data',
            dropdownType: 'Lista',
            textAlternateText: 'Adicione um campo para entrada de texto livre.',
            dateAlternateText: 'Adicione um calendário para seleção de data.',
            dropdownAlternateText: 'Adicione uma lista de opções para escolher.',
            nameInputSubtitle: 'Escolha um nome para o campo do relatório.',
            typeInputSubtitle: 'Escolha qual tipo de campo de relatório usar.',
            initialValueInputSubtitle: 'Insira um valor inicial para mostrar no campo do relatório.',
            listValuesInputSubtitle: 'Esses valores aparecerão no menu suspenso do campo do seu relatório. Os valores habilitados podem ser selecionados pelos membros.',
            listInputSubtitle: 'Esses valores aparecerão na lista de campos do seu relatório. Valores habilitados podem ser selecionados pelos membros.',
            deleteValue: 'Excluir valor',
            deleteValues: 'Excluir valores',
            disableValue: 'Desativar valor',
            disableValues: 'Desativar valores',
            enableValue: 'Ativar valor',
            enableValues: 'Ativar valores',
            emptyReportFieldsValues: {
                title: 'Você não criou nenhum valor de lista',
                subtitle: 'Adicione valores personalizados para aparecerem nos relatórios.',
            },
            deleteValuePrompt: 'Tem certeza de que deseja excluir este valor da lista?',
            deleteValuesPrompt: 'Tem certeza de que deseja excluir esses valores da lista?',
            listValueRequiredError: 'Por favor, insira um nome de valor da lista',
            existingListValueError: 'Um valor de lista com este nome já existe',
            editValue: 'Editar valor',
            listValues: 'Listar valores',
            addValue: 'Adicionar valor',
            existingReportFieldNameError: 'Um campo de relatório com este nome já existe',
            reportFieldNameRequiredError: 'Por favor, insira um nome de campo de relatório',
            reportFieldTypeRequiredError: 'Por favor, escolha um tipo de campo de relatório',
            reportFieldInitialValueRequiredError: 'Por favor, escolha um valor inicial para o campo do relatório',
            genericFailureMessage: 'Ocorreu um erro ao atualizar o campo do relatório. Por favor, tente novamente.',
        },
        tags: {
            tagName: 'Nome da tag',
            requiresTag: 'Os membros devem etiquetar todas as despesas',
            trackBillable: 'Acompanhar despesas faturáveis',
            customTagName: 'Nome de tag personalizada',
            enableTag: 'Habilitar tag',
            enableTags: 'Habilitar tags',
            requireTag: 'Require tag',
            requireTags: 'Exigir tags',
            notRequireTags: 'Não exigir',
            disableTag: 'Desativar tag',
            disableTags: 'Desativar tags',
            addTag: 'Adicionar tag',
            editTag: 'Editar tag',
            editTags: 'Editar tags',
            findTag: 'Find tag',
            subtitle: 'Tags adicionam maneiras mais detalhadas de classificar custos.',
            dependentMultiLevelTagsSubtitle: ({importSpreadsheetLink}: DependentMultiLevelTagsSubtitleParams) =>
                `<muted-text>Você está usando <a href="${CONST.IMPORT_TAGS_EXPENSIFY_URL_DEPENDENT_TAGS}">tags dependentes</a>. Você pode <a href="${importSpreadsheetLink}">reimportar uma planilha</a> para atualizar suas tags.</muted-text>`,
            emptyTags: {
                title: 'Você não criou nenhuma tag',
                //  We need to remove the subtitle and use the below one when we remove the canUseMultiLevelTags beta
                subtitle: 'Adicione uma tag para rastrear projetos, locais, departamentos e mais.',
                subtitleHTML: `<muted-text><centered-text>Importe uma planilha para adicionar tags para rastrear projetos, locais, departamentos e muito mais. <a href="${CONST.IMPORT_TAGS_EXPENSIFY_URL}">Saiba mais</a> sobre a formatação de arquivos de tags.</centered-text></muted-text>`,
                subtitleWithAccounting: ({accountingPageURL}: EmptyTagsSubtitleWithAccountingParams) =>
                    `<muted-text><centered-text>No momento, suas tags estão sendo importadas de uma conexão de contabilidade. Vá para a <a href="${accountingPageURL}">contabilidade</a> para fazer alterações.</centered-text></muted-text>`,
            },
            deleteTag: 'Excluir tag',
            deleteTags: 'Excluir tags',
            deleteTagConfirmation: 'Tem certeza de que deseja excluir esta tag?',
            deleteTagsConfirmation: 'Tem certeza de que deseja excluir estas tags?',
            deleteFailureMessage: 'Ocorreu um erro ao excluir a tag, por favor, tente novamente.',
            tagRequiredError: 'O nome da tag é obrigatório',
            existingTagError: 'Uma tag com este nome já existe',
            invalidTagNameError: 'O nome da tag não pode ser 0. Por favor, escolha um valor diferente.',
            genericFailureMessage: 'Ocorreu um erro ao atualizar a tag, por favor, tente novamente.',
            importedFromAccountingSoftware: 'As tags abaixo são importadas do seu',
            glCode: 'Código GL',
            updateGLCodeFailureMessage: 'Ocorreu um erro ao atualizar o código GL, por favor, tente novamente.',
            tagRules: 'Regras de tag',
            approverDescription: 'Aprovador',
            importTags: 'Importar tags',
            importTagsSupportingText: 'Codifique suas despesas com um tipo de etiqueta ou várias.',
            configureMultiLevelTags: 'Configure sua lista de tags para marcação em vários níveis.',
            importMultiLevelTagsSupportingText: `Aqui está uma prévia das suas tags. Se tudo estiver correto, clique abaixo para importá-las.`,
            importMultiLevelTags: {
                firstRowTitle: 'A primeira linha é o título de cada lista de tags',
                independentTags: 'Estas são tags independentes',
                glAdjacentColumn: 'Há um código GL na coluna adjacente',
            },
            tagLevel: {
                singleLevel: 'Único nível de tags',
                multiLevel: 'Tags multiníveis',
            },
            switchSingleToMultiLevelTagWarning: {
                title: 'Alternar Níveis de Tag',
                prompt1: 'Mudar os níveis de tag apagará todas as tags atuais.',
                prompt2: 'Sugerimos que você primeiro',
                prompt3: 'baixar um backup',
                prompt4: 'exportando suas tags.',
                prompt5: 'Saiba mais',
                prompt6: 'sobre os níveis de tag.',
            },
            overrideMultiTagWarning: {
                title: 'Importar tags',
                prompt1: 'Você tem certeza?',
                prompt2: ' As tags existentes serão substituídas, mas você pode',
                prompt3: ' baixar um backup',
                prompt4: ' primeiro.',
            },
            importedTagsMessage: ({columnCounts}: ImportedTagsMessageParams) =>
                `Encontramos *${columnCounts} colunas* na sua planilha. Selecione *Nome* ao lado da coluna que contém os nomes das tags. Você também pode selecionar *Ativado* ao lado da coluna que define o status das tags.`,
            cannotDeleteOrDisableAllTags: {
                title: 'Não é possível excluir ou desativar todas as tags',
                description: `Pelo menos uma tag deve permanecer habilitada porque seu espaço de trabalho exige tags.`,
            },
            cannotMakeAllTagsOptional: {
                title: 'Não é possível tornar todas as tags opcionais',
                description: `Pelo menos uma etiqueta deve permanecer obrigatória porque as configurações do seu espaço de trabalho exigem etiquetas.`,
            },
            tagCount: () => ({
                one: '1 Dia',
                other: (count: number) => `${count} Tags`,
            }),
        },
        taxes: {
            subtitle: 'Adicione nomes de impostos, taxas e defina padrões.',
            addRate: 'Adicionar taxa',
            workspaceDefault: 'Moeda padrão do espaço de trabalho',
            foreignDefault: 'Moeda estrangeira padrão',
            customTaxName: 'Nome do imposto personalizado',
            value: 'Valor',
            taxReclaimableOn: 'Imposto recuperável em',
            taxRate: 'Taxa de imposto',
            findTaxRate: 'Encontrar taxa de imposto',
            error: {
                taxRateAlreadyExists: 'Este nome de imposto já está em uso',
                taxCodeAlreadyExists: 'Este código fiscal já está em uso',
                valuePercentageRange: 'Por favor, insira uma porcentagem válida entre 0 e 100',
                customNameRequired: 'Nome personalizado do imposto é obrigatório',
                deleteFailureMessage: 'Ocorreu um erro ao excluir a taxa de imposto. Por favor, tente novamente ou peça ajuda ao Concierge.',
                updateFailureMessage: 'Ocorreu um erro ao atualizar a taxa de imposto. Por favor, tente novamente ou peça ajuda ao Concierge.',
                createFailureMessage: 'Ocorreu um erro ao criar a taxa de imposto. Por favor, tente novamente ou peça ajuda ao Concierge.',
                updateTaxClaimableFailureMessage: 'A parte recuperável deve ser menor que o valor da taxa de distância',
            },
            deleteTaxConfirmation: 'Tem certeza de que deseja excluir este imposto?',
            deleteMultipleTaxConfirmation: ({taxAmount}: TaxAmountParams) => `Tem certeza de que deseja excluir ${taxAmount} impostos?`,
            actions: {
                delete: 'Taxa de exclusão',
                deleteMultiple: 'Excluir tarifas',
                enable: 'Habilitar taxa',
                disable: 'Desativar taxa',
                enableTaxRates: () => ({
                    one: 'Habilitar taxa',
                    other: 'Habilitar taxas',
                }),
                disableTaxRates: () => ({
                    one: 'Desativar taxa',
                    other: 'Desativar taxas',
                }),
            },
            importedFromAccountingSoftware: 'Os impostos abaixo são importados do seu',
            taxCode: 'Código fiscal',
            updateTaxCodeFailureMessage: 'Ocorreu um erro ao atualizar o código de imposto, por favor, tente novamente.',
        },
        duplicateWorkspace: {
            title: 'Nomeie seu novo espaço de trabalho',
            selectFeatures: 'Selecione os recursos a serem copiados',
            whichFeatures: 'Quais recursos você deseja copiar para o seu novo espaço de trabalho?',
            confirmDuplicate: '\n\nVocê quer continuar?',
            categories: 'categorias e suas regras de categorização automática',
            reimbursementAccount: 'conta de reembolso',
            delayedSubmission: 'envio atrasado',
            welcomeNote: 'Comece a usar meu novo espaço de trabalho',
            confirmTitle: ({newWorkspaceName, totalMembers}: {newWorkspaceName?: string; totalMembers?: number}) =>
                `Você está prestes a criar e compartilhar ${newWorkspaceName ?? ''} com ${totalMembers ?? 0} membros do espaço de trabalho original.`,
            error: 'Ocorreu um erro ao duplicar seu novo espaço de trabalho. Tente novamente.',
        },
        emptyWorkspace: {
            title: 'Você não tem espaços de trabalho',
            subtitle: 'Acompanhe recibos, reembolse despesas, gerencie viagens, envie faturas e muito mais.',
            createAWorkspaceCTA: 'Começar',
            features: {
                trackAndCollect: 'Acompanhe e colete recibos',
                reimbursements: 'Reembolsar funcionários',
                companyCards: 'Gerenciar cartões da empresa',
            },
            notFound: 'Nenhum workspace encontrado',
            description: 'As salas são um ótimo lugar para discutir e trabalhar com várias pessoas. Para começar a colaborar, crie ou entre em um espaço de trabalho.',
        },
        new: {
            newWorkspace: 'Novo workspace',
            getTheExpensifyCardAndMore: 'Obtenha o Expensify Card e mais',
            confirmWorkspace: 'Confirmar Workspace',
            myGroupWorkspace: ({workspaceNumber}: {workspaceNumber?: number}) => `Meu Espaço de Trabalho em Grupo${workspaceNumber ? ` ${workspaceNumber}` : ''}`,
            workspaceName: ({userName, workspaceNumber}: NewWorkspaceNameParams) => `Workspace de ${userName}${workspaceNumber ? ` ${workspaceNumber}` : ''}`,
        },
        people: {
            genericFailureMessage: 'Ocorreu um erro ao remover um membro do espaço de trabalho, por favor, tente novamente.',
            removeMembersPrompt: ({memberName}: {memberName: string}) => ({
                one: `Tem certeza de que deseja remover ${memberName}?`,
                other: 'Tem certeza de que deseja remover esses membros?',
            }),
            removeMembersWarningPrompt: ({memberName, ownerName}: RemoveMembersWarningPrompt) =>
                `${memberName} é um aprovador neste espaço de trabalho. Quando você deixar de compartilhar este espaço de trabalho com ele, nós o substituiremos no fluxo de aprovação pelo proprietário do espaço de trabalho, ${ownerName}.`,
            removeMembersTitle: () => ({
                one: 'Remover membro',
                other: 'Remover membros',
            }),
            findMember: 'Encontrar membro',
            removeWorkspaceMemberButtonTitle: 'Remover do espaço de trabalho',
            removeGroupMemberButtonTitle: 'Remover do grupo',
            removeRoomMemberButtonTitle: 'Remover do chat',
            removeMemberPrompt: ({memberName}: RemoveMemberPromptParams) => `Tem certeza de que deseja remover ${memberName}?`,
            removeMemberTitle: 'Remover membro',
            transferOwner: 'Transferir proprietário',
            makeMember: 'Tornar membro',
            makeAdmin: 'Tornar administrador',
            makeAuditor: 'Criar auditor',
            selectAll: 'Selecionar tudo',
            error: {
                genericAdd: 'Houve um problema ao adicionar este membro ao espaço de trabalho',
                cannotRemove: 'Você não pode remover a si mesmo ou o proprietário do espaço de trabalho',
                genericRemove: 'Houve um problema ao remover esse membro do espaço de trabalho',
            },
            addedWithPrimary: 'Alguns membros foram adicionados com seus logins primários.',
            invitedBySecondaryLogin: ({secondaryLogin}: SecondaryLoginParams) => `Adicionado pelo login secundário ${secondaryLogin}.`,
            workspaceMembersCount: ({count}: WorkspaceMembersCountParams) => `Total de membros do espaço de trabalho: ${count}`,
            importMembers: 'Importar membros',
        },
        card: {
            getStartedIssuing: 'Comece emitindo seu primeiro cartão virtual ou físico.',
            issueCard: 'Emitir cartão',
            issueNewCard: {
                whoNeedsCard: 'Quem precisa de um cartão?',
                findMember: 'Encontrar membro',
                chooseCardType: 'Escolha um tipo de cartão',
                physicalCard: 'Cartão físico',
                physicalCardDescription: 'Ótimo para quem gasta com frequência',
                virtualCard: 'Cartão virtual',
                virtualCardDescription: 'Instantâneo e flexível',
                chooseLimitType: 'Escolha um tipo de limite',
                smartLimit: 'Limite Inteligente',
                smartLimitDescription: 'Gastar até um determinado valor antes de exigir aprovação',
                monthly: 'Mensalmente',
                monthlyDescription: 'Gastar até um certo valor por mês',
                fixedAmount: 'Quantia fixa',
                fixedAmountDescription: 'Gaste até um determinado valor uma vez',
                setLimit: 'Definir um limite',
                cardLimitError: 'Por favor, insira um valor menor que $21.474.836',
                giveItName: 'Dê um nome',
                giveItNameInstruction: 'Torne-o único o suficiente para diferenciá-lo de outros cartões. Casos de uso específicos são ainda melhores!',
                cardName: 'Nome do cartão',
                letsDoubleCheck: 'Vamos verificar se tudo está correto.',
                willBeReady: 'Este cartão estará pronto para uso imediatamente.',
                cardholder: 'Titular do cartão',
                cardType: 'Tipo de cartão',
                limit: 'Limite',
                limitType: 'Tipo de limite',
                name: 'Nome',
                disabledApprovalForSmartLimitError:
                    'Por favor, ative as aprovações em <strong>Fluxos de Trabalho > Adicionar aprovações</strong> antes de configurar os limites inteligentes',
            },
            deactivateCardModal: {
                deactivate: 'Desativar',
                deactivateCard: 'Desativar cartão',
                deactivateConfirmation: 'Desativar este cartão recusará todas as transações futuras e não poderá ser desfeito.',
            },
        },
        accounting: {
            settings: 'configurações',
            title: 'Conexões',
            subtitle:
                'Conecte-se ao seu sistema de contabilidade para codificar transações com seu plano de contas, fazer a correspondência automática de pagamentos e manter suas finanças sincronizadas.',
            qbo: 'QuickBooks Online',
            qbd: 'QuickBooks Desktop',
            xero: 'Xero',
            netsuite: 'NetSuite',
            intacct: 'Sage Intacct',
            sap: 'SAP',
            oracle: 'Oracle',
            microsoftDynamics: 'Microsoft Dynamics',
            talkYourOnboardingSpecialist: 'Converse com seu especialista de configuração.',
            talkYourAccountManager: 'Converse com o seu gerente de conta.',
            talkToConcierge: 'Converse com o Concierge.',
            needAnotherAccounting: 'Precisa de outro software de contabilidade?',
            connectionName: ({connectionName}: ConnectionNameParams) => {
                switch (connectionName) {
                    case CONST.POLICY.CONNECTIONS.NAME.QBO:
                        return 'QuickBooks Online';
                    case CONST.POLICY.CONNECTIONS.NAME.XERO:
                        return 'Xero';
                    case CONST.POLICY.CONNECTIONS.NAME.NETSUITE:
                        return 'NetSuite';
                    case CONST.POLICY.CONNECTIONS.NAME.SAGE_INTACCT:
                        return 'Sage Intacct';
                    default: {
                        return '';
                    }
                }
            },
            errorODIntegration: 'Há um erro com uma conexão que foi configurada no Expensify Classic.',
            goToODToFix: 'Vá para o Expensify Classic para resolver este problema.',
            goToODToSettings: 'Vá para o Expensify Classic para gerenciar suas configurações.',
            setup: 'Conectar',
            lastSync: ({relativeDate}: LastSyncAccountingParams) => `Última sincronização ${relativeDate}`,
            notSync: 'Não sincronizado',
            import: 'Importar',
            export: 'Exportar',
            advanced: 'Avançado',
            other: 'Outro',
            syncNow: 'Sincronizar agora',
            disconnect: 'Desconectar',
            reinstall: 'Reinstalar conector',
            disconnectTitle: ({connectionName}: OptionalParam<ConnectionNameParams> = {}) => {
                const integrationName =
                    connectionName && CONST.POLICY.CONNECTIONS.NAME_USER_FRIENDLY[connectionName] ? CONST.POLICY.CONNECTIONS.NAME_USER_FRIENDLY[connectionName] : 'integração';
                return `Desconectar ${integrationName}`;
            },
            connectTitle: ({connectionName}: ConnectionNameParams) => `Conectar ${CONST.POLICY.CONNECTIONS.NAME_USER_FRIENDLY[connectionName] ?? 'integração contábil'}`,
            syncError: ({connectionName}: ConnectionNameParams) => {
                switch (connectionName) {
                    case CONST.POLICY.CONNECTIONS.NAME.QBO:
                        return 'Não é possível conectar ao QuickBooks Online';
                    case CONST.POLICY.CONNECTIONS.NAME.XERO:
                        return 'Não é possível conectar ao Xero';
                    case CONST.POLICY.CONNECTIONS.NAME.NETSUITE:
                        return 'Não é possível conectar ao NetSuite';
                    case CONST.POLICY.CONNECTIONS.NAME.QBD:
                        return 'Não é possível conectar ao QuickBooks Desktop';
                    default: {
                        return 'Não é possível conectar à integração';
                    }
                }
            },
            accounts: 'Plano de contas',
            taxes: 'Impostos',
            imported: 'Importado',
            notImported: 'Não importado',
            importAsCategory: 'Importado como categorias',
            importTypes: {
                [CONST.INTEGRATION_ENTITY_MAP_TYPES.IMPORTED]: 'Importado',
                [CONST.INTEGRATION_ENTITY_MAP_TYPES.TAG]: 'Importado como tags',
                [CONST.INTEGRATION_ENTITY_MAP_TYPES.DEFAULT]: 'Importado',
                [CONST.INTEGRATION_ENTITY_MAP_TYPES.NOT_IMPORTED]: 'Não importado',
                [CONST.INTEGRATION_ENTITY_MAP_TYPES.NONE]: 'Não importado',
                [CONST.INTEGRATION_ENTITY_MAP_TYPES.REPORT_FIELD]: 'Importado como campos de relatório',
                [CONST.INTEGRATION_ENTITY_MAP_TYPES.NETSUITE_DEFAULT]: 'NetSuite employee default',
            },
            disconnectPrompt: ({connectionName}: OptionalParam<ConnectionNameParams> = {}) => {
                const integrationName =
                    connectionName && CONST.POLICY.CONNECTIONS.NAME_USER_FRIENDLY[connectionName] ? CONST.POLICY.CONNECTIONS.NAME_USER_FRIENDLY[connectionName] : 'esta integração';
                return `Tem certeza de que deseja desconectar ${integrationName}?`;
            },
            connectPrompt: ({connectionName}: ConnectionNameParams) =>
                `Tem certeza de que deseja conectar ${CONST.POLICY.CONNECTIONS.NAME_USER_FRIENDLY[connectionName] ?? 'esta integração contábil'}? Isso removerá quaisquer conexões contábeis existentes.`,
            enterCredentials: 'Insira suas credenciais',
            connections: {
                syncStageName: ({stage}: SyncStageNameConnectionsParams) => {
                    switch (stage) {
                        case 'quickbooksOnlineImportCustomers':
                        case 'quickbooksDesktopImportCustomers':
                            return 'Importando clientes';
                        case 'quickbooksOnlineImportEmployees':
                        case 'netSuiteSyncImportEmployees':
                        case 'intacctImportEmployees':
                        case 'quickbooksDesktopImportEmployees':
                            return 'Importando funcionários';
                        case 'quickbooksOnlineImportAccounts':
                        case 'quickbooksDesktopImportAccounts':
                            return 'Importando contas';
                        case 'quickbooksOnlineImportClasses':
                        case 'quickbooksDesktopImportClasses':
                            return 'Importando classes';
                        case 'quickbooksOnlineImportLocations':
                            return 'Importando locais';
                        case 'quickbooksOnlineImportProcessing':
                            return 'Processando dados importados';
                        case 'quickbooksOnlineSyncBillPayments':
                        case 'intacctImportSyncBillPayments':
                            return 'Sincronizando relatórios reembolsados e pagamentos de contas';
                        case 'quickbooksOnlineSyncTaxCodes':
                            return 'Importando códigos fiscais';
                        case 'quickbooksOnlineCheckConnection':
                            return 'Verificando a conexão com o QuickBooks Online';
                        case 'quickbooksOnlineImportMain':
                            return 'Importando dados do QuickBooks Online';
                        case 'startingImportXero':
                            return 'Importando dados do Xero';
                        case 'startingImportQBO':
                            return 'Importando dados do QuickBooks Online';
                        case 'startingImportQBD':
                        case 'quickbooksDesktopImportMore':
                            return 'Importando dados do QuickBooks Desktop';
                        case 'quickbooksDesktopImportTitle':
                            return 'Importando título';
                        case 'quickbooksDesktopImportApproveCertificate':
                            return 'Importando certificado de aprovação';
                        case 'quickbooksDesktopImportDimensions':
                            return 'Importando dimensões';
                        case 'quickbooksDesktopImportSavePolicy':
                            return 'Importando política de salvamento';
                        case 'quickbooksDesktopWebConnectorReminder':
                            return 'Ainda sincronizando dados com o QuickBooks... Por favor, certifique-se de que o Web Connector está em execução.';
                        case 'quickbooksOnlineSyncTitle':
                            return 'Sincronizando dados do QuickBooks Online';
                        case 'quickbooksOnlineSyncLoadData':
                        case 'xeroSyncStep':
                        case 'intacctImportData':
                            return 'Carregando dados';
                        case 'quickbooksOnlineSyncApplyCategories':
                            return 'Atualizando categorias';
                        case 'quickbooksOnlineSyncApplyCustomers':
                            return 'Atualizando clientes/projetos';
                        case 'quickbooksOnlineSyncApplyEmployees':
                            return 'Atualizando lista de pessoas';
                        case 'quickbooksOnlineSyncApplyClassesLocations':
                            return 'Atualizando campos do relatório';
                        case 'jobDone':
                            return 'Aguardando o carregamento dos dados importados';
                        case 'xeroSyncImportChartOfAccounts':
                            return 'Sincronizando plano de contas';
                        case 'xeroSyncImportCategories':
                            return 'Sincronizando categorias';
                        case 'xeroSyncImportCustomers':
                            return 'Sincronizando clientes';
                        case 'xeroSyncXeroReimbursedReports':
                            return 'Marcando relatórios do Expensify como reembolsados';
                        case 'xeroSyncExpensifyReimbursedReports':
                            return 'Marcando faturas e contas do Xero como pagas';
                        case 'xeroSyncImportTrackingCategories':
                            return 'Sincronizando categorias de rastreamento';
                        case 'xeroSyncImportBankAccounts':
                            return 'Sincronizando contas bancárias';
                        case 'xeroSyncImportTaxRates':
                            return 'Sincronizando taxas de imposto';
                        case 'xeroCheckConnection':
                            return 'Verificando conexão com o Xero';
                        case 'xeroSyncTitle':
                            return 'Sincronizando dados do Xero';
                        case 'netSuiteSyncConnection':
                            return 'Inicializando conexão com o NetSuite';
                        case 'netSuiteSyncCustomers':
                            return 'Importando clientes';
                        case 'netSuiteSyncInitData':
                            return 'Recuperando dados do NetSuite';
                        case 'netSuiteSyncImportTaxes':
                            return 'Importando impostos';
                        case 'netSuiteSyncImportItems':
                            return 'Importando itens';
                        case 'netSuiteSyncData':
                            return 'Importando dados para o Expensify';
                        case 'netSuiteSyncAccounts':
                            return 'Sincronizando contas';
                        case 'netSuiteSyncCurrencies':
                            return 'Sincronizando moedas';
                        case 'netSuiteSyncCategories':
                            return 'Sincronizando categorias';
                        case 'netSuiteSyncReportFields':
                            return 'Importando dados como campos de relatório do Expensify';
                        case 'netSuiteSyncTags':
                            return 'Importando dados como tags do Expensify';
                        case 'netSuiteSyncUpdateConnectionData':
                            return 'Atualizando informações de conexão';
                        case 'netSuiteSyncNetSuiteReimbursedReports':
                            return 'Marcando relatórios do Expensify como reembolsados';
                        case 'netSuiteSyncExpensifyReimbursedReports':
                            return 'Marcando faturas e contas do NetSuite como pagas';
                        case 'netSuiteImportVendorsTitle':
                            return 'Importando fornecedores';
                        case 'netSuiteImportCustomListsTitle':
                            return 'Importando listas personalizadas';
                        case 'netSuiteSyncImportCustomLists':
                            return 'Importando listas personalizadas';
                        case 'netSuiteSyncImportSubsidiaries':
                            return 'Importando subsidiárias';
                        case 'netSuiteSyncImportVendors':
                        case 'quickbooksDesktopImportVendors':
                            return 'Importando fornecedores';
                        case 'intacctCheckConnection':
                            return 'Verificando conexão com Sage Intacct';
                        case 'intacctImportDimensions':
                            return 'Importando dimensões do Sage Intacct';
                        case 'intacctImportTitle':
                            return 'Importando dados do Sage Intacct';
                        default: {
                            // eslint-disable-next-line @typescript-eslint/restrict-template-expressions
                            return `Tradução ausente para a etapa: ${stage}`;
                        }
                    }
                },
            },
            preferredExporter: 'Exportador preferido',
            exportPreferredExporterNote:
                'O exportador preferido pode ser qualquer administrador do espaço de trabalho, mas também deve ser um Administrador de Domínio se você definir contas de exportação diferentes para cartões de empresa individuais nas Configurações de Domínio.',
            exportPreferredExporterSubNote: 'Uma vez definido, o exportador preferido verá os relatórios para exportação em sua conta.',
            exportAs: 'Exportar como',
            exportOutOfPocket: 'Exportar despesas do próprio bolso como',
            exportCompanyCard: 'Exportar despesas de cartões corporativos como',
            exportDate: 'Data de exportação',
            defaultVendor: 'Fornecedor padrão',
            autoSync: 'Auto-sync',
            autoSyncDescription: 'Sincronize NetSuite e Expensify automaticamente, todos os dias. Exporte o relatório finalizado em tempo real.',
            reimbursedReports: 'Sincronizar relatórios reembolsados',
            cardReconciliation: 'Reconciliação de cartão',
            reconciliationAccount: 'Conta de reconciliação',
            continuousReconciliation: 'Reconciliação Contínua',
            saveHoursOnReconciliation:
                'Economize horas na reconciliação de cada período contábil ao permitir que a Expensify reconcilie continuamente os extratos e liquidações do Cartão Expensify em seu nome.',
            enableContinuousReconciliation: ({accountingAdvancedSettingsLink, connectionName}: EnableContinuousReconciliationParams) =>
                `<muted-text-label>Para ativar a reconciliação contínua, habilite a <a href="${accountingAdvancedSettingsLink}">sincronização automática</a> para o ${connectionName}.</muted-text-label>`,
            chooseReconciliationAccount: {
                chooseBankAccount: 'Escolha a conta bancária na qual os pagamentos do seu Expensify Card serão reconciliados.',
                accountMatches: 'Certifique-se de que esta conta corresponde à sua',
                settlementAccount: 'Conta de liquidação do Cartão Expensify',
                reconciliationWorks: ({lastFourPAN}: ReconciliationWorksParams) => `(terminando em ${lastFourPAN}) para que a Reconciliação Contínua funcione corretamente.`,
            },
        },
        export: {
            notReadyHeading: 'Não está pronto para exportar',
            notReadyDescription:
                'Relatórios de despesas rascunho ou pendentes não podem ser exportados para o sistema contábil. Por favor, aprove ou pague essas despesas antes de exportá-las.',
        },
        invoices: {
            sendInvoice: 'Enviar fatura',
            sendFrom: 'Enviar de',
            invoicingDetails: 'Detalhes de faturamento',
            invoicingDetailsDescription: 'Esta informação aparecerá em suas faturas.',
            companyName: 'Nome da empresa',
            companyWebsite: 'Site da empresa',
            paymentMethods: {
                personal: 'Pessoal',
                business: 'Negócio',
                chooseInvoiceMethod: 'Escolha um método de pagamento abaixo:',
                payingAsIndividual: 'Pagando como indivíduo',
                payingAsBusiness: 'Pagando como uma empresa',
            },
            invoiceBalance: 'Saldo da fatura',
            invoiceBalanceSubtitle:
                'Este é o seu saldo atual de recebimento de pagamentos de faturas. Ele será transferido automaticamente para sua conta bancária se você tiver adicionado uma.',
            bankAccountsSubtitle: 'Adicione uma conta bancária para fazer e receber pagamentos de faturas.',
        },
        invite: {
            member: 'Convidar membro',
            members: 'Convidar membros',
            invitePeople: 'Convidar novos membros',
            genericFailureMessage: 'Ocorreu um erro ao convidar o membro para o espaço de trabalho. Por favor, tente novamente.',
            pleaseEnterValidLogin: `Por favor, certifique-se de que o e-mail ou número de telefone é válido (por exemplo, ${CONST.EXAMPLE_PHONE_NUMBER}).`,
            user: 'usuário',
            users: 'usuários',
            invited: 'convidado',
            removed: 'removido',
            to: 'para',
            from: 'de',
        },
        inviteMessage: {
            confirmDetails: 'Confirmar detalhes',
            inviteMessagePrompt: 'Torne seu convite ainda mais especial adicionando uma mensagem abaixo!',
            personalMessagePrompt: 'Mensagem',
            genericFailureMessage: 'Ocorreu um erro ao convidar o membro para o espaço de trabalho. Por favor, tente novamente.',
            inviteNoMembersError: 'Por favor, selecione pelo menos um membro para convidar',
            joinRequest: ({user, workspaceName}: {user: string; workspaceName: string}) => `${user} solicitou para entrar em ${workspaceName}`,
        },
        distanceRates: {
            oopsNotSoFast: 'Ops! Não tão rápido...',
            workspaceNeeds: 'Um espaço de trabalho precisa de pelo menos uma tarifa de distância ativada.',
            distance: 'Distância',
            centrallyManage: 'Gerencie tarifas centralmente, acompanhe em milhas ou quilômetros e defina uma categoria padrão.',
            rate: 'Avaliar',
            addRate: 'Adicionar taxa',
            findRate: 'Encontrar taxa',
            trackTax: 'Acompanhar imposto',
            deleteRates: () => ({
                one: 'Taxa de exclusão',
                other: 'Excluir tarifas',
            }),
            enableRates: () => ({
                one: 'Habilitar taxa',
                other: 'Habilitar taxas',
            }),
            disableRates: () => ({
                one: 'Desativar taxa',
                other: 'Desativar taxas',
            }),
            enableRate: 'Habilitar taxa',
            status: 'Status',
            unit: 'Unidade',
            taxFeatureNotEnabledMessage: 'Os impostos devem estar ativados no espaço de trabalho para usar este recurso. Vá para',
            changePromptMessage: 'para fazer essa alteração.',
            deleteDistanceRate: 'Excluir taxa de distância',
            areYouSureDelete: () => ({
                one: 'Tem certeza de que deseja excluir esta taxa?',
                other: 'Tem certeza de que deseja excluir essas taxas?',
            }),
            errors: {
                rateNameRequired: 'O nome da taxa é obrigatório',
                existingRateName: 'Já existe uma tarifa de distância com este nome.',
            },
        },
        editor: {
            descriptionInputLabel: 'Descrição',
            nameInputLabel: 'Nome',
            typeInputLabel: 'Tipo',
            initialValueInputLabel: 'Valor inicial',
            nameInputHelpText: 'Este é o nome que você verá no seu espaço de trabalho.',
            nameIsRequiredError: 'Você precisará dar um nome ao seu espaço de trabalho',
            currencyInputLabel: 'Moeda padrão',
            currencyInputHelpText: 'Todas as despesas neste espaço de trabalho serão convertidas para esta moeda.',
            currencyInputDisabledText: ({currency}: CurrencyInputDisabledTextParams) =>
                `A moeda padrão não pode ser alterada porque este espaço de trabalho está vinculado a uma conta bancária em ${currency}.`,
            save: 'Salvar',
            genericFailureMessage: 'Ocorreu um erro ao atualizar o espaço de trabalho. Por favor, tente novamente.',
            avatarUploadFailureMessage: 'Ocorreu um erro ao enviar o avatar. Por favor, tente novamente.',
            addressContext: 'Um Endereço de Espaço de Trabalho é necessário para habilitar o Expensify Travel. Por favor, insira um endereço associado ao seu negócio.',
            policy: 'Política de despesas',
        },
        bankAccount: {
            continueWithSetup: 'Continuar configuração',
            youAreAlmostDone:
                'Você está quase terminando de configurar sua conta bancária, o que permitirá emitir cartões corporativos, reembolsar despesas, coletar faturas e pagar contas.',
            streamlinePayments: 'Simplifique os pagamentos',
            connectBankAccountNote: 'Nota: Contas bancárias pessoais não podem ser usadas para pagamentos em espaços de trabalho.',
            oneMoreThing: 'Mais uma coisa!',
            allSet: 'Tudo pronto!',
            accountDescriptionWithCards: 'Esta conta bancária será usada para emitir cartões corporativos, reembolsar despesas, cobrar faturas e pagar contas.',
            letsFinishInChat: 'Vamos terminar no chat!',
            finishInChat: 'Concluir no chat',
            almostDone: 'Quase pronto!',
            disconnectBankAccount: 'Desconectar conta bancária',
            startOver: 'Começar de novo',
            updateDetails: 'Atualizar detalhes',
            yesDisconnectMyBankAccount: 'Sim, desconectar minha conta bancária',
            yesStartOver: 'Sim, comece de novo.',
            disconnectYourBankAccount: ({bankName}: DisconnectYourBankAccountParams) =>
                `Desconecte sua conta bancária de <strong>${bankName}</strong>. Quaisquer transações pendentes para esta conta ainda serão concluídas.`,
            clearProgress: 'Recomeçar apagará o progresso que você fez até agora.',
            areYouSure: 'Você tem certeza?',
            workspaceCurrency: 'Moeda do espaço de trabalho',
            updateCurrencyPrompt:
                'Parece que seu espaço de trabalho está atualmente configurado para uma moeda diferente de USD. Por favor, clique no botão abaixo para atualizar sua moeda para USD agora.',
            updateToUSD: 'Atualizar para USD',
            updateWorkspaceCurrency: 'Atualizar moeda do espaço de trabalho',
            workspaceCurrencyNotSupported: 'Moeda do espaço de trabalho não suportada',
            yourWorkspace: `Seu espaço de trabalho está configurado para uma moeda não suportada. Veja a <a href="${CONST.CONNECT_A_BUSINESS_BANK_ACCOUNT_HELP_URL}">lista de moedas suportadas</a>.`,
            chooseAnExisting: 'Escolha uma conta bancária existente para pagar despesas ou adicione uma nova.',
        },
        changeOwner: {
            changeOwnerPageTitle: 'Transferir proprietário',
            addPaymentCardTitle: 'Insira seu cartão de pagamento para transferir a propriedade',
            addPaymentCardButtonText: 'Aceitar os termos e adicionar cartão de pagamento',
            addPaymentCardReadAndAcceptText: `<muted-text-micro>Leia e aceite os <a href="${CONST.OLD_DOT_PUBLIC_URLS.TERMS_URL}">termos</a> e a <a href="${CONST.OLD_DOT_PUBLIC_URLS.PRIVACY_URL}">política de privacidade</a> para adicionar seu cartão.</muted-text-micro>`,
            addPaymentCardPciCompliant: 'Compatível com PCI-DSS',
            addPaymentCardBankLevelEncrypt: 'Criptografia de nível bancário',
            addPaymentCardRedundant: 'Infraestrutura redundante',
            addPaymentCardLearnMore: `<muted-text>Saiba mais sobre nossa <a href="${CONST.PERSONAL_DATA_PROTECTION_INFO_URL}">segurança</a>.</muted-text>`,
            amountOwedTitle: 'Saldo pendente',
            amountOwedButtonText: 'OK',
            amountOwedText: 'Esta conta tem um saldo pendente de um mês anterior.\n\nVocê deseja quitar o saldo e assumir a cobrança deste espaço de trabalho?',
            ownerOwesAmountTitle: 'Saldo pendente',
            ownerOwesAmountButtonText: 'Transferir saldo',
            ownerOwesAmountText: ({email, amount}: OwnerOwesAmountParams) =>
                `A conta proprietária deste espaço de trabalho (${email}) tem um saldo pendente de um mês anterior.\n\nVocê deseja transferir este valor (${amount}) para assumir a cobrança deste espaço de trabalho? Seu cartão de pagamento será cobrado imediatamente.`,
            subscriptionTitle: 'Assumir assinatura anual',
            subscriptionButtonText: 'Transferir assinatura',
            subscriptionText: ({usersCount, finalCount}: ChangeOwnerSubscriptionParams) =>
                `Assumir este espaço de trabalho irá mesclar sua assinatura anual com sua assinatura atual. Isso aumentará o tamanho da sua assinatura em ${usersCount} membros, tornando o novo tamanho da sua assinatura ${finalCount}. Você gostaria de continuar?`,
            duplicateSubscriptionTitle: 'Alerta de assinatura duplicada',
            duplicateSubscriptionButtonText: 'Continuar',
            duplicateSubscriptionText: ({email, workspaceName}: ChangeOwnerDuplicateSubscriptionParams) =>
                `Parece que você pode estar tentando assumir a cobrança dos espaços de trabalho de ${email}, mas para isso, você precisa ser um administrador em todos os espaços de trabalho deles primeiro.\n\nClique em "Continuar" se você quiser apenas assumir a cobrança do espaço de trabalho ${workspaceName}.\n\nSe você quiser assumir a cobrança de toda a assinatura deles, peça para que eles o adicionem como administrador em todos os espaços de trabalho antes de assumir a cobrança.`,
            hasFailedSettlementsTitle: 'Não é possível transferir a propriedade',
            hasFailedSettlementsButtonText: 'Entendi',
            hasFailedSettlementsText: ({email}: ChangeOwnerHasFailedSettlementsParams) =>
                `Você não pode assumir a cobrança porque ${email} tem um acerto de cartão Expensify em atraso. Por favor, peça para que eles entrem em contato com concierge@expensify.com para resolver o problema. Depois, você poderá assumir a cobrança deste espaço de trabalho.`,
            failedToClearBalanceTitle: 'Falha ao limpar o saldo',
            failedToClearBalanceButtonText: 'OK',
            failedToClearBalanceText: 'Não conseguimos limpar o saldo. Por favor, tente novamente mais tarde.',
            successTitle: 'Uhu! Tudo pronto.',
            successDescription: 'Você agora é o proprietário deste espaço de trabalho.',
            errorTitle: 'Ops! Não tão rápido...',
            errorDescription: `<muted-text><centered-text>Ocorreu um problema ao transferir a propriedade deste espaço de trabalho. Tente novamente ou entre em <concierge-link>contato com o Concierge</concierge-link> para obter ajuda.</centered-text></muted-text>`,
        },
        exportAgainModal: {
            title: 'Cuidado!',
            description: ({reportName, connectionName}: ExportAgainModalDescriptionParams) =>
                `Os seguintes relatórios já foram exportados para ${CONST.POLICY.CONNECTIONS.NAME_USER_FRIENDLY[connectionName]}:\n\n${reportName}\n\nTem certeza de que deseja exportá-los novamente?`,
            confirmText: 'Sim, exportar novamente',
            cancelText: 'Cancelar',
        },
        upgrade: {
            reportFields: {
                title: 'Campos do relatório',
                description: `Os campos de relatório permitem que você especifique detalhes no nível do cabeçalho, distintos das tags que se referem a despesas em itens de linha individuais. Esses detalhes podem abranger nomes específicos de projetos, informações de viagens de negócios, locais e mais.`,
                onlyAvailableOnPlan: 'Os campos de relatório estão disponíveis apenas no plano Control, a partir de',
            },
            [CONST.POLICY.CONNECTIONS.NAME.NETSUITE]: {
                title: 'NetSuite',
                description: `Aproveite a sincronização automatizada e reduza as entradas manuais com a integração Expensify + NetSuite. Obtenha insights financeiros detalhados e em tempo real com suporte a segmentos nativos e personalizados, incluindo mapeamento de projetos e clientes.`,
                onlyAvailableOnPlan: 'Nossa integração com o NetSuite está disponível apenas no plano Control, a partir de',
            },
            [CONST.POLICY.CONNECTIONS.NAME.SAGE_INTACCT]: {
                title: 'Sage Intacct',
                description: `Aproveite a sincronização automática e reduza as entradas manuais com a integração Expensify + Sage Intacct. Obtenha insights financeiros detalhados e em tempo real com dimensões definidas pelo usuário, além de codificação de despesas por departamento, classe, localização, cliente e projeto (trabalho).`,
                onlyAvailableOnPlan: 'Nossa integração com o Sage Intacct está disponível apenas no plano Control, a partir de',
            },
            [CONST.POLICY.CONNECTIONS.NAME.QBD]: {
                title: 'QuickBooks Desktop',
                description: `Aproveite a sincronização automatizada e reduza entradas manuais com a integração Expensify + QuickBooks Desktop. Obtenha eficiência máxima com uma conexão bidirecional em tempo real e codificação de despesas por classe, item, cliente e projeto.`,
                onlyAvailableOnPlan: 'Nossa integração com o QuickBooks Desktop está disponível apenas no plano Control, a partir de',
            },
            [CONST.UPGRADE_FEATURE_INTRO_MAPPING.approvals.id]: {
                title: 'Advanced Approvals',
                description: `Se você deseja adicionar mais camadas de aprovação ao processo – ou apenas garantir que as maiores despesas recebam uma segunda análise – nós temos a solução. As aprovações avançadas ajudam você a implementar as verificações corretas em cada nível para manter os gastos da sua equipe sob controle.`,
                onlyAvailableOnPlan: 'As aprovações avançadas estão disponíveis apenas no plano Control, que começa em',
            },
            categories: {
                title: 'Categorias',
                description: 'As categorias permitem rastrear e organizar gastos. Use nossas categorias padrão ou adicione as suas próprias.',
                onlyAvailableOnPlan: 'As categorias estão disponíveis no plano Collect, a partir de',
            },
            glCodes: {
                title: 'códigos GL',
                description: `Adicione códigos GL às suas categorias e tags para facilitar a exportação de despesas para seus sistemas de contabilidade e folha de pagamento.`,
                onlyAvailableOnPlan: 'Os códigos GL estão disponíveis apenas no plano Control, a partir de',
            },
            glAndPayrollCodes: {
                title: 'Códigos GL & Payroll',
                description: `Adicione códigos GL e de Folha de Pagamento às suas categorias para facilitar a exportação de despesas para seus sistemas contábeis e de folha de pagamento.`,
                onlyAvailableOnPlan: 'Os códigos GL e de folha de pagamento estão disponíveis apenas no plano Control, a partir de',
            },
            taxCodes: {
                title: 'Códigos fiscais',
                description: `Adicione códigos fiscais aos seus impostos para facilitar a exportação de despesas para seus sistemas de contabilidade e folha de pagamento.`,
                onlyAvailableOnPlan: 'Os códigos fiscais estão disponíveis apenas no plano Control, a partir de',
            },
            companyCards: {
                title: 'Cartões ilimitados da empresa',
                description: `Precisa adicionar mais feeds de cartão? Desbloqueie cartões corporativos ilimitados para sincronizar transações de todos os principais emissores de cartão.`,
                onlyAvailableOnPlan: 'Isso está disponível apenas no plano Control, a partir de',
            },
            rules: {
                title: 'Regras',
                description: `As regras funcionam em segundo plano e mantêm seus gastos sob controle, para que você não precise se preocupar com pequenos detalhes.\n\nExija detalhes de despesas como recibos e descrições, defina limites e padrões, e automatize aprovações e pagamentos – tudo em um só lugar.`,
                onlyAvailableOnPlan: 'As regras estão disponíveis apenas no plano Control, a partir de',
            },
            perDiem: {
                title: 'Per diem',
                description:
                    'Per diem é uma ótima maneira de manter seus custos diários em conformidade e previsíveis sempre que seus funcionários viajarem. Aproveite recursos como taxas personalizadas, categorias padrão e detalhes mais granulares, como destinos e subtaxas.',
                onlyAvailableOnPlan: 'Per diem estão disponíveis apenas no plano Control, a partir de',
            },
            travel: {
                title: 'Viagem',
                description: 'Expensify Travel é uma nova plataforma de reserva e gestão de viagens corporativas que permite aos membros reservar acomodações, voos, transporte e mais.',
                onlyAvailableOnPlan: 'Viagens estão disponíveis no plano Collect, a partir de',
            },
            multiLevelTags: {
                title: 'Tags multiníveis',
                description:
                    'As Tags de Múltiplos Níveis ajudam você a rastrear despesas com maior precisão. Atribua várias tags a cada item de linha — como departamento, cliente ou centro de custo — para capturar o contexto completo de cada despesa. Isso permite relatórios mais detalhados, fluxos de trabalho de aprovação e exportações contábeis.',
                onlyAvailableOnPlan: 'As tags de múltiplos níveis estão disponíveis apenas no plano Control, a partir de',
            },
            distanceRates: {
                title: 'Taxas de distância',
                description: 'Crie e gerencie suas próprias tarifas, acompanhe em milhas ou quilômetros e defina categorias padrão para despesas de distância.',
                onlyAvailableOnPlan: 'As tarifas de distância estão disponíveis no plano Collect, começando em',
            },
            [CONST.UPGRADE_FEATURE_INTRO_MAPPING.multiApprovalLevels.id]: {
                title: 'Vários níveis de aprovação',
                description:
                    'Vários níveis de aprovação são uma ferramenta de fluxo de trabalho para empresas que exigem que mais de uma pessoa aprove um relatório antes que ele possa ser reembolsado.',
                onlyAvailableOnPlan: 'Vários níveis de aprovação estão disponíveis apenas no plano Control, a partir de ',
            },
            pricing: {
                perActiveMember: 'por membro ativo por mês.',
                perMember: 'por membro por mês.',
            },
            note: ({subscriptionLink}: WorkspaceUpgradeNoteParams) =>
                `<muted-text>Atualize para acessar esse recurso ou <a href="${subscriptionLink}">saiba mais</a> sobre nossos planos e preços.</muted-text>`,
            upgradeToUnlock: 'Desbloquear este recurso',
            completed: {
                headline: `Você atualizou seu espaço de trabalho!`,
                successMessage: ({policyName, subscriptionLink}: UpgradeSuccessMessageParams) =>
                    `<centered-text>Você atualizou com sucesso o ${policyName} para o plano Controle! <a href="${subscriptionLink}">Veja sua assinatura</a> para mais detalhes.</centered-text>`,
                categorizeMessage: `Você atualizou com sucesso para o plano Collect. Agora você pode categorizar suas despesas!`,
                travelMessage: `Você atualizou com sucesso para o plano Collect. Agora você pode começar a reservar e gerenciar viagens!`,
                distanceRateMessage: `Você atualizou com sucesso para o plano Collect. Agora você pode alterar a taxa de distância!`,
                gotIt: 'Entendi, obrigado',
                createdWorkspace: 'Você criou um espaço de trabalho!',
            },
            commonFeatures: {
                title: 'Faça upgrade para o plano Control',
                note: 'Desbloqueie nossos recursos mais poderosos, incluindo:',
                benefits: {
                    startsAt: 'O plano Control começa em',
                    perMember: 'por membro ativo por mês.',
                    learnMore: 'Saiba mais',
                    pricing: 'sobre nossos planos e preços.',
                    benefit1: 'Conexões avançadas de contabilidade (NetSuite, Sage Intacct e mais)',
                    benefit2: 'Regras inteligentes de despesas',
                    benefit3: 'Fluxos de aprovação em múltiplos níveis',
                    benefit4: 'Controles de segurança aprimorados',
                    toUpgrade: 'Para atualizar, clique',
                    selectWorkspace: 'selecione um espaço de trabalho e altere o tipo de plano para',
                },
            },
        },
        downgrade: {
            commonFeatures: {
                title: 'Fazer downgrade para o plano Collect',
                note: 'Se você fizer o downgrade, perderá acesso a estes recursos e mais:',
                benefits: {
                    note: 'Para uma comparação completa de nossos planos, confira nosso',
                    pricingPage: 'página de preços',
                    confirm: 'Tem certeza de que deseja rebaixar e remover suas configurações?',
                    warning: 'Isso não pode ser desfeito.',
                    benefit1: 'Conexões contábeis (exceto QuickBooks Online e Xero)',
                    benefit2: 'Regras inteligentes de despesas',
                    benefit3: 'Fluxos de aprovação em múltiplos níveis',
                    benefit4: 'Controles de segurança aprimorados',
                    headsUp: 'Atenção!',
                    multiWorkspaceNote:
                        'Você precisará rebaixar todos os seus espaços de trabalho antes do seu primeiro pagamento mensal para começar uma assinatura na taxa Collect. Clique',
                    selectStep: '> selecione cada espaço de trabalho > altere o tipo de plano para',
                },
            },
            completed: {
                headline: 'Seu espaço de trabalho foi rebaixado',
                description: 'Você tem outros espaços de trabalho no plano Control. Para ser cobrado na taxa Collect, você deve rebaixar todos os espaços de trabalho.',
                gotIt: 'Entendi, obrigado',
            },
        },
        payAndDowngrade: {
            title: 'Pagar e rebaixar',
            headline: 'Seu pagamento final',
            description1: ({formattedAmount}: PayAndDowngradeDescriptionParams) => `Sua fatura final para essa assinatura será de <strong>${formattedAmount}</strong>`,
            description2: ({date}: DateParams) => `Veja sua análise abaixo para ${date}:`,
            subscription:
                'Atenção! Esta ação encerrará sua assinatura do Expensify, excluirá este espaço de trabalho e removerá todos os membros do espaço de trabalho. Se você quiser manter este espaço de trabalho e apenas se remover, peça a outro administrador para assumir a cobrança primeiro.',
            genericFailureMessage: 'Ocorreu um erro ao pagar sua conta. Por favor, tente novamente.',
        },
        restrictedAction: {
            restricted: 'Restricted',
            actionsAreCurrentlyRestricted: ({workspaceName}: ActionsAreCurrentlyRestricted) => `Ações no espaço de trabalho ${workspaceName} estão atualmente restritas`,
            workspaceOwnerWillNeedToAddOrUpdatePaymentCard: ({workspaceOwnerName}: WorkspaceOwnerWillNeedToAddOrUpdatePaymentCardParams) =>
                `O proprietário do espaço de trabalho, ${workspaceOwnerName}, precisará adicionar ou atualizar o cartão de pagamento registrado para desbloquear novas atividades do espaço de trabalho.`,
            youWillNeedToAddOrUpdatePaymentCard: 'Você precisará adicionar ou atualizar o cartão de pagamento registrado para desbloquear novas atividades do espaço de trabalho.',
            addPaymentCardToUnlock: 'Adicione um cartão de pagamento para desbloquear!',
            addPaymentCardToContinueUsingWorkspace: 'Adicione um cartão de pagamento para continuar usando este workspace',
            pleaseReachOutToYourWorkspaceAdmin: 'Por favor, entre em contato com o administrador do seu espaço de trabalho para quaisquer perguntas.',
            chatWithYourAdmin: 'Converse com seu administrador',
            chatInAdmins: 'Converse em #admins',
            addPaymentCard: 'Adicionar cartão de pagamento',
        },
        rules: {
            individualExpenseRules: {
                title: 'Despesas',
                subtitle: ({categoriesPageLink, tagsPageLink}: IndividualExpenseRulesSubtitleParams) =>
                    `<muted-text>Defina controles de gastos e padrões para despesas individuais. Você também pode criar regras para <a href="${categoriesPageLink}">categorias</a> e <a href="${tagsPageLink}">tags</a>.</muted-text>`,
                receiptRequiredAmount: 'Valor necessário do recibo',
                receiptRequiredAmountDescription: 'Exigir recibos quando o gasto exceder este valor, a menos que seja substituído por uma regra de categoria.',
                maxExpenseAmount: 'Valor máximo da despesa',
                maxExpenseAmountDescription: 'Marcar gastos que excedam este valor, a menos que sejam substituídos por uma regra de categoria.',
                maxAge: 'Idade máxima',
                maxExpenseAge: 'Idade máxima da despesa',
                maxExpenseAgeDescription: 'Marcar despesas mais antigas que um número específico de dias.',
                maxExpenseAgeDays: () => ({
                    one: '1 dia',
                    other: (count: number) => `${count} dias`,
                }),
                cashExpenseDefault: 'Despesa em dinheiro padrão',
                cashExpenseDefaultDescription:
                    'Escolha como as despesas em dinheiro devem ser criadas. Uma despesa é considerada em dinheiro se não for uma transação de cartão corporativo importada. Isso inclui despesas criadas manualmente, recibos, diárias, distância e despesas de tempo.',
                reimbursableDefault: 'Reembolsável',
                reimbursableDefaultDescription: 'Despesas geralmente são reembolsadas aos funcionários',
                nonReimbursableDefault: 'Não reembolsável',
                nonReimbursableDefaultDescription: 'Despesas às vezes são reembolsadas aos funcionários',
                alwaysReimbursable: 'Sempre reembolsável',
                alwaysReimbursableDescription: 'Despesas são sempre reembolsadas aos funcionários',
                alwaysNonReimbursable: 'Nunca reembolsável',
                alwaysNonReimbursableDescription: 'Despesas nunca são reembolsadas aos funcionários',
                billableDefault: 'Padrão faturável',
                billableDefaultDescription: ({tagsPageLink}: BillableDefaultDescriptionParams) =>
                    `<muted-text>Escolha se as despesas em dinheiro e cartão de crédito devem ser faturáveis por padrão. As despesas faturáveis são ativadas ou desativadas nas <a href="${tagsPageLink}">tags</a>.</muted-text>`,
                billable: 'Faturável',
                billableDescription: 'Despesas são mais frequentemente refaturadas para clientes.',
                nonBillable: 'Não faturável',
                nonBillableDescription: 'Despesas são ocasionalmente refaturadas para clientes',
                eReceipts: 'eReceipts',
                eReceiptsHint: `Os recibos eletrônicos são criados automaticamente [para a maioria das transações de crédito em dólares](${CONST.DEEP_DIVE_ERECEIPTS}).`,
                attendeeTracking: 'Rastreamento de participantes',
                attendeeTrackingHint: 'Acompanhe o custo por pessoa para cada despesa.',
                prohibitedDefaultDescription:
                    'Marque qualquer recibo onde apareçam álcool, jogos de azar ou outros itens restritos. Despesas com recibos onde esses itens aparecem exigirão revisão manual.',
                prohibitedExpenses: 'Despesas proibidas',
                alcohol: 'Álcool',
                hotelIncidentals: 'Despesas incidentais do hotel',
                gambling: 'Jogos de azar',
                tobacco: 'Tabaco',
                adultEntertainment: 'Entretenimento adulto',
            },
            expenseReportRules: {
                title: 'Relatórios de despesas',
                subtitle: 'Automatize a conformidade, aprovações e pagamentos de relatórios de despesas.',
                preventSelfApprovalsTitle: 'Prevenir autoaprovações',
                preventSelfApprovalsSubtitle: 'Impedir que os membros do espaço de trabalho aprovem seus próprios relatórios de despesas.',
                autoApproveCompliantReportsTitle: 'Aprovar automaticamente relatórios em conformidade',
                autoApproveCompliantReportsSubtitle: 'Configure quais relatórios de despesas são elegíveis para aprovação automática.',
                autoApproveReportsUnderTitle: 'Aprovar automaticamente relatórios abaixo de',
                autoApproveReportsUnderDescription: 'Relatórios de despesas totalmente compatíveis abaixo deste valor serão aprovados automaticamente.',
                randomReportAuditTitle: 'Auditoria de relatório aleatória',
                randomReportAuditDescription: 'Exigir que alguns relatórios sejam aprovados manualmente, mesmo que sejam elegíveis para aprovação automática.',
                autoPayApprovedReportsTitle: 'Relatórios aprovados para pagamento automático',
                autoPayApprovedReportsSubtitle: 'Configure quais relatórios de despesas são elegíveis para pagamento automático.',
                autoPayApprovedReportsLimitError: ({currency}: AutoPayApprovedReportsLimitErrorParams = {}) => `Por favor, insira um valor menor que ${currency ?? ''}20.000`,
                autoPayApprovedReportsLockedSubtitle: 'Vá para mais recursos e ative os fluxos de trabalho, depois adicione pagamentos para desbloquear este recurso.',
                autoPayReportsUnderTitle: 'Relatórios de pagamento automático abaixo de',
                autoPayReportsUnderDescription: 'Relatórios de despesas totalmente compatíveis abaixo deste valor serão pagos automaticamente.',
                unlockFeatureEnableWorkflowsSubtitle: ({featureName, moreFeaturesLink}: FeatureNameParams) =>
                    `Acesse [mais recursos](${moreFeaturesLink}) e habilite fluxos de trabalho, depois adicione ${featureName} para desbloquear esse recurso.`,
                enableFeatureSubtitle: ({featureName, moreFeaturesLink}: FeatureNameParams) =>
                    `Acesse [mais recursos](${moreFeaturesLink}) e habilite ${featureName} para desbloquear este recurso.`,
            },
            categoryRules: {
                title: 'Regras de categoria',
                approver: 'Aprovador',
                requireDescription: 'Requer descrição',
                descriptionHint: 'Dica de descrição',
                descriptionHintDescription: ({categoryName}: CategoryNameParams) =>
                    `Lembre os funcionários de fornecer informações adicionais para gastos com “${categoryName}”. Esta dica aparece no campo de descrição das despesas.`,
                descriptionHintLabel: 'Dica',
                descriptionHintSubtitle: 'Dica profissional: Quanto mais curto, melhor!',
                maxAmount: 'Valor máximo',
                flagAmountsOver: 'Sinalizar valores acima de',
                flagAmountsOverDescription: ({categoryName}: CategoryNameParams) => `Aplica-se à categoria “${categoryName}”.`,
                flagAmountsOverSubtitle: 'Isso substitui o valor máximo para todas as despesas.',
                expenseLimitTypes: {
                    expense: 'Despesa individual',
                    expenseSubtitle: 'Marcar valores de despesas por categoria. Esta regra substitui a regra geral do espaço de trabalho para o valor máximo de despesa.',
                    daily: 'Total da categoria',
                    dailySubtitle: 'Marcar o total de gastos por categoria em cada relatório de despesas.',
                },
                requireReceiptsOver: 'Exigir recibos acima de',
                requireReceiptsOverList: {
                    default: ({defaultAmount}: DefaultAmountParams) => `${defaultAmount} ${CONST.DOT_SEPARATOR} Padrão`,
                    never: 'Nunca exigir recibos',
                    always: 'Sempre exigir recibos',
                },
                defaultTaxRate: 'Taxa de imposto padrão',
                enableWorkflows: ({moreFeaturesLink}: RulesEnableWorkflowsParams) =>
                    `Vá para [Mais recursos](${moreFeaturesLink}) e habilite os fluxos de trabalho, depois adicione aprovações para desbloquear esse recurso.`,
            },
            customRules: {
                title: 'Regras personalizadas',
                cardSubtitle: 'Aqui está a política de despesas da sua equipe, para que todos saibam o que está incluso.',
            },
        },
        planTypePage: {
            planTypes: {
                team: {
                    label: 'Coletar',
                    description: 'Para equipes que buscam automatizar seus processos.',
                },
                corporate: {
                    label: 'Controle',
                    description: 'Para organizações com requisitos avançados.',
                },
            },
            description: 'Escolha um plano que seja ideal para você. Para uma lista detalhada de recursos e preços, confira nosso',
            subscriptionLink: 'tipos de planos e página de ajuda de preços',
            lockedPlanDescription: ({count, annualSubscriptionEndDate}: WorkspaceLockedPlanTypeParams) => ({
                one: `Você se comprometeu com 1 membro ativo no plano Control até que sua assinatura anual termine em ${annualSubscriptionEndDate}. Você pode mudar para a assinatura de pagamento por uso e fazer downgrade para o plano Collect a partir de ${annualSubscriptionEndDate} desativando a renovação automática em`,
                other: `Você se comprometeu com ${count} membros ativos no plano Control até que sua assinatura anual termine em ${annualSubscriptionEndDate}. Você pode mudar para a assinatura de pagamento por uso e fazer downgrade para o plano Collect a partir de ${annualSubscriptionEndDate} desativando a renovação automática em`,
            }),
            subscriptions: 'Assinaturas',
        },
    },
    getAssistancePage: {
        title: 'Obter assistência',
        subtitle: 'Estamos aqui para abrir seu caminho para a grandeza!',
        description: 'Escolha entre as opções de suporte abaixo:',
        chatWithConcierge: 'Converse com o Concierge',
        scheduleSetupCall: 'Agendar uma chamada de configuração',
        scheduleACall: 'Agendar chamada',
        questionMarkButtonTooltip: 'Obtenha assistência da nossa equipe',
        exploreHelpDocs: 'Explorar documentos de ajuda',
        registerForWebinar: 'Registrar-se para o webinar',
        onboardingHelp: 'Ajuda de integração',
    },
    emojiPicker: {
        skinTonePickerLabel: 'Alterar o tom de pele padrão',
        headers: {
            frequentlyUsed: 'Frequente Utilização',
            smileysAndEmotion: 'Smileys & Emotion',
            peopleAndBody: 'Pessoas e Corpo',
            animalsAndNature: 'Animais e Natureza',
            foodAndDrink: 'Comidas e Bebidas',
            travelAndPlaces: 'Viagens e Lugares',
            activities: 'Atividades',
            objects: 'Objetos',
            symbols: 'Símbolos',
            flags: 'Bandeiras',
        },
    },
    newRoomPage: {
        newRoom: 'Nova sala',
        groupName: 'Nome do grupo',
        roomName: 'Nome da sala',
        visibility: 'Visibilidade',
        restrictedDescription: 'As pessoas no seu espaço de trabalho podem encontrar esta sala',
        privateDescription: 'As pessoas convidadas para esta sala podem encontrá-la',
        publicDescription: 'Qualquer pessoa pode encontrar esta sala',
        // eslint-disable-next-line @typescript-eslint/naming-convention
        public_announceDescription: 'Qualquer pessoa pode encontrar esta sala',
        createRoom: 'Criar sala',
        roomAlreadyExistsError: 'Uma sala com este nome já existe',
        roomNameReservedError: ({reservedName}: RoomNameReservedErrorParams) => `${reservedName} é uma sala padrão em todos os espaços de trabalho. Por favor, escolha outro nome.`,
        roomNameInvalidError: 'Os nomes das salas podem incluir apenas letras minúsculas, números e hífens.',
        pleaseEnterRoomName: 'Por favor, insira um nome para a sala',
        pleaseSelectWorkspace: 'Por favor, selecione um espaço de trabalho',
        renamedRoomAction: ({oldName, newName, actorName, isExpenseReport}: RenamedRoomActionParams) => {
            const actor = actorName ? `${actorName} ` : '';
            return isExpenseReport ? `${actor} renomeado para "${newName}" (anteriormente "${oldName}")` : `${actor} renomeou esta sala para "${newName}" (anteriormente "${oldName}")`;
        },
        roomRenamedTo: ({newName}: RoomRenamedToParams) => `Sala renomeada para ${newName}`,
        social: 'social',
        selectAWorkspace: 'Selecione um espaço de trabalho',
        growlMessageOnRenameError: 'Não foi possível renomear a sala do espaço de trabalho. Verifique sua conexão e tente novamente.',
        visibilityOptions: {
            restricted: 'Workspace', // the translation for "restricted" visibility is actually workspace. This is so we can display restricted visibility rooms as "workspace" without having to change what's stored.
            private: 'Privado',
            public: 'Público',
            // eslint-disable-next-line @typescript-eslint/naming-convention
            public_announce: 'Anúncio Público',
        },
    },
    workspaceApprovalModes: {
        submitAndClose: 'Enviar e Fechar',
        submitAndApprove: 'Enviar e Aprovar',
        advanced: 'ADVANCED',
        dynamicExternal: 'DYNAMIC_EXTERNAL',
        smartReport: 'SMARTREPORT',
        billcom: 'BILLCOM',
    },
    workspaceActions: {
        addApprovalRule: ({approverEmail, approverName, field, name}: AddedPolicyApprovalRuleParams) =>
            `adicionou ${approverName} (${approverEmail}) como aprovador para o ${field} "${name}"`,
        deleteApprovalRule: ({approverEmail, approverName, field, name}: AddedPolicyApprovalRuleParams) =>
            `removeu ${approverName} (${approverEmail}) como aprovador para o ${field} "${name}"`,
        updateApprovalRule: ({field, name, newApproverEmail, newApproverName, oldApproverEmail, oldApproverName}: UpdatedPolicyApprovalRuleParams) => {
            const formatApprover = (displayName?: string, email?: string) => (displayName ? `${displayName} (${email})` : email);
            return `alterou o aprovador para o ${field} "${name}" para ${formatApprover(newApproverName, newApproverEmail)} (anteriormente ${formatApprover(oldApproverName, oldApproverEmail)})`;
        },
        addCategory: ({categoryName}: UpdatedPolicyCategoryParams) => `adicionou a categoria "${categoryName}"`,
        deleteCategory: ({categoryName}: UpdatedPolicyCategoryParams) => `removeu a categoria "${categoryName}"`,
        updateCategory: ({oldValue, categoryName}: UpdatedPolicyCategoryParams) => `${oldValue ? 'disabled' : 'habilitado'} a categoria "${categoryName}"`,
        updateCategoryPayrollCode: ({oldValue, categoryName, newValue}: UpdatedPolicyCategoryGLCodeParams) => {
            if (!oldValue) {
                return `adicionou o código de folha de pagamento "${newValue}" à categoria "${categoryName}"`;
            }
            if (!newValue && oldValue) {
                return `removeu o código de folha de pagamento "${oldValue}" da categoria "${categoryName}"`;
            }
            return `alterou o código de folha de pagamento da categoria "${categoryName}" para "${newValue}" (anteriormente "${oldValue}")`;
        },
        updateCategoryGLCode: ({oldValue, categoryName, newValue}: UpdatedPolicyCategoryGLCodeParams) => {
            if (!oldValue) {
                return `adicionou o código GL "${newValue}" à categoria "${categoryName}"`;
            }
            if (!newValue && oldValue) {
                return `removeu o código GL "${oldValue}" da categoria "${categoryName}"`;
            }
            return `alterou o código GL da categoria “${categoryName}” para “${newValue}” (anteriormente “${oldValue}“)`;
        },
        updateAreCommentsRequired: ({oldValue, categoryName}: UpdatedPolicyCategoryParams) => {
            return `alterou a descrição da categoria "${categoryName}" para ${!oldValue ? 'obrigatório' : 'não é necessário'} (anteriormente ${!oldValue ? 'não é necessário' : 'obrigatório'})`;
        },
        updateCategoryMaxExpenseAmount: ({categoryName, oldAmount, newAmount}: UpdatedPolicyCategoryMaxExpenseAmountParams) => {
            if (newAmount && !oldAmount) {
                return `adicionou um valor máximo de ${newAmount} à categoria "${categoryName}"`;
            }
            if (oldAmount && !newAmount) {
                return `removeu o valor máximo de ${oldAmount} da categoria "${categoryName}"`;
            }
            return `alterou o valor máximo da categoria "${categoryName}" para ${newAmount} (anteriormente ${oldAmount})`;
        },
        updateCategoryExpenseLimitType: ({categoryName, oldValue, newValue}: UpdatedPolicyCategoryExpenseLimitTypeParams) => {
            if (!oldValue) {
                return `adicionou um tipo de limite de ${newValue} à categoria "${categoryName}"`;
            }
            return `alterou o tipo de limite da categoria "${categoryName}" para ${newValue} (anteriormente ${oldValue})`;
        },
        updateCategoryMaxAmountNoReceipt: ({categoryName, oldValue, newValue}: UpdatedPolicyCategoryMaxAmountNoReceiptParams) => {
            if (!oldValue) {
                return `atualizou a categoria "${categoryName}" alterando Recibos para ${newValue}`;
            }
            return `alterou a categoria "${categoryName}" para ${newValue} (anteriormente ${oldValue})`;
        },
        setCategoryName: ({oldName, newName}: UpdatedPolicyCategoryNameParams) => `renomeou a categoria "${oldName}" para "${newName}"`,
        updatedDescriptionHint: ({categoryName, oldValue, newValue}: UpdatedPolicyCategoryDescriptionHintTypeParams) => {
            if (!newValue) {
                return `removeu a dica de descrição "${oldValue}" da categoria "${categoryName}"`;
            }
            return !oldValue
                ? `adicionou a dica de descrição "${newValue}" à categoria "${categoryName}"`
                : `alterou a dica de descrição da categoria "${categoryName}" para “${newValue}” (anteriormente “${oldValue}”)`;
        },
        updateTagListName: ({oldName, newName}: UpdatedPolicyCategoryNameParams) => `alterou o nome da lista de tags para "${newName}" (anteriormente "${oldName}")`,
        addTag: ({tagListName, tagName}: UpdatedPolicyTagParams) => `adicionou a tag "${tagName}" à lista "${tagListName}"`,
        updateTagName: ({tagListName, newName, oldName}: UpdatedPolicyTagNameParams) => `atualizou a lista de tags "${tagListName}" alterando a tag "${oldName}" para "${newName}"`,
        updateTagEnabled: ({tagListName, tagName, enabled}: UpdatedPolicyTagParams) => `${enabled ? 'habilitado' : 'disabled'} a tag "${tagName}" na lista "${tagListName}"`,
        deleteTag: ({tagListName, tagName}: UpdatedPolicyTagParams) => `removeu a tag "${tagName}" da lista "${tagListName}"`,
        deleteMultipleTags: ({count, tagListName}: UpdatedPolicyTagParams) => `removidos "${count}" tags da lista "${tagListName}"`,
        updateTag: ({tagListName, newValue, tagName, updatedField, oldValue}: UpdatedPolicyTagFieldParams) => {
            if (oldValue) {
                return `atualizou a tag "${tagName}" na lista "${tagListName}" alterando o ${updatedField} para "${newValue}" (anteriormente "${oldValue}")`;
            }
            return `atualizou a tag "${tagName}" na lista "${tagListName}" adicionando um ${updatedField} de "${newValue}"`;
        },
        updateCustomUnit: ({customUnitName, newValue, oldValue, updatedField}: UpdatePolicyCustomUnitParams) =>
            `alterou o ${customUnitName} ${updatedField} para "${newValue}" (anteriormente "${oldValue}")`,
        updateCustomUnitTaxEnabled: ({newValue}: UpdatePolicyCustomUnitTaxEnabledParams) => `Rastreamento de impostos ${newValue ? 'habilitado' : 'disabled'} em taxas de distância`,
        addCustomUnitRate: ({customUnitName, rateName}: AddOrDeletePolicyCustomUnitRateParams) => `adicionou uma nova taxa "${customUnitName}" "${rateName}"`,
        updatedCustomUnitRate: ({customUnitName, customUnitRateName, newValue, oldValue, updatedField}: UpdatedPolicyCustomUnitRateParams) =>
            `alterou a taxa do ${customUnitName} ${updatedField} "${customUnitRateName}" para "${newValue}" (anteriormente "${oldValue}")`,
        updatedCustomUnitTaxRateExternalID: ({customUnitRateName, newValue, newTaxPercentage, oldTaxPercentage, oldValue}: UpdatedPolicyCustomUnitTaxRateExternalIDParams) => {
            if (oldTaxPercentage && oldValue) {
                return `alterou a alíquota de imposto na taxa de distância "${customUnitRateName}" para "${newValue} (${newTaxPercentage})" (anteriormente "${oldValue} (${oldTaxPercentage})")`;
            }
            return `adicionou a taxa de imposto "${newValue} (${newTaxPercentage})" à taxa de distância "${customUnitRateName}"`;
        },
        updatedCustomUnitTaxClaimablePercentage: ({customUnitRateName, newValue, oldValue}: UpdatedPolicyCustomUnitTaxClaimablePercentageParams) => {
            if (oldValue) {
                return `alterou a parte recuperável do imposto na taxa de distância "${customUnitRateName}" para "${newValue}" (anteriormente "${oldValue}")`;
            }
            return `adicionou uma parte recuperável de impostos de "${newValue}" à taxa de distância "${customUnitRateName}"`;
        },
        deleteCustomUnitRate: ({customUnitName, rateName}: AddOrDeletePolicyCustomUnitRateParams) => `removeu a taxa "${rateName}" de "${customUnitName}"`,
        addedReportField: ({fieldType, fieldName}: AddedOrDeletedPolicyReportFieldParams) => `adicionado campo de relatório ${fieldType} "${fieldName}"`,
        updateReportFieldDefaultValue: ({defaultValue, fieldName}: UpdatedPolicyReportFieldDefaultValueParams) =>
            `defina o valor padrão do campo de relatório "${fieldName}" para "${defaultValue}"`,
        addedReportFieldOption: ({fieldName, optionName}: PolicyAddedReportFieldOptionParams) => `adicionou a opção "${optionName}" ao campo do relatório "${fieldName}"`,
        removedReportFieldOption: ({fieldName, optionName}: PolicyAddedReportFieldOptionParams) => `removeu a opção "${optionName}" do campo de relatório "${fieldName}"`,
        updateReportFieldOptionDisabled: ({fieldName, optionName, optionEnabled}: PolicyDisabledReportFieldOptionParams) =>
            `${optionEnabled ? 'habilitado' : 'disabled'} a opção "${optionName}" para o campo do relatório "${fieldName}"`,
        updateReportFieldAllOptionsDisabled: ({fieldName, optionName, allEnabled, toggledOptionsCount}: PolicyDisabledReportFieldAllOptionsParams) => {
            if (toggledOptionsCount && toggledOptionsCount > 1) {
                return `${allEnabled ? 'habilitado' : 'disabled'} todas as opções para o campo de relatório "${fieldName}"`;
            }
            return `${allEnabled ? 'habilitado' : 'disabled'} a opção "${optionName}" para o campo do relatório "${fieldName}", tornando todas as opções ${allEnabled ? 'habilitado' : 'disabled'}`;
        },
        deleteReportField: ({fieldType, fieldName}: AddedOrDeletedPolicyReportFieldParams) => `removido campo de relatório ${fieldType} "${fieldName}"`,
        preventSelfApproval: ({oldValue, newValue}: UpdatedPolicyPreventSelfApprovalParams) =>
            `atualizado "Prevenir autoaprovação" para "${newValue === 'true' ? 'Ativado' : 'Desativado'}" (anteriormente "${oldValue === 'true' ? 'Ativado' : 'Desativado'}")`,
        updateMaxExpenseAmountNoReceipt: ({oldValue, newValue}: UpdatedPolicyFieldWithNewAndOldValueParams) =>
            `alterou o valor máximo exigido para despesas com recibo para ${newValue} (anteriormente ${oldValue})`,
        updateMaxExpenseAmount: ({oldValue, newValue}: UpdatedPolicyFieldWithNewAndOldValueParams) =>
            `alterou o valor máximo de despesa para violações para ${newValue} (anteriormente ${oldValue})`,
        updateMaxExpenseAge: ({oldValue, newValue}: UpdatedPolicyFieldWithNewAndOldValueParams) =>
            `atualizado "Idade máxima da despesa (dias)" para "${newValue}" (anteriormente "${oldValue === 'false' ? CONST.POLICY.DEFAULT_MAX_EXPENSE_AGE : oldValue}")`,
        updateMonthlyOffset: ({oldValue, newValue}: UpdatedPolicyFieldWithNewAndOldValueParams) => {
            if (!oldValue) {
                return `defina a data de envio do relatório mensal para "${newValue}"`;
            }
            return `atualizou a data de envio do relatório mensal para "${newValue}" (anteriormente "${oldValue}")`;
        },
        updateDefaultBillable: ({oldValue, newValue}: UpdatedPolicyFieldWithNewAndOldValueParams) =>
            `atualizou "Refaturar despesas para clientes" para "${newValue}" (anteriormente "${oldValue}")`,
        updateDefaultReimbursable: ({oldValue, newValue}: UpdatedPolicyFieldWithNewAndOldValueParams) =>
            `atualizou "Despesa em dinheiro padrão" para "${newValue}" (anteriormente "${oldValue}")`,
        updateDefaultTitleEnforced: ({value}: UpdatedPolicyFieldWithValueParam) => `transformado "Aplicar títulos padrão de relatórios" ${value ? 'em' : 'desligado'}`,
        renamedWorkspaceNameAction: ({oldName, newName}: RenamedWorkspaceNameActionParams) => `atualizou o nome deste espaço de trabalho para "${newName}" (anteriormente "${oldName}")`,
        updateWorkspaceDescription: ({newDescription, oldDescription}: UpdatedPolicyDescriptionParams) =>
            !oldDescription
                ? `defina a descrição deste espaço de trabalho para "${newDescription}"`
                : `atualizou a descrição deste espaço de trabalho para "${newDescription}" (anteriormente "${oldDescription}")`,
        removedFromApprovalWorkflow: ({submittersNames}: RemovedFromApprovalWorkflowParams) => {
            let joinedNames = '';
            if (submittersNames.length === 1) {
                joinedNames = submittersNames.at(0) ?? '';
            } else if (submittersNames.length === 2) {
                joinedNames = submittersNames.join('e');
            } else if (submittersNames.length > 2) {
                joinedNames = `${submittersNames.slice(0, submittersNames.length - 1).join(', ')} and ${submittersNames.at(-1)}`;
            }
            return {
                one: `removeu você do fluxo de aprovação e do chat de despesas de ${joinedNames}. Relatórios enviados anteriormente continuarão disponíveis para aprovação na sua Caixa de Entrada.`,
                other: `removeu você dos fluxos de aprovação e chats de despesas de ${joinedNames}. Relatórios enviados anteriormente continuarão disponíveis para aprovação na sua Caixa de Entrada.`,
            };
        },
        demotedFromWorkspace: ({policyName, oldRole}: DemotedFromWorkspaceParams) =>
            `atualizou seu papel em ${policyName} de ${oldRole} para usuário. Você foi removido de todos os chats de despesas de remetentes, exceto o seu próprio.`,
        updatedWorkspaceCurrencyAction: ({oldCurrency, newCurrency}: UpdatedPolicyCurrencyParams) => `atualizou a moeda padrão para ${newCurrency} (anteriormente ${oldCurrency})`,
        updatedWorkspaceFrequencyAction: ({oldFrequency, newFrequency}: UpdatedPolicyFrequencyParams) =>
            `atualizou a frequência de relatórios automáticos para "${newFrequency}" (anteriormente "${oldFrequency}")`,
        updateApprovalMode: ({newValue, oldValue}: ChangeFieldParams) => `atualizou o modo de aprovação para "${newValue}" (anteriormente "${oldValue}")`,
        upgradedWorkspace: 'atualizou este espaço de trabalho para o plano Control',
        downgradedWorkspace: 'rebaixou este espaço de trabalho para o plano Collect',
        updatedAuditRate: ({oldAuditRate, newAuditRate}: UpdatedPolicyAuditRateParams) =>
            `alterou a taxa de relatórios encaminhados aleatoriamente para aprovação manual para ${Math.round(newAuditRate * 100)}% (anteriormente ${Math.round(oldAuditRate * 100)}%)`,
        updatedManualApprovalThreshold: ({oldLimit, newLimit}: UpdatedPolicyManualApprovalThresholdParams) =>
            `alterou o limite de aprovação manual para todas as despesas para ${newLimit} (anteriormente ${oldLimit})`,
    },
    roomMembersPage: {
        memberNotFound: 'Membro não encontrado.',
        useInviteButton: 'Para convidar um novo membro para o chat, por favor, use o botão de convite acima.',
        notAuthorized: `Você não tem acesso a esta página. Se você está tentando entrar nesta sala, peça a um membro da sala para adicioná-lo. Algo mais? Entre em contato com ${CONST.EMAIL.CONCIERGE}`,
        roomArchived: `Parece que esta sala foi arquivada. Em caso de dúvidas, entre em contato com ${CONST.EMAIL.CONCIERGE}.`,
        removeMembersPrompt: ({memberName}: {memberName: string}) => ({
            one: `Tem certeza de que deseja remover ${memberName} da sala?`,
            other: 'Tem certeza de que deseja remover os membros selecionados da sala?',
        }),
        error: {
            genericAdd: 'Houve um problema ao adicionar este membro à sala',
        },
    },
    newTaskPage: {
        assignTask: 'Atribuir tarefa',
        assignMe: 'Atribuir a mim',
        confirmTask: 'Confirmar tarefa',
        confirmError: 'Por favor, insira um título e selecione um destino para compartilhar.',
        descriptionOptional: 'Descrição (opcional)',
        pleaseEnterTaskName: 'Por favor, insira um título',
        pleaseEnterTaskDestination: 'Por favor, selecione onde você deseja compartilhar esta tarefa.',
    },
    task: {
        task: 'Tarefa',
        title: 'Título',
        description: 'Descrição',
        assignee: 'Cessionário',
        completed: 'Concluído',
        action: 'Completo',
        messages: {
            created: ({title}: TaskCreatedActionParams) => `tarefa para ${title}`,
            completed: 'marcado como concluído',
            canceled: 'tarefa excluída',
            reopened: 'marcado como incompleto',
            error: 'Você não tem permissão para realizar a ação solicitada.',
        },
        markAsComplete: 'Marcar como concluído',
        markAsIncomplete: 'Marcar como incompleto',
        assigneeError: 'Ocorreu um erro ao atribuir esta tarefa. Por favor, tente outro responsável.',
        genericCreateTaskFailureMessage: 'Houve um erro ao criar esta tarefa. Por favor, tente novamente mais tarde.',
        deleteTask: 'Excluir tarefa',
        deleteConfirmation: 'Tem certeza de que deseja excluir esta tarefa?',
    },
    statementPage: {
        title: ({year, monthName}: StatementTitleParams) => `Extrato de ${monthName} ${year}`,
    },
    keyboardShortcutsPage: {
        title: 'Atalhos de teclado',
        subtitle: 'Economize tempo com esses atalhos de teclado úteis:',
        shortcuts: {
            openShortcutDialog: 'Abre o diálogo de atalhos de teclado',
            markAllMessagesAsRead: 'Marcar todas as mensagens como lidas',
            escape: 'Escapar diálogos',
            search: 'Abrir diálogo de pesquisa',
            newChat: 'Nova tela de chat',
            copy: 'Copiar comentário',
            openDebug: 'Abrir a caixa de diálogo de preferências de teste',
        },
    },
    guides: {
        screenShare: 'Compartilhar tela',
        screenShareRequest: 'A Expensify está convidando você para um compartilhamento de tela',
    },
    search: {
        resultsAreLimited: 'Os resultados da pesquisa são limitados.',
        viewResults: 'Ver resultados',
        resetFilters: 'Redefinir filtros',
        searchResults: {
            emptyResults: {
                title: 'Nada para mostrar',
                subtitle: `Tente ajustar seus critérios de busca ou criar algo com o botão verde ${CONST.CUSTOM_EMOJIS.GLOBAL_CREATE}.`,
            },
            emptyExpenseResults: {
                title: 'Você ainda não criou nenhuma despesa ainda',
                subtitle: 'Crie uma despesa ou faça um test drive do Expensify para saber mais.',
                subtitleWithOnlyCreateButton: 'Use o botão verde abaixo para criar uma despesa.',
            },
            emptyReportResults: {
                title: 'Você ainda não criou nenhum relatório',
                subtitle: 'Crie um relatório ou faça um test drive do Expensify para saber mais.',
                subtitleWithOnlyCreateButton: 'Use o botão verde abaixo para criar um relatório.',
            },
            emptyInvoiceResults: {
                title: 'Você ainda não criou nenhuma fatura ainda',
                subtitle: 'Envie uma fatura ou faça um test drive do Expensify para saber mais.',
                subtitleWithOnlyCreateButton: 'Use o botão verde abaixo para enviar uma fatura.',
            },
            emptyTripResults: {
                title: 'Nenhuma viagem para exibir',
                subtitle: 'Comece reservando sua primeira viagem abaixo.',
                buttonText: 'Reservar uma viagem',
            },
            emptySubmitResults: {
                title: 'Nenhuma despesa para enviar',
                subtitle: 'Você está liberado. Dê uma volta da vitória!',
                buttonText: 'Criar relatório',
            },
            emptyApproveResults: {
                title: 'Nenhuma despesa para aprovar',
                subtitle: 'Zero despesas. Máximo relaxamento. Bem feito!',
            },
            emptyPayResults: {
                title: 'Nenhuma despesa a pagar',
                subtitle: 'Parabéns! Você cruzou a linha de chegada.',
            },
            emptyExportResults: {
                title: 'Nenhuma despesa para exportar',
                subtitle: 'Hora de relaxar, bom trabalho.',
            },
            emptyStatementsResults: {
                title: 'Nenhuma despesa a ser exibida',
                subtitle: 'Nenhum resultado. Tente ajustar seus filtros.',
            },
            emptyUnapprovedResults: {
                title: 'Nenhuma despesa para aprovar',
                subtitle: 'Zero despesas. Máximo relaxamento. Bem feito!',
            },
        },
        statements: 'Declarações',
        unapprovedCash: 'Dinheiro não aprovado',
        unapprovedCard: 'Cartão não aprovado',
        reconciliation: 'Conciliação',
        saveSearch: 'Salvar pesquisa',
        deleteSavedSearch: 'Excluir pesquisa salva',
        deleteSavedSearchConfirm: 'Tem certeza de que deseja excluir esta pesquisa?',
        searchName: 'Pesquisar nome',
        savedSearchesMenuItemTitle: 'Salvo',
        groupedExpenses: 'despesas agrupadas',
        bulkActions: {
            approve: 'Aprovar',
            pay: 'Pagar',
            delete: 'Excluir',
            hold: 'Manter',
            unhold: 'Remover retenção',
            noOptionsAvailable: 'Nenhuma opção disponível para o grupo de despesas selecionado.',
        },
        filtersHeader: 'Filtros',
        filters: {
            date: {
                before: ({date}: OptionalParam<DateParams> = {}) => `Antes de ${date ?? ''}`,
                after: ({date}: OptionalParam<DateParams> = {}) => `Após ${date ?? ''}`,
                on: ({date}: OptionalParam<DateParams> = {}) => `On ${date ?? ''}`,
                presets: {
                    [CONST.SEARCH.DATE_PRESETS.NEVER]: 'Nunca',
                    [CONST.SEARCH.DATE_PRESETS.LAST_MONTH]: 'Último mês',
                    [CONST.SEARCH.DATE_PRESETS.THIS_MONTH]: 'Este mês',
                    [CONST.SEARCH.DATE_PRESETS.LAST_STATEMENT]: 'Última declaração',
                },
            },
            status: 'Status',
            keyword: 'Palavra-chave',
            keywords: 'Palavras-chave',
            currency: 'Moeda',
            completed: 'Concluído',
            amount: {
                lessThan: ({amount}: OptionalParam<RequestAmountParams> = {}) => `Menos de ${amount ?? ''}`,
                greaterThan: ({amount}: OptionalParam<RequestAmountParams> = {}) => `Maior que ${amount ?? ''}`,
                between: ({greaterThan, lessThan}: FiltersAmountBetweenParams) => `Entre ${greaterThan} e ${lessThan}`,
                equalTo: ({amount}: OptionalParam<RequestAmountParams> = {}) => `Igual a ${amount ?? ''}`,
            },
            card: {
                expensify: 'Expensify',
                individualCards: 'Cartões individuais',
                closedCards: 'Cartões fechados',
                cardFeeds: 'Feeds de cartão',
                cardFeedName: ({cardFeedBankName, cardFeedLabel}: {cardFeedBankName: string; cardFeedLabel?: string}) =>
                    `Todos os ${cardFeedBankName}${cardFeedLabel ? ` - ${cardFeedLabel}` : ''}`,
                cardFeedNameCSV: ({cardFeedLabel}: {cardFeedLabel?: string}) => `All CSV Imported Cards${cardFeedLabel ? ` - ${cardFeedLabel}` : ''}`,
            },
            current: 'Atual',
            past: 'Passado',
            submitted: 'Enviado',
            approved: 'Aprovado',
            paid: 'Pago',
            exported: 'Exportado',
            posted: 'Postado',
            withdrawn: 'Retirado',
            billable: 'Faturável',
            reimbursable: 'Reembolsável',
            purchaseCurrency: 'Moeda da compra',
            groupBy: {
                [CONST.SEARCH.GROUP_BY.REPORTS]: 'Relatório',
                [CONST.SEARCH.GROUP_BY.FROM]: 'De',
                [CONST.SEARCH.GROUP_BY.CARD]: 'Cartão',
                [CONST.SEARCH.GROUP_BY.WITHDRAWAL_ID]: 'ID de retirada',
            },
            feed: 'Feed',
            withdrawalType: {
                [CONST.SEARCH.WITHDRAWAL_TYPE.EXPENSIFY_CARD]: 'Expensify Card',
                [CONST.SEARCH.WITHDRAWAL_TYPE.REIMBURSEMENT]: 'Reembolso',
            },
            is: 'É',
            action: {
                [CONST.SEARCH.ACTION_FILTERS.SUBMIT]: 'Enviar',
                [CONST.SEARCH.ACTION_FILTERS.APPROVE]: 'Aprovar',
                [CONST.SEARCH.ACTION_FILTERS.PAY]: 'Pagar',
                [CONST.SEARCH.ACTION_FILTERS.EXPORT]: 'Exportar',
            },
        },
        has: 'Tem',
        groupBy: 'Agrupar por',
        moneyRequestReport: {
            emptyStateTitle: 'Este relatório não possui despesas.',
            emptyStateSubtitle: 'Você pode adicionar despesas a este relatório\n usando o botão abaixo ou a opção "Adicionar despesa" no menu Mais acima.',
        },
        noCategory: 'Sem categoria',
        noTag: 'Sem etiqueta',
        expenseType: 'Tipo de despesa',
        withdrawalType: 'Tipo de retirada',
        recentSearches: 'Pesquisas recentes',
        recentChats: 'Chats recentes',
        searchIn: 'Pesquisar em',
        searchPlaceholder: 'Pesquisar por algo',
        suggestions: 'Sugestões',
        exportSearchResults: {
            title: 'Criar exportação',
            description: 'Uau, isso é um monte de itens! Vamos agrupá-los, e o Concierge enviará um arquivo para você em breve.',
        },
        exportAll: {
            selectAllMatchingItems: 'Selecione todos os itens correspondentes',
            allMatchingItemsSelected: 'Todos os itens correspondentes selecionados',
        },
    },
    genericErrorPage: {
        title: 'Ops, algo deu errado!',
        body: {
            helpTextMobile: 'Por favor, feche e reabra o aplicativo, ou mude para',
            helpTextWeb: 'web.',
            helpTextConcierge: 'Se o problema persistir, entre em contato com',
        },
        refresh: 'Atualizar',
    },
    fileDownload: {
        success: {
            title: 'Baixado!',
            message: 'Anexo baixado com sucesso!',
            qrMessage:
                'Verifique sua pasta de fotos ou downloads para uma cópia do seu código QR. Dica: Adicione-o a uma apresentação para que seu público possa escanear e se conectar diretamente com você.',
        },
        generalError: {
            title: 'Erro de anexo',
            message: 'Anexo não pode ser baixado',
        },
        permissionError: {
            title: 'Acesso ao armazenamento',
            message: 'O Expensify não pode salvar anexos sem acesso ao armazenamento. Toque em configurações para atualizar as permissões.',
        },
    },
    desktopApplicationMenu: {
        mainMenu: 'Novo Expensify',
        about: 'About New Expensify',
        update: 'Atualizar o Novo Expensify',
        checkForUpdates: 'Verificar atualizações',
        toggleDevTools: 'Alternar Ferramentas de Desenvolvedor',
        viewShortcuts: 'Ver atalhos de teclado',
        services: 'Serviços',
        hide: 'Ocultar New Expensify',
        hideOthers: 'Ocultar Outros',
        showAll: 'Mostrar tudo',
        quit: 'Sair do New Expensify',
        fileMenu: 'Arquivo',
        closeWindow: 'Fechar Janela',
        editMenu: 'Editar',
        undo: 'Desfazer',
        redo: 'Refazer',
        cut: 'Cortar',
        copy: 'Copiar',
        paste: 'Colar',
        pasteAndMatchStyle: 'Colar e Combinar Estilo',
        pasteAsPlainText: 'Colar como Texto Simples',
        delete: 'Excluir',
        selectAll: 'Selecionar Tudo',
        speechSubmenu: 'Fala',
        startSpeaking: 'Comece a Falar',
        stopSpeaking: 'Pare de Falar',
        viewMenu: 'Visualizar',
        reload: 'Recarregar',
        forceReload: 'Forçar Recarregamento',
        resetZoom: 'Tamanho Real',
        zoomIn: 'Aproximar',
        zoomOut: 'Reduzir Zoom',
        togglefullscreen: 'Alternar Tela Cheia',
        historyMenu: 'Histórico',
        back: 'Voltar',
        forward: 'Encaminhar',
        windowMenu: 'Janela',
        minimize: 'Minimizar',
        zoom: 'Zoom',
        front: 'Trazer Tudo para Frente',
        helpMenu: 'Ajuda',
        learnMore: 'Saiba mais',
        documentation: 'Documentação',
        communityDiscussions: 'Discussões da Comunidade',
        searchIssues: 'Pesquisar Problemas',
    },
    historyMenu: {
        forward: 'Encaminhar',
        back: 'Voltar',
    },
    checkForUpdatesModal: {
        available: {
            title: 'Atualização disponível',
            message: ({isSilentUpdating}: {isSilentUpdating: boolean}) =>
                `A nova versão estará disponível em breve.${!isSilentUpdating ? 'Nós notificaremos você quando estivermos prontos para atualizar.' : ''}`,
            soundsGood: 'Parece bom',
        },
        notAvailable: {
            title: 'Atualização indisponível',
            message: 'Não há atualizações disponíveis no momento. Por favor, verifique novamente mais tarde!',
            okay: 'Okay',
        },
        error: {
            title: 'Falha na verificação de atualização',
            message: 'Não conseguimos verificar uma atualização. Por favor, tente novamente em breve.',
        },
    },
    report: {
        newReport: {
            createReport: 'Criar relatório',
            chooseWorkspace: 'Escolha um espaço de trabalho para este relatório.',
        },
        genericCreateReportFailureMessage: 'Erro inesperado ao criar este chat. Por favor, tente novamente mais tarde.',
        genericAddCommentFailureMessage: 'Erro inesperado ao postar o comentário. Por favor, tente novamente mais tarde.',
        genericUpdateReportFieldFailureMessage: 'Erro inesperado ao atualizar o campo. Por favor, tente novamente mais tarde.',
        genericUpdateReportNameEditFailureMessage: 'Erro inesperado ao renomear o relatório. Por favor, tente novamente mais tarde.',
        noActivityYet: 'Nenhuma atividade ainda',
        actions: {
            type: {
                changeField: ({oldValue, newValue, fieldName}: ChangeFieldParams) => `alterado ${fieldName} de ${oldValue} para ${newValue}`,
                changeFieldEmpty: ({newValue, fieldName}: ChangeFieldParams) => `alterado ${fieldName} para ${newValue}`,
                changeReportPolicy: ({fromPolicyName, toPolicyName}: ChangeReportPolicyParams) => {
                    if (!toPolicyName) {
                        return `Espaço de trabalho alterado${fromPolicyName ? ` (anteriormente ${fromPolicyName})` : ''}`;
                    }
                    return `Espaço de trabalho alterado para ${toPolicyName}${fromPolicyName ? ` (anteriormente ${fromPolicyName})` : ''}`;
                },
                changeType: ({oldType, newType}: ChangeTypeParams) => `alterado o tipo de ${oldType} para ${newType}`,
                exportedToCSV: `exportado para CSV`,
                exportedToIntegration: {
                    automatic: ({label}: ExportedToIntegrationParams) => {
                        // The label will always be in English, so we need to translate it
                        const labelTranslations: Record<string, string> = {
                            [CONST.REPORT.EXPORT_OPTION_LABELS.EXPENSE_LEVEL_EXPORT]: translations.export.expenseLevelExport,
                            [CONST.REPORT.EXPORT_OPTION_LABELS.REPORT_LEVEL_EXPORT]: translations.export.reportLevelExport,
                        };
                        const translatedLabel = labelTranslations[label] || label;
                        return `exportado para ${translatedLabel}`;
                    },
                    automaticActionOne: ({label}: ExportedToIntegrationParams) => `exportado para ${label} via`,
                    automaticActionTwo: 'configurações de contabilidade',
                    manual: ({label}: ExportedToIntegrationParams) => `marcou este relatório como exportado manualmente para ${label}.`,
                    automaticActionThree: 'e criou com sucesso um registro para',
                    reimburseableLink: 'despesas do próprio bolso',
                    nonReimbursableLink: 'despesas com cartão corporativo',
                    pending: ({label}: ExportedToIntegrationParams) => `iniciou a exportação deste relatório para ${label}...`,
                },
                integrationsMessage: ({errorMessage, label, linkText, linkURL}: IntegrationSyncFailedParams) =>
                    `falha ao exportar este relatório para ${label} ("${errorMessage}${linkText ? ` <a href="${linkURL}">${linkText}</a>` : ''}")`,
                managerAttachReceipt: `adicionou um recibo`,
                managerDetachReceipt: `removeu um recibo`,
                markedReimbursed: ({amount, currency}: MarkedReimbursedParams) => `pago ${currency}${amount} em outro lugar`,
                markedReimbursedFromIntegration: ({amount, currency}: MarkReimbursedFromIntegrationParams) => `pagou ${currency}${amount} via integração`,
                outdatedBankAccount: `não foi possível processar o pagamento devido a um problema com a conta bancária do pagador`,
                reimbursementACHBounce: `não foi possível processar o pagamento devido a um problema na conta bancária`,
                reimbursementACHCancelled: `cancelou o pagamento`,
                reimbursementAccountChanged: `não foi possível processar o pagamento, pois o pagador mudou de conta bancária`,
                reimbursementDelayed: `processou o pagamento, mas ele está atrasado em mais 1-2 dias úteis`,
                selectedForRandomAudit: `selecionado aleatoriamente para revisão`,
                selectedForRandomAuditMarkdown: `[randomly selected](https://help.expensify.com/articles/expensify-classic/reports/Set-a-random-report-audit-schedule) para revisão`,
                share: ({to}: ShareParams) => `membro convidado ${to}`,
                unshare: ({to}: UnshareParams) => `membro removido ${to}`,
                stripePaid: ({amount, currency}: StripePaidParams) => `pago ${currency}${amount}`,
                takeControl: `assumiu o controle`,
                integrationSyncFailed: ({label, errorMessage, workspaceAccountingLink}: IntegrationSyncFailedParams) =>
                    `Ocorreu um problema ao sincronizar com ${label}${errorMessage ? ` ("${errorMessage}")` : ''}. Corrija o problema nas <a href="${workspaceAccountingLink}">configurações do workspace</a>.`,
                addEmployee: ({email, role}: AddEmployeeParams) => `adicionado ${email} como ${role === 'member' ? 'a' : 'um/uma'} ${role}`,
                updateRole: ({email, currentRole, newRole}: UpdateRoleParams) => `atualizou o papel de ${email} para ${newRole} (anteriormente ${currentRole})`,
                updatedCustomField1: ({email, previousValue, newValue}: UpdatedCustomFieldParams) => {
                    if (!newValue) {
                        return `removeu o campo personalizado 1 de ${email} (anteriormente "${previousValue}")`;
                    }
                    return !previousValue
                        ? `adicionado "${newValue}" ao campo personalizado 1 de ${email}`
                        : `alterou o campo personalizado 1 de ${email} para "${newValue}" (anteriormente "${previousValue}")`;
                },
                updatedCustomField2: ({email, previousValue, newValue}: UpdatedCustomFieldParams) => {
                    if (!newValue) {
                        return `removeu o campo personalizado 2 de ${email} (anteriormente "${previousValue}")`;
                    }
                    return !previousValue
                        ? `adicionado "${newValue}" ao campo personalizado 2 de ${email}`
                        : `alterou o campo personalizado 2 de ${email} para "${newValue}" (anteriormente "${previousValue}")`;
                },
                leftWorkspace: ({nameOrEmail}: LeftWorkspaceParams) => `${nameOrEmail} saiu do workspace`,
                removeMember: ({email, role}: AddEmployeeParams) => `removeu ${role} ${email}`,
                removedConnection: ({connectionName}: ConnectionNameParams) => `removeu a conexão com ${CONST.POLICY.CONNECTIONS.NAME_USER_FRIENDLY[connectionName]}`,
                addedConnection: ({connectionName}: ConnectionNameParams) => `conectado a ${CONST.POLICY.CONNECTIONS.NAME_USER_FRIENDLY[connectionName]}`,
                leftTheChat: 'saiu do chat',
            },
        },
    },
    chronos: {
        oooEventSummaryFullDay: ({summary, dayCount, date}: OOOEventSummaryFullDayParams) => `${summary} para ${dayCount} ${dayCount === 1 ? 'dia' : 'dias'} até ${date}`,
        oooEventSummaryPartialDay: ({summary, timePeriod, date}: OOOEventSummaryPartialDayParams) => `${summary} de ${timePeriod} em ${date}`,
    },
    footer: {
        features: 'Recursos',
        expenseManagement: 'Gerenciamento de Despesas',
        spendManagement: 'Gestão de Despesas',
        expenseReports: 'Relatórios de Despesas',
        companyCreditCard: 'Cartão de Crédito Corporativo',
        receiptScanningApp: 'Aplicativo de Digitalização de Recibos',
        billPay: 'Bill Pay',
        invoicing: 'Faturamento',
        CPACard: 'Cartão CPA',
        payroll: 'Folha de pagamento',
        travel: 'Viagem',
        resources: 'Recursos',
        expensifyApproved: 'ExpensifyApproved!',
        pressKit: 'Press Kit',
        support: 'Suporte',
        expensifyHelp: 'ExpensifyHelp',
        terms: 'Termos de Serviço',
        privacy: 'Privacidade',
        learnMore: 'Saiba Mais',
        aboutExpensify: 'Sobre a Expensify',
        blog: 'Blog',
        jobs: 'Trabalhos',
        expensifyOrg: 'Expensify.org',
        investorRelations: 'Investor Relations',
        getStarted: 'Começar',
        createAccount: 'Criar uma Nova Conta',
        logIn: 'Entrar',
    },
    allStates: COMMON_CONST.STATES as States,
    allCountries: CONST.ALL_COUNTRIES as AllCountries,
    accessibilityHints: {
        navigateToChatsList: 'Navegar de volta para a lista de conversas',
        chatWelcomeMessage: 'Mensagem de boas-vindas do chat',
        navigatesToChat: 'Navega para um chat',
        newMessageLineIndicator: 'Indicador de nova linha de mensagem',
        chatMessage: 'Mensagem de chat',
        lastChatMessagePreview: 'Visualização da última mensagem do chat',
        workspaceName: 'Nome do espaço de trabalho',
        chatUserDisplayNames: 'Nomes de exibição dos membros do chat',
        scrollToNewestMessages: 'Rolar para as mensagens mais recentes',
        preStyledText: 'Texto pré-formatado',
        viewAttachment: 'Ver anexo',
    },
    parentReportAction: {
        deletedReport: 'Relatório excluído',
        deletedMessage: 'Mensagem deletada',
        deletedExpense: 'Despesa excluída',
        reversedTransaction: 'Transação revertida',
        deletedTask: 'Tarefa excluída',
        hiddenMessage: 'Mensagem oculta',
    },
    threads: {
        thread: 'Tópico',
        replies: 'Respostas',
        reply: 'Responder',
        from: 'De',
        in: 'em',
        parentNavigationSummary: ({reportName, workspaceName}: ParentNavigationSummaryParams) => `De ${reportName}${workspaceName ? `em ${workspaceName}` : ''}`,
    },
    qrCodes: {
        copy: 'Copiar URL',
        copied: 'Copiado!',
    },
    moderation: {
        flagDescription: 'Todas as mensagens sinalizadas serão enviadas para um moderador para revisão.',
        chooseAReason: 'Escolha um motivo para sinalizar abaixo:',
        spam: 'Spam',
        spamDescription: 'Promoção não solicitada e fora de tópico',
        inconsiderate: 'Inconsiderado',
        inconsiderateDescription: 'Frases insultuosas ou desrespeitosas, com intenções questionáveis',
        intimidation: 'Intimidação',
        intimidationDescription: 'Perseguir agressivamente uma agenda apesar de objeções válidas',
        bullying: 'Bullying',
        bullyingDescription: 'Alvejando um indivíduo para obter obediência',
        harassment: 'Assédio',
        harassmentDescription: 'Comportamento racista, misógino ou amplamente discriminatório',
        assault: 'Agressão',
        assaultDescription: 'Ataque emocional especificamente direcionado com a intenção de causar dano',
        flaggedContent: 'Esta mensagem foi marcada como violadora das nossas regras da comunidade e o conteúdo foi ocultado.',
        hideMessage: 'Ocultar mensagem',
        revealMessage: 'Revelar mensagem',
        levelOneResult: 'Envia aviso anônimo e a mensagem é reportada para revisão.',
        levelTwoResult: 'Mensagem oculta do canal, além de aviso anônimo e mensagem reportada para revisão.',
        levelThreeResult: 'Mensagem removida do canal, além de um aviso anônimo, e a mensagem foi relatada para revisão.',
    },
    actionableMentionWhisperOptions: {
        inviteToSubmitExpense: 'Convidar para enviar despesas',
        inviteToChat: 'Convidar apenas para conversar',
        nothing: 'Não faça nada',
    },
    actionableMentionJoinWorkspaceOptions: {
        accept: 'Aceitar',
        decline: 'Recusar',
    },
    actionableMentionTrackExpense: {
        submit: 'Envie para alguém',
        categorize: 'Categorize it',
        share: 'Compartilhar com meu contador',
        nothing: 'Nada por agora',
    },
    teachersUnitePage: {
        teachersUnite: 'Professores Unidos',
        joinExpensifyOrg:
            'Junte-se à Expensify.org para eliminar a injustiça ao redor do mundo. A atual campanha "Professores Unidos" apoia educadores em todos os lugares dividindo os custos de materiais escolares essenciais.',
        iKnowATeacher: 'Eu conheço um professor(a)',
        iAmATeacher: 'Sou professor(a)',
        getInTouch: 'Excelente! Por favor, compartilhe as informações deles para que possamos entrar em contato.',
        introSchoolPrincipal: 'Introdução ao diretor da sua escola',
        schoolPrincipalVerifyExpense:
            'A Expensify.org divide o custo dos materiais escolares essenciais para que estudantes de famílias de baixa renda possam ter uma melhor experiência de aprendizado. Seu diretor será solicitado a verificar suas despesas.',
        principalFirstName: 'Nome principal',
        principalLastName: 'Sobrenome do diretor',
        principalWorkEmail: 'Email principal de trabalho',
        updateYourEmail: 'Atualize seu endereço de e-mail',
        updateEmail: 'Atualizar endereço de e-mail',
        schoolMailAsDefault: ({contactMethodsRoute}: ContactMethodsRouteParams) =>
            `Antes de prosseguir, certifique-se de definir seu e-mail escolar como seu método de contato padrão. Você pode fazer isso em Configurações > Perfil > <a href="${contactMethodsRoute}">Métodos de contato</a>.`,
        error: {
            enterPhoneEmail: 'Insira um e-mail ou número de telefone válido',
            enterEmail: 'Digite um e-mail',
            enterValidEmail: 'Insira um e-mail válido',
            tryDifferentEmail: 'Por favor, tente um e-mail diferente.',
        },
    },
    cardTransactions: {
        notActivated: 'Não ativado',
        outOfPocket: 'Despesa do próprio bolso',
        companySpend: 'Gastos da empresa',
    },
    distance: {
        addStop: 'Adicionar parada',
        deleteWaypoint: 'Excluir ponto de referência',
        deleteWaypointConfirmation: 'Tem certeza de que deseja excluir este ponto de referência?',
        address: 'Endereço',
        waypointDescription: {
            start: 'Iniciar',
            stop: 'Pare',
        },
        mapPending: {
            title: 'Mapa pendente',
            subtitle: 'O mapa será gerado quando você voltar a ficar online.',
            onlineSubtitle: 'Um momento enquanto configuramos o mapa',
            errorTitle: 'Erro no mapa',
            errorSubtitle: 'Ocorreu um erro ao carregar o mapa. Por favor, tente novamente.',
        },
        error: {
            selectSuggestedAddress: 'Por favor, selecione um endereço sugerido ou use a localização atual',
        },
    },
    reportCardLostOrDamaged: {
        screenTitle: 'Boletim perdido ou danificado',
        nextButtonLabel: 'Próximo',
        reasonTitle: 'Por que você precisa de um novo cartão?',
        cardDamaged: 'Meu cartão foi danificado',
        cardLostOrStolen: 'Meu cartão foi perdido ou roubado',
        confirmAddressTitle: 'Por favor, confirme o endereço de correspondência para o seu novo cartão.',
        cardDamagedInfo: 'Seu novo cartão chegará em 2-3 dias úteis. Seu cartão atual continuará funcionando até que você ative o novo.',
        cardLostOrStolenInfo: 'Seu cartão atual será permanentemente desativado assim que seu pedido for feito. A maioria dos cartões chega em alguns dias úteis.',
        address: 'Endereço',
        deactivateCardButton: 'Desativar cartão',
        shipNewCardButton: 'Enviar novo cartão',
        addressError: 'Endereço é obrigatório',
        reasonError: 'Motivo é obrigatório',
        successTitle: 'Seu novo cartão está a caminho!',
        successDescription: 'Você precisará ativá-lo assim que ele chegar em alguns dias úteis. Enquanto isso, você pode usar um cartão virtual.',
    },
    eReceipt: {
        guaranteed: 'eReceipt garantido',
        transactionDate: 'Data da transação',
    },
    referralProgram: {
        [CONST.REFERRAL_PROGRAM.CONTENT_TYPES.START_CHAT]: {
            buttonText: 'Inicie um chat, <success><strong>indique um amigo</strong></success>.',
            header: 'Inicie um chat, indique um amigo',
            body: 'Quer que seus amigos usem o Expensify também? Basta iniciar um chat com eles e nós cuidaremos do resto.',
        },
        [CONST.REFERRAL_PROGRAM.CONTENT_TYPES.SUBMIT_EXPENSE]: {
            buttonText: 'Enviar uma despesa, <success><strong>indique seu chefe</strong></success>.',
            header: 'Envie uma despesa, indique seu chefe',
            body: 'Quer que seu chefe use o Expensify também? Basta enviar uma despesa para ele e nós cuidaremos do resto.',
        },
        [CONST.REFERRAL_PROGRAM.CONTENT_TYPES.REFER_FRIEND]: {
            header: 'Indique um amigo',
            body: 'Quer que seus amigos usem o Expensify também? Basta conversar, pagar ou dividir uma despesa com eles e nós cuidaremos do resto. Ou simplesmente compartilhe seu link de convite!',
        },
        [CONST.REFERRAL_PROGRAM.CONTENT_TYPES.SHARE_CODE]: {
            buttonText: 'Indique um amigo',
            header: 'Indique um amigo',
            body: 'Quer que seus amigos usem o Expensify também? Basta conversar, pagar ou dividir uma despesa com eles e nós cuidaremos do resto. Ou simplesmente compartilhe seu link de convite!',
        },
        copyReferralLink: 'Copiar link de convite',
    },
    systemChatFooterMessage: {
        [CONST.INTRO_CHOICES.MANAGE_TEAM]: {
            phrase1: 'Converse com seu especialista em configuração em',
            phrase2: 'para ajuda',
        },
        default: {
            phrase1: 'Mensagem',
            phrase2: 'para ajuda com a configuração',
        },
    },
    violations: {
        allTagLevelsRequired: 'Todas as tags são obrigatórias',
        autoReportedRejectedExpense: 'Esta despesa foi rejeitada.',
        billableExpense: 'Faturável não é mais válido',
        cashExpenseWithNoReceipt: ({formattedLimit}: ViolationsCashExpenseWithNoReceiptParams = {}) => `Receipt required${formattedLimit ? `acima de ${formattedLimit}` : ''}`,
        categoryOutOfPolicy: 'Categoria não é mais válida',
        conversionSurcharge: ({surcharge}: ViolationsConversionSurchargeParams) => `Aplicado ${surcharge}% de sobretaxa de conversão`,
        customUnitOutOfPolicy: 'Taxa não válida para este workspace',
        duplicatedTransaction: 'Duplicar',
        fieldRequired: 'Os campos do relatório são obrigatórios',
        futureDate: 'Data futura não permitida',
        invoiceMarkup: ({invoiceMarkup}: ViolationsInvoiceMarkupParams) => `Marcado em ${invoiceMarkup}%`,
        maxAge: ({maxAge}: ViolationsMaxAgeParams) => `Data anterior a ${maxAge} dias`,
        missingCategory: 'Categoria ausente',
        missingComment: 'Descrição necessária para a categoria selecionada',
        missingTag: ({tagName}: ViolationsMissingTagParams = {}) => `Faltando ${tagName ?? 'tag'}`,
        modifiedAmount: ({type, displayPercentVariance}: ViolationsModifiedAmountParams) => {
            switch (type) {
                case 'distance':
                    return 'O valor difere da distância calculada';
                case 'card':
                    return 'Quantia maior que a transação do cartão';
                default:
                    if (displayPercentVariance) {
                        return `Quantia ${displayPercentVariance}% maior que o recibo escaneado`;
                    }
                    return 'Quantia maior que o recibo escaneado';
            }
        },
        modifiedDate: 'A data difere do recibo digitalizado',
        nonExpensiworksExpense: 'Despesa não Expensiworks',
        overAutoApprovalLimit: ({formattedLimit}: ViolationsOverLimitParams) => `Despesa excede o limite de aprovação automática de ${formattedLimit}`,
        overCategoryLimit: ({formattedLimit}: ViolationsOverCategoryLimitParams) => `Quantia acima do limite de ${formattedLimit}/pessoa da categoria`,
        overLimit: ({formattedLimit}: ViolationsOverLimitParams) => `Quantia acima do limite de ${formattedLimit}/pessoa`,
        overTripLimit: ({formattedLimit}: ViolationsOverLimitParams) => `Valor acima do limite de ${formattedLimit}/viagem`,
        overLimitAttendee: ({formattedLimit}: ViolationsOverLimitParams) => `Quantia acima do limite de ${formattedLimit}/pessoa`,
        perDayLimit: ({formattedLimit}: ViolationsPerDayLimitParams) => `Quantia acima do limite diário de ${formattedLimit}/pessoa para a categoria`,
        receiptNotSmartScanned: 'Recibo e detalhes da despesa adicionados manualmente.',
        receiptRequired: ({formattedLimit, category}: ViolationsReceiptRequiredParams) => {
            let message = 'Recibo necessário';
            if (formattedLimit ?? category) {
                message += 'sobre';
                if (formattedLimit) {
                    message += ` ${formattedLimit}`;
                }
                if (category) {
                    message += 'limite de categoria';
                }
            }
            return message;
        },
        prohibitedExpense: ({prohibitedExpenseType}: ViolationsProhibitedExpenseParams) => {
            const preMessage = 'Despesa proibida:';
            switch (prohibitedExpenseType) {
                case 'alcohol':
                    return `${preMessage} álcool`;
                case 'gambling':
                    return `${preMessage} jogos de azar`;
                case 'tobacco':
                    return `${preMessage} tabaco`;
                case 'adultEntertainment':
                    return `${preMessage} entretenimento adulto`;
                case 'hotelIncidentals':
                    return `${preMessage} despesas incidentais de hotel`;
                default:
                    return `${preMessage}${prohibitedExpenseType}`;
            }
        },
        customRules: ({message}: ViolationsCustomRulesParams) => message,
        reviewRequired: 'Revisão necessária',
        rter: ({brokenBankConnection, email, isAdmin, isTransactionOlderThan7Days, member, rterType}: ViolationsRterParams) => {
            if (rterType === CONST.RTER_VIOLATION_TYPES.BROKEN_CARD_CONNECTION_530) {
                return 'Não é possível associar automaticamente o recibo devido a uma conexão bancária interrompida.';
            }
            if (brokenBankConnection || rterType === CONST.RTER_VIOLATION_TYPES.BROKEN_CARD_CONNECTION) {
                return isAdmin
                    ? `Não é possível associar automaticamente o recibo devido a uma conexão bancária interrompida que ${email} precisa corrigir.`
                    : 'Não é possível associar automaticamente o recibo devido a uma conexão bancária interrompida.';
            }
            if (!isTransactionOlderThan7Days) {
                return isAdmin ? `Peça a ${member} para marcar como dinheiro ou espere 7 dias e tente novamente.` : 'Aguardando a fusão com a transação do cartão.';
            }
            return '';
        },
        brokenConnection530Error: 'Recibo pendente devido a conexão bancária interrompida',
        adminBrokenConnectionError: 'Recibo pendente devido a uma conexão bancária interrompida. Por favor, resolva em',
        memberBrokenConnectionError: 'Recibo pendente devido a uma conexão bancária interrompida. Por favor, peça a um administrador do espaço de trabalho para resolver.',
        markAsCashToIgnore: 'Marcar como dinheiro para ignorar e solicitar pagamento.',
        smartscanFailed: ({canEdit = true}) => `Falha na digitalização do recibo.${canEdit ? 'Insira os detalhes manualmente.' : ''}`,
        receiptGeneratedWithAI: 'Recibo potencial gerado por IA',
        someTagLevelsRequired: ({tagName}: ViolationsTagOutOfPolicyParams = {}) => `Faltando ${tagName ?? 'Tag'}`,
        tagOutOfPolicy: ({tagName}: ViolationsTagOutOfPolicyParams = {}) => `${tagName ?? 'Tag'} não é mais válido`,
        taxAmountChanged: 'O valor do imposto foi modificado',
        taxOutOfPolicy: ({taxName}: ViolationsTaxOutOfPolicyParams = {}) => `${taxName ?? 'Imposto'} não é mais válido`,
        taxRateChanged: 'A alíquota de imposto foi modificada',
        taxRequired: 'Taxa de imposto ausente',
        none: 'Nenhum',
        taxCodeToKeep: 'Escolha qual código de imposto manter',
        tagToKeep: 'Escolha qual tag manter',
        isTransactionReimbursable: 'Escolha se a transação é reembolsável',
        merchantToKeep: 'Escolha qual comerciante manter',
        descriptionToKeep: 'Escolha qual descrição manter',
        categoryToKeep: 'Escolha qual categoria manter',
        isTransactionBillable: 'Escolha se a transação é faturável',
        keepThisOne: 'Manter este',
        confirmDetails: `Confirme os detalhes que você está mantendo`,
        confirmDuplicatesInfo: `Os duplicados que você não mantiver serão retidos para que o remetente os exclua.`,
        hold: 'Esta despesa foi colocada em espera',
        resolvedDuplicates: 'resolvido o duplicado',
    },
    reportViolations: {
        [CONST.REPORT_VIOLATIONS.FIELD_REQUIRED]: ({fieldName}: RequiredFieldParams) => `${fieldName} é obrigatório`,
    },
    violationDismissal: {
        rter: {
            manual: 'marcou este recibo como dinheiro vivo',
        },
        duplicatedTransaction: {
            manual: 'resolvido o duplicado',
        },
    },
    videoPlayer: {
        play: 'Jogar',
        pause: 'Pausar',
        fullscreen: 'Tela cheia',
        playbackSpeed: 'Velocidade de reprodução',
        expand: 'Expandir',
        mute: 'Silenciar',
        unmute: 'Reativar som',
        normal: 'Normal',
    },
    exitSurvey: {
        header: 'Antes de você ir',
        reasonPage: {
            title: 'Por favor, nos diga por que você está saindo',
            subtitle: 'Antes de você ir, por favor nos diga por que gostaria de mudar para o Expensify Classic.',
        },
        reasons: {
            [CONST.EXIT_SURVEY.REASONS.FEATURE_NOT_AVAILABLE]: 'Preciso de um recurso que está disponível apenas no Expensify Classic.',
            [CONST.EXIT_SURVEY.REASONS.DONT_UNDERSTAND]: 'Não entendo como usar o New Expensify.',
            [CONST.EXIT_SURVEY.REASONS.PREFER_CLASSIC]: 'Eu entendo como usar o New Expensify, mas eu prefiro o Expensify Classic.',
        },
        prompts: {
            [CONST.EXIT_SURVEY.REASONS.FEATURE_NOT_AVAILABLE]: 'Que recurso você precisa que não está disponível no Novo Expensify?',
            [CONST.EXIT_SURVEY.REASONS.DONT_UNDERSTAND]: 'O que você está tentando fazer?',
            [CONST.EXIT_SURVEY.REASONS.PREFER_CLASSIC]: 'Por que você prefere o Expensify Classic?',
        },
        responsePlaceholder: 'Sua resposta',
        thankYou: 'Obrigado pelo feedback!',
        thankYouSubtitle: 'Suas respostas nos ajudarão a construir um produto melhor para realizar tarefas. Muito obrigado!',
        goToExpensifyClassic: 'Mudar para Expensify Classic',
        offlineTitle: 'Parece que você está preso aqui...',
        offline:
            'Parece que você está offline. Infelizmente, o Expensify Classic não funciona offline, mas o Novo Expensify funciona. Se você preferir usar o Expensify Classic, tente novamente quando tiver uma conexão com a internet.',
        quickTip: 'Dica rápida...',
        quickTipSubTitle: 'Você pode ir direto para o Expensify Classic visitando expensify.com. Adicione aos favoritos para um atalho fácil!',
        bookACall: 'Agendar uma chamada',
        noThanks: 'Não, obrigado.',
        bookACallTitle: 'Gostaria de falar com um gerente de produto?',
        benefits: {
            [CONST.EXIT_SURVEY.BENEFIT.CHATTING_DIRECTLY]: 'Conversando diretamente em despesas e relatórios',
            [CONST.EXIT_SURVEY.BENEFIT.EVERYTHING_MOBILE]: 'Capacidade de fazer tudo no celular',
            [CONST.EXIT_SURVEY.BENEFIT.TRAVEL_EXPENSE]: 'Viagem e despesas na velocidade do chat',
        },
        bookACallTextTop: 'Ao mudar para o Expensify Classic, você perderá:',
        bookACallTextBottom:
            'Estamos ansiosos para fazer uma ligação com você para entender o motivo. Você pode agendar uma chamada com um dos nossos gerentes de produto sêniores para discutir suas necessidades.',
        takeMeToExpensifyClassic: 'Leve-me para o Expensify Classic',
    },
    listBoundary: {
        errorMessage: 'Ocorreu um erro ao carregar mais mensagens',
        tryAgain: 'Tente novamente',
    },
    systemMessage: {
        mergedWithCashTransaction: 'correspondeu um recibo a esta transação',
    },
    subscription: {
        authenticatePaymentCard: 'Autenticar cartão de pagamento',
        mobileReducedFunctionalityMessage: 'Você não pode fazer alterações na sua assinatura no aplicativo móvel.',
        badge: {
            freeTrial: ({numOfDays}: BadgeFreeTrialParams) => `Teste gratuito: ${numOfDays} ${numOfDays === 1 ? 'dia' : 'dias'} restantes`,
        },
        billingBanner: {
            policyOwnerAmountOwed: {
                title: 'Suas informações de pagamento estão desatualizadas',
                subtitle: ({date}: BillingBannerSubtitleWithDateParams) => `Atualize seu cartão de pagamento até ${date} para continuar usando todos os seus recursos favoritos.`,
            },
            policyOwnerAmountOwedOverdue: {
                title: 'Seu pagamento não pôde ser processado',
                subtitle: ({date, purchaseAmountOwed}: BillingBannerOwnerAmountOwedOverdueParams) =>
                    date && purchaseAmountOwed
                        ? `Sua cobrança de ${date} no valor de ${purchaseAmountOwed} não pôde ser processada. Por favor, adicione um cartão de pagamento para quitar o valor devido.`
                        : 'Por favor, adicione um cartão de pagamento para quitar o valor devido.',
            },
            policyOwnerUnderInvoicing: {
                title: 'Suas informações de pagamento estão desatualizadas',
                subtitle: ({date}: BillingBannerSubtitleWithDateParams) => `Seu pagamento está atrasado. Por favor, pague sua fatura até ${date} para evitar a interrupção do serviço.`,
            },
            policyOwnerUnderInvoicingOverdue: {
                title: 'Suas informações de pagamento estão desatualizadas',
                subtitle: 'Seu pagamento está atrasado. Por favor, pague sua fatura.',
            },
            billingDisputePending: {
                title: 'Não foi possível cobrar no seu cartão',
                subtitle: ({amountOwed, cardEnding}: BillingBannerDisputePendingParams) =>
                    `Você contestou a cobrança de ${amountOwed} no cartão com final ${cardEnding}. Sua conta será bloqueada até que a disputa seja resolvida com seu banco.`,
            },
            cardAuthenticationRequired: {
                title: 'Seu cartão de pagamento não foi totalmente autenticado.',
                subtitle: ({cardEnding}: BillingBannerCardAuthenticationRequiredParams) => `Conclua o processo de autenticação para ativar seu cartão que termina em ${cardEnding}.`,
            },
            insufficientFunds: {
                title: 'Não foi possível cobrar no seu cartão',
                subtitle: ({amountOwed}: BillingBannerInsufficientFundsParams) =>
                    `Seu cartão de pagamento foi recusado devido a fundos insuficientes. Por favor, tente novamente ou adicione um novo cartão de pagamento para quitar seu saldo pendente de ${amountOwed}.`,
            },
            cardExpired: {
                title: 'Não foi possível cobrar no seu cartão',
                subtitle: ({amountOwed}: BillingBannerCardExpiredParams) =>
                    `Seu cartão de pagamento expirou. Por favor, adicione um novo cartão de pagamento para quitar seu saldo pendente de ${amountOwed}.`,
            },
            cardExpireSoon: {
                title: 'Seu cartão está prestes a expirar em breve',
                subtitle: 'Seu cartão de pagamento expirará no final deste mês. Clique no menu de três pontos abaixo para atualizá-lo e continuar usando todos os seus recursos favoritos.',
            },
            retryBillingSuccess: {
                title: 'Sucesso!',
                subtitle: 'Seu cartão foi cobrado com sucesso.',
            },
            retryBillingError: {
                title: 'Não foi possível cobrar no seu cartão',
                subtitle:
                    'Antes de tentar novamente, por favor, ligue diretamente para o seu banco para autorizar cobranças da Expensify e remover quaisquer bloqueios. Caso contrário, tente adicionar um cartão de pagamento diferente.',
            },
            cardOnDispute: ({amountOwed, cardEnding}: BillingBannerCardOnDisputeParams) =>
                `Você contestou a cobrança de ${amountOwed} no cartão com final ${cardEnding}. Sua conta será bloqueada até que a disputa seja resolvida com seu banco.`,
            preTrial: {
                title: 'Inicie uma avaliação gratuita',
                subtitleStart: 'Como próximo passo,',
                subtitleLink: 'complete sua lista de verificação de configuração',
                subtitleEnd: 'para que sua equipe possa começar a registrar despesas.',
            },
            trialStarted: {
                title: ({numOfDays}: TrialStartedTitleParams) => `Teste: ${numOfDays} ${numOfDays === 1 ? 'dia' : 'dias'} restantes!`,
                subtitle: 'Adicione um cartão de pagamento para continuar usando todos os seus recursos favoritos.',
            },
            trialEnded: {
                title: 'Seu teste gratuito terminou',
                subtitle: 'Adicione um cartão de pagamento para continuar usando todos os seus recursos favoritos.',
            },
            earlyDiscount: {
                claimOffer: 'Resgatar oferta',
                noThanks: 'Não, obrigado.',
                subscriptionPageTitle: ({discountType}: EarlyDiscountTitleParams) =>
                    `<strong>${discountType}% de desconto no seu primeiro ano!</strong> Basta adicionar um cartão de pagamento e iniciar uma assinatura anual.`,
                onboardingChatTitle: ({discountType}: EarlyDiscountTitleParams) => `Oferta por tempo limitado: ${discountType}% de desconto no seu primeiro ano!`,
                subtitle: ({days, hours, minutes, seconds}: EarlyDiscountSubtitleParams) => `Reivindicar dentro de ${days > 0 ? `${days}d :` : ''}${hours}h : ${minutes}m : ${seconds}s`,
            },
        },
        cardSection: {
            title: 'Pagamento',
            subtitle: 'Adicione um cartão para pagar sua assinatura do Expensify.',
            addCardButton: 'Adicionar cartão de pagamento',
            cardNextPayment: ({nextPaymentDate}: CardNextPaymentParams) => `Sua próxima data de pagamento é ${nextPaymentDate}.`,
            cardEnding: ({cardNumber}: CardEndingParams) => `Cartão com final ${cardNumber}`,
            cardInfo: ({name, expiration, currency}: CardInfoParams) => `Nome: ${name}, Validade: ${expiration}, Moeda: ${currency}`,
            changeCard: 'Alterar cartão de pagamento',
            changeCurrency: 'Alterar moeda de pagamento',
            cardNotFound: 'Nenhum cartão de pagamento adicionado',
            retryPaymentButton: 'Tentar novamente o pagamento',
            authenticatePayment: 'Autenticar pagamento',
            requestRefund: 'Solicitar reembolso',
            requestRefundModal: {
                full: 'Obter um reembolso é fácil, basta rebaixar sua conta antes da próxima data de cobrança e você receberá um reembolso. <br /> <br /> Atenção: Rebaixar sua conta significa que seu(s) espaço(s) de trabalho será(ão) excluído(s). Esta ação não pode ser desfeita, mas você sempre pode criar um novo espaço de trabalho se mudar de ideia.',
                confirm: 'Excluir espaço(s) de trabalho e rebaixar',
            },
            viewPaymentHistory: 'Ver histórico de pagamentos',
        },
        yourPlan: {
            title: 'Seu plano',
            exploreAllPlans: 'Explore todos os planos',
            customPricing: 'Preços personalizados',
            asLowAs: ({price}: YourPlanPriceValueParams) => `a partir de ${price} por membro ativo/mês`,
            pricePerMemberMonth: ({price}: YourPlanPriceValueParams) => `${price} por membro/mês`,
            pricePerMemberPerMonth: ({price}: YourPlanPriceValueParams) => `${price} por membro por mês`,
            perMemberMonth: 'por membro/mês',
            collect: {
                title: 'Coletar',
                description: 'O plano para pequenas empresas que oferece despesas, viagens e chat.',
                priceAnnual: ({lower, upper}: YourPlanPriceParams) => `De ${lower}/membro ativo com o Expensify Card, ${upper}/membro ativo sem o Expensify Card.`,
                pricePayPerUse: ({lower, upper}: YourPlanPriceParams) => `De ${lower}/membro ativo com o Expensify Card, ${upper}/membro ativo sem o Expensify Card.`,
                benefit1: 'Digitalização de recibos',
                benefit2: 'Reembolsos',
                benefit3: 'Gerenciamento de cartões corporativos',
                benefit4: 'Aprovações de despesas e viagens',
                benefit5: 'Reserva de viagem e regras',
                benefit6: 'Integrações QuickBooks/Xero',
                benefit7: 'Converse sobre despesas, relatórios e salas',
                benefit8: 'Suporte humano e de IA',
            },
            control: {
                title: 'Controle',
                description: 'Despesa, viagem e chat para grandes empresas.',
                priceAnnual: ({lower, upper}: YourPlanPriceParams) => `De ${lower}/membro ativo com o Expensify Card, ${upper}/membro ativo sem o Expensify Card.`,
                pricePayPerUse: ({lower, upper}: YourPlanPriceParams) => `De ${lower}/membro ativo com o Expensify Card, ${upper}/membro ativo sem o Expensify Card.`,
                benefit1: 'Tudo no plano Collect',
                benefit2: 'Fluxos de aprovação em múltiplos níveis',
                benefit3: 'Regras de despesas personalizadas',
                benefit4: 'Integrações ERP (NetSuite, Sage Intacct, Oracle)',
                benefit5: 'Integrações de RH (Workday, Certinia)',
                benefit6: 'SAML/SSO',
                benefit7: 'Insights e relatórios personalizados',
                benefit8: 'Orçamento',
            },
            thisIsYourCurrentPlan: 'Este é o seu plano atual',
            downgrade: 'Fazer downgrade para Collect',
            upgrade: 'Atualizar para Control',
            addMembers: 'Adicionar membros',
            saveWithExpensifyTitle: 'Economize com o Expensify Card',
            saveWithExpensifyDescription: 'Use nosso calculador de economia para ver como o cashback do Expensify Card pode reduzir sua fatura do Expensify.',
            saveWithExpensifyButton: 'Saiba mais',
        },
        compareModal: {
            comparePlans: 'Comparar Planos',
            subtitle: `<muted-text>Desbloqueie os recursos de que você precisa com o plano ideal para você. <a href="${CONST.PRICING}">Consulte nossa página de preços</a> ou uma descrição completa dos recursos de cada um dos nossos planos.</muted-text>`,
        },
        details: {
            title: 'Detalhes da assinatura',
            annual: 'Assinatura anual',
            taxExempt: 'Solicitar status de isenção de impostos',
            taxExemptEnabled: 'Isento de impostos',
            taxExemptStatus: 'Status de isenção de impostos',
            payPerUse: 'Pagamento por uso',
            subscriptionSize: 'Tamanho da assinatura',
            headsUp:
                'Atenção: Se você não definir o tamanho da sua assinatura agora, nós a definiremos automaticamente com base no número de membros ativos do seu primeiro mês. Você estará então comprometido a pagar por pelo menos esse número de membros pelos próximos 12 meses. Você pode aumentar o tamanho da sua assinatura a qualquer momento, mas não pode diminuí-la até que sua assinatura termine.',
            zeroCommitment: 'Zero compromisso na taxa de assinatura anual com desconto',
        },
        subscriptionSize: {
            title: 'Tamanho da assinatura',
            yourSize: 'O tamanho da sua assinatura é o número de vagas disponíveis que podem ser preenchidas por qualquer membro ativo em um determinado mês.',
            eachMonth:
                'Todo mês, sua assinatura cobre até o número de membros ativos definido acima. Sempre que você aumentar o tamanho da sua assinatura, começará uma nova assinatura de 12 meses nesse novo tamanho.',
            note: 'Nota: Um membro ativo é qualquer pessoa que tenha criado, editado, enviado, aprovado, reembolsado ou exportado dados de despesas vinculados ao espaço de trabalho da sua empresa.',
            confirmDetails: 'Confirme os detalhes da sua nova assinatura anual:',
            subscriptionSize: 'Tamanho da assinatura',
            activeMembers: ({size}: SubscriptionSizeParams) => `${size} membros ativos/mês`,
            subscriptionRenews: 'Assinatura renova-se',
            youCantDowngrade: 'Você não pode fazer downgrade durante sua assinatura anual.',
            youAlreadyCommitted: ({size, date}: SubscriptionCommitmentParams) =>
                `Você já se comprometeu com uma assinatura anual de ${size} membros ativos por mês até ${date}. Você pode mudar para uma assinatura de pagamento por uso em ${date} desativando a renovação automática.`,
            error: {
                size: 'Por favor, insira um tamanho de assinatura válido.',
                sameSize: 'Por favor, insira um número diferente do tamanho atual da sua assinatura.',
            },
        },
        paymentCard: {
            addPaymentCard: 'Adicionar cartão de pagamento',
            enterPaymentCardDetails: 'Insira os detalhes do seu cartão de pagamento',
            security: 'A Expensify está em conformidade com PCI-DSS, usa criptografia de nível bancário e utiliza infraestrutura redundante para proteger seus dados.',
            learnMoreAboutSecurity: 'Saiba mais sobre nossa segurança.',
        },
        subscriptionSettings: {
            title: 'Configurações de assinatura',
            summary: ({subscriptionType, subscriptionSize, autoRenew, autoIncrease}: SubscriptionSettingsSummaryParams) =>
                `Tipo de assinatura: ${subscriptionType}, Tamanho da assinatura: ${subscriptionSize}, Renovação automática: ${autoRenew}, Aumento automático de assentos anuais: ${autoIncrease}`,
            none: 'none',
            on: 'em',
            off: 'desligado',
            annual: 'Anual',
            autoRenew: 'Renovação automática',
            autoIncrease: 'Aumento automático de assentos anuais',
            saveUpTo: ({amountWithCurrency}: SubscriptionSettingsSaveUpToParams) => `Economize até ${amountWithCurrency}/mês por membro ativo`,
            automaticallyIncrease:
                'Aumente automaticamente seus assentos anuais para acomodar membros ativos que excedam o tamanho da sua assinatura. Nota: Isso estenderá a data de término da sua assinatura anual.',
            disableAutoRenew: 'Desativar renovação automática',
            helpUsImprove: 'Ajude-nos a melhorar o Expensify',
            whatsMainReason: 'Qual é o principal motivo para você desativar a renovação automática?',
            renewsOn: ({date}: SubscriptionSettingsRenewsOnParams) => `Renova em ${date}.`,
            pricingConfiguration: 'O preço depende da configuração. Para o menor preço, escolha uma assinatura anual e obtenha o Expensify Card.',
            learnMore: {
                part1: 'Saiba mais em nosso',
                pricingPage: 'página de preços',
                part2: 'ou converse com nossa equipe no seu',
                adminsRoom: '#admins room.',
            },
            estimatedPrice: 'Preço estimado',
            changesBasedOn: 'Isso muda com base no uso do seu Expensify Card e nas opções de assinatura abaixo.',
        },
        requestEarlyCancellation: {
            title: 'Solicitar cancelamento antecipado',
            subtitle: 'Qual é o principal motivo pelo qual você está solicitando o cancelamento antecipado?',
            subscriptionCanceled: {
                title: 'Assinatura cancelada',
                subtitle: 'Sua assinatura anual foi cancelada.',
                info: 'Se você quiser continuar usando seu(s) espaço(s) de trabalho em uma base de pagamento por uso, está tudo certo.',
                preventFutureActivity: ({workspacesListRoute}: WorkspacesListRouteParams) =>
                    `Se você deseja evitar atividades e cobranças futuras, você deve <a href="${workspacesListRoute}">excluir seu(s) espaço(s) de trabalho</a>. Observe que, ao excluir seu(s) workspace(s), você será cobrado por qualquer atividade pendente que tenha ocorrido durante o mês corrente.`,
            },
            requestSubmitted: {
                title: 'Solicitação enviada',
                subtitle:
                    'Obrigado por nos informar que você está interessado em cancelar sua assinatura. Estamos analisando sua solicitação e entraremos em contato em breve pelo chat com o <concierge-link>Concierge</concierge-link>.',
            },
            acknowledgement: `Ao solicitar o cancelamento antecipado, reconheço e concordo que a Expensify não tem obrigação de atender a tal solicitação sob a Expensify.<a href=${CONST.OLD_DOT_PUBLIC_URLS.TERMS_URL}>Termos de Serviço</a>ou outro acordo de serviços aplicável entre mim e a Expensify e que a Expensify mantém a discrição exclusiva em relação à concessão de qualquer solicitação desse tipo.`,
        },
    },
    feedbackSurvey: {
        tooLimited: 'A funcionalidade precisa de melhorias',
        tooExpensive: 'Muito caro',
        inadequateSupport: 'Suporte ao cliente inadequado',
        businessClosing: 'Empresa fechando, reduzindo ou adquirida',
        additionalInfoTitle: 'Para qual software você está migrando e por quê?',
        additionalInfoInputLabel: 'Sua resposta',
    },
    roomChangeLog: {
        updateRoomDescription: 'defina a descrição da sala para:',
        clearRoomDescription: 'limpou a descrição da sala',
    },
    delegate: {
        switchAccount: 'Alternar contas:',
        copilotDelegatedAccess: 'Copilot: Acesso delegado',
        copilotDelegatedAccessDescription: 'Permitir que outros membros acessem sua conta.',
        addCopilot: 'Adicionar copiloto',
        membersCanAccessYourAccount: 'Esses membros podem acessar sua conta:',
        youCanAccessTheseAccounts: 'Você pode acessar essas contas através do alternador de contas:',
        role: ({role}: OptionalParam<DelegateRoleParams> = {}) => {
            switch (role) {
                case CONST.DELEGATE_ROLE.ALL:
                    return 'Cheio';
                case CONST.DELEGATE_ROLE.SUBMITTER:
                    return 'Limitado';
                default:
                    return '';
            }
        },
        genericError: 'Ops, algo deu errado. Por favor, tente novamente.',
        onBehalfOfMessage: ({delegator}: DelegatorParams) => `em nome de ${delegator}`,
        accessLevel: 'Nível de acesso',
        confirmCopilot: 'Confirme seu copiloto abaixo.',
        accessLevelDescription: 'Escolha um nível de acesso abaixo. Tanto o acesso Completo quanto o Limitado permitem que copilotos vejam todas as conversas e despesas.',
        roleDescription: ({role}: OptionalParam<DelegateRoleParams> = {}) => {
            switch (role) {
                case CONST.DELEGATE_ROLE.ALL:
                    return 'Permitir que outro membro realize todas as ações em sua conta, em seu nome. Inclui bate-papo, envios, aprovações, pagamentos, atualizações de configurações e mais.';
                case CONST.DELEGATE_ROLE.SUBMITTER:
                    return 'Permita que outro membro execute a maioria das ações em sua conta, em seu nome. Exclui aprovações, pagamentos, rejeições e bloqueios.';
                default:
                    return '';
            }
        },
        removeCopilot: 'Remover copilot',
        removeCopilotConfirmation: 'Tem certeza de que deseja remover este copiloto?',
        changeAccessLevel: 'Alterar nível de acesso',
        makeSureItIsYou: 'Vamos garantir que é você',
        enterMagicCode: ({contactMethod}: EnterMagicCodeParams) =>
            `Por favor, insira o código mágico enviado para ${contactMethod} para adicionar um copiloto. Ele deve chegar em um ou dois minutos.`,
        enterMagicCodeUpdate: ({contactMethod}: EnterMagicCodeParams) => `Por favor, insira o código mágico enviado para ${contactMethod} para atualizar seu copiloto.`,
        notAllowed: 'Não tão rápido...',
        noAccessMessage: 'Como copiloto, você não tem acesso a esta página. Desculpe!',
        notAllowedMessage: ({accountOwnerEmail}: AccountOwnerParams) =>
            `Como <a href="${CONST.DELEGATE_ROLE_HELP_DOT_ARTICLE_LINK}">copiloto</a> do ${accountOwnerEmail}, você não tem permissão para realizar essa ação. Desculpe-me!`,
        copilotAccess: 'Acesso ao Copilot',
    },
    debug: {
        debug: 'Debug',
        details: 'Detalhes',
        JSON: 'JSON',
        reportActions: 'Ações',
        reportActionPreview: 'Visualizar',
        nothingToPreview: 'Nada para visualizar',
        editJson: 'Editar JSON:',
        preview: 'Pré-visualização:',
        missingProperty: ({propertyName}: MissingPropertyParams) => `Faltando ${propertyName}`,
        invalidProperty: ({propertyName, expectedType}: InvalidPropertyParams) => `Propriedade inválida: ${propertyName} - Esperado: ${expectedType}`,
        invalidValue: ({expectedValues}: InvalidValueParams) => `Valor inválido - Esperado: ${expectedValues}`,
        missingValue: 'Valor ausente',
        createReportAction: 'Criar Ação de Relatório',
        reportAction: 'Relatar Ação',
        report: 'Relatório',
        transaction: 'Transação',
        violations: 'Violações',
        transactionViolation: 'Violação de Transação',
        hint: 'As alterações de dados não serão enviadas para o backend',
        textFields: 'Campos de texto',
        numberFields: 'Campos numéricos',
        booleanFields: 'Campos booleanos',
        constantFields: 'Campos constantes',
        dateTimeFields: 'Campos DateTime',
        date: 'Data',
        time: 'Tempo',
        none: 'Nenhum',
        visibleInLHN: 'Visível no LHN',
        GBR: 'GBR',
        RBR: 'RBR',
        true: 'verdadeiro',
        false: 'falso',
        viewReport: 'Visualizar Relatório',
        viewTransaction: 'Ver transação',
        createTransactionViolation: 'Criar violação de transação',
        reasonVisibleInLHN: {
            hasDraftComment: 'Tem comentário rascunho',
            hasGBR: 'Possui GBR',
            hasRBR: 'Possui RBR',
            pinnedByUser: 'Fixado por membro',
            hasIOUViolations: 'Possui violações de IOU',
            hasAddWorkspaceRoomErrors: 'Tem erros ao adicionar a sala do espaço de trabalho',
            isUnread: 'Está não lido (modo de foco)',
            isArchived: 'Está arquivado (modo mais recente)',
            isSelfDM: 'É auto DM',
            isFocused: 'Está temporariamente focado',
        },
        reasonGBR: {
            hasJoinRequest: 'Tem solicitação de entrada (sala de administração)',
            isUnreadWithMention: 'Está não lido com menção',
            isWaitingForAssigneeToCompleteAction: 'Está aguardando o responsável concluir a ação',
            hasChildReportAwaitingAction: 'Tem um relatório infantil aguardando ação',
            hasMissingInvoiceBankAccount: 'Falta a conta bancária da fatura',
        },
        reasonRBR: {
            hasErrors: 'Tem erros nos dados do relatório ou nas ações do relatório',
            hasViolations: 'Tem violações',
            hasTransactionThreadViolations: 'Tem violações de thread de transação',
        },
        indicatorStatus: {
            theresAReportAwaitingAction: 'Há um relatório aguardando ação',
            theresAReportWithErrors: 'Há um relatório com erros',
            theresAWorkspaceWithCustomUnitsErrors: 'Há um espaço de trabalho com erros de unidades personalizadas',
            theresAProblemWithAWorkspaceMember: 'Há um problema com um membro do espaço de trabalho',
            theresAProblemWithAWorkspaceQBOExport: 'Houve um problema com a configuração de exportação da conexão do espaço de trabalho.',
            theresAProblemWithAContactMethod: 'Há um problema com um método de contato',
            aContactMethodRequiresVerification: 'Um método de contato requer verificação',
            theresAProblemWithAPaymentMethod: 'Há um problema com um método de pagamento',
            theresAProblemWithAWorkspace: 'Há um problema com um espaço de trabalho',
            theresAProblemWithYourReimbursementAccount: 'Há um problema com sua conta de reembolso',
            theresABillingProblemWithYourSubscription: 'Há um problema de cobrança com a sua assinatura',
            yourSubscriptionHasBeenSuccessfullyRenewed: 'Sua assinatura foi renovada com sucesso',
            theresWasAProblemDuringAWorkspaceConnectionSync: 'Houve um problema durante a sincronização de conexão do espaço de trabalho',
            theresAProblemWithYourWallet: 'Há um problema com sua carteira',
            theresAProblemWithYourWalletTerms: 'Há um problema com os termos da sua carteira',
        },
    },
    emptySearchView: {
        takeATestDrive: 'Faça um test drive',
    },
    migratedUserWelcomeModal: {
        title: 'Bem-vindo ao New Expensify!',
        subtitle: 'O novo Expensify tem a mesma ótima automação, mas agora com uma colaboração incrível:',
        confirmText: 'Vamos lá!',
        features: {
            chat: '<strong>Converse diretamente em qualquer despesa</strong>, relatório ou espaço de trabalho',
            scanReceipt: '<strong>Escaneie recibos</strong> e receba o reembolso',
            crossPlatform: 'Faça <strong>tudo</strong> do seu telefone ou navegador',
        },
    },
    productTrainingTooltip: {
        // TODO: CONCIERGE_LHN_GBR tooltip will be replaced by a tooltip in the #admins room
        // https://github.com/Expensify/App/issues/57045#issuecomment-2701455668
        conciergeLHNGBR: '<tooltip>Comece <strong>aqui!</strong></tooltip>',
        saveSearchTooltip: '<tooltip><strong>Renomeie suas buscas salvas</strong> aqui!</tooltip>',
        accountSwitcher: '<tooltip>Acesse suas <strong>contas Copilot</strong> aqui</tooltip>',
        scanTestTooltip: {
            main: '<tooltip><strong>Escaneie nosso recibo de teste</strong> para ver como funciona!</tooltip>',
            manager: '<tooltip>Escolha nosso <strong>gerente de teste</strong> para experimentar!</tooltip>',
            confirmation: '<tooltip>Agora, <strong>envie sua despesa</strong> e veja\na mágica acontecer!</tooltip>',
            tryItOut: 'Experimentar',
            noThanks: 'Não, obrigado',
        },
        outstandingFilter: '<tooltip>Filtrar despesas\nque <strong>precisam de aprovação</strong></tooltip>',
        scanTestDriveTooltip: '<tooltip>Envie este recibo para\n<strong>concluir o teste!</strong></tooltip>',
    },
    discardChangesConfirmation: {
        title: 'Descartar alterações?',
        body: 'Tem certeza de que deseja descartar as alterações que fez?',
        confirmText: 'Descartar alterações',
    },
    scheduledCall: {
        book: {
            title: 'Agendar chamada',
            description: 'Encontre um horário que funcione para você.',
            slots: 'Horários disponíveis para',
        },
        confirmation: {
            title: 'Confirmar chamada',
            description: 'Certifique-se de que os detalhes abaixo estão corretos para você. Assim que você confirmar a chamada, enviaremos um convite com mais informações.',
            setupSpecialist: 'Seu especialista em configuração',
            meetingLength: 'Duração da reunião',
            dateTime: 'Data e hora',
            minutes: '30 minutos',
        },
        callScheduled: 'Chamada agendada',
    },
    autoSubmitModal: {
        title: 'Tudo pronto e enviado!',
        description: 'Todos os avisos e violações foram resolvidos, então:',
        submittedExpensesTitle: 'Estas despesas foram enviadas',
        submittedExpensesDescription: 'Essas despesas foram enviadas para o seu aprovador, mas ainda podem ser editadas até serem aprovadas.',
        pendingExpensesTitle: 'Despesas pendentes foram movidas',
        pendingExpensesDescription: 'Quaisquer despesas pendentes do cartão foram movidas para um relatório separado até serem lançadas.',
    },
    testDrive: {
        quickAction: {
            takeATwoMinuteTestDrive: 'Faça um test drive de 2 minutos',
        },
        modal: {
            title: 'Faça um test drive conosco',
            description: 'Faça um rápido tour pelo produto para se atualizar rapidamente. Sem paradas necessárias!',
            confirmText: 'Iniciar test drive',
            helpText: 'Pular',
            employee: {
                description:
                    '<muted-text>Ganhe <strong>3 meses gratuitos de Expensify</strong> para sua equipe! Basta inserir o e-mail do seu chefe abaixo e enviar uma despesa de teste.</muted-text>',
                email: 'Digite o e-mail do seu chefe',
                error: 'Esse membro possui um espaço de trabalho, por favor insira um novo membro para testar.',
            },
        },
        banner: {
            currentlyTestDrivingExpensify: 'Você está atualmente testando o Expensify',
            readyForTheRealThing: 'Pronto para a coisa real?',
            getStarted: 'Comece agora',
        },
        employeeInviteMessage: ({name}: EmployeeInviteMessageParams) =>
            `# ${name} convidou você para experimentar o Expensify\nEi! Acabei de conseguir *3 meses grátis* para testarmos o Expensify, a maneira mais rápida de lidar com despesas.\n\nAqui está um *recibo de teste* para mostrar como funciona:`,
    },
    export: {
        basicExport: 'Exportação básica',
        reportLevelExport: 'Todos os dados - nível de relatório',
        expenseLevelExport: 'Todos os dados - nível de despesa',
        exportInProgress: 'Exportação em andamento',
        conciergeWillSend: 'Concierge enviará o arquivo em breve.',
    },
};
// IMPORTANT: This line is manually replaced in generate translation files by scripts/generateTranslations.ts,
// so if you change it here, please update it there as well.
export default translations satisfies TranslationDeepObject<typeof en>;<|MERGE_RESOLUTION|>--- conflicted
+++ resolved
@@ -667,14 +667,10 @@
         unstableInternetConnection: 'Conexão de internet instável. Verifique sua rede e tente novamente.',
         enableGlobalReimbursements: 'Ativar reembolsos globais',
         purchaseAmount: 'Valor da compra',
-<<<<<<< HEAD
         frequency: 'Freqüência',
-        newReport: 'Novo relatório',
-=======
         link: 'Link',
         pinned: 'Fixado',
         read: 'Lido',
->>>>>>> cc2edf2e
     },
     supportalNoAccess: {
         title: 'Não tão rápido',
