/**
 *   _____                      __         __
 *  / ___/__ ___  ___ _______ _/ /____ ___/ /
 * / (_ / -_) _ \/ -_) __/ _ \`/ __/ -_) _  /
 * \___/\__/_//_/\__/_/  \_,_/\__/\__/\_,_/
 *
 * This file was automatically generated. Please consider these alternatives before manually editing it:
 *
 * - Improve the prompts in prompts/translation, or
 * - Improve context annotations in src/languages/en.ts
 */
import {CONST as COMMON_CONST} from 'expensify-common';
import startCase from 'lodash/startCase';
import type {OnboardingCompanySize, OnboardingTask} from '@libs/actions/Welcome/OnboardingFlow';
import CONST from '@src/CONST';
import type {Country} from '@src/CONST';
import type OriginalMessage from '@src/types/onyx/OriginalMessage';
import type en from './en';
import type {
    AccountOwnerParams,
    ActionsAreCurrentlyRestricted,
    AddedOrDeletedPolicyReportFieldParams,
    AddedPolicyApprovalRuleParams,
    AddEmployeeParams,
    AddOrDeletePolicyCustomUnitRateParams,
    AddressLineParams,
    AdminCanceledRequestParams,
    AirlineParams,
    AlreadySignedInParams,
    ApprovalWorkflowErrorParams,
    ApprovedAmountParams,
    AssignCardParams,
    AssignedCardParams,
    AssigneeParams,
    AuthenticationErrorParams,
    AutoPayApprovedReportsLimitErrorParams,
    BadgeFreeTrialParams,
    BeginningOfChatHistoryAdminRoomPartOneParams,
    BeginningOfChatHistoryAnnounceRoomPartOneParams,
    BeginningOfChatHistoryDomainRoomPartOneParams,
    BillingBannerCardAuthenticationRequiredParams,
    BillingBannerCardExpiredParams,
    BillingBannerCardOnDisputeParams,
    BillingBannerDisputePendingParams,
    BillingBannerInsufficientFundsParams,
    BillingBannerOwnerAmountOwedOverdueParams,
    BillingBannerSubtitleWithDateParams,
    BusinessTaxIDParams,
    CanceledRequestParams,
    CardEndingParams,
    CardInfoParams,
    CardNextPaymentParams,
    CategoryNameParams,
    ChangeFieldParams,
    ChangeOwnerDuplicateSubscriptionParams,
    ChangeOwnerHasFailedSettlementsParams,
    ChangeOwnerSubscriptionParams,
    ChangeReportPolicyParams,
    ChangeTypeParams,
    CharacterLengthLimitParams,
    CharacterLimitParams,
    ChatWithAccountManagerParams,
    CompanyCardBankName,
    CompanyCardFeedNameParams,
    CompanyNameParams,
    ConfirmThatParams,
    ConnectionNameParams,
    ConnectionParams,
    ContactMethodParams,
    ContactMethodsRouteParams,
    CreateExpensesParams,
    CurrencyCodeParams,
    CurrencyInputDisabledTextParams,
    CustomersOrJobsLabelParams,
    CustomUnitRateParams,
    DateParams,
    DateShouldBeAfterParams,
    DateShouldBeBeforeParams,
    DefaultAmountParams,
    DefaultVendorDescriptionParams,
    DelegateRoleParams,
    DelegateSubmitParams,
    DelegatorParams,
    DeleteActionParams,
    DeleteConfirmationParams,
    DeleteTransactionParams,
    DemotedFromWorkspaceParams,
    DidSplitAmountMessageParams,
    DuplicateTransactionParams,
    EarlyDiscountSubtitleParams,
    EarlyDiscountTitleParams,
    EditActionParams,
    EditDestinationSubtitleParams,
    ElectronicFundsParams,
    EmployeeInviteMessageParams,
    EnterMagicCodeParams,
    ExportAgainModalDescriptionParams,
    ExportedToIntegrationParams,
    ExportIntegrationSelectedParams,
    FeatureNameParams,
    FileLimitParams,
    FileTypeParams,
    FiltersAmountBetweenParams,
    FlightLayoverParams,
    FlightParams,
    FormattedMaxLengthParams,
    GoBackMessageParams,
    ImportedTagsMessageParams,
    ImportedTypesParams,
    ImportFieldParams,
    ImportMembersSuccessfulDescriptionParams,
    ImportPerDiemRatesSuccessfulDescriptionParams,
    ImportTagsSuccessfulDescriptionParams,
    IncorrectZipFormatParams,
    InstantSummaryParams,
    IntacctMappingTitleParams,
    IntegrationExportParams,
    IntegrationSyncFailedParams,
    InvalidPropertyParams,
    InvalidValueParams,
    IssueVirtualCardParams,
    LastSyncAccountingParams,
    LastSyncDateParams,
    LeftWorkspaceParams,
    LocalTimeParams,
    LoggedInAsParams,
    LogSizeParams,
    ManagerApprovedAmountParams,
    ManagerApprovedParams,
    MarkedReimbursedParams,
    MarkReimbursedFromIntegrationParams,
    MissingPropertyParams,
    MovedFromPersonalSpaceParams,
    MovedFromReportParams,
    MovedTransactionParams,
    NeedCategoryForExportToIntegrationParams,
    NewWorkspaceNameParams,
    NoLongerHaveAccessParams,
    NotAllowedExtensionParams,
    NotYouParams,
    OOOEventSummaryFullDayParams,
    OOOEventSummaryPartialDayParams,
    OptionalParam,
    OurEmailProviderParams,
    OwnerOwesAmountParams,
    PaidElsewhereParams,
    PaidWithExpensifyParams,
    ParentNavigationSummaryParams,
    PayerOwesAmountParams,
    PayerOwesParams,
    PayerPaidAmountParams,
    PayerPaidParams,
    PayerSettledParams,
    PaySomeoneParams,
    PolicyAddedReportFieldOptionParams,
    PolicyDisabledReportFieldAllOptionsParams,
    PolicyDisabledReportFieldOptionParams,
    PolicyExpenseChatNameParams,
    RailTicketParams,
    ReconciliationWorksParams,
    RemovedFromApprovalWorkflowParams,
    RemovedTheRequestParams,
    RemoveMemberPromptParams,
    RemoveMembersWarningPrompt,
    RenamedRoomActionParams,
    RenamedWorkspaceNameActionParams,
    ReportArchiveReasonsClosedParams,
    ReportArchiveReasonsInvoiceReceiverPolicyDeletedParams,
    ReportArchiveReasonsMergedParams,
    ReportArchiveReasonsRemovedFromPolicyParams,
    ReportPolicyNameParams,
    RequestAmountParams,
    RequestCountParams,
    RequestedAmountMessageParams,
    RequiredFieldParams,
    ResolutionConstraintsParams,
    ReviewParams,
    RoleNamesParams,
    RoomNameReservedErrorParams,
    RoomRenamedToParams,
    SecondaryLoginParams,
    SetTheDistanceMerchantParams,
    SetTheRequestParams,
    SettledAfterAddedBankAccountParams,
    SettleExpensifyCardParams,
    SettlementDateParams,
    ShareParams,
    SignUpNewFaceCodeParams,
    SizeExceededParams,
    SplitAmountParams,
    SplitExpenseEditTitleParams,
    SplitExpenseSubtitleParams,
    SpreadCategoriesParams,
    SpreadFieldNameParams,
    SpreadSheetColumnParams,
    StatementTitleParams,
    StepCounterParams,
    StripePaidParams,
    SubmitsToParams,
    SubmittedToVacationDelegateParams,
    SubscriptionCommitmentParams,
    SubscriptionSettingsRenewsOnParams,
    SubscriptionSettingsSaveUpToParams,
    SubscriptionSettingsSummaryParams,
    SubscriptionSizeParams,
    SyncStageNameConnectionsParams,
    TaskCreatedActionParams,
    TaxAmountParams,
    TermsParams,
    ThreadRequestReportNameParams,
    ThreadSentMoneyReportNameParams,
    TotalAmountGreaterOrLessThanOriginalParams,
    ToValidateLoginParams,
    TransferParams,
    TravelTypeParams,
    TrialStartedTitleParams,
    UnapproveWithIntegrationWarningParams,
    UnshareParams,
    UntilTimeParams,
    UpdatedCustomFieldParams,
    UpdatedPolicyApprovalRuleParams,
    UpdatedPolicyAuditRateParams,
    UpdatedPolicyCategoryDescriptionHintTypeParams,
    UpdatedPolicyCategoryExpenseLimitTypeParams,
    UpdatedPolicyCategoryGLCodeParams,
    UpdatedPolicyCategoryMaxAmountNoReceiptParams,
    UpdatedPolicyCategoryMaxExpenseAmountParams,
    UpdatedPolicyCategoryNameParams,
    UpdatedPolicyCategoryParams,
    UpdatedPolicyCurrencyParams,
    UpdatedPolicyCustomUnitRateParams,
    UpdatedPolicyCustomUnitTaxClaimablePercentageParams,
    UpdatedPolicyCustomUnitTaxRateExternalIDParams,
    UpdatedPolicyDescriptionParams,
    UpdatedPolicyFieldWithNewAndOldValueParams,
    UpdatedPolicyFieldWithValueParam,
    UpdatedPolicyFrequencyParams,
    UpdatedPolicyManualApprovalThresholdParams,
    UpdatedPolicyPreventSelfApprovalParams,
    UpdatedPolicyReportFieldDefaultValueParams,
    UpdatedPolicyTagFieldParams,
    UpdatedPolicyTagNameParams,
    UpdatedPolicyTagParams,
    UpdatedTheDistanceMerchantParams,
    UpdatedTheRequestParams,
    UpdatePolicyCustomUnitParams,
    UpdatePolicyCustomUnitTaxEnabledParams,
    UpdateRoleParams,
    UsePlusButtonParams,
    UserIsAlreadyMemberParams,
    UserSplitParams,
    VacationDelegateParams,
    ViolationsAutoReportedRejectedExpenseParams,
    ViolationsCashExpenseWithNoReceiptParams,
    ViolationsConversionSurchargeParams,
    ViolationsCustomRulesParams,
    ViolationsInvoiceMarkupParams,
    ViolationsMaxAgeParams,
    ViolationsMissingTagParams,
    ViolationsModifiedAmountParams,
    ViolationsOverCategoryLimitParams,
    ViolationsOverLimitParams,
    ViolationsPerDayLimitParams,
    ViolationsProhibitedExpenseParams,
    ViolationsReceiptRequiredParams,
    ViolationsRterParams,
    ViolationsTagOutOfPolicyParams,
    ViolationsTaxOutOfPolicyParams,
    WaitingOnBankAccountParams,
    WalletProgramParams,
    WelcomeEnterMagicCodeParams,
    WelcomeToRoomParams,
    WeSentYouMagicSignInLinkParams,
    WorkEmailMergingBlockedParams,
    WorkEmailResendCodeParams,
    WorkspaceLockedPlanTypeParams,
    WorkspaceMemberList,
    WorkspaceOwnerWillNeedToAddOrUpdatePaymentCardParams,
    WorkspaceYouMayJoin,
    YourPlanPriceParams,
    YourPlanPriceValueParams,
    ZipCodeExampleFormatParams,
} from './params';
import type {TranslationDeepObject} from './types';

type StateValue = {
    stateISO: string;
    stateName: string;
};
type States = Record<keyof typeof COMMON_CONST.STATES, StateValue>;
type AllCountries = Record<Country, string>;
/* eslint-disable max-len */
const translations = {
    common: {
        count: 'Contagem',
        cancel: 'Cancelar',
        dismiss: 'Dispensar',
        yes: 'Sim',
        no: 'Não',
        ok: 'OK',
        notNow: 'Agora não',
        learnMore: 'Saiba mais.',
        buttonConfirm: 'Entendi',
        name: 'Nome',
        attachment: 'Anexo',
        attachments: 'Anexos',
        center: 'Centro',
        from: 'De',
        to: 'Para',
        in: 'Em',
        optional: 'Opcional',
        new: 'Novo',
        search: 'Pesquisar',
        reports: 'Relatórios',
        find: 'Encontrar',
        searchWithThreeDots: 'Pesquisar...',
        next: 'Próximo',
        previous: 'Anterior',
        goBack: 'Voltar',
        create: 'Criar',
        add: 'Adicionar',
        resend: 'Reenviar',
        save: 'Salvar',
        select: 'Selecionar',
        deselect: 'Desmarcar',
        selectMultiple: 'Selecionar múltiplos',
        saveChanges: 'Salvar alterações',
        submit: 'Enviar',
        rotate: 'Girar',
        zoom: 'Zoom',
        password: 'Senha',
        magicCode: 'Magic code',
        twoFactorCode: 'Código de dois fatores',
        workspaces: 'Workspaces',
        inbox: 'Caixa de entrada',
        success: 'Sucesso',
        group: 'Grupo',
        profile: 'Perfil',
        referral: 'Indicação',
        payments: 'Pagamentos',
        approvals: 'Aprovações',
        wallet: 'Carteira',
        preferences: 'Preferências',
        view: 'Visualizar',
        review: (reviewParams?: ReviewParams) => `Review${reviewParams?.amount ? ` ${reviewParams?.amount}` : ''}`,
        not: 'Não',
        signIn: 'Entrar',
        signInWithGoogle: 'Entrar com Google',
        signInWithApple: 'Entrar com Apple',
        signInWith: 'Entrar com',
        continue: 'Continuar',
        firstName: 'Primeiro nome',
        lastName: 'Sobrenome',
        scanning: 'Escaneando',
        addCardTermsOfService: 'Termos de Serviço da Expensify',
        perPerson: 'por pessoa',
        phone: 'Telefone',
        phoneNumber: 'Número de telefone',
        phoneNumberPlaceholder: '(xxx) xxx-xxxx',
        email: 'Email',
        and: 'e',
        or: 'ou',
        details: 'Detalhes',
        privacy: 'Privacidade',
        privacyPolicy: 'Política de Privacidade',
        hidden: 'Hidden',
        visible: 'Visível',
        delete: 'Excluir',
        archived: 'arquivado',
        contacts: 'Contatos',
        recents: 'Recentes',
        close: 'Fechar',
        download: 'Baixar',
        downloading: 'Baixando',
        uploading: 'Carregando',
        pin: 'Pin',
        unPin: 'Desafixar',
        back: 'Voltar',
        saveAndContinue: 'Salvar e continuar',
        settings: 'Configurações',
        termsOfService: 'Termos de Serviço',
        members: 'Membros',
        invite: 'Convidar',
        here: 'aqui',
        date: 'Data',
        dob: 'Data de nascimento',
        currentYear: 'Ano atual',
        currentMonth: 'Mês atual',
        ssnLast4: 'Últimos 4 dígitos do SSN',
        ssnFull9: 'Número completo de 9 dígitos do SSN',
        addressLine: ({lineNumber}: AddressLineParams) => `Endereço linha ${lineNumber}`,
        personalAddress: 'Endereço pessoal',
        companyAddress: 'Endereço da empresa',
        noPO: 'Sem caixas postais ou endereços de entrega, por favor.',
        city: 'Cidade',
        state: 'Estado',
        streetAddress: 'Endereço residencial',
        stateOrProvince: 'Estado / Província',
        country: 'País',
        zip: 'Código postal',
        zipPostCode: 'CEP / Código Postal',
        whatThis: 'O que é isso?',
        iAcceptThe: 'Eu aceito o',
        remove: 'Remover',
        admin: 'Administração',
        owner: 'Proprietário',
        dateFormat: 'YYYY-MM-DD',
        send: 'Enviar',
        na: 'N/A',
        noResultsFound: 'Nenhum resultado encontrado',
        noResultsFoundMatching: ({searchString}: {searchString: string}) => `Nenhum resultado encontrado correspondente a "${searchString}"`,
        recentDestinations: 'Destinos recentes',
        timePrefix: 'É',
        conjunctionFor: 'para',
        todayAt: 'Hoje às',
        tomorrowAt: 'Amanhã às',
        yesterdayAt: 'Ontem às',
        conjunctionAt: 'em',
        conjunctionTo: 'para',
        genericErrorMessage: 'Ops... algo deu errado e sua solicitação não pôde ser concluída. Por favor, tente novamente mais tarde.',
        percentage: 'Porcentagem',
        error: {
            invalidAmount: 'Quantia inválida',
            acceptTerms: 'Você deve aceitar os Termos de Serviço para continuar',
            phoneNumber: `Por favor, insira um número de telefone válido, com o código do país (ex.: ${CONST.EXAMPLE_PHONE_NUMBER})`,
            fieldRequired: 'Este campo é obrigatório',
            requestModified: 'Esta solicitação está sendo modificada por outro membro',
            characterLimitExceedCounter: ({length, limit}: CharacterLengthLimitParams) => `Limite de caracteres excedido (${length}/${limit})`,
            dateInvalid: 'Por favor, selecione uma data válida',
            invalidDateShouldBeFuture: 'Por favor, escolha hoje ou uma data futura',
            invalidTimeShouldBeFuture: 'Por favor, escolha um horário pelo menos um minuto à frente.',
            invalidCharacter: 'Caractere inválido',
            enterMerchant: 'Digite o nome de um comerciante',
            enterAmount: 'Insira um valor',
            missingMerchantName: 'Nome do comerciante ausente',
            missingAmount: 'Quantia faltante',
            missingDate: 'Data ausente',
            enterDate: 'Insira uma data',
            invalidTimeRange: 'Por favor, insira um horário usando o formato de 12 horas (por exemplo, 14:30).',
            pleaseCompleteForm: 'Por favor, complete o formulário acima para continuar.',
            pleaseSelectOne: 'Por favor, selecione uma opção acima',
            invalidRateError: 'Por favor, insira uma taxa válida',
            lowRateError: 'A taxa deve ser maior que 0',
            email: 'Por favor, insira um endereço de e-mail válido.',
            login: 'Ocorreu um erro ao fazer login. Por favor, tente novamente.',
        },
        comma: 'vírgula',
        semicolon: 'semicolon',
        please: 'Por favor',
        contactUs: 'entre em contato conosco',
        pleaseEnterEmailOrPhoneNumber: 'Por favor, insira um e-mail ou número de telefone',
        fixTheErrors: 'corrigir os erros',
        inTheFormBeforeContinuing: 'no formulário antes de continuar',
        confirm: 'Confirmar',
        reset: 'Redefinir',
        done: 'Concluído',
        more: 'Mais',
        debitCard: 'Cartão de débito',
        bankAccount: 'Conta bancária',
        personalBankAccount: 'Conta bancária pessoal',
        businessBankAccount: 'Conta bancária empresarial',
        join: 'Participar',
        leave: 'Sair',
        decline: 'Recusar',
        transferBalance: 'Transferir saldo',
        cantFindAddress: 'Não consegue encontrar seu endereço?',
        enterManually: 'Insira manualmente',
        message: 'Mensagem',
        leaveThread: 'Sair do tópico',
        you: 'Você',
        youAfterPreposition: 'você',
        your: 'seu/sua/seus/suas (dependendo do contexto)',
        conciergeHelp: 'Por favor, entre em contato com o Concierge para obter ajuda.',
        youAppearToBeOffline: 'Você parece estar offline.',
        thisFeatureRequiresInternet: 'Este recurso requer uma conexão ativa com a internet.',
        attachmentWillBeAvailableOnceBackOnline: 'O anexo ficará disponível assim que estiver online novamente.',
        errorOccurredWhileTryingToPlayVideo: 'Ocorreu um erro ao tentar reproduzir este vídeo.',
        areYouSure: 'Você tem certeza?',
        verify: 'Verificar',
        yesContinue: 'Sim, continue.',
        websiteExample: 'e.g. https://www.expensify.com',
        zipCodeExampleFormat: ({zipSampleFormat}: ZipCodeExampleFormatParams) => (zipSampleFormat ? `e.g. ${zipSampleFormat}` : ''),
        description: 'Descrição',
        title: 'Título',
        assignee: 'Cessionário',
        createdBy: 'Criado por',
        with: 'com',
        shareCode: 'Compartilhar código',
        share: 'Compartilhar',
        per: 'por',
        mi: 'milha',
        km: 'quilômetro',
        copied: 'Copiado!',
        someone: 'Alguém',
        total: 'Total',
        edit: 'Editar',
        letsDoThis: `Vamos fazer isso!`,
        letsStart: `Vamos começar`,
        showMore: 'Mostrar mais',
        merchant: 'Comerciante',
        category: 'Categoria',
        report: 'Relatório',
        billable: 'Faturável',
        nonBillable: 'Não faturável',
        tag: 'Tag',
        receipt: 'Recibo',
        verified: 'Verificado',
        replace: 'Substituir',
        distance: 'Distância',
        mile: 'milha',
        miles: 'milhas',
        kilometer: 'quilômetro',
        kilometers: 'quilômetros',
        recent: 'Recente',
        all: 'Todos',
        am: 'AM',
        pm: 'PM',
        tbd: 'TBD',
        selectCurrency: 'Selecione uma moeda',
        card: 'Cartão',
        whyDoWeAskForThis: 'Por que pedimos isso?',
        required: 'Obrigatório',
        showing: 'Mostrando',
        of: 'of',
        default: 'Padrão',
        update: 'Atualizar',
        member: 'Membro',
        auditor: 'Auditor',
        role: 'Função',
        currency: 'Moeda',
        rate: 'Avaliar',
        emptyLHN: {
            title: 'Woohoo! Tudo em dia.',
            subtitleText1: 'Encontre um chat usando o',
            subtitleText2: 'botão acima, ou crie algo usando o',
            subtitleText3: 'botão abaixo.',
        },
        businessName: 'Nome da empresa',
        clear: 'Limpar',
        type: 'Tipo',
        action: 'Ação',
        expenses: 'Despesas',
        tax: 'Imposto',
        shared: 'Compartilhado',
        drafts: 'Rascunhos',
        finished: 'Concluído',
        upgrade: 'Atualizar',
        downgradeWorkspace: 'Reduzir espaço de trabalho',
        companyID: 'ID da Empresa',
        userID: 'ID do Usuário',
        disable: 'Desativar',
        export: 'Exportar',
        initialValue: 'Valor inicial',
        currentDate: 'Data atual',
        value: 'Valor',
        downloadFailedTitle: 'Falha no download',
        downloadFailedDescription: 'Não foi possível concluir o seu download. Por favor, tente novamente mais tarde.',
        filterLogs: 'Filtrar Logs',
        network: 'Network',
        reportID: 'ID do Relatório',
        longID: 'ID longo',
        bankAccounts: 'Contas bancárias',
        chooseFile: 'Escolher arquivo',
        dropTitle: 'Deixe ir',
        dropMessage: 'Solte seu arquivo aqui',
        ignore: 'Ignore',
        enabled: 'Ativado',
        disabled: 'Desativado',
        import: 'Importar',
        offlinePrompt: 'Você não pode realizar esta ação no momento.',
        outstanding: 'Excelente',
        chats: 'Chats',
        tasks: 'Tarefas',
        unread: 'Não lido',
        sent: 'Enviado',
        links: 'Links',
        days: 'dias',
        rename: 'Renomear',
        address: 'Endereço',
        hourAbbreviation: 'h',
        minuteAbbreviation: 'm',
        skip: 'Pular',
        chatWithAccountManager: ({accountManagerDisplayName}: ChatWithAccountManagerParams) => `Precisa de algo específico? Converse com seu gerente de conta, ${accountManagerDisplayName}.`,
        chatNow: 'Converse agora',
        workEmail: 'E-mail de trabalho',
        destination: 'Destino',
        subrate: 'Subrate',
        perDiem: 'Per diem',
        validate: 'Validar',
        downloadAsPDF: 'Baixar como PDF',
        downloadAsCSV: 'Baixar como CSV',
        help: 'Ajuda',
        expenseReports: 'Relatórios de Despesas',
        rateOutOfPolicy: 'Taxa fora da política',
        reimbursable: 'Reembolsável',
        editYourProfile: 'Edite seu perfil',
        comments: 'Comentários',
        sharedIn: 'Compartilhado em',
        unreported: 'Não reportado',
        explore: 'Explorar',
        todo: 'A fazer',
        invoice: 'Fatura',
        expense: 'Despesa',
        chat: 'Bate-papo',
        task: 'Tarefa',
        trip: 'Viagem',
        apply: 'Aplicar',
        status: 'Status',
        on: 'Em',
        before: 'Antes',
        after: 'Depois',
        reschedule: 'Reagendar',
        general: 'Geral',
        workspacesTabTitle: 'Workspaces',
        getTheApp: 'Obtenha o aplicativo',
        scanReceiptsOnTheGo: 'Digitalize recibos com seu celular',
        headsUp: 'Atenção!',
    },
    supportalNoAccess: {
        title: 'Não tão rápido',
        description: 'Você não está autorizado a realizar esta ação quando o suporte estiver conectado.',
    },
    lockedAccount: {
        title: 'Conta Bloqueada',
        description: 'Você não tem permissão para concluir esta ação, pois esta conta foi bloqueada. Entre em contato com concierge@expensify.com para os próximos passos.',
    },
    location: {
        useCurrent: 'Usar localização atual',
        notFound: 'Não conseguimos encontrar sua localização. Por favor, tente novamente ou insira um endereço manualmente.',
        permissionDenied: 'Parece que você negou o acesso à sua localização.',
        please: 'Por favor',
        allowPermission: 'permitir acesso à localização nas configurações',
        tryAgain: 'e tente novamente.',
    },
    contact: {
        importContacts: 'Importar contatos',
        importContactsTitle: 'Importe seus contatos',
        importContactsText: 'Importe contatos do seu telefone para que suas pessoas favoritas estejam sempre a um toque de distância.',
        importContactsExplanation: 'para que suas pessoas favoritas estejam sempre a um toque de distância.',
        importContactsNativeText: 'Só mais um passo! Dê-nos o sinal verde para importar seus contatos.',
    },
    anonymousReportFooter: {
        logoTagline: 'Participe da discussão.',
    },
    attachmentPicker: {
        cameraPermissionRequired: 'Acesso à câmera',
        expensifyDoesNotHaveAccessToCamera: 'O Expensify não pode tirar fotos sem acesso à sua câmera. Toque em configurações para atualizar as permissões.',
        attachmentError: 'Erro de anexo',
        errorWhileSelectingAttachment: 'Ocorreu um erro ao selecionar um anexo. Por favor, tente novamente.',
        errorWhileSelectingCorruptedAttachment: 'Ocorreu um erro ao selecionar um anexo corrompido. Por favor, tente outro arquivo.',
        takePhoto: 'Tirar foto',
        chooseFromGallery: 'Escolher da galeria',
        chooseDocument: 'Escolher arquivo',
        attachmentTooLarge: 'Anexo é muito grande',
        sizeExceeded: 'O tamanho do anexo é maior que o limite de 24 MB',
        sizeExceededWithLimit: ({maxUploadSizeInMB}: SizeExceededParams) => `O tamanho do anexo é maior que o limite de ${maxUploadSizeInMB} MB`,
        attachmentTooSmall: 'Anexo é muito pequeno',
        sizeNotMet: 'O tamanho do anexo deve ser maior que 240 bytes',
        wrongFileType: 'Tipo de arquivo inválido',
        notAllowedExtension: 'Este tipo de arquivo não é permitido. Por favor, tente um tipo de arquivo diferente.',
        folderNotAllowedMessage: 'Não é permitido fazer upload de uma pasta. Por favor, tente um arquivo diferente.',
        protectedPDFNotSupported: 'PDF protegido por senha não é suportado',
        attachmentImageResized: 'Esta imagem foi redimensionada para visualização. Baixe para resolução completa.',
        attachmentImageTooLarge: 'Esta imagem é muito grande para pré-visualizar antes de fazer o upload.',
        tooManyFiles: ({fileLimit}: FileLimitParams) => `Você pode enviar até ${fileLimit} arquivos de uma vez.`,
        sizeExceededWithValue: ({maxUploadSizeInMB}: SizeExceededParams) => `Os arquivos excedem ${maxUploadSizeInMB} MB. Por favor, tente novamente.`,
        someFilesCantBeUploaded: 'Alguns arquivos não podem ser enviados',
<<<<<<< HEAD
        sizeLimitExceeded: 'Os arquivos devem ter menos de 10 MB. Arquivos maiores não serão enviados.',
=======
        sizeLimitExceeded: ({maxUploadSizeInMB}: SizeExceededParams) => `Os arquivos devem ter menos de ${maxUploadSizeInMB} MB. Arquivos maiores não serão enviados.`,
>>>>>>> ec2e890b
        maxFileLimitExceeded: 'Você pode enviar até 30 recibos por vez. Os extras não serão enviados.',
        unsupportedFileType: ({fileType}: FileTypeParams) => `Arquivos ${fileType} não são suportados. Apenas os tipos de arquivo suportados serão enviados.`,
        learnMoreAboutSupportedFiles: 'Saiba mais sobre formatos suportados.',
        passwordProtected: 'PDFs protegidos por senha não são suportados. Apenas arquivos suportados serão enviados.',
    },
    dropzone: {
        addAttachments: 'Adicionar anexos',
        scanReceipts: 'Escanear recibos',
        replaceReceipt: 'Substituir recibo',
    },
    filePicker: {
        fileError: 'Erro de arquivo',
        errorWhileSelectingFile: 'Ocorreu um erro ao selecionar um arquivo. Por favor, tente novamente.',
    },
    connectionComplete: {
        title: 'Conexão concluída',
        supportingText: 'Você pode fechar esta janela e voltar para o aplicativo Expensify.',
    },
    avatarCropModal: {
        title: 'Editar foto',
        description: 'Arraste, amplie e gire sua imagem como quiser.',
    },
    composer: {
        noExtensionFoundForMimeType: 'Nenhuma extensão encontrada para o tipo mime',
        problemGettingImageYouPasted: 'Houve um problema ao obter a imagem que você colou.',
        commentExceededMaxLength: ({formattedMaxLength}: FormattedMaxLengthParams) => `O comprimento máximo do comentário é de ${formattedMaxLength} caracteres.`,
        taskTitleExceededMaxLength: ({formattedMaxLength}: FormattedMaxLengthParams) => `O comprimento máximo do título da tarefa é de ${formattedMaxLength} caracteres.`,
    },
    baseUpdateAppModal: {
        updateApp: 'Atualizar aplicativo',
        updatePrompt: 'Uma nova versão deste aplicativo está disponível.  \nAtualize agora ou reinicie o aplicativo mais tarde para baixar as últimas alterações.',
    },
    deeplinkWrapper: {
        launching: 'Lançando Expensify',
        expired: 'Sua sessão expirou.',
        signIn: 'Por favor, faça login novamente.',
        redirectedToDesktopApp: 'Redirecionamos você para o aplicativo de desktop.',
        youCanAlso: 'Você também pode',
        openLinkInBrowser: 'abra este link no seu navegador',
        loggedInAs: ({email}: LoggedInAsParams) => `Você está conectado como ${email}. Clique em "Abrir link" no prompt para entrar no aplicativo de desktop com esta conta.`,
        doNotSeePrompt: 'Não consegue ver o prompt?',
        tryAgain: 'Tente novamente',
        or: ', ou',
        continueInWeb: 'continuar para o aplicativo web',
    },
    validateCodeModal: {
        successfulSignInTitle: 'Abracadabra, você está conectado!',
        successfulSignInDescription: 'Volte para a sua aba original para continuar.',
        title: 'Aqui está o seu código mágico',
        description: 'Por favor, insira o código do dispositivo onde ele foi originalmente solicitado.',
        doNotShare: 'Não compartilhe seu código com ninguém. A Expensify nunca irá pedi-lo!',
        or: ', ou',
        signInHere: 'basta entrar aqui',
        expiredCodeTitle: 'Código mágico expirado',
        expiredCodeDescription: 'Volte para o dispositivo original e solicite um novo código.',
        successfulNewCodeRequest: 'Código solicitado. Por favor, verifique seu dispositivo.',
        tfaRequiredTitle: 'Autenticação de dois fatores\nnecessária',
        tfaRequiredDescription: 'Por favor, insira o código de autenticação de dois fatores onde você está tentando fazer login.',
        requestOneHere: 'solicite um aqui.',
    },
    moneyRequestConfirmationList: {
        paidBy: 'Pago por',
        whatsItFor: 'Para que serve?',
    },
    selectionList: {
        nameEmailOrPhoneNumber: 'Nome, e-mail ou número de telefone',
        findMember: 'Encontrar um membro',
        searchForSomeone: 'Procurar por alguém',
    },
    emptyList: {
        [CONST.IOU.TYPE.CREATE]: {
            title: 'Envie uma despesa, indique seu chefe',
            subtitleText: 'Quer que seu chefe use o Expensify também? Basta enviar uma despesa para ele e nós cuidaremos do resto.',
        },
    },
    videoChatButtonAndMenu: {
        tooltip: 'Agendar uma chamada',
    },
    hello: 'Olá',
    phoneCountryCode: '1',
    welcomeText: {
        getStarted: 'Comece abaixo.',
        anotherLoginPageIsOpen: 'Outra página de login está aberta.',
        anotherLoginPageIsOpenExplanation: 'Você abriu a página de login em uma aba separada. Por favor, faça login a partir dessa aba.',
        welcome: 'Bem-vindo!',
        welcomeWithoutExclamation: 'Bem-vindo',
        phrase2: 'Dinheiro fala. E agora que bate-papo e pagamentos estão no mesmo lugar, também é fácil.',
        phrase3: 'Seus pagamentos chegam até você tão rápido quanto você consegue se expressar.',
        enterPassword: 'Por favor, insira sua senha',
        welcomeNewFace: ({login}: SignUpNewFaceCodeParams) => `${login}, é sempre ótimo ver um novo rosto por aqui!`,
        welcomeEnterMagicCode: ({login}: WelcomeEnterMagicCodeParams) => `Por favor, insira o código mágico enviado para ${login}. Ele deve chegar dentro de um ou dois minutos.`,
    },
    login: {
        hero: {
            header: 'Viagens e despesas, na velocidade do chat',
            body: 'Bem-vindo à próxima geração do Expensify, onde suas viagens e despesas se movem mais rapidamente com a ajuda de um chat contextual em tempo real.',
        },
    },
    thirdPartySignIn: {
        alreadySignedIn: ({email}: AlreadySignedInParams) => `Você já está conectado como ${email}.`,
        goBackMessage: ({provider}: GoBackMessageParams) => `Não quer entrar com ${provider}?`,
        continueWithMyCurrentSession: 'Continuar com minha sessão atual',
        redirectToDesktopMessage: 'Vamos redirecioná-lo para o aplicativo de desktop assim que você terminar de fazer login.',
        signInAgreementMessage: 'Ao fazer login, você concorda com o/a/as/os',
        termsOfService: 'Termos de Serviço',
        privacy: 'Privacidade',
    },
    samlSignIn: {
        welcomeSAMLEnabled: 'Continue fazendo login com single sign-on:',
        orContinueWithMagicCode: 'Você também pode entrar com um código mágico',
        useSingleSignOn: 'Usar login único',
        useMagicCode: 'Use o código mágico',
        launching: 'Lançando...',
        oneMoment: 'Um momento enquanto redirecionamos você para o portal de login único da sua empresa.',
    },
    reportActionCompose: {
        dropToUpload: 'Solte para enviar',
        sendAttachment: 'Enviar anexo',
        addAttachment: 'Adicionar anexo',
        writeSomething: 'Escreva algo...',
        blockedFromConcierge: 'Comunicação está bloqueada',
        fileUploadFailed: 'Falha no upload. Arquivo não é suportado.',
        localTime: ({user, time}: LocalTimeParams) => `São ${time} para ${user}`,
        edited: '(editado)',
        emoji: 'Emoji',
        collapse: 'Recolher',
        expand: 'Expandir',
    },
    reportActionContextMenu: {
        copyToClipboard: 'Copiar para a área de transferência',
        copied: 'Copiado!',
        copyLink: 'Copiar link',
        copyURLToClipboard: 'Copiar URL para a área de transferência',
        copyEmailToClipboard: 'Copiar e-mail para a área de transferência',
        markAsUnread: 'Marcar como não lida',
        markAsRead: 'Marcar como lido',
        editAction: ({action}: EditActionParams) => `Editar ${action?.actionName === CONST.REPORT.ACTIONS.TYPE.IOU ? 'despesa' : 'comentar'}`,
        deleteAction: ({action}: DeleteActionParams) => `Excluir ${action?.actionName === CONST.REPORT.ACTIONS.TYPE.IOU ? 'despesa' : 'comentar'}`,
        deleteConfirmation: ({action}: DeleteConfirmationParams) =>
            `Tem certeza de que deseja excluir este ${action?.actionName === CONST.REPORT.ACTIONS.TYPE.IOU ? 'despesa' : 'comentar'}?`,
        onlyVisible: 'Apenas visível para',
        replyInThread: 'Responder no tópico',
        joinThread: 'Participar do tópico',
        leaveThread: 'Sair do tópico',
        copyOnyxData: 'Copiar dados Onyx',
        flagAsOffensive: 'Marcar como ofensivo',
        menu: 'Menu',
    },
    emojiReactions: {
        addReactionTooltip: 'Adicionar reação',
        reactedWith: 'reagiu com',
    },
    reportActionsView: {
        beginningOfArchivedRoomPartOne: 'Você perdeu a festa em',
        beginningOfArchivedRoomPartTwo: ', não há nada para ver aqui.',
        beginningOfChatHistoryDomainRoomPartOne: ({domainRoom}: BeginningOfChatHistoryDomainRoomPartOneParams) => `Este chat é com todos os membros do Expensify no domínio ${domainRoom}.`,
        beginningOfChatHistoryDomainRoomPartTwo: 'Use-o para conversar com colegas, compartilhar dicas e fazer perguntas.',
        beginningOfChatHistoryAdminRoomPartOneFirst: 'Este chat é com',
        beginningOfChatHistoryAdminRoomPartOneLast: 'admin.',
        beginningOfChatHistoryAdminRoomWorkspaceName: ({workspaceName}: BeginningOfChatHistoryAdminRoomPartOneParams) => ` ${workspaceName} `,
        beginningOfChatHistoryAdminRoomPartTwo: 'Use-o para conversar sobre a configuração do espaço de trabalho e mais.',
        beginningOfChatHistoryAnnounceRoomPartOne: ({workspaceName}: BeginningOfChatHistoryAnnounceRoomPartOneParams) => `Este chat é com todos em ${workspaceName}.`,
        beginningOfChatHistoryAnnounceRoomPartTwo: `Use isso para os anúncios mais importantes.`,
        beginningOfChatHistoryUserRoomPartOne: 'Esta sala de bate-papo é para qualquer coisa',
        beginningOfChatHistoryUserRoomPartTwo: 'related.',
        beginningOfChatHistoryInvoiceRoomPartOne: `Este chat é para faturas entre`,
        beginningOfChatHistoryInvoiceRoomPartTwo: `. Use o botão + para enviar uma fatura.`,
        beginningOfChatHistory: 'Este chat é com',
        beginningOfChatHistoryPolicyExpenseChatPartOne: 'Aqui é onde',
        beginningOfChatHistoryPolicyExpenseChatPartTwo: 'enviará despesas para',
        beginningOfChatHistoryPolicyExpenseChatPartThree: '. Basta usar o botão +.',
        beginningOfChatHistorySelfDM: 'Este é o seu espaço pessoal. Use-o para anotações, tarefas, rascunhos e lembretes.',
        beginningOfChatHistorySystemDM: 'Bem-vindo! Vamos configurá-lo.',
        chatWithAccountManager: 'Converse com o seu gerente de conta aqui',
        sayHello: 'Diga olá!',
        yourSpace: 'Seu espaço',
        welcomeToRoom: ({roomName}: WelcomeToRoomParams) => `Bem-vindo(a) ao ${roomName}!`,
        usePlusButton: ({additionalText}: UsePlusButtonParams) => `Use o botão + para ${additionalText} uma despesa.`,
        askConcierge: 'Faça perguntas e receba suporte em tempo real 24/7.',
        conciergeSupport: 'Suporte 24/7',
        create: 'criar',
        iouTypes: {
            pay: 'pagar',
            split: 'dividir',
            submit: 'enviar',
            track: 'rastrear',
            invoice: 'fatura',
        },
    },
    adminOnlyCanPost: 'Apenas administradores podem enviar mensagens nesta sala.',
    reportAction: {
        asCopilot: 'como copiloto para',
    },
    mentionSuggestions: {
        hereAlternateText: 'Notificar todos nesta conversa',
    },
    newMessages: 'Novas mensagens',
    youHaveBeenBanned: 'Nota: Você foi banido de conversar neste canal.',
    reportTypingIndicator: {
        isTyping: 'está digitando...',
        areTyping: 'estão digitando...',
        multipleMembers: 'Múltiplos membros',
    },
    reportArchiveReasons: {
        [CONST.REPORT.ARCHIVE_REASON.DEFAULT]: 'Esta sala de bate-papo foi arquivada.',
        [CONST.REPORT.ARCHIVE_REASON.ACCOUNT_CLOSED]: ({displayName}: ReportArchiveReasonsClosedParams) => `Este chat não está mais ativo porque ${displayName} encerrou sua conta.`,
        [CONST.REPORT.ARCHIVE_REASON.ACCOUNT_MERGED]: ({displayName, oldDisplayName}: ReportArchiveReasonsMergedParams) =>
            `Este chat não está mais ativo porque ${oldDisplayName} uniu sua conta com ${displayName}.`,
        [CONST.REPORT.ARCHIVE_REASON.REMOVED_FROM_POLICY]: ({displayName, policyName, shouldUseYou = false}: ReportArchiveReasonsRemovedFromPolicyParams) =>
            shouldUseYou
                ? `Este chat não está mais ativo porque <strong>você</strong> não é mais um membro do espaço de trabalho ${policyName}.`
                : `Este chat não está mais ativo porque ${displayName} não é mais um membro do espaço de trabalho ${policyName}.`,
        [CONST.REPORT.ARCHIVE_REASON.POLICY_DELETED]: ({policyName}: ReportArchiveReasonsInvoiceReceiverPolicyDeletedParams) =>
            `Este chat não está mais ativo porque ${policyName} não é mais um espaço de trabalho ativo.`,
        [CONST.REPORT.ARCHIVE_REASON.INVOICE_RECEIVER_POLICY_DELETED]: ({policyName}: ReportArchiveReasonsInvoiceReceiverPolicyDeletedParams) =>
            `Este chat não está mais ativo porque ${policyName} não é mais um espaço de trabalho ativo.`,
        [CONST.REPORT.ARCHIVE_REASON.BOOKING_END_DATE_HAS_PASSED]: 'Esta reserva está arquivada.',
    },
    writeCapabilityPage: {
        label: 'Quem pode postar',
        writeCapability: {
            all: 'Todos os membros',
            admins: 'Apenas administradores',
        },
    },
    sidebarScreen: {
        buttonFind: 'Encontre algo...',
        buttonMySettings: 'Minhas configurações',
        fabNewChat: 'Iniciar chat',
        fabNewChatExplained: 'Iniciar chat (Ação flutuante)',
        chatPinned: 'Conversa fixada',
        draftedMessage: 'Mensagem rascunhada',
        listOfChatMessages: 'Lista de mensagens de chat',
        listOfChats: 'Lista de conversas',
        saveTheWorld: 'Salve o mundo',
        tooltip: 'Comece aqui!',
        redirectToExpensifyClassicModal: {
            title: 'Em breve',
            description: 'Estamos ajustando mais alguns detalhes do Novo Expensify para acomodar sua configuração específica. Enquanto isso, acesse o Expensify Clássico.',
        },
    },
    allSettingsScreen: {
        subscription: 'Assinatura',
        domains: 'Domínios',
    },
    tabSelector: {
        chat: 'Bate-papo',
        room: 'Sala',
        distance: 'Distância',
        manual: 'Manual',
        scan: 'Digitalizar',
    },
    spreadsheet: {
        upload: 'Carregar uma planilha',
        dragAndDrop: 'Arraste e solte sua planilha aqui ou escolha um arquivo abaixo. Formatos suportados: .csv, .txt, .xls e .xlsx.',
        chooseSpreadsheet: 'Selecione um arquivo de planilha para importar. Formatos suportados: .csv, .txt, .xls e .xlsx.',
        fileContainsHeader: 'O arquivo contém cabeçalhos de coluna',
        column: ({name}: SpreadSheetColumnParams) => `Coluna ${name}`,
        fieldNotMapped: ({fieldName}: SpreadFieldNameParams) => `Ops! Um campo obrigatório ("${fieldName}") não foi mapeado. Por favor, revise e tente novamente.`,
        singleFieldMultipleColumns: ({fieldName}: SpreadFieldNameParams) => `Ops! Você mapeou um único campo ("${fieldName}") para várias colunas. Por favor, revise e tente novamente.`,
        emptyMappedField: ({fieldName}: SpreadFieldNameParams) => `Ops! O campo ("${fieldName}") contém um ou mais valores vazios. Por favor, revise e tente novamente.`,
        importSuccessfulTitle: 'Importação bem-sucedida',
        importCategoriesSuccessfulDescription: ({categories}: SpreadCategoriesParams) => (categories > 1 ? `${categories} categorias foram adicionadas.` : '1 categoria foi adicionada.'),
        importMembersSuccessfulDescription: ({added, updated}: ImportMembersSuccessfulDescriptionParams) => {
            if (!added && !updated) {
                return 'Nenhum membro foi adicionado ou atualizado.';
            }
            if (added && updated) {
                return `${added} membro${added > 1 ? 's' : ''} adicionado, ${updated} membro${updated > 1 ? 's' : ''} atualizado.`;
            }
            if (updated) {
                return updated > 1 ? `${updated} membros foram atualizados.` : '1 membro foi atualizado.';
            }
            return added > 1 ? `${added} membros foram adicionados.` : '1 membro foi adicionado.';
        },
        importTagsSuccessfulDescription: ({tags}: ImportTagsSuccessfulDescriptionParams) => (tags > 1 ? `${tags} tags foram adicionados.` : '1 tag foi adicionado.'),
        importMultiLevelTagsSuccessfulDescription: 'Tags de múltiplos níveis foram adicionadas.',
        importPerDiemRatesSuccessfulDescription: ({rates}: ImportPerDiemRatesSuccessfulDescriptionParams) =>
            rates > 1 ? `${rates} taxas de diárias foram adicionadas.` : '1 taxa de diária foi adicionada.',
        importFailedTitle: 'Importação falhou',
        importFailedDescription:
            'Por favor, certifique-se de que todos os campos estão preenchidos corretamente e tente novamente. Se o problema persistir, entre em contato com o Concierge.',
        importDescription: 'Escolha quais campos mapear da sua planilha clicando no menu suspenso ao lado de cada coluna importada abaixo.',
        sizeNotMet: 'O tamanho do arquivo deve ser maior que 0 bytes',
        invalidFileMessage:
            'O arquivo que você enviou está vazio ou contém dados inválidos. Por favor, certifique-se de que o arquivo está formatado corretamente e contém as informações necessárias antes de enviá-lo novamente.',
        importSpreadsheet: 'Importar planilha',
        downloadCSV: 'Baixar CSV',
    },
    receipt: {
        upload: 'Fazer upload de recibo',
        dragReceiptBeforeEmail: 'Arraste um recibo para esta página, encaminhe um recibo para',
        dragReceiptAfterEmail: 'ou escolha um arquivo para enviar abaixo.',
        chooseReceipt: 'Escolha um recibo para enviar ou encaminhe um recibo para',
        takePhoto: 'Tire uma foto',
        cameraAccess: 'O acesso à câmera é necessário para tirar fotos dos recibos.',
        deniedCameraAccess: 'O acesso à câmera ainda não foi concedido, por favor siga',
        deniedCameraAccessInstructions: 'essas instruções',
        cameraErrorTitle: 'Erro de câmera',
        cameraErrorMessage: 'Ocorreu um erro ao tirar a foto. Por favor, tente novamente.',
        locationAccessTitle: 'Permitir acesso à localização',
        locationAccessMessage: 'O acesso à localização nos ajuda a manter seu fuso horário e moeda precisos onde quer que você vá.',
        locationErrorTitle: 'Permitir acesso à localização',
        locationErrorMessage: 'O acesso à localização nos ajuda a manter seu fuso horário e moeda precisos onde quer que você vá.',
        allowLocationFromSetting: `O acesso à localização nos ajuda a manter seu fuso horário e moeda precisos onde quer que você vá. Por favor, permita o acesso à localização nas configurações de permissão do seu dispositivo.`,
        dropTitle: 'Deixe ir',
        dropMessage: 'Solte seu arquivo aqui',
        flash: 'flash',
        multiScan: 'multi-scan',
        shutter: 'obturador',
        gallery: 'galeria',
        deleteReceipt: 'Excluir recibo',
        deleteConfirmation: 'Tem certeza de que deseja excluir este recibo?',
        addReceipt: 'Adicionar recibo',
        scanFailed: 'O recibo não pôde ser escaneado, pois está faltando o comerciante, a data ou o valor.',
    },
    quickAction: {
        scanReceipt: 'Escanear recibo',
        recordDistance: 'Rastrear distância',
        requestMoney: 'Criar despesa',
        perDiem: 'Criar per diem',
        splitBill: 'Dividir despesa',
        splitScan: 'Dividir recibo',
        splitDistance: 'Dividir distância',
        paySomeone: ({name}: PaySomeoneParams = {}) => `Pagar ${name ?? 'alguém'}`,
        assignTask: 'Atribuir tarefa',
        header: 'Ação rápida',
        noLongerHaveReportAccess: 'Você não tem mais acesso ao seu destino de ação rápida anterior. Escolha um novo abaixo.',
        updateDestination: 'Atualizar destino',
        createReport: 'Criar relatório',
    },
    iou: {
        amount: 'Quantia',
        taxAmount: 'Valor do imposto',
        taxRate: 'Taxa de imposto',
        approve: ({
            formattedAmount,
        }: {
            formattedAmount?: string;
        } = {}) => (formattedAmount ? `Aprovar ${formattedAmount}` : 'Aprovar'),
        approved: 'Aprovado',
        cash: 'Dinheiro',
        card: 'Cartão',
        original: 'Original',
        split: 'Dividir',
        splitExpense: 'Dividir despesa',
        splitExpenseSubtitle: ({amount, merchant}: SplitExpenseSubtitleParams) => `${amount} de ${merchant}`,
        addSplit: 'Adicionar divisão',
        totalAmountGreaterThanOriginal: ({amount}: TotalAmountGreaterOrLessThanOriginalParams) => `O valor total é ${amount} maior que a despesa original.`,
        totalAmountLessThanOriginal: ({amount}: TotalAmountGreaterOrLessThanOriginalParams) => `O valor total é ${amount} a menos que a despesa original.`,
        splitExpenseZeroAmount: 'Por favor, insira um valor válido antes de continuar.',
        splitExpenseEditTitle: ({amount, merchant}: SplitExpenseEditTitleParams) => `Editar ${amount} para ${merchant}`,
        removeSplit: 'Remover divisão',
        paySomeone: ({name}: PaySomeoneParams = {}) => `Pagar ${name ?? 'alguém'}`,
        expense: 'Despesa',
        categorize: 'Categorizar',
        share: 'Compartilhar',
        participants: 'Participantes',
        createExpense: 'Criar despesa',
        trackDistance: 'Rastrear distância',
        createExpenses: ({expensesNumber}: CreateExpensesParams) => `Criar ${expensesNumber} despesas`,
        addExpense: 'Adicionar despesa',
        chooseRecipient: 'Escolher destinatário',
        createExpenseWithAmount: ({amount}: {amount: string}) => `Criar despesa de ${amount}`,
        confirmDetails: 'Confirmar detalhes',
        pay: 'Pagar',
        cancelPayment: 'Cancelar pagamento',
        cancelPaymentConfirmation: 'Tem certeza de que deseja cancelar este pagamento?',
        viewDetails: 'Ver detalhes',
        pending: 'Pendente',
        canceled: 'Cancelado',
        posted: 'Publicado',
        deleteReceipt: 'Excluir recibo',
        deletedTransaction: ({amount, merchant}: DeleteTransactionParams) => `excluiu uma despesa neste relatório, ${merchant} - ${amount}`,
        movedFromReport: ({reportName}: MovedFromReportParams) => `moveu uma despesa${reportName ? `de ${reportName}` : ''}`,
        movedTransaction: ({reportUrl, reportName}: MovedTransactionParams) => `moveu esta despesa${reportName ? `para <a href="${reportUrl}">${reportName}</a>` : ''}`,
        unreportedTransaction: 'movei esta despesa para o seu espaço pessoal',
        pendingMatchWithCreditCard: 'Recibo pendente de correspondência com transação do cartão',
        pendingMatch: 'Partida pendente',
        pendingMatchWithCreditCardDescription: 'Recibo pendente de correspondência com transação do cartão. Marcar como dinheiro para cancelar.',
        markAsCash: 'Marcar como dinheiro',
        routePending: 'Rota pendente...',
        receiptScanning: () => ({
            one: 'Escaneando recibo...',
            other: 'Digitalização de recibos...',
        }),
        scanMultipleReceipts: 'Digitalizar vários recibos',
        scanMultipleReceiptsDescription: 'Tire fotos de todos os seus recibos de uma vez, depois confirme os detalhes você mesmo ou deixe o SmartScan cuidar disso.',
        receiptScanInProgress: 'Digitalização de recibo em andamento',
        receiptScanInProgressDescription: 'Digitalização do recibo em andamento. Verifique mais tarde ou insira os detalhes agora.',
        duplicateTransaction: ({isSubmitted}: DuplicateTransactionParams) =>
            !isSubmitted
                ? 'Despesas duplicadas potenciais identificadas. Revise as duplicatas para permitir o envio.'
                : 'Despesas duplicadas potenciais identificadas. Revise os duplicados para permitir a aprovação.',
        receiptIssuesFound: () => ({
            one: 'Problema encontrado',
            other: 'Problemas encontrados',
        }),
        fieldPending: 'Pendente...',
        defaultRate: 'Taxa padrão',
        receiptMissingDetails: 'Recibo faltando detalhes',
        missingAmount: 'Quantia faltante',
        missingMerchant: 'Comerciante ausente',
        receiptStatusTitle: 'Escaneando…',
        receiptStatusText: 'Somente você pode ver este recibo enquanto ele está sendo escaneado. Verifique mais tarde ou insira os detalhes agora.',
        receiptScanningFailed: 'A digitalização do recibo falhou. Por favor, insira os detalhes manualmente.',
        transactionPendingDescription: 'Transação pendente. Pode levar alguns dias para ser registrada.',
        companyInfo: 'Informações da empresa',
        companyInfoDescription: 'Precisamos de mais alguns detalhes antes que você possa enviar sua primeira fatura.',
        yourCompanyName: 'Nome da sua empresa',
        yourCompanyWebsite: 'O site da sua empresa',
        yourCompanyWebsiteNote: 'Se você não tiver um site, pode fornecer o perfil da sua empresa no LinkedIn ou nas redes sociais.',
        invalidDomainError: 'Você inseriu um domínio inválido. Para continuar, insira um domínio válido.',
        publicDomainError: 'Você entrou em um domínio público. Para continuar, por favor, insira um domínio privado.',
        // TODO: This key should be deprecated. More details: https://github.com/Expensify/App/pull/59653#discussion_r2028653252
        expenseCountWithStatus: ({scanningReceipts = 0, pendingReceipts = 0}: RequestCountParams) => {
            const statusText: string[] = [];
            if (scanningReceipts > 0) {
                statusText.push(`${scanningReceipts} escaneando`);
            }
            if (pendingReceipts > 0) {
                statusText.push(`${pendingReceipts} pendentes`);
            }
            return {
                one: statusText.length > 0 ? `1 despesa (${statusText.join(', ')})` : `1 despesa`,
                other: (count: number) => (statusText.length > 0 ? `${count} despesas (${statusText.join(', ')})` : `${count} despesas`),
            };
        },
        expenseCount: () => {
            return {
                one: '1 despesa',
                other: (count: number) => `${count} despesas`,
            };
        },
        deleteExpense: () => ({
            one: 'Excluir despesa',
            other: 'Excluir despesas',
        }),
        deleteConfirmation: () => ({
            one: 'Tem certeza de que deseja excluir esta despesa?',
            other: 'Tem certeza de que deseja excluir estas despesas?',
        }),
        deleteReport: 'Excluir relatório',
        deleteReportConfirmation: 'Tem certeza de que deseja excluir este relatório?',
        settledExpensify: 'Pago',
        done: 'Concluído',
        settledElsewhere: 'Pago em outro lugar',
        individual: 'Individual',
        business: 'Negócio',
        settleExpensify: ({formattedAmount}: SettleExpensifyCardParams) => (formattedAmount ? `Pague ${formattedAmount} com Expensify` : `Pague com Expensify`),
        settlePersonal: ({formattedAmount}: SettleExpensifyCardParams) => (formattedAmount ? `Pagar ${formattedAmount} como indivíduo` : `Pagar como indivíduo`),
        settlePayment: ({formattedAmount}: SettleExpensifyCardParams) => `Pagar ${formattedAmount}`,
        settleBusiness: ({formattedAmount}: SettleExpensifyCardParams) => (formattedAmount ? `Pague ${formattedAmount} como uma empresa` : `Pagar como empresa`),
        payElsewhere: ({formattedAmount}: SettleExpensifyCardParams) => (formattedAmount ? `Pague ${formattedAmount} em outro lugar` : `Pague em outro lugar`),
        nextStep: 'Próximos passos',
        finished: 'Concluído',
        sendInvoice: ({amount}: RequestAmountParams) => `Enviar fatura de ${amount}`,
        submitAmount: ({amount}: RequestAmountParams) => `Enviar ${amount}`,
        expenseAmount: ({formattedAmount, comment}: RequestedAmountMessageParams) => `${formattedAmount}${comment ? `para ${comment}` : ''}`,
        submitted: `enviado`,
        automaticallySubmitted: `enviado via <a href="${CONST.SELECT_WORKFLOWS_HELP_URL}">adiar envios</a>`,
        trackedAmount: ({formattedAmount, comment}: RequestedAmountMessageParams) => `rastreamento ${formattedAmount}${comment ? `para ${comment}` : ''}`,
        splitAmount: ({amount}: SplitAmountParams) => `dividir ${amount}`,
        didSplitAmount: ({formattedAmount, comment}: DidSplitAmountMessageParams) => `dividir ${formattedAmount}${comment ? `para ${comment}` : ''}`,
        yourSplit: ({amount}: UserSplitParams) => `Sua parte ${amount}`,
        payerOwesAmount: ({payer, amount, comment}: PayerOwesAmountParams) => `${payer} deve ${amount}${comment ? `para ${comment}` : ''}`,
        payerOwes: ({payer}: PayerOwesParams) => `${payer} deve:`,
        payerPaidAmount: ({payer, amount}: PayerPaidAmountParams) => `${payer ? `${payer} ` : ''} pagou ${amount}`,
        payerPaid: ({payer}: PayerPaidParams) => `${payer} pagou:`,
        payerSpentAmount: ({payer, amount}: PayerPaidAmountParams) => `${payer} gastou ${amount}`,
        payerSpent: ({payer}: PayerPaidParams) => `${payer} gastou:`,
        managerApproved: ({manager}: ManagerApprovedParams) => `${manager} aprovou:`,
        managerApprovedAmount: ({manager, amount}: ManagerApprovedAmountParams) => `${manager} aprovou ${amount}`,
        payerSettled: ({amount}: PayerSettledParams) => `pago ${amount}`,
        payerSettledWithMissingBankAccount: ({amount}: PayerSettledParams) => `pago ${amount}. Adicione uma conta bancária para receber seu pagamento.`,
        automaticallyApproved: `aprovado via <a href="${CONST.CONFIGURE_EXPENSE_REPORT_RULES_HELP_URL}">regras do workspace</a>`,
        approvedAmount: ({amount}: ApprovedAmountParams) => `aprovado ${amount}`,
        approvedMessage: `aprovado`,
        unapproved: `não aprovado`,
        automaticallyForwarded: `aprovado via <a href="${CONST.CONFIGURE_EXPENSE_REPORT_RULES_HELP_URL}">regras do workspace</a>`,
        forwarded: `aprovado`,
        rejectedThisReport: 'rejeitou este relatório',
        waitingOnBankAccount: ({submitterDisplayName}: WaitingOnBankAccountParams) =>
            `começou a acertar as contas. O pagamento está em espera até que ${submitterDisplayName} adicione uma conta bancária.`,
        adminCanceledRequest: ({manager}: AdminCanceledRequestParams) => `${manager ? `${manager}: ` : ''} cancelou o pagamento`,
        canceledRequest: ({amount, submitterDisplayName}: CanceledRequestParams) =>
            `cancelou o pagamento de ${amount}, porque ${submitterDisplayName} não ativou sua Expensify Wallet dentro de 30 dias`,
        settledAfterAddedBankAccount: ({submitterDisplayName, amount}: SettledAfterAddedBankAccountParams) =>
            `${submitterDisplayName} adicionou uma conta bancária. O pagamento de ${amount} foi realizado.`,
        paidElsewhere: ({payer}: PaidElsewhereParams = {}) => `${payer ? `${payer} ` : ''} pago em outro lugar`,
        paidWithExpensify: ({payer}: PaidWithExpensifyParams = {}) => `${payer ? `${payer} ` : ''} pagou com Expensify`,
        automaticallyPaidWithExpensify: ({payer}: PaidWithExpensifyParams = {}) =>
            `${payer ? `${payer} ` : ''} pagou com Expensify via <a href="${CONST.CONFIGURE_EXPENSE_REPORT_RULES_HELP_URL}">regras do workspace</a>`,
        noReimbursableExpenses: 'Este relatório possui um valor inválido',
        pendingConversionMessage: 'O total será atualizado quando você estiver online novamente.',
        changedTheExpense: 'alterou a despesa',
        setTheRequest: ({valueName, newValueToDisplay}: SetTheRequestParams) => `o ${valueName} para ${newValueToDisplay}`,
        setTheDistanceMerchant: ({translatedChangedField, newMerchant, newAmountToDisplay}: SetTheDistanceMerchantParams) =>
            `defina o ${translatedChangedField} para ${newMerchant}, o que definiu o valor para ${newAmountToDisplay}`,
        removedTheRequest: ({valueName, oldValueToDisplay}: RemovedTheRequestParams) => `o ${valueName} (anteriormente ${oldValueToDisplay})`,
        updatedTheRequest: ({valueName, newValueToDisplay, oldValueToDisplay}: UpdatedTheRequestParams) => `o ${valueName} para ${newValueToDisplay} (anteriormente ${oldValueToDisplay})`,
        updatedTheDistanceMerchant: ({translatedChangedField, newMerchant, oldMerchant, newAmountToDisplay, oldAmountToDisplay}: UpdatedTheDistanceMerchantParams) =>
            `alterou o ${translatedChangedField} para ${newMerchant} (anteriormente ${oldMerchant}), o que atualizou o valor para ${newAmountToDisplay} (anteriormente ${oldAmountToDisplay})`,
        threadExpenseReportName: ({formattedAmount, comment}: ThreadRequestReportNameParams) => `${formattedAmount} ${comment ? `para ${comment}` : 'despesa'}`,
        invoiceReportName: ({linkedReportID}: OriginalMessage<typeof CONST.REPORT.ACTIONS.TYPE.REPORT_PREVIEW>) => `Relatório de Fatura nº ${linkedReportID}`,
        threadPaySomeoneReportName: ({formattedAmount, comment}: ThreadSentMoneyReportNameParams) => `${formattedAmount} enviado${comment ? `para ${comment}` : ''}`,
        movedFromPersonalSpace: ({workspaceName, reportName}: MovedFromPersonalSpaceParams) => `moveu a despesa do espaço pessoal para ${workspaceName ?? `conversar com ${reportName}`}`,
        movedToPersonalSpace: 'movido despesa para o espaço pessoal',
        tagSelection: 'Selecione uma tag para organizar melhor seus gastos.',
        categorySelection: 'Selecione uma categoria para organizar melhor seus gastos.',
        error: {
            invalidCategoryLength: 'O nome da categoria excede 255 caracteres. Por favor, reduza-o ou escolha uma categoria diferente.',
            invalidTagLength: 'O nome da tag excede 255 caracteres. Por favor, reduza-o ou escolha uma tag diferente.',
            invalidAmount: 'Por favor, insira um valor válido antes de continuar.',
            invalidIntegerAmount: 'Por favor, insira um valor em dólares inteiros antes de continuar.',
            invalidTaxAmount: ({amount}: RequestAmountParams) => `O valor máximo do imposto é ${amount}`,
            invalidSplit: 'A soma das divisões deve ser igual ao valor total',
            invalidSplitParticipants: 'Por favor, insira um valor maior que zero para pelo menos dois participantes.',
            invalidSplitYourself: 'Por favor, insira um valor diferente de zero para sua divisão.',
            noParticipantSelected: 'Por favor, selecione um participante',
            other: 'Erro inesperado. Por favor, tente novamente mais tarde.',
            genericCreateFailureMessage: 'Erro inesperado ao enviar esta despesa. Por favor, tente novamente mais tarde.',
            genericCreateInvoiceFailureMessage: 'Erro inesperado ao enviar esta fatura. Por favor, tente novamente mais tarde.',
            genericHoldExpenseFailureMessage: 'Erro inesperado ao reter esta despesa. Por favor, tente novamente mais tarde.',
            genericUnholdExpenseFailureMessage: 'Erro inesperado ao remover esta despesa da retenção. Por favor, tente novamente mais tarde.',
            receiptDeleteFailureError: 'Erro inesperado ao excluir este recibo. Por favor, tente novamente mais tarde.',
            receiptFailureMessage: 'Houve um erro ao enviar seu recibo. Por favor,',
            receiptFailureMessageShort: 'Houve um erro ao enviar seu recibo.',
            tryAgainMessage: 'tente novamente',
            saveFileMessage: 'salvar o recibo',
            uploadLaterMessage: 'para enviar mais tarde.',
            genericDeleteFailureMessage: 'Erro inesperado ao excluir esta despesa. Por favor, tente novamente mais tarde.',
            genericEditFailureMessage: 'Erro inesperado ao editar esta despesa. Por favor, tente novamente mais tarde.',
            genericSmartscanFailureMessage: 'A transação está com campos faltando',
            duplicateWaypointsErrorMessage: 'Por favor, remova os pontos de passagem duplicados.',
            atLeastTwoDifferentWaypoints: 'Por favor, insira pelo menos dois endereços diferentes.',
            splitExpenseMultipleParticipantsErrorMessage: 'Uma despesa não pode ser dividida entre um espaço de trabalho e outros membros. Por favor, atualize sua seleção.',
            invalidMerchant: 'Por favor, insira um comerciante válido',
            atLeastOneAttendee: 'Pelo menos um participante deve ser selecionado',
            invalidQuantity: 'Por favor, insira uma quantidade válida',
            quantityGreaterThanZero: 'A quantidade deve ser maior que zero',
            invalidSubrateLength: 'Deve haver pelo menos uma subtarifa',
            invalidRate: 'Taxa não válida para este espaço de trabalho. Por favor, selecione uma taxa disponível no espaço de trabalho.',
        },
        dismissReceiptError: 'Dispensar erro',
        dismissReceiptErrorConfirmation: 'Atenção! Ignorar este erro removerá seu recibo enviado completamente. Tem certeza?',
        waitingOnEnabledWallet: ({submitterDisplayName}: WaitingOnBankAccountParams) => `começou a acertar. O pagamento está em espera até que ${submitterDisplayName} ative sua carteira.`,
        enableWallet: 'Ativar carteira',
        hold: 'Manter',
        unhold: 'Remover retenção',
        holdExpense: 'Reter despesa',
        unholdExpense: 'Desbloquear despesa',
        heldExpense: 'mantido esta despesa',
        unheldExpense: 'liberou esta despesa',
        moveUnreportedExpense: 'Mover despesa não relatada',
        addUnreportedExpense: 'Adicionar despesa não relatada',
        createNewExpense: 'Criar nova despesa',
        selectUnreportedExpense: 'Selecione pelo menos uma despesa para adicionar ao relatório.',
        emptyStateUnreportedExpenseTitle: 'Nenhuma despesa não relatada',
        emptyStateUnreportedExpenseSubtitle: 'Parece que você não tem nenhuma despesa não relatada. Tente criar uma abaixo.',
        addUnreportedExpenseConfirm: 'Adicionar ao relatório',
        explainHold: 'Explique por que você está retendo esta despesa.',
        undoSubmit: 'Desfazer envio',
        retracted: 'retraído',
        undoClose: 'Desfazer fechamento',
        reopened: 'reaberto',
        reopenReport: 'Reabrir relatório',
        reopenExportedReportConfirmation: ({connectionName}: {connectionName: string}) =>
            `Este relatório já foi exportado para ${connectionName}. Alterá-lo pode levar a discrepâncias de dados. Tem certeza de que deseja reabrir este relatório?`,
        reason: 'Razão',
        holdReasonRequired: 'É necessário fornecer um motivo ao reter.',
        expenseWasPutOnHold: 'Despesa foi colocada em espera',
        expenseOnHold: 'Esta despesa foi colocada em espera. Por favor, reveja os comentários para os próximos passos.',
        expensesOnHold: 'Todas as despesas foram suspensas. Por favor, revise os comentários para os próximos passos.',
        expenseDuplicate: 'Esta despesa tem detalhes semelhantes a outra. Por favor, revise os duplicados para continuar.',
        someDuplicatesArePaid: 'Alguns desses duplicados já foram aprovados ou pagos.',
        reviewDuplicates: 'Revisar duplicatas',
        keepAll: 'Manter tudo',
        confirmApprove: 'Confirmar valor de aprovação',
        confirmApprovalAmount: 'Aprovar apenas despesas em conformidade, ou aprovar o relatório inteiro.',
        confirmApprovalAllHoldAmount: () => ({
            one: 'Esta despesa está em espera. Você quer aprovar mesmo assim?',
            other: 'Essas despesas estão em espera. Você quer aprovar mesmo assim?',
        }),
        confirmPay: 'Confirmar valor do pagamento',
        confirmPayAmount: 'Pague o que não está em espera, ou pague o relatório inteiro.',
        confirmPayAllHoldAmount: () => ({
            one: 'Esta despesa está em espera. Você quer pagar mesmo assim?',
            other: 'Essas despesas estão em espera. Você quer pagar mesmo assim?',
        }),
        payOnly: 'Pagar apenas',
        approveOnly: 'Aprovar apenas',
        holdEducationalTitle: 'Esta solicitação está em andamento',
        holdEducationalText: 'aguarde',
        whatIsHoldExplain: 'Colocar em espera é como apertar "pausa" em uma despesa para solicitar mais detalhes antes da aprovação ou pagamento.',
        holdIsLeftBehind: 'Despesas retidas são movidas para outro relatório após aprovação ou pagamento.',
        unholdWhenReady: 'Os aprovadores podem liberar despesas quando estiverem prontas para aprovação ou pagamento.',
        changePolicyEducational: {
            title: 'Você moveu este relatório!',
            description: 'Verifique novamente esses itens, que tendem a mudar ao mover relatórios para um novo espaço de trabalho.',
            reCategorize: '<strong>Recategorize quaisquer despesas</strong> para cumprir as regras do espaço de trabalho.',
            workflows: 'Este relatório pode agora estar sujeito a um <strong>fluxo de aprovação</strong> diferente.',
        },
        changeWorkspace: 'Alterar espaço de trabalho',
        set: 'set',
        changed: 'alterado',
        removed: 'removido',
        transactionPending: 'Transação pendente.',
        chooseARate: 'Selecione uma taxa de reembolso por milha ou quilômetro para o espaço de trabalho',
        unapprove: 'Desaprovar',
        unapproveReport: 'Desaprovar relatório',
        headsUp: 'Atenção!',
        unapproveWithIntegrationWarning: ({accountingIntegration}: UnapproveWithIntegrationWarningParams) =>
            `Este relatório já foi exportado para ${accountingIntegration}. Alterá-lo pode levar a discrepâncias de dados. Tem certeza de que deseja desaprovar este relatório?`,
        reimbursable: 'reembolsável',
        nonReimbursable: 'não reembolsável',
        bookingPending: 'Esta reserva está pendente',
        bookingPendingDescription: 'Esta reserva está pendente porque ainda não foi paga.',
        bookingArchived: 'Esta reserva está arquivada',
        bookingArchivedDescription: 'Esta reserva está arquivada porque a data da viagem já passou. Adicione uma despesa para o valor final, se necessário.',
        attendees: 'Participantes',
        whoIsYourAccountant: 'Quem é o seu contador?',
        paymentComplete: 'Pagamento concluído',
        time: 'Tempo',
        startDate: 'Data de início',
        endDate: 'Data de término',
        startTime: 'Hora de início',
        endTime: 'Hora de término',
        deleteSubrate: 'Excluir subrate',
        deleteSubrateConfirmation: 'Tem certeza de que deseja excluir esta subtarifa?',
        quantity: 'Quantidade',
        subrateSelection: 'Selecione uma sub-taxa e insira uma quantidade.',
        qty: 'Qtd.',
        firstDayText: () => ({
            one: `Primeiro dia: 1 hora`,
            other: (count: number) => `Primeiro dia: ${count.toFixed(2)} horas`,
        }),
        lastDayText: () => ({
            one: `Último dia: 1 hora`,
            other: (count: number) => `Último dia: ${count.toFixed(2)} horas`,
        }),
        tripLengthText: () => ({
            one: `Viagem: 1 dia inteiro`,
            other: (count: number) => `Viagem: ${count} dias completos`,
        }),
        dates: 'Datas',
        rates: 'Taxas',
        submitsTo: ({name}: SubmitsToParams) => `Envia para ${name}`,
        moveExpenses: () => ({one: 'Mover despesa', other: 'Mover despesas'}),
    },
    share: {
        shareToExpensify: 'Compartilhar no Expensify',
        messageInputLabel: 'Mensagem',
    },
    notificationPreferencesPage: {
        header: 'Preferências de notificações',
        label: 'Notifique-me sobre novas mensagens',
        notificationPreferences: {
            always: 'Imediatamente',
            daily: 'Diário',
            mute: 'Silenciar',
            hidden: 'Hidden',
        },
    },
    loginField: {
        numberHasNotBeenValidated: 'O número não foi validado. Clique no botão para reenviar o link de validação via mensagem de texto.',
        emailHasNotBeenValidated: 'O e-mail não foi validado. Clique no botão para reenviar o link de validação via mensagem de texto.',
    },
    avatarWithImagePicker: {
        uploadPhoto: 'Carregar foto',
        removePhoto: 'Remover foto',
        editImage: 'Editar foto',
        viewPhoto: 'Ver foto',
        imageUploadFailed: 'Falha no upload da imagem',
        deleteWorkspaceError: 'Desculpe, houve um problema inesperado ao excluir o avatar do seu espaço de trabalho.',
        sizeExceeded: ({maxUploadSizeInMB}: SizeExceededParams) => `A imagem selecionada excede o tamanho máximo de upload de ${maxUploadSizeInMB} MB.`,
        resolutionConstraints: ({minHeightInPx, minWidthInPx, maxHeightInPx, maxWidthInPx}: ResolutionConstraintsParams) =>
            `Por favor, carregue uma imagem maior que ${minHeightInPx}x${minWidthInPx} pixels e menor que ${maxHeightInPx}x${maxWidthInPx} pixels.`,
        notAllowedExtension: ({allowedExtensions}: NotAllowedExtensionParams) => `A foto de perfil deve ser de um dos seguintes tipos: ${allowedExtensions.join(', ')}.`,
    },
    modal: {
        backdropLabel: 'Fundo do Modal',
    },
    profilePage: {
        profile: 'Perfil',
        preferredPronouns: 'Pronomes preferidos',
        selectYourPronouns: 'Selecione seus pronomes',
        selfSelectYourPronoun: 'Selecione seu pronome',
        emailAddress: 'Endereço de e-mail',
        setMyTimezoneAutomatically: 'Defina meu fuso horário automaticamente',
        timezone: 'Fuso horário',
        invalidFileMessage: 'Arquivo inválido. Por favor, tente uma imagem diferente.',
        avatarUploadFailureMessage: 'Ocorreu um erro ao enviar o avatar. Por favor, tente novamente.',
        online: 'Online',
        offline: 'Offline',
        syncing: 'Sincronizando',
        profileAvatar: 'Avatar do perfil',
        publicSection: {
            title: 'Público',
            subtitle: 'Esses detalhes são exibidos no seu perfil público. Qualquer pessoa pode vê-los.',
        },
        privateSection: {
            title: 'Privado',
            subtitle: 'Esses detalhes são usados para viagens e pagamentos. Eles nunca são exibidos no seu perfil público.',
        },
    },
    securityPage: {
        title: 'Opções de segurança',
        subtitle: 'Ative a autenticação de dois fatores para manter sua conta segura.',
        goToSecurity: 'Voltar para a página de segurança',
    },
    shareCodePage: {
        title: 'Seu código',
        subtitle: 'Convide membros para o Expensify compartilhando seu código QR pessoal ou link de indicação.',
    },
    pronounsPage: {
        pronouns: 'Pronomes',
        isShownOnProfile: 'Seus pronomes são exibidos no seu perfil.',
        placeholderText: 'Pesquisar para ver opções',
    },
    contacts: {
        contactMethod: 'Método de contato',
        contactMethods: 'Métodos de contato',
        featureRequiresValidate: 'Este recurso requer que você valide sua conta.',
        validateAccount: 'Valide sua conta',
        helpTextBeforeEmail: 'Adicione mais maneiras para as pessoas encontrarem você e encaminharem recibos para',
        helpTextAfterEmail: 'de vários endereços de e-mail.',
        pleaseVerify: 'Por favor, verifique este método de contato',
        getInTouch: 'Sempre que precisarmos entrar em contato com você, usaremos este método de contato.',
        enterMagicCode: ({contactMethod}: EnterMagicCodeParams) => `Por favor, insira o código mágico enviado para ${contactMethod}. Ele deve chegar em um ou dois minutos.`,
        setAsDefault: 'Definir como padrão',
        yourDefaultContactMethod: 'Este é o seu método de contato padrão atual. Antes de poder excluí-lo, você precisará escolher outro método de contato e clicar em “Definir como padrão”.',
        removeContactMethod: 'Remover método de contato',
        removeAreYouSure: 'Tem certeza de que deseja remover este método de contato? Esta ação não pode ser desfeita.',
        failedNewContact: 'Falha ao adicionar este método de contato.',
        genericFailureMessages: {
            requestContactMethodValidateCode: 'Falha ao enviar um novo código mágico. Por favor, aguarde um pouco e tente novamente.',
            validateSecondaryLogin: 'Código mágico incorreto ou inválido. Por favor, tente novamente ou solicite um novo código.',
            deleteContactMethod: 'Falha ao excluir o método de contato. Por favor, entre em contato com o Concierge para obter ajuda.',
            setDefaultContactMethod: 'Falha ao definir um novo método de contato padrão. Por favor, entre em contato com o Concierge para obter ajuda.',
            addContactMethod: 'Falha ao adicionar este método de contato. Por favor, entre em contato com o Concierge para obter ajuda.',
            enteredMethodIsAlreadySubmitted: 'Este método de contato já existe',
            passwordRequired: 'senha necessária.',
            contactMethodRequired: 'Método de contato é obrigatório',
            invalidContactMethod: 'Método de contato inválido',
        },
        newContactMethod: 'Novo método de contato',
        goBackContactMethods: 'Voltar para métodos de contato',
    },
    // cspell:disable
    pronouns: {
        coCos: 'Co / Cos',
        eEyEmEir: 'E / Ey / Em / Eir',
        faeFaer: 'Fae / Faer',
        heHimHis: 'Ele / Dele / Seu',
        heHimHisTheyThemTheirs: 'Ele / Dele / Eles / Deles',
        sheHerHers: 'Ela / Dela / Delas',
        sheHerHersTheyThemTheirs: 'Ela / Delas / Eles / Deles',
        merMers: 'Mer / Mers',
        neNirNirs: 'Ne / Nir / Nirs',
        neeNerNers: 'Nee / Ner / Ners',
        perPers: 'Per / Pers',
        theyThemTheirs: 'Eles / Deles / Deles',
        thonThons: 'Thon / Thons',
        veVerVis: 'Ve / Ver / Vis',
        viVir: 'Vi / Vir',
        xeXemXyr: 'Xe / Xem / Xyr',
        zeZieZirHir: 'Ze / Zie / Zir / Hir',
        zeHirHirs: 'Ze / Hir',
        callMeByMyName: 'Chame-me pelo meu nome',
    },
    // cspell:enable
    displayNamePage: {
        headerTitle: 'Nome de exibição',
        isShownOnProfile: 'Seu nome de exibição é mostrado no seu perfil.',
    },
    timezonePage: {
        timezone: 'Fuso horário',
        isShownOnProfile: 'Seu fuso horário é exibido no seu perfil.',
        getLocationAutomatically: 'Determinar automaticamente sua localização',
    },
    updateRequiredView: {
        updateRequired: 'Atualização necessária',
        pleaseInstall: 'Por favor, atualize para a versão mais recente do New Expensify.',
        pleaseInstallExpensifyClassic: 'Por favor, instale a versão mais recente do Expensify.',
        toGetLatestChanges: 'Para celular ou desktop, baixe e instale a versão mais recente. Para web, atualize seu navegador.',
        newAppNotAvailable: 'O novo aplicativo Expensify não está mais disponível.',
    },
    initialSettingsPage: {
        about: 'Sobre',
        aboutPage: {
            description: 'O novo aplicativo Expensify é desenvolvido por uma comunidade de desenvolvedores de código aberto de todo o mundo. Ajude-nos a construir o futuro do Expensify.',
            appDownloadLinks: 'Links para download do app',
            viewKeyboardShortcuts: 'Ver atalhos de teclado',
            viewTheCode: 'Ver o código',
            viewOpenJobs: 'Ver vagas abertas',
            reportABug: 'Relatar um bug',
            troubleshoot: 'Solução de problemas',
        },
        appDownloadLinks: {
            android: {
                label: 'Android',
            },
            ios: {
                label: 'iOS',
            },
            desktop: {
                label: 'macOS',
            },
        },
        troubleshoot: {
            clearCacheAndRestart: 'Limpar cache e reiniciar',
            viewConsole: 'Ver console de depuração',
            debugConsole: 'Console de depuração',
            description: 'Use as ferramentas abaixo para ajudar a solucionar problemas na experiência do Expensify. Se você encontrar algum problema, por favor',
            submitBug: 'enviar um bug',
            confirmResetDescription: 'Todas as mensagens de rascunho não enviadas serão perdidas, mas o restante dos seus dados está seguro.',
            resetAndRefresh: 'Redefinir e atualizar',
            clientSideLogging: 'Registro no lado do cliente',
            noLogsToShare: 'Sem registros para compartilhar',
            useProfiling: 'Usar perfilamento',
            profileTrace: 'Rastreamento de perfil',
            results: 'Resultados',
            releaseOptions: 'Opções de lançamento',
            testingPreferences: 'Testando preferências',
            useStagingServer: 'Usar Servidor de Staging',
            forceOffline: 'Forçar offline',
            simulatePoorConnection: 'Simular conexão de internet ruim',
            simulateFailingNetworkRequests: 'Simular falhas em solicitações de rede',
            authenticationStatus: 'Status de autenticação',
            deviceCredentials: 'Credenciais do dispositivo',
            invalidate: 'Invalidar',
            destroy: 'Destruir',
            maskExportOnyxStateData: 'Mascarar dados sensíveis dos membros ao exportar o estado do Onyx',
            exportOnyxState: 'Exportar estado do Onyx',
            importOnyxState: 'Importar estado do Onyx',
            testCrash: 'Teste de falha',
            resetToOriginalState: 'Redefinir para o estado original',
            usingImportedState: 'Você está usando um estado importado. Clique aqui para limpá-lo.',
            debugMode: 'Modo de depuração',
            invalidFile: 'Arquivo inválido',
            invalidFileDescription: 'O arquivo que você está tentando importar não é válido. Por favor, tente novamente.',
            invalidateWithDelay: 'Invalidar com atraso',
            recordTroubleshootData: 'Registro de dados de solução de problemas',
        },
        debugConsole: {
            saveLog: 'Salvar log',
            shareLog: 'Compartilhar log',
            enterCommand: 'Digite o comando',
            execute: 'Executar',
            noLogsAvailable: 'Nenhum registro disponível',
            logSizeTooLarge: ({size}: LogSizeParams) => `O tamanho do log excede o limite de ${size} MB. Por favor, use "Salvar log" para baixar o arquivo de log.`,
            logs: 'Logs',
            viewConsole: 'Ver console',
        },
        security: 'Segurança',
        signOut: 'Sair',
        restoreStashed: 'Restaurar login armazenado',
        signOutConfirmationText: 'Você perderá todas as alterações offline se sair.',
        versionLetter: 'v',
        readTheTermsAndPrivacy: {
            phrase1: 'Leia o',
            phrase2: 'Termos de Serviço',
            phrase3: 'e',
            phrase4: 'Privacidade',
        },
        help: 'Ajuda',
        accountSettings: 'Configurações da conta',
        account: 'Conta',
        general: 'Geral',
    },
    closeAccountPage: {
        closeAccount: 'Fechar conta',
        reasonForLeavingPrompt: 'Nós odiaríamos ver você partir! Poderia nos dizer o motivo, para que possamos melhorar?',
        enterMessageHere: 'Insira a mensagem aqui',
        closeAccountWarning: 'Fechar sua conta não pode ser desfeito.',
        closeAccountPermanentlyDeleteData: 'Tem certeza de que deseja excluir sua conta? Isso excluirá permanentemente quaisquer despesas pendentes.',
        enterDefaultContactToConfirm: 'Por favor, insira seu método de contato padrão para confirmar que deseja encerrar sua conta. Seu método de contato padrão é:',
        enterDefaultContact: 'Insira seu método de contato padrão',
        defaultContact: 'Método de contato padrão:',
        enterYourDefaultContactMethod: 'Por favor, insira seu método de contato padrão para encerrar sua conta.',
    },
    mergeAccountsPage: {
        mergeAccount: 'Mesclar contas',
        accountDetails: {
            accountToMergeInto: 'Insira a conta na qual você deseja mesclar',
            notReversibleConsent: 'Entendo que isso não é reversível.',
        },
        accountValidate: {
            confirmMerge: 'Tem certeza de que deseja mesclar as contas?',
            lossOfUnsubmittedData: `A fusão de suas contas é irreversível e resultará na perda de quaisquer despesas não enviadas para`,
            enterMagicCode: `Para continuar, por favor, insira o código mágico enviado para`,
            errors: {
                incorrectMagicCode: 'Código mágico incorreto ou inválido. Por favor, tente novamente ou solicite um novo código.',
                fallback: 'Algo deu errado. Por favor, tente novamente mais tarde.',
            },
        },
        mergeSuccess: {
            accountsMerged: 'Contas mescladas!',
            successfullyMergedAllData: {
                beforeFirstEmail: `Você mesclou com sucesso todos os dados de`,
                beforeSecondEmail: `em`,
                afterSecondEmail: `. A partir de agora, você pode usar qualquer login para esta conta.`,
            },
        },
        mergePendingSAML: {
            weAreWorkingOnIt: 'Estamos trabalhando nisso',
            limitedSupport: 'Ainda não oferecemos suporte para a fusão de contas no New Expensify. Por favor, realize essa ação no Expensify Classic.',
            reachOutForHelp: {
                beforeLink: 'Sinta-se à vontade para',
                linkText: 'entre em contato com o Concierge',
                afterLink: 'se você tiver alguma dúvida!',
            },
            goToExpensifyClassic: 'Ir para Expensify Classic',
        },
        mergeFailureSAMLDomainControl: {
            beforeFirstEmail: 'Você não pode mesclar',
            beforeDomain: 'porque é controlado por',
            afterDomain: '. Por favor',
            linkText: 'entre em contato com o Concierge',
            afterLink: 'para assistência.',
        },
        mergeFailureSAMLAccount: {
            beforeEmail: 'Você não pode mesclar',
            afterEmail: 'em outras contas porque o administrador do seu domínio definiu como seu login principal. Por favor, mescle outras contas nele.',
        },
        mergeFailure2FA: {
            oldAccount2FAEnabled: {
                beforeFirstEmail: 'Você não pode mesclar contas porque',
                beforeSecondEmail: 'tem a autenticação de dois fatores (2FA) ativada. Por favor, desative a 2FA para',
                afterSecondEmail: 'e tente novamente.',
            },
            learnMore: 'Saiba mais sobre como mesclar contas.',
        },
        mergeFailureAccountLocked: {
            beforeEmail: 'Você não pode mesclar',
            afterEmail: 'porque está bloqueado. Por favor,',
            linkText: 'entre em contato com o Concierge',
            afterLink: `para assistência.`,
        },
        mergeFailureUncreatedAccount: {
            noExpensifyAccount: {
                beforeEmail: 'Você não pode mesclar contas porque',
                afterEmail: 'não tem uma conta Expensify.',
            },
            addContactMethod: {
                beforeLink: 'Por favor',
                linkText: 'adicione como um método de contato',
                afterLink: 'em vez disso.',
            },
        },
        mergeFailureSmartScannerAccount: {
            beforeEmail: 'Você não pode mesclar',
            afterEmail: 'em outras contas. Por favor, mescle outras contas nela em vez disso.',
        },
        mergeFailureInvoicedAccount: {
            beforeEmail: 'Você não pode mesclar',
            afterEmail: 'em outras contas porque é o proprietário de faturamento de uma conta faturada. Por favor, mescle outras contas nele em vez disso.',
        },
        mergeFailureTooManyAttempts: {
            heading: 'Tente novamente mais tarde',
            description: 'Houve muitas tentativas de mesclar contas. Por favor, tente novamente mais tarde.',
        },
        mergeFailureUnvalidatedAccount: {
            description: 'Você não pode mesclar em outras contas porque ela não está validada. Por favor, valide a conta e tente novamente.',
        },
        mergeFailureSelfMerge: {
            description: 'Você não pode mesclar uma conta consigo mesma.',
        },
        mergeFailureGenericHeading: 'Não é possível mesclar contas',
    },
    lockAccountPage: {
        reportSuspiciousActivity: 'Reportar atividade suspeita',
        lockAccount: 'Bloquear conta',
        unlockAccount: 'Desbloquear conta',
        compromisedDescription:
            'Notou algo estranho em sua conta? Relatar isso bloqueará imediatamente sua conta, interromperá novas transações do Cartão Expensify e impedirá alterações na conta.',
        domainAdminsDescription: 'Para administradores de domínio: Isso também pausa toda a atividade do Cartão Expensify e ações administrativas em seus domínios.',
        areYouSure: 'Tem certeza de que deseja bloquear sua conta Expensify?',
        ourTeamWill: 'Nossa equipe investigará e removerá qualquer acesso não autorizado. Para recuperar o acesso, será necessário trabalhar com o Concierge.',
    },
    failedToLockAccountPage: {
        failedToLockAccount: 'Falha ao bloquear a conta',
        failedToLockAccountDescription: `Não conseguimos bloquear sua conta. Por favor, converse com o Concierge para resolver este problema.`,
        chatWithConcierge: 'Converse com o Concierge',
    },
    unlockAccountPage: {
        accountLocked: 'Conta bloqueada',
        yourAccountIsLocked: 'Sua conta está bloqueada',
        chatToConciergeToUnlock: 'Converse com o Concierge para resolver preocupações de segurança e desbloquear sua conta.',
        chatWithConcierge: 'Converse com o Concierge',
    },
    passwordPage: {
        changePassword: 'Alterar senha',
        changingYourPasswordPrompt: 'Alterar sua senha atualizará sua senha tanto para sua conta Expensify.com quanto para sua conta New Expensify.',
        currentPassword: 'Senha atual',
        newPassword: 'Nova senha',
        newPasswordPrompt: 'Sua nova senha deve ser diferente da sua senha antiga e conter pelo menos 8 caracteres, 1 letra maiúscula, 1 letra minúscula e 1 número.',
    },
    twoFactorAuth: {
        headerTitle: 'Autenticação de dois fatores',
        twoFactorAuthEnabled: 'Autenticação de dois fatores ativada',
        whatIsTwoFactorAuth:
            'A autenticação de dois fatores (2FA) ajuda a manter sua conta segura. Ao fazer login, você precisará inserir um código gerado pelo seu aplicativo autenticador preferido.',
        disableTwoFactorAuth: 'Desativar a autenticação de dois fatores',
        explainProcessToRemove: 'Para desativar a autenticação de dois fatores (2FA), insira um código válido do seu aplicativo de autenticação.',
        disabled: 'A autenticação de dois fatores está agora desativada',
        noAuthenticatorApp: 'Você não precisará mais de um aplicativo autenticador para fazer login no Expensify.',
        stepCodes: 'Códigos de recuperação',
        keepCodesSafe: 'Mantenha esses códigos de recuperação em segurança!',
        codesLoseAccess:
            'Se você perder o acesso ao seu aplicativo autenticador e não tiver esses códigos, perderá o acesso à sua conta.\n\nNota: Configurar a autenticação de dois fatores irá desconectá-lo de todas as outras sessões ativas.',
        errorStepCodes: 'Por favor, copie ou baixe os códigos antes de continuar.',
        stepVerify: 'Verificar',
        scanCode: 'Escaneie o código QR usando seu',
        authenticatorApp: 'aplicativo autenticador',
        addKey: 'Ou adicione esta chave secreta ao seu aplicativo autenticador:',
        enterCode: 'Em seguida, insira o código de seis dígitos gerado pelo seu aplicativo autenticador.',
        stepSuccess: 'Concluído',
        enabled: 'Autenticação de dois fatores ativada',
        congrats: 'Parabéns! Agora você tem essa segurança extra.',
        copy: 'Copiar',
        disable: 'Desativar',
        enableTwoFactorAuth: 'Ativar autenticação de dois fatores',
        pleaseEnableTwoFactorAuth: 'Por favor, habilite a autenticação de dois fatores.',
        twoFactorAuthIsRequiredDescription: 'Para fins de segurança, a Xero exige autenticação de dois fatores para conectar a integração.',
        twoFactorAuthIsRequiredForAdminsHeader: 'Autenticação de dois fatores necessária',
        twoFactorAuthIsRequiredForAdminsTitle: 'Por favor, habilite a autenticação de dois fatores.',
        twoFactorAuthIsRequiredForAdminsDescription:
            'Sua conexão de contabilidade com a Xero requer o uso de autenticação de dois fatores. Para continuar usando o Expensify, por favor, ative-a.',
        twoFactorAuthCannotDisable: 'Não é possível desativar a 2FA',
        twoFactorAuthRequired: 'A autenticação de dois fatores (2FA) é necessária para sua conexão com o Xero e não pode ser desativada.',
    },
    recoveryCodeForm: {
        error: {
            pleaseFillRecoveryCode: 'Por favor, insira seu código de recuperação',
            incorrectRecoveryCode: 'Código de recuperação incorreto. Por favor, tente novamente.',
        },
        useRecoveryCode: 'Usar código de recuperação',
        recoveryCode: 'Código de recuperação',
        use2fa: 'Use o código de autenticação de dois fatores',
    },
    twoFactorAuthForm: {
        error: {
            pleaseFillTwoFactorAuth: 'Por favor, insira seu código de autenticação de dois fatores',
            incorrect2fa: 'Código de autenticação de dois fatores incorreto. Por favor, tente novamente.',
        },
    },
    passwordConfirmationScreen: {
        passwordUpdated: 'Senha atualizada!',
        allSet: 'Tudo pronto. Mantenha sua nova senha segura.',
    },
    privateNotes: {
        title: 'Notas privadas',
        personalNoteMessage: 'Mantenha notas sobre este chat aqui. Você é a única pessoa que pode adicionar, editar ou visualizar essas notas.',
        sharedNoteMessage: 'Mantenha anotações sobre este chat aqui. Funcionários da Expensify e outros membros do domínio team.expensify.com podem visualizar estas notas.',
        composerLabel: 'Notas',
        myNote: 'Minha nota',
        error: {
            genericFailureMessage: 'Notas privadas não puderam ser salvas',
        },
    },
    billingCurrency: {
        error: {
            securityCode: 'Por favor, insira um código de segurança válido.',
        },
        securityCode: 'Código de segurança',
        changeBillingCurrency: 'Alterar moeda de cobrança',
        changePaymentCurrency: 'Alterar moeda de pagamento',
        paymentCurrency: 'Moeda de pagamento',
        paymentCurrencyDescription: 'Selecione uma moeda padronizada para a qual todas as despesas pessoais devem ser convertidas.',
        note: 'Nota: Alterar sua moeda de pagamento pode impactar quanto você pagará pelo Expensify. Consulte nosso',
        noteLink: 'página de preços',
        noteDetails: 'para detalhes completos.',
    },
    addDebitCardPage: {
        addADebitCard: 'Adicionar um cartão de débito',
        nameOnCard: 'Nome no cartão',
        debitCardNumber: 'Número do cartão de débito',
        expiration: 'Data de validade',
        expirationDate: 'MMYY',
        cvv: 'CVV',
        billingAddress: 'Endereço de cobrança',
        growlMessageOnSave: 'Seu cartão de débito foi adicionado com sucesso',
        expensifyPassword: 'Senha do Expensify',
        error: {
            invalidName: 'O nome pode incluir apenas letras',
            addressZipCode: 'Por favor, insira um CEP válido.',
            debitCardNumber: 'Por favor, insira um número de cartão de débito válido.',
            expirationDate: 'Por favor, selecione uma data de validade válida',
            securityCode: 'Por favor, insira um código de segurança válido.',
            addressStreet: 'Por favor, insira um endereço de cobrança válido que não seja uma caixa postal.',
            addressState: 'Por favor, selecione um estado',
            addressCity: 'Por favor, insira uma cidade',
            genericFailureMessage: 'Ocorreu um erro ao adicionar seu cartão. Por favor, tente novamente.',
            password: 'Por favor, insira sua senha do Expensify.',
        },
    },
    addPaymentCardPage: {
        addAPaymentCard: 'Adicionar cartão de pagamento',
        nameOnCard: 'Nome no cartão',
        paymentCardNumber: 'Número do cartão',
        expiration: 'Data de validade',
        expirationDate: 'MMYY',
        cvv: 'CVV',
        billingAddress: 'Endereço de cobrança',
        growlMessageOnSave: 'Seu cartão de pagamento foi adicionado com sucesso',
        expensifyPassword: 'Senha do Expensify',
        error: {
            invalidName: 'O nome pode incluir apenas letras',
            addressZipCode: 'Por favor, insira um CEP válido.',
            paymentCardNumber: 'Por favor, insira um número de cartão válido',
            expirationDate: 'Por favor, selecione uma data de validade válida',
            securityCode: 'Por favor, insira um código de segurança válido.',
            addressStreet: 'Por favor, insira um endereço de cobrança válido que não seja uma caixa postal.',
            addressState: 'Por favor, selecione um estado',
            addressCity: 'Por favor, insira uma cidade',
            genericFailureMessage: 'Ocorreu um erro ao adicionar seu cartão. Por favor, tente novamente.',
            password: 'Por favor, insira sua senha do Expensify.',
        },
    },
    walletPage: {
        balance: 'Saldo',
        paymentMethodsTitle: 'Métodos de pagamento',
        setDefaultConfirmation: 'Tornar método de pagamento padrão',
        setDefaultSuccess: 'Método de pagamento padrão definido!',
        deleteAccount: 'Excluir conta',
        deleteConfirmation: 'Tem certeza de que deseja excluir esta conta?',
        error: {
            notOwnerOfBankAccount: 'Ocorreu um erro ao definir esta conta bancária como seu método de pagamento padrão.',
            invalidBankAccount: 'Esta conta bancária está temporariamente suspensa',
            notOwnerOfFund: 'Ocorreu um erro ao definir este cartão como seu método de pagamento padrão.',
            setDefaultFailure: 'Algo deu errado. Por favor, converse com o Concierge para obter mais assistência.',
        },
        addBankAccountFailure: 'Ocorreu um erro inesperado ao tentar adicionar sua conta bancária. Por favor, tente novamente.',
        getPaidFaster: 'Receba pagamentos mais rápido',
        addPaymentMethod: 'Adicione um método de pagamento para enviar e receber pagamentos diretamente no aplicativo.',
        getPaidBackFaster: 'Receba o reembolso mais rápido',
        secureAccessToYourMoney: 'Acesso seguro ao seu dinheiro',
        receiveMoney: 'Receba dinheiro na sua moeda local',
        expensifyWallet: 'Expensify Wallet (Beta)',
        sendAndReceiveMoney: 'Envie e receba dinheiro com amigos. Apenas contas bancárias dos EUA.',
        enableWallet: 'Ativar carteira',
        addBankAccountToSendAndReceive: 'Receba reembolso pelas despesas que você enviar para um espaço de trabalho.',
        addBankAccount: 'Adicionar conta bancária',
        assignedCards: 'Cartões atribuídos',
        assignedCardsDescription: 'Estes são cartões atribuídos por um administrador de espaço de trabalho para gerenciar os gastos da empresa.',
        expensifyCard: 'Expensify Card',
        walletActivationPending: 'Estamos revisando suas informações. Por favor, volte em alguns minutos!',
        walletActivationFailed: 'Infelizmente, sua carteira não pode ser ativada neste momento. Por favor, converse com o Concierge para obter mais assistência.',
        addYourBankAccount: 'Adicione sua conta bancária',
        addBankAccountBody: 'Vamos conectar sua conta bancária ao Expensify para que seja mais fácil do que nunca enviar e receber pagamentos diretamente no aplicativo.',
        chooseYourBankAccount: 'Escolha sua conta bancária',
        chooseAccountBody: 'Certifique-se de selecionar o correto.',
        confirmYourBankAccount: 'Confirme sua conta bancária',
    },
    cardPage: {
        expensifyCard: 'Expensify Card',
        expensifyTravelCard: 'Expensify Travel Card',
        availableSpend: 'Limite restante',
        smartLimit: {
            name: 'Limite inteligente',
            title: ({formattedLimit}: ViolationsOverLimitParams) =>
                `Você pode gastar até ${formattedLimit} neste cartão, e o limite será redefinido à medida que suas despesas enviadas forem aprovadas.`,
        },
        fixedLimit: {
            name: 'Limite fixo',
            title: ({formattedLimit}: ViolationsOverLimitParams) => `Você pode gastar até ${formattedLimit} neste cartão, e então ele será desativado.`,
        },
        monthlyLimit: {
            name: 'Limite mensal',
            title: ({formattedLimit}: ViolationsOverLimitParams) =>
                `Você pode gastar até ${formattedLimit} neste cartão por mês. O limite será redefinido no primeiro dia de cada mês do calendário.`,
        },
        virtualCardNumber: 'Número do cartão virtual',
        travelCardCvv: 'CVV do cartão de viagem',
        physicalCardNumber: 'Número do cartão físico',
        getPhysicalCard: 'Obter cartão físico',
        reportFraud: 'Relatar fraude de cartão virtual',
        reportTravelFraud: 'Reportar fraude no cartão de viagem',
        reviewTransaction: 'Revisar transação',
        suspiciousBannerTitle: 'Transação suspeita',
        suspiciousBannerDescription: 'Notamos transações suspeitas no seu cartão. Toque abaixo para revisar.',
        cardLocked: 'Seu cartão está temporariamente bloqueado enquanto nossa equipe revisa a conta da sua empresa.',
        cardDetails: {
            cardNumber: 'Número do cartão virtual',
            expiration: 'Expiração',
            cvv: 'CVV',
            address: 'Endereço',
            revealDetails: 'Revelar detalhes',
            revealCvv: 'Revelar CVV',
            copyCardNumber: 'Copiar número do cartão',
            updateAddress: 'Atualizar endereço',
        },
        cardAddedToWallet: ({platform}: {platform: 'Google' | 'Apple'}) => `Adicionado à Carteira ${platform}`,
        cardDetailsLoadingFailure: 'Ocorreu um erro ao carregar os detalhes do cartão. Por favor, verifique sua conexão com a internet e tente novamente.',
        validateCardTitle: 'Vamos garantir que é você',
        enterMagicCode: ({contactMethod}: EnterMagicCodeParams) =>
            `Por favor, insira o código mágico enviado para ${contactMethod} para visualizar os detalhes do seu cartão. Ele deve chegar dentro de um ou dois minutos.`,
    },
    workflowsPage: {
        workflowTitle: 'Gastar',
        workflowDescription: 'Configurar um fluxo de trabalho desde o momento em que a despesa ocorre, incluindo aprovação e pagamento.',
        delaySubmissionTitle: 'Atrasar envios',
        delaySubmissionDescription: 'Escolha um cronograma personalizado para enviar despesas ou deixe isso desativado para atualizações em tempo real sobre gastos.',
        submissionFrequency: 'Frequência de envio',
        submissionFrequencyDateOfMonth: 'Data do mês',
        addApprovalsTitle: 'Adicionar aprovações',
        addApprovalButton: 'Adicionar fluxo de trabalho de aprovação',
        addApprovalTip: 'Este fluxo de trabalho padrão se aplica a todos os membros, a menos que exista um fluxo de trabalho mais específico.',
        approver: 'Aprovador',
        connectBankAccount: 'Conectar conta bancária',
        addApprovalsDescription: 'Exigir aprovação adicional antes de autorizar um pagamento.',
        makeOrTrackPaymentsTitle: 'Fazer ou rastrear pagamentos',
        makeOrTrackPaymentsDescription: 'Adicione um pagador autorizado para pagamentos feitos no Expensify ou acompanhe pagamentos feitos em outros lugares.',
        editor: {
            submissionFrequency: 'Escolha quanto tempo o Expensify deve esperar antes de compartilhar despesas sem erros.',
        },
        frequencyDescription: 'Escolha com que frequência você gostaria que as despesas fossem enviadas automaticamente ou faça isso manualmente.',
        frequencies: {
            instant: 'Instantâneo',
            weekly: 'Semanalmente',
            monthly: 'Mensalmente',
            twiceAMonth: 'Duas vezes por mês',
            byTrip: 'Por viagem',
            manually: 'Manualmente',
            daily: 'Diário',
            lastDayOfMonth: 'Último dia do mês',
            lastBusinessDayOfMonth: 'Último dia útil do mês',
            ordinals: {
                one: 'st',
                two: 'nd',
                few: 'rd',
                other: 'th',
                /* eslint-disable @typescript-eslint/naming-convention */
                '1': 'Primeiro',
                '2': 'Segundo',
                '3': 'Terceiro',
                '4': 'Quarto',
                '5': 'Quinto',
                '6': 'Sexto',
                '7': 'Sétimo',
                '8': 'Oitavo',
                '9': 'Nono',
                '10': 'Décimo',
                /* eslint-enable @typescript-eslint/naming-convention */
            },
        },
        approverInMultipleWorkflows: 'Este membro já pertence a outro fluxo de aprovação. Quaisquer atualizações aqui serão refletidas lá também.',
        approverCircularReference: ({name1, name2}: ApprovalWorkflowErrorParams) =>
            `<strong>${name1}</strong> já aprova relatórios para <strong>${name2}</strong>. Por favor, escolha um aprovador diferente para evitar um fluxo de trabalho circular.`,
        emptyContent: {
            title: 'Nenhum membro para exibir',
            expensesFromSubtitle: 'Todos os membros do espaço de trabalho já pertencem a um fluxo de aprovação existente.',
            approverSubtitle: 'Todos os aprovadores pertencem a um fluxo de trabalho existente.',
        },
    },
    workflowsDelayedSubmissionPage: {
        autoReportingErrorMessage: 'A submissão atrasada não pôde ser alterada. Por favor, tente novamente ou entre em contato com o suporte.',
        autoReportingFrequencyErrorMessage: 'A frequência de envio não pôde ser alterada. Por favor, tente novamente ou entre em contato com o suporte.',
        monthlyOffsetErrorMessage: 'A frequência mensal não pôde ser alterada. Por favor, tente novamente ou entre em contato com o suporte.',
    },
    workflowsCreateApprovalsPage: {
        title: 'Confirmar',
        header: 'Adicione mais aprovadores e confirme.',
        additionalApprover: 'Aprovador adicional',
        submitButton: 'Adicionar fluxo de trabalho',
    },
    workflowsEditApprovalsPage: {
        title: 'Editar fluxo de aprovação',
        deleteTitle: 'Excluir fluxo de trabalho de aprovação',
        deletePrompt: 'Tem certeza de que deseja excluir este fluxo de aprovação? Todos os membros seguirão o fluxo padrão posteriormente.',
    },
    workflowsExpensesFromPage: {
        title: 'Despesas de',
        header: 'Quando os seguintes membros enviarem despesas:',
    },
    workflowsApproverPage: {
        genericErrorMessage: 'O aprovador não pôde ser alterado. Por favor, tente novamente ou entre em contato com o suporte.',
        header: 'Enviar para este membro para aprovação:',
    },
    workflowsPayerPage: {
        title: 'Pagador autorizado',
        genericErrorMessage: 'O pagador autorizado não pôde ser alterado. Por favor, tente novamente.',
        admins: 'Admins',
        payer: 'Pagador',
        paymentAccount: 'Conta de pagamento',
    },
    reportFraudPage: {
        title: 'Relatar fraude de cartão virtual',
        description:
            'Se os detalhes do seu cartão virtual forem roubados ou comprometidos, desativaremos permanentemente o seu cartão existente e forneceremos um novo cartão virtual e número.',
        deactivateCard: 'Desativar cartão',
        reportVirtualCardFraud: 'Relatar fraude de cartão virtual',
    },
    reportFraudConfirmationPage: {
        title: 'Fraude no cartão reportada',
        description: 'Desativamos permanentemente seu cartão existente. Quando você voltar para ver os detalhes do seu cartão, terá um novo cartão virtual disponível.',
        buttonText: 'Entendi, obrigado!',
    },
    activateCardPage: {
        activateCard: 'Ativar cartão',
        pleaseEnterLastFour: 'Por favor, insira os últimos quatro dígitos do seu cartão.',
        activatePhysicalCard: 'Ativar cartão físico',
        error: {
            thatDidNotMatch: 'Isso não corresponde aos últimos 4 dígitos do seu cartão. Por favor, tente novamente.',
            throttled:
                'Você digitou incorretamente os últimos 4 dígitos do seu Cartão Expensify muitas vezes. Se você tem certeza de que os números estão corretos, entre em contato com o Concierge para resolver. Caso contrário, tente novamente mais tarde.',
        },
    },
    getPhysicalCard: {
        header: 'Obter cartão físico',
        nameMessage: 'Digite seu nome e sobrenome, pois será exibido no seu cartão.',
        legalName: 'Nome legal',
        legalFirstName: 'Nome legal',
        legalLastName: 'Sobrenome legal',
        phoneMessage: 'Digite seu número de telefone.',
        phoneNumber: 'Número de telefone',
        address: 'Endereço',
        addressMessage: 'Insira seu endereço de entrega.',
        streetAddress: 'Endereço',
        city: 'Cidade',
        state: 'Estado',
        zipPostcode: 'CEP/Código Postal',
        country: 'País',
        confirmMessage: 'Por favor, confirme seus dados abaixo.',
        estimatedDeliveryMessage: 'Seu cartão físico chegará em 2-3 dias úteis.',
        next: 'Próximo',
        getPhysicalCard: 'Obter cartão físico',
        shipCard: 'Enviar cartão',
    },
    transferAmountPage: {
        transfer: ({amount}: TransferParams) => `Transfer${amount ? ` ${amount}` : ''}`,
        instant: 'Instantâneo (Cartão de débito)',
        instantSummary: ({rate, minAmount}: InstantSummaryParams) => `${rate}% de taxa (${minAmount} mínimo)`,
        ach: '1-3 dias úteis (Conta bancária)',
        achSummary: 'Sem taxa',
        whichAccount: 'Qual conta?',
        fee: 'Taxa',
        transferSuccess: 'Transferência bem-sucedida!',
        transferDetailBankAccount: 'Seu dinheiro deve chegar nos próximos 1-3 dias úteis.',
        transferDetailDebitCard: 'Seu dinheiro deve chegar imediatamente.',
        failedTransfer: 'Seu saldo não está totalmente liquidado. Por favor, transfira para uma conta bancária.',
        notHereSubTitle: 'Por favor, transfira seu saldo da página da carteira.',
        goToWallet: 'Ir para Carteira',
    },
    chooseTransferAccountPage: {
        chooseAccount: 'Escolher conta',
    },
    paymentMethodList: {
        addPaymentMethod: 'Adicionar método de pagamento',
        addNewDebitCard: 'Adicionar novo cartão de débito',
        addNewBankAccount: 'Adicionar nova conta bancária',
        accountLastFour: 'Terminando em',
        cardLastFour: 'Cartão terminando em',
        addFirstPaymentMethod: 'Adicione um método de pagamento para enviar e receber pagamentos diretamente no aplicativo.',
        defaultPaymentMethod: 'Padrão',
    },
    preferencesPage: {
        appSection: {
            title: 'Preferências do aplicativo',
        },
        testSection: {
            title: 'Testar preferências',
            subtitle: 'Configurações para ajudar a depurar e testar o aplicativo em estágio.',
        },
        receiveRelevantFeatureUpdatesAndExpensifyNews: 'Receba atualizações relevantes de recursos e notícias da Expensify',
        muteAllSounds: 'Silenciar todos os sons do Expensify',
    },
    priorityModePage: {
        priorityMode: 'Modo de prioridade',
        explainerText: 'Escolha se deseja #focus apenas em chats não lidos e fixados, ou mostrar tudo com os chats mais recentes e fixados no topo.',
        priorityModes: {
            default: {
                label: 'Mais recente',
                description: 'Mostrar todos os chats ordenados por mais recentes',
            },
            gsd: {
                label: '#foco',
                description: 'Mostrar apenas não lidos ordenados alfabeticamente',
            },
        },
    },
    reportDetailsPage: {
        inWorkspace: ({policyName}: ReportPolicyNameParams) => `em ${policyName}`,
        generatingPDF: 'Gerando PDF',
        waitForPDF: 'Por favor, aguarde enquanto geramos o PDF.',
        errorPDF: 'Ocorreu um erro ao tentar gerar seu PDF.',
        generatedPDF: 'Seu PDF de relatório foi gerado!',
    },
    reportDescriptionPage: {
        roomDescription: 'Descrição do quarto',
        roomDescriptionOptional: 'Descrição do quarto (opcional)',
        explainerText: 'Defina uma descrição personalizada para a sala.',
    },
    groupChat: {
        lastMemberTitle: 'Atenção!',
        lastMemberWarning: 'Como você é a última pessoa aqui, sair tornará este chat inacessível para todos os membros. Tem certeza de que deseja sair?',
        defaultReportName: ({displayName}: ReportArchiveReasonsClosedParams) => `Chat em grupo de ${displayName}`,
    },
    languagePage: {
        language: 'Idioma',
        aiGenerated: 'As traduções para este idioma são geradas automaticamente e podem conter erros.',
    },
    themePage: {
        theme: 'Tema',
        themes: {
            dark: {
                label: 'Escuro',
            },
            light: {
                label: 'Luz',
            },
            system: {
                label: 'Usar configurações do dispositivo',
            },
        },
        chooseThemeBelowOrSync: 'Escolha um tema abaixo ou sincronize com as configurações do seu dispositivo.',
    },
    termsOfUse: {
        phrase1: 'Ao fazer login, você concorda com o/a/as/os',
        phrase2: 'Termos de Serviço',
        phrase3: 'e',
        phrase4: 'Privacidade',
        phrase5: `A transmissão de dinheiro é fornecida por ${CONST.WALLET.PROGRAM_ISSUERS.EXPENSIFY_PAYMENTS} (NMLS ID:2017010) de acordo com seu`,
        phrase6: 'licenças',
    },
    validateCodeForm: {
        magicCodeNotReceived: 'Não recebeu um código mágico?',
        enterAuthenticatorCode: 'Por favor, insira seu código do autenticador',
        enterRecoveryCode: 'Por favor, insira seu código de recuperação',
        requiredWhen2FAEnabled: 'Necessário quando a 2FA está ativada',
        requestNewCode: 'Solicitar um novo código em',
        requestNewCodeAfterErrorOccurred: 'Solicitar um novo código',
        error: {
            pleaseFillMagicCode: 'Por favor, insira seu código mágico',
            incorrectMagicCode: 'Código mágico incorreto ou inválido. Por favor, tente novamente ou solicite um novo código.',
            pleaseFillTwoFactorAuth: 'Por favor, insira seu código de autenticação de dois fatores',
        },
    },
    passwordForm: {
        pleaseFillOutAllFields: 'Por favor, preencha todos os campos',
        pleaseFillPassword: 'Por favor, insira sua senha',
        pleaseFillTwoFactorAuth: 'Por favor, insira seu código de autenticação de dois fatores',
        enterYourTwoFactorAuthenticationCodeToContinue: 'Insira seu código de autenticação de dois fatores para continuar',
        forgot: 'Esqueceu?',
        requiredWhen2FAEnabled: 'Necessário quando a 2FA está ativada',
        error: {
            incorrectPassword: 'Senha incorreta. Por favor, tente novamente.',
            incorrectLoginOrPassword: 'Login ou senha incorretos. Por favor, tente novamente.',
            incorrect2fa: 'Código de autenticação de dois fatores incorreto. Por favor, tente novamente.',
            twoFactorAuthenticationEnabled: 'Você tem a autenticação em duas etapas ativada nesta conta. Por favor, faça login usando seu e-mail ou número de telefone.',
            invalidLoginOrPassword: 'Login ou senha inválidos. Por favor, tente novamente ou redefina sua senha.',
            unableToResetPassword:
                'Não conseguimos alterar sua senha. Isso provavelmente se deve a um link de redefinição de senha expirado em um e-mail antigo de redefinição de senha. Enviamos um novo link para que você possa tentar novamente. Verifique sua Caixa de Entrada e sua pasta de Spam; ele deve chegar em apenas alguns minutos.',
            noAccess: 'Você não tem acesso a este aplicativo. Por favor, adicione seu nome de usuário do GitHub para obter acesso.',
            accountLocked: 'Sua conta foi bloqueada após muitas tentativas sem sucesso. Por favor, tente novamente após 1 hora.',
            fallback: 'Algo deu errado. Por favor, tente novamente mais tarde.',
        },
    },
    loginForm: {
        phoneOrEmail: 'Telefone ou e-mail',
        error: {
            invalidFormatEmailLogin: 'O e-mail inserido é inválido. Por favor, corrija o formato e tente novamente.',
        },
        cannotGetAccountDetails: 'Não foi possível recuperar os detalhes da conta. Por favor, tente entrar novamente.',
        loginForm: 'Formulário de login',
        notYou: ({user}: NotYouParams) => `Não é ${user}?`,
    },
    onboarding: {
        welcome: 'Bem-vindo!',
        welcomeSignOffTitleManageTeam: 'Depois de concluir as tarefas acima, podemos explorar mais funcionalidades, como fluxos de trabalho de aprovação e regras!',
        welcomeSignOffTitle: 'É ótimo conhecê-lo!',
        explanationModal: {
            title: 'Bem-vindo ao Expensify',
            description: 'Um aplicativo para gerenciar seus gastos empresariais e pessoais na velocidade de um chat. Experimente e nos diga o que você acha. Muito mais por vir!',
            secondaryDescription: 'Para voltar para o Expensify Classic, basta tocar na sua foto de perfil > Ir para Expensify Classic.',
        },
        welcomeVideo: {
            title: 'Bem-vindo ao Expensify',
            description: 'Um aplicativo para gerenciar todos os seus gastos empresariais e pessoais em um chat. Feito para o seu negócio, sua equipe e seus amigos.',
        },
        getStarted: 'Comece agora',
        whatsYourName: 'Qual é o seu nome?',
        peopleYouMayKnow: 'Pessoas que você pode conhecer já estão aqui! Verifique seu e-mail para se juntar a elas.',
        workspaceYouMayJoin: ({domain, email}: WorkspaceYouMayJoin) => `Alguém do ${domain} já criou um espaço de trabalho. Por favor, insira o código mágico enviado para ${email}.`,
        joinAWorkspace: 'Participar de um espaço de trabalho',
        listOfWorkspaces: 'Aqui está a lista de espaços de trabalho que você pode ingressar. Não se preocupe, você sempre pode ingressar neles mais tarde, se preferir.',
        workspaceMemberList: ({employeeCount, policyOwner}: WorkspaceMemberList) => `${employeeCount} membro${employeeCount > 1 ? 's' : ''} • ${policyOwner}`,
        whereYouWork: 'Onde você trabalha?',
        errorSelection: 'Selecione uma opção para continuar',
        purpose: {
            title: 'O que você quer fazer hoje?',
            errorContinue: 'Por favor, pressione continuar para configurar',
            errorBackButton: 'Por favor, finalize as perguntas de configuração para começar a usar o aplicativo',
            [CONST.ONBOARDING_CHOICES.EMPLOYER]: 'Ser reembolsado pelo meu empregador',
            [CONST.ONBOARDING_CHOICES.MANAGE_TEAM]: 'Gerenciar as despesas da minha equipe',
            [CONST.ONBOARDING_CHOICES.PERSONAL_SPEND]: 'Acompanhe e planeje despesas',
            [CONST.ONBOARDING_CHOICES.CHAT_SPLIT]: 'Converse e divida despesas com amigos',
            [CONST.ONBOARDING_CHOICES.LOOKING_AROUND]: 'Algo mais',
        },
        employees: {
            title: 'Quantos funcionários você tem?',
            [CONST.ONBOARDING_COMPANY_SIZE.MICRO]: '1-10 funcionários',
            [CONST.ONBOARDING_COMPANY_SIZE.SMALL]: '11-50 funcionários',
            [CONST.ONBOARDING_COMPANY_SIZE.MEDIUM_SMALL]: '51-100 funcionários',
            [CONST.ONBOARDING_COMPANY_SIZE.MEDIUM]: '101-1.000 funcionários',
            [CONST.ONBOARDING_COMPANY_SIZE.LARGE]: 'Mais de 1.000 funcionários',
        },
        accounting: {
            title: 'Você usa algum software de contabilidade?',
            none: 'Nenhum',
        },
        error: {
            requiredFirstName: 'Por favor, insira seu primeiro nome para continuar',
        },
        workEmail: {
            title: 'Qual é o seu e-mail de trabalho?',
            subtitle: 'O Expensify funciona melhor quando você conecta seu e-mail de trabalho.',
            explanationModal: {
                descriptionOne: 'Encaminhe para receipts@expensify.com para digitalização',
                descriptionTwo: 'Junte-se aos seus colegas que já estão usando o Expensify',
                descriptionThree: 'Aproveite uma experiência mais personalizada',
            },
            addWorkEmail: 'Adicionar e-mail de trabalho',
        },
        workEmailValidation: {
            title: 'Verifique seu e-mail de trabalho',
            magicCodeSent: ({workEmail}: WorkEmailResendCodeParams) => `Por favor, insira o código mágico enviado para ${workEmail}. Ele deve chegar em um ou dois minutos.`,
        },
        workEmailValidationError: {
            publicEmail: 'Por favor, insira um e-mail de trabalho válido de um domínio privado, por exemplo, mitch@company.com.',
            offline: 'Não conseguimos adicionar seu e-mail de trabalho, pois você parece estar offline.',
        },
        mergeBlockScreen: {
            title: 'Não foi possível adicionar o e-mail de trabalho',
            subtitle: ({workEmail}: WorkEmailMergingBlockedParams) =>
                `Não conseguimos adicionar ${workEmail}. Por favor, tente novamente mais tarde em Configurações ou converse com o Concierge para obter orientação.`,
        },
        tasks: {
            testDriveAdminTask: {
                title: ({testDriveURL}) => `Faça um [test drive](${testDriveURL})`,
                description: ({testDriveURL}) => `[Faça um tour rápido pelo produto](${testDriveURL}) para ver por que o Expensify é a maneira mais rápida de fazer suas despesas.`,
            },
            testDriveEmployeeTask: {
                title: ({testDriveURL}) => `Faça um [test drive](${testDriveURL})`,
                description: ({testDriveURL}) => `[Faça um test drive](${testDriveURL}) conosco e sua equipe ganha *3 meses grátis de Expensify!*`,
            },
            createTestDriveAdminWorkspaceTask: {
                title: ({workspaceConfirmationLink}) => `[Crie](${workspaceConfirmationLink}) um espaço de trabalho`,
                description: 'Crie um espaço de trabalho e configure as definições com a ajuda do seu especialista em configuração!',
            },
            createWorkspaceTask: {
                title: ({workspaceSettingsLink}) => `Crie um [espaço de trabalho](${workspaceSettingsLink})`,
                description: ({workspaceSettingsLink}) =>
                    '*Crie um espaço de trabalho* para rastrear despesas, digitalizar recibos, conversar e muito mais.\n' +
                    '\n' +
                    '1. Clique em *Espaços de trabalho* > *Novo espaço de trabalho*.\n' +
                    '\n' +
                    `*Seu novo espaço de trabalho está pronto!* [Confira](${workspaceSettingsLink}).`,
            },
            setupCategoriesTask: {
                title: ({workspaceCategoriesLink}) => `Configure [categorias](${workspaceCategoriesLink})`,
                description: ({workspaceCategoriesLink}) =>
                    '*Configure categorias* para que sua equipe possa categorizar despesas para relatórios fáceis.\n' +
                    '\n' +
                    '1. Clique em *Espaços de trabalho*.\n' +
                    '3. Selecione seu espaço de trabalho.\n' +
                    '4. Clique em *Categorias*.\n' +
                    '5. Desative quaisquer categorias que você não precise.\n' +
                    '6. Adicione suas próprias categorias no canto superior direito.\n' +
                    '\n' +
                    `[Leve-me para as configurações de categoria do espaço de trabalho](${workspaceCategoriesLink}).\n` +
                    '\n' +
                    `![Configurar categorias](${CONST.CLOUDFRONT_URL}/videos/walkthrough-categories-v2.mp4)`,
            },
            combinedTrackSubmitExpenseTask: {
                title: 'Envie uma despesa',
                description:
                    '*Envie uma despesa* inserindo um valor ou digitalizando um recibo.\n' +
                    '\n' +
                    '1. Clique no botão verde *+*.\n' +
                    '2. Escolha *Criar despesa*.\n' +
                    '3. Insira um valor ou digitalize um recibo.\n' +
                    `4. Adicione o e-mail ou número de telefone do seu chefe.\n` +
                    '5. Clique em *Criar*.\n' +
                    '\n' +
                    'E pronto!',
            },
            adminSubmitExpenseTask: {
                title: 'Envie uma despesa',
                description:
                    '*Envie uma despesa* inserindo um valor ou digitalizando um recibo.\n' +
                    '\n' +
                    '1. Clique no botão verde *+*.\n' +
                    '2. Escolha *Criar despesa*.\n' +
                    '3. Insira um valor ou digitalize um recibo.\n' +
                    '4. Confirme os detalhes.\n' +
                    '5. Clique em *Criar*.\n' +
                    '\n' +
                    `E pronto!`,
            },
            trackExpenseTask: {
                title: 'Rastreie uma despesa',
                description:
                    '*Rastreie uma despesa* em qualquer moeda, com ou sem recibo.\n' +
                    '\n' +
                    '1. Clique no botão verde *+*.\n' +
                    '2. Escolha *Criar despesa*.\n' +
                    '3. Insira um valor ou digitalize um recibo.\n' +
                    '4. Escolha seu espaço *pessoal*.\n' +
                    '5. Clique em *Criar*.\n' +
                    '\n' +
                    'E pronto! Sim, é simples assim.',
            },
            addAccountingIntegrationTask: {
                title: ({integrationName, workspaceAccountingLink}) =>
                    `Conecte-se${integrationName === CONST.ONBOARDING_ACCOUNTING_MAPPING.other ? '' : ' ao'} [${integrationName === CONST.ONBOARDING_ACCOUNTING_MAPPING.other ? 'seu' : ''} ${integrationName}](${workspaceAccountingLink})`,
                description: ({integrationName, workspaceAccountingLink}) =>
                    `Conecte-se${integrationName === CONST.ONBOARDING_ACCOUNTING_MAPPING.other ? ' ao seu' : ' ao'} ${integrationName} para categorização automática de despesas e sincronização que torna o fechamento do mês muito fácil.\n` +
                    '\n' +
                    '1. Clique em *Configurações*.\n' +
                    '2. Vá para *Espaços de trabalho*.\n' +
                    '3. Selecione seu espaço de trabalho.\n' +
                    '4. Clique em *Contabilidade*.\n' +
                    `5. Encontre ${integrationName}.\n` +
                    '6. Clique em *Conectar*.\n' +
                    '\n' +
                    `${
                        integrationName && CONST.connectionsVideoPaths[integrationName]
                            ? `[Leve-me para a contabilidade](${workspaceAccountingLink}).\n\n![Conecte-se ao ${integrationName}](${CONST.CLOUDFRONT_URL}/${CONST.connectionsVideoPaths[integrationName]})`
                            : `[Leve-me para a contabilidade](${workspaceAccountingLink}).`
                    }`,
            },
            connectCorporateCardTask: {
                title: ({corporateCardLink}) => `Conecte [seu cartão corporativo](${corporateCardLink})`,
                description: ({corporateCardLink}) =>
                    `Conecte seu cartão corporativo para importar e categorizar despesas automaticamente.\n` +
                    '\n' +
                    '1. Clique em *Espaços de trabalho*.\n' +
                    '2. Selecione seu espaço de trabalho.\n' +
                    '3. Clique em *Cartões corporativos*.\n' +
                    '4. Siga as instruções para conectar seu cartão.\n' +
                    '\n' +
                    `[Leve-me para conectar meus cartões corporativos](${corporateCardLink}).`,
            },

            inviteTeamTask: {
                title: ({workspaceMembersLink}) => `Convide [sua equipe](${workspaceMembersLink})`,
                description: ({workspaceMembersLink}) =>
                    '*Convide sua equipe* para o Expensify para que eles possam começar a rastrear despesas hoje mesmo.\n' +
                    '\n' +
                    '1. Clique em *Espaços de trabalho*.\n' +
                    '3. Selecione seu espaço de trabalho.\n' +
                    '4. Clique em *Membros* > *Convidar membro*.\n' +
                    '5. Insira e-mails ou números de telefone. \n' +
                    '6. Adicione uma mensagem de convite personalizada, se desejar!\n' +
                    '\n' +
                    `[Leve-me para os membros do espaço de trabalho](${workspaceMembersLink}).\n` +
                    '\n' +
                    `![Convide sua equipe](${CONST.CLOUDFRONT_URL}/videos/walkthrough-invite_members-v2.mp4)`,
            },

            setupCategoriesAndTags: {
                title: ({workspaceCategoriesLink, workspaceMoreFeaturesLink}) => `Configure [categorias](${workspaceCategoriesLink}) e [tags](${workspaceMoreFeaturesLink})`,
                description: ({workspaceCategoriesLink, workspaceAccountingLink}) =>
                    '*Configure categorias e tags* para que sua equipe possa categorizar despesas para relatórios fáceis.\n' +
                    '\n' +
                    `Importe-as automaticamente [conectando seu software de contabilidade](${workspaceAccountingLink}), ou configure-as manualmente nas [configurações do seu espaço de trabalho](${workspaceCategoriesLink}).`,
            },
            setupTagsTask: {
                title: ({workspaceMoreFeaturesLink}) => `Configure [tags](${workspaceMoreFeaturesLink})`,
                description: ({workspaceMoreFeaturesLink}) =>
                    'Use tags para adicionar detalhes extras de despesas, como projetos, clientes, locais e departamentos. Se você precisar de vários níveis de tags, pode fazer upgrade para o plano Control.\n' +
                    '\n' +
                    '1. Clique em *Espaços de trabalho*.\n' +
                    '3. Selecione seu espaço de trabalho.\n' +
                    '4. Clique em *Mais recursos*.\n' +
                    '5. Habilite *Tags*.\n' +
                    '6. Navegue até *Tags* no editor do espaço de trabalho.\n' +
                    '7. Clique em *+ Adicionar tag* para criar as suas.\n' +
                    '\n' +
                    `[Leve-me para mais recursos](${workspaceMoreFeaturesLink}).\n` +
                    '\n' +
                    `![Configurar tags](${CONST.CLOUDFRONT_URL}/videos/walkthrough-tags-v2.mp4)`,
            },

            inviteAccountantTask: {
                title: ({workspaceMembersLink}) => `Convide seu [contador](${workspaceMembersLink})`,
                description: ({workspaceMembersLink}) =>
                    '*Convide seu contador* para colaborar no seu espaço de trabalho e gerenciar as despesas da sua empresa.\n' +
                    '\n' +
                    '1. Clique em *Espaços de trabalho*.\n' +
                    '2. Selecione seu espaço de trabalho.\n' +
                    '3. Clique em *Membros*.\n' +
                    '4. Clique em *Convidar membro*.\n' +
                    '5. Insira o e-mail do seu contador.\n' +
                    '\n' +
                    `[Convide seu contador agora](${workspaceMembersLink}).`,
            },

            startChatTask: {
                title: 'Iniciar um bate-papo',
                description:
                    '*Inicie um bate-papo* com qualquer pessoa usando seu e-mail ou número de telefone.\n' +
                    '\n' +
                    '1. Clique no botão verde *+*.\n' +
                    '2. Escolha *Iniciar bate-papo*.\n' +
                    '3. Insira um e-mail ou número de telefone.\n' +
                    '\n' +
                    'Se eles ainda não estiverem usando o Expensify, serão convidados automaticamente.\n' +
                    '\n' +
                    'Cada bate-papo também se transformará em um e-mail ou mensagem de texto que eles podem responder diretamente.',
            },

            splitExpenseTask: {
                title: 'Dividir uma despesa',
                description:
                    '*Divida despesas* com uma ou mais pessoas.\n' +
                    '\n' +
                    '1. Clique no botão verde *+*.\n' +
                    '2. Escolha *Iniciar bate-papo*.\n' +
                    '3. Insira e-mails ou números de telefone.\n' +
                    '4. Clique no botão cinza *+* no bate-papo > *Dividir despesa*.\n' +
                    '5. Crie a despesa selecionando *Manual*, *Digitalizar* ou *Distância*.\n' +
                    '\n' +
                    'Sinta-se à vontade para adicionar mais detalhes, se quiser, ou apenas envie. Vamos te reembolsar!',
            },

            reviewWorkspaceSettingsTask: {
                title: ({workspaceSettingsLink}) => `Revise suas [configurações de espaço de trabalho](${workspaceSettingsLink})`,
                description: ({workspaceSettingsLink}) =>
                    'Veja como revisar e atualizar as configurações do seu espaço de trabalho:\n' +
                    '1. Clique na aba de configurações.\n' +
                    '2. Clique em *Espaços de trabalho* > [Seu espaço de trabalho].\n' +
                    `[Vá para o seu espaço de trabalho](${workspaceSettingsLink}). Vamos rastreá-los na sala #admins.`,
            },
            createReportTask: {
                title: 'Crie seu primeiro relatório',
                description:
                    'Veja como criar um relatório:\n' +
                    '\n' +
                    '1. Clique no botão verde *+*.\n' +
                    '2. Escolha *Criar relatório*.\n' +
                    '3. Clique em *Adicionar despesa*.\n' +
                    '4. Adicione sua primeira despesa.\n' +
                    '\n' +
                    'E pronto!',
            },
        } satisfies Record<string, Pick<OnboardingTask, 'title' | 'description'>>,
        testDrive: {
            name: ({testDriveURL}: {testDriveURL?: string}) => (testDriveURL ? `Faça um [test drive](${testDriveURL})` : 'Faça um test drive'),
            embeddedDemoIframeTitle: 'Test Drive',
            employeeFakeReceipt: {
                description: 'Meu recibo de test drive!',
            },
        },
        messages: {
            onboardingEmployerOrSubmitMessage: 'Ser reembolsado é tão fácil quanto enviar uma mensagem. Vamos ver o básico.',
            onboardingPersonalSpendMessage: 'Veja como rastrear seus gastos em poucos cliques.',
            onboardingMangeTeamMessage: ({onboardingCompanySize}: {onboardingCompanySize?: OnboardingCompanySize}) =>
                `Aqui está uma lista de tarefas que eu recomendaria para uma empresa do seu tamanho com ${onboardingCompanySize} remetentes:`,
            onboardingTrackWorkspaceMessage:
                '# Vamos configurar você\n👋 Estou aqui para ajudar! Para você começar, adaptei as configurações do seu espaço de trabalho para microempreendedores individuais e empresas semelhantes. Você pode ajustar seu espaço de trabalho clicando no link abaixo!\n\nVeja como rastrear seus gastos em poucos cliques:',
            onboardingChatSplitMessage: 'Dividir contas com amigos é tão fácil quanto enviar uma mensagem. Veja como.',
            onboardingAdminMessage: 'Aprenda a gerenciar o espaço de trabalho da sua equipe como administrador e enviar suas próprias despesas.',
            onboardingLookingAroundMessage:
                'O Expensify é mais conhecido por despesas, viagens e gerenciamento de cartões corporativos, mas fazemos muito mais do que isso. Diga-me o que lhe interessa e eu o ajudarei a começar.',
            onboardingTestDriveReceiverMessage: '*Você tem 3 meses grátis! Comece abaixo.*',
        },
        workspace: {
            title: 'Mantenha-se organizado com um espaço de trabalho',
            subtitle: 'Desbloqueie ferramentas poderosas para simplificar o gerenciamento de despesas, tudo em um só lugar. Com um espaço de trabalho, você pode:',
            explanationModal: {
                descriptionOne: 'Acompanhe e organize recibos',
                descriptionTwo: 'Categorizar e etiquetar despesas',
                descriptionThree: 'Criar e compartilhar relatórios',
            },
            price: 'Experimente gratuitamente por 30 dias, depois faça o upgrade por apenas <strong>US$5/mês</strong>.',
            createWorkspace: 'Criar espaço de trabalho',
        },
        confirmWorkspace: {
            title: 'Confirmar espaço de trabalho',
            subtitle: 'Crie um espaço de trabalho para rastrear recibos, reembolsar despesas, gerenciar viagens, criar relatórios e muito mais — tudo na velocidade do chat.',
        },
        inviteMembers: {
            title: 'Convidar membros',
            subtitle: 'Gerencie e compartilhe suas despesas com um contador ou inicie um grupo de viagem com amigos.',
        },
    },
    featureTraining: {
        doNotShowAgain: 'Não me mostre isso novamente',
    },
    personalDetails: {
        error: {
            containsReservedWord: 'O nome não pode conter as palavras Expensify ou Concierge',
            hasInvalidCharacter: 'O nome não pode conter uma vírgula ou ponto e vírgula',
            requiredFirstName: 'O nome não pode estar vazio',
        },
    },
    privatePersonalDetails: {
        enterLegalName: 'Qual é o seu nome legal?',
        enterDateOfBirth: 'Qual é a sua data de nascimento?',
        enterAddress: 'Qual é o seu endereço?',
        enterPhoneNumber: 'Qual é o seu número de telefone?',
        personalDetails: 'Detalhes pessoais',
        privateDataMessage: 'Esses detalhes são usados para viagens e pagamentos. Eles nunca são exibidos no seu perfil público.',
        legalName: 'Nome legal',
        legalFirstName: 'Nome legal',
        legalLastName: 'Sobrenome legal',
        address: 'Endereço',
        error: {
            dateShouldBeBefore: ({dateString}: DateShouldBeBeforeParams) => `A data deve ser anterior a ${dateString}`,
            dateShouldBeAfter: ({dateString}: DateShouldBeAfterParams) => `A data deve ser após ${dateString}`,
            hasInvalidCharacter: 'O nome pode incluir apenas caracteres latinos',
            incorrectZipFormat: ({zipFormat}: IncorrectZipFormatParams = {}) => `Formato de código postal incorreto${zipFormat ? `Formato aceitável: ${zipFormat}` : ''}`,
            invalidPhoneNumber: `Por favor, certifique-se de que o número de telefone é válido (por exemplo, ${CONST.EXAMPLE_PHONE_NUMBER})`,
        },
    },
    resendValidationForm: {
        linkHasBeenResent: 'Link foi reenviado',
        weSentYouMagicSignInLink: ({login, loginType}: WeSentYouMagicSignInLinkParams) => `Enviei um link mágico de login para ${login}. Por favor, verifique seu ${loginType} para entrar.`,
        resendLink: 'Reenviar link',
    },
    unlinkLoginForm: {
        toValidateLogin: ({primaryLogin, secondaryLogin}: ToValidateLoginParams) =>
            `Para validar ${secondaryLogin}, por favor, reenvie o código mágico das Configurações da Conta de ${primaryLogin}.`,
        noLongerHaveAccess: ({primaryLogin}: NoLongerHaveAccessParams) => `Se você não tiver mais acesso a ${primaryLogin}, por favor, desvincule suas contas.`,
        unlink: 'Desvincular',
        linkSent: 'Link enviado!',
        successfullyUnlinkedLogin: 'Login secundário desvinculado com sucesso!',
    },
    emailDeliveryFailurePage: {
        ourEmailProvider: ({login}: OurEmailProviderParams) =>
            `Nosso provedor de e-mail suspendeu temporariamente os e-mails para ${login} devido a problemas de entrega. Para desbloquear seu login, siga estas etapas:`,
        confirmThat: ({login}: ConfirmThatParams) => `Confirme que ${login} está escrito corretamente e é um endereço de e-mail real e válido para entrega.`,
        emailAliases: 'Os aliases de e-mail, como "expenses@domain.com", devem ter acesso à sua própria caixa de entrada de e-mail para que seja um login válido do Expensify.',
        ensureYourEmailClient: 'Certifique-se de que seu cliente de e-mail permita e-mails de expensify.com.',
        youCanFindDirections: 'Você pode encontrar instruções sobre como concluir esta etapa',
        helpConfigure: 'mas você pode precisar que o seu departamento de TI ajude a configurar as suas configurações de e-mail.',
        onceTheAbove: 'Depois de concluir as etapas acima, por favor entre em contato com',
        toUnblock: 'para desbloquear seu login.',
    },
    smsDeliveryFailurePage: {
        smsDeliveryFailureMessage: ({login}: OurEmailProviderParams) =>
            `Não conseguimos entregar mensagens SMS para ${login}, então suspendemos temporariamente. Por favor, tente validar seu número:`,
        validationSuccess: 'Seu número foi validado! Clique abaixo para enviar um novo código mágico de login.',
        validationFailed: ({
            timeData,
        }: {
            timeData?: {
                days?: number;
                hours?: number;
                minutes?: number;
            } | null;
        }) => {
            if (!timeData) {
                return 'Por favor, aguarde um momento antes de tentar novamente.';
            }
            const timeParts = [];
            if (timeData.days) {
                timeParts.push(`${timeData.days} ${timeData.days === 1 ? 'dia' : 'dias'}`);
            }
            if (timeData.hours) {
                timeParts.push(`${timeData.hours} ${timeData.hours === 1 ? 'hora' : 'horas'}`);
            }
            if (timeData.minutes) {
                timeParts.push(`${timeData.minutes} ${timeData.minutes === 1 ? 'minuto' : 'minutos'}`);
            }
            let timeText = '';
            if (timeParts.length === 1) {
                timeText = timeParts.at(0) ?? '';
            } else if (timeParts.length === 2) {
                timeText = `${timeParts.at(0)} and ${timeParts.at(1)}`;
            } else if (timeParts.length === 3) {
                timeText = `${timeParts.at(0)}, ${timeParts.at(1)}, and ${timeParts.at(2)}`;
            }
            return `Aguarde! Você precisa esperar ${timeText} antes de tentar validar seu número novamente.`;
        },
    },
    welcomeSignUpForm: {
        join: 'Participar',
    },
    detailsPage: {
        localTime: 'Hora local',
    },
    newChatPage: {
        startGroup: 'Iniciar grupo',
        addToGroup: 'Adicionar ao grupo',
    },
    yearPickerPage: {
        year: 'Ano',
        selectYear: 'Por favor, selecione um ano',
    },
    focusModeUpdateModal: {
        title: 'Bem-vindo ao modo #focus!',
        prompt: 'Mantenha-se atualizado vendo apenas os chats não lidos ou que precisam da sua atenção. Não se preocupe, você pode mudar isso a qualquer momento em',
        settings: 'configurações',
    },
    notFound: {
        chatYouLookingForCannotBeFound: 'O chat que você está procurando não pode ser encontrado.',
        getMeOutOfHere: 'Me tire daqui',
        iouReportNotFound: 'Os detalhes do pagamento que você está procurando não podem ser encontrados.',
        notHere: 'Hmm... não está aqui',
        pageNotFound: 'Ops, esta página não pode ser encontrada.',
        noAccess: 'Este chat ou despesa pode ter sido excluído ou você não tem acesso a ele.\n\nPara qualquer dúvida, entre em contato com concierge@expensify.com',
        goBackHome: 'Voltar para a página inicial',
    },
    errorPage: {
        title: ({isBreakLine}: {isBreakLine: boolean}) => `Ops... ${isBreakLine ? '\n' : ''}Algo deu errado`,
        subtitle: 'Não foi possível concluir sua solicitação. Por favor, tente novamente mais tarde.',
    },
    setPasswordPage: {
        enterPassword: 'Digite uma senha',
        setPassword: 'Definir senha',
        newPasswordPrompt: 'Sua senha deve ter pelo menos 8 caracteres, 1 letra maiúscula, 1 letra minúscula e 1 número.',
        passwordFormTitle: 'Bem-vindo de volta ao Novo Expensify! Por favor, defina sua senha.',
        passwordNotSet: 'Não conseguimos definir sua nova senha. Enviamos um novo link de senha para você tentar novamente.',
        setPasswordLinkInvalid: 'Este link para definir a senha é inválido ou expirou. Um novo está esperando por você na sua caixa de entrada de e-mail!',
        validateAccount: 'Verificar conta',
    },
    statusPage: {
        status: 'Status',
        statusExplanation: 'Adicione um emoji para dar aos seus colegas e amigos uma maneira fácil de saber o que está acontecendo. Você também pode adicionar uma mensagem, se quiser!',
        today: 'Hoje',
        clearStatus: 'Limpar status',
        save: 'Salvar',
        message: 'Mensagem',
        timePeriods: {
            never: 'Nunca',
            thirtyMinutes: '30 minutos',
            oneHour: '1 hora',
            afterToday: 'Hoje',
            afterWeek: 'Uma semana',
            custom: 'Customizado',
        },
        untilTomorrow: 'Até amanhã',
        untilTime: ({time}: UntilTimeParams) => `Até ${time}`,
        date: 'Data',
        time: 'Tempo',
        clearAfter: 'Limpar após',
        whenClearStatus: 'Quando devemos limpar seu status?',
        vacationDelegate: 'Delegado de férias',
        setVacationDelegate: `Defina um delegado de férias para aprovar relatórios em seu nome enquanto estiver fora do escritório.`,
        vacationDelegateError: 'Ocorreu um erro ao atualizar seu delegado de férias.',
        asVacationDelegate: ({nameOrEmail: managerName}: VacationDelegateParams) => `como delegado de férias de ${managerName}`,
        toAsVacationDelegate: ({submittedToName, vacationDelegateName}: SubmittedToVacationDelegateParams) => `para ${submittedToName} como delegado de férias de ${vacationDelegateName}`,
        vacationDelegateWarning: ({nameOrEmail}: VacationDelegateParams) =>
            `Você está designando ${nameOrEmail} como seu delegado de férias. Essa pessoa ainda não está em todos os seus espaços de trabalho. Se você continuar, um e-mail será enviado para todos os administradores dos seus espaços solicitando a inclusão dela.`,
    },
    stepCounter: ({step, total, text}: StepCounterParams) => {
        let result = `Etapa ${step}`;
        if (total) {
            result = `${result} of ${total}`;
        }
        if (text) {
            result = `${result}: ${text}`;
        }
        return result;
    },
    bankAccount: {
        bankInfo: 'Informações bancárias',
        confirmBankInfo: 'Confirmar informações bancárias',
        manuallyAdd: 'Adicione sua conta bancária manualmente',
        letsDoubleCheck: 'Vamos verificar se tudo está correto.',
        accountEnding: 'Conta terminando em',
        thisBankAccount: 'Esta conta bancária será usada para pagamentos comerciais no seu espaço de trabalho.',
        accountNumber: 'Número da conta',
        routingNumber: 'Número de roteamento',
        chooseAnAccountBelow: 'Escolha uma conta abaixo',
        addBankAccount: 'Adicionar conta bancária',
        chooseAnAccount: 'Escolha uma conta',
        connectOnlineWithPlaid: 'Faça login no seu banco',
        connectManually: 'Conectar manualmente',
        desktopConnection: 'Nota: Para se conectar com Chase, Wells Fargo, Capital One ou Bank of America, por favor clique aqui para completar este processo em um navegador.',
        yourDataIsSecure: 'Seus dados estão seguros',
        toGetStarted: 'Adicione uma conta bancária para reembolsar despesas, emitir Cartões Expensify, coletar pagamentos de faturas e pagar contas, tudo em um só lugar.',
        plaidBodyCopy: 'Dê aos seus funcionários uma maneira mais fácil de pagar - e serem reembolsados - por despesas da empresa.',
        checkHelpLine: 'Seu número de roteamento e número da conta podem ser encontrados em um cheque da conta.',
        hasPhoneLoginError: ({contactMethodRoute}: ContactMethodParams) =>
            `Para conectar uma conta bancária, por favor <a href="${contactMethodRoute}">adicione um e-mail como seu login principal</a> e tente novamente. Você pode adicionar seu número de telefone como um login secundário.`,
        hasBeenThrottledError: 'Ocorreu um erro ao adicionar sua conta bancária. Por favor, aguarde alguns minutos e tente novamente.',
        hasCurrencyError: {
            phrase1: 'Ops! Parece que a moeda do seu espaço de trabalho está definida para uma moeda diferente de USD. Para continuar, por favor vá para',
            link: 'suas configurações de espaço de trabalho',
            phrase2: 'para definir para USD e tentar novamente.',
        },
        error: {
            youNeedToSelectAnOption: 'Por favor, selecione uma opção para continuar',
            noBankAccountAvailable: 'Desculpe, não há nenhuma conta bancária disponível.',
            noBankAccountSelected: 'Por favor, escolha uma conta',
            taxID: 'Por favor, insira um número de identificação fiscal válido.',
            website: 'Por favor, insira um site válido',
            zipCode: `Por favor, insira um código postal válido usando o formato: ${CONST.COUNTRY_ZIP_REGEX_DATA.US.samples}`,
            phoneNumber: 'Por favor, insira um número de telefone válido.',
            email: 'Por favor, insira um endereço de e-mail válido.',
            companyName: 'Por favor, insira um nome comercial válido.',
            addressCity: 'Por favor, insira uma cidade válida',
            addressStreet: 'Por favor, insira um endereço de rua válido',
            addressState: 'Por favor, selecione um estado válido.',
            incorporationDateFuture: 'A data de incorporação não pode estar no futuro',
            incorporationState: 'Por favor, selecione um estado válido.',
            industryCode: 'Por favor, insira um código de classificação de indústria válido com seis dígitos.',
            restrictedBusiness: 'Por favor, confirme se a empresa não está na lista de empresas restritas.',
            routingNumber: 'Por favor, insira um número de roteamento válido.',
            accountNumber: 'Por favor, insira um número de conta válido.',
            routingAndAccountNumberCannotBeSame: 'Os números de roteamento e de conta não podem coincidir.',
            companyType: 'Por favor, selecione um tipo de empresa válido',
            tooManyAttempts:
                'Devido a um alto número de tentativas de login, esta opção foi desativada por 24 horas. Por favor, tente novamente mais tarde ou insira os detalhes manualmente.',
            address: 'Por favor, insira um endereço válido',
            dob: 'Por favor, selecione uma data de nascimento válida',
            age: 'Deve ter mais de 18 anos de idade',
            ssnLast4: 'Por favor, insira os últimos 4 dígitos válidos do SSN',
            firstName: 'Por favor, insira um nome válido.',
            lastName: 'Por favor, insira um sobrenome válido',
            noDefaultDepositAccountOrDebitCardAvailable: 'Por favor, adicione uma conta de depósito padrão ou cartão de débito.',
            validationAmounts: 'Os valores de validação que você inseriu estão incorretos. Por favor, verifique novamente seu extrato bancário e tente novamente.',
            fullName: 'Por favor, insira um nome completo válido.',
            ownershipPercentage: 'Por favor, insira um número percentual válido',
        },
    },
    addPersonalBankAccount: {
        countrySelectionStepHeader: 'Onde está localizada a sua conta bancária?',
        accountDetailsStepHeader: 'Quais são os detalhes da sua conta?',
        accountTypeStepHeader: 'Que tipo de conta é esta?',
        bankInformationStepHeader: 'Quais são os seus dados bancários?',
        accountHolderInformationStepHeader: 'Quais são os detalhes do titular da conta?',
        howDoWeProtectYourData: 'Como protegemos seus dados?',
        currencyHeader: 'Qual é a moeda da sua conta bancária?',
        confirmationStepHeader: 'Verifique suas informações.',
        confirmationStepSubHeader: 'Verifique os detalhes abaixo e marque a caixa de termos para confirmar.',
    },
    addPersonalBankAccountPage: {
        enterPassword: 'Digite a senha do Expensify',
        alreadyAdded: 'Esta conta já foi adicionada.',
        chooseAccountLabel: 'Conta',
        successTitle: 'Conta bancária pessoal adicionada!',
        successMessage: 'Parabéns, sua conta bancária está configurada e pronta para receber reembolsos.',
    },
    attachmentView: {
        unknownFilename: 'Nome de arquivo desconhecido',
        passwordRequired: 'Por favor, insira uma senha',
        passwordIncorrect: 'Senha incorreta. Por favor, tente novamente.',
        failedToLoadPDF: 'Falha ao carregar o arquivo PDF',
        pdfPasswordForm: {
            title: 'PDF protegido por senha',
            infoText: 'Este PDF está protegido por senha.',
            beforeLinkText: 'Por favor',
            linkText: 'insira a senha',
            afterLinkText: 'para visualizá-lo.',
            formLabel: 'Ver PDF',
        },
        attachmentNotFound: 'Anexo não encontrado',
    },
    messages: {
        errorMessageInvalidPhone: `Por favor, insira um número de telefone válido sem parênteses ou traços. Se você estiver fora dos EUA, inclua o código do seu país (ex.: ${CONST.EXAMPLE_PHONE_NUMBER}).`,
        errorMessageInvalidEmail: 'E-mail inválido',
        userIsAlreadyMember: ({login, name}: UserIsAlreadyMemberParams) => `${login} já é membro de ${name}`,
    },
    onfidoStep: {
        acceptTerms: 'Ao continuar com a solicitação para ativar sua Expensify Wallet, você confirma que leu, entendeu e aceita',
        facialScan: 'Política e Autorização de Varredura Facial da Onfido',
        tryAgain: 'Tente novamente',
        verifyIdentity: 'Verificar identidade',
        letsVerifyIdentity: 'Vamos verificar sua identidade',
        butFirst: `Mas primeiro, a parte chata. Leia as informações legais na próxima etapa e clique em "Aceitar" quando estiver pronto.`,
        genericError: 'Ocorreu um erro ao processar esta etapa. Por favor, tente novamente.',
        cameraPermissionsNotGranted: 'Ativar acesso à câmera',
        cameraRequestMessage: 'Precisamos de acesso à sua câmera para concluir a verificação da conta bancária. Por favor, habilite em Configurações > New Expensify.',
        microphonePermissionsNotGranted: 'Ativar acesso ao microfone',
        microphoneRequestMessage: 'Precisamos de acesso ao seu microfone para concluir a verificação da conta bancária. Por favor, habilite em Configurações > New Expensify.',
        originalDocumentNeeded: 'Por favor, envie uma imagem original do seu documento de identidade em vez de uma captura de tela ou imagem escaneada.',
        documentNeedsBetterQuality:
            'Seu documento de identificação parece estar danificado ou com recursos de segurança ausentes. Por favor, faça o upload de uma imagem original de um documento de identificação não danificado que esteja totalmente visível.',
        imageNeedsBetterQuality:
            'Há um problema com a qualidade da imagem do seu documento de identidade. Por favor, envie uma nova imagem onde todo o seu documento possa ser visto claramente.',
        selfieIssue: 'Há um problema com sua selfie/vídeo. Por favor, envie uma selfie/vídeo ao vivo.',
        selfieNotMatching: 'Sua selfie/vídeo não corresponde ao seu documento de identidade. Por favor, envie uma nova selfie/vídeo onde seu rosto possa ser visto claramente.',
        selfieNotLive: 'Sua selfie/vídeo não parece ser uma foto/vídeo ao vivo. Por favor, envie uma selfie/vídeo ao vivo.',
    },
    additionalDetailsStep: {
        headerTitle: 'Detalhes adicionais',
        helpText: 'Precisamos confirmar as seguintes informações antes que você possa enviar e receber dinheiro da sua carteira.',
        helpTextIdologyQuestions: 'Precisamos fazer apenas mais algumas perguntas para finalizar a validação da sua identidade.',
        helpLink: 'Saiba mais sobre por que precisamos disso.',
        legalFirstNameLabel: 'Nome legal',
        legalMiddleNameLabel: 'Nome do meio legal',
        legalLastNameLabel: 'Sobrenome legal',
        selectAnswer: 'Por favor, selecione uma resposta para continuar',
        ssnFull9Error: 'Por favor, insira um SSN válido de nove dígitos.',
        needSSNFull9: 'Estamos tendo problemas para verificar seu SSN. Por favor, insira os nove dígitos completos do seu SSN.',
        weCouldNotVerify: 'Não conseguimos verificar',
        pleaseFixIt: 'Por favor, corrija esta informação antes de continuar.',
        failedKYCTextBefore: 'Não conseguimos verificar sua identidade. Por favor, tente novamente mais tarde ou entre em contato com',
        failedKYCTextAfter: 'se você tiver alguma dúvida.',
    },
    termsStep: {
        headerTitle: 'Termos e taxas',
        headerTitleRefactor: 'Taxas e termos',
        haveReadAndAgree: 'Li e concordo em receber',
        electronicDisclosures: 'divulgações eletrônicas',
        agreeToThe: 'Eu concordo com o/a/as/os',
        walletAgreement: 'Acordo da Wallet',
        enablePayments: 'Habilitar pagamentos',
        monthlyFee: 'Taxa mensal',
        inactivity: 'Inatividade',
        noOverdraftOrCredit: 'Sem recurso de cheque especial/crédito.',
        electronicFundsWithdrawal: 'Retirada eletrônica de fundos',
        standard: 'Padrão',
        reviewTheFees: 'Dê uma olhada em algumas taxas.',
        checkTheBoxes: 'Por favor, marque as caixas abaixo.',
        agreeToTerms: 'Concorde com os termos e você estará pronto para começar!',
        shortTermsForm: {
            expensifyPaymentsAccount: ({walletProgram}: WalletProgramParams) => `A Expensify Wallet é emitida por ${walletProgram}.`,
            perPurchase: 'Por compra',
            atmWithdrawal: 'Saque em caixa eletrônico',
            cashReload: 'Recarga de dinheiro',
            inNetwork: 'na rede',
            outOfNetwork: 'fora da rede',
            atmBalanceInquiry: 'Consulta de saldo no caixa eletrônico',
            inOrOutOfNetwork: '(dentro da rede ou fora da rede)',
            customerService: 'Atendimento ao cliente',
            automatedOrLive: '(automated or live agent)',
            afterTwelveMonths: '(após 12 meses sem transações)',
            weChargeOneFee: 'Cobramos 1 outro tipo de taxa. É:',
            fdicInsurance: 'Seus fundos são elegíveis para seguro FDIC.',
            generalInfo: 'Para informações gerais sobre contas pré-pagas, visite',
            conditionsDetails: 'Para detalhes e condições de todas as taxas e serviços, visite',
            conditionsPhone: 'ou ligando para +1 833-400-0904.',
            instant: '(instant)',
            electronicFundsInstantFeeMin: ({amount}: TermsParams) => `(min ${amount})`,
        },
        longTermsForm: {
            listOfAllFees: 'Uma lista de todas as taxas do Expensify Wallet',
            typeOfFeeHeader: 'Todas as taxas',
            feeAmountHeader: 'Quantia',
            moreDetailsHeader: 'Detalhes',
            openingAccountTitle: 'Abrindo uma conta',
            openingAccountDetails: 'Não há taxa para abrir uma conta.',
            monthlyFeeDetails: 'Não há taxa mensal.',
            customerServiceTitle: 'Atendimento ao cliente',
            customerServiceDetails: 'Não há taxas de serviço ao cliente.',
            inactivityDetails: 'Não há taxa de inatividade.',
            sendingFundsTitle: 'Enviando fundos para outro titular de conta',
            sendingFundsDetails: 'Não há taxa para enviar fundos para outro titular de conta usando seu saldo, conta bancária ou cartão de débito.',
            electronicFundsStandardDetails:
                "There's no fee to transfer funds from your Expensify Wallet " +
                'to your bank account using the standard option. This transfer usually completes within 1-3 business' +
                ' days.',
            electronicFundsInstantDetails: ({percentage, amount}: ElectronicFundsParams) =>
                "There's a fee to transfer funds from your Expensify Wallet to " +
                'your linked debit card using the instant transfer option. This transfer usually completes within ' +
                `several minutes. The fee is ${percentage}% of the transfer amount (with a minimum fee of ${amount}).`,
            fdicInsuranceBancorp: ({amount}: TermsParams) =>
                'Your funds are eligible for FDIC insurance. Your funds will be held at or ' +
                `transferred to ${CONST.WALLET.PROGRAM_ISSUERS.BANCORP_BANK}, an FDIC-insured institution. Once there, your funds are insured up ` +
                `to ${amount} by the FDIC in the event ${CONST.WALLET.PROGRAM_ISSUERS.BANCORP_BANK} fails, if specific deposit insurance requirements ` +
                `are met and your card is registered. See`,
            fdicInsuranceBancorp2: 'para detalhes.',
            contactExpensifyPayments: `Entre em contato com ${CONST.WALLET.PROGRAM_ISSUERS.EXPENSIFY_PAYMENTS} ligando para +1 833-400-0904, ou por e-mail em`,
            contactExpensifyPayments2: 'ou faça login em',
            generalInformation: 'Para informações gerais sobre contas pré-pagas, visite',
            generalInformation2: 'Se você tiver uma reclamação sobre uma conta pré-paga, ligue para o Bureau de Proteção Financeira do Consumidor pelo 1-855-411-2372 ou visite',
            printerFriendlyView: 'Ver versão para impressão',
            automated: 'Automatizado',
            liveAgent: 'Agente ao vivo',
            instant: 'Instantâneo',
            electronicFundsInstantFeeMin: ({amount}: TermsParams) => `Min ${amount}`,
        },
    },
    activateStep: {
        headerTitle: 'Habilitar pagamentos',
        activatedTitle: 'Carteira ativada!',
        activatedMessage: 'Parabéns, sua carteira está configurada e pronta para fazer pagamentos.',
        checkBackLaterTitle: 'Só um minuto...',
        checkBackLaterMessage: 'Ainda estamos revisando suas informações. Por favor, volte mais tarde.',
        continueToPayment: 'Continuar para o pagamento',
        continueToTransfer: 'Continuar a transferir',
    },
    companyStep: {
        headerTitle: 'Informações da empresa',
        subtitle: 'Quase pronto! Por motivos de segurança, precisamos confirmar algumas informações:',
        legalBusinessName: 'Nome comercial legal',
        companyWebsite: 'Site da empresa',
        taxIDNumber: 'Número de identificação fiscal',
        taxIDNumberPlaceholder: '9 dígitos',
        companyType: 'Tipo de empresa',
        incorporationDate: 'Data de incorporação',
        incorporationState: 'Estado de incorporação',
        industryClassificationCode: 'Código de classificação da indústria',
        confirmCompanyIsNot: 'Confirmo que esta empresa não está na lista de',
        listOfRestrictedBusinesses: 'lista de negócios restritos',
        incorporationDatePlaceholder: 'Data de início (aaaa-mm-dd)',
        incorporationTypes: {
            LLC: 'LLC',
            CORPORATION: 'Corp',
            PARTNERSHIP: 'Parceria',
            COOPERATIVE: 'Cooperativa',
            SOLE_PROPRIETORSHIP: 'Empresa individual',
            OTHER: 'Outro',
        },
        industryClassification: 'Em qual setor a empresa está classificada?',
        industryClassificationCodePlaceholder: 'Pesquisar código de classificação da indústria',
    },
    requestorStep: {
        headerTitle: 'Informações pessoais',
        learnMore: 'Saiba mais',
        isMyDataSafe: 'Meus dados estão seguros?',
    },
    personalInfoStep: {
        personalInfo: 'Informações pessoais',
        enterYourLegalFirstAndLast: 'Qual é o seu nome legal?',
        legalFirstName: 'Nome legal',
        legalLastName: 'Sobrenome legal',
        legalName: 'Nome legal',
        enterYourDateOfBirth: 'Qual é a sua data de nascimento?',
        enterTheLast4: 'Quais são os últimos quatro dígitos do seu Número de Seguro Social?',
        dontWorry: 'Não se preocupe, não fazemos nenhuma verificação de crédito pessoal!',
        last4SSN: 'Últimos 4 do SSN',
        enterYourAddress: 'Qual é o seu endereço?',
        address: 'Endereço',
        letsDoubleCheck: 'Vamos verificar se tudo está correto.',
        byAddingThisBankAccount: 'Ao adicionar esta conta bancária, você confirma que leu, entendeu e aceitou',
        whatsYourLegalName: 'Qual é o seu nome legal?',
        whatsYourDOB: 'Qual é a sua data de nascimento?',
        whatsYourAddress: 'Qual é o seu endereço?',
        whatsYourSSN: 'Quais são os últimos quatro dígitos do seu Número de Seguro Social?',
        noPersonalChecks: 'Não se preocupe, não fazemos verificações de crédito pessoal aqui!',
        whatsYourPhoneNumber: 'Qual é o seu número de telefone?',
        weNeedThisToVerify: 'Precisamos disso para verificar sua carteira.',
    },
    businessInfoStep: {
        businessInfo: 'Informações da empresa',
        enterTheNameOfYourBusiness: 'Qual é o nome da sua empresa?',
        businessName: 'Nome legal da empresa',
        enterYourCompanyTaxIdNumber: 'Qual é o número de identificação fiscal da sua empresa?',
        taxIDNumber: 'Número de identificação fiscal',
        taxIDNumberPlaceholder: '9 dígitos',
        enterYourCompanyWebsite: 'Qual é o site da sua empresa?',
        companyWebsite: 'Site da empresa',
        enterYourCompanyPhoneNumber: 'Qual é o número de telefone da sua empresa?',
        enterYourCompanyAddress: 'Qual é o endereço da sua empresa?',
        selectYourCompanyType: 'Que tipo de empresa é essa?',
        companyType: 'Tipo de empresa',
        incorporationType: {
            LLC: 'LLC',
            CORPORATION: 'Corp',
            PARTNERSHIP: 'Parceria',
            COOPERATIVE: 'Cooperativa',
            SOLE_PROPRIETORSHIP: 'Empresa individual',
            OTHER: 'Outro',
        },
        selectYourCompanyIncorporationDate: 'Qual é a data de incorporação da sua empresa?',
        incorporationDate: 'Data de incorporação',
        incorporationDatePlaceholder: 'Data de início (aaaa-mm-dd)',
        incorporationState: 'Estado de incorporação',
        pleaseSelectTheStateYourCompanyWasIncorporatedIn: 'Em qual estado sua empresa foi incorporada?',
        letsDoubleCheck: 'Vamos verificar se tudo está correto.',
        companyAddress: 'Endereço da empresa',
        listOfRestrictedBusinesses: 'lista de negócios restritos',
        confirmCompanyIsNot: 'Confirmo que esta empresa não está na lista de',
        businessInfoTitle: 'Informações comerciais',
        legalBusinessName: 'Nome comercial legal',
        whatsTheBusinessName: 'Qual é o nome da empresa?',
        whatsTheBusinessAddress: 'Qual é o endereço comercial?',
        whatsTheBusinessContactInformation: 'Qual é a informação de contato comercial?',
        whatsTheBusinessRegistrationNumber: 'Qual é o número de registro da empresa?',
        whatsTheBusinessTaxIDEIN: ({country}: BusinessTaxIDParams) => {
            switch (country) {
                case CONST.COUNTRY.US:
                    return 'Qual é o Número de Identificação do Empregador (EIN)?';
                case CONST.COUNTRY.CA:
                    return 'Qual é o Número Comercial (BN)?';
                case CONST.COUNTRY.GB:
                    return 'Qual é o Número de Registro de IVA (VRN)?';
                case CONST.COUNTRY.AU:
                    return 'Qual é o Número Comercial Australiano (ABN)?';
                default:
                    return 'Qual é o número de IVA da UE?';
            }
        },
        whatsThisNumber: 'Qual é esse número?',
        whereWasTheBusinessIncorporated: 'Onde a empresa foi incorporada?',
        whatTypeOfBusinessIsIt: 'Que tipo de negócio é?',
        whatsTheBusinessAnnualPayment: 'Qual é o volume anual de pagamentos da empresa?',
        whatsYourExpectedAverageReimbursements: 'Qual é o seu valor médio de reembolso esperado?',
        registrationNumber: 'Número de registro',
        taxIDEIN: ({country}: BusinessTaxIDParams) => {
            switch (country) {
                case CONST.COUNTRY.US:
                    return 'EIN';
                case CONST.COUNTRY.CA:
                    return 'BN';
                case CONST.COUNTRY.GB:
                    return 'VRN';
                case CONST.COUNTRY.AU:
                    return 'ABN';
                default:
                    return 'IVA UE';
            }
        },
        businessAddress: 'Endereço comercial',
        businessType: 'Tipo de negócio',
        incorporation: 'Incorporação',
        incorporationCountry: 'País de incorporação',
        incorporationTypeName: 'Tipo de incorporação',
        businessCategory: 'Categoria de negócios',
        annualPaymentVolume: 'Volume de pagamento anual',
        annualPaymentVolumeInCurrency: ({currencyCode}: CurrencyCodeParams) => `Volume de pagamento anual em ${currencyCode}`,
        averageReimbursementAmount: 'Valor médio de reembolso',
        averageReimbursementAmountInCurrency: ({currencyCode}: CurrencyCodeParams) => `Valor médio de reembolso em ${currencyCode}`,
        selectIncorporationType: 'Selecione o tipo de incorporação',
        selectBusinessCategory: 'Selecione a categoria de negócios',
        selectAnnualPaymentVolume: 'Selecione o volume de pagamento anual',
        selectIncorporationCountry: 'Selecione o país de incorporação',
        selectIncorporationState: 'Selecione o estado de incorporação',
        selectAverageReimbursement: 'Selecionar valor médio de reembolso',
        findIncorporationType: 'Encontrar tipo de incorporação',
        findBusinessCategory: 'Encontrar categoria de negócios',
        findAnnualPaymentVolume: 'Encontre o volume de pagamento anual',
        findIncorporationState: 'Encontrar estado de incorporação',
        findAverageReimbursement: 'Encontrar valor médio de reembolso',
        error: {
            registrationNumber: 'Por favor, forneça um número de registro válido.',
            taxIDEIN: ({country}: BusinessTaxIDParams) => {
                switch (country) {
                    case CONST.COUNTRY.US:
                        return 'Por favor, informe um Número de Identificação do Empregador (EIN) válido';
                    case CONST.COUNTRY.CA:
                        return 'Por favor, informe um Número Comercial (BN) válido';
                    case CONST.COUNTRY.GB:
                        return 'Por favor, informe um Número de Registro de IVA (VRN) válido';
                    case CONST.COUNTRY.AU:
                        return 'Por favor, informe um Número Comercial Australiano (ABN) válido';
                    default:
                        return 'Por favor, informe um número de IVA da UE válido';
                }
            },
        },
    },
    beneficialOwnerInfoStep: {
        doYouOwn25percent: 'Você possui 25% ou mais de',
        doAnyIndividualOwn25percent: 'Algum indivíduo possui 25% ou mais de',
        areThereMoreIndividualsWhoOwn25percent: 'Existem mais indivíduos que possuem 25% ou mais de',
        regulationRequiresUsToVerifyTheIdentity: 'A regulamentação exige que verifiquemos a identidade de qualquer indivíduo que possua mais de 25% do negócio.',
        companyOwner: 'Proprietário de empresa',
        enterLegalFirstAndLastName: 'Qual é o nome legal do proprietário?',
        legalFirstName: 'Nome legal',
        legalLastName: 'Sobrenome legal',
        enterTheDateOfBirthOfTheOwner: 'Qual é a data de nascimento do proprietário?',
        enterTheLast4: 'Quais são os últimos 4 dígitos do Número de Seguro Social do proprietário?',
        last4SSN: 'Últimos 4 do SSN',
        dontWorry: 'Não se preocupe, não fazemos nenhuma verificação de crédito pessoal!',
        enterTheOwnersAddress: 'Qual é o endereço do proprietário?',
        letsDoubleCheck: 'Vamos verificar se tudo está correto.',
        legalName: 'Nome legal',
        address: 'Endereço',
        byAddingThisBankAccount: 'Ao adicionar esta conta bancária, você confirma que leu, entendeu e aceitou',
        owners: 'Proprietários',
    },
    ownershipInfoStep: {
        ownerInfo: 'Informações do proprietário',
        businessOwner: 'Proprietário de empresa',
        signerInfo: 'Informações do assinante',
        doYouOwn: ({companyName}: CompanyNameParams) => `Você possui 25% ou mais de ${companyName}?`,
        doesAnyoneOwn: ({companyName}: CompanyNameParams) => `Algum indivíduo possui 25% ou mais de ${companyName}?`,
        regulationsRequire: 'Regulamentos exigem que verifiquemos a identidade de qualquer indivíduo que possua mais de 25% do negócio.',
        legalFirstName: 'Nome legal',
        legalLastName: 'Sobrenome legal',
        whatsTheOwnersName: 'Qual é o nome legal do proprietário?',
        whatsYourName: 'Qual é o seu nome legal?',
        whatPercentage: 'Qual porcentagem do negócio pertence ao proprietário?',
        whatsYoursPercentage: 'Qual porcentagem do negócio você possui?',
        ownership: 'Propriedade',
        whatsTheOwnersDOB: 'Qual é a data de nascimento do proprietário?',
        whatsYourDOB: 'Qual é a sua data de nascimento?',
        whatsTheOwnersAddress: 'Qual é o endereço do proprietário?',
        whatsYourAddress: 'Qual é o seu endereço?',
        whatAreTheLast: 'Quais são os últimos 4 dígitos do Número de Seguro Social do proprietário?',
        whatsYourLast: 'Quais são os últimos 4 dígitos do seu Número de Seguro Social?',
        dontWorry: 'Não se preocupe, não fazemos nenhuma verificação de crédito pessoal!',
        last4: 'Últimos 4 do SSN',
        whyDoWeAsk: 'Por que pedimos isso?',
        letsDoubleCheck: 'Vamos verificar se tudo está correto.',
        legalName: 'Nome legal',
        ownershipPercentage: 'Porcentagem de propriedade',
        areThereOther: ({companyName}: CompanyNameParams) => `Existem outras pessoas que possuem 25% ou mais de ${companyName}?`,
        owners: 'Proprietários',
        addCertified: 'Adicione um organograma certificado que mostre os proprietários beneficiários',
        regulationRequiresChart:
            'A regulamentação exige que coletemos uma cópia certificada do organograma de propriedade que mostre cada indivíduo ou entidade que possua 25% ou mais do negócio.',
        uploadEntity: 'Carregar gráfico de propriedade da entidade',
        noteEntity: 'Nota: O gráfico de propriedade da entidade deve ser assinado pelo seu contador, consultor jurídico ou ser autenticado.',
        certified: 'Gráfico de propriedade de entidade certificada',
        selectCountry: 'Selecionar país',
        findCountry: 'Encontrar país',
        address: 'Endereço',
        chooseFile: 'Escolher arquivo',
        uploadDocuments: 'Carregar documentação adicional',
        pleaseUpload:
            'Por favor, envie documentação adicional abaixo para nos ajudar a verificar sua identidade como proprietário direto ou indireto de 25% ou mais da entidade empresarial.',
        acceptedFiles: 'Formatos de arquivo aceitos: PDF, PNG, JPEG. O tamanho total do arquivo para cada seção não pode exceder 5 MB.',
        proofOfBeneficialOwner: 'Prova de beneficiário final',
        proofOfBeneficialOwnerDescription:
            'Por favor, forneça uma declaração assinada e um organograma de um contador público, notário ou advogado verificando a propriedade de 25% ou mais do negócio. Deve estar datado dos últimos três meses e incluir o número da licença do signatário.',
        copyOfID: 'Cópia do documento de identidade do proprietário beneficiário',
        copyOfIDDescription: 'Exemplos: Passaporte, carteira de motorista, etc.',
        proofOfAddress: 'Comprovante de endereço para o proprietário beneficiário',
        proofOfAddressDescription: 'Exemplos: conta de luz, contrato de aluguel, etc.',
        codiceFiscale: 'Codice fiscale/Tax ID',
        codiceFiscaleDescription:
            'Por favor, faça o upload de um vídeo de uma visita ao local ou de uma chamada gravada com o oficial responsável pela assinatura. O oficial deve fornecer: nome completo, data de nascimento, nome da empresa, número de registro, número do código fiscal, endereço registrado, natureza do negócio e finalidade da conta.',
    },
    validationStep: {
        headerTitle: 'Validar conta bancária',
        buttonText: 'Concluir configuração',
        maxAttemptsReached: 'A validação para esta conta bancária foi desativada devido a muitas tentativas incorretas.',
        description: `Dentro de 1-2 dias úteis, enviaremos três (3) pequenas transações para sua conta bancária de um nome como "Expensify, Inc. Validation".`,
        descriptionCTA: 'Por favor, insira o valor de cada transação nos campos abaixo. Exemplo: 1.51.',
        reviewingInfo: 'Obrigado! Estamos revisando suas informações e entraremos em contato em breve. Por favor, verifique seu chat com o Concierge.',
        forNextStep: 'para os próximos passos para concluir a configuração da sua conta bancária.',
        letsChatCTA: 'Sim, vamos conversar',
        letsChatText: 'Quase lá! Precisamos da sua ajuda para verificar algumas últimas informações pelo chat. Pronto?',
        letsChatTitle: 'Vamos conversar!',
        enable2FATitle: 'Prevenir fraudes, habilitar autenticação de dois fatores (2FA)',
        enable2FAText: 'Levamos sua segurança a sério. Por favor, configure a autenticação de dois fatores (2FA) agora para adicionar uma camada extra de proteção à sua conta.',
        secureYourAccount: 'Proteja sua conta',
    },
    beneficialOwnersStep: {
        additionalInformation: 'Informações adicionais',
        checkAllThatApply: 'Marque todas as opções aplicáveis, caso contrário, deixe em branco.',
        iOwnMoreThan25Percent: 'Eu possuo mais de 25% de',
        someoneOwnsMoreThan25Percent: 'Outra pessoa possui mais de 25% de',
        additionalOwner: 'Proprietário beneficiário adicional',
        removeOwner: 'Remover este beneficiário final',
        addAnotherIndividual: 'Adicionar outra pessoa que possua mais de 25% de',
        agreement: 'Acordo:',
        termsAndConditions: 'termos e condições',
        certifyTrueAndAccurate: 'Eu certifico que as informações fornecidas são verdadeiras e precisas.',
        error: {
            certify: 'Deve certificar que as informações são verdadeiras e precisas',
        },
    },
    completeVerificationStep: {
        completeVerification: 'Concluir verificação',
        confirmAgreements: 'Por favor, confirme os acordos abaixo.',
        certifyTrueAndAccurate: 'Eu certifico que as informações fornecidas são verdadeiras e precisas.',
        certifyTrueAndAccurateError: 'Por favor, certifique-se de que as informações são verdadeiras e precisas.',
        isAuthorizedToUseBankAccount: 'Estou autorizado a usar esta conta bancária empresarial para despesas comerciais.',
        isAuthorizedToUseBankAccountError: 'Você deve ser um responsável controlador com autorização para operar a conta bancária da empresa.',
        termsAndConditions: 'termos e condições',
    },
    connectBankAccountStep: {
        connectBankAccount: 'Conectar conta bancária',
        finishButtonText: 'Concluir configuração',
        validateYourBankAccount: 'Valide sua conta bancária',
        validateButtonText: 'Validar',
        validationInputLabel: 'Transação',
        maxAttemptsReached: 'A validação para esta conta bancária foi desativada devido a muitas tentativas incorretas.',
        description: `Dentro de 1-2 dias úteis, enviaremos três (3) pequenas transações para sua conta bancária de um nome como "Expensify, Inc. Validation".`,
        descriptionCTA: 'Por favor, insira o valor de cada transação nos campos abaixo. Exemplo: 1.51.',
        reviewingInfo: 'Obrigado! Estamos revisando suas informações e entraremos em contato em breve. Por favor, verifique seu chat com o Concierge.',
        forNextSteps: 'para os próximos passos para concluir a configuração da sua conta bancária.',
        letsChatCTA: 'Sim, vamos conversar',
        letsChatText: 'Quase lá! Precisamos da sua ajuda para verificar algumas últimas informações pelo chat. Pronto?',
        letsChatTitle: 'Vamos conversar!',
        enable2FATitle: 'Prevenir fraudes, habilitar autenticação de dois fatores (2FA)',
        enable2FAText: 'Levamos sua segurança a sério. Por favor, configure a autenticação de dois fatores (2FA) agora para adicionar uma camada extra de proteção à sua conta.',
        secureYourAccount: 'Proteja sua conta',
    },
    countryStep: {
        confirmBusinessBank: 'Confirme a moeda e o país da conta bancária empresarial',
        confirmCurrency: 'Confirmar moeda e país',
        yourBusiness: 'A moeda da sua conta bancária empresarial deve corresponder à moeda do seu espaço de trabalho.',
        youCanChange: 'Você pode alterar a moeda do seu espaço de trabalho no seu',
        findCountry: 'Encontrar país',
        selectCountry: 'Selecionar país',
    },
    bankInfoStep: {
        whatAreYour: 'Quais são os detalhes da sua conta bancária empresarial?',
        letsDoubleCheck: 'Vamos verificar novamente se tudo está certo.',
        thisBankAccount: 'Esta conta bancária será usada para pagamentos comerciais no seu espaço de trabalho.',
        accountNumber: 'Número da conta',
        accountHolderNameDescription: 'Nome completo do signatário autorizado',
    },
    signerInfoStep: {
        signerInfo: 'Informações do assinante',
        areYouDirector: ({companyName}: CompanyNameParams) => `Você é um diretor ou executivo sênior na ${companyName}?`,
        regulationRequiresUs: 'A regulamentação exige que verifiquemos se o assinante tem autoridade para tomar essa ação em nome da empresa.',
        whatsYourName: 'Qual é o seu nome legal?',
        fullName: 'Nome completo legal',
        whatsYourJobTitle: 'Qual é o seu cargo?',
        jobTitle: 'Título do cargo',
        whatsYourDOB: 'Qual é a sua data de nascimento?',
        uploadID: 'Envie um documento de identidade e comprovante de endereço',
        personalAddress: 'Comprovante de endereço pessoal (por exemplo, conta de serviço público)',
        letsDoubleCheck: 'Vamos verificar se tudo está correto.',
        legalName: 'Nome legal',
        proofOf: 'Comprovante de endereço pessoal',
        enterOneEmail: ({companyName}: CompanyNameParams) => `Digite o e-mail do diretor ou executivo sênior da ${companyName}`,
        regulationRequiresOneMoreDirector: 'A regulamentação exige pelo menos mais um diretor ou executivo sênior como signatário.',
        hangTight: 'Aguarde...',
        enterTwoEmails: ({companyName}: CompanyNameParams) => `Digite os e-mails de dois diretores ou executivos seniores da ${companyName}`,
        sendReminder: 'Enviar um lembrete',
        chooseFile: 'Escolher arquivo',
        weAreWaiting: 'Estamos aguardando que outros verifiquem suas identidades como diretores ou executivos seniores da empresa.',
        id: 'Cópia do RG',
        proofOfDirectors: 'Prova de diretor(es)',
        proofOfDirectorsDescription: 'Exemplos: Perfil Corporativo da Oncorp ou Registro de Negócios.',
        codiceFiscale: 'Codice Fiscale',
        codiceFiscaleDescription: 'Codice Fiscale para Signatários, Usuários Autorizados e Proprietários Beneficiários.',
        PDSandFSG: 'Documentação de divulgação PDS + FSG',
        PDSandFSGDescription:
            'Nossa parceria com a Corpay utiliza uma conexão API para aproveitar sua vasta rede de parceiros bancários internacionais para viabilizar Reembolsos Globais na Expensify. De acordo com a regulamentação australiana, estamos fornecendo a você o Guia de Serviços Financeiros (FSG) e a Declaração de Divulgação de Produto (PDS) da Corpay.\n\nPor favor, leia os documentos FSG e PDS cuidadosamente, pois eles contêm detalhes completos e informações importantes sobre os produtos e serviços oferecidos pela Corpay. Guarde esses documentos para referência futura.',
        pleaseUpload: 'Por favor, envie documentação adicional abaixo para nos ajudar a verificar sua identidade como diretor ou executivo sênior da entidade empresarial.',
    },
    agreementsStep: {
        agreements: 'Acordos',
        pleaseConfirm: 'Por favor, confirme os acordos abaixo.',
        regulationRequiresUs: 'A regulamentação exige que verifiquemos a identidade de qualquer indivíduo que possua mais de 25% do negócio.',
        iAmAuthorized: 'Estou autorizado a usar a conta bancária empresarial para despesas comerciais.',
        iCertify: 'Certifico que as informações fornecidas são verdadeiras e precisas.',
        termsAndConditions: 'termos e condições',
        accept: 'Aceitar e adicionar conta bancária',
        iConsentToThe: 'Eu consinto com o',
        privacyNotice: 'aviso de privacidade',
        error: {
            authorized: 'Você deve ser um responsável controlador com autorização para operar a conta bancária da empresa.',
            certify: 'Por favor, certifique-se de que as informações são verdadeiras e precisas.',
            consent: 'Por favor, consinta com o aviso de privacidade',
        },
    },
    finishStep: {
        connect: 'Conectar conta bancária',
        letsFinish: 'Vamos terminar no chat!',
        thanksFor:
            'Obrigado por esses detalhes. Um agente de suporte dedicado agora revisará suas informações. Entraremos em contato se precisarmos de mais alguma coisa de você, mas, enquanto isso, sinta-se à vontade para nos contatar caso tenha alguma dúvida.',
        iHaveA: 'Eu tenho uma pergunta',
        enable2FA: 'Ative a autenticação de dois fatores (2FA) para prevenir fraudes',
        weTake: 'Levamos sua segurança a sério. Por favor, configure a autenticação de dois fatores (2FA) agora para adicionar uma camada extra de proteção à sua conta.',
        secure: 'Proteja sua conta',
    },
    reimbursementAccountLoadingAnimation: {
        oneMoment: 'Um momento',
        explanationLine: 'Estamos analisando suas informações. Você poderá continuar com os próximos passos em breve.',
    },
    session: {
        offlineMessageRetry: 'Parece que você está offline. Verifique sua conexão e tente novamente.',
    },
    travel: {
        header: 'Reservar viagem',
        title: 'Viaje com inteligência',
        subtitle: 'Use o Expensify Travel para obter as melhores ofertas de viagem e gerenciar todas as suas despesas empresariais em um só lugar.',
        features: {
            saveMoney: 'Economize em suas reservas',
            alerts: 'Receba atualizações e alertas em tempo real',
        },
        bookTravel: 'Reservar viagem',
        bookDemo: 'Agendar demonstração',
        bookADemo: 'Agendar uma demonstração',
        toLearnMore: 'para saber mais.',
        termsAndConditions: {
            header: 'Antes de continuarmos...',
            title: 'Termos e condições',
            subtitle: 'Por favor, concorde com o Expensify Travel',
            termsAndConditions: 'termos e condições',
            travelTermsAndConditions: 'termos e condições',
            agree: 'Eu concordo com o',
            error: 'Você deve concordar com os termos e condições do Expensify Travel para continuar.',
            defaultWorkspaceError:
                'Você precisa definir um espaço de trabalho padrão para habilitar o Expensify Travel. Vá para Configurações > Espaços de Trabalho > clique nos três pontos verticais ao lado de um espaço de trabalho > Definir como espaço de trabalho padrão, depois tente novamente!',
        },
        flight: 'Voo',
        flightDetails: {
            passenger: 'Passageiro',
            layover: ({layover}: FlightLayoverParams) => `<muted-text-label>Você tem uma <strong>escala de ${layover}</strong> antes deste voo</muted-text-label>`,
            takeOff: 'Decolagem',
            landing: 'Pouso',
            seat: 'Assento',
            class: 'Classe da Cabine',
            recordLocator: 'Localizador de registro',
            cabinClasses: {
                unknown: 'Unknown',
                economy: 'Economia',
                premiumEconomy: 'Premium Economy',
                business: 'Negócio',
                first: 'Primeiro',
            },
        },
        hotel: 'Hotel',
        hotelDetails: {
            guest: 'Convidado',
            checkIn: 'Check-in',
            checkOut: 'Check-out',
            roomType: 'Tipo de quarto',
            cancellation: 'Política de cancelamento',
            cancellationUntil: 'Cancelamento gratuito até',
            confirmation: 'Número de confirmação',
            cancellationPolicies: {
                unknown: 'Unknown',
                nonRefundable: 'Não reembolsável',
                freeCancellationUntil: 'Cancelamento gratuito até',
                partiallyRefundable: 'Parcialmente reembolsável',
            },
        },
        car: 'Carro',
        carDetails: {
            rentalCar: 'Aluguel de carro',
            pickUp: 'Pick-up',
            dropOff: 'Entrega',
            driver: 'Driver',
            carType: 'Tipo de carro',
            cancellation: 'Política de cancelamento',
            cancellationUntil: 'Cancelamento gratuito até',
            freeCancellation: 'Cancelamento gratuito',
            confirmation: 'Número de confirmação',
        },
        train: 'Rail',
        trainDetails: {
            passenger: 'Passageiro',
            departs: 'Parte',
            arrives: 'Chega',
            coachNumber: 'Número do coach',
            seat: 'Assento',
            fareDetails: 'Detalhes da tarifa',
            confirmation: 'Número de confirmação',
        },
        viewTrip: 'Ver viagem',
        modifyTrip: 'Modificar viagem',
        tripSupport: 'Suporte de viagem',
        tripDetails: 'Detalhes da viagem',
        viewTripDetails: 'Ver detalhes da viagem',
        trip: 'Viagem',
        trips: 'Viagens',
        tripSummary: 'Resumo da viagem',
        departs: 'Parte',
        errorMessage: 'Algo deu errado. Por favor, tente novamente mais tarde.',
        phoneError: {
            phrase1: 'Por favor',
            link: 'adicione um e-mail de trabalho como seu login principal',
            phrase2: 'para reservar viagens.',
        },
        domainSelector: {
            title: 'Domínio',
            subtitle: 'Escolha um domínio para a configuração do Expensify Travel.',
            recommended: 'Recomendado',
        },
        domainPermissionInfo: {
            title: 'Domínio',
            restrictionPrefix: `Você não tem permissão para habilitar o Expensify Travel para o domínio`,
            restrictionSuffix: `Você precisará pedir a alguém desse domínio para habilitar a viagem.`,
            accountantInvitationPrefix: `Se você é contador, considere se juntar ao`,
            accountantInvitationLink: `Programa de contadores ExpensifyApproved!`,
            accountantInvitationSuffix: `para habilitar viagens para este domínio.`,
        },
        publicDomainError: {
            title: 'Comece com o Expensify Travel',
            message: `Você precisará usar seu e-mail de trabalho (por exemplo, nome@empresa.com) com o Expensify Travel, não seu e-mail pessoal (por exemplo, nome@gmail.com).`,
        },
        blockedFeatureModal: {
            title: 'Expensify Travel foi desativado',
            message: `Seu administrador desativou o Expensify Travel. Por favor, siga a política de reservas da sua empresa para arranjos de viagem.`,
        },
        verifyCompany: {
            title: 'Comece a viajar hoje!',
            message: `Por favor, entre em contato com seu gerente de conta ou com salesteam@expensify.com para obter uma demonstração de viagem e ativá-la para sua empresa.`,
        },
        updates: {
            bookingTicketed: ({airlineCode, origin, destination, startDate, confirmationID = ''}: FlightParams) =>
                `Seu voo ${airlineCode} (${origin} → ${destination}) em ${startDate} foi reservado. Código de confirmação: ${confirmationID}`,
            ticketVoided: ({airlineCode, origin, destination, startDate}: FlightParams) => `Sua passagem para o voo ${airlineCode} (${origin} → ${destination}) em ${startDate} foi anulada.`,
            ticketRefunded: ({airlineCode, origin, destination, startDate}: FlightParams) =>
                `Seu bilhete para o voo ${airlineCode} (${origin} → ${destination}) em ${startDate} foi reembolsado ou trocado.`,
            flightCancelled: ({airlineCode, origin, destination, startDate}: FlightParams) =>
                `Seu voo ${airlineCode} (${origin} → ${destination}) em ${startDate} foi cancelado pela companhia aérea.`,
            flightScheduleChangePending: ({airlineCode}: AirlineParams) => `A companhia aérea propôs uma alteração de horário para o voo ${airlineCode}; estamos aguardando confirmação.`,
            flightScheduleChangeClosed: ({airlineCode, startDate}: AirlineParams) => `Mudança de horário confirmada: voo ${airlineCode} agora parte em ${startDate}.`,
            flightUpdated: ({airlineCode, origin, destination, startDate}: FlightParams) => `Seu voo ${airlineCode} (${origin} → ${destination}) em ${startDate} foi atualizado.`,
            flightCabinChanged: ({airlineCode, cabinClass}: AirlineParams) => `Sua classe de cabine foi atualizada para ${cabinClass} no voo ${airlineCode}.`,
            flightSeatConfirmed: ({airlineCode}: AirlineParams) => `Sua assento no voo ${airlineCode} foi confirmado.`,
            flightSeatChanged: ({airlineCode}: AirlineParams) => `Sua atribuição de assento no voo ${airlineCode} foi alterada.`,
            flightSeatCancelled: ({airlineCode}: AirlineParams) => `Sua atribuição de assento no voo ${airlineCode} foi removida.`,
            paymentDeclined: 'O pagamento para sua reserva aérea falhou. Por favor, tente novamente.',
            bookingCancelledByTraveler: ({type, id = ''}: TravelTypeParams) => `Você cancelou sua reserva de ${type} ${id}.`,
            bookingCancelledByVendor: ({type, id = ''}: TravelTypeParams) => `O fornecedor cancelou sua reserva de ${type} ${id}.`,
            bookingRebooked: ({type, id = ''}: TravelTypeParams) => `Sua reserva de ${type} foi remarcada. Novo número de confirmação: ${id}.`,
            bookingUpdated: ({type}: TravelTypeParams) => `Sua reserva de ${type} foi atualizada. Revise os novos detalhes no itinerário.`,
            railTicketRefund: ({origin, destination, startDate}: RailTicketParams) =>
                `Seu bilhete de trem de ${origin} → ${destination} em ${startDate} foi reembolsado. Um crédito será processado.`,
            railTicketExchange: ({origin, destination, startDate}: RailTicketParams) => `Seu bilhete de trem de ${origin} → ${destination} em ${startDate} foi trocado.`,
            railTicketUpdate: ({origin, destination, startDate}: RailTicketParams) => `Seu bilhete de trem de ${origin} → ${destination} em ${startDate} foi atualizado.`,
            defaultUpdate: ({type}: TravelTypeParams) => `Sua reserva de ${type} foi atualizada.`,
        },
    },
    workspace: {
        common: {
            card: 'Cartões',
            expensifyCard: 'Expensify Card',
            companyCards: 'Cartões corporativos',
            workflows: 'Fluxos de Trabalho',
            workspace: 'Workspace',
            findWorkspace: 'Encontrar espaço de trabalho',
            edit: 'Editar espaço de trabalho',
            enabled: 'Ativado',
            disabled: 'Desativado',
            everyone: 'Todos',
            delete: 'Excluir espaço de trabalho',
            settings: 'Configurações',
            reimburse: 'Reembolsos',
            categories: 'Categorias',
            tags: 'Tags',
            customField1: 'Campo personalizado 1',
            customField2: 'Campo personalizado 2',
            customFieldHint: 'Adicione uma codificação personalizada que se aplique a todos os gastos deste membro.',
            reportFields: 'Campos do relatório',
            reportTitle: 'Título do relatório',
            reportField: 'Campo de relatório',
            taxes: 'Impostos',
            bills: 'Faturas',
            invoices: 'Faturas',
            travel: 'Viagem',
            members: 'Membros',
            accounting: 'Contabilidade',
            rules: 'Regras',
            displayedAs: 'Exibido como',
            plan: 'Plano',
            profile: 'Visão geral',
            bankAccount: 'Conta bancária',
            connectBankAccount: 'Conectar conta bancária',
            testTransactions: 'Testar transações',
            issueAndManageCards: 'Emitir e gerenciar cartões',
            reconcileCards: 'Conciliar cartões',
            selected: () => ({
                one: '1 selecionado',
                other: (count: number) => `${count} selecionado(s)`,
            }),
            settlementFrequency: 'Frequência de liquidação',
            setAsDefault: 'Definir como espaço de trabalho padrão',
            defaultNote: `Os recibos enviados para ${CONST.EMAIL.RECEIPTS} aparecerão neste espaço de trabalho.`,
            deleteConfirmation: 'Tem certeza de que deseja excluir este espaço de trabalho?',
            deleteWithCardsConfirmation: 'Tem certeza de que deseja excluir este espaço de trabalho? Isso removerá todos os feeds de cartões e cartões atribuídos.',
            unavailable: 'Espaço de trabalho indisponível',
            memberNotFound: 'Membro não encontrado. Para convidar um novo membro para o espaço de trabalho, por favor, use o botão de convite acima.',
            notAuthorized: `Você não tem acesso a esta página. Se você está tentando entrar neste espaço de trabalho, basta pedir ao proprietário do espaço de trabalho para adicioná-lo como membro. Algo mais? Entre em contato com ${CONST.EMAIL.CONCIERGE}.`,
            goToWorkspace: 'Ir para o espaço de trabalho',
            goToWorkspaces: 'Ir para espaços de trabalho',
            clearFilter: 'Limpar filtro',
            workspaceName: 'Nome do espaço de trabalho',
            workspaceOwner: 'Proprietário',
            workspaceType: 'Tipo de espaço de trabalho',
            workspaceAvatar: 'Avatar do espaço de trabalho',
            mustBeOnlineToViewMembers: 'Você precisa estar online para visualizar os membros deste espaço de trabalho.',
            moreFeatures: 'Mais recursos',
            requested: 'Solicitado',
            distanceRates: 'Taxas de distância',
            defaultDescription: 'Um lugar para todos os seus recibos e despesas.',
            descriptionHint: 'Compartilhar informações sobre este espaço de trabalho com todos os membros.',
            welcomeNote: 'Por favor, use o Expensify para enviar seus recibos para reembolso, obrigado!',
            subscription: 'Assinatura',
            markAsEntered: 'Marcar como inserido manualmente',
            markAsExported: 'Marcar como exportado manualmente',
            exportIntegrationSelected: ({connectionName}: ExportIntegrationSelectedParams) => `Exportar para ${CONST.POLICY.CONNECTIONS.NAME_USER_FRIENDLY[connectionName]}`,
            letsDoubleCheck: 'Vamos verificar se tudo está correto.',
            lineItemLevel: 'Nível de item linha',
            reportLevel: 'Nível de relatório',
            topLevel: 'Nível superior',
            appliedOnExport: 'Não importado para o Expensify, aplicado na exportação',
            shareNote: {
                header: 'Compartilhe seu espaço de trabalho com outros membros',
                content: {
                    firstPart:
                        'Compartilhe este código QR ou copie o link abaixo para facilitar que os membros solicitem acesso ao seu espaço de trabalho. Todas as solicitações para ingressar no espaço de trabalho aparecerão na',
                    secondPart: 'espaço para sua revisão.',
                },
            },
            connectTo: ({connectionName}: ConnectionNameParams) => `Conectar a ${CONST.POLICY.CONNECTIONS.NAME_USER_FRIENDLY[connectionName]}`,
            createNewConnection: 'Criar nova conexão',
            reuseExistingConnection: 'Reutilizar conexão existente',
            existingConnections: 'Conexões existentes',
            existingConnectionsDescription: ({connectionName}: ConnectionNameParams) =>
                `Como você já se conectou ao ${CONST.POLICY.CONNECTIONS.NAME_USER_FRIENDLY[connectionName]} antes, você pode optar por reutilizar uma conexão existente ou criar uma nova.`,
            lastSyncDate: ({connectionName, formattedDate}: LastSyncDateParams) => `${connectionName} - Última sincronização em ${formattedDate}`,
            authenticationError: ({connectionName}: AuthenticationErrorParams) => `Não é possível conectar a ${connectionName} devido a um erro de autenticação.`,
            learnMore: 'Saiba mais.',
            memberAlternateText: 'Os membros podem enviar e aprovar relatórios.',
            adminAlternateText: 'Os administradores têm acesso total de edição a todos os relatórios e configurações do espaço de trabalho.',
            auditorAlternateText: 'Os auditores podem visualizar e comentar nos relatórios.',
            roleName: ({role}: OptionalParam<RoleNamesParams> = {}) => {
                switch (role) {
                    case CONST.POLICY.ROLE.ADMIN:
                        return 'Administração';
                    case CONST.POLICY.ROLE.AUDITOR:
                        return 'Auditor';
                    case CONST.POLICY.ROLE.USER:
                        return 'Membro';
                    default:
                        return 'Membro';
                }
            },
            frequency: {
                manual: 'Manualmente',
                instant: 'Instantâneo',
                immediate: 'Diário',
                trip: 'Por viagem',
                weekly: 'Semanalmente',
                semimonthly: 'Duas vezes por mês',
                monthly: 'Mensalmente',
            },
            planType: 'Tipo de plano',
            submitExpense: 'Envie suas despesas abaixo:',
            defaultCategory: 'Categoria padrão',
            viewTransactions: 'Ver transações',
            policyExpenseChatName: ({displayName}: PolicyExpenseChatNameParams) => `Despesas de ${displayName}`,
        },
        perDiem: {
            subtitle: 'Defina taxas de diárias para controlar os gastos diários dos funcionários.',
            amount: 'Quantia',
            deleteRates: () => ({
                one: 'Taxa de exclusão',
                other: 'Excluir tarifas',
            }),
            deletePerDiemRate: 'Excluir taxa de diária',
            findPerDiemRate: 'Encontrar a taxa de diária',
            areYouSureDelete: () => ({
                one: 'Tem certeza de que deseja excluir esta taxa?',
                other: 'Tem certeza de que deseja excluir essas taxas?',
            }),
            emptyList: {
                title: 'Per diem',
                subtitle: 'Defina taxas de diárias para controlar os gastos diários dos funcionários. Importe taxas de uma planilha para começar.',
            },
            errors: {
                existingRateError: ({rate}: CustomUnitRateParams) => `Uma taxa com o valor ${rate} já existe`,
            },
            importPerDiemRates: 'Importar taxas de diária',
            editPerDiemRate: 'Editar taxa de diárias',
            editPerDiemRates: 'Editar taxas de diárias',
            editDestinationSubtitle: ({destination}: EditDestinationSubtitleParams) => `Atualizar este destino irá alterá-lo para todas as subtarifas de ${destination} por diem.`,
            editCurrencySubtitle: ({destination}: EditDestinationSubtitleParams) => `Atualizar esta moeda irá alterá-la para todas as subtarifas de per diem de ${destination}.`,
        },
        qbd: {
            exportOutOfPocketExpensesDescription: 'Defina como as despesas fora do bolso são exportadas para o QuickBooks Desktop.',
            exportOutOfPocketExpensesCheckToggle: 'Marcar cheques como "imprimir mais tarde"',
            exportDescription: 'Configure como os dados do Expensify são exportados para o QuickBooks Desktop.',
            date: 'Data de exportação',
            exportInvoices: 'Exportar faturas para',
            exportExpensifyCard: 'Exportar transações do Cartão Expensify como',
            account: 'Conta',
            accountDescription: 'Escolha onde postar lançamentos contábeis.',
            accountsPayable: 'Contas a pagar',
            accountsPayableDescription: 'Escolha onde criar contas de fornecedores.',
            bankAccount: 'Conta bancária',
            notConfigured: 'Não configurado',
            bankAccountDescription: 'Escolha de onde enviar os cheques.',
            creditCardAccount: 'Conta de cartão de crédito',
            exportDate: {
                label: 'Data de exportação',
                description: 'Use esta data ao exportar relatórios para o QuickBooks Desktop.',
                values: {
                    [CONST.QUICKBOOKS_EXPORT_DATE.LAST_EXPENSE]: {
                        label: 'Data da última despesa',
                        description: 'Data da despesa mais recente no relatório.',
                    },
                    [CONST.QUICKBOOKS_EXPORT_DATE.REPORT_EXPORTED]: {
                        label: 'Data de exportação',
                        description: 'Data em que o relatório foi exportado para o QuickBooks Desktop.',
                    },
                    [CONST.QUICKBOOKS_EXPORT_DATE.REPORT_SUBMITTED]: {
                        label: 'Data de envio',
                        description: 'Data em que o relatório foi enviado para aprovação.',
                    },
                },
            },
            exportCheckDescription: 'Vamos criar um cheque detalhado para cada relatório do Expensify e enviá-lo a partir da conta bancária abaixo.',
            exportJournalEntryDescription: 'Criaremos uma entrada de diário detalhada para cada relatório do Expensify e a postaremos na conta abaixo.',
            exportVendorBillDescription:
                'Criaremos uma fatura de fornecedor detalhada para cada relatório do Expensify e a adicionaremos à conta abaixo. Se este período estiver fechado, publicaremos no primeiro dia do próximo período aberto.',
            deepDiveExpensifyCard: 'As transações do Cartão Expensify serão exportadas automaticamente para uma "Conta de Responsabilidade do Cartão Expensify" criada com',
            deepDiveExpensifyCardIntegration: 'nossa integração.',
            outOfPocketTaxEnabledDescription:
                'O QuickBooks Desktop não suporta impostos em exportações de lançamentos contábeis. Como você tem impostos habilitados no seu espaço de trabalho, essa opção de exportação não está disponível.',
            outOfPocketTaxEnabledError: 'As entradas de diário não estão disponíveis quando os impostos estão ativados. Por favor, escolha uma opção de exportação diferente.',
            accounts: {
                [CONST.QUICKBOOKS_DESKTOP_NON_REIMBURSABLE_EXPORT_ACCOUNT_TYPE.CREDIT_CARD]: 'Cartão de crédito',
                [CONST.QUICKBOOKS_DESKTOP_REIMBURSABLE_ACCOUNT_TYPE.VENDOR_BILL]: 'Fatura do fornecedor',
                [CONST.QUICKBOOKS_DESKTOP_REIMBURSABLE_ACCOUNT_TYPE.JOURNAL_ENTRY]: 'Lançamento contábil',
                [CONST.QUICKBOOKS_DESKTOP_REIMBURSABLE_ACCOUNT_TYPE.CHECK]: 'Verificar',
                [`${CONST.QUICKBOOKS_DESKTOP_NON_REIMBURSABLE_EXPORT_ACCOUNT_TYPE.CHECK}Description`]:
                    'Vamos criar um cheque detalhado para cada relatório do Expensify e enviá-lo a partir da conta bancária abaixo.',
                [`${CONST.QUICKBOOKS_DESKTOP_NON_REIMBURSABLE_EXPORT_ACCOUNT_TYPE.CREDIT_CARD}Description`]:
                    "Vamos corresponder automaticamente o nome do comerciante na transação do cartão de crédito a qualquer fornecedor correspondente no QuickBooks. Se não existirem fornecedores, criaremos um fornecedor 'Cartão de Crédito Diversos' para associação.",
                [`${CONST.QUICKBOOKS_DESKTOP_REIMBURSABLE_ACCOUNT_TYPE.VENDOR_BILL}Description`]:
                    'Criaremos uma fatura detalhada do fornecedor para cada relatório do Expensify com a data da última despesa e a adicionaremos à conta abaixo. Se este período estiver fechado, lançaremos no dia 1º do próximo período aberto.',
                [`${CONST.QUICKBOOKS_DESKTOP_NON_REIMBURSABLE_EXPORT_ACCOUNT_TYPE.CREDIT_CARD}AccountDescription`]: 'Escolha onde exportar as transações do cartão de crédito.',
                [`${CONST.QUICKBOOKS_DESKTOP_REIMBURSABLE_ACCOUNT_TYPE.VENDOR_BILL}AccountDescription`]: 'Escolha um fornecedor para aplicar a todas as transações de cartão de crédito.',
                [`${CONST.QUICKBOOKS_DESKTOP_REIMBURSABLE_ACCOUNT_TYPE.CHECK}AccountDescription`]: 'Escolha de onde enviar os cheques.',
                [`${CONST.QUICKBOOKS_DESKTOP_REIMBURSABLE_ACCOUNT_TYPE.VENDOR_BILL}Error`]:
                    'As contas de fornecedores não estão disponíveis quando os locais estão ativados. Por favor, escolha uma opção de exportação diferente.',
                [`${CONST.QUICKBOOKS_DESKTOP_REIMBURSABLE_ACCOUNT_TYPE.CHECK}Error`]:
                    'Cheques estão indisponíveis quando locais estão habilitados. Por favor, escolha uma opção de exportação diferente.',
                [`${CONST.QUICKBOOKS_DESKTOP_REIMBURSABLE_ACCOUNT_TYPE.JOURNAL_ENTRY}Error`]:
                    'As entradas de diário não estão disponíveis quando os impostos estão ativados. Por favor, escolha uma opção de exportação diferente.',
            },
            noAccountsFound: 'Nenhuma conta encontrada',
            noAccountsFoundDescription: 'Adicione a conta no QuickBooks Desktop e sincronize a conexão novamente.',
            qbdSetup: 'Configuração do QuickBooks Desktop',
            requiredSetupDevice: {
                title: 'Não é possível conectar a partir deste dispositivo',
                body1: 'Você precisará configurar esta conexão a partir do computador que hospeda o arquivo da sua empresa no QuickBooks Desktop.',
                body2: 'Depois de se conectar, você poderá sincronizar e exportar de qualquer lugar.',
            },
            setupPage: {
                title: 'Abra este link para conectar',
                body: 'Para concluir a configuração, abra o seguinte link no computador onde o QuickBooks Desktop está sendo executado.',
                setupErrorTitle: 'Algo deu errado',
                setupErrorBody1: 'A conexão do QuickBooks Desktop não está funcionando no momento. Por favor, tente novamente mais tarde ou',
                setupErrorBody2: 'se o problema persistir.',
                setupErrorBodyContactConcierge: 'entre em contato com o Concierge',
            },
            importDescription: 'Escolha quais configurações de codificação importar do QuickBooks Desktop para o Expensify.',
            classes: 'Classes',
            items: 'Itens',
            customers: 'Clientes/projetos',
            exportCompanyCardsDescription: 'Defina como as compras com cartão corporativo são exportadas para o QuickBooks Desktop.',
            defaultVendorDescription: 'Defina um fornecedor padrão que será aplicado a todas as transações de cartão de crédito ao exportar.',
            accountsDescription: 'Seu plano de contas do QuickBooks Desktop será importado para o Expensify como categorias.',
            accountsSwitchTitle: 'Escolha importar novas contas como categorias habilitadas ou desabilitadas.',
            accountsSwitchDescription: 'As categorias ativadas estarão disponíveis para os membros selecionarem ao criar suas despesas.',
            classesDescription: 'Escolha como lidar com as classes do QuickBooks Desktop no Expensify.',
            tagsDisplayedAsDescription: 'Nível de item de linha',
            reportFieldsDisplayedAsDescription: 'Nível de relatório',
            customersDescription: 'Escolha como lidar com clientes/projetos do QuickBooks Desktop no Expensify.',
            advancedConfig: {
                autoSyncDescription: 'O Expensify sincronizará automaticamente com o QuickBooks Desktop todos os dias.',
                createEntities: 'Auto-criar entidades',
                createEntitiesDescription: 'A Expensify criará automaticamente fornecedores no QuickBooks Desktop se eles ainda não existirem.',
            },
            itemsDescription: 'Escolha como lidar com itens do QuickBooks Desktop no Expensify.',
        },
        qbo: {
            connectedTo: 'Conectado a',
            importDescription: 'Escolha quais configurações de codificação importar do QuickBooks Online para o Expensify.',
            classes: 'Classes',
            locations: 'Locais',
            customers: 'Clientes/projetos',
            accountsDescription: 'Seu plano de contas do QuickBooks Online será importado para o Expensify como categorias.',
            accountsSwitchTitle: 'Escolha importar novas contas como categorias habilitadas ou desabilitadas.',
            accountsSwitchDescription: 'As categorias ativadas estarão disponíveis para os membros selecionarem ao criar suas despesas.',
            classesDescription: 'Escolha como lidar com as classes do QuickBooks Online no Expensify.',
            customersDescription: 'Escolha como lidar com clientes/projetos do QuickBooks Online no Expensify.',
            locationsDescription: 'Escolha como lidar com locais do QuickBooks Online no Expensify.',
            taxesDescription: 'Escolha como lidar com os impostos do QuickBooks Online no Expensify.',
            locationsLineItemsRestrictionDescription:
                'O QuickBooks Online não suporta Localizações no nível de linha para Cheques ou Faturas de Fornecedores. Se você gostaria de ter localizações no nível de linha, certifique-se de estar usando Lançamentos Contábeis e despesas de Cartão de Crédito/Débito.',
            taxesJournalEntrySwitchNote: 'QuickBooks Online não suporta impostos em lançamentos contábeis. Por favor, altere sua opção de exportação para fatura de fornecedor ou cheque.',
            exportDescription: 'Configure como os dados do Expensify são exportados para o QuickBooks Online.',
            date: 'Data de exportação',
            exportInvoices: 'Exportar faturas para',
            exportExpensifyCard: 'Exportar transações do Cartão Expensify como',
            deepDiveExpensifyCard: 'As transações do Cartão Expensify serão exportadas automaticamente para uma "Conta de Responsabilidade do Cartão Expensify" criada com',
            deepDiveExpensifyCardIntegration: 'nossa integração.',
            exportDate: {
                label: 'Data de exportação',
                description: 'Use esta data ao exportar relatórios para o QuickBooks Online.',
                values: {
                    [CONST.QUICKBOOKS_EXPORT_DATE.LAST_EXPENSE]: {
                        label: 'Data da última despesa',
                        description: 'Data da despesa mais recente no relatório.',
                    },
                    [CONST.QUICKBOOKS_EXPORT_DATE.REPORT_EXPORTED]: {
                        label: 'Data de exportação',
                        description: 'Data em que o relatório foi exportado para o QuickBooks Online.',
                    },
                    [CONST.QUICKBOOKS_EXPORT_DATE.REPORT_SUBMITTED]: {
                        label: 'Data de envio',
                        description: 'Data em que o relatório foi enviado para aprovação.',
                    },
                },
            },
            receivable: 'Contas a receber', // This is an account name that will come directly from QBO, so I don't know why we need a translation for it. It should take whatever the name of the account is in QBO. Leaving this note for CS.
            archive: 'Arquivo de contas a receber', // This is an account name that will come directly from QBO, so I don't know why we need a translation for it. It should take whatever the name of the account is in QBO. Leaving this note for CS.
            exportInvoicesDescription: 'Use esta conta ao exportar faturas para o QuickBooks Online.',
            exportCompanyCardsDescription: 'Defina como as compras com cartão corporativo são exportadas para o QuickBooks Online.',
            vendor: 'Fornecedor',
            defaultVendorDescription: 'Defina um fornecedor padrão que será aplicado a todas as transações de cartão de crédito ao exportar.',
            exportOutOfPocketExpensesDescription: 'Defina como as despesas fora do bolso são exportadas para o QuickBooks Online.',
            exportCheckDescription: 'Vamos criar um cheque detalhado para cada relatório do Expensify e enviá-lo a partir da conta bancária abaixo.',
            exportJournalEntryDescription: 'Criaremos uma entrada de diário detalhada para cada relatório do Expensify e a postaremos na conta abaixo.',
            exportVendorBillDescription:
                'Criaremos uma fatura de fornecedor detalhada para cada relatório do Expensify e a adicionaremos à conta abaixo. Se este período estiver fechado, publicaremos no primeiro dia do próximo período aberto.',
            account: 'Conta',
            accountDescription: 'Escolha onde postar lançamentos contábeis.',
            accountsPayable: 'Contas a pagar',
            accountsPayableDescription: 'Escolha onde criar contas de fornecedores.',
            bankAccount: 'Conta bancária',
            notConfigured: 'Não configurado',
            bankAccountDescription: 'Escolha de onde enviar os cheques.',
            creditCardAccount: 'Conta de cartão de crédito',
            companyCardsLocationEnabledDescription:
                'O QuickBooks Online não oferece suporte a locais nas exportações de contas a pagar de fornecedores. Como você tem locais habilitados no seu espaço de trabalho, essa opção de exportação não está disponível.',
            outOfPocketTaxEnabledDescription:
                'QuickBooks Online não suporta impostos em exportações de lançamentos contábeis. Como você tem impostos ativados no seu espaço de trabalho, esta opção de exportação não está disponível.',
            outOfPocketTaxEnabledError: 'As entradas de diário não estão disponíveis quando os impostos estão ativados. Por favor, escolha uma opção de exportação diferente.',
            advancedConfig: {
                autoSyncDescription: 'A Expensify sincronizará automaticamente com o QuickBooks Online todos os dias.',
                inviteEmployees: 'Convidar funcionários',
                inviteEmployeesDescription: 'Importar registros de funcionários do QuickBooks Online e convidar funcionários para este espaço de trabalho.',
                createEntities: 'Auto-criar entidades',
                createEntitiesDescription:
                    'A Expensify criará automaticamente fornecedores no QuickBooks Online se eles ainda não existirem e criará automaticamente clientes ao exportar faturas.',
                reimbursedReportsDescription: 'Sempre que um relatório for pago usando Expensify ACH, o pagamento correspondente da conta será criado na conta do QuickBooks Online abaixo.',
                qboBillPaymentAccount: 'Conta de pagamento de fatura do QuickBooks',
                qboInvoiceCollectionAccount: 'Conta de cobrança de faturas do QuickBooks',
                accountSelectDescription: 'Escolha de onde pagar as contas e nós criaremos o pagamento no QuickBooks Online.',
                invoiceAccountSelectorDescription: 'Escolha onde receber os pagamentos de faturas e criaremos o pagamento no QuickBooks Online.',
            },
            accounts: {
                [CONST.QUICKBOOKS_NON_REIMBURSABLE_EXPORT_ACCOUNT_TYPE.DEBIT_CARD]: 'Cartão de débito',
                [CONST.QUICKBOOKS_NON_REIMBURSABLE_EXPORT_ACCOUNT_TYPE.CREDIT_CARD]: 'Cartão de crédito',
                [CONST.QUICKBOOKS_REIMBURSABLE_ACCOUNT_TYPE.VENDOR_BILL]: 'Fatura do fornecedor',
                [CONST.QUICKBOOKS_REIMBURSABLE_ACCOUNT_TYPE.JOURNAL_ENTRY]: 'Lançamento contábil',
                [CONST.QUICKBOOKS_REIMBURSABLE_ACCOUNT_TYPE.CHECK]: 'Verificar',
                [`${CONST.QUICKBOOKS_NON_REIMBURSABLE_EXPORT_ACCOUNT_TYPE.DEBIT_CARD}Description`]:
                    "Vamos corresponder automaticamente o nome do comerciante na transação do cartão de débito a quaisquer fornecedores correspondentes no QuickBooks. Se não existirem fornecedores, criaremos um fornecedor 'Cartão de Débito Diversos' para associação.",
                [`${CONST.QUICKBOOKS_NON_REIMBURSABLE_EXPORT_ACCOUNT_TYPE.CREDIT_CARD}Description`]:
                    "Vamos corresponder automaticamente o nome do comerciante na transação do cartão de crédito a qualquer fornecedor correspondente no QuickBooks. Se não existirem fornecedores, criaremos um fornecedor 'Cartão de Crédito Diversos' para associação.",
                [`${CONST.QUICKBOOKS_REIMBURSABLE_ACCOUNT_TYPE.VENDOR_BILL}Description`]:
                    'Criaremos uma fatura detalhada do fornecedor para cada relatório do Expensify com a data da última despesa e a adicionaremos à conta abaixo. Se este período estiver fechado, lançaremos no dia 1º do próximo período aberto.',
                [`${CONST.QUICKBOOKS_NON_REIMBURSABLE_EXPORT_ACCOUNT_TYPE.DEBIT_CARD}AccountDescription`]: 'Escolha onde exportar as transações do cartão de débito.',
                [`${CONST.QUICKBOOKS_NON_REIMBURSABLE_EXPORT_ACCOUNT_TYPE.CREDIT_CARD}AccountDescription`]: 'Escolha onde exportar as transações do cartão de crédito.',
                [`${CONST.QUICKBOOKS_REIMBURSABLE_ACCOUNT_TYPE.VENDOR_BILL}AccountDescription`]: 'Escolha um fornecedor para aplicar a todas as transações de cartão de crédito.',
                [`${CONST.QUICKBOOKS_REIMBURSABLE_ACCOUNT_TYPE.VENDOR_BILL}Error`]:
                    'As contas de fornecedores não estão disponíveis quando os locais estão ativados. Por favor, escolha uma opção de exportação diferente.',
                [`${CONST.QUICKBOOKS_REIMBURSABLE_ACCOUNT_TYPE.CHECK}Error`]:
                    'Cheques estão indisponíveis quando locais estão habilitados. Por favor, escolha uma opção de exportação diferente.',
                [`${CONST.QUICKBOOKS_REIMBURSABLE_ACCOUNT_TYPE.JOURNAL_ENTRY}Error`]:
                    'As entradas de diário não estão disponíveis quando os impostos estão ativados. Por favor, escolha uma opção de exportação diferente.',
            },
            exportDestinationAccountsMisconfigurationError: {
                [CONST.QUICKBOOKS_REIMBURSABLE_ACCOUNT_TYPE.VENDOR_BILL]: 'Escolha uma conta válida para exportação de fatura do fornecedor',
                [CONST.QUICKBOOKS_REIMBURSABLE_ACCOUNT_TYPE.JOURNAL_ENTRY]: 'Escolha uma conta válida para exportação de lançamento contábil',
                [CONST.QUICKBOOKS_REIMBURSABLE_ACCOUNT_TYPE.CHECK]: 'Escolha uma conta válida para exportação de cheques',
            },
            exportDestinationSetupAccountsInfo: {
                [CONST.QUICKBOOKS_REIMBURSABLE_ACCOUNT_TYPE.VENDOR_BILL]: 'Para usar a exportação de fatura de fornecedor, configure uma conta a pagar no QuickBooks Online.',
                [CONST.QUICKBOOKS_REIMBURSABLE_ACCOUNT_TYPE.JOURNAL_ENTRY]: 'Para usar a exportação de lançamentos contábeis, configure uma conta de diário no QuickBooks Online',
                [CONST.QUICKBOOKS_REIMBURSABLE_ACCOUNT_TYPE.CHECK]: 'Para usar a exportação de cheques, configure uma conta bancária no QuickBooks Online',
            },
            noAccountsFound: 'Nenhuma conta encontrada',
            noAccountsFoundDescription: 'Adicione a conta no QuickBooks Online e sincronize a conexão novamente.',
            accountingMethods: {
                label: 'Quando Exportar',
                description: 'Escolha quando exportar as despesas:',
                values: {
                    [COMMON_CONST.INTEGRATIONS.ACCOUNTING_METHOD.ACCRUAL]: 'Acumulação',
                    [COMMON_CONST.INTEGRATIONS.ACCOUNTING_METHOD.CASH]: 'Dinheiro',
                },
                alternateText: {
                    [COMMON_CONST.INTEGRATIONS.ACCOUNTING_METHOD.ACCRUAL]: 'Despesas do próprio bolso serão exportadas quando aprovadas em definitivo',
                    [COMMON_CONST.INTEGRATIONS.ACCOUNTING_METHOD.CASH]: 'Despesas do próprio bolso serão exportadas quando pagas',
                },
            },
        },
        workspaceList: {
            joinNow: 'Junte-se agora',
            askToJoin: 'Pedir para participar',
        },
        xero: {
            organization: 'Organização Xero',
            organizationDescription: 'Escolha a organização Xero da qual você gostaria de importar dados.',
            importDescription: 'Escolha quais configurações de codificação importar do Xero para o Expensify.',
            accountsDescription: 'Seu plano de contas do Xero será importado para o Expensify como categorias.',
            accountsSwitchTitle: 'Escolha importar novas contas como categorias habilitadas ou desabilitadas.',
            accountsSwitchDescription: 'As categorias ativadas estarão disponíveis para os membros selecionarem ao criar suas despesas.',
            trackingCategories: 'Categorias de rastreamento',
            trackingCategoriesDescription: 'Escolha como lidar com as categorias de rastreamento do Xero no Expensify.',
            mapTrackingCategoryTo: ({categoryName}: CategoryNameParams) => `Mapear ${categoryName} do Xero para`,
            mapTrackingCategoryToDescription: ({categoryName}: CategoryNameParams) => `Escolha onde mapear ${categoryName} ao exportar para Xero.`,
            customers: 'Refaturar clientes',
            customersDescription:
                'Escolha se deseja refaturar clientes no Expensify. Seus contatos de clientes do Xero podem ser marcados em despesas e serão exportados para o Xero como uma fatura de venda.',
            taxesDescription: 'Escolha como lidar com os impostos do Xero no Expensify.',
            notImported: 'Não importado',
            notConfigured: 'Não configurado',
            trackingCategoriesOptions: {
                [CONST.XERO_CONFIG.TRACKING_CATEGORY_OPTIONS.DEFAULT]: 'Contato padrão do Xero',
                [CONST.XERO_CONFIG.TRACKING_CATEGORY_OPTIONS.TAG]: 'Tags',
                [CONST.XERO_CONFIG.TRACKING_CATEGORY_OPTIONS.REPORT_FIELD]: 'Campos do relatório',
            },
            exportDescription: 'Configure como os dados do Expensify são exportados para o Xero.',
            purchaseBill: 'Fatura de compra',
            exportDeepDiveCompanyCard:
                'As despesas exportadas serão lançadas como transações bancárias na conta bancária do Xero abaixo, e as datas das transações corresponderão às datas no seu extrato bancário.',
            bankTransactions: 'Transações bancárias',
            xeroBankAccount: 'Conta bancária Xero',
            xeroBankAccountDescription: 'Escolha onde as despesas serão registradas como transações bancárias.',
            exportExpensesDescription: 'Os relatórios serão exportados como uma fatura de compra com a data e o status selecionados abaixo.',
            purchaseBillDate: 'Data de emissão da fatura de compra',
            exportInvoices: 'Exportar faturas como',
            salesInvoice: 'Fatura de vendas',
            exportInvoicesDescription: 'As faturas de vendas sempre exibem a data em que a fatura foi enviada.',
            advancedConfig: {
                autoSyncDescription: 'A Expensify sincronizará automaticamente com o Xero todos os dias.',
                purchaseBillStatusTitle: 'Status da fatura de compra',
                reimbursedReportsDescription: 'Sempre que um relatório for pago usando Expensify ACH, o pagamento correspondente da conta será criado na conta Xero abaixo.',
                xeroBillPaymentAccount: 'Conta de pagamento de fatura Xero',
                xeroInvoiceCollectionAccount: 'Conta de cobrança de faturas Xero',
                xeroBillPaymentAccountDescription: 'Escolha de onde pagar as contas e criaremos o pagamento no Xero.',
                invoiceAccountSelectorDescription: 'Escolha onde receber os pagamentos de faturas e nós criaremos o pagamento no Xero.',
            },
            exportDate: {
                label: 'Data de emissão da fatura de compra',
                description: 'Use esta data ao exportar relatórios para Xero.',
                values: {
                    [CONST.XERO_EXPORT_DATE.LAST_EXPENSE]: {
                        label: 'Data da última despesa',
                        description: 'Data da despesa mais recente no relatório.',
                    },
                    [CONST.XERO_EXPORT_DATE.REPORT_EXPORTED]: {
                        label: 'Data de exportação',
                        description: 'Data em que o relatório foi exportado para o Xero.',
                    },
                    [CONST.XERO_EXPORT_DATE.REPORT_SUBMITTED]: {
                        label: 'Data de envio',
                        description: 'Data em que o relatório foi enviado para aprovação.',
                    },
                },
            },
            invoiceStatus: {
                label: 'Status da fatura de compra',
                description: 'Use este status ao exportar faturas de compra para Xero.',
                values: {
                    [CONST.XERO_CONFIG.INVOICE_STATUS.DRAFT]: 'Rascunho',
                    [CONST.XERO_CONFIG.INVOICE_STATUS.AWAITING_APPROVAL]: 'Aguardando aprovação',
                    [CONST.XERO_CONFIG.INVOICE_STATUS.AWAITING_PAYMENT]: 'Aguardando pagamento',
                },
            },
            noAccountsFound: 'Nenhuma conta encontrada',
            noAccountsFoundDescription: 'Por favor, adicione a conta no Xero e sincronize a conexão novamente.',
        },
        sageIntacct: {
            preferredExporter: 'Exportador preferido',
            taxSolution: 'Solução de impostos',
            notConfigured: 'Não configurado',
            exportDate: {
                label: 'Data de exportação',
                description: 'Use esta data ao exportar relatórios para Sage Intacct.',
                values: {
                    [CONST.SAGE_INTACCT_EXPORT_DATE.LAST_EXPENSE]: {
                        label: 'Data da última despesa',
                        description: 'Data da despesa mais recente no relatório.',
                    },
                    [CONST.SAGE_INTACCT_EXPORT_DATE.EXPORTED]: {
                        label: 'Data de exportação',
                        description: 'Data em que o relatório foi exportado para Sage Intacct.',
                    },
                    [CONST.SAGE_INTACCT_EXPORT_DATE.SUBMITTED]: {
                        label: 'Data de envio',
                        description: 'Data em que o relatório foi enviado para aprovação.',
                    },
                },
            },
            reimbursableExpenses: {
                description: 'Defina como as despesas fora do bolso são exportadas para o Sage Intacct.',
                values: {
                    [CONST.SAGE_INTACCT_REIMBURSABLE_EXPENSE_TYPE.EXPENSE_REPORT]: 'Relatórios de despesas',
                    [CONST.SAGE_INTACCT_REIMBURSABLE_EXPENSE_TYPE.VENDOR_BILL]: 'Faturas de fornecedores',
                },
            },
            nonReimbursableExpenses: {
                description: 'Defina como as compras com cartão corporativo são exportadas para o Sage Intacct.',
                values: {
                    [CONST.SAGE_INTACCT_NON_REIMBURSABLE_EXPENSE_TYPE.CREDIT_CARD_CHARGE]: 'Cartões de crédito',
                    [CONST.SAGE_INTACCT_NON_REIMBURSABLE_EXPENSE_TYPE.VENDOR_BILL]: 'Faturas de fornecedores',
                },
            },
            creditCardAccount: 'Conta de cartão de crédito',
            defaultVendor: 'Fornecedor padrão',
            defaultVendorDescription: ({isReimbursable}: DefaultVendorDescriptionParams) =>
                `Defina um fornecedor padrão que será aplicado às despesas reembolsáveis ${isReimbursable ? '' : 'não-'} que não têm um fornecedor correspondente no Sage Intacct.`,
            exportDescription: 'Configure como os dados do Expensify são exportados para o Sage Intacct.',
            exportPreferredExporterNote:
                'O exportador preferido pode ser qualquer administrador do espaço de trabalho, mas também deve ser um Administrador de Domínio se você definir contas de exportação diferentes para cartões de empresa individuais nas Configurações de Domínio.',
            exportPreferredExporterSubNote: 'Uma vez definido, o exportador preferido verá os relatórios para exportação em sua conta.',
            noAccountsFound: 'Nenhuma conta encontrada',
            noAccountsFoundDescription: `Por favor, adicione a conta no Sage Intacct e sincronize a conexão novamente.`,
            autoSync: 'Auto-sync',
            autoSyncDescription: 'Expensify irá sincronizar automaticamente com Sage Intacct todos os dias.',
            inviteEmployees: 'Convidar funcionários',
            inviteEmployeesDescription:
                'Importe registros de funcionários do Sage Intacct e convide funcionários para este espaço de trabalho. Seu fluxo de aprovação será padrão para aprovação do gerente e pode ser configurado ainda mais na página de Membros.',
            syncReimbursedReports: 'Sincronizar relatórios reembolsados',
            syncReimbursedReportsDescription: 'Sempre que um relatório for pago usando Expensify ACH, o pagamento correspondente da fatura será criado na conta Sage Intacct abaixo.',
            paymentAccount: 'Conta de pagamento Sage Intacct',
        },
        netsuite: {
            subsidiary: 'Subsidiária',
            subsidiarySelectDescription: 'Escolha a subsidiária no NetSuite da qual você gostaria de importar dados.',
            exportDescription: 'Configure como os dados do Expensify são exportados para o NetSuite.',
            exportInvoices: 'Exportar faturas para',
            journalEntriesTaxPostingAccount: 'Lançamento contábil na conta de imposto',
            journalEntriesProvTaxPostingAccount: 'Lançamentos contábeis na conta de lançamento de imposto provincial',
            foreignCurrencyAmount: 'Exportar valor em moeda estrangeira',
            exportToNextOpenPeriod: 'Exportar para o próximo período aberto',
            nonReimbursableJournalPostingAccount: 'Conta de lançamento de diário não reembolsável',
            reimbursableJournalPostingAccount: 'Conta de lançamento de diário reembolsável',
            journalPostingPreference: {
                label: 'Preferência de lançamento de lançamentos contábeis',
                values: {
                    [CONST.NETSUITE_JOURNAL_POSTING_PREFERENCE.JOURNALS_POSTING_INDIVIDUAL_LINE]: 'Entrada única e detalhada para cada relatório',
                    [CONST.NETSUITE_JOURNAL_POSTING_PREFERENCE.JOURNALS_POSTING_TOTAL_LINE]: 'Entrada única para cada despesa',
                },
            },
            invoiceItem: {
                label: 'Item de fatura',
                values: {
                    [CONST.NETSUITE_INVOICE_ITEM_PREFERENCE.CREATE]: {
                        label: 'Crie um para mim',
                        description: 'Vamos criar um "item de linha de fatura do Expensify" para você ao exportar (se ainda não existir um).',
                    },
                    [CONST.NETSUITE_INVOICE_ITEM_PREFERENCE.SELECT]: {
                        label: 'Selecionar existente',
                        description: 'Vamos vincular as faturas do Expensify ao item selecionado abaixo.',
                    },
                },
            },
            exportDate: {
                label: 'Data de exportação',
                description: 'Use esta data ao exportar relatórios para NetSuite.',
                values: {
                    [CONST.NETSUITE_EXPORT_DATE.LAST_EXPENSE]: {
                        label: 'Data da última despesa',
                        description: 'Data da despesa mais recente no relatório.',
                    },
                    [CONST.NETSUITE_EXPORT_DATE.EXPORTED]: {
                        label: 'Data de exportação',
                        description: 'Data em que o relatório foi exportado para o NetSuite.',
                    },
                    [CONST.NETSUITE_EXPORT_DATE.SUBMITTED]: {
                        label: 'Data de envio',
                        description: 'Data em que o relatório foi enviado para aprovação.',
                    },
                },
            },
            exportDestination: {
                values: {
                    [CONST.NETSUITE_EXPORT_DESTINATION.EXPENSE_REPORT]: {
                        label: 'Relatórios de despesas',
                        reimbursableDescription: 'Despesas do próprio bolso serão exportadas como relatórios de despesas para o NetSuite.',
                        nonReimbursableDescription: 'Despesas de cartão corporativo serão exportadas como relatórios de despesas para NetSuite.',
                    },
                    [CONST.NETSUITE_EXPORT_DESTINATION.VENDOR_BILL]: {
                        label: 'Faturas de fornecedores',
                        reimbursableDescription:
                            'Out-of-pocket expenses will export as bills payable to the NetSuite vendor specified below.\n' +
                            '\n' +
                            'If you’d like to set a specific vendor for each card, go to *Settings > Domains > Company Cards*.',
                        nonReimbursableDescription:
                            'Company card expenses will export as bills payable to the NetSuite vendor specified below.\n' +
                            '\n' +
                            'If you’d like to set a specific vendor for each card, go to *Settings > Domains > Company Cards*.',
                    },
                    [CONST.NETSUITE_EXPORT_DESTINATION.JOURNAL_ENTRY]: {
                        label: 'Lançamentos contábeis',
                        reimbursableDescription:
                            'Out-of-pocket expenses will export as journal entries to the NetSuite account specified below.\n' +
                            '\n' +
                            'If you’d like to set a specific vendor for each card, go to *Settings > Domains > Company Cards*.',
                        nonReimbursableDescription:
                            'Company card expenses will export as journal entries to the NetSuite account specified below.\n' +
                            '\n' +
                            'If you’d like to set a specific vendor for each card, go to *Settings > Domains > Company Cards*.',
                    },
                },
            },
            advancedConfig: {
                autoSyncDescription: 'A Expensify sincronizará automaticamente com o NetSuite todos os dias.',
                reimbursedReportsDescription: 'Sempre que um relatório for pago usando Expensify ACH, o pagamento correspondente da fatura será criado na conta do NetSuite abaixo.',
                reimbursementsAccount: 'Conta de reembolsos',
                reimbursementsAccountDescription: 'Escolha a conta bancária que você usará para reembolsos, e nós criaremos o pagamento associado no NetSuite.',
                collectionsAccount: 'Conta de cobranças',
                collectionsAccountDescription: 'Uma vez que uma fatura é marcada como paga no Expensify e exportada para o NetSuite, ela aparecerá na conta abaixo.',
                approvalAccount: 'Conta de aprovação A/P',
                approvalAccountDescription:
                    'Escolha a conta contra a qual as transações serão aprovadas no NetSuite. Se você estiver sincronizando relatórios reembolsados, esta também será a conta contra a qual os pagamentos de faturas serão criados.',
                defaultApprovalAccount: 'NetSuite padrão',
                inviteEmployees: 'Convide funcionários e defina aprovações',
                inviteEmployeesDescription:
                    'Importe registros de funcionários do NetSuite e convide funcionários para este workspace. Seu fluxo de aprovação será padrão para aprovação do gerente e pode ser configurado na página *Membros*.',
                autoCreateEntities: 'Auto-criar funcionários/fornecedores',
                enableCategories: 'Habilitar categorias recém-importadas',
                customFormID: 'ID do formulário personalizado',
                customFormIDDescription:
                    'Por padrão, o Expensify criará lançamentos usando o formulário de transação preferido definido no NetSuite. Alternativamente, você pode designar um formulário de transação específico a ser usado.',
                customFormIDReimbursable: 'Despesa do próprio bolso',
                customFormIDNonReimbursable: 'Despesa com cartão corporativo',
                exportReportsTo: {
                    label: 'Nível de aprovação do relatório de despesas',
                    description:
                        'Depois que um relatório de despesas é aprovado no Expensify e exportado para o NetSuite, você pode definir um nível adicional de aprovação no NetSuite antes de postar.',
                    values: {
                        [CONST.NETSUITE_REPORTS_APPROVAL_LEVEL.REPORTS_APPROVED_NONE]: 'Preferência padrão do NetSuite',
                        [CONST.NETSUITE_REPORTS_APPROVAL_LEVEL.REPORTS_SUPERVISOR_APPROVED]: 'Apenas aprovado pelo supervisor',
                        [CONST.NETSUITE_REPORTS_APPROVAL_LEVEL.REPORTS_ACCOUNTING_APPROVED]: 'Apenas contabilidade aprovada',
                        [CONST.NETSUITE_REPORTS_APPROVAL_LEVEL.REPORTS_APPROVED_BOTH]: 'Supervisor e contabilidade aprovados',
                    },
                },
                accountingMethods: {
                    label: 'Quando Exportar',
                    description: 'Escolha quando exportar as despesas:',
                    values: {
                        [COMMON_CONST.INTEGRATIONS.ACCOUNTING_METHOD.ACCRUAL]: 'Acumulação',
                        [COMMON_CONST.INTEGRATIONS.ACCOUNTING_METHOD.CASH]: 'Dinheiro',
                    },
                    alternateText: {
                        [COMMON_CONST.INTEGRATIONS.ACCOUNTING_METHOD.ACCRUAL]: 'Despesas do próprio bolso serão exportadas quando aprovadas em definitivo',
                        [COMMON_CONST.INTEGRATIONS.ACCOUNTING_METHOD.CASH]: 'Despesas do próprio bolso serão exportadas quando pagas',
                    },
                },
                exportVendorBillsTo: {
                    label: 'Nível de aprovação de fatura do fornecedor',
                    description:
                        'Uma vez que uma fatura de fornecedor é aprovada no Expensify e exportada para o NetSuite, você pode definir um nível adicional de aprovação no NetSuite antes de postar.',
                    values: {
                        [CONST.NETSUITE_VENDOR_BILLS_APPROVAL_LEVEL.VENDOR_BILLS_APPROVED_NONE]: 'Preferência padrão do NetSuite',
                        [CONST.NETSUITE_VENDOR_BILLS_APPROVAL_LEVEL.VENDOR_BILLS_APPROVAL_PENDING]: 'Aguardando aprovação',
                        [CONST.NETSUITE_VENDOR_BILLS_APPROVAL_LEVEL.VENDOR_BILLS_APPROVED]: 'Aprovado para postagem',
                    },
                },
                exportJournalsTo: {
                    label: 'Nível de aprovação de lançamento contábil',
                    description:
                        'Depois que um lançamento contábil é aprovado no Expensify e exportado para o NetSuite, você pode definir um nível adicional de aprovação no NetSuite antes de lançá-lo.',
                    values: {
                        [CONST.NETSUITE_JOURNALS_APPROVAL_LEVEL.JOURNALS_APPROVED_NONE]: 'Preferência padrão do NetSuite',
                        [CONST.NETSUITE_JOURNALS_APPROVAL_LEVEL.JOURNALS_APPROVAL_PENDING]: 'Aguardando aprovação',
                        [CONST.NETSUITE_JOURNALS_APPROVAL_LEVEL.JOURNALS_APPROVED]: 'Aprovado para postagem',
                    },
                },
                error: {
                    customFormID: 'Por favor, insira um ID de formulário personalizado numérico válido.',
                },
            },
            noAccountsFound: 'Nenhuma conta encontrada',
            noAccountsFoundDescription: 'Por favor, adicione a conta no NetSuite e sincronize a conexão novamente.',
            noVendorsFound: 'Nenhum fornecedor encontrado',
            noVendorsFoundDescription: 'Por favor, adicione fornecedores no NetSuite e sincronize a conexão novamente.',
            noItemsFound: 'Nenhum item de fatura encontrado',
            noItemsFoundDescription: 'Por favor, adicione itens de fatura no NetSuite e sincronize a conexão novamente.',
            noSubsidiariesFound: 'Nenhuma subsidiária encontrada',
            noSubsidiariesFoundDescription: 'Por favor, adicione uma subsidiária no NetSuite e sincronize a conexão novamente.',
            tokenInput: {
                title: 'Configuração do NetSuite',
                formSteps: {
                    installBundle: {
                        title: 'Instale o pacote Expensify',
                        description: 'No NetSuite, vá para *Customization > SuiteBundler > Search & Install Bundles* > procure por "Expensify" > instale o pacote.',
                    },
                    enableTokenAuthentication: {
                        title: 'Habilitar autenticação baseada em token',
                        description: 'No NetSuite, vá para *Setup > Company > Enable Features > SuiteCloud* > habilite a *token-based authentication*.',
                    },
                    enableSoapServices: {
                        title: 'Habilitar serviços web SOAP',
                        description: 'No NetSuite, vá para *Setup > Company > Enable Features > SuiteCloud* > habilite *SOAP Web Services*.',
                    },
                    createAccessToken: {
                        title: 'Criar um token de acesso',
                        description:
                            'No NetSuite, vá para *Setup > Users/Roles > Access Tokens* > crie um token de acesso para o aplicativo "Expensify" e para o papel "Expensify Integration" ou "Administrator".\n\n*Importante:* Certifique-se de salvar o *Token ID* e o *Token Secret* desta etapa. Você precisará deles para a próxima etapa.',
                    },
                    enterCredentials: {
                        title: 'Insira suas credenciais do NetSuite',
                        formInputs: {
                            netSuiteAccountID: 'NetSuite Account ID',
                            netSuiteTokenID: 'Token ID',
                            netSuiteTokenSecret: 'Token Secret',
                        },
                        netSuiteAccountIDDescription: 'No NetSuite, vá para *Setup > Integration > SOAP Web Services Preferences*.',
                    },
                },
            },
            import: {
                expenseCategories: 'Categorias de despesas',
                expenseCategoriesDescription: 'Suas categorias de despesas do NetSuite serão importadas para o Expensify como categorias.',
                crossSubsidiaryCustomers: 'Clientes/projetos entre subsidiárias',
                importFields: {
                    departments: {
                        title: 'Departamentos',
                        subtitle: 'Escolha como lidar com os *departments* do NetSuite no Expensify.',
                    },
                    classes: {
                        title: 'Classes',
                        subtitle: 'Escolha como lidar com *classes* no Expensify.',
                    },
                    locations: {
                        title: 'Locais',
                        subtitle: 'Escolha como lidar com *localizações* no Expensify.',
                    },
                },
                customersOrJobs: {
                    title: 'Clientes/projetos',
                    subtitle: 'Escolha como gerenciar *clientes* e *projetos* do NetSuite no Expensify.',
                    importCustomers: 'Importar clientes',
                    importJobs: 'Importar projetos',
                    customers: 'clientes',
                    jobs: 'projetos',
                    label: ({importFields, importType}: CustomersOrJobsLabelParams) => `${importFields.join('e')}, ${importType}`,
                },
                importTaxDescription: 'Importar grupos de impostos do NetSuite.',
                importCustomFields: {
                    chooseOptionBelow: 'Escolha uma opção abaixo:',
                    label: ({importedTypes}: ImportedTypesParams) => `Importado como ${importedTypes.join('e')}`,
                    requiredFieldError: ({fieldName}: RequiredFieldParams) => `Por favor, insira o ${fieldName}`,
                    customSegments: {
                        title: 'Segmentos/registros personalizados',
                        addText: 'Adicionar segmento/registro personalizado',
                        recordTitle: 'Segmento/registro personalizado',
                        helpLink: CONST.NETSUITE_IMPORT.HELP_LINKS.CUSTOM_SEGMENTS,
                        helpLinkText: 'Ver instruções detalhadas',
                        helpText: 'sobre a configuração de segmentos/registros personalizados.',
                        emptyTitle: 'Adicionar um segmento personalizado ou registro personalizado',
                        fields: {
                            segmentName: 'Nome',
                            internalID: 'ID Interno',
                            scriptID: 'Script ID',
                            customRecordScriptID: 'ID da coluna de transação',
                            mapping: 'Exibido como',
                        },
                        removeTitle: 'Remover segmento/registro personalizado',
                        removePrompt: 'Tem certeza de que deseja remover este segmento/registro personalizado?',
                        addForm: {
                            customSegmentName: 'nome do segmento personalizado',
                            customRecordName: 'nome do registro personalizado',
                            segmentTitle: 'Segmento personalizado',
                            customSegmentAddTitle: 'Adicionar segmento personalizado',
                            customRecordAddTitle: 'Adicionar registro personalizado',
                            recordTitle: 'Registro personalizado',
                            segmentRecordType: 'Você quer adicionar um segmento personalizado ou um registro personalizado?',
                            customSegmentNameTitle: 'Qual é o nome do segmento personalizado?',
                            customRecordNameTitle: 'Qual é o nome do registro personalizado?',
                            customSegmentNameFooter: `Você pode encontrar nomes de segmentos personalizados no NetSuite na página *Customizations > Links, Records & Fields > Custom Segments*.\n\n_Para instruções mais detalhadas, [visite nosso site de ajuda](${CONST.NETSUITE_IMPORT.HELP_LINKS.CUSTOM_SEGMENTS})_.`,
                            customRecordNameFooter: `Você pode encontrar nomes de registros personalizados no NetSuite inserindo o "Campo de Coluna de Transação" na pesquisa global.\n\n_Para instruções mais detalhadas, [visite nosso site de ajuda](${CONST.NETSUITE_IMPORT.HELP_LINKS.CUSTOM_SEGMENTS})_.`,
                            customSegmentInternalIDTitle: 'Qual é o ID interno?',
                            customSegmentInternalIDFooter: `Primeiro, certifique-se de que você ativou os IDs internos no NetSuite em *Home > Set Preferences > Show Internal ID.*\n\nVocê pode encontrar IDs internos de segmentos personalizados no NetSuite em:\n\n1. *Customization > Lists, Records, & Fields > Custom Segments*.\n2. Clique em um segmento personalizado.\n3. Clique no hyperlink ao lado de *Custom Record Type*.\n4. Encontre o ID interno na tabela na parte inferior.\n\n_Para instruções mais detalhadas, [visite nosso site de ajuda](${CONST.NETSUITE_IMPORT.HELP_LINKS.CUSTOM_LISTS})_.`,
                            customRecordInternalIDFooter: `Você pode encontrar os IDs internos de registros personalizados no NetSuite seguindo estas etapas:\n\n1. Digite "Transaction Line Fields" na busca global.\n2. Clique em um registro personalizado.\n3. Encontre o ID interno no lado esquerdo.\n\n_Para instruções mais detalhadas, [visite nosso site de ajuda](${CONST.NETSUITE_IMPORT.HELP_LINKS.CUSTOM_SEGMENTS})_.`,
                            customSegmentScriptIDTitle: 'Qual é o ID do script?',
                            customSegmentScriptIDFooter: `Você pode encontrar IDs de script de segmento personalizado no NetSuite em:\n\n1. *Customization > Lists, Records, & Fields > Custom Segments*.\n2. Clique em um segmento personalizado.\n3. Clique na guia *Application and Sourcing* perto da parte inferior, então:\n    a. Se você quiser exibir o segmento personalizado como uma *tag* (no nível do item de linha) no Expensify, clique na subguia *Transaction Columns* e use o *Field ID*.\n    b. Se você quiser exibir o segmento personalizado como um *report field* (no nível do relatório) no Expensify, clique na subguia *Transactions* e use o *Field ID*.\n\n_Para instruções mais detalhadas, [visite nosso site de ajuda](${CONST.NETSUITE_IMPORT.HELP_LINKS.CUSTOM_LISTS})_.`,
                            customRecordScriptIDTitle: 'Qual é o ID da coluna de transação?',
                            customRecordScriptIDFooter: `Você pode encontrar IDs de script de registro personalizado no NetSuite em:\n\n1. Digite "Transaction Line Fields" na pesquisa global.\n2. Clique em um registro personalizado.\n3. Encontre o ID do script no lado esquerdo.\n\n_Para instruções mais detalhadas, [visite nosso site de ajuda](${CONST.NETSUITE_IMPORT.HELP_LINKS.CUSTOM_SEGMENTS})_.`,
                            customSegmentMappingTitle: 'Como este segmento personalizado deve ser exibido no Expensify?',
                            customRecordMappingTitle: 'Como este registro personalizado deve ser exibido no Expensify?',
                        },
                        errors: {
                            uniqueFieldError: ({fieldName}: RequiredFieldParams) => `Um segmento/registro personalizado com este ${fieldName?.toLowerCase()} já existe`,
                        },
                    },
                    customLists: {
                        title: 'Listas personalizadas',
                        addText: 'Adicionar lista personalizada',
                        recordTitle: 'Lista personalizada',
                        helpLink: CONST.NETSUITE_IMPORT.HELP_LINKS.CUSTOM_LISTS,
                        helpLinkText: 'Ver instruções detalhadas',
                        helpText: 'sobre a configuração de listas personalizadas.',
                        emptyTitle: 'Adicionar uma lista personalizada',
                        fields: {
                            listName: 'Nome',
                            internalID: 'ID Interno',
                            transactionFieldID: 'ID do campo de transação',
                            mapping: 'Exibido como',
                        },
                        removeTitle: 'Remover lista personalizada',
                        removePrompt: 'Tem certeza de que deseja remover esta lista personalizada?',
                        addForm: {
                            listNameTitle: 'Escolha uma lista personalizada',
                            transactionFieldIDTitle: 'Qual é o ID do campo de transação?',
                            transactionFieldIDFooter: `Você pode encontrar os IDs dos campos de transação no NetSuite seguindo estas etapas:\n\n1. Digite "Transaction Line Fields" na pesquisa global.\n2. Clique em uma lista personalizada.\n3. Encontre o ID do campo de transação no lado esquerdo.\n\n_Para instruções mais detalhadas, [visite nosso site de ajuda](${CONST.NETSUITE_IMPORT.HELP_LINKS.CUSTOM_LISTS})_.`,
                            mappingTitle: 'Como essa lista personalizada deve ser exibida no Expensify?',
                        },
                        errors: {
                            uniqueTransactionFieldIDError: `Uma lista personalizada com este ID de campo de transação já existe`,
                        },
                    },
                },
                importTypes: {
                    [CONST.INTEGRATION_ENTITY_MAP_TYPES.NETSUITE_DEFAULT]: {
                        label: 'NetSuite employee default',
                        description: 'Não importado para o Expensify, aplicado na exportação',
                        footerContent: ({importField}: ImportFieldParams) =>
                            `Se você usar ${importField} no NetSuite, aplicaremos o padrão definido no registro do funcionário ao exportar para Relatório de Despesas ou Lançamento Contábil.`,
                    },
                    [CONST.INTEGRATION_ENTITY_MAP_TYPES.TAG]: {
                        label: 'Tags',
                        description: 'Nível de item linha',
                        footerContent: ({importField}: ImportFieldParams) => `${startCase(importField)} será selecionável para cada despesa individual no relatório de um funcionário.`,
                    },
                    [CONST.INTEGRATION_ENTITY_MAP_TYPES.REPORT_FIELD]: {
                        label: 'Campos do relatório',
                        description: 'Nível de relatório',
                        footerContent: ({importField}: ImportFieldParams) => `${startCase(importField)} seleção será aplicada a todas as despesas no relatório de um funcionário.`,
                    },
                },
            },
        },
        intacct: {
            sageIntacctSetup: 'Configuração do Sage Intacct',
            prerequisitesTitle: 'Antes de se conectar...',
            downloadExpensifyPackage: 'Baixe o pacote Expensify para Sage Intacct',
            followSteps: 'Siga os passos nas nossas instruções de Como fazer: Conectar ao Sage Intacct',
            enterCredentials: 'Insira suas credenciais do Sage Intacct',
            entity: 'Entity',
            employeeDefault: 'Padrão de funcionário Sage Intacct',
            employeeDefaultDescription: 'O departamento padrão do funcionário será aplicado às suas despesas no Sage Intacct, se existir.',
            displayedAsTagDescription: 'O departamento será selecionável para cada despesa individual no relatório de um funcionário.',
            displayedAsReportFieldDescription: 'A seleção de departamento será aplicada a todas as despesas no relatório de um funcionário.',
            toggleImportTitleFirstPart: 'Escolha como lidar com o Sage Intacct',
            toggleImportTitleSecondPart: 'in Expensify.',
            expenseTypes: 'Tipos de despesas',
            expenseTypesDescription: 'Seus tipos de despesas do Sage Intacct serão importados para o Expensify como categorias.',
            accountTypesDescription: 'Seu plano de contas do Sage Intacct será importado para o Expensify como categorias.',
            importTaxDescription: 'Importar taxa de imposto de compra do Sage Intacct.',
            userDefinedDimensions: 'Dimensões definidas pelo usuário',
            addUserDefinedDimension: 'Adicionar dimensão definida pelo usuário',
            integrationName: 'Nome da integração',
            dimensionExists: 'Uma dimensão com este nome já existe.',
            removeDimension: 'Remover dimensão definida pelo usuário',
            removeDimensionPrompt: 'Tem certeza de que deseja remover esta dimensão definida pelo usuário?',
            userDefinedDimension: 'Dimensão definida pelo usuário',
            addAUserDefinedDimension: 'Adicionar uma dimensão definida pelo usuário',
            detailedInstructionsLink: 'Ver instruções detalhadas',
            detailedInstructionsRestOfSentence: 'sobre a adição de dimensões definidas pelo usuário.',
            userDimensionsAdded: () => ({
                one: '1 UDD adicionado',
                other: (count: number) => `${count} UDDs adicionados`,
            }),
            mappingTitle: ({mappingName}: IntacctMappingTitleParams) => {
                switch (mappingName) {
                    case CONST.SAGE_INTACCT_CONFIG.MAPPINGS.DEPARTMENTS:
                        return 'departamentos';
                    case CONST.SAGE_INTACCT_CONFIG.MAPPINGS.CLASSES:
                        return 'classes';
                    case CONST.SAGE_INTACCT_CONFIG.MAPPINGS.LOCATIONS:
                        return 'locais';
                    case CONST.SAGE_INTACCT_CONFIG.MAPPINGS.CUSTOMERS:
                        return 'clientes';
                    case CONST.SAGE_INTACCT_CONFIG.MAPPINGS.PROJECTS:
                        return 'projetos (trabalhos)';
                    default:
                        return 'mapeamentos';
                }
            },
        },
        type: {
            free: 'Grátis',
            control: 'Controle',
            collect: 'Coletar',
        },
        companyCards: {
            addCards: 'Adicionar cartões',
            selectCards: 'Selecionar cartões',
            addNewCard: {
                other: 'Outro',
                cardProviders: {
                    gl1025: 'American Express Corporate Cards',
                    cdf: 'Mastercard Commercial Cards',
                    vcf: 'Visa Commercial Cards',
                    stripe: 'Stripe Cards',
                },
                yourCardProvider: `Quem é o emissor do seu cartão?`,
                whoIsYourBankAccount: 'Qual é o seu banco?',
                whereIsYourBankLocated: 'Onde está localizado o seu banco?',
                howDoYouWantToConnect: 'Como você deseja se conectar ao seu banco?',
                learnMoreAboutOptions: {
                    text: 'Saiba mais sobre estes',
                    linkText: 'opções.',
                },
                commercialFeedDetails: 'Requer configuração com seu banco. Isso é normalmente usado por empresas maiores e geralmente é a melhor opção se você se qualificar.',
                commercialFeedPlaidDetails: `Requer configuração com seu banco, mas nós iremos guiá-lo. Isso geralmente é limitado a empresas maiores.`,
                directFeedDetails: 'A abordagem mais simples. Conecte-se imediatamente usando suas credenciais principais. Este método é o mais comum.',
                enableFeed: {
                    title: ({provider}: GoBackMessageParams) => `Ative seu feed ${provider}`,
                    heading:
                        'Temos uma integração direta com o emissor do seu cartão e podemos importar seus dados de transação para o Expensify de forma rápida e precisa.\n\nPara começar, simplesmente:',
                    visa: 'Temos integrações globais com a Visa, embora a elegibilidade varie de acordo com o banco e o programa do cartão.\n\nPara começar, simplesmente:',
                    mastercard: 'Temos integrações globais com a Mastercard, embora a elegibilidade varie de acordo com o banco e o programa do cartão.\n\nPara começar, simplesmente:',
                    vcf: `1. Visite [este artigo de ajuda](${CONST.COMPANY_CARDS_VISA_COMMERCIAL_CARD_HELP}) para obter instruções detalhadas sobre como configurar seus Cartões Comerciais Visa.\n\n2. [Entre em contato com seu banco](${CONST.COMPANY_CARDS_VISA_COMMERCIAL_CARD_HELP}) para verificar se eles oferecem suporte a um feed comercial para o seu programa e peça para ativá-lo.\n\n3. *Assim que o feed estiver ativado e você tiver seus detalhes, continue para a próxima tela.*`,
                    gl1025: `1. Visite [este artigo de ajuda](${CONST.COMPANY_CARDS_AMEX_COMMERCIAL_CARD_HELP}) para descobrir se a American Express pode habilitar um feed comercial para o seu programa.\n\n2. Assim que o feed for habilitado, a Amex enviará uma carta de produção.\n\n3. *Assim que tiver as informações do feed, continue para a próxima tela.*`,
                    cdf: `1. Visite [este artigo de ajuda](${CONST.COMPANY_CARDS_MASTERCARD_COMMERCIAL_CARDS}) para obter instruções detalhadas sobre como configurar seus cartões comerciais Mastercard.\n\n2. [Contate seu banco](${CONST.COMPANY_CARDS_MASTERCARD_COMMERCIAL_CARDS}) para verificar se eles oferecem suporte a um feed comercial para o seu programa e peça para ativá-lo.\n\n3. *Depois que o feed estiver ativado e você tiver seus detalhes, continue para a próxima tela.*`,
                    stripe: `1. Visite o Dashboard do Stripe e vá para [Configurações](${CONST.COMPANY_CARDS_STRIPE_HELP}).\n\n2. Em Integrações de Produto, clique em Ativar ao lado de Expensify.\n\n3. Assim que o feed estiver ativado, clique em Enviar abaixo e nós trabalharemos para adicioná-lo.`,
                },
                whatBankIssuesCard: 'Qual banco emite esses cartões?',
                enterNameOfBank: 'Digite o nome do banco',
                feedDetails: {
                    vcf: {
                        title: 'Quais são os detalhes do feed Visa?',
                        processorLabel: 'ID do Processador',
                        bankLabel: 'ID da instituição financeira (banco)',
                        companyLabel: 'ID da Empresa',
                        helpLabel: 'Onde encontro esses IDs?',
                    },
                    gl1025: {
                        title: `Qual é o nome do arquivo de entrega Amex?`,
                        fileNameLabel: 'Nome do arquivo de entrega',
                        helpLabel: 'Onde encontro o nome do arquivo de entrega?',
                    },
                    cdf: {
                        title: `Qual é o ID de distribuição do Mastercard?`,
                        distributionLabel: 'Distribution ID',
                        helpLabel: 'Onde encontro o ID de distribuição?',
                    },
                },
                amexCorporate: 'Selecione esta opção se a frente dos seus cartões disser "Corporate"',
                amexBusiness: 'Selecione esta opção se a frente dos seus cartões disser "Business"',
                amexPersonal: 'Selecione esta opção se seus cartões forem pessoais',
                error: {
                    pleaseSelectProvider: 'Por favor, selecione um provedor de cartão antes de continuar.',
                    pleaseSelectBankAccount: 'Por favor, selecione uma conta bancária antes de continuar.',
                    pleaseSelectBank: 'Por favor, selecione um banco antes de continuar.',
                    pleaseSelectCountry: 'Por favor, selecione um país antes de continuar.',
                    pleaseSelectFeedType: 'Por favor, selecione um tipo de feed antes de continuar.',
                },
            },
            assignCard: 'Atribuir cartão',
            findCard: 'Encontrar cartão',
            cardNumber: 'Número do cartão',
            commercialFeed: 'Feed comercial',
            feedName: ({feedName}: CompanyCardFeedNameParams) => `Cartões ${feedName}`,
            directFeed: 'Feed direto',
            whoNeedsCardAssigned: 'Quem precisa de um cartão atribuído?',
            chooseCard: 'Escolha um cartão',
            chooseCardFor: ({assignee, feed}: AssignCardParams) => `Escolha um cartão para ${assignee} do feed de cartões ${feed}.`,
            noActiveCards: 'Nenhum cartão ativo neste feed',
            somethingMightBeBroken: 'Ou algo pode estar quebrado. De qualquer forma, se você tiver alguma dúvida, apenas',
            contactConcierge: 'contatar Concierge',
            chooseTransactionStartDate: 'Escolha uma data de início para a transação',
            startDateDescription: 'Importaremos todas as transações a partir desta data. Se nenhuma data for especificada, iremos o mais longe possível conforme permitido pelo seu banco.',
            fromTheBeginning: 'Desde o início',
            customStartDate: 'Data de início personalizada',
            letsDoubleCheck: 'Vamos verificar se tudo está correto.',
            confirmationDescription: 'Começaremos a importar transações imediatamente.',
            cardholder: 'Titular do cartão',
            card: 'Cartão',
            cardName: 'Nome do cartão',
            brokenConnectionErrorFirstPart: `A conexão do feed do cartão está quebrada. Por favor,`,
            brokenConnectionErrorLink: 'faça login no seu banco',
            brokenConnectionErrorSecondPart: 'para que possamos estabelecer a conexão novamente.',
            assignedCard: ({assignee, link}: AssignedCardParams) => `atribuiu ${assignee} um ${link}! As transações importadas aparecerão neste chat.`,
            companyCard: 'cartão corporativo',
            chooseCardFeed: 'Escolher feed de cartão',
            ukRegulation:
                'A Expensify, Inc. é um agente da Plaid Financial Ltd., uma instituição de pagamento autorizada e regulada pela Financial Conduct Authority sob as Payment Services Regulations 2017 (Número de Referência da Empresa: 804718). A Plaid fornece a você serviços de informações de conta regulados através da Expensify Limited como seu agente.',
        },
        expensifyCard: {
            issueAndManageCards: 'Emita e gerencie seus Cartões Expensify',
            getStartedIssuing: 'Comece emitindo seu primeiro cartão virtual ou físico.',
            verificationInProgress: 'Verificação em andamento...',
            verifyingTheDetails: 'Estamos verificando alguns detalhes. Concierge informará você quando os Cartões Expensify estiverem prontos para serem emitidos.',
            disclaimer:
                'O Expensify Visa® Commercial Card é emitido pelo The Bancorp Bank, N.A., Membro FDIC, de acordo com uma licença da Visa U.S.A. Inc. e pode não ser aceito em todos os comerciantes que aceitam cartões Visa. Apple® e o logotipo da Apple® são marcas registradas da Apple Inc., registradas nos EUA e em outros países. App Store é uma marca de serviço da Apple Inc. Google Play e o logotipo do Google Play são marcas registradas da Google LLC.',
            issueCard: 'Emitir cartão',
            findCard: 'Encontrar cartão',
            newCard: 'Novo cartão',
            name: 'Nome',
            lastFour: 'Últimos 4',
            limit: 'Limite',
            currentBalance: 'Saldo atual',
            currentBalanceDescription: 'O saldo atual é a soma de todas as transações postadas no Expensify Card que ocorreram desde a última data de liquidação.',
            balanceWillBeSettledOn: ({settlementDate}: SettlementDateParams) => `O saldo será liquidado em ${settlementDate}`,
            settleBalance: 'Liquidar saldo',
            cardLimit: 'Limite do cartão',
            remainingLimit: 'Limite restante',
            requestLimitIncrease: 'Solicitar aumento de limite',
            remainingLimitDescription:
                'Consideramos vários fatores ao calcular seu limite restante: seu tempo como cliente, as informações relacionadas ao negócio que você forneceu durante o cadastro e o dinheiro disponível na sua conta bancária empresarial. Seu limite restante pode flutuar diariamente.',
            earnedCashback: 'Cash back',
            earnedCashbackDescription: 'O saldo de cashback é baseado nos gastos mensais liquidados do Cartão Expensify em todo o seu espaço de trabalho.',
            issueNewCard: 'Emitir novo cartão',
            finishSetup: 'Concluir configuração',
            chooseBankAccount: 'Escolher conta bancária',
            chooseExistingBank: 'Escolha uma conta bancária empresarial existente para pagar o saldo do seu Expensify Card, ou adicione uma nova conta bancária',
            accountEndingIn: 'Conta terminando em',
            addNewBankAccount: 'Adicionar uma nova conta bancária',
            settlementAccount: 'Conta de liquidação',
            settlementAccountDescription: 'Escolha uma conta para pagar o saldo do seu Cartão Expensify.',
            settlementAccountInfoPt1: 'Certifique-se de que esta conta corresponde à sua',
            settlementAccountInfoPt2: 'para que a Reconciliação Contínua funcione corretamente.',
            reconciliationAccount: 'Conta de reconciliação',
            settlementFrequency: 'Frequência de liquidação',
            settlementFrequencyDescription: 'Escolha com que frequência você pagará o saldo do seu Cartão Expensify.',
            settlementFrequencyInfo: 'Se você quiser mudar para liquidação mensal, precisará conectar sua conta bancária via Plaid e ter um histórico de saldo positivo de 90 dias.',
            frequency: {
                daily: 'Diário',
                monthly: 'Mensalmente',
            },
            cardDetails: 'Detalhes do cartão',
            virtual: 'Virtual',
            physical: 'Físico',
            deactivate: 'Desativar cartão',
            changeCardLimit: 'Alterar limite do cartão',
            changeLimit: 'Alterar limite',
            smartLimitWarning: ({limit}: CharacterLimitParams) =>
                `Se você alterar o limite deste cartão para ${limit}, novas transações serão recusadas até que você aprove mais despesas no cartão.`,
            monthlyLimitWarning: ({limit}: CharacterLimitParams) => `Se você alterar o limite deste cartão para ${limit}, novas transações serão recusadas até o próximo mês.`,
            fixedLimitWarning: ({limit}: CharacterLimitParams) => `Se você alterar o limite deste cartão para ${limit}, novas transações serão recusadas.`,
            changeCardLimitType: 'Alterar tipo de limite do cartão',
            changeLimitType: 'Alterar tipo de limite',
            changeCardSmartLimitTypeWarning: ({limit}: CharacterLimitParams) =>
                `Se você alterar o tipo de limite deste cartão para Limite Inteligente, novas transações serão recusadas porque o limite não aprovado de ${limit} já foi atingido.`,
            changeCardMonthlyLimitTypeWarning: ({limit}: CharacterLimitParams) =>
                `Se você mudar o tipo de limite deste cartão para Mensal, novas transações serão recusadas porque o limite mensal de ${limit} já foi atingido.`,
            addShippingDetails: 'Adicionar detalhes de envio',
            issuedCard: ({assignee}: AssigneeParams) => `emitiu um Cartão Expensify para ${assignee}! O cartão chegará em 2-3 dias úteis.`,
            issuedCardNoShippingDetails: ({assignee}: AssigneeParams) =>
                `emitiu um Cartão Expensify para ${assignee}! O cartão será enviado assim que os detalhes de envio forem adicionados.`,
            issuedCardVirtual: ({assignee, link}: IssueVirtualCardParams) => `emitiu ${assignee} um ${link} virtual! O cartão pode ser usado imediatamente.`,
            addedShippingDetails: ({assignee}: AssigneeParams) => `${assignee} adicionou os detalhes de envio. O Cartão Expensify chegará em 2-3 dias úteis.`,
            verifyingHeader: 'Verificando',
            bankAccountVerifiedHeader: 'Conta bancária verificada',
            verifyingBankAccount: 'Verificando conta bancária...',
            verifyingBankAccountDescription: 'Por favor, aguarde enquanto confirmamos se esta conta pode ser usada para emitir Cartões Expensify.',
            bankAccountVerified: 'Conta bancária verificada!',
            bankAccountVerifiedDescription: 'Agora você pode emitir Expensify Cards para os membros do seu espaço de trabalho.',
            oneMoreStep: 'Mais um passo...',
            oneMoreStepDescription: 'Parece que precisamos verificar manualmente sua conta bancária. Por favor, vá até o Concierge onde suas instruções estão esperando por você.',
            gotIt: 'Entendi',
            goToConcierge: 'Ir para o Concierge',
        },
        categories: {
            deleteCategories: 'Excluir categorias',
            deleteCategoriesPrompt: 'Tem certeza de que deseja excluir estas categorias?',
            deleteCategory: 'Excluir categoria',
            deleteCategoryPrompt: 'Tem certeza de que deseja excluir esta categoria?',
            disableCategories: 'Desativar categorias',
            disableCategory: 'Desativar categoria',
            enableCategories: 'Ativar categorias',
            enableCategory: 'Habilitar categoria',
            defaultSpendCategories: 'Categorias de despesas padrão',
            spendCategoriesDescription: 'Personalize como os gastos com comerciantes são categorizados para transações de cartão de crédito e recibos digitalizados.',
            deleteFailureMessage: 'Ocorreu um erro ao excluir a categoria, por favor, tente novamente.',
            categoryName: 'Nome da categoria',
            requiresCategory: 'Os membros devem categorizar todas as despesas',
            needCategoryForExportToIntegration: ({connectionName}: NeedCategoryForExportToIntegrationParams) =>
                `Todas as despesas devem ser categorizadas para exportar para ${connectionName}.`,
            subtitle: 'Obtenha uma melhor visão geral de onde o dinheiro está sendo gasto. Use nossas categorias padrão ou adicione as suas próprias.',
            emptyCategories: {
                title: 'Você não criou nenhuma categoria',
                subtitle: 'Adicione uma categoria para organizar seus gastos.',
            },
            emptyCategoriesWithAccounting: {
                subtitle1: 'Suas categorias estão sendo importadas de uma conexão contábil. Vá para',
                subtitle2: 'contabilidade',
                subtitle3: 'fazer quaisquer alterações.',
            },
            updateFailureMessage: 'Ocorreu um erro ao atualizar a categoria, por favor, tente novamente.',
            createFailureMessage: 'Ocorreu um erro ao criar a categoria, por favor, tente novamente.',
            addCategory: 'Adicionar categoria',
            editCategory: 'Editar categoria',
            editCategories: 'Editar categorias',
            findCategory: 'Encontrar categoria',
            categoryRequiredError: 'O nome da categoria é obrigatório',
            existingCategoryError: 'Já existe uma categoria com este nome',
            invalidCategoryName: 'Nome de categoria inválido',
            importedFromAccountingSoftware: 'As categorias abaixo são importadas do seu',
            payrollCode: 'Código de folha de pagamento',
            updatePayrollCodeFailureMessage: 'Ocorreu um erro ao atualizar o código da folha de pagamento, por favor, tente novamente.',
            glCode: 'Código GL',
            updateGLCodeFailureMessage: 'Ocorreu um erro ao atualizar o código GL, por favor, tente novamente.',
            importCategories: 'Importar categorias',
            cannotDeleteOrDisableAllCategories: {
                title: 'Não é possível excluir ou desativar todas as categorias',
                description: `Pelo menos uma categoria deve permanecer habilitada porque seu espaço de trabalho requer categorias.`,
            },
        },
        moreFeatures: {
            subtitle: 'Use os toggles abaixo para habilitar mais recursos à medida que você cresce. Cada recurso aparecerá no menu de navegação para personalização adicional.',
            spendSection: {
                title: 'Gastar',
                subtitle: 'Habilite a funcionalidade que ajuda a expandir sua equipe.',
            },
            manageSection: {
                title: 'Gerenciar',
                subtitle: 'Adicione controles que ajudem a manter os gastos dentro do orçamento.',
            },
            earnSection: {
                title: 'Ganhar',
                subtitle: 'Otimize sua receita e receba pagamentos mais rapidamente.',
            },
            organizeSection: {
                title: 'Organizar',
                subtitle: 'Agrupe e analise os gastos, registre todos os impostos pagos.',
            },
            integrateSection: {
                title: 'Integrar',
                subtitle: 'Conecte o Expensify a produtos financeiros populares.',
            },
            distanceRates: {
                title: 'Taxas de distância',
                subtitle: 'Adicione, atualize e aplique tarifas.',
            },
            perDiem: {
                title: 'Per diem',
                subtitle: 'Defina taxas de diárias para controlar os gastos diários dos funcionários.',
            },
            expensifyCard: {
                title: 'Expensify Card',
                subtitle: 'Obtenha insights e controle sobre os gastos.',
                disableCardTitle: 'Desativar Expensify Card',
                disableCardPrompt: 'Você não pode desativar o Expensify Card porque ele já está em uso. Entre em contato com o Concierge para os próximos passos.',
                disableCardButton: 'Converse com o Concierge',
                feed: {
                    title: 'Obtenha o Cartão Expensify',
                    subTitle: 'Simplifique as despesas do seu negócio e economize até 50% na sua fatura do Expensify, além de:',
                    features: {
                        cashBack: 'Cashback em todas as compras nos EUA',
                        unlimited: 'Cartões virtuais ilimitados',
                        spend: 'Controles de gastos e limites personalizados',
                    },
                    ctaTitle: 'Emitir novo cartão',
                },
            },
            companyCards: {
                title: 'Cartões corporativos',
                subtitle: 'Importar despesas de cartões corporativos existentes.',
                feed: {
                    title: 'Importar cartões corporativos',
                    features: {
                        support: 'Suporte para todos os principais provedores de cartão',
                        assignCards: 'Atribuir cartões para toda a equipe',
                        automaticImport: 'Importação automática de transações',
                    },
                },
                disableCardTitle: 'Desativar cartões corporativos',
                disableCardPrompt: 'Você não pode desativar cartões da empresa porque esse recurso está em uso. Entre em contato com o Concierge para os próximos passos.',
                disableCardButton: 'Converse com o Concierge',
                cardDetails: 'Detalhes do cartão',
                cardNumber: 'Número do cartão',
                cardholder: 'Titular do cartão',
                cardName: 'Nome do cartão',
                integrationExport: ({integration, type}: IntegrationExportParams) => (integration && type ? `${integration} ${type.toLowerCase()} exportação` : `exportação ${integration}`),
                integrationExportTitleFirstPart: ({integration}: IntegrationExportParams) => `Escolha a conta ${integration} para onde as transações devem ser exportadas.`,
                integrationExportTitlePart: 'Selecione um diferente',
                integrationExportTitleLinkPart: 'opção de exportação',
                integrationExportTitleSecondPart: 'para alterar as contas disponíveis.',
                lastUpdated: 'Última atualização',
                transactionStartDate: 'Data de início da transação',
                updateCard: 'Atualizar cartão',
                unassignCard: 'Desatribuir cartão',
                unassign: 'Desatribuir',
                unassignCardDescription: 'Desatribuir este cartão removerá todas as transações em relatórios de rascunho da conta do titular do cartão.',
                assignCard: 'Atribuir cartão',
                cardFeedName: 'Nome do feed do cartão',
                cardFeedNameDescription: 'Dê um nome único ao feed do cartão para que você possa distingui-lo dos outros.',
                cardFeedTransaction: 'Excluir transações',
                cardFeedTransactionDescription: 'Escolha se os portadores de cartão podem excluir transações de cartão. Novas transações seguirão essas regras.',
                cardFeedRestrictDeletingTransaction: 'Restringir a exclusão de transações',
                cardFeedAllowDeletingTransaction: 'Permitir excluir transações',
                removeCardFeed: 'Remover feed de cartão',
                removeCardFeedTitle: ({feedName}: CompanyCardFeedNameParams) => `Remover feed ${feedName}`,
                removeCardFeedDescription: 'Tem certeza de que deseja remover este feed de cartão? Isso desatribuirá todos os cartões.',
                error: {
                    feedNameRequired: 'O nome do feed do cartão é obrigatório',
                },
                corporate: 'Restringir a exclusão de transações',
                personal: 'Permitir excluir transações',
                setFeedNameDescription: 'Dê ao feed do cartão um nome único para que você possa diferenciá-lo dos outros.',
                setTransactionLiabilityDescription: 'Quando ativado, os portadores de cartão podem excluir transações de cartão. Novas transações seguirão esta regra.',
                emptyAddedFeedTitle: 'Atribuir cartões corporativos',
                emptyAddedFeedDescription: 'Comece atribuindo seu primeiro cartão a um membro.',
                pendingFeedTitle: `Estamos analisando sua solicitação...`,
                pendingFeedDescription: `Atualmente, estamos revisando os detalhes do seu feed. Assim que isso for concluído, entraremos em contato com você via`,
                pendingBankTitle: 'Verifique a janela do seu navegador',
                pendingBankDescription: ({bankName}: CompanyCardBankName) =>
                    `Por favor, conecte-se ao ${bankName} através da janela do navegador que acabou de abrir. Se nenhuma tiver sido aberta,`,
                pendingBankLink: 'por favor, clique aqui',
                giveItNameInstruction: 'Dê um nome ao cartão que o diferencie dos outros.',
                updating: 'Atualizando...',
                noAccountsFound: 'Nenhuma conta encontrada',
                defaultCard: 'Cartão padrão',
                downgradeTitle: `Não é possível rebaixar o espaço de trabalho`,
                downgradeSubTitleFirstPart: `Este espaço de trabalho não pode ser rebaixado porque vários feeds de cartão estão conectados (excluindo os Cartões Expensify). Por favor,`,
                downgradeSubTitleMiddlePart: `manter apenas um feed de cartão`,
                downgradeSubTitleLastPart: 'para prosseguir.',
                noAccountsFoundDescription: ({connection}: ConnectionParams) => `Por favor, adicione a conta em ${connection} e sincronize a conexão novamente.`,
                expensifyCardBannerTitle: 'Obtenha o Cartão Expensify',
                expensifyCardBannerSubtitle: 'Aproveite o cashback em todas as compras nos EUA, até 50% de desconto na sua fatura do Expensify, cartões virtuais ilimitados e muito mais.',
                expensifyCardBannerLearnMoreButton: 'Saiba mais',
            },
            workflows: {
                title: 'Fluxos de Trabalho',
                subtitle: 'Configure como os gastos são aprovados e pagos.',
                disableApprovalPrompt:
                    'Os cartões Expensify deste espaço de trabalho atualmente dependem de aprovação para definir seus Limites Inteligentes. Por favor, altere os tipos de limite de quaisquer cartões Expensify com Limites Inteligentes antes de desativar as aprovações.',
            },
            invoices: {
                title: 'Faturas',
                subtitle: 'Envie e receba faturas.',
            },
            categories: {
                title: 'Categorias',
                subtitle: 'Acompanhe e organize os gastos.',
            },
            tags: {
                title: 'Tags',
                subtitle: 'Classifique custos e acompanhe despesas faturáveis.',
            },
            taxes: {
                title: 'Impostos',
                subtitle: 'Documente e recupere impostos elegíveis.',
            },
            reportFields: {
                title: 'Campos do relatório',
                subtitle: 'Configurar campos personalizados para despesas.',
            },
            connections: {
                title: 'Contabilidade',
                subtitle: 'Sincronize seu plano de contas e mais.',
            },
            connectionsWarningModal: {
                featureEnabledTitle: 'Não tão rápido...',
                featureEnabledText: 'Para ativar ou desativar este recurso, você precisará alterar suas configurações de importação de contabilidade.',
                disconnectText: 'Para desativar a contabilidade, você precisará desconectar sua conexão contábil do seu espaço de trabalho.',
                manageSettings: 'Gerenciar configurações',
            },
            workflowWarningModal: {
                featureEnabledTitle: 'Não tão rápido...',
                featureEnabledText:
                    'Os Cartões Expensify neste espaço de trabalho dependem de fluxos de aprovação para definir seus Limites Inteligentes.\n\nPor favor, altere os tipos de limite de quaisquer cartões com Limites Inteligentes antes de desativar os fluxos de trabalho.',
                confirmText: 'Ir para Cartões Expensify',
            },
            rules: {
                title: 'Regras',
                subtitle: 'Exigir recibos, sinalizar gastos altos e mais.',
            },
        },
        reportFields: {
            addField: 'Adicionar campo',
            delete: 'Excluir campo',
            deleteFields: 'Excluir campos',
            findReportField: 'Encontrar campo do relatório',
            deleteConfirmation: 'Tem certeza de que deseja excluir este campo do relatório?',
            deleteFieldsConfirmation: 'Tem certeza de que deseja excluir esses campos de relatório?',
            emptyReportFields: {
                title: 'Você não criou nenhum campo de relatório',
                subtitle: 'Adicione um campo personalizado (texto, data ou lista suspensa) que aparece nos relatórios.',
            },
            subtitle: 'Os campos do relatório se aplicam a todos os gastos e podem ser úteis quando você deseja solicitar informações adicionais.',
            disableReportFields: 'Desativar campos do relatório',
            disableReportFieldsConfirmation: 'Você tem certeza? Campos de texto e data serão excluídos, e listas serão desativadas.',
            importedFromAccountingSoftware: 'Os campos do relatório abaixo são importados do seu',
            textType: 'Texto',
            dateType: 'Data',
            dropdownType: 'Lista',
            textAlternateText: 'Adicione um campo para entrada de texto livre.',
            dateAlternateText: 'Adicione um calendário para seleção de data.',
            dropdownAlternateText: 'Adicione uma lista de opções para escolher.',
            nameInputSubtitle: 'Escolha um nome para o campo do relatório.',
            typeInputSubtitle: 'Escolha qual tipo de campo de relatório usar.',
            initialValueInputSubtitle: 'Insira um valor inicial para mostrar no campo do relatório.',
            listValuesInputSubtitle: 'Esses valores aparecerão no menu suspenso do campo do seu relatório. Os valores habilitados podem ser selecionados pelos membros.',
            listInputSubtitle: 'Esses valores aparecerão na lista de campos do seu relatório. Valores habilitados podem ser selecionados pelos membros.',
            deleteValue: 'Excluir valor',
            deleteValues: 'Excluir valores',
            disableValue: 'Desativar valor',
            disableValues: 'Desativar valores',
            enableValue: 'Ativar valor',
            enableValues: 'Ativar valores',
            emptyReportFieldsValues: {
                title: 'Você não criou nenhum valor de lista',
                subtitle: 'Adicione valores personalizados para aparecerem nos relatórios.',
            },
            deleteValuePrompt: 'Tem certeza de que deseja excluir este valor da lista?',
            deleteValuesPrompt: 'Tem certeza de que deseja excluir esses valores da lista?',
            listValueRequiredError: 'Por favor, insira um nome de valor da lista',
            existingListValueError: 'Um valor de lista com este nome já existe',
            editValue: 'Editar valor',
            listValues: 'Listar valores',
            addValue: 'Adicionar valor',
            existingReportFieldNameError: 'Um campo de relatório com este nome já existe',
            reportFieldNameRequiredError: 'Por favor, insira um nome de campo de relatório',
            reportFieldTypeRequiredError: 'Por favor, escolha um tipo de campo de relatório',
            reportFieldInitialValueRequiredError: 'Por favor, escolha um valor inicial para o campo do relatório',
            genericFailureMessage: 'Ocorreu um erro ao atualizar o campo do relatório. Por favor, tente novamente.',
        },
        tags: {
            tagName: 'Nome da tag',
            requiresTag: 'Os membros devem etiquetar todas as despesas',
            trackBillable: 'Acompanhar despesas faturáveis',
            customTagName: 'Nome de tag personalizada',
            enableTag: 'Habilitar tag',
            enableTags: 'Habilitar tags',
            requireTag: 'Require tag',
            requireTags: 'Exigir tags',
            notRequireTags: 'Não exigir',
            disableTag: 'Desativar tag',
            disableTags: 'Desativar tags',
            addTag: 'Adicionar tag',
            editTag: 'Editar tag',
            editTags: 'Editar tags',
            findTag: 'Find tag',
            subtitle: 'Tags adicionam maneiras mais detalhadas de classificar custos.',
            dependentMultiLevelTagsSubtitle: {
                phrase1: 'Você está usando',
                phrase2: 'tags dependentes',
                phrase3: '. Você pode',
                phrase4: 'reimportar uma planilha',
                phrase5: 'para atualizar suas tags.',
            },
            emptyTags: {
                title: 'Você não criou nenhuma tag',
                //  We need to remove the subtitle and use the below one when we remove the canUseMultiLevelTags beta
                subtitle: 'Adicione uma tag para rastrear projetos, locais, departamentos e mais.',
                subtitle1: 'Importe uma planilha para adicionar tags para rastrear projetos, locais, departamentos e mais.',
                subtitle2: 'Saiba mais',
                subtitle3: 'sobre arquivos de formatação de tags.',
            },
            emptyTagsWithAccounting: {
                subtitle1: 'Seus tags estão sendo importados de uma conexão contábil. Vá para',
                subtitle2: 'contabilidade',
                subtitle3: 'fazer quaisquer alterações.',
            },
            deleteTag: 'Excluir tag',
            deleteTags: 'Excluir tags',
            deleteTagConfirmation: 'Tem certeza de que deseja excluir esta tag?',
            deleteTagsConfirmation: 'Tem certeza de que deseja excluir estas tags?',
            deleteFailureMessage: 'Ocorreu um erro ao excluir a tag, por favor, tente novamente.',
            tagRequiredError: 'O nome da tag é obrigatório',
            existingTagError: 'Uma tag com este nome já existe',
            invalidTagNameError: 'O nome da tag não pode ser 0. Por favor, escolha um valor diferente.',
            genericFailureMessage: 'Ocorreu um erro ao atualizar a tag, por favor, tente novamente.',
            importedFromAccountingSoftware: 'As tags abaixo são importadas do seu',
            glCode: 'Código GL',
            updateGLCodeFailureMessage: 'Ocorreu um erro ao atualizar o código GL, por favor, tente novamente.',
            tagRules: 'Regras de tag',
            approverDescription: 'Aprovador',
            importTags: 'Importar tags',
            importTagsSupportingText: 'Codifique suas despesas com um tipo de etiqueta ou várias.',
            configureMultiLevelTags: 'Configure sua lista de tags para marcação em vários níveis.',
            importMultiLevelTagsSupportingText: `Aqui está uma prévia das suas tags. Se tudo estiver correto, clique abaixo para importá-las.`,
            importMultiLevelTags: {
                firstRowTitle: 'A primeira linha é o título de cada lista de tags',
                independentTags: 'Estas são tags independentes',
                glAdjacentColumn: 'Há um código GL na coluna adjacente',
            },
            tagLevel: {
                singleLevel: 'Único nível de tags',
                multiLevel: 'Tags multiníveis',
            },
            switchSingleToMultiLevelTagWarning: {
                title: 'Alternar Níveis de Tag',
                prompt1: 'Mudar os níveis de tag apagará todas as tags atuais.',
                prompt2: 'Sugerimos que você primeiro',
                prompt3: 'baixar um backup',
                prompt4: 'exportando suas tags.',
                prompt5: 'Saiba mais',
                prompt6: 'sobre os níveis de tag.',
            },
            importedTagsMessage: ({columnCounts}: ImportedTagsMessageParams) =>
                `Encontramos *${columnCounts} colunas* na sua planilha. Selecione *Nome* ao lado da coluna que contém os nomes das tags. Você também pode selecionar *Ativado* ao lado da coluna que define o status das tags.`,
            cannotDeleteOrDisableAllTags: {
                title: 'Não é possível excluir ou desativar todas as tags',
                description: `Pelo menos uma tag deve permanecer habilitada porque seu espaço de trabalho exige tags.`,
            },
            cannotMakeAllTagsOptional: {
                title: 'Não é possível tornar todas as tags opcionais',
                description: `Pelo menos uma etiqueta deve permanecer obrigatória porque as configurações do seu espaço de trabalho exigem etiquetas.`,
            },
            tagCount: () => ({
                one: '1 Dia',
                other: (count: number) => `${count} Tags`,
            }),
        },
        taxes: {
            subtitle: 'Adicione nomes de impostos, taxas e defina padrões.',
            addRate: 'Adicionar taxa',
            workspaceDefault: 'Moeda padrão do espaço de trabalho',
            foreignDefault: 'Moeda estrangeira padrão',
            customTaxName: 'Nome do imposto personalizado',
            value: 'Valor',
            taxReclaimableOn: 'Imposto recuperável em',
            taxRate: 'Taxa de imposto',
            findTaxRate: 'Encontrar taxa de imposto',
            error: {
                taxRateAlreadyExists: 'Este nome de imposto já está em uso',
                taxCodeAlreadyExists: 'Este código fiscal já está em uso',
                valuePercentageRange: 'Por favor, insira uma porcentagem válida entre 0 e 100',
                customNameRequired: 'Nome personalizado do imposto é obrigatório',
                deleteFailureMessage: 'Ocorreu um erro ao excluir a taxa de imposto. Por favor, tente novamente ou peça ajuda ao Concierge.',
                updateFailureMessage: 'Ocorreu um erro ao atualizar a taxa de imposto. Por favor, tente novamente ou peça ajuda ao Concierge.',
                createFailureMessage: 'Ocorreu um erro ao criar a taxa de imposto. Por favor, tente novamente ou peça ajuda ao Concierge.',
                updateTaxClaimableFailureMessage: 'A parte recuperável deve ser menor que o valor da taxa de distância',
            },
            deleteTaxConfirmation: 'Tem certeza de que deseja excluir este imposto?',
            deleteMultipleTaxConfirmation: ({taxAmount}: TaxAmountParams) => `Tem certeza de que deseja excluir ${taxAmount} impostos?`,
            actions: {
                delete: 'Taxa de exclusão',
                deleteMultiple: 'Excluir tarifas',
                enable: 'Habilitar taxa',
                disable: 'Desativar taxa',
                enableTaxRates: () => ({
                    one: 'Habilitar taxa',
                    other: 'Habilitar taxas',
                }),
                disableTaxRates: () => ({
                    one: 'Desativar taxa',
                    other: 'Desativar taxas',
                }),
            },
            importedFromAccountingSoftware: 'Os impostos abaixo são importados do seu',
            taxCode: 'Código fiscal',
            updateTaxCodeFailureMessage: 'Ocorreu um erro ao atualizar o código de imposto, por favor, tente novamente.',
        },
        emptyWorkspace: {
            title: 'Criar um espaço de trabalho',
            subtitle: 'Crie um espaço de trabalho para rastrear recibos, reembolsar despesas, gerenciar viagens, enviar faturas e muito mais — tudo na velocidade do chat.',
            createAWorkspaceCTA: 'Começar',
            features: {
                trackAndCollect: 'Acompanhe e colete recibos',
                reimbursements: 'Reembolsar funcionários',
                companyCards: 'Gerenciar cartões da empresa',
            },
            notFound: 'Nenhum workspace encontrado',
            description: 'As salas são um ótimo lugar para discutir e trabalhar com várias pessoas. Para começar a colaborar, crie ou entre em um espaço de trabalho.',
        },
        new: {
            newWorkspace: 'Novo workspace',
            getTheExpensifyCardAndMore: 'Obtenha o Expensify Card e mais',
            confirmWorkspace: 'Confirmar Workspace',
            myGroupWorkspace: ({workspaceNumber}: {workspaceNumber?: number}) => `Meu Espaço de Trabalho em Grupo${workspaceNumber ? ` ${workspaceNumber}` : ''}`,
            workspaceName: ({userName, workspaceNumber}: NewWorkspaceNameParams) => `Workspace de ${userName}${workspaceNumber ? ` ${workspaceNumber}` : ''}`,
        },
        people: {
            genericFailureMessage: 'Ocorreu um erro ao remover um membro do espaço de trabalho, por favor, tente novamente.',
            removeMembersPrompt: ({memberName}: {memberName: string}) => ({
                one: `Tem certeza de que deseja remover ${memberName}?`,
                other: 'Tem certeza de que deseja remover esses membros?',
            }),
            removeMembersWarningPrompt: ({memberName, ownerName}: RemoveMembersWarningPrompt) =>
                `${memberName} é um aprovador neste espaço de trabalho. Quando você deixar de compartilhar este espaço de trabalho com ele, nós o substituiremos no fluxo de aprovação pelo proprietário do espaço de trabalho, ${ownerName}.`,
            removeMembersTitle: () => ({
                one: 'Remover membro',
                other: 'Remover membros',
            }),
            findMember: 'Encontrar membro',
            removeWorkspaceMemberButtonTitle: 'Remover do espaço de trabalho',
            removeGroupMemberButtonTitle: 'Remover do grupo',
            removeRoomMemberButtonTitle: 'Remover do chat',
            removeMemberPrompt: ({memberName}: RemoveMemberPromptParams) => `Tem certeza de que deseja remover ${memberName}?`,
            removeMemberTitle: 'Remover membro',
            transferOwner: 'Transferir proprietário',
            makeMember: 'Tornar membro',
            makeAdmin: 'Tornar administrador',
            makeAuditor: 'Criar auditor',
            selectAll: 'Selecionar tudo',
            error: {
                genericAdd: 'Houve um problema ao adicionar este membro ao espaço de trabalho',
                cannotRemove: 'Você não pode remover a si mesmo ou o proprietário do espaço de trabalho',
                genericRemove: 'Houve um problema ao remover esse membro do espaço de trabalho',
            },
            addedWithPrimary: 'Alguns membros foram adicionados com seus logins primários.',
            invitedBySecondaryLogin: ({secondaryLogin}: SecondaryLoginParams) => `Adicionado pelo login secundário ${secondaryLogin}.`,
            membersListTitle: 'Diretório de todos os membros do espaço de trabalho.',
            importMembers: 'Importar membros',
        },
        card: {
            getStartedIssuing: 'Comece emitindo seu primeiro cartão virtual ou físico.',
            issueCard: 'Emitir cartão',
            issueNewCard: {
                whoNeedsCard: 'Quem precisa de um cartão?',
                findMember: 'Encontrar membro',
                chooseCardType: 'Escolha um tipo de cartão',
                physicalCard: 'Cartão físico',
                physicalCardDescription: 'Ótimo para quem gasta com frequência',
                virtualCard: 'Cartão virtual',
                virtualCardDescription: 'Instantâneo e flexível',
                chooseLimitType: 'Escolha um tipo de limite',
                smartLimit: 'Limite Inteligente',
                smartLimitDescription: 'Gastar até um determinado valor antes de exigir aprovação',
                monthly: 'Mensalmente',
                monthlyDescription: 'Gastar até um certo valor por mês',
                fixedAmount: 'Quantia fixa',
                fixedAmountDescription: 'Gaste até um determinado valor uma vez',
                setLimit: 'Definir um limite',
                cardLimitError: 'Por favor, insira um valor menor que $21.474.836',
                giveItName: 'Dê um nome',
                giveItNameInstruction: 'Torne-o único o suficiente para diferenciá-lo de outros cartões. Casos de uso específicos são ainda melhores!',
                cardName: 'Nome do cartão',
                letsDoubleCheck: 'Vamos verificar se tudo está correto.',
                willBeReady: 'Este cartão estará pronto para uso imediatamente.',
                cardholder: 'Titular do cartão',
                cardType: 'Tipo de cartão',
                limit: 'Limite',
                limitType: 'Tipo de limite',
                name: 'Nome',
            },
            deactivateCardModal: {
                deactivate: 'Desativar',
                deactivateCard: 'Desativar cartão',
                deactivateConfirmation: 'Desativar este cartão recusará todas as transações futuras e não poderá ser desfeito.',
            },
        },
        accounting: {
            settings: 'configurações',
            title: 'Conexões',
            subtitle:
                'Conecte-se ao seu sistema de contabilidade para codificar transações com seu plano de contas, fazer a correspondência automática de pagamentos e manter suas finanças sincronizadas.',
            qbo: 'QuickBooks Online',
            qbd: 'QuickBooks Desktop',
            xero: 'Xero',
            netsuite: 'NetSuite',
            intacct: 'Sage Intacct',
            sap: 'SAP',
            oracle: 'Oracle',
            microsoftDynamics: 'Microsoft Dynamics',
            talkYourOnboardingSpecialist: 'Converse com seu especialista de configuração.',
            talkYourAccountManager: 'Converse com o seu gerente de conta.',
            talkToConcierge: 'Converse com o Concierge.',
            needAnotherAccounting: 'Precisa de outro software de contabilidade?',
            connectionName: ({connectionName}: ConnectionNameParams) => {
                switch (connectionName) {
                    case CONST.POLICY.CONNECTIONS.NAME.QBO:
                        return 'QuickBooks Online';
                    case CONST.POLICY.CONNECTIONS.NAME.XERO:
                        return 'Xero';
                    case CONST.POLICY.CONNECTIONS.NAME.NETSUITE:
                        return 'NetSuite';
                    case CONST.POLICY.CONNECTIONS.NAME.SAGE_INTACCT:
                        return 'Sage Intacct';
                    default: {
                        return '';
                    }
                }
            },
            errorODIntegration: 'Há um erro com uma conexão que foi configurada no Expensify Classic.',
            goToODToFix: 'Vá para o Expensify Classic para resolver este problema.',
            goToODToSettings: 'Vá para o Expensify Classic para gerenciar suas configurações.',
            setup: 'Conectar',
            lastSync: ({relativeDate}: LastSyncAccountingParams) => `Última sincronização ${relativeDate}`,
            notSync: 'Não sincronizado',
            import: 'Importar',
            export: 'Exportar',
            advanced: 'Avançado',
            other: 'Outro',
            syncNow: 'Sincronizar agora',
            disconnect: 'Desconectar',
            reinstall: 'Reinstalar conector',
            disconnectTitle: ({connectionName}: OptionalParam<ConnectionNameParams> = {}) => {
                const integrationName =
                    connectionName && CONST.POLICY.CONNECTIONS.NAME_USER_FRIENDLY[connectionName] ? CONST.POLICY.CONNECTIONS.NAME_USER_FRIENDLY[connectionName] : 'integração';
                return `Desconectar ${integrationName}`;
            },
            connectTitle: ({connectionName}: ConnectionNameParams) => `Conectar ${CONST.POLICY.CONNECTIONS.NAME_USER_FRIENDLY[connectionName] ?? 'integração contábil'}`,
            syncError: ({connectionName}: ConnectionNameParams) => {
                switch (connectionName) {
                    case CONST.POLICY.CONNECTIONS.NAME.QBO:
                        return 'Não é possível conectar ao QuickBooks Online';
                    case CONST.POLICY.CONNECTIONS.NAME.XERO:
                        return 'Não é possível conectar ao Xero';
                    case CONST.POLICY.CONNECTIONS.NAME.NETSUITE:
                        return 'Não é possível conectar ao NetSuite';
                    case CONST.POLICY.CONNECTIONS.NAME.QBD:
                        return 'Não é possível conectar ao QuickBooks Desktop';
                    default: {
                        return 'Não é possível conectar à integração';
                    }
                }
            },
            accounts: 'Plano de contas',
            taxes: 'Impostos',
            imported: 'Importado',
            notImported: 'Não importado',
            importAsCategory: 'Importado como categorias',
            importTypes: {
                [CONST.INTEGRATION_ENTITY_MAP_TYPES.IMPORTED]: 'Importado',
                [CONST.INTEGRATION_ENTITY_MAP_TYPES.TAG]: 'Importado como tags',
                [CONST.INTEGRATION_ENTITY_MAP_TYPES.DEFAULT]: 'Importado',
                [CONST.INTEGRATION_ENTITY_MAP_TYPES.NOT_IMPORTED]: 'Não importado',
                [CONST.INTEGRATION_ENTITY_MAP_TYPES.NONE]: 'Não importado',
                [CONST.INTEGRATION_ENTITY_MAP_TYPES.REPORT_FIELD]: 'Importado como campos de relatório',
                [CONST.INTEGRATION_ENTITY_MAP_TYPES.NETSUITE_DEFAULT]: 'NetSuite employee default',
            },
            disconnectPrompt: ({connectionName}: OptionalParam<ConnectionNameParams> = {}) => {
                const integrationName =
                    connectionName && CONST.POLICY.CONNECTIONS.NAME_USER_FRIENDLY[connectionName] ? CONST.POLICY.CONNECTIONS.NAME_USER_FRIENDLY[connectionName] : 'esta integração';
                return `Tem certeza de que deseja desconectar ${integrationName}?`;
            },
            connectPrompt: ({connectionName}: ConnectionNameParams) =>
                `Tem certeza de que deseja conectar ${CONST.POLICY.CONNECTIONS.NAME_USER_FRIENDLY[connectionName] ?? 'esta integração contábil'}? Isso removerá quaisquer conexões contábeis existentes.`,
            enterCredentials: 'Insira suas credenciais',
            connections: {
                syncStageName: ({stage}: SyncStageNameConnectionsParams) => {
                    switch (stage) {
                        case 'quickbooksOnlineImportCustomers':
                        case 'quickbooksDesktopImportCustomers':
                            return 'Importando clientes';
                        case 'quickbooksOnlineImportEmployees':
                        case 'netSuiteSyncImportEmployees':
                        case 'intacctImportEmployees':
                        case 'quickbooksDesktopImportEmployees':
                            return 'Importando funcionários';
                        case 'quickbooksOnlineImportAccounts':
                        case 'quickbooksDesktopImportAccounts':
                            return 'Importando contas';
                        case 'quickbooksOnlineImportClasses':
                        case 'quickbooksDesktopImportClasses':
                            return 'Importando classes';
                        case 'quickbooksOnlineImportLocations':
                            return 'Importando locais';
                        case 'quickbooksOnlineImportProcessing':
                            return 'Processando dados importados';
                        case 'quickbooksOnlineSyncBillPayments':
                        case 'intacctImportSyncBillPayments':
                            return 'Sincronizando relatórios reembolsados e pagamentos de contas';
                        case 'quickbooksOnlineSyncTaxCodes':
                            return 'Importando códigos fiscais';
                        case 'quickbooksOnlineCheckConnection':
                            return 'Verificando a conexão com o QuickBooks Online';
                        case 'quickbooksOnlineImportMain':
                            return 'Importando dados do QuickBooks Online';
                        case 'startingImportXero':
                            return 'Importando dados do Xero';
                        case 'startingImportQBO':
                            return 'Importando dados do QuickBooks Online';
                        case 'startingImportQBD':
                        case 'quickbooksDesktopImportMore':
                            return 'Importando dados do QuickBooks Desktop';
                        case 'quickbooksDesktopImportTitle':
                            return 'Importando título';
                        case 'quickbooksDesktopImportApproveCertificate':
                            return 'Importando certificado de aprovação';
                        case 'quickbooksDesktopImportDimensions':
                            return 'Importando dimensões';
                        case 'quickbooksDesktopImportSavePolicy':
                            return 'Importando política de salvamento';
                        case 'quickbooksDesktopWebConnectorReminder':
                            return 'Ainda sincronizando dados com o QuickBooks... Por favor, certifique-se de que o Web Connector está em execução.';
                        case 'quickbooksOnlineSyncTitle':
                            return 'Sincronizando dados do QuickBooks Online';
                        case 'quickbooksOnlineSyncLoadData':
                        case 'xeroSyncStep':
                        case 'intacctImportData':
                            return 'Carregando dados';
                        case 'quickbooksOnlineSyncApplyCategories':
                            return 'Atualizando categorias';
                        case 'quickbooksOnlineSyncApplyCustomers':
                            return 'Atualizando clientes/projetos';
                        case 'quickbooksOnlineSyncApplyEmployees':
                            return 'Atualizando lista de pessoas';
                        case 'quickbooksOnlineSyncApplyClassesLocations':
                            return 'Atualizando campos do relatório';
                        case 'jobDone':
                            return 'Aguardando o carregamento dos dados importados';
                        case 'xeroSyncImportChartOfAccounts':
                            return 'Sincronizando plano de contas';
                        case 'xeroSyncImportCategories':
                            return 'Sincronizando categorias';
                        case 'xeroSyncImportCustomers':
                            return 'Sincronizando clientes';
                        case 'xeroSyncXeroReimbursedReports':
                            return 'Marcando relatórios do Expensify como reembolsados';
                        case 'xeroSyncExpensifyReimbursedReports':
                            return 'Marcando faturas e contas do Xero como pagas';
                        case 'xeroSyncImportTrackingCategories':
                            return 'Sincronizando categorias de rastreamento';
                        case 'xeroSyncImportBankAccounts':
                            return 'Sincronizando contas bancárias';
                        case 'xeroSyncImportTaxRates':
                            return 'Sincronizando taxas de imposto';
                        case 'xeroCheckConnection':
                            return 'Verificando conexão com o Xero';
                        case 'xeroSyncTitle':
                            return 'Sincronizando dados do Xero';
                        case 'netSuiteSyncConnection':
                            return 'Inicializando conexão com o NetSuite';
                        case 'netSuiteSyncCustomers':
                            return 'Importando clientes';
                        case 'netSuiteSyncInitData':
                            return 'Recuperando dados do NetSuite';
                        case 'netSuiteSyncImportTaxes':
                            return 'Importando impostos';
                        case 'netSuiteSyncImportItems':
                            return 'Importando itens';
                        case 'netSuiteSyncData':
                            return 'Importando dados para o Expensify';
                        case 'netSuiteSyncAccounts':
                            return 'Sincronizando contas';
                        case 'netSuiteSyncCurrencies':
                            return 'Sincronizando moedas';
                        case 'netSuiteSyncCategories':
                            return 'Sincronizando categorias';
                        case 'netSuiteSyncReportFields':
                            return 'Importando dados como campos de relatório do Expensify';
                        case 'netSuiteSyncTags':
                            return 'Importando dados como tags do Expensify';
                        case 'netSuiteSyncUpdateConnectionData':
                            return 'Atualizando informações de conexão';
                        case 'netSuiteSyncNetSuiteReimbursedReports':
                            return 'Marcando relatórios do Expensify como reembolsados';
                        case 'netSuiteSyncExpensifyReimbursedReports':
                            return 'Marcando faturas e contas do NetSuite como pagas';
                        case 'netSuiteImportVendorsTitle':
                            return 'Importando fornecedores';
                        case 'netSuiteImportCustomListsTitle':
                            return 'Importando listas personalizadas';
                        case 'netSuiteSyncImportCustomLists':
                            return 'Importando listas personalizadas';
                        case 'netSuiteSyncImportSubsidiaries':
                            return 'Importando subsidiárias';
                        case 'netSuiteSyncImportVendors':
                        case 'quickbooksDesktopImportVendors':
                            return 'Importando fornecedores';
                        case 'intacctCheckConnection':
                            return 'Verificando conexão com Sage Intacct';
                        case 'intacctImportDimensions':
                            return 'Importando dimensões do Sage Intacct';
                        case 'intacctImportTitle':
                            return 'Importando dados do Sage Intacct';
                        default: {
                            // eslint-disable-next-line @typescript-eslint/restrict-template-expressions
                            return `Tradução ausente para a etapa: ${stage}`;
                        }
                    }
                },
            },
            preferredExporter: 'Exportador preferido',
            exportPreferredExporterNote:
                'O exportador preferido pode ser qualquer administrador do espaço de trabalho, mas também deve ser um Administrador de Domínio se você definir contas de exportação diferentes para cartões de empresa individuais nas Configurações de Domínio.',
            exportPreferredExporterSubNote: 'Uma vez definido, o exportador preferido verá os relatórios para exportação em sua conta.',
            exportAs: 'Exportar como',
            exportOutOfPocket: 'Exportar despesas do próprio bolso como',
            exportCompanyCard: 'Exportar despesas de cartões corporativos como',
            exportDate: 'Data de exportação',
            defaultVendor: 'Fornecedor padrão',
            autoSync: 'Auto-sync',
            autoSyncDescription: 'Sincronize NetSuite e Expensify automaticamente, todos os dias. Exporte o relatório finalizado em tempo real.',
            reimbursedReports: 'Sincronizar relatórios reembolsados',
            cardReconciliation: 'Reconciliação de cartão',
            reconciliationAccount: 'Conta de reconciliação',
            continuousReconciliation: 'Reconciliação Contínua',
            saveHoursOnReconciliation:
                'Economize horas na reconciliação de cada período contábil ao permitir que a Expensify reconcilie continuamente os extratos e liquidações do Cartão Expensify em seu nome.',
            enableContinuousReconciliation: 'Para ativar a Reconciliação Contínua, por favor, ative',
            chooseReconciliationAccount: {
                chooseBankAccount: 'Escolha a conta bancária na qual os pagamentos do seu Expensify Card serão reconciliados.',
                accountMatches: 'Certifique-se de que esta conta corresponde à sua',
                settlementAccount: 'Conta de liquidação do Cartão Expensify',
                reconciliationWorks: ({lastFourPAN}: ReconciliationWorksParams) => `(terminando em ${lastFourPAN}) para que a Reconciliação Contínua funcione corretamente.`,
            },
        },
        export: {
            notReadyHeading: 'Não está pronto para exportar',
            notReadyDescription:
                'Relatórios de despesas rascunho ou pendentes não podem ser exportados para o sistema contábil. Por favor, aprove ou pague essas despesas antes de exportá-las.',
        },
        invoices: {
            sendInvoice: 'Enviar fatura',
            sendFrom: 'Enviar de',
            invoicingDetails: 'Detalhes de faturamento',
            invoicingDetailsDescription: 'Esta informação aparecerá em suas faturas.',
            companyName: 'Nome da empresa',
            companyWebsite: 'Site da empresa',
            paymentMethods: {
                personal: 'Pessoal',
                business: 'Negócio',
                chooseInvoiceMethod: 'Escolha um método de pagamento abaixo:',
                addBankAccount: 'Adicionar conta bancária',
                payingAsIndividual: 'Pagando como indivíduo',
                payingAsBusiness: 'Pagando como uma empresa',
            },
            invoiceBalance: 'Saldo da fatura',
            invoiceBalanceSubtitle:
                'Este é o seu saldo atual de recebimento de pagamentos de faturas. Ele será transferido automaticamente para sua conta bancária se você tiver adicionado uma.',
            bankAccountsSubtitle: 'Adicione uma conta bancária para fazer e receber pagamentos de faturas.',
        },
        invite: {
            member: 'Convidar membro',
            members: 'Convidar membros',
            invitePeople: 'Convidar novos membros',
            genericFailureMessage: 'Ocorreu um erro ao convidar o membro para o espaço de trabalho. Por favor, tente novamente.',
            pleaseEnterValidLogin: `Por favor, certifique-se de que o e-mail ou número de telefone é válido (por exemplo, ${CONST.EXAMPLE_PHONE_NUMBER}).`,
            user: 'usuário',
            users: 'usuários',
            invited: 'convidado',
            removed: 'removido',
            to: 'para',
            from: 'de',
        },
        inviteMessage: {
            confirmDetails: 'Confirmar detalhes',
            inviteMessagePrompt: 'Torne seu convite ainda mais especial adicionando uma mensagem abaixo!',
            personalMessagePrompt: 'Mensagem',
            genericFailureMessage: 'Ocorreu um erro ao convidar o membro para o espaço de trabalho. Por favor, tente novamente.',
            inviteNoMembersError: 'Por favor, selecione pelo menos um membro para convidar',
            joinRequest: ({user, workspaceName}: {user: string; workspaceName: string}) => `${user} solicitou para entrar em ${workspaceName}`,
        },
        distanceRates: {
            oopsNotSoFast: 'Ops! Não tão rápido...',
            workspaceNeeds: 'Um espaço de trabalho precisa de pelo menos uma tarifa de distância ativada.',
            distance: 'Distância',
            centrallyManage: 'Gerencie tarifas centralmente, acompanhe em milhas ou quilômetros e defina uma categoria padrão.',
            rate: 'Avaliar',
            addRate: 'Adicionar taxa',
            findRate: 'Encontrar taxa',
            trackTax: 'Acompanhar imposto',
            deleteRates: () => ({
                one: 'Taxa de exclusão',
                other: 'Excluir tarifas',
            }),
            enableRates: () => ({
                one: 'Habilitar taxa',
                other: 'Habilitar taxas',
            }),
            disableRates: () => ({
                one: 'Desativar taxa',
                other: 'Desativar taxas',
            }),
            enableRate: 'Habilitar taxa',
            status: 'Status',
            unit: 'Unidade',
            taxFeatureNotEnabledMessage: 'Os impostos devem estar ativados no espaço de trabalho para usar este recurso. Vá para',
            changePromptMessage: 'para fazer essa alteração.',
            deleteDistanceRate: 'Excluir taxa de distância',
            areYouSureDelete: () => ({
                one: 'Tem certeza de que deseja excluir esta taxa?',
                other: 'Tem certeza de que deseja excluir essas taxas?',
            }),
        },
        editor: {
            descriptionInputLabel: 'Descrição',
            nameInputLabel: 'Nome',
            typeInputLabel: 'Tipo',
            initialValueInputLabel: 'Valor inicial',
            nameInputHelpText: 'Este é o nome que você verá no seu espaço de trabalho.',
            nameIsRequiredError: 'Você precisará dar um nome ao seu espaço de trabalho',
            currencyInputLabel: 'Moeda padrão',
            currencyInputHelpText: 'Todas as despesas neste espaço de trabalho serão convertidas para esta moeda.',
            currencyInputDisabledText: ({currency}: CurrencyInputDisabledTextParams) =>
                `A moeda padrão não pode ser alterada porque este espaço de trabalho está vinculado a uma conta bancária em ${currency}.`,
            save: 'Salvar',
            genericFailureMessage: 'Ocorreu um erro ao atualizar o espaço de trabalho. Por favor, tente novamente.',
            avatarUploadFailureMessage: 'Ocorreu um erro ao enviar o avatar. Por favor, tente novamente.',
            addressContext: 'Um Endereço de Espaço de Trabalho é necessário para habilitar o Expensify Travel. Por favor, insira um endereço associado ao seu negócio.',
        },
        bankAccount: {
            continueWithSetup: 'Continuar configuração',
            youAreAlmostDone:
                'Você está quase terminando de configurar sua conta bancária, o que permitirá emitir cartões corporativos, reembolsar despesas, coletar faturas e pagar contas.',
            streamlinePayments: 'Simplifique os pagamentos',
            connectBankAccountNote: 'Nota: Contas bancárias pessoais não podem ser usadas para pagamentos em espaços de trabalho.',
            oneMoreThing: 'Mais uma coisa!',
            allSet: 'Tudo pronto!',
            accountDescriptionWithCards: 'Esta conta bancária será usada para emitir cartões corporativos, reembolsar despesas, cobrar faturas e pagar contas.',
            letsFinishInChat: 'Vamos terminar no chat!',
            finishInChat: 'Concluir no chat',
            almostDone: 'Quase pronto!',
            disconnectBankAccount: 'Desconectar conta bancária',
            startOver: 'Começar de novo',
            updateDetails: 'Atualizar detalhes',
            yesDisconnectMyBankAccount: 'Sim, desconectar minha conta bancária',
            yesStartOver: 'Sim, comece de novo.',
            disconnectYour: 'Desconecte seu',
            bankAccountAnyTransactions: 'conta bancária. Quaisquer transações pendentes para esta conta ainda serão concluídas.',
            clearProgress: 'Recomeçar apagará o progresso que você fez até agora.',
            areYouSure: 'Você tem certeza?',
            workspaceCurrency: 'Moeda do espaço de trabalho',
            updateCurrencyPrompt:
                'Parece que seu espaço de trabalho está atualmente configurado para uma moeda diferente de USD. Por favor, clique no botão abaixo para atualizar sua moeda para USD agora.',
            updateToUSD: 'Atualizar para USD',
            updateWorkspaceCurrency: 'Atualizar moeda do espaço de trabalho',
            workspaceCurrencyNotSupported: 'Moeda do espaço de trabalho não suportada',
            yourWorkspace: 'Seu espaço de trabalho está configurado para uma moeda não suportada. Veja o/a',
            listOfSupportedCurrencies: 'lista de moedas suportadas',
        },
        changeOwner: {
            changeOwnerPageTitle: 'Transferir proprietário',
            addPaymentCardTitle: 'Insira seu cartão de pagamento para transferir a propriedade',
            addPaymentCardButtonText: 'Aceitar os termos e adicionar cartão de pagamento',
            addPaymentCardReadAndAcceptTextPart1: 'Ler e aceitar',
            addPaymentCardReadAndAcceptTextPart2: 'política para adicionar seu cartão',
            addPaymentCardTerms: 'termos',
            addPaymentCardPrivacy: 'privacidade',
            addPaymentCardAnd: '&',
            addPaymentCardPciCompliant: 'Compatível com PCI-DSS',
            addPaymentCardBankLevelEncrypt: 'Criptografia de nível bancário',
            addPaymentCardRedundant: 'Infraestrutura redundante',
            addPaymentCardLearnMore: 'Saiba mais sobre nosso(a)',
            addPaymentCardSecurity: 'segurança',
            amountOwedTitle: 'Saldo pendente',
            amountOwedButtonText: 'OK',
            amountOwedText: 'Esta conta tem um saldo pendente de um mês anterior.\n\nVocê deseja quitar o saldo e assumir a cobrança deste espaço de trabalho?',
            ownerOwesAmountTitle: 'Saldo pendente',
            ownerOwesAmountButtonText: 'Transferir saldo',
            ownerOwesAmountText: ({email, amount}: OwnerOwesAmountParams) =>
                `A conta proprietária deste espaço de trabalho (${email}) tem um saldo pendente de um mês anterior.\n\nVocê deseja transferir este valor (${amount}) para assumir a cobrança deste espaço de trabalho? Seu cartão de pagamento será cobrado imediatamente.`,
            subscriptionTitle: 'Assumir assinatura anual',
            subscriptionButtonText: 'Transferir assinatura',
            subscriptionText: ({usersCount, finalCount}: ChangeOwnerSubscriptionParams) =>
                `Assumir este espaço de trabalho irá mesclar sua assinatura anual com sua assinatura atual. Isso aumentará o tamanho da sua assinatura em ${usersCount} membros, tornando o novo tamanho da sua assinatura ${finalCount}. Você gostaria de continuar?`,
            duplicateSubscriptionTitle: 'Alerta de assinatura duplicada',
            duplicateSubscriptionButtonText: 'Continuar',
            duplicateSubscriptionText: ({email, workspaceName}: ChangeOwnerDuplicateSubscriptionParams) =>
                `Parece que você pode estar tentando assumir a cobrança dos espaços de trabalho de ${email}, mas para isso, você precisa ser um administrador em todos os espaços de trabalho deles primeiro.\n\nClique em "Continuar" se você quiser apenas assumir a cobrança do espaço de trabalho ${workspaceName}.\n\nSe você quiser assumir a cobrança de toda a assinatura deles, peça para que eles o adicionem como administrador em todos os espaços de trabalho antes de assumir a cobrança.`,
            hasFailedSettlementsTitle: 'Não é possível transferir a propriedade',
            hasFailedSettlementsButtonText: 'Entendi',
            hasFailedSettlementsText: ({email}: ChangeOwnerHasFailedSettlementsParams) =>
                `Você não pode assumir a cobrança porque ${email} tem um acerto de cartão Expensify em atraso. Por favor, peça para que eles entrem em contato com concierge@expensify.com para resolver o problema. Depois, você poderá assumir a cobrança deste espaço de trabalho.`,
            failedToClearBalanceTitle: 'Falha ao limpar o saldo',
            failedToClearBalanceButtonText: 'OK',
            failedToClearBalanceText: 'Não conseguimos limpar o saldo. Por favor, tente novamente mais tarde.',
            successTitle: 'Uhu! Tudo pronto.',
            successDescription: 'Você agora é o proprietário deste espaço de trabalho.',
            errorTitle: 'Ops! Não tão rápido...',
            errorDescriptionPartOne: 'Houve um problema ao transferir a propriedade deste espaço de trabalho. Tente novamente, ou',
            errorDescriptionPartTwo: 'entre em contato com o Concierge',
            errorDescriptionPartThree: 'para ajuda.',
        },
        exportAgainModal: {
            title: 'Cuidado!',
            description: ({reportName, connectionName}: ExportAgainModalDescriptionParams) =>
                `Os seguintes relatórios já foram exportados para ${CONST.POLICY.CONNECTIONS.NAME_USER_FRIENDLY[connectionName]}:\n\n${reportName}\n\nTem certeza de que deseja exportá-los novamente?`,
            confirmText: 'Sim, exportar novamente',
            cancelText: 'Cancelar',
        },
        upgrade: {
            reportFields: {
                title: 'Campos do relatório',
                description: `Os campos de relatório permitem que você especifique detalhes no nível do cabeçalho, distintos das tags que se referem a despesas em itens de linha individuais. Esses detalhes podem abranger nomes específicos de projetos, informações de viagens de negócios, locais e mais.`,
                onlyAvailableOnPlan: 'Os campos de relatório estão disponíveis apenas no plano Control, a partir de',
            },
            [CONST.POLICY.CONNECTIONS.NAME.NETSUITE]: {
                title: 'NetSuite',
                description: `Aproveite a sincronização automatizada e reduza as entradas manuais com a integração Expensify + NetSuite. Obtenha insights financeiros detalhados e em tempo real com suporte a segmentos nativos e personalizados, incluindo mapeamento de projetos e clientes.`,
                onlyAvailableOnPlan: 'Nossa integração com o NetSuite está disponível apenas no plano Control, a partir de',
            },
            [CONST.POLICY.CONNECTIONS.NAME.SAGE_INTACCT]: {
                title: 'Sage Intacct',
                description: `Aproveite a sincronização automática e reduza as entradas manuais com a integração Expensify + Sage Intacct. Obtenha insights financeiros detalhados e em tempo real com dimensões definidas pelo usuário, além de codificação de despesas por departamento, classe, localização, cliente e projeto (trabalho).`,
                onlyAvailableOnPlan: 'Nossa integração com o Sage Intacct está disponível apenas no plano Control, a partir de',
            },
            [CONST.POLICY.CONNECTIONS.NAME.QBD]: {
                title: 'QuickBooks Desktop',
                description: `Aproveite a sincronização automatizada e reduza entradas manuais com a integração Expensify + QuickBooks Desktop. Obtenha eficiência máxima com uma conexão bidirecional em tempo real e codificação de despesas por classe, item, cliente e projeto.`,
                onlyAvailableOnPlan: 'Nossa integração com o QuickBooks Desktop está disponível apenas no plano Control, a partir de',
            },
            [CONST.UPGRADE_FEATURE_INTRO_MAPPING.approvals.id]: {
                title: 'Advanced Approvals',
                description: `Se você deseja adicionar mais camadas de aprovação ao processo – ou apenas garantir que as maiores despesas recebam uma segunda análise – nós temos a solução. As aprovações avançadas ajudam você a implementar as verificações corretas em cada nível para manter os gastos da sua equipe sob controle.`,
                onlyAvailableOnPlan: 'As aprovações avançadas estão disponíveis apenas no plano Control, que começa em',
            },
            categories: {
                title: 'Categorias',
                description: `As categorias ajudam você a organizar melhor as despesas para acompanhar onde está gastando seu dinheiro. Use nossa lista de categorias sugeridas ou crie as suas próprias.`,
                onlyAvailableOnPlan: 'As categorias estão disponíveis no plano Collect, a partir de',
            },
            glCodes: {
                title: 'códigos GL',
                description: `Adicione códigos GL às suas categorias e tags para facilitar a exportação de despesas para seus sistemas de contabilidade e folha de pagamento.`,
                onlyAvailableOnPlan: 'Os códigos GL estão disponíveis apenas no plano Control, a partir de',
            },
            glAndPayrollCodes: {
                title: 'Códigos GL & Payroll',
                description: `Adicione códigos GL e de Folha de Pagamento às suas categorias para facilitar a exportação de despesas para seus sistemas contábeis e de folha de pagamento.`,
                onlyAvailableOnPlan: 'Os códigos GL e de folha de pagamento estão disponíveis apenas no plano Control, a partir de',
            },
            taxCodes: {
                title: 'Códigos fiscais',
                description: `Adicione códigos fiscais aos seus impostos para facilitar a exportação de despesas para seus sistemas de contabilidade e folha de pagamento.`,
                onlyAvailableOnPlan: 'Os códigos fiscais estão disponíveis apenas no plano Control, a partir de',
            },
            companyCards: {
                title: 'Cartões ilimitados da empresa',
                description: `Precisa adicionar mais feeds de cartão? Desbloqueie cartões corporativos ilimitados para sincronizar transações de todos os principais emissores de cartão.`,
                onlyAvailableOnPlan: 'Isso está disponível apenas no plano Control, a partir de',
            },
            rules: {
                title: 'Regras',
                description: `As regras funcionam em segundo plano e mantêm seus gastos sob controle, para que você não precise se preocupar com pequenos detalhes.\n\nExija detalhes de despesas como recibos e descrições, defina limites e padrões, e automatize aprovações e pagamentos – tudo em um só lugar.`,
                onlyAvailableOnPlan: 'As regras estão disponíveis apenas no plano Control, a partir de',
            },
            perDiem: {
                title: 'Per diem',
                description:
                    'Per diem é uma ótima maneira de manter seus custos diários em conformidade e previsíveis sempre que seus funcionários viajarem. Aproveite recursos como taxas personalizadas, categorias padrão e detalhes mais granulares, como destinos e subtaxas.',
                onlyAvailableOnPlan: 'Per diem estão disponíveis apenas no plano Control, a partir de',
            },
            travel: {
                title: 'Viagem',
                description: 'Expensify Travel é uma nova plataforma de reserva e gestão de viagens corporativas que permite aos membros reservar acomodações, voos, transporte e mais.',
                onlyAvailableOnPlan: 'Viagens estão disponíveis no plano Collect, a partir de',
            },
            multiLevelTags: {
                title: 'Tags multiníveis',
                description:
                    'As Tags de Múltiplos Níveis ajudam você a rastrear despesas com maior precisão. Atribua várias tags a cada item de linha — como departamento, cliente ou centro de custo — para capturar o contexto completo de cada despesa. Isso permite relatórios mais detalhados, fluxos de trabalho de aprovação e exportações contábeis.',
                onlyAvailableOnPlan: 'As tags de múltiplos níveis estão disponíveis apenas no plano Control, a partir de',
            },
            pricing: {
                perActiveMember: 'por membro ativo por mês.',
                perMember: 'por membro por mês.',
            },
            note: {
                upgradeWorkspace: 'Atualize seu espaço de trabalho para acessar este recurso, ou',
                learnMore: 'saiba mais',
                aboutOurPlans: 'sobre nossos planos e preços.',
            },
            upgradeToUnlock: 'Desbloquear este recurso',
            completed: {
                headline: `Você atualizou seu espaço de trabalho!`,
                successMessage: ({policyName}: ReportPolicyNameParams) => `Você atualizou com sucesso ${policyName} para o plano Control!`,
                categorizeMessage: `Você atualizou com sucesso para um workspace no plano Collect. Agora você pode categorizar suas despesas!`,
                travelMessage: `Você atualizou com sucesso para um espaço de trabalho no plano Collect. Agora você pode começar a reservar e gerenciar viagens!`,
                viewSubscription: 'Ver sua assinatura',
                moreDetails: 'para mais detalhes.',
                gotIt: 'Entendi, obrigado',
            },
            commonFeatures: {
                title: 'Faça upgrade para o plano Control',
                note: 'Desbloqueie nossos recursos mais poderosos, incluindo:',
                benefits: {
                    startsAt: 'O plano Control começa em',
                    perMember: 'por membro ativo por mês.',
                    learnMore: 'Saiba mais',
                    pricing: 'sobre nossos planos e preços.',
                    benefit1: 'Conexões avançadas de contabilidade (NetSuite, Sage Intacct e mais)',
                    benefit2: 'Regras inteligentes de despesas',
                    benefit3: 'Fluxos de aprovação em múltiplos níveis',
                    benefit4: 'Controles de segurança aprimorados',
                    toUpgrade: 'Para atualizar, clique',
                    selectWorkspace: 'selecione um espaço de trabalho e altere o tipo de plano para',
                },
            },
        },
        downgrade: {
            commonFeatures: {
                title: 'Fazer downgrade para o plano Collect',
                note: 'Se você fizer o downgrade, perderá acesso a estes recursos e mais:',
                benefits: {
                    note: 'Para uma comparação completa de nossos planos, confira nosso',
                    pricingPage: 'página de preços',
                    confirm: 'Tem certeza de que deseja rebaixar e remover suas configurações?',
                    warning: 'Isso não pode ser desfeito.',
                    benefit1: 'Conexões contábeis (exceto QuickBooks Online e Xero)',
                    benefit2: 'Regras inteligentes de despesas',
                    benefit3: 'Fluxos de aprovação em múltiplos níveis',
                    benefit4: 'Controles de segurança aprimorados',
                    headsUp: 'Atenção!',
                    multiWorkspaceNote:
                        'Você precisará rebaixar todos os seus espaços de trabalho antes do seu primeiro pagamento mensal para começar uma assinatura na taxa Collect. Clique',
                    selectStep: '> selecione cada espaço de trabalho > altere o tipo de plano para',
                },
            },
            completed: {
                headline: 'Seu espaço de trabalho foi rebaixado',
                description: 'Você tem outros espaços de trabalho no plano Control. Para ser cobrado na taxa Collect, você deve rebaixar todos os espaços de trabalho.',
                gotIt: 'Entendi, obrigado',
            },
        },
        payAndDowngrade: {
            title: 'Pagar e rebaixar',
            headline: 'Seu pagamento final',
            description1: 'Sua fatura final para esta assinatura será',
            description2: ({date}: DateParams) => `Veja sua análise abaixo para ${date}:`,
            subscription:
                'Atenção! Esta ação encerrará sua assinatura do Expensify, excluirá este espaço de trabalho e removerá todos os membros do espaço de trabalho. Se você quiser manter este espaço de trabalho e apenas se remover, peça a outro administrador para assumir a cobrança primeiro.',
            genericFailureMessage: 'Ocorreu um erro ao pagar sua conta. Por favor, tente novamente.',
        },
        restrictedAction: {
            restricted: 'Restricted',
            actionsAreCurrentlyRestricted: ({workspaceName}: ActionsAreCurrentlyRestricted) => `Ações no espaço de trabalho ${workspaceName} estão atualmente restritas`,
            workspaceOwnerWillNeedToAddOrUpdatePaymentCard: ({workspaceOwnerName}: WorkspaceOwnerWillNeedToAddOrUpdatePaymentCardParams) =>
                `O proprietário do espaço de trabalho, ${workspaceOwnerName}, precisará adicionar ou atualizar o cartão de pagamento registrado para desbloquear novas atividades do espaço de trabalho.`,
            youWillNeedToAddOrUpdatePaymentCard: 'Você precisará adicionar ou atualizar o cartão de pagamento registrado para desbloquear novas atividades do espaço de trabalho.',
            addPaymentCardToUnlock: 'Adicione um cartão de pagamento para desbloquear!',
            addPaymentCardToContinueUsingWorkspace: 'Adicione um cartão de pagamento para continuar usando este workspace',
            pleaseReachOutToYourWorkspaceAdmin: 'Por favor, entre em contato com o administrador do seu espaço de trabalho para quaisquer perguntas.',
            chatWithYourAdmin: 'Converse com seu administrador',
            chatInAdmins: 'Converse em #admins',
            addPaymentCard: 'Adicionar cartão de pagamento',
        },
        rules: {
            individualExpenseRules: {
                title: 'Despesas',
                subtitle: 'Defina controles de gastos e padrões para despesas individuais. Você também pode criar regras para',
                receiptRequiredAmount: 'Valor necessário do recibo',
                receiptRequiredAmountDescription: 'Exigir recibos quando o gasto exceder este valor, a menos que seja substituído por uma regra de categoria.',
                maxExpenseAmount: 'Valor máximo da despesa',
                maxExpenseAmountDescription: 'Marcar gastos que excedam este valor, a menos que sejam substituídos por uma regra de categoria.',
                maxAge: 'Idade máxima',
                maxExpenseAge: 'Idade máxima da despesa',
                maxExpenseAgeDescription: 'Marcar despesas mais antigas que um número específico de dias.',
                maxExpenseAgeDays: () => ({
                    one: '1 dia',
                    other: (count: number) => `${count} dias`,
                }),
                billableDefault: 'Padrão faturável',
                billableDefaultDescription: 'Escolha se as despesas em dinheiro e cartão de crédito devem ser faturáveis por padrão. Despesas faturáveis são ativadas ou desativadas em',
                billable: 'Faturável',
                billableDescription: 'Despesas são mais frequentemente refaturadas para clientes.',
                nonBillable: 'Não faturável',
                nonBillableDescription: 'Despesas são ocasionalmente refaturadas para clientes',
                eReceipts: 'eReceipts',
                eReceiptsHint: 'eReceipts são criados automaticamente',
                eReceiptsHintLink: 'para a maioria das transações de crédito em USD',
                attendeeTracking: 'Rastreamento de participantes',
                attendeeTrackingHint: 'Acompanhe o custo por pessoa para cada despesa.',
                prohibitedDefaultDescription:
                    'Marque qualquer recibo onde apareçam álcool, jogos de azar ou outros itens restritos. Despesas com recibos onde esses itens aparecem exigirão revisão manual.',
                prohibitedExpenses: 'Despesas proibidas',
                alcohol: 'Álcool',
                hotelIncidentals: 'Despesas incidentais do hotel',
                gambling: 'Jogos de azar',
                tobacco: 'Tabaco',
                adultEntertainment: 'Entretenimento adulto',
            },
            expenseReportRules: {
                examples: 'Exemplos:',
                title: 'Relatórios de despesas',
                subtitle: 'Automatize a conformidade, aprovações e pagamentos de relatórios de despesas.',
                customReportNamesSubtitle: 'Personalize os títulos dos relatórios usando nosso',
                customNameTitle: 'Título padrão do relatório',
                customNameDescription: 'Escolha um nome personalizado para relatórios de despesas usando nosso',
                customNameDescriptionLink: 'fórmulas extensivas',
                customNameInputLabel: 'Nome',
                customNameEmailPhoneExample: 'Email ou telefone do membro: {report:submit:from}',
                customNameStartDateExample: 'Data de início do relatório: {report:startdate}',
                customNameWorkspaceNameExample: 'Nome do espaço de trabalho: {report:workspacename}',
                customNameReportIDExample: 'ID do Relatório: {report:id}',
                customNameTotalExample: 'Total: {report:total}.',
                preventMembersFromChangingCustomNamesTitle: 'Impedir que os membros alterem os nomes dos relatórios personalizados',
                preventSelfApprovalsTitle: 'Prevenir autoaprovações',
                preventSelfApprovalsSubtitle: 'Impedir que os membros do espaço de trabalho aprovem seus próprios relatórios de despesas.',
                autoApproveCompliantReportsTitle: 'Aprovar automaticamente relatórios em conformidade',
                autoApproveCompliantReportsSubtitle: 'Configure quais relatórios de despesas são elegíveis para aprovação automática.',
                autoApproveReportsUnderTitle: 'Aprovar automaticamente relatórios abaixo de',
                autoApproveReportsUnderDescription: 'Relatórios de despesas totalmente compatíveis abaixo deste valor serão aprovados automaticamente.',
                randomReportAuditTitle: 'Auditoria de relatório aleatória',
                randomReportAuditDescription: 'Exigir que alguns relatórios sejam aprovados manualmente, mesmo que sejam elegíveis para aprovação automática.',
                autoPayApprovedReportsTitle: 'Relatórios aprovados para pagamento automático',
                autoPayApprovedReportsSubtitle: 'Configure quais relatórios de despesas são elegíveis para pagamento automático.',
                autoPayApprovedReportsLimitError: ({currency}: AutoPayApprovedReportsLimitErrorParams = {}) => `Por favor, insira um valor menor que ${currency ?? ''}20.000`,
                autoPayApprovedReportsLockedSubtitle: 'Vá para mais recursos e ative os fluxos de trabalho, depois adicione pagamentos para desbloquear este recurso.',
                autoPayReportsUnderTitle: 'Relatórios de pagamento automático abaixo de',
                autoPayReportsUnderDescription: 'Relatórios de despesas totalmente compatíveis abaixo deste valor serão pagos automaticamente.',
                unlockFeatureGoToSubtitle: 'Ir para',
                unlockFeatureEnableWorkflowsSubtitle: ({featureName}: FeatureNameParams) => `e habilite fluxos de trabalho, depois adicione ${featureName} para desbloquear este recurso.`,
                enableFeatureSubtitle: ({featureName}: FeatureNameParams) => `e ative ${featureName} para desbloquear este recurso.`,
            },
            categoryRules: {
                title: 'Regras de categoria',
                approver: 'Aprovador',
                requireDescription: 'Requer descrição',
                descriptionHint: 'Dica de descrição',
                descriptionHintDescription: ({categoryName}: CategoryNameParams) =>
                    `Lembre os funcionários de fornecer informações adicionais para gastos com “${categoryName}”. Esta dica aparece no campo de descrição das despesas.`,
                descriptionHintLabel: 'Dica',
                descriptionHintSubtitle: 'Dica profissional: Quanto mais curto, melhor!',
                maxAmount: 'Valor máximo',
                flagAmountsOver: 'Sinalizar valores acima de',
                flagAmountsOverDescription: ({categoryName}: CategoryNameParams) => `Aplica-se à categoria “${categoryName}”.`,
                flagAmountsOverSubtitle: 'Isso substitui o valor máximo para todas as despesas.',
                expenseLimitTypes: {
                    expense: 'Despesa individual',
                    expenseSubtitle: 'Marcar valores de despesas por categoria. Esta regra substitui a regra geral do espaço de trabalho para o valor máximo de despesa.',
                    daily: 'Total da categoria',
                    dailySubtitle: 'Marcar o total de gastos por categoria em cada relatório de despesas.',
                },
                requireReceiptsOver: 'Exigir recibos acima de',
                requireReceiptsOverList: {
                    default: ({defaultAmount}: DefaultAmountParams) => `${defaultAmount} ${CONST.DOT_SEPARATOR} Padrão`,
                    never: 'Nunca exigir recibos',
                    always: 'Sempre exigir recibos',
                },
                defaultTaxRate: 'Taxa de imposto padrão',
                goTo: 'Ir para',
                andEnableWorkflows: 'e habilite fluxos de trabalho, depois adicione aprovações para desbloquear este recurso.',
            },
            customRules: {
                title: 'Regras personalizadas',
                subtitle: 'Descrição',
                description: 'Insira regras personalizadas para relatórios de despesas',
            },
        },
        planTypePage: {
            planTypes: {
                team: {
                    label: 'Coletar',
                    description: 'Para equipes que buscam automatizar seus processos.',
                },
                corporate: {
                    label: 'Controle',
                    description: 'Para organizações com requisitos avançados.',
                },
            },
            description: 'Escolha um plano que seja ideal para você. Para uma lista detalhada de recursos e preços, confira nosso',
            subscriptionLink: 'tipos de planos e página de ajuda de preços',
            lockedPlanDescription: ({count, annualSubscriptionEndDate}: WorkspaceLockedPlanTypeParams) => ({
                one: `Você se comprometeu com 1 membro ativo no plano Control até que sua assinatura anual termine em ${annualSubscriptionEndDate}. Você pode mudar para a assinatura de pagamento por uso e fazer downgrade para o plano Collect a partir de ${annualSubscriptionEndDate} desativando a renovação automática em`,
                other: `Você se comprometeu com ${count} membros ativos no plano Control até que sua assinatura anual termine em ${annualSubscriptionEndDate}. Você pode mudar para a assinatura de pagamento por uso e fazer downgrade para o plano Collect a partir de ${annualSubscriptionEndDate} desativando a renovação automática em`,
            }),
            subscriptions: 'Assinaturas',
        },
    },
    getAssistancePage: {
        title: 'Obter assistência',
        subtitle: 'Estamos aqui para abrir seu caminho para a grandeza!',
        description: 'Escolha entre as opções de suporte abaixo:',
        chatWithConcierge: 'Converse com o Concierge',
        scheduleSetupCall: 'Agendar uma chamada de configuração',
        scheduleACall: 'Agendar chamada',
        questionMarkButtonTooltip: 'Obtenha assistência da nossa equipe',
        exploreHelpDocs: 'Explorar documentos de ajuda',
        registerForWebinar: 'Registrar-se para o webinar',
        onboardingHelp: 'Ajuda de integração',
    },
    emojiPicker: {
        skinTonePickerLabel: 'Alterar o tom de pele padrão',
        headers: {
            frequentlyUsed: 'Frequente Utilização',
            smileysAndEmotion: 'Smileys & Emotion',
            peopleAndBody: 'Pessoas e Corpo',
            animalsAndNature: 'Animais e Natureza',
            foodAndDrink: 'Comidas e Bebidas',
            travelAndPlaces: 'Viagens e Lugares',
            activities: 'Atividades',
            objects: 'Objetos',
            symbols: 'Símbolos',
            flags: 'Bandeiras',
        },
    },
    newRoomPage: {
        newRoom: 'Nova sala',
        groupName: 'Nome do grupo',
        roomName: 'Nome da sala',
        visibility: 'Visibilidade',
        restrictedDescription: 'As pessoas no seu espaço de trabalho podem encontrar esta sala',
        privateDescription: 'As pessoas convidadas para esta sala podem encontrá-la',
        publicDescription: 'Qualquer pessoa pode encontrar esta sala',
        // eslint-disable-next-line @typescript-eslint/naming-convention
        public_announceDescription: 'Qualquer pessoa pode encontrar esta sala',
        createRoom: 'Criar sala',
        roomAlreadyExistsError: 'Uma sala com este nome já existe',
        roomNameReservedError: ({reservedName}: RoomNameReservedErrorParams) => `${reservedName} é uma sala padrão em todos os espaços de trabalho. Por favor, escolha outro nome.`,
        roomNameInvalidError: 'Os nomes das salas podem incluir apenas letras minúsculas, números e hífens.',
        pleaseEnterRoomName: 'Por favor, insira um nome para a sala',
        pleaseSelectWorkspace: 'Por favor, selecione um espaço de trabalho',
        renamedRoomAction: ({oldName, newName, actorName, isExpenseReport}: RenamedRoomActionParams) => {
            const actor = actorName ? `${actorName} ` : '';
            return isExpenseReport ? `${actor} renomeado para "${newName}" (anteriormente "${oldName}")` : `${actor} renomeou esta sala para "${newName}" (anteriormente "${oldName}")`;
        },
        roomRenamedTo: ({newName}: RoomRenamedToParams) => `Sala renomeada para ${newName}`,
        social: 'social',
        selectAWorkspace: 'Selecione um espaço de trabalho',
        growlMessageOnRenameError: 'Não foi possível renomear a sala do espaço de trabalho. Verifique sua conexão e tente novamente.',
        visibilityOptions: {
            restricted: 'Workspace', // the translation for "restricted" visibility is actually workspace. This is so we can display restricted visibility rooms as "workspace" without having to change what's stored.
            private: 'Privado',
            public: 'Público',
            // eslint-disable-next-line @typescript-eslint/naming-convention
            public_announce: 'Anúncio Público',
        },
    },
    workspaceApprovalModes: {
        submitAndClose: 'Enviar e Fechar',
        submitAndApprove: 'Enviar e Aprovar',
        advanced: 'ADVANCED',
        dynamicExternal: 'DYNAMIC_EXTERNAL',
        smartReport: 'SMARTREPORT',
        billcom: 'BILLCOM',
    },
    workspaceActions: {
        addApprovalRule: ({approverEmail, approverName, field, name}: AddedPolicyApprovalRuleParams) =>
            `adicionou ${approverName} (${approverEmail}) como aprovador para o ${field} "${name}"`,
        deleteApprovalRule: ({approverEmail, approverName, field, name}: AddedPolicyApprovalRuleParams) =>
            `removeu ${approverName} (${approverEmail}) como aprovador para o ${field} "${name}"`,
        updateApprovalRule: ({field, name, newApproverEmail, newApproverName, oldApproverEmail, oldApproverName}: UpdatedPolicyApprovalRuleParams) => {
            const formatApprover = (displayName?: string, email?: string) => (displayName ? `${displayName} (${email})` : email);
            return `alterou o aprovador para o ${field} "${name}" para ${formatApprover(newApproverName, newApproverEmail)} (anteriormente ${formatApprover(oldApproverName, oldApproverEmail)})`;
        },
        addCategory: ({categoryName}: UpdatedPolicyCategoryParams) => `adicionou a categoria "${categoryName}"`,
        deleteCategory: ({categoryName}: UpdatedPolicyCategoryParams) => `removeu a categoria "${categoryName}"`,
        updateCategory: ({oldValue, categoryName}: UpdatedPolicyCategoryParams) => `${oldValue ? 'disabled' : 'habilitado'} a categoria "${categoryName}"`,
        updateCategoryPayrollCode: ({oldValue, categoryName, newValue}: UpdatedPolicyCategoryGLCodeParams) => {
            if (!oldValue) {
                return `adicionou o código de folha de pagamento "${newValue}" à categoria "${categoryName}"`;
            }
            if (!newValue && oldValue) {
                return `removeu o código de folha de pagamento "${oldValue}" da categoria "${categoryName}"`;
            }
            return `alterou o código de folha de pagamento da categoria "${categoryName}" para "${newValue}" (anteriormente "${oldValue}")`;
        },
        updateCategoryGLCode: ({oldValue, categoryName, newValue}: UpdatedPolicyCategoryGLCodeParams) => {
            if (!oldValue) {
                return `adicionou o código GL "${newValue}" à categoria "${categoryName}"`;
            }
            if (!newValue && oldValue) {
                return `removeu o código GL "${oldValue}" da categoria "${categoryName}"`;
            }
            return `alterou o código GL da categoria “${categoryName}” para “${newValue}” (anteriormente “${oldValue}“)`;
        },
        updateAreCommentsRequired: ({oldValue, categoryName}: UpdatedPolicyCategoryParams) => {
            return `alterou a descrição da categoria "${categoryName}" para ${!oldValue ? 'obrigatório' : 'não é necessário'} (anteriormente ${!oldValue ? 'não é necessário' : 'obrigatório'})`;
        },
        updateCategoryMaxExpenseAmount: ({categoryName, oldAmount, newAmount}: UpdatedPolicyCategoryMaxExpenseAmountParams) => {
            if (newAmount && !oldAmount) {
                return `adicionou um valor máximo de ${newAmount} à categoria "${categoryName}"`;
            }
            if (oldAmount && !newAmount) {
                return `removeu o valor máximo de ${oldAmount} da categoria "${categoryName}"`;
            }
            return `alterou o valor máximo da categoria "${categoryName}" para ${newAmount} (anteriormente ${oldAmount})`;
        },
        updateCategoryExpenseLimitType: ({categoryName, oldValue, newValue}: UpdatedPolicyCategoryExpenseLimitTypeParams) => {
            if (!oldValue) {
                return `adicionou um tipo de limite de ${newValue} à categoria "${categoryName}"`;
            }
            return `alterou o tipo de limite da categoria "${categoryName}" para ${newValue} (anteriormente ${oldValue})`;
        },
        updateCategoryMaxAmountNoReceipt: ({categoryName, oldValue, newValue}: UpdatedPolicyCategoryMaxAmountNoReceiptParams) => {
            if (!oldValue) {
                return `atualizou a categoria "${categoryName}" alterando Recibos para ${newValue}`;
            }
            return `alterou a categoria "${categoryName}" para ${newValue} (anteriormente ${oldValue})`;
        },
        setCategoryName: ({oldName, newName}: UpdatedPolicyCategoryNameParams) => `renomeou a categoria "${oldName}" para "${newName}"`,
        updatedDescriptionHint: ({categoryName, oldValue, newValue}: UpdatedPolicyCategoryDescriptionHintTypeParams) => {
            if (!newValue) {
                return `removeu a dica de descrição "${oldValue}" da categoria "${categoryName}"`;
            }
            return !oldValue
                ? `adicionou a dica de descrição "${newValue}" à categoria "${categoryName}"`
                : `alterou a dica de descrição da categoria "${categoryName}" para “${newValue}” (anteriormente “${oldValue}”)`;
        },
        updateTagListName: ({oldName, newName}: UpdatedPolicyCategoryNameParams) => `alterou o nome da lista de tags para "${newName}" (anteriormente "${oldName}")`,
        addTag: ({tagListName, tagName}: UpdatedPolicyTagParams) => `adicionou a tag "${tagName}" à lista "${tagListName}"`,
        updateTagName: ({tagListName, newName, oldName}: UpdatedPolicyTagNameParams) => `atualizou a lista de tags "${tagListName}" alterando a tag "${oldName}" para "${newName}"`,
        updateTagEnabled: ({tagListName, tagName, enabled}: UpdatedPolicyTagParams) => `${enabled ? 'habilitado' : 'disabled'} a tag "${tagName}" na lista "${tagListName}"`,
        deleteTag: ({tagListName, tagName}: UpdatedPolicyTagParams) => `removeu a tag "${tagName}" da lista "${tagListName}"`,
        deleteMultipleTags: ({count, tagListName}: UpdatedPolicyTagParams) => `removidos "${count}" tags da lista "${tagListName}"`,
        updateTag: ({tagListName, newValue, tagName, updatedField, oldValue}: UpdatedPolicyTagFieldParams) => {
            if (oldValue) {
                return `atualizou a tag "${tagName}" na lista "${tagListName}" alterando o ${updatedField} para "${newValue}" (anteriormente "${oldValue}")`;
            }
            return `atualizou a tag "${tagName}" na lista "${tagListName}" adicionando um ${updatedField} de "${newValue}"`;
        },
        updateCustomUnit: ({customUnitName, newValue, oldValue, updatedField}: UpdatePolicyCustomUnitParams) =>
            `alterou o ${customUnitName} ${updatedField} para "${newValue}" (anteriormente "${oldValue}")`,
        updateCustomUnitTaxEnabled: ({newValue}: UpdatePolicyCustomUnitTaxEnabledParams) => `Rastreamento de impostos ${newValue ? 'habilitado' : 'disabled'} em taxas de distância`,
        addCustomUnitRate: ({customUnitName, rateName}: AddOrDeletePolicyCustomUnitRateParams) => `adicionou uma nova taxa "${customUnitName}" "${rateName}"`,
        updatedCustomUnitRate: ({customUnitName, customUnitRateName, newValue, oldValue, updatedField}: UpdatedPolicyCustomUnitRateParams) =>
            `alterou a taxa do ${customUnitName} ${updatedField} "${customUnitRateName}" para "${newValue}" (anteriormente "${oldValue}")`,
        updatedCustomUnitTaxRateExternalID: ({customUnitRateName, newValue, newTaxPercentage, oldTaxPercentage, oldValue}: UpdatedPolicyCustomUnitTaxRateExternalIDParams) => {
            if (oldTaxPercentage && oldValue) {
                return `alterou a alíquota de imposto na taxa de distância "${customUnitRateName}" para "${newValue} (${newTaxPercentage})" (anteriormente "${oldValue} (${oldTaxPercentage})")`;
            }
            return `adicionou a taxa de imposto "${newValue} (${newTaxPercentage})" à taxa de distância "${customUnitRateName}"`;
        },
        updatedCustomUnitTaxClaimablePercentage: ({customUnitRateName, newValue, oldValue}: UpdatedPolicyCustomUnitTaxClaimablePercentageParams) => {
            if (oldValue) {
                return `alterou a parte recuperável do imposto na taxa de distância "${customUnitRateName}" para "${newValue}" (anteriormente "${oldValue}")`;
            }
            return `adicionou uma parte recuperável de impostos de "${newValue}" à taxa de distância "${customUnitRateName}"`;
        },
        deleteCustomUnitRate: ({customUnitName, rateName}: AddOrDeletePolicyCustomUnitRateParams) => `removeu a taxa "${rateName}" de "${customUnitName}"`,
        addedReportField: ({fieldType, fieldName}: AddedOrDeletedPolicyReportFieldParams) => `adicionado campo de relatório ${fieldType} "${fieldName}"`,
        updateReportFieldDefaultValue: ({defaultValue, fieldName}: UpdatedPolicyReportFieldDefaultValueParams) =>
            `defina o valor padrão do campo de relatório "${fieldName}" para "${defaultValue}"`,
        addedReportFieldOption: ({fieldName, optionName}: PolicyAddedReportFieldOptionParams) => `adicionou a opção "${optionName}" ao campo do relatório "${fieldName}"`,
        removedReportFieldOption: ({fieldName, optionName}: PolicyAddedReportFieldOptionParams) => `removeu a opção "${optionName}" do campo de relatório "${fieldName}"`,
        updateReportFieldOptionDisabled: ({fieldName, optionName, optionEnabled}: PolicyDisabledReportFieldOptionParams) =>
            `${optionEnabled ? 'habilitado' : 'disabled'} a opção "${optionName}" para o campo do relatório "${fieldName}"`,
        updateReportFieldAllOptionsDisabled: ({fieldName, optionName, allEnabled, toggledOptionsCount}: PolicyDisabledReportFieldAllOptionsParams) => {
            if (toggledOptionsCount && toggledOptionsCount > 1) {
                return `${allEnabled ? 'habilitado' : 'disabled'} todas as opções para o campo de relatório "${fieldName}"`;
            }
            return `${allEnabled ? 'habilitado' : 'disabled'} a opção "${optionName}" para o campo do relatório "${fieldName}", tornando todas as opções ${allEnabled ? 'habilitado' : 'disabled'}`;
        },
        deleteReportField: ({fieldType, fieldName}: AddedOrDeletedPolicyReportFieldParams) => `removido campo de relatório ${fieldType} "${fieldName}"`,
        preventSelfApproval: ({oldValue, newValue}: UpdatedPolicyPreventSelfApprovalParams) =>
            `atualizado "Prevenir autoaprovação" para "${newValue === 'true' ? 'Ativado' : 'Desativado'}" (anteriormente "${oldValue === 'true' ? 'Ativado' : 'Desativado'}")`,
        updateMaxExpenseAmountNoReceipt: ({oldValue, newValue}: UpdatedPolicyFieldWithNewAndOldValueParams) =>
            `alterou o valor máximo exigido para despesas com recibo para ${newValue} (anteriormente ${oldValue})`,
        updateMaxExpenseAmount: ({oldValue, newValue}: UpdatedPolicyFieldWithNewAndOldValueParams) =>
            `alterou o valor máximo de despesa para violações para ${newValue} (anteriormente ${oldValue})`,
        updateMaxExpenseAge: ({oldValue, newValue}: UpdatedPolicyFieldWithNewAndOldValueParams) =>
            `atualizado "Idade máxima da despesa (dias)" para "${newValue}" (anteriormente "${oldValue === 'false' ? CONST.POLICY.DEFAULT_MAX_EXPENSE_AGE : oldValue}")`,
        updateMonthlyOffset: ({oldValue, newValue}: UpdatedPolicyFieldWithNewAndOldValueParams) => {
            if (!oldValue) {
                return `defina a data de envio do relatório mensal para "${newValue}"`;
            }
            return `atualizou a data de envio do relatório mensal para "${newValue}" (anteriormente "${oldValue}")`;
        },
        updateDefaultBillable: ({oldValue, newValue}: UpdatedPolicyFieldWithNewAndOldValueParams) =>
            `atualizou "Refaturar despesas para clientes" para "${newValue}" (anteriormente "${oldValue}")`,
        updateDefaultTitleEnforced: ({value}: UpdatedPolicyFieldWithValueParam) => `transformado "Aplicar títulos padrão de relatórios" ${value ? 'em' : 'desligado'}`,
        renamedWorkspaceNameAction: ({oldName, newName}: RenamedWorkspaceNameActionParams) => `atualizou o nome deste espaço de trabalho para "${newName}" (anteriormente "${oldName}")`,
        updateWorkspaceDescription: ({newDescription, oldDescription}: UpdatedPolicyDescriptionParams) =>
            !oldDescription
                ? `defina a descrição deste espaço de trabalho para "${newDescription}"`
                : `atualizou a descrição deste espaço de trabalho para "${newDescription}" (anteriormente "${oldDescription}")`,
        removedFromApprovalWorkflow: ({submittersNames}: RemovedFromApprovalWorkflowParams) => {
            let joinedNames = '';
            if (submittersNames.length === 1) {
                joinedNames = submittersNames.at(0) ?? '';
            } else if (submittersNames.length === 2) {
                joinedNames = submittersNames.join('e');
            } else if (submittersNames.length > 2) {
                joinedNames = `${submittersNames.slice(0, submittersNames.length - 1).join(', ')} and ${submittersNames.at(-1)}`;
            }
            return {
                one: `removeu você do fluxo de aprovação e do chat de despesas de ${joinedNames}. Relatórios enviados anteriormente continuarão disponíveis para aprovação na sua Caixa de Entrada.`,
                other: `removeu você dos fluxos de aprovação e chats de despesas de ${joinedNames}. Relatórios enviados anteriormente continuarão disponíveis para aprovação na sua Caixa de Entrada.`,
            };
        },
        demotedFromWorkspace: ({policyName, oldRole}: DemotedFromWorkspaceParams) =>
            `atualizou seu papel em ${policyName} de ${oldRole} para usuário. Você foi removido de todos os chats de despesas de remetentes, exceto o seu próprio.`,
        updatedWorkspaceCurrencyAction: ({oldCurrency, newCurrency}: UpdatedPolicyCurrencyParams) => `atualizou a moeda padrão para ${newCurrency} (anteriormente ${oldCurrency})`,
        updatedWorkspaceFrequencyAction: ({oldFrequency, newFrequency}: UpdatedPolicyFrequencyParams) =>
            `atualizou a frequência de relatórios automáticos para "${newFrequency}" (anteriormente "${oldFrequency}")`,
        updateApprovalMode: ({newValue, oldValue}: ChangeFieldParams) => `atualizou o modo de aprovação para "${newValue}" (anteriormente "${oldValue}")`,
        upgradedWorkspace: 'atualizou este espaço de trabalho para o plano Control',
        downgradedWorkspace: 'rebaixou este espaço de trabalho para o plano Collect',
        updatedAuditRate: ({oldAuditRate, newAuditRate}: UpdatedPolicyAuditRateParams) =>
            `alterou a taxa de relatórios encaminhados aleatoriamente para aprovação manual para ${Math.round(newAuditRate * 100)}% (anteriormente ${Math.round(oldAuditRate * 100)}%)`,
        updatedManualApprovalThreshold: ({oldLimit, newLimit}: UpdatedPolicyManualApprovalThresholdParams) =>
            `alterou o limite de aprovação manual para todas as despesas para ${newLimit} (anteriormente ${oldLimit})`,
    },
    roomMembersPage: {
        memberNotFound: 'Membro não encontrado.',
        useInviteButton: 'Para convidar um novo membro para o chat, por favor, use o botão de convite acima.',
        notAuthorized: `Você não tem acesso a esta página. Se você está tentando entrar nesta sala, peça a um membro da sala para adicioná-lo. Algo mais? Entre em contato com ${CONST.EMAIL.CONCIERGE}`,
        removeMembersPrompt: ({memberName}: {memberName: string}) => ({
            one: `Tem certeza de que deseja remover ${memberName} da sala?`,
            other: 'Tem certeza de que deseja remover os membros selecionados da sala?',
        }),
        error: {
            genericAdd: 'Houve um problema ao adicionar este membro à sala',
        },
    },
    newTaskPage: {
        assignTask: 'Atribuir tarefa',
        assignMe: 'Atribuir a mim',
        confirmTask: 'Confirmar tarefa',
        confirmError: 'Por favor, insira um título e selecione um destino para compartilhar.',
        descriptionOptional: 'Descrição (opcional)',
        pleaseEnterTaskName: 'Por favor, insira um título',
        pleaseEnterTaskDestination: 'Por favor, selecione onde você deseja compartilhar esta tarefa.',
    },
    task: {
        task: 'Tarefa',
        title: 'Título',
        description: 'Descrição',
        assignee: 'Cessionário',
        completed: 'Concluído',
        action: 'Completo',
        messages: {
            created: ({title}: TaskCreatedActionParams) => `tarefa para ${title}`,
            completed: 'marcado como concluído',
            canceled: 'tarefa excluída',
            reopened: 'marcado como incompleto',
            error: 'Você não tem permissão para realizar a ação solicitada.',
        },
        markAsComplete: 'Marcar como concluído',
        markAsIncomplete: 'Marcar como incompleto',
        assigneeError: 'Ocorreu um erro ao atribuir esta tarefa. Por favor, tente outro responsável.',
        genericCreateTaskFailureMessage: 'Houve um erro ao criar esta tarefa. Por favor, tente novamente mais tarde.',
        deleteTask: 'Excluir tarefa',
        deleteConfirmation: 'Tem certeza de que deseja excluir esta tarefa?',
    },
    statementPage: {
        title: ({year, monthName}: StatementTitleParams) => `Extrato de ${monthName} ${year}`,
    },
    keyboardShortcutsPage: {
        title: 'Atalhos de teclado',
        subtitle: 'Economize tempo com esses atalhos de teclado úteis:',
        shortcuts: {
            openShortcutDialog: 'Abre o diálogo de atalhos de teclado',
            markAllMessagesAsRead: 'Marcar todas as mensagens como lidas',
            escape: 'Escapar diálogos',
            search: 'Abrir diálogo de pesquisa',
            newChat: 'Nova tela de chat',
            copy: 'Copiar comentário',
            openDebug: 'Abrir a caixa de diálogo de preferências de teste',
        },
    },
    guides: {
        screenShare: 'Compartilhar tela',
        screenShareRequest: 'A Expensify está convidando você para um compartilhamento de tela',
    },
    search: {
        resultsAreLimited: 'Os resultados da pesquisa são limitados.',
        viewResults: 'Ver resultados',
        resetFilters: 'Redefinir filtros',
        searchResults: {
            emptyResults: {
                title: 'Nada para mostrar',
                subtitle: 'Tente ajustar seus critérios de busca ou criar algo com o botão verde +.',
            },
            emptyExpenseResults: {
                title: 'Você ainda não criou nenhuma despesa ainda',
                subtitle: 'Crie uma despesa ou faça um test drive do Expensify para saber mais.',
                subtitleWithOnlyCreateButton: 'Use o botão verde abaixo para criar uma despesa.',
            },
            emptyReportResults: {
                title: 'Você ainda não criou nenhum relatório',
                subtitle: 'Crie um relatório ou faça um test drive do Expensify para saber mais.',
                subtitleWithOnlyCreateButton: 'Use o botão verde abaixo para criar um relatório.',
            },
            emptyInvoiceResults: {
                title: 'Você ainda não criou nenhuma fatura ainda',
                subtitle: 'Envie uma fatura ou faça um test drive do Expensify para saber mais.',
                subtitleWithOnlyCreateButton: 'Use o botão verde abaixo para enviar uma fatura.',
            },
            emptyTripResults: {
                title: 'Nenhuma viagem para exibir',
                subtitle: 'Comece reservando sua primeira viagem abaixo.',
                buttonText: 'Reservar uma viagem',
            },
            emptySubmitResults: {
                title: 'Nenhuma despesa para enviar',
                subtitle: 'Você está liberado. Dê uma volta da vitória!',
                buttonText: 'Criar relatório',
            },
            emptyApproveResults: {
                title: 'Nenhuma despesa para aprovar',
                subtitle: 'Zero despesas. Máximo relaxamento. Bem feito!',
            },
            emptyPayResults: {
                title: 'Nenhuma despesa a pagar',
                subtitle: 'Parabéns! Você cruzou a linha de chegada.',
            },
            emptyExportResults: {
                title: 'Nenhuma despesa para exportar',
                subtitle: 'Hora de relaxar, bom trabalho.',
            },
            emptyUnapprovedResults: {
                title: 'Nenhuma despesa para aprovar',
                subtitle: 'Zero despesas. Máximo relaxamento. Bem feito!',
            },
        },
        unapproved: 'Não aprovado',
        unapprovedCash: 'Dinheiro não aprovado',
        unapprovedCompanyCards: 'Cartões corporativos não aprovados',
        saveSearch: 'Salvar pesquisa',
        deleteSavedSearch: 'Excluir pesquisa salva',
        deleteSavedSearchConfirm: 'Tem certeza de que deseja excluir esta pesquisa?',
        searchName: 'Pesquisar nome',
        savedSearchesMenuItemTitle: 'Salvo',
        groupedExpenses: 'despesas agrupadas',
        bulkActions: {
            approve: 'Aprovar',
            pay: 'Pagar',
            delete: 'Excluir',
            hold: 'Manter',
            unhold: 'Remover retenção',
            noOptionsAvailable: 'Nenhuma opção disponível para o grupo de despesas selecionado.',
        },
        filtersHeader: 'Filtros',
        filters: {
            date: {
                before: ({date}: OptionalParam<DateParams> = {}) => `Antes de ${date ?? ''}`,
                after: ({date}: OptionalParam<DateParams> = {}) => `Após ${date ?? ''}`,
                on: ({date}: OptionalParam<DateParams> = {}) => `On ${date ?? ''}`,
                presets: {
                    [CONST.SEARCH.DATE_PRESETS.NEVER]: 'Nunca',
                    [CONST.SEARCH.DATE_PRESETS.LAST_MONTH]: 'No mês passado',
                },
            },
            status: 'Status',
            keyword: 'Palavra-chave',
            hasKeywords: 'Tem palavras-chave',
            currency: 'Moeda',
            link: 'Link',
            pinned: 'Fixado',
            unread: 'Não lido',
            completed: 'Concluído',
            amount: {
                lessThan: ({amount}: OptionalParam<RequestAmountParams> = {}) => `Menos de ${amount ?? ''}`,
                greaterThan: ({amount}: OptionalParam<RequestAmountParams> = {}) => `Maior que ${amount ?? ''}`,
                between: ({greaterThan, lessThan}: FiltersAmountBetweenParams) => `Entre ${greaterThan} e ${lessThan}`,
            },
            card: {
                expensify: 'Expensify',
                individualCards: 'Cartões individuais',
                closedCards: 'Cartões fechados',
                cardFeeds: 'Feeds de cartão',
                cardFeedName: ({cardFeedBankName, cardFeedLabel}: {cardFeedBankName: string; cardFeedLabel?: string}) =>
                    `Todos os ${cardFeedBankName}${cardFeedLabel ? ` - ${cardFeedLabel}` : ''}`,
                cardFeedNameCSV: ({cardFeedLabel}: {cardFeedLabel?: string}) => `All CSV Imported Cards${cardFeedLabel ? ` - ${cardFeedLabel}` : ''}`,
            },
            current: 'Atual',
            past: 'Passado',
            submitted: 'Data de envio',
            approved: 'Data aprovada',
            paid: 'Data de pagamento',
            exported: 'Data exportada',
            posted: 'Data de postagem',
            billable: 'Faturável',
            reimbursable: 'Reembolsável',
            groupBy: {
                reports: 'Relatório',
                members: 'Membro',
                cards: 'Cartão',
            },
        },
        groupBy: 'Agrupar por',
        moneyRequestReport: {
            emptyStateTitle: 'Este relatório não possui despesas.',
            emptyStateSubtitle: 'Você pode adicionar despesas a este relatório usando o botão acima.',
        },
        noCategory: 'Sem categoria',
        noTag: 'Sem etiqueta',
        expenseType: 'Tipo de despesa',
        recentSearches: 'Pesquisas recentes',
        recentChats: 'Chats recentes',
        searchIn: 'Pesquisar em',
        searchPlaceholder: 'Pesquisar por algo',
        suggestions: 'Sugestões',
        exportSearchResults: {
            title: 'Criar exportação',
            description: 'Uau, isso é um monte de itens! Vamos agrupá-los, e o Concierge enviará um arquivo para você em breve.',
        },
        exportAll: {
            selectAllMatchingItems: 'Selecione todos os itens correspondentes',
            allMatchingItemsSelected: 'Todos os itens correspondentes selecionados',
        },
    },
    genericErrorPage: {
        title: 'Ops, algo deu errado!',
        body: {
            helpTextMobile: 'Por favor, feche e reabra o aplicativo, ou mude para',
            helpTextWeb: 'web.',
            helpTextConcierge: 'Se o problema persistir, entre em contato com',
        },
        refresh: 'Atualizar',
    },
    fileDownload: {
        success: {
            title: 'Baixado!',
            message: 'Anexo baixado com sucesso!',
            qrMessage:
                'Verifique sua pasta de fotos ou downloads para uma cópia do seu código QR. Dica: Adicione-o a uma apresentação para que seu público possa escanear e se conectar diretamente com você.',
        },
        generalError: {
            title: 'Erro de anexo',
            message: 'Anexo não pode ser baixado',
        },
        permissionError: {
            title: 'Acesso ao armazenamento',
            message: 'O Expensify não pode salvar anexos sem acesso ao armazenamento. Toque em configurações para atualizar as permissões.',
        },
    },
    desktopApplicationMenu: {
        mainMenu: 'Novo Expensify',
        about: 'About New Expensify',
        update: 'Atualizar o Novo Expensify',
        checkForUpdates: 'Verificar atualizações',
        toggleDevTools: 'Alternar Ferramentas de Desenvolvedor',
        viewShortcuts: 'Ver atalhos de teclado',
        services: 'Serviços',
        hide: 'Ocultar New Expensify',
        hideOthers: 'Ocultar Outros',
        showAll: 'Mostrar tudo',
        quit: 'Sair do New Expensify',
        fileMenu: 'Arquivo',
        closeWindow: 'Fechar Janela',
        editMenu: 'Editar',
        undo: 'Desfazer',
        redo: 'Refazer',
        cut: 'Cortar',
        copy: 'Copiar',
        paste: 'Colar',
        pasteAndMatchStyle: 'Colar e Combinar Estilo',
        pasteAsPlainText: 'Colar como Texto Simples',
        delete: 'Excluir',
        selectAll: 'Selecionar Tudo',
        speechSubmenu: 'Fala',
        startSpeaking: 'Comece a Falar',
        stopSpeaking: 'Pare de Falar',
        viewMenu: 'Visualizar',
        reload: 'Recarregar',
        forceReload: 'Forçar Recarregamento',
        resetZoom: 'Tamanho Real',
        zoomIn: 'Aproximar',
        zoomOut: 'Reduzir Zoom',
        togglefullscreen: 'Alternar Tela Cheia',
        historyMenu: 'Histórico',
        back: 'Voltar',
        forward: 'Encaminhar',
        windowMenu: 'Janela',
        minimize: 'Minimizar',
        zoom: 'Zoom',
        front: 'Trazer Tudo para Frente',
        helpMenu: 'Ajuda',
        learnMore: 'Saiba mais',
        documentation: 'Documentação',
        communityDiscussions: 'Discussões da Comunidade',
        searchIssues: 'Pesquisar Problemas',
    },
    historyMenu: {
        forward: 'Encaminhar',
        back: 'Voltar',
    },
    checkForUpdatesModal: {
        available: {
            title: 'Atualização disponível',
            message: ({isSilentUpdating}: {isSilentUpdating: boolean}) =>
                `A nova versão estará disponível em breve.${!isSilentUpdating ? 'Nós notificaremos você quando estivermos prontos para atualizar.' : ''}`,
            soundsGood: 'Parece bom',
        },
        notAvailable: {
            title: 'Atualização indisponível',
            message: 'Não há atualizações disponíveis no momento. Por favor, verifique novamente mais tarde!',
            okay: 'Okay',
        },
        error: {
            title: 'Falha na verificação de atualização',
            message: 'Não conseguimos verificar uma atualização. Por favor, tente novamente em breve.',
        },
    },
    report: {
        newReport: {
            createReport: 'Criar relatório',
            chooseWorkspace: 'Escolha um espaço de trabalho para este relatório.',
        },
        genericCreateReportFailureMessage: 'Erro inesperado ao criar este chat. Por favor, tente novamente mais tarde.',
        genericAddCommentFailureMessage: 'Erro inesperado ao postar o comentário. Por favor, tente novamente mais tarde.',
        genericUpdateReportFieldFailureMessage: 'Erro inesperado ao atualizar o campo. Por favor, tente novamente mais tarde.',
        genericUpdateReportNameEditFailureMessage: 'Erro inesperado ao renomear o relatório. Por favor, tente novamente mais tarde.',
        noActivityYet: 'Nenhuma atividade ainda',
        actions: {
            type: {
                changeField: ({oldValue, newValue, fieldName}: ChangeFieldParams) => `alterado ${fieldName} de ${oldValue} para ${newValue}`,
                changeFieldEmpty: ({newValue, fieldName}: ChangeFieldParams) => `alterado ${fieldName} para ${newValue}`,
                changeReportPolicy: ({fromPolicyName, toPolicyName}: ChangeReportPolicyParams) =>
                    `alterou o espaço de trabalho para ${toPolicyName}${fromPolicyName ? `(anteriormente ${fromPolicyName})` : ''}`,
                changeType: ({oldType, newType}: ChangeTypeParams) => `alterado o tipo de ${oldType} para ${newType}`,
                delegateSubmit: ({delegateUser, originalManager}: DelegateSubmitParams) => `enviei este relatório para ${delegateUser} já que ${originalManager} está de férias`,
                exportedToCSV: `exportado para CSV`,
                exportedToIntegration: {
                    automatic: ({label}: ExportedToIntegrationParams) => `exportado para ${label}`,
                    automaticActionOne: ({label}: ExportedToIntegrationParams) => `exportado para ${label} via`,
                    automaticActionTwo: 'configurações de contabilidade',
                    manual: ({label}: ExportedToIntegrationParams) => `marcou este relatório como exportado manualmente para ${label}.`,
                    automaticActionThree: 'e criou com sucesso um registro para',
                    reimburseableLink: 'despesas do próprio bolso',
                    nonReimbursableLink: 'despesas com cartão corporativo',
                    pending: ({label}: ExportedToIntegrationParams) => `iniciou a exportação deste relatório para ${label}...`,
                },
                integrationsMessage: ({errorMessage, label, linkText, linkURL}: IntegrationSyncFailedParams) =>
                    `falha ao exportar este relatório para ${label} ("${errorMessage} ${linkText ? `<a href="${linkURL}">${linkText}</a>` : ''}")`,
                managerAttachReceipt: `adicionou um recibo`,
                managerDetachReceipt: `removeu um recibo`,
                markedReimbursed: ({amount, currency}: MarkedReimbursedParams) => `pago ${currency}${amount} em outro lugar`,
                markedReimbursedFromIntegration: ({amount, currency}: MarkReimbursedFromIntegrationParams) => `pagou ${currency}${amount} via integração`,
                outdatedBankAccount: `não foi possível processar o pagamento devido a um problema com a conta bancária do pagador`,
                reimbursementACHBounce: `não foi possível processar o pagamento, pois o pagador não tem fundos suficientes`,
                reimbursementACHCancelled: `cancelou o pagamento`,
                reimbursementAccountChanged: `não foi possível processar o pagamento, pois o pagador mudou de conta bancária`,
                reimbursementDelayed: `processou o pagamento, mas ele está atrasado em mais 1-2 dias úteis`,
                selectedForRandomAudit: `selecionado aleatoriamente para revisão`,
                selectedForRandomAuditMarkdown: `[randomly selected](https://help.expensify.com/articles/expensify-classic/reports/Set-a-random-report-audit-schedule) para revisão`,
                share: ({to}: ShareParams) => `membro convidado ${to}`,
                unshare: ({to}: UnshareParams) => `membro removido ${to}`,
                stripePaid: ({amount, currency}: StripePaidParams) => `pago ${currency}${amount}`,
                takeControl: `assumiu o controle`,
                integrationSyncFailed: ({label, errorMessage, workspaceAccountingLink}: IntegrationSyncFailedParams) =>
                    `Ocorreu um problema ao sincronizar com ${label}${errorMessage ? ` ("${errorMessage}")` : ''}. Corrija o problema nas <a href="${workspaceAccountingLink}">configurações do workspace</a>.`,
                addEmployee: ({email, role}: AddEmployeeParams) => `adicionado ${email} como ${role === 'member' ? 'a' : 'um/uma'} ${role}`,
                updateRole: ({email, currentRole, newRole}: UpdateRoleParams) => `atualizou o papel de ${email} para ${newRole} (anteriormente ${currentRole})`,
                updatedCustomField1: ({email, previousValue, newValue}: UpdatedCustomFieldParams) => {
                    if (!newValue) {
                        return `removeu o campo personalizado 1 de ${email} (anteriormente "${previousValue}")`;
                    }
                    return !previousValue
                        ? `adicionado "${newValue}" ao campo personalizado 1 de ${email}`
                        : `alterou o campo personalizado 1 de ${email} para "${newValue}" (anteriormente "${previousValue}")`;
                },
                updatedCustomField2: ({email, previousValue, newValue}: UpdatedCustomFieldParams) => {
                    if (!newValue) {
                        return `removeu o campo personalizado 2 de ${email} (anteriormente "${previousValue}")`;
                    }
                    return !previousValue
                        ? `adicionado "${newValue}" ao campo personalizado 2 de ${email}`
                        : `alterou o campo personalizado 2 de ${email} para "${newValue}" (anteriormente "${previousValue}")`;
                },
                leftWorkspace: ({nameOrEmail}: LeftWorkspaceParams) => `${nameOrEmail} saiu do workspace`,
                removeMember: ({email, role}: AddEmployeeParams) => `removeu ${role} ${email}`,
                removedConnection: ({connectionName}: ConnectionNameParams) => `removeu a conexão com ${CONST.POLICY.CONNECTIONS.NAME_USER_FRIENDLY[connectionName]}`,
                addedConnection: ({connectionName}: ConnectionNameParams) => `conectado a ${CONST.POLICY.CONNECTIONS.NAME_USER_FRIENDLY[connectionName]}`,
                leftTheChat: 'saiu do chat',
            },
        },
    },
    chronos: {
        oooEventSummaryFullDay: ({summary, dayCount, date}: OOOEventSummaryFullDayParams) => `${summary} para ${dayCount} ${dayCount === 1 ? 'dia' : 'dias'} até ${date}`,
        oooEventSummaryPartialDay: ({summary, timePeriod, date}: OOOEventSummaryPartialDayParams) => `${summary} de ${timePeriod} em ${date}`,
    },
    footer: {
        features: 'Recursos',
        expenseManagement: 'Gerenciamento de Despesas',
        spendManagement: 'Gestão de Despesas',
        expenseReports: 'Relatórios de Despesas',
        companyCreditCard: 'Cartão de Crédito Corporativo',
        receiptScanningApp: 'Aplicativo de Digitalização de Recibos',
        billPay: 'Bill Pay',
        invoicing: 'Faturamento',
        CPACard: 'Cartão CPA',
        payroll: 'Folha de pagamento',
        travel: 'Viagem',
        resources: 'Recursos',
        expensifyApproved: 'ExpensifyApproved!',
        pressKit: 'Press Kit',
        support: 'Suporte',
        expensifyHelp: 'ExpensifyHelp',
        terms: 'Termos de Serviço',
        privacy: 'Privacidade',
        learnMore: 'Saiba Mais',
        aboutExpensify: 'Sobre a Expensify',
        blog: 'Blog',
        jobs: 'Trabalhos',
        expensifyOrg: 'Expensify.org',
        investorRelations: 'Investor Relations',
        getStarted: 'Começar',
        createAccount: 'Criar uma Nova Conta',
        logIn: 'Entrar',
    },
    allStates: COMMON_CONST.STATES as States,
    allCountries: CONST.ALL_COUNTRIES as AllCountries,
    accessibilityHints: {
        navigateToChatsList: 'Navegar de volta para a lista de conversas',
        chatWelcomeMessage: 'Mensagem de boas-vindas do chat',
        navigatesToChat: 'Navega para um chat',
        newMessageLineIndicator: 'Indicador de nova linha de mensagem',
        chatMessage: 'Mensagem de chat',
        lastChatMessagePreview: 'Visualização da última mensagem do chat',
        workspaceName: 'Nome do espaço de trabalho',
        chatUserDisplayNames: 'Nomes de exibição dos membros do chat',
        scrollToNewestMessages: 'Rolar para as mensagens mais recentes',
        preStyledText: 'Texto pré-formatado',
        viewAttachment: 'Ver anexo',
    },
    parentReportAction: {
        deletedReport: 'Relatório excluído',
        deletedMessage: 'Mensagem deletada',
        deletedExpense: 'Despesa excluída',
        reversedTransaction: 'Transação revertida',
        deletedTask: 'Tarefa excluída',
        hiddenMessage: 'Mensagem oculta',
    },
    threads: {
        thread: 'Tópico',
        replies: 'Respostas',
        reply: 'Responder',
        from: 'De',
        in: 'em',
        parentNavigationSummary: ({reportName, workspaceName}: ParentNavigationSummaryParams) => `De ${reportName}${workspaceName ? `em ${workspaceName}` : ''}`,
    },
    qrCodes: {
        copy: 'Copiar URL',
        copied: 'Copiado!',
    },
    moderation: {
        flagDescription: 'Todas as mensagens sinalizadas serão enviadas para um moderador para revisão.',
        chooseAReason: 'Escolha um motivo para sinalizar abaixo:',
        spam: 'Spam',
        spamDescription: 'Promoção não solicitada e fora de tópico',
        inconsiderate: 'Inconsiderado',
        inconsiderateDescription: 'Frases insultuosas ou desrespeitosas, com intenções questionáveis',
        intimidation: 'Intimidação',
        intimidationDescription: 'Perseguir agressivamente uma agenda apesar de objeções válidas',
        bullying: 'Bullying',
        bullyingDescription: 'Alvejando um indivíduo para obter obediência',
        harassment: 'Assédio',
        harassmentDescription: 'Comportamento racista, misógino ou amplamente discriminatório',
        assault: 'Agressão',
        assaultDescription: 'Ataque emocional especificamente direcionado com a intenção de causar dano',
        flaggedContent: 'Esta mensagem foi marcada como violadora das nossas regras da comunidade e o conteúdo foi ocultado.',
        hideMessage: 'Ocultar mensagem',
        revealMessage: 'Revelar mensagem',
        levelOneResult: 'Envia aviso anônimo e a mensagem é reportada para revisão.',
        levelTwoResult: 'Mensagem oculta do canal, além de aviso anônimo e mensagem reportada para revisão.',
        levelThreeResult: 'Mensagem removida do canal, além de um aviso anônimo, e a mensagem foi relatada para revisão.',
    },
    actionableMentionWhisperOptions: {
        invite: 'Convide-os',
        nothing: 'Não faça nada',
    },
    actionableMentionJoinWorkspaceOptions: {
        accept: 'Aceitar',
        decline: 'Recusar',
    },
    actionableMentionTrackExpense: {
        submit: 'Envie para alguém',
        categorize: 'Categorize it',
        share: 'Compartilhar com meu contador',
        nothing: 'Nada por agora',
    },
    teachersUnitePage: {
        teachersUnite: 'Professores Unidos',
        joinExpensifyOrg:
            'Junte-se à Expensify.org para eliminar a injustiça ao redor do mundo. A atual campanha "Professores Unidos" apoia educadores em todos os lugares dividindo os custos de materiais escolares essenciais.',
        iKnowATeacher: 'Eu conheço um professor(a)',
        iAmATeacher: 'Sou professor(a)',
        getInTouch: 'Excelente! Por favor, compartilhe as informações deles para que possamos entrar em contato.',
        introSchoolPrincipal: 'Introdução ao diretor da sua escola',
        schoolPrincipalVerifyExpense:
            'A Expensify.org divide o custo dos materiais escolares essenciais para que estudantes de famílias de baixa renda possam ter uma melhor experiência de aprendizado. Seu diretor será solicitado a verificar suas despesas.',
        principalFirstName: 'Nome principal',
        principalLastName: 'Sobrenome do diretor',
        principalWorkEmail: 'Email principal de trabalho',
        updateYourEmail: 'Atualize seu endereço de e-mail',
        updateEmail: 'Atualizar endereço de e-mail',
        schoolMailAsDefault: ({contactMethodsRoute}: ContactMethodsRouteParams) =>
            `Antes de prosseguir, certifique-se de definir seu e-mail escolar como seu método de contato padrão. Você pode fazer isso em Configurações > Perfil > <a href="${contactMethodsRoute}">Métodos de contato</a>.`,
        error: {
            enterPhoneEmail: 'Insira um e-mail ou número de telefone válido',
            enterEmail: 'Digite um e-mail',
            enterValidEmail: 'Insira um e-mail válido',
            tryDifferentEmail: 'Por favor, tente um e-mail diferente.',
        },
    },
    cardTransactions: {
        notActivated: 'Não ativado',
        outOfPocket: 'Despesa do próprio bolso',
        companySpend: 'Gastos da empresa',
    },
    distance: {
        addStop: 'Adicionar parada',
        deleteWaypoint: 'Excluir ponto de referência',
        deleteWaypointConfirmation: 'Tem certeza de que deseja excluir este ponto de referência?',
        address: 'Endereço',
        waypointDescription: {
            start: 'Iniciar',
            stop: 'Pare',
        },
        mapPending: {
            title: 'Mapa pendente',
            subtitle: 'O mapa será gerado quando você voltar a ficar online.',
            onlineSubtitle: 'Um momento enquanto configuramos o mapa',
            errorTitle: 'Erro no mapa',
            errorSubtitle: 'Ocorreu um erro ao carregar o mapa. Por favor, tente novamente.',
        },
        error: {
            selectSuggestedAddress: 'Por favor, selecione um endereço sugerido ou use a localização atual',
        },
    },
    reportCardLostOrDamaged: {
        screenTitle: 'Boletim perdido ou danificado',
        nextButtonLabel: 'Próximo',
        reasonTitle: 'Por que você precisa de um novo cartão?',
        cardDamaged: 'Meu cartão foi danificado',
        cardLostOrStolen: 'Meu cartão foi perdido ou roubado',
        confirmAddressTitle: 'Por favor, confirme o endereço de correspondência para o seu novo cartão.',
        cardDamagedInfo: 'Seu novo cartão chegará em 2-3 dias úteis. Seu cartão atual continuará funcionando até que você ative o novo.',
        cardLostOrStolenInfo: 'Seu cartão atual será permanentemente desativado assim que seu pedido for feito. A maioria dos cartões chega em alguns dias úteis.',
        address: 'Endereço',
        deactivateCardButton: 'Desativar cartão',
        shipNewCardButton: 'Enviar novo cartão',
        addressError: 'Endereço é obrigatório',
        reasonError: 'Motivo é obrigatório',
        successTitle: 'Seu novo cartão está a caminho!',
        successDescription: 'Você precisará ativá-lo assim que ele chegar em alguns dias úteis. Enquanto isso, seu cartão virtual já está pronto para uso.',
    },
    eReceipt: {
        guaranteed: 'eReceipt garantido',
        transactionDate: 'Data da transação',
    },
    referralProgram: {
        [CONST.REFERRAL_PROGRAM.CONTENT_TYPES.START_CHAT]: {
            buttonText1: 'Iniciar um chat,',
            buttonText2: 'indique um amigo.',
            header: 'Inicie um chat, indique um amigo',
            body: 'Quer que seus amigos usem o Expensify também? Basta iniciar um chat com eles e nós cuidaremos do resto.',
        },
        [CONST.REFERRAL_PROGRAM.CONTENT_TYPES.SUBMIT_EXPENSE]: {
            buttonText1: 'Enviar uma despesa,',
            buttonText2: 'indique seu chefe.',
            header: 'Envie uma despesa, indique seu chefe',
            body: 'Quer que seu chefe use o Expensify também? Basta enviar uma despesa para ele e nós cuidaremos do resto.',
        },
        [CONST.REFERRAL_PROGRAM.CONTENT_TYPES.REFER_FRIEND]: {
            header: 'Indique um amigo',
            body: 'Quer que seus amigos usem o Expensify também? Basta conversar, pagar ou dividir uma despesa com eles e nós cuidaremos do resto. Ou simplesmente compartilhe seu link de convite!',
        },
        [CONST.REFERRAL_PROGRAM.CONTENT_TYPES.SHARE_CODE]: {
            buttonText: 'Indique um amigo',
            header: 'Indique um amigo',
            body: 'Quer que seus amigos usem o Expensify também? Basta conversar, pagar ou dividir uma despesa com eles e nós cuidaremos do resto. Ou simplesmente compartilhe seu link de convite!',
        },
        copyReferralLink: 'Copiar link de convite',
    },
    systemChatFooterMessage: {
        [CONST.INTRO_CHOICES.MANAGE_TEAM]: {
            phrase1: 'Converse com seu especialista em configuração em',
            phrase2: 'para ajuda',
        },
        default: {
            phrase1: 'Mensagem',
            phrase2: 'para ajuda com a configuração',
        },
    },
    violations: {
        allTagLevelsRequired: 'Todas as tags são obrigatórias',
        autoReportedRejectedExpense: ({rejectReason, rejectedBy}: ViolationsAutoReportedRejectedExpenseParams) => `${rejectedBy} rejeitou esta despesa com o comentário "${rejectReason}"`,
        billableExpense: 'Faturável não é mais válido',
        cashExpenseWithNoReceipt: ({formattedLimit}: ViolationsCashExpenseWithNoReceiptParams = {}) => `Receipt required${formattedLimit ? `acima de ${formattedLimit}` : ''}`,
        categoryOutOfPolicy: 'Categoria não é mais válida',
        conversionSurcharge: ({surcharge}: ViolationsConversionSurchargeParams) => `Aplicado ${surcharge}% de sobretaxa de conversão`,
        customUnitOutOfPolicy: 'Taxa não válida para este workspace',
        duplicatedTransaction: 'Duplicar',
        fieldRequired: 'Os campos do relatório são obrigatórios',
        futureDate: 'Data futura não permitida',
        invoiceMarkup: ({invoiceMarkup}: ViolationsInvoiceMarkupParams) => `Marcado em ${invoiceMarkup}%`,
        maxAge: ({maxAge}: ViolationsMaxAgeParams) => `Data anterior a ${maxAge} dias`,
        missingCategory: 'Categoria ausente',
        missingComment: 'Descrição necessária para a categoria selecionada',
        missingTag: ({tagName}: ViolationsMissingTagParams = {}) => `Faltando ${tagName ?? 'tag'}`,
        modifiedAmount: ({type, displayPercentVariance}: ViolationsModifiedAmountParams) => {
            switch (type) {
                case 'distance':
                    return 'O valor difere da distância calculada';
                case 'card':
                    return 'Quantia maior que a transação do cartão';
                default:
                    if (displayPercentVariance) {
                        return `Quantia ${displayPercentVariance}% maior que o recibo escaneado`;
                    }
                    return 'Quantia maior que o recibo escaneado';
            }
        },
        modifiedDate: 'A data difere do recibo digitalizado',
        nonExpensiworksExpense: 'Despesa não Expensiworks',
        overAutoApprovalLimit: ({formattedLimit}: ViolationsOverLimitParams) => `Despesa excede o limite de aprovação automática de ${formattedLimit}`,
        overCategoryLimit: ({formattedLimit}: ViolationsOverCategoryLimitParams) => `Quantia acima do limite de ${formattedLimit}/pessoa da categoria`,
        overLimit: ({formattedLimit}: ViolationsOverLimitParams) => `Quantia acima do limite de ${formattedLimit}/pessoa`,
        overLimitAttendee: ({formattedLimit}: ViolationsOverLimitParams) => `Quantia acima do limite de ${formattedLimit}/pessoa`,
        perDayLimit: ({formattedLimit}: ViolationsPerDayLimitParams) => `Quantia acima do limite diário de ${formattedLimit}/pessoa para a categoria`,
        receiptNotSmartScanned:
            'Detalhes da despesa e recibo adicionados manualmente. Por favor, verifique os detalhes. <a href="https://help.expensify.com/articles/expensify-classic/reports/Automatic-Receipt-Audit">Saiba mais</a> sobre auditoria automática para todos os recibos.',
        receiptRequired: ({formattedLimit, category}: ViolationsReceiptRequiredParams) => {
            let message = 'Recibo necessário';
            if (formattedLimit ?? category) {
                message += 'sobre';
                if (formattedLimit) {
                    message += ` ${formattedLimit}`;
                }
                if (category) {
                    message += 'limite de categoria';
                }
            }
            return message;
        },
        prohibitedExpense: ({prohibitedExpenseType}: ViolationsProhibitedExpenseParams) => {
            const preMessage = 'Despesa proibida:';
            switch (prohibitedExpenseType) {
                case 'alcohol':
                    return `${preMessage} álcool`;
                case 'gambling':
                    return `${preMessage} jogos de azar`;
                case 'tobacco':
                    return `${preMessage} tabaco`;
                case 'adultEntertainment':
                    return `${preMessage} entretenimento adulto`;
                case 'hotelIncidentals':
                    return `${preMessage} despesas incidentais de hotel`;
                default:
                    return `${preMessage}${prohibitedExpenseType}`;
            }
        },
        customRules: ({message}: ViolationsCustomRulesParams) => message,
        reviewRequired: 'Revisão necessária',
        rter: ({brokenBankConnection, email, isAdmin, isTransactionOlderThan7Days, member, rterType}: ViolationsRterParams) => {
            if (rterType === CONST.RTER_VIOLATION_TYPES.BROKEN_CARD_CONNECTION_530) {
                return 'Não é possível associar automaticamente o recibo devido a uma conexão bancária interrompida.';
            }
            if (brokenBankConnection || rterType === CONST.RTER_VIOLATION_TYPES.BROKEN_CARD_CONNECTION) {
                return isAdmin
                    ? `Não é possível associar automaticamente o recibo devido a uma conexão bancária interrompida que ${email} precisa corrigir.`
                    : 'Não é possível associar automaticamente o recibo devido a uma conexão bancária interrompida que você precisa corrigir.';
            }
            if (!isTransactionOlderThan7Days) {
                return isAdmin ? `Peça a ${member} para marcar como dinheiro ou espere 7 dias e tente novamente.` : 'Aguardando a fusão com a transação do cartão.';
            }
            return '';
        },
        brokenConnection530Error: 'Recibo pendente devido a conexão bancária interrompida',
        adminBrokenConnectionError: 'Recibo pendente devido a uma conexão bancária interrompida. Por favor, resolva em',
        memberBrokenConnectionError: 'Recibo pendente devido a uma conexão bancária interrompida. Por favor, peça a um administrador do espaço de trabalho para resolver.',
        markAsCashToIgnore: 'Marcar como dinheiro para ignorar e solicitar pagamento.',
        smartscanFailed: ({canEdit = true}) => `Falha na digitalização do recibo.${canEdit ? 'Insira os detalhes manualmente.' : ''}`,
        receiptGeneratedWithAI: 'Recibo potencial gerado por IA',
        someTagLevelsRequired: ({tagName}: ViolationsTagOutOfPolicyParams = {}) => `Faltando ${tagName ?? 'Tag'}`,
        tagOutOfPolicy: ({tagName}: ViolationsTagOutOfPolicyParams = {}) => `${tagName ?? 'Tag'} não é mais válido`,
        taxAmountChanged: 'O valor do imposto foi modificado',
        taxOutOfPolicy: ({taxName}: ViolationsTaxOutOfPolicyParams = {}) => `${taxName ?? 'Imposto'} não é mais válido`,
        taxRateChanged: 'A alíquota de imposto foi modificada',
        taxRequired: 'Taxa de imposto ausente',
        none: 'Nenhum',
        taxCodeToKeep: 'Escolha qual código de imposto manter',
        tagToKeep: 'Escolha qual tag manter',
        isTransactionReimbursable: 'Escolha se a transação é reembolsável',
        merchantToKeep: 'Escolha qual comerciante manter',
        descriptionToKeep: 'Escolha qual descrição manter',
        categoryToKeep: 'Escolha qual categoria manter',
        isTransactionBillable: 'Escolha se a transação é faturável',
        keepThisOne: 'Keep this one',
        confirmDetails: `Confirme os detalhes que você está mantendo`,
        confirmDuplicatesInfo: `As solicitações duplicadas que você não mantiver serão mantidas para o membro excluir.`,
        hold: 'Esta despesa foi colocada em espera',
        resolvedDuplicates: 'resolvido o duplicado',
    },
    reportViolations: {
        [CONST.REPORT_VIOLATIONS.FIELD_REQUIRED]: ({fieldName}: RequiredFieldParams) => `${fieldName} é obrigatório`,
    },
    violationDismissal: {
        rter: {
            manual: 'marcou este recibo como dinheiro vivo',
        },
        duplicatedTransaction: {
            manual: 'resolvido o duplicado',
        },
    },
    videoPlayer: {
        play: 'Jogar',
        pause: 'Pausar',
        fullscreen: 'Tela cheia',
        playbackSpeed: 'Velocidade de reprodução',
        expand: 'Expandir',
        mute: 'Silenciar',
        unmute: 'Reativar som',
        normal: 'Normal',
    },
    exitSurvey: {
        header: 'Antes de você ir',
        reasonPage: {
            title: 'Por favor, nos diga por que você está saindo',
            subtitle: 'Antes de você ir, por favor nos diga por que gostaria de mudar para o Expensify Classic.',
        },
        reasons: {
            [CONST.EXIT_SURVEY.REASONS.FEATURE_NOT_AVAILABLE]: 'Preciso de um recurso que está disponível apenas no Expensify Classic.',
            [CONST.EXIT_SURVEY.REASONS.DONT_UNDERSTAND]: 'Não entendo como usar o New Expensify.',
            [CONST.EXIT_SURVEY.REASONS.PREFER_CLASSIC]: 'Eu entendo como usar o New Expensify, mas eu prefiro o Expensify Classic.',
        },
        prompts: {
            [CONST.EXIT_SURVEY.REASONS.FEATURE_NOT_AVAILABLE]: 'Que recurso você precisa que não está disponível no Novo Expensify?',
            [CONST.EXIT_SURVEY.REASONS.DONT_UNDERSTAND]: 'O que você está tentando fazer?',
            [CONST.EXIT_SURVEY.REASONS.PREFER_CLASSIC]: 'Por que você prefere o Expensify Classic?',
        },
        responsePlaceholder: 'Sua resposta',
        thankYou: 'Obrigado pelo feedback!',
        thankYouSubtitle: 'Suas respostas nos ajudarão a construir um produto melhor para realizar tarefas. Muito obrigado!',
        goToExpensifyClassic: 'Mudar para Expensify Classic',
        offlineTitle: 'Parece que você está preso aqui...',
        offline:
            'Parece que você está offline. Infelizmente, o Expensify Classic não funciona offline, mas o Novo Expensify funciona. Se você preferir usar o Expensify Classic, tente novamente quando tiver uma conexão com a internet.',
        quickTip: 'Dica rápida...',
        quickTipSubTitle: 'Você pode ir direto para o Expensify Classic visitando expensify.com. Adicione aos favoritos para um atalho fácil!',
        bookACall: 'Agendar uma chamada',
        noThanks: 'Não, obrigado.',
        bookACallTitle: 'Gostaria de falar com um gerente de produto?',
        benefits: {
            [CONST.EXIT_SURVEY.BENEFIT.CHATTING_DIRECTLY]: 'Conversando diretamente em despesas e relatórios',
            [CONST.EXIT_SURVEY.BENEFIT.EVERYTHING_MOBILE]: 'Capacidade de fazer tudo no celular',
            [CONST.EXIT_SURVEY.BENEFIT.TRAVEL_EXPENSE]: 'Viagem e despesas na velocidade do chat',
        },
        bookACallTextTop: 'Ao mudar para o Expensify Classic, você perderá:',
        bookACallTextBottom:
            'Estamos ansiosos para fazer uma ligação com você para entender o motivo. Você pode agendar uma chamada com um dos nossos gerentes de produto sêniores para discutir suas necessidades.',
        takeMeToExpensifyClassic: 'Leve-me para o Expensify Classic',
    },
    listBoundary: {
        errorMessage: 'Ocorreu um erro ao carregar mais mensagens',
        tryAgain: 'Tente novamente',
    },
    systemMessage: {
        mergedWithCashTransaction: 'correspondeu um recibo a esta transação',
    },
    subscription: {
        authenticatePaymentCard: 'Autenticar cartão de pagamento',
        mobileReducedFunctionalityMessage: 'Você não pode fazer alterações na sua assinatura no aplicativo móvel.',
        badge: {
            freeTrial: ({numOfDays}: BadgeFreeTrialParams) => `Teste gratuito: ${numOfDays} ${numOfDays === 1 ? 'dia' : 'dias'} restantes`,
        },
        billingBanner: {
            policyOwnerAmountOwed: {
                title: 'Suas informações de pagamento estão desatualizadas',
                subtitle: ({date}: BillingBannerSubtitleWithDateParams) => `Atualize seu cartão de pagamento até ${date} para continuar usando todos os seus recursos favoritos.`,
            },
            policyOwnerAmountOwedOverdue: {
                title: 'Seu pagamento não pôde ser processado',
                subtitle: ({date, purchaseAmountOwed}: BillingBannerOwnerAmountOwedOverdueParams) =>
                    date && purchaseAmountOwed
                        ? `Sua cobrança de ${date} no valor de ${purchaseAmountOwed} não pôde ser processada. Por favor, adicione um cartão de pagamento para quitar o valor devido.`
                        : 'Por favor, adicione um cartão de pagamento para quitar o valor devido.',
            },
            policyOwnerUnderInvoicing: {
                title: 'Suas informações de pagamento estão desatualizadas',
                subtitle: ({date}: BillingBannerSubtitleWithDateParams) => `Seu pagamento está atrasado. Por favor, pague sua fatura até ${date} para evitar a interrupção do serviço.`,
            },
            policyOwnerUnderInvoicingOverdue: {
                title: 'Suas informações de pagamento estão desatualizadas',
                subtitle: 'Seu pagamento está atrasado. Por favor, pague sua fatura.',
            },
            billingDisputePending: {
                title: 'Não foi possível cobrar no seu cartão',
                subtitle: ({amountOwed, cardEnding}: BillingBannerDisputePendingParams) =>
                    `Você contestou a cobrança de ${amountOwed} no cartão com final ${cardEnding}. Sua conta será bloqueada até que a disputa seja resolvida com seu banco.`,
            },
            cardAuthenticationRequired: {
                title: 'Não foi possível cobrar no seu cartão',
                subtitle: ({cardEnding}: BillingBannerCardAuthenticationRequiredParams) =>
                    `Seu cartão de pagamento não foi totalmente autenticado. Por favor, complete o processo de autenticação para ativar seu cartão de pagamento com final ${cardEnding}.`,
            },
            insufficientFunds: {
                title: 'Não foi possível cobrar no seu cartão',
                subtitle: ({amountOwed}: BillingBannerInsufficientFundsParams) =>
                    `Seu cartão de pagamento foi recusado devido a fundos insuficientes. Por favor, tente novamente ou adicione um novo cartão de pagamento para quitar seu saldo pendente de ${amountOwed}.`,
            },
            cardExpired: {
                title: 'Não foi possível cobrar no seu cartão',
                subtitle: ({amountOwed}: BillingBannerCardExpiredParams) =>
                    `Seu cartão de pagamento expirou. Por favor, adicione um novo cartão de pagamento para quitar seu saldo pendente de ${amountOwed}.`,
            },
            cardExpireSoon: {
                title: 'Seu cartão está prestes a expirar em breve',
                subtitle: 'Seu cartão de pagamento expirará no final deste mês. Clique no menu de três pontos abaixo para atualizá-lo e continuar usando todos os seus recursos favoritos.',
            },
            retryBillingSuccess: {
                title: 'Sucesso!',
                subtitle: 'Seu cartão foi cobrado com sucesso.',
            },
            retryBillingError: {
                title: 'Não foi possível cobrar no seu cartão',
                subtitle:
                    'Antes de tentar novamente, por favor, ligue diretamente para o seu banco para autorizar cobranças da Expensify e remover quaisquer bloqueios. Caso contrário, tente adicionar um cartão de pagamento diferente.',
            },
            cardOnDispute: ({amountOwed, cardEnding}: BillingBannerCardOnDisputeParams) =>
                `Você contestou a cobrança de ${amountOwed} no cartão com final ${cardEnding}. Sua conta será bloqueada até que a disputa seja resolvida com seu banco.`,
            preTrial: {
                title: 'Inicie uma avaliação gratuita',
                subtitleStart: 'Como próximo passo,',
                subtitleLink: 'complete sua lista de verificação de configuração',
                subtitleEnd: 'para que sua equipe possa começar a registrar despesas.',
            },
            trialStarted: {
                title: ({numOfDays}: TrialStartedTitleParams) => `Teste: ${numOfDays} ${numOfDays === 1 ? 'dia' : 'dias'} restantes!`,
                subtitle: 'Adicione um cartão de pagamento para continuar usando todos os seus recursos favoritos.',
            },
            trialEnded: {
                title: 'Seu teste gratuito terminou',
                subtitle: 'Adicione um cartão de pagamento para continuar usando todos os seus recursos favoritos.',
            },
            earlyDiscount: {
                claimOffer: 'Resgatar oferta',
                noThanks: 'Não, obrigado.',
                subscriptionPageTitle: ({discountType}: EarlyDiscountTitleParams) =>
                    `<strong>${discountType}% de desconto no seu primeiro ano!</strong> Basta adicionar um cartão de pagamento e iniciar uma assinatura anual.`,
                onboardingChatTitle: ({discountType}: EarlyDiscountTitleParams) => `Oferta por tempo limitado: ${discountType}% de desconto no seu primeiro ano!`,
                subtitle: ({days, hours, minutes, seconds}: EarlyDiscountSubtitleParams) => `Reivindicar dentro de ${days > 0 ? `${days}d :` : ''}${hours}h : ${minutes}m : ${seconds}s`,
            },
        },
        cardSection: {
            title: 'Pagamento',
            subtitle: 'Adicione um cartão para pagar sua assinatura do Expensify.',
            addCardButton: 'Adicionar cartão de pagamento',
            cardNextPayment: ({nextPaymentDate}: CardNextPaymentParams) => `Sua próxima data de pagamento é ${nextPaymentDate}.`,
            cardEnding: ({cardNumber}: CardEndingParams) => `Cartão com final ${cardNumber}`,
            cardInfo: ({name, expiration, currency}: CardInfoParams) => `Nome: ${name}, Validade: ${expiration}, Moeda: ${currency}`,
            changeCard: 'Alterar cartão de pagamento',
            changeCurrency: 'Alterar moeda de pagamento',
            cardNotFound: 'Nenhum cartão de pagamento adicionado',
            retryPaymentButton: 'Tentar novamente o pagamento',
            authenticatePayment: 'Autenticar pagamento',
            requestRefund: 'Solicitar reembolso',
            requestRefundModal: {
                full: 'Obter um reembolso é fácil, basta rebaixar sua conta antes da próxima data de cobrança e você receberá um reembolso. <br /> <br /> Atenção: Rebaixar sua conta significa que seu(s) espaço(s) de trabalho será(ão) excluído(s). Esta ação não pode ser desfeita, mas você sempre pode criar um novo espaço de trabalho se mudar de ideia.',
                confirm: 'Excluir espaço(s) de trabalho e rebaixar',
            },
            viewPaymentHistory: 'Ver histórico de pagamentos',
        },
        yourPlan: {
            title: 'Seu plano',
            exploreAllPlans: 'Explore todos os planos',
            customPricing: 'Preços personalizados',
            asLowAs: ({price}: YourPlanPriceValueParams) => `a partir de ${price} por membro ativo/mês`,
            pricePerMemberMonth: ({price}: YourPlanPriceValueParams) => `${price} por membro/mês`,
            pricePerMemberPerMonth: ({price}: YourPlanPriceValueParams) => `${price} por membro por mês`,
            perMemberMonth: 'por membro/mês',
            collect: {
                title: 'Coletar',
                description: 'O plano para pequenas empresas que oferece despesas, viagens e chat.',
                priceAnnual: ({lower, upper}: YourPlanPriceParams) => `De ${lower}/membro ativo com o Expensify Card, ${upper}/membro ativo sem o Expensify Card.`,
                pricePayPerUse: ({lower, upper}: YourPlanPriceParams) => `De ${lower}/membro ativo com o Expensify Card, ${upper}/membro ativo sem o Expensify Card.`,
                benefit1: 'Digitalização de recibos',
                benefit2: 'Reembolsos',
                benefit3: 'Gerenciamento de cartões corporativos',
                benefit4: 'Aprovações de despesas e viagens',
                benefit5: 'Reserva de viagem e regras',
                benefit6: 'Integrações QuickBooks/Xero',
                benefit7: 'Converse sobre despesas, relatórios e salas',
                benefit8: 'Suporte humano e de IA',
            },
            control: {
                title: 'Controle',
                description: 'Despesa, viagem e chat para grandes empresas.',
                priceAnnual: ({lower, upper}: YourPlanPriceParams) => `De ${lower}/membro ativo com o Expensify Card, ${upper}/membro ativo sem o Expensify Card.`,
                pricePayPerUse: ({lower, upper}: YourPlanPriceParams) => `De ${lower}/membro ativo com o Expensify Card, ${upper}/membro ativo sem o Expensify Card.`,
                benefit1: 'Tudo no plano Collect',
                benefit2: 'Fluxos de aprovação em múltiplos níveis',
                benefit3: 'Regras de despesas personalizadas',
                benefit4: 'Integrações ERP (NetSuite, Sage Intacct, Oracle)',
                benefit5: 'Integrações de RH (Workday, Certinia)',
                benefit6: 'SAML/SSO',
                benefit7: 'Insights e relatórios personalizados',
                benefit8: 'Orçamento',
            },
            thisIsYourCurrentPlan: 'Este é o seu plano atual',
            downgrade: 'Fazer downgrade para Collect',
            upgrade: 'Atualizar para Control',
            addMembers: 'Adicionar membros',
            saveWithExpensifyTitle: 'Economize com o Expensify Card',
            saveWithExpensifyDescription: 'Use nosso calculador de economia para ver como o cashback do Expensify Card pode reduzir sua fatura do Expensify.',
            saveWithExpensifyButton: 'Saiba mais',
        },
        compareModal: {
            comparePlans: 'Comparar Planos',
            unlockTheFeatures: 'Desbloqueie os recursos que você precisa com o plano certo para você.',
            viewOurPricing: 'Veja nossa página de preços',
            forACompleteFeatureBreakdown: 'para uma análise completa dos recursos de cada um dos nossos planos.',
        },
        details: {
            title: 'Detalhes da assinatura',
            annual: 'Assinatura anual',
            taxExempt: 'Solicitar status de isenção de impostos',
            taxExemptEnabled: 'Isento de impostos',
            taxExemptStatus: 'Status de isenção de impostos',
            payPerUse: 'Pagamento por uso',
            subscriptionSize: 'Tamanho da assinatura',
            headsUp:
                'Atenção: Se você não definir o tamanho da sua assinatura agora, nós a definiremos automaticamente com base no número de membros ativos do seu primeiro mês. Você estará então comprometido a pagar por pelo menos esse número de membros pelos próximos 12 meses. Você pode aumentar o tamanho da sua assinatura a qualquer momento, mas não pode diminuí-la até que sua assinatura termine.',
            zeroCommitment: 'Zero compromisso na taxa de assinatura anual com desconto',
        },
        subscriptionSize: {
            title: 'Tamanho da assinatura',
            yourSize: 'O tamanho da sua assinatura é o número de vagas disponíveis que podem ser preenchidas por qualquer membro ativo em um determinado mês.',
            eachMonth:
                'Todo mês, sua assinatura cobre até o número de membros ativos definido acima. Sempre que você aumentar o tamanho da sua assinatura, começará uma nova assinatura de 12 meses nesse novo tamanho.',
            note: 'Nota: Um membro ativo é qualquer pessoa que tenha criado, editado, enviado, aprovado, reembolsado ou exportado dados de despesas vinculados ao espaço de trabalho da sua empresa.',
            confirmDetails: 'Confirme os detalhes da sua nova assinatura anual:',
            subscriptionSize: 'Tamanho da assinatura',
            activeMembers: ({size}: SubscriptionSizeParams) => `${size} membros ativos/mês`,
            subscriptionRenews: 'Assinatura renova-se',
            youCantDowngrade: 'Você não pode fazer downgrade durante sua assinatura anual.',
            youAlreadyCommitted: ({size, date}: SubscriptionCommitmentParams) =>
                `Você já se comprometeu com uma assinatura anual de ${size} membros ativos por mês até ${date}. Você pode mudar para uma assinatura de pagamento por uso em ${date} desativando a renovação automática.`,
            error: {
                size: 'Por favor, insira um tamanho de assinatura válido.',
                sameSize: 'Por favor, insira um número diferente do tamanho atual da sua assinatura.',
            },
        },
        paymentCard: {
            addPaymentCard: 'Adicionar cartão de pagamento',
            enterPaymentCardDetails: 'Insira os detalhes do seu cartão de pagamento',
            security: 'A Expensify está em conformidade com PCI-DSS, usa criptografia de nível bancário e utiliza infraestrutura redundante para proteger seus dados.',
            learnMoreAboutSecurity: 'Saiba mais sobre nossa segurança.',
        },
        subscriptionSettings: {
            title: 'Configurações de assinatura',
            summary: ({subscriptionType, subscriptionSize, autoRenew, autoIncrease}: SubscriptionSettingsSummaryParams) =>
                `Tipo de assinatura: ${subscriptionType}, Tamanho da assinatura: ${subscriptionSize}, Renovação automática: ${autoRenew}, Aumento automático de assentos anuais: ${autoIncrease}`,
            none: 'none',
            on: 'em',
            off: 'desligado',
            annual: 'Anual',
            autoRenew: 'Renovação automática',
            autoIncrease: 'Aumento automático de assentos anuais',
            saveUpTo: ({amountWithCurrency}: SubscriptionSettingsSaveUpToParams) => `Economize até ${amountWithCurrency}/mês por membro ativo`,
            automaticallyIncrease:
                'Aumente automaticamente seus assentos anuais para acomodar membros ativos que excedam o tamanho da sua assinatura. Nota: Isso estenderá a data de término da sua assinatura anual.',
            disableAutoRenew: 'Desativar renovação automática',
            helpUsImprove: 'Ajude-nos a melhorar o Expensify',
            whatsMainReason: 'Qual é o principal motivo para você desativar a renovação automática?',
            renewsOn: ({date}: SubscriptionSettingsRenewsOnParams) => `Renova em ${date}.`,
            pricingConfiguration: 'O preço depende da configuração. Para o menor preço, escolha uma assinatura anual e obtenha o Expensify Card.',
            learnMore: {
                part1: 'Saiba mais em nosso',
                pricingPage: 'página de preços',
                part2: 'ou converse com nossa equipe no seu',
                adminsRoom: '#admins room.',
            },
            estimatedPrice: 'Preço estimado',
            changesBasedOn: 'Isso muda com base no uso do seu Expensify Card e nas opções de assinatura abaixo.',
        },
        requestEarlyCancellation: {
            title: 'Solicitar cancelamento antecipado',
            subtitle: 'Qual é o principal motivo pelo qual você está solicitando o cancelamento antecipado?',
            subscriptionCanceled: {
                title: 'Assinatura cancelada',
                subtitle: 'Sua assinatura anual foi cancelada.',
                info: 'Se você quiser continuar usando seu(s) espaço(s) de trabalho em uma base de pagamento por uso, está tudo certo.',
                preventFutureActivity: {
                    part1: 'Se você deseja evitar atividades e cobranças futuras, você deve',
                    link: 'excluir seu(s) espaço(s) de trabalho',
                    part2: '. Observe que, ao excluir seu(s) workspace(s), você será cobrado por qualquer atividade pendente que tenha ocorrido durante o mês corrente.',
                },
            },
            requestSubmitted: {
                title: 'Solicitação enviada',
                subtitle: {
                    part1: 'Obrigado por nos informar que você está interessado em cancelar sua assinatura. Estamos revisando sua solicitação e entraremos em contato em breve através do seu chat com',
                    link: 'Concierge',
                    part2: '.',
                },
            },
            acknowledgement: `Ao solicitar o cancelamento antecipado, reconheço e concordo que a Expensify não tem obrigação de atender a tal solicitação sob a Expensify.<a href=${CONST.OLD_DOT_PUBLIC_URLS.TERMS_URL}>Termos de Serviço</a>ou outro acordo de serviços aplicável entre mim e a Expensify e que a Expensify mantém a discrição exclusiva em relação à concessão de qualquer solicitação desse tipo.`,
        },
    },
    feedbackSurvey: {
        tooLimited: 'A funcionalidade precisa de melhorias',
        tooExpensive: 'Muito caro',
        inadequateSupport: 'Suporte ao cliente inadequado',
        businessClosing: 'Empresa fechando, reduzindo ou adquirida',
        additionalInfoTitle: 'Para qual software você está migrando e por quê?',
        additionalInfoInputLabel: 'Sua resposta',
    },
    roomChangeLog: {
        updateRoomDescription: 'defina a descrição da sala para:',
        clearRoomDescription: 'limpou a descrição da sala',
    },
    delegate: {
        switchAccount: 'Alternar contas:',
        copilotDelegatedAccess: 'Copilot: Acesso delegado',
        copilotDelegatedAccessDescription: 'Permitir que outros membros acessem sua conta.',
        addCopilot: 'Adicionar copiloto',
        membersCanAccessYourAccount: 'Esses membros podem acessar sua conta:',
        youCanAccessTheseAccounts: 'Você pode acessar essas contas através do alternador de contas:',
        role: ({role}: OptionalParam<DelegateRoleParams> = {}) => {
            switch (role) {
                case CONST.DELEGATE_ROLE.ALL:
                    return 'Cheio';
                case CONST.DELEGATE_ROLE.SUBMITTER:
                    return 'Limitado';
                default:
                    return '';
            }
        },
        genericError: 'Ops, algo deu errado. Por favor, tente novamente.',
        onBehalfOfMessage: ({delegator}: DelegatorParams) => `em nome de ${delegator}`,
        accessLevel: 'Nível de acesso',
        confirmCopilot: 'Confirme seu copiloto abaixo.',
        accessLevelDescription: 'Escolha um nível de acesso abaixo. Tanto o acesso Completo quanto o Limitado permitem que copilotos vejam todas as conversas e despesas.',
        roleDescription: ({role}: OptionalParam<DelegateRoleParams> = {}) => {
            switch (role) {
                case CONST.DELEGATE_ROLE.ALL:
                    return 'Permitir que outro membro realize todas as ações em sua conta, em seu nome. Inclui bate-papo, envios, aprovações, pagamentos, atualizações de configurações e mais.';
                case CONST.DELEGATE_ROLE.SUBMITTER:
                    return 'Permita que outro membro execute a maioria das ações em sua conta, em seu nome. Exclui aprovações, pagamentos, rejeições e bloqueios.';
                default:
                    return '';
            }
        },
        removeCopilot: 'Remover copilot',
        removeCopilotConfirmation: 'Tem certeza de que deseja remover este copiloto?',
        changeAccessLevel: 'Alterar nível de acesso',
        makeSureItIsYou: 'Vamos garantir que é você',
        enterMagicCode: ({contactMethod}: EnterMagicCodeParams) =>
            `Por favor, insira o código mágico enviado para ${contactMethod} para adicionar um copiloto. Ele deve chegar em um ou dois minutos.`,
        enterMagicCodeUpdate: ({contactMethod}: EnterMagicCodeParams) => `Por favor, insira o código mágico enviado para ${contactMethod} para atualizar seu copiloto.`,
        notAllowed: 'Não tão rápido...',
        noAccessMessage: 'Como copiloto, você não tem acesso a esta página. Desculpe!',
        notAllowedMessageStart: `Como um(a)`,
        notAllowedMessageHyperLinked: 'copilot',
        notAllowedMessageEnd: ({accountOwnerEmail}: AccountOwnerParams) => `para ${accountOwnerEmail}, você não tem permissão para realizar esta ação. Desculpe!`,
        copilotAccess: 'Acesso ao Copilot',
    },
    debug: {
        debug: 'Debug',
        details: 'Detalhes',
        JSON: 'JSON',
        reportActions: 'Ações',
        reportActionPreview: 'Visualizar',
        nothingToPreview: 'Nada para visualizar',
        editJson: 'Editar JSON:',
        preview: 'Pré-visualização:',
        missingProperty: ({propertyName}: MissingPropertyParams) => `Faltando ${propertyName}`,
        invalidProperty: ({propertyName, expectedType}: InvalidPropertyParams) => `Propriedade inválida: ${propertyName} - Esperado: ${expectedType}`,
        invalidValue: ({expectedValues}: InvalidValueParams) => `Valor inválido - Esperado: ${expectedValues}`,
        missingValue: 'Valor ausente',
        createReportAction: 'Criar Ação de Relatório',
        reportAction: 'Relatar Ação',
        report: 'Relatório',
        transaction: 'Transação',
        violations: 'Violações',
        transactionViolation: 'Violação de Transação',
        hint: 'As alterações de dados não serão enviadas para o backend',
        textFields: 'Campos de texto',
        numberFields: 'Campos numéricos',
        booleanFields: 'Campos booleanos',
        constantFields: 'Campos constantes',
        dateTimeFields: 'Campos DateTime',
        date: 'Data',
        time: 'Tempo',
        none: 'Nenhum',
        visibleInLHN: 'Visível no LHN',
        GBR: 'GBR',
        RBR: 'RBR',
        true: 'true',
        false: 'false',
        viewReport: 'Visualizar Relatório',
        viewTransaction: 'Ver transação',
        createTransactionViolation: 'Criar violação de transação',
        reasonVisibleInLHN: {
            hasDraftComment: 'Tem comentário rascunho',
            hasGBR: 'Possui GBR',
            hasRBR: 'Possui RBR',
            pinnedByUser: 'Fixado por membro',
            hasIOUViolations: 'Possui violações de IOU',
            hasAddWorkspaceRoomErrors: 'Tem erros ao adicionar a sala do espaço de trabalho',
            isUnread: 'Está não lido (modo de foco)',
            isArchived: 'Está arquivado (modo mais recente)',
            isSelfDM: 'É auto DM',
            isFocused: 'Está temporariamente focado',
        },
        reasonGBR: {
            hasJoinRequest: 'Tem solicitação de entrada (sala de administração)',
            isUnreadWithMention: 'Está não lido com menção',
            isWaitingForAssigneeToCompleteAction: 'Está aguardando o responsável concluir a ação',
            hasChildReportAwaitingAction: 'Tem um relatório infantil aguardando ação',
            hasMissingInvoiceBankAccount: 'Falta a conta bancária da fatura',
        },
        reasonRBR: {
            hasErrors: 'Tem erros nos dados do relatório ou nas ações do relatório',
            hasViolations: 'Tem violações',
            hasTransactionThreadViolations: 'Tem violações de thread de transação',
        },
        indicatorStatus: {
            theresAReportAwaitingAction: 'Há um relatório aguardando ação',
            theresAReportWithErrors: 'Há um relatório com erros',
            theresAWorkspaceWithCustomUnitsErrors: 'Há um espaço de trabalho com erros de unidades personalizadas',
            theresAProblemWithAWorkspaceMember: 'Há um problema com um membro do espaço de trabalho',
            theresAProblemWithAWorkspaceQBOExport: 'Houve um problema com a configuração de exportação da conexão do espaço de trabalho.',
            theresAProblemWithAContactMethod: 'Há um problema com um método de contato',
            aContactMethodRequiresVerification: 'Um método de contato requer verificação',
            theresAProblemWithAPaymentMethod: 'Há um problema com um método de pagamento',
            theresAProblemWithAWorkspace: 'Há um problema com um espaço de trabalho',
            theresAProblemWithYourReimbursementAccount: 'Há um problema com sua conta de reembolso',
            theresABillingProblemWithYourSubscription: 'Há um problema de cobrança com a sua assinatura',
            yourSubscriptionHasBeenSuccessfullyRenewed: 'Sua assinatura foi renovada com sucesso',
            theresWasAProblemDuringAWorkspaceConnectionSync: 'Houve um problema durante a sincronização de conexão do espaço de trabalho',
            theresAProblemWithYourWallet: 'Há um problema com sua carteira',
            theresAProblemWithYourWalletTerms: 'Há um problema com os termos da sua carteira',
        },
    },
    emptySearchView: {
        takeATestDrive: 'Faça um test drive',
    },
    migratedUserWelcomeModal: {
        title: 'Viagens e despesas, na velocidade do chat',
        subtitle: 'O novo Expensify tem a mesma ótima automação, mas agora com uma colaboração incrível:',
        confirmText: 'Vamos lá!',
        features: {
            chat: '<strong>Converse diretamente em qualquer despesa</strong>, relatório ou espaço de trabalho',
            scanReceipt: '<strong>Escaneie recibos</strong> e receba o reembolso',
            crossPlatform: 'Faça <strong>tudo</strong> do seu telefone ou navegador',
        },
    },
    productTrainingTooltip: {
        // TODO: CONCIERGE_LHN_GBR tooltip will be replaced by a tooltip in the #admins room
        // https://github.com/Expensify/App/issues/57045#issuecomment-2701455668
        conciergeLHNGBR: {
            part1: 'Comece agora',
            part2: 'aqui!',
        },
        saveSearchTooltip: {
            part1: 'Renomeie suas pesquisas salvas',
            part2: 'aqui!',
        },
        bottomNavInboxTooltip: {
            part1: 'Verificar o quê?',
            part2: 'precisa da sua atenção',
            part3: 'e',
            part4: 'conversar sobre despesas.',
        },
        workspaceChatTooltip: {
            part1: 'Converse com',
            part2: 'aprovadores',
        },
        globalCreateTooltip: {
            part1: 'Criar despesas',
            part2: ', começar a conversar,',
            part3: 'e mais.',
            part4: 'Experimente!',
        },
        GBRRBRChat: {
            part1: 'Você verá 🟢 em',
            part2: 'ações a serem tomadas',
            part3: ',\ne 🔴 em',
            part4: 'itens para revisar.',
        },
        accountSwitcher: {
            part1: 'Acesse seu',
            part2: 'Contas Copilot',
            part3: 'aqui',
        },
        expenseReportsFilter: {
            part1: 'Bem-vindo! Encontre todos os seus',
            part2: 'relatórios da empresa',
            part3: 'aqui.',
        },
        scanTestTooltip: {
            part1: 'Quer ver como o Scan funciona?',
            part2: 'Experimente um recibo de teste!',
            part3: 'Escolha nosso(a)',
            part4: 'gerente de teste',
            part5: 'para experimentar!',
            part6: 'Agora,',
            part7: 'envie sua despesa',
            part8: 'e veja a mágica acontecer!',
            tryItOut: 'Experimente',
            noThanks: 'Não, obrigado.',
        },
        outstandingFilter: {
            part1: 'Filtrar por despesas que',
            part2: 'precisa de aprovação',
        },
        scanTestDriveTooltip: {
            part1: 'Enviar este recibo para',
            part2: 'complete o test drive!',
        },
    },
    discardChangesConfirmation: {
        title: 'Descartar alterações?',
        body: 'Tem certeza de que deseja descartar as alterações que fez?',
        confirmText: 'Descartar alterações',
    },
    scheduledCall: {
        book: {
            title: 'Agendar chamada',
            description: 'Encontre um horário que funcione para você.',
            slots: 'Horários disponíveis para',
        },
        confirmation: {
            title: 'Confirmar chamada',
            description: 'Certifique-se de que os detalhes abaixo estão corretos para você. Assim que você confirmar a chamada, enviaremos um convite com mais informações.',
            setupSpecialist: 'Seu especialista em configuração',
            meetingLength: 'Duração da reunião',
            dateTime: 'Data e hora',
            minutes: '30 minutos',
        },
        callScheduled: 'Chamada agendada',
    },
    autoSubmitModal: {
        title: 'Tudo pronto e enviado!',
        description: 'Todos os avisos e violações foram resolvidos, então:',
        submittedExpensesTitle: 'Estas despesas foram enviadas',
        submittedExpensesDescription: 'Essas despesas foram enviadas para o seu aprovador, mas ainda podem ser editadas até serem aprovadas.',
        pendingExpensesTitle: 'Despesas pendentes foram movidas',
        pendingExpensesDescription: 'Quaisquer despesas pendentes do cartão foram movidas para um relatório separado até serem lançadas.',
    },
    testDrive: {
        quickAction: {
            takeATwoMinuteTestDrive: 'Faça um test drive de 2 minutos',
        },
        modal: {
            title: 'Faça um test drive conosco',
            description: 'Faça um rápido tour pelo produto para se atualizar rapidamente. Sem paradas necessárias!',
            confirmText: 'Iniciar test drive',
            helpText: 'Pular',
            employee: {
                description:
                    '<muted-text>Ganhe <strong>3 meses gratuitos de Expensify</strong> para sua equipe! Basta inserir o e-mail do seu chefe abaixo e enviar uma despesa de teste.</muted-text>',
                email: 'Digite o e-mail do seu chefe',
                error: 'Esse membro possui um espaço de trabalho, por favor insira um novo membro para testar.',
            },
        },
        banner: {
            currentlyTestDrivingExpensify: 'Você está atualmente testando o Expensify',
            readyForTheRealThing: 'Pronto para a coisa real?',
            getStarted: 'Comece agora',
        },
        employeeInviteMessage: ({name}: EmployeeInviteMessageParams) =>
            `# ${name} convidou você para experimentar o Expensify\nEi! Acabei de conseguir *3 meses grátis* para testarmos o Expensify, a maneira mais rápida de lidar com despesas.\n\nAqui está um *recibo de teste* para mostrar como funciona:`,
    },
};
// IMPORTANT: This line is manually replaced in generate translation files by scripts/generateTranslations.ts,
// so if you change it here, please update it there as well.
export default translations satisfies TranslationDeepObject<typeof en>;<|MERGE_RESOLUTION|>--- conflicted
+++ resolved
@@ -665,11 +665,7 @@
         tooManyFiles: ({fileLimit}: FileLimitParams) => `Você pode enviar até ${fileLimit} arquivos de uma vez.`,
         sizeExceededWithValue: ({maxUploadSizeInMB}: SizeExceededParams) => `Os arquivos excedem ${maxUploadSizeInMB} MB. Por favor, tente novamente.`,
         someFilesCantBeUploaded: 'Alguns arquivos não podem ser enviados',
-<<<<<<< HEAD
-        sizeLimitExceeded: 'Os arquivos devem ter menos de 10 MB. Arquivos maiores não serão enviados.',
-=======
         sizeLimitExceeded: ({maxUploadSizeInMB}: SizeExceededParams) => `Os arquivos devem ter menos de ${maxUploadSizeInMB} MB. Arquivos maiores não serão enviados.`,
->>>>>>> ec2e890b
         maxFileLimitExceeded: 'Você pode enviar até 30 recibos por vez. Os extras não serão enviados.',
         unsupportedFileType: ({fileType}: FileTypeParams) => `Arquivos ${fileType} não são suportados. Apenas os tipos de arquivo suportados serão enviados.`,
         learnMoreAboutSupportedFiles: 'Saiba mais sobre formatos suportados.',
