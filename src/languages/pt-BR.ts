--- conflicted
+++ resolved
@@ -2016,11 +2016,7 @@
         workflowTitle: 'Gastar',
         workflowDescription: 'Configurar um fluxo de trabalho desde o momento em que a despesa ocorre, incluindo aprovação e pagamento.',
         submissionFrequency: 'Frequência de envio',
-<<<<<<< HEAD
-        submissionFrequencyDescription: 'Escolha um cronograma personalizado para enviar despesas ou deixe desativado para atualizações em tempo real sobre os gastos.',
-=======
         submissionFrequencyDescription: 'Escolha uma frequência para enviar despesas.',
->>>>>>> 92086c04
         submissionFrequencyDateOfMonth: 'Data do mês',
         addApprovalsTitle: 'Adicionar aprovações',
         addApprovalButton: 'Adicionar fluxo de trabalho de aprovação',
@@ -6256,10 +6252,7 @@
         groupBy: 'Agrupar por',
         moneyRequestReport: {
             emptyStateTitle: 'Este relatório não possui despesas.',
-<<<<<<< HEAD
             emptyStateSubtitle: 'Você pode adicionar despesas a este relatório usando o botão abaixo ou a opção "Adicionar despesa" no menu Mais acima.',
-=======
->>>>>>> 92086c04
         },
         noCategory: 'Sem categoria',
         noTag: 'Sem etiqueta',
