--- conflicted
+++ resolved
@@ -666,14 +666,10 @@
         unstableInternetConnection: '互联网连接不稳定。请检查你的网络，然后重试。',
         enableGlobalReimbursements: '启用全球报销',
         purchaseAmount: '购买金额',
-<<<<<<< HEAD
         frequency: '频率',
-        newReport: '新报告',
-=======
         link: '链接',
         pinned: '已固定',
         read: '已读',
->>>>>>> cc2edf2e
     },
     supportalNoAccess: {
         title: '慢一点',
