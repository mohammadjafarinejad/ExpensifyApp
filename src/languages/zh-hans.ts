/**
 *   _____                      __         __
 *  / ___/__ ___  ___ _______ _/ /____ ___/ /
 * / (_ / -_) _ \/ -_) __/ _ \`/ __/ -_) _  /
 * \___/\__/_//_/\__/_/  \_,_/\__/\__/\_,_/
 *
 * This file was automatically generated. Please consider these alternatives before manually editing it:
 *
 * - Improve the prompts in prompts/translation, or
 * - Improve context annotations in src/languages/en.ts
 */
import {CONST as COMMON_CONST} from 'expensify-common';
import startCase from 'lodash/startCase';
import type {OnboardingTask} from '@libs/actions/Welcome/OnboardingFlow';
import CONST from '@src/CONST';
import type {Country} from '@src/CONST';
import type OriginalMessage from '@src/types/onyx/OriginalMessage';
import type en from './en';
import type {
    AccountOwnerParams,
    ActionsAreCurrentlyRestricted,
    AddedOrDeletedPolicyReportFieldParams,
    AddedPolicyApprovalRuleParams,
    AddEmployeeParams,
    AddOrDeletePolicyCustomUnitRateParams,
    AddressLineParams,
    AdminCanceledRequestParams,
    AirlineParams,
    AlreadySignedInParams,
    ApprovalWorkflowErrorParams,
    ApprovedAmountParams,
    AssignCardParams,
    AssignedCardParams,
    AssigneeParams,
    AuthenticationErrorParams,
    AutoPayApprovedReportsLimitErrorParams,
    BadgeFreeTrialParams,
    BankAccountLastFourParams,
    BeginningOfArchivedRoomParams,
    BeginningOfChatHistoryAdminRoomParams,
    BeginningOfChatHistoryAnnounceRoomParams,
    BeginningOfChatHistoryDomainRoomParams,
    BeginningOfChatHistoryInvoiceRoomParams,
    BeginningOfChatHistoryPolicyExpenseChatParams,
    BeginningOfChatHistoryUserRoomParams,
    BillableDefaultDescriptionParams,
    BillingBannerCardAuthenticationRequiredParams,
    BillingBannerCardExpiredParams,
    BillingBannerCardOnDisputeParams,
    BillingBannerDisputePendingParams,
    BillingBannerInsufficientFundsParams,
    BillingBannerOwnerAmountOwedOverdueParams,
    BillingBannerSubtitleWithDateParams,
    BusinessBankAccountParams,
    BusinessRegistrationNumberParams,
    BusinessTaxIDParams,
    CanceledRequestParams,
    CardEndingParams,
    CardInfoParams,
    CardNextPaymentParams,
    CategoryNameParams,
    ChangedApproverMessageParams,
    ChangeFieldParams,
    ChangeOwnerDuplicateSubscriptionParams,
    ChangeOwnerHasFailedSettlementsParams,
    ChangeOwnerSubscriptionParams,
    ChangeReportPolicyParams,
    ChangeTypeParams,
    CharacterLengthLimitParams,
    CharacterLimitParams,
    ChatWithAccountManagerParams,
    CompanyCardBankName,
    CompanyCardFeedNameParams,
    CompanyNameParams,
    ConfirmThatParams,
    ConnectionNameParams,
    ConnectionParams,
    ContactMethodParams,
    ContactMethodsRouteParams,
    CreateExpensesParams,
    CurrencyCodeParams,
    CurrencyInputDisabledTextParams,
    CustomersOrJobsLabelParams,
    CustomUnitRateParams,
    DateParams,
    DateShouldBeAfterParams,
    DateShouldBeBeforeParams,
    DefaultAmountParams,
    DefaultVendorDescriptionParams,
    DelegateRoleParams,
    DelegatorParams,
    DeleteActionParams,
    DeleteConfirmationParams,
    DeleteTransactionParams,
    DemotedFromWorkspaceParams,
    DependentMultiLevelTagsSubtitleParams,
    DidSplitAmountMessageParams,
    DomainPermissionInfoRestrictionParams,
    DuplicateTransactionParams,
    EarlyDiscountSubtitleParams,
    EarlyDiscountTitleParams,
    EditActionParams,
    EditDestinationSubtitleParams,
    ElectronicFundsParams,
    EmployeeInviteMessageParams,
    EmptyCategoriesSubtitleWithAccountingParams,
    EmptyTagsSubtitleWithAccountingParams,
    EnterMagicCodeParams,
    ExportAgainModalDescriptionParams,
    ExportedToIntegrationParams,
    ExportIntegrationSelectedParams,
    FeatureNameParams,
    FileLimitParams,
    FileTypeParams,
    FiltersAmountBetweenParams,
    FlightLayoverParams,
    FlightParams,
    FormattedMaxLengthParams,
    GoBackMessageParams,
    ImportedTagsMessageParams,
    ImportedTypesParams,
    ImportFieldParams,
    ImportMembersSuccessfulDescriptionParams,
    ImportPerDiemRatesSuccessfulDescriptionParams,
    ImportTagsSuccessfulDescriptionParams,
    IncorrectZipFormatParams,
    IndividualExpenseRulesSubtitleParams,
    InstantSummaryParams,
    IntacctMappingTitleParams,
    IntegrationExportParams,
    IntegrationSyncFailedParams,
    InvalidPropertyParams,
    InvalidValueParams,
    IssueVirtualCardParams,
    LastSyncAccountingParams,
    LastSyncDateParams,
    LeftWorkspaceParams,
    LocalTimeParams,
    LoggedInAsParams,
    LogSizeParams,
    ManagerApprovedAmountParams,
    ManagerApprovedParams,
    MarkedReimbursedParams,
    MarkReimbursedFromIntegrationParams,
    MergeFailureDescriptionGenericParams,
    MergeFailureUncreatedAccountDescriptionParams,
    MergeSuccessDescriptionParams,
    MissingPropertyParams,
    MovedActionParams,
    MovedFromPersonalSpaceParams,
    MovedFromReportParams,
    MovedTransactionParams,
    NeedCategoryForExportToIntegrationParams,
    NewWorkspaceNameParams,
    NoLongerHaveAccessParams,
    NotAllowedExtensionParams,
    NotYouParams,
    OOOEventSummaryFullDayParams,
    OOOEventSummaryPartialDayParams,
    OptionalParam,
    OurEmailProviderParams,
    OwnerOwesAmountParams,
    PaidElsewhereParams,
    PaidWithExpensifyParams,
    ParentNavigationSummaryParams,
    PayAndDowngradeDescriptionParams,
    PayerOwesAmountParams,
    PayerOwesParams,
    PayerPaidAmountParams,
    PayerPaidParams,
    PayerSettledParams,
    PaySomeoneParams,
    PhoneErrorRouteParams,
    PolicyAddedReportFieldOptionParams,
    PolicyDisabledReportFieldAllOptionsParams,
    PolicyDisabledReportFieldOptionParams,
    PolicyExpenseChatNameParams,
    QBDSetupErrorBodyParams,
    RailTicketParams,
    ReconciliationWorksParams,
    RemovedFromApprovalWorkflowParams,
    RemovedTheRequestParams,
    RemoveMemberPromptParams,
    RemoveMembersWarningPrompt,
    RenamedRoomActionParams,
    RenamedWorkspaceNameActionParams,
    ReportArchiveReasonsClosedParams,
    ReportArchiveReasonsInvoiceReceiverPolicyDeletedParams,
    ReportArchiveReasonsMergedParams,
    ReportArchiveReasonsRemovedFromPolicyParams,
    ReportPolicyNameParams,
    RequestAmountParams,
    RequestCountParams,
    RequestedAmountMessageParams,
    RequiredFieldParams,
    ResolutionConstraintsParams,
    ReviewParams,
    RoleNamesParams,
    RoomNameReservedErrorParams,
    RoomRenamedToParams,
    RulesEnableWorkflowsParams,
    SecondaryLoginParams,
    SetTheDistanceMerchantParams,
    SetTheRequestParams,
    SettledAfterAddedBankAccountParams,
    SettleExpensifyCardParams,
    SettlementAccountInfoParams,
    SettlementDateParams,
    ShareParams,
    SignerInfoMessageParams,
    SignUpNewFaceCodeParams,
    SizeExceededParams,
    SplitAmountParams,
    SplitExpenseEditTitleParams,
    SplitExpenseSubtitleParams,
    SpreadCategoriesParams,
    SpreadFieldNameParams,
    SpreadSheetColumnParams,
    StatementTitleParams,
    StepCounterParams,
    StripePaidParams,
    SubmitsToParams,
    SubmittedToVacationDelegateParams,
    SubmittedWithMemoParams,
    SubscriptionCommitmentParams,
    SubscriptionSettingsRenewsOnParams,
    SubscriptionSettingsSaveUpToParams,
    SubscriptionSettingsSummaryParams,
    SubscriptionSizeParams,
    SyncStageNameConnectionsParams,
    TaskCreatedActionParams,
    TaxAmountParams,
    TermsParams,
    ThreadRequestReportNameParams,
    ThreadSentMoneyReportNameParams,
    TotalAmountGreaterOrLessThanOriginalParams,
    ToValidateLoginParams,
    TransferParams,
    TravelTypeParams,
    TrialStartedTitleParams,
    UnapproveWithIntegrationWarningParams,
    UnshareParams,
    UntilTimeParams,
    UpdatedCustomFieldParams,
    UpdatedPolicyApprovalRuleParams,
    UpdatedPolicyAuditRateParams,
    UpdatedPolicyCategoryDescriptionHintTypeParams,
    UpdatedPolicyCategoryExpenseLimitTypeParams,
    UpdatedPolicyCategoryGLCodeParams,
    UpdatedPolicyCategoryMaxAmountNoReceiptParams,
    UpdatedPolicyCategoryMaxExpenseAmountParams,
    UpdatedPolicyCategoryNameParams,
    UpdatedPolicyCategoryParams,
    UpdatedPolicyCurrencyParams,
    UpdatedPolicyCustomUnitRateParams,
    UpdatedPolicyCustomUnitTaxClaimablePercentageParams,
    UpdatedPolicyCustomUnitTaxRateExternalIDParams,
    UpdatedPolicyDescriptionParams,
    UpdatedPolicyFieldWithNewAndOldValueParams,
    UpdatedPolicyFieldWithValueParam,
    UpdatedPolicyFrequencyParams,
    UpdatedPolicyManualApprovalThresholdParams,
    UpdatedPolicyPreventSelfApprovalParams,
    UpdatedPolicyReportFieldDefaultValueParams,
    UpdatedPolicyTagFieldParams,
    UpdatedPolicyTagNameParams,
    UpdatedPolicyTagParams,
    UpdatedTheDistanceMerchantParams,
    UpdatedTheRequestParams,
    UpdatePolicyCustomUnitParams,
    UpdatePolicyCustomUnitTaxEnabledParams,
    UpdateRoleParams,
    UpgradeSuccessMessageParams,
    UsePlusButtonParams,
    UserIsAlreadyMemberParams,
    UserSplitParams,
    VacationDelegateParams,
    ViolationsCashExpenseWithNoReceiptParams,
    ViolationsConversionSurchargeParams,
    ViolationsCustomRulesParams,
    ViolationsInvoiceMarkupParams,
    ViolationsMaxAgeParams,
    ViolationsMissingTagParams,
    ViolationsModifiedAmountParams,
    ViolationsOverCategoryLimitParams,
    ViolationsOverLimitParams,
    ViolationsPerDayLimitParams,
    ViolationsProhibitedExpenseParams,
    ViolationsReceiptRequiredParams,
    ViolationsRterParams,
    ViolationsTagOutOfPolicyParams,
    ViolationsTaxOutOfPolicyParams,
    WaitingOnBankAccountParams,
    WalletProgramParams,
    WelcomeEnterMagicCodeParams,
    WelcomeToRoomParams,
    WeSentYouMagicSignInLinkParams,
    WorkEmailMergingBlockedParams,
    WorkEmailResendCodeParams,
    WorkflowSettingsParam,
    WorkspaceLockedPlanTypeParams,
    WorkspaceMemberList,
    WorkspaceMembersCountParams,
    WorkspaceOwnerWillNeedToAddOrUpdatePaymentCardParams,
    WorkspaceRouteParams,
    WorkspaceShareNoteParams,
    WorkspacesListRouteParams,
    WorkspaceUpgradeNoteParams,
    WorkspaceYouMayJoin,
    YourPlanPriceParams,
    YourPlanPriceValueParams,
    ZipCodeExampleFormatParams,
} from './params';
import type {TranslationDeepObject} from './types';

type StateValue = {
    stateISO: string;
    stateName: string;
};
type States = Record<keyof typeof COMMON_CONST.STATES, StateValue>;
type AllCountries = Record<Country, string>;
/* eslint-disable max-len */
const translations = {
    common: {
        count: '计数',
        cancel: '取消',
        dismiss: '忽略',
        proceed: 'Proceed',
        yes: '是的',
        no: '不',
        ok: '好的',
        notNow: '暂时不需要',
        learnMore: '了解更多',
        buttonConfirm: '明白了',
        name: '名称',
        attachment: '附件',
        attachments: '附件',
        center: '中心',
        from: '从',
        to: '至',
        in: '在',
        optional: '可选',
        new: '新建',
        search: '搜索',
        reports: '报告',
        find: '查找',
        searchWithThreeDots: '搜索...',
        next: '下一个',
        previous: '上一个',
        goBack: '返回',
        create: '创建',
        add: '添加',
        resend: '重新发送',
        save: '保存',
        select: '选择',
        deselect: '取消选择',
        selectMultiple: '选择多个',
        saveChanges: '保存更改',
        submit: '提交',
        rotate: '旋转',
        zoom: 'Zoom',
        password: '密码',
        magicCode: 'Magic code',
        twoFactorCode: '双因素验证码',
        workspaces: '工作区',
        inbox: '收件箱',
        group: '组',
        success: '成功',
        profile: '个人资料',
        referral: '推荐',
        payments: '付款',
        approvals: '审批',
        wallet: '钱包',
        preferences: '偏好设置',
        view: '查看',
        review: (reviewParams?: ReviewParams) => `Review${reviewParams?.amount ? ` ${reviewParams?.amount}` : ''}`,
        not: '不',
        signIn: '登录',
        signInWithGoogle: '使用 Google 登录',
        signInWithApple: '使用 Apple 登录',
        signInWith: '使用登录',
        continue: '继续',
        firstName: '名字',
        lastName: '姓氏',
        scanning: '扫描中',
        addCardTermsOfService: 'Expensify 服务条款',
        perPerson: '每人',
        phone: '电话',
        phoneNumber: '电话号码',
        phoneNumberPlaceholder: '(xxx) xxx-xxxx',
        email: '电子邮件',
        and: '和',
        or: '或',
        details: '详情',
        privacy: '隐私',
        privacyPolicy: '隐私政策',
        hidden: 'Hidden',
        visible: '可见',
        delete: '删除',
        archived: '已归档',
        contacts: '联系人',
        recents: '最近',
        close: '关闭',
        comment: '评论',
        download: '下载',
        downloading: '下载中',
        uploading: '上传中',
        pin: '固定',
        unPin: '取消固定',
        back: '返回',
        saveAndContinue: '保存并继续',
        settings: '设置',
        termsOfService: '服务条款',
        members: '成员',
        invite: '邀请',
        here: '这里',
        date: '日期',
        dob: '出生日期',
        currentYear: 'Current year',
        currentMonth: '当前月份',
        ssnLast4: 'SSN的最后四位数字',
        ssnFull9: '完整的9位数社会安全号码',
        addressLine: ({lineNumber}: AddressLineParams) => `地址行 ${lineNumber}`,
        personalAddress: '个人地址',
        companyAddress: '公司地址',
        noPO: '请不要使用邮政信箱或邮件投递地址。',
        city: '城市',
        state: '状态',
        streetAddress: '街道地址',
        stateOrProvince: '州/省份',
        country: '国家',
        zip: '邮政编码',
        zipPostCode: '邮政编码',
        whatThis: '这是什么？',
        iAcceptThe: '我接受',
        remove: '移除',
        admin: '管理员',
        owner: '所有者',
        dateFormat: 'YYYY-MM-DD',
        send: '发送',
        na: 'N/A',
        noResultsFound: '未找到结果',
        noResultsFoundMatching: ({searchString}: {searchString: string}) => `未找到与“${searchString}”匹配的结果`,
        recentDestinations: '最近的目的地',
        timePrefix: '它是',
        conjunctionFor: '为',
        todayAt: '今天在',
        tomorrowAt: '明天在',
        yesterdayAt: '昨天在',
        conjunctionAt: '在',
        conjunctionTo: '到',
        genericErrorMessage: '糟糕……出现了一些问题，您的请求无法完成。请稍后再试。',
        percentage: '百分比',
        error: {
            invalidAmount: '无效金额',
            acceptTerms: '您必须接受服务条款才能继续',
            phoneNumber: `请输入有效的电话号码，并包含国家代码（例如 ${CONST.EXAMPLE_PHONE_NUMBER}）`,
            fieldRequired: '此字段为必填项',
            requestModified: '此请求正在被另一位成员修改中',
            characterLimitExceedCounter: ({length, limit}: CharacterLengthLimitParams) => `字符数超出限制 (${length}/${limit})`,
            dateInvalid: '请选择一个有效日期',
            invalidDateShouldBeFuture: '请选择今天或将来的日期',
            invalidTimeShouldBeFuture: '请选择一个至少提前一分钟的时间',
            invalidCharacter: '无效字符',
            enterMerchant: '输入商家名称',
            enterAmount: '输入金额',
            missingMerchantName: '缺少商家名称',
            missingAmount: '缺少金额',
            missingDate: '缺少日期',
            enterDate: '输入日期',
            invalidTimeRange: '请输入使用12小时制的时间（例如，下午2:30）',
            pleaseCompleteForm: '请填写上面的表格以继续',
            pleaseSelectOne: '请选择上面的一个选项',
            invalidRateError: '请输入有效的费率',
            lowRateError: '费率必须大于0',
            email: '请输入有效的电子邮件地址',
            login: '登录时发生错误。请重试。',
        },
        comma: 'comma',
        semicolon: 'semicolon',
        please: '请',
        contactUs: '联系我们',
        pleaseEnterEmailOrPhoneNumber: '请输入电子邮件或电话号码',
        fixTheErrors: '修复错误',
        inTheFormBeforeContinuing: '在继续之前填写表格',
        confirm: '确认',
        reset: '重置',
        done: '完成',
        more: '更多',
        debitCard: '借记卡',
        bankAccount: '银行账户',
        personalBankAccount: '个人银行账户',
        businessBankAccount: '企业银行账户',
        join: '加入',
        leave: '离开',
        decline: '拒绝',
        reject: '拒绝',
        transferBalance: '转账余额',
        cantFindAddress: '找不到您的地址？',
        enterManually: '手动输入',
        message: '消息',
        leaveThread: '离开线程',
        you: '你',
        me: '我',
        youAfterPreposition: '你',
        your: '你的',
        conciergeHelp: '请联系Concierge寻求帮助。',
        youAppearToBeOffline: '您似乎处于离线状态。',
        thisFeatureRequiresInternet: '此功能需要有效的互联网连接。',
        attachmentWillBeAvailableOnceBackOnline: '附件将在重新上线后可用。',
        errorOccurredWhileTryingToPlayVideo: '尝试播放此视频时发生错误。',
        areYouSure: '你确定吗？',
        verify: '验证',
        yesContinue: '是的，继续',
        websiteExample: 'e.g. https://www.expensify.com',
        zipCodeExampleFormat: ({zipSampleFormat}: ZipCodeExampleFormatParams) => (zipSampleFormat ? `e.g. ${zipSampleFormat}` : ''),
        description: '描述',
        title: '标题',
        assignee: '受让人',
        createdBy: '创建者',
        with: '与',
        shareCode: '共享代码',
        share: '分享',
        per: '每',
        mi: '英里',
        km: '公里',
        copied: '已复制！',
        someone: '某人',
        total: '总计',
        edit: '编辑',
        letsDoThis: `来吧！`,
        letsStart: `开始吧`,
        showMore: '显示更多',
        merchant: '商家',
        category: '类别',
        report: '报告',
        billable: '可计费的',
        nonBillable: '非计费',
        tag: '标签',
        receipt: '收据',
        verified: '已验证',
        replace: '替换',
        distance: '距离',
        mile: '英里',
        miles: '英里',
        kilometer: '公里',
        kilometers: '公里',
        recent: '最近的',
        all: '所有',
        am: 'AM',
        pm: 'PM',
        tbd: 'TBD',
        selectCurrency: '选择货币',
        selectSymbolOrCurrency: '选择一个符号或货币',
        card: '卡片',
        whyDoWeAskForThis: '我们为什么要求这个？',
        required: '必填',
        showing: '显示中',
        of: '的',
        default: '默认',
        update: '更新',
        member: '成员',
        auditor: '审计员',
        role: '角色',
        currency: '货币',
        groupCurrency: '集团货币',
        rate: '费率',
        emptyLHN: {
            title: '太好了！全部搞定了。',
            subtitleText1: '使用以下内容查找聊天',
            subtitleText2: '上面的按钮，或使用以下内容创建某些内容',
            subtitleText3: '下方按钮。',
        },
        businessName: '公司名称',
        clear: '清除',
        type: '类型',
        action: '操作',
        expenses: '费用',
        totalSpend: '总支出',
        tax: '税务',
        shared: '共享',
        drafts: '草稿',
        draft: '草稿',
        finished: '完成',
        upgrade: '升级',
        downgradeWorkspace: '降级工作区',
        companyID: '公司ID',
        userID: '用户 ID',
        disable: '禁用',
        export: '导出',
        initialValue: '初始值',
        currentDate: '当前日期',
        value: '值',
        downloadFailedTitle: '下载失败',
        downloadFailedDescription: '您的下载未能完成。请稍后再试。',
        filterLogs: '过滤日志',
        network: '网络',
        reportID: '报告 ID',
        longID: 'Long ID',
        withdrawalID: '提现ID',
        bankAccounts: '银行账户',
        chooseFile: '选择文件',
        chooseFiles: '选择文件',
        dropTitle: 'Let it go',
        dropMessage: '在此处拖放您的文件',
        ignore: 'Ignore',
        enabled: '已启用',
        disabled: '禁用',
        import: '导入',
        offlinePrompt: '您现在无法执行此操作。',
        outstanding: '优秀',
        chats: '聊天',
        tasks: '任务',
        unread: '未读',
        sent: '已发送',
        links: 'Links',
        day: '天',
        days: '天',
        rename: '重命名',
        address: '地址',
        hourAbbreviation: 'h',
        minuteAbbreviation: 'm',
        skip: 'Skip',
        chatWithAccountManager: ({accountManagerDisplayName}: ChatWithAccountManagerParams) => `需要特定帮助？请与您的客户经理${accountManagerDisplayName}聊天。`,
        chatNow: '立即聊天',
        workEmail: '工作邮箱',
        destination: '目的地',
        subrate: 'Subrate',
        perDiem: '每日津贴',
        validate: '验证',
        downloadAsPDF: '下载为PDF',
        downloadAsCSV: '下载为CSV',
        help: '帮助',
        expenseReports: '费用报告',
        rateOutOfPolicy: '超出政策的费率',
        reimbursable: '可报销的',
        editYourProfile: '编辑您的个人资料',
        comments: '评论',
        sharedIn: '共享于',
        unreported: '未报告',
        explore: '探索',
        todo: '待办事项',
        invoice: '发票',
        expense: '费用',
        chat: '聊天',
        task: '任务',
        trip: '旅行',
        apply: '申请',
        status: '状态',
        on: '开启',
        before: '之前',
        after: '后',
        reschedule: '重新安排',
        general: '常规',
        workspacesTabTitle: '工作区',
        getTheApp: '获取应用程序',
        scanReceiptsOnTheGo: '用手机扫描收据',
        headsUp: '\u6CE8\u610F\uFF01',
        submitTo: '提交到',
        forwardTo: '转发到',
        merge: '合并',
        none: '无',
        unstableInternetConnection: '互联网连接不稳定。请检查你的网络，然后重试。',
        enableGlobalReimbursements: '启用全球报销',
        purchaseAmount: '购买金额',
    },
    supportalNoAccess: {
        title: '慢一点',
        description: '当支持人员登录时，您无权执行此操作。',
    },
    lockedAccount: {
        title: '账户已锁定',
        description: '您无法完成此操作，因为此账户已被锁定。请联系 concierge@expensify.com 以获取下一步操作。',
    },
    location: {
        useCurrent: '使用当前位置',
        notFound: '我们无法找到您的位置。请重试或手动输入地址。',
        permissionDenied: '看起来您已拒绝访问您的位置。',
        please: '请',
        allowPermission: '在设置中允许位置访问',
        tryAgain: '并重试。',
    },
    contact: {
        importContacts: '导入联系人',
        importContactsTitle: '导入您的联系人',
        importContactsText: '从手机导入联系人，这样您最喜欢的人总是触手可及。',
        importContactsExplanation: '这样您最喜欢的人总是触手可及。',
        importContactsNativeText: '只差一步！请授权我们导入您的联系人。',
    },
    anonymousReportFooter: {
        logoTagline: '加入讨论。',
    },
    attachmentPicker: {
        cameraPermissionRequired: '相机访问权限',
        expensifyDoesNotHaveAccessToCamera: 'Expensify无法在没有相机访问权限的情况下拍照。点击设置以更新权限。',
        attachmentError: '附件错误',
        errorWhileSelectingAttachment: '选择附件时发生错误。请重试。',
        errorWhileSelectingCorruptedAttachment: '选择损坏的附件时发生错误。请尝试其他文件。',
        takePhoto: '拍照',
        chooseFromGallery: '从图库中选择',
        chooseDocument: '选择文件',
        attachmentTooLarge: '附件太大了',
        sizeExceeded: '附件大小超过24 MB限制',
        sizeExceededWithLimit: ({maxUploadSizeInMB}: SizeExceededParams) => `附件大小超过 ${maxUploadSizeInMB} MB 的限制`,
        attachmentTooSmall: '附件太小了',
        sizeNotMet: '附件大小必须大于240字节',
        wrongFileType: '无效的文件类型',
        notAllowedExtension: '不允许此文件类型。请尝试其他文件类型。',
        folderNotAllowedMessage: '不允许上传文件夹。请尝试其他文件。',
        protectedPDFNotSupported: '不支持受密码保护的PDF',
        attachmentImageResized: '此图像已调整大小以供预览。下载以获取完整分辨率。',
        attachmentImageTooLarge: '此图像太大，无法在上传前预览。',
        tooManyFiles: ({fileLimit}: FileLimitParams) => `您一次最多只能上传 ${fileLimit} 个文件。`,
        sizeExceededWithValue: ({maxUploadSizeInMB}: SizeExceededParams) => `文件超过 ${maxUploadSizeInMB} MB。请重试。`,
        someFilesCantBeUploaded: '有些文件无法上传',
        sizeLimitExceeded: ({maxUploadSizeInMB}: SizeExceededParams) => `文件必须小于${maxUploadSizeInMB} MB。较大的文件将不会被上传。`,
        maxFileLimitExceeded: '您一次最多可上传30张收据。额外的将不会被上传。',
        unsupportedFileType: ({fileType}: FileTypeParams) => `${fileType} 文件不受支持。只有受支持的文件类型才会被上传。`,
        learnMoreAboutSupportedFiles: '了解更多关于支持的格式。',
        passwordProtected: '不支持密码保护的PDF。只有受支持的文件才会被上传。',
    },
    dropzone: {
        addAttachments: '添加附件',
        addReceipt: '添加收据',
        scanReceipts: '扫描收据',
        replaceReceipt: '替换收据',
    },
    filePicker: {
        fileError: '文件错误',
        errorWhileSelectingFile: '选择文件时发生错误。请再试一次。',
    },
    connectionComplete: {
        title: '连接完成',
        supportingText: '您可以关闭此窗口并返回Expensify应用程序。',
    },
    avatarCropModal: {
        title: '编辑照片',
        description: '随意拖动、缩放和旋转您的图像。',
    },
    composer: {
        noExtensionFoundForMimeType: '未找到与 MIME 类型对应的扩展名',
        problemGettingImageYouPasted: '获取您粘贴的图片时出现问题。',
        commentExceededMaxLength: ({formattedMaxLength}: FormattedMaxLengthParams) => `最大评论长度为${formattedMaxLength}个字符。`,
        taskTitleExceededMaxLength: ({formattedMaxLength}: FormattedMaxLengthParams) => `任务标题的最大长度为${formattedMaxLength}个字符。`,
    },
    baseUpdateAppModal: {
        updateApp: '更新应用程序',
        updatePrompt: '此应用程序的新版本可用。立即更新或稍后重新启动应用程序以下载最新更改。',
    },
    deeplinkWrapper: {
        launching: '启动 Expensify',
        expired: '您的会话已过期。',
        signIn: '请重新登录。',
        redirectedToDesktopApp: '我们已将您重定向到桌面应用程序。',
        youCanAlso: '您也可以',
        openLinkInBrowser: '在浏览器中打开此链接',
        loggedInAs: ({email}: LoggedInAsParams) => `您已登录为${email}。在提示中点击“打开链接”以使用此账户登录桌面应用程序。`,
        doNotSeePrompt: '看不到提示？',
        tryAgain: '再试一次',
        or: '，或',
        continueInWeb: '继续到网页应用程序',
    },
    validateCodeModal: {
        successfulSignInTitle: '魔法咒语，  \n您已登录！',
        successfulSignInDescription: '返回到原始标签页继续。',
        title: '这是您的魔法代码',
        description: '请输入从最初请求的设备上获取的代码',
        doNotShare: '不要与任何人分享您的代码。Expensify 永远不会向您索要代码！',
        or: '，或',
        signInHere: '只需在这里登录',
        expiredCodeTitle: '魔法代码已过期',
        expiredCodeDescription: '返回原始设备并请求新代码',
        successfulNewCodeRequest: '请求的代码已发送。请检查您的设备。',
        tfaRequiredTitle: '需要双重身份验证',
        tfaRequiredDescription: '请输入您尝试登录时的双因素认证代码。',
        requestOneHere: '在这里请求一个。',
    },
    moneyRequestConfirmationList: {
        paidBy: '支付方',
        whatsItFor: '这是做什么用的？',
    },
    selectionList: {
        nameEmailOrPhoneNumber: '姓名、电子邮件或电话号码',
        findMember: '查找成员',
        searchForSomeone: '搜索某人',
    },
    emptyList: {
        [CONST.IOU.TYPE.CREATE]: {
            title: '提交报销，推荐给您的老板',
            subtitleText: '想让你的老板也使用Expensify吗？只需向他们提交一笔费用，其余的交给我们。',
        },
    },
    videoChatButtonAndMenu: {
        tooltip: '预约电话',
    },
    hello: '你好',
    phoneCountryCode: '1',
    welcomeText: {
        getStarted: '请从下面开始。',
        anotherLoginPageIsOpen: '另一个登录页面已打开。',
        anotherLoginPageIsOpenExplanation: '您已在单独的标签页中打开了登录页面。请从该标签页登录。',
        welcome: '欢迎！',
        welcomeWithoutExclamation: '欢迎',
        phrase2: '金钱会说话。现在聊天和支付合二为一，这也变得简单了。',
        phrase3: '只要你能表达清楚，你的付款就能快速到达。',
        enterPassword: '请输入您的密码',
        welcomeNewFace: ({login}: SignUpNewFaceCodeParams) => `${login}，在这里看到新面孔总是很高兴！`,
        welcomeEnterMagicCode: ({login}: WelcomeEnterMagicCodeParams) => `请输入发送到${login}的魔法代码。它应该会在一两分钟内到达。`,
    },
    login: {
        hero: {
            header: '旅行和报销，以聊天的速度进行',
            body: '欢迎来到新一代的Expensify，在这里，借助上下文实时聊天，您的差旅和费用处理速度更快。',
        },
    },
    thirdPartySignIn: {
        alreadySignedIn: ({email}: AlreadySignedInParams) => `您已使用 ${email} 登录。`,
        goBackMessage: ({provider}: GoBackMessageParams) => `不想使用${provider}登录？`,
        continueWithMyCurrentSession: '继续我的当前会话',
        redirectToDesktopMessage: '完成登录后，我们会将您重定向到桌面应用程序。',
    },
    samlSignIn: {
        welcomeSAMLEnabled: '继续使用单点登录登录：',
        orContinueWithMagicCode: '您还可以使用魔法代码登录',
        useSingleSignOn: '使用单点登录',
        useMagicCode: '使用魔法代码',
        launching: '启动中...',
        oneMoment: '请稍等，我们正在将您重定向到您公司的单点登录门户。',
    },
    reportActionCompose: {
        dropToUpload: '拖放上传',
        sendAttachment: '发送附件',
        addAttachment: '添加附件',
        writeSomething: '写点什么...',
        blockedFromConcierge: '通信被禁止',
        fileUploadFailed: '上传失败。文件不受支持。',
        localTime: ({user, time}: LocalTimeParams) => `现在是${time}，适合${user}`,
        edited: '(已编辑)',
        emoji: 'Emoji',
        collapse: '折叠',
        expand: '展开',
    },
    reportActionContextMenu: {
        copyToClipboard: '复制到剪贴板',
        copied: '已复制！',
        copyLink: '复制链接',
        copyURLToClipboard: '复制网址到剪贴板',
        copyEmailToClipboard: '复制电子邮件到剪贴板',
        markAsUnread: '标记为未读',
        markAsRead: '标记为已读',
        editAction: ({action}: EditActionParams) => `Edit ${action?.actionName === CONST.REPORT.ACTIONS.TYPE.IOU ? '费用' : '评论'}`,
        deleteAction: ({action}: DeleteActionParams) => `删除 ${action?.actionName === CONST.REPORT.ACTIONS.TYPE.IOU ? '费用' : '评论'}`,
        deleteConfirmation: ({action}: DeleteConfirmationParams) => `您确定要删除此${action?.actionName === CONST.REPORT.ACTIONS.TYPE.IOU ? '费用' : '评论'}吗？`,
        onlyVisible: '仅对...可见',
        replyInThread: '在线程中回复',
        joinThread: '加入线程',
        leaveThread: '离开线程',
        copyOnyxData: '复制 Onyx 数据',
        flagAsOffensive: '标记为攻击性内容',
        menu: '菜单',
    },
    emojiReactions: {
        addReactionTooltip: '添加反应',
        reactedWith: '做出了反应',
    },
    reportActionsView: {
        beginningOfArchivedRoom: ({reportName, reportDetailsLink}: BeginningOfArchivedRoomParams) =>
            `你错过了 <strong><a class="no-style-link" href="${reportDetailsLink}">${reportName}</a></strong> 的派对，这里没什么好看的。`,
        beginningOfChatHistoryDomainRoom: ({domainRoom}: BeginningOfChatHistoryDomainRoomParams) =>
            `此聊天是与 <strong>${domainRoom}</strong> 域名上的所有 Expensify 会员进行的。使用它与同事聊天、分享技巧和提问。`,
        beginningOfChatHistoryAdminRoom: ({workspaceName}: BeginningOfChatHistoryAdminRoomParams) =>
            `此聊天是与 <strong>${workspaceName}</strong> 管理员进行的。您可以用它来聊天，讨论工作空间设置等问题。`,
        beginningOfChatHistoryAnnounceRoom: ({workspaceName}: BeginningOfChatHistoryAnnounceRoomParams) =>
            `此聊天室面向 <strong>${workspaceName}</strong> 的所有人。最重要的公告请使用此聊天室。`,
        beginningOfChatHistoryUserRoom: ({reportName, reportDetailsLink}: BeginningOfChatHistoryUserRoomParams) =>
            `本聊天室用于与 <strong><a class="no-style-link" href="${reportDetailsLink}">${reportName}</a></strong> 有关的任何内容。`,
        beginningOfChatHistoryInvoiceRoom: ({invoicePayer, invoiceReceiver}: BeginningOfChatHistoryInvoiceRoomParams) =>
            `该聊天用于 <strong>${invoicePayer}</strong> 和 <strong>${invoiceReceiver}</strong> 之间的发票。使用 <emoji>${CONST.CUSTOM_EMOJIS.GLOBAL_CREATE}</emoji> 按钮发送发票。`,
        beginningOfChatHistory: '此聊天是与',
        beginningOfChatHistoryPolicyExpenseChat: ({workspaceName, submitterDisplayName}: BeginningOfChatHistoryPolicyExpenseChatParams) =>
            `这是<strong>${submitterDisplayName}</strong> 向<strong>${workspaceName}</strong> 提交费用的地方。使用 <emoji>${CONST.CUSTOM_EMOJIS.GLOBAL_CREATE}</emoji> 按钮即可。`,
        beginningOfChatHistorySelfDM: '这是您的个人空间。用于记录笔记、任务、草稿和提醒。',
        beginningOfChatHistorySystemDM: '欢迎！让我们为您进行设置。',
        chatWithAccountManager: '在这里与您的客户经理聊天',
        sayHello: '说你好！',
        yourSpace: '您的空间',
        welcomeToRoom: ({roomName}: WelcomeToRoomParams) => `欢迎来到${roomName}！`,
        usePlusButton: ({additionalText}: UsePlusButtonParams) => ` 使用 ${CONST.CUSTOM_EMOJIS.GLOBAL_CREATE} 按钮${additionalText}一笔费用。`,
        askConcierge: '随时提问并获得全天候实时支持。',
        conciergeSupport: '24/7 支持',
        create: '创建',
        iouTypes: {
            pay: '支付',
            split: 'split',
            submit: '提交',
            track: '跟踪',
            invoice: '发票',
        },
    },
    adminOnlyCanPost: '只有管理员可以在此房间发送消息。',
    reportAction: {
        asCopilot: '作为副驾驶',
    },
    mentionSuggestions: {
        hereAlternateText: '通知此对话中的所有人',
    },
    newMessages: '新消息',
    latestMessages: '最新消息',
    youHaveBeenBanned: '注意：您已被禁止在此频道聊天。',
    reportTypingIndicator: {
        isTyping: '正在输入...',
        areTyping: '正在输入...',
        multipleMembers: '多个成员',
    },
    reportArchiveReasons: {
        [CONST.REPORT.ARCHIVE_REASON.DEFAULT]: '此聊天室已被存档。',
        [CONST.REPORT.ARCHIVE_REASON.ACCOUNT_CLOSED]: ({displayName}: ReportArchiveReasonsClosedParams) => `由于${displayName}关闭了他们的账户，此聊天不再活跃。`,
        [CONST.REPORT.ARCHIVE_REASON.ACCOUNT_MERGED]: ({displayName, oldDisplayName}: ReportArchiveReasonsMergedParams) =>
            `此聊天不再活跃，因为${oldDisplayName}已将其帐户与${displayName}合并。`,
        [CONST.REPORT.ARCHIVE_REASON.REMOVED_FROM_POLICY]: ({displayName, policyName, shouldUseYou = false}: ReportArchiveReasonsRemovedFromPolicyParams) =>
            shouldUseYou ? `此聊天不再活跃，因为<strong>您</strong>已不再是${policyName}工作区的成员。` : `此聊天不再活跃，因为${displayName}不再是${policyName}工作区的成员。`,
        [CONST.REPORT.ARCHIVE_REASON.POLICY_DELETED]: ({policyName}: ReportArchiveReasonsInvoiceReceiverPolicyDeletedParams) => `此聊天不再活跃，因为${policyName}不再是一个活跃的工作区。`,
        [CONST.REPORT.ARCHIVE_REASON.INVOICE_RECEIVER_POLICY_DELETED]: ({policyName}: ReportArchiveReasonsInvoiceReceiverPolicyDeletedParams) =>
            `此聊天不再活跃，因为${policyName}不再是一个活跃的工作区。`,
        [CONST.REPORT.ARCHIVE_REASON.BOOKING_END_DATE_HAS_PASSED]: '此预订已归档。',
    },
    writeCapabilityPage: {
        label: '谁可以发布',
        writeCapability: {
            all: '所有成员',
            admins: '仅限管理员',
        },
    },
    sidebarScreen: {
        buttonFind: '寻找某物...',
        buttonMySettings: '我的设置',
        fabNewChat: '开始聊天',
        fabNewChatExplained: '开始聊天（浮动操作）',
        chatPinned: '聊天已置顶',
        draftedMessage: '草稿消息',
        listOfChatMessages: '聊天消息列表',
        listOfChats: '聊天列表',
        saveTheWorld: '拯救世界',
        tooltip: '从这里开始！',
        redirectToExpensifyClassicModal: {
            title: '即将推出',
            description: '我们正在微调新 Expensify 的一些细节，以适应您的特定设置。同时，请前往 Expensify Classic。',
        },
    },
    allSettingsScreen: {
        subscription: '订阅',
        domains: '域名',
    },
    tabSelector: {
        chat: '聊天',
        room: '房间',
        distance: '距离',
        manual: '手册',
        scan: '扫描',
        map: '地图',
    },
    spreadsheet: {
        upload: '上传电子表格',
        import: '导入电子表格',
        dragAndDrop: '<muted-link>将您的电子表格拖放到此处，或在下方选择一个文件。支持的格式：.csv、.txt、.xls 和 .xlsx。</muted-link>',
        dragAndDropMultiLevelTag: `<muted-link>将您的电子表格拖放到此处，或在下方选择一个文件。 <a href="${CONST.IMPORT_SPREADSHEET.MULTI_LEVEL_TAGS_ARTICLE_LINK}">了解更多</a> 支持的文件格式。</muted-link>`,
        chooseSpreadsheet: '<muted-link>选择要导入的电子表格文件。支持的格式：.csv、.txt、.xls 和 .xlsx。</muted-link>',
        chooseSpreadsheetMultiLevelTag: `<muted-link>选择要导入的电子表格文件。 <a href="${CONST.IMPORT_SPREADSHEET.MULTI_LEVEL_TAGS_ARTICLE_LINK}">了解更多</a> 支持的文件格式。</muted-link>`,
        fileContainsHeader: '文件包含列标题',
        column: ({name}: SpreadSheetColumnParams) => `列 ${name}`,
        fieldNotMapped: ({fieldName}: SpreadFieldNameParams) => `哎呀！一个必填字段（“${fieldName}”）尚未映射。请检查并重试。`,
        singleFieldMultipleColumns: ({fieldName}: SpreadFieldNameParams) => `糟糕！您已将单个字段（"${fieldName}"）映射到多个列。请检查并重试。`,
        emptyMappedField: ({fieldName}: SpreadFieldNameParams) => `糟糕！字段（“${fieldName}”）包含一个或多个空值。请检查并重试。`,
        importSuccessfulTitle: '导入成功',
        importCategoriesSuccessfulDescription: ({categories}: SpreadCategoriesParams) => (categories > 1 ? `已添加${categories}个类别。` : '已添加1个类别。'),
        importMembersSuccessfulDescription: ({added, updated}: ImportMembersSuccessfulDescriptionParams) => {
            if (!added && !updated) {
                return '没有成员被添加或更新。';
            }
            if (added && updated) {
                return `${added} 名成员${added > 1 ? 's' : ''}已添加，${updated} 名成员${updated > 1 ? 's' : ''}已更新。`;
            }
            if (updated) {
                return updated > 1 ? `${updated} 名成员已更新。` : '1 名成员已更新。';
            }
            return added > 1 ? `已添加 ${added} 名成员。` : '1 名成员已被添加。';
        },
        importTagsSuccessfulDescription: ({tags}: ImportTagsSuccessfulDescriptionParams) => (tags > 1 ? `已添加${tags}个标签。` : '已添加1个标签。'),
        importMultiLevelTagsSuccessfulDescription: '已添加多级标签。',
        importPerDiemRatesSuccessfulDescription: ({rates}: ImportPerDiemRatesSuccessfulDescriptionParams) => (rates > 1 ? `已添加${rates}个每日津贴费率。` : '1个每日津贴费率已添加。'),
        importFailedTitle: '导入失败',
        importFailedDescription: '请确保所有字段均已正确填写，然后重试。如果问题仍然存在，请联系Concierge。',
        importDescription: '通过点击每个导入列旁边的下拉菜单，选择要从电子表格中映射的字段。',
        sizeNotMet: '文件大小必须大于0字节',
        invalidFileMessage: '您上传的文件要么是空的，要么包含无效数据。请确保文件格式正确并包含必要的信息，然后再重新上传。',
        importSpreadsheetLibraryError: '加载电子表格模块失败。请检查您的互联网连接并重试。',
        importSpreadsheet: '导入电子表格',
        downloadCSV: '下载 CSV',
        importMemberConfirmation: () => ({
            one: `请确认以下信息，以添加此次上传中的一位新工作区成员。现有成员不会收到角色更新或邀请消息。`,
            other: (count: number) => `请确认以下信息，以添加此次上传中的 ${count} 位新工作区成员。现有成员不会收到角色更新或邀请消息。`,
        }),
    },
    receipt: {
        upload: '上传收据',
        uploadMultiple: '上传收据',
        dragReceiptBeforeEmail: '将收据拖到此页面上，转发收据到',
        dragReceiptsBeforeEmail: '将收据拖到此页面上，转发收据到',
        dragReceiptAfterEmail: '或选择下面的文件上传。',
        dragReceiptsAfterEmail: '或选择下面的文件上传。',
        chooseReceipt: '选择要上传的收据或转发收据到',
        chooseReceipts: '选择要上传的收据或转发收据到',
        takePhoto: '拍照',
        cameraAccess: '需要相机权限来拍摄收据照片。',
        deniedCameraAccess: '相机访问权限仍未授予，请按照以下步骤操作',
        deniedCameraAccessInstructions: '这些说明',
        cameraErrorTitle: '相机错误',
        cameraErrorMessage: '拍照时发生错误。请再试一次。',
        locationAccessTitle: '允许位置访问',
        locationAccessMessage: '位置访问帮助我们在您旅行时保持时区和货币的准确性。',
        locationErrorTitle: '允许位置访问',
        locationErrorMessage: '位置访问帮助我们在您旅行时保持时区和货币的准确性。',
        allowLocationFromSetting: `位置访问帮助我们在您出行时保持时区和货币的准确性。请在设备的权限设置中允许位置访问。`,
        dropTitle: 'Let it go',
        dropMessage: '在此处拖放您的文件',
        flash: '闪光灯',
        multiScan: '多重扫描',
        shutter: '快门',
        gallery: '画廊',
        deleteReceipt: '删除收据',
        deleteConfirmation: '您确定要删除此收据吗？',
        addReceipt: '添加收据',
        scanFailed: '无法扫描收据，因为缺少商家、日期或金额。',
    },
    quickAction: {
        scanReceipt: '扫描收据',
        recordDistance: '跟踪距离',
        requestMoney: '创建报销单',
        perDiem: '创建每日津贴',
        splitBill: '拆分费用',
        splitScan: '拆分收据',
        splitDistance: '分割距离',
        paySomeone: ({name}: PaySomeoneParams = {}) => `支付${name ?? '某人'}`,
        assignTask: '分配任务',
        header: '快速操作',
        noLongerHaveReportAccess: '您不再拥有之前快速操作目的地的访问权限。请在下面选择一个新的。',
        updateDestination: '更新目的地',
        createReport: '创建报告',
    },
    iou: {
        amount: '金额',
        taxAmount: '税额',
        taxRate: '税率',
        approve: ({
            formattedAmount,
        }: {
            formattedAmount?: string;
        } = {}) => (formattedAmount ? `批准 ${formattedAmount}` : '批准'),
        approved: '批准',
        cash: '现金',
        card: '卡片',
        original: 'Original',
        split: '拆分',
        splitExpense: '拆分费用',
        splitExpenseSubtitle: ({amount, merchant}: SplitExpenseSubtitleParams) => `来自${merchant}的${amount}`,
        addSplit: '添加分账',
        totalAmountGreaterThanOriginal: ({amount}: TotalAmountGreaterOrLessThanOriginalParams) => `总金额比原始费用多${amount}。`,
        totalAmountLessThanOriginal: ({amount}: TotalAmountGreaterOrLessThanOriginalParams) => `总金额比原始费用少 ${amount}。`,
        splitExpenseZeroAmount: '请在继续之前输入有效金额。',
        splitExpenseEditTitle: ({amount, merchant}: SplitExpenseEditTitleParams) => `为${merchant}编辑${amount}`,
        removeSplit: '移除拆分',
        paySomeone: ({name}: PaySomeoneParams = {}) => `支付${name ?? '某人'}`,
        expense: '费用',
        categorize: '分类',
        share: '分享',
        participants: '参与者',
        createExpense: '创建报销单',
        trackDistance: '跟踪距离',
        createExpenses: ({expensesNumber}: CreateExpensesParams) => `创建${expensesNumber}笔费用`,
        removeExpense: '删除费用',
        removeThisExpense: '删除此费用',
        removeExpenseConfirmation: '您确定要删除这张收据吗？此操作不可撤销。',
        addExpense: '添加费用',
        chooseRecipient: '选择收件人',
        createExpenseWithAmount: ({amount}: {amount: string}) => `创建 ${amount} 报销单`,
        confirmDetails: '确认详情',
        pay: '支付',
        cancelPayment: '取消付款',
        cancelPaymentConfirmation: '您确定要取消此付款吗？',
        viewDetails: '查看详情',
        pending: '待处理',
        canceled: '已取消',
        posted: '已发布',
        deleteReceipt: '删除收据',
        deletedTransaction: ({amount, merchant}: DeleteTransactionParams) => `删除了一笔费用 (${merchant} 的 ${amount})`,
        movedFromReport: ({reportName}: MovedFromReportParams) => `移动了一笔费用${reportName ? `来自${reportName}` : ''}`,
        movedTransaction: ({reportUrl, reportName}: MovedTransactionParams) => `移动了此费用${reportName ? `至 <a href="${reportUrl}">${reportName}</a>` : ''}`,
        unreportedTransaction: ({reportUrl}: MovedTransactionParams) => `已将此费用移动到您的<a href="${reportUrl}">个人空间</a>`,
        movedAction: ({shouldHideMovedReportUrl, movedReportUrl, newParentReportUrl, toPolicyName}: MovedActionParams) => {
            if (shouldHideMovedReportUrl) {
                return `已将此报告移动到 <a href="${newParentReportUrl}">${toPolicyName}</a> 工作区`;
            }
            return `已将此 <a href="${movedReportUrl}">报告</a> 移动到 <a href="${newParentReportUrl}">${toPolicyName}</a> 工作区`;
        },
        pendingMatchWithCreditCard: '收据待与卡交易匹配',
        pendingMatch: '待匹配',
        pendingMatchWithCreditCardDescription: '收据待与卡交易匹配。标记为现金以取消。',
        markAsCash: '标记为现金',
        routePending: '路由处理中...',
        receiptScanning: () => ({
            one: '收据扫描中...',
            other: '正在扫描收据...',
        }),
        scanMultipleReceipts: '扫描多张收据',
        scanMultipleReceiptsDescription: '一次拍摄所有收据的照片，然后自行确认详细信息或让SmartScan处理。',
        receiptScanInProgress: '正在扫描收据',
        receiptScanInProgressDescription: '收据扫描中。稍后查看或立即输入详细信息。',
        removeFromReport: '不在此报告中',
        moveToPersonalSpace: '移动费用到个人空间',
        duplicateTransaction: ({isSubmitted}: DuplicateTransactionParams) => (!isSubmitted ? '发现潜在的重复费用。请查看重复项以启用提交。' : '发现潜在的重复费用。请审查重复项以启用批准。'),
        receiptIssuesFound: () => ({
            one: '发现问题',
            other: '发现的问题',
        }),
        fieldPending: '待处理...',
        defaultRate: '默认费率',
        receiptMissingDetails: '收据缺少详细信息',
        missingAmount: '缺少金额',
        missingMerchant: '缺少商户',
        receiptStatusTitle: '扫描中…',
        receiptStatusText: '只有您在扫描时可以看到此收据。稍后查看或立即输入详细信息。',
        receiptScanningFailed: '收据扫描失败。请手动输入详细信息。',
        transactionPendingDescription: '交易待处理。可能需要几天时间才能发布。',
        companyInfo: '公司信息',
        companyInfoDescription: '在您发送第一张发票之前，我们需要更多详细信息。',
        yourCompanyName: '您的公司名称',
        yourCompanyWebsite: '您的公司网站',
        yourCompanyWebsiteNote: '如果您没有网站，可以提供您公司的 LinkedIn 或社交媒体资料。',
        invalidDomainError: '您输入了无效的域名。要继续，请输入有效的域名。',
        publicDomainError: '您已进入公共域。要继续，请输入私人域。',
        // TODO: This key should be deprecated. More details: https://github.com/Expensify/App/pull/59653#discussion_r2028653252
        expenseCountWithStatus: ({scanningReceipts = 0, pendingReceipts = 0}: RequestCountParams) => {
            const statusText: string[] = [];
            if (scanningReceipts > 0) {
                statusText.push(`${scanningReceipts} 扫描中`);
            }
            if (pendingReceipts > 0) {
                statusText.push(`${pendingReceipts} 个待处理`);
            }
            return {
                one: statusText.length > 0 ? `1 笔费用 (${statusText.join(', ')})` : `1 笔报销`,
                other: (count: number) => (statusText.length > 0 ? `${count} 笔费用 (${statusText.join(', ')})` : `${count} 笔费用`),
            };
        },
        expenseCount: () => {
            return {
                one: '1 笔报销',
                other: (count: number) => `${count} 笔费用`,
            };
        },
        deleteExpense: () => ({
            one: '删除报销',
            other: '删除费用',
        }),
        deleteConfirmation: () => ({
            one: '您确定要删除此费用吗？',
            other: '您确定要删除这些费用吗？',
        }),
        deleteReport: '删除报告',
        deleteReportConfirmation: '您确定要删除此报告吗？',
        settledExpensify: '已支付',
        done: '完成',
        settledElsewhere: '在其他地方支付',
        individual: '个人',
        business: '商务',
        settleExpensify: ({formattedAmount}: SettleExpensifyCardParams) => (formattedAmount ? `使用 Expensify 支付 ${formattedAmount}` : `使用Expensify支付`),
        settlePersonal: ({formattedAmount}: SettleExpensifyCardParams) => (formattedAmount ? `以个人身份支付${formattedAmount}` : `用个人账户支付`),
        settleWallet: ({formattedAmount}: SettleExpensifyCardParams) => (formattedAmount ? `用钱包支付${formattedAmount}` : `用钱包支付`),
        settlePayment: ({formattedAmount}: SettleExpensifyCardParams) => `支付 ${formattedAmount}`,
        settleBusiness: ({formattedAmount}: SettleExpensifyCardParams) => (formattedAmount ? `以企业身份支付${formattedAmount}` : `用企业账户支付`),
        payElsewhere: ({formattedAmount}: SettleExpensifyCardParams) => (formattedAmount ? `标记${formattedAmount}为已支付` : `标记为已支付`),
        settleInvoicePersonal: ({amount, last4Digits}: BusinessBankAccountParams) => (amount ? `已用个人账户${last4Digits}支付${amount}` : `已用个人账户支付`),
        settleInvoiceBusiness: ({amount, last4Digits}: BusinessBankAccountParams) => (amount ? `已用企业账户${last4Digits}支付${amount}` : `已用企业账户支付`),
        payWithPolicy: ({formattedAmount, policyName}: SettleExpensifyCardParams & {policyName: string}) =>
            formattedAmount ? `通过${policyName}支付${formattedAmount}` : `通过${policyName}支付`,
        businessBankAccount: ({amount, last4Digits}: BusinessBankAccountParams) => (amount ? `已用银行账户${last4Digits}支付${amount} ` : `已用银行账户${last4Digits}支付 `),
        automaticallyPaidWithBusinessBankAccount: ({amount, last4Digits}: BusinessBankAccountParams) =>
            `已使用尾号为${last4Digits}的银行账户支付${amount} 通过<a href="${CONST.CONFIGURE_EXPENSE_REPORT_RULES_HELP_URL}">工作区规则</a>`,
        invoicePersonalBank: ({lastFour}: BankAccountLastFourParams) => `个人账户 • ${lastFour}`,
        invoiceBusinessBank: ({lastFour}: BankAccountLastFourParams) => `企业账户 • ${lastFour}`,
        nextStep: '下一步',
        finished: '完成',
        sendInvoice: ({amount}: RequestAmountParams) => `发送 ${amount} 发票`,
        submitAmount: ({amount}: RequestAmountParams) => `提交 ${amount}`,
        expenseAmount: ({formattedAmount, comment}: RequestedAmountMessageParams) => `${formattedAmount}${comment ? `对于${comment}` : ''}`,
        submitted: ({memo}: SubmittedWithMemoParams) => `已提交${memo ? `, 备注 ${memo}` : ''}`,
        automaticallySubmitted: `通过<a href="${CONST.SELECT_WORKFLOWS_HELP_URL}">延迟提交</a>提交`,
        trackedAmount: ({formattedAmount, comment}: RequestedAmountMessageParams) => `跟踪 ${formattedAmount}${comment ? `对于${comment}` : ''}`,
        splitAmount: ({amount}: SplitAmountParams) => `拆分 ${amount}`,
        didSplitAmount: ({formattedAmount, comment}: DidSplitAmountMessageParams) => `split ${formattedAmount}${comment ? `对于${comment}` : ''}`,
        yourSplit: ({amount}: UserSplitParams) => `您分摊的金额 ${amount}`,
        payerOwesAmount: ({payer, amount, comment}: PayerOwesAmountParams) => `${payer} 欠 ${amount}${comment ? `对于${comment}` : ''}`,
        payerOwes: ({payer}: PayerOwesParams) => `${payer} 欠：`,
        payerPaidAmount: ({payer, amount}: PayerPaidAmountParams) => `${payer ? `${payer} ` : ''}支付了${amount}`,
        payerPaid: ({payer}: PayerPaidParams) => `${payer} 支付了:`,
        payerSpentAmount: ({payer, amount}: PayerPaidAmountParams) => `${payer} 花费了 ${amount}`,
        payerSpent: ({payer}: PayerPaidParams) => `${payer} 花费：`,
        managerApproved: ({manager}: ManagerApprovedParams) => `${manager} 已批准：`,
        managerApprovedAmount: ({manager, amount}: ManagerApprovedAmountParams) => `${manager} 批准了 ${amount}`,
        payerSettled: ({amount}: PayerSettledParams) => `支付了${amount}`,
        payerSettledWithMissingBankAccount: ({amount}: PayerSettledParams) => `已支付${amount}。添加一个银行账户以接收您的付款。`,
        automaticallyApproved: `通过<a href="${CONST.CONFIGURE_EXPENSE_REPORT_RULES_HELP_URL}">工作区规则</a>批准`,
        approvedAmount: ({amount}: ApprovedAmountParams) => `批准 ${amount}`,
        approvedMessage: `批准`,
        unapproved: `未批准`,
        automaticallyForwarded: `通过<a href="${CONST.CONFIGURE_EXPENSE_REPORT_RULES_HELP_URL}">工作区规则</a>批准`,
        forwarded: `批准`,
        rejectedThisReport: '拒绝了此报告',
        waitingOnBankAccount: ({submitterDisplayName}: WaitingOnBankAccountParams) => `已开始付款，但正在等待${submitterDisplayName}添加银行账户。`,
        adminCanceledRequest: ({manager}: AdminCanceledRequestParams) => `${manager ? `${manager}: ` : ''}取消了付款`,
        canceledRequest: ({amount, submitterDisplayName}: CanceledRequestParams) => `取消了${amount}付款，因为${submitterDisplayName}在30天内未启用他们的Expensify Wallet。`,
        settledAfterAddedBankAccount: ({submitterDisplayName, amount}: SettledAfterAddedBankAccountParams) => `${submitterDisplayName} 添加了一个银行账户。${amount} 付款已完成。`,
        paidElsewhere: ({payer}: PaidElsewhereParams = {}) => `${payer ? `${payer} ` : ''}已标记为已支付`,
        paidWithExpensify: ({payer}: PaidWithExpensifyParams = {}) => `${payer ? `${payer} ` : ''}已用钱包支付`,
        automaticallyPaidWithExpensify: ({payer}: PaidWithExpensifyParams = {}) =>
            `${payer ? `${payer} ` : ''}通过<a href="${CONST.CONFIGURE_EXPENSE_REPORT_RULES_HELP_URL}">工作区规则</a>使用Expensify支付`,
        noReimbursableExpenses: '此报告的金额无效',
        pendingConversionMessage: '您重新联网后，总计将更新',
        changedTheExpense: '更改了费用',
        setTheRequest: ({valueName, newValueToDisplay}: SetTheRequestParams) => `将${valueName}更改为${newValueToDisplay}`,
        setTheDistanceMerchant: ({translatedChangedField, newMerchant, newAmountToDisplay}: SetTheDistanceMerchantParams) =>
            `将${translatedChangedField}设置为${newMerchant}，这将金额设置为${newAmountToDisplay}`,
        removedTheRequest: ({valueName, oldValueToDisplay}: RemovedTheRequestParams) => `${valueName}（之前为${oldValueToDisplay}）`,
        updatedTheRequest: ({valueName, newValueToDisplay, oldValueToDisplay}: UpdatedTheRequestParams) => `${valueName} 改为 ${newValueToDisplay}（之前为 ${oldValueToDisplay}）`,
        updatedTheDistanceMerchant: ({translatedChangedField, newMerchant, oldMerchant, newAmountToDisplay, oldAmountToDisplay}: UpdatedTheDistanceMerchantParams) =>
            `将${translatedChangedField}更改为${newMerchant}（之前为${oldMerchant}），这更新了金额为${newAmountToDisplay}（之前为${oldAmountToDisplay}）`,
        threadExpenseReportName: ({formattedAmount, comment}: ThreadRequestReportNameParams) => `${formattedAmount} ${comment ? `为${comment}` : '费用'}`,
        invoiceReportName: ({linkedReportID}: OriginalMessage<typeof CONST.REPORT.ACTIONS.TYPE.REPORT_PREVIEW>) => `发票报告 #${linkedReportID}`,
        threadPaySomeoneReportName: ({formattedAmount, comment}: ThreadSentMoneyReportNameParams) => `${formattedAmount} 已发送${comment ? `对于${comment}` : ''}`,
        movedFromPersonalSpace: ({workspaceName, reportName}: MovedFromPersonalSpaceParams) => `将费用从个人空间移动到${workspaceName ?? `与${reportName}聊天`}`,
        movedToPersonalSpace: '将费用移至个人空间',
        tagSelection: '选择一个标签以更好地组织您的支出。',
        categorySelection: '选择一个类别以更好地组织您的支出。',
        error: {
            invalidCategoryLength: '类别名称超过255个字符。请缩短或选择不同的类别。',
            invalidTagLength: '标签名称超过255个字符。请缩短它或选择一个不同的标签。',
            invalidAmount: '请在继续之前输入有效金额',
            invalidDistance: '请在继续之前输入有效的距离',
            invalidIntegerAmount: '请在继续之前输入一个完整的美元金额',
            invalidTaxAmount: ({amount}: RequestAmountParams) => `最大税额为${amount}`,
            invalidSplit: '拆分的总和必须等于总金额',
            invalidSplitParticipants: '请输入一个大于零的金额，至少适用于两个参与者。',
            invalidSplitYourself: '请输入一个非零金额进行拆分',
            noParticipantSelected: '请选择一位参与者',
            other: '发生意外错误。请稍后再试。',
            genericCreateFailureMessage: '提交此费用时发生意外错误。请稍后再试。',
            genericCreateInvoiceFailureMessage: '发送此发票时出现意外错误。请稍后再试。',
            genericHoldExpenseFailureMessage: '暂时无法暂扣此费用，请稍后再试。',
            genericUnholdExpenseFailureMessage: '将此费用从保留状态中移除时发生意外错误。请稍后再试。',
            receiptDeleteFailureError: '删除此收据时发生意外错误。请稍后再试。',
            receiptFailureMessage: '上传您的收据时出错。请',
            receiptFailureMessageShort: '上传您的收据时出错。',
            tryAgainMessage: '再试一次',
            saveFileMessage: '保存收据',
            uploadLaterMessage: '稍后上传。',
            genericDeleteFailureMessage: '删除此费用时出现意外错误。请稍后再试。',
            genericEditFailureMessage: '编辑此费用时发生意外错误。请稍后再试。',
            genericSmartscanFailureMessage: '交易缺少字段',
            duplicateWaypointsErrorMessage: '请删除重复的航点',
            atLeastTwoDifferentWaypoints: '请输入至少两个不同的地址',
            splitExpenseMultipleParticipantsErrorMessage: '无法在工作区和其他成员之间拆分费用。请更新您的选择。',
            invalidMerchant: '请输入有效的商家名称',
            atLeastOneAttendee: '必须至少选择一位参与者',
            invalidQuantity: '请输入有效的数量',
            quantityGreaterThanZero: '数量必须大于零',
            invalidSubrateLength: '必须至少有一个子费率',
            invalidRate: '此工作区的费率无效。请选择工作区中可用的费率。',
        },
        dismissReceiptError: '忽略错误',
        dismissReceiptErrorConfirmation: '注意！忽略此错误将完全删除您上传的收据。您确定吗？',
        waitingOnEnabledWallet: ({submitterDisplayName}: WaitingOnBankAccountParams) => `开始结算。在${submitterDisplayName}启用他们的钱包之前，付款将被暂停。`,
        enableWallet: '启用钱包',
        hold: '保持',
        unhold: '移除保留',
        holdExpense: '保留费用',
        unholdExpense: '取消保留费用',
        heldExpense: '保留此费用',
        unheldExpense: '取消搁置此费用',
        moveUnreportedExpense: '移动未报告的费用',
        addUnreportedExpense: '添加未报告的费用',
        selectUnreportedExpense: '请选择至少一个费用添加到报告中。',
        emptyStateUnreportedExpenseTitle: '没有未报告的费用',
        emptyStateUnreportedExpenseSubtitle: '看起来您没有未报告的费用。请尝试在下面创建一个。',
        addUnreportedExpenseConfirm: '添加到报告',
        explainHold: '请解释您为何保留此费用。',
        retracted: '撤回',
        retract: '撤回',
        reopened: '重新打开',
        reopenReport: '重新打开报告',
        reopenExportedReportConfirmation: ({connectionName}: {connectionName: string}) => `此报告已导出到${connectionName}。更改它可能会导致数据不一致。您确定要重新打开此报告吗？`,
        reason: '原因',
        holdReasonRequired: '暂停时需要提供原因。',
        expenseWasPutOnHold: '费用已被搁置',
        expenseOnHold: '此费用已被搁置。请查看评论以了解下一步。',
        expensesOnHold: '所有费用已被暂停。请查看评论以了解下一步。',
        expenseDuplicate: '此费用与另一项费用的详细信息相似。请查看重复项以继续。',
        someDuplicatesArePaid: '其中一些重复项已经被批准或支付。',
        reviewDuplicates: '审核重复项',
        keepAll: '保留全部',
        confirmApprove: '确认批准金额',
        confirmApprovalAmount: '仅批准合规的费用，或批准整个报告。',
        confirmApprovalAllHoldAmount: () => ({
            one: '此费用已暂停。您仍然想要批准吗？',
            other: '这些费用已被搁置。您仍然想要批准吗？',
        }),
        confirmPay: '确认付款金额',
        confirmPayAmount: '支付未冻结的部分，或支付整个报告。',
        confirmPayAllHoldAmount: () => ({
            one: '此费用已被搁置。您仍然想要支付吗？',
            other: '这些费用已被搁置。您还要继续支付吗？',
        }),
        payOnly: '仅支付',
        approveOnly: '仅批准',
        holdEducationalTitle: '此请求正在处理中',
        holdEducationalText: '保持',
        whatIsHoldExplain: '将“暂停”用于费用上，以便在批准或付款前请求更多详细信息。',
        holdIsLeftBehind: '待处理费用在批准或支付后移至另一份报告。',
        unholdWhenReady: '审批者可以在准备好审批或付款时解除费用保留。',
        changePolicyEducational: {
            title: '您已移动此报告！',
            description: '请仔细检查这些项目，因为在将报告移动到新工作区时，它们往往会发生变化。',
            reCategorize: '<strong>重新分类任何费用</strong>以符合工作区规则。',
            workflows: '此报告现在可能需要遵循不同的<strong>审批流程。</strong>',
        },
        changeWorkspace: '更改工作区',
        set: 'set',
        changed: '未更改',
        removed: 'removed',
        transactionPending: '交易待处理。',
        chooseARate: '选择每英里或每公里的工作区报销费率',
        unapprove: '取消批准',
        unapproveReport: '取消批准报告',
        headsUp: '注意！',
        unapproveWithIntegrationWarning: ({accountingIntegration}: UnapproveWithIntegrationWarningParams) =>
            `此报告已导出到${accountingIntegration}。更改它可能会导致数据不一致。您确定要取消批准此报告吗？`,
        reimbursable: '可报销的',
        nonReimbursable: '不可报销',
        bookingPending: '此预订正在等待处理中',
        bookingPendingDescription: '此预订待定，因为尚未付款。',
        bookingArchived: '此预订已存档',
        bookingArchivedDescription: '此预订已归档，因为旅行日期已过。如有需要，请添加最终金额的费用。',
        attendees: '与会者',
        whoIsYourAccountant: '谁是你的会计师？',
        paymentComplete: '付款完成',
        time: '时间',
        startDate: '开始日期',
        endDate: '结束日期',
        startTime: '开始时间',
        endTime: '结束时间',
        deleteSubrate: '删除子费率',
        deleteSubrateConfirmation: '您确定要删除此子费率吗？',
        quantity: '数量',
        subrateSelection: '选择一个子费率并输入数量。',
        qty: '数量',
        firstDayText: () => ({
            one: `第一天：1小时`,
            other: (count: number) => `第一天：${count.toFixed(2)} 小时`,
        }),
        lastDayText: () => ({
            one: `最后一天：1小时`,
            other: (count: number) => `最后一天：${count.toFixed(2)} 小时`,
        }),
        tripLengthText: () => ({
            one: `行程：1整天`,
            other: (count: number) => `行程：${count}整天`,
        }),
        dates: '日期',
        rates: '费率',
        submitsTo: ({name}: SubmitsToParams) => `提交给${name}`,
        moveExpenses: () => ({one: '移动费用', other: '移动费用'}),
        reject: {
            educationalTitle: '应该保留还是拒绝？',
            educationalText: '如果你还没准备好批准或支付一笔报销，可以选择保留或拒绝。',
            holdExpenseTitle: '保留报销，以便在批准或支付之前要求更多细节。',
            heldExpenseLeftBehindTitle: '当你批准整个报销单时，已保留的报销会被忽略。',
            rejectExpenseTitle: '拒绝你不打算批准或支付的报销。',
            reasonPageTitle: '拒绝报销',
            reasonPageDescription1: '如果你永远不打算批准或支付该报销，请拒绝它。否则，请使用“保留”来暂停报销并请求更多背景信息。',
            reasonPageDescription2: '如果你要拒绝该报销，请添加评论解释原因：',
            rejectReason: '拒绝原因',
            markAsResolved: '标记为已解决',
            rejectedStatus: '该报销已被拒绝。请先解决问题并标记为已解决，才能重新提交。',
            reportActions: {
                rejectedExpense: '已拒绝该报销',
                markedAsResolved: '已将拒绝原因标记为已解决',
            },
        },
        changeApprover: {
            title: '更改审批人',
            subtitle: '选择一个选项来更改此报告的审批人。',
            description: ({workflowSettingLink}: WorkflowSettingsParam) => `<a href="${workflowSettingLink}">您也可以在[工作流设置</a>中永久更改所有报告的审批人。`,
            changedApproverMessage: ({managerID}: ChangedApproverMessageParams) => `将审批人更改为 <mention-user accountID="${managerID}"/>`,
            actions: {
                addApprover: '添加审批人',
                addApproverSubtitle: '为现有工作流添加一个额外的审批人。',
                bypassApprovers: '跳过审批人',
                bypassApproversSubtitle: '将自己指定为最终审批人并跳过任何剩余的审批人。',
            },
            addApprover: {
                subtitle: '在我们将此报告路由到其余审批工作流之前，为此报告选择一个额外的审批人。',
            },
        },
    },
    transactionMerge: {
        listPage: {
            header: '合并费用',
            noEligibleExpenseFound: '未找到可合并的费用',
            noEligibleExpenseFoundSubtitle: `<muted-text><centered-text>您没有可与此合并的费用。<a href="${CONST.HELP_DOC_LINKS.MERGE_EXPENSES}">了解更多</a>关于可合并费用的信息。</centered-text></muted-text>`,
            selectTransactionToMerge: ({reportName}: {reportName: string}) => `选择一个<a href="${CONST.HELP_DOC_LINKS.MERGE_EXPENSES}">可合并的费用</a> <strong>${reportName}</strong>.`,
        },
        receiptPage: {
            header: '选择收据',
            pageTitle: '选择您想保留的收据：',
        },
        detailsPage: {
            header: '选择详情',
            pageTitle: '选择您想保留的详情：',
            noDifferences: '发现交易无差异',
            pleaseSelectError: ({field}: {field: string}) => `请选择一个${field}`,
            selectAllDetailsError: '继续前请选取所有详情。',
        },
        confirmationPage: {
            header: '确认详情',
            pageTitle: '确认您保留的详情。未保留的详情将被删除。',
            confirmButton: '合并费用',
        },
    },
    share: {
        shareToExpensify: '分享到Expensify',
        messageInputLabel: '消息',
    },
    notificationPreferencesPage: {
        header: '通知偏好设置',
        label: '通知我新消息',
        notificationPreferences: {
            always: '立即',
            daily: '每日',
            mute: '静音',
            hidden: 'Hidden',
        },
    },
    loginField: {
        numberHasNotBeenValidated: '号码尚未验证。点击按钮通过短信重新发送验证链接。',
        emailHasNotBeenValidated: '电子邮件尚未验证。点击按钮通过短信重新发送验证链接。',
    },
    avatarWithImagePicker: {
        uploadPhoto: '上传照片',
        removePhoto: '删除照片',
        editImage: '编辑照片',
        viewPhoto: '查看照片',
        imageUploadFailed: '图片上传失败',
        deleteWorkspaceError: '抱歉，删除您的工作区头像时出现了意外问题。',
        sizeExceeded: ({maxUploadSizeInMB}: SizeExceededParams) => `所选图像超过了最大上传大小 ${maxUploadSizeInMB} MB。`,
        resolutionConstraints: ({minHeightInPx, minWidthInPx, maxHeightInPx, maxWidthInPx}: ResolutionConstraintsParams) =>
            `请上传大于${minHeightInPx}x${minWidthInPx}像素且小于${maxHeightInPx}x${maxWidthInPx}像素的图片。`,
        notAllowedExtension: ({allowedExtensions}: NotAllowedExtensionParams) => `头像必须是以下类型之一：${allowedExtensions.join(', ')}。`,
    },
    modal: {
        backdropLabel: '模态背景',
    },
    profilePage: {
        profile: '个人资料',
        preferredPronouns: '首选代词',
        selectYourPronouns: '选择您的代词',
        selfSelectYourPronoun: '自选您的代词',
        emailAddress: '电子邮件地址',
        setMyTimezoneAutomatically: '自动设置我的时区',
        timezone: '时区',
        invalidFileMessage: '无效文件。请尝试其他图像。',
        avatarUploadFailureMessage: '上传头像时发生错误。请再试一次。',
        online: '在线',
        offline: '离线',
        syncing: '同步中',
        profileAvatar: '个人头像',
        publicSection: {
            title: '公开',
            subtitle: '这些信息会显示在您的公开资料上。任何人都可以看到。',
        },
        privateSection: {
            title: '私人',
            subtitle: '这些信息用于旅行和支付。它们不会显示在您的公开资料上。',
        },
    },
    securityPage: {
        title: '安全选项',
        subtitle: '启用双因素认证以确保您的账户安全。',
        goToSecurity: '返回安全页面',
    },
    shareCodePage: {
        title: '您的代码',
        subtitle: '通过分享您的个人二维码或推荐链接邀请成员加入Expensify。',
    },
    pronounsPage: {
        pronouns: '代词',
        isShownOnProfile: '您的代词显示在您的个人资料上。',
        placeholderText: '搜索以查看选项',
    },
    contacts: {
        contactMethod: '联系方式',
        contactMethods: '联系方式',
        featureRequiresValidate: '此功能需要您验证您的账户。',
        validateAccount: '验证您的账户',
        helpTextBeforeEmail: '添加更多方式让人们找到您，并转发收据到',
        helpTextAfterEmail: '从多个电子邮件地址。',
        pleaseVerify: '请验证此联系方式',
        getInTouch: '每当我们需要联系您时，我们将使用此联系方式。',
        enterMagicCode: ({contactMethod}: EnterMagicCodeParams) => `请输入发送到${contactMethod}的验证码。验证码将在一分钟内到达。`,
        setAsDefault: '设为默认',
        yourDefaultContactMethod: '这是您当前的默认联系方式。在删除它之前，您需要选择另一种联系方式并点击“设为默认”。',
        removeContactMethod: '移除联系方式',
        removeAreYouSure: '您确定要删除此联系方式吗？此操作无法撤销。',
        failedNewContact: '无法添加此联系方式。',
        genericFailureMessages: {
            requestContactMethodValidateCode: '发送新的魔法代码失败。请稍等片刻再试。',
            validateSecondaryLogin: '魔法代码不正确或无效。请重试或请求新代码。',
            deleteContactMethod: '删除联系方式失败。请联系Concierge寻求帮助。',
            setDefaultContactMethod: '无法设置新的默认联系方式。请联系Concierge寻求帮助。',
            addContactMethod: '无法添加此联系方式。请联系Concierge寻求帮助。',
            enteredMethodIsAlreadySubmitted: '此联系方式已存在',
            passwordRequired: '需要密码。',
            contactMethodRequired: '联系方式是必需的',
            invalidContactMethod: '无效的联系方式',
        },
        newContactMethod: '新联系方式',
        goBackContactMethods: '返回到联系方式',
    },
    // cspell:disable
    pronouns: {
        coCos: 'Co / Cos',
        eEyEmEir: 'E / Ey / Em / Eir',
        faeFaer: 'Fae / Faer',
        heHimHis: '他/他/他的',
        heHimHisTheyThemTheirs: 'He / Him / His / They / Them / Theirs',
        sheHerHers: '她/她/她的',
        sheHerHersTheyThemTheirs: '她 / 她 / 她的 / 他们 / 他们 / 他们的',
        merMers: 'Mer / Mers',
        neNirNirs: 'Ne / Nir / Nirs',
        neeNerNers: 'Nee / Ner / Ners',
        perPers: '每 / 每人',
        theyThemTheirs: '他们/他们/他们的',
        thonThons: 'Thon / Thons',
        veVerVis: 'Ve / Ver / Vis',
        viVir: 'Vi / Vir',
        xeXemXyr: 'Xe / Xem / Xyr',
        zeZieZirHir: 'Ze / Zie / Zir / Hir',
        zeHirHirs: 'Ze / Hir',
        callMeByMyName: '叫我我的名字',
    },
    // cspell:enable
    displayNamePage: {
        headerTitle: '显示名称',
        isShownOnProfile: '您的显示名称会显示在您的个人资料上。',
    },
    timezonePage: {
        timezone: '时区',
        isShownOnProfile: '您的时区显示在您的个人资料上。',
        getLocationAutomatically: '自动确定您的位置',
    },
    updateRequiredView: {
        updateRequired: '需要更新',
        pleaseInstall: '请更新到最新版本的 New Expensify',
        pleaseInstallExpensifyClassic: '请安装最新版本的Expensify',
        toGetLatestChanges: '对于移动设备或桌面设备，下载并安装最新版本。对于网页，刷新您的浏览器。',
        newAppNotAvailable: '新版Expensify应用已不再可用。',
    },
    initialSettingsPage: {
        about: '关于',
        aboutPage: {
            description: '全新的 Expensify 应用由来自世界各地的开源开发者社区构建。帮助我们构建 Expensify 的未来。',
            appDownloadLinks: '应用下载链接',
            viewKeyboardShortcuts: '查看键盘快捷键',
            viewTheCode: '查看代码',
            viewOpenJobs: '查看开放职位',
            reportABug: '报告一个错误',
            troubleshoot: '故障排除',
        },
        appDownloadLinks: {
            android: {
                label: 'Android',
            },
            ios: {
                label: 'iOS',
            },
            desktop: {
                label: 'macOS',
            },
        },
        troubleshoot: {
            clearCacheAndRestart: '清除缓存并重启',
            viewConsole: '查看调试控制台',
            debugConsole: '调试控制台',
            description: '<muted-text>使用以下工具帮助排除 Expensify 体验中的故障。如果遇到任何问题，<concierge-link>请提交错误</concierge-link>。</muted-text>',
            confirmResetDescription: '所有未发送的草稿消息将会丢失，但您的其他数据是安全的。',
            resetAndRefresh: '重置并刷新',
            clientSideLogging: '客户端日志记录',
            noLogsToShare: '没有日志可分享',
            useProfiling: '使用分析工具',
            profileTrace: '个人资料追踪',
            results: '成果',
            releaseOptions: '发布选项',
            testingPreferences: '测试偏好设置',
            useStagingServer: '使用测试服务器',
            forceOffline: '强制离线',
            simulatePoorConnection: '模拟网络连接不良',
            simulateFailingNetworkRequests: '模拟网络请求失败',
            authenticationStatus: '身份验证状态',
            deviceCredentials: '设备凭证',
            invalidate: '作废',
            destroy: '销毁',
            maskExportOnyxStateData: '导出 Onyx 状态时屏蔽敏感成员数据',
            exportOnyxState: '导出 Onyx 状态',
            importOnyxState: '导入 Onyx 状态',
            testCrash: '测试崩溃',
            resetToOriginalState: '重置为原始状态',
            usingImportedState: '您正在使用导入的状态。点击这里清除它。',
            shouldBlockTransactionThreadReportCreation: '阻止创建交易线程报告',
            debugMode: '调试模式',
            invalidFile: '文件无效',
            invalidFileDescription: '您尝试导入的文件无效。请再试一次。',
            invalidateWithDelay: '延迟失效',
            recordTroubleshootData: '记录故障排除数据',
            softKillTheApp: '软删除应用程序',
            kill: '杀戮',
        },
        debugConsole: {
            saveLog: '保存日志',
            shareLog: '共享日志',
            enterCommand: '输入命令',
            execute: '执行',
            noLogsAvailable: '没有可用日志',
            logSizeTooLarge: ({size}: LogSizeParams) => `日志大小超过 ${size} MB。请使用“保存日志”来下载日志文件。`,
            logs: '日志',
            viewConsole: '查看控制台',
        },
        security: '安全性',
        signOut: '登出',
        restoreStashed: '恢复暂存的登录信息',
        signOutConfirmationText: '如果您退出登录，任何离线更改都将丢失。',
        versionLetter: 'v',
        readTheTermsAndPrivacy: `<muted-text-micro>阅读<a href="${CONST.OLD_DOT_PUBLIC_URLS.TERMS_URL}">服务条款</a>和<a href="${CONST.OLD_DOT_PUBLIC_URLS.PRIVACY_URL}">隐私条款</a>。</muted-text-micro>`,
        help: '帮助',
        whatIsNew: '新内容',
        accountSettings: '账户设置',
        account: '账户',
        general: '常规',
    },
    closeAccountPage: {
        closeAccount: '关闭账户',
        reasonForLeavingPrompt: '我们不想看到您离开！您能否告诉我们原因，以便我们改进？',
        enterMessageHere: '输入消息内容',
        closeAccountWarning: '关闭您的账户无法撤销。',
        closeAccountPermanentlyDeleteData: '您确定要删除您的账户吗？这将永久删除所有未结费用。',
        enterDefaultContactToConfirm: '请输入您的默认联系方式以确认您希望关闭账户。您的默认联系方式是：',
        enterDefaultContact: '输入您的默认联系方式',
        defaultContact: '默认联系方式：',
        enterYourDefaultContactMethod: '请输入您的默认联系方式以关闭您的账户。',
    },
    mergeAccountsPage: {
        mergeAccount: '合并账户',
        accountDetails: {
            accountToMergeInto: '输入您想要合并的账户',
            notReversibleConsent: '我明白这是不可逆的。',
        },
        accountValidate: {
            confirmMerge: '您确定要合并账户吗？',
            lossOfUnsubmittedData: `合并您的账户是不可逆的，并且将导致任何未提交费用的丢失`,
            enterMagicCode: `要继续，请输入发送到的验证码`,
            errors: {
                incorrectMagicCode: '魔法代码不正确或无效。请重试或请求新代码。',
                fallback: '出现问题。请稍后再试。',
            },
        },
        mergeSuccess: {
            accountsMerged: '账户已合并！',
            description: ({from, to}: MergeSuccessDescriptionParams) =>
                `<muted-text><centered-text>您已成功将 <strong>${from}</strong> 中的所有数据合并到 <strong>${to}</strong>。今后，您可以使用该账户的任意一个登录名。</centered-text></muted-text>`,
        },
        mergePendingSAML: {
            weAreWorkingOnIt: '我们正在处理此事',
            limitedSupport: '我们尚未支持在 New Expensify 上合并账户。请在 Expensify Classic 上执行此操作。',
            reachOutForHelp: '<muted-text><centered-text>如有任何疑问，请随时<concierge-link>联系Concierge</concierge-link>！</centered-text></muted-text>',
            goToExpensifyClassic: '前往 Expensify Classic',
        },
        mergeFailureSAMLDomainControlDescription: ({email}: MergeFailureDescriptionGenericParams) =>
            `<muted-text><centered-text>您无法合并 <strong>${email}</strong>，因为它受 <strong>${email.split('@').at(1) ?? ''}</strong> 控制。请<concierge-link>联系Concierge</concierge-link>寻求帮助。</centered-text></muted-text>`,
        mergeFailureSAMLAccountDescription: ({email}: MergeFailureDescriptionGenericParams) =>
            `<muted-text><centered-text>您不能将 <strong>${email}</strong> 并入其他账户，因为您的域名管理员已将其设置为您的主登录名。请将其他账户合并到该账户中。</centered-text></muted-text>`,
        mergeFailure2FA: {
            description: ({email}: MergeFailureDescriptionGenericParams) =>
                `<muted-text><centered-text>您无法合并账户，因为 <strong>${email}</strong> 启用了双因素身份验证 (2FA)。请禁用 <strong>${email}</strong> 的 2FA，然后重试。</centered-text></muted-text>`,
            learnMore: '了解更多关于合并账户的信息。',
        },
        mergeFailureAccountLockedDescription: ({email}: MergeFailureDescriptionGenericParams) =>
            `<muted-text><centered-text>您无法合并 <strong>${email}</strong>，因为它已被锁定。请<concierge-link>联系Concierge</concierge-link>寻求帮助。</centered-text></muted-text>`,
        mergeFailureUncreatedAccountDescription: ({email, contactMethodLink}: MergeFailureUncreatedAccountDescriptionParams) =>
            `<muted-text><centered-text>您无法合并账户，因为 <strong>${email}</strong> 没有 Expensify 账户。请将<a href="${contactMethodLink}">其添加为联系方式</a>。</centered-text></muted-text>`,
        mergeFailureSmartScannerAccountDescription: ({email}: MergeFailureDescriptionGenericParams) =>
            `<muted-text><centered-text>您不能将 <strong>${email}</strong> 并入其他账户。请将其他账户合并到其中。</centered-text></muted-text>`,
        mergeFailureInvoicedAccountDescription: ({email}: MergeFailureDescriptionGenericParams) =>
            `<muted-text><centered-text>您不能将账户合并到 <strong>${email}</strong>，因为该账户拥有发票账单关系。</centered-text></muted-text>`,
        mergeFailureTooManyAttempts: {
            heading: '请稍后再试',
            description: '尝试合并账户的次数过多。请稍后再试。',
        },
        mergeFailureUnvalidatedAccount: {
            description: '您无法合并到其他账户，因为该账户尚未验证。请验证该账户后重试。',
        },
        mergeFailureSelfMerge: {
            description: '您不能将一个账户合并到其自身。',
        },
        mergeFailureGenericHeading: '无法合并账户',
    },
    lockAccountPage: {
        reportSuspiciousActivity: '报告可疑活动',
        lockAccount: '锁定账户',
        unlockAccount: '解锁账户',
        compromisedDescription: '发现您的账户有异常? 报告后将立即锁定账户, 阻止新的Expensify卡交易, 并防止任何账户更改。',
        domainAdminsDescription: '对于域管理员: 这也会暂停您域中所有Expensify卡活动和管理员操作。',
        areYouSure: '您确定要锁定您的Expensify账户吗?',
        ourTeamWill: '我们的团队将调查并移除任何未经授权的访问。若要恢复访问权限, 您需与Concierge协作。',
    },
    failedToLockAccountPage: {
        failedToLockAccount: '无法锁定账户',
        failedToLockAccountDescription: `我们无法锁定您的账户。请与Concierge聊天以解决此问题。`,
        chatWithConcierge: '与Concierge聊天',
    },
    unlockAccountPage: {
        accountLocked: '账户已锁定',
        yourAccountIsLocked: '您的账户已被锁定',
        chatToConciergeToUnlock: '与Concierge聊天以解决安全问题并解锁您的账户。',
        chatWithConcierge: '与Concierge聊天',
    },
    passwordPage: {
        changePassword: '更改密码',
        changingYourPasswordPrompt: '更改密码将同时更新您在 Expensify.com 和 New Expensify 账户的密码。',
        currentPassword: '当前密码',
        newPassword: '新密码',
        newPasswordPrompt: '您的新密码必须与旧密码不同，并且至少包含8个字符、1个大写字母、1个小写字母和1个数字。',
    },
    twoFactorAuth: {
        headerTitle: '双重身份验证',
        twoFactorAuthEnabled: '已启用双重身份验证',
        whatIsTwoFactorAuth: '两因素认证 (2FA) 有助于保护您的账户安全。登录时，您需要输入由您首选的身份验证应用程序生成的代码。',
        disableTwoFactorAuth: '禁用双重身份验证',
        explainProcessToRemove: '为了禁用双重身份验证 (2FA)，请输入来自您的身份验证应用程序的有效代码。',
        disabled: '双重身份验证现已禁用',
        noAuthenticatorApp: '您将不再需要验证器应用程序来登录Expensify。',
        stepCodes: '恢复代码',
        keepCodesSafe: '请妥善保管这些恢复代码！',
        codesLoseAccess: '如果您失去了对身份验证器应用的访问权限并且没有这些代码，您将失去对账户的访问权限。\n\n注意：设置双因素身份验证会将您从所有其他活动会话中注销。',
        errorStepCodes: '请在继续之前复制或下载代码',
        stepVerify: '验证',
        scanCode: '使用您的设备扫描二维码',
        authenticatorApp: '身份验证器应用程序',
        addKey: '或者将此密钥添加到您的身份验证器应用中：',
        enterCode: '然后输入您的身份验证器应用生成的六位数代码。',
        stepSuccess: '完成',
        enabled: '已启用双重身份验证',
        congrats: '恭喜！现在您拥有了额外的安全保障。',
        copy: '复制',
        disable: '禁用',
        enableTwoFactorAuth: '启用双重身份验证',
        pleaseEnableTwoFactorAuth: '请启用双因素认证。',
        twoFactorAuthIsRequiredDescription: '出于安全考虑，Xero 需要双重身份验证才能连接集成。',
        twoFactorAuthIsRequiredForAdminsHeader: '需要双重身份验证',
        twoFactorAuthIsRequiredForAdminsTitle: '请启用双重身份验证',
        twoFactorAuthIsRequiredForAdminsDescription: '您的Xero会计连接需要使用双重身份验证。要继续使用Expensify，请启用它。',
        twoFactorAuthCannotDisable: '无法禁用双重身份验证',
        twoFactorAuthRequired: '您的Xero连接需要双因素认证（2FA），且无法禁用。',
    },
    recoveryCodeForm: {
        error: {
            pleaseFillRecoveryCode: '请输入您的恢复代码',
            incorrectRecoveryCode: '恢复代码不正确。请重试。',
        },
        useRecoveryCode: '使用恢复代码',
        recoveryCode: '恢复代码',
        use2fa: '使用双重身份验证代码',
    },
    twoFactorAuthForm: {
        error: {
            pleaseFillTwoFactorAuth: '请输入您的双因素认证代码',
            incorrect2fa: '两步验证代码不正确。请重试。',
        },
    },
    passwordConfirmationScreen: {
        passwordUpdated: '密码已更新！',
        allSet: '一切就绪。请妥善保管您的新密码。',
    },
    privateNotes: {
        title: '私人备注',
        personalNoteMessage: '在此处记录有关此聊天的笔记。您是唯一可以添加、编辑或查看这些笔记的人。',
        sharedNoteMessage: '在此处记录有关此聊天的笔记。Expensify员工和team.expensify.com域上的其他成员可以查看这些笔记。',
        composerLabel: '备注',
        myNote: '我的备注',
        error: {
            genericFailureMessage: '私人备注无法保存',
        },
    },
    billingCurrency: {
        error: {
            securityCode: '请输入有效的安全代码',
        },
        securityCode: '安全代码',
        changeBillingCurrency: '更改结算货币',
        changePaymentCurrency: '更改支付货币',
        paymentCurrency: '付款货币',
        paymentCurrencyDescription: '选择一个标准化货币，将所有个人费用转换为该货币。',
        note: `注意：更改支付货币会影响您为 Expensify 支付的费用。请参阅我们的<a href="${CONST.PRICING}">定价页面</a>了解详情。`,
    },
    addDebitCardPage: {
        addADebitCard: '添加借记卡',
        nameOnCard: '卡上的姓名',
        debitCardNumber: '借记卡号',
        expiration: '到期日期',
        expirationDate: 'MMYY',
        cvv: 'CVV',
        billingAddress: '账单地址',
        growlMessageOnSave: '您的借记卡已成功添加',
        expensifyPassword: 'Expensify密码',
        error: {
            invalidName: '名称只能包含字母',
            addressZipCode: '请输入有效的邮政编码',
            debitCardNumber: '请输入有效的借记卡号',
            expirationDate: '请选择一个有效的到期日期',
            securityCode: '请输入有效的安全代码',
            addressStreet: '请输入一个有效的账单地址，不能是邮政信箱。',
            addressState: '请选择一个州',
            addressCity: '请输入城市名称',
            genericFailureMessage: '添加您的卡时发生错误。请重试。',
            password: '请输入您的Expensify密码',
        },
    },
    addPaymentCardPage: {
        addAPaymentCard: '添加支付卡',
        nameOnCard: '卡上的姓名',
        paymentCardNumber: '卡号',
        expiration: '到期日期',
        expirationDate: 'MM/YY',
        cvv: 'CVV',
        billingAddress: '账单地址',
        growlMessageOnSave: '您的支付卡已成功添加',
        expensifyPassword: 'Expensify密码',
        error: {
            invalidName: '名称只能包含字母',
            addressZipCode: '请输入有效的邮政编码',
            paymentCardNumber: '请输入有效的卡号',
            expirationDate: '请选择一个有效的到期日期',
            securityCode: '请输入有效的安全代码',
            addressStreet: '请输入一个有效的账单地址，不能是邮政信箱。',
            addressState: '请选择一个州',
            addressCity: '请输入城市名称',
            genericFailureMessage: '添加您的卡时发生错误。请重试。',
            password: '请输入您的Expensify密码',
        },
    },
    walletPage: {
        balance: '余额',
        paymentMethodsTitle: '支付方式',
        setDefaultConfirmation: '设为默认付款方式',
        setDefaultSuccess: '默认支付方式已设置！',
        deleteAccount: '删除账户',
        deleteConfirmation: '您确定要删除此账户吗？',
        error: {
            notOwnerOfBankAccount: '将此银行账户设置为默认支付方式时发生错误。',
            invalidBankAccount: '此银行账户已被暂时冻结',
            notOwnerOfFund: '将此卡设置为默认付款方式时发生错误',
            setDefaultFailure: '出现问题。请与Concierge聊天以获得进一步帮助。',
        },
        addBankAccountFailure: '尝试添加您的银行账户时发生意外错误。请再试一次。',
        getPaidFaster: '更快收到付款',
        addPaymentMethod: '添加支付方式以便直接在应用中发送和接收付款。',
        getPaidBackFaster: '更快获得偿还',
        secureAccessToYourMoney: '安全访问您的资金',
        receiveMoney: '以本地货币接收款项',
        expensifyWallet: 'Expensify Wallet（测试版）',
        sendAndReceiveMoney: '与朋友发送和接收资金。仅限美国银行账户。',
        enableWallet: '启用钱包',
        addBankAccountToSendAndReceive: '添加银行账户以进行付款或收款。',
        addDebitOrCreditCard: '添加借记卡或信用卡',
        assignedCards: '已分配的卡片',
        assignedCardsDescription: '这些是由工作区管理员分配的卡片，用于管理公司支出。',
        expensifyCard: 'Expensify Card',
        walletActivationPending: '我们正在审核您的信息。请几分钟后再查看！',
        walletActivationFailed: '很遗憾，您的钱包目前无法启用。请与Concierge聊天以获得进一步帮助。',
        addYourBankAccount: '添加您的银行账户',
        addBankAccountBody: '让我们将您的银行账户连接到Expensify，这样在应用程序中直接发送和接收付款将变得比以往任何时候都更容易。',
        chooseYourBankAccount: '选择您的银行账户',
        chooseAccountBody: '确保您选择正确的选项。',
        confirmYourBankAccount: '确认您的银行账户',
        personalBankAccounts: '个人银行账户',
        businessBankAccounts: '企业银行账户',
    },
    cardPage: {
        expensifyCard: 'Expensify Card',
        expensifyTravelCard: 'Expensify Travel Card',
        availableSpend: '剩余额度',
        smartLimit: {
            name: '智能限制',
            title: ({formattedLimit}: ViolationsOverLimitParams) => `您可以在此卡上消费最多 ${formattedLimit}，并且随着您提交的费用被批准，限额将重置。`,
        },
        fixedLimit: {
            name: '固定限额',
            title: ({formattedLimit}: ViolationsOverLimitParams) => `您可以在这张卡上消费最多${formattedLimit}，然后它将停用。`,
        },
        monthlyLimit: {
            name: '每月限额',
            title: ({formattedLimit}: ViolationsOverLimitParams) => `您每月最多可以在此卡上花费${formattedLimit}。限额将在每个日历月的第一天重置。`,
        },
        virtualCardNumber: '虚拟卡号',
        travelCardCvv: '旅行卡 CVV',
        physicalCardNumber: '实体卡号',
        getPhysicalCard: '获取实体卡',
        reportFraud: '报告虚拟卡欺诈',
        physicalCardPin: 'PIN',
        reportTravelFraud: '报告旅行卡欺诈',
        reviewTransaction: '查看交易',
        suspiciousBannerTitle: '可疑交易',
        suspiciousBannerDescription: '我们注意到您的卡上有可疑交易。点击下方查看。',
        cardLocked: '在我们的团队审核您公司的账户期间，您的卡已被暂时锁定。',
        cardDetails: {
            cardNumber: '虚拟卡号',
            expiration: '过期',
            cvv: 'CVV',
            address: '地址',
            revealDetails: '显示详细信息',
            revealCvv: '显示CVV',
            copyCardNumber: '复制卡号',
            updateAddress: '更新地址',
        },
        cardAddedToWallet: ({platform}: {platform: 'Google' | 'Apple'}) => `已添加到${platform}钱包`,
        cardDetailsLoadingFailure: '加载卡片详情时发生错误。请检查您的互联网连接并重试。',
        validateCardTitle: '让我们确认一下身份',
        enterMagicCode: ({contactMethod}: EnterMagicCodeParams) => `请输入发送到${contactMethod}的验证码以查看您的卡详细信息。验证码应在一两分钟内到达。`,
    },
    workflowsPage: {
        workflowTitle: '花费',
        workflowDescription: '配置从支出发生到审批和支付的工作流程。',
        delaySubmissionTitle: '延迟提交',
        delaySubmissionDescription: '选择自定义的费用提交时间表，或者关闭此选项以实时更新支出。',
        submissionFrequency: '提交频率',
        submissionFrequencyDateOfMonth: '月份日期',
        addApprovalsTitle: '添加审批',
        addApprovalButton: '添加审批工作流程',
        addApprovalTip: '此默认工作流程适用于所有成员，除非存在更具体的工作流程。',
        approver: '审批人',
        addApprovalsDescription: '在授权付款之前需要额外批准。',
        makeOrTrackPaymentsTitle: '进行或跟踪付款',
        makeOrTrackPaymentsDescription: '添加授权付款人以便在Expensify中进行付款或跟踪在其他地方进行的付款。',
        editor: {
            submissionFrequency: '选择Expensify在分享无错误支出前应等待的时间。',
        },
        frequencyDescription: '选择您希望自动提交费用的频率，或者选择手动提交',
        frequencies: {
            instant: '即时',
            weekly: '每周',
            monthly: '每月',
            twiceAMonth: '每月两次',
            byTrip: '按行程',
            manually: '手动',
            daily: '每日',
            lastDayOfMonth: '月末最后一天',
            lastBusinessDayOfMonth: '每月的最后一个工作日',
            ordinals: {
                one: 'st',
                two: 'nd',
                few: 'rd',
                other: 'th',
                /* eslint-disable @typescript-eslint/naming-convention */
                '1': '第一',
                '2': '第二',
                '3': '第三',
                '4': '第四',
                '5': '第五',
                '6': '第六',
                '7': 'Seventh',
                '8': '第八',
                '9': '第九',
                '10': '第十',
                /* eslint-enable @typescript-eslint/naming-convention */
            },
        },
        approverInMultipleWorkflows: '该成员已属于另一个审批流程。此处的任何更新也会反映在那里。',
        approverCircularReference: ({name1, name2}: ApprovalWorkflowErrorParams) =>
            `<strong>${name1}</strong> 已经批准报告给 <strong>${name2}</strong>。请选择不同的审批人以避免循环工作流。`,
        emptyContent: {
            title: '没有成员可显示',
            expensesFromSubtitle: '所有工作区成员已属于现有的审批工作流程。',
            approverSubtitle: '所有审批者都属于现有的工作流程。',
        },
    },
    workflowsDelayedSubmissionPage: {
        autoReportingErrorMessage: '延迟提交无法更改。请重试或联系客服。',
        autoReportingFrequencyErrorMessage: '提交频率无法更改。请重试或联系客服。',
        monthlyOffsetErrorMessage: '无法更改每月频率。请重试或联系支持。',
    },
    workflowsCreateApprovalsPage: {
        title: '确认',
        header: '添加更多审批人并确认。',
        additionalApprover: '额外审批人',
        submitButton: '添加工作流程',
    },
    workflowsEditApprovalsPage: {
        title: '编辑审批流程',
        deleteTitle: '删除审批流程',
        deletePrompt: '您确定要删除此审批工作流程吗？所有成员将随后遵循默认工作流程。',
    },
    workflowsExpensesFromPage: {
        title: '来自的费用',
        header: '当以下成员提交费用时：',
    },
    workflowsApproverPage: {
        genericErrorMessage: '无法更改审批人。请重试或联系客服。',
        header: '发送给此成员以供批准：',
    },
    workflowsPayerPage: {
        title: '授权付款人',
        genericErrorMessage: '授权付款人无法更改。请再试一次。',
        admins: '管理员',
        payer: '付款人',
        paymentAccount: '付款账户',
    },
    reportFraudPage: {
        title: '报告虚拟卡欺诈',
        description: '如果您的虚拟卡信息被盗或泄露，我们将永久停用您现有的卡，并为您提供一张新的虚拟卡和号码。',
        deactivateCard: '停用卡片',
        reportVirtualCardFraud: '报告虚拟卡欺诈',
    },
    reportFraudConfirmationPage: {
        title: '已报告卡片欺诈',
        description: '我们已永久停用您的现有卡。当您返回查看卡详细信息时，您将有一张新的虚拟卡可用。',
        buttonText: '知道了，谢谢！',
    },
    activateCardPage: {
        activateCard: '激活卡片',
        pleaseEnterLastFour: '请输入您卡片的最后四位数字。',
        activatePhysicalCard: '激活实体卡',
        error: {
            thatDidNotMatch: '这与您卡上的最后四位数字不匹配。请再试一次。',
            throttled: '您多次错误输入了您的 Expensify Card 的最后四位数字。如果您确认数字正确，请联系 Concierge 解决。否则，请稍后再试。',
        },
    },
    getPhysicalCard: {
        header: '获取实体卡',
        nameMessage: '请输入您的名字和姓氏，因为这将显示在您的卡片上。',
        legalName: '法定名称',
        legalFirstName: '法定名字',
        legalLastName: '法定姓氏',
        phoneMessage: '输入您的电话号码。',
        phoneNumber: '电话号码',
        address: '地址',
        addressMessage: '请输入您的送货地址。',
        streetAddress: '街道地址',
        city: '城市',
        state: '状态',
        zipPostcode: '邮政编码',
        country: '国家',
        confirmMessage: '请确认以下信息。',
        estimatedDeliveryMessage: '您的实体卡将在2-3个工作日内送达。',
        next: '下一个',
        getPhysicalCard: '获取实体卡',
        shipCard: '运送卡片',
    },
    transferAmountPage: {
        transfer: ({amount}: TransferParams) => `Transfer${amount ? ` ${amount}` : ''}`,
        instant: '即时（借记卡）',
        instantSummary: ({rate, minAmount}: InstantSummaryParams) => `${rate}% 费用（最低 ${minAmount}）`,
        ach: '1-3 个工作日（银行账户）',
        achSummary: '无费用',
        whichAccount: '哪个账户？',
        fee: '费用',
        transferSuccess: '转账成功！',
        transferDetailBankAccount: '您的资金应在接下来的1-3个工作日内到账。',
        transferDetailDebitCard: '您的资金应立即到账。',
        failedTransfer: '您的余额尚未完全结清。请转账到银行账户。',
        notHereSubTitle: '请从钱包页面转移您的余额',
        goToWallet: '前往钱包',
    },
    chooseTransferAccountPage: {
        chooseAccount: '选择账户',
    },
    paymentMethodList: {
        addPaymentMethod: '添加支付方式',
        addNewDebitCard: '添加新的借记卡',
        addNewBankAccount: '添加新银行账户',
        accountLastFour: '结束于',
        cardLastFour: '卡号末尾为',
        addFirstPaymentMethod: '添加支付方式以便直接在应用中发送和接收付款。',
        defaultPaymentMethod: '默认',
        bankAccountLastFour: ({lastFour}: BankAccountLastFourParams) => `银行账户 • ${lastFour}`,
    },
    preferencesPage: {
        appSection: {
            title: '应用偏好设置',
        },
        testSection: {
            title: '测试偏好设置',
            subtitle: '用于在预发布环境中调试和测试应用程序的设置。',
        },
        receiveRelevantFeatureUpdatesAndExpensifyNews: '接收相关功能更新和Expensify新闻',
        muteAllSounds: '将所有来自Expensify的声音静音',
    },
    priorityModePage: {
        priorityMode: '优先模式',
        explainerText: '选择是否仅#关注未读和置顶聊天，或显示所有内容，最近和置顶聊天置顶。',
        priorityModes: {
            default: {
                label: '最新',
                description: '显示所有聊天，按最近排序',
            },
            gsd: {
                label: '#专注',
                description: '仅显示按字母顺序排序的未读内容',
            },
        },
    },
    reportDetailsPage: {
        inWorkspace: ({policyName}: ReportPolicyNameParams) => `在${policyName}中`,
        generatingPDF: '生成PDF',
        waitForPDF: '请稍候，我们正在生成 PDF。',
        errorPDF: '生成PDF时出现错误。',
        generatedPDF: '您的报告 PDF 已生成！',
    },
    reportDescriptionPage: {
        roomDescription: '房间描述',
        roomDescriptionOptional: '房间描述（可选）',
        explainerText: '为房间设置自定义描述。',
    },
    groupChat: {
        lastMemberTitle: '注意！',
        lastMemberWarning: '由于您是这里的最后一个人，离开将使所有成员无法访问此聊天。您确定要离开吗？',
        defaultReportName: ({displayName}: ReportArchiveReasonsClosedParams) => `${displayName}的群聊`,
    },
    languagePage: {
        language: '语言',
        aiGenerated: '此语言的翻译是自动生成的，可能包含错误。',
    },
    themePage: {
        theme: '主题',
        themes: {
            dark: {
                label: 'Dark',
            },
            light: {
                label: '光',
            },
            system: {
                label: '使用设备设置',
            },
        },
        chooseThemeBelowOrSync: '选择下面的主题，或与您的设备设置同步。',
    },
    termsOfUse: {
        terms: `<muted-text-xs>登录后，即表示您同意<a href="${CONST.OLD_DOT_PUBLIC_URLS.TERMS_URL}">服务条款</a>和<a href="${CONST.OLD_DOT_PUBLIC_URLS.PRIVACY_URL}">隐私条款</a>。</muted-text-xs>`,
        license: `<muted-text-xs>${CONST.WALLET.PROGRAM_ISSUERS.EXPENSIFY_PAYMENTS} (NMLS ID:2017010) 根据其<a href="${CONST.OLD_DOT_PUBLIC_URLS.LICENSES_URL}">许可</a>证提供汇款服务。</muted-text-xs>`,
    },
    validateCodeForm: {
        magicCodeNotReceived: '没有收到魔法代码？',
        enterAuthenticatorCode: '请输入您的身份验证器代码',
        enterRecoveryCode: '请输入您的恢复代码',
        requiredWhen2FAEnabled: '启用双重身份验证时必需',
        requestNewCode: '请求新代码',
        requestNewCodeAfterErrorOccurred: '请求新代码',
        error: {
            pleaseFillMagicCode: '请输入您的魔法代码',
            incorrectMagicCode: '魔法代码不正确或无效。请重试或请求新代码。',
            pleaseFillTwoFactorAuth: '请输入您的双因素认证代码',
        },
    },
    passwordForm: {
        pleaseFillOutAllFields: '请填写所有字段',
        pleaseFillPassword: '请输入您的密码',
        pleaseFillTwoFactorAuth: '请输入您的双重验证代码',
        enterYourTwoFactorAuthenticationCodeToContinue: '请输入您的双因素认证代码以继续',
        forgot: '忘记了吗？',
        requiredWhen2FAEnabled: '启用双重身份验证时必需',
        error: {
            incorrectPassword: '密码错误。请重试。',
            incorrectLoginOrPassword: '登录名或密码错误。请再试一次。',
            incorrect2fa: '两步验证代码不正确。请重试。',
            twoFactorAuthenticationEnabled: '您在此账户上启用了双重身份验证。请使用您的电子邮件或电话号码登录。',
            invalidLoginOrPassword: '登录名或密码无效。请重试或重置您的密码。',
            unableToResetPassword:
                '我们无法更改您的密码。这可能是由于旧的密码重置电子邮件中的密码重置链接已过期。我们已向您发送了一条新链接，您可以再次尝试。请检查您的收件箱和垃圾邮件文件夹；它应该会在几分钟内到达。',
            noAccess: '您无权访问此应用程序。请添加您的GitHub用户名以获取访问权限。',
            accountLocked: '由于多次尝试失败，您的账户已被锁定。请在1小时后再试。',
            fallback: '出现问题。请稍后再试。',
        },
    },
    loginForm: {
        phoneOrEmail: '电话或电子邮件',
        error: {
            invalidFormatEmailLogin: '输入的电子邮件无效。请修正格式并重试。',
        },
        cannotGetAccountDetails: '无法检索账户详细信息。请尝试重新登录。',
        loginForm: '登录表单',
        notYou: ({user}: NotYouParams) => `不是${user}？`,
    },
    onboarding: {
        welcome: '欢迎！',
        welcomeSignOffTitleManageTeam: '一旦您完成上述任务，我们可以探索更多功能，如审批工作流和规则！',
        welcomeSignOffTitle: '很高兴见到你！',
        explanationModal: {
            title: '欢迎使用Expensify',
            description: '一个应用程序即可以聊天的速度处理您的商业和个人支出。试试看，让我们知道您的想法。更多精彩即将到来！',
            secondaryDescription: '要切换回 Expensify Classic，只需点击您的个人资料图片 > 转到 Expensify Classic。',
        },
        getStarted: '开始使用',
        whatsYourName: '你叫什么名字？',
        peopleYouMayKnow: '您可能认识的人已经在这里了！验证您的电子邮件以加入他们。',
        workspaceYouMayJoin: ({domain, email}: WorkspaceYouMayJoin) => `来自${domain}的某人已经创建了一个工作区。请输入发送到${email}的魔法代码。`,
        joinAWorkspace: '加入工作区',
        listOfWorkspaces: '这是您可以加入的工作区列表。别担心，如果您愿意，您可以稍后再加入。',
        workspaceMemberList: ({employeeCount, policyOwner}: WorkspaceMemberList) => `${employeeCount} 名成员${employeeCount > 1 ? 's' : ''} • ${policyOwner}`,
        whereYouWork: '你在哪里工作？',
        errorSelection: '选择一个选项继续',
        purpose: {
            title: '你今天想做什么？',
            errorContinue: '请按继续进行设置',
            errorBackButton: '请完成设置问题以开始使用该应用程序',
            [CONST.ONBOARDING_CHOICES.EMPLOYER]: '由我的雇主报销',
            [CONST.ONBOARDING_CHOICES.MANAGE_TEAM]: '管理我团队的费用',
            [CONST.ONBOARDING_CHOICES.PERSONAL_SPEND]: '跟踪和预算费用',
            [CONST.ONBOARDING_CHOICES.CHAT_SPLIT]: '与朋友聊天并分摊费用',
            [CONST.ONBOARDING_CHOICES.LOOKING_AROUND]: '其他内容',
        },
        employees: {
            title: '你有多少员工？',
            [CONST.ONBOARDING_COMPANY_SIZE.MICRO]: '1-10 名员工',
            [CONST.ONBOARDING_COMPANY_SIZE.SMALL]: '11-50名员工',
            [CONST.ONBOARDING_COMPANY_SIZE.MEDIUM_SMALL]: '51-100名员工',
            [CONST.ONBOARDING_COMPANY_SIZE.MEDIUM]: '101-1,000名员工',
            [CONST.ONBOARDING_COMPANY_SIZE.LARGE]: '超过1,000名员工',
        },
        accounting: {
            title: '您是否使用任何会计软件？',
            none: 'None',
        },
        interestedFeatures: {
            title: '您对哪些功能感兴趣？',
            featuresAlreadyEnabled: '您的工作区已启用以下功能：',
            featureYouMayBeInterestedIn: '启用您可能感兴趣的其他功能：',
        },
        error: {
            requiredFirstName: '请输入您的名字以继续',
        },
        workEmail: {
            title: '你的工作邮箱是什么？',
            subtitle: 'Expensify 在连接您的工作邮箱时效果最佳。',
            explanationModal: {
                descriptionOne: '转发到receipts@expensify.com进行扫描',
                descriptionTwo: '加入已经在使用Expensify的同事们',
                descriptionThree: '享受更个性化的体验',
            },
            addWorkEmail: '添加工作邮箱',
        },
        workEmailValidation: {
            title: '验证您的工作邮箱',
            magicCodeSent: ({workEmail}: WorkEmailResendCodeParams) => `请输入发送到${workEmail}的验证码。它将在一两分钟内到达。`,
        },
        workEmailValidationError: {
            publicEmail: '请输入有效的私人域名工作邮箱，例如 mitch@company.com',
            offline: '由于您似乎处于离线状态，我们无法添加您的工作邮箱。',
        },
        mergeBlockScreen: {
            title: '无法添加工作邮箱',
            subtitle: ({workEmail}: WorkEmailMergingBlockedParams) => `我们无法添加${workEmail}。请稍后在设置中重试，或与Concierge聊天以获取指导。`,
        },
        tasks: {
            testDriveAdminTask: {
                title: ({testDriveURL}) => `\u8fdb\u884c[\u8bd5\u9a7e](${testDriveURL})`,
                description: ({testDriveURL}) =>
                    `[\u5feb\u901f\u4ea7\u54c1\u6f14\u793a](${testDriveURL})\u4ee5\u4e86\u89e3 Expensify \u4e3a\u4f55\u662f\u6700\u5feb\u7684\u62a5\u9500\u65b9\u5f0f\u3002`,
            },
            testDriveEmployeeTask: {
                title: ({testDriveURL}) => `\u8fdb\u884c[\u8bd5\u9a7e](${testDriveURL})`,
                description: ({testDriveURL}) =>
                    `\u8fdb\u884c[\u8bd5\u9a7e](${testDriveURL})\u5373\u53ef\u83b7\u5f97\u56e2\u961f *3 \u4e2a\u6708\u7684 Expensify \u514d\u8d39\u4f7f\u7528\u6743\uff01*`,
            },
            createTestDriveAdminWorkspaceTask: {
                title: ({workspaceConfirmationLink}) => `[\u521b\u5efa](${workspaceConfirmationLink})\u4e00\u4e2a\u5de5\u4f5c\u533a`,
                description:
                    '\u521b\u5efa\u4e00\u4e2a\u5de5\u4f5c\u533a\uff0c\u5e76\u5728\u60a8\u7684\u8bbe\u7f6e\u4e13\u5bb6\u7684\u5e2e\u52a9\u4e0b\u914d\u7f6e\u5404\u9879\u8bbe\u7f6e\uff01',
            },
            createWorkspaceTask: {
                title: ({workspaceSettingsLink}) => `\u521b\u5efa\u4e00\u4e2a[\u5de5\u4f5c\u533a](${workspaceSettingsLink})`,
                description: ({workspaceSettingsLink}) =>
                    `*\u521b\u5efa\u4e00\u4e2a\u5de5\u4f5c\u533a*\u4ee5\u8ddf\u8e2a\u652f\u6301\u3001\u626b\u63cf\u6536\u636e\u3001\u804a\u5929\u7b49\u3002\n\n1. \u70b9\u51fb *\u5de5\u4f5c\u533a* > *\u65b0\u5efa\u5de5\u4f5c\u533a*\u3002\n\n*\u60a8\u7684\u65b0\u5de5\u4f5c\u533a\u5df2\u51c6\u5907\u5c31\u7eea\uff01* [\u67e5\u770b](${workspaceSettingsLink})\u3002`,
            },

            setupCategoriesTask: {
                title: ({workspaceCategoriesLink}) => `\u8bbe\u7f6e[\u5206\u7c7b](${workspaceCategoriesLink})`,
                description: ({workspaceCategoriesLink}) =>
                    '*\u8bbe\u7f6e\u5206\u7c7b*\uff0c\u4ee5\u4fbf\u60a8\u7684\u56e2\u961f\u53ef\u4ee5\u5bf9\u652f\u51fa\u8fdb\u884c\u7f16\u7801\uff0c\u4ee5\u4fbf\u4e8e\u62a5\u544a\u3002\n' +
                    '\n' +
                    '1. \u70b9\u51fb *\u5de5\u4f5c\u533a*\u3002\n' +
                    '3. \u9009\u62e9\u60a8\u7684\u5de5\u4f5c\u533a\u3002\n' +
                    '4. \u70b9\u51fb *\u5206\u7c7b*\u3002\n' +
                    '5. \u7981\u7528\u6240\u6709\u4e0d\u9700\u8981\u7684\u5206\u7c7b\u3002\n' +
                    '6. \u5728\u53f3\u4e0a\u89d2\u6dfb\u52a0\u81ea\u5df1\u7684\u5206\u7c7b\u3002\n' +
                    '\n' +
                    `[\u5e26\u6211\u5230\u5de5\u4f5c\u533a\u5206\u7c7b\u8bbe\u7f6e](${workspaceCategoriesLink})\u3002\n` +
                    '\n' +
                    `![Set up categories](${CONST.CLOUDFRONT_URL}/videos/walkthrough-categories-v2.mp4)`,
            },
            combinedTrackSubmitExpenseTask: {
                title: '\u63d0\u4ea4\u4e00\u7b14\u652f\u51fa',
                description:
                    '*\u901a\u8fc7\u8f93\u5165\u91d1\u989d\u6216\u626b\u63cf\u6536\u636e*\u63d0\u4ea4\u4e00\u7b14\u652f\u51fa\u3002\n' +
                    '\n' +
                    '1. \u70b9\u51fb\u7eff\u8272\u7684 *+* \u6309\u94ae\u3002\n' +
                    '2. \u9009\u62e9 *\u521b\u5efa\u652f\u51fa*\u3002\n' +
                    '3. \u8f93\u5165\u91d1\u989d\u6216\u626b\u63cf\u6536\u636e\u3002\n' +
                    `4. \u6dfb\u52a0\u60a8\u4e0a\u53f8\u7684\u7535\u5b50\u90ae\u4ef6\u6216\u7535\u8bdd\u53f7\u7801\u3002\n` +
                    '5. \u70b9\u51fb *\u521b\u5efa*\u3002\n' +
                    '\n' +
                    '\u60a8\u5df2\u7ecf\u5b8c\u6210\uff01',
            },
            adminSubmitExpenseTask: {
                title: '\u63d0\u4ea4\u4e00\u7b14\u652f\u51fa',
                description:
                    '*\u901a\u8fc7\u8f93\u5165\u91d1\u989d\u6216\u626b\u63cf\u6536\u636e*\u63d0\u4ea4\u4e00\u7b14\u652f\u51fa\u3002\n' +
                    '\n' +
                    '1. \u70b9\u51fb\u7eff\u8272\u7684 *+* \u6309\u94ae\u3002\n' +
                    '2. \u9009\u62e9 *\u521b\u5efa\u652f\u51fa*\u3002\n' +
                    '3. \u8f93\u5165\u91d1\u989d\u6216\u626b\u63cf\u6536\u636e\u3002\n' +
                    '4. \u786e\u8ba4\u8be6\u60c5\u3002\n' +
                    '5. \u70b9\u51fb *\u521b\u5efa*\u3002\n' +
                    '\n' +
                    `\u60a8\u5df2\u7ecf\u5b8c\u6210\uff01`,
            },
            trackExpenseTask: {
                title: '\u8ddf\u8e2a\u4e00\u7b14\u652f\u51fa',
                description:
                    '*\u8ddf\u8e2a\u4e00\u7b14\u652f\u51fa*\uff0c\u65e0\u8bba\u662f\u4ec0\u4e48\u8d27\u5e01\uff0c\u4e5f\u65e0\u8bba\u60a8\u662f\u5426\u6709\u6536\u636e\u3002\n' +
                    '\n' +
                    '1. \u70b9\u51fb\u7eff\u8272\u7684 *+* \u6309\u94ae\u3002\n' +
                    '2. \u9009\u62e9 *\u521b\u5efa\u652f\u51fa*\u3002\n' +
                    '3. \u8f93\u5165\u91d1\u989d\u6216\u626b\u63cf\u6536\u636e\u3002\n' +
                    '4. \u9009\u62e9\u60a8\u7684 *\u4e2a\u4eba*\u7a7a\u95f4\u3002\n' +
                    '5. \u70b9\u51fb *\u521b\u5efa*\u3002\n' +
                    '\n' +
                    '\u60a8\u5df2\u7ecf\u5b8c\u6210\uff01\u662f\u7684\uff0c\u5c31\u8fd9\u4e48\u7b80\u5355\u3002',
            },
            addAccountingIntegrationTask: {
                title: ({integrationName, workspaceAccountingLink}) =>
                    `\u8FDE\u63A5${integrationName === CONST.ONBOARDING_ACCOUNTING_MAPPING.other ? '' : '\u5230'}[${integrationName === CONST.ONBOARDING_ACCOUNTING_MAPPING.other ? '\u60A8\u7684' : ''} ${integrationName}](${workspaceAccountingLink})`,
                description: ({integrationName, workspaceAccountingLink}) =>
                    `\u8FDE\u63A5${integrationName === CONST.ONBOARDING_ACCOUNTING_MAPPING.other ? '\u60A8\u7684' : '\u5230'} ${integrationName}\uFF0C\u5B9E\u73B0\u81EA\u52A8\u8D39\u7528\u7F16\u7801\u548C\u540C\u6B65\uFF0C\u8BA9\u6708\u672B\u7ED3\u8D26\u53D8\u5F97\u8F7B\u800C\u6613\u4E3E\u3002\n` +
                    '\n' +
                    '1. \u70B9\u51FB *\u8BBE\u7F6E*。\n' +
                    '2. \u524D\u5F80 *\u5DE5\u4F5C\u533A*。\n' +
                    '3. \u9009\u62E9\u60A8\u7684\u5DE5\u4F5C\u533A\u3002\n' +
                    '4. \u70B9\u51FB *\u4F1A\u8BA1*。\n' +
                    `5. \u627E\u5230 ${integrationName}\u3002\n` +
                    '6. \u70B9\u51FB *\u8FDE\u63A5*。\n' +
                    '\n' +
                    `${
                        integrationName && CONST.connectionsVideoPaths[integrationName]
                            ? `[\u5E26\u6211\u5230\u4F1A\u8BA1\u9875\u9762](${workspaceAccountingLink})\u3002\n\n![\u8FDE\u63A5\u5230 ${integrationName}](${CONST.CLOUDFRONT_URL}/${CONST.connectionsVideoPaths[integrationName]})`
                            : `[\u5E26\u6211\u5230\u4F1A\u8BA1\u9875\u9762](${workspaceAccountingLink})\u3002`
                    }`,
            },
            connectCorporateCardTask: {
                title: ({corporateCardLink}) => `\u8fde\u63a5[\u60a8\u7684\u516c\u53f8\u5361](${corporateCardLink})`,
                description: ({corporateCardLink}) =>
                    `\u8fde\u63a5\u60a8\u7684\u516c\u53f8\u5361\u4ee5\u81ea\u52a8\u5bfc\u5165\u548c\u7f16\u7801\u652f\u51fa\u3002\n` +
                    '\n' +
                    '1. \u70b9\u51fb *\u5de5\u4f5c\u533a*\u3002\n' +
                    '2. \u9009\u62e9\u60a8\u7684\u5de5\u4f5c\u533a\u3002\n' +
                    '3. \u70b9\u51fb *\u516c\u53f8\u5361*\u3002\n' +
                    '4. \u6309\u7167\u63d0\u793a\u8fde\u63a5\u60a8\u7684\u5361\u3002\n' +
                    '\n' +
                    `[\u5e26\u6211\u53bb\u8fde\u63a5\u6211\u7684\u516c\u53f8\u5361](${corporateCardLink})\u3002`,
            },
            inviteTeamTask: {
                title: ({workspaceMembersLink}) => `\u9080\u8bf7[\u60a8\u7684\u56e2\u961f](${workspaceMembersLink})`,
                description: ({workspaceMembersLink}) =>
                    '*\u9080\u8bf7\u60a8\u7684\u56e2\u961f*\u5230 Expensify\uff0c\u4f7f\u4ed6\u4eec\u53ef\u4ee5\u4ece\u4eca\u5929\u5f00\u59cb\u8ddf\u8e2a\u652f\u51fa\u3002\n' +
                    '\n' +
                    '1. \u70b9\u51fb *\u5de5\u4f5c\u533a*\u3002\n' +
                    '3. \u9009\u62e9\u60a8\u7684\u5de5\u4f5c\u533a\u3002\n' +
                    '4. \u70b9\u51fb *\u6210\u5458* > *\u9080\u8bf7\u6210\u5458*\u3002\n' +
                    '5. \u8f93\u5165\u7535\u5b50\u90ae\u4ef6\u6216\u7535\u8bdd\u53f7\u7801\u3002 \n' +
                    '6. \u5982\u6709\u9700\u8981\uff0c\u53ef\u6dfb\u52a0\u81ea\u5b9a\u4e49\u9080\u8bf7\u4fe1\u606f\uff01\n' +
                    '\n' +
                    `[\u5e26\u6211\u5230\u5de5\u4f5c\u533a\u6210\u5458](${workspaceMembersLink})\u3002\n` +
                    '\n' +
                    `![Invite your team](${CONST.CLOUDFRONT_URL}/videos/walkthrough-invite_members-v2.mp4)`,
            },
            setupCategoriesAndTags: {
                title: ({workspaceCategoriesLink, workspaceTagsLink}) => `\u8bbe\u7f6e[\u5206\u7c7b](${workspaceCategoriesLink})\u548c[\u6807\u7b7e](${workspaceTagsLink})`,
                description: ({workspaceCategoriesLink, workspaceAccountingLink}) =>
                    '*\u8bbe\u7f6e\u5206\u7c7b\u548c\u6807\u7b7e*\uff0c\u4ee5\u4fbf\u60a8\u7684\u56e2\u961f\u53ef\u4ee5\u5bf9\u652f\u51fa\u8fdb\u884c\u7f16\u7801\uff0c\u4ee5\u4fbf\u4e8e\u62a5\u544a\u3002\n' +
                    '\n' +
                    `\u901a\u8fc7[\u8fde\u63a5\u60a8\u7684\u4f1a\u8ba1\u8f6f\u4ef6](${workspaceAccountingLink})\u81ea\u52a8\u5bfc\u5165\u5b83\u4eec\uff0c\u6216\u5728\u60a8\u7684[\u5de5\u4f5c\u533a\u8bbe\u7f6e](${workspaceCategoriesLink})\u4e2d\u624b\u52a8\u8bbe\u7f6e\u3002`,
            },
            setupTagsTask: {
                title: ({workspaceTagsLink}) => `\u8bbe\u7f6e[\u6807\u7b7e](${workspaceTagsLink})`,
                description: ({workspaceMoreFeaturesLink}) =>
                    '\u4f7f\u7528\u6807\u7b7e\u6dfb\u52a0\u989d\u5916\u7684\u652f\u51fa\u8be6\u60c5\uff0c\u4f8b\u5982\u9879\u76ee\u3001\u5ba2\u6237\u3001\u5730\u70b9\u548c\u90e8\u95e8\u3002\u5982\u679c\u60a8\u9700\u8981\u591a\u7ea7\u6807\u7b7e\uff0c\u53ef\u4ee5\u5347\u7ea7\u5230 Control \u8ba1\u5212\u3002\n' +
                    '\n' +
                    '1. \u70b9\u51fb *\u5de5\u4f5c\u533a*\u3002\n' +
                    '3. \u9009\u62e9\u60a8\u7684\u5de5\u4f5c\u533a\u3002\n' +
                    '4. \u70b9\u51fb *\u66f4\u591a\u529f\u80fd*\u3002\n' +
                    '5. \u542f\u7528 *\u6807\u7b7e*\u3002\n' +
                    '6. \u5bfc\u822a\u5230\u5de5\u4f5c\u533a\u7f16\u8f91\u5668\u4e2d\u7684 *\u6807\u7b7e*\u3002\n' +
                    '7. \u70b9\u51fb *+\u6dfb\u52a0\u6807\u7b7e*\u4ee5\u521b\u5efa\u81ea\u5df1\u7684\u6807\u7b7e\u3002\n' +
                    '\n' +
                    `[\u5e26\u6211\u5230\u66f4\u591a\u529f\u80fd](${workspaceMoreFeaturesLink})\u3002\n` +
                    '\n' +
                    `![Set up tags](${CONST.CLOUDFRONT_URL}/videos/walkthrough-tags-v2.mp4)`,
            },
            inviteAccountantTask: {
                title: ({workspaceMembersLink}) => `\u9080\u8BF7\u60A8\u7684[\u4F1A\u8BA1](${workspaceMembersLink})`,
                description: ({workspaceMembersLink}) =>
                    '*\u9080\u8BF7\u60A8\u7684\u4F1A\u8BA1* \u4E0E\u60A8\u540C\u6B65\u5408\u4F5C\uFF0C\u5E76\u7BA1\u7406\u60A8\u7684\u5546\u52A1\u652F\u51FA\u3002\n' +
                    '\n' +
                    '1. \u70B9\u51FB *\u5DE5\u4F5C\u533A*。\n' +
                    '2. \u9009\u62E9\u60A8\u7684\u5DE5\u4F5C\u533A\u3002\n' +
                    '3. \u70B9\u51FB *\u6210\u5458*。\n' +
                    '4. \u70B9\u51FB *\u9080\u8BF7\u6210\u5458*。\n' +
                    '5. \u8F93\u5165\u60A8\u4F1A\u8BA1\u7684\u90AE\u7BB1\u5730\u5740\u3002\n' +
                    '\n' +
                    `[\u7ACB\u5373\u9080\u8BF7\u60A8\u7684\u4F1A\u8BA1](${workspaceMembersLink})\u3002`,
            },
            startChatTask: {
                title: '\u5f00\u59cb\u804a\u5929',
                description:
                    '*\u901a\u8fc7\u4efb\u4f55\u4eba\u7684\u7535\u5b50\u90ae\u4ef6\u6216\u7535\u8bdd\u53f7\u7801*\u5f00\u59cb\u804a\u5929\u3002\n' +
                    '\n' +
                    '1. \u70b9\u51fb\u7eff\u8272\u7684 *+* \u6309\u94ae\u3002\n' +
                    '2. \u9009\u62e9 *\u5f00\u59cb\u804a\u5929*\u3002\n' +
                    '3. \u8f93\u5165\u7535\u5b50\u90ae\u4ef6\u6216\u7535\u8bdd\u53f7\u7801\u3002\n' +
                    '\n' +
                    '\u5982\u679c\u4ed6\u4eec\u5c1a\u672a\u4f7f\u7528 Expensify\uff0c\u4ed6\u4eec\u5c06\u81ea\u52a8\u88ab\u9080\u8bf7\u3002\n' +
                    '\n' +
                    '\u6bcf\u6b21\u804a\u5929\u4e5f\u4f1a\u8f6c\u5316\u4e3a\u4e00\u5c01\u7535\u5b50\u90ae\u4ef6\u6216\u77ed\u4fe1\uff0c\u4ed6\u4eec\u53ef\u4ee5\u76f4\u63a5\u56de\u590d\u3002',
            },

            splitExpenseTask: {
                title: '\u62c6\u5206\u652f\u51fa',
                description:
                    '*\u4e0e\u4e00\u4e2a\u6216\u591a\u4e2a\u4eba\u62c6\u5206\u652f\u51fa*\u3002\n' +
                    '\n' +
                    '1. \u70b9\u51fb\u7eff\u8272\u7684 *+* \u6309\u94ae\u3002\n' +
                    '2. \u9009\u62e9 *\u5f00\u59cb\u804a\u5929*\u3002\n' +
                    '3. \u8f93\u5165\u7535\u5b50\u90ae\u4ef6\u6216\u7535\u8bdd\u53f7\u7801\u3002\n' +
                    '4. \u70b9\u51fb\u804a\u5929\u4e2d\u7684\u7070\u8272 *+* \u6309\u94ae > *\u62c6\u5206\u652f\u51fa*\u3002\n' +
                    '5. \u901a\u8fc7\u9009\u62e9 *\u624b\u52a8*\u3001*\u626b\u63cf*\u6216 *\u8ddd\u79bb*\u521b\u5efa\u652f\u51fa\u3002\n' +
                    '\n' +
                    '\u5982\u6709\u9700\u8981\uff0c\u968f\u610f\u6dfb\u52a0\u66f4\u591a\u8be6\u60c5\uff0c\u6216\u76f4\u63a5\u53d1\u9001\u3002\u8ba9\u6211\u4eec\u8ba9\u60a8\u83b7\u5f97\u62a5\u9500\uff01',
            },
            reviewWorkspaceSettingsTask: {
                title: ({workspaceSettingsLink}) => `\u67e5\u770b\u60a8\u7684[\u5de5\u4f5c\u533a\u8bbe\u7f6e](${workspaceSettingsLink})`,
                description: ({workspaceSettingsLink}) =>
                    '\u4ee5\u4e0b\u662f\u67e5\u770b\u548c\u66f4\u65b0\u60a8\u5de5\u4f5c\u533a\u8bbe\u7f6e\u7684\u65b9\u6cd5\uff1a\n' +
<<<<<<< HEAD
                    '1. \u70b9\u51fb *\u5de5\u4f5c\u533a* > [\u60a8\u7684\u5de5\u4f5c\u533a]\u3002\n' +
                    `\u3010\u524d\u5f80\u60a8\u7684\u5de5\u4f5c\u533a\u3011(${workspaceSettingsLink})\u3002\u6211\u4eec\u5c06\u5728 #admins \u804a\u5929\u5ba4\u4e2d\u8ddf\u8e2a\u5b83\u4eec\u3002`,
=======
                    '1. \u70b9\u51fb\u8bbe\u7f6e\u9009\u9879\u5361\u3002\n' +
                    '2. \u70b9\u51fb *\u5de5\u4f5c\u533a* > [\u60a8\u7684\u5de5\u4f5c\u533a]\u3002\n' +
                    `[\u524d\u5f80\u60a8\u7684\u5de5\u4f5c\u533a](${workspaceSettingsLink})\u3002\u6211\u4eec\u5c06\u5728 #admins \u804a\u5929\u5ba4\u4e2d\u8ddf\u8e2a\u5b83\u4eec\u3002`,
>>>>>>> 6d9f878c
            },
            createReportTask: {
                title: '\u521b\u5efa\u60a8\u7684\u7b2c\u4e00\u4efd\u62a5\u544a',
                description:
                    '\u4ee5\u4e0b\u662f\u521b\u5efa\u62a5\u544a\u7684\u65b9\u6cd5\uff1a\n' +
                    '\n' +
                    '1. \u70b9\u51fb\u7eff\u8272\u7684 *+* \u6309\u94ae\u3002\n' +
                    '2. \u9009\u62e9 *\u521b\u5efa\u62a5\u544a*\u3002\n' +
                    '3. \u70b9\u51fb *\u6dfb\u52a0\u652f\u51fa*\u3002\n' +
                    '4. \u6dfb\u52a0\u60a8\u7684\u7b2c\u4e00\u7b14\u652f\u51fa\u3002\n' +
                    '\n' +
                    '\u60a8\u5df2\u7ecf\u5b8c\u6210\uff01',
            },
        } satisfies Record<string, Pick<OnboardingTask, 'title' | 'description'>>,
        testDrive: {
            name: ({testDriveURL}: {testDriveURL?: string}) => (testDriveURL ? `\u8fdb\u884c[\u8bd5\u9a7e](${testDriveURL})` : '\u8fdb\u884c\u8bd5\u9a7e'),
            embeddedDemoIframeTitle: '\u8bd5\u9a7e',
            employeeFakeReceipt: {
                description: '\u6211\u7684\u8bd5\u9a7e\u6536\u636e\uff01',
            },
        },
        messages: {
            onboardingEmployerOrSubmitMessage:
                '\u62a5\u9500\u5c31\u50cf\u53d1\u9001\u6d88\u606f\u4e00\u6837\u7b80\u5355\u3002\u8ba9\u6211\u4eec\u6765\u770b\u770b\u57fa\u672c\u77e5\u8bc6\u3002',
            onboardingPersonalSpendMessage: '\u4ee5\u4e0b\u662f\u5982\u4f55\u5728\u51e0\u6b21\u70b9\u51fb\u4e2d\u8ddf\u8e2a\u60a8\u7684\u652f\u51fa\u3002',
            onboardingManageTeamMessage: ({hasIntroSelected}: {hasIntroSelected: boolean}) =>
                hasIntroSelected
                    ? '\u0023 \u60a8\u7684\u514d\u8d39\u8bd5\u7528\u5df2\u7ecf\u5f00\u59cb\uff01\u8ba9\u6211\u4eec\u5e2e\u60a8\u5b8c\u6210\u8bbe\u7f6e\u3002\n\ud83d\udc4b \u60a8\u597d\uff0c\u6211\u662f\u60a8\u7684 Expensify \u8bbe\u7f6e\u4e13\u5458\u3002\u73b0\u5728\u60a8\u5df2\u7ecf\u521b\u5efa\u4e86\u4e00\u4e2a\u5de5\u4f5c\u533a\uff0c\u8bf7\u5145\u5206\u5229\u7528 30 \u5929\u514d\u8d39\u8bd5\u7528\uff0c\u5e76\u6309\u7167\u4e0b\u9762\u7684\u6b65\u9aa4\u64cd\u4f5c\uff01'
                    : '\u0023 \u60a8\u7684\u514d\u8d39\u8bd5\u7528\u5df2\u7ecf\u5f00\u59cb\uff01\u8ba9\u6211\u4eec\u5e2e\u60a8\u5b8c\u6210\u8bbe\u7f6e\u3002\n\ud83d\udc4b \u60a8\u597d\uff0c\u6211\u662f\u60a8\u7684 Expensify \u8bbe\u7ece\u4e13\u5458\u3002\u6211\u5df2\u7ecf\u521b\u5efa\u4e86\u4e00\u4e2a\u5de5\u4f5c\u533a\uff0c\u7528\u4e8e\u5e2e\u52a9\u7ba1\u7406\u60a8\u56e2\u961f\u7684\u6536\u636e\u548c\u8d39\u7528\u3002\u4e3a\u4e86\u5145\u5206\u5229\u7528 30 \u5929\u514d\u8d39\u8bd5\u7528\uff0c\u8bf7\u6309\u7167\u4e0b\u9762\u7684\u5269\u4f59\u6b65\u9aa4\u64cd\u4f5c\uff01',
            onboardingTrackWorkspaceMessage:
                '# \u8ba9\u6211\u4eec\u6765\u8bbe\u7f6e\u60a8\u7684\u5e10\u6237\n\u00f0\u009f\u0091\u008b \u6211\u6765\u5e2e\u5fd9\u4e86\uff01\u4e3a\u4e86\u5e2e\u52a9\u60a8\u5f00\u59cb\uff0c\u6211\u5df2\u4e3a\u4e2a\u4f53\u7ecf\u8425\u8005\u548c\u7c7b\u4f3c\u4f01\u4e1a\u91cf\u8eab\u5b9a\u5236\u4e86\u60a8\u7684\u5de5\u4f5c\u533a\u8bbe\u7f6e\u3002\u60a8\u53ef\u4ee5\u901a\u8fc7\u70b9\u51fb\u4e0b\u9762\u7684\u94fe\u63a5\u6765\u8c03\u6574\u60a8\u7684\u5de5\u4f5c\u533a\uff01\n\n\u4ee5\u4e0b\u662f\u5982\u4f55\u5728\u51e0\u6b21\u70b9\u51fb\u4e2d\u8ddf\u8e2a\u60a8\u7684\u652f\u51fa\uff1a',
            onboardingChatSplitMessage: '\u4e0e\u670b\u53cb\u5206\u644a\u8d26\u5355\u5c31\u50cf\u53d1\u9001\u6d88\u606f\u4e00\u6837\u7b80\u5355\u3002\u4ee5\u4e0b\u662f\u65b9\u6cd5\u3002',
            onboardingAdminMessage:
                '\u4e86\u89e3\u5982\u4f55\u4f5c\u4e3a\u7ba1\u7406\u5458\u7ba1\u7406\u56e2\u961f\u7684\u5de5\u4f5c\u533a\u5e76\u63d0\u4ea4\u81ea\u5df1\u7684\u652f\u51fa\u3002',
            onboardingLookingAroundMessage:
                'Expensify \u4ee5\u5176\u652f\u51fa\u3001\u5dee\u65c5\u548c\u516c\u53f8\u5361\u7ba1\u7406\u800c\u95fb\u540d\uff0c\u4f46\u6211\u4eec\u6240\u505a\u7684\u8fdc\u4e0d\u6b62\u4e8e\u6b64\u3002\u8ba9\u6211\u77e5\u9053\u60a8\u5bf9\u4ec0\u4e48\u611f\u5174\u8da3\uff0c\u6211\u4f1a\u5e2e\u52a9\u60a8\u5f00\u59cb\u3002',
            onboardingTestDriveReceiverMessage: '*\u60a8\u5df2\u83b7\u5f97 3 \u4e2a\u6708\u514d\u8d39\u4f7f\u7528\u6743\uff01\u5728\u4e0b\u9762\u5f00\u59cb\u3002*',
        },
        workspace: {
            title: '使用工作区保持井井有条',
            subtitle: '解锁强大的工具来简化您的费用管理，一切尽在一个地方。通过工作区，您可以：',
            explanationModal: {
                descriptionOne: '跟踪和整理收据',
                descriptionTwo: '分类和标记费用',
                descriptionThree: '创建和分享报告',
            },
            price: '免费试用30天，然后只需<strong>$5/月</strong>升级。',
            createWorkspace: '创建工作区',
        },
        confirmWorkspace: {
            title: '确认工作区',
            subtitle: '创建一个工作区来跟踪收据、报销费用、管理旅行、创建报告等——所有这些都能以聊天的速度完成。',
        },
        inviteMembers: {
            title: '邀请成员',
            subtitle: '与会计师管理和分享您的费用，或与朋友组建旅行团体。',
        },
    },
    featureTraining: {
        doNotShowAgain: '不再显示此内容',
    },
    personalDetails: {
        error: {
            containsReservedWord: '名称不能包含“Expensify”或“Concierge”字样。',
            hasInvalidCharacter: '名称不能包含逗号或分号',
            requiredFirstName: '名字不能为空',
        },
    },
    privatePersonalDetails: {
        enterLegalName: '您的法定姓名是什么？',
        enterDateOfBirth: '你的出生日期是什么时候？',
        enterAddress: '你的地址是什么？',
        enterPhoneNumber: '你的电话号码是多少？',
        personalDetails: '个人信息',
        privateDataMessage: '这些详细信息用于旅行和支付。它们永远不会显示在您的公开资料上。',
        legalName: '法定名称',
        legalFirstName: '法定名字',
        legalLastName: '法定姓氏',
        address: '地址',
        error: {
            dateShouldBeBefore: ({dateString}: DateShouldBeBeforeParams) => `日期应早于${dateString}`,
            dateShouldBeAfter: ({dateString}: DateShouldBeAfterParams) => `日期应在${dateString}之后`,
            hasInvalidCharacter: '名称只能包含拉丁字符',
            incorrectZipFormat: ({zipFormat}: IncorrectZipFormatParams = {}) => `邮政编码格式不正确${zipFormat ? `可接受的格式：${zipFormat}` : ''}`,
            invalidPhoneNumber: `请确保电话号码有效（例如 ${CONST.EXAMPLE_PHONE_NUMBER}）`,
        },
    },
    resendValidationForm: {
        linkHasBeenResent: '链接已重新发送',
        weSentYouMagicSignInLink: ({login, loginType}: WeSentYouMagicSignInLinkParams) => `我已发送一个魔法登录链接到${login}。请检查您的${loginType}以登录。`,
        resendLink: '重新发送链接',
    },
    unlinkLoginForm: {
        toValidateLogin: ({primaryLogin, secondaryLogin}: ToValidateLoginParams) => `要验证${secondaryLogin}，请从${primaryLogin}的账户设置中重新发送魔法代码。`,
        noLongerHaveAccess: ({primaryLogin}: NoLongerHaveAccessParams) => `如果您不再能访问${primaryLogin}，请取消链接您的账户。`,
        unlink: '取消链接',
        linkSent: '链接已发送！',
        successfullyUnlinkedLogin: '辅助登录已成功取消关联！',
    },
    emailDeliveryFailurePage: {
        ourEmailProvider: ({login}: OurEmailProviderParams) => `由于发送问题，我们的电子邮件提供商已暂时暂停向${login}发送电子邮件。要解除对您登录的阻止，请按照以下步骤操作：`,
        confirmThat: ({login}: ConfirmThatParams) => `确认${login}的拼写正确，并且是一个真实可投递的电子邮件地址。`,
        emailAliases: '像“expenses@domain.com”这样的电子邮件别名必须能够访问其自己的电子邮件收件箱，才能成为有效的Expensify登录。',
        ensureYourEmailClient: '确保您的电子邮件客户端允许接收来自expensify.com的电子邮件。',
        youCanFindDirections: '您可以找到有关如何完成此步骤的说明',
        helpConfigure: '但您可能需要 IT 部门的帮助来配置您的电子邮件设置。',
        onceTheAbove: '完成上述步骤后，请联系',
        toUnblock: '以解除您的登录阻止。',
    },
    smsDeliveryFailurePage: {
        smsDeliveryFailureMessage: ({login}: OurEmailProviderParams) => `我们无法向${login}发送短信，因此已暂时暂停。请尝试验证您的号码：`,
        validationSuccess: '您的号码已验证！点击下方发送新的魔法登录代码。',
        validationFailed: ({
            timeData,
        }: {
            timeData?: {
                days?: number;
                hours?: number;
                minutes?: number;
            } | null;
        }) => {
            if (!timeData) {
                return '请稍等片刻再试。';
            }
            const timeParts = [];
            if (timeData.days) {
                timeParts.push(`${timeData.days} ${timeData.days === 1 ? '天' : '天'}`);
            }
            if (timeData.hours) {
                timeParts.push(`${timeData.hours} ${timeData.hours === 1 ? '小时' : '小时'}`);
            }
            if (timeData.minutes) {
                timeParts.push(`${timeData.minutes} ${timeData.minutes === 1 ? '分钟' : '分钟'}`);
            }
            let timeText = '';
            if (timeParts.length === 1) {
                timeText = timeParts.at(0) ?? '';
            } else if (timeParts.length === 2) {
                timeText = `${timeParts.at(0)} and ${timeParts.at(1)}`;
            } else if (timeParts.length === 3) {
                timeText = `${timeParts.at(0)}, ${timeParts.at(1)}, and ${timeParts.at(2)}`;
            }
            return `请稍等！您需要等待${timeText}后才能再次尝试验证您的号码。`;
        },
    },
    welcomeSignUpForm: {
        join: '加入',
    },
    detailsPage: {
        localTime: '当地时间',
    },
    newChatPage: {
        startGroup: '开始群组',
        addToGroup: '添加到群组',
    },
    yearPickerPage: {
        year: '年',
        selectYear: '请选择年份',
    },
    focusModeUpdateModal: {
        title: '欢迎进入#专注模式！',
        prompt: '通过仅查看未读聊天或需要您注意的聊天来保持对事物的掌控。别担心，您可以随时在',
        settings: '设置',
    },
    notFound: {
        chatYouLookingForCannotBeFound: '您要查找的聊天无法找到。',
        getMeOutOfHere: '带我离开这里',
        iouReportNotFound: '您正在寻找的付款详情无法找到。',
        notHere: '嗯……它不在这里。',
        pageNotFound: '抱歉，无法找到此页面。',
        noAccess: '此聊天或费用可能已被删除，或者您无权访问。\n\n如有任何疑问，请联系 concierge@expensify.com',
        goBackHome: '返回主页',
        commentYouLookingForCannotBeFound: '找不到您要查找的评论。返回聊天',
        contactConcierge: '如有任何疑问，请联系 concierge@expensify.com',
        goToChatInstead: '请前往聊天界面。',
    },
    errorPage: {
        title: ({isBreakLine}: {isBreakLine: boolean}) => `抱歉... ${isBreakLine ? '\n' : ''}出现了问题`,
        subtitle: '您的请求无法完成。请稍后再试。',
    },
    setPasswordPage: {
        enterPassword: '输入密码',
        setPassword: '设置密码',
        newPasswordPrompt: '您的密码必须至少包含8个字符，1个大写字母，1个小写字母和1个数字。',
        passwordFormTitle: '欢迎回到 New Expensify！请设置您的密码。',
        passwordNotSet: '我们无法设置您的新密码。我们已发送新的密码链接以便您重试。',
        setPasswordLinkInvalid: '此设置密码的链接无效或已过期。新的链接已发送到您的电子邮箱中！',
        validateAccount: '验证账户',
    },
    statusPage: {
        status: '状态',
        statusExplanation: '添加一个表情符号，让你的同事和朋友轻松了解发生了什么。你也可以选择添加一条消息！',
        today: '今天',
        clearStatus: '清除状态',
        save: '保存',
        message: '消息',
        timePeriods: {
            never: '从不',
            thirtyMinutes: '30分钟',
            oneHour: '1小时',
            afterToday: '今天',
            afterWeek: '一周',
            custom: '自定义',
        },
        untilTomorrow: '直到明天',
        untilTime: ({time}: UntilTimeParams) => `直到${time}`,
        date: '日期',
        time: '时间',
        clearAfter: '清除后',
        whenClearStatus: '我们应该何时清除您的状态？',
        vacationDelegate: '\u4F11\u5047\u4EE3\u7406\u4EBA',
        setVacationDelegate: '\u8BBE\u7F6E\u4E00\u4F4D\u4F11\u5047\u4EE3\u7406\u4EBA\uFF0C\u5728\u60A8\u5916\u51FA\u65F6\u4EE3\u60A8\u6279\u51C6\u62A5\u544A\u3002',
        vacationDelegateError: '\u66F4\u65B0\u4F11\u5047\u4EE3\u7406\u4EBA\u65F6\u51FA\u9519\u3002',
        asVacationDelegate: ({nameOrEmail: managerName}: VacationDelegateParams) => `\u4F5C\u4E3A ${managerName} \u7684\u4F11\u5047\u4EE3\u7406\u4EBA`,
        toAsVacationDelegate: ({submittedToName, vacationDelegateName}: SubmittedToVacationDelegateParams) =>
            `\u53D1\u9001\u7ED9 ${submittedToName}\uFF0C\u4F5C\u4E3A ${vacationDelegateName} \u7684\u4F11\u5047\u4EE3\u7406\u4EBA`,
        vacationDelegateWarning: ({nameOrEmail}: VacationDelegateParams) =>
            `\u60A8\u6B63\u5728\u6307\u5B9A ${nameOrEmail} \u4F5C\u4E3A\u60A8\u7684\u4F11\u5047\u4EE3\u7406\u4EBA\u3002\u4ED6/\u5979\u8FD8\u672A\u52A0\u5165\u60A8\u7684\u6240\u6709\u5DE5\u4F5C\u7A7A\u95F4\u3002\u5982\u679C\u60A8\u9009\u62E9\u7EE7\u7EED\uFF0C\u5C06\u5411\u6240\u6709\u5DE5\u4F5C\u7A7A\u95F4\u7BA1\u7406\u5458\u53D1\u9001\u90AE\u4EF6\uFF0C\u901A\u77E5\u4ED6\u4EEC\u6DFB\u52A0\u8BE5\u4EBA\u3002`,
    },
    stepCounter: ({step, total, text}: StepCounterParams) => {
        let result = `步骤 ${step}`;
        if (total) {
            result = `${result} of ${total}`;
        }
        if (text) {
            result = `${result}: ${text}`;
        }
        return result;
    },
    bankAccount: {
        bankInfo: '银行信息',
        confirmBankInfo: '确认银行信息',
        manuallyAdd: '手动添加您的银行账户',
        letsDoubleCheck: '让我们仔细检查一下，确保一切都正确。',
        accountEnding: '账户末尾为',
        thisBankAccount: '此银行账户将用于您工作区的业务付款。',
        accountNumber: '账号号码',
        routingNumber: '路由号码',
        chooseAnAccountBelow: '选择下面的账户',
        addBankAccount: '添加银行账户',
        chooseAnAccount: '选择一个账户',
        connectOnlineWithPlaid: '登录您的银行账户',
        connectManually: '手动连接',
        desktopConnection: '注意：要连接Chase、Wells Fargo、Capital One或Bank of America，请点击此处在浏览器中完成此过程。',
        yourDataIsSecure: '您的数据是安全的',
        toGetStarted: '添加一个银行账户以报销费用、发行Expensify卡、收取发票付款并从一个地方支付账单。',
        plaidBodyCopy: '为您的员工提供一种更简单的方式来支付公司费用并获得报销。',
        checkHelpLine: '您的银行路由号码和账户号码可以在该账户的支票上找到。',
        hasPhoneLoginError: ({contactMethodRoute}: ContactMethodParams) =>
            `要连接银行账户，请 <a href="${contactMethodRoute}">添加一个电子邮件作为您的主要登录方式</a> 并重试。您可以添加电话号码作为辅助登录。`,
        hasBeenThrottledError: '添加您的银行账户时发生错误。请稍等几分钟后重试。',
        hasCurrencyError: ({workspaceRoute}: WorkspaceRouteParams) =>
            `哎呀！您的工作区货币似乎设置为不同于 USD 的货币。要继续，请前往 <a href="${workspaceRoute}">您的工作区设置</a> 将其设置为美元，然后重试。`,
        error: {
            youNeedToSelectAnOption: '请选择一个选项继续',
            noBankAccountAvailable: '抱歉，没有可用的银行账户。',
            noBankAccountSelected: '请选择一个账户',
            taxID: '请输入有效的税号',
            website: '请输入一个有效的网站',
            zipCode: `请输入有效的邮政编码，格式为：${CONST.COUNTRY_ZIP_REGEX_DATA.US.samples}`,
            phoneNumber: '请输入有效的电话号码',
            email: '请输入有效的电子邮件地址',
            companyName: '请输入有效的企业名称',
            addressCity: '请输入一个有效的城市名称',
            addressStreet: '请输入有效的街道地址',
            addressState: '请选择一个有效的州',
            incorporationDateFuture: '成立日期不能在未来',
            incorporationState: '请选择一个有效的州',
            industryCode: '请输入一个有效的六位数行业分类代码',
            restrictedBusiness: '请确认该企业不在受限企业名单中。',
            routingNumber: '请输入有效的路由号码',
            accountNumber: '请输入有效的账号',
            routingAndAccountNumberCannotBeSame: '路由和账户号码不能匹配',
            companyType: '请选择一个有效的公司类型',
            tooManyAttempts: '由于登录尝试次数过多，此选项已被禁用24小时。请稍后再试，或手动输入详细信息。',
            address: '请输入有效地址',
            dob: '请选择一个有效的出生日期',
            age: '必须年满18岁',
            ssnLast4: '请输入有效的SSN后四位数字',
            firstName: '请输入有效的名字',
            lastName: '请输入有效的姓氏',
            noDefaultDepositAccountOrDebitCardAvailable: '请添加一个默认的存款账户或借记卡',
            validationAmounts: '您输入的验证金额不正确。请仔细检查您的银行对账单，然后重试。',
            fullName: '请输入有效的全名',
            ownershipPercentage: '请输入一个有效的百分比数字',
            deletePaymentBankAccount: '由于该银行账户用于Expensify卡支付，因此无法删除。如果您仍希望删除此账户，请联系Concierge。',
        },
    },
    addPersonalBankAccount: {
        countrySelectionStepHeader: '您的银行账户在哪里？',
        accountDetailsStepHeader: '你的账户详情是什么？',
        accountTypeStepHeader: '这是什么类型的账户？',
        bankInformationStepHeader: '你的银行详细信息是什么？',
        accountHolderInformationStepHeader: '账户持有人详细信息是什么？',
        howDoWeProtectYourData: '我们如何保护您的数据？',
        currencyHeader: '您的银行账户货币是什么？',
        confirmationStepHeader: '检查您的信息。',
        confirmationStepSubHeader: '请仔细核对以下详细信息，并勾选条款框以确认。',
    },
    addPersonalBankAccountPage: {
        enterPassword: '输入Expensify密码',
        alreadyAdded: '此账户已被添加。',
        chooseAccountLabel: '账户',
        successTitle: '个人银行账户已添加！',
        successMessage: '恭喜，您的银行账户已设置完毕，可以接收报销款项。',
    },
    attachmentView: {
        unknownFilename: '未知文件名',
        passwordRequired: '请输入密码',
        passwordIncorrect: '密码错误。请重试。',
        failedToLoadPDF: '无法加载PDF文件',
        pdfPasswordForm: {
            title: '密码保护的PDF',
            infoText: '此 PDF 受密码保护。',
            beforeLinkText: '请',
            linkText: '输入密码',
            afterLinkText: '查看。',
            formLabel: '查看PDF',
        },
        attachmentNotFound: '未找到附件',
        retry: '重试',
    },
    messages: {
        errorMessageInvalidPhone: `请输入一个有效的电话号码，不要使用括号或破折号。如果您在美国以外，请包括您的国家代码（例如 ${CONST.EXAMPLE_PHONE_NUMBER}）。`,
        errorMessageInvalidEmail: '无效的电子邮件',
        userIsAlreadyMember: ({login, name}: UserIsAlreadyMemberParams) => `${login} 已经是 ${name} 的成员`,
    },
    onfidoStep: {
        acceptTerms: '通过继续请求激活您的Expensify钱包，您确认您已阅读、理解并接受',
        facialScan: 'Onfido的人脸扫描政策和授权书',
        tryAgain: '再试一次',
        verifyIdentity: '验证身份',
        letsVerifyIdentity: '让我们验证您的身份',
        butFirst: `但首先，是一些无聊的内容。在下一步阅读法律条款，准备好后点击“接受”。`,
        genericError: '处理此步骤时发生错误。请重试。',
        cameraPermissionsNotGranted: '启用相机访问权限',
        cameraRequestMessage: '我们需要访问您的相机以完成银行账户验证。请通过设置 > New Expensify 启用。',
        microphonePermissionsNotGranted: '启用麦克风访问权限',
        microphoneRequestMessage: '我们需要访问您的麦克风以完成银行账户验证。请通过设置 > New Expensify 启用。',
        originalDocumentNeeded: '请上传您的身份证原件照片，而不是截图或扫描图像。',
        documentNeedsBetterQuality: '您的身份证似乎已损坏或缺少安全特征。请上传一张未损坏且完全可见的身份证原始图像。',
        imageNeedsBetterQuality: '您的身份证图像质量有问题。请上传一张新的图像，确保您的整个身份证清晰可见。',
        selfieIssue: '您的自拍/视频有问题。请上传实时自拍/视频。',
        selfieNotMatching: '您的自拍/视频与您的身份证不匹配。请上传一张能清晰看到您面部的新自拍/视频。',
        selfieNotLive: '您的自拍/视频似乎不是实时照片/视频。请上传实时自拍/视频。',
    },
    additionalDetailsStep: {
        headerTitle: '附加详情',
        helpText: '在您可以从钱包发送和接收资金之前，我们需要确认以下信息。',
        helpTextIdologyQuestions: '我们需要再问您几个问题，以完成您的身份验证。',
        helpLink: '了解更多关于我们为何需要这个的信息。',
        legalFirstNameLabel: '法定名字',
        legalMiddleNameLabel: '法定中间名',
        legalLastNameLabel: '法定姓氏',
        selectAnswer: '请选择一个响应以继续',
        ssnFull9Error: '请输入有效的九位数社会安全号码',
        needSSNFull9: '我们无法验证您的SSN。请输入您SSN的完整九位数字。',
        weCouldNotVerify: '我们无法验证',
        pleaseFixIt: '请在继续之前修正此信息',
        failedKYCTextBefore: '我们无法验证您的身份。请稍后再试或联系',
        failedKYCTextAfter: '如果您有任何问题。',
    },
    termsStep: {
        headerTitle: '条款和费用',
        headerTitleRefactor: '费用和条款',
        haveReadAndAgree: '我已阅读并同意接收',
        electronicDisclosures: '电子披露',
        agreeToThe: '我同意',
        walletAgreement: '钱包协议',
        enablePayments: '启用支付',
        monthlyFee: '月费',
        inactivity: '不活跃',
        noOverdraftOrCredit: '无透支/信用功能。',
        electronicFundsWithdrawal: '电子资金提取',
        standard: '标准',
        reviewTheFees: '查看一些费用。',
        checkTheBoxes: '请勾选下面的框。',
        agreeToTerms: '同意条款后，您就可以开始了！',
        shortTermsForm: {
            expensifyPaymentsAccount: ({walletProgram}: WalletProgramParams) => `Expensify Wallet由${walletProgram}发行。`,
            perPurchase: '每次购买',
            atmWithdrawal: 'ATM取款',
            cashReload: '现金充值',
            inNetwork: '网络内',
            outOfNetwork: '网络外',
            atmBalanceInquiry: 'ATM余额查询',
            inOrOutOfNetwork: '（网络内或网络外）',
            customerService: '客户服务',
            automatedOrLive: '（自动或人工客服）',
            afterTwelveMonths: '（12个月没有交易后）',
            weChargeOneFee: '我们收取另外一种费用。它是：',
            fdicInsurance: '您的资金符合FDIC保险资格。',
            generalInfo: '有关预付账户的一般信息，请访问',
            conditionsDetails: '有关所有费用和服务的详细信息和条件，请访问',
            conditionsPhone: '或拨打 +1 833-400-0904。',
            instant: '(instant)',
            electronicFundsInstantFeeMin: ({amount}: TermsParams) => `(min ${amount})`,
        },
        longTermsForm: {
            listOfAllFees: '所有Expensify Wallet费用的列表',
            typeOfFeeHeader: '所有费用',
            feeAmountHeader: '金额',
            moreDetailsHeader: '详情',
            openingAccountTitle: '开设账户',
            openingAccountDetails: '开设账户没有费用。',
            monthlyFeeDetails: '没有月费。',
            customerServiceTitle: '客户服务',
            customerServiceDetails: '没有客户服务费用。',
            inactivityDetails: '没有不活动费用。',
            sendingFundsTitle: '将资金发送到另一个账户持有人',
            sendingFundsDetails: '使用您的余额、银行账户或借记卡向其他账户持有人发送资金是免费的。',
            electronicFundsStandardDetails:
                "There's no fee to transfer funds from your Expensify Wallet " +
                'to your bank account using the standard option. This transfer usually completes within 1-3 business' +
                ' days.',
            electronicFundsInstantDetails: ({percentage, amount}: ElectronicFundsParams) =>
                "There's a fee to transfer funds from your Expensify Wallet to " +
                'your linked debit card using the instant transfer option. This transfer usually completes within ' +
                `several minutes. The fee is ${percentage}% of the transfer amount (with a minimum fee of ${amount}).`,
            fdicInsuranceBancorp: ({amount}: TermsParams) =>
                'Your funds are eligible for FDIC insurance. Your funds will be held at or ' +
                `transferred to ${CONST.WALLET.PROGRAM_ISSUERS.BANCORP_BANK}, an FDIC-insured institution. Once there, your funds are insured up ` +
                `to ${amount} by the FDIC in the event ${CONST.WALLET.PROGRAM_ISSUERS.BANCORP_BANK} fails, if specific deposit insurance requirements ` +
                `are met and your card is registered. See`,
            fdicInsuranceBancorp2: '详情。',
            contactExpensifyPayments: `通过拨打 +1 833-400-0904 或发送电子邮件联系 ${CONST.WALLET.PROGRAM_ISSUERS.EXPENSIFY_PAYMENTS}`,
            contactExpensifyPayments2: '或登录在',
            generalInformation: '有关预付账户的一般信息，请访问',
            generalInformation2: '如果您对预付账户有投诉，请致电消费者金融保护局 1-855-411-2372 或访问',
            printerFriendlyView: '查看打印友好版本',
            automated: '自动化的',
            liveAgent: '实时客服代理',
            instant: '即时',
            electronicFundsInstantFeeMin: ({amount}: TermsParams) => `最低 ${amount}`,
        },
    },
    activateStep: {
        headerTitle: '启用支付',
        activatedTitle: '钱包已激活！',
        activatedMessage: '恭喜，您的钱包已设置完毕，可以进行支付。',
        checkBackLaterTitle: '稍等一下...',
        checkBackLaterMessage: '我们仍在审核您的信息。请稍后再查看。',
        continueToPayment: '继续付款',
        continueToTransfer: '继续转账',
    },
    companyStep: {
        headerTitle: '公司信息',
        subtitle: '快完成了！出于安全考虑，我们需要确认一些信息：',
        legalBusinessName: '法定公司名称',
        companyWebsite: '公司网站',
        taxIDNumber: '税号',
        taxIDNumberPlaceholder: '9位数字',
        companyType: '公司类型',
        incorporationDate: '成立日期',
        incorporationState: '注册州',
        industryClassificationCode: '行业分类代码',
        confirmCompanyIsNot: '我确认这家公司不在',
        listOfRestrictedBusinesses: '受限业务列表',
        incorporationDatePlaceholder: '开始日期 (yyyy-mm-dd)',
        incorporationTypes: {
            LLC: 'LLC',
            CORPORATION: 'Corp',
            PARTNERSHIP: '合作伙伴关系',
            COOPERATIVE: '合作社',
            SOLE_PROPRIETORSHIP: '独资企业',
            OTHER: '其他',
        },
        industryClassification: '该企业属于哪个行业？',
        industryClassificationCodePlaceholder: '搜索行业分类代码',
    },
    requestorStep: {
        headerTitle: '个人信息',
        learnMore: '了解更多',
        isMyDataSafe: '我的数据安全吗？',
    },
    personalInfoStep: {
        personalInfo: '个人信息',
        enterYourLegalFirstAndLast: '您的法定姓名是什么？',
        legalFirstName: '法定名字',
        legalLastName: '法定姓氏',
        legalName: '法定名称',
        enterYourDateOfBirth: '你的出生日期是什么时候？',
        enterTheLast4: '您的社会安全号码的最后四位数字是什么？',
        dontWorry: '别担心，我们不会进行任何个人信用检查！',
        last4SSN: 'SSN的后四位',
        enterYourAddress: '你的地址是什么？',
        address: '地址',
        letsDoubleCheck: '让我们仔细检查一下，确保一切都正确。',
        byAddingThisBankAccount: '通过添加此银行账户，您确认您已阅读、理解并接受',
        whatsYourLegalName: '您的法定姓名是什么？',
        whatsYourDOB: '你的出生日期是什么？',
        whatsYourAddress: '你的地址是什么？',
        whatsYourSSN: '您的社会安全号码的最后四位数字是什么？',
        noPersonalChecks: '别担心，这里不会进行个人信用检查！',
        whatsYourPhoneNumber: '你的电话号码是多少？',
        weNeedThisToVerify: '我们需要这个来验证您的钱包。',
    },
    businessInfoStep: {
        businessInfo: '公司信息',
        enterTheNameOfYourBusiness: '你们公司的名字是什么？',
        businessName: '法定公司名称',
        enterYourCompanyTaxIdNumber: '贵公司的税号是多少？',
        taxIDNumber: '税号',
        taxIDNumberPlaceholder: '9位数字',
        enterYourCompanyWebsite: '贵公司的网站是什么？',
        companyWebsite: '公司网站',
        enterYourCompanyPhoneNumber: '你们公司的电话号码是多少？',
        enterYourCompanyAddress: '你们公司的地址是什么？',
        selectYourCompanyType: '这是什么类型的公司？',
        companyType: '公司类型',
        incorporationType: {
            LLC: 'LLC',
            CORPORATION: 'Corp',
            PARTNERSHIP: '合作伙伴关系',
            COOPERATIVE: '合作社',
            SOLE_PROPRIETORSHIP: '独资企业',
            OTHER: '其他',
        },
        selectYourCompanyIncorporationDate: '贵公司的注册日期是什么时候？',
        incorporationDate: '成立日期',
        incorporationDatePlaceholder: '开始日期 (yyyy-mm-dd)',
        incorporationState: '注册州',
        pleaseSelectTheStateYourCompanyWasIncorporatedIn: '您的公司在哪个州注册成立的？',
        letsDoubleCheck: '让我们仔细检查一下，确保一切都正确。',
        companyAddress: '公司地址',
        listOfRestrictedBusinesses: '受限业务列表',
        confirmCompanyIsNot: '我确认这家公司不在',
        businessInfoTitle: '商业信息',
        legalBusinessName: '法定公司名称',
        whatsTheBusinessName: '企业名称是什么？',
        whatsTheBusinessAddress: '公司的地址是什么？',
        whatsTheBusinessContactInformation: '商业联系信息是什么？',
        whatsTheBusinessRegistrationNumber: ({country}: BusinessRegistrationNumberParams) => {
            switch (country) {
                case CONST.COUNTRY.GB:
                    return '公司注册号（CRN）是多少？';
                default:
                    return '营业登记号码是多少？';
            }
        },
        whatsTheBusinessTaxIDEIN: ({country}: BusinessTaxIDParams) => {
            switch (country) {
                case CONST.COUNTRY.US:
                    return '什么是雇主识别号（EIN）？';
                case CONST.COUNTRY.CA:
                    return '什么是商业号码（BN）？';
                case CONST.COUNTRY.GB:
                    return '什么是增值税注册号（VRN）？';
                case CONST.COUNTRY.AU:
                    return '什么是澳大利亚商业号码（ABN）？';
                default:
                    return '什么是欧盟增值税号？';
            }
        },
        whatsThisNumber: '这个号码是什么？',
        whereWasTheBusinessIncorporated: '公司在哪里注册成立的？',
        whatTypeOfBusinessIsIt: '这是什么类型的业务？',
        whatsTheBusinessAnnualPayment: '企业的年度支付总额是多少？',
        whatsYourExpectedAverageReimbursements: '您的预期平均报销金额是多少？',
        registrationNumber: '注册号码',
        taxIDEIN: ({country}: BusinessTaxIDParams) => {
            switch (country) {
                case CONST.COUNTRY.US:
                    return 'EIN';
                case CONST.COUNTRY.CA:
                    return 'BN';
                case CONST.COUNTRY.GB:
                    return 'VRN';
                case CONST.COUNTRY.AU:
                    return 'ABN';
                default:
                    return '欧盟VAT';
            }
        },
        businessAddress: '公司地址',
        businessType: '业务类型',
        incorporation: '公司注册',
        incorporationCountry: '注册国家/地区',
        incorporationTypeName: '公司类型',
        businessCategory: '业务类别',
        annualPaymentVolume: '年度支付总额',
        annualPaymentVolumeInCurrency: ({currencyCode}: CurrencyCodeParams) => `年度支付量（${currencyCode}）`,
        averageReimbursementAmount: '平均报销金额',
        averageReimbursementAmountInCurrency: ({currencyCode}: CurrencyCodeParams) => `平均报销金额（${currencyCode}）`,
        selectIncorporationType: '选择公司类型',
        selectBusinessCategory: '选择业务类别',
        selectAnnualPaymentVolume: '选择年度支付金额',
        selectIncorporationCountry: '选择注册国家/地区',
        selectIncorporationState: '选择注册州',
        selectAverageReimbursement: '选择平均报销金额',
        findIncorporationType: '查找公司注册类型',
        findBusinessCategory: '查找业务类别',
        findAnnualPaymentVolume: '查找年度支付量',
        findIncorporationState: '查找注册州',
        findAverageReimbursement: '查找平均报销金额',
        error: {
            registrationNumber: '请提供有效的注册号码',
            taxIDEIN: ({country}: BusinessTaxIDParams) => {
                switch (country) {
                    case CONST.COUNTRY.US:
                        return '请输入有效的雇主识别号（EIN）';
                    case CONST.COUNTRY.CA:
                        return '请输入有效的商业号码（BN）';
                    case CONST.COUNTRY.GB:
                        return '请输入有效的增值税注册号（VRN）';
                    case CONST.COUNTRY.AU:
                        return '请输入有效的澳大利亚商业号码（ABN）';
                    default:
                        return '请输入有效的欧盟增值税号';
                }
            },
        },
    },
    beneficialOwnerInfoStep: {
        doYouOwn25percent: ({companyName}: CompanyNameParams) => `您是否拥有${companyName}的25%或更多股份？`,
        doAnyIndividualOwn25percent: ({companyName}: CompanyNameParams) => `是否有任何个人拥有${companyName}的25%或以上股份？`,
        areThereMoreIndividualsWhoOwn25percent: ({companyName}: CompanyNameParams) => `还有其他个人持有${companyName} 25%或以上的股份吗？`,
        regulationRequiresUsToVerifyTheIdentity: '法规要求我们核实任何拥有超过25%业务的个人的身份。',
        companyOwner: '企业主',
        enterLegalFirstAndLastName: '所有者的法定姓名是什么？',
        legalFirstName: '法定名字',
        legalLastName: '法定姓氏',
        enterTheDateOfBirthOfTheOwner: '所有者的出生日期是什么时候？',
        enterTheLast4: '业主社会安全号码的最后四位数字是什么？',
        last4SSN: 'SSN的后四位',
        dontWorry: '别担心，我们不会进行任何个人信用检查！',
        enterTheOwnersAddress: '业主的地址是什么？',
        letsDoubleCheck: '让我们仔细检查一下，确保一切正常。',
        legalName: '法定名称',
        address: '地址',
        byAddingThisBankAccount: '通过添加此银行账户，您确认您已阅读、理解并接受',
        owners: '所有者',
    },
    ownershipInfoStep: {
        ownerInfo: '所有者信息',
        businessOwner: '企业主',
        signerInfo: '签署人信息',
        doYouOwn: ({companyName}: CompanyNameParams) => `您是否拥有${companyName}的25%或更多股份？`,
        doesAnyoneOwn: ({companyName}: CompanyNameParams) => `是否有任何个人拥有${companyName}的25%或以上股份？`,
        regulationsRequire: '法规要求我们核实任何拥有超过25%业务的个人的身份。',
        legalFirstName: '法定名字',
        legalLastName: '法定姓氏',
        whatsTheOwnersName: '所有者的法定姓名是什么？',
        whatsYourName: '您的法定姓名是什么？',
        whatPercentage: '企业中有多少百分比属于所有者？',
        whatsYoursPercentage: '您拥有多少百分比的业务？',
        ownership: '所有权',
        whatsTheOwnersDOB: '所有者的出生日期是什么时候？',
        whatsYourDOB: '你的出生日期是什么时候？',
        whatsTheOwnersAddress: '业主的地址是什么？',
        whatsYourAddress: '你的地址是什么？',
        whatAreTheLast: '业主社会安全号码的最后四位数字是什么？',
        whatsYourLast: '您的社会安全号码的最后四位数字是什么？',
        dontWorry: '别担心，我们不会进行任何个人信用检查！',
        last4: 'SSN的后四位',
        whyDoWeAsk: '我们为什么要求这个？',
        letsDoubleCheck: '让我们仔细检查一下，确保一切正常。',
        legalName: '法定名称',
        ownershipPercentage: '所有权百分比',
        areThereOther: ({companyName}: CompanyNameParams) => `是否有其他人拥有${companyName}的25%或更多股份？`,
        owners: '所有者',
        addCertified: '添加一份认证的组织结构图，显示受益所有者。',
        regulationRequiresChart: '根据规定，我们需要收集一份经过认证的所有权图副本，该图显示了拥有公司25%或以上股份的每个个人或实体。',
        uploadEntity: '上传实体所有权图表',
        noteEntity: '注意：实体所有权图必须由您的会计师、法律顾问签署或经过公证。',
        certified: '认证实体所有权图表',
        selectCountry: '选择国家/地区',
        findCountry: '查找国家',
        address: '地址',
        chooseFile: '选择文件',
        uploadDocuments: '上传附加文档',
        pleaseUpload: '请在下方上传其他文件，以帮助我们验证您是否为该企业实体的直接或间接拥有25%或以上股份的所有者。',
        acceptedFiles: '接受的文件格式：PDF、PNG、JPEG。每个部分的文件总大小不能超过5 MB。',
        proofOfBeneficialOwner: '实益所有人证明',
        proofOfBeneficialOwnerDescription: '请提供由注册会计师、公证员或律师签署的证明和组织结构图，以验证对业务25%或以上的所有权。必须注明在过去三个月内的日期，并包含签署者的执照号码。',
        copyOfID: '受益所有人的身份证复印件',
        copyOfIDDescription: '例如：护照、驾驶执照等。',
        proofOfAddress: '受益所有人的地址证明',
        proofOfAddressDescription: '例如：水电费账单、租赁协议等。',
        codiceFiscale: 'Codice fiscale/Tax ID',
        codiceFiscaleDescription: '请上传现场访问的视频或与签署官员的录音通话。官员必须提供：全名、出生日期、公司名称、注册号码、税号、注册地址、业务性质和账户用途。',
    },
    validationStep: {
        headerTitle: '验证银行账户',
        buttonText: '完成设置',
        maxAttemptsReached: '由于多次尝试错误，此银行账户的验证已被禁用。',
        description: `在1-2个工作日内，我们会从类似“Expensify, Inc. Validation”的名称向您的银行账户发送三（3）笔小额交易。`,
        descriptionCTA: '请在下面的字段中输入每笔交易金额。示例：1.51。',
        reviewingInfo: '谢谢！我们正在审核您的信息，很快会与您联系。请查看您与Concierge的聊天。',
        forNextStep: '接下来的步骤以完成您的银行账户设置。',
        letsChatCTA: '好的，我们聊聊吧。',
        letsChatText: '快完成了！我们需要您的帮助，通过聊天验证最后一些信息。准备好了吗？',
        letsChatTitle: '让我们聊天吧！',
        enable2FATitle: '防止欺诈，启用双因素认证 (2FA)',
        enable2FAText: '我们非常重视您的安全。请立即设置双重身份验证（2FA），为您的账户增加一层额外的保护。',
        secureYourAccount: '保护您的账户',
    },
    completeVerificationStep: {
        completeVerification: '完成验证',
        confirmAgreements: '请确认以下协议。',
        certifyTrueAndAccurate: '我保证所提供的信息真实准确。',
        certifyTrueAndAccurateError: '请确认信息真实准确。',
        isAuthorizedToUseBankAccount: '我被授权使用此企业银行账户进行业务支出',
        isAuthorizedToUseBankAccountError: '您必须是具有授权操作企业银行账户的控制官员。',
        termsAndConditions: '条款和条件',
    },
    connectBankAccountStep: {
        finishButtonText: '完成设置',
        validateYourBankAccount: '验证您的银行账户',
        validateButtonText: '验证',
        validationInputLabel: '交易',
        maxAttemptsReached: '由于多次尝试错误，此银行账户的验证已被禁用。',
        description: `在1-2个工作日内，我们会从类似“Expensify, Inc. Validation”的名称向您的银行账户发送三（3）笔小额交易。`,
        descriptionCTA: '请在下面的字段中输入每笔交易金额。示例：1.51。',
        reviewingInfo: '谢谢！我们正在审核您的信息，并会很快与您联系。请查看您与Concierge的聊天。',
        forNextSteps: '接下来的步骤以完成您的银行账户设置。',
        letsChatCTA: '好的，我们聊聊吧。',
        letsChatText: '快完成了！我们需要您的帮助，通过聊天验证最后一些信息。准备好了吗？',
        letsChatTitle: '让我们聊天吧！',
        enable2FATitle: '防止欺诈，启用双因素认证 (2FA)',
        enable2FAText: '我们非常重视您的安全。请立即设置双重身份验证（2FA），为您的账户增加一层额外的保护。',
        secureYourAccount: '保护您的账户',
    },
    countryStep: {
        confirmBusinessBank: '确认企业银行账户的货币和国家/地区',
        confirmCurrency: '确认货币和国家/地区',
        yourBusiness: '您的企业银行账户货币必须与您的工作区货币匹配。',
        youCanChange: '您可以在您的工作区中更改货币',
        findCountry: '查找国家',
        selectCountry: '选择国家/地区',
    },
    bankInfoStep: {
        whatAreYour: '您的企业银行账户详细信息是什么？',
        letsDoubleCheck: '让我们仔细检查一下，确保一切正常。',
        thisBankAccount: '此银行账户将用于您工作区的业务付款。',
        accountNumber: '账号号码',
        accountHolderNameDescription: '授权签署人全名',
    },
    signerInfoStep: {
        signerInfo: '签署人信息',
        areYouDirector: ({companyName}: CompanyNameParams) => `您是${companyName}的董事或高级管理人员吗？`,
        regulationRequiresUs: '法规要求我们核实签署人是否有权代表企业采取此行动。',
        whatsYourName: '您的法定姓名是什么',
        fullName: '法定全名',
        whatsYourJobTitle: '你的职位是什么？',
        jobTitle: '职位名称',
        whatsYourDOB: '你的出生日期是什么时候？',
        uploadID: '上传身份证明和地址证明',
        personalAddress: '个人地址证明（例如，水电费账单）',
        letsDoubleCheck: '让我们仔细检查一下，确保一切正常。',
        legalName: '法定名称',
        proofOf: '个人地址证明',
        enterOneEmail: ({companyName}: CompanyNameParams) => `输入${companyName}的董事或高级职员的电子邮件地址`,
        regulationRequiresOneMoreDirector: '法规要求至少有一位以上的董事或高级管理人员作为签署人。',
        hangTight: '请稍等...',
        enterTwoEmails: ({companyName}: CompanyNameParams) => `输入${companyName}的两位董事或高级管理人员的电子邮件地址`,
        sendReminder: '发送提醒',
        chooseFile: '选择文件',
        weAreWaiting: '我们正在等待其他人验证他们作为公司董事或高级管理人员的身份。',
        id: '身份证复印件',
        proofOfDirectors: '董事证明',
        proofOfDirectorsDescription: '示例：Oncorp公司简介或商业注册。',
        codiceFiscale: 'Codice Fiscale',
        codiceFiscaleDescription: '签署人、授权用户和实益所有人的税号。',
        PDSandFSG: 'PDS + FSG 披露文件',
        PDSandFSGDescription:
            '我们与 Corpay 的合作利用了 API 连接，以利用其庞大的国际银行合作伙伴网络来支持 Expensify 的全球报销。根据澳大利亚法规，我们向您提供 Corpay 的金融服务指南 (FSG) 和产品披露声明 (PDS)。\n\n请仔细阅读 FSG 和 PDS 文件，因为它们包含 Corpay 提供的产品和服务的完整详细信息和重要信息。请保留这些文件以备将来参考。',
        pleaseUpload: '请在下方上传其他文件，以帮助我们验证您作为企业实体的董事或高级管理人员的身份。',
        enterSignerInfo: '输入签署人信息',
        thisStep: '此步骤已完成',
        isConnecting: ({bankAccountLastFour, currency}: SignerInfoMessageParams) =>
            `正在将以 ${bankAccountLastFour} 结尾的 ${currency} 公司银行账户连接到 Expensify，以便用 ${currency} 向员工付款。下一步需要董事或高级管理人员的签署人信息。`,
    },
    agreementsStep: {
        agreements: '协议',
        pleaseConfirm: '请确认以下协议',
        regulationRequiresUs: '法规要求我们核实任何拥有超过25%业务的个人的身份。',
        iAmAuthorized: '我被授权使用公司银行账户进行业务支出。',
        iCertify: '我证明所提供的信息是真实准确的。',
        iAcceptTheTermsAndConditions: `我接受<a href="https://cross-border.corpay.com/tc/">条款和条件</a>。`,
        iAcceptTheTermsAndConditionsAccessibility: '我接受条款和条件。',
        accept: '接受并添加银行账户',
        iConsentToThePrivacyNotice: '我同意<a href="https://payments.corpay.com/compliance">隐私声明</a>。',
        iConsentToThePrivacyNoticeAccessibility: '我同意隐私声明。',
        error: {
            authorized: '您必须是具有授权操作企业银行账户的控制官员。',
            certify: '请确认信息真实准确。',
            consent: '请同意隐私声明',
        },
    },
    docusignStep: {
        subheader: 'Docusign 表格',
        pleaseComplete: '请通过以下 Docusign 链接填写 ACH 授权表格，并将签署后的副本上传到此处，以便我们可以直接从您的银行账户扣款。',
        pleaseCompleteTheBusinessAccount: '请填写企业账户申请表及直接借记协议。',
        pleaseCompleteTheDirect: '请通过以下 Docusign 链接填写直接借记协议，并将签署后的副本上传到此处，以便我们可以直接从您的银行账户扣款。',
        takeMeTo: '前往 Docusign',
        uploadAdditional: '上传其他文件',
        pleaseUpload: '请上传 DEFT 表格和 Docusign 签名页。',
        pleaseUploadTheDirect: '请上传直接借记协议和 Docusign 签名页。',
    },
    finishStep: {
        letsFinish: '让我们在聊天中完成！',
        thanksFor: '感谢您提供这些详细信息。专属客服人员将会审核您的信息。如果我们需要其他信息，会再联系您。同时，如果您有任何问题，请随时联系我们。',
        iHaveA: '我有一个问题',
        enable2FA: '启用双因素认证（2FA）以防止欺诈',
        weTake: '我们非常重视您的安全。请立即设置双重身份验证（2FA），为您的账户增加一层额外的保护。',
        secure: '保护您的账户',
    },
    reimbursementAccountLoadingAnimation: {
        oneMoment: '请稍等',
        explanationLine: '我们正在查看您的信息。您很快就能继续进行下一步。',
    },
    session: {
        offlineMessageRetry: '看起来您已离线。请检查您的连接并重试。',
    },
    travel: {
        header: '预订旅行',
        title: '聪明旅行',
        subtitle: '使用 Expensify Travel 获得最佳旅行优惠，并在一个地方管理您所有的商务开支。',
        features: {
            saveMoney: '在您的预订上省钱',
            alerts: '获取实时更新和提醒',
        },
        bookTravel: '预订旅行',
        bookDemo: '预订演示',
        bookADemo: '预约演示',
        toLearnMore: '了解更多。',
        termsAndConditions: {
            header: '在我们继续之前...',
            title: '条款和条件',
            label: '我同意条款和条件',
            subtitle: `请同意 Expensify Travel <a href="${CONST.TRAVEL_TERMS_URL}">条款和条件</a>。`,
            error: '您必须同意Expensify Travel的条款和条件才能继续',
            defaultWorkspaceError: '您需要设置一个默认工作区以启用Expensify Travel。请前往设置 > 工作区 > 点击工作区旁边的三个竖点 > 设为默认工作区，然后重试！',
        },
        flight: '航班',
        flightDetails: {
            passenger: '乘客',
            layover: ({layover}: FlightLayoverParams) => `<muted-text-label>在此航班之前，您有<strong>${layover}小时的中转</strong></muted-text-label>`,
            takeOff: '起飞',
            landing: '着陆',
            seat: '座位',
            class: '舱位等级',
            recordLocator: '记录定位器',
            cabinClasses: {
                unknown: 'Unknown',
                economy: '经济',
                premiumEconomy: '高级经济舱',
                business: '商务',
                first: '第一',
            },
        },
        hotel: '酒店',
        hotelDetails: {
            guest: '访客',
            checkIn: '签到',
            checkOut: '退房',
            roomType: '房间类型',
            cancellation: '取消政策',
            cancellationUntil: '在此之前可免费取消',
            confirmation: '确认号码',
            cancellationPolicies: {
                unknown: 'Unknown',
                nonRefundable: '不可退款',
                freeCancellationUntil: '在此之前可免费取消',
                partiallyRefundable: '部分可退',
            },
        },
        car: '汽车',
        carDetails: {
            rentalCar: '汽车租赁',
            pickUp: '接送',
            dropOff: '下车点',
            driver: '司机',
            carType: '车型',
            cancellation: '取消政策',
            cancellationUntil: '在此之前可免费取消',
            freeCancellation: '免费取消',
            confirmation: '确认号码',
        },
        train: '铁路',
        trainDetails: {
            passenger: '乘客',
            departs: '出发',
            arrives: '到达',
            coachNumber: '教练编号',
            seat: '座位',
            fareDetails: '费用详情',
            confirmation: '确认号码',
        },
        viewTrip: '查看行程',
        modifyTrip: '修改行程',
        tripSupport: '行程支持',
        tripDetails: '行程详情',
        viewTripDetails: '查看行程详情',
        trip: '旅行',
        trips: '行程',
        tripSummary: '行程总结',
        departs: '出发',
        errorMessage: '出现问题。请稍后再试。',
        phoneError: ({phoneErrorMethodsRoute}: PhoneErrorRouteParams) => `<rbr>请将<a href="${phoneErrorMethodsRoute}">工作邮箱添加为</a>预订旅行的主要登录邮箱。</rbr>`,
        domainSelector: {
            title: '域名',
            subtitle: '为 Expensify Travel 设置选择一个域名。',
            recommended: '推荐',
        },
        domainPermissionInfo: {
            title: '域名',
            restriction: ({domain}: DomainPermissionInfoRestrictionParams) => `您没有为域名 <strong>${domain}</strong> 启用 Expensify 旅行的权限。您需要让该域的其他人代替您启用旅行功能。`,
            accountantInvitation: `如果您是会计师，建议您加入<a href="${CONST.OLD_DOT_PUBLIC_URLS.EXPENSIFY_APPROVED_PROGRAM_URL}">ExpensifyApproved!会计师计划</a>，以便为该领域启用差旅功能。`,
        },
        publicDomainError: {
            title: '开始使用 Expensify Travel',
            message: `您需要在Expensify Travel中使用您的工作邮箱（例如，name@company.com），而不是您的个人邮箱（例如，name@gmail.com）。`,
        },
        blockedFeatureModal: {
            title: 'Expensify Travel 已被禁用',
            message: `您的管理员已关闭Expensify Travel。请遵循您公司的预订政策进行差旅安排。`,
        },
        verifyCompany: {
            title: '立即开始旅行吧！',
            message: `请联系您的客户经理或发送电子邮件至 salesteam@expensify.com 以获取旅行演示并为您的公司启用该功能。`,
        },
        updates: {
            bookingTicketed: ({airlineCode, origin, destination, startDate, confirmationID = ''}: FlightParams) =>
                `您已预订航班 ${airlineCode} (${origin} → ${destination})，出发日期为 ${startDate}。确认码：${confirmationID}`,
            ticketVoided: ({airlineCode, origin, destination, startDate}: FlightParams) => `您${startDate}的航班${airlineCode}（${origin} → ${destination}）的机票已被作废。`,
            ticketRefunded: ({airlineCode, origin, destination, startDate}: FlightParams) => `您${startDate}从${origin}飞往${destination}的${airlineCode}航班机票已被退款或更换。`,
            flightCancelled: ({airlineCode, origin, destination, startDate}: FlightParams) => `您的航班 ${airlineCode} (${origin} → ${destination}) 于 ${startDate} 已被航空公司取消。`,
            flightScheduleChangePending: ({airlineCode}: AirlineParams) => `航空公司已提议更改航班 ${airlineCode} 的时间表；我们正在等待确认。`,
            flightScheduleChangeClosed: ({airlineCode, startDate}: AirlineParams) => `航班变更已确认：航班 ${airlineCode} 现在的起飞时间为 ${startDate}。`,
            flightUpdated: ({airlineCode, origin, destination, startDate}: FlightParams) => `您在${startDate}的航班${airlineCode}（${origin} → ${destination}）已更新。`,
            flightCabinChanged: ({airlineCode, cabinClass}: AirlineParams) => `您的舱位等级已在航班 ${airlineCode} 上更新为 ${cabinClass}。`,
            flightSeatConfirmed: ({airlineCode}: AirlineParams) => `您在航班 ${airlineCode} 上的座位已确认。`,
            flightSeatChanged: ({airlineCode}: AirlineParams) => `您在航班 ${airlineCode} 上的座位已被更改。`,
            flightSeatCancelled: ({airlineCode}: AirlineParams) => `您在航班 ${airlineCode} 上的座位分配已被取消。`,
            paymentDeclined: '您的机票预订付款失败。请重试。',
            bookingCancelledByTraveler: ({type, id = ''}: TravelTypeParams) => `您已取消您的${type}预订${id}。`,
            bookingCancelledByVendor: ({type, id = ''}: TravelTypeParams) => `供应商取消了您的${type}预订${id}。`,
            bookingRebooked: ({type, id = ''}: TravelTypeParams) => `您的${type}预订已重新预订。新的确认号：${id}。`,
            bookingUpdated: ({type}: TravelTypeParams) => `您的${type}预订已更新。请查看行程中的新详情。`,
            railTicketRefund: ({origin, destination, startDate}: RailTicketParams) => `您从${origin}到${destination}的火车票已于${startDate}退票。退款将被处理。`,
            railTicketExchange: ({origin, destination, startDate}: RailTicketParams) => `您从 ${origin} 到 ${destination} 的火车票已于 ${startDate} 更换。`,
            railTicketUpdate: ({origin, destination, startDate}: RailTicketParams) => `您从${origin}到${destination}的火车票已在${startDate}更新。`,
            defaultUpdate: ({type}: TravelTypeParams) => `您的${type}预订已更新。`,
        },
        flightTo: '飞往',
        trainTo: '火车前往',
        carRental: '汽车租赁',
        nightIn: '晚住宿',
        nightsIn: '晚住宿',
    },
    workspace: {
        common: {
            card: '卡片',
            expensifyCard: 'Expensify Card',
            companyCards: '公司卡片',
            workflows: '工作流程',
            workspace: '工作区',
            findWorkspace: '查找工作区',
            edit: '编辑工作区',
            enabled: '已启用',
            disabled: '禁用',
            everyone: '每个人',
            delete: '删除工作区',
            settings: '设置',
            reimburse: '报销',
            categories: '类别',
            tags: '标签',
            customField1: '自定义字段 1',
            customField2: '自定义字段2',
            customFieldHint: '添加适用于该成员所有支出的自定义编码。',
            reports: '报告',
            reportFields: '报告字段',
            reportTitle: '报告标题',
            reportField: '报告字段',
            taxes: '税款',
            bills: '账单',
            invoices: '发票',
            perDiem: 'Per diem',
            travel: '旅行',
            members: '成员',
            accounting: '会计',
            receiptPartners: '收据合作伙伴',
            rules: '规则',
            displayedAs: '显示为',
            plan: '计划',
            profile: '概述',
            bankAccount: '银行账户',
            testTransactions: '测试交易',
            issueAndManageCards: '发行和管理卡片',
            reconcileCards: '对账卡片',
            selectAll: '全选',
            selected: () => ({
                one: '1 已选择',
                other: (count: number) => `已选择${count}个`,
            }),
            settlementFrequency: '结算频率',
            setAsDefault: '设为默认工作区',
            defaultNote: `发送到${CONST.EMAIL.RECEIPTS}的收据将显示在此工作区中。`,
            deleteConfirmation: '您确定要删除此工作区吗？',
            deleteWithCardsConfirmation: '您确定要删除此工作区吗？这将删除所有卡片源和已分配的卡片。',
            unavailable: '工作区不可用',
            memberNotFound: '未找到成员。要邀请新成员加入工作区，请使用上面的邀请按钮。',
            notAuthorized: `您无权访问此页面。如果您正在尝试加入此工作区，请请求工作区所有者将您添加为成员。还有其他问题？请联系${CONST.EMAIL.CONCIERGE}。`,
            goToWorkspace: '前往工作区',
            duplicateWorkspace: '重复工作区',
            duplicateWorkspacePrefix: '复制',
            goToWorkspaces: '前往工作区',
            clearFilter: '清除筛选器',
            workspaceName: '工作区名称',
            workspaceOwner: '所有者',
            workspaceType: '工作区类型',
            workspaceAvatar: '工作区头像',
            mustBeOnlineToViewMembers: '您需要在线才能查看此工作区的成员。',
            moreFeatures: '更多功能',
            requested: '请求的',
            distanceRates: '距离费率',
            defaultDescription: '一个地方管理您所有的收据和费用。',
            descriptionHint: '与所有成员共享此工作区的信息。',
            welcomeNote: '请使用Expensify提交您的报销收据，谢谢！',
            subscription: '订阅',
            markAsEntered: '标记为手动输入',
            markAsExported: '标记为已出口',
            exportIntegrationSelected: ({connectionName}: ExportIntegrationSelectedParams) => `导出到${CONST.POLICY.CONNECTIONS.NAME_USER_FRIENDLY[connectionName]}`,
            letsDoubleCheck: '让我们仔细检查一下，确保一切都正确。',
            lineItemLevel: '逐项级别',
            reportLevel: '报告级别',
            topLevel: '顶级',
            appliedOnExport: '未导入Expensify，已在导出时应用',
            shareNote: {
                header: '与其他成员共享您的工作区',
                content: ({adminsRoomLink}: WorkspaceShareNoteParams) =>
                    `分享此二维码或复制下面的链接，方便成员申请加入您的工作区。所有加入工作区的请求都将显示在 <a href="${adminsRoomLink}">${CONST.REPORT.WORKSPACE_CHAT_ROOMS.ADMINS}</a> room 中供您查看。`,
            },
            connectTo: ({connectionName}: ConnectionNameParams) => `连接到${CONST.POLICY.CONNECTIONS.NAME_USER_FRIENDLY[connectionName]}`,
            createNewConnection: '创建新连接',
            reuseExistingConnection: '重用现有连接',
            existingConnections: '现有连接',
            existingConnectionsDescription: ({connectionName}: ConnectionNameParams) =>
                `由于您之前已连接到${CONST.POLICY.CONNECTIONS.NAME_USER_FRIENDLY[connectionName]}，您可以选择重用现有连接或创建新连接。`,
            lastSyncDate: ({connectionName, formattedDate}: LastSyncDateParams) => `${connectionName} - 上次同步时间 ${formattedDate}`,
            authenticationError: ({connectionName}: AuthenticationErrorParams) => `由于身份验证错误，无法连接到${connectionName}。`,
            learnMore: '了解更多',
            memberAlternateText: '成员可以提交和批准报告。',
            adminAlternateText: '管理员对所有报告和工作区设置拥有完全编辑权限。',
            auditorAlternateText: '审计员可以查看和评论报告。',
            roleName: ({role}: OptionalParam<RoleNamesParams> = {}) => {
                switch (role) {
                    case CONST.POLICY.ROLE.ADMIN:
                        return '管理员';
                    case CONST.POLICY.ROLE.AUDITOR:
                        return '审计员';
                    case CONST.POLICY.ROLE.USER:
                        return '成员';
                    default:
                        return '成员';
                }
            },
            frequency: {
                manual: '手动',
                instant: '即时',
                immediate: '每日',
                trip: '按行程',
                weekly: '每周',
                semimonthly: '每月两次',
                monthly: '每月',
            },
            planType: '计划类型',
            submitExpense: '在下方提交您的费用：',
            defaultCategory: '默认类别',
            viewTransactions: '查看交易记录',
            policyExpenseChatName: ({displayName}: PolicyExpenseChatNameParams) => `${displayName}的费用`,
            deepDiveExpensifyCard: `<muted-text-label>Expensify 卡交易将自动导出到与<a href="${CONST.DEEP_DIVE_EXPENSIFY_CARD}">我们集成</a>创建的 “Expensify 卡责任账户”。</muted-text-label>`,
        },
        receiptPartners: {
            connect: '立即连接',
            uber: {
                subtitle: '自动化整个组织的差旅和送餐费用。',
                sendInvites: '邀请成员',
                sendInvitesDescription: '这些工作区成员还没有 Uber for Business 账户。取消选择您此时不希望邀请的成员。',
                confirmInvite: '确认邀请',
                manageInvites: '管理邀请',
                confirm: '确认',
                allSet: '全部设置完毕',
                readyToRoll: '您已准备就绪',
                takeBusinessRideMessage: '进行商务出行，您的Uber收据将导入到Expensify。出发吧！',
                all: '全部',
                linked: '已关联',
                outstanding: '待处理',
                status: {
                    resend: '重新发送',
                    invite: '邀请',
                    [CONST.POLICY.RECEIPT_PARTNERS.UBER_EMPLOYEE_STATUS.LINKED]: '已关联',
                    [CONST.POLICY.RECEIPT_PARTNERS.UBER_EMPLOYEE_STATUS.LINKED_PENDING_APPROVAL]: '待处理',
                    [CONST.POLICY.RECEIPT_PARTNERS.UBER_EMPLOYEE_STATUS.SUSPENDED]: '已暂停',
                },
                invitationFailure: '邀请成员加入Uber for Business失败',
                autoRemove: '邀请新工作区成员加入 Uber for Business',
                autoInvite: '停用已从 Uber for Business 移除的工作区成员',
                bannerTitle: 'Expensify + Uber 商务版',
                bannerDescription: '连接 Uber for Business，以自动化整个组织的旅行和送餐费用。',
                emptyContent: {
                    title: '没有可显示的成员',
                    subtitle: '我们到处寻找，但一无所获。',
                },
            },
        },
        perDiem: {
            subtitle: '设置每日津贴标准以控制员工的日常支出。',
            amount: '金额',
            deleteRates: () => ({
                one: '删除费率',
                other: '删除费率',
            }),
            deletePerDiemRate: '删除每日津贴标准',
            findPerDiemRate: '查找每日津贴费率',
            areYouSureDelete: () => ({
                one: '您确定要删除此费率吗？',
                other: '您确定要删除这些费率吗？',
            }),
            emptyList: {
                title: '每日津贴',
                subtitle: '设置每日津贴标准以控制员工的每日支出。从电子表格导入费率以开始。',
            },
            errors: {
                existingRateError: ({rate}: CustomUnitRateParams) => `值为${rate}的费率已存在`,
            },
            importPerDiemRates: '导入每日津贴标准',
            editPerDiemRate: '编辑每日津贴费率',
            editPerDiemRates: '编辑每日津贴标准',
            editDestinationSubtitle: ({destination}: EditDestinationSubtitleParams) => `更新此目的地将更改所有${destination}的每日津贴子费率。`,
            editCurrencySubtitle: ({destination}: EditDestinationSubtitleParams) => `更新此货币将更改所有${destination}的每日津贴子费率。`,
        },
        qbd: {
            exportOutOfPocketExpensesDescription: '设置自付费用如何导出到QuickBooks Desktop。',
            exportOutOfPocketExpensesCheckToggle: '将支票标记为“稍后打印”',
            exportDescription: '配置如何将Expensify数据导出到QuickBooks Desktop。',
            date: '导出日期',
            exportInvoices: '导出发票到',
            exportExpensifyCard: '将 Expensify 卡交易导出为',
            account: '账户',
            accountDescription: '选择发布分录的位置。',
            accountsPayable: '应付账款',
            accountsPayableDescription: '选择在哪里创建供应商账单。',
            bankAccount: '银行账户',
            notConfigured: '未配置',
            bankAccountDescription: '选择从哪里发送支票。',
            creditCardAccount: '信用卡账户',
            exportDate: {
                label: '导出日期',
                description: '导出报告到QuickBooks Desktop时使用此日期。',
                values: {
                    [CONST.QUICKBOOKS_EXPORT_DATE.LAST_EXPENSE]: {
                        label: '最后报销日期',
                        description: '报告中最近费用的日期。',
                    },
                    [CONST.QUICKBOOKS_EXPORT_DATE.REPORT_EXPORTED]: {
                        label: '导出日期',
                        description: '报告导出到QuickBooks Desktop的日期。',
                    },
                    [CONST.QUICKBOOKS_EXPORT_DATE.REPORT_SUBMITTED]: {
                        label: '提交日期',
                        description: '报告提交审批的日期。',
                    },
                },
            },
            exportCheckDescription: '我们将为每个Expensify报告创建一张分项支票，并从以下银行账户发送。',
            exportJournalEntryDescription: '我们将为每个Expensify报告创建一项分项日记账分录，并将其发布到以下账户。',
            exportVendorBillDescription: '我们将为每个Expensify报告创建一张分项供应商账单，并将其添加到以下账户中。如果此期间已关闭，我们将发布到下一个开放期间的第一天。',
            outOfPocketTaxEnabledDescription: 'QuickBooks Desktop 不支持日记账分录导出的税款。由于您在工作区启用了税款，此导出选项不可用。',
            outOfPocketTaxEnabledError: '启用税收时，日记分录不可用。请选择其他导出选项。',
            accounts: {
                [CONST.QUICKBOOKS_DESKTOP_NON_REIMBURSABLE_EXPORT_ACCOUNT_TYPE.CREDIT_CARD]: '信用卡',
                [CONST.QUICKBOOKS_DESKTOP_REIMBURSABLE_ACCOUNT_TYPE.VENDOR_BILL]: '供应商账单',
                [CONST.QUICKBOOKS_DESKTOP_REIMBURSABLE_ACCOUNT_TYPE.JOURNAL_ENTRY]: '日记条目',
                [CONST.QUICKBOOKS_DESKTOP_REIMBURSABLE_ACCOUNT_TYPE.CHECK]: '检查',
                [`${CONST.QUICKBOOKS_DESKTOP_NON_REIMBURSABLE_EXPORT_ACCOUNT_TYPE.CHECK}Description`]: '我们将为每个Expensify报告创建一张分项支票，并从以下银行账户发送。',
                [`${CONST.QUICKBOOKS_DESKTOP_NON_REIMBURSABLE_EXPORT_ACCOUNT_TYPE.CREDIT_CARD}Description`]:
                    '我们会自动将信用卡交易中的商家名称与QuickBooks中的任何对应供应商匹配。如果没有供应商存在，我们将创建一个“信用卡杂项”供应商进行关联。',
                [`${CONST.QUICKBOOKS_DESKTOP_REIMBURSABLE_ACCOUNT_TYPE.VENDOR_BILL}Description`]:
                    '我们将为每个Expensify报告创建一份逐项列出的供应商账单，其中包含最后一笔费用的日期，并将其添加到下面的账户中。如果该期间已关闭，我们将发布到下一个开放期间的第一天。',
                [`${CONST.QUICKBOOKS_DESKTOP_NON_REIMBURSABLE_EXPORT_ACCOUNT_TYPE.CREDIT_CARD}AccountDescription`]: '选择导出信用卡交易的目的地。',
                [`${CONST.QUICKBOOKS_DESKTOP_REIMBURSABLE_ACCOUNT_TYPE.VENDOR_BILL}AccountDescription`]: '选择一个供应商以应用于所有信用卡交易。',
                [`${CONST.QUICKBOOKS_DESKTOP_REIMBURSABLE_ACCOUNT_TYPE.CHECK}AccountDescription`]: '选择从哪里发送支票。',
                [`${CONST.QUICKBOOKS_DESKTOP_REIMBURSABLE_ACCOUNT_TYPE.VENDOR_BILL}Error`]: '启用位置时，供应商账单不可用。请选择其他导出选项。',
                [`${CONST.QUICKBOOKS_DESKTOP_REIMBURSABLE_ACCOUNT_TYPE.CHECK}Error`]: '启用位置时无法使用支票。请选择其他导出选项。',
                [`${CONST.QUICKBOOKS_DESKTOP_REIMBURSABLE_ACCOUNT_TYPE.JOURNAL_ENTRY}Error`]: '启用税收时，日记分录不可用。请选择其他导出选项。',
            },
            noAccountsFound: '未找到账户',
            noAccountsFoundDescription: '在 QuickBooks Desktop 中添加账户并再次同步连接',
            qbdSetup: 'QuickBooks Desktop 设置',
            requiredSetupDevice: {
                title: '无法从此设备连接',
                body1: '您需要从托管 QuickBooks Desktop 公司文件的计算机上设置此连接。',
                body2: '一旦连接，您就可以随时随地同步和导出。',
            },
            setupPage: {
                title: '打开此链接进行连接',
                body: '要完成设置，请在运行QuickBooks Desktop的计算机上打开以下链接。',
                setupErrorTitle: '出现错误',
                setupErrorBody: ({conciergeLink}: QBDSetupErrorBodyParams) =>
                    `<muted-text><centered-text>QuickBooks Desktop 连接暂时无法正常工作。请稍后再试，如果问题仍然存在，<a href="${conciergeLink}">请联系Concierge</a>。</centered-text></muted-text>`,
            },
            importDescription: '选择从 QuickBooks Desktop 导入到 Expensify 的编码配置。',
            classes: '类',
            items: '项目',
            customers: '客户/项目',
            exportCompanyCardsDescription: '设置公司卡购买如何导出到QuickBooks Desktop。',
            defaultVendorDescription: '设置一个默认供应商，该供应商将适用于导出时的所有信用卡交易。',
            accountsDescription: '您的 QuickBooks Desktop 科目表将作为类别导入到 Expensify。',
            accountsSwitchTitle: '选择将新账户导入为启用或禁用的类别。',
            accountsSwitchDescription: '启用的类别将在成员创建费用时可供选择。',
            classesDescription: '选择如何在Expensify中处理QuickBooks Desktop类别。',
            tagsDisplayedAsDescription: '行项目级别',
            reportFieldsDisplayedAsDescription: '报告级别',
            customersDescription: '选择如何在Expensify中处理QuickBooks Desktop客户/项目。',
            advancedConfig: {
                autoSyncDescription: 'Expensify将每天自动与QuickBooks Desktop同步。',
                createEntities: '自动创建实体',
                createEntitiesDescription: '如果供应商尚不存在，Expensify 将在 QuickBooks Desktop 中自动创建供应商。',
            },
            itemsDescription: '选择如何在Expensify中处理QuickBooks Desktop项目。',
        },
        qbo: {
            connectedTo: '已连接到',
            importDescription: '选择要从QuickBooks Online导入到Expensify的编码配置。',
            classes: '类',
            locations: '位置',
            customers: '客户/项目',
            accountsDescription: '您的 QuickBooks Online 科目表将作为类别导入到 Expensify。',
            accountsSwitchTitle: '选择将新账户导入为启用或禁用的类别。',
            accountsSwitchDescription: '启用的类别将在成员创建费用时可供选择。',
            classesDescription: '选择如何在Expensify中处理QuickBooks Online类别。',
            customersDescription: '选择如何在Expensify中处理QuickBooks Online客户/项目。',
            locationsDescription: '选择如何在Expensify中处理QuickBooks Online位置。',
            taxesDescription: '选择如何在Expensify中处理QuickBooks Online税款。',
            locationsLineItemsRestrictionDescription: 'QuickBooks Online 不支持在支票或供应商账单的行级别设置位置。如果您希望在行级别设置位置，请确保您使用的是分录和信用/借记卡费用。',
            taxesJournalEntrySwitchNote: 'QuickBooks Online 不支持日记账分录中的税款。请将您的导出选项更改为供应商账单或支票。',
            exportDescription: '配置如何将Expensify数据导出到QuickBooks Online。',
            date: '导出日期',
            exportInvoices: '导出发票到',
            exportExpensifyCard: '将 Expensify 卡交易导出为',
            exportDate: {
                label: '导出日期',
                description: '在导出报告到QuickBooks Online时使用此日期。',
                values: {
                    [CONST.QUICKBOOKS_EXPORT_DATE.LAST_EXPENSE]: {
                        label: '最后报销日期',
                        description: '报告中最近费用的日期。',
                    },
                    [CONST.QUICKBOOKS_EXPORT_DATE.REPORT_EXPORTED]: {
                        label: '导出日期',
                        description: '报告导出到QuickBooks Online的日期。',
                    },
                    [CONST.QUICKBOOKS_EXPORT_DATE.REPORT_SUBMITTED]: {
                        label: '提交日期',
                        description: '报告提交审批的日期。',
                    },
                },
            },
            receivable: '应收账款', // This is an account name that will come directly from QBO, so I don't know why we need a translation for it. It should take whatever the name of the account is in QBO. Leaving this note for CS.
            archive: '应收账款存档', // This is an account name that will come directly from QBO, so I don't know why we need a translation for it. It should take whatever the name of the account is in QBO. Leaving this note for CS.
            exportInvoicesDescription: '将此账户用于导出发票到QuickBooks Online。',
            exportCompanyCardsDescription: '设置公司卡购买如何导出到QuickBooks Online。',
            vendor: '供应商',
            defaultVendorDescription: '设置一个默认供应商，该供应商将适用于导出时的所有信用卡交易。',
            exportOutOfPocketExpensesDescription: '设置自付费用如何导出到QuickBooks Online。',
            exportCheckDescription: '我们将为每个Expensify报告创建一张分项支票，并从以下银行账户发送。',
            exportJournalEntryDescription: '我们将为每个Expensify报告创建一项分项日记账分录，并将其发布到以下账户。',
            exportVendorBillDescription: '我们将为每个Expensify报告创建一张分项供应商账单，并将其添加到以下账户中。如果此期间已关闭，我们将发布到下一个开放期间的第一天。',
            account: '账户',
            accountDescription: '选择发布分录的位置。',
            accountsPayable: '应付账款',
            accountsPayableDescription: '选择在哪里创建供应商账单。',
            bankAccount: '银行账户',
            notConfigured: '未配置',
            bankAccountDescription: '选择从哪里发送支票。',
            creditCardAccount: '信用卡账户',
            companyCardsLocationEnabledDescription: 'QuickBooks Online不支持供应商账单导出的地点功能。由于您在工作区启用了地点功能，此导出选项不可用。',
            outOfPocketTaxEnabledDescription: 'QuickBooks Online不支持日记账分录导出的税项。由于您在工作区启用了税项，此导出选项不可用。',
            outOfPocketTaxEnabledError: '启用税收时，日记分录不可用。请选择其他导出选项。',
            advancedConfig: {
                autoSyncDescription: 'Expensify将每天自动与QuickBooks Online同步。',
                inviteEmployees: '邀请员工',
                inviteEmployeesDescription: '导入 QuickBooks Online 员工记录并邀请员工加入此工作区。',
                createEntities: '自动创建实体',
                createEntitiesDescription: '如果供应商尚不存在，Expensify 将在 QuickBooks Online 中自动创建供应商，并在导出发票时自动创建客户。',
                reimbursedReportsDescription: '每当使用 Expensify ACH 支付报告时，相应的账单付款将在下面的 QuickBooks Online 帐户中创建。',
                qboBillPaymentAccount: 'QuickBooks 账单支付账户',
                qboInvoiceCollectionAccount: 'QuickBooks 发票收款账户',
                accountSelectDescription: '选择从哪里支付账单，我们将在 QuickBooks Online 中创建付款。',
                invoiceAccountSelectorDescription: '选择接收发票付款的地方，我们将在QuickBooks Online中创建付款。',
            },
            accounts: {
                [CONST.QUICKBOOKS_NON_REIMBURSABLE_EXPORT_ACCOUNT_TYPE.DEBIT_CARD]: '借记卡',
                [CONST.QUICKBOOKS_NON_REIMBURSABLE_EXPORT_ACCOUNT_TYPE.CREDIT_CARD]: '信用卡',
                [CONST.QUICKBOOKS_REIMBURSABLE_ACCOUNT_TYPE.VENDOR_BILL]: '供应商账单',
                [CONST.QUICKBOOKS_REIMBURSABLE_ACCOUNT_TYPE.JOURNAL_ENTRY]: '日记条目',
                [CONST.QUICKBOOKS_REIMBURSABLE_ACCOUNT_TYPE.CHECK]: '检查',
                [`${CONST.QUICKBOOKS_NON_REIMBURSABLE_EXPORT_ACCOUNT_TYPE.DEBIT_CARD}Description`]:
                    '我们会自动将借记卡交易中的商户名称与QuickBooks中的任何相应供应商匹配。如果不存在供应商，我们将创建一个“借记卡杂项”供应商进行关联。',
                [`${CONST.QUICKBOOKS_NON_REIMBURSABLE_EXPORT_ACCOUNT_TYPE.CREDIT_CARD}Description`]:
                    '我们会自动将信用卡交易中的商家名称与QuickBooks中的任何对应供应商匹配。如果没有供应商存在，我们将创建一个“信用卡杂项”供应商进行关联。',
                [`${CONST.QUICKBOOKS_REIMBURSABLE_ACCOUNT_TYPE.VENDOR_BILL}Description`]:
                    '我们将为每个Expensify报告创建一份逐项列出的供应商账单，其中包含最后一笔费用的日期，并将其添加到下面的账户中。如果该期间已关闭，我们将发布到下一个开放期间的第一天。',
                [`${CONST.QUICKBOOKS_NON_REIMBURSABLE_EXPORT_ACCOUNT_TYPE.DEBIT_CARD}AccountDescription`]: '选择导出借记卡交易的位置。',
                [`${CONST.QUICKBOOKS_NON_REIMBURSABLE_EXPORT_ACCOUNT_TYPE.CREDIT_CARD}AccountDescription`]: '选择导出信用卡交易的目的地。',
                [`${CONST.QUICKBOOKS_REIMBURSABLE_ACCOUNT_TYPE.VENDOR_BILL}AccountDescription`]: '选择一个供应商以应用于所有信用卡交易。',
                [`${CONST.QUICKBOOKS_REIMBURSABLE_ACCOUNT_TYPE.VENDOR_BILL}Error`]: '启用位置时，供应商账单不可用。请选择其他导出选项。',
                [`${CONST.QUICKBOOKS_REIMBURSABLE_ACCOUNT_TYPE.CHECK}Error`]: '启用位置时无法使用支票。请选择其他导出选项。',
                [`${CONST.QUICKBOOKS_REIMBURSABLE_ACCOUNT_TYPE.JOURNAL_ENTRY}Error`]: '启用税收时，日记分录不可用。请选择其他导出选项。',
            },
            exportDestinationAccountsMisconfigurationError: {
                [CONST.QUICKBOOKS_REIMBURSABLE_ACCOUNT_TYPE.VENDOR_BILL]: '选择一个有效的账户进行供应商账单导出',
                [CONST.QUICKBOOKS_REIMBURSABLE_ACCOUNT_TYPE.JOURNAL_ENTRY]: '选择一个有效的账户进行日记账导出',
                [CONST.QUICKBOOKS_REIMBURSABLE_ACCOUNT_TYPE.CHECK]: '选择一个有效的账户进行支票导出',
            },
            exportDestinationSetupAccountsInfo: {
                [CONST.QUICKBOOKS_REIMBURSABLE_ACCOUNT_TYPE.VENDOR_BILL]: '要使用供应商账单导出，请在QuickBooks Online中设置应付账款账户。',
                [CONST.QUICKBOOKS_REIMBURSABLE_ACCOUNT_TYPE.JOURNAL_ENTRY]: '要使用分录导出，请在QuickBooks Online中设置一个分录账户。',
                [CONST.QUICKBOOKS_REIMBURSABLE_ACCOUNT_TYPE.CHECK]: '要使用支票导出，请在QuickBooks Online中设置一个银行账户。',
            },
            noAccountsFound: '未找到账户',
            noAccountsFoundDescription: '在 QuickBooks Online 中添加账户并再次同步连接。',
            accountingMethods: {
                label: '何时导出',
                description: '选择何时导出费用：',
                values: {
                    [COMMON_CONST.INTEGRATIONS.ACCOUNTING_METHOD.ACCRUAL]: '应计',
                    [COMMON_CONST.INTEGRATIONS.ACCOUNTING_METHOD.CASH]: '现金',
                },
                alternateText: {
                    [COMMON_CONST.INTEGRATIONS.ACCOUNTING_METHOD.ACCRUAL]: '自付费用将在最终批准时导出',
                    [COMMON_CONST.INTEGRATIONS.ACCOUNTING_METHOD.CASH]: '自付费用将在支付时导出',
                },
            },
        },
        workspaceList: {
            joinNow: '立即加入',
            askToJoin: '请求加入',
        },
        xero: {
            organization: 'Xero 组织',
            organizationDescription: '选择您想要从中导入数据的Xero组织。',
            importDescription: '选择从Xero导入到Expensify的编码配置。',
            accountsDescription: '您的Xero会计科目表将作为类别导入到Expensify中。',
            accountsSwitchTitle: '选择将新账户导入为启用或禁用的类别。',
            accountsSwitchDescription: '启用的类别将在成员创建费用时可供选择。',
            trackingCategories: '跟踪类别',
            trackingCategoriesDescription: '选择如何在Expensify中处理Xero跟踪类别。',
            mapTrackingCategoryTo: ({categoryName}: CategoryNameParams) => `将 Xero ${categoryName} 映射到`,
            mapTrackingCategoryToDescription: ({categoryName}: CategoryNameParams) => `选择将 ${categoryName} 映射到 Xero 的位置。`,
            customers: '重新向客户开账单',
            customersDescription: '选择是否在Expensify中重新向客户开账单。您的Xero客户联系人可以被标记到费用中，并将作为销售发票导出到Xero。',
            taxesDescription: '选择如何在Expensify中处理Xero税款。',
            notImported: '未导入',
            notConfigured: '未配置',
            trackingCategoriesOptions: {
                [CONST.XERO_CONFIG.TRACKING_CATEGORY_OPTIONS.DEFAULT]: 'Xero 联系人默认值',
                [CONST.XERO_CONFIG.TRACKING_CATEGORY_OPTIONS.TAG]: '标签',
                [CONST.XERO_CONFIG.TRACKING_CATEGORY_OPTIONS.REPORT_FIELD]: '报告字段',
            },
            exportDescription: '配置如何将Expensify数据导出到Xero。',
            purchaseBill: '采购账单',
            exportDeepDiveCompanyCard: '导出的费用将作为银行交易发布到下面的Xero银行账户，交易日期将与您的银行对账单上的日期相匹配。',
            bankTransactions: '银行交易',
            xeroBankAccount: 'Xero 银行账户',
            xeroBankAccountDescription: '选择将费用发布为银行交易的位置。',
            exportExpensesDescription: '报告将导出为采购账单，并带有以下选择的日期和状态。',
            purchaseBillDate: '购买账单日期',
            exportInvoices: '将发票导出为',
            salesInvoice: '销售发票',
            exportInvoicesDescription: '销售发票始终显示发票发送的日期。',
            advancedConfig: {
                autoSyncDescription: 'Expensify将每天自动与Xero同步。',
                purchaseBillStatusTitle: '购买账单状态',
                reimbursedReportsDescription: '每当使用 Expensify ACH 支付报告时，相应的账单付款将在下面的 Xero 账户中创建。',
                xeroBillPaymentAccount: 'Xero账单支付账户',
                xeroInvoiceCollectionAccount: 'Xero发票收款账户',
                xeroBillPaymentAccountDescription: '选择支付账单的账户，我们将在Xero中创建付款。',
                invoiceAccountSelectorDescription: '选择接收发票付款的账户，我们将在Xero中创建付款。',
            },
            exportDate: {
                label: '购买账单日期',
                description: '导出报告到Xero时使用此日期。',
                values: {
                    [CONST.XERO_EXPORT_DATE.LAST_EXPENSE]: {
                        label: '最后报销日期',
                        description: '报告中最近费用的日期。',
                    },
                    [CONST.XERO_EXPORT_DATE.REPORT_EXPORTED]: {
                        label: '导出日期',
                        description: '报告导出到Xero的日期。',
                    },
                    [CONST.XERO_EXPORT_DATE.REPORT_SUBMITTED]: {
                        label: '提交日期',
                        description: '报告提交审批的日期。',
                    },
                },
            },
            invoiceStatus: {
                label: '购买账单状态',
                description: '将此状态用于导出采购账单到Xero。',
                values: {
                    [CONST.XERO_CONFIG.INVOICE_STATUS.DRAFT]: '草稿',
                    [CONST.XERO_CONFIG.INVOICE_STATUS.AWAITING_APPROVAL]: '等待批准',
                    [CONST.XERO_CONFIG.INVOICE_STATUS.AWAITING_PAYMENT]: '等待付款',
                },
            },
            noAccountsFound: '未找到账户',
            noAccountsFoundDescription: '请在Xero中添加账户并再次同步连接',
            accountingMethods: {
                label: '何时导出',
                description: '选择何时导出费用：',
                values: {
                    [COMMON_CONST.INTEGRATIONS.ACCOUNTING_METHOD.ACCRUAL]: '应计',
                    [COMMON_CONST.INTEGRATIONS.ACCOUNTING_METHOD.CASH]: '现金',
                },
                alternateText: {
                    [COMMON_CONST.INTEGRATIONS.ACCOUNTING_METHOD.ACCRUAL]: '自付费用将在最终批准时导出',
                    [COMMON_CONST.INTEGRATIONS.ACCOUNTING_METHOD.CASH]: '自付费用将在支付时导出',
                },
            },
        },
        sageIntacct: {
            preferredExporter: '首选导出工具',
            taxSolution: '税务解决方案',
            notConfigured: '未配置',
            exportDate: {
                label: '导出日期',
                description: '导出报告到 Sage Intacct 时使用此日期。',
                values: {
                    [CONST.SAGE_INTACCT_EXPORT_DATE.LAST_EXPENSE]: {
                        label: '最后报销日期',
                        description: '报告中最近费用的日期。',
                    },
                    [CONST.SAGE_INTACCT_EXPORT_DATE.EXPORTED]: {
                        label: '导出日期',
                        description: '报告导出到 Sage Intacct 的日期。',
                    },
                    [CONST.SAGE_INTACCT_EXPORT_DATE.SUBMITTED]: {
                        label: '提交日期',
                        description: '报告提交审批的日期。',
                    },
                },
            },
            reimbursableExpenses: {
                description: '设置自付费用如何导出到 Sage Intacct。',
                values: {
                    [CONST.SAGE_INTACCT_REIMBURSABLE_EXPENSE_TYPE.EXPENSE_REPORT]: '费用报告',
                    [CONST.SAGE_INTACCT_REIMBURSABLE_EXPENSE_TYPE.VENDOR_BILL]: '供应商账单',
                },
            },
            nonReimbursableExpenses: {
                description: '设置公司卡购买如何导出到 Sage Intacct。',
                values: {
                    [CONST.SAGE_INTACCT_NON_REIMBURSABLE_EXPENSE_TYPE.CREDIT_CARD_CHARGE]: '信用卡',
                    [CONST.SAGE_INTACCT_NON_REIMBURSABLE_EXPENSE_TYPE.VENDOR_BILL]: '供应商账单',
                },
            },
            creditCardAccount: '信用卡账户',
            defaultVendor: '默认供应商',
            defaultVendorDescription: ({isReimbursable}: DefaultVendorDescriptionParams) =>
                `设置一个默认供应商，将适用于在 Sage Intacct 中没有匹配供应商的${isReimbursable ? '' : 'non-'}可报销费用。`,
            exportDescription: '配置如何将Expensify数据导出到Sage Intacct。',
            exportPreferredExporterNote: '首选导出者可以是任何工作区管理员，但如果您在域设置中为单个公司卡设置不同的导出账户，则必须也是域管理员。',
            exportPreferredExporterSubNote: '一旦设置，首选导出者将在其账户中看到可导出的报告。',
            noAccountsFound: '未找到账户',
            noAccountsFoundDescription: `请在 Sage Intacct 中添加账户并再次同步连接。`,
            autoSync: '自动同步',
            autoSyncDescription: 'Expensify将每天自动与Sage Intacct同步。',
            inviteEmployees: '邀请员工',
            inviteEmployeesDescription: '导入 Sage Intacct 员工记录并邀请员工加入此工作区。您的审批流程将默认设置为经理审批，并可以在成员页面上进一步配置。',
            syncReimbursedReports: '同步已报销的报告',
            syncReimbursedReportsDescription: '每当使用 Expensify ACH 支付报告时，相应的账单付款将在以下 Sage Intacct 账户中创建。',
            paymentAccount: 'Sage Intacct付款账户',
            accountingMethods: {
                label: '何时导出',
                description: '选择何时导出费用：',
                values: {
                    [COMMON_CONST.INTEGRATIONS.ACCOUNTING_METHOD.ACCRUAL]: '应计',
                    [COMMON_CONST.INTEGRATIONS.ACCOUNTING_METHOD.CASH]: '现金',
                },
                alternateText: {
                    [COMMON_CONST.INTEGRATIONS.ACCOUNTING_METHOD.ACCRUAL]: '自付费用将在最终批准时导出',
                    [COMMON_CONST.INTEGRATIONS.ACCOUNTING_METHOD.CASH]: '自付费用将在支付时导出',
                },
            },
        },
        netsuite: {
            subsidiary: '子公司',
            subsidiarySelectDescription: '选择您希望从中导入数据的 NetSuite 子公司。',
            exportDescription: '配置如何将Expensify数据导出到NetSuite。',
            exportInvoices: '导出发票到',
            journalEntriesTaxPostingAccount: '日记账分录税务过账账户',
            journalEntriesProvTaxPostingAccount: '分录省税入账账户',
            foreignCurrencyAmount: '导出外币金额',
            exportToNextOpenPeriod: '导出到下一个开放期',
            nonReimbursableJournalPostingAccount: '不可报销的记账账户',
            reimbursableJournalPostingAccount: '可报销的日记账过账账户',
            journalPostingPreference: {
                label: '过账偏好设置',
                values: {
                    [CONST.NETSUITE_JOURNAL_POSTING_PREFERENCE.JOURNALS_POSTING_INDIVIDUAL_LINE]: '每个报告的单项明细条目',
                    [CONST.NETSUITE_JOURNAL_POSTING_PREFERENCE.JOURNALS_POSTING_TOTAL_LINE]: '每笔费用的单项录入',
                },
            },
            invoiceItem: {
                label: '发票项目',
                values: {
                    [CONST.NETSUITE_INVOICE_ITEM_PREFERENCE.CREATE]: {
                        label: '为我创建一个',
                        description: '在导出时，我们会为您创建一个“Expensify 发票项目”（如果尚不存在）。',
                    },
                    [CONST.NETSUITE_INVOICE_ITEM_PREFERENCE.SELECT]: {
                        label: '选择现有的',
                        description: '我们会将Expensify的发票与下面选择的项目关联。',
                    },
                },
            },
            exportDate: {
                label: '导出日期',
                description: '将此日期用于导出报告到NetSuite。',
                values: {
                    [CONST.NETSUITE_EXPORT_DATE.LAST_EXPENSE]: {
                        label: '最后报销日期',
                        description: '报告中最近费用的日期。',
                    },
                    [CONST.NETSUITE_EXPORT_DATE.EXPORTED]: {
                        label: '导出日期',
                        description: '报告导出到NetSuite的日期。',
                    },
                    [CONST.NETSUITE_EXPORT_DATE.SUBMITTED]: {
                        label: '提交日期',
                        description: '报告提交审批的日期。',
                    },
                },
            },
            exportDestination: {
                values: {
                    [CONST.NETSUITE_EXPORT_DESTINATION.EXPENSE_REPORT]: {
                        label: '费用报告',
                        reimbursableDescription: '自付费用将作为费用报告导出到NetSuite。',
                        nonReimbursableDescription: '公司卡费用将作为费用报告导出到NetSuite。',
                    },
                    [CONST.NETSUITE_EXPORT_DESTINATION.VENDOR_BILL]: {
                        label: '供应商账单',
                        reimbursableDescription:
                            'Out-of-pocket expenses will export as bills payable to the NetSuite vendor specified below.\n' +
                            '\n' +
                            'If you’d like to set a specific vendor for each card, go to *Settings > Domains > Company Cards*.',
                        nonReimbursableDescription:
                            'Company card expenses will export as bills payable to the NetSuite vendor specified below.\n' +
                            '\n' +
                            'If you’d like to set a specific vendor for each card, go to *Settings > Domains > Company Cards*.',
                    },
                    [CONST.NETSUITE_EXPORT_DESTINATION.JOURNAL_ENTRY]: {
                        label: '日记条目',
                        reimbursableDescription:
                            'Out-of-pocket expenses will export as journal entries to the NetSuite account specified below.\n' +
                            '\n' +
                            'If you’d like to set a specific vendor for each card, go to *Settings > Domains > Company Cards*.',
                        nonReimbursableDescription:
                            'Company card expenses will export as journal entries to the NetSuite account specified below.\n' +
                            '\n' +
                            'If you’d like to set a specific vendor for each card, go to *Settings > Domains > Company Cards*.',
                    },
                },
            },
            advancedConfig: {
                autoSyncDescription: 'Expensify将每天自动与NetSuite同步。',
                reimbursedReportsDescription: '每当使用Expensify ACH支付报告时，相应的账单付款将在下面的NetSuite账户中创建。',
                reimbursementsAccount: '报销账户',
                reimbursementsAccountDescription: '选择您用于报销的银行账户，我们将在NetSuite中创建相关付款。',
                collectionsAccount: '催收账户',
                collectionsAccountDescription: '一旦发票在Expensify中标记为已支付并导出到NetSuite，它将显示在以下账户中。',
                approvalAccount: 'A/P审批账户',
                approvalAccountDescription: '选择在 NetSuite 中批准交易的账户。如果您正在同步报销报告，这也是创建账单付款的账户。',
                defaultApprovalAccount: 'NetSuite 默认',
                inviteEmployees: '邀请员工并设置审批流程',
                inviteEmployeesDescription: '导入 NetSuite 员工记录并邀请员工加入此工作区。您的审批流程将默认设置为经理审批，并可以在*成员*页面上进一步配置。',
                autoCreateEntities: '自动创建员工/供应商',
                enableCategories: '启用新导入的类别',
                customFormID: '自定义表单ID',
                customFormIDDescription: '默认情况下，Expensify 将使用 NetSuite 中设置的首选交易表单创建条目。或者，您可以指定要使用的特定交易表单。',
                customFormIDReimbursable: '自付费用',
                customFormIDNonReimbursable: '公司卡费用',
                exportReportsTo: {
                    label: '费用报告审批级别',
                    description: '一旦在Expensify中批准了费用报告并导出到NetSuite，您可以在NetSuite中设置额外的审批级别，然后再进行发布。',
                    values: {
                        [CONST.NETSUITE_REPORTS_APPROVAL_LEVEL.REPORTS_APPROVED_NONE]: 'NetSuite 默认偏好设置',
                        [CONST.NETSUITE_REPORTS_APPROVAL_LEVEL.REPORTS_SUPERVISOR_APPROVED]: '仅限主管批准',
                        [CONST.NETSUITE_REPORTS_APPROVAL_LEVEL.REPORTS_ACCOUNTING_APPROVED]: '仅会计批准',
                        [CONST.NETSUITE_REPORTS_APPROVAL_LEVEL.REPORTS_APPROVED_BOTH]: '主管和会计已批准',
                    },
                },
                accountingMethods: {
                    label: '何时导出',
                    description: '选择何时导出费用：',
                    values: {
                        [COMMON_CONST.INTEGRATIONS.ACCOUNTING_METHOD.ACCRUAL]: '应计',
                        [COMMON_CONST.INTEGRATIONS.ACCOUNTING_METHOD.CASH]: '现金',
                    },
                    alternateText: {
                        [COMMON_CONST.INTEGRATIONS.ACCOUNTING_METHOD.ACCRUAL]: '自付费用将在最终批准时导出',
                        [COMMON_CONST.INTEGRATIONS.ACCOUNTING_METHOD.CASH]: '自付费用将在支付时导出',
                    },
                },
                exportVendorBillsTo: {
                    label: '供应商账单审批级别',
                    description: '一旦供应商账单在Expensify中获得批准并导出到NetSuite，您可以在NetSuite中设置额外的审批级别，然后再进行过账。',
                    values: {
                        [CONST.NETSUITE_VENDOR_BILLS_APPROVAL_LEVEL.VENDOR_BILLS_APPROVED_NONE]: 'NetSuite 默认偏好设置',
                        [CONST.NETSUITE_VENDOR_BILLS_APPROVAL_LEVEL.VENDOR_BILLS_APPROVAL_PENDING]: '待批准',
                        [CONST.NETSUITE_VENDOR_BILLS_APPROVAL_LEVEL.VENDOR_BILLS_APPROVED]: '批准发布',
                    },
                },
                exportJournalsTo: {
                    label: '日记分录审批级别',
                    description: '一旦在Expensify中批准了日记账分录并导出到NetSuite，您可以在NetSuite中设置额外的审批级别，然后再进行过账。',
                    values: {
                        [CONST.NETSUITE_JOURNALS_APPROVAL_LEVEL.JOURNALS_APPROVED_NONE]: 'NetSuite 默认偏好设置',
                        [CONST.NETSUITE_JOURNALS_APPROVAL_LEVEL.JOURNALS_APPROVAL_PENDING]: '待批准',
                        [CONST.NETSUITE_JOURNALS_APPROVAL_LEVEL.JOURNALS_APPROVED]: '批准发布',
                    },
                },
                error: {
                    customFormID: '请输入有效的数字自定义表单ID',
                },
            },
            noAccountsFound: '未找到账户',
            noAccountsFoundDescription: '请在NetSuite中添加账户并再次同步连接。',
            noVendorsFound: '未找到供应商',
            noVendorsFoundDescription: '请在NetSuite中添加供应商并再次同步连接',
            noItemsFound: '未找到发票项目',
            noItemsFoundDescription: '请在NetSuite中添加发票项目并再次同步连接',
            noSubsidiariesFound: '未找到子公司',
            noSubsidiariesFoundDescription: '请在NetSuite中添加一个子公司并再次同步连接',
            tokenInput: {
                title: 'NetSuite设置',
                formSteps: {
                    installBundle: {
                        title: '安装 Expensify 套件',
                        description: '在 NetSuite 中，依次进入*Customization > SuiteBundler > Search & Install Bundles* > 搜索“Expensify” > 安装该捆绑包。',
                    },
                    enableTokenAuthentication: {
                        title: '启用基于令牌的身份验证',
                        description: '在 NetSuite 中，依次转到 *Setup > Company > Enable Features > SuiteCloud* > 启用 *token-based authentication*。',
                    },
                    enableSoapServices: {
                        title: '启用SOAP Web服务',
                        description: '在 NetSuite 中，依次转到 *Setup > Company > Enable Features > SuiteCloud* > 启用 *SOAP Web Services*。',
                    },
                    createAccessToken: {
                        title: '创建访问令牌',
                        description:
                            '在 NetSuite 中，进入 *Setup > Users/Roles > Access Tokens*，为 "Expensify" 应用和 "Expensify Integration" 或 "Administrator" 角色创建一个访问令牌。\n\n*重要提示：* 确保保存此步骤中的 *Token ID* 和 *Token Secret*。您将在下一步需要用到它。',
                    },
                    enterCredentials: {
                        title: '输入您的 NetSuite 凭据',
                        formInputs: {
                            netSuiteAccountID: 'NetSuite Account ID',
                            netSuiteTokenID: '令牌 ID',
                            netSuiteTokenSecret: '令牌密钥',
                        },
                        netSuiteAccountIDDescription: '在 NetSuite 中，转到 *Setup > Integration > SOAP Web Services Preferences*。',
                    },
                },
            },
            import: {
                expenseCategories: '费用类别',
                expenseCategoriesDescription: '您的 NetSuite 费用类别将作为类别导入到 Expensify 中。',
                crossSubsidiaryCustomers: '跨子公司客户/项目',
                importFields: {
                    departments: {
                        title: '部门',
                        subtitle: '选择如何在Expensify中处理NetSuite的*部门*。',
                    },
                    classes: {
                        title: '类',
                        subtitle: '选择如何在Expensify中处理*类别*。',
                    },
                    locations: {
                        title: '位置',
                        subtitle: '选择如何在Expensify中处理*位置*。',
                    },
                },
                customersOrJobs: {
                    title: '客户/项目',
                    subtitle: '选择如何在Expensify中处理NetSuite的*客户*和*项目*。',
                    importCustomers: '导入客户',
                    importJobs: '导入项目',
                    customers: '客户',
                    jobs: '项目',
                    label: ({importFields, importType}: CustomersOrJobsLabelParams) => `${importFields.join('和')}, ${importType}`,
                },
                importTaxDescription: '从 NetSuite 导入税务组。',
                importCustomFields: {
                    chooseOptionBelow: '选择以下选项：',
                    label: ({importedTypes}: ImportedTypesParams) => `Imported as ${importedTypes.join('和')}`,
                    requiredFieldError: ({fieldName}: RequiredFieldParams) => `请输入${fieldName}`,
                    customSegments: {
                        title: '自定义段/记录',
                        addText: '添加自定义段/记录',
                        recordTitle: '自定义段/记录',
                        helpLink: CONST.NETSUITE_IMPORT.HELP_LINKS.CUSTOM_SEGMENTS,
                        helpLinkText: '查看详细说明',
                        helpText: '关于配置自定义段/记录。',
                        emptyTitle: '添加自定义段或自定义记录',
                        fields: {
                            segmentName: '名称',
                            internalID: '内部ID',
                            scriptID: '脚本 ID',
                            customRecordScriptID: '交易列ID',
                            mapping: '显示为',
                        },
                        removeTitle: '删除自定义段/记录',
                        removePrompt: '您确定要删除此自定义段/记录吗？',
                        addForm: {
                            customSegmentName: '自定义段名称',
                            customRecordName: '自定义记录名称',
                            segmentTitle: '自定义段',
                            customSegmentAddTitle: '添加自定义段',
                            customRecordAddTitle: '添加自定义记录',
                            recordTitle: '自定义记录',
                            segmentRecordType: '您想添加自定义段还是自定义记录？',
                            customSegmentNameTitle: '自定义分段名称是什么？',
                            customRecordNameTitle: '自定义记录名称是什么？',
                            customSegmentNameFooter: `您可以在 NetSuite 的 *Customizations > Links, Records & Fields > Custom Segments* 页面下找到自定义段名称。\n\n_有关更详细的说明，请[访问我们的帮助网站](${CONST.NETSUITE_IMPORT.HELP_LINKS.CUSTOM_SEGMENTS})_。`,
                            customRecordNameFooter: `您可以通过在全局搜索中输入“Transaction Column Field”来查找NetSuite中的自定义记录名称。\n\n_有关更详细的说明，请[访问我们的帮助网站](${CONST.NETSUITE_IMPORT.HELP_LINKS.CUSTOM_SEGMENTS})_。`,
                            customSegmentInternalIDTitle: '内部ID是什么？',
                            customSegmentInternalIDFooter: `首先，请确保您在 NetSuite 中启用了内部 ID，路径为 *Home > Set Preferences > Show Internal ID*。\n\n您可以在 NetSuite 中找到自定义段的内部 ID，路径为：\n\n1. *Customization > Lists, Records, & Fields > Custom Segments*。\n2. 点击进入一个自定义段。\n3. 点击 *Custom Record Type* 旁边的超链接。\n4. 在底部的表格中找到内部 ID。\n\n_有关更详细的说明，请[访问我们的帮助网站](${CONST.NETSUITE_IMPORT.HELP_LINKS.CUSTOM_LISTS})_。`,
                            customRecordInternalIDFooter: `您可以通过以下步骤在 NetSuite 中找到自定义记录的内部 ID：\n\n1. 在全局搜索中输入“Transaction Line Fields”。\n2. 点击进入一个自定义记录。\n3. 在左侧找到内部 ID。\n\n_有关更详细的说明，请[访问我们的帮助网站](${CONST.NETSUITE_IMPORT.HELP_LINKS.CUSTOM_SEGMENTS})_。`,
                            customSegmentScriptIDTitle: '脚本ID是什么？',
                            customSegmentScriptIDFooter: `您可以在 NetSuite 中找到自定义段脚本 ID，路径为：\n\n1. *Customization > Lists, Records, & Fields > Custom Segments*。\n2. 点击进入一个自定义段。\n3. 点击靠近底部的 *Application and Sourcing* 标签页，然后：\n    a. 如果您想在 Expensify 中将自定义段显示为 *标签*（在单项级别），请点击 *Transaction Columns* 子标签页并使用 *Field ID*。\n    b. 如果您想在 Expensify 中将自定义段显示为 *报告字段*（在报告级别），请点击 *Transactions* 子标签页并使用 *Field ID*。\n\n_有关更详细的说明，请[访问我们的帮助网站](${CONST.NETSUITE_IMPORT.HELP_LINKS.CUSTOM_LISTS})_。`,
                            customRecordScriptIDTitle: '交易列ID是什么？',
                            customRecordScriptIDFooter: `您可以在 NetSuite 中找到自定义记录脚本 ID，步骤如下：\n\n1. 在全局搜索中输入“Transaction Line Fields”。\n2. 点击进入一个自定义记录。\n3. 在左侧找到脚本 ID。\n\n_有关更详细的说明，请[访问我们的帮助网站](${CONST.NETSUITE_IMPORT.HELP_LINKS.CUSTOM_SEGMENTS})_。`,
                            customSegmentMappingTitle: '如何在Expensify中显示此自定义段？',
                            customRecordMappingTitle: '在Expensify中，这个自定义记录应该如何显示？',
                        },
                        errors: {
                            uniqueFieldError: ({fieldName}: RequiredFieldParams) => `具有此 ${fieldName?.toLowerCase()} 的自定义段/记录已存在`,
                        },
                    },
                    customLists: {
                        title: '自定义列表',
                        addText: '添加自定义列表',
                        recordTitle: '自定义列表',
                        helpLink: CONST.NETSUITE_IMPORT.HELP_LINKS.CUSTOM_LISTS,
                        helpLinkText: '查看详细说明',
                        helpText: '关于配置自定义列表。',
                        emptyTitle: '添加自定义列表',
                        fields: {
                            listName: '名称',
                            internalID: '内部ID',
                            transactionFieldID: '交易字段ID',
                            mapping: '显示为',
                        },
                        removeTitle: '删除自定义列表',
                        removePrompt: '您确定要删除此自定义列表吗？',
                        addForm: {
                            listNameTitle: '选择自定义列表',
                            transactionFieldIDTitle: '交易字段ID是什么？',
                            transactionFieldIDFooter: `您可以通过以下步骤在 NetSuite 中找到交易字段 ID：\n\n1. 在全局搜索中输入“Transaction Line Fields”。\n2. 点击进入自定义列表。\n3. 在左侧找到交易字段 ID。\n\n_有关更详细的说明，请[访问我们的帮助网站](${CONST.NETSUITE_IMPORT.HELP_LINKS.CUSTOM_LISTS})_。`,
                            mappingTitle: '在Expensify中，这个自定义列表应该如何显示？',
                        },
                        errors: {
                            uniqueTransactionFieldIDError: `已存在具有此交易字段ID的自定义列表`,
                        },
                    },
                },
                importTypes: {
                    [CONST.INTEGRATION_ENTITY_MAP_TYPES.NETSUITE_DEFAULT]: {
                        label: 'NetSuite 员工默认值',
                        description: '未导入Expensify，已在导出时应用',
                        footerContent: ({importField}: ImportFieldParams) => `如果您在NetSuite中使用${importField}，我们将在导出到费用报告或日记账分录时应用员工记录上设置的默认值。`,
                    },
                    [CONST.INTEGRATION_ENTITY_MAP_TYPES.TAG]: {
                        label: '标签',
                        description: '逐项级别',
                        footerContent: ({importField}: ImportFieldParams) => `${startCase(importField)} 将可用于员工报告中的每一笔费用。`,
                    },
                    [CONST.INTEGRATION_ENTITY_MAP_TYPES.REPORT_FIELD]: {
                        label: '报告字段',
                        description: '报告级别',
                        footerContent: ({importField}: ImportFieldParams) => `${startCase(importField)} 选择将适用于员工报告中的所有费用。`,
                    },
                },
            },
        },
        intacct: {
            sageIntacctSetup: 'Sage Intacct 设置',
            prerequisitesTitle: '在您连接之前...',
            downloadExpensifyPackage: '下载适用于Sage Intacct的Expensify软件包',
            followSteps: '按照我们的操作指南中的步骤：连接到 Sage Intacct 说明书',
            enterCredentials: '输入您的 Sage Intacct 凭证',
            entity: '实体',
            employeeDefault: 'Sage Intacct 员工默认值',
            employeeDefaultDescription: '如果存在，员工的默认部门将应用于他们在 Sage Intacct 中的费用。',
            displayedAsTagDescription: '部门将可在员工报告的每一笔费用中选择。',
            displayedAsReportFieldDescription: '部门选择将适用于员工报告中的所有费用。',
            toggleImportTitleFirstPart: '选择如何处理 Sage Intacct',
            toggleImportTitleSecondPart: '在Expensify中。',
            expenseTypes: '费用类型',
            expenseTypesDescription: '您的 Sage Intacct 费用类型将作为类别导入到 Expensify。',
            accountTypesDescription: '您的 Sage Intacct 科目表将作为类别导入到 Expensify 中。',
            importTaxDescription: '从 Sage Intacct 导入采购税率。',
            userDefinedDimensions: '用户定义的维度',
            addUserDefinedDimension: '添加用户定义的维度',
            integrationName: '集成名称',
            dimensionExists: '已存在具有此名称的维度。',
            removeDimension: '删除用户定义的维度',
            removeDimensionPrompt: '您确定要删除此用户定义的维度吗？',
            userDefinedDimension: '用户定义维度',
            addAUserDefinedDimension: '添加用户定义的维度',
            detailedInstructionsLink: '查看详细说明',
            detailedInstructionsRestOfSentence: '关于添加用户定义的维度。',
            userDimensionsAdded: () => ({
                one: '1 UDD 已添加',
                other: (count: number) => `添加了${count}个UDD`,
            }),
            mappingTitle: ({mappingName}: IntacctMappingTitleParams) => {
                switch (mappingName) {
                    case CONST.SAGE_INTACCT_CONFIG.MAPPINGS.DEPARTMENTS:
                        return '部门';
                    case CONST.SAGE_INTACCT_CONFIG.MAPPINGS.CLASSES:
                        return 'classes';
                    case CONST.SAGE_INTACCT_CONFIG.MAPPINGS.LOCATIONS:
                        return '地点';
                    case CONST.SAGE_INTACCT_CONFIG.MAPPINGS.CUSTOMERS:
                        return '客户';
                    case CONST.SAGE_INTACCT_CONFIG.MAPPINGS.PROJECTS:
                        return '项目（工作）';
                    default:
                        return 'mappings';
                }
            },
        },
        type: {
            free: '免费',
            control: '控制',
            collect: '收集',
        },
        companyCards: {
            addCards: '添加卡片',
            selectCards: '选择卡片',
            addNewCard: {
                other: '其他',
                cardProviders: {
                    gl1025: 'American Express Corporate Cards',
                    cdf: 'Mastercard 商业卡',
                    vcf: 'Visa 商业卡',
                    stripe: 'Stripe Cards',
                },
                yourCardProvider: `您的银行卡提供商是谁？`,
                whoIsYourBankAccount: '您的银行是哪家？',
                whereIsYourBankLocated: '您的银行在哪里？',
                howDoYouWantToConnect: '您想如何连接到您的银行？',
                learnMoreAboutOptions: {
                    text: '了解更多关于这些的信息',
                    linkText: '选项。',
                },
                commercialFeedDetails: '需要与您的银行进行设置。这通常由较大的公司使用，并且如果您符合条件，这通常是最佳选择。',
                commercialFeedPlaidDetails: `需要与您的银行进行设置，但我们会指导您。通常这仅限于较大的公司。`,
                directFeedDetails: '最简单的方法。使用您的主账户凭证立即连接。这是最常见的方法。',
                enableFeed: {
                    title: ({provider}: GoBackMessageParams) => `启用您的${provider}提要`,
                    heading: '我们与您的发卡机构有直接集成，可以快速准确地将您的交易数据导入Expensify。\n\n要开始，请简单地：',
                    visa: '我们与Visa有全球集成，但资格因银行和卡计划而异。\n\n要开始，请简单地：',
                    mastercard: '我们与万事达卡有全球集成，但资格因银行和卡片计划而异。\n\n要开始，只需：',
                    vcf: `1. 请访问[此帮助文章](${CONST.COMPANY_CARDS_VISA_COMMERCIAL_CARD_HELP})，获取有关如何设置您的Visa Commercial Cards的详细说明。\n\n2. [联系您的银行](${CONST.COMPANY_CARDS_VISA_COMMERCIAL_CARD_HELP})以确认他们是否支持您的项目的商业数据流，并要求他们启用它。\n\n3. *一旦数据流启用并且您拥有其详细信息，请继续到下一个屏幕。*`,
                    gl1025: `1. 请访问[此帮助文章](${CONST.COMPANY_CARDS_AMEX_COMMERCIAL_CARD_HELP})，了解American Express是否可以为您的项目启用商业数据流。\n\n2. 数据流启用后，Amex将向您发送生产信函。\n\n3. *一旦您拥有数据流信息，请继续到下一个屏幕。*`,
                    cdf: `1. 请访问[此帮助文章](${CONST.COMPANY_CARDS_MASTERCARD_COMMERCIAL_CARDS})，获取有关如何设置您的Mastercard Commercial Cards的详细说明。\n\n2. [联系您的银行](${CONST.COMPANY_CARDS_MASTERCARD_COMMERCIAL_CARDS})以确认他们是否支持您计划的商业数据流，并要求他们启用它。\n\n3. *一旦数据流启用并获得其详细信息后，继续到下一个屏幕。*`,
                    stripe: `1. 访问 Stripe 的仪表板，然后转到[设置](${CONST.COMPANY_CARDS_STRIPE_HELP})。\n\n2. 在产品集成下，点击 Expensify 旁边的启用。\n\n3. 一旦启用该提要，点击下面的提交，我们将开始添加它。`,
                },
                whatBankIssuesCard: '这些卡是由哪家银行发行的？',
                enterNameOfBank: '输入银行名称',
                feedDetails: {
                    vcf: {
                        title: 'Visa 数据源详情是什么？',
                        processorLabel: '处理器 ID',
                        bankLabel: '金融机构（银行）ID',
                        companyLabel: '公司ID',
                        helpLabel: '我在哪里可以找到这些ID？',
                    },
                    gl1025: {
                        title: `Amex交付文件的名称是什么？`,
                        fileNameLabel: '交付文件名',
                        helpLabel: '我在哪里可以找到交付文件的名称？',
                    },
                    cdf: {
                        title: `Mastercard 分发 ID 是什么？`,
                        distributionLabel: '分发 ID',
                        helpLabel: '我在哪里可以找到分发 ID？',
                    },
                },
                amexCorporate: '如果您的卡片正面写着“Corporate”，请选择此项。',
                amexBusiness: '如果您的卡片正面写着“Business”，请选择此项。',
                amexPersonal: '如果您的卡是个人卡，请选择此项',
                error: {
                    pleaseSelectProvider: '请在继续之前选择一个卡提供商',
                    pleaseSelectBankAccount: '请在继续之前选择一个银行账户',
                    pleaseSelectBank: '请在继续之前选择一个银行',
                    pleaseSelectCountry: '请在继续之前选择一个国家',
                    pleaseSelectFeedType: '请在继续之前选择一个订阅类型',
                },
            },
            statementCloseDate: {
                [CONST.COMPANY_CARDS.STATEMENT_CLOSE_DATE.LAST_DAY_OF_MONTH]: '本月最后一天',
                [CONST.COMPANY_CARDS.STATEMENT_CLOSE_DATE.LAST_BUSINESS_DAY_OF_MONTH]: '本月最后一个工作日',
                [CONST.COMPANY_CARDS.STATEMENT_CLOSE_DATE.CUSTOM_DAY_OF_MONTH]: '本月自定义日期',
            },
            assignCard: '分配卡片',
            findCard: '查找卡片',
            cardNumber: '卡号',
            commercialFeed: '商业信息流',
            feedName: ({feedName}: CompanyCardFeedNameParams) => `${feedName} 卡片`,
            directFeed: '直接馈送',
            whoNeedsCardAssigned: '谁需要分配卡片？',
            chooseCard: '选择一张卡片',
            chooseCardFor: ({assignee, feed}: AssignCardParams) => `从${feed}卡片源中为${assignee}选择一张卡片。`,
            noActiveCards: '此信息流中没有活跃的卡片',
            somethingMightBeBroken:
                '<muted-text><centered-text>或者有什么东西坏了。无论如何，如果您有任何问题，请<concierge-link>联系 Concierge</concierge-link>。</centered-text></muted-text>',
            chooseTransactionStartDate: '选择交易开始日期',
            startDateDescription: '我们将从此日期开始导入所有交易。如果未指定日期，我们将根据您的银行允许的最早日期进行导入。',
            fromTheBeginning: '从头开始',
            customStartDate: '自定义开始日期',
            customCloseDate: '自定义关闭日期',
            letsDoubleCheck: '让我们仔细检查一下，确保一切正常。',
            confirmationDescription: '我们将立即开始导入交易。',
            cardholder: '持卡人',
            card: '卡片',
            cardName: '卡片名称',
            brokenConnectionErrorFirstPart: `卡片信息流连接已断开。请`,
            brokenConnectionErrorLink: '登录您的银行账户',
            brokenConnectionErrorSecondPart: '以便我们可以重新建立连接。',
            assignedCard: ({assignee, link}: AssignedCardParams) => `已分配${assignee}一个${link}！导入的交易将显示在此聊天中。`,
            companyCard: '公司卡',
            chooseCardFeed: '选择卡片信息流',
            ukRegulation:
                'Expensify, Inc. 是 Plaid Financial Ltd. 的代理商，Plaid Financial Ltd. 是一家授权支付机构，受金融行为监管局根据2017年支付服务条例的监管（公司参考编号：804718）。Plaid 通过 Expensify Limited 作为其代理商为您提供受监管的账户信息服务。',
        },
        expensifyCard: {
            issueAndManageCards: '发行和管理您的Expensify卡片',
            getStartedIssuing: '通过申请您的第一张虚拟或实体卡来开始。',
            verificationInProgress: '正在验证中...',
            verifyingTheDetails: '我们正在核实一些细节。Concierge 会在 Expensify 卡准备好发行时通知您。',
            disclaimer:
                'The Expensify Visa® Commercial Card 是由 The Bancorp Bank, N.A. 发行的，FDIC 成员，根据 Visa U.S.A. Inc. 的许可，并且可能无法在所有接受 Visa 卡的商户使用。Apple® 和 Apple logo® 是 Apple Inc. 在美国和其他国家注册的商标。App Store 是 Apple Inc. 的服务标志。Google Play 和 Google Play logo 是 Google LLC 的商标。',
            issueCard: '发卡',
            findCard: '查找卡片',
            euUkDisclaimer:
                '提供给欧洲经济区 (EEA) 居民的卡由 Transact Payments Malta Limited 发行，提供给英国居民的卡由 Transact Payments Limited 根据 Visa Europe Limited 的许可发行。Transact Payments Malta Limited 经马耳他金融服务管理局正式授权并受其监管，为根据 1994 年《金融机构法》设立的金融机构。注册编号为 C 91879。Transact Payments Limited 经直布罗陀金融服务委员会授权并受其监管。',
            newCard: '新卡片',
            name: '名称',
            lastFour: '最后4位数',
            limit: '限制',
            currentBalance: '当前余额',
            currentBalanceDescription: '当前余额是自上次结算日期以来发生的所有已发布Expensify卡交易的总和。',
            balanceWillBeSettledOn: ({settlementDate}: SettlementDateParams) => `余额将在${settlementDate}结清`,
            settleBalance: '结算余额',
            cardLimit: '卡片限额',
            remainingLimit: '剩余额度',
            requestLimitIncrease: '请求增加限制额度',
            remainingLimitDescription: '在计算您的剩余额度时，我们会考虑多个因素：您作为客户的任期、您在注册时提供的业务相关信息以及您企业银行账户中的可用现金。您的剩余额度可能会每天波动。',
            earnedCashback: '现金返还',
            earnedCashbackDescription: '返现余额基于您的工作区内已结算的每月Expensify卡消费。',
            issueNewCard: '发行新卡',
            finishSetup: '完成设置',
            chooseBankAccount: '选择银行账户',
            chooseExistingBank: '选择一个现有的企业银行账户来支付您的Expensify卡余额，或添加一个新的银行账户。',
            accountEndingIn: '账户末尾为',
            addNewBankAccount: '添加新的银行账户',
            settlementAccount: '结算账户',
            settlementAccountDescription: '选择一个账户来支付您的Expensify卡余额。',
            settlementAccountInfo: ({reconciliationAccountSettingsLink, accountNumber}: SettlementAccountInfoParams) =>
                `确保该账户与<a href="${reconciliationAccountSettingsLink}">对账账户</a> (${accountNumber}) 一致，以便连续对账正常工作。`,
            settlementFrequency: '结算频率',
            settlementFrequencyDescription: '选择您支付 Expensify Card 余额的频率。',
            settlementFrequencyInfo: '如果您想切换到每月结算，您需要通过Plaid连接您的银行账户，并拥有90天的正余额历史记录。',
            frequency: {
                daily: '每日',
                monthly: '每月',
            },
            cardDetails: '卡片详情',
            virtual: 'Virtual',
            physical: '物理的',
            deactivate: '停用卡片',
            changeCardLimit: '更改卡片限额',
            changeLimit: '更改限制',
            smartLimitWarning: ({limit}: CharacterLimitParams) => `如果您将此卡的限额更改为${limit}，新的交易将被拒绝，直到您批准卡上的更多费用。`,
            monthlyLimitWarning: ({limit}: CharacterLimitParams) => `如果您将此卡的限额更改为${limit}，新的交易将被拒绝，直到下个月。`,
            fixedLimitWarning: ({limit}: CharacterLimitParams) => `如果您将此卡的限额更改为${limit}，新的交易将被拒绝。`,
            changeCardLimitType: '更改卡片限额类型',
            changeLimitType: '更改限制类型',
            changeCardSmartLimitTypeWarning: ({limit}: CharacterLimitParams) => `如果您将此卡的限额类型更改为智能限额，新交易将被拒绝，因为未批准的限额${limit}已达到。`,
            changeCardMonthlyLimitTypeWarning: ({limit}: CharacterLimitParams) => `如果您将此卡的限额类型更改为每月，由于已达到${limit}的每月限额，新交易将被拒绝。`,
            addShippingDetails: '添加运输详情',
            issuedCard: ({assignee}: AssigneeParams) => `已为${assignee}发放了一张Expensify卡！该卡将在2-3个工作日内送达。`,
            issuedCardNoShippingDetails: ({assignee}: AssigneeParams) => `已为${assignee}发放了一张Expensify卡！一旦添加了运送详情，卡片将被寄出。`,
            issuedCardVirtual: ({assignee, link}: IssueVirtualCardParams) => `已向${assignee}发放了一张虚拟${link}！该卡可以立即使用。`,
            addedShippingDetails: ({assignee}: AssigneeParams) => `${assignee} 添加了送货详情。Expensify Card 将在2-3个工作日内送达。`,
            verifyingHeader: '验证中',
            bankAccountVerifiedHeader: '银行账户已验证',
            verifyingBankAccount: '正在验证银行账户...',
            verifyingBankAccountDescription: '请稍候，我们正在确认此账户是否可以用于发行Expensify卡。',
            bankAccountVerified: '银行账户已验证！',
            bankAccountVerifiedDescription: '您现在可以向您的工作区成员发放Expensify卡。',
            oneMoreStep: '再进一步...',
            oneMoreStepDescription: '看起来我们需要手动验证您的银行账户。请前往Concierge查看您的指示。',
            gotIt: '明白了',
            goToConcierge: '前往Concierge',
        },
        categories: {
            deleteCategories: '删除类别',
            deleteCategoriesPrompt: '您确定要删除这些类别吗？',
            deleteCategory: '删除类别',
            deleteCategoryPrompt: '您确定要删除此类别吗？',
            disableCategories: '禁用类别',
            disableCategory: '禁用类别',
            enableCategories: '启用类别',
            enableCategory: '启用类别',
            defaultSpendCategories: '默认支出类别',
            spendCategoriesDescription: '自定义信用卡交易和扫描收据的商家支出分类方式。',
            deleteFailureMessage: '删除类别时发生错误，请重试。',
            categoryName: '类别名称',
            requiresCategory: '成员必须对所有费用进行分类',
            needCategoryForExportToIntegration: ({connectionName}: NeedCategoryForExportToIntegrationParams) => `所有费用必须分类才能导出到${connectionName}。`,
            subtitle: '更好地了解资金的支出情况。使用我们的默认类别或添加您自己的类别。',
            emptyCategories: {
                title: '您尚未创建任何类别',
                subtitle: '添加一个类别来组织您的支出。',
                subtitleWithAccounting: ({accountingPageURL}: EmptyCategoriesSubtitleWithAccountingParams) =>
                    `<muted-text><centered-text>您的类别目前是从会计连接导入的。请前往<a href="${accountingPageURL}">会计</a>部门进行更改。</centered-text></muted-text>`,
            },
            updateFailureMessage: '更新类别时发生错误，请重试。',
            createFailureMessage: '创建类别时发生错误，请重试。',
            addCategory: '添加类别',
            editCategory: '编辑类别',
            editCategories: '编辑类别',
            findCategory: '查找类别',
            categoryRequiredError: '类别名称是必需的',
            existingCategoryError: '已存在同名类别',
            invalidCategoryName: '无效的类别名称',
            importedFromAccountingSoftware: '以下类别是从您的系统中导入的',
            payrollCode: '工资代码',
            updatePayrollCodeFailureMessage: '更新工资代码时发生错误，请重试。',
            glCode: 'GL代码',
            updateGLCodeFailureMessage: '更新总账代码时发生错误，请重试。',
            importCategories: '导入类别',
            cannotDeleteOrDisableAllCategories: {
                title: '无法删除或禁用所有类别',
                description: `由于您的工作区需要类别，至少必须启用一个类别。`,
            },
        },
        moreFeatures: {
            subtitle: '使用下面的切换按钮来启用更多功能。每个功能都会出现在导航菜单中以供进一步自定义。',
            spendSection: {
                title: '花费',
                subtitle: '启用帮助您扩展团队的功能。',
            },
            manageSection: {
                title: '管理',
                subtitle: '添加控制措施以帮助将支出保持在预算内。',
            },
            earnSection: {
                title: '赚取',
                subtitle: '简化您的收入流程，加快付款速度。',
            },
            organizeSection: {
                title: '组织',
                subtitle: '分组和分析支出，记录每一笔缴纳的税款。',
            },
            integrateSection: {
                title: '集成',
                subtitle: '将 Expensify 连接到流行的金融产品。',
            },
            distanceRates: {
                title: '距离费率',
                subtitle: '添加、更新和执行费率。',
            },
            perDiem: {
                title: '每日津贴',
                subtitle: '设置每日津贴标准以控制员工的日常开支。',
            },
            expensifyCard: {
                title: 'Expensify Card',
                subtitle: '获取支出洞察和控制权。',
                disableCardTitle: '禁用 Expensify Card',
                disableCardPrompt: '您无法禁用 Expensify Card，因为它已在使用中。请联系 Concierge 以获取下一步操作。',
                disableCardButton: '与Concierge聊天',
                feed: {
                    title: '获取Expensify卡',
                    subTitle: '简化您的企业费用管理，并节省多达50%的Expensify账单，此外：',
                    features: {
                        cashBack: '美国每笔消费都有现金返还',
                        unlimited: '无限虚拟卡',
                        spend: '支出控制和自定义限制',
                    },
                    ctaTitle: '发行新卡',
                },
            },
            companyCards: {
                title: '公司卡片',
                subtitle: '从现有公司卡导入支出。',
                feed: {
                    title: '导入公司卡片',
                    features: {
                        support: '支持所有主要的信用卡提供商',
                        assignCards: '将卡片分配给整个团队',
                        automaticImport: '自动交易导入',
                    },
                },
                disableCardTitle: '禁用公司卡',
                disableCardPrompt: '您无法禁用公司卡，因为此功能正在使用中。请联系Concierge以获取下一步指导。',
                disableCardButton: '与Concierge聊天',
                cardDetails: '卡片详情',
                cardNumber: '卡号',
                cardholder: '持卡人',
                cardName: '卡片名称',
                integrationExport: ({integration, type}: IntegrationExportParams) => (integration && type ? `${integration} ${type.toLowerCase()} 导出` : `${integration} 导出`),
                integrationExportTitleFirstPart: ({integration}: IntegrationExportParams) => `选择应导出交易的${integration}账户。`,
                integrationExportTitlePart: '选择不同的',
                integrationExportTitleLinkPart: '导出选项',
                integrationExportTitleSecondPart: '更改可用账户。',
                lastUpdated: '最后更新',
                transactionStartDate: '交易开始日期',
                updateCard: '更新卡片',
                unassignCard: '取消分配卡片',
                unassign: '取消分配',
                unassignCardDescription: '取消分配此卡将从持卡人的账户中移除草稿报告中的所有交易。',
                assignCard: '分配卡片',
                cardFeedName: '卡片摘要名称',
                cardFeedNameDescription: '为卡片信息流取一个独特的名称，以便您能将其与其他信息流区分开来。',
                cardFeedTransaction: '删除交易记录',
                cardFeedTransactionDescription: '选择是否允许持卡人删除卡交易。新交易将遵循这些规则。',
                cardFeedRestrictDeletingTransaction: '限制删除交易',
                cardFeedAllowDeletingTransaction: '允许删除交易',
                removeCardFeed: '移除卡片信息流',
                removeCardFeedTitle: ({feedName}: CompanyCardFeedNameParams) => `删除 ${feedName} 提要`,
                removeCardFeedDescription: '您确定要移除此卡片源吗？这将取消分配所有卡片。',
                error: {
                    feedNameRequired: '卡片摘要名称是必需的',
                    statementCloseDateRequired: '请选择报表关闭日期。',
                },
                corporate: '限制删除交易',
                personal: '允许删除交易',
                setFeedNameDescription: '为卡片提要起一个独特的名字，以便您能将其与其他提要区分开来。',
                setTransactionLiabilityDescription: '启用后，持卡人可以删除卡交易。新交易将遵循此规则。',
                emptyAddedFeedTitle: '分配公司卡',
                emptyAddedFeedDescription: '开始为成员分配您的第一张卡。',
                pendingFeedTitle: `我们正在审核您的请求...`,
                pendingFeedDescription: `我们正在审核您的提要详情。完成后，我们会通过以下方式与您联系`,
                pendingBankTitle: '检查您的浏览器窗口',
                pendingBankDescription: ({bankName}: CompanyCardBankName) => `请通过刚刚打开的浏览器窗口连接到${bankName}。如果没有打开，`,
                pendingBankLink: '请点击这里',
                giveItNameInstruction: '给这张卡片起一个与众不同的名字。',
                updating: '正在更新...',
                noAccountsFound: '未找到账户',
                defaultCard: '默认卡片',
                downgradeTitle: `无法降级工作区`,
                downgradeSubTitleFirstPart: `由于连接了多个卡片馈送（不包括Expensify卡），此工作区无法降级。请`,
                downgradeSubTitleMiddlePart: `仅保留一个卡片信息流`,
                downgradeSubTitleLastPart: '继续。',
                noAccountsFoundDescription: ({connection}: ConnectionParams) => `请在${connection}中添加账户并再次同步连接。`,
                expensifyCardBannerTitle: '获取Expensify卡',
                expensifyCardBannerSubtitle: '享受每笔美国消费的现金返还，Expensify账单最高可享50%折扣，无限虚拟卡等更多优惠。',
                expensifyCardBannerLearnMoreButton: '了解更多',
                statementCloseDateTitle: '对账单关闭日期',
                statementCloseDateDescription: '让我们知道您的银行卡对账单何时关闭，我们将在 Expensify 中创建匹配的对账单。',
            },
            workflows: {
                title: '工作流程',
                subtitle: '配置支出如何被批准和支付。',
                disableApprovalPrompt: '此工作区的Expensify卡目前依赖审批来定义其智能限额。在禁用审批之前，请修改任何具有智能限额的Expensify卡的限额类型。',
            },
            invoices: {
                title: '发票',
                subtitle: '发送和接收发票。',
            },
            categories: {
                title: '类别',
                subtitle: '跟踪和组织支出。',
            },
            tags: {
                title: '标签',
                subtitle: '分类成本并跟踪可计费费用。',
            },
            taxes: {
                title: '税款',
                subtitle: '记录并申报可抵扣税款。',
            },
            reportFields: {
                title: '报告字段',
                subtitle: '为支出设置自定义字段。',
            },
            connections: {
                title: '会计',
                subtitle: '同步您的会计科目表及更多内容。',
            },
            receiptPartners: {
                title: '收据合作伙伴',
                subtitle: '自动导入收据。',
            },
            connectionsWarningModal: {
                featureEnabledTitle: '慢着...',
                featureEnabledText: '要启用或禁用此功能，您需要更改会计导入设置。',
                disconnectText: '要禁用会计功能，您需要从工作区断开会计连接。',
                manageSettings: '管理设置',
            },
            receiptPartnersWarningModal: {
                featureEnabledTitle: '断开Uber连接',
                disconnectText: '要禁用此功能，请先断开Uber for Business集成。',
                description: '您确定要断开此集成吗？',
                confirmText: '明白了',
            },
            workflowWarningModal: {
                featureEnabledTitle: '慢着...',
                featureEnabledText: '此工作区的Expensify卡片依赖审批工作流程来定义其智能限额。\n\n请在禁用工作流程之前更改任何具有智能限额的卡片的限额类型。',
                confirmText: '前往Expensify卡片',
            },
            rules: {
                title: '规则',
                subtitle: '需要收据，标记高消费等。',
            },
        },
        reports: {
            reportsCustomTitleExamples: '示例：',
            customReportNamesSubtitle: `<muted-text>使用我们<a href="${CONST.CUSTOM_REPORT_NAME_HELP_URL}">丰富的公式</a>自定义报告标题。</muted-text>`,
            customNameTitle: '默认报告标题',
            customNameDescription: `使用我们的<a href="${CONST.CUSTOM_REPORT_NAME_HELP_URL}">丰富公式</a>，为费用报告选择自定义名称。`,
            customNameInputLabel: '名称',
            customNameEmailPhoneExample: '成员的电子邮件或电话：{report:submit:from}',
            customNameStartDateExample: '报告开始日期：{report:startdate}',
            customNameWorkspaceNameExample: '工作区名称：{report:workspacename}',
            customNameReportIDExample: '报告 ID: {report:id}',
            customNameTotalExample: '总计：{report:total}。',
            preventMembersFromChangingCustomNamesTitle: '禁止成员更改自定义报告名称',
        },
        reportFields: {
            addField: '添加字段',
            delete: '删除字段',
            deleteFields: '删除字段',
            findReportField: '查找报告字段',
            deleteConfirmation: '您确定要删除此报告字段吗？',
            deleteFieldsConfirmation: '您确定要删除这些报告字段吗？',
            emptyReportFields: {
                title: '您尚未创建任何报告字段',
                subtitle: '在报告中添加一个自定义字段（文本、日期或下拉菜单）。',
            },
            subtitle: '报告字段适用于所有支出，当您希望提示输入额外信息时，它们会很有帮助。',
            disableReportFields: '禁用报告字段',
            disableReportFieldsConfirmation: '您确定吗？文本和日期字段将被删除，列表将被禁用。',
            importedFromAccountingSoftware: '以下报告字段是从您的系统中导入的',
            textType: '文本',
            dateType: '日期',
            dropdownType: '列表',
            textAlternateText: '添加一个字段用于自由文本输入。',
            dateAlternateText: '添加日历以选择日期。',
            dropdownAlternateText: '添加一个选项列表供选择。',
            nameInputSubtitle: '为报告字段选择一个名称。',
            typeInputSubtitle: '选择要使用的报告字段类型。',
            initialValueInputSubtitle: '输入一个起始值以显示在报告字段中。',
            listValuesInputSubtitle: '这些值将出现在您的报告字段下拉菜单中。成员可以选择启用的值。',
            listInputSubtitle: '这些值将出现在您的报告字段列表中。成员可以选择启用的值。',
            deleteValue: '删除值',
            deleteValues: '删除值',
            disableValue: '禁用值',
            disableValues: '禁用值',
            enableValue: '启用值',
            enableValues: '启用值',
            emptyReportFieldsValues: {
                title: '您尚未创建任何列表值',
                subtitle: '在报告中添加自定义值。',
            },
            deleteValuePrompt: '您确定要删除此列表值吗？',
            deleteValuesPrompt: '您确定要删除这些列表值吗？',
            listValueRequiredError: '请输入列表值名称',
            existingListValueError: '已存在具有此名称的列表值',
            editValue: '编辑值',
            listValues: '列出值',
            addValue: '增加价值',
            existingReportFieldNameError: '具有此名称的报表字段已存在',
            reportFieldNameRequiredError: '请输入报告字段名称',
            reportFieldTypeRequiredError: '请选择报告字段类型',
            reportFieldInitialValueRequiredError: '请选择报告字段的初始值',
            genericFailureMessage: '更新报告字段时发生错误。请再试一次。',
        },
        tags: {
            tagName: '标签名称',
            requiresTag: '成员必须标记所有费用',
            trackBillable: '跟踪可计费费用',
            customTagName: '自定义标签名称',
            enableTag: '启用标签',
            enableTags: '启用标签',
            requireTag: 'Require tag',
            requireTags: '需要标签',
            notRequireTags: '不需要',
            disableTag: '禁用标签',
            disableTags: '禁用标签',
            addTag: '添加标签',
            editTag: '编辑标签',
            editTags: '编辑标签',
            findTag: '查找标签',
            subtitle: '标签提供了更详细的方法来分类费用。',
            dependentMultiLevelTagsSubtitle: ({importSpreadsheetLink}: DependentMultiLevelTagsSubtitleParams) =>
                `<muted-text>您使用的是<a href="${CONST.IMPORT_TAGS_EXPENSIFY_URL_DEPENDENT_TAGS}">从属标记</a>。您可以<a href="${importSpreadsheetLink}">重新导入电子表格</a>来更新标签。</muted-text>`,
            emptyTags: {
                title: '您尚未创建任何标签',
                //  We need to remove the subtitle and use the below one when we remove the canUseMultiLevelTags beta
                subtitle: '添加标签以跟踪项目、地点、部门等。',
                subtitleHTML: `<muted-text><centered-text>导入电子表格，为跟踪项目、地点、部门等添加标签。<a href="${CONST.IMPORT_TAGS_EXPENSIFY_URL}">了解有关</a>标签文件格式的更多信息。</centered-text></muted-text>`,
                subtitleWithAccounting: ({accountingPageURL}: EmptyTagsSubtitleWithAccountingParams) =>
                    `<muted-text><centered-text>您的标签目前是从会计连接导入的。请前往<a href="${accountingPageURL}">会计</a>部门进行更改。</centered-text></muted-text>`,
            },
            deleteTag: '删除标签',
            deleteTags: '删除标签',
            deleteTagConfirmation: '您确定要删除此标签吗？',
            deleteTagsConfirmation: '您确定要删除这些标签吗？',
            deleteFailureMessage: '删除标签时发生错误，请重试',
            tagRequiredError: '标签名称是必需的',
            existingTagError: '具有此名称的标签已存在',
            invalidTagNameError: '标签名称不能为0。请选择其他值。',
            genericFailureMessage: '更新标签时发生错误，请重试。',
            importedFromAccountingSoftware: '以下标签是从您的...导入的',
            glCode: 'GL代码',
            updateGLCodeFailureMessage: '更新总账代码时发生错误，请重试。',
            tagRules: '标签规则',
            approverDescription: '审批人',
            importTags: '导入标签',
            importTagsSupportingText: '使用一种或多种标签对您的费用进行编码。',
            configureMultiLevelTags: '配置您的多级标签列表。',
            importMultiLevelTagsSupportingText: `这是您的标签预览。如果一切看起来不错，请点击下面导入它们。`,
            importMultiLevelTags: {
                firstRowTitle: '每个标签列表的第一行是标题。',
                independentTags: '这些是独立标签',
                glAdjacentColumn: '相邻列中有一个GL代码',
            },
            tagLevel: {
                singleLevel: '单级标签',
                multiLevel: '多级标签',
            },
            switchSingleToMultiLevelTagWarning: {
                title: '切换标签级别',
                prompt1: '切换标签级别将清除所有当前标签。',
                prompt2: '我们建议您首先',
                prompt3: '下载备份',
                prompt4: '通过导出您的标签。',
                prompt5: '了解更多',
                prompt6: '关于标签级别。',
            },
            importedTagsMessage: ({columnCounts}: ImportedTagsMessageParams) =>
                `我们在您的电子表格中找到了*${columnCounts} 列*。在包含标签名称的列旁边选择*名称*。您还可以在设置标签状态的列旁边选择*启用*。`,
            cannotDeleteOrDisableAllTags: {
                title: '无法删除或禁用所有标签',
                description: `由于您的工作区需要标签，至少必须启用一个标签。`,
            },
            cannotMakeAllTagsOptional: {
                title: '无法将所有标签设为可选',
                description: `至少需要保留一个标签为必填项，因为您的工作区设置要求使用标签。`,
            },
            tagCount: () => ({
                one: '1 标签',
                other: (count: number) => `${count} 个标签`,
            }),
        },
        taxes: {
            subtitle: '添加税种名称、税率，并设置默认值。',
            addRate: '添加费率',
            workspaceDefault: '工作区默认货币',
            foreignDefault: '外币默认值',
            customTaxName: '自定义税名',
            value: '值',
            taxReclaimableOn: '可退税的',
            taxRate: '税率',
            findTaxRate: '查找税率',
            error: {
                taxRateAlreadyExists: '此税名已被使用',
                taxCodeAlreadyExists: '此税码已被使用',
                valuePercentageRange: '请输入0到100之间的有效百分比',
                customNameRequired: '自定义税名是必需的',
                deleteFailureMessage: '删除税率时发生错误。请重试或向Concierge寻求帮助。',
                updateFailureMessage: '更新税率时发生错误。请重试或向Concierge寻求帮助。',
                createFailureMessage: '创建税率时发生错误。请重试或向Concierge寻求帮助。',
                updateTaxClaimableFailureMessage: '可报销部分必须小于距离费率金额',
            },
            deleteTaxConfirmation: '您确定要删除此税项吗？',
            deleteMultipleTaxConfirmation: ({taxAmount}: TaxAmountParams) => `您确定要删除 ${taxAmount} 税款吗？`,
            actions: {
                delete: '删除费率',
                deleteMultiple: '删除费率',
                enable: '启用费率',
                disable: '禁用费率',
                enableTaxRates: () => ({
                    one: '启用费率',
                    other: '启用费率',
                }),
                disableTaxRates: () => ({
                    one: '禁用费率',
                    other: '禁用费率',
                }),
            },
            importedFromAccountingSoftware: '以下税费是从您的',
            taxCode: '税码',
            updateTaxCodeFailureMessage: '更新税码时发生错误，请重试',
        },
        duplicateWorkspace: {
            title: '命名您的新工作区',
            selectFeatures: '选择要复制的功能',
            whichFeatures: '您想要将哪些功能复制到您的新工作区？',
            confirmDuplicate: '\n\n您想继续吗？',
            categories: '类别和您的自动分类规则',
            reimbursementAccount: '报销账户',
            delayedSubmission: '延迟提交',
            welcomeNote: '请开始使用我的新工作区',
            confirmTitle: ({newWorkspaceName, totalMembers}: {newWorkspaceName?: string; totalMembers?: number}) =>
                `您即将创建并与原始工作区中的 ${totalMembers ?? 0} 名成员共享 ${newWorkspaceName ?? ''}。`,
        },
        emptyWorkspace: {
            title: '您没有任何工作区',
            subtitle: '跟踪收据、报销费用、管理差旅、发送发票等。',
            createAWorkspaceCTA: '开始使用',
            features: {
                trackAndCollect: '跟踪并收集收据',
                reimbursements: '报销员工',
                companyCards: '管理公司卡片',
            },
            notFound: '未找到工作区',
            description: '聊天室是一个与多人讨论和合作的好地方。要开始协作，请创建或加入一个工作区。',
        },
        new: {
            newWorkspace: '新工作区',
            getTheExpensifyCardAndMore: '获取Expensify卡及更多内容',
            confirmWorkspace: '确认工作区',
            myGroupWorkspace: ({workspaceNumber}: {workspaceNumber?: number}) => `我的群组工作区${workspaceNumber ? ` ${workspaceNumber}` : ''}`,
            workspaceName: ({userName, workspaceNumber}: NewWorkspaceNameParams) => `${userName}的工作区${workspaceNumber ? ` ${workspaceNumber}` : ''}`,
        },
        people: {
            genericFailureMessage: '从工作区移除成员时发生错误，请重试。',
            removeMembersPrompt: ({memberName}: {memberName: string}) => ({
                one: `您确定要移除${memberName}吗？`,
                other: '您确定要移除这些成员吗？',
            }),
            removeMembersWarningPrompt: ({memberName, ownerName}: RemoveMembersWarningPrompt) =>
                `${memberName} 是此工作区的审批人。当您取消与他们共享此工作区时，我们将用工作区所有者 ${ownerName} 替换他们在审批流程中的角色。`,
            removeMembersTitle: () => ({
                one: '移除成员',
                other: '移除成员',
            }),
            findMember: '查找成员',
            removeWorkspaceMemberButtonTitle: '从工作区移除',
            removeGroupMemberButtonTitle: '从群组中移除',
            removeRoomMemberButtonTitle: '从聊天中移除',
            removeMemberPrompt: ({memberName}: RemoveMemberPromptParams) => `您确定要移除${memberName}吗？`,
            removeMemberTitle: '移除成员',
            transferOwner: '转移所有者',
            makeMember: '成为成员',
            makeAdmin: '设为管理员',
            makeAuditor: '创建审计员',
            selectAll: '全选',
            error: {
                genericAdd: '添加此工作区成员时出现问题。',
                cannotRemove: '您无法移除自己或工作区所有者',
                genericRemove: '移除该工作区成员时出现问题。',
            },
            addedWithPrimary: '一些成员已使用他们的主要登录信息添加。',
            invitedBySecondaryLogin: ({secondaryLogin}: SecondaryLoginParams) => `由次要登录 ${secondaryLogin} 添加。`,
            workspaceMembersCount: ({count}: WorkspaceMembersCountParams) => `工作区成员总数：${count}`,
            importMembers: '导入成员',
        },
        card: {
            getStartedIssuing: '通过申请您的第一张虚拟或实体卡来开始。',
            issueCard: '发卡',
            issueNewCard: {
                whoNeedsCard: '谁需要一张卡？',
                findMember: '查找成员',
                chooseCardType: '选择卡类型',
                physicalCard: '实体卡',
                physicalCardDescription: '非常适合经常消费的人',
                virtualCard: '虚拟卡',
                virtualCardDescription: '即时且灵活',
                chooseLimitType: '选择限制类型',
                smartLimit: '智能限额',
                smartLimitDescription: '在需要批准之前花费不超过某个金额',
                monthly: '每月',
                monthlyDescription: '每月花费不超过一定金额',
                fixedAmount: '固定金额',
                fixedAmountDescription: '仅限一次性支出至某个金额',
                setLimit: '设置限制',
                cardLimitError: '请输入小于 $21,474,836 的金额',
                giveItName: '给它起个名字',
                giveItNameInstruction: '使其足够独特，以便与其他卡片区分开来。具体的使用案例更佳！',
                cardName: '卡片名称',
                letsDoubleCheck: '让我们仔细检查一下，确保一切正常。',
                willBeReady: '此卡将立即可用。',
                cardholder: '持卡人',
                cardType: '卡类型',
                limit: '限制',
                limitType: '限制类型',
                name: '名称',
                disabledApprovalForSmartLimitError: '请在<strong>工作流程 > 添加审批</strong>中启用审批，然后再设置智能限制',
            },
            deactivateCardModal: {
                deactivate: '停用',
                deactivateCard: '停用卡片',
                deactivateConfirmation: '停用此卡将拒绝所有未来的交易，并且无法撤销。',
            },
        },
        accounting: {
            settings: '设置',
            title: '连接',
            subtitle: '连接到您的会计系统，以使用您的科目表对交易进行编码，自动匹配付款，并保持您的财务同步。',
            qbo: 'QuickBooks Online',
            qbd: 'QuickBooks Desktop',
            xero: 'Xero',
            netsuite: 'NetSuite',
            intacct: 'Sage Intacct',
            sap: 'SAP',
            oracle: 'Oracle',
            microsoftDynamics: 'Microsoft Dynamics',
            talkYourOnboardingSpecialist: '与您的设置专家聊天。',
            talkYourAccountManager: '与您的客户经理聊天。',
            talkToConcierge: '与Concierge聊天。',
            needAnotherAccounting: '需要其他会计软件吗？',
            connectionName: ({connectionName}: ConnectionNameParams) => {
                switch (connectionName) {
                    case CONST.POLICY.CONNECTIONS.NAME.QBO:
                        return 'QuickBooks Online';
                    case CONST.POLICY.CONNECTIONS.NAME.XERO:
                        return 'Xero';
                    case CONST.POLICY.CONNECTIONS.NAME.NETSUITE:
                        return 'NetSuite';
                    case CONST.POLICY.CONNECTIONS.NAME.SAGE_INTACCT:
                        return 'Sage Intacct';
                    default: {
                        return '';
                    }
                }
            },
            errorODIntegration: '在 Expensify Classic 中设置的连接出现错误。',
            goToODToFix: '请前往 Expensify Classic 解决此问题。',
            goToODToSettings: '请前往 Expensify Classic 管理您的设置。',
            setup: '连接',
            lastSync: ({relativeDate}: LastSyncAccountingParams) => `上次同步时间为${relativeDate}`,
            notSync: '未同步',
            import: '导入',
            export: '导出',
            advanced: '高级',
            other: '其他',
            syncNow: '立即同步',
            disconnect: '断开连接',
            reinstall: '重新安装连接器',
            disconnectTitle: ({connectionName}: OptionalParam<ConnectionNameParams> = {}) => {
                const integrationName = connectionName && CONST.POLICY.CONNECTIONS.NAME_USER_FRIENDLY[connectionName] ? CONST.POLICY.CONNECTIONS.NAME_USER_FRIENDLY[connectionName] : '集成';
                return `断开 ${integrationName}`;
            },
            connectTitle: ({connectionName}: ConnectionNameParams) => `Connect ${CONST.POLICY.CONNECTIONS.NAME_USER_FRIENDLY[connectionName] ?? '会计集成'}`,
            syncError: ({connectionName}: ConnectionNameParams) => {
                switch (connectionName) {
                    case CONST.POLICY.CONNECTIONS.NAME.QBO:
                        return '无法连接到 QuickBooks Online';
                    case CONST.POLICY.CONNECTIONS.NAME.XERO:
                        return '无法连接到Xero';
                    case CONST.POLICY.CONNECTIONS.NAME.NETSUITE:
                        return '无法连接到 NetSuite';
                    case CONST.POLICY.CONNECTIONS.NAME.QBD:
                        return '无法连接到 QuickBooks Desktop';
                    default: {
                        return '无法连接到集成';
                    }
                }
            },
            accounts: '科目表',
            taxes: '税款',
            imported: '已导入',
            notImported: '未导入',
            importAsCategory: '导入为类别',
            importTypes: {
                [CONST.INTEGRATION_ENTITY_MAP_TYPES.IMPORTED]: '已导入',
                [CONST.INTEGRATION_ENTITY_MAP_TYPES.TAG]: '导入为标签',
                [CONST.INTEGRATION_ENTITY_MAP_TYPES.DEFAULT]: '已导入',
                [CONST.INTEGRATION_ENTITY_MAP_TYPES.NOT_IMPORTED]: '未导入',
                [CONST.INTEGRATION_ENTITY_MAP_TYPES.NONE]: '未导入',
                [CONST.INTEGRATION_ENTITY_MAP_TYPES.REPORT_FIELD]: '作为报告字段导入',
                [CONST.INTEGRATION_ENTITY_MAP_TYPES.NETSUITE_DEFAULT]: 'NetSuite 员工默认值',
            },
            disconnectPrompt: ({connectionName}: OptionalParam<ConnectionNameParams> = {}) => {
                const integrationName =
                    connectionName && CONST.POLICY.CONNECTIONS.NAME_USER_FRIENDLY[connectionName] ? CONST.POLICY.CONNECTIONS.NAME_USER_FRIENDLY[connectionName] : '此集成';
                return `您确定要断开 ${integrationName} 吗？`;
            },
            connectPrompt: ({connectionName}: ConnectionNameParams) =>
                `您确定要连接${CONST.POLICY.CONNECTIONS.NAME_USER_FRIENDLY[connectionName] ?? '此会计集成'}吗？这将移除任何现有的会计连接。`,
            enterCredentials: '输入您的凭证',
            connections: {
                syncStageName: ({stage}: SyncStageNameConnectionsParams) => {
                    switch (stage) {
                        case 'quickbooksOnlineImportCustomers':
                        case 'quickbooksDesktopImportCustomers':
                            return '导入客户';
                        case 'quickbooksOnlineImportEmployees':
                        case 'netSuiteSyncImportEmployees':
                        case 'intacctImportEmployees':
                        case 'quickbooksDesktopImportEmployees':
                            return '导入员工';
                        case 'quickbooksOnlineImportAccounts':
                        case 'quickbooksDesktopImportAccounts':
                            return '导入账户';
                        case 'quickbooksOnlineImportClasses':
                        case 'quickbooksDesktopImportClasses':
                            return '导入类别';
                        case 'quickbooksOnlineImportLocations':
                            return '导入位置';
                        case 'quickbooksOnlineImportProcessing':
                            return '正在处理导入的数据';
                        case 'quickbooksOnlineSyncBillPayments':
                        case 'intacctImportSyncBillPayments':
                            return '同步已报销报告和账单支付';
                        case 'quickbooksOnlineSyncTaxCodes':
                            return '导入税码';
                        case 'quickbooksOnlineCheckConnection':
                            return '检查 QuickBooks Online 连接';
                        case 'quickbooksOnlineImportMain':
                            return '导入 QuickBooks Online 数据';
                        case 'startingImportXero':
                            return '导入Xero数据';
                        case 'startingImportQBO':
                            return '导入 QuickBooks Online 数据';
                        case 'startingImportQBD':
                        case 'quickbooksDesktopImportMore':
                            return '导入 QuickBooks Desktop 数据';
                        case 'quickbooksDesktopImportTitle':
                            return '导入标题';
                        case 'quickbooksDesktopImportApproveCertificate':
                            return '导入批准证书';
                        case 'quickbooksDesktopImportDimensions':
                            return '导入维度';
                        case 'quickbooksDesktopImportSavePolicy':
                            return '导入保存策略';
                        case 'quickbooksDesktopWebConnectorReminder':
                            return '仍在与QuickBooks同步数据... 请确保Web Connector正在运行';
                        case 'quickbooksOnlineSyncTitle':
                            return '同步 QuickBooks Online 数据';
                        case 'quickbooksOnlineSyncLoadData':
                        case 'xeroSyncStep':
                        case 'intacctImportData':
                            return '正在加载数据';
                        case 'quickbooksOnlineSyncApplyCategories':
                            return '更新类别';
                        case 'quickbooksOnlineSyncApplyCustomers':
                            return '更新客户/项目';
                        case 'quickbooksOnlineSyncApplyEmployees':
                            return '更新人员列表';
                        case 'quickbooksOnlineSyncApplyClassesLocations':
                            return '更新报告字段';
                        case 'jobDone':
                            return '正在等待导入的数据加载';
                        case 'xeroSyncImportChartOfAccounts':
                            return '同步会计科目表';
                        case 'xeroSyncImportCategories':
                            return '同步类别';
                        case 'xeroSyncImportCustomers':
                            return '同步客户';
                        case 'xeroSyncXeroReimbursedReports':
                            return '将Expensify报告标记为已报销';
                        case 'xeroSyncExpensifyReimbursedReports':
                            return '将 Xero 账单和发票标记为已支付';
                        case 'xeroSyncImportTrackingCategories':
                            return '同步跟踪类别';
                        case 'xeroSyncImportBankAccounts':
                            return '同步银行账户';
                        case 'xeroSyncImportTaxRates':
                            return '同步税率';
                        case 'xeroCheckConnection':
                            return '检查 Xero 连接';
                        case 'xeroSyncTitle':
                            return '正在同步 Xero 数据';
                        case 'netSuiteSyncConnection':
                            return '正在初始化与NetSuite的连接';
                        case 'netSuiteSyncCustomers':
                            return '导入客户';
                        case 'netSuiteSyncInitData':
                            return '从NetSuite检索数据';
                        case 'netSuiteSyncImportTaxes':
                            return '导入税款';
                        case 'netSuiteSyncImportItems':
                            return '导入项目';
                        case 'netSuiteSyncData':
                            return '将数据导入Expensify';
                        case 'netSuiteSyncAccounts':
                            return '同步账户';
                        case 'netSuiteSyncCurrencies':
                            return '同步货币种类';
                        case 'netSuiteSyncCategories':
                            return '同步类别';
                        case 'netSuiteSyncReportFields':
                            return '将数据导入为Expensify报告字段';
                        case 'netSuiteSyncTags':
                            return '将数据导入为Expensify标签';
                        case 'netSuiteSyncUpdateConnectionData':
                            return '更新连接信息';
                        case 'netSuiteSyncNetSuiteReimbursedReports':
                            return '将Expensify报告标记为已报销';
                        case 'netSuiteSyncExpensifyReimbursedReports':
                            return '将 NetSuite 账单和发票标记为已支付';
                        case 'netSuiteImportVendorsTitle':
                            return '导入供应商';
                        case 'netSuiteImportCustomListsTitle':
                            return '导入自定义列表';
                        case 'netSuiteSyncImportCustomLists':
                            return '导入自定义列表';
                        case 'netSuiteSyncImportSubsidiaries':
                            return '导入子公司';
                        case 'netSuiteSyncImportVendors':
                        case 'quickbooksDesktopImportVendors':
                            return '导入供应商';
                        case 'intacctCheckConnection':
                            return '检查 Sage Intacct 连接';
                        case 'intacctImportDimensions':
                            return '导入 Sage Intacct 维度';
                        case 'intacctImportTitle':
                            return '导入 Sage Intacct 数据';
                        default: {
                            // eslint-disable-next-line @typescript-eslint/restrict-template-expressions
                            return `阶段的翻译缺失：${stage}`;
                        }
                    }
                },
            },
            preferredExporter: '首选导出工具',
            exportPreferredExporterNote: '首选导出者可以是任何工作区管理员，但如果您在域设置中为单个公司卡设置不同的导出账户，则必须也是域管理员。',
            exportPreferredExporterSubNote: '一旦设置，首选导出者将在其账户中看到可导出的报告。',
            exportAs: '导出为',
            exportOutOfPocket: '导出自付费用为',
            exportCompanyCard: '将公司卡费用导出为',
            exportDate: '导出日期',
            defaultVendor: '默认供应商',
            autoSync: '自动同步',
            autoSyncDescription: '每天自动同步 NetSuite 和 Expensify。实时导出最终报告。',
            reimbursedReports: '同步已报销的报告',
            cardReconciliation: '卡片对账',
            reconciliationAccount: '对账账户',
            continuousReconciliation: '持续对账',
            saveHoursOnReconciliation: '通过让Expensify持续为您对账Expensify卡的对账单和结算，您可以在每个会计期间节省数小时的对账时间。',
            enableContinuousReconciliation: '为了启用持续对账，请启用',
            chooseReconciliationAccount: {
                chooseBankAccount: '选择用于对账您的 Expensify Card 支付的银行账户。',
                accountMatches: '确保此账户与您的账户匹配',
                settlementAccount: 'Expensify Card 结算账户',
                reconciliationWorks: ({lastFourPAN}: ReconciliationWorksParams) => `（以 ${lastFourPAN} 结尾）以便持续对账正常工作。`,
            },
        },
        export: {
            notReadyHeading: '尚未准备好导出',
            notReadyDescription: '草稿或待处理的费用报告无法导出到会计系统。请在导出之前批准或支付这些费用。',
        },
        invoices: {
            sendInvoice: '发送发票',
            sendFrom: '发送自',
            invoicingDetails: '发票详情',
            invoicingDetailsDescription: '此信息将显示在您的发票上。',
            companyName: '公司名称',
            companyWebsite: '公司网站',
            paymentMethods: {
                personal: '个人',
                business: '商务',
                chooseInvoiceMethod: '请选择以下付款方式：',
                payingAsIndividual: '以个人身份付款',
                payingAsBusiness: '以企业身份付款',
            },
            invoiceBalance: '发票余额',
            invoiceBalanceSubtitle: '这是您通过收取发票付款获得的当前余额。如果您已添加银行账户，它将自动转入您的银行账户。',
            bankAccountsSubtitle: '添加银行账户以进行和接收发票付款。',
        },
        invite: {
            member: '邀请成员',
            members: '邀请成员',
            invitePeople: '邀请新成员',
            genericFailureMessage: '邀请成员加入工作区时发生错误。请再试一次。',
            pleaseEnterValidLogin: `请确保电子邮件或电话号码有效（例如 ${CONST.EXAMPLE_PHONE_NUMBER}）。`,
            user: '用户',
            users: '用户',
            invited: '邀请',
            removed: 'removed',
            to: '到',
            from: '从',
        },
        inviteMessage: {
            confirmDetails: '确认详情',
            inviteMessagePrompt: '通过在下方添加消息，使您的邀请更加特别！',
            personalMessagePrompt: '消息',
            genericFailureMessage: '邀请成员加入工作区时发生错误。请再试一次。',
            inviteNoMembersError: '请选择至少一位成员进行邀请',
            joinRequest: ({user, workspaceName}: {user: string; workspaceName: string}) => `${user} 请求加入 ${workspaceName}`,
        },
        distanceRates: {
            oopsNotSoFast: '哎呀！别这么快...',
            workspaceNeeds: '工作区至少需要一个启用的距离费率。',
            distance: '距离',
            centrallyManage: '集中管理费率，跟踪英里或公里，并设置默认类别。',
            rate: '费率',
            addRate: '添加费率',
            findRate: '查找费率',
            trackTax: '跟踪税款',
            deleteRates: () => ({
                one: '删除费率',
                other: '删除费率',
            }),
            enableRates: () => ({
                one: '启用费率',
                other: '启用费率',
            }),
            disableRates: () => ({
                one: '禁用费率',
                other: '禁用费率',
            }),
            enableRate: '启用费率',
            status: '状态',
            unit: '单位',
            taxFeatureNotEnabledMessage: '要使用此功能，必须在工作区启用税费。前往',
            changePromptMessage: '进行该更改。',
            deleteDistanceRate: '删除距离费率',
            areYouSureDelete: () => ({
                one: '您确定要删除此费率吗？',
                other: '您确定要删除这些费率吗？',
            }),
            errors: {
                rateNameRequired: '费率名称是必需的',
                existingRateName: '具有此名称的距离费率已存在',
            },
        },
        editor: {
            descriptionInputLabel: '描述',
            nameInputLabel: '名称',
            typeInputLabel: '类型',
            initialValueInputLabel: '初始值',
            nameInputHelpText: '这是您将在工作区中看到的名称。',
            nameIsRequiredError: '您需要为您的工作区命名',
            currencyInputLabel: '默认货币',
            currencyInputHelpText: '此工作区的所有费用将转换为此货币。',
            currencyInputDisabledText: ({currency}: CurrencyInputDisabledTextParams) => `无法更改默认货币，因为此工作区已链接到${currency}银行账户。`,
            save: '保存',
            genericFailureMessage: '更新工作区时发生错误。请再试一次。',
            avatarUploadFailureMessage: '上传头像时发生错误。请再试一次。',
            addressContext: '启用 Expensify Travel 需要一个工作区地址。请输入与您的业务相关的地址。',
            policy: '费用政策',
        },
        bankAccount: {
            continueWithSetup: '继续设置',
            youAreAlmostDone: '您几乎完成了银行账户的设置，这将使您能够发行公司卡、报销费用、收集发票和支付账单。',
            streamlinePayments: '简化支付流程',
            connectBankAccountNote: '注意：个人银行账户不能用于工作区的付款。',
            oneMoreThing: '还有一件事！',
            allSet: '一切就绪！',
            accountDescriptionWithCards: '此银行账户将用于发行公司卡、报销费用、收取发票和支付账单。',
            letsFinishInChat: '让我们在聊天中完成！',
            finishInChat: '完成聊天',
            almostDone: '快完成了！',
            disconnectBankAccount: '断开银行账户连接',
            startOver: '重新开始',
            updateDetails: '更新详细信息',
            yesDisconnectMyBankAccount: '是的，断开我的银行账户连接',
            yesStartOver: '是的，重新开始',
            disconnectYour: '断开您的',
            bankAccountAnyTransactions: '银行账户。此账户的任何未完成交易仍将完成。',
            clearProgress: '重新开始将清除您迄今为止取得的进度。',
            areYouSure: '你确定吗？',
            workspaceCurrency: '工作区货币',
            updateCurrencyPrompt: '您的工作区当前设置为不同于USD的货币。请点击下面的按钮立即将您的货币更新为USD。',
            updateToUSD: '更新为美元',
            updateWorkspaceCurrency: '更新工作区货币',
            workspaceCurrencyNotSupported: '工作区货币不支持',
            yourWorkspace: `您的工作区设置为不支持的货币。查看<a href="${CONST.CONNECT_A_BUSINESS_BANK_ACCOUNT_HELP_URL}">支持货币列表</a>。`,
        },
        changeOwner: {
            changeOwnerPageTitle: '转移所有者',
            addPaymentCardTitle: '输入您的支付卡以转移所有权',
            addPaymentCardButtonText: '接受条款并添加支付卡',
            addPaymentCardReadAndAcceptText: `<muted-text-micro>阅读并接受<a href="${CONST.OLD_DOT_PUBLIC_URLS.TERMS_URL}">条款</a>和<a href="${CONST.OLD_DOT_PUBLIC_URLS.PRIVACY_URL}">隐私</a> 政策，添加您的会员卡。</muted-text-micro>`,
            addPaymentCardPciCompliant: '符合PCI-DSS标准',
            addPaymentCardBankLevelEncrypt: '银行级加密',
            addPaymentCardRedundant: '冗余基础设施',
            addPaymentCardLearnMore: `<muted-text>进一步了解我们的<a href="${CONST.PERSONAL_DATA_PROTECTION_INFO_URL}">安全性</a>。</muted-text>`,
            amountOwedTitle: '未结余额',
            amountOwedButtonText: '好的',
            amountOwedText: '此账户有上个月未结清的余额。\n\n您是否想清除余额并接管此工作区的账单？',
            ownerOwesAmountTitle: '未结余额',
            ownerOwesAmountButtonText: '转账余额',
            ownerOwesAmountText: ({email, amount}: OwnerOwesAmountParams) =>
                `拥有此工作区的账户（${email}）有上个月未结清的余额。\n\n您是否希望转移此金额（${amount}）以接管此工作区的账单？您的支付卡将立即被扣款。`,
            subscriptionTitle: '接管年度订阅',
            subscriptionButtonText: '转移订阅',
            subscriptionText: ({usersCount, finalCount}: ChangeOwnerSubscriptionParams) =>
                `接管此工作区将把其年度订阅与您当前的订阅合并。这将使您的订阅人数增加${usersCount}名成员，使您的新订阅人数达到${finalCount}。您想继续吗？`,
            duplicateSubscriptionTitle: '重复订阅提醒',
            duplicateSubscriptionButtonText: '继续',
            duplicateSubscriptionText: ({email, workspaceName}: ChangeOwnerDuplicateSubscriptionParams) =>
                `您似乎正在尝试接管 ${email} 的工作区的账单，但要做到这一点，您需要先成为他们所有工作区的管理员。\n\n如果您只想接管工作区 ${workspaceName} 的账单，请点击“继续”。\n\n如果您想接管他们整个订阅的账单，请先让他们将您添加为所有工作区的管理员，然后再接管账单。`,
            hasFailedSettlementsTitle: '无法转移所有权',
            hasFailedSettlementsButtonText: '明白了',
            hasFailedSettlementsText: ({email}: ChangeOwnerHasFailedSettlementsParams) =>
                `您无法接管账单，因为${email}有一笔逾期的Expensify Card结算。请让他们联系concierge@expensify.com解决此问题。然后，您就可以接管此工作区的账单。`,
            failedToClearBalanceTitle: '清除余额失败',
            failedToClearBalanceButtonText: '好的',
            failedToClearBalanceText: '我们无法清除余额。请稍后再试。',
            successTitle: '哇哦！一切就绪。',
            successDescription: '您现在是此工作区的所有者。',
            errorTitle: '哎呀！别这么快...',
            errorDescription: `<muted-text><centered-text>该工作区所有权的转移出现问题。请重试，或<concierge-link>联系 Concierge </concierge-link>寻求帮助。</centered-text></muted-text>`,
        },
        exportAgainModal: {
            title: '小心！',
            description: ({reportName, connectionName}: ExportAgainModalDescriptionParams) =>
                `以下报告已经导出到${CONST.POLICY.CONNECTIONS.NAME_USER_FRIENDLY[connectionName]}：\n\n${reportName}\n\n您确定要再次导出它们吗？`,
            confirmText: '是的，再次导出',
            cancelText: '取消',
        },
        upgrade: {
            reportFields: {
                title: '报告字段',
                description: `报告字段允许您指定标题级别的详细信息，与适用于单个项目费用的标签不同。这些详细信息可以包括特定的项目名称、商务旅行信息、地点等。`,
                onlyAvailableOnPlan: '报告字段仅在Control计划中可用，起价为',
            },
            [CONST.POLICY.CONNECTIONS.NAME.NETSUITE]: {
                title: 'NetSuite',
                description: `通过 Expensify + NetSuite 集成享受自动同步并减少手动输入。通过原生和自定义分段支持（包括项目和客户映射），获得深入的实时财务洞察。`,
                onlyAvailableOnPlan: '我们的 NetSuite 集成仅在 Control 计划中可用，起价为',
            },
            [CONST.POLICY.CONNECTIONS.NAME.SAGE_INTACCT]: {
                title: 'Sage Intacct',
                description: `通过Expensify + Sage Intacct集成，享受自动同步并减少手动输入。通过用户定义的维度，以及按部门、类别、地点、客户和项目（工作）进行的费用编码，获得深入的实时财务洞察。`,
                onlyAvailableOnPlan: '我们的 Sage Intacct 集成仅在 Control 计划中可用，起价为',
            },
            [CONST.POLICY.CONNECTIONS.NAME.QBD]: {
                title: 'QuickBooks Desktop',
                description: `通过Expensify与QuickBooks Desktop的集成，享受自动同步并减少手动输入。通过实时双向连接以及按类别、项目、客户和项目的费用编码，实现终极效率。`,
                onlyAvailableOnPlan: '我们的 QuickBooks Desktop 集成仅在 Control 计划中提供，起价为',
            },
            [CONST.UPGRADE_FEATURE_INTRO_MAPPING.approvals.id]: {
                title: '高级审批',
                description: `如果您想在审批流程中增加更多层级，或者只是想确保最大额的费用能被再次审核，我们可以满足您的需求。高级审批帮助您在每个层级设置适当的检查，以便控制团队的支出。`,
                onlyAvailableOnPlan: '高级审批仅在Control计划中提供，起价为',
            },
            categories: {
                title: '类别',
                description: `类别帮助您更好地组织费用，以跟踪您的资金去向。使用我们建议的类别列表或创建您自己的类别。`,
                onlyAvailableOnPlan: '类别在 Collect 计划中可用，起价为',
            },
            glCodes: {
                title: 'GL代码',
                description: `为您的类别和标签添加总账代码，以便轻松将费用导出到您的会计和工资系统。`,
                onlyAvailableOnPlan: 'GL 代码仅在 Control 计划中可用，起价为',
            },
            glAndPayrollCodes: {
                title: 'GL 和工资代码',
                description: `为您的类别添加 GL 和工资代码，以便轻松将费用导出到您的会计和工资系统。`,
                onlyAvailableOnPlan: 'GL 和工资代码仅在 Control 计划中提供，起价为',
            },
            taxCodes: {
                title: '税码',
                description: `将税码添加到您的税款中，以便轻松将费用导出到您的会计和工资系统。`,
                onlyAvailableOnPlan: '税码仅在起价为的Control计划中提供，',
            },
            companyCards: {
                title: '无限公司卡',
                description: `需要添加更多的卡片信息流吗？解锁无限公司卡，以同步所有主要发卡机构的交易。`,
                onlyAvailableOnPlan: '这仅在Control计划中提供，起价为',
            },
            rules: {
                title: '规则',
                description: `规则在后台运行，帮助您控制支出，因此您无需为小事操心。\n\n要求提供收据和描述等费用详情，设置限制和默认值，并自动化审批和支付——所有这些都在一个地方完成。`,
                onlyAvailableOnPlan: '规则仅在控制计划中可用，起价为',
            },
            perDiem: {
                title: '每日津贴',
                description: '每日津贴是确保员工出差时日常费用合规且可预测的好方法。享受自定义费率、默认类别以及更详细的信息，如目的地和子费率等功能。',
                onlyAvailableOnPlan: '每日津贴仅在Control计划中提供，起价为',
            },
            travel: {
                title: '旅行',
                description: 'Expensify Travel 是一个新的企业差旅预订和管理平台，允许会员预订住宿、航班、交通等。',
                onlyAvailableOnPlan: '旅行功能在 Collect 计划中提供，起价为',
            },
            multiLevelTags: {
                title: '多级标签',
                description: '多级标签帮助您更精确地跟踪费用。为每个项目分配多个标签，例如部门、客户或成本中心，以捕获每笔费用的完整上下文。这使得更详细的报告、审批流程和会计导出成为可能。',
                onlyAvailableOnPlan: '多级标签仅在Control计划中提供，起价为',
            },
            [CONST.UPGRADE_FEATURE_INTRO_MAPPING.multiApprovalLevels.id]: {
                title: '多级审批',
                description: '多级审批是一种工作流工具，适用于要求一人以上审批报销单后才能进行报销的公司。',
                onlyAvailableOnPlan: '多级审批仅在 Control 套餐上提供，起价为 ',
            },
            pricing: {
                perActiveMember: '每位活跃成员每月。',
                perMember: '每位成员每月。',
            },
            note: ({subscriptionLink}: WorkspaceUpgradeNoteParams) =>
                `<muted-text>升级您的工作区即可使用该功能，或<a href="${subscriptionLink}">进一步了解</a>我们的计划和定价。</muted-text>`,
            upgradeToUnlock: '解锁此功能',
            completed: {
                headline: `您的工作区已升级！`,
                successMessage: ({policyName, subscriptionLink}: UpgradeSuccessMessageParams) =>
                    `<centered-text>您已成功将 ${policyName} 升级到控制计划！<a href="${subscriptionLink}">查看订阅详情</a>。</centered-text>`,
                categorizeMessage: `您已成功升级到 Collect 计划的工作区。现在您可以对费用进行分类了！`,
                travelMessage: `您已成功升级到 Collect 计划的工作区。现在您可以开始预订和管理旅行了！`,
                gotIt: '知道了，谢谢',
            },
            commonFeatures: {
                title: '升级到Control计划',
                note: '解锁我们最强大的功能，包括：',
                benefits: {
                    startsAt: 'Control 计划起价为',
                    perMember: '每位活跃成员每月。',
                    learnMore: '了解更多',
                    pricing: '关于我们的计划和定价。',
                    benefit1: '高级会计连接（NetSuite、Sage Intacct 等）',
                    benefit2: '智能费用规则',
                    benefit3: '多级审批工作流程',
                    benefit4: '增强的安全控制',
                    toUpgrade: '要升级，请点击',
                    selectWorkspace: '选择一个工作区，并将计划类型更改为',
                },
            },
        },
        downgrade: {
            commonFeatures: {
                title: '降级到Collect计划',
                note: '如果您降级，您将失去对这些功能及更多功能的访问权限：',
                benefits: {
                    note: '要查看我们计划的完整对比，请查看我们的',
                    pricingPage: '定价页面',
                    confirm: '您确定要降级并删除您的配置吗？',
                    warning: '此操作无法撤销。',
                    benefit1: '会计连接（QuickBooks Online 和 Xero 除外）',
                    benefit2: '智能费用规则',
                    benefit3: '多级审批工作流程',
                    benefit4: '增强的安全控制',
                    headsUp: '注意！',
                    multiWorkspaceNote: '在您的第一次月度付款之前，您需要将所有工作区降级，以便以 Collect 费率开始订阅。点击',
                    selectStep: '> 选择每个工作区 > 将计划类型更改为',
                },
            },
            completed: {
                headline: '您的工作区已被降级',
                description: '您在控制计划中有其他工作区。要按收集费率计费，您必须降级所有工作区。',
                gotIt: '知道了，谢谢',
            },
        },
        payAndDowngrade: {
            title: '支付和降级',
            headline: '您的最终付款',
            description1: ({formattedAmount}: PayAndDowngradeDescriptionParams) => `您本次订阅的最终账单金额为 <strong>${formattedAmount}</strong>`,
            description2: ({date}: DateParams) => `查看您在${date}的明细：`,
            subscription: '注意！此操作将终止您的Expensify订阅，删除此工作区，并移除所有工作区成员。如果您只想移除自己并保留此工作区，请先让其他管理员接管账单。',
            genericFailureMessage: '支付账单时发生错误。请重试。',
        },
        restrictedAction: {
            restricted: 'Restricted',
            actionsAreCurrentlyRestricted: ({workspaceName}: ActionsAreCurrentlyRestricted) => `对${workspaceName}工作区的操作目前受到限制。`,
            workspaceOwnerWillNeedToAddOrUpdatePaymentCard: ({workspaceOwnerName}: WorkspaceOwnerWillNeedToAddOrUpdatePaymentCardParams) =>
                `工作区所有者 ${workspaceOwnerName} 需要添加或更新档案中的支付卡，以解锁新的工作区活动。`,
            youWillNeedToAddOrUpdatePaymentCard: '您需要添加或更新档案中的支付卡，以解锁新的工作区活动。',
            addPaymentCardToUnlock: '添加付款卡以解锁！',
            addPaymentCardToContinueUsingWorkspace: '添加支付卡以继续使用此工作区',
            pleaseReachOutToYourWorkspaceAdmin: '如有任何问题，请联系您的工作区管理员。',
            chatWithYourAdmin: '与您的管理员聊天',
            chatInAdmins: '在#admins中聊天',
            addPaymentCard: '添加支付卡',
        },
        rules: {
            individualExpenseRules: {
                title: '费用',
                subtitle: ({categoriesPageLink, tagsPageLink}: IndividualExpenseRulesSubtitleParams) =>
                    `<muted-text>为单项支出设置支出控制和默认值。您还可以为<a href="${categoriesPageLink}">类别</a>和<a href="${tagsPageLink}">标签</a>创建规则。</muted-text>`,
                receiptRequiredAmount: '所需收据金额',
                receiptRequiredAmountDescription: '当支出超过此金额时需要收据，除非被类别规则覆盖。',
                maxExpenseAmount: '最大报销金额',
                maxExpenseAmountDescription: '标记超过此金额的支出，除非被类别规则覆盖。',
                maxAge: '最大年龄',
                maxExpenseAge: '最大费用年龄',
                maxExpenseAgeDescription: '标记超过特定天数的支出。',
                maxExpenseAgeDays: () => ({
                    one: '1天',
                    other: (count: number) => `${count}天`,
                }),
                cashExpenseDefault: '现金支出默认值',
                cashExpenseDefaultDescription: '选择如何创建现金支出。如果不是导入的公司卡交易，则视为现金支出。这包括手动创建的支出、收据、津贴、里程和工时支出。',
                reimbursableDefault: '可报销',
                reimbursableDefaultDescription: '支出通常会报销给员工',
                nonReimbursableDefault: '不可报销',
                nonReimbursableDefaultDescription: '支出偶尔会报销给员工',
                alwaysReimbursable: '始终可报销',
                alwaysReimbursableDescription: '支出始终会报销给员工',
                alwaysNonReimbursable: '始终不可报销',
                alwaysNonReimbursableDescription: '支出永远不会报销给员工',
                billableDefault: '默认计费',
                billableDefaultDescription: ({tagsPageLink}: BillableDefaultDescriptionParams) =>
                    `<muted-text>C选择现金和信用卡支出是否默认可计费。可计费支出可在<a href="${tagsPageLink}">标签</a>中启用或禁用。</muted-text>`,
                billable: '可计费的',
                billableDescription: '费用通常会重新计费给客户。',
                nonBillable: '非计费',
                nonBillableDescription: '费用有时会重新计入客户账单。',
                eReceipts: 'eReceipts',
                eReceiptsHint: '电子收据是自动创建的',
                eReceiptsHintLink: '对于大多数美元信用交易',
                attendeeTracking: '参与者跟踪',
                attendeeTrackingHint: '跟踪每笔费用的每人成本。',
                prohibitedDefaultDescription: '标记任何包含酒精、赌博或其他受限物品的收据。包含这些项目的收据将需要人工审核。',
                prohibitedExpenses: '禁止的费用',
                alcohol: '酒精',
                hotelIncidentals: '酒店杂费',
                gambling: '赌博',
                tobacco: '烟草',
                adultEntertainment: '成人娱乐',
            },
            expenseReportRules: {
                title: '费用报告',
                subtitle: '自动化费用报告合规、审批和支付。',
                preventSelfApprovalsTitle: '防止自我批准',
                preventSelfApprovalsSubtitle: '防止工作区成员批准自己的费用报告。',
                autoApproveCompliantReportsTitle: '自动批准合规报告',
                autoApproveCompliantReportsSubtitle: '配置哪些费用报告符合自动批准的条件。',
                autoApproveReportsUnderTitle: '自动批准报告低于',
                autoApproveReportsUnderDescription: '低于此金额的合规报销报告将自动批准。',
                randomReportAuditTitle: '随机报告审计',
                randomReportAuditDescription: '要求某些报告必须手动批准，即使符合自动批准的条件。',
                autoPayApprovedReportsTitle: '自动支付已批准的报告',
                autoPayApprovedReportsSubtitle: '配置哪些费用报告符合自动支付条件。',
                autoPayApprovedReportsLimitError: ({currency}: AutoPayApprovedReportsLimitErrorParams = {}) => `请输入一个小于${currency ?? ''}20,000的金额。`,
                autoPayApprovedReportsLockedSubtitle: '转到更多功能并启用工作流，然后添加付款以解锁此功能。',
                autoPayReportsUnderTitle: '自动支付报告低于',
                autoPayReportsUnderDescription: '在此金额以下的完全合规费用报告将自动支付。',
                unlockFeatureEnableWorkflowsSubtitle: ({featureName, moreFeaturesLink}: FeatureNameParams) =>
                    `前往[更多功能](${moreFeaturesLink})并启用工作流，然后添加${featureName}以解锁此功能。`,
                enableFeatureSubtitle: ({featureName, moreFeaturesLink}: FeatureNameParams) => `前往[更多功能](${moreFeaturesLink})并启用${featureName}以解锁此功能。`,
            },
            categoryRules: {
                title: '类别规则',
                approver: '审批人',
                requireDescription: '需要描述',
                descriptionHint: '描述提示',
                descriptionHintDescription: ({categoryName}: CategoryNameParams) => `提醒员工为“${categoryName}”支出提供更多信息。此提示显示在费用的描述字段中。`,
                descriptionHintLabel: '提示',
                descriptionHintSubtitle: '专业提示：越短越好！',
                maxAmount: '最大金额',
                flagAmountsOver: '标记超过的金额',
                flagAmountsOverDescription: ({categoryName}: CategoryNameParams) => `适用于类别“${categoryName}”。`,
                flagAmountsOverSubtitle: '这将覆盖所有费用的最大金额。',
                expenseLimitTypes: {
                    expense: '单笔费用',
                    expenseSubtitle: '按类别标记费用金额。此规则会覆盖工作区的一般最大费用金额规则。',
                    daily: '类别总计',
                    dailySubtitle: '标记每个费用报告的类别总支出。',
                },
                requireReceiptsOver: '要求超过',
                requireReceiptsOverList: {
                    default: ({defaultAmount}: DefaultAmountParams) => `${defaultAmount} ${CONST.DOT_SEPARATOR} 默认`,
                    never: '从不要求收据',
                    always: '始终要求收据',
                },
                defaultTaxRate: '默认税率',
                enableWorkflows: ({moreFeaturesLink}: RulesEnableWorkflowsParams) => `转到[更多功能](${moreFeaturesLink})并启用工作流程，然后添加审批以解锁此功能。`,
            },
            customRules: {
                title: '自定义规则',
                cardSubtitle: '这里是你团队的报销政策，让所有人都清楚哪些费用涵盖在内。',
            },
        },
        planTypePage: {
            planTypes: {
                team: {
                    label: '收集',
                    description: '适合希望自动化流程的团队。',
                },
                corporate: {
                    label: '控制',
                    description: '适用于有高级需求的组织。',
                },
            },
            description: '选择适合您的计划。有关功能和价格的详细列表，请查看我们的',
            subscriptionLink: '计划类型和定价帮助页面',
            lockedPlanDescription: ({count, annualSubscriptionEndDate}: WorkspaceLockedPlanTypeParams) => ({
                one: `您已承诺在您的年度订阅到期日${annualSubscriptionEndDate}之前，在控制计划中保留1名活跃成员。您可以选择按使用付费的订阅方式，并在${annualSubscriptionEndDate}之后通过禁用自动续订降级到Collect计划。`,
                other: `您已承诺在控制计划中拥有 ${count} 名活跃成员，直到您的年度订阅在 ${annualSubscriptionEndDate} 结束。您可以通过在 ${annualSubscriptionEndDate} 开始禁用自动续订来切换到按使用付费订阅并降级到 Collect 计划。`,
            }),
            subscriptions: '订阅',
        },
    },
    getAssistancePage: {
        title: '获取帮助',
        subtitle: '我们在这里为您扫清通往成功的道路！',
        description: '从以下支持选项中选择：',
        chatWithConcierge: '与Concierge聊天',
        scheduleSetupCall: '安排设置电话会议',
        scheduleACall: '安排通话',
        questionMarkButtonTooltip: '获取我们团队的协助',
        exploreHelpDocs: '查看帮助文档',
        registerForWebinar: '注册网络研讨会',
        onboardingHelp: '入职帮助',
    },
    emojiPicker: {
        skinTonePickerLabel: '更改默认肤色',
        headers: {
            frequentlyUsed: '常用',
            smileysAndEmotion: '表情符号与情感',
            peopleAndBody: '人和身体',
            animalsAndNature: '动物和自然',
            foodAndDrink: '食品和饮料',
            travelAndPlaces: '旅行和地点',
            activities: '活动',
            objects: 'Objects',
            symbols: 'Symbols',
            flags: '标记',
        },
    },
    newRoomPage: {
        newRoom: '新房间',
        groupName: '群组名称',
        roomName: '房间名称',
        visibility: '可见性',
        restrictedDescription: '您工作区中的人员可以找到此房间',
        privateDescription: '被邀请到此房间的人可以找到它',
        publicDescription: '任何人都可以找到这个房间',
        // eslint-disable-next-line @typescript-eslint/naming-convention
        public_announceDescription: '任何人都可以找到这个房间',
        createRoom: '创建房间',
        roomAlreadyExistsError: '已存在一个具有此名称的房间',
        roomNameReservedError: ({reservedName}: RoomNameReservedErrorParams) => `${reservedName} 是所有工作区的默认房间。请选择另一个名称。`,
        roomNameInvalidError: '房间名称只能包含小写字母、数字和连字符',
        pleaseEnterRoomName: '请输入房间名称',
        pleaseSelectWorkspace: '请选择一个工作区',
        renamedRoomAction: ({oldName, newName, actorName, isExpenseReport}: RenamedRoomActionParams) => {
            const actor = actorName ? `${actorName} ` : '';
            return isExpenseReport ? `${actor}重命名为“${newName}”（之前为“${oldName}”）` : `${actor}将此房间重命名为“${newName}”（之前为“${oldName}”）`;
        },
        roomRenamedTo: ({newName}: RoomRenamedToParams) => `房间重命名为${newName}`,
        social: '社交',
        selectAWorkspace: '选择一个工作区',
        growlMessageOnRenameError: '无法重命名工作区房间。请检查您的连接并重试。',
        visibilityOptions: {
            restricted: '工作区', // the translation for "restricted" visibility is actually workspace. This is so we can display restricted visibility rooms as "workspace" without having to change what's stored.
            private: '私人',
            public: '公开',
            // eslint-disable-next-line @typescript-eslint/naming-convention
            public_announce: '公开公告',
        },
    },
    workspaceApprovalModes: {
        submitAndClose: '提交并关闭',
        submitAndApprove: '提交并批准',
        advanced: '高级',
        dynamicExternal: 'DYNAMIC_EXTERNAL',
        smartReport: 'SMARTREPORT',
        billcom: 'BILLCOM',
    },
    workspaceActions: {
        addApprovalRule: ({approverEmail, approverName, field, name}: AddedPolicyApprovalRuleParams) => `已将${approverName}（${approverEmail}）添加为${field}“${name}”的审批人`,
        deleteApprovalRule: ({approverEmail, approverName, field, name}: AddedPolicyApprovalRuleParams) => `将 ${approverName} (${approverEmail}) 从 ${field} "${name}" 的审批人中移除`,
        updateApprovalRule: ({field, name, newApproverEmail, newApproverName, oldApproverEmail, oldApproverName}: UpdatedPolicyApprovalRuleParams) => {
            const formatApprover = (displayName?: string, email?: string) => (displayName ? `${displayName} (${email})` : email);
            return `将 ${field} "${name}" 的审批者更改为 ${formatApprover(newApproverName, newApproverEmail)}（之前是 ${formatApprover(oldApproverName, oldApproverEmail)}）`;
        },
        addCategory: ({categoryName}: UpdatedPolicyCategoryParams) => `添加了类别“${categoryName}”`,
        deleteCategory: ({categoryName}: UpdatedPolicyCategoryParams) => `已移除类别“${categoryName}”`,
        updateCategory: ({oldValue, categoryName}: UpdatedPolicyCategoryParams) => `${oldValue ? 'disabled' : '启用'} 类别 "${categoryName}"`,
        updateCategoryPayrollCode: ({oldValue, categoryName, newValue}: UpdatedPolicyCategoryGLCodeParams) => {
            if (!oldValue) {
                return `将工资代码“${newValue}”添加到类别“${categoryName}”中`;
            }
            if (!newValue && oldValue) {
                return `从类别“${categoryName}”中删除了工资代码“${oldValue}”`;
            }
            return `将“${categoryName}”类别的工资代码更改为“${newValue}”（之前为“${oldValue}”）`;
        },
        updateCategoryGLCode: ({oldValue, categoryName, newValue}: UpdatedPolicyCategoryGLCodeParams) => {
            if (!oldValue) {
                return `将 GL 代码“${newValue}”添加到类别“${categoryName}”中`;
            }
            if (!newValue && oldValue) {
                return `从类别“${categoryName}”中移除了GL代码“${oldValue}”`;
            }
            return `将“${categoryName}”类别的GL代码更改为“${newValue}”（之前为“${oldValue}”）`;
        },
        updateAreCommentsRequired: ({oldValue, categoryName}: UpdatedPolicyCategoryParams) => {
            return `将“${categoryName}”类别描述更改为${!oldValue ? '必需的' : '不需要'}（之前为${!oldValue ? '不需要' : '必需的'}）`;
        },
        updateCategoryMaxExpenseAmount: ({categoryName, oldAmount, newAmount}: UpdatedPolicyCategoryMaxExpenseAmountParams) => {
            if (newAmount && !oldAmount) {
                return `为类别“${categoryName}”添加了一个${newAmount}的最大金额`;
            }
            if (oldAmount && !newAmount) {
                return `从类别“${categoryName}”中移除了${oldAmount}的最大金额`;
            }
            return `将“${categoryName}”类别的最大金额更改为${newAmount}（之前为${oldAmount}）`;
        },
        updateCategoryExpenseLimitType: ({categoryName, oldValue, newValue}: UpdatedPolicyCategoryExpenseLimitTypeParams) => {
            if (!oldValue) {
                return `将限制类型${newValue}添加到类别"${categoryName}"中`;
            }
            return `将“${categoryName}”类别的限额类型更改为${newValue}（之前为${oldValue}）`;
        },
        updateCategoryMaxAmountNoReceipt: ({categoryName, oldValue, newValue}: UpdatedPolicyCategoryMaxAmountNoReceiptParams) => {
            if (!oldValue) {
                return `通过将收据更改为${newValue}来更新类别“${categoryName}”`;
            }
            return `将“${categoryName}”类别更改为${newValue}（之前为${oldValue}）`;
        },
        setCategoryName: ({oldName, newName}: UpdatedPolicyCategoryNameParams) => `将类别从“${oldName}”重命名为“${newName}”`,
        updatedDescriptionHint: ({categoryName, oldValue, newValue}: UpdatedPolicyCategoryDescriptionHintTypeParams) => {
            if (!newValue) {
                return `从类别“${categoryName}”中移除了描述提示“${oldValue}”`;
            }
            return !oldValue ? `将描述提示“${newValue}”添加到类别“${categoryName}”中` : `将“${categoryName}”类别描述提示更改为“${newValue}”（之前为“${oldValue}”）`;
        },
        updateTagListName: ({oldName, newName}: UpdatedPolicyCategoryNameParams) => `将标签列表名称更改为“${newName}”（之前为“${oldName}”）`,
        addTag: ({tagListName, tagName}: UpdatedPolicyTagParams) => `将标签“${tagName}”添加到列表“${tagListName}”中`,
        updateTagName: ({tagListName, newName, oldName}: UpdatedPolicyTagNameParams) => `通过将标签“${oldName}”更改为“${newName}”，更新了标签列表“${tagListName}”`,
        updateTagEnabled: ({tagListName, tagName, enabled}: UpdatedPolicyTagParams) => `${enabled ? '启用' : 'disabled'} 列表“${tagListName}”中的标签“${tagName}”`,
        deleteTag: ({tagListName, tagName}: UpdatedPolicyTagParams) => `已从列表“${tagListName}”中移除标签“${tagName}”`,
        deleteMultipleTags: ({count, tagListName}: UpdatedPolicyTagParams) => `从列表“${tagListName}”中移除了“${count}”个标签`,
        updateTag: ({tagListName, newValue, tagName, updatedField, oldValue}: UpdatedPolicyTagFieldParams) => {
            if (oldValue) {
                return `在列表“${tagListName}”中更新了标签“${tagName}”，将${updatedField}更改为“${newValue}”（之前为“${oldValue}”）`;
            }
            return `在列表“${tagListName}”中更新了标签“${tagName}”，添加了一个${updatedField}为“${newValue}”`;
        },
        updateCustomUnit: ({customUnitName, newValue, oldValue, updatedField}: UpdatePolicyCustomUnitParams) =>
            `将 ${customUnitName} 的 ${updatedField} 更改为“${newValue}”（之前为“${oldValue}”）`,
        updateCustomUnitTaxEnabled: ({newValue}: UpdatePolicyCustomUnitTaxEnabledParams) => `${newValue ? '启用' : 'disabled'} 税收跟踪距离费率`,
        addCustomUnitRate: ({customUnitName, rateName}: AddOrDeletePolicyCustomUnitRateParams) => `添加了新的“${customUnitName}”费率“${rateName}”`,
        updatedCustomUnitRate: ({customUnitName, customUnitRateName, newValue, oldValue, updatedField}: UpdatedPolicyCustomUnitRateParams) =>
            `将${customUnitName} ${updatedField} "${customUnitRateName}" 的费率更改为 "${newValue}"（之前为 "${oldValue}"）`,
        updatedCustomUnitTaxRateExternalID: ({customUnitRateName, newValue, newTaxPercentage, oldTaxPercentage, oldValue}: UpdatedPolicyCustomUnitTaxRateExternalIDParams) => {
            if (oldTaxPercentage && oldValue) {
                return `将距离费率 "${customUnitRateName}" 的税率更改为 "${newValue} (${newTaxPercentage})"（之前为 "${oldValue} (${oldTaxPercentage})"）`;
            }
            return `将税率“${newValue} (${newTaxPercentage})”添加到距离费率“${customUnitRateName}”中。`;
        },
        updatedCustomUnitTaxClaimablePercentage: ({customUnitRateName, newValue, oldValue}: UpdatedPolicyCustomUnitTaxClaimablePercentageParams) => {
            if (oldValue) {
                return `将距离费率中的可退税部分从 "${oldValue}" 更改为 "${newValue}"（之前为 "${customUnitRateName}"）`;
            }
            return `将税款可退还部分“${newValue}”添加到距离费率“${customUnitRateName}”中。`;
        },
        deleteCustomUnitRate: ({customUnitName, rateName}: AddOrDeletePolicyCustomUnitRateParams) => `已移除“${customUnitName}”费率“${rateName}”`,
        addedReportField: ({fieldType, fieldName}: AddedOrDeletedPolicyReportFieldParams) => `已添加 ${fieldType} 报告字段 "${fieldName}"`,
        updateReportFieldDefaultValue: ({defaultValue, fieldName}: UpdatedPolicyReportFieldDefaultValueParams) => `将报告字段 "${fieldName}" 的默认值设置为 "${defaultValue}"`,
        addedReportFieldOption: ({fieldName, optionName}: PolicyAddedReportFieldOptionParams) => `将选项“${optionName}”添加到报告字段“${fieldName}”中。`,
        removedReportFieldOption: ({fieldName, optionName}: PolicyAddedReportFieldOptionParams) => `从报告字段“${fieldName}”中移除了选项“${optionName}”`,
        updateReportFieldOptionDisabled: ({fieldName, optionName, optionEnabled}: PolicyDisabledReportFieldOptionParams) =>
            `${optionEnabled ? '启用' : 'disabled'} 报告字段 "${fieldName}" 的选项 "${optionName}"`,
        updateReportFieldAllOptionsDisabled: ({fieldName, optionName, allEnabled, toggledOptionsCount}: PolicyDisabledReportFieldAllOptionsParams) => {
            if (toggledOptionsCount && toggledOptionsCount > 1) {
                return `${allEnabled ? '启用' : 'disabled'} 报告字段 "${fieldName}" 的所有选项`;
            }
            return `${allEnabled ? '启用' : 'disabled'} 报告字段 "${fieldName}" 的选项 "${optionName}"，使所有选项 ${allEnabled ? '启用' : 'disabled'}`;
        },
        deleteReportField: ({fieldType, fieldName}: AddedOrDeletedPolicyReportFieldParams) => `已移除${fieldType}报告字段"${fieldName}"`,
        preventSelfApproval: ({oldValue, newValue}: UpdatedPolicyPreventSelfApprovalParams) =>
            `将“Prevent self-approval”更新为“${newValue === 'true' ? '已启用' : '禁用'}”（之前为“${oldValue === 'true' ? '已启用' : '禁用'}”）`,
        updateMaxExpenseAmountNoReceipt: ({oldValue, newValue}: UpdatedPolicyFieldWithNewAndOldValueParams) => `将所需收据的最大报销金额更改为${newValue}（之前为${oldValue}）`,
        updateMaxExpenseAmount: ({oldValue, newValue}: UpdatedPolicyFieldWithNewAndOldValueParams) => `将违规的最大报销金额更改为${newValue}（之前为${oldValue}）`,
        updateMaxExpenseAge: ({oldValue, newValue}: UpdatedPolicyFieldWithNewAndOldValueParams) =>
            `将“最大费用年龄（天数）”更新为“${newValue}”（之前为“${oldValue === 'false' ? CONST.POLICY.DEFAULT_MAX_EXPENSE_AGE : oldValue}”）`,
        updateMonthlyOffset: ({oldValue, newValue}: UpdatedPolicyFieldWithNewAndOldValueParams) => {
            if (!oldValue) {
                return `将月度报告提交日期设置为"${newValue}"`;
            }
            return `将月度报告提交日期更新为“${newValue}”（之前为“${oldValue}”）`;
        },
        updateDefaultBillable: ({oldValue, newValue}: UpdatedPolicyFieldWithNewAndOldValueParams) => `已将“重新向客户计费费用”更新为“${newValue}”（之前为“${oldValue}”）`,
        updateDefaultReimbursable: ({oldValue, newValue}: UpdatedPolicyFieldWithNewAndOldValueParams) => `已将“现金支出默认值”更新为“${newValue}”（之前为“${oldValue}”）`,
        updateDefaultTitleEnforced: ({value}: UpdatedPolicyFieldWithValueParam) => `"强制执行默认报告标题" ${value ? 'on' : '关'}`,
        renamedWorkspaceNameAction: ({oldName, newName}: RenamedWorkspaceNameActionParams) => `已将此工作区的名称更新为“${newName}”（之前为“${oldName}”）`,
        updateWorkspaceDescription: ({newDescription, oldDescription}: UpdatedPolicyDescriptionParams) =>
            !oldDescription ? `将此工作区的描述设置为"${newDescription}"` : `已将此工作区的描述更新为“${newDescription}”（之前为“${oldDescription}”）`,
        removedFromApprovalWorkflow: ({submittersNames}: RemovedFromApprovalWorkflowParams) => {
            let joinedNames = '';
            if (submittersNames.length === 1) {
                joinedNames = submittersNames.at(0) ?? '';
            } else if (submittersNames.length === 2) {
                joinedNames = submittersNames.join('和');
            } else if (submittersNames.length > 2) {
                joinedNames = `${submittersNames.slice(0, submittersNames.length - 1).join(', ')} and ${submittersNames.at(-1)}`;
            }
            return {
                one: `已将您从${joinedNames}的审批流程和费用聊天中移除。之前提交的报告仍将在您的收件箱中可供审批。`,
                other: `已将你从${joinedNames}的审批流程和费用聊天中移除。之前提交的报告仍将在你的收件箱中可供审批。`,
            };
        },
        demotedFromWorkspace: ({policyName, oldRole}: DemotedFromWorkspaceParams) => `已将您在${policyName}中的角色从${oldRole}更新为用户。您已被移除出所有提交者费用聊天，除了您自己的。`,
        updatedWorkspaceCurrencyAction: ({oldCurrency, newCurrency}: UpdatedPolicyCurrencyParams) => `将默认货币更新为${newCurrency}（之前为${oldCurrency}）`,
        updatedWorkspaceFrequencyAction: ({oldFrequency, newFrequency}: UpdatedPolicyFrequencyParams) => `将自动报告频率更新为“${newFrequency}”（之前为“${oldFrequency}”）`,
        updateApprovalMode: ({newValue, oldValue}: ChangeFieldParams) => `将审批模式更新为“${newValue}”（之前为“${oldValue}”）`,
        upgradedWorkspace: '将此工作区升级到Control计划',
        downgradedWorkspace: '已将此工作区降级到 Collect 计划',
        updatedAuditRate: ({oldAuditRate, newAuditRate}: UpdatedPolicyAuditRateParams) =>
            `将随机分配进行人工审批的报告比例更改为${Math.round(newAuditRate * 100)}％（之前为${Math.round(oldAuditRate * 100)}％）`,
        updatedManualApprovalThreshold: ({oldLimit, newLimit}: UpdatedPolicyManualApprovalThresholdParams) => `将所有费用的人工审批限额更改为${newLimit}（之前为${oldLimit}）`,
    },
    roomMembersPage: {
        memberNotFound: '未找到成员。',
        useInviteButton: '要邀请新成员加入聊天，请使用上面的邀请按钮。',
        notAuthorized: `您无权访问此页面。如果您想加入此房间，请让房间成员添加您。还有其他问题？请联系${CONST.EMAIL.CONCIERGE}`,
        roomArchived: `此房间已被存档。如有疑问，请联系 ${CONST.EMAIL.CONCIERGE}。`,
        removeMembersPrompt: ({memberName}: {memberName: string}) => ({
            one: `您确定要将${memberName}从房间中移除吗？`,
            other: '您确定要从房间中移除选定的成员吗？',
        }),
        error: {
            genericAdd: '添加此房间成员时出现问题。',
        },
    },
    newTaskPage: {
        assignTask: '分配任务',
        assignMe: '分配给我',
        confirmTask: '确认任务',
        confirmError: '请输入标题并选择共享目标',
        descriptionOptional: '描述（可选）',
        pleaseEnterTaskName: '请输入标题',
        pleaseEnterTaskDestination: '请选择您要分享此任务的位置',
    },
    task: {
        task: '任务',
        title: '标题',
        description: '描述',
        assignee: '受让人',
        completed: '已完成',
        action: '完成',
        messages: {
            created: ({title}: TaskCreatedActionParams) => `${title}的任务`,
            completed: '标记为完成',
            canceled: '已删除的任务',
            reopened: '标记为未完成',
            error: '您没有权限执行请求的操作',
        },
        markAsComplete: '标记为完成',
        markAsIncomplete: '标记为未完成',
        assigneeError: '分配此任务时发生错误。请尝试其他受让人。',
        genericCreateTaskFailureMessage: '创建此任务时出错。请稍后再试。',
        deleteTask: '删除任务',
        deleteConfirmation: '您确定要删除此任务吗？',
    },
    statementPage: {
        title: ({year, monthName}: StatementTitleParams) => `${monthName} ${year} 对账单`,
    },
    keyboardShortcutsPage: {
        title: '键盘快捷键',
        subtitle: '使用这些方便的键盘快捷键节省时间：',
        shortcuts: {
            openShortcutDialog: '打开键盘快捷键对话框',
            markAllMessagesAsRead: '将所有消息标记为已读',
            escape: '逃逸对话框',
            search: '打开搜索对话框',
            newChat: '新的聊天屏幕',
            copy: '复制评论',
            openDebug: '打开测试偏好设置对话框',
        },
    },
    guides: {
        screenShare: '屏幕共享',
        screenShareRequest: 'Expensify邀请您进行屏幕共享',
    },
    search: {
        resultsAreLimited: '搜索结果有限。',
        viewResults: '查看结果',
        resetFilters: '重置过滤器',
        searchResults: {
            emptyResults: {
                title: '无内容显示',
                subtitle: `尝试调整您的搜索条件或使用绿色的 ${CONST.CUSTOM_EMOJIS.GLOBAL_CREATE} 按钮创建内容。`,
            },
            emptyExpenseResults: {
                title: '您还没有创建任何费用',
                subtitle: '创建报销单或试用Expensify以了解更多信息。',
                subtitleWithOnlyCreateButton: '使用下面的绿色按钮创建一笔费用。',
            },
            emptyReportResults: {
                title: '您还没有创建任何报告',
                subtitle: '创建报告或试用Expensify以了解更多信息。',
                subtitleWithOnlyCreateButton: '使用下面的绿色按钮创建报告。',
            },
            emptyInvoiceResults: {
                title: '您还没有创建任何发票',
                subtitle: '发送发票或试用Expensify以了解更多信息。',
                subtitleWithOnlyCreateButton: '使用下面的绿色按钮发送发票。',
            },
            emptyTripResults: {
                title: '没有行程可显示',
                subtitle: '开始预订您的第一次旅行。',
                buttonText: '预订行程',
            },
            emptySubmitResults: {
                title: '没有费用可提交',
                subtitle: '一切顺利。庆祝一下吧！',
                buttonText: '创建报告',
            },
            emptyApproveResults: {
                title: '没有费用需要批准',
                subtitle: '零报销。最大限度地放松。干得好！',
            },
            emptyPayResults: {
                title: '没有费用需要支付',
                subtitle: '恭喜！你冲过终点线了。',
            },
            emptyExportResults: {
                title: '没有费用可导出',
                subtitle: '是时候放松一下了，干得好。',
            },
            emptyStatementsResults: {
                title: '无费用显示',
                subtitle: '无结果。请尝试调整过滤器。',
            },
            emptyUnapprovedResults: {
                title: '没有费用需要批准',
                subtitle: '零报销。最大限度地放松。干得好！',
            },
        },
        statements: '发言',
        unapprovedCash: '未经批准的现金',
        unapprovedCard: '未批准的卡',
        reconciliation: '对账',
        saveSearch: '保存搜索',
        deleteSavedSearch: '删除已保存的搜索',
        deleteSavedSearchConfirm: '您确定要删除此搜索吗？',
        searchName: '搜索名称',
        savedSearchesMenuItemTitle: '已保存',
        groupedExpenses: '分组费用',
        bulkActions: {
            approve: '批准',
            pay: '支付',
            delete: '删除',
            hold: '保持',
            unhold: '移除保留',
            noOptionsAvailable: '所选费用组没有可用选项。',
        },
        filtersHeader: '筛选器',
        filters: {
            date: {
                before: ({date}: OptionalParam<DateParams> = {}) => `Before ${date ?? ''}`,
                after: ({date}: OptionalParam<DateParams> = {}) => `After ${date ?? ''}`,
                on: ({date}: OptionalParam<DateParams> = {}) => `On ${date ?? ''}`,
                presets: {
                    [CONST.SEARCH.DATE_PRESETS.NEVER]: '从未',
                    [CONST.SEARCH.DATE_PRESETS.LAST_MONTH]: '上个月',
                    [CONST.SEARCH.DATE_PRESETS.THIS_MONTH]: '本月',
                    [CONST.SEARCH.DATE_PRESETS.LAST_STATEMENT]: '最后发言',
                },
            },
            status: '状态',
            keyword: '关键词',
            keywords: '关键词',
            currency: '货币',
            link: '链接',
            pinned: '固定',
            unread: '未读',
            completed: '已完成',
            amount: {
                lessThan: ({amount}: OptionalParam<RequestAmountParams> = {}) => `少于${amount ?? ''}`,
                greaterThan: ({amount}: OptionalParam<RequestAmountParams> = {}) => `大于${amount ?? ''}`,
                between: ({greaterThan, lessThan}: FiltersAmountBetweenParams) => `在 ${greaterThan} 和 ${lessThan} 之间`,
            },
            card: {
                expensify: 'Expensify',
                individualCards: '个人卡片',
                closedCards: '已关闭的卡片',
                cardFeeds: '卡片提要',
                cardFeedName: ({cardFeedBankName, cardFeedLabel}: {cardFeedBankName: string; cardFeedLabel?: string}) =>
                    `All ${cardFeedBankName}${cardFeedLabel ? ` - ${cardFeedLabel}` : ''}`,
                cardFeedNameCSV: ({cardFeedLabel}: {cardFeedLabel?: string}) => `所有已导入的CSV卡${cardFeedLabel ? ` - ${cardFeedLabel}` : ''}`,
            },
            current: '当前',
            past: '过去',
            submitted: '提交',
            approved: '批准',
            paid: '支付',
            exported: '导出',
            posted: '发布',
            withdrawn: '撤回',
            billable: '可计费的',
            reimbursable: '可报销的',
            purchaseCurrency: '购买货币',
            groupBy: {
                [CONST.SEARCH.GROUP_BY.REPORTS]: '报告',
                [CONST.SEARCH.GROUP_BY.FROM]: '从',
                [CONST.SEARCH.GROUP_BY.CARD]: '卡片',
                [CONST.SEARCH.GROUP_BY.WITHDRAWAL_ID]: '提现ID',
            },
            feed: '通道',
            withdrawalType: {
                [CONST.SEARCH.WITHDRAWAL_TYPE.EXPENSIFY_CARD]: 'Expensify Card',
                [CONST.SEARCH.WITHDRAWAL_TYPE.REIMBURSEMENT]: '报销',
            },
            has: {
                receipt: '收据',
            },
            action: {
                [CONST.SEARCH.ACTION_FILTERS.SUBMIT]: '提交',
                [CONST.SEARCH.ACTION_FILTERS.APPROVE]: '批准',
                [CONST.SEARCH.ACTION_FILTERS.PAY]: '支付',
                [CONST.SEARCH.ACTION_FILTERS.EXPORT]: '导出',
            },
        },
        has: '有',
        groupBy: '组别',
        moneyRequestReport: {
            emptyStateTitle: '此报告没有费用。',
            emptyStateSubtitle: '您可以使用上面的按钮将费用添加到此报告中。',
        },
        noCategory: '无类别',
        noTag: '无标签',
        expenseType: '费用类型',
        withdrawalType: '提款类型',
        recentSearches: '最近的搜索',
        recentChats: '最近的聊天记录',
        searchIn: '搜索在',
        searchPlaceholder: '搜索某物',
        suggestions: '建议',
        exportSearchResults: {
            title: '创建导出',
            description: '哇，物品真多！我们会将它们打包，Concierge 很快会给你发送一个文件。',
        },
        exportAll: {
            selectAllMatchingItems: '选择所有匹配的项目',
            allMatchingItemsSelected: '所有匹配项已选择',
        },
    },
    genericErrorPage: {
        title: '哦哦，出了点问题！',
        body: {
            helpTextMobile: '请关闭并重新打开应用程序，或切换到',
            helpTextWeb: 'web.',
            helpTextConcierge: '如果问题仍然存在，请联系',
        },
        refresh: '刷新',
    },
    fileDownload: {
        success: {
            title: '下载完成！',
            message: '附件下载成功！',
            qrMessage: '检查您的照片或下载文件夹中是否有您的二维码副本。专业提示：将其添加到演示文稿中，以便观众扫描并直接与您联系。',
        },
        generalError: {
            title: '附件错误',
            message: '附件无法下载',
        },
        permissionError: {
            title: '存储访问权限',
            message: 'Expensify无法在没有存储访问权限的情况下保存附件。点击设置以更新权限。',
        },
    },
    desktopApplicationMenu: {
        mainMenu: 'New Expensify',
        about: '关于 New Expensify',
        update: '更新 New Expensify',
        checkForUpdates: '检查更新',
        toggleDevTools: '切换开发者工具',
        viewShortcuts: '查看键盘快捷键',
        services: '服务',
        hide: '隐藏 New Expensify',
        hideOthers: '隐藏其他',
        showAll: '显示全部',
        quit: '退出 New Expensify',
        fileMenu: '文件',
        closeWindow: '关闭窗口',
        editMenu: '编辑',
        undo: '撤销',
        redo: '重做',
        cut: '剪切',
        copy: '复制',
        paste: '粘贴',
        pasteAndMatchStyle: '粘贴并匹配样式',
        pasteAsPlainText: '粘贴为纯文本',
        delete: '删除',
        selectAll: '全选',
        speechSubmenu: '演讲',
        startSpeaking: '开始说话',
        stopSpeaking: '停止说话',
        viewMenu: '查看',
        reload: '重新加载',
        forceReload: '强制重新加载',
        resetZoom: '实际大小',
        zoomIn: '放大',
        zoomOut: '缩小',
        togglefullscreen: '切换全屏',
        historyMenu: '历史',
        back: '返回',
        forward: '转发',
        windowMenu: '窗口',
        minimize: '最小化',
        zoom: 'Zoom',
        front: '全部移到前面',
        helpMenu: '帮助',
        learnMore: '了解更多',
        documentation: '文档',
        communityDiscussions: '社区讨论',
        searchIssues: '搜索问题',
    },
    historyMenu: {
        forward: '转发',
        back: '返回',
    },
    checkForUpdatesModal: {
        available: {
            title: '可用更新',
            message: ({isSilentUpdating}: {isSilentUpdating: boolean}) => `新版本将很快推出。${!isSilentUpdating ? '我们准备好更新时会通知您。' : ''}`,
            soundsGood: '听起来不错',
        },
        notAvailable: {
            title: '更新不可用',
            message: '目前没有可用的更新。请稍后再查看！',
            okay: '好的',
        },
        error: {
            title: '更新检查失败',
            message: '我们无法检查更新。请稍后再试。',
        },
    },
    report: {
        newReport: {
            createReport: '创建报告',
            chooseWorkspace: '为此报告选择一个工作区。',
        },
        genericCreateReportFailureMessage: '创建此聊天时出现意外错误。请稍后再试。',
        genericAddCommentFailureMessage: '发表评论时出现意外错误。请稍后再试。',
        genericUpdateReportFieldFailureMessage: '更新字段时出现意外错误。请稍后再试。',
        genericUpdateReportNameEditFailureMessage: '重命名报告时出现意外错误。请稍后再试。',
        noActivityYet: '暂无活动',
        actions: {
            type: {
                changeField: ({oldValue, newValue, fieldName}: ChangeFieldParams) => `将${fieldName}从${oldValue}更改为${newValue}`,
                changeFieldEmpty: ({newValue, fieldName}: ChangeFieldParams) => `将${fieldName}更改为${newValue}`,
                changeReportPolicy: ({fromPolicyName, toPolicyName}: ChangeReportPolicyParams) => {
                    if (!toPolicyName) {
                        return `已更改工作区${fromPolicyName ? `（之前为 ${fromPolicyName}）` : ''}`;
                    }
                    return `已将工作区更改为 ${toPolicyName}${fromPolicyName ? `（之前为 ${fromPolicyName}）` : ''}`;
                },
                changeType: ({oldType, newType}: ChangeTypeParams) => `类型从${oldType}更改为${newType}`,
                exportedToCSV: `导出为CSV`,
                exportedToIntegration: {
                    automatic: ({label}: ExportedToIntegrationParams) => {
                        // The label will always be in English, so we need to translate it
                        const labelTranslations: Record<string, string> = {
                            [CONST.REPORT.EXPORT_OPTION_LABELS.EXPENSE_LEVEL_EXPORT]: translations.export.expenseLevelExport,
                            [CONST.REPORT.EXPORT_OPTION_LABELS.REPORT_LEVEL_EXPORT]: translations.export.reportLevelExport,
                        };
                        const translatedLabel = labelTranslations[label] || label;
                        return `导出到${translatedLabel}`;
                    },
                    automaticActionOne: ({label}: ExportedToIntegrationParams) => `通过 ${label} 导出到`,
                    automaticActionTwo: '会计设置',
                    manual: ({label}: ExportedToIntegrationParams) => `将此报告标记为手动导出到${label}。`,
                    automaticActionThree: '并成功创建了一个记录给',
                    reimburseableLink: '自掏腰包的费用',
                    nonReimbursableLink: '公司卡费用',
                    pending: ({label}: ExportedToIntegrationParams) => `开始将此报告导出到${label}...`,
                },
                integrationsMessage: ({errorMessage, label, linkText, linkURL}: IntegrationSyncFailedParams) =>
                    `无法将此报告导出到${label}（"${errorMessage}${linkText ? ` <a href="${linkURL}">${linkText}</a>` : ''}"）`,
                managerAttachReceipt: `添加了一张收据`,
                managerDetachReceipt: `已删除收据`,
                markedReimbursed: ({amount, currency}: MarkedReimbursedParams) => `在其他地方支付了${currency}${amount}`,
                markedReimbursedFromIntegration: ({amount, currency}: MarkReimbursedFromIntegrationParams) => `通过集成支付了${currency}${amount}`,
                outdatedBankAccount: `由于付款人的银行账户出现问题，无法处理付款。`,
                reimbursementACHBounce: `无法处理付款，因为付款人资金不足。`,
                reimbursementACHCancelled: `取消了付款`,
                reimbursementAccountChanged: `无法处理付款，因为付款人更换了银行账户。`,
                reimbursementDelayed: `已处理付款，但会延迟1-2个工作日。`,
                selectedForRandomAudit: `随机选择进行审核`,
                selectedForRandomAuditMarkdown: `[随机选择](https://help.expensify.com/articles/expensify-classic/reports/Set-a-random-report-audit-schedule)进行审核`,
                share: ({to}: ShareParams) => `已邀请成员 ${to}`,
                unshare: ({to}: UnshareParams) => `已移除成员${to}`,
                stripePaid: ({amount, currency}: StripePaidParams) => `支付了 ${currency}${amount}`,
                takeControl: `控制了`,
                integrationSyncFailed: ({label, errorMessage, workspaceAccountingLink}: IntegrationSyncFailedParams) =>
                    `与 ${label} 同步时出现问题${errorMessage ? `（"${errorMessage}"）` : ''}。请在<a href="${workspaceAccountingLink}">工作区设置</a>中解决该问题。`,
                addEmployee: ({email, role}: AddEmployeeParams) => `已将${email}添加为${role === 'member' ? 'a' : '一个'} ${role}`,
                updateRole: ({email, currentRole, newRole}: UpdateRoleParams) => `将 ${email} 的角色更新为 ${newRole}（之前是 ${currentRole}）`,
                updatedCustomField1: ({email, previousValue, newValue}: UpdatedCustomFieldParams) => {
                    if (!newValue) {
                        return `已移除 ${email} 的自定义字段 1（之前为 "${previousValue}"）`;
                    }
                    return !previousValue ? `将“${newValue}”添加到${email}的自定义字段1中` : `将 ${email} 的自定义字段1更改为 "${newValue}"（之前为 "${previousValue}"）`;
                },
                updatedCustomField2: ({email, previousValue, newValue}: UpdatedCustomFieldParams) => {
                    if (!newValue) {
                        return `已移除 ${email} 的自定义字段2（之前为“${previousValue}”）`;
                    }
                    return !previousValue ? `将“${newValue}”添加到${email}的自定义字段2中` : `将 ${email} 的自定义字段2更改为 "${newValue}"（之前为 "${previousValue}"）`;
                },
                leftWorkspace: ({nameOrEmail}: LeftWorkspaceParams) => `${nameOrEmail} 离开了工作区`,
                removeMember: ({email, role}: AddEmployeeParams) => `已移除${role} ${email}`,
                removedConnection: ({connectionName}: ConnectionNameParams) => `已移除与${CONST.POLICY.CONNECTIONS.NAME_USER_FRIENDLY[connectionName]}的连接`,
                addedConnection: ({connectionName}: ConnectionNameParams) => `已连接到${CONST.POLICY.CONNECTIONS.NAME_USER_FRIENDLY[connectionName]}`,
                leftTheChat: '离开了聊天',
            },
        },
    },
    chronos: {
        oooEventSummaryFullDay: ({summary, dayCount, date}: OOOEventSummaryFullDayParams) => `${summary} 为 ${dayCount} ${dayCount === 1 ? '天' : '天'} 直到 ${date}`,
        oooEventSummaryPartialDay: ({summary, timePeriod, date}: OOOEventSummaryPartialDayParams) => `${summary} 从 ${timePeriod} 于 ${date}`,
    },
    footer: {
        features: '功能',
        expenseManagement: '费用管理',
        spendManagement: '支出管理',
        expenseReports: '费用报告',
        companyCreditCard: '公司信用卡',
        receiptScanningApp: '收据扫描应用程序',
        billPay: 'Bill Pay',
        invoicing: '开票',
        CPACard: 'CPA 卡片',
        payroll: '工资单',
        travel: '旅行',
        resources: '资源',
        expensifyApproved: 'ExpensifyApproved!',
        pressKit: '新闻资料包',
        support: '支持',
        expensifyHelp: 'ExpensifyHelp',
        terms: '服务条款',
        privacy: '隐私',
        learnMore: '了解更多',
        aboutExpensify: '关于Expensify',
        blog: '博客',
        jobs: '职位',
        expensifyOrg: 'Expensify.org',
        investorRelations: '投资者关系',
        getStarted: '开始使用',
        createAccount: '创建新账户',
        logIn: '登录',
    },
    allStates: COMMON_CONST.STATES as States,
    allCountries: CONST.ALL_COUNTRIES as AllCountries,
    accessibilityHints: {
        navigateToChatsList: '导航回聊天列表',
        chatWelcomeMessage: '聊天欢迎信息',
        navigatesToChat: '导航到聊天',
        newMessageLineIndicator: '新消息行指示器',
        chatMessage: '聊天消息',
        lastChatMessagePreview: '最后的聊天消息预览',
        workspaceName: '工作区名称',
        chatUserDisplayNames: '聊天成员显示名称',
        scrollToNewestMessages: '滚动到最新消息',
        preStyledText: '预设样式文本',
        viewAttachment: '查看附件',
    },
    parentReportAction: {
        deletedReport: '已删除报告',
        deletedMessage: '已删除消息',
        deletedExpense: '已删除的费用',
        reversedTransaction: '已撤销的交易',
        deletedTask: '已删除任务',
        hiddenMessage: '隐藏信息',
    },
    threads: {
        thread: '线程',
        replies: '回复',
        reply: '回复',
        from: '从',
        in: '在',
        parentNavigationSummary: ({reportName, workspaceName}: ParentNavigationSummaryParams) => `From ${reportName}${workspaceName ? `在${workspaceName}中` : ''}`,
    },
    qrCodes: {
        copy: '复制网址',
        copied: '已复制！',
    },
    moderation: {
        flagDescription: '所有被标记的信息将被发送给管理员审核。',
        chooseAReason: '请选择标记的原因：',
        spam: '垃圾邮件',
        spamDescription: '未经请求的无关促销',
        inconsiderate: '不体谅的',
        inconsiderateDescription: '侮辱性或不尊重的措辞，意图可疑',
        intimidation: '恐吓',
        intimidationDescription: '在有效反对意见下积极推进议程',
        bullying: '欺凌',
        bullyingDescription: '针对个人以获得服从',
        harassment: '骚扰',
        harassmentDescription: '种族歧视、厌女或其他广泛的歧视行为',
        assault: '攻击',
        assaultDescription: '专门针对的情感攻击，意图造成伤害',
        flaggedContent: '此消息已被标记为违反我们的社区规则，内容已被隐藏。',
        hideMessage: '隐藏消息',
        revealMessage: '显示消息',
        levelOneResult: '发送匿名警告，消息已报告以供审核。',
        levelTwoResult: '消息已从频道中隐藏，并附有匿名警告，消息已提交审核。',
        levelThreeResult: '消息已从频道中移除，并收到匿名警告，消息已提交审核。',
    },
    actionableMentionWhisperOptions: {
        inviteToSubmitExpense: '邀请提交费用',
        inviteToChat: '仅邀请聊天',
        nothing: '什么都不做',
    },
    actionableMentionJoinWorkspaceOptions: {
        accept: '接受',
        decline: '拒绝',
    },
    actionableMentionTrackExpense: {
        submit: '提交给某人',
        categorize: '分类它',
        share: '与我的会计分享',
        nothing: '暂时没有',
    },
    teachersUnitePage: {
        teachersUnite: '教师联合',
        joinExpensifyOrg: '加入 Expensify.org，消除世界各地的不公正现象。目前的“教师联合”运动通过分担基本学校用品的费用来支持各地的教育工作者。',
        iKnowATeacher: '我认识一位老师',
        iAmATeacher: '我是老师',
        getInTouch: '太好了！请分享他们的信息，以便我们可以与他们联系。',
        introSchoolPrincipal: '介绍你的校长',
        schoolPrincipalVerifyExpense: 'Expensify.org 分担基本学习用品的费用，以便低收入家庭的学生能够获得更好的学习体验。您的校长将被要求核实您的费用。',
        principalFirstName: '名',
        principalLastName: '校长姓氏',
        principalWorkEmail: '主要工作邮箱',
        updateYourEmail: '更新您的电子邮件地址',
        updateEmail: '更新电子邮件地址',
        schoolMailAsDefault: ({contactMethodsRoute}: ContactMethodsRouteParams) =>
            `在继续之前，请确保将您的学校电子邮件设置为默认联系方式。您可以在 设置 > 个人资料 > <a href="${contactMethodsRoute}">联系方式</a> 中进行设置。`,
        error: {
            enterPhoneEmail: '请输入有效的电子邮件或电话号码',
            enterEmail: '输入电子邮件地址',
            enterValidEmail: '请输入有效的电子邮件地址',
            tryDifferentEmail: '请尝试使用其他电子邮件',
        },
    },
    cardTransactions: {
        notActivated: '未激活',
        outOfPocket: '自付费用',
        companySpend: '公司支出',
    },
    distance: {
        addStop: '添加站点',
        deleteWaypoint: '删除航点',
        deleteWaypointConfirmation: '您确定要删除此航点吗？',
        address: '地址',
        waypointDescription: {
            start: '开始',
            stop: '停止',
        },
        mapPending: {
            title: '映射待处理',
            subtitle: '当您重新联网时，地图将被生成。',
            onlineSubtitle: '请稍等，我们正在设置地图。',
            errorTitle: '地图错误',
            errorSubtitle: '加载地图时出错。请重试。',
        },
        error: {
            selectSuggestedAddress: '请选择一个建议的地址或使用当前位置',
        },
    },
    reportCardLostOrDamaged: {
        screenTitle: '成绩单丢失或损坏',
        nextButtonLabel: '下一个',
        reasonTitle: '你为什么需要一张新卡？',
        cardDamaged: '我的卡被损坏了',
        cardLostOrStolen: '我的卡丢失或被盗',
        confirmAddressTitle: '请确认您新卡的邮寄地址。',
        cardDamagedInfo: '您的新卡将在2-3个工作日内到达。您的当前卡将继续有效，直到您激活新卡。',
        cardLostOrStolenInfo: '您的当前卡将在下订单后永久停用。大多数卡会在几个工作日内送达。',
        address: '地址',
        deactivateCardButton: '停用卡片',
        shipNewCardButton: '寄送新卡片',
        addressError: '地址是必需的',
        reasonError: '原因是必需的',
        successTitle: '您的卡片正在路上！',
        successDescription: '几天后到达时，您需要激活它。在此期间，您可以使用虚拟卡。',
    },
    eReceipt: {
        guaranteed: '保证电子收据',
        transactionDate: '交易日期',
    },
    referralProgram: {
        [CONST.REFERRAL_PROGRAM.CONTENT_TYPES.START_CHAT]: {
            buttonText: '开始聊天，<success><strong>推荐朋友</strong></success>。',
            header: '开始聊天，推荐朋友',
            body: '想让你的朋友也使用Expensify吗？只需与他们开始聊天，我们会处理剩下的事情。',
        },
        [CONST.REFERRAL_PROGRAM.CONTENT_TYPES.SUBMIT_EXPENSE]: {
            buttonText: '提交费用，<success><strong>推荐你的老板</strong></success>。',
            header: '提交报销，推荐给您的老板',
            body: '想让你的老板也使用Expensify吗？只需向他们提交一笔费用，其余的交给我们。',
        },
        [CONST.REFERRAL_PROGRAM.CONTENT_TYPES.REFER_FRIEND]: {
            header: '推荐朋友',
            body: '想让你的朋友也使用Expensify吗？只需与他们聊天、付款或分摊费用，我们会处理剩下的事情。或者直接分享你的邀请链接！',
        },
        [CONST.REFERRAL_PROGRAM.CONTENT_TYPES.SHARE_CODE]: {
            buttonText: '推荐朋友',
            header: '推荐朋友',
            body: '想让你的朋友也使用Expensify吗？只需与他们聊天、付款或分摊费用，我们会处理剩下的事情。或者直接分享你的邀请链接！',
        },
        copyReferralLink: '复制邀请链接',
    },
    systemChatFooterMessage: {
        [CONST.INTRO_CHOICES.MANAGE_TEAM]: {
            phrase1: '与您的设置专家聊天',
            phrase2: '帮助',
        },
        default: {
            phrase1: '消息',
            phrase2: '帮助设置',
        },
    },
    violations: {
        allTagLevelsRequired: '所有标签均为必填项',
        autoReportedRejectedExpense: '这笔开支被拒绝了。',
        billableExpense: '可计费项不再有效',
        cashExpenseWithNoReceipt: ({formattedLimit}: ViolationsCashExpenseWithNoReceiptParams = {}) => `需要收据${formattedLimit ? `超过${formattedLimit}` : ''}`,
        categoryOutOfPolicy: '类别不再有效',
        conversionSurcharge: ({surcharge}: ViolationsConversionSurchargeParams) => `已应用${surcharge}%的转换附加费`,
        customUnitOutOfPolicy: '此工作区的费率无效',
        duplicatedTransaction: 'Duplicate',
        fieldRequired: '报告字段是必需的',
        futureDate: '不允许未来日期',
        invoiceMarkup: ({invoiceMarkup}: ViolationsInvoiceMarkupParams) => `上调了 ${invoiceMarkup}%`,
        maxAge: ({maxAge}: ViolationsMaxAgeParams) => `日期超过${maxAge}天`,
        missingCategory: '缺少类别',
        missingComment: '所选类别需要描述',
        missingTag: ({tagName}: ViolationsMissingTagParams = {}) => `Missing ${tagName ?? 'tag'}`,
        modifiedAmount: ({type, displayPercentVariance}: ViolationsModifiedAmountParams) => {
            switch (type) {
                case 'distance':
                    return '金额与计算的距离不同';
                case 'card':
                    return '金额大于卡交易金额';
                default:
                    if (displayPercentVariance) {
                        return `金额比扫描的收据多${displayPercentVariance}%`;
                    }
                    return '金额大于扫描的收据';
            }
        },
        modifiedDate: '日期与扫描的收据不符',
        nonExpensiworksExpense: '非Expensiworks费用',
        overAutoApprovalLimit: ({formattedLimit}: ViolationsOverLimitParams) => `费用超出了自动批准限额 ${formattedLimit}`,
        overCategoryLimit: ({formattedLimit}: ViolationsOverCategoryLimitParams) => `金额超过 ${formattedLimit}/人类别限制`,
        overLimit: ({formattedLimit}: ViolationsOverLimitParams) => `金额超过${formattedLimit}/人限制`,
        overTripLimit: ({formattedLimit}: ViolationsOverLimitParams) => `超过 ${formattedLimit}/次限额的金额`,
        overLimitAttendee: ({formattedLimit}: ViolationsOverLimitParams) => `金额超过${formattedLimit}/人限制`,
        perDayLimit: ({formattedLimit}: ViolationsPerDayLimitParams) => `金额超过每日 ${formattedLimit}/人类别限制`,
        receiptNotSmartScanned: '收据和费用详情手动添加。',
        receiptRequired: ({formattedLimit, category}: ViolationsReceiptRequiredParams) => {
            let message = '需要收据';
            if (formattedLimit ?? category) {
                message += '结束';
                if (formattedLimit) {
                    message += ` ${formattedLimit}`;
                }
                if (category) {
                    message += '类别限制';
                }
            }
            return message;
        },
        prohibitedExpense: ({prohibitedExpenseType}: ViolationsProhibitedExpenseParams) => {
            const preMessage = '禁止的费用：';
            switch (prohibitedExpenseType) {
                case 'alcohol':
                    return `${preMessage} 酒精`;
                case 'gambling':
                    return `${preMessage} 赌博`;
                case 'tobacco':
                    return `${preMessage} 烟草`;
                case 'adultEntertainment':
                    return `${preMessage} 成人娱乐`;
                case 'hotelIncidentals':
                    return `${preMessage} 酒店杂费`;
                default:
                    return `${preMessage}${prohibitedExpenseType}`;
            }
        },
        customRules: ({message}: ViolationsCustomRulesParams) => message,
        reviewRequired: '需要审核',
        rter: ({brokenBankConnection, email, isAdmin, isTransactionOlderThan7Days, member, rterType}: ViolationsRterParams) => {
            if (rterType === CONST.RTER_VIOLATION_TYPES.BROKEN_CARD_CONNECTION_530) {
                return '由于银行连接中断，无法自动匹配收据。';
            }
            if (brokenBankConnection || rterType === CONST.RTER_VIOLATION_TYPES.BROKEN_CARD_CONNECTION) {
                return isAdmin ? `由于银行连接中断，无法自动匹配收据，需要${email}进行修复。` : '由于需要修复的银行连接中断，无法自动匹配收据。';
            }
            if (!isTransactionOlderThan7Days) {
                return isAdmin ? `请${member}标记为现金，或等待7天后再试一次。` : '正在等待与卡交易合并。';
            }
            return '';
        },
        brokenConnection530Error: '由于银行连接中断，收据待处理',
        adminBrokenConnectionError: '由于银行连接中断，收据待处理。请在',
        memberBrokenConnectionError: '由于银行连接中断，收据待处理。请联系工作区管理员解决。',
        markAsCashToIgnore: '标记为现金以忽略并请求付款。',
        smartscanFailed: ({canEdit = true}) => `扫描收据失败。${canEdit ? '手动输入详细信息。' : ''}`,
        receiptGeneratedWithAI: '潜在的AI生成收据',
        someTagLevelsRequired: ({tagName}: ViolationsTagOutOfPolicyParams = {}) => `缺少 ${tagName ?? '标签'}`,
        tagOutOfPolicy: ({tagName}: ViolationsTagOutOfPolicyParams = {}) => `${tagName ?? '标签'} 不再有效`,
        taxAmountChanged: '税额已修改',
        taxOutOfPolicy: ({taxName}: ViolationsTaxOutOfPolicyParams = {}) => `${taxName ?? '税务'} 不再有效`,
        taxRateChanged: '税率已修改',
        taxRequired: '缺少税率',
        none: 'None',
        taxCodeToKeep: '选择要保留的税码',
        tagToKeep: '选择保留哪个标签',
        isTransactionReimbursable: '选择交易是否可报销',
        merchantToKeep: '选择要保留的商家',
        descriptionToKeep: '选择要保留的描述',
        categoryToKeep: '选择要保留的类别',
        isTransactionBillable: '选择交易是否可计费',
        keepThisOne: 'Keep this one',
        confirmDetails: `确认您保留的详细信息`,
        confirmDuplicatesInfo: `你不保留的重复项将被保留，供提交者删除。`,
        hold: '此费用已被搁置',
        resolvedDuplicates: '解决了重复问题',
    },
    reportViolations: {
        [CONST.REPORT_VIOLATIONS.FIELD_REQUIRED]: ({fieldName}: RequiredFieldParams) => `${fieldName} 是必需的`,
    },
    violationDismissal: {
        rter: {
            manual: '将此收据标记为现金',
        },
        duplicatedTransaction: {
            manual: '解决了重复问题',
        },
    },
    videoPlayer: {
        play: '播放',
        pause: '暂停',
        fullscreen: '全屏',
        playbackSpeed: '播放速度',
        expand: '展开',
        mute: '静音',
        unmute: '取消静音',
        normal: '正常',
    },
    exitSurvey: {
        header: '在你走之前',
        reasonPage: {
            title: '请告诉我们您离开的原因',
            subtitle: '在您离开之前，请告诉我们您为什么想切换到 Expensify Classic。',
        },
        reasons: {
            [CONST.EXIT_SURVEY.REASONS.FEATURE_NOT_AVAILABLE]: '我需要一个只有在 Expensify Classic 中才有的功能。',
            [CONST.EXIT_SURVEY.REASONS.DONT_UNDERSTAND]: '我不明白如何使用 New Expensify。',
            [CONST.EXIT_SURVEY.REASONS.PREFER_CLASSIC]: '我了解如何使用 New Expensify，但我更喜欢 Expensify Classic。',
        },
        prompts: {
            [CONST.EXIT_SURVEY.REASONS.FEATURE_NOT_AVAILABLE]: '在 New Expensify 中，您需要哪些尚未提供的功能？',
            [CONST.EXIT_SURVEY.REASONS.DONT_UNDERSTAND]: '你想要做什么？',
            [CONST.EXIT_SURVEY.REASONS.PREFER_CLASSIC]: '您为什么更喜欢 Expensify Classic？',
        },
        responsePlaceholder: '您的回复',
        thankYou: '感谢您的反馈！',
        thankYouSubtitle: '您的反馈将帮助我们打造更好的产品来完成任务。非常感谢！',
        goToExpensifyClassic: '切换到 Expensify Classic',
        offlineTitle: '看起来你被卡住了...',
        offline: '您似乎处于离线状态。不幸的是，Expensify Classic 无法离线使用，但 New Expensify 可以。如果您更喜欢使用 Expensify Classic，请在有互联网连接时重试。',
        quickTip: '小提示...',
        quickTipSubTitle: '您可以通过访问expensify.com直接进入Expensify Classic。将其添加为书签以便捷访问！',
        bookACall: '预约电话',
        noThanks: '不，谢谢',
        bookACallTitle: '您想与产品经理交谈吗？',
        benefits: {
            [CONST.EXIT_SURVEY.BENEFIT.CHATTING_DIRECTLY]: '直接在费用和报告上聊天',
            [CONST.EXIT_SURVEY.BENEFIT.EVERYTHING_MOBILE]: '能够在移动设备上完成所有操作',
            [CONST.EXIT_SURVEY.BENEFIT.TRAVEL_EXPENSE]: '以聊天的速度处理差旅和费用',
        },
        bookACallTextTop: '切换到 Expensify Classic，您将错过：',
        bookACallTextBottom: '我们很高兴能与你通话，以了解原因。你可以预约与我们的高级产品经理之一进行通话，讨论你的需求。',
        takeMeToExpensifyClassic: '带我去Expensify Classic',
    },
    listBoundary: {
        errorMessage: '加载更多消息时发生错误',
        tryAgain: '再试一次',
    },
    systemMessage: {
        mergedWithCashTransaction: '将此交易与收据匹配',
    },
    subscription: {
        authenticatePaymentCard: '验证支付卡',
        mobileReducedFunctionalityMessage: '您无法在移动应用中更改您的订阅。',
        badge: {
            freeTrial: ({numOfDays}: BadgeFreeTrialParams) => `免费试用：剩余 ${numOfDays} ${numOfDays === 1 ? '天' : '天'} 天`,
        },
        billingBanner: {
            policyOwnerAmountOwed: {
                title: '您的付款信息已过期',
                subtitle: ({date}: BillingBannerSubtitleWithDateParams) => `请在${date}之前更新您的支付卡，以继续使用您所有喜欢的功能。`,
            },
            policyOwnerAmountOwedOverdue: {
                title: '您的付款无法处理',
                subtitle: ({date, purchaseAmountOwed}: BillingBannerOwnerAmountOwedOverdueParams) =>
                    date && purchaseAmountOwed ? `您在${date}的${purchaseAmountOwed}费用无法处理。请添加一张支付卡以清除欠款。` : '请添加支付卡以清除欠款。',
            },
            policyOwnerUnderInvoicing: {
                title: '您的付款信息已过期',
                subtitle: ({date}: BillingBannerSubtitleWithDateParams) => `您的付款已逾期。请在${date}之前支付您的发票，以避免服务中断。`,
            },
            policyOwnerUnderInvoicingOverdue: {
                title: '您的付款信息已过期',
                subtitle: '您的付款已逾期。请支付您的发票。',
            },
            billingDisputePending: {
                title: '您的卡无法扣款',
                subtitle: ({amountOwed, cardEnding}: BillingBannerDisputePendingParams) =>
                    `您对卡号以${cardEnding}结尾的卡上的${amountOwed}费用提出了异议。在与您的银行解决争议之前，您的账户将被锁定。`,
            },
            cardAuthenticationRequired: {
                title: '您的付款卡尚未完成身份验证。',
                subtitle: ({cardEnding}: BillingBannerCardAuthenticationRequiredParams) => `请完成身份验证流程，以激活以 ${cardEnding} 结尾的付款卡。`,
            },
            insufficientFunds: {
                title: '您的卡无法扣款',
                subtitle: ({amountOwed}: BillingBannerInsufficientFundsParams) => `由于资金不足，您的支付卡被拒绝。请重试或添加新的支付卡以清除您欠下的${amountOwed}余额。`,
            },
            cardExpired: {
                title: '您的卡无法扣款',
                subtitle: ({amountOwed}: BillingBannerCardExpiredParams) => `您的付款卡已过期。请添加新的付款卡以清除您${amountOwed}的未结余额。`,
            },
            cardExpireSoon: {
                title: '您的银行卡即将过期',
                subtitle: '您的支付卡将于本月底过期。请点击下方的三点菜单进行更新，以继续使用您所有喜爱的功能。',
            },
            retryBillingSuccess: {
                title: '成功！',
                subtitle: '您的卡已成功扣款。',
            },
            retryBillingError: {
                title: '您的卡无法扣款',
                subtitle: '在重试之前，请直接联系您的银行授权Expensify费用并解除任何保留。否则，请尝试添加其他付款卡。',
            },
            cardOnDispute: ({amountOwed, cardEnding}: BillingBannerCardOnDisputeParams) =>
                `您对卡号以${cardEnding}结尾的卡上的${amountOwed}费用提出了异议。在与您的银行解决争议之前，您的账户将被锁定。`,
            preTrial: {
                title: '开始免费试用',
                subtitleStart: '作为下一步，',
                subtitleLink: '完成您的设置清单',
                subtitleEnd: '这样您的团队就可以开始报销了。',
            },
            trialStarted: {
                title: ({numOfDays}: TrialStartedTitleParams) => `试用期：剩余 ${numOfDays} ${numOfDays === 1 ? '天' : '天'} 天！`,
                subtitle: '添加支付卡以继续使用您所有喜爱的功能。',
            },
            trialEnded: {
                title: '您的免费试用已结束',
                subtitle: '添加支付卡以继续使用您所有喜爱的功能。',
            },
            earlyDiscount: {
                claimOffer: '领取优惠',
                noThanks: '不，谢谢',
                subscriptionPageTitle: ({discountType}: EarlyDiscountTitleParams) => `<strong>首年${discountType}%折扣！</strong> 只需添加一张支付卡并开始年度订阅。`,
                onboardingChatTitle: ({discountType}: EarlyDiscountTitleParams) => `限时优惠：首年${discountType}%折扣！`,
                subtitle: ({days, hours, minutes, seconds}: EarlyDiscountSubtitleParams) => `在 ${days > 0 ? `${days}天 :` : ''}${hours}小时 : ${minutes}分钟 : ${seconds}秒 内认领`,
            },
        },
        cardSection: {
            title: '付款',
            subtitle: '添加一张卡以支付您的Expensify订阅费用。',
            addCardButton: '添加支付卡',
            cardNextPayment: ({nextPaymentDate}: CardNextPaymentParams) => `您的下一个付款日期是${nextPaymentDate}。`,
            cardEnding: ({cardNumber}: CardEndingParams) => `卡号以${cardNumber}结尾`,
            cardInfo: ({name, expiration, currency}: CardInfoParams) => `名称: ${name}, 到期: ${expiration}, 货币: ${currency}`,
            changeCard: '更改支付卡',
            changeCurrency: '更改支付货币',
            cardNotFound: '未添加支付卡',
            retryPaymentButton: '重试付款',
            authenticatePayment: '验证付款',
            requestRefund: '请求退款',
            requestRefundModal: {
                full: '获取退款很简单，只需在下一个账单日期之前降级您的账户，您就会收到退款。 <br /> <br /> 注意：降级您的账户将导致您的工作区被删除。此操作无法撤销，但如果您改变主意，您可以随时创建一个新的工作区。',
                confirm: '删除工作区并降级',
            },
            viewPaymentHistory: '查看付款历史记录',
        },
        yourPlan: {
            title: '您的计划',
            exploreAllPlans: '浏览所有计划',
            customPricing: '自定义定价',
            asLowAs: ({price}: YourPlanPriceValueParams) => `每位活跃成员/月低至${price}`,
            pricePerMemberMonth: ({price}: YourPlanPriceValueParams) => `每位成员每月${price}`,
            pricePerMemberPerMonth: ({price}: YourPlanPriceValueParams) => `每位成员每月${price}`,
            perMemberMonth: '每位成员/月',
            collect: {
                title: '收集',
                description: '为小型企业提供费用、旅行和聊天功能的计划。',
                priceAnnual: ({lower, upper}: YourPlanPriceParams) => `从${lower}/活跃成员使用Expensify卡，${upper}/活跃成员未使用Expensify卡。`,
                pricePayPerUse: ({lower, upper}: YourPlanPriceParams) => `从${lower}/活跃成员使用Expensify卡，${upper}/活跃成员未使用Expensify卡。`,
                benefit1: '收据扫描',
                benefit2: '报销',
                benefit3: '公司卡管理',
                benefit4: '费用和差旅审批',
                benefit5: '旅行预订和规则',
                benefit6: 'QuickBooks/Xero 集成',
                benefit7: '聊天关于费用、报告和房间',
                benefit8: 'AI和人工支持',
            },
            control: {
                title: '控制',
                description: '适用于大型企业的费用、差旅和聊天。',
                priceAnnual: ({lower, upper}: YourPlanPriceParams) => `从${lower}/活跃成员使用Expensify卡，${upper}/活跃成员未使用Expensify卡。`,
                pricePayPerUse: ({lower, upper}: YourPlanPriceParams) => `从${lower}/活跃成员使用Expensify卡，${upper}/活跃成员未使用Expensify卡。`,
                benefit1: 'Collect 计划中的所有内容',
                benefit2: '多级审批工作流程',
                benefit3: '自定义费用规则',
                benefit4: 'ERP 集成 (NetSuite, Sage Intacct, Oracle)',
                benefit5: 'HR 集成 (Workday, Certinia)',
                benefit6: 'SAML/SSO',
                benefit7: '自定义洞察和报告',
                benefit8: '预算编制',
            },
            thisIsYourCurrentPlan: '这是您当前的计划',
            downgrade: '降级到Collect',
            upgrade: '升级到Control',
            addMembers: '添加成员',
            saveWithExpensifyTitle: '使用Expensify卡节省费用',
            saveWithExpensifyDescription: '使用我们的储蓄计算器查看Expensify卡的现金返还如何减少您的Expensify账单。',
            saveWithExpensifyButton: '了解更多',
        },
        compareModal: {
            comparePlans: '比较计划',
            subtitle: `<muted-text>使用适合您的计划，释放您所需的功能。<a href="${CONST.PRICING}">查看我们的定价页面</a>或每个计划的完整功能明细。</muted-text>`,
        },
        details: {
            title: '订阅详情',
            annual: '年度订阅',
            taxExempt: '请求免税状态',
            taxExemptEnabled: '免税',
            taxExemptStatus: '免税状态',
            payPerUse: '按使用付费',
            subscriptionSize: '订阅大小',
            headsUp:
                '注意：如果您现在不设置订阅规模，我们将自动将其设置为您第一个月的活跃会员数量。然后，您将承诺在接下来的12个月内至少为这个数量的会员付费。您可以随时增加您的订阅规模，但在订阅结束之前无法减少。',
            zeroCommitment: '零承诺，以折扣年费订阅价格享受',
        },
        subscriptionSize: {
            title: '订阅大小',
            yourSize: '您的订阅规模是指在特定月份内可以由任何活跃成员填补的空位数量。',
            eachMonth: '每个月，您的订阅涵盖最多为上面设置的活跃成员数量。每当您增加订阅规模时，您将以新的规模开始一个新的12个月订阅。',
            note: '注意：活跃成员是指任何创建、编辑、提交、批准、报销或导出与您的公司工作区相关的费用数据的人。',
            confirmDetails: '确认您的新年度订阅详情：',
            subscriptionSize: '订阅大小',
            activeMembers: ({size}: SubscriptionSizeParams) => `${size} 活跃成员/月`,
            subscriptionRenews: '订阅续订',
            youCantDowngrade: '您无法在年度订阅期间降级。',
            youAlreadyCommitted: ({size, date}: SubscriptionCommitmentParams) =>
                `您已经承诺每月有 ${size} 名活跃会员的年度订阅，直到 ${date}。您可以在 ${date} 通过禁用自动续订切换到按使用付费的订阅。`,
            error: {
                size: '请输入有效的订阅大小',
                sameSize: '请输入一个与您当前订阅大小不同的数字',
            },
        },
        paymentCard: {
            addPaymentCard: '添加支付卡',
            enterPaymentCardDetails: '输入您的支付卡信息',
            security: 'Expensify符合PCI-DSS标准，使用银行级加密，并利用冗余基础设施来保护您的数据。',
            learnMoreAboutSecurity: '了解更多关于我们的安全性。',
        },
        subscriptionSettings: {
            title: '订阅设置',
            summary: ({subscriptionType, subscriptionSize, autoRenew, autoIncrease}: SubscriptionSettingsSummaryParams) =>
                `订阅类型：${subscriptionType}，订阅规模：${subscriptionSize}，自动续订：${autoRenew}，自动增加年度席位：${autoIncrease}`,
            none: 'none',
            on: 'on',
            off: '关',
            annual: '年度的',
            autoRenew: '自动续订',
            autoIncrease: '自动增加年度席位数量',
            saveUpTo: ({amountWithCurrency}: SubscriptionSettingsSaveUpToParams) => `每位活跃成员每月最多可节省${amountWithCurrency}`,
            automaticallyIncrease: '自动增加您的年度席位，以容纳超过订阅规模的活跃成员。注意：这将延长您的年度订阅结束日期。',
            disableAutoRenew: '禁用自动续订',
            helpUsImprove: '帮助我们改进Expensify',
            whatsMainReason: '您禁用自动续订的主要原因是什么？',
            renewsOn: ({date}: SubscriptionSettingsRenewsOnParams) => `续订日期为${date}。`,
            pricingConfiguration: '定价取决于配置。为了获得最低价格，请选择年度订阅并获取Expensify卡。',
            learnMore: {
                part1: '在我们的网页上了解更多信息',
                pricingPage: '定价页面',
                part2: '或用您的语言与我们的团队聊天',
                adminsRoom: '#admins room.',
            },
            estimatedPrice: '预估价格',
            changesBasedOn: '这会根据您的 Expensify 卡使用情况和以下订阅选项而有所变化。',
        },
        requestEarlyCancellation: {
            title: '请求提前取消',
            subtitle: '您申请提前取消的主要原因是什么？',
            subscriptionCanceled: {
                title: '订阅已取消',
                subtitle: '您的年度订阅已被取消。',
                info: '如果您想继续按使用量付费的方式使用您的工作区，您就准备好了。',
                preventFutureActivity: ({workspacesListRoute}: WorkspacesListRouteParams) =>
                    `如果您想防止未来的活动和收费，您必须 <a href="${workspacesListRoute}">删除您的工作区</a> 请注意，当您删除工作区时，您将被收取当前日历月内产生的任何未结活动费用。`,
            },
            requestSubmitted: {
                title: '请求已提交',
                subtitle: '感谢您告知我们您想取消订阅。我们正在审核您的请求，并将尽快通过您与 <concierge-link>Concierge</concierge-link> 的聊天与您联系。',
            },
            acknowledgement: `通过请求提前取消，我承认并同意Expensify在Expensify条款下没有义务批准此类请求。<a href=${CONST.OLD_DOT_PUBLIC_URLS.TERMS_URL}>服务条款</a>或我与Expensify之间的其他适用服务协议，并且Expensify保留对授予任何此类请求的唯一酌情权。`,
        },
    },
    feedbackSurvey: {
        tooLimited: '功能需要改进',
        tooExpensive: '太贵了',
        inadequateSupport: '客户支持不足',
        businessClosing: '公司关闭、缩减规模或被收购',
        additionalInfoTitle: '您将迁移到什么软件以及原因是什么？',
        additionalInfoInputLabel: '您的回复',
    },
    roomChangeLog: {
        updateRoomDescription: '将房间描述设置为：',
        clearRoomDescription: '清除了房间描述',
    },
    delegate: {
        switchAccount: '切换账户：',
        copilotDelegatedAccess: 'Copilot：委托访问权限',
        copilotDelegatedAccessDescription: '允许其他成员访问您的账户。',
        addCopilot: '添加副驾驶',
        membersCanAccessYourAccount: '这些成员可以访问您的账户：',
        youCanAccessTheseAccounts: '您可以通过账户切换器访问这些账户：',
        role: ({role}: OptionalParam<DelegateRoleParams> = {}) => {
            switch (role) {
                case CONST.DELEGATE_ROLE.ALL:
                    return '满的';
                case CONST.DELEGATE_ROLE.SUBMITTER:
                    return '有限的';
                default:
                    return '';
            }
        },
        genericError: '哎呀，出了点问题。请再试一次。',
        onBehalfOfMessage: ({delegator}: DelegatorParams) => `代表${delegator}`,
        accessLevel: '访问级别',
        confirmCopilot: '确认您的助手如下。',
        accessLevelDescription: '请选择以下访问级别。完整访问和有限访问都允许副驾驶查看所有对话和费用。',
        roleDescription: ({role}: OptionalParam<DelegateRoleParams> = {}) => {
            switch (role) {
                case CONST.DELEGATE_ROLE.ALL:
                    return '允许其他成员代表您在您的账户中执行所有操作。包括聊天、提交、审批、付款、设置更新等。';
                case CONST.DELEGATE_ROLE.SUBMITTER:
                    return '允许其他成员代表您在您的账户中执行大多数操作。不包括审批、付款、拒绝和保留。';
                default:
                    return '';
            }
        },
        removeCopilot: '移除Copilot',
        removeCopilotConfirmation: '您确定要移除此副驾驶吗？',
        changeAccessLevel: '更改访问级别',
        makeSureItIsYou: '让我们确认一下身份',
        enterMagicCode: ({contactMethod}: EnterMagicCodeParams) => `请输入发送到${contactMethod}的验证码以添加副驾驶。验证码应在一两分钟内到达。`,
        enterMagicCodeUpdate: ({contactMethod}: EnterMagicCodeParams) => `请输入发送到${contactMethod}的验证码以更新您的副驾驶。`,
        notAllowed: '慢着...',
        noAccessMessage: '作为副驾驶员，您无权访问此页面。抱歉！',
        notAllowedMessage: ({accountOwnerEmail}: AccountOwnerParams) =>
            `作为 ${accountOwnerEmail} 的<a href="${CONST.DELEGATE_ROLE_HELP_DOT_ARTICLE_LINK}">副驾驶员</a>，您无权执行此操作。对不起！`,
        copilotAccess: 'Copilot访问权限',
    },
    debug: {
        debug: '调试',
        details: '详情',
        JSON: 'JSON',
        reportActions: '操作',
        reportActionPreview: '预览',
        nothingToPreview: '无可预览内容',
        editJson: 'Edit JSON:',
        preview: '预览：',
        missingProperty: ({propertyName}: MissingPropertyParams) => `缺少${propertyName}`,
        invalidProperty: ({propertyName, expectedType}: InvalidPropertyParams) => `无效属性：${propertyName} - 预期：${expectedType}`,
        invalidValue: ({expectedValues}: InvalidValueParams) => `无效值 - 预期: ${expectedValues}`,
        missingValue: '缺失值',
        createReportAction: '创建报告操作',
        reportAction: '报告操作',
        report: '报告',
        transaction: '交易',
        violations: '违规事项',
        transactionViolation: '交易违规',
        hint: '数据更改不会发送到后端',
        textFields: '文本字段',
        numberFields: '数字字段',
        booleanFields: '布尔字段',
        constantFields: '常量字段',
        dateTimeFields: '日期时间字段',
        date: '日期',
        time: '时间',
        none: 'None',
        visibleInLHN: '在左侧导航栏中可见',
        GBR: 'GBR',
        RBR: 'RBR',
        true: 'true',
        false: 'false',
        viewReport: '查看报告',
        viewTransaction: '查看交易',
        createTransactionViolation: '创建交易违规',
        reasonVisibleInLHN: {
            hasDraftComment: '有草稿评论',
            hasGBR: 'Has GBR',
            hasRBR: 'Has RBR',
            pinnedByUser: '已被成员置顶',
            hasIOUViolations: '有借款违规',
            hasAddWorkspaceRoomErrors: '添加工作区房间时出错',
            isUnread: '未读（专注模式）',
            isArchived: '已归档（最新模式）',
            isSelfDM: '是自我私信',
            isFocused: '暂时专注于',
        },
        reasonGBR: {
            hasJoinRequest: '有加入请求（管理员房间）',
            isUnreadWithMention: '未读且有提及',
            isWaitingForAssigneeToCompleteAction: '正在等待受让人完成操作',
            hasChildReportAwaitingAction: '有子报告等待处理',
            hasMissingInvoiceBankAccount: '缺少发票银行账户',
        },
        reasonRBR: {
            hasErrors: '报告或报告操作数据中有错误',
            hasViolations: '有违规行为',
            hasTransactionThreadViolations: '有交易线程违规',
        },
        indicatorStatus: {
            theresAReportAwaitingAction: '有一份报告等待处理',
            theresAReportWithErrors: '有一个报告存在错误',
            theresAWorkspaceWithCustomUnitsErrors: '有一个工作区存在自定义单位错误',
            theresAProblemWithAWorkspaceMember: '工作区成员出现问题',
            theresAProblemWithAWorkspaceQBOExport: '工作区连接导出设置出现问题。',
            theresAProblemWithAContactMethod: '联系方法出现问题',
            aContactMethodRequiresVerification: '一种联系方式需要验证',
            theresAProblemWithAPaymentMethod: '支付方式出现问题',
            theresAProblemWithAWorkspace: '工作区出现问题',
            theresAProblemWithYourReimbursementAccount: '您的报销账户存在问题',
            theresABillingProblemWithYourSubscription: '您的订阅存在账单问题',
            yourSubscriptionHasBeenSuccessfullyRenewed: '您的订阅已成功续订',
            theresWasAProblemDuringAWorkspaceConnectionSync: '工作区连接同步时出现问题',
            theresAProblemWithYourWallet: '您的钱包出现了问题',
            theresAProblemWithYourWalletTerms: '您的钱包条款存在问题',
        },
    },
    emptySearchView: {
        takeATestDrive: '试驾',
    },
    migratedUserWelcomeModal: {
        title: '欢迎使用 New Expensify！',
        subtitle: '新Expensify拥有同样出色的自动化功能，但现在增加了令人惊叹的协作功能：',
        confirmText: '我们走吧！',
        features: {
            chat: '<strong>直接在任何费用</strong>、报告或工作区上聊天',
            scanReceipt: '<strong>扫描收据</strong>并获得报销',
            crossPlatform: '通过手机或浏览器完成<strong>所有操作</strong>',
        },
    },
    productTrainingTooltip: {
        // TODO: CONCIERGE_LHN_GBR tooltip will be replaced by a tooltip in the #admins room
        // https://github.com/Expensify/App/issues/57045#issuecomment-2701455668
        conciergeLHNGBR: '<tooltip><strong>从这里开始</strong></tooltip>',
        saveSearchTooltip: '<tooltip><strong>在这里重命名你保存的搜索</strong></tooltip>',
        globalCreateTooltip: '<tooltip><strong>创建报销</strong>、开始聊天，以及更多功能。试试看</tooltip>',
        bottomNavInboxTooltip: '<tooltip>查看<strong>需要你关注的事项</strong>\n并<strong>讨论报销事项。</strong></tooltip>',
        workspaceChatTooltip: '<tooltip>与<strong>审批人聊天</strong></tooltip>',
        GBRRBRChat: '<tooltip><strong>需要操作的项目</strong>会显示🟢，\n<strong>需要审核的项目</strong>会显示🔴。</tooltip>',
        accountSwitcher: '<tooltip>在这里访问你的<strong>副账户</strong></tooltip>',
        expenseReportsFilter: '<tooltip>欢迎！在这里查找你所有的\n<strong>公司报表</strong>。</tooltip>',
        scanTestTooltip: {
            main: '<tooltip><strong>扫描我们的测试发票</strong>了解其运作方式！</tooltip>',
            manager: '<tooltip>选择我们的<strong>测试经理</strong>来试用！</tooltip>',
            confirmation: '<tooltip>现在，<strong>提交你的报销</strong>，看看会发生什么！</tooltip>',
            tryItOut: '试试看',
            noThanks: '不用了',
        },
        outstandingFilter: '<tooltip>筛选出\n<strong>需要审批</strong>的报销</tooltip>',
        scanTestDriveTooltip: '<tooltip>发送此发票以\n<strong>完成测试流程！</strong></tooltip>',
    },
    discardChangesConfirmation: {
        title: '放弃更改？',
        body: '您确定要放弃所做的更改吗？',
        confirmText: '放弃更改',
    },
    scheduledCall: {
        book: {
            title: '安排通话',
            description: '找到一个适合你的时间。',
            slots: '可用时间为',
        },
        confirmation: {
            title: '确认通话',
            description: '请确保以下详细信息对您来说没有问题。一旦您确认通话，我们将发送包含更多信息的邀请。',
            setupSpecialist: '您的设置专家',
            meetingLength: '会议时长',
            dateTime: '日期和时间',
            minutes: '30分钟',
        },
        callScheduled: '通话已安排',
    },
    autoSubmitModal: {
        title: '全部清除并提交！',
        description: '所有警告和违规已被清除，因此：',
        submittedExpensesTitle: '这些费用已提交',
        submittedExpensesDescription: '这些费用已发送给您的审批人，但在批准之前仍可编辑。',
        pendingExpensesTitle: '待处理费用已被移动',
        pendingExpensesDescription: '任何未处理的卡片费用已被移至单独的报告中，直到它们被记录。',
    },
    testDrive: {
        quickAction: {
            takeATwoMinuteTestDrive: '进行2分钟试用',
        },
        modal: {
            title: '试用我们吧',
            description: '快速浏览产品，迅速上手。无需中途停留！',
            confirmText: '开始试用',
            helpText: 'Skip',
            employee: {
                description: '<muted-text>让您的团队享受<strong>3个月的Expensify免费使用！</strong>只需在下方输入您老板的电子邮件并发送一笔测试费用。</muted-text>',
                email: '输入您老板的电子邮件地址',
                error: '该成员拥有一个工作区，请输入一个新成员进行测试。',
            },
        },
        banner: {
            currentlyTestDrivingExpensify: '您目前正在试用 Expensify',
            readyForTheRealThing: '准备好来真的了吗？',
            getStarted: '开始使用',
        },
        employeeInviteMessage: ({name}: EmployeeInviteMessageParams) =>
            `# ${name}邀请你试用Expensify\n嘿！我刚为我们获得了*3个月免费*试用Expensify，这是处理费用的最快方式。\n\n这里有一个*测试收据*来向你展示它的工作原理：`,
    },
    export: {
        basicExport: '基本导出',
        reportLevelExport: '所有数据 - 报告级别',
        expenseLevelExport: '所有数据 - 费用级别',
        exportInProgress: '正在导出',
        conciergeWillSend: 'Concierge 很快会将文件发送给您。',
    },
};
// IMPORTANT: This line is manually replaced in generate translation files by scripts/generateTranslations.ts,
// so if you change it here, please update it there as well.
export default translations satisfies TranslationDeepObject<typeof en>;<|MERGE_RESOLUTION|>--- conflicted
+++ resolved
@@ -2465,14 +2465,9 @@
                 title: ({workspaceSettingsLink}) => `\u67e5\u770b\u60a8\u7684[\u5de5\u4f5c\u533a\u8bbe\u7f6e](${workspaceSettingsLink})`,
                 description: ({workspaceSettingsLink}) =>
                     '\u4ee5\u4e0b\u662f\u67e5\u770b\u548c\u66f4\u65b0\u60a8\u5de5\u4f5c\u533a\u8bbe\u7f6e\u7684\u65b9\u6cd5\uff1a\n' +
-<<<<<<< HEAD
-                    '1. \u70b9\u51fb *\u5de5\u4f5c\u533a* > [\u60a8\u7684\u5de5\u4f5c\u533a]\u3002\n' +
-                    `\u3010\u524d\u5f80\u60a8\u7684\u5de5\u4f5c\u533a\u3011(${workspaceSettingsLink})\u3002\u6211\u4eec\u5c06\u5728 #admins \u804a\u5929\u5ba4\u4e2d\u8ddf\u8e2a\u5b83\u4eec\u3002`,
-=======
                     '1. \u70b9\u51fb\u8bbe\u7f6e\u9009\u9879\u5361\u3002\n' +
                     '2. \u70b9\u51fb *\u5de5\u4f5c\u533a* > [\u60a8\u7684\u5de5\u4f5c\u533a]\u3002\n' +
                     `[\u524d\u5f80\u60a8\u7684\u5de5\u4f5c\u533a](${workspaceSettingsLink})\u3002\u6211\u4eec\u5c06\u5728 #admins \u804a\u5929\u5ba4\u4e2d\u8ddf\u8e2a\u5b83\u4eec\u3002`,
->>>>>>> 6d9f878c
             },
             createReportTask: {
                 title: '\u521b\u5efa\u60a8\u7684\u7b2c\u4e00\u4efd\u62a5\u544a',
