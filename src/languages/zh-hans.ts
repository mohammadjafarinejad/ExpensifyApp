/**
 *   _____                      __         __
 *  / ___/__ ___  ___ _______ _/ /____ ___/ /
 * / (_ / -_) _ \/ -_) __/ _ \`/ __/ -_) _  /
 * \___/\__/_//_/\__/_/  \_,_/\__/\__/\_,_/
 *
 * This file was automatically generated. Please consider these alternatives before manually editing it:
 *
 * - Improve the prompts in prompts/translation, or
 * - Improve context annotations in src/languages/en.ts
 */
import {CONST as COMMON_CONST} from 'expensify-common';
import startCase from 'lodash/startCase';
import type {OnboardingCompanySize, OnboardingTask} from '@libs/actions/Welcome/OnboardingFlow';
import CONST from '@src/CONST';
import type {Country} from '@src/CONST';
import type OriginalMessage from '@src/types/onyx/OriginalMessage';
import type en from './en';
import type {
    AccountOwnerParams,
    ActionsAreCurrentlyRestricted,
    AddedOrDeletedPolicyReportFieldParams,
    AddedPolicyApprovalRuleParams,
    AddEmployeeParams,
    AddOrDeletePolicyCustomUnitRateParams,
    AddressLineParams,
    AdminCanceledRequestParams,
    AirlineParams,
    AlreadySignedInParams,
    ApprovalWorkflowErrorParams,
    ApprovedAmountParams,
    AssignCardParams,
    AssignedCardParams,
    AssigneeParams,
    AuthenticationErrorParams,
    AutoPayApprovedReportsLimitErrorParams,
    BadgeFreeTrialParams,
    BankAccountLastFourParams,
    BeginningOfArchivedRoomParams,
    BeginningOfChatHistoryAdminRoomParams,
    BeginningOfChatHistoryAnnounceRoomParams,
    BeginningOfChatHistoryDomainRoomParams,
    BeginningOfChatHistoryInvoiceRoomParams,
    BeginningOfChatHistoryPolicyExpenseChatParams,
    BeginningOfChatHistoryUserRoomParams,
    BillingBannerCardAuthenticationRequiredParams,
    BillingBannerCardExpiredParams,
    BillingBannerCardOnDisputeParams,
    BillingBannerDisputePendingParams,
    BillingBannerInsufficientFundsParams,
    BillingBannerOwnerAmountOwedOverdueParams,
    BillingBannerSubtitleWithDateParams,
    BusinessBankAccountParams,
    BusinessTaxIDParams,
    CanceledRequestParams,
    CardEndingParams,
    CardInfoParams,
    CardNextPaymentParams,
    CategoryNameParams,
    ChangeFieldParams,
    ChangeOwnerDuplicateSubscriptionParams,
    ChangeOwnerHasFailedSettlementsParams,
    ChangeOwnerSubscriptionParams,
    ChangeReportPolicyParams,
    ChangeTypeParams,
    CharacterLengthLimitParams,
    CharacterLimitParams,
    ChatWithAccountManagerParams,
    CompanyCardBankName,
    CompanyCardFeedNameParams,
    CompanyNameParams,
    ConfirmThatParams,
    ConnectionNameParams,
    ConnectionParams,
    ContactMethodParams,
    ContactMethodsRouteParams,
    CreateExpensesParams,
    CurrencyCodeParams,
    CurrencyInputDisabledTextParams,
    CustomersOrJobsLabelParams,
    CustomUnitRateParams,
    DateParams,
    DateShouldBeAfterParams,
    DateShouldBeBeforeParams,
    DefaultAmountParams,
    DefaultVendorDescriptionParams,
    DelegateRoleParams,
    DelegatorParams,
    DeleteActionParams,
    DeleteConfirmationParams,
    DeleteTransactionParams,
    DemotedFromWorkspaceParams,
    DidSplitAmountMessageParams,
    DuplicateTransactionParams,
    EarlyDiscountSubtitleParams,
    EarlyDiscountTitleParams,
    EditActionParams,
    EditDestinationSubtitleParams,
    ElectronicFundsParams,
    EmployeeInviteMessageParams,
    EmptyCategoriesSubtitleWithAccountingParams,
    EmptyTagsSubtitleWithAccountingParams,
    EnterMagicCodeParams,
    ExportAgainModalDescriptionParams,
    ExportedToIntegrationParams,
    ExportIntegrationSelectedParams,
    FeatureNameParams,
    FileLimitParams,
    FileTypeParams,
    FiltersAmountBetweenParams,
    FlightLayoverParams,
    FlightParams,
    FormattedMaxLengthParams,
    GoBackMessageParams,
    ImportedTagsMessageParams,
    ImportedTypesParams,
    ImportFieldParams,
    ImportMembersSuccessfulDescriptionParams,
    ImportPerDiemRatesSuccessfulDescriptionParams,
    ImportTagsSuccessfulDescriptionParams,
    IncorrectZipFormatParams,
    InstantSummaryParams,
    IntacctMappingTitleParams,
    IntegrationExportParams,
    IntegrationSyncFailedParams,
    InvalidPropertyParams,
    InvalidValueParams,
    IssueVirtualCardParams,
    LastSyncAccountingParams,
    LastSyncDateParams,
    LeftWorkspaceParams,
    LocalTimeParams,
    LoggedInAsParams,
    LogSizeParams,
    ManagerApprovedAmountParams,
    ManagerApprovedParams,
    MarkedReimbursedParams,
    MarkReimbursedFromIntegrationParams,
    MissingPropertyParams,
    MovedFromPersonalSpaceParams,
    MovedFromReportParams,
    MovedTransactionParams,
    NeedCategoryForExportToIntegrationParams,
    NewWorkspaceNameParams,
    NoLongerHaveAccessParams,
    NotAllowedExtensionParams,
    NotYouParams,
    OOOEventSummaryFullDayParams,
    OOOEventSummaryPartialDayParams,
    OptionalParam,
    OurEmailProviderParams,
    OwnerOwesAmountParams,
    PaidElsewhereParams,
    PaidWithExpensifyParams,
    ParentNavigationSummaryParams,
    PayerOwesAmountParams,
    PayerOwesParams,
    PayerPaidAmountParams,
    PayerPaidParams,
    PayerSettledParams,
    PaySomeoneParams,
    PolicyAddedReportFieldOptionParams,
    PolicyDisabledReportFieldAllOptionsParams,
    PolicyDisabledReportFieldOptionParams,
    PolicyExpenseChatNameParams,
    RailTicketParams,
    ReconciliationWorksParams,
    RemovedFromApprovalWorkflowParams,
    RemovedTheRequestParams,
    RemoveMemberPromptParams,
    RemoveMembersWarningPrompt,
    RenamedRoomActionParams,
    RenamedWorkspaceNameActionParams,
    ReportArchiveReasonsClosedParams,
    ReportArchiveReasonsInvoiceReceiverPolicyDeletedParams,
    ReportArchiveReasonsMergedParams,
    ReportArchiveReasonsRemovedFromPolicyParams,
    ReportPolicyNameParams,
    RequestAmountParams,
    RequestCountParams,
    RequestedAmountMessageParams,
    RequiredFieldParams,
    ResolutionConstraintsParams,
    ReviewParams,
    RoleNamesParams,
    RoomNameReservedErrorParams,
    RoomRenamedToParams,
    SecondaryLoginParams,
    SetTheDistanceMerchantParams,
    SetTheRequestParams,
    SettledAfterAddedBankAccountParams,
    SettleExpensifyCardParams,
    SettlementAccountInfoParams,
    SettlementDateParams,
    ShareParams,
    SignUpNewFaceCodeParams,
    SizeExceededParams,
    SplitAmountParams,
    SplitExpenseEditTitleParams,
    SplitExpenseSubtitleParams,
    SpreadCategoriesParams,
    SpreadFieldNameParams,
    SpreadSheetColumnParams,
    StatementTitleParams,
    StepCounterParams,
    StripePaidParams,
    SubmitsToParams,
    SubmittedToVacationDelegateParams,
    SubscriptionCommitmentParams,
    SubscriptionSettingsRenewsOnParams,
    SubscriptionSettingsSaveUpToParams,
    SubscriptionSettingsSummaryParams,
    SubscriptionSizeParams,
    SyncStageNameConnectionsParams,
    TaskCreatedActionParams,
    TaxAmountParams,
    TermsParams,
    ThreadRequestReportNameParams,
    ThreadSentMoneyReportNameParams,
    TotalAmountGreaterOrLessThanOriginalParams,
    ToValidateLoginParams,
    TransferParams,
    TravelTypeParams,
    TrialStartedTitleParams,
    UnapproveWithIntegrationWarningParams,
    UnshareParams,
    UntilTimeParams,
    UpdatedCustomFieldParams,
    UpdatedPolicyApprovalRuleParams,
    UpdatedPolicyAuditRateParams,
    UpdatedPolicyCategoryDescriptionHintTypeParams,
    UpdatedPolicyCategoryExpenseLimitTypeParams,
    UpdatedPolicyCategoryGLCodeParams,
    UpdatedPolicyCategoryMaxAmountNoReceiptParams,
    UpdatedPolicyCategoryMaxExpenseAmountParams,
    UpdatedPolicyCategoryNameParams,
    UpdatedPolicyCategoryParams,
    UpdatedPolicyCurrencyParams,
    UpdatedPolicyCustomUnitRateParams,
    UpdatedPolicyCustomUnitTaxClaimablePercentageParams,
    UpdatedPolicyCustomUnitTaxRateExternalIDParams,
    UpdatedPolicyDescriptionParams,
    UpdatedPolicyFieldWithNewAndOldValueParams,
    UpdatedPolicyFieldWithValueParam,
    UpdatedPolicyFrequencyParams,
    UpdatedPolicyManualApprovalThresholdParams,
    UpdatedPolicyPreventSelfApprovalParams,
    UpdatedPolicyReportFieldDefaultValueParams,
    UpdatedPolicyTagFieldParams,
    UpdatedPolicyTagNameParams,
    UpdatedPolicyTagParams,
    UpdatedTheDistanceMerchantParams,
    UpdatedTheRequestParams,
    UpdatePolicyCustomUnitParams,
    UpdatePolicyCustomUnitTaxEnabledParams,
    UpdateRoleParams,
    UsePlusButtonParams,
    UserIsAlreadyMemberParams,
    UserSplitParams,
    VacationDelegateParams,
    ViolationsAutoReportedRejectedExpenseParams,
    ViolationsCashExpenseWithNoReceiptParams,
    ViolationsConversionSurchargeParams,
    ViolationsCustomRulesParams,
    ViolationsInvoiceMarkupParams,
    ViolationsMaxAgeParams,
    ViolationsMissingTagParams,
    ViolationsModifiedAmountParams,
    ViolationsOverCategoryLimitParams,
    ViolationsOverLimitParams,
    ViolationsPerDayLimitParams,
    ViolationsProhibitedExpenseParams,
    ViolationsReceiptRequiredParams,
    ViolationsRterParams,
    ViolationsTagOutOfPolicyParams,
    ViolationsTaxOutOfPolicyParams,
    WaitingOnBankAccountParams,
    WalletProgramParams,
    WelcomeEnterMagicCodeParams,
    WelcomeToRoomParams,
    WeSentYouMagicSignInLinkParams,
    WorkEmailMergingBlockedParams,
    WorkEmailResendCodeParams,
    WorkspaceLockedPlanTypeParams,
    WorkspaceMemberList,
    WorkspaceOwnerWillNeedToAddOrUpdatePaymentCardParams,
    WorkspaceRouteParams,
    WorkspacesListRouteParams,
    WorkspaceYouMayJoin,
    YourPlanPriceParams,
    YourPlanPriceValueParams,
    ZipCodeExampleFormatParams,
} from './params';
import type {TranslationDeepObject} from './types';

type StateValue = {
    stateISO: string;
    stateName: string;
};
type States = Record<keyof typeof COMMON_CONST.STATES, StateValue>;
type AllCountries = Record<Country, string>;
/* eslint-disable max-len */
const translations = {
    common: {
        count: '计数',
        cancel: '取消',
        dismiss: '忽略',
        yes: '是的',
        no: '不',
        ok: '好的',
        notNow: '暂时不需要',
        learnMore: '了解更多。',
        buttonConfirm: '明白了',
        name: '名称',
        attachment: '附件',
        attachments: '附件',
        center: '中心',
        from: '从',
        to: '至',
        in: '在',
        optional: '可选',
        new: '新建',
        search: '搜索',
        reports: '报告',
        find: '查找',
        searchWithThreeDots: '搜索...',
        next: '下一个',
        previous: '上一个',
        goBack: '返回',
        create: '创建',
        add: '添加',
        resend: '重新发送',
        save: '保存',
        select: '选择',
        deselect: '取消选择',
        selectMultiple: '选择多个',
        saveChanges: '保存更改',
        submit: '提交',
        rotate: '旋转',
        zoom: 'Zoom',
        password: '密码',
        magicCode: 'Magic code',
        twoFactorCode: '双因素验证码',
        workspaces: '工作区',
        inbox: '收件箱',
        group: '组',
        success: '成功',
        profile: '个人资料',
        referral: '推荐',
        payments: '付款',
        approvals: '审批',
        wallet: '钱包',
        preferences: '偏好设置',
        view: '查看',
        review: (reviewParams?: ReviewParams) => `Review${reviewParams?.amount ? ` ${reviewParams?.amount}` : ''}`,
        not: '不',
        signIn: '登录',
        signInWithGoogle: '使用 Google 登录',
        signInWithApple: '使用 Apple 登录',
        signInWith: '使用登录',
        continue: '继续',
        firstName: '名字',
        lastName: '姓氏',
        scanning: '扫描中',
        addCardTermsOfService: 'Expensify 服务条款',
        perPerson: '每人',
        phone: '电话',
        phoneNumber: '电话号码',
        phoneNumberPlaceholder: '(xxx) xxx-xxxx',
        email: '电子邮件',
        and: '和',
        or: '或',
        details: '详情',
        privacy: '隐私',
        privacyPolicy: '隐私政策',
        hidden: 'Hidden',
        visible: '可见',
        delete: '删除',
        archived: '已归档',
        contacts: '联系人',
        recents: '最近',
        close: '关闭',
        download: '下载',
        downloading: '下载中',
        uploading: '上传中',
        pin: '固定',
        unPin: '取消固定',
        back: '返回',
        saveAndContinue: '保存并继续',
        settings: '设置',
        termsOfService: '服务条款',
        members: '成员',
        invite: '邀请',
        here: '这里',
        date: '日期',
        dob: '出生日期',
        currentYear: 'Current year',
        currentMonth: '当前月份',
        ssnLast4: 'SSN的最后四位数字',
        ssnFull9: '完整的9位数社会安全号码',
        addressLine: ({lineNumber}: AddressLineParams) => `地址行 ${lineNumber}`,
        personalAddress: '个人地址',
        companyAddress: '公司地址',
        noPO: '请不要使用邮政信箱或邮件投递地址。',
        city: '城市',
        state: '状态',
        streetAddress: '街道地址',
        stateOrProvince: '州/省份',
        country: '国家',
        zip: '邮政编码',
        zipPostCode: '邮政编码',
        whatThis: '这是什么？',
        iAcceptThe: '我接受',
        remove: '移除',
        admin: '管理员',
        owner: '所有者',
        dateFormat: 'YYYY-MM-DD',
        send: '发送',
        na: 'N/A',
        noResultsFound: '未找到结果',
        noResultsFoundMatching: ({searchString}: {searchString: string}) => `未找到与“${searchString}”匹配的结果`,
        recentDestinations: '最近的目的地',
        timePrefix: '它是',
        conjunctionFor: '为',
        todayAt: '今天在',
        tomorrowAt: '明天在',
        yesterdayAt: '昨天在',
        conjunctionAt: '在',
        conjunctionTo: '到',
        genericErrorMessage: '糟糕……出现了一些问题，您的请求无法完成。请稍后再试。',
        percentage: '百分比',
        error: {
            invalidAmount: '无效金额',
            acceptTerms: '您必须接受服务条款才能继续',
            phoneNumber: `请输入有效的电话号码，并包含国家代码（例如 ${CONST.EXAMPLE_PHONE_NUMBER}）`,
            fieldRequired: '此字段为必填项',
            requestModified: '此请求正在被另一位成员修改中',
            characterLimitExceedCounter: ({length, limit}: CharacterLengthLimitParams) => `字符数超出限制 (${length}/${limit})`,
            dateInvalid: '请选择一个有效日期',
            invalidDateShouldBeFuture: '请选择今天或将来的日期',
            invalidTimeShouldBeFuture: '请选择一个至少提前一分钟的时间',
            invalidCharacter: '无效字符',
            enterMerchant: '输入商家名称',
            enterAmount: '输入金额',
            missingMerchantName: '缺少商家名称',
            missingAmount: '缺少金额',
            missingDate: '缺少日期',
            enterDate: '输入日期',
            invalidTimeRange: '请输入使用12小时制的时间（例如，下午2:30）',
            pleaseCompleteForm: '请填写上面的表格以继续',
            pleaseSelectOne: '请选择上面的一个选项',
            invalidRateError: '请输入有效的费率',
            lowRateError: '费率必须大于0',
            email: '请输入有效的电子邮件地址',
            login: '登录时发生错误。请重试。',
        },
        comma: 'comma',
        semicolon: 'semicolon',
        please: '请',
        contactUs: '联系我们',
        pleaseEnterEmailOrPhoneNumber: '请输入电子邮件或电话号码',
        fixTheErrors: '修复错误',
        inTheFormBeforeContinuing: '在继续之前填写表格',
        confirm: '确认',
        reset: '重置',
        done: '完成',
        more: '更多',
        debitCard: '借记卡',
        bankAccount: '银行账户',
        personalBankAccount: '个人银行账户',
        businessBankAccount: '企业银行账户',
        join: '加入',
        leave: '离开',
        decline: '拒绝',
        transferBalance: '转账余额',
        cantFindAddress: '找不到您的地址？',
        enterManually: '手动输入',
        message: '消息',
        leaveThread: '离开线程',
        you: '你',
        youAfterPreposition: '你',
        your: '你的',
        conciergeHelp: '请联系Concierge寻求帮助。',
        youAppearToBeOffline: '您似乎处于离线状态。',
        thisFeatureRequiresInternet: '此功能需要有效的互联网连接。',
        attachmentWillBeAvailableOnceBackOnline: '附件将在重新上线后可用。',
        errorOccurredWhileTryingToPlayVideo: '尝试播放此视频时发生错误。',
        areYouSure: '你确定吗？',
        verify: '验证',
        yesContinue: '是的，继续',
        websiteExample: 'e.g. https://www.expensify.com',
        zipCodeExampleFormat: ({zipSampleFormat}: ZipCodeExampleFormatParams) => (zipSampleFormat ? `e.g. ${zipSampleFormat}` : ''),
        description: '描述',
        title: '标题',
        assignee: '受让人',
        createdBy: '创建者',
        with: '与',
        shareCode: '共享代码',
        share: '分享',
        per: '每',
        mi: '英里',
        km: '公里',
        copied: '已复制！',
        someone: '某人',
        total: '总计',
        edit: '编辑',
        letsDoThis: `来吧！`,
        letsStart: `开始吧`,
        showMore: '显示更多',
        merchant: '商家',
        category: '类别',
        report: '报告',
        billable: '可计费的',
        nonBillable: '非计费',
        tag: '标签',
        receipt: '收据',
        verified: '已验证',
        replace: '替换',
        distance: '距离',
        mile: '英里',
        miles: '英里',
        kilometer: '公里',
        kilometers: '公里',
        recent: '最近的',
        all: '所有',
        am: 'AM',
        pm: 'PM',
        tbd: 'TBD',
        selectCurrency: '选择货币',
        card: '卡片',
        whyDoWeAskForThis: '我们为什么要求这个？',
        required: '必填',
        showing: '显示中',
        of: '的',
        default: '默认',
        update: '更新',
        member: '成员',
        auditor: '审计员',
        role: '角色',
        currency: '货币',
        rate: '费率',
        emptyLHN: {
            title: '太好了！全部搞定了。',
            subtitleText1: '使用以下内容查找聊天',
            subtitleText2: '上面的按钮，或使用以下内容创建某些内容',
            subtitleText3: '下方按钮。',
        },
        businessName: '公司名称',
        clear: '清除',
        type: '类型',
        action: '操作',
        expenses: '费用',
        totalSpend: '总支出',
        tax: '税务',
        shared: '共享',
        drafts: '草稿',
        draft: '草稿',
        finished: '完成',
        upgrade: '升级',
        downgradeWorkspace: '降级工作区',
        companyID: '公司ID',
        userID: '用户 ID',
        disable: '禁用',
        export: '导出',
        basicExport: '基本导出',
        initialValue: '初始值',
        currentDate: '当前日期',
        value: '值',
        downloadFailedTitle: '下载失败',
        downloadFailedDescription: '您的下载未能完成。请稍后再试。',
        filterLogs: '过滤日志',
        network: '网络',
        reportID: '报告 ID',
        longID: 'Long ID',
        bankAccounts: '银行账户',
        chooseFile: '选择文件',
        chooseFiles: '选择文件',
        dropTitle: 'Let it go',
        dropMessage: '在此处拖放您的文件',
        ignore: 'Ignore',
        enabled: '已启用',
        disabled: '禁用',
        import: '导入',
        offlinePrompt: '您现在无法执行此操作。',
        outstanding: '优秀',
        chats: '聊天',
        tasks: '任务',
        unread: '未读',
        sent: '已发送',
        links: 'Links',
        days: '天',
        rename: '重命名',
        address: '地址',
        hourAbbreviation: 'h',
        minuteAbbreviation: 'm',
        skip: 'Skip',
        chatWithAccountManager: ({accountManagerDisplayName}: ChatWithAccountManagerParams) => `需要特定帮助？请与您的客户经理${accountManagerDisplayName}聊天。`,
        chatNow: '立即聊天',
        workEmail: '工作邮箱',
        destination: '目的地',
        subrate: 'Subrate',
        perDiem: '每日津贴',
        validate: '验证',
        downloadAsPDF: '下载为PDF',
        downloadAsCSV: '下载为CSV',
        help: '帮助',
        expenseReports: '费用报告',
        rateOutOfPolicy: '超出政策的费率',
        reimbursable: '可报销的',
        editYourProfile: '编辑您的个人资料',
        comments: '评论',
        sharedIn: '共享于',
        unreported: '未报告',
        explore: '探索',
        todo: '待办事项',
        invoice: '发票',
        expense: '费用',
        chat: '聊天',
        task: '任务',
        trip: '旅行',
        apply: '申请',
        status: '状态',
        on: '开启',
        before: '之前',
        after: '后',
        reschedule: '重新安排',
        general: '常规',
        workspacesTabTitle: '工作区',
        getTheApp: '获取应用程序',
        scanReceiptsOnTheGo: '用手机扫描收据',
        headsUp: '\u6CE8\u610F\uFF01',
<<<<<<< HEAD
        merge: '合并',
=======
        unstableInternetConnection: '互联网连接不稳定。请检查你的网络，然后重试。',
>>>>>>> e48373d8
    },
    supportalNoAccess: {
        title: '慢一点',
        description: '当支持人员登录时，您无权执行此操作。',
    },
    lockedAccount: {
        title: '账户已锁定',
        description: '您无法完成此操作，因为此账户已被锁定。请联系 concierge@expensify.com 以获取下一步操作。',
    },
    location: {
        useCurrent: '使用当前位置',
        notFound: '我们无法找到您的位置。请重试或手动输入地址。',
        permissionDenied: '看起来您已拒绝访问您的位置。',
        please: '请',
        allowPermission: '在设置中允许位置访问',
        tryAgain: '并重试。',
    },
    contact: {
        importContacts: '导入联系人',
        importContactsTitle: '导入您的联系人',
        importContactsText: '从手机导入联系人，这样您最喜欢的人总是触手可及。',
        importContactsExplanation: '这样您最喜欢的人总是触手可及。',
        importContactsNativeText: '只差一步！请授权我们导入您的联系人。',
    },
    anonymousReportFooter: {
        logoTagline: '加入讨论。',
    },
    attachmentPicker: {
        cameraPermissionRequired: '相机访问权限',
        expensifyDoesNotHaveAccessToCamera: 'Expensify无法在没有相机访问权限的情况下拍照。点击设置以更新权限。',
        attachmentError: '附件错误',
        errorWhileSelectingAttachment: '选择附件时发生错误。请重试。',
        errorWhileSelectingCorruptedAttachment: '选择损坏的附件时发生错误。请尝试其他文件。',
        takePhoto: '拍照',
        chooseFromGallery: '从图库中选择',
        chooseDocument: '选择文件',
        attachmentTooLarge: '附件太大了',
        sizeExceeded: '附件大小超过24 MB限制',
        sizeExceededWithLimit: ({maxUploadSizeInMB}: SizeExceededParams) => `附件大小超过 ${maxUploadSizeInMB} MB 的限制`,
        attachmentTooSmall: '附件太小了',
        sizeNotMet: '附件大小必须大于240字节',
        wrongFileType: '无效的文件类型',
        notAllowedExtension: '不允许此文件类型。请尝试其他文件类型。',
        folderNotAllowedMessage: '不允许上传文件夹。请尝试其他文件。',
        protectedPDFNotSupported: '不支持受密码保护的PDF',
        attachmentImageResized: '此图像已调整大小以供预览。下载以获取完整分辨率。',
        attachmentImageTooLarge: '此图像太大，无法在上传前预览。',
        tooManyFiles: ({fileLimit}: FileLimitParams) => `您一次最多只能上传 ${fileLimit} 个文件。`,
        sizeExceededWithValue: ({maxUploadSizeInMB}: SizeExceededParams) => `文件超过 ${maxUploadSizeInMB} MB。请重试。`,
        someFilesCantBeUploaded: '有些文件无法上传',
        sizeLimitExceeded: ({maxUploadSizeInMB}: SizeExceededParams) => `文件必须小于${maxUploadSizeInMB} MB。较大的文件将不会被上传。`,
        maxFileLimitExceeded: '您一次最多可上传30张收据。额外的将不会被上传。',
        unsupportedFileType: ({fileType}: FileTypeParams) => `${fileType} 文件不受支持。只有受支持的文件类型才会被上传。`,
        learnMoreAboutSupportedFiles: '了解更多关于支持的格式。',
        passwordProtected: '不支持密码保护的PDF。只有受支持的文件才会被上传。',
    },
    dropzone: {
        addAttachments: '添加附件',
        addReceipt: '添加收据',
        scanReceipts: '扫描收据',
        replaceReceipt: '替换收据',
    },
    filePicker: {
        fileError: '文件错误',
        errorWhileSelectingFile: '选择文件时发生错误。请再试一次。',
    },
    connectionComplete: {
        title: '连接完成',
        supportingText: '您可以关闭此窗口并返回Expensify应用程序。',
    },
    avatarCropModal: {
        title: '编辑照片',
        description: '随意拖动、缩放和旋转您的图像。',
    },
    composer: {
        noExtensionFoundForMimeType: '未找到与 MIME 类型对应的扩展名',
        problemGettingImageYouPasted: '获取您粘贴的图片时出现问题。',
        commentExceededMaxLength: ({formattedMaxLength}: FormattedMaxLengthParams) => `最大评论长度为${formattedMaxLength}个字符。`,
        taskTitleExceededMaxLength: ({formattedMaxLength}: FormattedMaxLengthParams) => `任务标题的最大长度为${formattedMaxLength}个字符。`,
    },
    baseUpdateAppModal: {
        updateApp: '更新应用程序',
        updatePrompt: '此应用程序的新版本可用。立即更新或稍后重新启动应用程序以下载最新更改。',
    },
    deeplinkWrapper: {
        launching: '启动 Expensify',
        expired: '您的会话已过期。',
        signIn: '请重新登录。',
        redirectedToDesktopApp: '我们已将您重定向到桌面应用程序。',
        youCanAlso: '您也可以',
        openLinkInBrowser: '在浏览器中打开此链接',
        loggedInAs: ({email}: LoggedInAsParams) => `您已登录为${email}。在提示中点击“打开链接”以使用此账户登录桌面应用程序。`,
        doNotSeePrompt: '看不到提示？',
        tryAgain: '再试一次',
        or: '，或',
        continueInWeb: '继续到网页应用程序',
    },
    validateCodeModal: {
        successfulSignInTitle: '魔法咒语，  \n您已登录！',
        successfulSignInDescription: '返回到原始标签页继续。',
        title: '这是您的魔法代码',
        description: '请输入从最初请求的设备上获取的代码',
        doNotShare: '不要与任何人分享您的代码。Expensify 永远不会向您索要代码！',
        or: '，或',
        signInHere: '只需在这里登录',
        expiredCodeTitle: '魔法代码已过期',
        expiredCodeDescription: '返回原始设备并请求新代码',
        successfulNewCodeRequest: '请求的代码已发送。请检查您的设备。',
        tfaRequiredTitle: '需要双重身份验证',
        tfaRequiredDescription: '请输入您尝试登录时的双因素认证代码。',
        requestOneHere: '在这里请求一个。',
    },
    moneyRequestConfirmationList: {
        paidBy: '支付方',
        whatsItFor: '这是做什么用的？',
    },
    selectionList: {
        nameEmailOrPhoneNumber: '姓名、电子邮件或电话号码',
        findMember: '查找成员',
        searchForSomeone: '搜索某人',
    },
    emptyList: {
        [CONST.IOU.TYPE.CREATE]: {
            title: '提交报销，推荐给您的老板',
            subtitleText: '想让你的老板也使用Expensify吗？只需向他们提交一笔费用，其余的交给我们。',
        },
    },
    videoChatButtonAndMenu: {
        tooltip: '预约电话',
    },
    hello: '你好',
    phoneCountryCode: '1',
    welcomeText: {
        getStarted: '请从下面开始。',
        anotherLoginPageIsOpen: '另一个登录页面已打开。',
        anotherLoginPageIsOpenExplanation: '您已在单独的标签页中打开了登录页面。请从该标签页登录。',
        welcome: '欢迎！',
        welcomeWithoutExclamation: '欢迎',
        phrase2: '金钱会说话。现在聊天和支付合二为一，这也变得简单了。',
        phrase3: '只要你能表达清楚，你的付款就能快速到达。',
        enterPassword: '请输入您的密码',
        welcomeNewFace: ({login}: SignUpNewFaceCodeParams) => `${login}，在这里看到新面孔总是很高兴！`,
        welcomeEnterMagicCode: ({login}: WelcomeEnterMagicCodeParams) => `请输入发送到${login}的魔法代码。它应该会在一两分钟内到达。`,
    },
    login: {
        hero: {
            header: '旅行和报销，以聊天的速度进行',
            body: '欢迎来到新一代的Expensify，在这里，借助上下文实时聊天，您的差旅和费用处理速度更快。',
        },
    },
    thirdPartySignIn: {
        alreadySignedIn: ({email}: AlreadySignedInParams) => `您已使用 ${email} 登录。`,
        goBackMessage: ({provider}: GoBackMessageParams) => `不想使用${provider}登录？`,
        continueWithMyCurrentSession: '继续我的当前会话',
        redirectToDesktopMessage: '完成登录后，我们会将您重定向到桌面应用程序。',
        signInAgreementMessage: '通过登录，您同意',
        termsOfService: '服务条款',
        privacy: '隐私',
    },
    samlSignIn: {
        welcomeSAMLEnabled: '继续使用单点登录登录：',
        orContinueWithMagicCode: '您还可以使用魔法代码登录',
        useSingleSignOn: '使用单点登录',
        useMagicCode: '使用魔法代码',
        launching: '启动中...',
        oneMoment: '请稍等，我们正在将您重定向到您公司的单点登录门户。',
    },
    reportActionCompose: {
        dropToUpload: '拖放上传',
        sendAttachment: '发送附件',
        addAttachment: '添加附件',
        writeSomething: '写点什么...',
        blockedFromConcierge: '通信被禁止',
        fileUploadFailed: '上传失败。文件不受支持。',
        localTime: ({user, time}: LocalTimeParams) => `现在是${time}，适合${user}`,
        edited: '(已编辑)',
        emoji: 'Emoji',
        collapse: '折叠',
        expand: '展开',
    },
    reportActionContextMenu: {
        copyToClipboard: '复制到剪贴板',
        copied: '已复制！',
        copyLink: '复制链接',
        copyURLToClipboard: '复制网址到剪贴板',
        copyEmailToClipboard: '复制电子邮件到剪贴板',
        markAsUnread: '标记为未读',
        markAsRead: '标记为已读',
        editAction: ({action}: EditActionParams) => `Edit ${action?.actionName === CONST.REPORT.ACTIONS.TYPE.IOU ? '费用' : '评论'}`,
        deleteAction: ({action}: DeleteActionParams) => `删除 ${action?.actionName === CONST.REPORT.ACTIONS.TYPE.IOU ? '费用' : '评论'}`,
        deleteConfirmation: ({action}: DeleteConfirmationParams) => `您确定要删除此${action?.actionName === CONST.REPORT.ACTIONS.TYPE.IOU ? '费用' : '评论'}吗？`,
        onlyVisible: '仅对...可见',
        replyInThread: '在线程中回复',
        joinThread: '加入线程',
        leaveThread: '离开线程',
        copyOnyxData: '复制 Onyx 数据',
        flagAsOffensive: '标记为攻击性内容',
        menu: '菜单',
    },
    emojiReactions: {
        addReactionTooltip: '添加反应',
        reactedWith: '做出了反应',
    },
    reportActionsView: {
        beginningOfArchivedRoom: ({reportName, reportDetailsLink}: BeginningOfArchivedRoomParams) =>
            `你错过了 <strong><a class="no-style-link" href="${reportDetailsLink}">${reportName}</a></strong> 的派对，这里没什么好看的。`,
        beginningOfChatHistoryDomainRoom: ({domainRoom}: BeginningOfChatHistoryDomainRoomParams) =>
            `此聊天是与 <strong>${domainRoom}</strong> 域名上的所有 Expensify 会员进行的。使用它与同事聊天、分享技巧和提问。`,
        beginningOfChatHistoryAdminRoom: ({workspaceName}: BeginningOfChatHistoryAdminRoomParams) =>
            `此聊天是与 <strong>${workspaceName}</strong> 管理员进行的。您可以用它来聊天，讨论工作空间设置等问题。`,
        beginningOfChatHistoryAnnounceRoom: ({workspaceName}: BeginningOfChatHistoryAnnounceRoomParams) =>
            `此聊天室面向 <strong>${workspaceName}</strong> 的所有人。最重要的公告请使用此聊天室。`,
        beginningOfChatHistoryUserRoom: ({reportName, reportDetailsLink}: BeginningOfChatHistoryUserRoomParams) =>
            `本聊天室用于与 <strong><a class="no-style-link" href="${reportDetailsLink}">${reportName}</a></strong> 有关的任何内容。`,
        beginningOfChatHistoryInvoiceRoom: ({invoicePayer, invoiceReceiver}: BeginningOfChatHistoryInvoiceRoomParams) =>
            `该聊天用于 <strong>${invoicePayer}</strong> 和 <strong>${invoiceReceiver}</strong> 之间的发票。使用 + 按钮发送发票。`,
        beginningOfChatHistory: '此聊天是与',
        beginningOfChatHistoryPolicyExpenseChat: ({workspaceName, submitterDisplayName}: BeginningOfChatHistoryPolicyExpenseChatParams) =>
            `这是<strong>${submitterDisplayName}</strong> 向<strong>${workspaceName}</strong> 提交费用的地方。使用 + 按钮即可。`,
        beginningOfChatHistorySelfDM: '这是您的个人空间。用于记录笔记、任务、草稿和提醒。',
        beginningOfChatHistorySystemDM: '欢迎！让我们为您进行设置。',
        chatWithAccountManager: '在这里与您的客户经理聊天',
        sayHello: '说你好！',
        yourSpace: '您的空间',
        welcomeToRoom: ({roomName}: WelcomeToRoomParams) => `欢迎来到${roomName}！`,
        usePlusButton: ({additionalText}: UsePlusButtonParams) => `使用 + 按钮${additionalText}一笔费用。`,
        askConcierge: '随时提问并获得全天候实时支持。',
        conciergeSupport: '24/7 支持',
        create: '创建',
        iouTypes: {
            pay: '支付',
            split: 'split',
            submit: '提交',
            track: '跟踪',
            invoice: '发票',
        },
    },
    adminOnlyCanPost: '只有管理员可以在此房间发送消息。',
    reportAction: {
        asCopilot: '作为副驾驶',
    },
    mentionSuggestions: {
        hereAlternateText: '通知此对话中的所有人',
    },
    newMessages: '新消息',
    youHaveBeenBanned: '注意：您已被禁止在此频道聊天。',
    reportTypingIndicator: {
        isTyping: '正在输入...',
        areTyping: '正在输入...',
        multipleMembers: '多个成员',
    },
    reportArchiveReasons: {
        [CONST.REPORT.ARCHIVE_REASON.DEFAULT]: '此聊天室已被存档。',
        [CONST.REPORT.ARCHIVE_REASON.ACCOUNT_CLOSED]: ({displayName}: ReportArchiveReasonsClosedParams) => `由于${displayName}关闭了他们的账户，此聊天不再活跃。`,
        [CONST.REPORT.ARCHIVE_REASON.ACCOUNT_MERGED]: ({displayName, oldDisplayName}: ReportArchiveReasonsMergedParams) =>
            `此聊天不再活跃，因为${oldDisplayName}已将其帐户与${displayName}合并。`,
        [CONST.REPORT.ARCHIVE_REASON.REMOVED_FROM_POLICY]: ({displayName, policyName, shouldUseYou = false}: ReportArchiveReasonsRemovedFromPolicyParams) =>
            shouldUseYou ? `此聊天不再活跃，因为<strong>您</strong>已不再是${policyName}工作区的成员。` : `此聊天不再活跃，因为${displayName}不再是${policyName}工作区的成员。`,
        [CONST.REPORT.ARCHIVE_REASON.POLICY_DELETED]: ({policyName}: ReportArchiveReasonsInvoiceReceiverPolicyDeletedParams) => `此聊天不再活跃，因为${policyName}不再是一个活跃的工作区。`,
        [CONST.REPORT.ARCHIVE_REASON.INVOICE_RECEIVER_POLICY_DELETED]: ({policyName}: ReportArchiveReasonsInvoiceReceiverPolicyDeletedParams) =>
            `此聊天不再活跃，因为${policyName}不再是一个活跃的工作区。`,
        [CONST.REPORT.ARCHIVE_REASON.BOOKING_END_DATE_HAS_PASSED]: '此预订已归档。',
    },
    writeCapabilityPage: {
        label: '谁可以发布',
        writeCapability: {
            all: '所有成员',
            admins: '仅限管理员',
        },
    },
    sidebarScreen: {
        buttonFind: '寻找某物...',
        buttonMySettings: '我的设置',
        fabNewChat: '开始聊天',
        fabNewChatExplained: '开始聊天（浮动操作）',
        chatPinned: '聊天已置顶',
        draftedMessage: '草稿消息',
        listOfChatMessages: '聊天消息列表',
        listOfChats: '聊天列表',
        saveTheWorld: '拯救世界',
        tooltip: '从这里开始！',
        redirectToExpensifyClassicModal: {
            title: '即将推出',
            description: '我们正在微调新 Expensify 的一些细节，以适应您的特定设置。同时，请前往 Expensify Classic。',
        },
    },
    allSettingsScreen: {
        subscription: '订阅',
        domains: '域名',
    },
    tabSelector: {
        chat: '聊天',
        room: '房间',
        distance: '距离',
        manual: '手册',
        scan: '扫描',
    },
    spreadsheet: {
        upload: '上传电子表格',
        import: '导入电子表格',
        dragAndDrop: '<muted-link>将您的电子表格拖放到此处，或在下方选择一个文件。支持的格式：.csv、.txt、.xls 和 .xlsx。</muted-link>',
        dragAndDropMultiLevelTag: `<muted-link>将您的电子表格拖放到此处，或在下方选择一个文件。 <a href="${CONST.IMPORT_SPREADSHEET.MULTI_LEVEL_TAGS_ARTICLE_LINK}">了解更多</a> 支持的文件格式。</muted-link>`,
        chooseSpreadsheet: '<muted-link>选择要导入的电子表格文件。支持的格式：.csv、.txt、.xls 和 .xlsx。</muted-link>',
        chooseSpreadsheetMultiLevelTag: `<muted-link>选择要导入的电子表格文件。 <a href="${CONST.IMPORT_SPREADSHEET.MULTI_LEVEL_TAGS_ARTICLE_LINK}">了解更多</a> 支持的文件格式。</muted-link>`,
        fileContainsHeader: '文件包含列标题',
        column: ({name}: SpreadSheetColumnParams) => `列 ${name}`,
        fieldNotMapped: ({fieldName}: SpreadFieldNameParams) => `哎呀！一个必填字段（“${fieldName}”）尚未映射。请检查并重试。`,
        singleFieldMultipleColumns: ({fieldName}: SpreadFieldNameParams) => `糟糕！您已将单个字段（"${fieldName}"）映射到多个列。请检查并重试。`,
        emptyMappedField: ({fieldName}: SpreadFieldNameParams) => `糟糕！字段（“${fieldName}”）包含一个或多个空值。请检查并重试。`,
        importSuccessfulTitle: '导入成功',
        importCategoriesSuccessfulDescription: ({categories}: SpreadCategoriesParams) => (categories > 1 ? `已添加${categories}个类别。` : '已添加1个类别。'),
        importMembersSuccessfulDescription: ({added, updated}: ImportMembersSuccessfulDescriptionParams) => {
            if (!added && !updated) {
                return '没有成员被添加或更新。';
            }
            if (added && updated) {
                return `${added} 名成员${added > 1 ? 's' : ''}已添加，${updated} 名成员${updated > 1 ? 's' : ''}已更新。`;
            }
            if (updated) {
                return updated > 1 ? `${updated} 名成员已更新。` : '1 名成员已更新。';
            }
            return added > 1 ? `已添加 ${added} 名成员。` : '1 名成员已被添加。';
        },
        importTagsSuccessfulDescription: ({tags}: ImportTagsSuccessfulDescriptionParams) => (tags > 1 ? `已添加${tags}个标签。` : '已添加1个标签。'),
        importMultiLevelTagsSuccessfulDescription: '已添加多级标签。',
        importPerDiemRatesSuccessfulDescription: ({rates}: ImportPerDiemRatesSuccessfulDescriptionParams) => (rates > 1 ? `已添加${rates}个每日津贴费率。` : '1个每日津贴费率已添加。'),
        importFailedTitle: '导入失败',
        importFailedDescription: '请确保所有字段均已正确填写，然后重试。如果问题仍然存在，请联系Concierge。',
        importDescription: '通过点击每个导入列旁边的下拉菜单，选择要从电子表格中映射的字段。',
        sizeNotMet: '文件大小必须大于0字节',
        invalidFileMessage: '您上传的文件要么是空的，要么包含无效数据。请确保文件格式正确并包含必要的信息，然后再重新上传。',
        importSpreadsheet: '导入电子表格',
        downloadCSV: '下载 CSV',
    },
    receipt: {
        upload: '上传收据',
        uploadMultiple: '上传收据',
        dragReceiptBeforeEmail: '将收据拖到此页面上，转发收据到',
        dragReceiptsBeforeEmail: '将收据拖到此页面上，转发收据到',
        dragReceiptAfterEmail: '或选择下面的文件上传。',
        dragReceiptsAfterEmail: '或选择下面的文件上传。',
        chooseReceipt: '选择要上传的收据或转发收据到',
        chooseReceipts: '选择要上传的收据或转发收据到',
        takePhoto: '拍照',
        cameraAccess: '需要相机权限来拍摄收据照片。',
        deniedCameraAccess: '相机访问权限仍未授予，请按照以下步骤操作',
        deniedCameraAccessInstructions: '这些说明',
        cameraErrorTitle: '相机错误',
        cameraErrorMessage: '拍照时发生错误。请再试一次。',
        locationAccessTitle: '允许位置访问',
        locationAccessMessage: '位置访问帮助我们在您旅行时保持时区和货币的准确性。',
        locationErrorTitle: '允许位置访问',
        locationErrorMessage: '位置访问帮助我们在您旅行时保持时区和货币的准确性。',
        allowLocationFromSetting: `位置访问帮助我们在您出行时保持时区和货币的准确性。请在设备的权限设置中允许位置访问。`,
        dropTitle: 'Let it go',
        dropMessage: '在此处拖放您的文件',
        flash: '闪光灯',
        multiScan: '多重扫描',
        shutter: '快门',
        gallery: '画廊',
        deleteReceipt: '删除收据',
        deleteConfirmation: '您确定要删除此收据吗？',
        addReceipt: '添加收据',
        scanFailed: '无法扫描收据，因为缺少商家、日期或金额。',
    },
    quickAction: {
        scanReceipt: '扫描收据',
        recordDistance: '跟踪距离',
        requestMoney: '创建报销单',
        perDiem: '创建每日津贴',
        splitBill: '拆分费用',
        splitScan: '拆分收据',
        splitDistance: '分割距离',
        paySomeone: ({name}: PaySomeoneParams = {}) => `支付${name ?? '某人'}`,
        assignTask: '分配任务',
        header: '快速操作',
        noLongerHaveReportAccess: '您不再拥有之前快速操作目的地的访问权限。请在下面选择一个新的。',
        updateDestination: '更新目的地',
        createReport: '创建报告',
    },
    iou: {
        amount: '金额',
        taxAmount: '税额',
        taxRate: '税率',
        approve: ({
            formattedAmount,
        }: {
            formattedAmount?: string;
        } = {}) => (formattedAmount ? `批准 ${formattedAmount}` : '批准'),
        approved: '批准',
        cash: '现金',
        card: '卡片',
        original: 'Original',
        split: '拆分',
        splitExpense: '拆分费用',
        splitExpenseSubtitle: ({amount, merchant}: SplitExpenseSubtitleParams) => `来自${merchant}的${amount}`,
        addSplit: '添加分账',
        totalAmountGreaterThanOriginal: ({amount}: TotalAmountGreaterOrLessThanOriginalParams) => `总金额比原始费用多${amount}。`,
        totalAmountLessThanOriginal: ({amount}: TotalAmountGreaterOrLessThanOriginalParams) => `总金额比原始费用少 ${amount}。`,
        splitExpenseZeroAmount: '请在继续之前输入有效金额。',
        splitExpenseEditTitle: ({amount, merchant}: SplitExpenseEditTitleParams) => `为${merchant}编辑${amount}`,
        removeSplit: '移除拆分',
        paySomeone: ({name}: PaySomeoneParams = {}) => `支付${name ?? '某人'}`,
        expense: '费用',
        categorize: '分类',
        share: '分享',
        participants: '参与者',
        createExpense: '创建报销单',
        trackDistance: '跟踪距离',
        createExpenses: ({expensesNumber}: CreateExpensesParams) => `创建${expensesNumber}笔费用`,
        removeExpense: '删除费用',
        removeThisExpense: '删除此费用',
        removeExpenseConfirmation: '您确定要删除这张收据吗？此操作不可撤销。',
        addExpense: '添加费用',
        chooseRecipient: '选择收件人',
        createExpenseWithAmount: ({amount}: {amount: string}) => `创建 ${amount} 报销单`,
        confirmDetails: '确认详情',
        pay: '支付',
        cancelPayment: '取消付款',
        cancelPaymentConfirmation: '您确定要取消此付款吗？',
        viewDetails: '查看详情',
        pending: '待处理',
        canceled: '已取消',
        posted: '已发布',
        deleteReceipt: '删除收据',
        deletedTransaction: ({amount, merchant}: DeleteTransactionParams) => `删除了一笔费用 (${merchant} 的 ${amount})`,
        movedFromReport: ({reportName}: MovedFromReportParams) => `移动了一笔费用${reportName ? `来自${reportName}` : ''}`,
        movedTransaction: ({reportUrl, reportName}: MovedTransactionParams) => `移动了此费用${reportName ? `至 <a href="${reportUrl}">${reportName}</a>` : ''}`,
        unreportedTransaction: '已将此费用移动到您的个人空间',
        pendingMatchWithCreditCard: '收据待与卡交易匹配',
        pendingMatch: '待匹配',
        pendingMatchWithCreditCardDescription: '收据待与卡交易匹配。标记为现金以取消。',
        markAsCash: '标记为现金',
        routePending: '路由处理中...',
        receiptScanning: () => ({
            one: '收据扫描中...',
            other: '正在扫描收据...',
        }),
        scanMultipleReceipts: '扫描多张收据',
        scanMultipleReceiptsDescription: '一次拍摄所有收据的照片，然后自行确认详细信息或让SmartScan处理。',
        receiptScanInProgress: '正在扫描收据',
        receiptScanInProgressDescription: '收据扫描中。稍后查看或立即输入详细信息。',
        removeFromReport: '不在此报告中',
        moveToPersonalSpace: '移动费用到个人空间',
        duplicateTransaction: ({isSubmitted}: DuplicateTransactionParams) => (!isSubmitted ? '发现潜在的重复费用。请查看重复项以启用提交。' : '发现潜在的重复费用。请审查重复项以启用批准。'),
        receiptIssuesFound: () => ({
            one: '发现问题',
            other: '发现的问题',
        }),
        fieldPending: '待处理...',
        defaultRate: '默认费率',
        receiptMissingDetails: '收据缺少详细信息',
        missingAmount: '缺少金额',
        missingMerchant: '缺少商户',
        receiptStatusTitle: '扫描中…',
        receiptStatusText: '只有您在扫描时可以看到此收据。稍后查看或立即输入详细信息。',
        receiptScanningFailed: '收据扫描失败。请手动输入详细信息。',
        transactionPendingDescription: '交易待处理。可能需要几天时间才能发布。',
        companyInfo: '公司信息',
        companyInfoDescription: '在您发送第一张发票之前，我们需要更多详细信息。',
        yourCompanyName: '您的公司名称',
        yourCompanyWebsite: '您的公司网站',
        yourCompanyWebsiteNote: '如果您没有网站，可以提供您公司的 LinkedIn 或社交媒体资料。',
        invalidDomainError: '您输入了无效的域名。要继续，请输入有效的域名。',
        publicDomainError: '您已进入公共域。要继续，请输入私人域。',
        // TODO: This key should be deprecated. More details: https://github.com/Expensify/App/pull/59653#discussion_r2028653252
        expenseCountWithStatus: ({scanningReceipts = 0, pendingReceipts = 0}: RequestCountParams) => {
            const statusText: string[] = [];
            if (scanningReceipts > 0) {
                statusText.push(`${scanningReceipts} 扫描中`);
            }
            if (pendingReceipts > 0) {
                statusText.push(`${pendingReceipts} 个待处理`);
            }
            return {
                one: statusText.length > 0 ? `1 笔费用 (${statusText.join(', ')})` : `1 笔报销`,
                other: (count: number) => (statusText.length > 0 ? `${count} 笔费用 (${statusText.join(', ')})` : `${count} 笔费用`),
            };
        },
        expenseCount: () => {
            return {
                one: '1 笔报销',
                other: (count: number) => `${count} 笔费用`,
            };
        },
        deleteExpense: () => ({
            one: '删除报销',
            other: '删除费用',
        }),
        deleteConfirmation: () => ({
            one: '您确定要删除此费用吗？',
            other: '您确定要删除这些费用吗？',
        }),
        deleteReport: '删除报告',
        deleteReportConfirmation: '您确定要删除此报告吗？',
        settledExpensify: '已支付',
        done: '完成',
        settledElsewhere: '在其他地方支付',
        individual: '个人',
        business: '商务',
        settleExpensify: ({formattedAmount}: SettleExpensifyCardParams) => (formattedAmount ? `使用 Expensify 支付 ${formattedAmount}` : `使用Expensify支付`),
        settlePersonal: ({formattedAmount}: SettleExpensifyCardParams) => (formattedAmount ? `以个人身份支付${formattedAmount}` : `用个人账户支付`),
        settleWallet: ({formattedAmount}: SettleExpensifyCardParams) => (formattedAmount ? `用钱包支付${formattedAmount}` : `用钱包支付`),
        settlePayment: ({formattedAmount}: SettleExpensifyCardParams) => `支付 ${formattedAmount}`,
        settleBusiness: ({formattedAmount}: SettleExpensifyCardParams) => (formattedAmount ? `以企业身份支付${formattedAmount}` : `用企业账户支付`),
        payElsewhere: ({formattedAmount}: SettleExpensifyCardParams) => (formattedAmount ? `标记${formattedAmount}为已支付` : `标记为已支付`),
        settleInvoicePersonal: ({amount, last4Digits}: BusinessBankAccountParams) => (amount ? `已用个人账户${last4Digits}支付${amount}` : `已用个人账户支付`),
        settleInvoiceBusiness: ({amount, last4Digits}: BusinessBankAccountParams) => (amount ? `已用企业账户${last4Digits}支付${amount}` : `已用企业账户支付`),
        payWithPolicy: ({formattedAmount, policyName}: SettleExpensifyCardParams & {policyName: string}) =>
            formattedAmount ? `通过${policyName}支付${formattedAmount}` : `通过${policyName}支付`,
        businessBankAccount: ({amount, last4Digits}: BusinessBankAccountParams) => (amount ? `已用银行账户${last4Digits}支付${amount} ` : `已用银行账户${last4Digits}支付 `),
        automaticallyPaidWithBusinessBankAccount: ({amount, last4Digits}: BusinessBankAccountParams) =>
            `已使用尾号为${last4Digits}的银行账户支付${amount} 通过<a href="${CONST.CONFIGURE_EXPENSE_REPORT_RULES_HELP_URL}">工作区规则</a>`,
        invoicePersonalBank: ({lastFour}: BankAccountLastFourParams) => `个人账户 • ${lastFour}`,
        invoiceBusinessBank: ({lastFour}: BankAccountLastFourParams) => `企业账户 • ${lastFour}`,
        nextStep: '下一步',
        finished: '完成',
        sendInvoice: ({amount}: RequestAmountParams) => `发送 ${amount} 发票`,
        submitAmount: ({amount}: RequestAmountParams) => `提交 ${amount}`,
        expenseAmount: ({formattedAmount, comment}: RequestedAmountMessageParams) => `${formattedAmount}${comment ? `对于${comment}` : ''}`,
        submitted: `已提交`,
        automaticallySubmitted: `通过<a href="${CONST.SELECT_WORKFLOWS_HELP_URL}">延迟提交</a>提交`,
        trackedAmount: ({formattedAmount, comment}: RequestedAmountMessageParams) => `跟踪 ${formattedAmount}${comment ? `对于${comment}` : ''}`,
        splitAmount: ({amount}: SplitAmountParams) => `拆分 ${amount}`,
        didSplitAmount: ({formattedAmount, comment}: DidSplitAmountMessageParams) => `split ${formattedAmount}${comment ? `对于${comment}` : ''}`,
        yourSplit: ({amount}: UserSplitParams) => `您分摊的金额 ${amount}`,
        payerOwesAmount: ({payer, amount, comment}: PayerOwesAmountParams) => `${payer} 欠 ${amount}${comment ? `对于${comment}` : ''}`,
        payerOwes: ({payer}: PayerOwesParams) => `${payer} 欠：`,
        payerPaidAmount: ({payer, amount}: PayerPaidAmountParams) => `${payer ? `${payer} ` : ''}支付了${amount}`,
        payerPaid: ({payer}: PayerPaidParams) => `${payer} 支付了:`,
        payerSpentAmount: ({payer, amount}: PayerPaidAmountParams) => `${payer} 花费了 ${amount}`,
        payerSpent: ({payer}: PayerPaidParams) => `${payer} 花费：`,
        managerApproved: ({manager}: ManagerApprovedParams) => `${manager} 已批准：`,
        managerApprovedAmount: ({manager, amount}: ManagerApprovedAmountParams) => `${manager} 批准了 ${amount}`,
        payerSettled: ({amount}: PayerSettledParams) => `支付了${amount}`,
        payerSettledWithMissingBankAccount: ({amount}: PayerSettledParams) => `已支付${amount}。添加一个银行账户以接收您的付款。`,
        automaticallyApproved: `通过<a href="${CONST.CONFIGURE_EXPENSE_REPORT_RULES_HELP_URL}">工作区规则</a>批准`,
        approvedAmount: ({amount}: ApprovedAmountParams) => `批准 ${amount}`,
        approvedMessage: `批准`,
        unapproved: `未批准`,
        automaticallyForwarded: `通过<a href="${CONST.CONFIGURE_EXPENSE_REPORT_RULES_HELP_URL}">工作区规则</a>批准`,
        forwarded: `批准`,
        rejectedThisReport: '拒绝了此报告',
        waitingOnBankAccount: ({submitterDisplayName}: WaitingOnBankAccountParams) => `已开始付款，但正在等待${submitterDisplayName}添加银行账户。`,
        adminCanceledRequest: ({manager}: AdminCanceledRequestParams) => `${manager ? `${manager}: ` : ''}取消了付款`,
        canceledRequest: ({amount, submitterDisplayName}: CanceledRequestParams) => `取消了${amount}付款，因为${submitterDisplayName}在30天内未启用他们的Expensify Wallet。`,
        settledAfterAddedBankAccount: ({submitterDisplayName, amount}: SettledAfterAddedBankAccountParams) => `${submitterDisplayName} 添加了一个银行账户。${amount} 付款已完成。`,
        paidElsewhere: ({payer}: PaidElsewhereParams = {}) => `${payer ? `${payer} ` : ''}已标记为已支付`,
        paidWithExpensify: ({payer}: PaidWithExpensifyParams = {}) => `${payer ? `${payer} ` : ''}已用钱包支付`,
        automaticallyPaidWithExpensify: ({payer}: PaidWithExpensifyParams = {}) =>
            `${payer ? `${payer} ` : ''}通过<a href="${CONST.CONFIGURE_EXPENSE_REPORT_RULES_HELP_URL}">工作区规则</a>使用Expensify支付`,
        noReimbursableExpenses: '此报告的金额无效',
        pendingConversionMessage: '您重新联网后，总计将更新',
        changedTheExpense: '更改了费用',
        setTheRequest: ({valueName, newValueToDisplay}: SetTheRequestParams) => `将${valueName}更改为${newValueToDisplay}`,
        setTheDistanceMerchant: ({translatedChangedField, newMerchant, newAmountToDisplay}: SetTheDistanceMerchantParams) =>
            `将${translatedChangedField}设置为${newMerchant}，这将金额设置为${newAmountToDisplay}`,
        removedTheRequest: ({valueName, oldValueToDisplay}: RemovedTheRequestParams) => `${valueName}（之前为${oldValueToDisplay}）`,
        updatedTheRequest: ({valueName, newValueToDisplay, oldValueToDisplay}: UpdatedTheRequestParams) => `${valueName} 改为 ${newValueToDisplay}（之前为 ${oldValueToDisplay}）`,
        updatedTheDistanceMerchant: ({translatedChangedField, newMerchant, oldMerchant, newAmountToDisplay, oldAmountToDisplay}: UpdatedTheDistanceMerchantParams) =>
            `将${translatedChangedField}更改为${newMerchant}（之前为${oldMerchant}），这更新了金额为${newAmountToDisplay}（之前为${oldAmountToDisplay}）`,
        threadExpenseReportName: ({formattedAmount, comment}: ThreadRequestReportNameParams) => `${formattedAmount} ${comment ? `为${comment}` : '费用'}`,
        invoiceReportName: ({linkedReportID}: OriginalMessage<typeof CONST.REPORT.ACTIONS.TYPE.REPORT_PREVIEW>) => `发票报告 #${linkedReportID}`,
        threadPaySomeoneReportName: ({formattedAmount, comment}: ThreadSentMoneyReportNameParams) => `${formattedAmount} 已发送${comment ? `对于${comment}` : ''}`,
        movedFromPersonalSpace: ({workspaceName, reportName}: MovedFromPersonalSpaceParams) => `将费用从个人空间移动到${workspaceName ?? `与${reportName}聊天`}`,
        movedToPersonalSpace: '将费用移至个人空间',
        tagSelection: '选择一个标签以更好地组织您的支出。',
        categorySelection: '选择一个类别以更好地组织您的支出。',
        error: {
            invalidCategoryLength: '类别名称超过255个字符。请缩短或选择不同的类别。',
            invalidTagLength: '标签名称超过255个字符。请缩短它或选择一个不同的标签。',
            invalidAmount: '请在继续之前输入有效金额',
            invalidIntegerAmount: '请在继续之前输入一个完整的美元金额',
            invalidTaxAmount: ({amount}: RequestAmountParams) => `最大税额为${amount}`,
            invalidSplit: '拆分的总和必须等于总金额',
            invalidSplitParticipants: '请输入一个大于零的金额，至少适用于两个参与者。',
            invalidSplitYourself: '请输入一个非零金额进行拆分',
            noParticipantSelected: '请选择一位参与者',
            other: '发生意外错误。请稍后再试。',
            genericCreateFailureMessage: '提交此费用时发生意外错误。请稍后再试。',
            genericCreateInvoiceFailureMessage: '发送此发票时出现意外错误。请稍后再试。',
            genericHoldExpenseFailureMessage: '暂时无法暂扣此费用，请稍后再试。',
            genericUnholdExpenseFailureMessage: '将此费用从保留状态中移除时发生意外错误。请稍后再试。',
            receiptDeleteFailureError: '删除此收据时发生意外错误。请稍后再试。',
            receiptFailureMessage: '上传您的收据时出错。请',
            receiptFailureMessageShort: '上传您的收据时出错。',
            tryAgainMessage: '再试一次',
            saveFileMessage: '保存收据',
            uploadLaterMessage: '稍后上传。',
            genericDeleteFailureMessage: '删除此费用时出现意外错误。请稍后再试。',
            genericEditFailureMessage: '编辑此费用时发生意外错误。请稍后再试。',
            genericSmartscanFailureMessage: '交易缺少字段',
            duplicateWaypointsErrorMessage: '请删除重复的航点',
            atLeastTwoDifferentWaypoints: '请输入至少两个不同的地址',
            splitExpenseMultipleParticipantsErrorMessage: '无法在工作区和其他成员之间拆分费用。请更新您的选择。',
            invalidMerchant: '请输入有效的商家名称',
            atLeastOneAttendee: '必须至少选择一位参与者',
            invalidQuantity: '请输入有效的数量',
            quantityGreaterThanZero: '数量必须大于零',
            invalidSubrateLength: '必须至少有一个子费率',
            invalidRate: '此工作区的费率无效。请选择工作区中可用的费率。',
        },
        dismissReceiptError: '忽略错误',
        dismissReceiptErrorConfirmation: '注意！忽略此错误将完全删除您上传的收据。您确定吗？',
        waitingOnEnabledWallet: ({submitterDisplayName}: WaitingOnBankAccountParams) => `开始结算。在${submitterDisplayName}启用他们的钱包之前，付款将被暂停。`,
        enableWallet: '启用钱包',
        hold: '保持',
        unhold: '移除保留',
        holdExpense: '保留费用',
        unholdExpense: '取消保留费用',
        heldExpense: '保留此费用',
        unheldExpense: '取消搁置此费用',
        moveUnreportedExpense: '移动未报告的费用',
        addUnreportedExpense: '添加未报告的费用',
        selectUnreportedExpense: '请选择至少一个费用添加到报告中。',
        emptyStateUnreportedExpenseTitle: '没有未报告的费用',
        emptyStateUnreportedExpenseSubtitle: '看起来您没有未报告的费用。请尝试在下面创建一个。',
        addUnreportedExpenseConfirm: '添加到报告',
        explainHold: '请解释您为何保留此费用。',
        undoSubmit: '撤销提交',
        retracted: '撤回',
        undoClose: '撤销关闭',
        reopened: '重新打开',
        reopenReport: '重新打开报告',
        reopenExportedReportConfirmation: ({connectionName}: {connectionName: string}) => `此报告已导出到${connectionName}。更改它可能会导致数据不一致。您确定要重新打开此报告吗？`,
        reason: '原因',
        holdReasonRequired: '暂停时需要提供原因。',
        expenseWasPutOnHold: '费用已被搁置',
        expenseOnHold: '此费用已被搁置。请查看评论以了解下一步。',
        expensesOnHold: '所有费用已被暂停。请查看评论以了解下一步。',
        expenseDuplicate: '此费用与另一项费用的详细信息相似。请查看重复项以继续。',
        someDuplicatesArePaid: '其中一些重复项已经被批准或支付。',
        reviewDuplicates: '审核重复项',
        keepAll: '保留全部',
        confirmApprove: '确认批准金额',
        confirmApprovalAmount: '仅批准合规的费用，或批准整个报告。',
        confirmApprovalAllHoldAmount: () => ({
            one: '此费用已暂停。您仍然想要批准吗？',
            other: '这些费用已被搁置。您仍然想要批准吗？',
        }),
        confirmPay: '确认付款金额',
        confirmPayAmount: '支付未冻结的部分，或支付整个报告。',
        confirmPayAllHoldAmount: () => ({
            one: '此费用已被搁置。您仍然想要支付吗？',
            other: '这些费用已被搁置。您还要继续支付吗？',
        }),
        payOnly: '仅支付',
        approveOnly: '仅批准',
        holdEducationalTitle: '此请求正在处理中',
        holdEducationalText: '保持',
        whatIsHoldExplain: '将“暂停”用于费用上，以便在批准或付款前请求更多详细信息。',
        holdIsLeftBehind: '待处理费用在批准或支付后移至另一份报告。',
        unholdWhenReady: '审批者可以在准备好审批或付款时解除费用保留。',
        changePolicyEducational: {
            title: '您已移动此报告！',
            description: '请仔细检查这些项目，因为在将报告移动到新工作区时，它们往往会发生变化。',
            reCategorize: '<strong>重新分类任何费用</strong>以符合工作区规则。',
            workflows: '此报告现在可能需要遵循不同的<strong>审批流程。</strong>',
        },
        changeWorkspace: '更改工作区',
        set: 'set',
        changed: '未更改',
        removed: 'removed',
        transactionPending: '交易待处理。',
        chooseARate: '选择每英里或每公里的工作区报销费率',
        unapprove: '取消批准',
        unapproveReport: '取消批准报告',
        headsUp: '注意！',
        unapproveWithIntegrationWarning: ({accountingIntegration}: UnapproveWithIntegrationWarningParams) =>
            `此报告已导出到${accountingIntegration}。更改它可能会导致数据不一致。您确定要取消批准此报告吗？`,
        reimbursable: '可报销的',
        nonReimbursable: '不可报销',
        bookingPending: '此预订正在等待处理中',
        bookingPendingDescription: '此预订待定，因为尚未付款。',
        bookingArchived: '此预订已存档',
        bookingArchivedDescription: '此预订已归档，因为旅行日期已过。如有需要，请添加最终金额的费用。',
        attendees: '与会者',
        whoIsYourAccountant: '谁是你的会计师？',
        paymentComplete: '付款完成',
        time: '时间',
        startDate: '开始日期',
        endDate: '结束日期',
        startTime: '开始时间',
        endTime: '结束时间',
        deleteSubrate: '删除子费率',
        deleteSubrateConfirmation: '您确定要删除此子费率吗？',
        quantity: '数量',
        subrateSelection: '选择一个子费率并输入数量。',
        qty: '数量',
        firstDayText: () => ({
            one: `第一天：1小时`,
            other: (count: number) => `第一天：${count.toFixed(2)} 小时`,
        }),
        lastDayText: () => ({
            one: `最后一天：1小时`,
            other: (count: number) => `最后一天：${count.toFixed(2)} 小时`,
        }),
        tripLengthText: () => ({
            one: `行程：1整天`,
            other: (count: number) => `行程：${count}整天`,
        }),
        dates: '日期',
        rates: '费率',
        submitsTo: ({name}: SubmitsToParams) => `提交给${name}`,
        moveExpenses: () => ({one: '移动费用', other: '移动费用'}),
    },
    transactionMerge: {
        listPage: {
            header: '合并费用',
            noEligibleExpenseFound: '未找到可合并的费用',
            noEligibleExpenseFoundSubtitle: `您没有可与此合并的费用。<a href="${CONST.HELP_DOC_LINKS.MERGE_EXPENSES}">了解更多</a>关于可合并费用的信息。`,
            selectTransactionToMerge: ({reportName}: {reportName: string}) => `选择一个<a href="${CONST.HELP_DOC_LINKS.MERGE_EXPENSES}">可合并的费用</a> <strong>${reportName}</strong>.`,
        },
        receiptPage: {
            header: '选择收据',
            pageTitle: '选择您想保留的收据：',
        },
        detailsPage: {
            header: '选择详情',
            pageTitle: '选择您想保留的详情：',
            noDifferences: '发现交易无差异',
            pleaseSelectError: ({field}: {field: string}) => `请选择一个${field}`,
            selectAllDetailsError: '继续前请选取所有详情。',
        },
        confirmationPage: {
            header: '确认详情',
            pageTitle: '确认您保留的详情。未保留的详情将被删除。',
            confirmButton: '合并费用',
        },
    },
    share: {
        shareToExpensify: '分享到Expensify',
        messageInputLabel: '消息',
    },
    notificationPreferencesPage: {
        header: '通知偏好设置',
        label: '通知我新消息',
        notificationPreferences: {
            always: '立即',
            daily: '每日',
            mute: '静音',
            hidden: 'Hidden',
        },
    },
    loginField: {
        numberHasNotBeenValidated: '号码尚未验证。点击按钮通过短信重新发送验证链接。',
        emailHasNotBeenValidated: '电子邮件尚未验证。点击按钮通过短信重新发送验证链接。',
    },
    avatarWithImagePicker: {
        uploadPhoto: '上传照片',
        removePhoto: '删除照片',
        editImage: '编辑照片',
        viewPhoto: '查看照片',
        imageUploadFailed: '图片上传失败',
        deleteWorkspaceError: '抱歉，删除您的工作区头像时出现了意外问题。',
        sizeExceeded: ({maxUploadSizeInMB}: SizeExceededParams) => `所选图像超过了最大上传大小 ${maxUploadSizeInMB} MB。`,
        resolutionConstraints: ({minHeightInPx, minWidthInPx, maxHeightInPx, maxWidthInPx}: ResolutionConstraintsParams) =>
            `请上传大于${minHeightInPx}x${minWidthInPx}像素且小于${maxHeightInPx}x${maxWidthInPx}像素的图片。`,
        notAllowedExtension: ({allowedExtensions}: NotAllowedExtensionParams) => `头像必须是以下类型之一：${allowedExtensions.join(', ')}。`,
    },
    modal: {
        backdropLabel: '模态背景',
    },
    profilePage: {
        profile: '个人资料',
        preferredPronouns: '首选代词',
        selectYourPronouns: '选择您的代词',
        selfSelectYourPronoun: '自选您的代词',
        emailAddress: '电子邮件地址',
        setMyTimezoneAutomatically: '自动设置我的时区',
        timezone: '时区',
        invalidFileMessage: '无效文件。请尝试其他图像。',
        avatarUploadFailureMessage: '上传头像时发生错误。请再试一次。',
        online: '在线',
        offline: '离线',
        syncing: '同步中',
        profileAvatar: '个人头像',
        publicSection: {
            title: '公开',
            subtitle: '这些信息会显示在您的公开资料上。任何人都可以看到。',
        },
        privateSection: {
            title: '私人',
            subtitle: '这些信息用于旅行和支付。它们不会显示在您的公开资料上。',
        },
    },
    securityPage: {
        title: '安全选项',
        subtitle: '启用双因素认证以确保您的账户安全。',
        goToSecurity: '返回安全页面',
    },
    shareCodePage: {
        title: '您的代码',
        subtitle: '通过分享您的个人二维码或推荐链接邀请成员加入Expensify。',
    },
    pronounsPage: {
        pronouns: '代词',
        isShownOnProfile: '您的代词显示在您的个人资料上。',
        placeholderText: '搜索以查看选项',
    },
    contacts: {
        contactMethod: '联系方式',
        contactMethods: '联系方式',
        featureRequiresValidate: '此功能需要您验证您的账户。',
        validateAccount: '验证您的账户',
        helpTextBeforeEmail: '添加更多方式让人们找到您，并转发收据到',
        helpTextAfterEmail: '从多个电子邮件地址。',
        pleaseVerify: '请验证此联系方式',
        getInTouch: '每当我们需要联系您时，我们将使用此联系方式。',
        enterMagicCode: ({contactMethod}: EnterMagicCodeParams) => `请输入发送到${contactMethod}的验证码。验证码将在一分钟内到达。`,
        setAsDefault: '设为默认',
        yourDefaultContactMethod: '这是您当前的默认联系方式。在删除它之前，您需要选择另一种联系方式并点击“设为默认”。',
        removeContactMethod: '移除联系方式',
        removeAreYouSure: '您确定要删除此联系方式吗？此操作无法撤销。',
        failedNewContact: '无法添加此联系方式。',
        genericFailureMessages: {
            requestContactMethodValidateCode: '发送新的魔法代码失败。请稍等片刻再试。',
            validateSecondaryLogin: '魔法代码不正确或无效。请重试或请求新代码。',
            deleteContactMethod: '删除联系方式失败。请联系Concierge寻求帮助。',
            setDefaultContactMethod: '无法设置新的默认联系方式。请联系Concierge寻求帮助。',
            addContactMethod: '无法添加此联系方式。请联系Concierge寻求帮助。',
            enteredMethodIsAlreadySubmitted: '此联系方式已存在',
            passwordRequired: '需要密码。',
            contactMethodRequired: '联系方式是必需的',
            invalidContactMethod: '无效的联系方式',
        },
        newContactMethod: '新联系方式',
        goBackContactMethods: '返回到联系方式',
    },
    // cspell:disable
    pronouns: {
        coCos: 'Co / Cos',
        eEyEmEir: 'E / Ey / Em / Eir',
        faeFaer: 'Fae / Faer',
        heHimHis: '他/他/他的',
        heHimHisTheyThemTheirs: 'He / Him / His / They / Them / Theirs',
        sheHerHers: '她/她/她的',
        sheHerHersTheyThemTheirs: '她 / 她 / 她的 / 他们 / 他们 / 他们的',
        merMers: 'Mer / Mers',
        neNirNirs: 'Ne / Nir / Nirs',
        neeNerNers: 'Nee / Ner / Ners',
        perPers: '每 / 每人',
        theyThemTheirs: '他们/他们/他们的',
        thonThons: 'Thon / Thons',
        veVerVis: 'Ve / Ver / Vis',
        viVir: 'Vi / Vir',
        xeXemXyr: 'Xe / Xem / Xyr',
        zeZieZirHir: 'Ze / Zie / Zir / Hir',
        zeHirHirs: 'Ze / Hir',
        callMeByMyName: '叫我我的名字',
    },
    // cspell:enable
    displayNamePage: {
        headerTitle: '显示名称',
        isShownOnProfile: '您的显示名称会显示在您的个人资料上。',
    },
    timezonePage: {
        timezone: '时区',
        isShownOnProfile: '您的时区显示在您的个人资料上。',
        getLocationAutomatically: '自动确定您的位置',
    },
    updateRequiredView: {
        updateRequired: '需要更新',
        pleaseInstall: '请更新到最新版本的 New Expensify',
        pleaseInstallExpensifyClassic: '请安装最新版本的Expensify',
        toGetLatestChanges: '对于移动设备或桌面设备，下载并安装最新版本。对于网页，刷新您的浏览器。',
        newAppNotAvailable: '新版Expensify应用已不再可用。',
    },
    initialSettingsPage: {
        about: '关于',
        aboutPage: {
            description: '全新的 Expensify 应用由来自世界各地的开源开发者社区构建。帮助我们构建 Expensify 的未来。',
            appDownloadLinks: '应用下载链接',
            viewKeyboardShortcuts: '查看键盘快捷键',
            viewTheCode: '查看代码',
            viewOpenJobs: '查看开放职位',
            reportABug: '报告一个错误',
            troubleshoot: '故障排除',
        },
        appDownloadLinks: {
            android: {
                label: 'Android',
            },
            ios: {
                label: 'iOS',
            },
            desktop: {
                label: 'macOS',
            },
        },
        troubleshoot: {
            clearCacheAndRestart: '清除缓存并重启',
            viewConsole: '查看调试控制台',
            debugConsole: '调试控制台',
            description: '使用以下工具帮助解决Expensify体验中的问题。如果您遇到任何问题，请',
            submitBug: '提交错误报告',
            confirmResetDescription: '所有未发送的草稿消息将会丢失，但您的其他数据是安全的。',
            resetAndRefresh: '重置并刷新',
            clientSideLogging: '客户端日志记录',
            noLogsToShare: '没有日志可分享',
            useProfiling: '使用分析工具',
            profileTrace: '个人资料追踪',
            results: '成果',
            releaseOptions: '发布选项',
            testingPreferences: '测试偏好设置',
            useStagingServer: '使用测试服务器',
            forceOffline: '强制离线',
            simulatePoorConnection: '模拟网络连接不良',
            simulateFailingNetworkRequests: '模拟网络请求失败',
            authenticationStatus: '身份验证状态',
            deviceCredentials: '设备凭证',
            invalidate: '作废',
            destroy: '销毁',
            maskExportOnyxStateData: '导出 Onyx 状态时屏蔽敏感成员数据',
            exportOnyxState: '导出 Onyx 状态',
            importOnyxState: '导入 Onyx 状态',
            testCrash: '测试崩溃',
            resetToOriginalState: '重置为原始状态',
            usingImportedState: '您正在使用导入的状态。点击这里清除它。',
            debugMode: '调试模式',
            invalidFile: '文件无效',
            invalidFileDescription: '您尝试导入的文件无效。请再试一次。',
            invalidateWithDelay: '延迟失效',
            recordTroubleshootData: '记录故障排除数据',
            softKillTheApp: '软删除应用程序',
            kill: '杀戮',
        },
        debugConsole: {
            saveLog: '保存日志',
            shareLog: '共享日志',
            enterCommand: '输入命令',
            execute: '执行',
            noLogsAvailable: '没有可用日志',
            logSizeTooLarge: ({size}: LogSizeParams) => `日志大小超过 ${size} MB。请使用“保存日志”来下载日志文件。`,
            logs: '日志',
            viewConsole: '查看控制台',
        },
        security: '安全性',
        signOut: '登出',
        restoreStashed: '恢复暂存的登录信息',
        signOutConfirmationText: '如果您退出登录，任何离线更改都将丢失。',
        versionLetter: 'v',
        readTheTermsAndPrivacy: {
            phrase1: '阅读该内容',
            phrase2: '服务条款',
            phrase3: '和',
            phrase4: '隐私',
        },
        help: '帮助',
        whatIsNew: '新内容',
        accountSettings: '账户设置',
        account: '账户',
        general: '常规',
    },
    closeAccountPage: {
        closeAccount: '关闭账户',
        reasonForLeavingPrompt: '我们不想看到您离开！您能否告诉我们原因，以便我们改进？',
        enterMessageHere: '输入消息内容',
        closeAccountWarning: '关闭您的账户无法撤销。',
        closeAccountPermanentlyDeleteData: '您确定要删除您的账户吗？这将永久删除所有未结费用。',
        enterDefaultContactToConfirm: '请输入您的默认联系方式以确认您希望关闭账户。您的默认联系方式是：',
        enterDefaultContact: '输入您的默认联系方式',
        defaultContact: '默认联系方式：',
        enterYourDefaultContactMethod: '请输入您的默认联系方式以关闭您的账户。',
    },
    mergeAccountsPage: {
        mergeAccount: '合并账户',
        accountDetails: {
            accountToMergeInto: '输入您想要合并的账户',
            notReversibleConsent: '我明白这是不可逆的。',
        },
        accountValidate: {
            confirmMerge: '您确定要合并账户吗？',
            lossOfUnsubmittedData: `合并您的账户是不可逆的，并且将导致任何未提交费用的丢失`,
            enterMagicCode: `要继续，请输入发送到的验证码`,
            errors: {
                incorrectMagicCode: '魔法代码不正确或无效。请重试或请求新代码。',
                fallback: '出现问题。请稍后再试。',
            },
        },
        mergeSuccess: {
            accountsMerged: '账户已合并！',
            successfullyMergedAllData: {
                beforeFirstEmail: `您已成功合并所有数据从`,
                beforeSecondEmail: `进入`,
                afterSecondEmail: `. 今后，您可以使用任一登录方式访问此账户。`,
            },
        },
        mergePendingSAML: {
            weAreWorkingOnIt: '我们正在处理此事',
            limitedSupport: '我们尚未支持在 New Expensify 上合并账户。请在 Expensify Classic 上执行此操作。',
            reachOutForHelp: {
                beforeLink: '随意',
                linkText: '联系Concierge',
                afterLink: '如果您有任何问题！',
            },
            goToExpensifyClassic: '前往 Expensify Classic',
        },
        mergeFailureSAMLDomainControl: {
            beforeFirstEmail: '无法合并',
            beforeDomain: '因为它由…控制',
            afterDomain: '. 请',
            linkText: '联系Concierge',
            afterLink: '以获取帮助。',
        },
        mergeFailureSAMLAccount: {
            beforeEmail: '无法合并',
            afterEmail: '因为您的域管理员已将其设置为您的主要登录方式，因此无法合并到其他帐户。请将其他帐户合并到此帐户中。',
        },
        mergeFailure2FA: {
            oldAccount2FAEnabled: {
                beforeFirstEmail: '您无法合并账户，因为',
                beforeSecondEmail: '已启用双因素认证 (2FA)。请为',
                afterSecondEmail: '并重试。',
            },
            learnMore: '了解更多关于合并账户的信息。',
        },
        mergeFailureAccountLocked: {
            beforeEmail: '无法合并',
            afterEmail: '因为它被锁定了。请',
            linkText: '联系Concierge',
            afterLink: `以获得帮助。`,
        },
        mergeFailureUncreatedAccount: {
            noExpensifyAccount: {
                beforeEmail: '您无法合并账户，因为',
                afterEmail: '没有Expensify账户。',
            },
            addContactMethod: {
                beforeLink: 'Please',
                linkText: '将其添加为联系方式',
                afterLink: 'instead.',
            },
        },
        mergeFailureSmartScannerAccount: {
            beforeEmail: '无法合并',
            afterEmail: '到其他账户。请将其他账户合并到此账户中。',
        },
        mergeFailureInvoicedAccount: {
            beforeEmail: '无法合并账户到 ',
            afterEmail: '，因为该账户拥有已开具发票的计费关系。',
        },

        mergeFailureTooManyAttempts: {
            heading: '请稍后再试',
            description: '尝试合并账户的次数过多。请稍后再试。',
        },
        mergeFailureUnvalidatedAccount: {
            description: '您无法合并到其他账户，因为该账户尚未验证。请验证该账户后重试。',
        },
        mergeFailureSelfMerge: {
            description: '您不能将一个账户合并到其自身。',
        },
        mergeFailureGenericHeading: '无法合并账户',
    },
    lockAccountPage: {
        reportSuspiciousActivity: '报告可疑活动',
        lockAccount: '锁定账户',
        unlockAccount: '解锁账户',
        compromisedDescription: '发现您的账户有异常? 报告后将立即锁定账户, 阻止新的Expensify卡交易, 并防止任何账户更改。',
        domainAdminsDescription: '对于域管理员: 这也会暂停您域中所有Expensify卡活动和管理员操作。',
        areYouSure: '您确定要锁定您的Expensify账户吗?',
        ourTeamWill: '我们的团队将调查并移除任何未经授权的访问。若要恢复访问权限, 您需与Concierge协作。',
    },
    failedToLockAccountPage: {
        failedToLockAccount: '无法锁定账户',
        failedToLockAccountDescription: `我们无法锁定您的账户。请与Concierge聊天以解决此问题。`,
        chatWithConcierge: '与Concierge聊天',
    },
    unlockAccountPage: {
        accountLocked: '账户已锁定',
        yourAccountIsLocked: '您的账户已被锁定',
        chatToConciergeToUnlock: '与Concierge聊天以解决安全问题并解锁您的账户。',
        chatWithConcierge: '与Concierge聊天',
    },
    passwordPage: {
        changePassword: '更改密码',
        changingYourPasswordPrompt: '更改密码将同时更新您在 Expensify.com 和 New Expensify 账户的密码。',
        currentPassword: '当前密码',
        newPassword: '新密码',
        newPasswordPrompt: '您的新密码必须与旧密码不同，并且至少包含8个字符、1个大写字母、1个小写字母和1个数字。',
    },
    twoFactorAuth: {
        headerTitle: '双重身份验证',
        twoFactorAuthEnabled: '已启用双重身份验证',
        whatIsTwoFactorAuth: '两因素认证 (2FA) 有助于保护您的账户安全。登录时，您需要输入由您首选的身份验证应用程序生成的代码。',
        disableTwoFactorAuth: '禁用双重身份验证',
        explainProcessToRemove: '为了禁用双重身份验证 (2FA)，请输入来自您的身份验证应用程序的有效代码。',
        disabled: '双重身份验证现已禁用',
        noAuthenticatorApp: '您将不再需要验证器应用程序来登录Expensify。',
        stepCodes: '恢复代码',
        keepCodesSafe: '请妥善保管这些恢复代码！',
        codesLoseAccess: '如果您失去了对身份验证器应用的访问权限并且没有这些代码，您将失去对账户的访问权限。\n\n注意：设置双因素身份验证会将您从所有其他活动会话中注销。',
        errorStepCodes: '请在继续之前复制或下载代码',
        stepVerify: '验证',
        scanCode: '使用您的设备扫描二维码',
        authenticatorApp: '身份验证器应用程序',
        addKey: '或者将此密钥添加到您的身份验证器应用中：',
        enterCode: '然后输入您的身份验证器应用生成的六位数代码。',
        stepSuccess: '完成',
        enabled: '已启用双重身份验证',
        congrats: '恭喜！现在您拥有了额外的安全保障。',
        copy: '复制',
        disable: '禁用',
        enableTwoFactorAuth: '启用双重身份验证',
        pleaseEnableTwoFactorAuth: '请启用双因素认证。',
        twoFactorAuthIsRequiredDescription: '出于安全考虑，Xero 需要双重身份验证才能连接集成。',
        twoFactorAuthIsRequiredForAdminsHeader: '需要双重身份验证',
        twoFactorAuthIsRequiredForAdminsTitle: '请启用双重身份验证',
        twoFactorAuthIsRequiredForAdminsDescription: '您的Xero会计连接需要使用双重身份验证。要继续使用Expensify，请启用它。',
        twoFactorAuthCannotDisable: '无法禁用双重身份验证',
        twoFactorAuthRequired: '您的Xero连接需要双因素认证（2FA），且无法禁用。',
    },
    recoveryCodeForm: {
        error: {
            pleaseFillRecoveryCode: '请输入您的恢复代码',
            incorrectRecoveryCode: '恢复代码不正确。请重试。',
        },
        useRecoveryCode: '使用恢复代码',
        recoveryCode: '恢复代码',
        use2fa: '使用双重身份验证代码',
    },
    twoFactorAuthForm: {
        error: {
            pleaseFillTwoFactorAuth: '请输入您的双因素认证代码',
            incorrect2fa: '两步验证代码不正确。请重试。',
        },
    },
    passwordConfirmationScreen: {
        passwordUpdated: '密码已更新！',
        allSet: '一切就绪。请妥善保管您的新密码。',
    },
    privateNotes: {
        title: '私人备注',
        personalNoteMessage: '在此处记录有关此聊天的笔记。您是唯一可以添加、编辑或查看这些笔记的人。',
        sharedNoteMessage: '在此处记录有关此聊天的笔记。Expensify员工和team.expensify.com域上的其他成员可以查看这些笔记。',
        composerLabel: '备注',
        myNote: '我的备注',
        error: {
            genericFailureMessage: '私人备注无法保存',
        },
    },
    billingCurrency: {
        error: {
            securityCode: '请输入有效的安全代码',
        },
        securityCode: '安全代码',
        changeBillingCurrency: '更改结算货币',
        changePaymentCurrency: '更改支付货币',
        paymentCurrency: '付款货币',
        paymentCurrencyDescription: '选择一个标准化货币，将所有个人费用转换为该货币。',
        note: '注意：更改您的支付货币可能会影响您为Expensify支付的金额。请参阅我们的',
        noteLink: '定价页面',
        noteDetails: '查看完整详情。',
    },
    addDebitCardPage: {
        addADebitCard: '添加借记卡',
        nameOnCard: '卡上的姓名',
        debitCardNumber: '借记卡号',
        expiration: '到期日期',
        expirationDate: 'MMYY',
        cvv: 'CVV',
        billingAddress: '账单地址',
        growlMessageOnSave: '您的借记卡已成功添加',
        expensifyPassword: 'Expensify密码',
        error: {
            invalidName: '名称只能包含字母',
            addressZipCode: '请输入有效的邮政编码',
            debitCardNumber: '请输入有效的借记卡号',
            expirationDate: '请选择一个有效的到期日期',
            securityCode: '请输入有效的安全代码',
            addressStreet: '请输入一个有效的账单地址，不能是邮政信箱。',
            addressState: '请选择一个州',
            addressCity: '请输入城市名称',
            genericFailureMessage: '添加您的卡时发生错误。请重试。',
            password: '请输入您的Expensify密码',
        },
    },
    addPaymentCardPage: {
        addAPaymentCard: '添加支付卡',
        nameOnCard: '卡上的姓名',
        paymentCardNumber: '卡号',
        expiration: '到期日期',
        expirationDate: 'MM/YY',
        cvv: 'CVV',
        billingAddress: '账单地址',
        growlMessageOnSave: '您的支付卡已成功添加',
        expensifyPassword: 'Expensify密码',
        error: {
            invalidName: '名称只能包含字母',
            addressZipCode: '请输入有效的邮政编码',
            paymentCardNumber: '请输入有效的卡号',
            expirationDate: '请选择一个有效的到期日期',
            securityCode: '请输入有效的安全代码',
            addressStreet: '请输入一个有效的账单地址，不能是邮政信箱。',
            addressState: '请选择一个州',
            addressCity: '请输入城市名称',
            genericFailureMessage: '添加您的卡时发生错误。请重试。',
            password: '请输入您的Expensify密码',
        },
    },
    walletPage: {
        balance: '余额',
        paymentMethodsTitle: '支付方式',
        setDefaultConfirmation: '设为默认付款方式',
        setDefaultSuccess: '默认支付方式已设置！',
        deleteAccount: '删除账户',
        deleteConfirmation: '您确定要删除此账户吗？',
        error: {
            notOwnerOfBankAccount: '将此银行账户设置为默认支付方式时发生错误。',
            invalidBankAccount: '此银行账户已被暂时冻结',
            notOwnerOfFund: '将此卡设置为默认付款方式时发生错误',
            setDefaultFailure: '出现问题。请与Concierge聊天以获得进一步帮助。',
        },
        addBankAccountFailure: '尝试添加您的银行账户时发生意外错误。请再试一次。',
        getPaidFaster: '更快收到付款',
        addPaymentMethod: '添加支付方式以便直接在应用中发送和接收付款。',
        getPaidBackFaster: '更快获得偿还',
        secureAccessToYourMoney: '安全访问您的资金',
        receiveMoney: '以本地货币接收款项',
        expensifyWallet: 'Expensify Wallet（测试版）',
        sendAndReceiveMoney: '与朋友发送和接收资金。仅限美国银行账户。',
        enableWallet: '启用钱包',
        addBankAccountToSendAndReceive: '添加银行账户以进行付款或收款。',
        addDebitOrCreditCard: '添加借记卡或信用卡',
        assignedCards: '已分配的卡片',
        assignedCardsDescription: '这些是由工作区管理员分配的卡片，用于管理公司支出。',
        expensifyCard: 'Expensify Card',
        walletActivationPending: '我们正在审核您的信息。请几分钟后再查看！',
        walletActivationFailed: '很遗憾，您的钱包目前无法启用。请与Concierge聊天以获得进一步帮助。',
        addYourBankAccount: '添加您的银行账户',
        addBankAccountBody: '让我们将您的银行账户连接到Expensify，这样在应用程序中直接发送和接收付款将变得比以往任何时候都更容易。',
        chooseYourBankAccount: '选择您的银行账户',
        chooseAccountBody: '确保您选择正确的选项。',
        confirmYourBankAccount: '确认您的银行账户',
        personalBankAccounts: '个人银行账户',
        businessBankAccounts: '企业银行账户',
    },
    cardPage: {
        expensifyCard: 'Expensify Card',
        expensifyTravelCard: 'Expensify Travel Card',
        availableSpend: '剩余额度',
        smartLimit: {
            name: '智能限制',
            title: ({formattedLimit}: ViolationsOverLimitParams) => `您可以在此卡上消费最多 ${formattedLimit}，并且随着您提交的费用被批准，限额将重置。`,
        },
        fixedLimit: {
            name: '固定限额',
            title: ({formattedLimit}: ViolationsOverLimitParams) => `您可以在这张卡上消费最多${formattedLimit}，然后它将停用。`,
        },
        monthlyLimit: {
            name: '每月限额',
            title: ({formattedLimit}: ViolationsOverLimitParams) => `您每月最多可以在此卡上花费${formattedLimit}。限额将在每个日历月的第一天重置。`,
        },
        virtualCardNumber: '虚拟卡号',
        travelCardCvv: '旅行卡 CVV',
        physicalCardNumber: '实体卡号',
        getPhysicalCard: '获取实体卡',
        reportFraud: '报告虚拟卡欺诈',
        reportTravelFraud: '报告旅行卡欺诈',
        reviewTransaction: '查看交易',
        suspiciousBannerTitle: '可疑交易',
        suspiciousBannerDescription: '我们注意到您的卡上有可疑交易。点击下方查看。',
        cardLocked: '在我们的团队审核您公司的账户期间，您的卡已被暂时锁定。',
        cardDetails: {
            cardNumber: '虚拟卡号',
            expiration: '过期',
            cvv: 'CVV',
            address: '地址',
            revealDetails: '显示详细信息',
            revealCvv: '显示CVV',
            copyCardNumber: '复制卡号',
            updateAddress: '更新地址',
        },
        cardAddedToWallet: ({platform}: {platform: 'Google' | 'Apple'}) => `已添加到${platform}钱包`,
        cardDetailsLoadingFailure: '加载卡片详情时发生错误。请检查您的互联网连接并重试。',
        validateCardTitle: '让我们确认一下身份',
        enterMagicCode: ({contactMethod}: EnterMagicCodeParams) => `请输入发送到${contactMethod}的验证码以查看您的卡详细信息。验证码应在一两分钟内到达。`,
    },
    workflowsPage: {
        workflowTitle: '花费',
        workflowDescription: '配置从支出发生到审批和支付的工作流程。',
        delaySubmissionTitle: '延迟提交',
        delaySubmissionDescription: '选择自定义的费用提交时间表，或者关闭此选项以实时更新支出。',
        submissionFrequency: '提交频率',
        submissionFrequencyDateOfMonth: '月份日期',
        addApprovalsTitle: '添加审批',
        addApprovalButton: '添加审批工作流程',
        addApprovalTip: '此默认工作流程适用于所有成员，除非存在更具体的工作流程。',
        approver: '审批人',
        addApprovalsDescription: '在授权付款之前需要额外批准。',
        makeOrTrackPaymentsTitle: '进行或跟踪付款',
        makeOrTrackPaymentsDescription: '添加授权付款人以便在Expensify中进行付款或跟踪在其他地方进行的付款。',
        editor: {
            submissionFrequency: '选择Expensify在分享无错误支出前应等待的时间。',
        },
        frequencyDescription: '选择您希望自动提交费用的频率，或者选择手动提交',
        frequencies: {
            instant: '即时',
            weekly: '每周',
            monthly: '每月',
            twiceAMonth: '每月两次',
            byTrip: '按行程',
            manually: '手动',
            daily: '每日',
            lastDayOfMonth: '月末最后一天',
            lastBusinessDayOfMonth: '每月的最后一个工作日',
            ordinals: {
                one: 'st',
                two: 'nd',
                few: 'rd',
                other: 'th',
                /* eslint-disable @typescript-eslint/naming-convention */
                '1': '第一',
                '2': '第二',
                '3': '第三',
                '4': '第四',
                '5': '第五',
                '6': '第六',
                '7': 'Seventh',
                '8': '第八',
                '9': '第九',
                '10': '第十',
                /* eslint-enable @typescript-eslint/naming-convention */
            },
        },
        approverInMultipleWorkflows: '该成员已属于另一个审批流程。此处的任何更新也会反映在那里。',
        approverCircularReference: ({name1, name2}: ApprovalWorkflowErrorParams) =>
            `<strong>${name1}</strong> 已经批准报告给 <strong>${name2}</strong>。请选择不同的审批人以避免循环工作流。`,
        emptyContent: {
            title: '没有成员可显示',
            expensesFromSubtitle: '所有工作区成员已属于现有的审批工作流程。',
            approverSubtitle: '所有审批者都属于现有的工作流程。',
        },
    },
    workflowsDelayedSubmissionPage: {
        autoReportingErrorMessage: '延迟提交无法更改。请重试或联系客服。',
        autoReportingFrequencyErrorMessage: '提交频率无法更改。请重试或联系客服。',
        monthlyOffsetErrorMessage: '无法更改每月频率。请重试或联系支持。',
    },
    workflowsCreateApprovalsPage: {
        title: '确认',
        header: '添加更多审批人并确认。',
        additionalApprover: '额外审批人',
        submitButton: '添加工作流程',
    },
    workflowsEditApprovalsPage: {
        title: '编辑审批流程',
        deleteTitle: '删除审批流程',
        deletePrompt: '您确定要删除此审批工作流程吗？所有成员将随后遵循默认工作流程。',
    },
    workflowsExpensesFromPage: {
        title: '来自的费用',
        header: '当以下成员提交费用时：',
    },
    workflowsApproverPage: {
        genericErrorMessage: '无法更改审批人。请重试或联系客服。',
        header: '发送给此成员以供批准：',
    },
    workflowsPayerPage: {
        title: '授权付款人',
        genericErrorMessage: '授权付款人无法更改。请再试一次。',
        admins: '管理员',
        payer: '付款人',
        paymentAccount: '付款账户',
    },
    reportFraudPage: {
        title: '报告虚拟卡欺诈',
        description: '如果您的虚拟卡信息被盗或泄露，我们将永久停用您现有的卡，并为您提供一张新的虚拟卡和号码。',
        deactivateCard: '停用卡片',
        reportVirtualCardFraud: '报告虚拟卡欺诈',
    },
    reportFraudConfirmationPage: {
        title: '已报告卡片欺诈',
        description: '我们已永久停用您的现有卡。当您返回查看卡详细信息时，您将有一张新的虚拟卡可用。',
        buttonText: '知道了，谢谢！',
    },
    activateCardPage: {
        activateCard: '激活卡片',
        pleaseEnterLastFour: '请输入您卡片的最后四位数字。',
        activatePhysicalCard: '激活实体卡',
        error: {
            thatDidNotMatch: '这与您卡上的最后四位数字不匹配。请再试一次。',
            throttled: '您多次错误输入了您的 Expensify Card 的最后四位数字。如果您确认数字正确，请联系 Concierge 解决。否则，请稍后再试。',
        },
    },
    getPhysicalCard: {
        header: '获取实体卡',
        nameMessage: '请输入您的名字和姓氏，因为这将显示在您的卡片上。',
        legalName: '法定名称',
        legalFirstName: '法定名字',
        legalLastName: '法定姓氏',
        phoneMessage: '输入您的电话号码。',
        phoneNumber: '电话号码',
        address: '地址',
        addressMessage: '请输入您的送货地址。',
        streetAddress: '街道地址',
        city: '城市',
        state: '状态',
        zipPostcode: '邮政编码',
        country: '国家',
        confirmMessage: '请确认以下信息。',
        estimatedDeliveryMessage: '您的实体卡将在2-3个工作日内送达。',
        next: '下一个',
        getPhysicalCard: '获取实体卡',
        shipCard: '运送卡片',
    },
    transferAmountPage: {
        transfer: ({amount}: TransferParams) => `Transfer${amount ? ` ${amount}` : ''}`,
        instant: '即时（借记卡）',
        instantSummary: ({rate, minAmount}: InstantSummaryParams) => `${rate}% 费用（最低 ${minAmount}）`,
        ach: '1-3 个工作日（银行账户）',
        achSummary: '无费用',
        whichAccount: '哪个账户？',
        fee: '费用',
        transferSuccess: '转账成功！',
        transferDetailBankAccount: '您的资金应在接下来的1-3个工作日内到账。',
        transferDetailDebitCard: '您的资金应立即到账。',
        failedTransfer: '您的余额尚未完全结清。请转账到银行账户。',
        notHereSubTitle: '请从钱包页面转移您的余额',
        goToWallet: '前往钱包',
    },
    chooseTransferAccountPage: {
        chooseAccount: '选择账户',
    },
    paymentMethodList: {
        addPaymentMethod: '添加支付方式',
        addNewDebitCard: '添加新的借记卡',
        addNewBankAccount: '添加新银行账户',
        accountLastFour: '结束于',
        cardLastFour: '卡号末尾为',
        addFirstPaymentMethod: '添加支付方式以便直接在应用中发送和接收付款。',
        defaultPaymentMethod: '默认',
        bankAccountLastFour: ({lastFour}: BankAccountLastFourParams) => `银行账户 • ${lastFour}`,
    },
    preferencesPage: {
        appSection: {
            title: '应用偏好设置',
        },
        testSection: {
            title: '测试偏好设置',
            subtitle: '用于在预发布环境中调试和测试应用程序的设置。',
        },
        receiveRelevantFeatureUpdatesAndExpensifyNews: '接收相关功能更新和Expensify新闻',
        muteAllSounds: '将所有来自Expensify的声音静音',
    },
    priorityModePage: {
        priorityMode: '优先模式',
        explainerText: '选择是否仅#关注未读和置顶聊天，或显示所有内容，最近和置顶聊天置顶。',
        priorityModes: {
            default: {
                label: '最新',
                description: '显示所有聊天，按最近排序',
            },
            gsd: {
                label: '#专注',
                description: '仅显示按字母顺序排序的未读内容',
            },
        },
    },
    reportDetailsPage: {
        inWorkspace: ({policyName}: ReportPolicyNameParams) => `在${policyName}中`,
        generatingPDF: '生成PDF',
        waitForPDF: '请稍候，我们正在生成 PDF。',
        errorPDF: '生成PDF时出现错误。',
        generatedPDF: '您的报告 PDF 已生成！',
    },
    reportDescriptionPage: {
        roomDescription: '房间描述',
        roomDescriptionOptional: '房间描述（可选）',
        explainerText: '为房间设置自定义描述。',
    },
    groupChat: {
        lastMemberTitle: '注意！',
        lastMemberWarning: '由于您是这里的最后一个人，离开将使所有成员无法访问此聊天。您确定要离开吗？',
        defaultReportName: ({displayName}: ReportArchiveReasonsClosedParams) => `${displayName}的群聊`,
    },
    languagePage: {
        language: '语言',
        aiGenerated: '此语言的翻译是自动生成的，可能包含错误。',
    },
    themePage: {
        theme: '主题',
        themes: {
            dark: {
                label: 'Dark',
            },
            light: {
                label: '光',
            },
            system: {
                label: '使用设备设置',
            },
        },
        chooseThemeBelowOrSync: '选择下面的主题，或与您的设备设置同步。',
    },
    termsOfUse: {
        phrase1: '通过登录，您同意',
        phrase2: '服务条款',
        phrase3: '和',
        phrase4: '隐私',
        phrase5: `资金传输由${CONST.WALLET.PROGRAM_ISSUERS.EXPENSIFY_PAYMENTS}（NMLS ID:2017010）根据其提供`,
        phrase6: '许可证',
    },
    validateCodeForm: {
        magicCodeNotReceived: '没有收到魔法代码？',
        enterAuthenticatorCode: '请输入您的身份验证器代码',
        enterRecoveryCode: '请输入您的恢复代码',
        requiredWhen2FAEnabled: '启用双重身份验证时必需',
        requestNewCode: '请求新代码',
        requestNewCodeAfterErrorOccurred: '请求新代码',
        error: {
            pleaseFillMagicCode: '请输入您的魔法代码',
            incorrectMagicCode: '魔法代码不正确或无效。请重试或请求新代码。',
            pleaseFillTwoFactorAuth: '请输入您的双因素认证代码',
        },
    },
    passwordForm: {
        pleaseFillOutAllFields: '请填写所有字段',
        pleaseFillPassword: '请输入您的密码',
        pleaseFillTwoFactorAuth: '请输入您的双重验证代码',
        enterYourTwoFactorAuthenticationCodeToContinue: '请输入您的双因素认证代码以继续',
        forgot: '忘记了吗？',
        requiredWhen2FAEnabled: '启用双重身份验证时必需',
        error: {
            incorrectPassword: '密码错误。请重试。',
            incorrectLoginOrPassword: '登录名或密码错误。请再试一次。',
            incorrect2fa: '两步验证代码不正确。请重试。',
            twoFactorAuthenticationEnabled: '您在此账户上启用了双重身份验证。请使用您的电子邮件或电话号码登录。',
            invalidLoginOrPassword: '登录名或密码无效。请重试或重置您的密码。',
            unableToResetPassword:
                '我们无法更改您的密码。这可能是由于旧的密码重置电子邮件中的密码重置链接已过期。我们已向您发送了一条新链接，您可以再次尝试。请检查您的收件箱和垃圾邮件文件夹；它应该会在几分钟内到达。',
            noAccess: '您无权访问此应用程序。请添加您的GitHub用户名以获取访问权限。',
            accountLocked: '由于多次尝试失败，您的账户已被锁定。请在1小时后再试。',
            fallback: '出现问题。请稍后再试。',
        },
    },
    loginForm: {
        phoneOrEmail: '电话或电子邮件',
        error: {
            invalidFormatEmailLogin: '输入的电子邮件无效。请修正格式并重试。',
        },
        cannotGetAccountDetails: '无法检索账户详细信息。请尝试重新登录。',
        loginForm: '登录表单',
        notYou: ({user}: NotYouParams) => `不是${user}？`,
    },
    onboarding: {
        welcome: '欢迎！',
        welcomeSignOffTitleManageTeam: '一旦您完成上述任务，我们可以探索更多功能，如审批工作流和规则！',
        welcomeSignOffTitle: '很高兴见到你！',
        explanationModal: {
            title: '欢迎使用Expensify',
            description: '一个应用程序即可以聊天的速度处理您的商业和个人支出。试试看，让我们知道您的想法。更多精彩即将到来！',
            secondaryDescription: '要切换回 Expensify Classic，只需点击您的个人资料图片 > 转到 Expensify Classic。',
        },
        welcomeVideo: {
            title: '欢迎使用Expensify',
            description: '一个应用程序即可在聊天中处理您所有的商务和个人支出。为您的企业、团队和朋友而打造。',
        },
        getStarted: '开始使用',
        whatsYourName: '你叫什么名字？',
        peopleYouMayKnow: '您可能认识的人已经在这里了！验证您的电子邮件以加入他们。',
        workspaceYouMayJoin: ({domain, email}: WorkspaceYouMayJoin) => `来自${domain}的某人已经创建了一个工作区。请输入发送到${email}的魔法代码。`,
        joinAWorkspace: '加入工作区',
        listOfWorkspaces: '这是您可以加入的工作区列表。别担心，如果您愿意，您可以稍后再加入。',
        workspaceMemberList: ({employeeCount, policyOwner}: WorkspaceMemberList) => `${employeeCount} 名成员${employeeCount > 1 ? 's' : ''} • ${policyOwner}`,
        whereYouWork: '你在哪里工作？',
        errorSelection: '选择一个选项继续',
        purpose: {
            title: '你今天想做什么？',
            errorContinue: '请按继续进行设置',
            errorBackButton: '请完成设置问题以开始使用该应用程序',
            [CONST.ONBOARDING_CHOICES.EMPLOYER]: '由我的雇主报销',
            [CONST.ONBOARDING_CHOICES.MANAGE_TEAM]: '管理我团队的费用',
            [CONST.ONBOARDING_CHOICES.PERSONAL_SPEND]: '跟踪和预算费用',
            [CONST.ONBOARDING_CHOICES.CHAT_SPLIT]: '与朋友聊天并分摊费用',
            [CONST.ONBOARDING_CHOICES.LOOKING_AROUND]: '其他内容',
        },
        employees: {
            title: '你有多少员工？',
            [CONST.ONBOARDING_COMPANY_SIZE.MICRO]: '1-10 名员工',
            [CONST.ONBOARDING_COMPANY_SIZE.SMALL]: '11-50名员工',
            [CONST.ONBOARDING_COMPANY_SIZE.MEDIUM_SMALL]: '51-100名员工',
            [CONST.ONBOARDING_COMPANY_SIZE.MEDIUM]: '101-1,000名员工',
            [CONST.ONBOARDING_COMPANY_SIZE.LARGE]: '超过1,000名员工',
        },
        accounting: {
            title: '您是否使用任何会计软件？',
            none: 'None',
        },
        interestedFeatures: {
            title: '您对哪些功能感兴趣？',
            featuresAlreadyEnabled: '您的工作区已启用以下功能：',
            featureYouMayBeInterestedIn: '启用您可能感兴趣的其他功能：',
        },
        error: {
            requiredFirstName: '请输入您的名字以继续',
        },
        workEmail: {
            title: '你的工作邮箱是什么？',
            subtitle: 'Expensify 在连接您的工作邮箱时效果最佳。',
            explanationModal: {
                descriptionOne: '转发到receipts@expensify.com进行扫描',
                descriptionTwo: '加入已经在使用Expensify的同事们',
                descriptionThree: '享受更个性化的体验',
            },
            addWorkEmail: '添加工作邮箱',
        },
        workEmailValidation: {
            title: '验证您的工作邮箱',
            magicCodeSent: ({workEmail}: WorkEmailResendCodeParams) => `请输入发送到${workEmail}的验证码。它将在一两分钟内到达。`,
        },
        workEmailValidationError: {
            publicEmail: '请输入有效的私人域名工作邮箱，例如 mitch@company.com',
            offline: '由于您似乎处于离线状态，我们无法添加您的工作邮箱。',
        },
        mergeBlockScreen: {
            title: '无法添加工作邮箱',
            subtitle: ({workEmail}: WorkEmailMergingBlockedParams) => `我们无法添加${workEmail}。请稍后在设置中重试，或与Concierge聊天以获取指导。`,
        },
        tasks: {
            testDriveAdminTask: {
                title: ({testDriveURL}) => `\u8fdb\u884c\u3010\u8bd5\u9a7e\u3011(${testDriveURL})`,
                description: ({testDriveURL}) =>
                    `\u3010\u5feb\u901f\u4ea7\u54c1\u6f14\u793a\u3011(${testDriveURL})\u4ee5\u4e86\u89e3 Expensify \u4e3a\u4f55\u662f\u6700\u5feb\u7684\u62a5\u9500\u65b9\u5f0f\u3002`,
            },
            testDriveEmployeeTask: {
                title: ({testDriveURL}) => `\u8fdb\u884c\u3010\u8bd5\u9a7e\u3011(${testDriveURL})`,
                description: ({testDriveURL}) =>
                    `\u8fdb\u884c\u3010\u8bd5\u9a7e\u3011(${testDriveURL})\u5373\u53ef\u83b7\u5f97\u56e2\u961f *3 \u4e2a\u6708\u7684 Expensify \u514d\u8d39\u4f7f\u7528\u6743\uff01*`,
            },
            createTestDriveAdminWorkspaceTask: {
                title: ({workspaceConfirmationLink}) => `\u3010\u521b\u5efa\u3011(${workspaceConfirmationLink})\u4e00\u4e2a\u5de5\u4f5c\u533a`,
                description:
                    '\u521b\u5efa\u4e00\u4e2a\u5de5\u4f5c\u533a\uff0c\u5e76\u5728\u60a8\u7684\u8bbe\u7f6e\u4e13\u5bb6\u7684\u5e2e\u52a9\u4e0b\u914d\u7f6e\u5404\u9879\u8bbe\u7f6e\uff01',
            },
            createWorkspaceTask: {
                title: ({workspaceSettingsLink}) => `\u521b\u5efa\u4e00\u4e2a\u3010\u5de5\u4f5c\u533a\u3011(${workspaceSettingsLink})`,
                description: ({workspaceSettingsLink}) =>
                    `*\u521b\u5efa\u4e00\u4e2a\u5de5\u4f5c\u533a*\u4ee5\u8ddf\u8e2a\u652f\u6301\u3001\u626b\u63cf\u6536\u636e\u3001\u804a\u5929\u7b49\u3002\n\n1. \u70b9\u51fb *\u5de5\u4f5c\u533a* > *\u65b0\u5efa\u5de5\u4f5c\u533a*\u3002\n\n*\u60a8\u7684\u65b0\u5de5\u4f5c\u533a\u5df2\u51c6\u5907\u5c31\u7eea\uff01* \u3010\u67e5\u770b\u3011(${workspaceSettingsLink})\u3002`,
            },

            setupCategoriesTask: {
                title: ({workspaceCategoriesLink}) => `\u8bbe\u7f6e\u3010\u5206\u7c7b\u3011(${workspaceCategoriesLink})`,
                description: ({workspaceCategoriesLink}) =>
                    '*\u8bbe\u7f6e\u5206\u7c7b*\uff0c\u4ee5\u4fbf\u60a8\u7684\u56e2\u961f\u53ef\u4ee5\u5bf9\u652f\u51fa\u8fdb\u884c\u7f16\u7801\uff0c\u4ee5\u4fbf\u4e8e\u62a5\u544a\u3002\n' +
                    '\n' +
                    '1. \u70b9\u51fb *\u5de5\u4f5c\u533a*\u3002\n' +
                    '3. \u9009\u62e9\u60a8\u7684\u5de5\u4f5c\u533a\u3002\n' +
                    '4. \u70b9\u51fb *\u5206\u7c7b*\u3002\n' +
                    '5. \u7981\u7528\u6240\u6709\u4e0d\u9700\u8981\u7684\u5206\u7c7b\u3002\n' +
                    '6. \u5728\u53f3\u4e0a\u89d2\u6dfb\u52a0\u81ea\u5df1\u7684\u5206\u7c7b\u3002\n' +
                    '\n' +
                    `\u3010\u5e26\u6211\u5230\u5de5\u4f5c\u533a\u5206\u7c7b\u8bbe\u7f6e\u3011(${workspaceCategoriesLink})\u3002\n` +
                    '\n' +
                    `![Set up categories](${CONST.CLOUDFRONT_URL}/videos/walkthrough-categories-v2.mp4)`,
            },
            combinedTrackSubmitExpenseTask: {
                title: '\u63d0\u4ea4\u4e00\u7b14\u652f\u51fa',
                description:
                    '*\u901a\u8fc7\u8f93\u5165\u91d1\u989d\u6216\u626b\u63cf\u6536\u636e*\u63d0\u4ea4\u4e00\u7b14\u652f\u51fa\u3002\n' +
                    '\n' +
                    '1. \u70b9\u51fb\u7eff\u8272\u7684 *+* \u6309\u94ae\u3002\n' +
                    '2. \u9009\u62e9 *\u521b\u5efa\u652f\u51fa*\u3002\n' +
                    '3. \u8f93\u5165\u91d1\u989d\u6216\u626b\u63cf\u6536\u636e\u3002\n' +
                    `4. \u6dfb\u52a0\u60a8\u4e0a\u53f8\u7684\u7535\u5b50\u90ae\u4ef6\u6216\u7535\u8bdd\u53f7\u7801\u3002\n` +
                    '5. \u70b9\u51fb *\u521b\u5efa*\u3002\n' +
                    '\n' +
                    '\u60a8\u5df2\u7ecf\u5b8c\u6210\uff01',
            },
            adminSubmitExpenseTask: {
                title: '\u63d0\u4ea4\u4e00\u7b14\u652f\u51fa',
                description:
                    '*\u901a\u8fc7\u8f93\u5165\u91d1\u989d\u6216\u626b\u63cf\u6536\u636e*\u63d0\u4ea4\u4e00\u7b14\u652f\u51fa\u3002\n' +
                    '\n' +
                    '1. \u70b9\u51fb\u7eff\u8272\u7684 *+* \u6309\u94ae\u3002\n' +
                    '2. \u9009\u62e9 *\u521b\u5efa\u652f\u51fa*\u3002\n' +
                    '3. \u8f93\u5165\u91d1\u989d\u6216\u626b\u63cf\u6536\u636e\u3002\n' +
                    '4. \u786e\u8ba4\u8be6\u60c5\u3002\n' +
                    '5. \u70b9\u51fb *\u521b\u5efa*\u3002\n' +
                    '\n' +
                    `\u60a8\u5df2\u7ecf\u5b8c\u6210\uff01`,
            },
            trackExpenseTask: {
                title: '\u8ddf\u8e2a\u4e00\u7b14\u652f\u51fa',
                description:
                    '*\u8ddf\u8e2a\u4e00\u7b14\u652f\u51fa*\uff0c\u65e0\u8bba\u662f\u4ec0\u4e48\u8d27\u5e01\uff0c\u4e5f\u65e0\u8bba\u60a8\u662f\u5426\u6709\u6536\u636e\u3002\n' +
                    '\n' +
                    '1. \u70b9\u51fb\u7eff\u8272\u7684 *+* \u6309\u94ae\u3002\n' +
                    '2. \u9009\u62e9 *\u521b\u5efa\u652f\u51fa*\u3002\n' +
                    '3. \u8f93\u5165\u91d1\u989d\u6216\u626b\u63cf\u6536\u636e\u3002\n' +
                    '4. \u9009\u62e9\u60a8\u7684 *\u4e2a\u4eba*\u7a7a\u95f4\u3002\n' +
                    '5. \u70b9\u51fb *\u521b\u5efa*\u3002\n' +
                    '\n' +
                    '\u60a8\u5df2\u7ecf\u5b8c\u6210\uff01\u662f\u7684\uff0c\u5c31\u8fd9\u4e48\u7b80\u5355\u3002',
            },
            addAccountingIntegrationTask: {
                title: ({integrationName, workspaceAccountingLink}) =>
                    `\u8FDE\u63A5${integrationName === CONST.ONBOARDING_ACCOUNTING_MAPPING.other ? '' : '\u5230'}[${integrationName === CONST.ONBOARDING_ACCOUNTING_MAPPING.other ? '\u60A8\u7684' : ''} ${integrationName}](${workspaceAccountingLink})`,
                description: ({integrationName, workspaceAccountingLink}) =>
                    `\u8FDE\u63A5${integrationName === CONST.ONBOARDING_ACCOUNTING_MAPPING.other ? '\u60A8\u7684' : '\u5230'} ${integrationName}\uFF0C\u5B9E\u73B0\u81EA\u52A8\u8D39\u7528\u7F16\u7801\u548C\u540C\u6B65\uFF0C\u8BA9\u6708\u672B\u7ED3\u8D26\u53D8\u5F97\u8F7B\u800C\u6613\u4E3E\u3002\n` +
                    '\n' +
                    '1. \u70B9\u51FB *\u8BBE\u7F6E*。\n' +
                    '2. \u524D\u5F80 *\u5DE5\u4F5C\u533A*。\n' +
                    '3. \u9009\u62E9\u60A8\u7684\u5DE5\u4F5C\u533A\u3002\n' +
                    '4. \u70B9\u51FB *\u4F1A\u8BA1*。\n' +
                    `5. \u627E\u5230 ${integrationName}\u3002\n` +
                    '6. \u70B9\u51FB *\u8FDE\u63A5*。\n' +
                    '\n' +
                    `${
                        integrationName && CONST.connectionsVideoPaths[integrationName]
                            ? `[\u5E26\u6211\u5230\u4F1A\u8BA1\u9875\u9762](${workspaceAccountingLink})\u3002\n\n![\u8FDE\u63A5\u5230 ${integrationName}](${CONST.CLOUDFRONT_URL}/${CONST.connectionsVideoPaths[integrationName]})`
                            : `[\u5E26\u6211\u5230\u4F1A\u8BA1\u9875\u9762](${workspaceAccountingLink})\u3002`
                    }`,
            },
            connectCorporateCardTask: {
                title: ({corporateCardLink}) => `\u8fde\u63a5\u3010\u60a8\u7684\u516c\u53f8\u5361\u3011(${corporateCardLink})`,
                description: ({corporateCardLink}) =>
                    `\u8fde\u63a5\u60a8\u7684\u516c\u53f8\u5361\u4ee5\u81ea\u52a8\u5bfc\u5165\u548c\u7f16\u7801\u652f\u51fa\u3002\n` +
                    '\n' +
                    '1. \u70b9\u51fb *\u5de5\u4f5c\u533a*\u3002\n' +
                    '2. \u9009\u62e9\u60a8\u7684\u5de5\u4f5c\u533a\u3002\n' +
                    '3. \u70b9\u51fb *\u516c\u53f8\u5361*\u3002\n' +
                    '4. \u6309\u7167\u63d0\u793a\u8fde\u63a5\u60a8\u7684\u5361\u3002\n' +
                    '\n' +
                    `\u3010\u5e26\u6211\u53bb\u8fde\u63a5\u6211\u7684\u516c\u53f8\u5361\u3011(${corporateCardLink})\u3002`,
            },
            inviteTeamTask: {
                title: ({workspaceMembersLink}) => `\u9080\u8bf7\u3010\u60a8\u7684\u56e2\u961f\u3011(${workspaceMembersLink})`,
                description: ({workspaceMembersLink}) =>
                    '*\u9080\u8bf7\u60a8\u7684\u56e2\u961f*\u5230 Expensify\uff0c\u4f7f\u4ed6\u4eec\u53ef\u4ee5\u4ece\u4eca\u5929\u5f00\u59cb\u8ddf\u8e2a\u652f\u51fa\u3002\n' +
                    '\n' +
                    '1. \u70b9\u51fb *\u5de5\u4f5c\u533a*\u3002\n' +
                    '3. \u9009\u62e9\u60a8\u7684\u5de5\u4f5c\u533a\u3002\n' +
                    '4. \u70b9\u51fb *\u6210\u5458* > *\u9080\u8bf7\u6210\u5458*\u3002\n' +
                    '5. \u8f93\u5165\u7535\u5b50\u90ae\u4ef6\u6216\u7535\u8bdd\u53f7\u7801\u3002 \n' +
                    '6. \u5982\u6709\u9700\u8981\uff0c\u53ef\u6dfb\u52a0\u81ea\u5b9a\u4e49\u9080\u8bf7\u4fe1\u606f\uff01\n' +
                    '\n' +
                    `\u3010\u5e26\u6211\u5230\u5de5\u4f5c\u533a\u6210\u5458\u3011(${workspaceMembersLink})\u3002\n` +
                    '\n' +
                    `![Invite your team](${CONST.CLOUDFRONT_URL}/videos/walkthrough-invite_members-v2.mp4)`,
            },
            setupCategoriesAndTags: {
                title: ({workspaceCategoriesLink, workspaceMoreFeaturesLink}) =>
                    `\u8bbe\u7f6e\u3010\u5206\u7c7b\u3011(${workspaceCategoriesLink})\u548c\u3010\u6807\u7b7e\u3011(${workspaceMoreFeaturesLink})`,
                description: ({workspaceCategoriesLink, workspaceAccountingLink}) =>
                    '*\u8bbe\u7f6e\u5206\u7c7b\u548c\u6807\u7b7e*\uff0c\u4ee5\u4fbf\u60a8\u7684\u56e2\u961f\u53ef\u4ee5\u5bf9\u652f\u51fa\u8fdb\u884c\u7f16\u7801\uff0c\u4ee5\u4fbf\u4e8e\u62a5\u544a\u3002\n' +
                    '\n' +
                    `\u901a\u8fc7\u3010\u8fde\u63a5\u60a8\u7684\u4f1a\u8ba1\u8f6f\u4ef6\u3011(${workspaceAccountingLink})\u81ea\u52a8\u5bfc\u5165\u5b83\u4eec\uff0c\u6216\u5728\u60a8\u7684\u3010\u5de5\u4f5c\u533a\u8bbe\u7f6e\u3011(${workspaceCategoriesLink})\u4e2d\u624b\u52a8\u8bbe\u7f6e\u3002`,
            },
            setupTagsTask: {
                title: ({workspaceMoreFeaturesLink}) => `\u8bbe\u7f6e\u3010\u6807\u7b7e\u3011(${workspaceMoreFeaturesLink})`,
                description: ({workspaceMoreFeaturesLink}) =>
                    '\u4f7f\u7528\u6807\u7b7e\u6dfb\u52a0\u989d\u5916\u7684\u652f\u51fa\u8be6\u60c5\uff0c\u4f8b\u5982\u9879\u76ee\u3001\u5ba2\u6237\u3001\u5730\u70b9\u548c\u90e8\u95e8\u3002\u5982\u679c\u60a8\u9700\u8981\u591a\u7ea7\u6807\u7b7e\uff0c\u53ef\u4ee5\u5347\u7ea7\u5230 Control \u8ba1\u5212\u3002\n' +
                    '\n' +
                    '1. \u70b9\u51fb *\u5de5\u4f5c\u533a*\u3002\n' +
                    '3. \u9009\u62e9\u60a8\u7684\u5de5\u4f5c\u533a\u3002\n' +
                    '4. \u70b9\u51fb *\u66f4\u591a\u529f\u80fd*\u3002\n' +
                    '5. \u542f\u7528 *\u6807\u7b7e*\u3002\n' +
                    '6. \u5bfc\u822a\u5230\u5de5\u4f5c\u533a\u7f16\u8f91\u5668\u4e2d\u7684 *\u6807\u7b7e*\u3002\n' +
                    '7. \u70b9\u51fb *+\u6dfb\u52a0\u6807\u7b7e*\u4ee5\u521b\u5efa\u81ea\u5df1\u7684\u6807\u7b7e\u3002\n' +
                    '\n' +
                    `\u3010\u5e26\u6211\u5230\u66f4\u591a\u529f\u80fd\u3011(${workspaceMoreFeaturesLink})\u3002\n` +
                    '\n' +
                    `![Set up tags](${CONST.CLOUDFRONT_URL}/videos/walkthrough-tags-v2.mp4)`,
            },
            inviteAccountantTask: {
                title: ({workspaceMembersLink}) => `\u9080\u8BF7\u60A8\u7684[\u4F1A\u8BA1](${workspaceMembersLink})`,
                description: ({workspaceMembersLink}) =>
                    '*\u9080\u8BF7\u60A8\u7684\u4F1A\u8BA1* \u4E0E\u60A8\u540C\u6B65\u5408\u4F5C\uFF0C\u5E76\u7BA1\u7406\u60A8\u7684\u5546\u52A1\u652F\u51FA\u3002\n' +
                    '\n' +
                    '1. \u70B9\u51FB *\u5DE5\u4F5C\u533A*。\n' +
                    '2. \u9009\u62E9\u60A8\u7684\u5DE5\u4F5C\u533A\u3002\n' +
                    '3. \u70B9\u51FB *\u6210\u5458*。\n' +
                    '4. \u70B9\u51FB *\u9080\u8BF7\u6210\u5458*。\n' +
                    '5. \u8F93\u5165\u60A8\u4F1A\u8BA1\u7684\u90AE\u7BB1\u5730\u5740\u3002\n' +
                    '\n' +
                    `[\u7ACB\u5373\u9080\u8BF7\u60A8\u7684\u4F1A\u8BA1](${workspaceMembersLink})\u3002`,
            },
            startChatTask: {
                title: '\u5f00\u59cb\u804a\u5929',
                description:
                    '*\u901a\u8fc7\u4efb\u4f55\u4eba\u7684\u7535\u5b50\u90ae\u4ef6\u6216\u7535\u8bdd\u53f7\u7801*\u5f00\u59cb\u804a\u5929\u3002\n' +
                    '\n' +
                    '1. \u70b9\u51fb\u7eff\u8272\u7684 *+* \u6309\u94ae\u3002\n' +
                    '2. \u9009\u62e9 *\u5f00\u59cb\u804a\u5929*\u3002\n' +
                    '3. \u8f93\u5165\u7535\u5b50\u90ae\u4ef6\u6216\u7535\u8bdd\u53f7\u7801\u3002\n' +
                    '\n' +
                    '\u5982\u679c\u4ed6\u4eec\u5c1a\u672a\u4f7f\u7528 Expensify\uff0c\u4ed6\u4eec\u5c06\u81ea\u52a8\u88ab\u9080\u8bf7\u3002\n' +
                    '\n' +
                    '\u6bcf\u6b21\u804a\u5929\u4e5f\u4f1a\u8f6c\u5316\u4e3a\u4e00\u5c01\u7535\u5b50\u90ae\u4ef6\u6216\u77ed\u4fe1\uff0c\u4ed6\u4eec\u53ef\u4ee5\u76f4\u63a5\u56de\u590d\u3002',
            },

            splitExpenseTask: {
                title: '\u62c6\u5206\u652f\u51fa',
                description:
                    '*\u4e0e\u4e00\u4e2a\u6216\u591a\u4e2a\u4eba\u62c6\u5206\u652f\u51fa*\u3002\n' +
                    '\n' +
                    '1. \u70b9\u51fb\u7eff\u8272\u7684 *+* \u6309\u94ae\u3002\n' +
                    '2. \u9009\u62e9 *\u5f00\u59cb\u804a\u5929*\u3002\n' +
                    '3. \u8f93\u5165\u7535\u5b50\u90ae\u4ef6\u6216\u7535\u8bdd\u53f7\u7801\u3002\n' +
                    '4. \u70b9\u51fb\u804a\u5929\u4e2d\u7684\u7070\u8272 *+* \u6309\u94ae > *\u62c6\u5206\u652f\u51fa*\u3002\n' +
                    '5. \u901a\u8fc7\u9009\u62e9 *\u624b\u52a8*\u3001*\u626b\u63cf*\u6216 *\u8ddd\u79bb*\u521b\u5efa\u652f\u51fa\u3002\n' +
                    '\n' +
                    '\u5982\u6709\u9700\u8981\uff0c\u968f\u610f\u6dfb\u52a0\u66f4\u591a\u8be6\u60c5\uff0c\u6216\u76f4\u63a5\u53d1\u9001\u3002\u8ba9\u6211\u4eec\u8ba9\u60a8\u83b7\u5f97\u62a5\u9500\uff01',
            },
            reviewWorkspaceSettingsTask: {
                title: ({workspaceSettingsLink}) => `\u67e5\u770b\u60a8\u7684\u3010\u5de5\u4f5c\u533a\u8bbe\u7f6e\u3011(${workspaceSettingsLink})`,
                description: ({workspaceSettingsLink}) =>
                    '\u4ee5\u4e0b\u662f\u67e5\u770b\u548c\u66f4\u65b0\u60a8\u5de5\u4f5c\u533a\u8bbe\u7f6e\u7684\u65b9\u6cd5\uff1a\n' +
                    '1. \u70b9\u51fb\u8bbe\u7f6e\u9009\u9879\u5361\u3002\n' +
                    '2. \u70b9\u51fb *\u5de5\u4f5c\u533a* > [\u60a8\u7684\u5de5\u4f5c\u533a]\u3002\n' +
                    `\u3010\u524d\u5f80\u60a8\u7684\u5de5\u4f5c\u533a\u3011(${workspaceSettingsLink})\u3002\u6211\u4eec\u5c06\u5728 #admins \u804a\u5929\u5ba4\u4e2d\u8ddf\u8e2a\u5b83\u4eec\u3002`,
            },
            createReportTask: {
                title: '\u521b\u5efa\u60a8\u7684\u7b2c\u4e00\u4efd\u62a5\u544a',
                description:
                    '\u4ee5\u4e0b\u662f\u521b\u5efa\u62a5\u544a\u7684\u65b9\u6cd5\uff1a\n' +
                    '\n' +
                    '1. \u70b9\u51fb\u7eff\u8272\u7684 *+* \u6309\u94ae\u3002\n' +
                    '2. \u9009\u62e9 *\u521b\u5efa\u62a5\u544a*\u3002\n' +
                    '3. \u70b9\u51fb *\u6dfb\u52a0\u652f\u51fa*\u3002\n' +
                    '4. \u6dfb\u52a0\u60a8\u7684\u7b2c\u4e00\u7b14\u652f\u51fa\u3002\n' +
                    '\n' +
                    '\u60a8\u5df2\u7ecf\u5b8c\u6210\uff01',
            },
        } satisfies Record<string, Pick<OnboardingTask, 'title' | 'description'>>,
        testDrive: {
            name: ({testDriveURL}: {testDriveURL?: string}) => (testDriveURL ? `\u8fdb\u884c\u3010\u8bd5\u9a7e\u3011(${testDriveURL})` : '\u8fdb\u884c\u8bd5\u9a7e'),
            embeddedDemoIframeTitle: '\u8bd5\u9a7e',
            employeeFakeReceipt: {
                description: '\u6211\u7684\u8bd5\u9a7e\u6536\u636e\uff01',
            },
        },
        messages: {
            onboardingEmployerOrSubmitMessage:
                '\u62a5\u9500\u5c31\u50cf\u53d1\u9001\u6d88\u606f\u4e00\u6837\u7b80\u5355\u3002\u8ba9\u6211\u4eec\u6765\u770b\u770b\u57fa\u672c\u77e5\u8bc6\u3002',
            onboardingPersonalSpendMessage: '\u4ee5\u4e0b\u662f\u5982\u4f55\u5728\u51e0\u6b21\u70b9\u51fb\u4e2d\u8ddf\u8e2a\u60a8\u7684\u652f\u51fa\u3002',
            onboardingMangeTeamMessage: ({onboardingCompanySize}: {onboardingCompanySize?: OnboardingCompanySize}) =>
                `\u4ee5\u4e0b\u662f\u6211\u4e3a\u60a8\u516c\u53f8\u8fd9\u4e2a\u89c4\u6a21\u3001\u5177\u6709 ${onboardingCompanySize} \u4e2a\u63d0\u4ea4\u4eba\u7684\u516c\u53f8\u63a8\u8350\u7684\u4efb\u52a1\u5217\u8868\uff1a`,
            onboardingTrackWorkspaceMessage:
                '# \u8ba9\u6211\u4eec\u6765\u8bbe\u7f6e\u60a8\u7684\u5e10\u6237\n\u00f0\u009f\u0091\u008b \u6211\u6765\u5e2e\u5fd9\u4e86\uff01\u4e3a\u4e86\u5e2e\u52a9\u60a8\u5f00\u59cb\uff0c\u6211\u5df2\u4e3a\u4e2a\u4f53\u7ecf\u8425\u8005\u548c\u7c7b\u4f3c\u4f01\u4e1a\u91cf\u8eab\u5b9a\u5236\u4e86\u60a8\u7684\u5de5\u4f5c\u533a\u8bbe\u7f6e\u3002\u60a8\u53ef\u4ee5\u901a\u8fc7\u70b9\u51fb\u4e0b\u9762\u7684\u94fe\u63a5\u6765\u8c03\u6574\u60a8\u7684\u5de5\u4f5c\u533a\uff01\n\n\u4ee5\u4e0b\u662f\u5982\u4f55\u5728\u51e0\u6b21\u70b9\u51fb\u4e2d\u8ddf\u8e2a\u60a8\u7684\u652f\u51fa\uff1a',
            onboardingChatSplitMessage: '\u4e0e\u670b\u53cb\u5206\u644a\u8d26\u5355\u5c31\u50cf\u53d1\u9001\u6d88\u606f\u4e00\u6837\u7b80\u5355\u3002\u4ee5\u4e0b\u662f\u65b9\u6cd5\u3002',
            onboardingAdminMessage:
                '\u4e86\u89e3\u5982\u4f55\u4f5c\u4e3a\u7ba1\u7406\u5458\u7ba1\u7406\u56e2\u961f\u7684\u5de5\u4f5c\u533a\u5e76\u63d0\u4ea4\u81ea\u5df1\u7684\u652f\u51fa\u3002',
            onboardingLookingAroundMessage:
                'Expensify \u4ee5\u5176\u652f\u51fa\u3001\u5dee\u65c5\u548c\u516c\u53f8\u5361\u7ba1\u7406\u800c\u95fb\u540d\uff0c\u4f46\u6211\u4eec\u6240\u505a\u7684\u8fdc\u4e0d\u6b62\u4e8e\u6b64\u3002\u8ba9\u6211\u77e5\u9053\u60a8\u5bf9\u4ec0\u4e48\u611f\u5174\u8da3\uff0c\u6211\u4f1a\u5e2e\u52a9\u60a8\u5f00\u59cb\u3002',
            onboardingTestDriveReceiverMessage: '*\u60a8\u5df2\u83b7\u5f97 3 \u4e2a\u6708\u514d\u8d39\u4f7f\u7528\u6743\uff01\u5728\u4e0b\u9762\u5f00\u59cb\u3002*',
        },
        workspace: {
            title: '使用工作区保持井井有条',
            subtitle: '解锁强大的工具来简化您的费用管理，一切尽在一个地方。通过工作区，您可以：',
            explanationModal: {
                descriptionOne: '跟踪和整理收据',
                descriptionTwo: '分类和标记费用',
                descriptionThree: '创建和分享报告',
            },
            price: '免费试用30天，然后只需<strong>$5/月</strong>升级。',
            createWorkspace: '创建工作区',
        },
        confirmWorkspace: {
            title: '确认工作区',
            subtitle: '创建一个工作区来跟踪收据、报销费用、管理旅行、创建报告等——所有这些都能以聊天的速度完成。',
        },
        inviteMembers: {
            title: '邀请成员',
            subtitle: '与会计师管理和分享您的费用，或与朋友组建旅行团体。',
        },
    },
    featureTraining: {
        doNotShowAgain: '不再显示此内容',
    },
    personalDetails: {
        error: {
            containsReservedWord: '名称不能包含“Expensify”或“Concierge”字样。',
            hasInvalidCharacter: '名称不能包含逗号或分号',
            requiredFirstName: '名字不能为空',
        },
    },
    privatePersonalDetails: {
        enterLegalName: '您的法定姓名是什么？',
        enterDateOfBirth: '你的出生日期是什么时候？',
        enterAddress: '你的地址是什么？',
        enterPhoneNumber: '你的电话号码是多少？',
        personalDetails: '个人信息',
        privateDataMessage: '这些详细信息用于旅行和支付。它们永远不会显示在您的公开资料上。',
        legalName: '法定名称',
        legalFirstName: '法定名字',
        legalLastName: '法定姓氏',
        address: '地址',
        error: {
            dateShouldBeBefore: ({dateString}: DateShouldBeBeforeParams) => `日期应早于${dateString}`,
            dateShouldBeAfter: ({dateString}: DateShouldBeAfterParams) => `日期应在${dateString}之后`,
            hasInvalidCharacter: '名称只能包含拉丁字符',
            incorrectZipFormat: ({zipFormat}: IncorrectZipFormatParams = {}) => `邮政编码格式不正确${zipFormat ? `可接受的格式：${zipFormat}` : ''}`,
            invalidPhoneNumber: `请确保电话号码有效（例如 ${CONST.EXAMPLE_PHONE_NUMBER}）`,
        },
    },
    resendValidationForm: {
        linkHasBeenResent: '链接已重新发送',
        weSentYouMagicSignInLink: ({login, loginType}: WeSentYouMagicSignInLinkParams) => `我已发送一个魔法登录链接到${login}。请检查您的${loginType}以登录。`,
        resendLink: '重新发送链接',
    },
    unlinkLoginForm: {
        toValidateLogin: ({primaryLogin, secondaryLogin}: ToValidateLoginParams) => `要验证${secondaryLogin}，请从${primaryLogin}的账户设置中重新发送魔法代码。`,
        noLongerHaveAccess: ({primaryLogin}: NoLongerHaveAccessParams) => `如果您不再能访问${primaryLogin}，请取消链接您的账户。`,
        unlink: '取消链接',
        linkSent: '链接已发送！',
        successfullyUnlinkedLogin: '辅助登录已成功取消关联！',
    },
    emailDeliveryFailurePage: {
        ourEmailProvider: ({login}: OurEmailProviderParams) => `由于发送问题，我们的电子邮件提供商已暂时暂停向${login}发送电子邮件。要解除对您登录的阻止，请按照以下步骤操作：`,
        confirmThat: ({login}: ConfirmThatParams) => `确认${login}的拼写正确，并且是一个真实可投递的电子邮件地址。`,
        emailAliases: '像“expenses@domain.com”这样的电子邮件别名必须能够访问其自己的电子邮件收件箱，才能成为有效的Expensify登录。',
        ensureYourEmailClient: '确保您的电子邮件客户端允许接收来自expensify.com的电子邮件。',
        youCanFindDirections: '您可以找到有关如何完成此步骤的说明',
        helpConfigure: '但您可能需要 IT 部门的帮助来配置您的电子邮件设置。',
        onceTheAbove: '完成上述步骤后，请联系',
        toUnblock: '以解除您的登录阻止。',
    },
    smsDeliveryFailurePage: {
        smsDeliveryFailureMessage: ({login}: OurEmailProviderParams) => `我们无法向${login}发送短信，因此已暂时暂停。请尝试验证您的号码：`,
        validationSuccess: '您的号码已验证！点击下方发送新的魔法登录代码。',
        validationFailed: ({
            timeData,
        }: {
            timeData?: {
                days?: number;
                hours?: number;
                minutes?: number;
            } | null;
        }) => {
            if (!timeData) {
                return '请稍等片刻再试。';
            }
            const timeParts = [];
            if (timeData.days) {
                timeParts.push(`${timeData.days} ${timeData.days === 1 ? '天' : '天'}`);
            }
            if (timeData.hours) {
                timeParts.push(`${timeData.hours} ${timeData.hours === 1 ? '小时' : '小时'}`);
            }
            if (timeData.minutes) {
                timeParts.push(`${timeData.minutes} ${timeData.minutes === 1 ? '分钟' : '分钟'}`);
            }
            let timeText = '';
            if (timeParts.length === 1) {
                timeText = timeParts.at(0) ?? '';
            } else if (timeParts.length === 2) {
                timeText = `${timeParts.at(0)} and ${timeParts.at(1)}`;
            } else if (timeParts.length === 3) {
                timeText = `${timeParts.at(0)}, ${timeParts.at(1)}, and ${timeParts.at(2)}`;
            }
            return `请稍等！您需要等待${timeText}后才能再次尝试验证您的号码。`;
        },
    },
    welcomeSignUpForm: {
        join: '加入',
    },
    detailsPage: {
        localTime: '当地时间',
    },
    newChatPage: {
        startGroup: '开始群组',
        addToGroup: '添加到群组',
    },
    yearPickerPage: {
        year: '年',
        selectYear: '请选择年份',
    },
    focusModeUpdateModal: {
        title: '欢迎进入#专注模式！',
        prompt: '通过仅查看未读聊天或需要您注意的聊天来保持对事物的掌控。别担心，您可以随时在',
        settings: '设置',
    },
    notFound: {
        chatYouLookingForCannotBeFound: '您要查找的聊天无法找到。',
        getMeOutOfHere: '带我离开这里',
        iouReportNotFound: '您正在寻找的付款详情无法找到。',
        notHere: '嗯……它不在这里。',
        pageNotFound: '抱歉，无法找到此页面。',
        noAccess: '此聊天或费用可能已被删除，或者您无权访问。\n\n如有任何疑问，请联系 concierge@expensify.com',
        goBackHome: '返回主页',
    },
    errorPage: {
        title: ({isBreakLine}: {isBreakLine: boolean}) => `抱歉... ${isBreakLine ? '\n' : ''}出现了问题`,
        subtitle: '您的请求无法完成。请稍后再试。',
    },
    setPasswordPage: {
        enterPassword: '输入密码',
        setPassword: '设置密码',
        newPasswordPrompt: '您的密码必须至少包含8个字符，1个大写字母，1个小写字母和1个数字。',
        passwordFormTitle: '欢迎回到 New Expensify！请设置您的密码。',
        passwordNotSet: '我们无法设置您的新密码。我们已发送新的密码链接以便您重试。',
        setPasswordLinkInvalid: '此设置密码的链接无效或已过期。新的链接已发送到您的电子邮箱中！',
        validateAccount: '验证账户',
    },
    statusPage: {
        status: '状态',
        statusExplanation: '添加一个表情符号，让你的同事和朋友轻松了解发生了什么。你也可以选择添加一条消息！',
        today: '今天',
        clearStatus: '清除状态',
        save: '保存',
        message: '消息',
        timePeriods: {
            never: '从不',
            thirtyMinutes: '30分钟',
            oneHour: '1小时',
            afterToday: '今天',
            afterWeek: '一周',
            custom: '自定义',
        },
        untilTomorrow: '直到明天',
        untilTime: ({time}: UntilTimeParams) => `直到${time}`,
        date: '日期',
        time: '时间',
        clearAfter: '清除后',
        whenClearStatus: '我们应该何时清除您的状态？',
        vacationDelegate: '\u4F11\u5047\u4EE3\u7406\u4EBA',
        setVacationDelegate: '\u8BBE\u7F6E\u4E00\u4F4D\u4F11\u5047\u4EE3\u7406\u4EBA\uFF0C\u5728\u60A8\u5916\u51FA\u65F6\u4EE3\u60A8\u6279\u51C6\u62A5\u544A\u3002',
        vacationDelegateError: '\u66F4\u65B0\u4F11\u5047\u4EE3\u7406\u4EBA\u65F6\u51FA\u9519\u3002',
        asVacationDelegate: ({nameOrEmail: managerName}: VacationDelegateParams) => `\u4F5C\u4E3A ${managerName} \u7684\u4F11\u5047\u4EE3\u7406\u4EBA`,
        toAsVacationDelegate: ({submittedToName, vacationDelegateName}: SubmittedToVacationDelegateParams) =>
            `\u53D1\u9001\u7ED9 ${submittedToName}\uFF0C\u4F5C\u4E3A ${vacationDelegateName} \u7684\u4F11\u5047\u4EE3\u7406\u4EBA`,
        vacationDelegateWarning: ({nameOrEmail}: VacationDelegateParams) =>
            `\u60A8\u6B63\u5728\u6307\u5B9A ${nameOrEmail} \u4F5C\u4E3A\u60A8\u7684\u4F11\u5047\u4EE3\u7406\u4EBA\u3002\u4ED6/\u5979\u8FD8\u672A\u52A0\u5165\u60A8\u7684\u6240\u6709\u5DE5\u4F5C\u7A7A\u95F4\u3002\u5982\u679C\u60A8\u9009\u62E9\u7EE7\u7EED\uFF0C\u5C06\u5411\u6240\u6709\u5DE5\u4F5C\u7A7A\u95F4\u7BA1\u7406\u5458\u53D1\u9001\u90AE\u4EF6\uFF0C\u901A\u77E5\u4ED6\u4EEC\u6DFB\u52A0\u8BE5\u4EBA\u3002`,
    },
    stepCounter: ({step, total, text}: StepCounterParams) => {
        let result = `步骤 ${step}`;
        if (total) {
            result = `${result} of ${total}`;
        }
        if (text) {
            result = `${result}: ${text}`;
        }
        return result;
    },
    bankAccount: {
        bankInfo: '银行信息',
        confirmBankInfo: '确认银行信息',
        manuallyAdd: '手动添加您的银行账户',
        letsDoubleCheck: '让我们仔细检查一下，确保一切都正确。',
        accountEnding: '账户末尾为',
        thisBankAccount: '此银行账户将用于您工作区的业务付款。',
        accountNumber: '账号号码',
        routingNumber: '路由号码',
        chooseAnAccountBelow: '选择下面的账户',
        addBankAccount: '添加银行账户',
        chooseAnAccount: '选择一个账户',
        connectOnlineWithPlaid: '登录您的银行账户',
        connectManually: '手动连接',
        desktopConnection: '注意：要连接Chase、Wells Fargo、Capital One或Bank of America，请点击此处在浏览器中完成此过程。',
        yourDataIsSecure: '您的数据是安全的',
        toGetStarted: '添加一个银行账户以报销费用、发行Expensify卡、收取发票付款并从一个地方支付账单。',
        plaidBodyCopy: '为您的员工提供一种更简单的方式来支付公司费用并获得报销。',
        checkHelpLine: '您的银行路由号码和账户号码可以在该账户的支票上找到。',
        hasPhoneLoginError: ({contactMethodRoute}: ContactMethodParams) =>
            `要连接银行账户，请 <a href="${contactMethodRoute}">添加一个电子邮件作为您的主要登录方式</a> 并重试。您可以添加电话号码作为辅助登录。`,
        hasBeenThrottledError: '添加您的银行账户时发生错误。请稍等几分钟后重试。',
        hasCurrencyError: ({workspaceRoute}: WorkspaceRouteParams) =>
            `哎呀！您的工作区货币似乎设置为不同于 USD 的货币。要继续，请前往 <a href="${workspaceRoute}">您的工作区设置</a> 将其设置为美元，然后重试。`,
        error: {
            youNeedToSelectAnOption: '请选择一个选项继续',
            noBankAccountAvailable: '抱歉，没有可用的银行账户。',
            noBankAccountSelected: '请选择一个账户',
            taxID: '请输入有效的税号',
            website: '请输入一个有效的网站',
            zipCode: `请输入有效的邮政编码，格式为：${CONST.COUNTRY_ZIP_REGEX_DATA.US.samples}`,
            phoneNumber: '请输入有效的电话号码',
            email: '请输入有效的电子邮件地址',
            companyName: '请输入有效的企业名称',
            addressCity: '请输入一个有效的城市名称',
            addressStreet: '请输入有效的街道地址',
            addressState: '请选择一个有效的州',
            incorporationDateFuture: '成立日期不能在未来',
            incorporationState: '请选择一个有效的州',
            industryCode: '请输入一个有效的六位数行业分类代码',
            restrictedBusiness: '请确认该企业不在受限企业名单中。',
            routingNumber: '请输入有效的路由号码',
            accountNumber: '请输入有效的账号',
            routingAndAccountNumberCannotBeSame: '路由和账户号码不能匹配',
            companyType: '请选择一个有效的公司类型',
            tooManyAttempts: '由于登录尝试次数过多，此选项已被禁用24小时。请稍后再试，或手动输入详细信息。',
            address: '请输入有效地址',
            dob: '请选择一个有效的出生日期',
            age: '必须年满18岁',
            ssnLast4: '请输入有效的SSN后四位数字',
            firstName: '请输入有效的名字',
            lastName: '请输入有效的姓氏',
            noDefaultDepositAccountOrDebitCardAvailable: '请添加一个默认的存款账户或借记卡',
            validationAmounts: '您输入的验证金额不正确。请仔细检查您的银行对账单，然后重试。',
            fullName: '请输入有效的全名',
            ownershipPercentage: '请输入一个有效的百分比数字',
            deletePaymentBankAccount: '由于该银行账户用于Expensify卡支付，因此无法删除。如果您仍希望删除此账户，请联系Concierge。',
        },
    },
    addPersonalBankAccount: {
        countrySelectionStepHeader: '您的银行账户在哪里？',
        accountDetailsStepHeader: '你的账户详情是什么？',
        accountTypeStepHeader: '这是什么类型的账户？',
        bankInformationStepHeader: '你的银行详细信息是什么？',
        accountHolderInformationStepHeader: '账户持有人详细信息是什么？',
        howDoWeProtectYourData: '我们如何保护您的数据？',
        currencyHeader: '您的银行账户货币是什么？',
        confirmationStepHeader: '检查您的信息。',
        confirmationStepSubHeader: '请仔细核对以下详细信息，并勾选条款框以确认。',
    },
    addPersonalBankAccountPage: {
        enterPassword: '输入Expensify密码',
        alreadyAdded: '此账户已被添加。',
        chooseAccountLabel: '账户',
        successTitle: '个人银行账户已添加！',
        successMessage: '恭喜，您的银行账户已设置完毕，可以接收报销款项。',
    },
    attachmentView: {
        unknownFilename: '未知文件名',
        passwordRequired: '请输入密码',
        passwordIncorrect: '密码错误。请重试。',
        failedToLoadPDF: '无法加载PDF文件',
        pdfPasswordForm: {
            title: '密码保护的PDF',
            infoText: '此 PDF 受密码保护。',
            beforeLinkText: '请',
            linkText: '输入密码',
            afterLinkText: '查看。',
            formLabel: '查看PDF',
        },
        attachmentNotFound: '未找到附件',
    },
    messages: {
        errorMessageInvalidPhone: `请输入一个有效的电话号码，不要使用括号或破折号。如果您在美国以外，请包括您的国家代码（例如 ${CONST.EXAMPLE_PHONE_NUMBER}）。`,
        errorMessageInvalidEmail: '无效的电子邮件',
        userIsAlreadyMember: ({login, name}: UserIsAlreadyMemberParams) => `${login} 已经是 ${name} 的成员`,
    },
    onfidoStep: {
        acceptTerms: '通过继续请求激活您的Expensify钱包，您确认您已阅读、理解并接受',
        facialScan: 'Onfido的人脸扫描政策和授权书',
        tryAgain: '再试一次',
        verifyIdentity: '验证身份',
        letsVerifyIdentity: '让我们验证您的身份',
        butFirst: `但首先，是一些无聊的内容。在下一步阅读法律条款，准备好后点击“接受”。`,
        genericError: '处理此步骤时发生错误。请重试。',
        cameraPermissionsNotGranted: '启用相机访问权限',
        cameraRequestMessage: '我们需要访问您的相机以完成银行账户验证。请通过设置 > New Expensify 启用。',
        microphonePermissionsNotGranted: '启用麦克风访问权限',
        microphoneRequestMessage: '我们需要访问您的麦克风以完成银行账户验证。请通过设置 > New Expensify 启用。',
        originalDocumentNeeded: '请上传您的身份证原件照片，而不是截图或扫描图像。',
        documentNeedsBetterQuality: '您的身份证似乎已损坏或缺少安全特征。请上传一张未损坏且完全可见的身份证原始图像。',
        imageNeedsBetterQuality: '您的身份证图像质量有问题。请上传一张新的图像，确保您的整个身份证清晰可见。',
        selfieIssue: '您的自拍/视频有问题。请上传实时自拍/视频。',
        selfieNotMatching: '您的自拍/视频与您的身份证不匹配。请上传一张能清晰看到您面部的新自拍/视频。',
        selfieNotLive: '您的自拍/视频似乎不是实时照片/视频。请上传实时自拍/视频。',
    },
    additionalDetailsStep: {
        headerTitle: '附加详情',
        helpText: '在您可以从钱包发送和接收资金之前，我们需要确认以下信息。',
        helpTextIdologyQuestions: '我们需要再问您几个问题，以完成您的身份验证。',
        helpLink: '了解更多关于我们为何需要这个的信息。',
        legalFirstNameLabel: '法定名字',
        legalMiddleNameLabel: '法定中间名',
        legalLastNameLabel: '法定姓氏',
        selectAnswer: '请选择一个响应以继续',
        ssnFull9Error: '请输入有效的九位数社会安全号码',
        needSSNFull9: '我们无法验证您的SSN。请输入您SSN的完整九位数字。',
        weCouldNotVerify: '我们无法验证',
        pleaseFixIt: '请在继续之前修正此信息',
        failedKYCTextBefore: '我们无法验证您的身份。请稍后再试或联系',
        failedKYCTextAfter: '如果您有任何问题。',
    },
    termsStep: {
        headerTitle: '条款和费用',
        headerTitleRefactor: '费用和条款',
        haveReadAndAgree: '我已阅读并同意接收',
        electronicDisclosures: '电子披露',
        agreeToThe: '我同意',
        walletAgreement: '钱包协议',
        enablePayments: '启用支付',
        monthlyFee: '月费',
        inactivity: '不活跃',
        noOverdraftOrCredit: '无透支/信用功能。',
        electronicFundsWithdrawal: '电子资金提取',
        standard: '标准',
        reviewTheFees: '查看一些费用。',
        checkTheBoxes: '请勾选下面的框。',
        agreeToTerms: '同意条款后，您就可以开始了！',
        shortTermsForm: {
            expensifyPaymentsAccount: ({walletProgram}: WalletProgramParams) => `Expensify Wallet由${walletProgram}发行。`,
            perPurchase: '每次购买',
            atmWithdrawal: 'ATM取款',
            cashReload: '现金充值',
            inNetwork: '网络内',
            outOfNetwork: '网络外',
            atmBalanceInquiry: 'ATM余额查询',
            inOrOutOfNetwork: '（网络内或网络外）',
            customerService: '客户服务',
            automatedOrLive: '（自动或人工客服）',
            afterTwelveMonths: '（12个月没有交易后）',
            weChargeOneFee: '我们收取另外一种费用。它是：',
            fdicInsurance: '您的资金符合FDIC保险资格。',
            generalInfo: '有关预付账户的一般信息，请访问',
            conditionsDetails: '有关所有费用和服务的详细信息和条件，请访问',
            conditionsPhone: '或拨打 +1 833-400-0904。',
            instant: '(instant)',
            electronicFundsInstantFeeMin: ({amount}: TermsParams) => `(min ${amount})`,
        },
        longTermsForm: {
            listOfAllFees: '所有Expensify Wallet费用的列表',
            typeOfFeeHeader: '所有费用',
            feeAmountHeader: '金额',
            moreDetailsHeader: '详情',
            openingAccountTitle: '开设账户',
            openingAccountDetails: '开设账户没有费用。',
            monthlyFeeDetails: '没有月费。',
            customerServiceTitle: '客户服务',
            customerServiceDetails: '没有客户服务费用。',
            inactivityDetails: '没有不活动费用。',
            sendingFundsTitle: '将资金发送到另一个账户持有人',
            sendingFundsDetails: '使用您的余额、银行账户或借记卡向其他账户持有人发送资金是免费的。',
            electronicFundsStandardDetails:
                "There's no fee to transfer funds from your Expensify Wallet " +
                'to your bank account using the standard option. This transfer usually completes within 1-3 business' +
                ' days.',
            electronicFundsInstantDetails: ({percentage, amount}: ElectronicFundsParams) =>
                "There's a fee to transfer funds from your Expensify Wallet to " +
                'your linked debit card using the instant transfer option. This transfer usually completes within ' +
                `several minutes. The fee is ${percentage}% of the transfer amount (with a minimum fee of ${amount}).`,
            fdicInsuranceBancorp: ({amount}: TermsParams) =>
                'Your funds are eligible for FDIC insurance. Your funds will be held at or ' +
                `transferred to ${CONST.WALLET.PROGRAM_ISSUERS.BANCORP_BANK}, an FDIC-insured institution. Once there, your funds are insured up ` +
                `to ${amount} by the FDIC in the event ${CONST.WALLET.PROGRAM_ISSUERS.BANCORP_BANK} fails, if specific deposit insurance requirements ` +
                `are met and your card is registered. See`,
            fdicInsuranceBancorp2: '详情。',
            contactExpensifyPayments: `通过拨打 +1 833-400-0904 或发送电子邮件联系 ${CONST.WALLET.PROGRAM_ISSUERS.EXPENSIFY_PAYMENTS}`,
            contactExpensifyPayments2: '或登录在',
            generalInformation: '有关预付账户的一般信息，请访问',
            generalInformation2: '如果您对预付账户有投诉，请致电消费者金融保护局 1-855-411-2372 或访问',
            printerFriendlyView: '查看打印友好版本',
            automated: '自动化的',
            liveAgent: '实时客服代理',
            instant: '即时',
            electronicFundsInstantFeeMin: ({amount}: TermsParams) => `最低 ${amount}`,
        },
    },
    activateStep: {
        headerTitle: '启用支付',
        activatedTitle: '钱包已激活！',
        activatedMessage: '恭喜，您的钱包已设置完毕，可以进行支付。',
        checkBackLaterTitle: '稍等一下...',
        checkBackLaterMessage: '我们仍在审核您的信息。请稍后再查看。',
        continueToPayment: '继续付款',
        continueToTransfer: '继续转账',
    },
    companyStep: {
        headerTitle: '公司信息',
        subtitle: '快完成了！出于安全考虑，我们需要确认一些信息：',
        legalBusinessName: '法定公司名称',
        companyWebsite: '公司网站',
        taxIDNumber: '税号',
        taxIDNumberPlaceholder: '9位数字',
        companyType: '公司类型',
        incorporationDate: '成立日期',
        incorporationState: '注册州',
        industryClassificationCode: '行业分类代码',
        confirmCompanyIsNot: '我确认这家公司不在',
        listOfRestrictedBusinesses: '受限业务列表',
        incorporationDatePlaceholder: '开始日期 (yyyy-mm-dd)',
        incorporationTypes: {
            LLC: 'LLC',
            CORPORATION: 'Corp',
            PARTNERSHIP: '合作伙伴关系',
            COOPERATIVE: '合作社',
            SOLE_PROPRIETORSHIP: '独资企业',
            OTHER: '其他',
        },
        industryClassification: '该企业属于哪个行业？',
        industryClassificationCodePlaceholder: '搜索行业分类代码',
    },
    requestorStep: {
        headerTitle: '个人信息',
        learnMore: '了解更多',
        isMyDataSafe: '我的数据安全吗？',
    },
    personalInfoStep: {
        personalInfo: '个人信息',
        enterYourLegalFirstAndLast: '您的法定姓名是什么？',
        legalFirstName: '法定名字',
        legalLastName: '法定姓氏',
        legalName: '法定名称',
        enterYourDateOfBirth: '你的出生日期是什么时候？',
        enterTheLast4: '您的社会安全号码的最后四位数字是什么？',
        dontWorry: '别担心，我们不会进行任何个人信用检查！',
        last4SSN: 'SSN的后四位',
        enterYourAddress: '你的地址是什么？',
        address: '地址',
        letsDoubleCheck: '让我们仔细检查一下，确保一切都正确。',
        byAddingThisBankAccount: '通过添加此银行账户，您确认您已阅读、理解并接受',
        whatsYourLegalName: '您的法定姓名是什么？',
        whatsYourDOB: '你的出生日期是什么？',
        whatsYourAddress: '你的地址是什么？',
        whatsYourSSN: '您的社会安全号码的最后四位数字是什么？',
        noPersonalChecks: '别担心，这里不会进行个人信用检查！',
        whatsYourPhoneNumber: '你的电话号码是多少？',
        weNeedThisToVerify: '我们需要这个来验证您的钱包。',
    },
    businessInfoStep: {
        businessInfo: '公司信息',
        enterTheNameOfYourBusiness: '你们公司的名字是什么？',
        businessName: '法定公司名称',
        enterYourCompanyTaxIdNumber: '贵公司的税号是多少？',
        taxIDNumber: '税号',
        taxIDNumberPlaceholder: '9位数字',
        enterYourCompanyWebsite: '贵公司的网站是什么？',
        companyWebsite: '公司网站',
        enterYourCompanyPhoneNumber: '你们公司的电话号码是多少？',
        enterYourCompanyAddress: '你们公司的地址是什么？',
        selectYourCompanyType: '这是什么类型的公司？',
        companyType: '公司类型',
        incorporationType: {
            LLC: 'LLC',
            CORPORATION: 'Corp',
            PARTNERSHIP: '合作伙伴关系',
            COOPERATIVE: '合作社',
            SOLE_PROPRIETORSHIP: '独资企业',
            OTHER: '其他',
        },
        selectYourCompanyIncorporationDate: '贵公司的注册日期是什么时候？',
        incorporationDate: '成立日期',
        incorporationDatePlaceholder: '开始日期 (yyyy-mm-dd)',
        incorporationState: '注册州',
        pleaseSelectTheStateYourCompanyWasIncorporatedIn: '您的公司在哪个州注册成立的？',
        letsDoubleCheck: '让我们仔细检查一下，确保一切都正确。',
        companyAddress: '公司地址',
        listOfRestrictedBusinesses: '受限业务列表',
        confirmCompanyIsNot: '我确认这家公司不在',
        businessInfoTitle: '商业信息',
        legalBusinessName: '法定公司名称',
        whatsTheBusinessName: '企业名称是什么？',
        whatsTheBusinessAddress: '公司的地址是什么？',
        whatsTheBusinessContactInformation: '商业联系信息是什么？',
        whatsTheBusinessRegistrationNumber: '营业登记号码是多少？',
        whatsTheBusinessTaxIDEIN: ({country}: BusinessTaxIDParams) => {
            switch (country) {
                case CONST.COUNTRY.US:
                    return '什么是雇主识别号（EIN）？';
                case CONST.COUNTRY.CA:
                    return '什么是商业号码（BN）？';
                case CONST.COUNTRY.GB:
                    return '什么是增值税注册号（VRN）？';
                case CONST.COUNTRY.AU:
                    return '什么是澳大利亚商业号码（ABN）？';
                default:
                    return '什么是欧盟增值税号？';
            }
        },
        whatsThisNumber: '这个号码是什么？',
        whereWasTheBusinessIncorporated: '公司在哪里注册成立的？',
        whatTypeOfBusinessIsIt: '这是什么类型的业务？',
        whatsTheBusinessAnnualPayment: '企业的年度支付总额是多少？',
        whatsYourExpectedAverageReimbursements: '您的预期平均报销金额是多少？',
        registrationNumber: '注册号码',
        taxIDEIN: ({country}: BusinessTaxIDParams) => {
            switch (country) {
                case CONST.COUNTRY.US:
                    return 'EIN';
                case CONST.COUNTRY.CA:
                    return 'BN';
                case CONST.COUNTRY.GB:
                    return 'VRN';
                case CONST.COUNTRY.AU:
                    return 'ABN';
                default:
                    return '欧盟VAT';
            }
        },
        businessAddress: '公司地址',
        businessType: '业务类型',
        incorporation: '公司注册',
        incorporationCountry: '注册国家/地区',
        incorporationTypeName: '公司类型',
        businessCategory: '业务类别',
        annualPaymentVolume: '年度支付总额',
        annualPaymentVolumeInCurrency: ({currencyCode}: CurrencyCodeParams) => `年度支付量（${currencyCode}）`,
        averageReimbursementAmount: '平均报销金额',
        averageReimbursementAmountInCurrency: ({currencyCode}: CurrencyCodeParams) => `平均报销金额（${currencyCode}）`,
        selectIncorporationType: '选择公司类型',
        selectBusinessCategory: '选择业务类别',
        selectAnnualPaymentVolume: '选择年度支付金额',
        selectIncorporationCountry: '选择注册国家/地区',
        selectIncorporationState: '选择注册州',
        selectAverageReimbursement: '选择平均报销金额',
        findIncorporationType: '查找公司注册类型',
        findBusinessCategory: '查找业务类别',
        findAnnualPaymentVolume: '查找年度支付量',
        findIncorporationState: '查找注册州',
        findAverageReimbursement: '查找平均报销金额',
        error: {
            registrationNumber: '请提供有效的注册号码',
            taxIDEIN: ({country}: BusinessTaxIDParams) => {
                switch (country) {
                    case CONST.COUNTRY.US:
                        return '请输入有效的雇主识别号（EIN）';
                    case CONST.COUNTRY.CA:
                        return '请输入有效的商业号码（BN）';
                    case CONST.COUNTRY.GB:
                        return '请输入有效的增值税注册号（VRN）';
                    case CONST.COUNTRY.AU:
                        return '请输入有效的澳大利亚商业号码（ABN）';
                    default:
                        return '请输入有效的欧盟增值税号';
                }
            },
        },
    },
    beneficialOwnerInfoStep: {
        doYouOwn25percent: '您是否拥有25%或以上的',
        doAnyIndividualOwn25percent: '是否有个人拥有25%或更多的股份',
        areThereMoreIndividualsWhoOwn25percent: '是否有更多个人拥有25%或以上的股份',
        regulationRequiresUsToVerifyTheIdentity: '法规要求我们核实任何拥有超过25%业务的个人的身份。',
        companyOwner: '企业主',
        enterLegalFirstAndLastName: '所有者的法定姓名是什么？',
        legalFirstName: '法定名字',
        legalLastName: '法定姓氏',
        enterTheDateOfBirthOfTheOwner: '所有者的出生日期是什么时候？',
        enterTheLast4: '业主社会安全号码的最后四位数字是什么？',
        last4SSN: 'SSN的后四位',
        dontWorry: '别担心，我们不会进行任何个人信用检查！',
        enterTheOwnersAddress: '业主的地址是什么？',
        letsDoubleCheck: '让我们仔细检查一下，确保一切正常。',
        legalName: '法定名称',
        address: '地址',
        byAddingThisBankAccount: '通过添加此银行账户，您确认您已阅读、理解并接受',
        owners: '所有者',
    },
    ownershipInfoStep: {
        ownerInfo: '所有者信息',
        businessOwner: '企业主',
        signerInfo: '签署人信息',
        doYouOwn: ({companyName}: CompanyNameParams) => `您是否拥有${companyName}的25%或更多股份？`,
        doesAnyoneOwn: ({companyName}: CompanyNameParams) => `是否有任何个人拥有${companyName}的25%或以上股份？`,
        regulationsRequire: '法规要求我们核实任何拥有超过25%业务的个人的身份。',
        legalFirstName: '法定名字',
        legalLastName: '法定姓氏',
        whatsTheOwnersName: '所有者的法定姓名是什么？',
        whatsYourName: '您的法定姓名是什么？',
        whatPercentage: '企业中有多少百分比属于所有者？',
        whatsYoursPercentage: '您拥有多少百分比的业务？',
        ownership: '所有权',
        whatsTheOwnersDOB: '所有者的出生日期是什么时候？',
        whatsYourDOB: '你的出生日期是什么时候？',
        whatsTheOwnersAddress: '业主的地址是什么？',
        whatsYourAddress: '你的地址是什么？',
        whatAreTheLast: '业主社会安全号码的最后四位数字是什么？',
        whatsYourLast: '您的社会安全号码的最后四位数字是什么？',
        dontWorry: '别担心，我们不会进行任何个人信用检查！',
        last4: 'SSN的后四位',
        whyDoWeAsk: '我们为什么要求这个？',
        letsDoubleCheck: '让我们仔细检查一下，确保一切正常。',
        legalName: '法定名称',
        ownershipPercentage: '所有权百分比',
        areThereOther: ({companyName}: CompanyNameParams) => `是否有其他人拥有${companyName}的25%或更多股份？`,
        owners: '所有者',
        addCertified: '添加一份认证的组织结构图，显示受益所有者。',
        regulationRequiresChart: '根据规定，我们需要收集一份经过认证的所有权图副本，该图显示了拥有公司25%或以上股份的每个个人或实体。',
        uploadEntity: '上传实体所有权图表',
        noteEntity: '注意：实体所有权图必须由您的会计师、法律顾问签署或经过公证。',
        certified: '认证实体所有权图表',
        selectCountry: '选择国家/地区',
        findCountry: '查找国家',
        address: '地址',
        chooseFile: '选择文件',
        uploadDocuments: '上传附加文档',
        pleaseUpload: '请在下方上传其他文件，以帮助我们验证您是否为该企业实体的直接或间接拥有25%或以上股份的所有者。',
        acceptedFiles: '接受的文件格式：PDF、PNG、JPEG。每个部分的文件总大小不能超过5 MB。',
        proofOfBeneficialOwner: '实益所有人证明',
        proofOfBeneficialOwnerDescription: '请提供由注册会计师、公证员或律师签署的证明和组织结构图，以验证对业务25%或以上的所有权。必须注明在过去三个月内的日期，并包含签署者的执照号码。',
        copyOfID: '受益所有人的身份证复印件',
        copyOfIDDescription: '例如：护照、驾驶执照等。',
        proofOfAddress: '受益所有人的地址证明',
        proofOfAddressDescription: '例如：水电费账单、租赁协议等。',
        codiceFiscale: 'Codice fiscale/Tax ID',
        codiceFiscaleDescription: '请上传现场访问的视频或与签署官员的录音通话。官员必须提供：全名、出生日期、公司名称、注册号码、税号、注册地址、业务性质和账户用途。',
    },
    validationStep: {
        headerTitle: '验证银行账户',
        buttonText: '完成设置',
        maxAttemptsReached: '由于多次尝试错误，此银行账户的验证已被禁用。',
        description: `在1-2个工作日内，我们会从类似“Expensify, Inc. Validation”的名称向您的银行账户发送三（3）笔小额交易。`,
        descriptionCTA: '请在下面的字段中输入每笔交易金额。示例：1.51。',
        reviewingInfo: '谢谢！我们正在审核您的信息，很快会与您联系。请查看您与Concierge的聊天。',
        forNextStep: '接下来的步骤以完成您的银行账户设置。',
        letsChatCTA: '好的，我们聊聊吧。',
        letsChatText: '快完成了！我们需要您的帮助，通过聊天验证最后一些信息。准备好了吗？',
        letsChatTitle: '让我们聊天吧！',
        enable2FATitle: '防止欺诈，启用双因素认证 (2FA)',
        enable2FAText: '我们非常重视您的安全。请立即设置双重身份验证（2FA），为您的账户增加一层额外的保护。',
        secureYourAccount: '保护您的账户',
    },
    beneficialOwnersStep: {
        additionalInformation: '附加信息',
        checkAllThatApply: '检查所有适用项，否则留空。',
        iOwnMoreThan25Percent: '我拥有超过25%的',
        someoneOwnsMoreThan25Percent: '其他人拥有超过25%的股份',
        additionalOwner: '额外的受益所有人',
        removeOwner: '移除此受益所有人',
        addAnotherIndividual: '添加另一位拥有超过25%股份的个人',
        agreement: '协议：',
        termsAndConditions: '条款和条件',
        certifyTrueAndAccurate: '我保证所提供的信息真实准确。',
        error: {
            certify: '必须确认信息真实准确',
        },
    },
    completeVerificationStep: {
        completeVerification: '完成验证',
        confirmAgreements: '请确认以下协议。',
        certifyTrueAndAccurate: '我保证所提供的信息真实准确。',
        certifyTrueAndAccurateError: '请确认信息真实准确。',
        isAuthorizedToUseBankAccount: '我被授权使用此企业银行账户进行业务支出',
        isAuthorizedToUseBankAccountError: '您必须是具有授权操作企业银行账户的控制官员。',
        termsAndConditions: '条款和条件',
    },
    connectBankAccountStep: {
        finishButtonText: '完成设置',
        validateYourBankAccount: '验证您的银行账户',
        validateButtonText: '验证',
        validationInputLabel: '交易',
        maxAttemptsReached: '由于多次尝试错误，此银行账户的验证已被禁用。',
        description: `在1-2个工作日内，我们会从类似“Expensify, Inc. Validation”的名称向您的银行账户发送三（3）笔小额交易。`,
        descriptionCTA: '请在下面的字段中输入每笔交易金额。示例：1.51。',
        reviewingInfo: '谢谢！我们正在审核您的信息，并会很快与您联系。请查看您与Concierge的聊天。',
        forNextSteps: '接下来的步骤以完成您的银行账户设置。',
        letsChatCTA: '好的，我们聊聊吧。',
        letsChatText: '快完成了！我们需要您的帮助，通过聊天验证最后一些信息。准备好了吗？',
        letsChatTitle: '让我们聊天吧！',
        enable2FATitle: '防止欺诈，启用双因素认证 (2FA)',
        enable2FAText: '我们非常重视您的安全。请立即设置双重身份验证（2FA），为您的账户增加一层额外的保护。',
        secureYourAccount: '保护您的账户',
    },
    countryStep: {
        confirmBusinessBank: '确认企业银行账户的货币和国家/地区',
        confirmCurrency: '确认货币和国家/地区',
        yourBusiness: '您的企业银行账户货币必须与您的工作区货币匹配。',
        youCanChange: '您可以在您的工作区中更改货币',
        findCountry: '查找国家',
        selectCountry: '选择国家/地区',
    },
    bankInfoStep: {
        whatAreYour: '您的企业银行账户详细信息是什么？',
        letsDoubleCheck: '让我们仔细检查一下，确保一切正常。',
        thisBankAccount: '此银行账户将用于您工作区的业务付款。',
        accountNumber: '账号号码',
        accountHolderNameDescription: '授权签署人全名',
    },
    signerInfoStep: {
        signerInfo: '签署人信息',
        areYouDirector: ({companyName}: CompanyNameParams) => `您是${companyName}的董事或高级管理人员吗？`,
        regulationRequiresUs: '法规要求我们核实签署人是否有权代表企业采取此行动。',
        whatsYourName: '您的法定姓名是什么',
        fullName: '法定全名',
        whatsYourJobTitle: '你的职位是什么？',
        jobTitle: '职位名称',
        whatsYourDOB: '你的出生日期是什么时候？',
        uploadID: '上传身份证明和地址证明',
        personalAddress: '个人地址证明（例如，水电费账单）',
        letsDoubleCheck: '让我们仔细检查一下，确保一切正常。',
        legalName: '法定名称',
        proofOf: '个人地址证明',
        enterOneEmail: ({companyName}: CompanyNameParams) => `输入${companyName}的董事或高级职员的电子邮件地址`,
        regulationRequiresOneMoreDirector: '法规要求至少有一位以上的董事或高级管理人员作为签署人。',
        hangTight: '请稍等...',
        enterTwoEmails: ({companyName}: CompanyNameParams) => `输入${companyName}的两位董事或高级管理人员的电子邮件地址`,
        sendReminder: '发送提醒',
        chooseFile: '选择文件',
        weAreWaiting: '我们正在等待其他人验证他们作为公司董事或高级管理人员的身份。',
        id: '身份证复印件',
        proofOfDirectors: '董事证明',
        proofOfDirectorsDescription: '示例：Oncorp公司简介或商业注册。',
        codiceFiscale: 'Codice Fiscale',
        codiceFiscaleDescription: '签署人、授权用户和实益所有人的税号。',
        PDSandFSG: 'PDS + FSG 披露文件',
        PDSandFSGDescription:
            '我们与 Corpay 的合作利用了 API 连接，以利用其庞大的国际银行合作伙伴网络来支持 Expensify 的全球报销。根据澳大利亚法规，我们向您提供 Corpay 的金融服务指南 (FSG) 和产品披露声明 (PDS)。\n\n请仔细阅读 FSG 和 PDS 文件，因为它们包含 Corpay 提供的产品和服务的完整详细信息和重要信息。请保留这些文件以备将来参考。',
        pleaseUpload: '请在下方上传其他文件，以帮助我们验证您作为企业实体的董事或高级管理人员的身份。',
    },
    agreementsStep: {
        agreements: '协议',
        pleaseConfirm: '请确认以下协议',
        regulationRequiresUs: '法规要求我们核实任何拥有超过25%业务的个人的身份。',
        iAmAuthorized: '我被授权使用公司银行账户进行业务支出。',
        iCertify: '我证明所提供的信息是真实准确的。',
        termsAndConditions: '条款和条件',
        accept: '接受并添加银行账户',
        iConsentToThe: '我同意',
        privacyNotice: '隐私声明',
        error: {
            authorized: '您必须是具有授权操作企业银行账户的控制官员。',
            certify: '请确认信息真实准确。',
            consent: '请同意隐私声明',
        },
    },
    docusignStep: {
        subheader: 'Docusign 表格',
        pleaseComplete: '请通过以下 Docusign 链接填写 ACH 授权表格，并将签署后的副本上传到此处，以便我们可以直接从您的银行账户扣款。',
        pleaseCompleteTheBusinessAccount: '请填写企业账户申请表及直接借记协议。',
        pleaseCompleteTheDirect: '请通过以下 Docusign 链接填写直接借记协议，并将签署后的副本上传到此处，以便我们可以直接从您的银行账户扣款。',
        takeMeTo: '前往 Docusign',
        uploadAdditional: '上传其他文件',
        pleaseUpload: '请上传 DEFT 表格和 Docusign 签名页。',
        pleaseUploadTheDirect: '请上传直接借记协议和 Docusign 签名页。',
    },
    finishStep: {
        letsFinish: '让我们在聊天中完成！',
        thanksFor: '感谢您提供这些详细信息。专属客服人员将会审核您的信息。如果我们需要其他信息，会再联系您。同时，如果您有任何问题，请随时联系我们。',
        iHaveA: '我有一个问题',
        enable2FA: '启用双因素认证（2FA）以防止欺诈',
        weTake: '我们非常重视您的安全。请立即设置双重身份验证（2FA），为您的账户增加一层额外的保护。',
        secure: '保护您的账户',
    },
    reimbursementAccountLoadingAnimation: {
        oneMoment: '请稍等',
        explanationLine: '我们正在查看您的信息。您很快就能继续进行下一步。',
    },
    session: {
        offlineMessageRetry: '看起来您已离线。请检查您的连接并重试。',
    },
    travel: {
        header: '预订旅行',
        title: '聪明旅行',
        subtitle: '使用 Expensify Travel 获得最佳旅行优惠，并在一个地方管理您所有的商务开支。',
        features: {
            saveMoney: '在您的预订上省钱',
            alerts: '获取实时更新和提醒',
        },
        bookTravel: '预订旅行',
        bookDemo: '预订演示',
        bookADemo: '预约演示',
        toLearnMore: '了解更多。',
        termsAndConditions: {
            header: '在我们继续之前...',
            title: '条款和条件',
            label: '我同意条款和条件',
            subtitle: `请同意 Expensify Travel <a href="${CONST.TRAVEL_TERMS_URL}">条款和条件</a>。`,
            error: '您必须同意Expensify Travel的条款和条件才能继续',
            defaultWorkspaceError: '您需要设置一个默认工作区以启用Expensify Travel。请前往设置 > 工作区 > 点击工作区旁边的三个竖点 > 设为默认工作区，然后重试！',
        },
        flight: '航班',
        flightDetails: {
            passenger: '乘客',
            layover: ({layover}: FlightLayoverParams) => `<muted-text-label>在此航班之前，您有<strong>${layover}小时的中转</strong></muted-text-label>`,
            takeOff: '起飞',
            landing: '着陆',
            seat: '座位',
            class: '舱位等级',
            recordLocator: '记录定位器',
            cabinClasses: {
                unknown: 'Unknown',
                economy: '经济',
                premiumEconomy: '高级经济舱',
                business: '商务',
                first: '第一',
            },
        },
        hotel: '酒店',
        hotelDetails: {
            guest: '访客',
            checkIn: '签到',
            checkOut: '退房',
            roomType: '房间类型',
            cancellation: '取消政策',
            cancellationUntil: '在此之前可免费取消',
            confirmation: '确认号码',
            cancellationPolicies: {
                unknown: 'Unknown',
                nonRefundable: '不可退款',
                freeCancellationUntil: '在此之前可免费取消',
                partiallyRefundable: '部分可退',
            },
        },
        car: '汽车',
        carDetails: {
            rentalCar: '汽车租赁',
            pickUp: '接送',
            dropOff: '下车点',
            driver: '司机',
            carType: '车型',
            cancellation: '取消政策',
            cancellationUntil: '在此之前可免费取消',
            freeCancellation: '免费取消',
            confirmation: '确认号码',
        },
        train: '铁路',
        trainDetails: {
            passenger: '乘客',
            departs: '出发',
            arrives: '到达',
            coachNumber: '教练编号',
            seat: '座位',
            fareDetails: '费用详情',
            confirmation: '确认号码',
        },
        viewTrip: '查看行程',
        modifyTrip: '修改行程',
        tripSupport: '行程支持',
        tripDetails: '行程详情',
        viewTripDetails: '查看行程详情',
        trip: '旅行',
        trips: '行程',
        tripSummary: '行程总结',
        departs: '出发',
        errorMessage: '出现问题。请稍后再试。',
        phoneError: {
            phrase1: '请',
            link: '添加工作邮箱作为您的主要登录邮箱',
            phrase2: '预订旅行。',
        },
        domainSelector: {
            title: '域名',
            subtitle: '为 Expensify Travel 设置选择一个域名。',
            recommended: '推荐',
        },
        domainPermissionInfo: {
            title: '域名',
            restrictionPrefix: `您没有权限为该域启用Expensify Travel`,
            restrictionSuffix: `您需要请该领域的某人来启用旅行功能。`,
            accountantInvitationPrefix: `如果您是一名会计师，请考虑加入`,
            accountantInvitationLink: `ExpensifyApproved! 会计师计划`,
            accountantInvitationSuffix: `为此域启用旅行功能。`,
        },
        publicDomainError: {
            title: '开始使用 Expensify Travel',
            message: `您需要在Expensify Travel中使用您的工作邮箱（例如，name@company.com），而不是您的个人邮箱（例如，name@gmail.com）。`,
        },
        blockedFeatureModal: {
            title: 'Expensify Travel 已被禁用',
            message: `您的管理员已关闭Expensify Travel。请遵循您公司的预订政策进行差旅安排。`,
        },
        verifyCompany: {
            title: '立即开始旅行吧！',
            message: `请联系您的客户经理或发送电子邮件至 salesteam@expensify.com 以获取旅行演示并为您的公司启用该功能。`,
        },
        updates: {
            bookingTicketed: ({airlineCode, origin, destination, startDate, confirmationID = ''}: FlightParams) =>
                `您已预订航班 ${airlineCode} (${origin} → ${destination})，出发日期为 ${startDate}。确认码：${confirmationID}`,
            ticketVoided: ({airlineCode, origin, destination, startDate}: FlightParams) => `您${startDate}的航班${airlineCode}（${origin} → ${destination}）的机票已被作废。`,
            ticketRefunded: ({airlineCode, origin, destination, startDate}: FlightParams) => `您${startDate}从${origin}飞往${destination}的${airlineCode}航班机票已被退款或更换。`,
            flightCancelled: ({airlineCode, origin, destination, startDate}: FlightParams) => `您的航班 ${airlineCode} (${origin} → ${destination}) 于 ${startDate} 已被航空公司取消。`,
            flightScheduleChangePending: ({airlineCode}: AirlineParams) => `航空公司已提议更改航班 ${airlineCode} 的时间表；我们正在等待确认。`,
            flightScheduleChangeClosed: ({airlineCode, startDate}: AirlineParams) => `航班变更已确认：航班 ${airlineCode} 现在的起飞时间为 ${startDate}。`,
            flightUpdated: ({airlineCode, origin, destination, startDate}: FlightParams) => `您在${startDate}的航班${airlineCode}（${origin} → ${destination}）已更新。`,
            flightCabinChanged: ({airlineCode, cabinClass}: AirlineParams) => `您的舱位等级已在航班 ${airlineCode} 上更新为 ${cabinClass}。`,
            flightSeatConfirmed: ({airlineCode}: AirlineParams) => `您在航班 ${airlineCode} 上的座位已确认。`,
            flightSeatChanged: ({airlineCode}: AirlineParams) => `您在航班 ${airlineCode} 上的座位已被更改。`,
            flightSeatCancelled: ({airlineCode}: AirlineParams) => `您在航班 ${airlineCode} 上的座位分配已被取消。`,
            paymentDeclined: '您的机票预订付款失败。请重试。',
            bookingCancelledByTraveler: ({type, id = ''}: TravelTypeParams) => `您已取消您的${type}预订${id}。`,
            bookingCancelledByVendor: ({type, id = ''}: TravelTypeParams) => `供应商取消了您的${type}预订${id}。`,
            bookingRebooked: ({type, id = ''}: TravelTypeParams) => `您的${type}预订已重新预订。新的确认号：${id}。`,
            bookingUpdated: ({type}: TravelTypeParams) => `您的${type}预订已更新。请查看行程中的新详情。`,
            railTicketRefund: ({origin, destination, startDate}: RailTicketParams) => `您从${origin}到${destination}的火车票已于${startDate}退票。退款将被处理。`,
            railTicketExchange: ({origin, destination, startDate}: RailTicketParams) => `您从 ${origin} 到 ${destination} 的火车票已于 ${startDate} 更换。`,
            railTicketUpdate: ({origin, destination, startDate}: RailTicketParams) => `您从${origin}到${destination}的火车票已在${startDate}更新。`,
            defaultUpdate: ({type}: TravelTypeParams) => `您的${type}预订已更新。`,
        },
    },
    workspace: {
        common: {
            card: '卡片',
            expensifyCard: 'Expensify Card',
            companyCards: '公司卡片',
            workflows: '工作流程',
            workspace: '工作区',
            findWorkspace: '查找工作区',
            edit: '编辑工作区',
            enabled: '已启用',
            disabled: '禁用',
            everyone: '每个人',
            delete: '删除工作区',
            settings: '设置',
            reimburse: '报销',
            categories: '类别',
            tags: '标签',
            customField1: '自定义字段 1',
            customField2: '自定义字段2',
            customFieldHint: '添加适用于该成员所有支出的自定义编码。',
            reportFields: '报告字段',
            reportTitle: '报告标题',
            reportField: '报告字段',
            taxes: '税款',
            bills: '账单',
            invoices: '发票',
            travel: '旅行',
            members: '成员',
            accounting: '会计',
            rules: '规则',
            displayedAs: '显示为',
            plan: '计划',
            profile: '概述',
            bankAccount: '银行账户',
            testTransactions: '测试交易',
            issueAndManageCards: '发行和管理卡片',
            reconcileCards: '对账卡片',
            selected: () => ({
                one: '1 已选择',
                other: (count: number) => `已选择${count}个`,
            }),
            settlementFrequency: '结算频率',
            setAsDefault: '设为默认工作区',
            defaultNote: `发送到${CONST.EMAIL.RECEIPTS}的收据将显示在此工作区中。`,
            deleteConfirmation: '您确定要删除此工作区吗？',
            deleteWithCardsConfirmation: '您确定要删除此工作区吗？这将删除所有卡片源和已分配的卡片。',
            unavailable: '工作区不可用',
            memberNotFound: '未找到成员。要邀请新成员加入工作区，请使用上面的邀请按钮。',
            notAuthorized: `您无权访问此页面。如果您正在尝试加入此工作区，请请求工作区所有者将您添加为成员。还有其他问题？请联系${CONST.EMAIL.CONCIERGE}。`,
            goToWorkspace: '前往工作区',
            goToWorkspaces: '前往工作区',
            clearFilter: '清除筛选器',
            workspaceName: '工作区名称',
            workspaceOwner: '所有者',
            workspaceType: '工作区类型',
            workspaceAvatar: '工作区头像',
            mustBeOnlineToViewMembers: '您需要在线才能查看此工作区的成员。',
            moreFeatures: '更多功能',
            requested: '请求的',
            distanceRates: '距离费率',
            defaultDescription: '一个地方管理您所有的收据和费用。',
            descriptionHint: '与所有成员共享此工作区的信息。',
            welcomeNote: '请使用Expensify提交您的报销收据，谢谢！',
            subscription: '订阅',
            markAsEntered: '标记为手动输入',
            markAsExported: '标记为已出口',
            exportIntegrationSelected: ({connectionName}: ExportIntegrationSelectedParams) => `导出到${CONST.POLICY.CONNECTIONS.NAME_USER_FRIENDLY[connectionName]}`,
            letsDoubleCheck: '让我们仔细检查一下，确保一切都正确。',
            lineItemLevel: '逐项级别',
            reportLevel: '报告级别',
            topLevel: '顶级',
            appliedOnExport: '未导入Expensify，已在导出时应用',
            shareNote: {
                header: '与其他成员共享您的工作区',
                content: {
                    firstPart: '分享此二维码或复制下面的链接，以便成员轻松请求访问您的工作区。所有加入工作区的请求将显示在',
                    secondPart: '供您审阅的空间。',
                },
            },
            connectTo: ({connectionName}: ConnectionNameParams) => `连接到${CONST.POLICY.CONNECTIONS.NAME_USER_FRIENDLY[connectionName]}`,
            createNewConnection: '创建新连接',
            reuseExistingConnection: '重用现有连接',
            existingConnections: '现有连接',
            existingConnectionsDescription: ({connectionName}: ConnectionNameParams) =>
                `由于您之前已连接到${CONST.POLICY.CONNECTIONS.NAME_USER_FRIENDLY[connectionName]}，您可以选择重用现有连接或创建新连接。`,
            lastSyncDate: ({connectionName, formattedDate}: LastSyncDateParams) => `${connectionName} - 上次同步时间 ${formattedDate}`,
            authenticationError: ({connectionName}: AuthenticationErrorParams) => `由于身份验证错误，无法连接到${connectionName}`,
            learnMore: '了解更多。',
            memberAlternateText: '成员可以提交和批准报告。',
            adminAlternateText: '管理员对所有报告和工作区设置拥有完全编辑权限。',
            auditorAlternateText: '审计员可以查看和评论报告。',
            roleName: ({role}: OptionalParam<RoleNamesParams> = {}) => {
                switch (role) {
                    case CONST.POLICY.ROLE.ADMIN:
                        return '管理员';
                    case CONST.POLICY.ROLE.AUDITOR:
                        return '审计员';
                    case CONST.POLICY.ROLE.USER:
                        return '成员';
                    default:
                        return '成员';
                }
            },
            frequency: {
                manual: '手动',
                instant: '即时',
                immediate: '每日',
                trip: '按行程',
                weekly: '每周',
                semimonthly: '每月两次',
                monthly: '每月',
            },
            planType: '计划类型',
            submitExpense: '在下方提交您的费用：',
            defaultCategory: '默认类别',
            viewTransactions: '查看交易记录',
            policyExpenseChatName: ({displayName}: PolicyExpenseChatNameParams) => `${displayName}的费用`,
        },
        perDiem: {
            subtitle: '设置每日津贴标准以控制员工的日常支出。',
            amount: '金额',
            deleteRates: () => ({
                one: '删除费率',
                other: '删除费率',
            }),
            deletePerDiemRate: '删除每日津贴标准',
            findPerDiemRate: '查找每日津贴费率',
            areYouSureDelete: () => ({
                one: '您确定要删除此费率吗？',
                other: '您确定要删除这些费率吗？',
            }),
            emptyList: {
                title: '每日津贴',
                subtitle: '设置每日津贴标准以控制员工的每日支出。从电子表格导入费率以开始。',
            },
            errors: {
                existingRateError: ({rate}: CustomUnitRateParams) => `值为${rate}的费率已存在`,
            },
            importPerDiemRates: '导入每日津贴标准',
            editPerDiemRate: '编辑每日津贴费率',
            editPerDiemRates: '编辑每日津贴标准',
            editDestinationSubtitle: ({destination}: EditDestinationSubtitleParams) => `更新此目的地将更改所有${destination}的每日津贴子费率。`,
            editCurrencySubtitle: ({destination}: EditDestinationSubtitleParams) => `更新此货币将更改所有${destination}的每日津贴子费率。`,
        },
        qbd: {
            exportOutOfPocketExpensesDescription: '设置自付费用如何导出到QuickBooks Desktop。',
            exportOutOfPocketExpensesCheckToggle: '将支票标记为“稍后打印”',
            exportDescription: '配置如何将Expensify数据导出到QuickBooks Desktop。',
            date: '导出日期',
            exportInvoices: '导出发票到',
            exportExpensifyCard: '将 Expensify 卡交易导出为',
            account: '账户',
            accountDescription: '选择发布分录的位置。',
            accountsPayable: '应付账款',
            accountsPayableDescription: '选择在哪里创建供应商账单。',
            bankAccount: '银行账户',
            notConfigured: '未配置',
            bankAccountDescription: '选择从哪里发送支票。',
            creditCardAccount: '信用卡账户',
            exportDate: {
                label: '导出日期',
                description: '导出报告到QuickBooks Desktop时使用此日期。',
                values: {
                    [CONST.QUICKBOOKS_EXPORT_DATE.LAST_EXPENSE]: {
                        label: '最后报销日期',
                        description: '报告中最近费用的日期。',
                    },
                    [CONST.QUICKBOOKS_EXPORT_DATE.REPORT_EXPORTED]: {
                        label: '导出日期',
                        description: '报告导出到QuickBooks Desktop的日期。',
                    },
                    [CONST.QUICKBOOKS_EXPORT_DATE.REPORT_SUBMITTED]: {
                        label: '提交日期',
                        description: '报告提交审批的日期。',
                    },
                },
            },
            exportCheckDescription: '我们将为每个Expensify报告创建一张分项支票，并从以下银行账户发送。',
            exportJournalEntryDescription: '我们将为每个Expensify报告创建一项分项日记账分录，并将其发布到以下账户。',
            exportVendorBillDescription: '我们将为每个Expensify报告创建一张分项供应商账单，并将其添加到以下账户中。如果此期间已关闭，我们将发布到下一个开放期间的第一天。',
            deepDiveExpensifyCard: 'Expensify 卡交易将自动导出到使用创建的“Expensify 卡负债账户”中',
            deepDiveExpensifyCardIntegration: '我们的集成。',
            outOfPocketTaxEnabledDescription: 'QuickBooks Desktop 不支持日记账分录导出的税款。由于您在工作区启用了税款，此导出选项不可用。',
            outOfPocketTaxEnabledError: '启用税收时，日记分录不可用。请选择其他导出选项。',
            accounts: {
                [CONST.QUICKBOOKS_DESKTOP_NON_REIMBURSABLE_EXPORT_ACCOUNT_TYPE.CREDIT_CARD]: '信用卡',
                [CONST.QUICKBOOKS_DESKTOP_REIMBURSABLE_ACCOUNT_TYPE.VENDOR_BILL]: '供应商账单',
                [CONST.QUICKBOOKS_DESKTOP_REIMBURSABLE_ACCOUNT_TYPE.JOURNAL_ENTRY]: '日记条目',
                [CONST.QUICKBOOKS_DESKTOP_REIMBURSABLE_ACCOUNT_TYPE.CHECK]: '检查',
                [`${CONST.QUICKBOOKS_DESKTOP_NON_REIMBURSABLE_EXPORT_ACCOUNT_TYPE.CHECK}Description`]: '我们将为每个Expensify报告创建一张分项支票，并从以下银行账户发送。',
                [`${CONST.QUICKBOOKS_DESKTOP_NON_REIMBURSABLE_EXPORT_ACCOUNT_TYPE.CREDIT_CARD}Description`]:
                    '我们会自动将信用卡交易中的商家名称与QuickBooks中的任何对应供应商匹配。如果没有供应商存在，我们将创建一个“信用卡杂项”供应商进行关联。',
                [`${CONST.QUICKBOOKS_DESKTOP_REIMBURSABLE_ACCOUNT_TYPE.VENDOR_BILL}Description`]:
                    '我们将为每个Expensify报告创建一份逐项列出的供应商账单，其中包含最后一笔费用的日期，并将其添加到下面的账户中。如果该期间已关闭，我们将发布到下一个开放期间的第一天。',
                [`${CONST.QUICKBOOKS_DESKTOP_NON_REIMBURSABLE_EXPORT_ACCOUNT_TYPE.CREDIT_CARD}AccountDescription`]: '选择导出信用卡交易的目的地。',
                [`${CONST.QUICKBOOKS_DESKTOP_REIMBURSABLE_ACCOUNT_TYPE.VENDOR_BILL}AccountDescription`]: '选择一个供应商以应用于所有信用卡交易。',
                [`${CONST.QUICKBOOKS_DESKTOP_REIMBURSABLE_ACCOUNT_TYPE.CHECK}AccountDescription`]: '选择从哪里发送支票。',
                [`${CONST.QUICKBOOKS_DESKTOP_REIMBURSABLE_ACCOUNT_TYPE.VENDOR_BILL}Error`]: '启用位置时，供应商账单不可用。请选择其他导出选项。',
                [`${CONST.QUICKBOOKS_DESKTOP_REIMBURSABLE_ACCOUNT_TYPE.CHECK}Error`]: '启用位置时无法使用支票。请选择其他导出选项。',
                [`${CONST.QUICKBOOKS_DESKTOP_REIMBURSABLE_ACCOUNT_TYPE.JOURNAL_ENTRY}Error`]: '启用税收时，日记分录不可用。请选择其他导出选项。',
            },
            noAccountsFound: '未找到账户',
            noAccountsFoundDescription: '在 QuickBooks Desktop 中添加账户并再次同步连接',
            qbdSetup: 'QuickBooks Desktop 设置',
            requiredSetupDevice: {
                title: '无法从此设备连接',
                body1: '您需要从托管 QuickBooks Desktop 公司文件的计算机上设置此连接。',
                body2: '一旦连接，您就可以随时随地同步和导出。',
            },
            setupPage: {
                title: '打开此链接进行连接',
                body: '要完成设置，请在运行QuickBooks Desktop的计算机上打开以下链接。',
                setupErrorTitle: '出现错误',
                setupErrorBody1: 'QuickBooks Desktop 连接目前无法使用。请稍后再试或',
                setupErrorBody2: '如果问题仍然存在。',
                setupErrorBodyContactConcierge: '联系Concierge',
            },
            importDescription: '选择从 QuickBooks Desktop 导入到 Expensify 的编码配置。',
            classes: '类',
            items: '项目',
            customers: '客户/项目',
            exportCompanyCardsDescription: '设置公司卡购买如何导出到QuickBooks Desktop。',
            defaultVendorDescription: '设置一个默认供应商，该供应商将适用于导出时的所有信用卡交易。',
            accountsDescription: '您的 QuickBooks Desktop 科目表将作为类别导入到 Expensify。',
            accountsSwitchTitle: '选择将新账户导入为启用或禁用的类别。',
            accountsSwitchDescription: '启用的类别将在成员创建费用时可供选择。',
            classesDescription: '选择如何在Expensify中处理QuickBooks Desktop类别。',
            tagsDisplayedAsDescription: '行项目级别',
            reportFieldsDisplayedAsDescription: '报告级别',
            customersDescription: '选择如何在Expensify中处理QuickBooks Desktop客户/项目。',
            advancedConfig: {
                autoSyncDescription: 'Expensify将每天自动与QuickBooks Desktop同步。',
                createEntities: '自动创建实体',
                createEntitiesDescription: '如果供应商尚不存在，Expensify 将在 QuickBooks Desktop 中自动创建供应商。',
            },
            itemsDescription: '选择如何在Expensify中处理QuickBooks Desktop项目。',
        },
        qbo: {
            connectedTo: '已连接到',
            importDescription: '选择要从QuickBooks Online导入到Expensify的编码配置。',
            classes: '类',
            locations: '位置',
            customers: '客户/项目',
            accountsDescription: '您的 QuickBooks Online 科目表将作为类别导入到 Expensify。',
            accountsSwitchTitle: '选择将新账户导入为启用或禁用的类别。',
            accountsSwitchDescription: '启用的类别将在成员创建费用时可供选择。',
            classesDescription: '选择如何在Expensify中处理QuickBooks Online类别。',
            customersDescription: '选择如何在Expensify中处理QuickBooks Online客户/项目。',
            locationsDescription: '选择如何在Expensify中处理QuickBooks Online位置。',
            taxesDescription: '选择如何在Expensify中处理QuickBooks Online税款。',
            locationsLineItemsRestrictionDescription: 'QuickBooks Online 不支持在支票或供应商账单的行级别设置位置。如果您希望在行级别设置位置，请确保您使用的是分录和信用/借记卡费用。',
            taxesJournalEntrySwitchNote: 'QuickBooks Online 不支持日记账分录中的税款。请将您的导出选项更改为供应商账单或支票。',
            exportDescription: '配置如何将Expensify数据导出到QuickBooks Online。',
            date: '导出日期',
            exportInvoices: '导出发票到',
            exportExpensifyCard: '将 Expensify 卡交易导出为',
            deepDiveExpensifyCard: 'Expensify 卡交易将自动导出到使用创建的“Expensify 卡负债账户”中',
            deepDiveExpensifyCardIntegration: '我们的集成。',
            exportDate: {
                label: '导出日期',
                description: '在导出报告到QuickBooks Online时使用此日期。',
                values: {
                    [CONST.QUICKBOOKS_EXPORT_DATE.LAST_EXPENSE]: {
                        label: '最后报销日期',
                        description: '报告中最近费用的日期。',
                    },
                    [CONST.QUICKBOOKS_EXPORT_DATE.REPORT_EXPORTED]: {
                        label: '导出日期',
                        description: '报告导出到QuickBooks Online的日期。',
                    },
                    [CONST.QUICKBOOKS_EXPORT_DATE.REPORT_SUBMITTED]: {
                        label: '提交日期',
                        description: '报告提交审批的日期。',
                    },
                },
            },
            receivable: '应收账款', // This is an account name that will come directly from QBO, so I don't know why we need a translation for it. It should take whatever the name of the account is in QBO. Leaving this note for CS.
            archive: '应收账款存档', // This is an account name that will come directly from QBO, so I don't know why we need a translation for it. It should take whatever the name of the account is in QBO. Leaving this note for CS.
            exportInvoicesDescription: '将此账户用于导出发票到QuickBooks Online。',
            exportCompanyCardsDescription: '设置公司卡购买如何导出到QuickBooks Online。',
            vendor: '供应商',
            defaultVendorDescription: '设置一个默认供应商，该供应商将适用于导出时的所有信用卡交易。',
            exportOutOfPocketExpensesDescription: '设置自付费用如何导出到QuickBooks Online。',
            exportCheckDescription: '我们将为每个Expensify报告创建一张分项支票，并从以下银行账户发送。',
            exportJournalEntryDescription: '我们将为每个Expensify报告创建一项分项日记账分录，并将其发布到以下账户。',
            exportVendorBillDescription: '我们将为每个Expensify报告创建一张分项供应商账单，并将其添加到以下账户中。如果此期间已关闭，我们将发布到下一个开放期间的第一天。',
            account: '账户',
            accountDescription: '选择发布分录的位置。',
            accountsPayable: '应付账款',
            accountsPayableDescription: '选择在哪里创建供应商账单。',
            bankAccount: '银行账户',
            notConfigured: '未配置',
            bankAccountDescription: '选择从哪里发送支票。',
            creditCardAccount: '信用卡账户',
            companyCardsLocationEnabledDescription: 'QuickBooks Online不支持供应商账单导出的地点功能。由于您在工作区启用了地点功能，此导出选项不可用。',
            outOfPocketTaxEnabledDescription: 'QuickBooks Online不支持日记账分录导出的税项。由于您在工作区启用了税项，此导出选项不可用。',
            outOfPocketTaxEnabledError: '启用税收时，日记分录不可用。请选择其他导出选项。',
            advancedConfig: {
                autoSyncDescription: 'Expensify将每天自动与QuickBooks Online同步。',
                inviteEmployees: '邀请员工',
                inviteEmployeesDescription: '导入 QuickBooks Online 员工记录并邀请员工加入此工作区。',
                createEntities: '自动创建实体',
                createEntitiesDescription: '如果供应商尚不存在，Expensify 将在 QuickBooks Online 中自动创建供应商，并在导出发票时自动创建客户。',
                reimbursedReportsDescription: '每当使用 Expensify ACH 支付报告时，相应的账单付款将在下面的 QuickBooks Online 帐户中创建。',
                qboBillPaymentAccount: 'QuickBooks 账单支付账户',
                qboInvoiceCollectionAccount: 'QuickBooks 发票收款账户',
                accountSelectDescription: '选择从哪里支付账单，我们将在 QuickBooks Online 中创建付款。',
                invoiceAccountSelectorDescription: '选择接收发票付款的地方，我们将在QuickBooks Online中创建付款。',
            },
            accounts: {
                [CONST.QUICKBOOKS_NON_REIMBURSABLE_EXPORT_ACCOUNT_TYPE.DEBIT_CARD]: '借记卡',
                [CONST.QUICKBOOKS_NON_REIMBURSABLE_EXPORT_ACCOUNT_TYPE.CREDIT_CARD]: '信用卡',
                [CONST.QUICKBOOKS_REIMBURSABLE_ACCOUNT_TYPE.VENDOR_BILL]: '供应商账单',
                [CONST.QUICKBOOKS_REIMBURSABLE_ACCOUNT_TYPE.JOURNAL_ENTRY]: '日记条目',
                [CONST.QUICKBOOKS_REIMBURSABLE_ACCOUNT_TYPE.CHECK]: '检查',
                [`${CONST.QUICKBOOKS_NON_REIMBURSABLE_EXPORT_ACCOUNT_TYPE.DEBIT_CARD}Description`]:
                    '我们会自动将借记卡交易中的商户名称与QuickBooks中的任何相应供应商匹配。如果不存在供应商，我们将创建一个“借记卡杂项”供应商进行关联。',
                [`${CONST.QUICKBOOKS_NON_REIMBURSABLE_EXPORT_ACCOUNT_TYPE.CREDIT_CARD}Description`]:
                    '我们会自动将信用卡交易中的商家名称与QuickBooks中的任何对应供应商匹配。如果没有供应商存在，我们将创建一个“信用卡杂项”供应商进行关联。',
                [`${CONST.QUICKBOOKS_REIMBURSABLE_ACCOUNT_TYPE.VENDOR_BILL}Description`]:
                    '我们将为每个Expensify报告创建一份逐项列出的供应商账单，其中包含最后一笔费用的日期，并将其添加到下面的账户中。如果该期间已关闭，我们将发布到下一个开放期间的第一天。',
                [`${CONST.QUICKBOOKS_NON_REIMBURSABLE_EXPORT_ACCOUNT_TYPE.DEBIT_CARD}AccountDescription`]: '选择导出借记卡交易的位置。',
                [`${CONST.QUICKBOOKS_NON_REIMBURSABLE_EXPORT_ACCOUNT_TYPE.CREDIT_CARD}AccountDescription`]: '选择导出信用卡交易的目的地。',
                [`${CONST.QUICKBOOKS_REIMBURSABLE_ACCOUNT_TYPE.VENDOR_BILL}AccountDescription`]: '选择一个供应商以应用于所有信用卡交易。',
                [`${CONST.QUICKBOOKS_REIMBURSABLE_ACCOUNT_TYPE.VENDOR_BILL}Error`]: '启用位置时，供应商账单不可用。请选择其他导出选项。',
                [`${CONST.QUICKBOOKS_REIMBURSABLE_ACCOUNT_TYPE.CHECK}Error`]: '启用位置时无法使用支票。请选择其他导出选项。',
                [`${CONST.QUICKBOOKS_REIMBURSABLE_ACCOUNT_TYPE.JOURNAL_ENTRY}Error`]: '启用税收时，日记分录不可用。请选择其他导出选项。',
            },
            exportDestinationAccountsMisconfigurationError: {
                [CONST.QUICKBOOKS_REIMBURSABLE_ACCOUNT_TYPE.VENDOR_BILL]: '选择一个有效的账户进行供应商账单导出',
                [CONST.QUICKBOOKS_REIMBURSABLE_ACCOUNT_TYPE.JOURNAL_ENTRY]: '选择一个有效的账户进行日记账导出',
                [CONST.QUICKBOOKS_REIMBURSABLE_ACCOUNT_TYPE.CHECK]: '选择一个有效的账户进行支票导出',
            },
            exportDestinationSetupAccountsInfo: {
                [CONST.QUICKBOOKS_REIMBURSABLE_ACCOUNT_TYPE.VENDOR_BILL]: '要使用供应商账单导出，请在QuickBooks Online中设置应付账款账户。',
                [CONST.QUICKBOOKS_REIMBURSABLE_ACCOUNT_TYPE.JOURNAL_ENTRY]: '要使用分录导出，请在QuickBooks Online中设置一个分录账户。',
                [CONST.QUICKBOOKS_REIMBURSABLE_ACCOUNT_TYPE.CHECK]: '要使用支票导出，请在QuickBooks Online中设置一个银行账户。',
            },
            noAccountsFound: '未找到账户',
            noAccountsFoundDescription: '在 QuickBooks Online 中添加账户并再次同步连接。',
            accountingMethods: {
                label: '何时导出',
                description: '选择何时导出费用：',
                values: {
                    [COMMON_CONST.INTEGRATIONS.ACCOUNTING_METHOD.ACCRUAL]: '应计',
                    [COMMON_CONST.INTEGRATIONS.ACCOUNTING_METHOD.CASH]: '现金',
                },
                alternateText: {
                    [COMMON_CONST.INTEGRATIONS.ACCOUNTING_METHOD.ACCRUAL]: '自付费用将在最终批准时导出',
                    [COMMON_CONST.INTEGRATIONS.ACCOUNTING_METHOD.CASH]: '自付费用将在支付时导出',
                },
            },
        },
        workspaceList: {
            joinNow: '立即加入',
            askToJoin: '请求加入',
        },
        xero: {
            organization: 'Xero 组织',
            organizationDescription: '选择您想要从中导入数据的Xero组织。',
            importDescription: '选择从Xero导入到Expensify的编码配置。',
            accountsDescription: '您的Xero会计科目表将作为类别导入到Expensify中。',
            accountsSwitchTitle: '选择将新账户导入为启用或禁用的类别。',
            accountsSwitchDescription: '启用的类别将在成员创建费用时可供选择。',
            trackingCategories: '跟踪类别',
            trackingCategoriesDescription: '选择如何在Expensify中处理Xero跟踪类别。',
            mapTrackingCategoryTo: ({categoryName}: CategoryNameParams) => `将 Xero ${categoryName} 映射到`,
            mapTrackingCategoryToDescription: ({categoryName}: CategoryNameParams) => `选择将 ${categoryName} 映射到 Xero 的位置。`,
            customers: '重新向客户开账单',
            customersDescription: '选择是否在Expensify中重新向客户开账单。您的Xero客户联系人可以被标记到费用中，并将作为销售发票导出到Xero。',
            taxesDescription: '选择如何在Expensify中处理Xero税款。',
            notImported: '未导入',
            notConfigured: '未配置',
            trackingCategoriesOptions: {
                [CONST.XERO_CONFIG.TRACKING_CATEGORY_OPTIONS.DEFAULT]: 'Xero 联系人默认值',
                [CONST.XERO_CONFIG.TRACKING_CATEGORY_OPTIONS.TAG]: '标签',
                [CONST.XERO_CONFIG.TRACKING_CATEGORY_OPTIONS.REPORT_FIELD]: '报告字段',
            },
            exportDescription: '配置如何将Expensify数据导出到Xero。',
            purchaseBill: '采购账单',
            exportDeepDiveCompanyCard: '导出的费用将作为银行交易发布到下面的Xero银行账户，交易日期将与您的银行对账单上的日期相匹配。',
            bankTransactions: '银行交易',
            xeroBankAccount: 'Xero 银行账户',
            xeroBankAccountDescription: '选择将费用发布为银行交易的位置。',
            exportExpensesDescription: '报告将导出为采购账单，并带有以下选择的日期和状态。',
            purchaseBillDate: '购买账单日期',
            exportInvoices: '将发票导出为',
            salesInvoice: '销售发票',
            exportInvoicesDescription: '销售发票始终显示发票发送的日期。',
            advancedConfig: {
                autoSyncDescription: 'Expensify将每天自动与Xero同步。',
                purchaseBillStatusTitle: '购买账单状态',
                reimbursedReportsDescription: '每当使用 Expensify ACH 支付报告时，相应的账单付款将在下面的 Xero 账户中创建。',
                xeroBillPaymentAccount: 'Xero账单支付账户',
                xeroInvoiceCollectionAccount: 'Xero发票收款账户',
                xeroBillPaymentAccountDescription: '选择支付账单的账户，我们将在Xero中创建付款。',
                invoiceAccountSelectorDescription: '选择接收发票付款的账户，我们将在Xero中创建付款。',
            },
            exportDate: {
                label: '购买账单日期',
                description: '导出报告到Xero时使用此日期。',
                values: {
                    [CONST.XERO_EXPORT_DATE.LAST_EXPENSE]: {
                        label: '最后报销日期',
                        description: '报告中最近费用的日期。',
                    },
                    [CONST.XERO_EXPORT_DATE.REPORT_EXPORTED]: {
                        label: '导出日期',
                        description: '报告导出到Xero的日期。',
                    },
                    [CONST.XERO_EXPORT_DATE.REPORT_SUBMITTED]: {
                        label: '提交日期',
                        description: '报告提交审批的日期。',
                    },
                },
            },
            invoiceStatus: {
                label: '购买账单状态',
                description: '将此状态用于导出采购账单到Xero。',
                values: {
                    [CONST.XERO_CONFIG.INVOICE_STATUS.DRAFT]: '草稿',
                    [CONST.XERO_CONFIG.INVOICE_STATUS.AWAITING_APPROVAL]: '等待批准',
                    [CONST.XERO_CONFIG.INVOICE_STATUS.AWAITING_PAYMENT]: '等待付款',
                },
            },
            noAccountsFound: '未找到账户',
            noAccountsFoundDescription: '请在Xero中添加账户并再次同步连接',
            accountingMethods: {
                label: '何时导出',
                description: '选择何时导出费用：',
                values: {
                    [COMMON_CONST.INTEGRATIONS.ACCOUNTING_METHOD.ACCRUAL]: '应计',
                    [COMMON_CONST.INTEGRATIONS.ACCOUNTING_METHOD.CASH]: '现金',
                },
                alternateText: {
                    [COMMON_CONST.INTEGRATIONS.ACCOUNTING_METHOD.ACCRUAL]: '自付费用将在最终批准时导出',
                    [COMMON_CONST.INTEGRATIONS.ACCOUNTING_METHOD.CASH]: '自付费用将在支付时导出',
                },
            },
        },
        sageIntacct: {
            preferredExporter: '首选导出工具',
            taxSolution: '税务解决方案',
            notConfigured: '未配置',
            exportDate: {
                label: '导出日期',
                description: '导出报告到 Sage Intacct 时使用此日期。',
                values: {
                    [CONST.SAGE_INTACCT_EXPORT_DATE.LAST_EXPENSE]: {
                        label: '最后报销日期',
                        description: '报告中最近费用的日期。',
                    },
                    [CONST.SAGE_INTACCT_EXPORT_DATE.EXPORTED]: {
                        label: '导出日期',
                        description: '报告导出到 Sage Intacct 的日期。',
                    },
                    [CONST.SAGE_INTACCT_EXPORT_DATE.SUBMITTED]: {
                        label: '提交日期',
                        description: '报告提交审批的日期。',
                    },
                },
            },
            reimbursableExpenses: {
                description: '设置自付费用如何导出到 Sage Intacct。',
                values: {
                    [CONST.SAGE_INTACCT_REIMBURSABLE_EXPENSE_TYPE.EXPENSE_REPORT]: '费用报告',
                    [CONST.SAGE_INTACCT_REIMBURSABLE_EXPENSE_TYPE.VENDOR_BILL]: '供应商账单',
                },
            },
            nonReimbursableExpenses: {
                description: '设置公司卡购买如何导出到 Sage Intacct。',
                values: {
                    [CONST.SAGE_INTACCT_NON_REIMBURSABLE_EXPENSE_TYPE.CREDIT_CARD_CHARGE]: '信用卡',
                    [CONST.SAGE_INTACCT_NON_REIMBURSABLE_EXPENSE_TYPE.VENDOR_BILL]: '供应商账单',
                },
            },
            creditCardAccount: '信用卡账户',
            defaultVendor: '默认供应商',
            defaultVendorDescription: ({isReimbursable}: DefaultVendorDescriptionParams) =>
                `设置一个默认供应商，将适用于在 Sage Intacct 中没有匹配供应商的${isReimbursable ? '' : 'non-'}可报销费用。`,
            exportDescription: '配置如何将Expensify数据导出到Sage Intacct。',
            exportPreferredExporterNote: '首选导出者可以是任何工作区管理员，但如果您在域设置中为单个公司卡设置不同的导出账户，则必须也是域管理员。',
            exportPreferredExporterSubNote: '一旦设置，首选导出者将在其账户中看到可导出的报告。',
            noAccountsFound: '未找到账户',
            noAccountsFoundDescription: `请在 Sage Intacct 中添加账户并再次同步连接。`,
            autoSync: '自动同步',
            autoSyncDescription: 'Expensify将每天自动与Sage Intacct同步。',
            inviteEmployees: '邀请员工',
            inviteEmployeesDescription: '导入 Sage Intacct 员工记录并邀请员工加入此工作区。您的审批流程将默认设置为经理审批，并可以在成员页面上进一步配置。',
            syncReimbursedReports: '同步已报销的报告',
            syncReimbursedReportsDescription: '每当使用 Expensify ACH 支付报告时，相应的账单付款将在以下 Sage Intacct 账户中创建。',
            paymentAccount: 'Sage Intacct付款账户',
        },
        netsuite: {
            subsidiary: '子公司',
            subsidiarySelectDescription: '选择您希望从中导入数据的 NetSuite 子公司。',
            exportDescription: '配置如何将Expensify数据导出到NetSuite。',
            exportInvoices: '导出发票到',
            journalEntriesTaxPostingAccount: '日记账分录税务过账账户',
            journalEntriesProvTaxPostingAccount: '分录省税入账账户',
            foreignCurrencyAmount: '导出外币金额',
            exportToNextOpenPeriod: '导出到下一个开放期',
            nonReimbursableJournalPostingAccount: '不可报销的记账账户',
            reimbursableJournalPostingAccount: '可报销的日记账过账账户',
            journalPostingPreference: {
                label: '过账偏好设置',
                values: {
                    [CONST.NETSUITE_JOURNAL_POSTING_PREFERENCE.JOURNALS_POSTING_INDIVIDUAL_LINE]: '每个报告的单项明细条目',
                    [CONST.NETSUITE_JOURNAL_POSTING_PREFERENCE.JOURNALS_POSTING_TOTAL_LINE]: '每笔费用的单项录入',
                },
            },
            invoiceItem: {
                label: '发票项目',
                values: {
                    [CONST.NETSUITE_INVOICE_ITEM_PREFERENCE.CREATE]: {
                        label: '为我创建一个',
                        description: '在导出时，我们会为您创建一个“Expensify 发票项目”（如果尚不存在）。',
                    },
                    [CONST.NETSUITE_INVOICE_ITEM_PREFERENCE.SELECT]: {
                        label: '选择现有的',
                        description: '我们会将Expensify的发票与下面选择的项目关联。',
                    },
                },
            },
            exportDate: {
                label: '导出日期',
                description: '将此日期用于导出报告到NetSuite。',
                values: {
                    [CONST.NETSUITE_EXPORT_DATE.LAST_EXPENSE]: {
                        label: '最后报销日期',
                        description: '报告中最近费用的日期。',
                    },
                    [CONST.NETSUITE_EXPORT_DATE.EXPORTED]: {
                        label: '导出日期',
                        description: '报告导出到NetSuite的日期。',
                    },
                    [CONST.NETSUITE_EXPORT_DATE.SUBMITTED]: {
                        label: '提交日期',
                        description: '报告提交审批的日期。',
                    },
                },
            },
            exportDestination: {
                values: {
                    [CONST.NETSUITE_EXPORT_DESTINATION.EXPENSE_REPORT]: {
                        label: '费用报告',
                        reimbursableDescription: '自付费用将作为费用报告导出到NetSuite。',
                        nonReimbursableDescription: '公司卡费用将作为费用报告导出到NetSuite。',
                    },
                    [CONST.NETSUITE_EXPORT_DESTINATION.VENDOR_BILL]: {
                        label: '供应商账单',
                        reimbursableDescription:
                            'Out-of-pocket expenses will export as bills payable to the NetSuite vendor specified below.\n' +
                            '\n' +
                            'If you’d like to set a specific vendor for each card, go to *Settings > Domains > Company Cards*.',
                        nonReimbursableDescription:
                            'Company card expenses will export as bills payable to the NetSuite vendor specified below.\n' +
                            '\n' +
                            'If you’d like to set a specific vendor for each card, go to *Settings > Domains > Company Cards*.',
                    },
                    [CONST.NETSUITE_EXPORT_DESTINATION.JOURNAL_ENTRY]: {
                        label: '日记条目',
                        reimbursableDescription:
                            'Out-of-pocket expenses will export as journal entries to the NetSuite account specified below.\n' +
                            '\n' +
                            'If you’d like to set a specific vendor for each card, go to *Settings > Domains > Company Cards*.',
                        nonReimbursableDescription:
                            'Company card expenses will export as journal entries to the NetSuite account specified below.\n' +
                            '\n' +
                            'If you’d like to set a specific vendor for each card, go to *Settings > Domains > Company Cards*.',
                    },
                },
            },
            advancedConfig: {
                autoSyncDescription: 'Expensify将每天自动与NetSuite同步。',
                reimbursedReportsDescription: '每当使用Expensify ACH支付报告时，相应的账单付款将在下面的NetSuite账户中创建。',
                reimbursementsAccount: '报销账户',
                reimbursementsAccountDescription: '选择您用于报销的银行账户，我们将在NetSuite中创建相关付款。',
                collectionsAccount: '催收账户',
                collectionsAccountDescription: '一旦发票在Expensify中标记为已支付并导出到NetSuite，它将显示在以下账户中。',
                approvalAccount: 'A/P审批账户',
                approvalAccountDescription: '选择在 NetSuite 中批准交易的账户。如果您正在同步报销报告，这也是创建账单付款的账户。',
                defaultApprovalAccount: 'NetSuite 默认',
                inviteEmployees: '邀请员工并设置审批流程',
                inviteEmployeesDescription: '导入 NetSuite 员工记录并邀请员工加入此工作区。您的审批流程将默认设置为经理审批，并可以在*成员*页面上进一步配置。',
                autoCreateEntities: '自动创建员工/供应商',
                enableCategories: '启用新导入的类别',
                customFormID: '自定义表单ID',
                customFormIDDescription: '默认情况下，Expensify 将使用 NetSuite 中设置的首选交易表单创建条目。或者，您可以指定要使用的特定交易表单。',
                customFormIDReimbursable: '自付费用',
                customFormIDNonReimbursable: '公司卡费用',
                exportReportsTo: {
                    label: '费用报告审批级别',
                    description: '一旦在Expensify中批准了费用报告并导出到NetSuite，您可以在NetSuite中设置额外的审批级别，然后再进行发布。',
                    values: {
                        [CONST.NETSUITE_REPORTS_APPROVAL_LEVEL.REPORTS_APPROVED_NONE]: 'NetSuite 默认偏好设置',
                        [CONST.NETSUITE_REPORTS_APPROVAL_LEVEL.REPORTS_SUPERVISOR_APPROVED]: '仅限主管批准',
                        [CONST.NETSUITE_REPORTS_APPROVAL_LEVEL.REPORTS_ACCOUNTING_APPROVED]: '仅会计批准',
                        [CONST.NETSUITE_REPORTS_APPROVAL_LEVEL.REPORTS_APPROVED_BOTH]: '主管和会计已批准',
                    },
                },
                accountingMethods: {
                    label: '何时导出',
                    description: '选择何时导出费用：',
                    values: {
                        [COMMON_CONST.INTEGRATIONS.ACCOUNTING_METHOD.ACCRUAL]: '应计',
                        [COMMON_CONST.INTEGRATIONS.ACCOUNTING_METHOD.CASH]: '现金',
                    },
                    alternateText: {
                        [COMMON_CONST.INTEGRATIONS.ACCOUNTING_METHOD.ACCRUAL]: '自付费用将在最终批准时导出',
                        [COMMON_CONST.INTEGRATIONS.ACCOUNTING_METHOD.CASH]: '自付费用将在支付时导出',
                    },
                },
                exportVendorBillsTo: {
                    label: '供应商账单审批级别',
                    description: '一旦供应商账单在Expensify中获得批准并导出到NetSuite，您可以在NetSuite中设置额外的审批级别，然后再进行过账。',
                    values: {
                        [CONST.NETSUITE_VENDOR_BILLS_APPROVAL_LEVEL.VENDOR_BILLS_APPROVED_NONE]: 'NetSuite 默认偏好设置',
                        [CONST.NETSUITE_VENDOR_BILLS_APPROVAL_LEVEL.VENDOR_BILLS_APPROVAL_PENDING]: '待批准',
                        [CONST.NETSUITE_VENDOR_BILLS_APPROVAL_LEVEL.VENDOR_BILLS_APPROVED]: '批准发布',
                    },
                },
                exportJournalsTo: {
                    label: '日记分录审批级别',
                    description: '一旦在Expensify中批准了日记账分录并导出到NetSuite，您可以在NetSuite中设置额外的审批级别，然后再进行过账。',
                    values: {
                        [CONST.NETSUITE_JOURNALS_APPROVAL_LEVEL.JOURNALS_APPROVED_NONE]: 'NetSuite 默认偏好设置',
                        [CONST.NETSUITE_JOURNALS_APPROVAL_LEVEL.JOURNALS_APPROVAL_PENDING]: '待批准',
                        [CONST.NETSUITE_JOURNALS_APPROVAL_LEVEL.JOURNALS_APPROVED]: '批准发布',
                    },
                },
                error: {
                    customFormID: '请输入有效的数字自定义表单ID',
                },
            },
            noAccountsFound: '未找到账户',
            noAccountsFoundDescription: '请在NetSuite中添加账户并再次同步连接。',
            noVendorsFound: '未找到供应商',
            noVendorsFoundDescription: '请在NetSuite中添加供应商并再次同步连接',
            noItemsFound: '未找到发票项目',
            noItemsFoundDescription: '请在NetSuite中添加发票项目并再次同步连接',
            noSubsidiariesFound: '未找到子公司',
            noSubsidiariesFoundDescription: '请在NetSuite中添加一个子公司并再次同步连接',
            tokenInput: {
                title: 'NetSuite设置',
                formSteps: {
                    installBundle: {
                        title: '安装 Expensify 套件',
                        description: '在 NetSuite 中，依次进入*Customization > SuiteBundler > Search & Install Bundles* > 搜索“Expensify” > 安装该捆绑包。',
                    },
                    enableTokenAuthentication: {
                        title: '启用基于令牌的身份验证',
                        description: '在 NetSuite 中，依次转到 *Setup > Company > Enable Features > SuiteCloud* > 启用 *token-based authentication*。',
                    },
                    enableSoapServices: {
                        title: '启用SOAP Web服务',
                        description: '在 NetSuite 中，依次转到 *Setup > Company > Enable Features > SuiteCloud* > 启用 *SOAP Web Services*。',
                    },
                    createAccessToken: {
                        title: '创建访问令牌',
                        description:
                            '在 NetSuite 中，进入 *Setup > Users/Roles > Access Tokens*，为 "Expensify" 应用和 "Expensify Integration" 或 "Administrator" 角色创建一个访问令牌。\n\n*重要提示：* 确保保存此步骤中的 *Token ID* 和 *Token Secret*。您将在下一步需要用到它。',
                    },
                    enterCredentials: {
                        title: '输入您的 NetSuite 凭据',
                        formInputs: {
                            netSuiteAccountID: 'NetSuite Account ID',
                            netSuiteTokenID: '令牌 ID',
                            netSuiteTokenSecret: '令牌密钥',
                        },
                        netSuiteAccountIDDescription: '在 NetSuite 中，转到 *Setup > Integration > SOAP Web Services Preferences*。',
                    },
                },
            },
            import: {
                expenseCategories: '费用类别',
                expenseCategoriesDescription: '您的 NetSuite 费用类别将作为类别导入到 Expensify 中。',
                crossSubsidiaryCustomers: '跨子公司客户/项目',
                importFields: {
                    departments: {
                        title: '部门',
                        subtitle: '选择如何在Expensify中处理NetSuite的*部门*。',
                    },
                    classes: {
                        title: '类',
                        subtitle: '选择如何在Expensify中处理*类别*。',
                    },
                    locations: {
                        title: '位置',
                        subtitle: '选择如何在Expensify中处理*位置*。',
                    },
                },
                customersOrJobs: {
                    title: '客户/项目',
                    subtitle: '选择如何在Expensify中处理NetSuite的*客户*和*项目*。',
                    importCustomers: '导入客户',
                    importJobs: '导入项目',
                    customers: '客户',
                    jobs: '项目',
                    label: ({importFields, importType}: CustomersOrJobsLabelParams) => `${importFields.join('和')}, ${importType}`,
                },
                importTaxDescription: '从 NetSuite 导入税务组。',
                importCustomFields: {
                    chooseOptionBelow: '选择以下选项：',
                    label: ({importedTypes}: ImportedTypesParams) => `Imported as ${importedTypes.join('和')}`,
                    requiredFieldError: ({fieldName}: RequiredFieldParams) => `请输入${fieldName}`,
                    customSegments: {
                        title: '自定义段/记录',
                        addText: '添加自定义段/记录',
                        recordTitle: '自定义段/记录',
                        helpLink: CONST.NETSUITE_IMPORT.HELP_LINKS.CUSTOM_SEGMENTS,
                        helpLinkText: '查看详细说明',
                        helpText: '关于配置自定义段/记录。',
                        emptyTitle: '添加自定义段或自定义记录',
                        fields: {
                            segmentName: '名称',
                            internalID: '内部ID',
                            scriptID: '脚本 ID',
                            customRecordScriptID: '交易列ID',
                            mapping: '显示为',
                        },
                        removeTitle: '删除自定义段/记录',
                        removePrompt: '您确定要删除此自定义段/记录吗？',
                        addForm: {
                            customSegmentName: '自定义段名称',
                            customRecordName: '自定义记录名称',
                            segmentTitle: '自定义段',
                            customSegmentAddTitle: '添加自定义段',
                            customRecordAddTitle: '添加自定义记录',
                            recordTitle: '自定义记录',
                            segmentRecordType: '您想添加自定义段还是自定义记录？',
                            customSegmentNameTitle: '自定义分段名称是什么？',
                            customRecordNameTitle: '自定义记录名称是什么？',
                            customSegmentNameFooter: `您可以在 NetSuite 的 *Customizations > Links, Records & Fields > Custom Segments* 页面下找到自定义段名称。\n\n_有关更详细的说明，请[访问我们的帮助网站](${CONST.NETSUITE_IMPORT.HELP_LINKS.CUSTOM_SEGMENTS})_。`,
                            customRecordNameFooter: `您可以通过在全局搜索中输入“Transaction Column Field”来查找NetSuite中的自定义记录名称。\n\n_有关更详细的说明，请[访问我们的帮助网站](${CONST.NETSUITE_IMPORT.HELP_LINKS.CUSTOM_SEGMENTS})_。`,
                            customSegmentInternalIDTitle: '内部ID是什么？',
                            customSegmentInternalIDFooter: `首先，请确保您在 NetSuite 中启用了内部 ID，路径为 *Home > Set Preferences > Show Internal ID*。\n\n您可以在 NetSuite 中找到自定义段的内部 ID，路径为：\n\n1. *Customization > Lists, Records, & Fields > Custom Segments*。\n2. 点击进入一个自定义段。\n3. 点击 *Custom Record Type* 旁边的超链接。\n4. 在底部的表格中找到内部 ID。\n\n_有关更详细的说明，请[访问我们的帮助网站](${CONST.NETSUITE_IMPORT.HELP_LINKS.CUSTOM_LISTS})_。`,
                            customRecordInternalIDFooter: `您可以通过以下步骤在 NetSuite 中找到自定义记录的内部 ID：\n\n1. 在全局搜索中输入“Transaction Line Fields”。\n2. 点击进入一个自定义记录。\n3. 在左侧找到内部 ID。\n\n_有关更详细的说明，请[访问我们的帮助网站](${CONST.NETSUITE_IMPORT.HELP_LINKS.CUSTOM_SEGMENTS})_。`,
                            customSegmentScriptIDTitle: '脚本ID是什么？',
                            customSegmentScriptIDFooter: `您可以在 NetSuite 中找到自定义段脚本 ID，路径为：\n\n1. *Customization > Lists, Records, & Fields > Custom Segments*。\n2. 点击进入一个自定义段。\n3. 点击靠近底部的 *Application and Sourcing* 标签页，然后：\n    a. 如果您想在 Expensify 中将自定义段显示为 *标签*（在单项级别），请点击 *Transaction Columns* 子标签页并使用 *Field ID*。\n    b. 如果您想在 Expensify 中将自定义段显示为 *报告字段*（在报告级别），请点击 *Transactions* 子标签页并使用 *Field ID*。\n\n_有关更详细的说明，请[访问我们的帮助网站](${CONST.NETSUITE_IMPORT.HELP_LINKS.CUSTOM_LISTS})_。`,
                            customRecordScriptIDTitle: '交易列ID是什么？',
                            customRecordScriptIDFooter: `您可以在 NetSuite 中找到自定义记录脚本 ID，步骤如下：\n\n1. 在全局搜索中输入“Transaction Line Fields”。\n2. 点击进入一个自定义记录。\n3. 在左侧找到脚本 ID。\n\n_有关更详细的说明，请[访问我们的帮助网站](${CONST.NETSUITE_IMPORT.HELP_LINKS.CUSTOM_SEGMENTS})_。`,
                            customSegmentMappingTitle: '如何在Expensify中显示此自定义段？',
                            customRecordMappingTitle: '在Expensify中，这个自定义记录应该如何显示？',
                        },
                        errors: {
                            uniqueFieldError: ({fieldName}: RequiredFieldParams) => `具有此 ${fieldName?.toLowerCase()} 的自定义段/记录已存在`,
                        },
                    },
                    customLists: {
                        title: '自定义列表',
                        addText: '添加自定义列表',
                        recordTitle: '自定义列表',
                        helpLink: CONST.NETSUITE_IMPORT.HELP_LINKS.CUSTOM_LISTS,
                        helpLinkText: '查看详细说明',
                        helpText: '关于配置自定义列表。',
                        emptyTitle: '添加自定义列表',
                        fields: {
                            listName: '名称',
                            internalID: '内部ID',
                            transactionFieldID: '交易字段ID',
                            mapping: '显示为',
                        },
                        removeTitle: '删除自定义列表',
                        removePrompt: '您确定要删除此自定义列表吗？',
                        addForm: {
                            listNameTitle: '选择自定义列表',
                            transactionFieldIDTitle: '交易字段ID是什么？',
                            transactionFieldIDFooter: `您可以通过以下步骤在 NetSuite 中找到交易字段 ID：\n\n1. 在全局搜索中输入“Transaction Line Fields”。\n2. 点击进入自定义列表。\n3. 在左侧找到交易字段 ID。\n\n_有关更详细的说明，请[访问我们的帮助网站](${CONST.NETSUITE_IMPORT.HELP_LINKS.CUSTOM_LISTS})_。`,
                            mappingTitle: '在Expensify中，这个自定义列表应该如何显示？',
                        },
                        errors: {
                            uniqueTransactionFieldIDError: `已存在具有此交易字段ID的自定义列表`,
                        },
                    },
                },
                importTypes: {
                    [CONST.INTEGRATION_ENTITY_MAP_TYPES.NETSUITE_DEFAULT]: {
                        label: 'NetSuite 员工默认值',
                        description: '未导入Expensify，已在导出时应用',
                        footerContent: ({importField}: ImportFieldParams) => `如果您在NetSuite中使用${importField}，我们将在导出到费用报告或日记账分录时应用员工记录上设置的默认值。`,
                    },
                    [CONST.INTEGRATION_ENTITY_MAP_TYPES.TAG]: {
                        label: '标签',
                        description: '逐项级别',
                        footerContent: ({importField}: ImportFieldParams) => `${startCase(importField)} 将可用于员工报告中的每一笔费用。`,
                    },
                    [CONST.INTEGRATION_ENTITY_MAP_TYPES.REPORT_FIELD]: {
                        label: '报告字段',
                        description: '报告级别',
                        footerContent: ({importField}: ImportFieldParams) => `${startCase(importField)} 选择将适用于员工报告中的所有费用。`,
                    },
                },
            },
        },
        intacct: {
            sageIntacctSetup: 'Sage Intacct 设置',
            prerequisitesTitle: '在您连接之前...',
            downloadExpensifyPackage: '下载适用于Sage Intacct的Expensify软件包',
            followSteps: '按照我们的操作指南中的步骤：连接到 Sage Intacct 说明书',
            enterCredentials: '输入您的 Sage Intacct 凭证',
            entity: '实体',
            employeeDefault: 'Sage Intacct 员工默认值',
            employeeDefaultDescription: '如果存在，员工的默认部门将应用于他们在 Sage Intacct 中的费用。',
            displayedAsTagDescription: '部门将可在员工报告的每一笔费用中选择。',
            displayedAsReportFieldDescription: '部门选择将适用于员工报告中的所有费用。',
            toggleImportTitleFirstPart: '选择如何处理 Sage Intacct',
            toggleImportTitleSecondPart: '在Expensify中。',
            expenseTypes: '费用类型',
            expenseTypesDescription: '您的 Sage Intacct 费用类型将作为类别导入到 Expensify。',
            accountTypesDescription: '您的 Sage Intacct 科目表将作为类别导入到 Expensify 中。',
            importTaxDescription: '从 Sage Intacct 导入采购税率。',
            userDefinedDimensions: '用户定义的维度',
            addUserDefinedDimension: '添加用户定义的维度',
            integrationName: '集成名称',
            dimensionExists: '已存在具有此名称的维度。',
            removeDimension: '删除用户定义的维度',
            removeDimensionPrompt: '您确定要删除此用户定义的维度吗？',
            userDefinedDimension: '用户定义维度',
            addAUserDefinedDimension: '添加用户定义的维度',
            detailedInstructionsLink: '查看详细说明',
            detailedInstructionsRestOfSentence: '关于添加用户定义的维度。',
            userDimensionsAdded: () => ({
                one: '1 UDD 已添加',
                other: (count: number) => `添加了${count}个UDD`,
            }),
            mappingTitle: ({mappingName}: IntacctMappingTitleParams) => {
                switch (mappingName) {
                    case CONST.SAGE_INTACCT_CONFIG.MAPPINGS.DEPARTMENTS:
                        return '部门';
                    case CONST.SAGE_INTACCT_CONFIG.MAPPINGS.CLASSES:
                        return 'classes';
                    case CONST.SAGE_INTACCT_CONFIG.MAPPINGS.LOCATIONS:
                        return '地点';
                    case CONST.SAGE_INTACCT_CONFIG.MAPPINGS.CUSTOMERS:
                        return '客户';
                    case CONST.SAGE_INTACCT_CONFIG.MAPPINGS.PROJECTS:
                        return '项目（工作）';
                    default:
                        return 'mappings';
                }
            },
        },
        type: {
            free: '免费',
            control: '控制',
            collect: '收集',
        },
        companyCards: {
            addCards: '添加卡片',
            selectCards: '选择卡片',
            addNewCard: {
                other: '其他',
                cardProviders: {
                    gl1025: 'American Express Corporate Cards',
                    cdf: 'Mastercard 商业卡',
                    vcf: 'Visa 商业卡',
                    stripe: 'Stripe Cards',
                },
                yourCardProvider: `您的银行卡提供商是谁？`,
                whoIsYourBankAccount: '您的银行是哪家？',
                whereIsYourBankLocated: '您的银行在哪里？',
                howDoYouWantToConnect: '您想如何连接到您的银行？',
                learnMoreAboutOptions: {
                    text: '了解更多关于这些的信息',
                    linkText: '选项。',
                },
                commercialFeedDetails: '需要与您的银行进行设置。这通常由较大的公司使用，并且如果您符合条件，这通常是最佳选择。',
                commercialFeedPlaidDetails: `需要与您的银行进行设置，但我们会指导您。通常这仅限于较大的公司。`,
                directFeedDetails: '最简单的方法。使用您的主账户凭证立即连接。这是最常见的方法。',
                enableFeed: {
                    title: ({provider}: GoBackMessageParams) => `启用您的${provider}提要`,
                    heading: '我们与您的发卡机构有直接集成，可以快速准确地将您的交易数据导入Expensify。\n\n要开始，请简单地：',
                    visa: '我们与Visa有全球集成，但资格因银行和卡计划而异。\n\n要开始，请简单地：',
                    mastercard: '我们与万事达卡有全球集成，但资格因银行和卡片计划而异。\n\n要开始，只需：',
                    vcf: `1. 请访问[此帮助文章](${CONST.COMPANY_CARDS_VISA_COMMERCIAL_CARD_HELP})，获取有关如何设置您的Visa Commercial Cards的详细说明。\n\n2. [联系您的银行](${CONST.COMPANY_CARDS_VISA_COMMERCIAL_CARD_HELP})以确认他们是否支持您的项目的商业数据流，并要求他们启用它。\n\n3. *一旦数据流启用并且您拥有其详细信息，请继续到下一个屏幕。*`,
                    gl1025: `1. 请访问[此帮助文章](${CONST.COMPANY_CARDS_AMEX_COMMERCIAL_CARD_HELP})，了解American Express是否可以为您的项目启用商业数据流。\n\n2. 数据流启用后，Amex将向您发送生产信函。\n\n3. *一旦您拥有数据流信息，请继续到下一个屏幕。*`,
                    cdf: `1. 请访问[此帮助文章](${CONST.COMPANY_CARDS_MASTERCARD_COMMERCIAL_CARDS})，获取有关如何设置您的Mastercard Commercial Cards的详细说明。\n\n2. [联系您的银行](${CONST.COMPANY_CARDS_MASTERCARD_COMMERCIAL_CARDS})以确认他们是否支持您计划的商业数据流，并要求他们启用它。\n\n3. *一旦数据流启用并获得其详细信息后，继续到下一个屏幕。*`,
                    stripe: `1. 访问 Stripe 的仪表板，然后转到[设置](${CONST.COMPANY_CARDS_STRIPE_HELP})。\n\n2. 在产品集成下，点击 Expensify 旁边的启用。\n\n3. 一旦启用该提要，点击下面的提交，我们将开始添加它。`,
                },
                whatBankIssuesCard: '这些卡是由哪家银行发行的？',
                enterNameOfBank: '输入银行名称',
                feedDetails: {
                    vcf: {
                        title: 'Visa 数据源详情是什么？',
                        processorLabel: '处理器 ID',
                        bankLabel: '金融机构（银行）ID',
                        companyLabel: '公司ID',
                        helpLabel: '我在哪里可以找到这些ID？',
                    },
                    gl1025: {
                        title: `Amex交付文件的名称是什么？`,
                        fileNameLabel: '交付文件名',
                        helpLabel: '我在哪里可以找到交付文件的名称？',
                    },
                    cdf: {
                        title: `Mastercard 分发 ID 是什么？`,
                        distributionLabel: '分发 ID',
                        helpLabel: '我在哪里可以找到分发 ID？',
                    },
                },
                amexCorporate: '如果您的卡片正面写着“Corporate”，请选择此项。',
                amexBusiness: '如果您的卡片正面写着“Business”，请选择此项。',
                amexPersonal: '如果您的卡是个人卡，请选择此项',
                error: {
                    pleaseSelectProvider: '请在继续之前选择一个卡提供商',
                    pleaseSelectBankAccount: '请在继续之前选择一个银行账户',
                    pleaseSelectBank: '请在继续之前选择一个银行',
                    pleaseSelectCountry: '请在继续之前选择一个国家',
                    pleaseSelectFeedType: '请在继续之前选择一个订阅类型',
                },
            },
            statementCloseDate: {
                [CONST.COMPANY_CARDS.STATEMENT_CLOSE_DATE.LAST_DAY_OF_MONTH]: '本月最后一天',
                [CONST.COMPANY_CARDS.STATEMENT_CLOSE_DATE.LAST_BUSINESS_DAY_OF_MONTH]: '本月最后一个工作日',
                [CONST.COMPANY_CARDS.STATEMENT_CLOSE_DATE.CUSTOM_DAY_OF_MONTH]: '本月自定义日期',
            },
            assignCard: '分配卡片',
            findCard: '查找卡片',
            cardNumber: '卡号',
            commercialFeed: '商业信息流',
            feedName: ({feedName}: CompanyCardFeedNameParams) => `${feedName} 卡片`,
            directFeed: '直接馈送',
            whoNeedsCardAssigned: '谁需要分配卡片？',
            chooseCard: '选择一张卡片',
            chooseCardFor: ({assignee, feed}: AssignCardParams) => `从${feed}卡片源中为${assignee}选择一张卡片。`,
            noActiveCards: '此信息流中没有活跃的卡片',
            somethingMightBeBroken: '或者可能出了问题。无论如何，如果您有任何问题，只需',
            contactConcierge: '联系Concierge',
            chooseTransactionStartDate: '选择交易开始日期',
            startDateDescription: '我们将从此日期开始导入所有交易。如果未指定日期，我们将根据您的银行允许的最早日期进行导入。',
            fromTheBeginning: '从头开始',
            customStartDate: '自定义开始日期',
            customCloseDate: '自定义关闭日期',
            letsDoubleCheck: '让我们仔细检查一下，确保一切正常。',
            confirmationDescription: '我们将立即开始导入交易。',
            cardholder: '持卡人',
            card: '卡片',
            cardName: '卡片名称',
            brokenConnectionErrorFirstPart: `卡片信息流连接已断开。请`,
            brokenConnectionErrorLink: '登录您的银行账户',
            brokenConnectionErrorSecondPart: '以便我们可以重新建立连接。',
            assignedCard: ({assignee, link}: AssignedCardParams) => `已分配${assignee}一个${link}！导入的交易将显示在此聊天中。`,
            companyCard: '公司卡',
            chooseCardFeed: '选择卡片信息流',
            ukRegulation:
                'Expensify, Inc. 是 Plaid Financial Ltd. 的代理商，Plaid Financial Ltd. 是一家授权支付机构，受金融行为监管局根据2017年支付服务条例的监管（公司参考编号：804718）。Plaid 通过 Expensify Limited 作为其代理商为您提供受监管的账户信息服务。',
        },
        expensifyCard: {
            issueAndManageCards: '发行和管理您的Expensify卡片',
            getStartedIssuing: '通过申请您的第一张虚拟或实体卡来开始。',
            verificationInProgress: '正在验证中...',
            verifyingTheDetails: '我们正在核实一些细节。Concierge 会在 Expensify 卡准备好发行时通知您。',
            disclaimer:
                'The Expensify Visa® Commercial Card 是由 The Bancorp Bank, N.A. 发行的，FDIC 成员，根据 Visa U.S.A. Inc. 的许可，并且可能无法在所有接受 Visa 卡的商户使用。Apple® 和 Apple logo® 是 Apple Inc. 在美国和其他国家注册的商标。App Store 是 Apple Inc. 的服务标志。Google Play 和 Google Play logo 是 Google LLC 的商标。',
            issueCard: '发卡',
            findCard: '查找卡片',
            newCard: '新卡片',
            name: '名称',
            lastFour: '最后4位数',
            limit: '限制',
            currentBalance: '当前余额',
            currentBalanceDescription: '当前余额是自上次结算日期以来发生的所有已发布Expensify卡交易的总和。',
            balanceWillBeSettledOn: ({settlementDate}: SettlementDateParams) => `余额将在${settlementDate}结清`,
            settleBalance: '结算余额',
            cardLimit: '卡片限额',
            remainingLimit: '剩余额度',
            requestLimitIncrease: '请求增加限制额度',
            remainingLimitDescription: '在计算您的剩余额度时，我们会考虑多个因素：您作为客户的任期、您在注册时提供的业务相关信息以及您企业银行账户中的可用现金。您的剩余额度可能会每天波动。',
            earnedCashback: '现金返还',
            earnedCashbackDescription: '返现余额基于您的工作区内已结算的每月Expensify卡消费。',
            issueNewCard: '发行新卡',
            finishSetup: '完成设置',
            chooseBankAccount: '选择银行账户',
            chooseExistingBank: '选择一个现有的企业银行账户来支付您的Expensify卡余额，或添加一个新的银行账户。',
            accountEndingIn: '账户末尾为',
            addNewBankAccount: '添加新的银行账户',
            settlementAccount: '结算账户',
            settlementAccountDescription: '选择一个账户来支付您的Expensify卡余额。',
            settlementAccountInfo: ({reconciliationAccountSettingsLink, accountNumber}: SettlementAccountInfoParams) =>
                `确保该账户与<a href="${reconciliationAccountSettingsLink}">对账账户</a> (${accountNumber}) 一致，以便连续对账正常工作。`,
            settlementFrequency: '结算频率',
            settlementFrequencyDescription: '选择您支付 Expensify Card 余额的频率。',
            settlementFrequencyInfo: '如果您想切换到每月结算，您需要通过Plaid连接您的银行账户，并拥有90天的正余额历史记录。',
            frequency: {
                daily: '每日',
                monthly: '每月',
            },
            cardDetails: '卡片详情',
            virtual: 'Virtual',
            physical: '物理的',
            deactivate: '停用卡片',
            changeCardLimit: '更改卡片限额',
            changeLimit: '更改限制',
            smartLimitWarning: ({limit}: CharacterLimitParams) => `如果您将此卡的限额更改为${limit}，新的交易将被拒绝，直到您批准卡上的更多费用。`,
            monthlyLimitWarning: ({limit}: CharacterLimitParams) => `如果您将此卡的限额更改为${limit}，新的交易将被拒绝，直到下个月。`,
            fixedLimitWarning: ({limit}: CharacterLimitParams) => `如果您将此卡的限额更改为${limit}，新的交易将被拒绝。`,
            changeCardLimitType: '更改卡片限额类型',
            changeLimitType: '更改限制类型',
            changeCardSmartLimitTypeWarning: ({limit}: CharacterLimitParams) => `如果您将此卡的限额类型更改为智能限额，新交易将被拒绝，因为未批准的限额${limit}已达到。`,
            changeCardMonthlyLimitTypeWarning: ({limit}: CharacterLimitParams) => `如果您将此卡的限额类型更改为每月，由于已达到${limit}的每月限额，新交易将被拒绝。`,
            addShippingDetails: '添加运输详情',
            issuedCard: ({assignee}: AssigneeParams) => `已为${assignee}发放了一张Expensify卡！该卡将在2-3个工作日内送达。`,
            issuedCardNoShippingDetails: ({assignee}: AssigneeParams) => `已为${assignee}发放了一张Expensify卡！一旦添加了运送详情，卡片将被寄出。`,
            issuedCardVirtual: ({assignee, link}: IssueVirtualCardParams) => `已向${assignee}发放了一张虚拟${link}！该卡可以立即使用。`,
            addedShippingDetails: ({assignee}: AssigneeParams) => `${assignee} 添加了送货详情。Expensify Card 将在2-3个工作日内送达。`,
            verifyingHeader: '验证中',
            bankAccountVerifiedHeader: '银行账户已验证',
            verifyingBankAccount: '正在验证银行账户...',
            verifyingBankAccountDescription: '请稍候，我们正在确认此账户是否可以用于发行Expensify卡。',
            bankAccountVerified: '银行账户已验证！',
            bankAccountVerifiedDescription: '您现在可以向您的工作区成员发放Expensify卡。',
            oneMoreStep: '再进一步...',
            oneMoreStepDescription: '看起来我们需要手动验证您的银行账户。请前往Concierge查看您的指示。',
            gotIt: '明白了',
            goToConcierge: '前往Concierge',
        },
        categories: {
            deleteCategories: '删除类别',
            deleteCategoriesPrompt: '您确定要删除这些类别吗？',
            deleteCategory: '删除类别',
            deleteCategoryPrompt: '您确定要删除此类别吗？',
            disableCategories: '禁用类别',
            disableCategory: '禁用类别',
            enableCategories: '启用类别',
            enableCategory: '启用类别',
            defaultSpendCategories: '默认支出类别',
            spendCategoriesDescription: '自定义信用卡交易和扫描收据的商家支出分类方式。',
            deleteFailureMessage: '删除类别时发生错误，请重试。',
            categoryName: '类别名称',
            requiresCategory: '成员必须对所有费用进行分类',
            needCategoryForExportToIntegration: ({connectionName}: NeedCategoryForExportToIntegrationParams) => `所有费用必须分类才能导出到${connectionName}。`,
            subtitle: '更好地了解资金的支出情况。使用我们的默认类别或添加您自己的类别。',
            emptyCategories: {
                title: '您尚未创建任何类别',
                subtitle: '添加一个类别来组织您的支出。',
                subtitleWithAccounting: ({accountingPageURL}: EmptyCategoriesSubtitleWithAccountingParams) =>
                    `<muted-text><centered-text>您的类别目前是从会计连接导入的。请前往<a href="${accountingPageURL}">会计</a>部门进行更改。</centered-text></muted-text>`,
            },
            updateFailureMessage: '更新类别时发生错误，请重试。',
            createFailureMessage: '创建类别时发生错误，请重试。',
            addCategory: '添加类别',
            editCategory: '编辑类别',
            editCategories: '编辑类别',
            findCategory: '查找类别',
            categoryRequiredError: '类别名称是必需的',
            existingCategoryError: '已存在同名类别',
            invalidCategoryName: '无效的类别名称',
            importedFromAccountingSoftware: '以下类别是从您的系统中导入的',
            payrollCode: '工资代码',
            updatePayrollCodeFailureMessage: '更新工资代码时发生错误，请重试。',
            glCode: 'GL代码',
            updateGLCodeFailureMessage: '更新总账代码时发生错误，请重试。',
            importCategories: '导入类别',
            cannotDeleteOrDisableAllCategories: {
                title: '无法删除或禁用所有类别',
                description: `由于您的工作区需要类别，至少必须启用一个类别。`,
            },
        },
        moreFeatures: {
            subtitle: '使用下面的切换按钮来启用更多功能。每个功能都会出现在导航菜单中以供进一步自定义。',
            spendSection: {
                title: '花费',
                subtitle: '启用帮助您扩展团队的功能。',
            },
            manageSection: {
                title: '管理',
                subtitle: '添加控制措施以帮助将支出保持在预算内。',
            },
            earnSection: {
                title: '赚取',
                subtitle: '简化您的收入流程，加快付款速度。',
            },
            organizeSection: {
                title: '组织',
                subtitle: '分组和分析支出，记录每一笔缴纳的税款。',
            },
            integrateSection: {
                title: '集成',
                subtitle: '将 Expensify 连接到流行的金融产品。',
            },
            distanceRates: {
                title: '距离费率',
                subtitle: '添加、更新和执行费率。',
            },
            perDiem: {
                title: '每日津贴',
                subtitle: '设置每日津贴标准以控制员工的日常开支。',
            },
            expensifyCard: {
                title: 'Expensify Card',
                subtitle: '获取支出洞察和控制权。',
                disableCardTitle: '禁用 Expensify Card',
                disableCardPrompt: '您无法禁用 Expensify Card，因为它已在使用中。请联系 Concierge 以获取下一步操作。',
                disableCardButton: '与Concierge聊天',
                feed: {
                    title: '获取Expensify卡',
                    subTitle: '简化您的企业费用管理，并节省多达50%的Expensify账单，此外：',
                    features: {
                        cashBack: '美国每笔消费都有现金返还',
                        unlimited: '无限虚拟卡',
                        spend: '支出控制和自定义限制',
                    },
                    ctaTitle: '发行新卡',
                },
            },
            companyCards: {
                title: '公司卡片',
                subtitle: '从现有公司卡导入支出。',
                feed: {
                    title: '导入公司卡片',
                    features: {
                        support: '支持所有主要的信用卡提供商',
                        assignCards: '将卡片分配给整个团队',
                        automaticImport: '自动交易导入',
                    },
                },
                disableCardTitle: '禁用公司卡',
                disableCardPrompt: '您无法禁用公司卡，因为此功能正在使用中。请联系Concierge以获取下一步指导。',
                disableCardButton: '与Concierge聊天',
                cardDetails: '卡片详情',
                cardNumber: '卡号',
                cardholder: '持卡人',
                cardName: '卡片名称',
                integrationExport: ({integration, type}: IntegrationExportParams) => (integration && type ? `${integration} ${type.toLowerCase()} 导出` : `${integration} 导出`),
                integrationExportTitleFirstPart: ({integration}: IntegrationExportParams) => `选择应导出交易的${integration}账户。`,
                integrationExportTitlePart: '选择不同的',
                integrationExportTitleLinkPart: '导出选项',
                integrationExportTitleSecondPart: '更改可用账户。',
                lastUpdated: '最后更新',
                transactionStartDate: '交易开始日期',
                updateCard: '更新卡片',
                unassignCard: '取消分配卡片',
                unassign: '取消分配',
                unassignCardDescription: '取消分配此卡将从持卡人的账户中移除草稿报告中的所有交易。',
                assignCard: '分配卡片',
                cardFeedName: '卡片摘要名称',
                cardFeedNameDescription: '为卡片信息流取一个独特的名称，以便您能将其与其他信息流区分开来。',
                cardFeedTransaction: '删除交易记录',
                cardFeedTransactionDescription: '选择是否允许持卡人删除卡交易。新交易将遵循这些规则。',
                cardFeedRestrictDeletingTransaction: '限制删除交易',
                cardFeedAllowDeletingTransaction: '允许删除交易',
                removeCardFeed: '移除卡片信息流',
                removeCardFeedTitle: ({feedName}: CompanyCardFeedNameParams) => `删除 ${feedName} 提要`,
                removeCardFeedDescription: '您确定要移除此卡片源吗？这将取消分配所有卡片。',
                error: {
                    feedNameRequired: '卡片摘要名称是必需的',
                    statementCloseDateRequired: '请选择报表关闭日期。',
                },
                corporate: '限制删除交易',
                personal: '允许删除交易',
                setFeedNameDescription: '为卡片提要起一个独特的名字，以便您能将其与其他提要区分开来。',
                setTransactionLiabilityDescription: '启用后，持卡人可以删除卡交易。新交易将遵循此规则。',
                emptyAddedFeedTitle: '分配公司卡',
                emptyAddedFeedDescription: '开始为成员分配您的第一张卡。',
                pendingFeedTitle: `我们正在审核您的请求...`,
                pendingFeedDescription: `我们正在审核您的提要详情。完成后，我们会通过以下方式与您联系`,
                pendingBankTitle: '检查您的浏览器窗口',
                pendingBankDescription: ({bankName}: CompanyCardBankName) => `请通过刚刚打开的浏览器窗口连接到${bankName}。如果没有打开，`,
                pendingBankLink: '请点击这里',
                giveItNameInstruction: '给这张卡片起一个与众不同的名字。',
                updating: '正在更新...',
                noAccountsFound: '未找到账户',
                defaultCard: '默认卡片',
                downgradeTitle: `无法降级工作区`,
                downgradeSubTitleFirstPart: `由于连接了多个卡片馈送（不包括Expensify卡），此工作区无法降级。请`,
                downgradeSubTitleMiddlePart: `仅保留一个卡片信息流`,
                downgradeSubTitleLastPart: '继续。',
                noAccountsFoundDescription: ({connection}: ConnectionParams) => `请在${connection}中添加账户并再次同步连接。`,
                expensifyCardBannerTitle: '获取Expensify卡',
                expensifyCardBannerSubtitle: '享受每笔美国消费的现金返还，Expensify账单最高可享50%折扣，无限虚拟卡等更多优惠。',
                expensifyCardBannerLearnMoreButton: '了解更多',
                statementCloseDateTitle: '对账单关闭日期',
                statementCloseDateDescription: '让我们知道您的银行卡对账单何时关闭，我们将在 Expensify 中创建匹配的对账单。',
            },
            workflows: {
                title: '工作流程',
                subtitle: '配置支出如何被批准和支付。',
                disableApprovalPrompt: '此工作区的Expensify卡目前依赖审批来定义其智能限额。在禁用审批之前，请修改任何具有智能限额的Expensify卡的限额类型。',
            },
            invoices: {
                title: '发票',
                subtitle: '发送和接收发票。',
            },
            categories: {
                title: '类别',
                subtitle: '跟踪和组织支出。',
            },
            tags: {
                title: '标签',
                subtitle: '分类成本并跟踪可计费费用。',
            },
            taxes: {
                title: '税款',
                subtitle: '记录并申报可抵扣税款。',
            },
            reportFields: {
                title: '报告字段',
                subtitle: '为支出设置自定义字段。',
            },
            connections: {
                title: '会计',
                subtitle: '同步您的会计科目表及更多内容。',
            },
            connectionsWarningModal: {
                featureEnabledTitle: '慢着...',
                featureEnabledText: '要启用或禁用此功能，您需要更改会计导入设置。',
                disconnectText: '要禁用会计功能，您需要从工作区断开会计连接。',
                manageSettings: '管理设置',
            },
            workflowWarningModal: {
                featureEnabledTitle: '慢着...',
                featureEnabledText: '此工作区的Expensify卡片依赖审批工作流程来定义其智能限额。\n\n请在禁用工作流程之前更改任何具有智能限额的卡片的限额类型。',
                confirmText: '前往Expensify卡片',
            },
            rules: {
                title: '规则',
                subtitle: '需要收据，标记高消费等。',
            },
        },
        reportFields: {
            addField: '添加字段',
            delete: '删除字段',
            deleteFields: '删除字段',
            findReportField: '查找报告字段',
            deleteConfirmation: '您确定要删除此报告字段吗？',
            deleteFieldsConfirmation: '您确定要删除这些报告字段吗？',
            emptyReportFields: {
                title: '您尚未创建任何报告字段',
                subtitle: '在报告中添加一个自定义字段（文本、日期或下拉菜单）。',
            },
            subtitle: '报告字段适用于所有支出，当您希望提示输入额外信息时，它们会很有帮助。',
            disableReportFields: '禁用报告字段',
            disableReportFieldsConfirmation: '您确定吗？文本和日期字段将被删除，列表将被禁用。',
            importedFromAccountingSoftware: '以下报告字段是从您的系统中导入的',
            textType: '文本',
            dateType: '日期',
            dropdownType: '列表',
            textAlternateText: '添加一个字段用于自由文本输入。',
            dateAlternateText: '添加日历以选择日期。',
            dropdownAlternateText: '添加一个选项列表供选择。',
            nameInputSubtitle: '为报告字段选择一个名称。',
            typeInputSubtitle: '选择要使用的报告字段类型。',
            initialValueInputSubtitle: '输入一个起始值以显示在报告字段中。',
            listValuesInputSubtitle: '这些值将出现在您的报告字段下拉菜单中。成员可以选择启用的值。',
            listInputSubtitle: '这些值将出现在您的报告字段列表中。成员可以选择启用的值。',
            deleteValue: '删除值',
            deleteValues: '删除值',
            disableValue: '禁用值',
            disableValues: '禁用值',
            enableValue: '启用值',
            enableValues: '启用值',
            emptyReportFieldsValues: {
                title: '您尚未创建任何列表值',
                subtitle: '在报告中添加自定义值。',
            },
            deleteValuePrompt: '您确定要删除此列表值吗？',
            deleteValuesPrompt: '您确定要删除这些列表值吗？',
            listValueRequiredError: '请输入列表值名称',
            existingListValueError: '已存在具有此名称的列表值',
            editValue: '编辑值',
            listValues: '列出值',
            addValue: '增加价值',
            existingReportFieldNameError: '具有此名称的报表字段已存在',
            reportFieldNameRequiredError: '请输入报告字段名称',
            reportFieldTypeRequiredError: '请选择报告字段类型',
            reportFieldInitialValueRequiredError: '请选择报告字段的初始值',
            genericFailureMessage: '更新报告字段时发生错误。请再试一次。',
        },
        tags: {
            tagName: '标签名称',
            requiresTag: '成员必须标记所有费用',
            trackBillable: '跟踪可计费费用',
            customTagName: '自定义标签名称',
            enableTag: '启用标签',
            enableTags: '启用标签',
            requireTag: 'Require tag',
            requireTags: '需要标签',
            notRequireTags: '不需要',
            disableTag: '禁用标签',
            disableTags: '禁用标签',
            addTag: '添加标签',
            editTag: '编辑标签',
            editTags: '编辑标签',
            findTag: '查找标签',
            subtitle: '标签提供了更详细的方法来分类费用。',
            dependentMultiLevelTagsSubtitle: {
                phrase1: '您正在使用',
                phrase2: '依赖标签',
                phrase3: '. You can',
                phrase4: '重新导入电子表格',
                phrase5: '更新您的标签。',
            },
            emptyTags: {
                title: '您尚未创建任何标签',
                //  We need to remove the subtitle and use the below one when we remove the canUseMultiLevelTags beta
                subtitle: '添加标签以跟踪项目、地点、部门等。',
                subtitleHTML: `<muted-text><centered-text>导入电子表格，为跟踪项目、地点、部门等添加标签。<a href="${CONST.IMPORT_TAGS_EXPENSIFY_URL}">了解有关</a>标签文件格式的更多信息。</centered-text></muted-text>`,
                subtitleWithAccounting: ({accountingPageURL}: EmptyTagsSubtitleWithAccountingParams) =>
                    `<muted-text><centered-text>您的标签目前是从会计连接导入的。请前往<a href="${accountingPageURL}">会计</a>部门进行更改。</centered-text></muted-text>`,
            },
            deleteTag: '删除标签',
            deleteTags: '删除标签',
            deleteTagConfirmation: '您确定要删除此标签吗？',
            deleteTagsConfirmation: '您确定要删除这些标签吗？',
            deleteFailureMessage: '删除标签时发生错误，请重试',
            tagRequiredError: '标签名称是必需的',
            existingTagError: '具有此名称的标签已存在',
            invalidTagNameError: '标签名称不能为0。请选择其他值。',
            genericFailureMessage: '更新标签时发生错误，请重试。',
            importedFromAccountingSoftware: '以下标签是从您的...导入的',
            glCode: 'GL代码',
            updateGLCodeFailureMessage: '更新总账代码时发生错误，请重试。',
            tagRules: '标签规则',
            approverDescription: '审批人',
            importTags: '导入标签',
            importTagsSupportingText: '使用一种或多种标签对您的费用进行编码。',
            configureMultiLevelTags: '配置您的多级标签列表。',
            importMultiLevelTagsSupportingText: `这是您的标签预览。如果一切看起来不错，请点击下面导入它们。`,
            importMultiLevelTags: {
                firstRowTitle: '每个标签列表的第一行是标题。',
                independentTags: '这些是独立标签',
                glAdjacentColumn: '相邻列中有一个GL代码',
            },
            tagLevel: {
                singleLevel: '单级标签',
                multiLevel: '多级标签',
            },
            switchSingleToMultiLevelTagWarning: {
                title: '切换标签级别',
                prompt1: '切换标签级别将清除所有当前标签。',
                prompt2: '我们建议您首先',
                prompt3: '下载备份',
                prompt4: '通过导出您的标签。',
                prompt5: '了解更多',
                prompt6: '关于标签级别。',
            },
            importedTagsMessage: ({columnCounts}: ImportedTagsMessageParams) =>
                `我们在您的电子表格中找到了*${columnCounts} 列*。在包含标签名称的列旁边选择*名称*。您还可以在设置标签状态的列旁边选择*启用*。`,
            cannotDeleteOrDisableAllTags: {
                title: '无法删除或禁用所有标签',
                description: `由于您的工作区需要标签，至少必须启用一个标签。`,
            },
            cannotMakeAllTagsOptional: {
                title: '无法将所有标签设为可选',
                description: `至少需要保留一个标签为必填项，因为您的工作区设置要求使用标签。`,
            },
            tagCount: () => ({
                one: '1 标签',
                other: (count: number) => `${count} 个标签`,
            }),
        },
        taxes: {
            subtitle: '添加税种名称、税率，并设置默认值。',
            addRate: '添加费率',
            workspaceDefault: '工作区默认货币',
            foreignDefault: '外币默认值',
            customTaxName: '自定义税名',
            value: '值',
            taxReclaimableOn: '可退税的',
            taxRate: '税率',
            findTaxRate: '查找税率',
            error: {
                taxRateAlreadyExists: '此税名已被使用',
                taxCodeAlreadyExists: '此税码已被使用',
                valuePercentageRange: '请输入0到100之间的有效百分比',
                customNameRequired: '自定义税名是必需的',
                deleteFailureMessage: '删除税率时发生错误。请重试或向Concierge寻求帮助。',
                updateFailureMessage: '更新税率时发生错误。请重试或向Concierge寻求帮助。',
                createFailureMessage: '创建税率时发生错误。请重试或向Concierge寻求帮助。',
                updateTaxClaimableFailureMessage: '可报销部分必须小于距离费率金额',
            },
            deleteTaxConfirmation: '您确定要删除此税项吗？',
            deleteMultipleTaxConfirmation: ({taxAmount}: TaxAmountParams) => `您确定要删除 ${taxAmount} 税款吗？`,
            actions: {
                delete: '删除费率',
                deleteMultiple: '删除费率',
                enable: '启用费率',
                disable: '禁用费率',
                enableTaxRates: () => ({
                    one: '启用费率',
                    other: '启用费率',
                }),
                disableTaxRates: () => ({
                    one: '禁用费率',
                    other: '禁用费率',
                }),
            },
            importedFromAccountingSoftware: '以下税费是从您的',
            taxCode: '税码',
            updateTaxCodeFailureMessage: '更新税码时发生错误，请重试',
        },
        emptyWorkspace: {
            title: '创建一个工作区',
            subtitle: '创建一个工作区来跟踪收据、报销费用、管理差旅、发送发票等——一切都在聊天的速度下完成。',
            createAWorkspaceCTA: '开始使用',
            features: {
                trackAndCollect: '跟踪并收集收据',
                reimbursements: '报销员工',
                companyCards: '管理公司卡片',
            },
            notFound: '未找到工作区',
            description: '聊天室是一个与多人讨论和合作的好地方。要开始协作，请创建或加入一个工作区。',
        },
        new: {
            newWorkspace: '新工作区',
            getTheExpensifyCardAndMore: '获取Expensify卡及更多内容',
            confirmWorkspace: '确认工作区',
            myGroupWorkspace: ({workspaceNumber}: {workspaceNumber?: number}) => `我的群组工作区${workspaceNumber ? ` ${workspaceNumber}` : ''}`,
            workspaceName: ({userName, workspaceNumber}: NewWorkspaceNameParams) => `${userName}的工作区${workspaceNumber ? ` ${workspaceNumber}` : ''}`,
        },
        people: {
            genericFailureMessage: '从工作区移除成员时发生错误，请重试。',
            removeMembersPrompt: ({memberName}: {memberName: string}) => ({
                one: `您确定要移除${memberName}吗？`,
                other: '您确定要移除这些成员吗？',
            }),
            removeMembersWarningPrompt: ({memberName, ownerName}: RemoveMembersWarningPrompt) =>
                `${memberName} 是此工作区的审批人。当您取消与他们共享此工作区时，我们将用工作区所有者 ${ownerName} 替换他们在审批流程中的角色。`,
            removeMembersTitle: () => ({
                one: '移除成员',
                other: '移除成员',
            }),
            findMember: '查找成员',
            removeWorkspaceMemberButtonTitle: '从工作区移除',
            removeGroupMemberButtonTitle: '从群组中移除',
            removeRoomMemberButtonTitle: '从聊天中移除',
            removeMemberPrompt: ({memberName}: RemoveMemberPromptParams) => `您确定要移除${memberName}吗？`,
            removeMemberTitle: '移除成员',
            transferOwner: '转移所有者',
            makeMember: '成为成员',
            makeAdmin: '设为管理员',
            makeAuditor: '创建审计员',
            selectAll: '全选',
            error: {
                genericAdd: '添加此工作区成员时出现问题。',
                cannotRemove: '您无法移除自己或工作区所有者',
                genericRemove: '移除该工作区成员时出现问题。',
            },
            addedWithPrimary: '一些成员已使用他们的主要登录信息添加。',
            invitedBySecondaryLogin: ({secondaryLogin}: SecondaryLoginParams) => `由次要登录 ${secondaryLogin} 添加。`,
            membersListTitle: '所有工作区成员的目录。',
            importMembers: '导入成员',
        },
        card: {
            getStartedIssuing: '通过申请您的第一张虚拟或实体卡来开始。',
            issueCard: '发卡',
            issueNewCard: {
                whoNeedsCard: '谁需要一张卡？',
                findMember: '查找成员',
                chooseCardType: '选择卡类型',
                physicalCard: '实体卡',
                physicalCardDescription: '非常适合经常消费的人',
                virtualCard: '虚拟卡',
                virtualCardDescription: '即时且灵活',
                chooseLimitType: '选择限制类型',
                smartLimit: '智能限额',
                smartLimitDescription: '在需要批准之前花费不超过某个金额',
                monthly: '每月',
                monthlyDescription: '每月花费不超过一定金额',
                fixedAmount: '固定金额',
                fixedAmountDescription: '仅限一次性支出至某个金额',
                setLimit: '设置限制',
                cardLimitError: '请输入小于 $21,474,836 的金额',
                giveItName: '给它起个名字',
                giveItNameInstruction: '使其足够独特，以便与其他卡片区分开来。具体的使用案例更佳！',
                cardName: '卡片名称',
                letsDoubleCheck: '让我们仔细检查一下，确保一切正常。',
                willBeReady: '此卡将立即可用。',
                cardholder: '持卡人',
                cardType: '卡类型',
                limit: '限制',
                limitType: '限制类型',
                name: '名称',
            },
            deactivateCardModal: {
                deactivate: '停用',
                deactivateCard: '停用卡片',
                deactivateConfirmation: '停用此卡将拒绝所有未来的交易，并且无法撤销。',
            },
        },
        accounting: {
            settings: '设置',
            title: '连接',
            subtitle: '连接到您的会计系统，以使用您的科目表对交易进行编码，自动匹配付款，并保持您的财务同步。',
            qbo: 'QuickBooks Online',
            qbd: 'QuickBooks Desktop',
            xero: 'Xero',
            netsuite: 'NetSuite',
            intacct: 'Sage Intacct',
            sap: 'SAP',
            oracle: 'Oracle',
            microsoftDynamics: 'Microsoft Dynamics',
            talkYourOnboardingSpecialist: '与您的设置专家聊天。',
            talkYourAccountManager: '与您的客户经理聊天。',
            talkToConcierge: '与Concierge聊天。',
            needAnotherAccounting: '需要其他会计软件吗？',
            connectionName: ({connectionName}: ConnectionNameParams) => {
                switch (connectionName) {
                    case CONST.POLICY.CONNECTIONS.NAME.QBO:
                        return 'QuickBooks Online';
                    case CONST.POLICY.CONNECTIONS.NAME.XERO:
                        return 'Xero';
                    case CONST.POLICY.CONNECTIONS.NAME.NETSUITE:
                        return 'NetSuite';
                    case CONST.POLICY.CONNECTIONS.NAME.SAGE_INTACCT:
                        return 'Sage Intacct';
                    default: {
                        return '';
                    }
                }
            },
            errorODIntegration: '在 Expensify Classic 中设置的连接出现错误。',
            goToODToFix: '请前往 Expensify Classic 解决此问题。',
            goToODToSettings: '请前往 Expensify Classic 管理您的设置。',
            setup: '连接',
            lastSync: ({relativeDate}: LastSyncAccountingParams) => `上次同步时间为${relativeDate}`,
            notSync: '未同步',
            import: '导入',
            export: '导出',
            advanced: '高级',
            other: '其他',
            syncNow: '立即同步',
            disconnect: '断开连接',
            reinstall: '重新安装连接器',
            disconnectTitle: ({connectionName}: OptionalParam<ConnectionNameParams> = {}) => {
                const integrationName = connectionName && CONST.POLICY.CONNECTIONS.NAME_USER_FRIENDLY[connectionName] ? CONST.POLICY.CONNECTIONS.NAME_USER_FRIENDLY[connectionName] : '集成';
                return `断开 ${integrationName}`;
            },
            connectTitle: ({connectionName}: ConnectionNameParams) => `Connect ${CONST.POLICY.CONNECTIONS.NAME_USER_FRIENDLY[connectionName] ?? '会计集成'}`,
            syncError: ({connectionName}: ConnectionNameParams) => {
                switch (connectionName) {
                    case CONST.POLICY.CONNECTIONS.NAME.QBO:
                        return '无法连接到 QuickBooks Online';
                    case CONST.POLICY.CONNECTIONS.NAME.XERO:
                        return '无法连接到Xero';
                    case CONST.POLICY.CONNECTIONS.NAME.NETSUITE:
                        return '无法连接到 NetSuite';
                    case CONST.POLICY.CONNECTIONS.NAME.QBD:
                        return '无法连接到 QuickBooks Desktop';
                    default: {
                        return '无法连接到集成';
                    }
                }
            },
            accounts: '科目表',
            taxes: '税款',
            imported: '已导入',
            notImported: '未导入',
            importAsCategory: '导入为类别',
            importTypes: {
                [CONST.INTEGRATION_ENTITY_MAP_TYPES.IMPORTED]: '已导入',
                [CONST.INTEGRATION_ENTITY_MAP_TYPES.TAG]: '导入为标签',
                [CONST.INTEGRATION_ENTITY_MAP_TYPES.DEFAULT]: '已导入',
                [CONST.INTEGRATION_ENTITY_MAP_TYPES.NOT_IMPORTED]: '未导入',
                [CONST.INTEGRATION_ENTITY_MAP_TYPES.NONE]: '未导入',
                [CONST.INTEGRATION_ENTITY_MAP_TYPES.REPORT_FIELD]: '作为报告字段导入',
                [CONST.INTEGRATION_ENTITY_MAP_TYPES.NETSUITE_DEFAULT]: 'NetSuite 员工默认值',
            },
            disconnectPrompt: ({connectionName}: OptionalParam<ConnectionNameParams> = {}) => {
                const integrationName =
                    connectionName && CONST.POLICY.CONNECTIONS.NAME_USER_FRIENDLY[connectionName] ? CONST.POLICY.CONNECTIONS.NAME_USER_FRIENDLY[connectionName] : '此集成';
                return `您确定要断开 ${integrationName} 吗？`;
            },
            connectPrompt: ({connectionName}: ConnectionNameParams) =>
                `您确定要连接${CONST.POLICY.CONNECTIONS.NAME_USER_FRIENDLY[connectionName] ?? '此会计集成'}吗？这将移除任何现有的会计连接。`,
            enterCredentials: '输入您的凭证',
            connections: {
                syncStageName: ({stage}: SyncStageNameConnectionsParams) => {
                    switch (stage) {
                        case 'quickbooksOnlineImportCustomers':
                        case 'quickbooksDesktopImportCustomers':
                            return '导入客户';
                        case 'quickbooksOnlineImportEmployees':
                        case 'netSuiteSyncImportEmployees':
                        case 'intacctImportEmployees':
                        case 'quickbooksDesktopImportEmployees':
                            return '导入员工';
                        case 'quickbooksOnlineImportAccounts':
                        case 'quickbooksDesktopImportAccounts':
                            return '导入账户';
                        case 'quickbooksOnlineImportClasses':
                        case 'quickbooksDesktopImportClasses':
                            return '导入类别';
                        case 'quickbooksOnlineImportLocations':
                            return '导入位置';
                        case 'quickbooksOnlineImportProcessing':
                            return '正在处理导入的数据';
                        case 'quickbooksOnlineSyncBillPayments':
                        case 'intacctImportSyncBillPayments':
                            return '同步已报销报告和账单支付';
                        case 'quickbooksOnlineSyncTaxCodes':
                            return '导入税码';
                        case 'quickbooksOnlineCheckConnection':
                            return '检查 QuickBooks Online 连接';
                        case 'quickbooksOnlineImportMain':
                            return '导入 QuickBooks Online 数据';
                        case 'startingImportXero':
                            return '导入Xero数据';
                        case 'startingImportQBO':
                            return '导入 QuickBooks Online 数据';
                        case 'startingImportQBD':
                        case 'quickbooksDesktopImportMore':
                            return '导入 QuickBooks Desktop 数据';
                        case 'quickbooksDesktopImportTitle':
                            return '导入标题';
                        case 'quickbooksDesktopImportApproveCertificate':
                            return '导入批准证书';
                        case 'quickbooksDesktopImportDimensions':
                            return '导入维度';
                        case 'quickbooksDesktopImportSavePolicy':
                            return '导入保存策略';
                        case 'quickbooksDesktopWebConnectorReminder':
                            return '仍在与QuickBooks同步数据... 请确保Web Connector正在运行';
                        case 'quickbooksOnlineSyncTitle':
                            return '同步 QuickBooks Online 数据';
                        case 'quickbooksOnlineSyncLoadData':
                        case 'xeroSyncStep':
                        case 'intacctImportData':
                            return '正在加载数据';
                        case 'quickbooksOnlineSyncApplyCategories':
                            return '更新类别';
                        case 'quickbooksOnlineSyncApplyCustomers':
                            return '更新客户/项目';
                        case 'quickbooksOnlineSyncApplyEmployees':
                            return '更新人员列表';
                        case 'quickbooksOnlineSyncApplyClassesLocations':
                            return '更新报告字段';
                        case 'jobDone':
                            return '正在等待导入的数据加载';
                        case 'xeroSyncImportChartOfAccounts':
                            return '同步会计科目表';
                        case 'xeroSyncImportCategories':
                            return '同步类别';
                        case 'xeroSyncImportCustomers':
                            return '同步客户';
                        case 'xeroSyncXeroReimbursedReports':
                            return '将Expensify报告标记为已报销';
                        case 'xeroSyncExpensifyReimbursedReports':
                            return '将 Xero 账单和发票标记为已支付';
                        case 'xeroSyncImportTrackingCategories':
                            return '同步跟踪类别';
                        case 'xeroSyncImportBankAccounts':
                            return '同步银行账户';
                        case 'xeroSyncImportTaxRates':
                            return '同步税率';
                        case 'xeroCheckConnection':
                            return '检查 Xero 连接';
                        case 'xeroSyncTitle':
                            return '正在同步 Xero 数据';
                        case 'netSuiteSyncConnection':
                            return '正在初始化与NetSuite的连接';
                        case 'netSuiteSyncCustomers':
                            return '导入客户';
                        case 'netSuiteSyncInitData':
                            return '从NetSuite检索数据';
                        case 'netSuiteSyncImportTaxes':
                            return '导入税款';
                        case 'netSuiteSyncImportItems':
                            return '导入项目';
                        case 'netSuiteSyncData':
                            return '将数据导入Expensify';
                        case 'netSuiteSyncAccounts':
                            return '同步账户';
                        case 'netSuiteSyncCurrencies':
                            return '同步货币种类';
                        case 'netSuiteSyncCategories':
                            return '同步类别';
                        case 'netSuiteSyncReportFields':
                            return '将数据导入为Expensify报告字段';
                        case 'netSuiteSyncTags':
                            return '将数据导入为Expensify标签';
                        case 'netSuiteSyncUpdateConnectionData':
                            return '更新连接信息';
                        case 'netSuiteSyncNetSuiteReimbursedReports':
                            return '将Expensify报告标记为已报销';
                        case 'netSuiteSyncExpensifyReimbursedReports':
                            return '将 NetSuite 账单和发票标记为已支付';
                        case 'netSuiteImportVendorsTitle':
                            return '导入供应商';
                        case 'netSuiteImportCustomListsTitle':
                            return '导入自定义列表';
                        case 'netSuiteSyncImportCustomLists':
                            return '导入自定义列表';
                        case 'netSuiteSyncImportSubsidiaries':
                            return '导入子公司';
                        case 'netSuiteSyncImportVendors':
                        case 'quickbooksDesktopImportVendors':
                            return '导入供应商';
                        case 'intacctCheckConnection':
                            return '检查 Sage Intacct 连接';
                        case 'intacctImportDimensions':
                            return '导入 Sage Intacct 维度';
                        case 'intacctImportTitle':
                            return '导入 Sage Intacct 数据';
                        default: {
                            // eslint-disable-next-line @typescript-eslint/restrict-template-expressions
                            return `阶段的翻译缺失：${stage}`;
                        }
                    }
                },
            },
            preferredExporter: '首选导出工具',
            exportPreferredExporterNote: '首选导出者可以是任何工作区管理员，但如果您在域设置中为单个公司卡设置不同的导出账户，则必须也是域管理员。',
            exportPreferredExporterSubNote: '一旦设置，首选导出者将在其账户中看到可导出的报告。',
            exportAs: '导出为',
            exportOutOfPocket: '导出自付费用为',
            exportCompanyCard: '将公司卡费用导出为',
            exportDate: '导出日期',
            defaultVendor: '默认供应商',
            autoSync: '自动同步',
            autoSyncDescription: '每天自动同步 NetSuite 和 Expensify。实时导出最终报告。',
            reimbursedReports: '同步已报销的报告',
            cardReconciliation: '卡片对账',
            reconciliationAccount: '对账账户',
            continuousReconciliation: '持续对账',
            saveHoursOnReconciliation: '通过让Expensify持续为您对账Expensify卡的对账单和结算，您可以在每个会计期间节省数小时的对账时间。',
            enableContinuousReconciliation: '为了启用持续对账，请启用',
            chooseReconciliationAccount: {
                chooseBankAccount: '选择用于对账您的 Expensify Card 支付的银行账户。',
                accountMatches: '确保此账户与您的账户匹配',
                settlementAccount: 'Expensify Card 结算账户',
                reconciliationWorks: ({lastFourPAN}: ReconciliationWorksParams) => `（以 ${lastFourPAN} 结尾）以便持续对账正常工作。`,
            },
        },
        export: {
            notReadyHeading: '尚未准备好导出',
            notReadyDescription: '草稿或待处理的费用报告无法导出到会计系统。请在导出之前批准或支付这些费用。',
        },
        invoices: {
            sendInvoice: '发送发票',
            sendFrom: '发送自',
            invoicingDetails: '发票详情',
            invoicingDetailsDescription: '此信息将显示在您的发票上。',
            companyName: '公司名称',
            companyWebsite: '公司网站',
            paymentMethods: {
                personal: '个人',
                business: '商务',
                chooseInvoiceMethod: '请选择以下付款方式：',
                payingAsIndividual: '以个人身份付款',
                payingAsBusiness: '以企业身份付款',
            },
            invoiceBalance: '发票余额',
            invoiceBalanceSubtitle: '这是您通过收取发票付款获得的当前余额。如果您已添加银行账户，它将自动转入您的银行账户。',
            bankAccountsSubtitle: '添加银行账户以进行和接收发票付款。',
        },
        invite: {
            member: '邀请成员',
            members: '邀请成员',
            invitePeople: '邀请新成员',
            genericFailureMessage: '邀请成员加入工作区时发生错误。请再试一次。',
            pleaseEnterValidLogin: `请确保电子邮件或电话号码有效（例如 ${CONST.EXAMPLE_PHONE_NUMBER}）。`,
            user: '用户',
            users: '用户',
            invited: '邀请',
            removed: 'removed',
            to: '到',
            from: '从',
        },
        inviteMessage: {
            confirmDetails: '确认详情',
            inviteMessagePrompt: '通过在下方添加消息，使您的邀请更加特别！',
            personalMessagePrompt: '消息',
            genericFailureMessage: '邀请成员加入工作区时发生错误。请再试一次。',
            inviteNoMembersError: '请选择至少一位成员进行邀请',
            joinRequest: ({user, workspaceName}: {user: string; workspaceName: string}) => `${user} 请求加入 ${workspaceName}`,
        },
        distanceRates: {
            oopsNotSoFast: '哎呀！别这么快...',
            workspaceNeeds: '工作区至少需要一个启用的距离费率。',
            distance: '距离',
            centrallyManage: '集中管理费率，跟踪英里或公里，并设置默认类别。',
            rate: '费率',
            addRate: '添加费率',
            findRate: '查找费率',
            trackTax: '跟踪税款',
            deleteRates: () => ({
                one: '删除费率',
                other: '删除费率',
            }),
            enableRates: () => ({
                one: '启用费率',
                other: '启用费率',
            }),
            disableRates: () => ({
                one: '禁用费率',
                other: '禁用费率',
            }),
            enableRate: '启用费率',
            status: '状态',
            unit: '单位',
            taxFeatureNotEnabledMessage: '要使用此功能，必须在工作区启用税费。前往',
            changePromptMessage: '进行该更改。',
            deleteDistanceRate: '删除距离费率',
            areYouSureDelete: () => ({
                one: '您确定要删除此费率吗？',
                other: '您确定要删除这些费率吗？',
            }),
            errors: {
                rateNameRequired: '费率名称是必需的',
                existingRateName: '具有此名称的距离费率已存在',
            },
        },
        editor: {
            descriptionInputLabel: '描述',
            nameInputLabel: '名称',
            typeInputLabel: '类型',
            initialValueInputLabel: '初始值',
            nameInputHelpText: '这是您将在工作区中看到的名称。',
            nameIsRequiredError: '您需要为您的工作区命名',
            currencyInputLabel: '默认货币',
            currencyInputHelpText: '此工作区的所有费用将转换为此货币。',
            currencyInputDisabledText: ({currency}: CurrencyInputDisabledTextParams) => `无法更改默认货币，因为此工作区已链接到${currency}银行账户。`,
            save: '保存',
            genericFailureMessage: '更新工作区时发生错误。请再试一次。',
            avatarUploadFailureMessage: '上传头像时发生错误。请再试一次。',
            addressContext: '启用 Expensify Travel 需要一个工作区地址。请输入与您的业务相关的地址。',
        },
        bankAccount: {
            continueWithSetup: '继续设置',
            youAreAlmostDone: '您几乎完成了银行账户的设置，这将使您能够发行公司卡、报销费用、收集发票和支付账单。',
            streamlinePayments: '简化支付流程',
            connectBankAccountNote: '注意：个人银行账户不能用于工作区的付款。',
            oneMoreThing: '还有一件事！',
            allSet: '一切就绪！',
            accountDescriptionWithCards: '此银行账户将用于发行公司卡、报销费用、收取发票和支付账单。',
            letsFinishInChat: '让我们在聊天中完成！',
            finishInChat: '完成聊天',
            almostDone: '快完成了！',
            disconnectBankAccount: '断开银行账户连接',
            startOver: '重新开始',
            updateDetails: '更新详细信息',
            yesDisconnectMyBankAccount: '是的，断开我的银行账户连接',
            yesStartOver: '是的，重新开始',
            disconnectYour: '断开您的',
            bankAccountAnyTransactions: '银行账户。此账户的任何未完成交易仍将完成。',
            clearProgress: '重新开始将清除您迄今为止取得的进度。',
            areYouSure: '你确定吗？',
            workspaceCurrency: '工作区货币',
            updateCurrencyPrompt: '您的工作区当前设置为不同于USD的货币。请点击下面的按钮立即将您的货币更新为USD。',
            updateToUSD: '更新为美元',
            updateWorkspaceCurrency: '更新工作区货币',
            workspaceCurrencyNotSupported: '工作区货币不支持',
            yourWorkspace: '您的工作区设置为不支持的货币。查看',
            listOfSupportedCurrencies: '支持的货币列表',
        },
        changeOwner: {
            changeOwnerPageTitle: '转移所有者',
            addPaymentCardTitle: '输入您的支付卡以转移所有权',
            addPaymentCardButtonText: '接受条款并添加支付卡',
            addPaymentCardReadAndAcceptTextPart1: '阅读并接受',
            addPaymentCardReadAndAcceptTextPart2: '将卡添加的政策',
            addPaymentCardTerms: '条款',
            addPaymentCardPrivacy: '隐私',
            addPaymentCardAnd: '&',
            addPaymentCardPciCompliant: '符合PCI-DSS标准',
            addPaymentCardBankLevelEncrypt: '银行级加密',
            addPaymentCardRedundant: '冗余基础设施',
            addPaymentCardLearnMore: '了解更多关于我们的信息',
            addPaymentCardSecurity: '安全性',
            amountOwedTitle: '未结余额',
            amountOwedButtonText: '好的',
            amountOwedText: '此账户有上个月未结清的余额。\n\n您是否想清除余额并接管此工作区的账单？',
            ownerOwesAmountTitle: '未结余额',
            ownerOwesAmountButtonText: '转账余额',
            ownerOwesAmountText: ({email, amount}: OwnerOwesAmountParams) =>
                `拥有此工作区的账户（${email}）有上个月未结清的余额。\n\n您是否希望转移此金额（${amount}）以接管此工作区的账单？您的支付卡将立即被扣款。`,
            subscriptionTitle: '接管年度订阅',
            subscriptionButtonText: '转移订阅',
            subscriptionText: ({usersCount, finalCount}: ChangeOwnerSubscriptionParams) =>
                `接管此工作区将把其年度订阅与您当前的订阅合并。这将使您的订阅人数增加${usersCount}名成员，使您的新订阅人数达到${finalCount}。您想继续吗？`,
            duplicateSubscriptionTitle: '重复订阅提醒',
            duplicateSubscriptionButtonText: '继续',
            duplicateSubscriptionText: ({email, workspaceName}: ChangeOwnerDuplicateSubscriptionParams) =>
                `您似乎正在尝试接管 ${email} 的工作区的账单，但要做到这一点，您需要先成为他们所有工作区的管理员。\n\n如果您只想接管工作区 ${workspaceName} 的账单，请点击“继续”。\n\n如果您想接管他们整个订阅的账单，请先让他们将您添加为所有工作区的管理员，然后再接管账单。`,
            hasFailedSettlementsTitle: '无法转移所有权',
            hasFailedSettlementsButtonText: '明白了',
            hasFailedSettlementsText: ({email}: ChangeOwnerHasFailedSettlementsParams) =>
                `您无法接管账单，因为${email}有一笔逾期的Expensify Card结算。请让他们联系concierge@expensify.com解决此问题。然后，您就可以接管此工作区的账单。`,
            failedToClearBalanceTitle: '清除余额失败',
            failedToClearBalanceButtonText: '好的',
            failedToClearBalanceText: '我们无法清除余额。请稍后再试。',
            successTitle: '哇哦！一切就绪。',
            successDescription: '您现在是此工作区的所有者。',
            errorTitle: '哎呀！别这么快...',
            errorDescriptionPartOne: '将此工作区的所有权转移时出现问题。请重试，或',
            errorDescriptionPartTwo: '联系Concierge',
            errorDescriptionPartThree: '寻求帮助。',
        },
        exportAgainModal: {
            title: '小心！',
            description: ({reportName, connectionName}: ExportAgainModalDescriptionParams) =>
                `以下报告已经导出到${CONST.POLICY.CONNECTIONS.NAME_USER_FRIENDLY[connectionName]}：\n\n${reportName}\n\n您确定要再次导出它们吗？`,
            confirmText: '是的，再次导出',
            cancelText: '取消',
        },
        upgrade: {
            reportFields: {
                title: '报告字段',
                description: `报告字段允许您指定标题级别的详细信息，与适用于单个项目费用的标签不同。这些详细信息可以包括特定的项目名称、商务旅行信息、地点等。`,
                onlyAvailableOnPlan: '报告字段仅在Control计划中可用，起价为',
            },
            [CONST.POLICY.CONNECTIONS.NAME.NETSUITE]: {
                title: 'NetSuite',
                description: `通过 Expensify + NetSuite 集成享受自动同步并减少手动输入。通过原生和自定义分段支持（包括项目和客户映射），获得深入的实时财务洞察。`,
                onlyAvailableOnPlan: '我们的 NetSuite 集成仅在 Control 计划中可用，起价为',
            },
            [CONST.POLICY.CONNECTIONS.NAME.SAGE_INTACCT]: {
                title: 'Sage Intacct',
                description: `通过Expensify + Sage Intacct集成，享受自动同步并减少手动输入。通过用户定义的维度，以及按部门、类别、地点、客户和项目（工作）进行的费用编码，获得深入的实时财务洞察。`,
                onlyAvailableOnPlan: '我们的 Sage Intacct 集成仅在 Control 计划中可用，起价为',
            },
            [CONST.POLICY.CONNECTIONS.NAME.QBD]: {
                title: 'QuickBooks Desktop',
                description: `通过Expensify与QuickBooks Desktop的集成，享受自动同步并减少手动输入。通过实时双向连接以及按类别、项目、客户和项目的费用编码，实现终极效率。`,
                onlyAvailableOnPlan: '我们的 QuickBooks Desktop 集成仅在 Control 计划中提供，起价为',
            },
            [CONST.UPGRADE_FEATURE_INTRO_MAPPING.approvals.id]: {
                title: '高级审批',
                description: `如果您想在审批流程中增加更多层级，或者只是想确保最大额的费用能被再次审核，我们可以满足您的需求。高级审批帮助您在每个层级设置适当的检查，以便控制团队的支出。`,
                onlyAvailableOnPlan: '高级审批仅在Control计划中提供，起价为',
            },
            categories: {
                title: '类别',
                description: `类别帮助您更好地组织费用，以跟踪您的资金去向。使用我们建议的类别列表或创建您自己的类别。`,
                onlyAvailableOnPlan: '类别在 Collect 计划中可用，起价为',
            },
            glCodes: {
                title: 'GL代码',
                description: `为您的类别和标签添加总账代码，以便轻松将费用导出到您的会计和工资系统。`,
                onlyAvailableOnPlan: 'GL 代码仅在 Control 计划中可用，起价为',
            },
            glAndPayrollCodes: {
                title: 'GL 和工资代码',
                description: `为您的类别添加 GL 和工资代码，以便轻松将费用导出到您的会计和工资系统。`,
                onlyAvailableOnPlan: 'GL 和工资代码仅在 Control 计划中提供，起价为',
            },
            taxCodes: {
                title: '税码',
                description: `将税码添加到您的税款中，以便轻松将费用导出到您的会计和工资系统。`,
                onlyAvailableOnPlan: '税码仅在起价为的Control计划中提供，',
            },
            companyCards: {
                title: '无限公司卡',
                description: `需要添加更多的卡片信息流吗？解锁无限公司卡，以同步所有主要发卡机构的交易。`,
                onlyAvailableOnPlan: '这仅在Control计划中提供，起价为',
            },
            rules: {
                title: '规则',
                description: `规则在后台运行，帮助您控制支出，因此您无需为小事操心。\n\n要求提供收据和描述等费用详情，设置限制和默认值，并自动化审批和支付——所有这些都在一个地方完成。`,
                onlyAvailableOnPlan: '规则仅在控制计划中可用，起价为',
            },
            perDiem: {
                title: '每日津贴',
                description: '每日津贴是确保员工出差时日常费用合规且可预测的好方法。享受自定义费率、默认类别以及更详细的信息，如目的地和子费率等功能。',
                onlyAvailableOnPlan: '每日津贴仅在Control计划中提供，起价为',
            },
            travel: {
                title: '旅行',
                description: 'Expensify Travel 是一个新的企业差旅预订和管理平台，允许会员预订住宿、航班、交通等。',
                onlyAvailableOnPlan: '旅行功能在 Collect 计划中提供，起价为',
            },
            multiLevelTags: {
                title: '多级标签',
                description: '多级标签帮助您更精确地跟踪费用。为每个项目分配多个标签，例如部门、客户或成本中心，以捕获每笔费用的完整上下文。这使得更详细的报告、审批流程和会计导出成为可能。',
                onlyAvailableOnPlan: '多级标签仅在Control计划中提供，起价为',
            },
            pricing: {
                perActiveMember: '每位活跃成员每月。',
                perMember: '每位成员每月。',
            },
            note: {
                upgradeWorkspace: '升级您的工作区以访问此功能，或',
                learnMore: '了解更多',
                aboutOurPlans: '关于我们的计划和定价。',
            },
            upgradeToUnlock: '解锁此功能',
            completed: {
                headline: `您的工作区已升级！`,
                successMessage: ({policyName}: ReportPolicyNameParams) => `您已成功将 ${policyName} 升级到 Control 计划！`,
                categorizeMessage: `您已成功升级到 Collect 计划的工作区。现在您可以对费用进行分类了！`,
                travelMessage: `您已成功升级到 Collect 计划的工作区。现在您可以开始预订和管理旅行了！`,
                viewSubscription: '查看您的订阅',
                moreDetails: '了解更多详情。',
                gotIt: '知道了，谢谢',
            },
            commonFeatures: {
                title: '升级到Control计划',
                note: '解锁我们最强大的功能，包括：',
                benefits: {
                    startsAt: 'Control 计划起价为',
                    perMember: '每位活跃成员每月。',
                    learnMore: '了解更多',
                    pricing: '关于我们的计划和定价。',
                    benefit1: '高级会计连接（NetSuite、Sage Intacct 等）',
                    benefit2: '智能费用规则',
                    benefit3: '多级审批工作流程',
                    benefit4: '增强的安全控制',
                    toUpgrade: '要升级，请点击',
                    selectWorkspace: '选择一个工作区，并将计划类型更改为',
                },
            },
        },
        downgrade: {
            commonFeatures: {
                title: '降级到Collect计划',
                note: '如果您降级，您将失去对这些功能及更多功能的访问权限：',
                benefits: {
                    note: '要查看我们计划的完整对比，请查看我们的',
                    pricingPage: '定价页面',
                    confirm: '您确定要降级并删除您的配置吗？',
                    warning: '此操作无法撤销。',
                    benefit1: '会计连接（QuickBooks Online 和 Xero 除外）',
                    benefit2: '智能费用规则',
                    benefit3: '多级审批工作流程',
                    benefit4: '增强的安全控制',
                    headsUp: '注意！',
                    multiWorkspaceNote: '在您的第一次月度付款之前，您需要将所有工作区降级，以便以 Collect 费率开始订阅。点击',
                    selectStep: '> 选择每个工作区 > 将计划类型更改为',
                },
            },
            completed: {
                headline: '您的工作区已被降级',
                description: '您在控制计划中有其他工作区。要按收集费率计费，您必须降级所有工作区。',
                gotIt: '知道了，谢谢',
            },
        },
        payAndDowngrade: {
            title: '支付和降级',
            headline: '您的最终付款',
            description1: '您此订阅的最终账单将是',
            description2: ({date}: DateParams) => `查看您在${date}的明细：`,
            subscription: '注意！此操作将终止您的Expensify订阅，删除此工作区，并移除所有工作区成员。如果您只想移除自己并保留此工作区，请先让其他管理员接管账单。',
            genericFailureMessage: '支付账单时发生错误。请重试。',
        },
        restrictedAction: {
            restricted: 'Restricted',
            actionsAreCurrentlyRestricted: ({workspaceName}: ActionsAreCurrentlyRestricted) => `对${workspaceName}工作区的操作目前受到限制。`,
            workspaceOwnerWillNeedToAddOrUpdatePaymentCard: ({workspaceOwnerName}: WorkspaceOwnerWillNeedToAddOrUpdatePaymentCardParams) =>
                `工作区所有者 ${workspaceOwnerName} 需要添加或更新档案中的支付卡，以解锁新的工作区活动。`,
            youWillNeedToAddOrUpdatePaymentCard: '您需要添加或更新档案中的支付卡，以解锁新的工作区活动。',
            addPaymentCardToUnlock: '添加付款卡以解锁！',
            addPaymentCardToContinueUsingWorkspace: '添加支付卡以继续使用此工作区',
            pleaseReachOutToYourWorkspaceAdmin: '如有任何问题，请联系您的工作区管理员。',
            chatWithYourAdmin: '与您的管理员聊天',
            chatInAdmins: '在#admins中聊天',
            addPaymentCard: '添加支付卡',
        },
        rules: {
            individualExpenseRules: {
                title: '费用',
                subtitle: '为单个费用设置支出控制和默认值。您还可以创建规则以',
                receiptRequiredAmount: '所需收据金额',
                receiptRequiredAmountDescription: '当支出超过此金额时需要收据，除非被类别规则覆盖。',
                maxExpenseAmount: '最大报销金额',
                maxExpenseAmountDescription: '标记超过此金额的支出，除非被类别规则覆盖。',
                maxAge: '最大年龄',
                maxExpenseAge: '最大费用年龄',
                maxExpenseAgeDescription: '标记超过特定天数的支出。',
                maxExpenseAgeDays: () => ({
                    one: '1天',
                    other: (count: number) => `${count}天`,
                }),
                billableDefault: '默认计费',
                billableDefaultDescription: '选择现金和信用卡费用是否应默认可计费。可计费用在中启用或禁用。',
                billable: '可计费的',
                billableDescription: '费用通常会重新计费给客户。',
                nonBillable: '非计费',
                nonBillableDescription: '费用有时会重新计入客户账单。',
                eReceipts: 'eReceipts',
                eReceiptsHint: '电子收据是自动创建的',
                eReceiptsHintLink: '对于大多数美元信用交易',
                attendeeTracking: '参与者跟踪',
                attendeeTrackingHint: '跟踪每笔费用的每人成本。',
                prohibitedDefaultDescription: '标记任何包含酒精、赌博或其他受限物品的收据。包含这些项目的收据将需要人工审核。',
                prohibitedExpenses: '禁止的费用',
                alcohol: '酒精',
                hotelIncidentals: '酒店杂费',
                gambling: '赌博',
                tobacco: '烟草',
                adultEntertainment: '成人娱乐',
            },
            expenseReportRules: {
                examples: '示例：',
                title: '费用报告',
                subtitle: '自动化费用报告合规、审批和支付。',
                customReportNamesSubtitle: '使用我们的自定义报告标题',
                customNameTitle: '默认报告标题',
                customNameDescription: '使用我们的功能为费用报告选择一个自定义名称',
                customNameDescriptionLink: '广泛的公式',
                customNameInputLabel: '名称',
                customNameEmailPhoneExample: '成员的电子邮件或电话：{report:submit:from}',
                customNameStartDateExample: '报告开始日期：{report:startdate}',
                customNameWorkspaceNameExample: '工作区名称：{report:workspacename}',
                customNameReportIDExample: '报告 ID: {report:id}',
                customNameTotalExample: '总计：{report:total}。',
                preventMembersFromChangingCustomNamesTitle: '禁止成员更改自定义报告名称',
                preventSelfApprovalsTitle: '防止自我批准',
                preventSelfApprovalsSubtitle: '防止工作区成员批准自己的费用报告。',
                autoApproveCompliantReportsTitle: '自动批准合规报告',
                autoApproveCompliantReportsSubtitle: '配置哪些费用报告符合自动批准的条件。',
                autoApproveReportsUnderTitle: '自动批准报告低于',
                autoApproveReportsUnderDescription: '低于此金额的合规报销报告将自动批准。',
                randomReportAuditTitle: '随机报告审计',
                randomReportAuditDescription: '要求某些报告必须手动批准，即使符合自动批准的条件。',
                autoPayApprovedReportsTitle: '自动支付已批准的报告',
                autoPayApprovedReportsSubtitle: '配置哪些费用报告符合自动支付条件。',
                autoPayApprovedReportsLimitError: ({currency}: AutoPayApprovedReportsLimitErrorParams = {}) => `请输入一个小于${currency ?? ''}20,000的金额。`,
                autoPayApprovedReportsLockedSubtitle: '转到更多功能并启用工作流，然后添加付款以解锁此功能。',
                autoPayReportsUnderTitle: '自动支付报告低于',
                autoPayReportsUnderDescription: '在此金额以下的完全合规费用报告将自动支付。',
                unlockFeatureGoToSubtitle: '前往',
                unlockFeatureEnableWorkflowsSubtitle: ({featureName}: FeatureNameParams) => `并启用工作流程，然后添加${featureName}以解锁此功能。`,
                enableFeatureSubtitle: ({featureName}: FeatureNameParams) => `并启用${featureName}以解锁此功能。`,
            },
            categoryRules: {
                title: '类别规则',
                approver: '审批人',
                requireDescription: '需要描述',
                descriptionHint: '描述提示',
                descriptionHintDescription: ({categoryName}: CategoryNameParams) => `提醒员工为“${categoryName}”支出提供更多信息。此提示显示在费用的描述字段中。`,
                descriptionHintLabel: '提示',
                descriptionHintSubtitle: '专业提示：越短越好！',
                maxAmount: '最大金额',
                flagAmountsOver: '标记超过的金额',
                flagAmountsOverDescription: ({categoryName}: CategoryNameParams) => `适用于类别“${categoryName}”。`,
                flagAmountsOverSubtitle: '这将覆盖所有费用的最大金额。',
                expenseLimitTypes: {
                    expense: '单笔费用',
                    expenseSubtitle: '按类别标记费用金额。此规则会覆盖工作区的一般最大费用金额规则。',
                    daily: '类别总计',
                    dailySubtitle: '标记每个费用报告的类别总支出。',
                },
                requireReceiptsOver: '要求超过',
                requireReceiptsOverList: {
                    default: ({defaultAmount}: DefaultAmountParams) => `${defaultAmount} ${CONST.DOT_SEPARATOR} 默认`,
                    never: '从不要求收据',
                    always: '始终要求收据',
                },
                defaultTaxRate: '默认税率',
                goTo: '前往',
                andEnableWorkflows: '并启用工作流程，然后添加审批以解锁此功能。',
            },
            customRules: {
                title: '自定义规则',
                subtitle: '描述',
                description: '输入自定义费用报告规则',
            },
        },
        planTypePage: {
            planTypes: {
                team: {
                    label: '收集',
                    description: '适合希望自动化流程的团队。',
                },
                corporate: {
                    label: '控制',
                    description: '适用于有高级需求的组织。',
                },
            },
            description: '选择适合您的计划。有关功能和价格的详细列表，请查看我们的',
            subscriptionLink: '计划类型和定价帮助页面',
            lockedPlanDescription: ({count, annualSubscriptionEndDate}: WorkspaceLockedPlanTypeParams) => ({
                one: `您已承诺在您的年度订阅到期日${annualSubscriptionEndDate}之前，在控制计划中保留1名活跃成员。您可以选择按使用付费的订阅方式，并在${annualSubscriptionEndDate}之后通过禁用自动续订降级到Collect计划。`,
                other: `您已承诺在控制计划中拥有 ${count} 名活跃成员，直到您的年度订阅在 ${annualSubscriptionEndDate} 结束。您可以通过在 ${annualSubscriptionEndDate} 开始禁用自动续订来切换到按使用付费订阅并降级到 Collect 计划。`,
            }),
            subscriptions: '订阅',
        },
    },
    getAssistancePage: {
        title: '获取帮助',
        subtitle: '我们在这里为您扫清通往成功的道路！',
        description: '从以下支持选项中选择：',
        chatWithConcierge: '与Concierge聊天',
        scheduleSetupCall: '安排设置电话会议',
        scheduleACall: '安排通话',
        questionMarkButtonTooltip: '获取我们团队的协助',
        exploreHelpDocs: '查看帮助文档',
        registerForWebinar: '注册网络研讨会',
        onboardingHelp: '入职帮助',
    },
    emojiPicker: {
        skinTonePickerLabel: '更改默认肤色',
        headers: {
            frequentlyUsed: '常用',
            smileysAndEmotion: '表情符号与情感',
            peopleAndBody: '人和身体',
            animalsAndNature: '动物和自然',
            foodAndDrink: '食品和饮料',
            travelAndPlaces: '旅行和地点',
            activities: '活动',
            objects: 'Objects',
            symbols: 'Symbols',
            flags: '标记',
        },
    },
    newRoomPage: {
        newRoom: '新房间',
        groupName: '群组名称',
        roomName: '房间名称',
        visibility: '可见性',
        restrictedDescription: '您工作区中的人员可以找到此房间',
        privateDescription: '被邀请到此房间的人可以找到它',
        publicDescription: '任何人都可以找到这个房间',
        // eslint-disable-next-line @typescript-eslint/naming-convention
        public_announceDescription: '任何人都可以找到这个房间',
        createRoom: '创建房间',
        roomAlreadyExistsError: '已存在一个具有此名称的房间',
        roomNameReservedError: ({reservedName}: RoomNameReservedErrorParams) => `${reservedName} 是所有工作区的默认房间。请选择另一个名称。`,
        roomNameInvalidError: '房间名称只能包含小写字母、数字和连字符',
        pleaseEnterRoomName: '请输入房间名称',
        pleaseSelectWorkspace: '请选择一个工作区',
        renamedRoomAction: ({oldName, newName, actorName, isExpenseReport}: RenamedRoomActionParams) => {
            const actor = actorName ? `${actorName} ` : '';
            return isExpenseReport ? `${actor}重命名为“${newName}”（之前为“${oldName}”）` : `${actor}将此房间重命名为“${newName}”（之前为“${oldName}”）`;
        },
        roomRenamedTo: ({newName}: RoomRenamedToParams) => `房间重命名为${newName}`,
        social: '社交',
        selectAWorkspace: '选择一个工作区',
        growlMessageOnRenameError: '无法重命名工作区房间。请检查您的连接并重试。',
        visibilityOptions: {
            restricted: '工作区', // the translation for "restricted" visibility is actually workspace. This is so we can display restricted visibility rooms as "workspace" without having to change what's stored.
            private: '私人',
            public: '公开',
            // eslint-disable-next-line @typescript-eslint/naming-convention
            public_announce: '公开公告',
        },
    },
    workspaceApprovalModes: {
        submitAndClose: '提交并关闭',
        submitAndApprove: '提交并批准',
        advanced: '高级',
        dynamicExternal: 'DYNAMIC_EXTERNAL',
        smartReport: 'SMARTREPORT',
        billcom: 'BILLCOM',
    },
    workspaceActions: {
        addApprovalRule: ({approverEmail, approverName, field, name}: AddedPolicyApprovalRuleParams) => `已将${approverName}（${approverEmail}）添加为${field}“${name}”的审批人`,
        deleteApprovalRule: ({approverEmail, approverName, field, name}: AddedPolicyApprovalRuleParams) => `将 ${approverName} (${approverEmail}) 从 ${field} "${name}" 的审批人中移除`,
        updateApprovalRule: ({field, name, newApproverEmail, newApproverName, oldApproverEmail, oldApproverName}: UpdatedPolicyApprovalRuleParams) => {
            const formatApprover = (displayName?: string, email?: string) => (displayName ? `${displayName} (${email})` : email);
            return `将 ${field} "${name}" 的审批者更改为 ${formatApprover(newApproverName, newApproverEmail)}（之前是 ${formatApprover(oldApproverName, oldApproverEmail)}）`;
        },
        addCategory: ({categoryName}: UpdatedPolicyCategoryParams) => `添加了类别“${categoryName}”`,
        deleteCategory: ({categoryName}: UpdatedPolicyCategoryParams) => `已移除类别“${categoryName}”`,
        updateCategory: ({oldValue, categoryName}: UpdatedPolicyCategoryParams) => `${oldValue ? 'disabled' : '启用'} 类别 "${categoryName}"`,
        updateCategoryPayrollCode: ({oldValue, categoryName, newValue}: UpdatedPolicyCategoryGLCodeParams) => {
            if (!oldValue) {
                return `将工资代码“${newValue}”添加到类别“${categoryName}”中`;
            }
            if (!newValue && oldValue) {
                return `从类别“${categoryName}”中删除了工资代码“${oldValue}”`;
            }
            return `将“${categoryName}”类别的工资代码更改为“${newValue}”（之前为“${oldValue}”）`;
        },
        updateCategoryGLCode: ({oldValue, categoryName, newValue}: UpdatedPolicyCategoryGLCodeParams) => {
            if (!oldValue) {
                return `将 GL 代码“${newValue}”添加到类别“${categoryName}”中`;
            }
            if (!newValue && oldValue) {
                return `从类别“${categoryName}”中移除了GL代码“${oldValue}”`;
            }
            return `将“${categoryName}”类别的GL代码更改为“${newValue}”（之前为“${oldValue}”）`;
        },
        updateAreCommentsRequired: ({oldValue, categoryName}: UpdatedPolicyCategoryParams) => {
            return `将“${categoryName}”类别描述更改为${!oldValue ? '必需的' : '不需要'}（之前为${!oldValue ? '不需要' : '必需的'}）`;
        },
        updateCategoryMaxExpenseAmount: ({categoryName, oldAmount, newAmount}: UpdatedPolicyCategoryMaxExpenseAmountParams) => {
            if (newAmount && !oldAmount) {
                return `为类别“${categoryName}”添加了一个${newAmount}的最大金额`;
            }
            if (oldAmount && !newAmount) {
                return `从类别“${categoryName}”中移除了${oldAmount}的最大金额`;
            }
            return `将“${categoryName}”类别的最大金额更改为${newAmount}（之前为${oldAmount}）`;
        },
        updateCategoryExpenseLimitType: ({categoryName, oldValue, newValue}: UpdatedPolicyCategoryExpenseLimitTypeParams) => {
            if (!oldValue) {
                return `将限制类型${newValue}添加到类别"${categoryName}"中`;
            }
            return `将“${categoryName}”类别的限额类型更改为${newValue}（之前为${oldValue}）`;
        },
        updateCategoryMaxAmountNoReceipt: ({categoryName, oldValue, newValue}: UpdatedPolicyCategoryMaxAmountNoReceiptParams) => {
            if (!oldValue) {
                return `通过将收据更改为${newValue}来更新类别“${categoryName}”`;
            }
            return `将“${categoryName}”类别更改为${newValue}（之前为${oldValue}）`;
        },
        setCategoryName: ({oldName, newName}: UpdatedPolicyCategoryNameParams) => `将类别从“${oldName}”重命名为“${newName}”`,
        updatedDescriptionHint: ({categoryName, oldValue, newValue}: UpdatedPolicyCategoryDescriptionHintTypeParams) => {
            if (!newValue) {
                return `从类别“${categoryName}”中移除了描述提示“${oldValue}”`;
            }
            return !oldValue ? `将描述提示“${newValue}”添加到类别“${categoryName}”中` : `将“${categoryName}”类别描述提示更改为“${newValue}”（之前为“${oldValue}”）`;
        },
        updateTagListName: ({oldName, newName}: UpdatedPolicyCategoryNameParams) => `将标签列表名称更改为“${newName}”（之前为“${oldName}”）`,
        addTag: ({tagListName, tagName}: UpdatedPolicyTagParams) => `将标签“${tagName}”添加到列表“${tagListName}”中`,
        updateTagName: ({tagListName, newName, oldName}: UpdatedPolicyTagNameParams) => `通过将标签“${oldName}”更改为“${newName}”，更新了标签列表“${tagListName}”`,
        updateTagEnabled: ({tagListName, tagName, enabled}: UpdatedPolicyTagParams) => `${enabled ? '启用' : 'disabled'} 列表“${tagListName}”中的标签“${tagName}”`,
        deleteTag: ({tagListName, tagName}: UpdatedPolicyTagParams) => `已从列表“${tagListName}”中移除标签“${tagName}”`,
        deleteMultipleTags: ({count, tagListName}: UpdatedPolicyTagParams) => `从列表“${tagListName}”中移除了“${count}”个标签`,
        updateTag: ({tagListName, newValue, tagName, updatedField, oldValue}: UpdatedPolicyTagFieldParams) => {
            if (oldValue) {
                return `在列表“${tagListName}”中更新了标签“${tagName}”，将${updatedField}更改为“${newValue}”（之前为“${oldValue}”）`;
            }
            return `在列表“${tagListName}”中更新了标签“${tagName}”，添加了一个${updatedField}为“${newValue}”`;
        },
        updateCustomUnit: ({customUnitName, newValue, oldValue, updatedField}: UpdatePolicyCustomUnitParams) =>
            `将 ${customUnitName} 的 ${updatedField} 更改为“${newValue}”（之前为“${oldValue}”）`,
        updateCustomUnitTaxEnabled: ({newValue}: UpdatePolicyCustomUnitTaxEnabledParams) => `${newValue ? '启用' : 'disabled'} 税收跟踪距离费率`,
        addCustomUnitRate: ({customUnitName, rateName}: AddOrDeletePolicyCustomUnitRateParams) => `添加了新的“${customUnitName}”费率“${rateName}”`,
        updatedCustomUnitRate: ({customUnitName, customUnitRateName, newValue, oldValue, updatedField}: UpdatedPolicyCustomUnitRateParams) =>
            `将${customUnitName} ${updatedField} "${customUnitRateName}" 的费率更改为 "${newValue}"（之前为 "${oldValue}"）`,
        updatedCustomUnitTaxRateExternalID: ({customUnitRateName, newValue, newTaxPercentage, oldTaxPercentage, oldValue}: UpdatedPolicyCustomUnitTaxRateExternalIDParams) => {
            if (oldTaxPercentage && oldValue) {
                return `将距离费率 "${customUnitRateName}" 的税率更改为 "${newValue} (${newTaxPercentage})"（之前为 "${oldValue} (${oldTaxPercentage})"）`;
            }
            return `将税率“${newValue} (${newTaxPercentage})”添加到距离费率“${customUnitRateName}”中。`;
        },
        updatedCustomUnitTaxClaimablePercentage: ({customUnitRateName, newValue, oldValue}: UpdatedPolicyCustomUnitTaxClaimablePercentageParams) => {
            if (oldValue) {
                return `将距离费率中的可退税部分从 "${oldValue}" 更改为 "${newValue}"（之前为 "${customUnitRateName}"）`;
            }
            return `将税款可退还部分“${newValue}”添加到距离费率“${customUnitRateName}”中。`;
        },
        deleteCustomUnitRate: ({customUnitName, rateName}: AddOrDeletePolicyCustomUnitRateParams) => `已移除“${customUnitName}”费率“${rateName}”`,
        addedReportField: ({fieldType, fieldName}: AddedOrDeletedPolicyReportFieldParams) => `已添加 ${fieldType} 报告字段 "${fieldName}"`,
        updateReportFieldDefaultValue: ({defaultValue, fieldName}: UpdatedPolicyReportFieldDefaultValueParams) => `将报告字段 "${fieldName}" 的默认值设置为 "${defaultValue}"`,
        addedReportFieldOption: ({fieldName, optionName}: PolicyAddedReportFieldOptionParams) => `将选项“${optionName}”添加到报告字段“${fieldName}”中。`,
        removedReportFieldOption: ({fieldName, optionName}: PolicyAddedReportFieldOptionParams) => `从报告字段“${fieldName}”中移除了选项“${optionName}”`,
        updateReportFieldOptionDisabled: ({fieldName, optionName, optionEnabled}: PolicyDisabledReportFieldOptionParams) =>
            `${optionEnabled ? '启用' : 'disabled'} 报告字段 "${fieldName}" 的选项 "${optionName}"`,
        updateReportFieldAllOptionsDisabled: ({fieldName, optionName, allEnabled, toggledOptionsCount}: PolicyDisabledReportFieldAllOptionsParams) => {
            if (toggledOptionsCount && toggledOptionsCount > 1) {
                return `${allEnabled ? '启用' : 'disabled'} 报告字段 "${fieldName}" 的所有选项`;
            }
            return `${allEnabled ? '启用' : 'disabled'} 报告字段 "${fieldName}" 的选项 "${optionName}"，使所有选项 ${allEnabled ? '启用' : 'disabled'}`;
        },
        deleteReportField: ({fieldType, fieldName}: AddedOrDeletedPolicyReportFieldParams) => `已移除${fieldType}报告字段"${fieldName}"`,
        preventSelfApproval: ({oldValue, newValue}: UpdatedPolicyPreventSelfApprovalParams) =>
            `将“Prevent self-approval”更新为“${newValue === 'true' ? '已启用' : '禁用'}”（之前为“${oldValue === 'true' ? '已启用' : '禁用'}”）`,
        updateMaxExpenseAmountNoReceipt: ({oldValue, newValue}: UpdatedPolicyFieldWithNewAndOldValueParams) => `将所需收据的最大报销金额更改为${newValue}（之前为${oldValue}）`,
        updateMaxExpenseAmount: ({oldValue, newValue}: UpdatedPolicyFieldWithNewAndOldValueParams) => `将违规的最大报销金额更改为${newValue}（之前为${oldValue}）`,
        updateMaxExpenseAge: ({oldValue, newValue}: UpdatedPolicyFieldWithNewAndOldValueParams) =>
            `将“最大费用年龄（天数）”更新为“${newValue}”（之前为“${oldValue === 'false' ? CONST.POLICY.DEFAULT_MAX_EXPENSE_AGE : oldValue}”）`,
        updateMonthlyOffset: ({oldValue, newValue}: UpdatedPolicyFieldWithNewAndOldValueParams) => {
            if (!oldValue) {
                return `将月度报告提交日期设置为"${newValue}"`;
            }
            return `将月度报告提交日期更新为“${newValue}”（之前为“${oldValue}”）`;
        },
        updateDefaultBillable: ({oldValue, newValue}: UpdatedPolicyFieldWithNewAndOldValueParams) => `已将“重新向客户计费费用”更新为“${newValue}”（之前为“${oldValue}”）`,
        updateDefaultTitleEnforced: ({value}: UpdatedPolicyFieldWithValueParam) => `"强制执行默认报告标题" ${value ? 'on' : '关'}`,
        renamedWorkspaceNameAction: ({oldName, newName}: RenamedWorkspaceNameActionParams) => `已将此工作区的名称更新为“${newName}”（之前为“${oldName}”）`,
        updateWorkspaceDescription: ({newDescription, oldDescription}: UpdatedPolicyDescriptionParams) =>
            !oldDescription ? `将此工作区的描述设置为"${newDescription}"` : `已将此工作区的描述更新为“${newDescription}”（之前为“${oldDescription}”）`,
        removedFromApprovalWorkflow: ({submittersNames}: RemovedFromApprovalWorkflowParams) => {
            let joinedNames = '';
            if (submittersNames.length === 1) {
                joinedNames = submittersNames.at(0) ?? '';
            } else if (submittersNames.length === 2) {
                joinedNames = submittersNames.join('和');
            } else if (submittersNames.length > 2) {
                joinedNames = `${submittersNames.slice(0, submittersNames.length - 1).join(', ')} and ${submittersNames.at(-1)}`;
            }
            return {
                one: `已将您从${joinedNames}的审批流程和费用聊天中移除。之前提交的报告仍将在您的收件箱中可供审批。`,
                other: `已将你从${joinedNames}的审批流程和费用聊天中移除。之前提交的报告仍将在你的收件箱中可供审批。`,
            };
        },
        demotedFromWorkspace: ({policyName, oldRole}: DemotedFromWorkspaceParams) => `已将您在${policyName}中的角色从${oldRole}更新为用户。您已被移除出所有提交者费用聊天，除了您自己的。`,
        updatedWorkspaceCurrencyAction: ({oldCurrency, newCurrency}: UpdatedPolicyCurrencyParams) => `将默认货币更新为${newCurrency}（之前为${oldCurrency}）`,
        updatedWorkspaceFrequencyAction: ({oldFrequency, newFrequency}: UpdatedPolicyFrequencyParams) => `将自动报告频率更新为“${newFrequency}”（之前为“${oldFrequency}”）`,
        updateApprovalMode: ({newValue, oldValue}: ChangeFieldParams) => `将审批模式更新为“${newValue}”（之前为“${oldValue}”）`,
        upgradedWorkspace: '将此工作区升级到Control计划',
        downgradedWorkspace: '已将此工作区降级到 Collect 计划',
        updatedAuditRate: ({oldAuditRate, newAuditRate}: UpdatedPolicyAuditRateParams) =>
            `将随机分配进行人工审批的报告比例更改为${Math.round(newAuditRate * 100)}％（之前为${Math.round(oldAuditRate * 100)}％）`,
        updatedManualApprovalThreshold: ({oldLimit, newLimit}: UpdatedPolicyManualApprovalThresholdParams) => `将所有费用的人工审批限额更改为${newLimit}（之前为${oldLimit}）`,
    },
    roomMembersPage: {
        memberNotFound: '未找到成员。',
        useInviteButton: '要邀请新成员加入聊天，请使用上面的邀请按钮。',
        notAuthorized: `您无权访问此页面。如果您想加入此房间，请让房间成员添加您。还有其他问题？请联系${CONST.EMAIL.CONCIERGE}`,
        removeMembersPrompt: ({memberName}: {memberName: string}) => ({
            one: `您确定要将${memberName}从房间中移除吗？`,
            other: '您确定要从房间中移除选定的成员吗？',
        }),
        error: {
            genericAdd: '添加此房间成员时出现问题。',
        },
    },
    newTaskPage: {
        assignTask: '分配任务',
        assignMe: '分配给我',
        confirmTask: '确认任务',
        confirmError: '请输入标题并选择共享目标',
        descriptionOptional: '描述（可选）',
        pleaseEnterTaskName: '请输入标题',
        pleaseEnterTaskDestination: '请选择您要分享此任务的位置',
    },
    task: {
        task: '任务',
        title: '标题',
        description: '描述',
        assignee: '受让人',
        completed: '已完成',
        action: '完成',
        messages: {
            created: ({title}: TaskCreatedActionParams) => `${title}的任务`,
            completed: '标记为完成',
            canceled: '已删除的任务',
            reopened: '标记为未完成',
            error: '您没有权限执行请求的操作',
        },
        markAsComplete: '标记为完成',
        markAsIncomplete: '标记为未完成',
        assigneeError: '分配此任务时发生错误。请尝试其他受让人。',
        genericCreateTaskFailureMessage: '创建此任务时出错。请稍后再试。',
        deleteTask: '删除任务',
        deleteConfirmation: '您确定要删除此任务吗？',
    },
    statementPage: {
        title: ({year, monthName}: StatementTitleParams) => `${monthName} ${year} 对账单`,
    },
    keyboardShortcutsPage: {
        title: '键盘快捷键',
        subtitle: '使用这些方便的键盘快捷键节省时间：',
        shortcuts: {
            openShortcutDialog: '打开键盘快捷键对话框',
            markAllMessagesAsRead: '将所有消息标记为已读',
            escape: '逃逸对话框',
            search: '打开搜索对话框',
            newChat: '新的聊天屏幕',
            copy: '复制评论',
            openDebug: '打开测试偏好设置对话框',
        },
    },
    guides: {
        screenShare: '屏幕共享',
        screenShareRequest: 'Expensify邀请您进行屏幕共享',
    },
    search: {
        resultsAreLimited: '搜索结果有限。',
        viewResults: '查看结果',
        resetFilters: '重置过滤器',
        searchResults: {
            emptyResults: {
                title: '无内容显示',
                subtitle: '尝试调整您的搜索条件或使用绿色的 + 按钮创建内容。',
            },
            emptyExpenseResults: {
                title: '您还没有创建任何费用',
                subtitle: '创建报销单或试用Expensify以了解更多信息。',
                subtitleWithOnlyCreateButton: '使用下面的绿色按钮创建一笔费用。',
            },
            emptyReportResults: {
                title: '您还没有创建任何报告',
                subtitle: '创建报告或试用Expensify以了解更多信息。',
                subtitleWithOnlyCreateButton: '使用下面的绿色按钮创建报告。',
            },
            emptyInvoiceResults: {
                title: '您还没有创建任何发票',
                subtitle: '发送发票或试用Expensify以了解更多信息。',
                subtitleWithOnlyCreateButton: '使用下面的绿色按钮发送发票。',
            },
            emptyTripResults: {
                title: '没有行程可显示',
                subtitle: '开始预订您的第一次旅行。',
                buttonText: '预订行程',
            },
            emptySubmitResults: {
                title: '没有费用可提交',
                subtitle: '一切顺利。庆祝一下吧！',
                buttonText: '创建报告',
            },
            emptyApproveResults: {
                title: '没有费用需要批准',
                subtitle: '零报销。最大限度地放松。干得好！',
            },
            emptyPayResults: {
                title: '没有费用需要支付',
                subtitle: '恭喜！你冲过终点线了。',
            },
            emptyExportResults: {
                title: '没有费用可导出',
                subtitle: '是时候放松一下了，干得好。',
            },
            emptyStatementsResults: {
                title: '无费用显示',
                subtitle: '无结果。请尝试调整过滤器。',
            },
            emptyUnapprovedResults: {
                title: '没有费用需要批准',
                subtitle: '零报销。最大限度地放松。干得好！',
            },
        },
        statements: '发言',
        unapprovedCash: '未经批准的现金',
        unapprovedCard: '未批准的卡',
        saveSearch: '保存搜索',
        deleteSavedSearch: '删除已保存的搜索',
        deleteSavedSearchConfirm: '您确定要删除此搜索吗？',
        searchName: '搜索名称',
        savedSearchesMenuItemTitle: '已保存',
        groupedExpenses: '分组费用',
        bulkActions: {
            approve: '批准',
            pay: '支付',
            delete: '删除',
            hold: '保持',
            unhold: '移除保留',
            noOptionsAvailable: '所选费用组没有可用选项。',
        },
        filtersHeader: '筛选器',
        filters: {
            date: {
                before: ({date}: OptionalParam<DateParams> = {}) => `Before ${date ?? ''}`,
                after: ({date}: OptionalParam<DateParams> = {}) => `After ${date ?? ''}`,
                on: ({date}: OptionalParam<DateParams> = {}) => `On ${date ?? ''}`,
                presets: {
                    [CONST.SEARCH.DATE_PRESETS.NEVER]: '从未',
                    [CONST.SEARCH.DATE_PRESETS.LAST_MONTH]: '上个月',
                    [CONST.SEARCH.DATE_PRESETS.LAST_STATEMENT]: '最后发言',
                },
            },
            status: '状态',
            keyword: '关键词',
            hasKeywords: '有关键词',
            currency: '货币',
            link: '链接',
            pinned: '固定',
            unread: '未读',
            completed: '已完成',
            amount: {
                lessThan: ({amount}: OptionalParam<RequestAmountParams> = {}) => `少于${amount ?? ''}`,
                greaterThan: ({amount}: OptionalParam<RequestAmountParams> = {}) => `大于${amount ?? ''}`,
                between: ({greaterThan, lessThan}: FiltersAmountBetweenParams) => `在 ${greaterThan} 和 ${lessThan} 之间`,
            },
            card: {
                expensify: 'Expensify',
                individualCards: '个人卡片',
                closedCards: '已关闭的卡片',
                cardFeeds: '卡片提要',
                cardFeedName: ({cardFeedBankName, cardFeedLabel}: {cardFeedBankName: string; cardFeedLabel?: string}) =>
                    `All ${cardFeedBankName}${cardFeedLabel ? ` - ${cardFeedLabel}` : ''}`,
                cardFeedNameCSV: ({cardFeedLabel}: {cardFeedLabel?: string}) => `所有已导入的CSV卡${cardFeedLabel ? ` - ${cardFeedLabel}` : ''}`,
            },
            current: '当前',
            past: '过去',
            submitted: '提交日期',
            approved: '批准日期',
            paid: '支付日期',
            exported: '导出日期',
            posted: '发布日期',
            billable: '可计费的',
            reimbursable: '可报销的',
            groupBy: {
                reports: '报告',
                members: '成员',
                cards: '卡片',
            },
            feed: '通道',
        },
        groupBy: '组别',
        moneyRequestReport: {
            emptyStateTitle: '此报告没有费用。',
            emptyStateSubtitle: '您可以使用上面的按钮将费用添加到此报告中。',
        },
        noCategory: '无类别',
        noTag: '无标签',
        expenseType: '费用类型',
        recentSearches: '最近的搜索',
        recentChats: '最近的聊天记录',
        searchIn: '搜索在',
        searchPlaceholder: '搜索某物',
        suggestions: '建议',
        exportSearchResults: {
            title: '创建导出',
            description: '哇，物品真多！我们会将它们打包，Concierge 很快会给你发送一个文件。',
        },
        exportAll: {
            selectAllMatchingItems: '选择所有匹配的项目',
            allMatchingItemsSelected: '所有匹配项已选择',
        },
    },
    genericErrorPage: {
        title: '哦哦，出了点问题！',
        body: {
            helpTextMobile: '请关闭并重新打开应用程序，或切换到',
            helpTextWeb: 'web.',
            helpTextConcierge: '如果问题仍然存在，请联系',
        },
        refresh: '刷新',
    },
    fileDownload: {
        success: {
            title: '下载完成！',
            message: '附件下载成功！',
            qrMessage: '检查您的照片或下载文件夹中是否有您的二维码副本。专业提示：将其添加到演示文稿中，以便观众扫描并直接与您联系。',
        },
        generalError: {
            title: '附件错误',
            message: '附件无法下载',
        },
        permissionError: {
            title: '存储访问权限',
            message: 'Expensify无法在没有存储访问权限的情况下保存附件。点击设置以更新权限。',
        },
    },
    desktopApplicationMenu: {
        mainMenu: 'New Expensify',
        about: '关于 New Expensify',
        update: '更新 New Expensify',
        checkForUpdates: '检查更新',
        toggleDevTools: '切换开发者工具',
        viewShortcuts: '查看键盘快捷键',
        services: '服务',
        hide: '隐藏 New Expensify',
        hideOthers: '隐藏其他',
        showAll: '显示全部',
        quit: '退出 New Expensify',
        fileMenu: '文件',
        closeWindow: '关闭窗口',
        editMenu: '编辑',
        undo: '撤销',
        redo: '重做',
        cut: '剪切',
        copy: '复制',
        paste: '粘贴',
        pasteAndMatchStyle: '粘贴并匹配样式',
        pasteAsPlainText: '粘贴为纯文本',
        delete: '删除',
        selectAll: '全选',
        speechSubmenu: '演讲',
        startSpeaking: '开始说话',
        stopSpeaking: '停止说话',
        viewMenu: '查看',
        reload: '重新加载',
        forceReload: '强制重新加载',
        resetZoom: '实际大小',
        zoomIn: '放大',
        zoomOut: '缩小',
        togglefullscreen: '切换全屏',
        historyMenu: '历史',
        back: '返回',
        forward: '转发',
        windowMenu: '窗口',
        minimize: '最小化',
        zoom: 'Zoom',
        front: '全部移到前面',
        helpMenu: '帮助',
        learnMore: '了解更多',
        documentation: '文档',
        communityDiscussions: '社区讨论',
        searchIssues: '搜索问题',
    },
    historyMenu: {
        forward: '转发',
        back: '返回',
    },
    checkForUpdatesModal: {
        available: {
            title: '可用更新',
            message: ({isSilentUpdating}: {isSilentUpdating: boolean}) => `新版本将很快推出。${!isSilentUpdating ? '我们准备好更新时会通知您。' : ''}`,
            soundsGood: '听起来不错',
        },
        notAvailable: {
            title: '更新不可用',
            message: '目前没有可用的更新。请稍后再查看！',
            okay: '好的',
        },
        error: {
            title: '更新检查失败',
            message: '我们无法检查更新。请稍后再试。',
        },
    },
    report: {
        newReport: {
            createReport: '创建报告',
            chooseWorkspace: '为此报告选择一个工作区。',
        },
        genericCreateReportFailureMessage: '创建此聊天时出现意外错误。请稍后再试。',
        genericAddCommentFailureMessage: '发表评论时出现意外错误。请稍后再试。',
        genericUpdateReportFieldFailureMessage: '更新字段时出现意外错误。请稍后再试。',
        genericUpdateReportNameEditFailureMessage: '重命名报告时出现意外错误。请稍后再试。',
        noActivityYet: '暂无活动',
        actions: {
            type: {
                changeField: ({oldValue, newValue, fieldName}: ChangeFieldParams) => `将${fieldName}从${oldValue}更改为${newValue}`,
                changeFieldEmpty: ({newValue, fieldName}: ChangeFieldParams) => `将${fieldName}更改为${newValue}`,
                changeReportPolicy: ({fromPolicyName, toPolicyName}: ChangeReportPolicyParams) => {
                    if (!toPolicyName) {
                        return `已更改工作区${fromPolicyName ? `（之前为 ${fromPolicyName}）` : ''}`;
                    }
                    return `已将工作区更改为 ${toPolicyName}${fromPolicyName ? `（之前为 ${fromPolicyName}）` : ''}`;
                },
                changeType: ({oldType, newType}: ChangeTypeParams) => `类型从${oldType}更改为${newType}`,
                exportedToCSV: `导出为CSV`,
                exportedToIntegration: {
                    automatic: ({label}: ExportedToIntegrationParams) => `导出到${label}`,
                    automaticActionOne: ({label}: ExportedToIntegrationParams) => `通过 ${label} 导出到`,
                    automaticActionTwo: '会计设置',
                    manual: ({label}: ExportedToIntegrationParams) => `将此报告标记为手动导出到${label}。`,
                    automaticActionThree: '并成功创建了一个记录给',
                    reimburseableLink: '自掏腰包的费用',
                    nonReimbursableLink: '公司卡费用',
                    pending: ({label}: ExportedToIntegrationParams) => `开始将此报告导出到${label}...`,
                },
                integrationsMessage: ({errorMessage, label, linkText, linkURL}: IntegrationSyncFailedParams) =>
                    `无法将此报告导出到${label}（"${errorMessage} ${linkText ? `<a href="${linkURL}">${linkText}</a>` : ''}"）`,
                managerAttachReceipt: `添加了一张收据`,
                managerDetachReceipt: `已删除收据`,
                markedReimbursed: ({amount, currency}: MarkedReimbursedParams) => `在其他地方支付了${currency}${amount}`,
                markedReimbursedFromIntegration: ({amount, currency}: MarkReimbursedFromIntegrationParams) => `通过集成支付了${currency}${amount}`,
                outdatedBankAccount: `由于付款人的银行账户出现问题，无法处理付款。`,
                reimbursementACHBounce: `无法处理付款，因为付款人资金不足。`,
                reimbursementACHCancelled: `取消了付款`,
                reimbursementAccountChanged: `无法处理付款，因为付款人更换了银行账户。`,
                reimbursementDelayed: `已处理付款，但会延迟1-2个工作日。`,
                selectedForRandomAudit: `随机选择进行审核`,
                selectedForRandomAuditMarkdown: `[随机选择](https://help.expensify.com/articles/expensify-classic/reports/Set-a-random-report-audit-schedule)进行审核`,
                share: ({to}: ShareParams) => `已邀请成员 ${to}`,
                unshare: ({to}: UnshareParams) => `已移除成员${to}`,
                stripePaid: ({amount, currency}: StripePaidParams) => `支付了 ${currency}${amount}`,
                takeControl: `控制了`,
                integrationSyncFailed: ({label, errorMessage, workspaceAccountingLink}: IntegrationSyncFailedParams) =>
                    `与 ${label} 同步时出现问题${errorMessage ? `（"${errorMessage}"）` : ''}。请在<a href="${workspaceAccountingLink}">工作区设置</a>中解决该问题。`,
                addEmployee: ({email, role}: AddEmployeeParams) => `已将${email}添加为${role === 'member' ? 'a' : '一个'} ${role}`,
                updateRole: ({email, currentRole, newRole}: UpdateRoleParams) => `将 ${email} 的角色更新为 ${newRole}（之前是 ${currentRole}）`,
                updatedCustomField1: ({email, previousValue, newValue}: UpdatedCustomFieldParams) => {
                    if (!newValue) {
                        return `已移除 ${email} 的自定义字段 1（之前为 "${previousValue}"）`;
                    }
                    return !previousValue ? `将“${newValue}”添加到${email}的自定义字段1中` : `将 ${email} 的自定义字段1更改为 "${newValue}"（之前为 "${previousValue}"）`;
                },
                updatedCustomField2: ({email, previousValue, newValue}: UpdatedCustomFieldParams) => {
                    if (!newValue) {
                        return `已移除 ${email} 的自定义字段2（之前为“${previousValue}”）`;
                    }
                    return !previousValue ? `将“${newValue}”添加到${email}的自定义字段2中` : `将 ${email} 的自定义字段2更改为 "${newValue}"（之前为 "${previousValue}"）`;
                },
                leftWorkspace: ({nameOrEmail}: LeftWorkspaceParams) => `${nameOrEmail} 离开了工作区`,
                removeMember: ({email, role}: AddEmployeeParams) => `已移除${role} ${email}`,
                removedConnection: ({connectionName}: ConnectionNameParams) => `已移除与${CONST.POLICY.CONNECTIONS.NAME_USER_FRIENDLY[connectionName]}的连接`,
                addedConnection: ({connectionName}: ConnectionNameParams) => `已连接到${CONST.POLICY.CONNECTIONS.NAME_USER_FRIENDLY[connectionName]}`,
                leftTheChat: '离开了聊天',
            },
        },
    },
    chronos: {
        oooEventSummaryFullDay: ({summary, dayCount, date}: OOOEventSummaryFullDayParams) => `${summary} 为 ${dayCount} ${dayCount === 1 ? '天' : '天'} 直到 ${date}`,
        oooEventSummaryPartialDay: ({summary, timePeriod, date}: OOOEventSummaryPartialDayParams) => `${summary} 从 ${timePeriod} 于 ${date}`,
    },
    footer: {
        features: '功能',
        expenseManagement: '费用管理',
        spendManagement: '支出管理',
        expenseReports: '费用报告',
        companyCreditCard: '公司信用卡',
        receiptScanningApp: '收据扫描应用程序',
        billPay: 'Bill Pay',
        invoicing: '开票',
        CPACard: 'CPA 卡片',
        payroll: '工资单',
        travel: '旅行',
        resources: '资源',
        expensifyApproved: 'ExpensifyApproved!',
        pressKit: '新闻资料包',
        support: '支持',
        expensifyHelp: 'ExpensifyHelp',
        terms: '服务条款',
        privacy: '隐私',
        learnMore: '了解更多',
        aboutExpensify: '关于Expensify',
        blog: '博客',
        jobs: '职位',
        expensifyOrg: 'Expensify.org',
        investorRelations: '投资者关系',
        getStarted: '开始使用',
        createAccount: '创建新账户',
        logIn: '登录',
    },
    allStates: COMMON_CONST.STATES as States,
    allCountries: CONST.ALL_COUNTRIES as AllCountries,
    accessibilityHints: {
        navigateToChatsList: '导航回聊天列表',
        chatWelcomeMessage: '聊天欢迎信息',
        navigatesToChat: '导航到聊天',
        newMessageLineIndicator: '新消息行指示器',
        chatMessage: '聊天消息',
        lastChatMessagePreview: '最后的聊天消息预览',
        workspaceName: '工作区名称',
        chatUserDisplayNames: '聊天成员显示名称',
        scrollToNewestMessages: '滚动到最新消息',
        preStyledText: '预设样式文本',
        viewAttachment: '查看附件',
    },
    parentReportAction: {
        deletedReport: '已删除报告',
        deletedMessage: '已删除消息',
        deletedExpense: '已删除的费用',
        reversedTransaction: '已撤销的交易',
        deletedTask: '已删除任务',
        hiddenMessage: '隐藏信息',
    },
    threads: {
        thread: '线程',
        replies: '回复',
        reply: '回复',
        from: '从',
        in: '在',
        parentNavigationSummary: ({reportName, workspaceName}: ParentNavigationSummaryParams) => `From ${reportName}${workspaceName ? `在${workspaceName}中` : ''}`,
    },
    qrCodes: {
        copy: '复制网址',
        copied: '已复制！',
    },
    moderation: {
        flagDescription: '所有被标记的信息将被发送给管理员审核。',
        chooseAReason: '请选择标记的原因：',
        spam: '垃圾邮件',
        spamDescription: '未经请求的无关促销',
        inconsiderate: '不体谅的',
        inconsiderateDescription: '侮辱性或不尊重的措辞，意图可疑',
        intimidation: '恐吓',
        intimidationDescription: '在有效反对意见下积极推进议程',
        bullying: '欺凌',
        bullyingDescription: '针对个人以获得服从',
        harassment: '骚扰',
        harassmentDescription: '种族歧视、厌女或其他广泛的歧视行为',
        assault: '攻击',
        assaultDescription: '专门针对的情感攻击，意图造成伤害',
        flaggedContent: '此消息已被标记为违反我们的社区规则，内容已被隐藏。',
        hideMessage: '隐藏消息',
        revealMessage: '显示消息',
        levelOneResult: '发送匿名警告，消息已报告以供审核。',
        levelTwoResult: '消息已从频道中隐藏，并附有匿名警告，消息已提交审核。',
        levelThreeResult: '消息已从频道中移除，并收到匿名警告，消息已提交审核。',
    },
    actionableMentionWhisperOptions: {
        invite: '邀请他们',
        nothing: 'Do nothing',
    },
    actionableMentionJoinWorkspaceOptions: {
        accept: '接受',
        decline: '拒绝',
    },
    actionableMentionTrackExpense: {
        submit: '提交给某人',
        categorize: '分类它',
        share: '与我的会计分享',
        nothing: '暂时没有',
    },
    teachersUnitePage: {
        teachersUnite: '教师联合',
        joinExpensifyOrg: '加入 Expensify.org，消除世界各地的不公正现象。目前的“教师联合”运动通过分担基本学校用品的费用来支持各地的教育工作者。',
        iKnowATeacher: '我认识一位老师',
        iAmATeacher: '我是老师',
        getInTouch: '太好了！请分享他们的信息，以便我们可以与他们联系。',
        introSchoolPrincipal: '介绍你的校长',
        schoolPrincipalVerifyExpense: 'Expensify.org 分担基本学习用品的费用，以便低收入家庭的学生能够获得更好的学习体验。您的校长将被要求核实您的费用。',
        principalFirstName: '名',
        principalLastName: '校长姓氏',
        principalWorkEmail: '主要工作邮箱',
        updateYourEmail: '更新您的电子邮件地址',
        updateEmail: '更新电子邮件地址',
        schoolMailAsDefault: ({contactMethodsRoute}: ContactMethodsRouteParams) =>
            `在继续之前，请确保将您的学校电子邮件设置为默认联系方式。您可以在 设置 > 个人资料 > <a href="${contactMethodsRoute}">联系方式</a> 中进行设置。`,
        error: {
            enterPhoneEmail: '请输入有效的电子邮件或电话号码',
            enterEmail: '输入电子邮件地址',
            enterValidEmail: '请输入有效的电子邮件地址',
            tryDifferentEmail: '请尝试使用其他电子邮件',
        },
    },
    cardTransactions: {
        notActivated: '未激活',
        outOfPocket: '自付费用',
        companySpend: '公司支出',
    },
    distance: {
        addStop: '添加站点',
        deleteWaypoint: '删除航点',
        deleteWaypointConfirmation: '您确定要删除此航点吗？',
        address: '地址',
        waypointDescription: {
            start: '开始',
            stop: '停止',
        },
        mapPending: {
            title: '映射待处理',
            subtitle: '当您重新联网时，地图将被生成。',
            onlineSubtitle: '请稍等，我们正在设置地图。',
            errorTitle: '地图错误',
            errorSubtitle: '加载地图时出错。请重试。',
        },
        error: {
            selectSuggestedAddress: '请选择一个建议的地址或使用当前位置',
        },
    },
    reportCardLostOrDamaged: {
        screenTitle: '成绩单丢失或损坏',
        nextButtonLabel: '下一个',
        reasonTitle: '你为什么需要一张新卡？',
        cardDamaged: '我的卡被损坏了',
        cardLostOrStolen: '我的卡丢失或被盗',
        confirmAddressTitle: '请确认您新卡的邮寄地址。',
        cardDamagedInfo: '您的新卡将在2-3个工作日内到达。您的当前卡将继续有效，直到您激活新卡。',
        cardLostOrStolenInfo: '您的当前卡将在下订单后永久停用。大多数卡会在几个工作日内送达。',
        address: '地址',
        deactivateCardButton: '停用卡片',
        shipNewCardButton: '寄送新卡片',
        addressError: '地址是必需的',
        reasonError: '原因是必需的',
        successTitle: '您的卡片正在路上！',
        successDescription: '几天后到达时，您需要激活它。在此期间，您可以使用虚拟卡。',
    },
    eReceipt: {
        guaranteed: '保证电子收据',
        transactionDate: '交易日期',
    },
    referralProgram: {
        [CONST.REFERRAL_PROGRAM.CONTENT_TYPES.START_CHAT]: {
            buttonText: '开始聊天，<success><strong>推荐朋友</strong></success>。',
            header: '开始聊天，推荐朋友',
            body: '想让你的朋友也使用Expensify吗？只需与他们开始聊天，我们会处理剩下的事情。',
        },
        [CONST.REFERRAL_PROGRAM.CONTENT_TYPES.SUBMIT_EXPENSE]: {
            buttonText: '提交费用，<success><strong>推荐你的老板</strong></success>。',
            header: '提交报销，推荐给您的老板',
            body: '想让你的老板也使用Expensify吗？只需向他们提交一笔费用，其余的交给我们。',
        },
        [CONST.REFERRAL_PROGRAM.CONTENT_TYPES.REFER_FRIEND]: {
            header: '推荐朋友',
            body: '想让你的朋友也使用Expensify吗？只需与他们聊天、付款或分摊费用，我们会处理剩下的事情。或者直接分享你的邀请链接！',
        },
        [CONST.REFERRAL_PROGRAM.CONTENT_TYPES.SHARE_CODE]: {
            buttonText: '推荐朋友',
            header: '推荐朋友',
            body: '想让你的朋友也使用Expensify吗？只需与他们聊天、付款或分摊费用，我们会处理剩下的事情。或者直接分享你的邀请链接！',
        },
        copyReferralLink: '复制邀请链接',
    },
    systemChatFooterMessage: {
        [CONST.INTRO_CHOICES.MANAGE_TEAM]: {
            phrase1: '与您的设置专家聊天',
            phrase2: '帮助',
        },
        default: {
            phrase1: '消息',
            phrase2: '帮助设置',
        },
    },
    violations: {
        allTagLevelsRequired: '所有标签均为必填项',
        autoReportedRejectedExpense: ({rejectReason, rejectedBy}: ViolationsAutoReportedRejectedExpenseParams) => `${rejectedBy} 拒绝了此费用，并附上评论：“${rejectReason}”`,
        billableExpense: '可计费项不再有效',
        cashExpenseWithNoReceipt: ({formattedLimit}: ViolationsCashExpenseWithNoReceiptParams = {}) => `需要收据${formattedLimit ? `超过${formattedLimit}` : ''}`,
        categoryOutOfPolicy: '类别不再有效',
        conversionSurcharge: ({surcharge}: ViolationsConversionSurchargeParams) => `已应用${surcharge}%的转换附加费`,
        customUnitOutOfPolicy: '此工作区的费率无效',
        duplicatedTransaction: 'Duplicate',
        fieldRequired: '报告字段是必需的',
        futureDate: '不允许未来日期',
        invoiceMarkup: ({invoiceMarkup}: ViolationsInvoiceMarkupParams) => `上调了 ${invoiceMarkup}%`,
        maxAge: ({maxAge}: ViolationsMaxAgeParams) => `日期超过${maxAge}天`,
        missingCategory: '缺少类别',
        missingComment: '所选类别需要描述',
        missingTag: ({tagName}: ViolationsMissingTagParams = {}) => `Missing ${tagName ?? 'tag'}`,
        modifiedAmount: ({type, displayPercentVariance}: ViolationsModifiedAmountParams) => {
            switch (type) {
                case 'distance':
                    return '金额与计算的距离不同';
                case 'card':
                    return '金额大于卡交易金额';
                default:
                    if (displayPercentVariance) {
                        return `金额比扫描的收据多${displayPercentVariance}%`;
                    }
                    return '金额大于扫描的收据';
            }
        },
        modifiedDate: '日期与扫描的收据不符',
        nonExpensiworksExpense: '非Expensiworks费用',
        overAutoApprovalLimit: ({formattedLimit}: ViolationsOverLimitParams) => `费用超出了自动批准限额 ${formattedLimit}`,
        overCategoryLimit: ({formattedLimit}: ViolationsOverCategoryLimitParams) => `金额超过 ${formattedLimit}/人类别限制`,
        overLimit: ({formattedLimit}: ViolationsOverLimitParams) => `金额超过${formattedLimit}/人限制`,
        overTripLimit: ({formattedLimit}: ViolationsOverLimitParams) => `超过 ${formattedLimit}/次限额的金额`,
        overLimitAttendee: ({formattedLimit}: ViolationsOverLimitParams) => `金额超过${formattedLimit}/人限制`,
        perDayLimit: ({formattedLimit}: ViolationsPerDayLimitParams) => `金额超过每日 ${formattedLimit}/人类别限制`,
        receiptNotSmartScanned: '收据和费用详情手动添加。<a href="https://help.expensify.com/articles/expensify-classic/reports/Automatic-Receipt-Audit">了解更多。</a>',
        receiptRequired: ({formattedLimit, category}: ViolationsReceiptRequiredParams) => {
            let message = '需要收据';
            if (formattedLimit ?? category) {
                message += '结束';
                if (formattedLimit) {
                    message += ` ${formattedLimit}`;
                }
                if (category) {
                    message += '类别限制';
                }
            }
            return message;
        },
        prohibitedExpense: ({prohibitedExpenseType}: ViolationsProhibitedExpenseParams) => {
            const preMessage = '禁止的费用：';
            switch (prohibitedExpenseType) {
                case 'alcohol':
                    return `${preMessage} 酒精`;
                case 'gambling':
                    return `${preMessage} 赌博`;
                case 'tobacco':
                    return `${preMessage} 烟草`;
                case 'adultEntertainment':
                    return `${preMessage} 成人娱乐`;
                case 'hotelIncidentals':
                    return `${preMessage} 酒店杂费`;
                default:
                    return `${preMessage}${prohibitedExpenseType}`;
            }
        },
        customRules: ({message}: ViolationsCustomRulesParams) => message,
        reviewRequired: '需要审核',
        rter: ({brokenBankConnection, email, isAdmin, isTransactionOlderThan7Days, member, rterType}: ViolationsRterParams) => {
            if (rterType === CONST.RTER_VIOLATION_TYPES.BROKEN_CARD_CONNECTION_530) {
                return '由于银行连接中断，无法自动匹配收据。';
            }
            if (brokenBankConnection || rterType === CONST.RTER_VIOLATION_TYPES.BROKEN_CARD_CONNECTION) {
                return isAdmin ? `由于银行连接中断，无法自动匹配收据，需要${email}进行修复。` : '由于需要修复的银行连接中断，无法自动匹配收据。';
            }
            if (!isTransactionOlderThan7Days) {
                return isAdmin ? `请${member}标记为现金，或等待7天后再试一次。` : '正在等待与卡交易合并。';
            }
            return '';
        },
        brokenConnection530Error: '由于银行连接中断，收据待处理',
        adminBrokenConnectionError: '由于银行连接中断，收据待处理。请在',
        memberBrokenConnectionError: '由于银行连接中断，收据待处理。请联系工作区管理员解决。',
        markAsCashToIgnore: '标记为现金以忽略并请求付款。',
        smartscanFailed: ({canEdit = true}) => `扫描收据失败。${canEdit ? '手动输入详细信息。' : ''}`,
        receiptGeneratedWithAI: '潜在的AI生成收据',
        someTagLevelsRequired: ({tagName}: ViolationsTagOutOfPolicyParams = {}) => `缺少 ${tagName ?? '标签'}`,
        tagOutOfPolicy: ({tagName}: ViolationsTagOutOfPolicyParams = {}) => `${tagName ?? '标签'} 不再有效`,
        taxAmountChanged: '税额已修改',
        taxOutOfPolicy: ({taxName}: ViolationsTaxOutOfPolicyParams = {}) => `${taxName ?? '税务'} 不再有效`,
        taxRateChanged: '税率已修改',
        taxRequired: '缺少税率',
        none: 'None',
        taxCodeToKeep: '选择要保留的税码',
        tagToKeep: '选择保留哪个标签',
        isTransactionReimbursable: '选择交易是否可报销',
        merchantToKeep: '选择要保留的商家',
        descriptionToKeep: '选择要保留的描述',
        categoryToKeep: '选择要保留的类别',
        isTransactionBillable: '选择交易是否可计费',
        keepThisOne: 'Keep this one',
        confirmDetails: `确认您保留的详细信息`,
        confirmDuplicatesInfo: `您不保留的重复请求将由成员删除。`,
        hold: '此费用已被搁置',
        resolvedDuplicates: '解决了重复问题',
    },
    reportViolations: {
        [CONST.REPORT_VIOLATIONS.FIELD_REQUIRED]: ({fieldName}: RequiredFieldParams) => `${fieldName} 是必需的`,
    },
    violationDismissal: {
        rter: {
            manual: '将此收据标记为现金',
        },
        duplicatedTransaction: {
            manual: '解决了重复问题',
        },
    },
    videoPlayer: {
        play: '播放',
        pause: '暂停',
        fullscreen: '全屏',
        playbackSpeed: '播放速度',
        expand: '展开',
        mute: '静音',
        unmute: '取消静音',
        normal: '正常',
    },
    exitSurvey: {
        header: '在你走之前',
        reasonPage: {
            title: '请告诉我们您离开的原因',
            subtitle: '在您离开之前，请告诉我们您为什么想切换到 Expensify Classic。',
        },
        reasons: {
            [CONST.EXIT_SURVEY.REASONS.FEATURE_NOT_AVAILABLE]: '我需要一个只有在 Expensify Classic 中才有的功能。',
            [CONST.EXIT_SURVEY.REASONS.DONT_UNDERSTAND]: '我不明白如何使用 New Expensify。',
            [CONST.EXIT_SURVEY.REASONS.PREFER_CLASSIC]: '我了解如何使用 New Expensify，但我更喜欢 Expensify Classic。',
        },
        prompts: {
            [CONST.EXIT_SURVEY.REASONS.FEATURE_NOT_AVAILABLE]: '在 New Expensify 中，您需要哪些尚未提供的功能？',
            [CONST.EXIT_SURVEY.REASONS.DONT_UNDERSTAND]: '你想要做什么？',
            [CONST.EXIT_SURVEY.REASONS.PREFER_CLASSIC]: '您为什么更喜欢 Expensify Classic？',
        },
        responsePlaceholder: '您的回复',
        thankYou: '感谢您的反馈！',
        thankYouSubtitle: '您的反馈将帮助我们打造更好的产品来完成任务。非常感谢！',
        goToExpensifyClassic: '切换到 Expensify Classic',
        offlineTitle: '看起来你被卡住了...',
        offline: '您似乎处于离线状态。不幸的是，Expensify Classic 无法离线使用，但 New Expensify 可以。如果您更喜欢使用 Expensify Classic，请在有互联网连接时重试。',
        quickTip: '小提示...',
        quickTipSubTitle: '您可以通过访问expensify.com直接进入Expensify Classic。将其添加为书签以便捷访问！',
        bookACall: '预约电话',
        noThanks: '不，谢谢',
        bookACallTitle: '您想与产品经理交谈吗？',
        benefits: {
            [CONST.EXIT_SURVEY.BENEFIT.CHATTING_DIRECTLY]: '直接在费用和报告上聊天',
            [CONST.EXIT_SURVEY.BENEFIT.EVERYTHING_MOBILE]: '能够在移动设备上完成所有操作',
            [CONST.EXIT_SURVEY.BENEFIT.TRAVEL_EXPENSE]: '以聊天的速度处理差旅和费用',
        },
        bookACallTextTop: '切换到 Expensify Classic，您将错过：',
        bookACallTextBottom: '我们很高兴能与你通话，以了解原因。你可以预约与我们的高级产品经理之一进行通话，讨论你的需求。',
        takeMeToExpensifyClassic: '带我去Expensify Classic',
    },
    listBoundary: {
        errorMessage: '加载更多消息时发生错误',
        tryAgain: '再试一次',
    },
    systemMessage: {
        mergedWithCashTransaction: '将此交易与收据匹配',
    },
    subscription: {
        authenticatePaymentCard: '验证支付卡',
        mobileReducedFunctionalityMessage: '您无法在移动应用中更改您的订阅。',
        badge: {
            freeTrial: ({numOfDays}: BadgeFreeTrialParams) => `免费试用：剩余 ${numOfDays} ${numOfDays === 1 ? '天' : '天'} 天`,
        },
        billingBanner: {
            policyOwnerAmountOwed: {
                title: '您的付款信息已过期',
                subtitle: ({date}: BillingBannerSubtitleWithDateParams) => `请在${date}之前更新您的支付卡，以继续使用您所有喜欢的功能。`,
            },
            policyOwnerAmountOwedOverdue: {
                title: '您的付款无法处理',
                subtitle: ({date, purchaseAmountOwed}: BillingBannerOwnerAmountOwedOverdueParams) =>
                    date && purchaseAmountOwed ? `您在${date}的${purchaseAmountOwed}费用无法处理。请添加一张支付卡以清除欠款。` : '请添加支付卡以清除欠款。',
            },
            policyOwnerUnderInvoicing: {
                title: '您的付款信息已过期',
                subtitle: ({date}: BillingBannerSubtitleWithDateParams) => `您的付款已逾期。请在${date}之前支付您的发票，以避免服务中断。`,
            },
            policyOwnerUnderInvoicingOverdue: {
                title: '您的付款信息已过期',
                subtitle: '您的付款已逾期。请支付您的发票。',
            },
            billingDisputePending: {
                title: '您的卡无法扣款',
                subtitle: ({amountOwed, cardEnding}: BillingBannerDisputePendingParams) =>
                    `您对卡号以${cardEnding}结尾的卡上的${amountOwed}费用提出了异议。在与您的银行解决争议之前，您的账户将被锁定。`,
            },
            cardAuthenticationRequired: {
                title: '您的卡无法扣款',
                subtitle: ({cardEnding}: BillingBannerCardAuthenticationRequiredParams) => `您的支付卡尚未完全认证。请完成认证过程以激活以${cardEnding}结尾的支付卡。`,
            },
            insufficientFunds: {
                title: '您的卡无法扣款',
                subtitle: ({amountOwed}: BillingBannerInsufficientFundsParams) => `由于资金不足，您的支付卡被拒绝。请重试或添加新的支付卡以清除您欠下的${amountOwed}余额。`,
            },
            cardExpired: {
                title: '您的卡无法扣款',
                subtitle: ({amountOwed}: BillingBannerCardExpiredParams) => `您的付款卡已过期。请添加新的付款卡以清除您${amountOwed}的未结余额。`,
            },
            cardExpireSoon: {
                title: '您的银行卡即将过期',
                subtitle: '您的支付卡将于本月底过期。请点击下方的三点菜单进行更新，以继续使用您所有喜爱的功能。',
            },
            retryBillingSuccess: {
                title: '成功！',
                subtitle: '您的卡已成功扣款。',
            },
            retryBillingError: {
                title: '您的卡无法扣款',
                subtitle: '在重试之前，请直接联系您的银行授权Expensify费用并解除任何保留。否则，请尝试添加其他付款卡。',
            },
            cardOnDispute: ({amountOwed, cardEnding}: BillingBannerCardOnDisputeParams) =>
                `您对卡号以${cardEnding}结尾的卡上的${amountOwed}费用提出了异议。在与您的银行解决争议之前，您的账户将被锁定。`,
            preTrial: {
                title: '开始免费试用',
                subtitleStart: '作为下一步，',
                subtitleLink: '完成您的设置清单',
                subtitleEnd: '这样您的团队就可以开始报销了。',
            },
            trialStarted: {
                title: ({numOfDays}: TrialStartedTitleParams) => `试用期：剩余 ${numOfDays} ${numOfDays === 1 ? '天' : '天'} 天！`,
                subtitle: '添加支付卡以继续使用您所有喜爱的功能。',
            },
            trialEnded: {
                title: '您的免费试用已结束',
                subtitle: '添加支付卡以继续使用您所有喜爱的功能。',
            },
            earlyDiscount: {
                claimOffer: '领取优惠',
                noThanks: '不，谢谢',
                subscriptionPageTitle: ({discountType}: EarlyDiscountTitleParams) => `<strong>首年${discountType}%折扣！</strong> 只需添加一张支付卡并开始年度订阅。`,
                onboardingChatTitle: ({discountType}: EarlyDiscountTitleParams) => `限时优惠：首年${discountType}%折扣！`,
                subtitle: ({days, hours, minutes, seconds}: EarlyDiscountSubtitleParams) => `在 ${days > 0 ? `${days}天 :` : ''}${hours}小时 : ${minutes}分钟 : ${seconds}秒 内认领`,
            },
        },
        cardSection: {
            title: '付款',
            subtitle: '添加一张卡以支付您的Expensify订阅费用。',
            addCardButton: '添加支付卡',
            cardNextPayment: ({nextPaymentDate}: CardNextPaymentParams) => `您的下一个付款日期是${nextPaymentDate}。`,
            cardEnding: ({cardNumber}: CardEndingParams) => `卡号以${cardNumber}结尾`,
            cardInfo: ({name, expiration, currency}: CardInfoParams) => `名称: ${name}, 到期: ${expiration}, 货币: ${currency}`,
            changeCard: '更改支付卡',
            changeCurrency: '更改支付货币',
            cardNotFound: '未添加支付卡',
            retryPaymentButton: '重试付款',
            authenticatePayment: '验证付款',
            requestRefund: '请求退款',
            requestRefundModal: {
                full: '获取退款很简单，只需在下一个账单日期之前降级您的账户，您就会收到退款。 <br /> <br /> 注意：降级您的账户将导致您的工作区被删除。此操作无法撤销，但如果您改变主意，您可以随时创建一个新的工作区。',
                confirm: '删除工作区并降级',
            },
            viewPaymentHistory: '查看付款历史记录',
        },
        yourPlan: {
            title: '您的计划',
            exploreAllPlans: '浏览所有计划',
            customPricing: '自定义定价',
            asLowAs: ({price}: YourPlanPriceValueParams) => `每位活跃成员/月低至${price}`,
            pricePerMemberMonth: ({price}: YourPlanPriceValueParams) => `每位成员每月${price}`,
            pricePerMemberPerMonth: ({price}: YourPlanPriceValueParams) => `每位成员每月${price}`,
            perMemberMonth: '每位成员/月',
            collect: {
                title: '收集',
                description: '为小型企业提供费用、旅行和聊天功能的计划。',
                priceAnnual: ({lower, upper}: YourPlanPriceParams) => `从${lower}/活跃成员使用Expensify卡，${upper}/活跃成员未使用Expensify卡。`,
                pricePayPerUse: ({lower, upper}: YourPlanPriceParams) => `从${lower}/活跃成员使用Expensify卡，${upper}/活跃成员未使用Expensify卡。`,
                benefit1: '收据扫描',
                benefit2: '报销',
                benefit3: '公司卡管理',
                benefit4: '费用和差旅审批',
                benefit5: '旅行预订和规则',
                benefit6: 'QuickBooks/Xero 集成',
                benefit7: '聊天关于费用、报告和房间',
                benefit8: 'AI和人工支持',
            },
            control: {
                title: '控制',
                description: '适用于大型企业的费用、差旅和聊天。',
                priceAnnual: ({lower, upper}: YourPlanPriceParams) => `从${lower}/活跃成员使用Expensify卡，${upper}/活跃成员未使用Expensify卡。`,
                pricePayPerUse: ({lower, upper}: YourPlanPriceParams) => `从${lower}/活跃成员使用Expensify卡，${upper}/活跃成员未使用Expensify卡。`,
                benefit1: 'Collect 计划中的所有内容',
                benefit2: '多级审批工作流程',
                benefit3: '自定义费用规则',
                benefit4: 'ERP 集成 (NetSuite, Sage Intacct, Oracle)',
                benefit5: 'HR 集成 (Workday, Certinia)',
                benefit6: 'SAML/SSO',
                benefit7: '自定义洞察和报告',
                benefit8: '预算编制',
            },
            thisIsYourCurrentPlan: '这是您当前的计划',
            downgrade: '降级到Collect',
            upgrade: '升级到Control',
            addMembers: '添加成员',
            saveWithExpensifyTitle: '使用Expensify卡节省费用',
            saveWithExpensifyDescription: '使用我们的储蓄计算器查看Expensify卡的现金返还如何减少您的Expensify账单。',
            saveWithExpensifyButton: '了解更多',
        },
        compareModal: {
            comparePlans: '比较计划',
            unlockTheFeatures: '选择适合您的计划，解锁您所需的功能。',
            viewOurPricing: '查看我们的定价页面',
            forACompleteFeatureBreakdown: '查看我们每个计划的完整功能细分。',
        },
        details: {
            title: '订阅详情',
            annual: '年度订阅',
            taxExempt: '请求免税状态',
            taxExemptEnabled: '免税',
            taxExemptStatus: '免税状态',
            payPerUse: '按使用付费',
            subscriptionSize: '订阅大小',
            headsUp:
                '注意：如果您现在不设置订阅规模，我们将自动将其设置为您第一个月的活跃会员数量。然后，您将承诺在接下来的12个月内至少为这个数量的会员付费。您可以随时增加您的订阅规模，但在订阅结束之前无法减少。',
            zeroCommitment: '零承诺，以折扣年费订阅价格享受',
        },
        subscriptionSize: {
            title: '订阅大小',
            yourSize: '您的订阅规模是指在特定月份内可以由任何活跃成员填补的空位数量。',
            eachMonth: '每个月，您的订阅涵盖最多为上面设置的活跃成员数量。每当您增加订阅规模时，您将以新的规模开始一个新的12个月订阅。',
            note: '注意：活跃成员是指任何创建、编辑、提交、批准、报销或导出与您的公司工作区相关的费用数据的人。',
            confirmDetails: '确认您的新年度订阅详情：',
            subscriptionSize: '订阅大小',
            activeMembers: ({size}: SubscriptionSizeParams) => `${size} 活跃成员/月`,
            subscriptionRenews: '订阅续订',
            youCantDowngrade: '您无法在年度订阅期间降级。',
            youAlreadyCommitted: ({size, date}: SubscriptionCommitmentParams) =>
                `您已经承诺每月有 ${size} 名活跃会员的年度订阅，直到 ${date}。您可以在 ${date} 通过禁用自动续订切换到按使用付费的订阅。`,
            error: {
                size: '请输入有效的订阅大小',
                sameSize: '请输入一个与您当前订阅大小不同的数字',
            },
        },
        paymentCard: {
            addPaymentCard: '添加支付卡',
            enterPaymentCardDetails: '输入您的支付卡信息',
            security: 'Expensify符合PCI-DSS标准，使用银行级加密，并利用冗余基础设施来保护您的数据。',
            learnMoreAboutSecurity: '了解更多关于我们的安全性。',
        },
        subscriptionSettings: {
            title: '订阅设置',
            summary: ({subscriptionType, subscriptionSize, autoRenew, autoIncrease}: SubscriptionSettingsSummaryParams) =>
                `订阅类型：${subscriptionType}，订阅规模：${subscriptionSize}，自动续订：${autoRenew}，自动增加年度席位：${autoIncrease}`,
            none: 'none',
            on: 'on',
            off: '关',
            annual: '年度的',
            autoRenew: '自动续订',
            autoIncrease: '自动增加年度席位数量',
            saveUpTo: ({amountWithCurrency}: SubscriptionSettingsSaveUpToParams) => `每位活跃成员每月最多可节省${amountWithCurrency}`,
            automaticallyIncrease: '自动增加您的年度席位，以容纳超过订阅规模的活跃成员。注意：这将延长您的年度订阅结束日期。',
            disableAutoRenew: '禁用自动续订',
            helpUsImprove: '帮助我们改进Expensify',
            whatsMainReason: '您禁用自动续订的主要原因是什么？',
            renewsOn: ({date}: SubscriptionSettingsRenewsOnParams) => `续订日期为${date}。`,
            pricingConfiguration: '定价取决于配置。为了获得最低价格，请选择年度订阅并获取Expensify卡。',
            learnMore: {
                part1: '在我们的网页上了解更多信息',
                pricingPage: '定价页面',
                part2: '或用您的语言与我们的团队聊天',
                adminsRoom: '#admins room.',
            },
            estimatedPrice: '预估价格',
            changesBasedOn: '这会根据您的 Expensify 卡使用情况和以下订阅选项而有所变化。',
        },
        requestEarlyCancellation: {
            title: '请求提前取消',
            subtitle: '您申请提前取消的主要原因是什么？',
            subscriptionCanceled: {
                title: '订阅已取消',
                subtitle: '您的年度订阅已被取消。',
                info: '如果您想继续按使用量付费的方式使用您的工作区，您就准备好了。',
                preventFutureActivity: ({workspacesListRoute}: WorkspacesListRouteParams) =>
                    `如果您想防止未来的活动和收费，您必须 <a href="${workspacesListRoute}">删除您的工作区</a> 请注意，当您删除工作区时，您将被收取当前日历月内产生的任何未结活动费用。`,
            },
            requestSubmitted: {
                title: '请求已提交',
                subtitle: {
                    part1: '感谢您告知我们您有意取消订阅。我们正在审核您的请求，并将很快通过您与Concierge的聊天与您联系。',
                    link: 'Concierge',
                    part2: '.',
                },
            },
            acknowledgement: `通过请求提前取消，我承认并同意Expensify在Expensify条款下没有义务批准此类请求。<a href=${CONST.OLD_DOT_PUBLIC_URLS.TERMS_URL}>服务条款</a>或我与Expensify之间的其他适用服务协议，并且Expensify保留对授予任何此类请求的唯一酌情权。`,
        },
    },
    feedbackSurvey: {
        tooLimited: '功能需要改进',
        tooExpensive: '太贵了',
        inadequateSupport: '客户支持不足',
        businessClosing: '公司关闭、缩减规模或被收购',
        additionalInfoTitle: '您将迁移到什么软件以及原因是什么？',
        additionalInfoInputLabel: '您的回复',
    },
    roomChangeLog: {
        updateRoomDescription: '将房间描述设置为：',
        clearRoomDescription: '清除了房间描述',
    },
    delegate: {
        switchAccount: '切换账户：',
        copilotDelegatedAccess: 'Copilot：委托访问权限',
        copilotDelegatedAccessDescription: '允许其他成员访问您的账户。',
        addCopilot: '添加副驾驶',
        membersCanAccessYourAccount: '这些成员可以访问您的账户：',
        youCanAccessTheseAccounts: '您可以通过账户切换器访问这些账户：',
        role: ({role}: OptionalParam<DelegateRoleParams> = {}) => {
            switch (role) {
                case CONST.DELEGATE_ROLE.ALL:
                    return '满的';
                case CONST.DELEGATE_ROLE.SUBMITTER:
                    return '有限的';
                default:
                    return '';
            }
        },
        genericError: '哎呀，出了点问题。请再试一次。',
        onBehalfOfMessage: ({delegator}: DelegatorParams) => `代表${delegator}`,
        accessLevel: '访问级别',
        confirmCopilot: '确认您的助手如下。',
        accessLevelDescription: '请选择以下访问级别。完整访问和有限访问都允许副驾驶查看所有对话和费用。',
        roleDescription: ({role}: OptionalParam<DelegateRoleParams> = {}) => {
            switch (role) {
                case CONST.DELEGATE_ROLE.ALL:
                    return '允许其他成员代表您在您的账户中执行所有操作。包括聊天、提交、审批、付款、设置更新等。';
                case CONST.DELEGATE_ROLE.SUBMITTER:
                    return '允许其他成员代表您在您的账户中执行大多数操作。不包括审批、付款、拒绝和保留。';
                default:
                    return '';
            }
        },
        removeCopilot: '移除Copilot',
        removeCopilotConfirmation: '您确定要移除此副驾驶吗？',
        changeAccessLevel: '更改访问级别',
        makeSureItIsYou: '让我们确认一下身份',
        enterMagicCode: ({contactMethod}: EnterMagicCodeParams) => `请输入发送到${contactMethod}的验证码以添加副驾驶。验证码应在一两分钟内到达。`,
        enterMagicCodeUpdate: ({contactMethod}: EnterMagicCodeParams) => `请输入发送到${contactMethod}的验证码以更新您的副驾驶。`,
        notAllowed: '慢着...',
        noAccessMessage: '作为副驾驶员，您无权访问此页面。抱歉！',
        notAllowedMessageStart: `作为一名`,
        notAllowedMessageHyperLinked: 'copilot',
        notAllowedMessageEnd: ({accountOwnerEmail}: AccountOwnerParams) => `对于${accountOwnerEmail}，您没有权限执行此操作。抱歉！`,
        copilotAccess: 'Copilot访问权限',
    },
    debug: {
        debug: '调试',
        details: '详情',
        JSON: 'JSON',
        reportActions: '操作',
        reportActionPreview: '预览',
        nothingToPreview: '无可预览内容',
        editJson: 'Edit JSON:',
        preview: '预览：',
        missingProperty: ({propertyName}: MissingPropertyParams) => `缺少${propertyName}`,
        invalidProperty: ({propertyName, expectedType}: InvalidPropertyParams) => `无效属性：${propertyName} - 预期：${expectedType}`,
        invalidValue: ({expectedValues}: InvalidValueParams) => `无效值 - 预期: ${expectedValues}`,
        missingValue: '缺失值',
        createReportAction: '创建报告操作',
        reportAction: '报告操作',
        report: '报告',
        transaction: '交易',
        violations: '违规事项',
        transactionViolation: '交易违规',
        hint: '数据更改不会发送到后端',
        textFields: '文本字段',
        numberFields: '数字字段',
        booleanFields: '布尔字段',
        constantFields: '常量字段',
        dateTimeFields: '日期时间字段',
        date: '日期',
        time: '时间',
        none: 'None',
        visibleInLHN: '在左侧导航栏中可见',
        GBR: 'GBR',
        RBR: 'RBR',
        true: 'true',
        false: 'false',
        viewReport: '查看报告',
        viewTransaction: '查看交易',
        createTransactionViolation: '创建交易违规',
        reasonVisibleInLHN: {
            hasDraftComment: '有草稿评论',
            hasGBR: 'Has GBR',
            hasRBR: 'Has RBR',
            pinnedByUser: '已被成员置顶',
            hasIOUViolations: '有借款违规',
            hasAddWorkspaceRoomErrors: '添加工作区房间时出错',
            isUnread: '未读（专注模式）',
            isArchived: '已归档（最新模式）',
            isSelfDM: '是自我私信',
            isFocused: '暂时专注于',
        },
        reasonGBR: {
            hasJoinRequest: '有加入请求（管理员房间）',
            isUnreadWithMention: '未读且有提及',
            isWaitingForAssigneeToCompleteAction: '正在等待受让人完成操作',
            hasChildReportAwaitingAction: '有子报告等待处理',
            hasMissingInvoiceBankAccount: '缺少发票银行账户',
        },
        reasonRBR: {
            hasErrors: '报告或报告操作数据中有错误',
            hasViolations: '有违规行为',
            hasTransactionThreadViolations: '有交易线程违规',
        },
        indicatorStatus: {
            theresAReportAwaitingAction: '有一份报告等待处理',
            theresAReportWithErrors: '有一个报告存在错误',
            theresAWorkspaceWithCustomUnitsErrors: '有一个工作区存在自定义单位错误',
            theresAProblemWithAWorkspaceMember: '工作区成员出现问题',
            theresAProblemWithAWorkspaceQBOExport: '工作区连接导出设置出现问题。',
            theresAProblemWithAContactMethod: '联系方法出现问题',
            aContactMethodRequiresVerification: '一种联系方式需要验证',
            theresAProblemWithAPaymentMethod: '支付方式出现问题',
            theresAProblemWithAWorkspace: '工作区出现问题',
            theresAProblemWithYourReimbursementAccount: '您的报销账户存在问题',
            theresABillingProblemWithYourSubscription: '您的订阅存在账单问题',
            yourSubscriptionHasBeenSuccessfullyRenewed: '您的订阅已成功续订',
            theresWasAProblemDuringAWorkspaceConnectionSync: '工作区连接同步时出现问题',
            theresAProblemWithYourWallet: '您的钱包出现了问题',
            theresAProblemWithYourWalletTerms: '您的钱包条款存在问题',
        },
    },
    emptySearchView: {
        takeATestDrive: '试驾',
    },
    migratedUserWelcomeModal: {
        title: '旅行和报销，以聊天的速度进行',
        subtitle: '新Expensify拥有同样出色的自动化功能，但现在增加了令人惊叹的协作功能：',
        confirmText: '我们走吧！',
        features: {
            chat: '<strong>直接在任何费用</strong>、报告或工作区上聊天',
            scanReceipt: '<strong>扫描收据</strong>并获得报销',
            crossPlatform: '通过手机或浏览器完成<strong>所有操作</strong>',
        },
    },
    productTrainingTooltip: {
        // TODO: CONCIERGE_LHN_GBR tooltip will be replaced by a tooltip in the #admins room
        // https://github.com/Expensify/App/issues/57045#issuecomment-2701455668
        conciergeLHNGBR: '<tooltip><strong>从这里开始</strong></tooltip>',
        saveSearchTooltip: '<tooltip><strong>在这里重命名你保存的搜索</strong></tooltip>',
        globalCreateTooltip: '<tooltip><strong>创建报销</strong>、开始聊天，以及更多功能。试试看</tooltip>',
        bottomNavInboxTooltip: '<tooltip>查看<strong>需要你关注的事项</strong>\n并<strong>讨论报销事项。</strong></tooltip>',
        workspaceChatTooltip: '<tooltip>与<strong>审批人聊天</strong></tooltip>',
        GBRRBRChat: '<tooltip><strong>需要操作的项目</strong>会显示🟢，\n<strong>需要审核的项目</strong>会显示🔴。</tooltip>',
        accountSwitcher: '<tooltip>在这里访问你的<strong>副账户</strong></tooltip>',
        expenseReportsFilter: '<tooltip>欢迎！在这里查找你所有的\n<strong>公司报表</strong>。</tooltip>',
        scanTestTooltip: {
            main: '<tooltip><strong>扫描我们的测试发票</strong>了解其运作方式！</tooltip>',
            manager: '<tooltip>选择我们的<strong>测试经理</strong>来试用！</tooltip>',
            confirmation: '<tooltip>现在，<strong>提交你的报销</strong>，看看会发生什么！</tooltip>',
            tryItOut: '试试看',
            noThanks: '不用了',
        },
        outstandingFilter: '<tooltip>筛选出\n<strong>需要审批</strong>的报销</tooltip>',
        scanTestDriveTooltip: '<tooltip>发送此发票以\n<strong>完成测试流程！</strong></tooltip>',
    },
    discardChangesConfirmation: {
        title: '放弃更改？',
        body: '您确定要放弃所做的更改吗？',
        confirmText: '放弃更改',
    },
    scheduledCall: {
        book: {
            title: '安排通话',
            description: '找到一个适合你的时间。',
            slots: '可用时间为',
        },
        confirmation: {
            title: '确认通话',
            description: '请确保以下详细信息对您来说没有问题。一旦您确认通话，我们将发送包含更多信息的邀请。',
            setupSpecialist: '您的设置专家',
            meetingLength: '会议时长',
            dateTime: '日期和时间',
            minutes: '30分钟',
        },
        callScheduled: '通话已安排',
    },
    autoSubmitModal: {
        title: '全部清除并提交！',
        description: '所有警告和违规已被清除，因此：',
        submittedExpensesTitle: '这些费用已提交',
        submittedExpensesDescription: '这些费用已发送给您的审批人，但在批准之前仍可编辑。',
        pendingExpensesTitle: '待处理费用已被移动',
        pendingExpensesDescription: '任何未处理的卡片费用已被移至单独的报告中，直到它们被记录。',
    },
    testDrive: {
        quickAction: {
            takeATwoMinuteTestDrive: '进行2分钟试用',
        },
        modal: {
            title: '试用我们吧',
            description: '快速浏览产品，迅速上手。无需中途停留！',
            confirmText: '开始试用',
            helpText: 'Skip',
            employee: {
                description: '<muted-text>让您的团队享受<strong>3个月的Expensify免费使用！</strong>只需在下方输入您老板的电子邮件并发送一笔测试费用。</muted-text>',
                email: '输入您老板的电子邮件地址',
                error: '该成员拥有一个工作区，请输入一个新成员进行测试。',
            },
        },
        banner: {
            currentlyTestDrivingExpensify: '您目前正在试用 Expensify',
            readyForTheRealThing: '准备好来真的了吗？',
            getStarted: '开始使用',
        },
        employeeInviteMessage: ({name}: EmployeeInviteMessageParams) =>
            `# ${name}邀请你试用Expensify\n嘿！我刚为我们获得了*3个月免费*试用Expensify，这是处理费用的最快方式。\n\n这里有一个*测试收据*来向你展示它的工作原理：`,
    },
};
// IMPORTANT: This line is manually replaced in generate translation files by scripts/generateTranslations.ts,
// so if you change it here, please update it there as well.
export default translations satisfies TranslationDeepObject<typeof en>;<|MERGE_RESOLUTION|>--- conflicted
+++ resolved
@@ -629,11 +629,8 @@
         getTheApp: '获取应用程序',
         scanReceiptsOnTheGo: '用手机扫描收据',
         headsUp: '\u6CE8\u610F\uFF01',
-<<<<<<< HEAD
         merge: '合并',
-=======
         unstableInternetConnection: '互联网连接不稳定。请检查你的网络，然后重试。',
->>>>>>> e48373d8
     },
     supportalNoAccess: {
         title: '慢一点',
