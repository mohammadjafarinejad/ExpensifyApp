--- conflicted
+++ resolved
@@ -1076,9 +1076,7 @@
         deletedTransaction: ({amount, merchant}: DeleteTransactionParams) => `删除了一笔费用 (${merchant} 的 ${amount})`,
         movedFromReport: ({reportName}: MovedFromReportParams) => `移动了一笔费用${reportName ? `来自${reportName}` : ''}`,
         movedTransaction: ({reportUrl, reportName}: MovedTransactionParams) => `移动了此费用${reportName ? `至 <a href="${reportUrl}">${reportName}</a>` : ''}`,
-<<<<<<< HEAD
         unreportedTransaction: ({reportUrl}: MovedTransactionParams) => `已将此费用移动到您的<a href="${reportUrl}">个人空间</a>`,
-=======
         movedAction: ({shouldHideMovedReportUrl, movedReportUrl, newParentReportUrl, toPolicyName}: MovedActionParams) => {
             if (shouldHideMovedReportUrl) {
                 return `已将此报告移动到 <a href="${newParentReportUrl}">${toPolicyName}</a> 工作区`;
@@ -1086,7 +1084,6 @@
             return `已将此 <a href="${movedReportUrl}">报告</a> 移动到 <a href="${newParentReportUrl}">${toPolicyName}</a> 工作区`;
         },
         unreportedTransaction: '已将此费用移动到您的个人空间',
->>>>>>> 62a97318
         pendingMatchWithCreditCard: '收据待与卡交易匹配',
         pendingMatch: '待匹配',
         pendingMatchWithCreditCardDescription: '收据待与卡交易匹配。标记为现金以取消。',
