/**
 *   _____                      __         __
 *  / ___/__ ___  ___ _______ _/ /____ ___/ /
 * / (_ / -_) _ \/ -_) __/ _ \`/ __/ -_) _  /
 * \___/\__/_//_/\__/_/  \_,_/\__/\__/\_,_/
 *
 * This file was automatically generated. Please consider these alternatives before manually editing it:
 *
 * - Improve the prompts in prompts/translation, or
 * - Improve context annotations in src/languages/en.ts
 */
import {CONST as COMMON_CONST} from 'expensify-common';
import startCase from 'lodash/startCase';
import type {OnboardingTask} from '@libs/actions/Welcome/OnboardingFlow';
import CONST from '@src/CONST';
import type {Country} from '@src/CONST';
import type OriginalMessage from '@src/types/onyx/OriginalMessage';
import type en from './en';
import type {
    AccountOwnerParams,
    ActionsAreCurrentlyRestricted,
    AddedOrDeletedPolicyReportFieldParams,
    AddedPolicyApprovalRuleParams,
    AddEmployeeParams,
    AddOrDeletePolicyCustomUnitRateParams,
    AddressLineParams,
    AirlineParams,
    AlreadySignedInParams,
    ApprovalWorkflowErrorParams,
    ApprovedAmountParams,
    AssignCardParams,
    AssignedCardParams,
    AssigneeParams,
    AuthenticationErrorParams,
    AutoPayApprovedReportsLimitErrorParams,
    BadgeFreeTrialParams,
    BankAccountLastFourParams,
    BeginningOfArchivedRoomParams,
    BeginningOfChatHistoryAdminRoomParams,
    BeginningOfChatHistoryAnnounceRoomParams,
    BeginningOfChatHistoryDomainRoomParams,
    BeginningOfChatHistoryInvoiceRoomParams,
    BeginningOfChatHistoryPolicyExpenseChatParams,
    BeginningOfChatHistoryUserRoomParams,
    BillableDefaultDescriptionParams,
    BillingBannerCardAuthenticationRequiredParams,
    BillingBannerCardExpiredParams,
    BillingBannerCardOnDisputeParams,
    BillingBannerDisputePendingParams,
    BillingBannerInsufficientFundsParams,
    BillingBannerOwnerAmountOwedOverdueParams,
    BillingBannerSubtitleWithDateParams,
    BusinessBankAccountParams,
    BusinessRegistrationNumberParams,
    BusinessTaxIDParams,
    CanceledRequestParams,
    CardEndingParams,
    CardInfoParams,
    CardNextPaymentParams,
    CategoryNameParams,
    ChangedApproverMessageParams,
    ChangeFieldParams,
    ChangeOwnerDuplicateSubscriptionParams,
    ChangeOwnerHasFailedSettlementsParams,
    ChangeOwnerSubscriptionParams,
    ChangeReportPolicyParams,
    ChangeTypeParams,
    CharacterLengthLimitParams,
    CharacterLimitParams,
    ChatWithAccountManagerParams,
    CompanyCardBankName,
    CompanyCardFeedNameParams,
    CompanyNameParams,
    ConfirmThatParams,
    ConnectionNameParams,
    ConnectionParams,
    ContactMethodParams,
    ContactMethodsRouteParams,
    CreateExpensesParams,
    CurrencyCodeParams,
    CurrencyInputDisabledTextParams,
    CustomersOrJobsLabelParams,
    DateParams,
    DateShouldBeAfterParams,
    DateShouldBeBeforeParams,
    DefaultAmountParams,
    DefaultVendorDescriptionParams,
    DelegateRoleParams,
    DelegatorParams,
    DeleteActionParams,
    DeleteConfirmationParams,
    DeleteTransactionParams,
    DemotedFromWorkspaceParams,
    DependentMultiLevelTagsSubtitleParams,
    DidSplitAmountMessageParams,
    DisconnectYourBankAccountParams,
    DomainPermissionInfoRestrictionParams,
    DuplicateTransactionParams,
    EarlyDiscountSubtitleParams,
    EarlyDiscountTitleParams,
    EditActionParams,
    EditDestinationSubtitleParams,
    ElectronicFundsParams,
    EmployeeInviteMessageParams,
    EmptyCategoriesSubtitleWithAccountingParams,
    EmptyTagsSubtitleWithAccountingParams,
    EnableContinuousReconciliationParams,
    EnterMagicCodeParams,
    ErrorODIntegrationParams,
    ExportAgainModalDescriptionParams,
    ExportedToIntegrationParams,
    ExportIntegrationSelectedParams,
    FeatureNameParams,
    FileLimitParams,
    FileTypeParams,
    FiltersAmountBetweenParams,
    FlightLayoverParams,
    FlightParams,
    FormattedMaxLengthParams,
    GoBackMessageParams,
    ImportedTagsMessageParams,
    ImportedTypesParams,
    ImportFieldParams,
    ImportMembersSuccessfulDescriptionParams,
    ImportPerDiemRatesSuccessfulDescriptionParams,
    ImportTagsSuccessfulDescriptionParams,
    IncorrectZipFormatParams,
    IndividualExpenseRulesSubtitleParams,
    InstantSummaryParams,
    IntacctMappingTitleParams,
    IntegrationExportParams,
    IntegrationSyncFailedParams,
    InvalidPropertyParams,
    InvalidValueParams,
    IssueVirtualCardParams,
    LastSyncAccountingParams,
    LastSyncDateParams,
    LeftWorkspaceParams,
    LocalTimeParams,
    LoggedInAsParams,
    LogSizeParams,
    ManagerApprovedAmountParams,
    ManagerApprovedParams,
    MarkedReimbursedParams,
    MarkReimbursedFromIntegrationParams,
    MergeAccountIntoParams,
    MergeFailureDescriptionGenericParams,
    MergeFailureUncreatedAccountDescriptionParams,
    MergeSuccessDescriptionParams,
    MissingPropertyParams,
    MovedActionParams,
    MovedFromPersonalSpaceParams,
    MovedFromReportParams,
    MovedTransactionParams,
    NeedCategoryForExportToIntegrationParams,
    NewWorkspaceNameParams,
    NoLongerHaveAccessParams,
    NotAllowedExtensionParams,
    NotYouParams,
    OOOEventSummaryFullDayParams,
    OOOEventSummaryPartialDayParams,
    OptionalParam,
    OurEmailProviderParams,
    OwnerOwesAmountParams,
    PaidElsewhereParams,
    PaidWithExpensifyParams,
    ParentNavigationSummaryParams,
    PayAndDowngradeDescriptionParams,
    PayerOwesAmountParams,
    PayerOwesParams,
    PayerPaidAmountParams,
    PayerPaidParams,
    PayerSettledParams,
    PaySomeoneParams,
    PhoneErrorRouteParams,
    PolicyAddedReportFieldOptionParams,
    PolicyDisabledReportFieldAllOptionsParams,
    PolicyDisabledReportFieldOptionParams,
    PolicyExpenseChatNameParams,
    QBDSetupErrorBodyParams,
    RailTicketParams,
    ReceiptPartnersUberSubtitleParams,
    RemovedFromApprovalWorkflowParams,
    RemovedTheRequestParams,
    RemoveMemberPromptParams,
    RemoveMembersWarningPrompt,
    RenamedRoomActionParams,
    RenamedWorkspaceNameActionParams,
    ReportArchiveReasonsClosedParams,
    ReportArchiveReasonsInvoiceReceiverPolicyDeletedParams,
    ReportArchiveReasonsMergedParams,
    ReportArchiveReasonsRemovedFromPolicyParams,
    ReportPolicyNameParams,
    RequestAmountParams,
    RequestCountParams,
    RequestedAmountMessageParams,
    RequiredFieldParams,
    ResolutionConstraintsParams,
    ReviewParams,
    RoleNamesParams,
    RoomNameReservedErrorParams,
    RoomRenamedToParams,
    RulesEnableWorkflowsParams,
    SecondaryLoginParams,
    SetTheDistanceMerchantParams,
    SetTheRequestParams,
    SettledAfterAddedBankAccountParams,
    SettleExpensifyCardParams,
    SettlementAccountInfoParams,
    SettlementAccountReconciliationParams,
    SettlementDateParams,
    ShareParams,
    SignerInfoMessageParams,
    SignUpNewFaceCodeParams,
    SizeExceededParams,
    SplitAmountParams,
    SplitExpenseEditTitleParams,
    SplitExpenseSubtitleParams,
    SpreadCategoriesParams,
    SpreadFieldNameParams,
    SpreadSheetColumnParams,
    StatementTitleParams,
    StepCounterParams,
    StripePaidParams,
    SubmitsToParams,
    SubmittedToVacationDelegateParams,
    SubmittedWithMemoParams,
    SubscriptionCommitmentParams,
    SubscriptionSettingsRenewsOnParams,
    SubscriptionSettingsSaveUpToParams,
    SubscriptionSettingsSummaryParams,
    SubscriptionSizeParams,
    SyncStageNameConnectionsParams,
    TaskCreatedActionParams,
    TaxAmountParams,
    TermsParams,
    ThreadRequestReportNameParams,
    ThreadSentMoneyReportNameParams,
    TotalAmountGreaterOrLessThanOriginalParams,
    ToValidateLoginParams,
    TransferParams,
    TravelTypeParams,
    TrialStartedTitleParams,
    UnapproveWithIntegrationWarningParams,
    UnshareParams,
    UntilTimeParams,
    UpdatedCustomFieldParams,
    UpdatedPolicyApprovalRuleParams,
    UpdatedPolicyAuditRateParams,
    UpdatedPolicyCategoryDescriptionHintTypeParams,
    UpdatedPolicyCategoryExpenseLimitTypeParams,
    UpdatedPolicyCategoryGLCodeParams,
    UpdatedPolicyCategoryMaxAmountNoReceiptParams,
    UpdatedPolicyCategoryMaxExpenseAmountParams,
    UpdatedPolicyCategoryNameParams,
    UpdatedPolicyCategoryParams,
    UpdatedPolicyCurrencyParams,
    UpdatedPolicyCustomUnitRateParams,
    UpdatedPolicyCustomUnitTaxClaimablePercentageParams,
    UpdatedPolicyCustomUnitTaxRateExternalIDParams,
    UpdatedPolicyDescriptionParams,
    UpdatedPolicyFieldWithNewAndOldValueParams,
    UpdatedPolicyFieldWithValueParam,
    UpdatedPolicyFrequencyParams,
    UpdatedPolicyManualApprovalThresholdParams,
    UpdatedPolicyPreventSelfApprovalParams,
    UpdatedPolicyReportFieldDefaultValueParams,
    UpdatedPolicyTagFieldParams,
    UpdatedPolicyTagNameParams,
    UpdatedPolicyTagParams,
    UpdatedTheDistanceMerchantParams,
    UpdatedTheRequestParams,
    UpdatePolicyCustomUnitParams,
    UpdatePolicyCustomUnitTaxEnabledParams,
    UpdateRoleParams,
    UpgradeSuccessMessageParams,
    UsePlusButtonParams,
    UserIsAlreadyMemberParams,
    UserSplitParams,
    VacationDelegateParams,
    ViolationsCashExpenseWithNoReceiptParams,
    ViolationsConversionSurchargeParams,
    ViolationsCustomRulesParams,
    ViolationsInvoiceMarkupParams,
    ViolationsMaxAgeParams,
    ViolationsMissingTagParams,
    ViolationsModifiedAmountParams,
    ViolationsOverCategoryLimitParams,
    ViolationsOverLimitParams,
    ViolationsPerDayLimitParams,
    ViolationsProhibitedExpenseParams,
    ViolationsReceiptRequiredParams,
    ViolationsRterParams,
    ViolationsTagOutOfPolicyParams,
    ViolationsTaxOutOfPolicyParams,
    WaitingOnBankAccountParams,
    WalletAgreementParams,
    WalletProgramParams,
    WelcomeEnterMagicCodeParams,
    WelcomeToRoomParams,
    WeSentYouMagicSignInLinkParams,
    WorkEmailMergingBlockedParams,
    WorkEmailResendCodeParams,
    WorkflowSettingsParam,
    WorkspaceLockedPlanTypeParams,
    WorkspaceMemberList,
    WorkspaceMembersCountParams,
    WorkspaceOwnerWillNeedToAddOrUpdatePaymentCardParams,
    WorkspaceRouteParams,
    WorkspaceShareNoteParams,
    WorkspacesListRouteParams,
    WorkspaceUpgradeNoteParams,
    WorkspaceYouMayJoin,
    YourPlanPriceParams,
    YourPlanPriceValueParams,
    ZipCodeExampleFormatParams,
} from './params';
import type {TranslationDeepObject} from './types';

type StateValue = {
    stateISO: string;
    stateName: string;
};
type States = Record<keyof typeof COMMON_CONST.STATES, StateValue>;
type AllCountries = Record<Country, string>;
/* eslint-disable max-len */
const translations = {
    common: {
        count: '计数',
        cancel: '取消',
        dismiss: '忽略',
        proceed: '继续',
        yes: '是的',
        no: '不',
        ok: '好的',
        notNow: '暂时不需要',
        learnMore: '了解更多',
        buttonConfirm: '明白了',
        name: '名称',
        attachment: '附件',
        attachments: '附件',
        center: '中心',
        from: '从',
        to: '至',
        in: '在',
        optional: '可选',
        new: '新建',
        search: '搜索',
        reports: '报告',
        find: '查找',
        searchWithThreeDots: '搜索...',
        next: '下一个',
        previous: '上一个',
        goBack: '返回',
        create: '创建',
        add: '添加',
        resend: '重新发送',
        save: '保存',
        select: '选择',
        deselect: '取消选择',
        selectMultiple: '选择多个',
        saveChanges: '保存更改',
        submit: '提交',
        submitted: '已提交',
        rotate: '旋转',
        zoom: 'Zoom',
        password: '密码',
        magicCode: '验证码',
        twoFactorCode: '双因素验证码',
        workspaces: '工作区',
        inbox: '收件箱',
        group: '组',
        success: '成功',
        profile: '个人资料',
        referral: '推荐',
        payments: '付款',
        approvals: '审批',
        wallet: '钱包',
        preferences: '偏好设置',
        view: '查看',
        review: (reviewParams?: ReviewParams) => `审查${reviewParams?.amount ? ` ${reviewParams?.amount}` : ''}`,
        not: '不',
        signIn: '登录',
        signInWithGoogle: '使用 Google 登录',
        signInWithApple: '使用 Apple 登录',
        signInWith: '使用登录',
        continue: '继续',
        firstName: '名字',
        lastName: '姓氏',
        scanning: '扫描中',
        addCardTermsOfService: 'Expensify 服务条款',
        perPerson: '每人',
        phone: '电话',
        phoneNumber: '电话号码',
        phoneNumberPlaceholder: '(xxx) xxx-xxxx',
        email: '电子邮件',
        and: '和',
        or: '或',
        details: '详情',
        privacy: '隐私',
        privacyPolicy: '隐私政策',
        hidden: 'Hidden',
        visible: '可见',
        delete: '删除',
        archived: '已归档',
        contacts: '联系人',
        recents: '最近',
        close: '关闭',
        comment: '评论',
        download: '下载',
        downloading: '下载中',
        uploading: '上传中',
        pin: '固定',
        unPin: '取消固定',
        back: '返回',
        saveAndContinue: '保存并继续',
        settings: '设置',
        termsOfService: '服务条款',
        members: '成员',
        invite: '邀请',
        here: '这里',
        date: '日期',
        dob: '出生日期',
        currentYear: '当前年份',
        currentMonth: '当前月份',
        ssnLast4: 'SSN的最后四位数字',
        ssnFull9: '完整的9位数社会安全号码',
        addressLine: ({lineNumber}: AddressLineParams) => `地址行 ${lineNumber}`,
        personalAddress: '个人地址',
        companyAddress: '公司地址',
        noPO: '请不要使用邮政信箱或邮件投递地址。',
        city: '城市',
        state: '状态',
        streetAddress: '街道地址',
        stateOrProvince: '州/省份',
        country: '国家',
        zip: '邮政编码',
        zipPostCode: '邮政编码',
        whatThis: '这是什么？',
        iAcceptThe: '我接受',
        remove: '移除',
        admin: '管理员',
        owner: '所有者',
        dateFormat: 'YYYY-MM-DD',
        send: '发送',
        na: 'N/A',
        noResultsFound: '未找到结果',
        noResultsFoundMatching: ({searchString}: {searchString: string}) => `未找到与“${searchString}”匹配的结果`,
        recentDestinations: '最近的目的地',
        timePrefix: '它是',
        conjunctionFor: '为',
        todayAt: '今天在',
        tomorrowAt: '明天在',
        yesterdayAt: '昨天在',
        conjunctionAt: '在',
        conjunctionTo: '到',
        genericErrorMessage: '糟糕……出现了一些问题，您的请求无法完成。请稍后再试。',
        percentage: '百分比',
        error: {
            invalidAmount: '无效金额',
            acceptTerms: '您必须接受服务条款才能继续',
            phoneNumber: `请输入有效的电话号码，并包含国家代码（例如 ${CONST.EXAMPLE_PHONE_NUMBER}）`,
            fieldRequired: '此字段为必填项',
            requestModified: '此请求正在被另一位成员修改中',
            characterLimitExceedCounter: ({length, limit}: CharacterLengthLimitParams) => `字符数超出限制 (${length}/${limit})`,
            dateInvalid: '请选择一个有效日期',
            invalidDateShouldBeFuture: '请选择今天或将来的日期',
            invalidTimeShouldBeFuture: '请选择一个至少提前一分钟的时间',
            invalidCharacter: '无效字符',
            enterMerchant: '输入商家名称',
            enterAmount: '输入金额',
            missingMerchantName: '缺少商家名称',
            missingAmount: '缺少金额',
            missingDate: '缺少日期',
            enterDate: '输入日期',
            invalidTimeRange: '请输入使用12小时制的时间（例如，下午2:30）',
            pleaseCompleteForm: '请填写上面的表格以继续',
            pleaseSelectOne: '请选择上面的一个选项',
            invalidRateError: '请输入有效的费率',
            lowRateError: '费率必须大于0',
            email: '请输入有效的电子邮件地址',
            login: '登录时发生错误。请重试。',
        },
        comma: '逗号',
        semicolon: '分号',
        please: '请',
        contactUs: '联系我们',
        pleaseEnterEmailOrPhoneNumber: '请输入电子邮件或电话号码',
        fixTheErrors: '修复错误',
        inTheFormBeforeContinuing: '在继续之前填写表格',
        confirm: '确认',
        reset: '重置',
        done: '完成',
        more: '更多',
        debitCard: '借记卡',
        bankAccount: '银行账户',
        personalBankAccount: '个人银行账户',
        businessBankAccount: '企业银行账户',
        join: '加入',
        leave: '离开',
        decline: '拒绝',
        reject: '拒绝',
        transferBalance: '转账余额',
        enterManually: '手动输入',
        message: '消息',
        leaveThread: '离开线程',
        you: '你',
        me: '我',
        youAfterPreposition: '你',
        your: '你的',
        conciergeHelp: '请联系Concierge寻求帮助。',
        youAppearToBeOffline: '您似乎处于离线状态。',
        thisFeatureRequiresInternet: '此功能需要有效的互联网连接。',
        attachmentWillBeAvailableOnceBackOnline: '附件将在重新上线后可用。',
        errorOccurredWhileTryingToPlayVideo: '尝试播放此视频时发生错误。',
        areYouSure: '你确定吗？',
        verify: '验证',
        yesContinue: '是的，继续',
        websiteExample: 'e.g. https://www.expensify.com',
        zipCodeExampleFormat: ({zipSampleFormat}: ZipCodeExampleFormatParams) => (zipSampleFormat ? `e.g. ${zipSampleFormat}` : ''),
        description: '描述',
        title: '标题',
        assignee: '受让人',
        createdBy: '创建者',
        with: '与',
        shareCode: '共享代码',
        share: '分享',
        per: '每',
        mi: '英里',
        km: '公里',
        copied: '已复制！',
        someone: '某人',
        total: '总计',
        edit: '编辑',
        letsDoThis: `来吧！`,
        letsStart: `开始吧`,
        showMore: '显示更多',
        merchant: '商家',
        category: '类别',
        report: '报告',
        billable: '可计费的',
        nonBillable: '非计费',
        tag: '标签',
        receipt: '收据',
        verified: '已验证',
        replace: '替换',
        distance: '距离',
        mile: '英里',
        miles: '英里',
        kilometer: '公里',
        kilometers: '公里',
        recent: '最近的',
        all: '所有',
        am: 'AM',
        pm: 'PM',
        tbd: 'TBD',
        selectCurrency: '选择货币',
        selectSymbolOrCurrency: '选择一个符号或货币',
        card: '卡片',
        whyDoWeAskForThis: '我们为什么要求这个？',
        required: '必填',
        showing: '显示中',
        of: '的',
        default: '默认',
        update: '更新',
        member: '成员',
        auditor: '审计员',
        role: '角色',
        currency: '货币',
        groupCurrency: '集团货币',
        rate: '费率',
        emptyLHN: {
            title: '太好了！全部搞定了。',
            subtitleText1: '使用以下内容查找聊天',
            subtitleText2: '上面的按钮，或使用以下内容创建某些内容',
            subtitleText3: '下方按钮。',
        },
        businessName: '公司名称',
        clear: '清除',
        type: '类型',
        action: '操作',
        expenses: '费用',
        totalSpend: '总支出',
        tax: '税务',
        shared: '共享',
        drafts: '草稿',
        draft: '草稿',
        finished: '完成',
        upgrade: '升级',
        downgradeWorkspace: '降级工作区',
        companyID: '公司ID',
        userID: '用户 ID',
        disable: '禁用',
        export: '导出',
        initialValue: '初始值',
        currentDate: '当前日期',
        value: '值',
        downloadFailedTitle: '下载失败',
        downloadFailedDescription: '您的下载未能完成。请稍后再试。',
        filterLogs: '过滤日志',
        network: '网络',
        reportID: '报告 ID',
        longID: '长的 ID',
        withdrawalID: '提现ID',
        bankAccounts: '银行账户',
        chooseFile: '选择文件',
        chooseFiles: '选择文件',
        dropTitle: '放手吧',
        dropMessage: '在此处拖放您的文件',
        ignore: '忽略',
        enabled: '已启用',
        disabled: '禁用',
        import: '导入',
        offlinePrompt: '您现在无法执行此操作。',
        outstanding: '未完成',
        chats: '聊天',
        tasks: '任务',
        unread: '未读',
        sent: '已发送',
        links: '链接',
        day: '天',
        days: '天',
        rename: '重命名',
        address: '地址',
        hourAbbreviation: 'h',
        minuteAbbreviation: 'm',
        skip: '跳过',
        chatWithAccountManager: ({accountManagerDisplayName}: ChatWithAccountManagerParams) => `需要特定帮助？请与您的客户经理${accountManagerDisplayName}聊天。`,
        chatNow: '立即聊天',
        workEmail: '工作邮箱',
        destination: '目的地',
        subrate: '亚速率',
        perDiem: '每日津贴',
        validate: '验证',
        downloadAsPDF: '下载为PDF',
        downloadAsCSV: '下载为CSV',
        help: '帮助',
        expenseReports: '费用报告',
        rateOutOfPolicy: '超出政策的费率',
        reimbursable: '可报销的',
        editYourProfile: '编辑您的个人资料',
        comments: '评论',
        sharedIn: '共享于',
        unreported: '未报告',
        explore: '探索',
        todo: '待办事项',
        invoice: '发票',
        expense: '费用',
        chat: '聊天',
        task: '任务',
        trip: '旅行',
        apply: '申请',
        status: '状态',
        on: '开启',
        before: '之前',
        after: '后',
        reschedule: '重新安排',
        general: '常规',
        workspacesTabTitle: '工作区',
        getTheApp: '获取应用程序',
        scanReceiptsOnTheGo: '从手机扫描收据',
        headsUp: '注意！',
        submitTo: '提交到',
        forwardTo: '转发到',
        merge: '合并',
        none: '无',
        unstableInternetConnection: '互联网连接不稳定。请检查你的网络，然后重试。',
        enableGlobalReimbursements: '启用全球报销',
        purchaseAmount: '购买金额',
        frequency: '频率',
        link: '链接',
        pinned: '已固定',
        read: '已读',
        copyToClipboard: '复制到剪贴板',
    },
    supportalNoAccess: {
        title: '慢一点',
        descriptionWithCommand: ({
            command,
        }: {
            command?: string;
        } = {}) => `当支持人员登录时，您无权执行此操作（命令：${command ?? ''}）。如果您认为 Success 应该能够执行此操作，请在 Slack 中开始对话。`,
    },
    lockedAccount: {
        title: '账户已锁定',
        description: '您无法完成此操作，因为此账户已被锁定。请联系 concierge@expensify.com 以获取下一步操作。',
    },
    location: {
        useCurrent: '使用当前位置',
        notFound: '我们无法找到您的位置。请重试或手动输入地址。',
        permissionDenied: '看起来您已拒绝访问您的位置。',
        please: '请',
        allowPermission: '在设置中允许位置访问',
        tryAgain: '并重试。',
    },
    contact: {
        importContacts: '导入联系人',
        importContactsTitle: '导入您的联系人',
        importContactsText: '从手机导入联系人，这样您最喜欢的人总是触手可及。',
        importContactsExplanation: '这样您最喜欢的人总是触手可及。',
        importContactsNativeText: '只差一步！请授权我们导入您的联系人。',
    },
    anonymousReportFooter: {
        logoTagline: '加入讨论。',
    },
    attachmentPicker: {
        cameraPermissionRequired: '相机访问权限',
        expensifyDoesNotHaveAccessToCamera: 'Expensify无法在没有相机访问权限的情况下拍照。点击设置以更新权限。',
        attachmentError: '附件错误',
        errorWhileSelectingAttachment: '选择附件时发生错误。请重试。',
        errorWhileSelectingCorruptedAttachment: '选择损坏的附件时发生错误。请尝试其他文件。',
        takePhoto: '拍照',
        chooseFromGallery: '从图库中选择',
        chooseDocument: '选择文件',
        attachmentTooLarge: '附件太大了',
        sizeExceeded: '附件大小超过24 MB限制',
        sizeExceededWithLimit: ({maxUploadSizeInMB}: SizeExceededParams) => `附件大小超过 ${maxUploadSizeInMB} MB 的限制`,
        attachmentTooSmall: '附件太小了',
        sizeNotMet: '附件大小必须大于240字节',
        wrongFileType: '无效的文件类型',
        notAllowedExtension: '不允许此文件类型。请尝试其他文件类型。',
        folderNotAllowedMessage: '不允许上传文件夹。请尝试其他文件。',
        protectedPDFNotSupported: '不支持受密码保护的PDF',
        attachmentImageResized: '此图像已调整大小以供预览。下载以获取完整分辨率。',
        attachmentImageTooLarge: '此图像太大，无法在上传前预览。',
        tooManyFiles: ({fileLimit}: FileLimitParams) => `您一次最多只能上传 ${fileLimit} 个文件。`,
        sizeExceededWithValue: ({maxUploadSizeInMB}: SizeExceededParams) => `文件超过 ${maxUploadSizeInMB} MB。请重试。`,
        someFilesCantBeUploaded: '有些文件无法上传',
        sizeLimitExceeded: ({maxUploadSizeInMB}: SizeExceededParams) => `文件必须小于${maxUploadSizeInMB} MB。较大的文件将不会被上传。`,
        maxFileLimitExceeded: '您一次最多可上传30张收据。额外的将不会被上传。',
        unsupportedFileType: ({fileType}: FileTypeParams) => `${fileType} 文件不受支持。只有受支持的文件类型才会被上传。`,
        learnMoreAboutSupportedFiles: '了解更多关于支持的格式。',
        passwordProtected: '不支持密码保护的PDF。只有受支持的文件才会被上传。',
    },
    dropzone: {
        addAttachments: '添加附件',
        addReceipt: '添加收据',
        scanReceipts: '扫描收据',
        replaceReceipt: '替换收据',
    },
    filePicker: {
        fileError: '文件错误',
        errorWhileSelectingFile: '选择文件时发生错误。请再试一次。',
    },
    connectionComplete: {
        title: '连接完成',
        supportingText: '您可以关闭此窗口并返回Expensify应用程序。',
    },
    avatarCropModal: {
        title: '编辑照片',
        description: '随意拖动、缩放和旋转您的图像。',
    },
    composer: {
        noExtensionFoundForMimeType: '未找到与 MIME 类型对应的扩展名',
        problemGettingImageYouPasted: '获取您粘贴的图片时出现问题。',
        commentExceededMaxLength: ({formattedMaxLength}: FormattedMaxLengthParams) => `最大评论长度为${formattedMaxLength}个字符。`,
        taskTitleExceededMaxLength: ({formattedMaxLength}: FormattedMaxLengthParams) => `任务标题的最大长度为${formattedMaxLength}个字符。`,
    },
    baseUpdateAppModal: {
        updateApp: '更新应用程序',
        updatePrompt: '此应用程序的新版本可用。立即更新或稍后重新启动应用程序以下载最新更改。',
    },
    deeplinkWrapper: {
        launching: '启动 Expensify',
        expired: '您的会话已过期。',
        signIn: '请重新登录。',
        redirectedToDesktopApp: '我们已将您重定向到桌面应用程序。',
        youCanAlso: '您也可以',
        openLinkInBrowser: '在浏览器中打开此链接',
        loggedInAs: ({email}: LoggedInAsParams) => `您已登录为${email}。在提示中点击“打开链接”以使用此账户登录桌面应用程序。`,
        doNotSeePrompt: '看不到提示？',
        tryAgain: '再试一次',
        or: '，或',
        continueInWeb: '继续到网页应用程序',
    },
    validateCodeModal: {
        successfulSignInTitle: '魔法咒语，  \n您已登录！',
        successfulSignInDescription: '返回到原始标签页继续。',
        title: '这是您的魔法代码',
        description: '请输入从最初请求的设备上获取的代码',
        doNotShare: '不要与任何人分享您的代码。Expensify 永远不会向您索要代码！',
        or: '，或',
        signInHere: '只需在这里登录',
        expiredCodeTitle: '魔法代码已过期',
        expiredCodeDescription: '返回原始设备并请求新代码',
        successfulNewCodeRequest: '请求的代码已发送。请检查您的设备。',
        tfaRequiredTitle: '需要双重身份验证',
        tfaRequiredDescription: '请输入您尝试登录时的双因素认证代码。',
        requestOneHere: '在这里请求一个。',
    },
    moneyRequestConfirmationList: {
        paidBy: '支付方',
        whatsItFor: '这是做什么用的？',
    },
    selectionList: {
        nameEmailOrPhoneNumber: '姓名、电子邮件或电话号码',
        findMember: '查找成员',
        searchForSomeone: '搜索某人',
    },
    emptyList: {
        [CONST.IOU.TYPE.CREATE]: {
            title: '提交报销，推荐给您的老板',
            subtitleText: '想让你的老板也使用Expensify吗？只需向他们提交一笔费用，其余的交给我们。',
        },
    },
    videoChatButtonAndMenu: {
        tooltip: '预约电话',
    },
    hello: '你好',
    phoneCountryCode: '1',
    welcomeText: {
        getStarted: '请从下面开始。',
        anotherLoginPageIsOpen: '另一个登录页面已打开。',
        anotherLoginPageIsOpenExplanation: '您已在单独的标签页中打开了登录页面。请从该标签页登录。',
        welcome: '欢迎！',
        welcomeWithoutExclamation: '欢迎',
        phrase2: '金钱会说话。现在聊天和支付合二为一，这也变得简单了。',
        phrase3: '只要你能表达清楚，你的付款就能快速到达。',
        enterPassword: '请输入您的密码',
        welcomeNewFace: ({login}: SignUpNewFaceCodeParams) => `${login}，在这里看到新面孔总是很高兴！`,
        welcomeEnterMagicCode: ({login}: WelcomeEnterMagicCodeParams) => `请输入发送到${login}的魔法代码。它应该会在一两分钟内到达。`,
    },
    login: {
        hero: {
            header: '旅行和报销，以聊天的速度进行',
            body: '欢迎来到新一代的Expensify，在这里，借助上下文实时聊天，您的差旅和费用处理速度更快。',
        },
    },
    thirdPartySignIn: {
        alreadySignedIn: ({email}: AlreadySignedInParams) => `您已使用 ${email} 登录。`,
        goBackMessage: ({provider}: GoBackMessageParams) => `不想使用${provider}登录？`,
        continueWithMyCurrentSession: '继续我的当前会话',
        redirectToDesktopMessage: '完成登录后，我们会将您重定向到桌面应用程序。',
    },
    samlSignIn: {
        welcomeSAMLEnabled: '继续使用单点登录登录：',
        orContinueWithMagicCode: '您还可以使用魔法代码登录',
        useSingleSignOn: '使用单点登录',
        useMagicCode: '使用魔法代码',
        launching: '启动中...',
        oneMoment: '请稍等，我们正在将您重定向到您公司的单点登录门户。',
    },
    reportActionCompose: {
        dropToUpload: '拖放上传',
        sendAttachment: '发送附件',
        addAttachment: '添加附件',
        writeSomething: '写点什么...',
        blockedFromConcierge: '通信被禁止',
        fileUploadFailed: '上传失败。文件不受支持。',
        localTime: ({user, time}: LocalTimeParams) => `现在是${time}，适合${user}`,
        edited: '(已编辑)',
        emoji: 'Emoji',
        collapse: '折叠',
        expand: '展开',
    },
    reportActionContextMenu: {
        copyMessage: '复制消息',
        copied: '已复制！',
        copyLink: '复制链接',
        copyURLToClipboard: '复制网址到剪贴板',
        copyEmailToClipboard: '复制电子邮件到剪贴板',
        markAsUnread: '标记为未读',
        markAsRead: '标记为已读',
        editAction: ({action}: EditActionParams) => `Edit ${action?.actionName === CONST.REPORT.ACTIONS.TYPE.IOU ? '费用' : '评论'}`,
        deleteAction: ({action}: DeleteActionParams) => {
            let type = '评论';
            if (action?.actionName === CONST.REPORT.ACTIONS.TYPE.IOU) {
                type = '费用';
            } else if (action?.actionName === CONST.REPORT.ACTIONS.TYPE.REPORT_PREVIEW) {
                type = '报告';
            }
            return `删除 ${type}`;
        },
        deleteConfirmation: ({action}: DeleteConfirmationParams) => {
            let type = '评论';
            if (action?.actionName === CONST.REPORT.ACTIONS.TYPE.IOU) {
                type = '费用';
            } else if (action?.actionName === CONST.REPORT.ACTIONS.TYPE.REPORT_PREVIEW) {
                type = '报告';
            }
            return `您确定要删除此${type}吗？`;
        },
        onlyVisible: '仅对...可见',
        replyInThread: '在线程中回复',
        joinThread: '加入线程',
        leaveThread: '离开线程',
        copyOnyxData: '复制 Onyx 数据',
        flagAsOffensive: '标记为攻击性内容',
        menu: '菜单',
    },
    emojiReactions: {
        addReactionTooltip: '添加反应',
        reactedWith: '做出了反应',
    },
    reportActionsView: {
        beginningOfArchivedRoom: ({reportName, reportDetailsLink}: BeginningOfArchivedRoomParams) =>
            `你错过了 <strong><a class="no-style-link" href="${reportDetailsLink}">${reportName}</a></strong> 的派对，这里没什么好看的。`,
        beginningOfChatHistoryDomainRoom: ({domainRoom}: BeginningOfChatHistoryDomainRoomParams) =>
            `此聊天是与 <strong>${domainRoom}</strong> 域名上的所有 Expensify 会员进行的。使用它与同事聊天、分享技巧和提问。`,
        beginningOfChatHistoryAdminRoom: ({workspaceName}: BeginningOfChatHistoryAdminRoomParams) =>
            `此聊天是与 <strong>${workspaceName}</strong> 管理员进行的。您可以用它来聊天，讨论工作空间设置等问题。`,
        beginningOfChatHistoryAnnounceRoom: ({workspaceName}: BeginningOfChatHistoryAnnounceRoomParams) =>
            `此聊天室面向 <strong>${workspaceName}</strong> 的所有人。最重要的公告请使用此聊天室。`,
        beginningOfChatHistoryUserRoom: ({reportName, reportDetailsLink}: BeginningOfChatHistoryUserRoomParams) =>
            `本聊天室用于与 <strong><a class="no-style-link" href="${reportDetailsLink}">${reportName}</a></strong> 有关的任何内容。`,
        beginningOfChatHistoryInvoiceRoom: ({invoicePayer, invoiceReceiver}: BeginningOfChatHistoryInvoiceRoomParams) =>
            `该聊天用于 <strong>${invoicePayer}</strong> 和 <strong>${invoiceReceiver}</strong> 之间的发票。使用 <emoji>${CONST.CUSTOM_EMOJIS.GLOBAL_CREATE}</emoji> 按钮发送发票。`,
        beginningOfChatHistory: '此聊天是与',
        beginningOfChatHistoryPolicyExpenseChat: ({workspaceName, submitterDisplayName}: BeginningOfChatHistoryPolicyExpenseChatParams) =>
            `这是<strong>${submitterDisplayName}</strong> 向<strong>${workspaceName}</strong> 提交费用的地方。使用 <emoji>${CONST.CUSTOM_EMOJIS.GLOBAL_CREATE}</emoji> 按钮即可。`,
        beginningOfChatHistorySelfDM: '这是您的个人空间。用于记录笔记、任务、草稿和提醒。',
        beginningOfChatHistorySystemDM: '欢迎！让我们为您进行设置。',
        chatWithAccountManager: '在这里与您的客户经理聊天',
        sayHello: '说你好！',
        yourSpace: '您的空间',
        welcomeToRoom: ({roomName}: WelcomeToRoomParams) => `欢迎来到${roomName}！`,
        usePlusButton: ({additionalText}: UsePlusButtonParams) => ` 使用 ${CONST.CUSTOM_EMOJIS.GLOBAL_CREATE} 按钮${additionalText}一笔费用。`,
        askConcierge: '随时提问并获得全天候实时支持。',
        conciergeSupport: '24/7 支持',
        create: '创建',
        iouTypes: {
            pay: '支付',
            split: '分割',
            submit: '提交',
            track: '跟踪',
            invoice: '发票',
        },
    },
    adminOnlyCanPost: '只有管理员可以在此房间发送消息。',
    reportAction: {
        asCopilot: '作为副驾驶',
    },
    mentionSuggestions: {
        hereAlternateText: '通知此对话中的所有人',
    },
    newMessages: '新消息',
    latestMessages: '最新消息',
    youHaveBeenBanned: '注意：您已被禁止在此频道聊天。',
    reportTypingIndicator: {
        isTyping: '正在输入...',
        areTyping: '正在输入...',
        multipleMembers: '多个成员',
    },
    reportArchiveReasons: {
        [CONST.REPORT.ARCHIVE_REASON.DEFAULT]: '此聊天室已被存档。',
        [CONST.REPORT.ARCHIVE_REASON.ACCOUNT_CLOSED]: ({displayName}: ReportArchiveReasonsClosedParams) => `由于${displayName}关闭了他们的账户，此聊天不再活跃。`,
        [CONST.REPORT.ARCHIVE_REASON.ACCOUNT_MERGED]: ({displayName, oldDisplayName}: ReportArchiveReasonsMergedParams) =>
            `此聊天不再活跃，因为${oldDisplayName}已将其帐户与${displayName}合并。`,
        [CONST.REPORT.ARCHIVE_REASON.REMOVED_FROM_POLICY]: ({displayName, policyName, shouldUseYou = false}: ReportArchiveReasonsRemovedFromPolicyParams) =>
            shouldUseYou ? `此聊天不再活跃，因为<strong>您</strong>已不再是${policyName}工作区的成员。` : `此聊天不再活跃，因为${displayName}不再是${policyName}工作区的成员。`,
        [CONST.REPORT.ARCHIVE_REASON.POLICY_DELETED]: ({policyName}: ReportArchiveReasonsInvoiceReceiverPolicyDeletedParams) => `此聊天不再活跃，因为${policyName}不再是一个活跃的工作区。`,
        [CONST.REPORT.ARCHIVE_REASON.INVOICE_RECEIVER_POLICY_DELETED]: ({policyName}: ReportArchiveReasonsInvoiceReceiverPolicyDeletedParams) =>
            `此聊天不再活跃，因为${policyName}不再是一个活跃的工作区。`,
        [CONST.REPORT.ARCHIVE_REASON.BOOKING_END_DATE_HAS_PASSED]: '此预订已归档。',
    },
    writeCapabilityPage: {
        label: '谁可以发布',
        writeCapability: {
            all: '所有成员',
            admins: '仅限管理员',
        },
    },
    sidebarScreen: {
        buttonFind: '寻找某物...',
        buttonMySettings: '我的设置',
        fabNewChat: '开始聊天',
        fabNewChatExplained: '开始聊天（浮动操作）',
        fabScanReceiptExplained: '扫描收据（浮动操作）',
        chatPinned: '聊天已置顶',
        draftedMessage: '草稿消息',
        listOfChatMessages: '聊天消息列表',
        listOfChats: '聊天列表',
        saveTheWorld: '拯救世界',
        tooltip: '从这里开始！',
        redirectToExpensifyClassicModal: {
            title: '即将推出',
            description: '我们正在微调新 Expensify 的一些细节，以适应您的特定设置。同时，请前往 Expensify Classic。',
        },
    },
    allSettingsScreen: {
        subscription: '订阅',
        domains: '域名',
    },
    tabSelector: {
        chat: '聊天',
        room: '房间',
        distance: '距离',
        manual: '手册',
        scan: '扫描',
        map: '地图',
    },
    spreadsheet: {
        upload: '上传电子表格',
        import: '导入电子表格',
        dragAndDrop: '<muted-link>将您的电子表格拖放到此处，或在下方选择一个文件。支持的格式：.csv、.txt、.xls 和 .xlsx。</muted-link>',
        dragAndDropMultiLevelTag: `<muted-link>将您的电子表格拖放到此处，或在下方选择一个文件。 <a href="${CONST.IMPORT_SPREADSHEET.MULTI_LEVEL_TAGS_ARTICLE_LINK}">了解更多</a> 支持的文件格式。</muted-link>`,
        chooseSpreadsheet: '<muted-link>选择要导入的电子表格文件。支持的格式：.csv、.txt、.xls 和 .xlsx。</muted-link>',
        chooseSpreadsheetMultiLevelTag: `<muted-link>选择要导入的电子表格文件。 <a href="${CONST.IMPORT_SPREADSHEET.MULTI_LEVEL_TAGS_ARTICLE_LINK}">了解更多</a> 支持的文件格式。</muted-link>`,
        fileContainsHeader: '文件包含列标题',
        column: ({name}: SpreadSheetColumnParams) => `列 ${name}`,
        fieldNotMapped: ({fieldName}: SpreadFieldNameParams) => `哎呀！一个必填字段（“${fieldName}”）尚未映射。请检查并重试。`,
        singleFieldMultipleColumns: ({fieldName}: SpreadFieldNameParams) => `糟糕！您已将单个字段（"${fieldName}"）映射到多个列。请检查并重试。`,
        emptyMappedField: ({fieldName}: SpreadFieldNameParams) => `糟糕！字段（“${fieldName}”）包含一个或多个空值。请检查并重试。`,
        importSuccessfulTitle: '导入成功',
        importCategoriesSuccessfulDescription: ({categories}: SpreadCategoriesParams) => (categories > 1 ? `已添加${categories}个类别。` : '已添加1个类别。'),
        importMembersSuccessfulDescription: ({added, updated}: ImportMembersSuccessfulDescriptionParams) => {
            if (!added && !updated) {
                return '没有成员被添加或更新。';
            }
            if (added && updated) {
                return `${added} 名成员${added > 1 ? 's' : ''}已添加，${updated} 名成员${updated > 1 ? 's' : ''}已更新。`;
            }
            if (updated) {
                return updated > 1 ? `${updated} 名成员已更新。` : '1 名成员已更新。';
            }
            return added > 1 ? `已添加 ${added} 名成员。` : '1 名成员已被添加。';
        },
        importTagsSuccessfulDescription: ({tags}: ImportTagsSuccessfulDescriptionParams) => (tags > 1 ? `已添加${tags}个标签。` : '已添加1个标签。'),
        importMultiLevelTagsSuccessfulDescription: '已添加多级标签。',
        importPerDiemRatesSuccessfulDescription: ({rates}: ImportPerDiemRatesSuccessfulDescriptionParams) => (rates > 1 ? `已添加${rates}个每日津贴费率。` : '1个每日津贴费率已添加。'),
        importFailedTitle: '导入失败',
        importFailedDescription: '请确保所有字段均已正确填写，然后重试。如果问题仍然存在，请联系Concierge。',
        importDescription: '通过点击每个导入列旁边的下拉菜单，选择要从电子表格中映射的字段。',
        sizeNotMet: '文件大小必须大于0字节',
        invalidFileMessage: '您上传的文件要么是空的，要么包含无效数据。请确保文件格式正确并包含必要的信息，然后再重新上传。',
        importSpreadsheetLibraryError: '加载电子表格模块失败。请检查您的互联网连接并重试。',
        importSpreadsheet: '导入电子表格',
        downloadCSV: '下载 CSV',
        importMemberConfirmation: () => ({
            one: `请确认以下信息，以添加此次上传中的一位新工作区成员。现有成员不会收到角色更新或邀请消息。`,
            other: (count: number) => `请确认以下信息，以添加此次上传中的 ${count} 位新工作区成员。现有成员不会收到角色更新或邀请消息。`,
        }),
    },
    receipt: {
        upload: '上传收据',
        uploadMultiple: '上传收据',
        dragReceiptBeforeEmail: '将收据拖到此页面上，转发收据到',
        dragReceiptsBeforeEmail: '将收据拖到此页面，转发收据至',
        dragReceiptAfterEmail: '或者选择下方的文件上传。',
        dragReceiptsAfterEmail: '或选择文件上传。',
        desktopSubtitleSingle: `或将其拖放到此处`,
        desktopSubtitleMultiple: `或将它们拖放到此处`,
        chooseReceipt: '选择要上传的收据或转发收据到',
        chooseReceipts: '选择要上传的收据或转发收据到',
        alternativeMethodsTitle: '添加收据的其他方式：',
        alternativeMethodsDownloadApp: ({downloadUrl}: {downloadUrl: string}) => `<label-text><a href="${downloadUrl}">下载应用</a>以通过手机扫描</label-text>`,
        alternativeMethodsForwardReceipts: ({email}: {email: string}) => `<label-text>将收据转发到 <a href="mailto:${email}">${email}</a></label-text>`,
        alternativeMethodsAddPhoneNumber: ({phoneNumber, contactMethodsUrl}: {phoneNumber: string; contactMethodsUrl: string}) =>
            `<label-text><a href="${contactMethodsUrl}">添加您的号码</a>以将收据短信发送至 ${phoneNumber}</label-text>`,
        alternativeMethodsTextReceipts: ({phoneNumber}: {phoneNumber: string}) => `<label-text>将收据短信发送至 ${phoneNumber}（仅限美国号码）</label-text>`,
        takePhoto: '拍照',
        cameraAccess: '需要相机权限来拍摄收据照片。',
        deniedCameraAccess: '相机访问权限仍未授予，请按照以下步骤操作',
        deniedCameraAccessInstructions: '这些说明',
        cameraErrorTitle: '相机错误',
        cameraErrorMessage: '拍照时发生错误。请再试一次。',
        locationAccessTitle: '允许位置访问',
        locationAccessMessage: '位置访问帮助我们在您旅行时保持时区和货币的准确性。',
        locationErrorTitle: '允许位置访问',
        locationErrorMessage: '位置访问帮助我们在您旅行时保持时区和货币的准确性。',
        allowLocationFromSetting: `位置访问帮助我们在您出行时保持时区和货币的准确性。请在设备的权限设置中允许位置访问。`,
        dropTitle: '放手',
        dropMessage: '在此处拖放您的文件',
        flash: '闪光灯',
        multiScan: '多重扫描',
        shutter: '快门',
        gallery: '画廊',
        deleteReceipt: '删除收据',
        deleteConfirmation: '您确定要删除此收据吗？',
        addReceipt: '添加收据',
        scanFailed: '无法扫描收据，因为缺少商家、日期或金额。',
    },
    quickAction: {
        scanReceipt: '扫描收据',
        recordDistance: '跟踪距离',
        requestMoney: '创建报销单',
        perDiem: '创建每日津贴',
        splitBill: '拆分费用',
        splitScan: '拆分收据',
        splitDistance: '分割距离',
        paySomeone: ({name}: PaySomeoneParams = {}) => `支付${name ?? '某人'}`,
        assignTask: '分配任务',
        header: '快速操作',
        noLongerHaveReportAccess: '您不再拥有之前快速操作目的地的访问权限。请在下面选择一个新的。',
        updateDestination: '更新目的地',
        createReport: '创建报告',
    },
    iou: {
        amount: '金额',
        taxAmount: '税额',
        taxRate: '税率',
        approve: ({
            formattedAmount,
        }: {
            formattedAmount?: string;
        } = {}) => (formattedAmount ? `批准 ${formattedAmount}` : '批准'),
        approved: '批准',
        cash: '现金',
        card: '卡片',
        original: '原始',
        split: '拆分',
        splitExpense: '拆分费用',
        splitExpenseSubtitle: ({amount, merchant}: SplitExpenseSubtitleParams) => `来自${merchant}的${amount}`,
        addSplit: '添加分账',
        editSplits: '编辑拆分',
        totalAmountGreaterThanOriginal: ({amount}: TotalAmountGreaterOrLessThanOriginalParams) => `总金额比原始费用多${amount}。`,
        totalAmountLessThanOriginal: ({amount}: TotalAmountGreaterOrLessThanOriginalParams) => `总金额比原始费用少 ${amount}。`,
        splitExpenseZeroAmount: '请在继续之前输入有效金额。',
        splitExpenseEditTitle: ({amount, merchant}: SplitExpenseEditTitleParams) => `为${merchant}编辑${amount}`,
        splitExpenseOneMoreSplit: '没有添加分割。至少添加一个来保存。',
        splitExpenseCannotBeEditedModalTitle: '此费用无法编辑',
        splitExpenseCannotBeEditedModalDescription: '已批准或已支付的费用无法编辑',
        removeSplit: '移除拆分',
        paySomeone: ({name}: PaySomeoneParams = {}) => `支付${name ?? '某人'}`,
        expense: '费用',
        categorize: '分类',
        share: '分享',
        participants: '参与者',
        createExpense: '创建报销单',
        trackDistance: '跟踪距离',
        createExpenses: ({expensesNumber}: CreateExpensesParams) => `创建${expensesNumber}笔费用`,
        removeExpense: '删除费用',
        removeThisExpense: '删除此费用',
        removeExpenseConfirmation: '您确定要删除这张收据吗？此操作不可撤销。',
        addExpense: '添加费用',
        chooseRecipient: '选择收件人',
        createExpenseWithAmount: ({amount}: {amount: string}) => `创建 ${amount} 报销单`,
        confirmDetails: '确认详情',
        pay: '支付',
        cancelPayment: '取消付款',
        cancelPaymentConfirmation: '您确定要取消此付款吗？',
        viewDetails: '查看详情',
        pending: '待处理',
        canceled: '已取消',
        posted: '已发布',
        deleteReceipt: '删除收据',
        findExpense: '查找费用',
        deletedTransaction: ({amount, merchant}: DeleteTransactionParams) => `删除了一笔费用 (${merchant} 的 ${amount})`,
        movedFromReport: ({reportName}: MovedFromReportParams) => `移动了一笔费用${reportName ? `来自${reportName}` : ''}`,
        movedTransaction: ({reportUrl, reportName}: MovedTransactionParams) => `移动了此费用${reportName ? `至 <a href="${reportUrl}">${reportName}</a>` : ''}`,
        unreportedTransaction: ({reportUrl}: MovedTransactionParams) => `已将此费用移动到您的<a href="${reportUrl}">个人空间</a>`,
        movedAction: ({shouldHideMovedReportUrl, movedReportUrl, newParentReportUrl, toPolicyName}: MovedActionParams) => {
            if (shouldHideMovedReportUrl) {
                return `已将此报告移动到 <a href="${newParentReportUrl}">${toPolicyName}</a> 工作区`;
            }
            return `已将此 <a href="${movedReportUrl}">报告</a> 移动到 <a href="${newParentReportUrl}">${toPolicyName}</a> 工作区`;
        },
        pendingMatchWithCreditCard: '收据待与卡交易匹配',
        pendingMatch: '待匹配',
        pendingMatchWithCreditCardDescription: '收据待与卡交易匹配。标记为现金以取消。',
        markAsCash: '标记为现金',
        routePending: '路由处理中...',
        receiptScanning: () => ({
            one: '收据扫描中...',
            other: '正在扫描收据...',
        }),
        scanMultipleReceipts: '扫描多张收据',
        scanMultipleReceiptsDescription: '一次拍摄所有收据的照片，然后自行确认详细信息或让SmartScan处理。',
        receiptScanInProgress: '正在扫描收据',
        receiptScanInProgressDescription: '收据扫描中。稍后查看或立即输入详细信息。',
        removeFromReport: '不在此报告中',
        moveToPersonalSpace: '移动费用到个人空间',
        duplicateTransaction: ({isSubmitted}: DuplicateTransactionParams) => (!isSubmitted ? '发现潜在的重复费用。请查看重复项以启用提交。' : '发现潜在的重复费用。请审查重复项以启用批准。'),
        receiptIssuesFound: () => ({
            one: '发现问题',
            other: '发现的问题',
        }),
        fieldPending: '待处理...',
        defaultRate: '默认费率',
        receiptMissingDetails: '收据缺少详细信息',
        missingAmount: '缺少金额',
        missingMerchant: '缺少商户',
        receiptStatusTitle: '扫描中…',
        receiptStatusText: '只有您在扫描时可以看到此收据。稍后查看或立即输入详细信息。',
        receiptScanningFailed: '收据扫描失败。请手动输入详细信息。',
        transactionPendingDescription: '交易待处理。可能需要几天时间才能发布。',
        companyInfo: '公司信息',
        companyInfoDescription: '在您发送第一张发票之前，我们需要更多详细信息。',
        yourCompanyName: '您的公司名称',
        yourCompanyWebsite: '您的公司网站',
        yourCompanyWebsiteNote: '如果您没有网站，可以提供您公司的 LinkedIn 或社交媒体资料。',
        invalidDomainError: '您输入了无效的域名。要继续，请输入有效的域名。',
        publicDomainError: '您已进入公共域。要继续，请输入私人域。',
        // TODO: This key should be deprecated. More details: https://github.com/Expensify/App/pull/59653#discussion_r2028653252
        expenseCountWithStatus: ({scanningReceipts = 0, pendingReceipts = 0}: RequestCountParams) => {
            const statusText: string[] = [];
            if (scanningReceipts > 0) {
                statusText.push(`${scanningReceipts} 扫描中`);
            }
            if (pendingReceipts > 0) {
                statusText.push(`${pendingReceipts} 个待处理`);
            }
            return {
                one: statusText.length > 0 ? `1 笔费用 (${statusText.join(', ')})` : `1 笔报销`,
                other: (count: number) => (statusText.length > 0 ? `${count} 笔费用 (${statusText.join(', ')})` : `${count} 笔费用`),
            };
        },
        expenseCount: () => {
            return {
                one: '1 笔报销',
                other: (count: number) => `${count} 笔费用`,
            };
        },
        deleteExpense: () => ({
            one: '删除报销',
            other: '删除费用',
        }),
        deleteConfirmation: () => ({
            one: '您确定要删除此费用吗？',
            other: '您确定要删除这些费用吗？',
        }),
        deleteReport: '删除报告',
        deleteReportConfirmation: '您确定要删除此报告吗？',
        settledExpensify: '已支付',
        done: '完成',
        settledElsewhere: '在其他地方支付',
        individual: '个人',
        business: '商务',
        settleExpensify: ({formattedAmount}: SettleExpensifyCardParams) => (formattedAmount ? `使用 Expensify 支付 ${formattedAmount}` : `使用Expensify支付`),
        settlePersonal: ({formattedAmount}: SettleExpensifyCardParams) => (formattedAmount ? `以个人身份支付${formattedAmount}` : `用个人账户支付`),
        settleWallet: ({formattedAmount}: SettleExpensifyCardParams) => (formattedAmount ? `用钱包支付${formattedAmount}` : `用钱包支付`),
        settlePayment: ({formattedAmount}: SettleExpensifyCardParams) => `支付 ${formattedAmount}`,
        settleBusiness: ({formattedAmount}: SettleExpensifyCardParams) => (formattedAmount ? `以企业身份支付${formattedAmount}` : `用企业账户支付`),
        payElsewhere: ({formattedAmount}: SettleExpensifyCardParams) => (formattedAmount ? `标记${formattedAmount}为已支付` : `标记为已支付`),
        settleInvoicePersonal: ({amount, last4Digits}: BusinessBankAccountParams) => (amount ? `已用个人账户${last4Digits}支付${amount}` : `已用个人账户支付`),
        settleInvoiceBusiness: ({amount, last4Digits}: BusinessBankAccountParams) => (amount ? `已用企业账户${last4Digits}支付${amount}` : `已用企业账户支付`),
        payWithPolicy: ({
            formattedAmount,
            policyName,
        }: SettleExpensifyCardParams & {
            policyName: string;
        }) => (formattedAmount ? `通过${policyName}支付${formattedAmount}` : `通过${policyName}支付`),
        businessBankAccount: ({amount, last4Digits}: BusinessBankAccountParams) => (amount ? `已用银行账户${last4Digits}支付${amount} ` : `已用银行账户${last4Digits}支付 `),
        automaticallyPaidWithBusinessBankAccount: ({amount, last4Digits}: BusinessBankAccountParams) =>
            `已使用尾号为${last4Digits}的银行账户支付${amount} 通过<a href="${CONST.CONFIGURE_EXPENSE_REPORT_RULES_HELP_URL}">工作区规则</a>`,
        invoicePersonalBank: ({lastFour}: BankAccountLastFourParams) => `个人账户 • ${lastFour}`,
        invoiceBusinessBank: ({lastFour}: BankAccountLastFourParams) => `企业账户 • ${lastFour}`,
        nextStep: '下一步',
        finished: '完成',
        flip: '翻转',
        sendInvoice: ({amount}: RequestAmountParams) => `发送 ${amount} 发票`,
        expenseAmount: ({formattedAmount, comment}: RequestedAmountMessageParams) => `${formattedAmount}${comment ? `对于${comment}` : ''}`,
        submitted: ({memo}: SubmittedWithMemoParams) => `已提交${memo ? `, 备注 ${memo}` : ''}`,
        automaticallySubmitted: `通过<a href="${CONST.SELECT_WORKFLOWS_HELP_URL}">延迟提交</a>提交`,
        trackedAmount: ({formattedAmount, comment}: RequestedAmountMessageParams) => `跟踪 ${formattedAmount}${comment ? `对于${comment}` : ''}`,
        splitAmount: ({amount}: SplitAmountParams) => `拆分 ${amount}`,
        didSplitAmount: ({formattedAmount, comment}: DidSplitAmountMessageParams) => `split ${formattedAmount}${comment ? `对于${comment}` : ''}`,
        yourSplit: ({amount}: UserSplitParams) => `您分摊的金额 ${amount}`,
        payerOwesAmount: ({payer, amount, comment}: PayerOwesAmountParams) => `${payer} 欠 ${amount}${comment ? `对于${comment}` : ''}`,
        payerOwes: ({payer}: PayerOwesParams) => `${payer} 欠：`,
        payerPaidAmount: ({payer, amount}: PayerPaidAmountParams) => `${payer ? `${payer} ` : ''}支付了${amount}`,
        payerPaid: ({payer}: PayerPaidParams) => `${payer} 支付了:`,
        payerSpentAmount: ({payer, amount}: PayerPaidAmountParams) => `${payer} 花费了 ${amount}`,
        payerSpent: ({payer}: PayerPaidParams) => `${payer} 花费：`,
        managerApproved: ({manager}: ManagerApprovedParams) => `${manager} 已批准：`,
        managerApprovedAmount: ({manager, amount}: ManagerApprovedAmountParams) => `${manager} 批准了 ${amount}`,
        payerSettled: ({amount}: PayerSettledParams) => `支付了${amount}`,
        payerSettledWithMissingBankAccount: ({amount}: PayerSettledParams) => `已支付${amount}。添加一个银行账户以接收您的付款。`,
        automaticallyApproved: `通过<a href="${CONST.CONFIGURE_EXPENSE_REPORT_RULES_HELP_URL}">工作区规则</a>批准`,
        approvedAmount: ({amount}: ApprovedAmountParams) => `批准 ${amount}`,
        approvedMessage: `批准`,
        unapproved: `未批准`,
        automaticallyForwarded: `通过<a href="${CONST.CONFIGURE_EXPENSE_REPORT_RULES_HELP_URL}">工作区规则</a>批准`,
        forwarded: `批准`,
        rejectedThisReport: '拒绝了此报告',
        waitingOnBankAccount: ({submitterDisplayName}: WaitingOnBankAccountParams) => `已开始付款，但正在等待${submitterDisplayName}添加银行账户。`,
        adminCanceledRequest: '取消了付款',
        canceledRequest: ({amount, submitterDisplayName}: CanceledRequestParams) => `取消了${amount}付款，因为${submitterDisplayName}在30天内未启用他们的Expensify Wallet。`,
        settledAfterAddedBankAccount: ({submitterDisplayName, amount}: SettledAfterAddedBankAccountParams) => `${submitterDisplayName} 添加了一个银行账户。${amount} 付款已完成。`,
        paidElsewhere: ({payer}: PaidElsewhereParams = {}) => `${payer ? `${payer} ` : ''}已标记为已支付`,
        paidWithExpensify: ({payer}: PaidWithExpensifyParams = {}) => `${payer ? `${payer} ` : ''}已用钱包支付`,
        automaticallyPaidWithExpensify: ({payer}: PaidWithExpensifyParams = {}) =>
            `${payer ? `${payer} ` : ''}通过<a href="${CONST.CONFIGURE_EXPENSE_REPORT_RULES_HELP_URL}">工作区规则</a>使用Expensify支付`,
        noReimbursableExpenses: '此报告的金额无效',
        pendingConversionMessage: '您重新联网后，总计将更新',
        changedTheExpense: '更改了费用',
        setTheRequest: ({valueName, newValueToDisplay}: SetTheRequestParams) => `将${valueName}更改为${newValueToDisplay}`,
        setTheDistanceMerchant: ({translatedChangedField, newMerchant, newAmountToDisplay}: SetTheDistanceMerchantParams) =>
            `将${translatedChangedField}设置为${newMerchant}，这将金额设置为${newAmountToDisplay}`,
        removedTheRequest: ({valueName, oldValueToDisplay}: RemovedTheRequestParams) => `${valueName}（之前为${oldValueToDisplay}）`,
        updatedTheRequest: ({valueName, newValueToDisplay, oldValueToDisplay}: UpdatedTheRequestParams) => `${valueName} 改为 ${newValueToDisplay}（之前为 ${oldValueToDisplay}）`,
        updatedTheDistanceMerchant: ({translatedChangedField, newMerchant, oldMerchant, newAmountToDisplay, oldAmountToDisplay}: UpdatedTheDistanceMerchantParams) =>
            `将${translatedChangedField}更改为${newMerchant}（之前为${oldMerchant}），这更新了金额为${newAmountToDisplay}（之前为${oldAmountToDisplay}）`,
        threadExpenseReportName: ({formattedAmount, comment}: ThreadRequestReportNameParams) => `${formattedAmount} ${comment ? `为${comment}` : '费用'}`,
        invoiceReportName: ({linkedReportID}: OriginalMessage<typeof CONST.REPORT.ACTIONS.TYPE.REPORT_PREVIEW>) => `发票报告 #${linkedReportID}`,
        threadPaySomeoneReportName: ({formattedAmount, comment}: ThreadSentMoneyReportNameParams) => `${formattedAmount} 已发送${comment ? `对于${comment}` : ''}`,
        movedFromPersonalSpace: ({workspaceName, reportName}: MovedFromPersonalSpaceParams) => `将费用从个人空间移动到${workspaceName ?? `与${reportName}聊天`}`,
        movedToPersonalSpace: '将费用移至个人空间',
        tagSelection: '选择一个标签以更好地组织您的支出。',
        categorySelection: '选择一个类别以更好地组织您的支出。',
        error: {
            invalidCategoryLength: '类别名称超过255个字符。请缩短或选择不同的类别。',
            invalidTagLength: '标签名称超过255个字符。请缩短它或选择一个不同的标签。',
            invalidAmount: '请在继续之前输入有效金额',
            invalidDistance: '请在继续之前输入有效的距离',
            invalidIntegerAmount: '请在继续之前输入一个完整的美元金额',
            invalidTaxAmount: ({amount}: RequestAmountParams) => `最大税额为${amount}`,
            invalidSplit: '拆分的总和必须等于总金额',
            invalidSplitParticipants: '请输入一个大于零的金额，至少适用于两个参与者。',
            invalidSplitYourself: '请输入一个非零金额进行拆分',
            noParticipantSelected: '请选择一位参与者',
            other: '发生意外错误。请稍后再试。',
            genericCreateFailureMessage: '提交此费用时发生意外错误。请稍后再试。',
            genericCreateInvoiceFailureMessage: '发送此发票时出现意外错误。请稍后再试。',
            genericHoldExpenseFailureMessage: '暂时无法暂扣此费用，请稍后再试。',
            genericUnholdExpenseFailureMessage: '将此费用从保留状态中移除时发生意外错误。请稍后再试。',
            receiptDeleteFailureError: '删除此收据时发生意外错误。请稍后再试。',
            receiptFailureMessage: '上传您的收据时出错。请',
            receiptFailureMessageShort: '上传您的收据时出错。',
            tryAgainMessage: '再试一次',
            saveFileMessage: '保存收据',
            uploadLaterMessage: '稍后上传。',
            genericDeleteFailureMessage: '删除此费用时出现意外错误。请稍后再试。',
            genericEditFailureMessage: '编辑此费用时发生意外错误。请稍后再试。',
            genericSmartscanFailureMessage: '交易缺少字段',
            duplicateWaypointsErrorMessage: '请删除重复的航点',
            atLeastTwoDifferentWaypoints: '请输入至少两个不同的地址',
            splitExpenseMultipleParticipantsErrorMessage: '无法在工作区和其他成员之间拆分费用。请更新您的选择。',
            invalidMerchant: '请输入有效的商家名称',
            atLeastOneAttendee: '必须至少选择一位参与者',
            invalidQuantity: '请输入有效的数量',
            quantityGreaterThanZero: '数量必须大于零',
            invalidSubrateLength: '必须至少有一个子费率',
            invalidRate: '此工作区的费率无效。请选择工作区中可用的费率。',
        },
        dismissReceiptError: '忽略错误',
        dismissReceiptErrorConfirmation: '注意！忽略此错误将完全删除您上传的收据。您确定吗？',
        waitingOnEnabledWallet: ({submitterDisplayName}: WaitingOnBankAccountParams) => `开始结算。在${submitterDisplayName}启用他们的钱包之前，付款将被暂停。`,
        enableWallet: '启用钱包',
        hold: '保持',
        unhold: '移除保留',
        holdExpense: '保留费用',
        unholdExpense: '取消保留费用',
        heldExpense: '保留此费用',
        unheldExpense: '取消搁置此费用',
        moveUnreportedExpense: '移动未报告的费用',
        addUnreportedExpense: '添加未报告的费用',
        selectUnreportedExpense: '请选择至少一个费用添加到报告中。',
        emptyStateUnreportedExpenseTitle: '没有未报告的费用',
        emptyStateUnreportedExpenseSubtitle: '看起来您没有未报告的费用。请尝试在下面创建一个。',
        addUnreportedExpenseConfirm: '添加到报告',
        newReport: '新报告',
        explainHold: '请解释您为何保留此费用。',
        retracted: '撤回',
        retract: '撤回',
        reopened: '重新打开',
        reopenReport: '重新打开报告',
        reopenExportedReportConfirmation: ({connectionName}: {connectionName: string}) => `此报告已导出到${connectionName}。更改它可能会导致数据不一致。您确定要重新打开此报告吗？`,
        reason: '原因',
        holdReasonRequired: '暂停时需要提供原因。',
        expenseWasPutOnHold: '费用已被搁置',
        expenseOnHold: '此费用已被搁置。请查看评论以了解下一步。',
        expensesOnHold: '所有费用已被暂停。请查看评论以了解下一步。',
        expenseDuplicate: '此费用与另一项费用的详细信息相似。请查看重复项以继续。',
        someDuplicatesArePaid: '其中一些重复项已经被批准或支付。',
        reviewDuplicates: '审核重复项',
        keepAll: '保留全部',
        confirmApprove: '确认批准金额',
        confirmApprovalAmount: '仅批准合规的费用，或批准整个报告。',
        confirmApprovalAllHoldAmount: () => ({
            one: '此费用已暂停。您仍然想要批准吗？',
            other: '这些费用已被搁置。您仍然想要批准吗？',
        }),
        confirmPay: '确认付款金额',
        confirmPayAmount: '支付未冻结的部分，或支付整个报告。',
        confirmPayAllHoldAmount: () => ({
            one: '此费用已被搁置。您仍然想要支付吗？',
            other: '这些费用已被搁置。您还要继续支付吗？',
        }),
        payOnly: '仅支付',
        approveOnly: '仅批准',
        holdEducationalTitle: '此请求正在处理中',
        holdEducationalText: '保持',
        whatIsHoldExplain: '将“暂停”用于费用上，以便在批准或付款前请求更多详细信息。',
        holdIsLeftBehind: '待处理费用在批准或支付后移至另一份报告。',
        unholdWhenReady: '审批者可以在准备好审批或付款时解除费用保留。',
        changePolicyEducational: {
            title: '您已移动此报告！',
            description: '请仔细检查这些项目，因为在将报告移动到新工作区时，它们往往会发生变化。',
            reCategorize: '<strong>重新分类任何费用</strong>以符合工作区规则。',
            workflows: '此报告现在可能需要遵循不同的<strong>审批流程。</strong>',
        },
        changeWorkspace: '更改工作区',
        set: 'set',
        changed: '未更改',
        removed: 'removed',
        transactionPending: '交易待处理。',
        chooseARate: '选择每英里或每公里的工作区报销费率',
        unapprove: '取消批准',
        unapproveReport: '取消批准报告',
        headsUp: '注意！',
        unapproveWithIntegrationWarning: ({accountingIntegration}: UnapproveWithIntegrationWarningParams) =>
            `此报告已导出到${accountingIntegration}。更改它可能会导致数据不一致。您确定要取消批准此报告吗？`,
        reimbursable: '可报销的',
        nonReimbursable: '不可报销',
        bookingPending: '此预订正在等待处理中',
        bookingPendingDescription: '此预订待定，因为尚未付款。',
        bookingArchived: '此预订已存档',
        bookingArchivedDescription: '此预订已归档，因为旅行日期已过。如有需要，请添加最终金额的费用。',
        attendees: '与会者',
        whoIsYourAccountant: '谁是你的会计师？',
        paymentComplete: '付款完成',
        time: '时间',
        startDate: '开始日期',
        endDate: '结束日期',
        startTime: '开始时间',
        endTime: '结束时间',
        deleteSubrate: '删除子费率',
        deleteSubrateConfirmation: '您确定要删除此子费率吗？',
        quantity: '数量',
        subrateSelection: '选择一个子费率并输入数量。',
        qty: '数量',
        firstDayText: () => ({
            one: `第一天：1小时`,
            other: (count: number) => `第一天：${count.toFixed(2)} 小时`,
        }),
        lastDayText: () => ({
            one: `最后一天：1小时`,
            other: (count: number) => `最后一天：${count.toFixed(2)} 小时`,
        }),
        tripLengthText: () => ({
            one: `行程：1整天`,
            other: (count: number) => `行程：${count}整天`,
        }),
        dates: '日期',
        rates: '费率',
        submitsTo: ({name}: SubmitsToParams) => `提交给${name}`,
        moveExpenses: () => ({one: '移动费用', other: '移动费用'}),
        reject: {
            educationalTitle: '应该保留还是拒绝？',
            educationalText: '如果你还没准备好批准或支付一笔报销，可以选择保留或拒绝。',
            holdExpenseTitle: '保留报销，以便在批准或支付之前要求更多细节。',
            heldExpenseLeftBehindTitle: '当你批准整个报销单时，已保留的报销会被忽略。',
            rejectExpenseTitle: '拒绝你不打算批准或支付的报销。',
            reasonPageTitle: '拒绝报销',
            reasonPageDescription: '解释一下你拒绝这笔费用的原因。',
            rejectReason: '拒绝原因',
            markAsResolved: '标记为已解决',
            rejectedStatus: '此费用被拒绝。等待您解决问题并标记为已解决以启用提交。',
            reportActions: {
                rejectedExpense: '已拒绝该报销',
                markedAsResolved: '已将拒绝原因标记为已解决',
            },
        },
        changeApprover: {
            title: '更改审批人',
            subtitle: '选择一个选项来更改此报告的审批人。',
            description: ({workflowSettingLink}: WorkflowSettingsParam) => `<a href="${workflowSettingLink}">您也可以在[工作流设置</a>中永久更改所有报告的审批人。`,
            changedApproverMessage: ({managerID}: ChangedApproverMessageParams) => `将审批人更改为 <mention-user accountID="${managerID}"/>`,
            actions: {
                addApprover: '添加审批人',
                addApproverSubtitle: '为现有工作流添加一个额外的审批人。',
                bypassApprovers: '跳过审批人',
                bypassApproversSubtitle: '将自己指定为最终审批人并跳过任何剩余的审批人。',
            },
            addApprover: {
                subtitle: '在我们将此报告路由到其余审批工作流之前，为此报告选择一个额外的审批人。',
            },
        },
        chooseWorkspace: '选择一个工作区',
    },
    transactionMerge: {
        listPage: {
            header: '合并费用',
            noEligibleExpenseFound: '未找到可合并的费用',
            noEligibleExpenseFoundSubtitle: `<muted-text><centered-text>您没有可与此合并的费用。<a href="${CONST.HELP_DOC_LINKS.MERGE_EXPENSES}">了解更多</a>关于可合并费用的信息。</centered-text></muted-text>`,
            selectTransactionToMerge: ({reportName}: {reportName: string}) => `选择一个<a href="${CONST.HELP_DOC_LINKS.MERGE_EXPENSES}">可合并的费用</a> <strong>${reportName}</strong>.`,
        },
        receiptPage: {
            header: '选择收据',
            pageTitle: '选择您想保留的收据：',
        },
        detailsPage: {
            header: '选择详情',
            pageTitle: '选择您想保留的详情：',
            noDifferences: '发现交易无差异',
            pleaseSelectError: ({field}: {field: string}) => `请选择一个${field}`,
            pleaseSelectAttendees: '请选择参与者',
            selectAllDetailsError: '继续前请选取所有详情。',
        },
        confirmationPage: {
            header: '确认详情',
            pageTitle: '确认您保留的详情。未保留的详情将被删除。',
            confirmButton: '合并费用',
        },
    },
    share: {
        shareToExpensify: '分享到Expensify',
        messageInputLabel: '消息',
    },
    notificationPreferencesPage: {
        header: '通知偏好设置',
        label: '通知我新消息',
        notificationPreferences: {
            always: '立即',
            daily: '每日',
            mute: '静音',
            hidden: 'Hidden',
        },
    },
    loginField: {
        numberHasNotBeenValidated: '号码尚未验证。点击按钮通过短信重新发送验证链接。',
        emailHasNotBeenValidated: '电子邮件尚未验证。点击按钮通过短信重新发送验证链接。',
    },
    avatarWithImagePicker: {
        uploadPhoto: '上传照片',
        removePhoto: '删除照片',
        editImage: '编辑照片',
        viewPhoto: '查看照片',
        imageUploadFailed: '图片上传失败',
        deleteWorkspaceError: '抱歉，删除您的工作区头像时出现了意外问题。',
        sizeExceeded: ({maxUploadSizeInMB}: SizeExceededParams) => `所选图像超过了最大上传大小 ${maxUploadSizeInMB} MB。`,
        resolutionConstraints: ({minHeightInPx, minWidthInPx, maxHeightInPx, maxWidthInPx}: ResolutionConstraintsParams) =>
            `请上传大于${minHeightInPx}x${minWidthInPx}像素且小于${maxHeightInPx}x${maxWidthInPx}像素的图片。`,
        notAllowedExtension: ({allowedExtensions}: NotAllowedExtensionParams) => `头像必须是以下类型之一：${allowedExtensions.join(', ')}。`,
    },
    modal: {
        backdropLabel: '模态背景',
    },
    profilePage: {
        profile: '个人资料',
        preferredPronouns: '首选代词',
        selectYourPronouns: '选择您的代词',
        selfSelectYourPronoun: '自选您的代词',
        emailAddress: '电子邮件地址',
        setMyTimezoneAutomatically: '自动设置我的时区',
        timezone: '时区',
        invalidFileMessage: '无效文件。请尝试其他图像。',
        avatarUploadFailureMessage: '上传头像时发生错误。请再试一次。',
        online: '在线',
        offline: '离线',
        syncing: '同步中',
        profileAvatar: '个人头像',
        publicSection: {
            title: '公开',
            subtitle: '这些信息会显示在您的公开资料上。任何人都可以看到。',
        },
        privateSection: {
            title: '私人',
            subtitle: '这些信息用于旅行和支付。它们不会显示在您的公开资料上。',
        },
    },
    securityPage: {
        title: '安全选项',
        subtitle: '启用双因素认证以确保您的账户安全。',
        goToSecurity: '返回安全页面',
    },
    shareCodePage: {title: '您的代码', subtitle: '通过分享您的个人二维码或推荐链接邀请成员加入Expensify。'},
    pronounsPage: {
        pronouns: '代词',
        isShownOnProfile: '您的代词显示在您的个人资料上。',
        placeholderText: '搜索以查看选项',
    },
    contacts: {
        contactMethod: '联系方式',
        contactMethods: '联系方式',
        featureRequiresValidate: '此功能需要您验证您的账户。',
        validateAccount: '验证您的账户',
        helpTextBeforeEmail: '添加更多发送收据的方式。转发到',
        helpTextAfterEmail: '或将其发送至 47777（仅限美国号码）。',
        pleaseVerify: '请验证此联系方式',
        getInTouch: '每当我们需要联系您时，我们将使用此联系方式。',
        enterMagicCode: ({contactMethod}: EnterMagicCodeParams) => `请输入发送到${contactMethod}的验证码。验证码将在一分钟内到达。`,
        setAsDefault: '设为默认',
        yourDefaultContactMethod: '这是您当前的默认联系方式。在删除它之前，您需要选择另一种联系方式并点击“设为默认”。',
        removeContactMethod: '移除联系方式',
        removeAreYouSure: '您确定要删除此联系方式吗？此操作无法撤销。',
        failedNewContact: '无法添加此联系方式。',
        genericFailureMessages: {
            requestContactMethodValidateCode: '发送新的魔法代码失败。请稍等片刻再试。',
            validateSecondaryLogin: '魔法代码不正确或无效。请重试或请求新代码。',
            deleteContactMethod: '删除联系方式失败。请联系Concierge寻求帮助。',
            setDefaultContactMethod: '无法设置新的默认联系方式。请联系Concierge寻求帮助。',
            addContactMethod: '无法添加此联系方式。请联系Concierge寻求帮助。',
            enteredMethodIsAlreadySubmitted: '此联系方式已存在',
            passwordRequired: '需要密码。',
            contactMethodRequired: '联系方式是必需的',
            invalidContactMethod: '无效的联系方式',
        },
        newContactMethod: '新联系方式',
        goBackContactMethods: '返回到联系方式',
    },
    // cspell:disable
    pronouns: {
        coCos: 'Co / Cos',
        eEyEmEir: 'E / Ey / Em / Eir',
        faeFaer: 'Fae / Faer',
        heHimHis: '他/他/他的',
        heHimHisTheyThemTheirs: 'He / Him / His / They / Them / Theirs',
        sheHerHers: '她/她/她的',
        sheHerHersTheyThemTheirs: '她 / 她 / 她的 / 他们 / 他们 / 他们的',
        merMers: 'Mer / Mers',
        neNirNirs: 'Ne / Nir / Nirs',
        neeNerNers: 'Nee / Ner / Ners',
        perPers: '每 / 每人',
        theyThemTheirs: '他们/他们/他们的',
        thonThons: 'Thon / Thons',
        veVerVis: 'Ve / Ver / Vis',
        viVir: 'Vi / Vir',
        xeXemXyr: 'Xe / Xem / Xyr',
        zeZieZirHir: 'Ze / Zie / Zir / Hir',
        zeHirHirs: 'Ze / Hir',
        callMeByMyName: '叫我我的名字',
    },
    // cspell:enable
    displayNamePage: {
        headerTitle: '显示名称',
        isShownOnProfile: '您的显示名称会显示在您的个人资料上。',
    },
    timezonePage: {
        timezone: '时区',
        isShownOnProfile: '您的时区显示在您的个人资料上。',
        getLocationAutomatically: '自动确定您的位置',
    },
    updateRequiredView: {
        updateRequired: '需要更新',
        pleaseInstall: '请更新到最新版本的 New Expensify',
        pleaseInstallExpensifyClassic: '请安装最新版本的Expensify',
        toGetLatestChanges: '对于移动设备或桌面设备，下载并安装最新版本。对于网页，刷新您的浏览器。',
        newAppNotAvailable: '新版Expensify应用已不再可用。',
    },
    initialSettingsPage: {
        about: '关于',
        aboutPage: {
            description: '全新的 Expensify 应用由来自世界各地的开源开发者社区构建。帮助我们构建 Expensify 的未来。',
            appDownloadLinks: '应用下载链接',
            viewKeyboardShortcuts: '查看键盘快捷键',
            viewTheCode: '查看代码',
            viewOpenJobs: '查看开放职位',
            reportABug: '报告一个错误',
            troubleshoot: '故障排除',
        },
        appDownloadLinks: {
            android: {
                label: 'Android',
            },
            ios: {
                label: 'iOS',
            },
            desktop: {
                label: 'macOS',
            },
        },
        troubleshoot: {
            clearCacheAndRestart: '清除缓存并重启',
            viewConsole: '查看调试控制台',
            debugConsole: '调试控制台',
            description: '<muted-text>使用以下工具帮助排除 Expensify 体验中的故障。如果遇到任何问题，<concierge-link>请提交错误</concierge-link>。</muted-text>',
            confirmResetDescription: '所有未发送的草稿消息将会丢失，但您的其他数据是安全的。',
            resetAndRefresh: '重置并刷新',
            clientSideLogging: '客户端日志记录',
            noLogsToShare: '没有日志可分享',
            useProfiling: '使用分析工具',
            profileTrace: '个人资料追踪',
            results: '成果',
            releaseOptions: '发布选项',
            testingPreferences: '测试偏好设置',
            useStagingServer: '使用测试服务器',
            forceOffline: '强制离线',
            simulatePoorConnection: '模拟网络连接不良',
            simulateFailingNetworkRequests: '模拟网络请求失败',
            authenticationStatus: '身份验证状态',
            deviceCredentials: '设备凭证',
            invalidate: '作废',
            destroy: '销毁',
            maskExportOnyxStateData: '导出 Onyx 状态时屏蔽敏感成员数据',
            exportOnyxState: '导出 Onyx 状态',
            importOnyxState: '导入 Onyx 状态',
            testCrash: '测试崩溃',
            resetToOriginalState: '重置为原始状态',
            usingImportedState: '您正在使用导入的状态。点击这里清除它。',
            shouldBlockTransactionThreadReportCreation: '阻止创建交易线程报告',
            debugMode: '调试模式',
            invalidFile: '文件无效',
            invalidFileDescription: '您尝试导入的文件无效。请再试一次。',
            invalidateWithDelay: '延迟失效',
            recordTroubleshootData: '记录故障排除数据',
            softKillTheApp: '软删除应用程序',
            kill: '杀戮',
        },
        debugConsole: {
            saveLog: '保存日志',
            shareLog: '共享日志',
            enterCommand: '输入命令',
            execute: '执行',
            noLogsAvailable: '没有可用日志',
            logSizeTooLarge: ({size}: LogSizeParams) => `日志大小超过 ${size} MB。请使用“保存日志”来下载日志文件。`,
            logs: '日志',
            viewConsole: '查看控制台',
        },
        security: '安全性',
        signOut: '登出',
        restoreStashed: '恢复暂存的登录信息',
        signOutConfirmationText: '如果您退出登录，任何离线更改都将丢失。',
        versionLetter: 'v',
        readTheTermsAndPrivacy: `<muted-text-micro>阅读<a href="${CONST.OLD_DOT_PUBLIC_URLS.TERMS_URL}">服务条款</a>和<a href="${CONST.OLD_DOT_PUBLIC_URLS.PRIVACY_URL}">隐私条款</a>。</muted-text-micro>`,
        help: '帮助',
        whatIsNew: '新内容',
        accountSettings: '账户设置',
        account: '账户',
        general: '常规',
    },
    closeAccountPage: {
        closeAccount: '关闭账户',
        reasonForLeavingPrompt: '我们不想看到您离开！您能否告诉我们原因，以便我们改进？',
        enterMessageHere: '输入消息内容',
        closeAccountWarning: '关闭您的账户无法撤销。',
        closeAccountPermanentlyDeleteData: '您确定要删除您的账户吗？这将永久删除所有未结费用。',
        enterDefaultContactToConfirm: '请输入您的默认联系方式以确认您希望关闭账户。您的默认联系方式是：',
        enterDefaultContact: '输入您的默认联系方式',
        defaultContact: '默认联系方式：',
        enterYourDefaultContactMethod: '请输入您的默认联系方式以关闭您的账户。',
    },
    mergeAccountsPage: {
        mergeAccount: '合并账户',
        accountDetails: {
            accountToMergeInto: ({login}: MergeAccountIntoParams) => `输入要合并到 <strong>${login}</strong> 中的账户。`,
            notReversibleConsent: '我明白这是不可逆的。',
        },
        accountValidate: {
            confirmMerge: '您确定要合并账户吗？',
            lossOfUnsubmittedData: ({login}: MergeAccountIntoParams) => `合并账户是不可逆转的，将导致 <strong>${login}</strong> 失去任何未提交的支出。`,
            enterMagicCode: ({login}: MergeAccountIntoParams) => `要继续，请输入发送到 <strong>${login}</strong> 的神奇代码。`,
            errors: {
                incorrectMagicCode: '魔法代码不正确或无效。请重试或请求新代码。',
                fallback: '出现问题。请稍后再试。',
            },
        },
        mergeSuccess: {
            accountsMerged: '账户已合并！',
            description: ({from, to}: MergeSuccessDescriptionParams) =>
                `<muted-text><centered-text>您已成功将 <strong>${from}</strong> 中的所有数据合并到 <strong>${to}</strong>。今后，您可以使用该账户的任意一个登录名。</centered-text></muted-text>`,
        },
        mergePendingSAML: {
            weAreWorkingOnIt: '我们正在处理此事',
            limitedSupport: '我们尚未支持在 New Expensify 上合并账户。请在 Expensify Classic 上执行此操作。',
            reachOutForHelp: '<muted-text><centered-text>如有任何疑问，请随时<concierge-link>联系Concierge</concierge-link>！</centered-text></muted-text>',
            goToExpensifyClassic: '前往 Expensify Classic',
        },
        mergeFailureSAMLDomainControlDescription: ({email}: MergeFailureDescriptionGenericParams) =>
            `<muted-text><centered-text>您无法合并 <strong>${email}</strong>，因为它受 <strong>${email.split('@').at(1) ?? ''}</strong> 控制。请<concierge-link>联系Concierge</concierge-link>寻求帮助。</centered-text></muted-text>`,
        mergeFailureSAMLAccountDescription: ({email}: MergeFailureDescriptionGenericParams) =>
            `<muted-text><centered-text>您不能将 <strong>${email}</strong> 并入其他账户，因为您的域名管理员已将其设置为您的主登录名。请将其他账户合并到该账户中。</centered-text></muted-text>`,
        mergeFailure2FA: {
            description: ({email}: MergeFailureDescriptionGenericParams) =>
                `<muted-text><centered-text>您无法合并账户，因为 <strong>${email}</strong> 启用了双因素身份验证 (2FA)。请禁用 <strong>${email}</strong> 的 2FA，然后重试。</centered-text></muted-text>`,
            learnMore: '了解更多关于合并账户的信息。',
        },
        mergeFailureAccountLockedDescription: ({email}: MergeFailureDescriptionGenericParams) =>
            `<muted-text><centered-text>您无法合并 <strong>${email}</strong>，因为它已被锁定。请<concierge-link>联系Concierge</concierge-link>寻求帮助。</centered-text></muted-text>`,
        mergeFailureUncreatedAccountDescription: ({email, contactMethodLink}: MergeFailureUncreatedAccountDescriptionParams) =>
            `<muted-text><centered-text>您无法合并账户，因为 <strong>${email}</strong> 没有 Expensify 账户。请将<a href="${contactMethodLink}">其添加为联系方式</a>。</centered-text></muted-text>`,
        mergeFailureSmartScannerAccountDescription: ({email}: MergeFailureDescriptionGenericParams) =>
            `<muted-text><centered-text>您不能将 <strong>${email}</strong> 并入其他账户。请将其他账户合并到其中。</centered-text></muted-text>`,
        mergeFailureInvoicedAccountDescription: ({email}: MergeFailureDescriptionGenericParams) =>
            `<muted-text><centered-text>您不能将账户合并到 <strong>${email}</strong>，因为该账户拥有发票账单关系。</centered-text></muted-text>`,
        mergeFailureTooManyAttempts: {
            heading: '请稍后再试',
            description: '尝试合并账户的次数过多。请稍后再试。',
        },
        mergeFailureUnvalidatedAccount: {
            description: '您无法合并到其他账户，因为该账户尚未验证。请验证该账户后重试。',
        },
        mergeFailureSelfMerge: {
            description: '您不能将一个账户合并到其自身。',
        },
        mergeFailureGenericHeading: '无法合并账户',
    },
    lockAccountPage: {
        reportSuspiciousActivity: '报告可疑活动',
        lockAccount: '锁定账户',
        unlockAccount: '解锁账户',
        compromisedDescription: '发现您的账户有异常? 报告后将立即锁定账户, 阻止新的Expensify卡交易, 并防止任何账户更改。',
        domainAdminsDescription: '对于域管理员: 这也会暂停您域中所有Expensify卡活动和管理员操作。',
        areYouSure: '您确定要锁定您的Expensify账户吗?',
        onceLocked: '一旦锁定，您的账户将被限制，等待解锁请求和安全审查。',
    },
    failedToLockAccountPage: {
        failedToLockAccount: '无法锁定账户',
        failedToLockAccountDescription: `我们无法锁定您的账户。请与Concierge聊天以解决此问题。`,
        chatWithConcierge: '与Concierge聊天',
    },
    unlockAccountPage: {
        accountLocked: '账户已锁定',
        yourAccountIsLocked: '您的账户已被锁定',
        chatToConciergeToUnlock: '与Concierge聊天以解决安全问题并解锁您的账户。',
        chatWithConcierge: '与Concierge聊天',
    },
    passwordPage: {
        changePassword: '更改密码',
        changingYourPasswordPrompt: '更改密码将同时更新您在 Expensify.com 和 New Expensify 账户的密码。',
        currentPassword: '当前密码',
        newPassword: '新密码',
        newPasswordPrompt: '您的新密码必须与旧密码不同，并且至少包含8个字符、1个大写字母、1个小写字母和1个数字。',
    },
    twoFactorAuth: {
        headerTitle: '双重身份验证',
        twoFactorAuthEnabled: '已启用双重身份验证',
        whatIsTwoFactorAuth: '两因素认证 (2FA) 有助于保护您的账户安全。登录时，您需要输入由您首选的身份验证应用程序生成的代码。',
        disableTwoFactorAuth: '禁用双重身份验证',
        explainProcessToRemove: '为了禁用双重身份验证 (2FA)，请输入来自您的身份验证应用程序的有效代码。',
        disabled: '双重身份验证现已禁用',
        noAuthenticatorApp: '您将不再需要验证器应用程序来登录Expensify。',
        stepCodes: '恢复代码',
        keepCodesSafe: '请妥善保管这些恢复代码！',
        codesLoseAccess: '如果您失去了对身份验证器应用的访问权限并且没有这些代码，您将失去对账户的访问权限。\n\n注意：设置双因素身份验证会将您从所有其他活动会话中注销。',
        errorStepCodes: '请在继续之前复制或下载代码',
        stepVerify: '验证',
        scanCode: '使用您的设备扫描二维码',
        authenticatorApp: '身份验证器应用程序',
        addKey: '或者将此密钥添加到您的身份验证器应用中：',
        enterCode: '然后输入您的身份验证器应用生成的六位数代码。',
        stepSuccess: '完成',
        enabled: '已启用双重身份验证',
        congrats: '恭喜！现在您拥有了额外的安全保障。',
        copy: '复制',
        disable: '禁用',
        enableTwoFactorAuth: '启用双重身份验证',
        pleaseEnableTwoFactorAuth: '请启用双因素认证。',
        twoFactorAuthIsRequiredDescription: '出于安全考虑，Xero 需要双重身份验证才能连接集成。',
        twoFactorAuthIsRequiredForAdminsHeader: '需要双重身份验证',
        twoFactorAuthIsRequiredForAdminsTitle: '请启用双重身份验证',
        twoFactorAuthIsRequiredForAdminsDescription: '您的Xero会计连接需要使用双重身份验证。要继续使用Expensify，请启用它。',
        twoFactorAuthCannotDisable: '无法禁用双重身份验证',
        twoFactorAuthRequired: '您的Xero连接需要双因素认证（2FA），且无法禁用。',
        explainProcessToRemoveWithRecovery: '为了禁用双因素认证 (2FA)，请输入有效的恢复代码。',
    },
    recoveryCodeForm: {
        error: {
            pleaseFillRecoveryCode: '请输入您的恢复代码',
            incorrectRecoveryCode: '恢复代码不正确。请重试。',
        },
        useRecoveryCode: '使用恢复代码',
        recoveryCode: '恢复代码',
        use2fa: '使用双重身份验证代码',
    },
    twoFactorAuthForm: {
        error: {
            pleaseFillTwoFactorAuth: '请输入您的双因素认证代码',
            incorrect2fa: '两步验证代码不正确。请重试。',
        },
    },
    passwordConfirmationScreen: {
        passwordUpdated: '密码已更新！',
        allSet: '一切就绪。请妥善保管您的新密码。',
    },
    privateNotes: {
        title: '私人备注',
        personalNoteMessage: '在此处记录有关此聊天的笔记。您是唯一可以添加、编辑或查看这些笔记的人。',
        sharedNoteMessage: '在此处记录有关此聊天的笔记。Expensify员工和team.expensify.com域上的其他成员可以查看这些笔记。',
        composerLabel: '备注',
        myNote: '我的备注',
        error: {
            genericFailureMessage: '私人备注无法保存',
        },
    },
    billingCurrency: {
        error: {
            securityCode: '请输入有效的安全代码',
        },
        securityCode: '安全代码',
        changeBillingCurrency: '更改结算货币',
        changePaymentCurrency: '更改支付货币',
        paymentCurrency: '付款货币',
        paymentCurrencyDescription: '选择一个标准化货币，将所有个人费用转换为该货币。',
        note: `注意：更改支付货币会影响您为 Expensify 支付的费用。请参阅我们的<a href="${CONST.PRICING}">定价页面</a>了解详情。`,
    },
    addDebitCardPage: {
        addADebitCard: '添加借记卡',
        nameOnCard: '卡上的姓名',
        debitCardNumber: '借记卡号',
        expiration: '到期日期',
        expirationDate: 'MMYY',
        cvv: 'CVV',
        billingAddress: '账单地址',
        growlMessageOnSave: '您的借记卡已成功添加',
        expensifyPassword: 'Expensify密码',
        error: {
            invalidName: '名称只能包含字母',
            addressZipCode: '请输入有效的邮政编码',
            debitCardNumber: '请输入有效的借记卡号',
            expirationDate: '请选择一个有效的到期日期',
            securityCode: '请输入有效的安全代码',
            addressStreet: '请输入一个有效的账单地址，不能是邮政信箱。',
            addressState: '请选择一个州',
            addressCity: '请输入城市名称',
            genericFailureMessage: '添加您的卡时发生错误。请重试。',
            password: '请输入您的Expensify密码',
        },
    },
    addPaymentCardPage: {
        addAPaymentCard: '添加支付卡',
        nameOnCard: '卡上的姓名',
        paymentCardNumber: '卡号',
        expiration: '到期日期',
        expirationDate: 'MM/YY',
        cvv: 'CVV',
        billingAddress: '账单地址',
        growlMessageOnSave: '您的支付卡已成功添加',
        expensifyPassword: 'Expensify密码',
        error: {
            invalidName: '名称只能包含字母',
            addressZipCode: '请输入有效的邮政编码',
            paymentCardNumber: '请输入有效的卡号',
            expirationDate: '请选择一个有效的到期日期',
            securityCode: '请输入有效的安全代码',
            addressStreet: '请输入一个有效的账单地址，不能是邮政信箱。',
            addressState: '请选择一个州',
            addressCity: '请输入城市名称',
            genericFailureMessage: '添加您的卡时发生错误。请重试。',
            password: '请输入您的Expensify密码',
        },
    },
    walletPage: {
        balance: '余额',
        paymentMethodsTitle: '支付方式',
        setDefaultConfirmation: '设为默认付款方式',
        setDefaultSuccess: '默认支付方式已设置！',
        deleteAccount: '删除账户',
        deleteConfirmation: '您确定要删除此账户吗？',
        error: {
            notOwnerOfBankAccount: '将此银行账户设置为默认支付方式时发生错误。',
            invalidBankAccount: '此银行账户已被暂时冻结',
            notOwnerOfFund: '将此卡设置为默认付款方式时发生错误',
            setDefaultFailure: '出现问题。请与Concierge聊天以获得进一步帮助。',
        },
        addBankAccountFailure: '尝试添加您的银行账户时发生意外错误。请再试一次。',
        getPaidFaster: '更快收到付款',
        addPaymentMethod: '添加支付方式以便直接在应用中发送和接收付款。',
        getPaidBackFaster: '更快获得偿还',
        secureAccessToYourMoney: '安全访问您的资金',
        receiveMoney: '以本地货币接收款项',
        expensifyWallet: 'Expensify Wallet（测试版）',
        sendAndReceiveMoney: '与朋友发送和接收资金。仅限美国银行账户。',
        enableWallet: '启用钱包',
        addBankAccountToSendAndReceive: '添加银行账户以进行付款或收款。',
        addDebitOrCreditCard: '添加借记卡或信用卡',
        assignedCards: '已分配的卡片',
        assignedCardsDescription: '这些是由工作区管理员分配的卡片，用于管理公司支出。',
        expensifyCard: 'Expensify Card',
        walletActivationPending: '我们正在审核您的信息。请几分钟后再查看！',
        walletActivationFailed: '很遗憾，您的钱包目前无法启用。请与Concierge聊天以获得进一步帮助。',
        addYourBankAccount: '添加您的银行账户',
        addBankAccountBody: '让我们将您的银行账户连接到Expensify，这样在应用程序中直接发送和接收付款将变得比以往任何时候都更容易。',
        chooseYourBankAccount: '选择您的银行账户',
        chooseAccountBody: '确保您选择正确的选项。',
        confirmYourBankAccount: '确认您的银行账户',
        personalBankAccounts: '个人银行账户',
        businessBankAccounts: '企业银行账户',
    },
    cardPage: {
        expensifyCard: 'Expensify Card',
        expensifyTravelCard: 'Expensify Travel Card',
        availableSpend: '剩余额度',
        smartLimit: {
            name: '智能限制',
            title: ({formattedLimit}: ViolationsOverLimitParams) => `您可以在此卡上消费最多 ${formattedLimit}，并且随着您提交的费用被批准，限额将重置。`,
        },
        fixedLimit: {
            name: '固定限额',
            title: ({formattedLimit}: ViolationsOverLimitParams) => `您可以在这张卡上消费最多${formattedLimit}，然后它将停用。`,
        },
        monthlyLimit: {
            name: '每月限额',
            title: ({formattedLimit}: ViolationsOverLimitParams) => `您每月最多可以在此卡上花费${formattedLimit}。限额将在每个日历月的第一天重置。`,
        },
        virtualCardNumber: '虚拟卡号',
        travelCardCvv: '旅行卡 CVV',
        physicalCardNumber: '实体卡号',
        getPhysicalCard: '获取实体卡',
        reportFraud: '报告虚拟卡欺诈',
        physicalCardPin: 'PIN',
        reportTravelFraud: '报告旅行卡欺诈',
        reviewTransaction: '查看交易',
        suspiciousBannerTitle: '可疑交易',
        suspiciousBannerDescription: '我们注意到您的卡上有可疑交易。点击下方查看。',
        cardLocked: '在我们的团队审核您公司的账户期间，您的卡已被暂时锁定。',
        cardDetails: {
            cardNumber: '虚拟卡号',
            expiration: '过期',
            cvv: 'CVV',
            address: '地址',
            revealDetails: '显示详细信息',
            revealCvv: '显示CVV',
            copyCardNumber: '复制卡号',
            updateAddress: '更新地址',
        },
        cardAddedToWallet: ({platform}: {platform: 'Google' | 'Apple'}) => `已添加到${platform}钱包`,
        cardDetailsLoadingFailure: '加载卡片详情时发生错误。请检查您的互联网连接并重试。',
        validateCardTitle: '让我们确认一下身份',
        enterMagicCode: ({contactMethod}: EnterMagicCodeParams) => `请输入发送到${contactMethod}的验证码以查看您的卡详细信息。验证码应在一两分钟内到达。`,
        cardFraudAlert: {
            confirmButtonText: '是的，我愿意。',
            reportFraudButtonText: '不，不是我',
            clearedMessage: ({cardLastFour}: {cardLastFour: string}) => `已清除可疑活动并重新激活卡片 x${cardLastFour}。一切准备就绪，可以继续报销了！`,
            deactivatedMessage: ({cardLastFour}: {cardLastFour: string}) => `已停用以${cardLastFour}结尾的卡片`,
            alertMessage: ({
                cardLastFour,
                amount,
                merchant,
                date,
            }: {
                cardLastFour: string;
                amount: string;
                merchant: string;
                date: string;
            }) => `在卡号以${cardLastFour}结尾的卡上发现可疑活动。您是否认可此笔费用？

${merchant}的${amount} - ${date}`,
        },
    },
    workflowsPage: {
        workflowTitle: '花费',
        workflowDescription: '配置从支出发生到审批和支付的工作流程。',
        delaySubmissionTitle: '延迟提交',
        delaySubmissionDescription: '选择一个自定义的报销提交时间表，或者关闭此选项以实时更新支出。',
        submissionFrequency: '提交频率',
        submissionFrequencyDescription: '选择提交费用的频率。',
        submissionFrequencyDateOfMonth: '月份日期',
        addApprovalsTitle: '添加审批',
        disableApprovalPromptDescription: '禁用审批将删除所有现有的审批工作流程。',
        addApprovalButton: '添加审批工作流程',
        addApprovalTip: '此默认工作流程适用于所有成员，除非存在更具体的工作流程。',
        approver: '审批人',
        addApprovalsDescription: '在授权付款之前需要额外批准。',
        makeOrTrackPaymentsTitle: '进行或跟踪付款',
        makeOrTrackPaymentsDescription: '添加授权付款人以便在Expensify中进行付款或跟踪在其他地方进行的付款。',
        editor: {
            submissionFrequency: '选择Expensify在分享无错误支出前应等待的时间。',
        },
        frequencyDescription: '选择您希望自动提交费用的频率，或者选择手动提交',
        frequencies: {
            instant: '即刻',
            weekly: '每周',
            monthly: '每月',
            twiceAMonth: '每月两次',
            byTrip: '按行程',
            manually: '手动',
            daily: '每日',
            lastDayOfMonth: '月末最后一天',
            lastBusinessDayOfMonth: '每月的最后一个工作日',
            ordinals: {
                one: 'st',
                two: 'nd',
                few: 'rd',
                other: 'th',
                /* eslint-disable @typescript-eslint/naming-convention */
                '1': '第一',
                '2': '第二',
                '3': '第三',
                '4': '第四',
                '5': '第五',
                '6': '第六',
                '7': 'Seventh',
                '8': '第八',
                '9': '第九',
                '10': '第十',
                /* eslint-enable @typescript-eslint/naming-convention */
            },
        },
        approverInMultipleWorkflows: '该成员已属于另一个审批流程。此处的任何更新也会反映在那里。',
        approverCircularReference: ({name1, name2}: ApprovalWorkflowErrorParams) =>
            `<strong>${name1}</strong> 已经批准报告给 <strong>${name2}</strong>。请选择不同的审批人以避免循环工作流。`,
        emptyContent: {
            title: '没有成员可显示',
            expensesFromSubtitle: '所有工作区成员已属于现有的审批工作流程。',
            approverSubtitle: '所有审批者都属于现有的工作流程。',
        },
    },
    workflowsDelayedSubmissionPage: {
        autoReportingErrorMessage: '延迟提交无法更改。请重试或联系支持。',
        autoReportingFrequencyErrorMessage: '提交频率无法更改。请重试或联系客服。',
        monthlyOffsetErrorMessage: '无法更改每月频率。请重试或联系支持。',
    },
    workflowsCreateApprovalsPage: {
        title: '确认',
        header: '添加更多审批人并确认。',
        additionalApprover: '额外审批人',
        submitButton: '添加工作流程',
    },
    workflowsEditApprovalsPage: {
        title: '编辑审批流程',
        deleteTitle: '删除审批流程',
        deletePrompt: '您确定要删除此审批工作流程吗？所有成员将随后遵循默认工作流程。',
    },
    workflowsExpensesFromPage: {
        title: '来自的费用',
        header: '当以下成员提交费用时：',
    },
    workflowsApproverPage: {
        genericErrorMessage: '无法更改审批人。请重试或联系客服。',
        header: '发送给此成员以供批准：',
    },
    workflowsPayerPage: {
        title: '授权付款人',
        genericErrorMessage: '授权付款人无法更改。请再试一次。',
        admins: '管理员',
        payer: '付款人',
        paymentAccount: '付款账户',
    },
    reportFraudPage: {
        title: '报告虚拟卡欺诈',
        description: '如果您的虚拟卡信息被盗或泄露，我们将永久停用您现有的卡，并为您提供一张新的虚拟卡和号码。',
        deactivateCard: '停用卡片',
        reportVirtualCardFraud: '报告虚拟卡欺诈',
    },
    reportFraudConfirmationPage: {
        title: '已报告卡片欺诈',
        description: '我们已永久停用您的现有卡。当您返回查看卡详细信息时，您将有一张新的虚拟卡可用。',
        buttonText: '知道了，谢谢！',
    },
    activateCardPage: {
        activateCard: '激活卡片',
        pleaseEnterLastFour: '请输入您卡片的最后四位数字。',
        activatePhysicalCard: '激活实体卡',
        error: {
            thatDidNotMatch: '这与您卡上的最后四位数字不匹配。请再试一次。',
            throttled: '您多次错误输入了您的 Expensify Card 的最后四位数字。如果您确认数字正确，请联系 Concierge 解决。否则，请稍后再试。',
        },
    },
    getPhysicalCard: {
        header: '获取实体卡',
        nameMessage: '请输入您的名字和姓氏，因为这将显示在您的卡片上。',
        legalName: '法定名称',
        legalFirstName: '法定名字',
        legalLastName: '法定姓氏',
        phoneMessage: '输入您的电话号码。',
        phoneNumber: '电话号码',
        address: '地址',
        addressMessage: '请输入您的送货地址。',
        streetAddress: '街道地址',
        city: '城市',
        state: '状态',
        zipPostcode: '邮政编码',
        country: '国家',
        confirmMessage: '请确认以下信息。',
        estimatedDeliveryMessage: '您的实体卡将在2-3个工作日内送达。',
        next: '下一个',
        getPhysicalCard: '获取实体卡',
        shipCard: '运送卡片',
    },
    transferAmountPage: {
        transfer: ({amount}: TransferParams) => `Transfer${amount ? ` ${amount}` : ''}`,
        instant: '即时（借记卡）',
        instantSummary: ({rate, minAmount}: InstantSummaryParams) => `${rate}% 费用（最低 ${minAmount}）`,
        ach: '1-3 个工作日（银行账户）',
        achSummary: '无费用',
        whichAccount: '哪个账户？',
        fee: '费用',
        transferSuccess: '转账成功！',
        transferDetailBankAccount: '您的资金应在接下来的1-3个工作日内到账。',
        transferDetailDebitCard: '您的资金应立即到账。',
        failedTransfer: '您的余额尚未完全结清。请转账到银行账户。',
        notHereSubTitle: '请从钱包页面转移您的余额',
        goToWallet: '前往钱包',
    },
    chooseTransferAccountPage: {
        chooseAccount: '选择账户',
    },
    paymentMethodList: {
        addPaymentMethod: '添加支付方式',
        addNewDebitCard: '添加新的借记卡',
        addNewBankAccount: '添加新银行账户',
        accountLastFour: '结束于',
        cardLastFour: '卡号末尾为',
        addFirstPaymentMethod: '添加支付方式以便直接在应用中发送和接收付款。',
        defaultPaymentMethod: '默认',
        bankAccountLastFour: ({lastFour}: BankAccountLastFourParams) => `银行账户 • ${lastFour}`,
    },
    preferencesPage: {
        appSection: {
            title: '应用偏好设置',
        },
        testSection: {
            title: '测试偏好设置',
            subtitle: '用于在预发布环境中调试和测试应用程序的设置。',
        },
        receiveRelevantFeatureUpdatesAndExpensifyNews: '接收相关功能更新和Expensify新闻',
        muteAllSounds: '将所有来自Expensify的声音静音',
    },
    priorityModePage: {
        priorityMode: '优先模式',
        explainerText: '选择是否仅#关注未读和置顶聊天，或显示所有内容，最近和置顶聊天置顶。',
        priorityModes: {
            default: {
                label: '最新',
                description: '显示所有聊天，按最近排序',
            },
            gsd: {
                label: '#专注',
                description: '仅显示按字母顺序排序的未读内容',
            },
        },
    },
    reportDetailsPage: {
        inWorkspace: ({policyName}: ReportPolicyNameParams) => `在${policyName}中`,
        generatingPDF: '生成PDF',
        waitForPDF: '请稍候，我们正在生成 PDF。',
        errorPDF: '生成PDF时出现错误。',
        generatedPDF: '您的报告 PDF 已生成！',
    },
    reportDescriptionPage: {
        roomDescription: '房间描述',
        roomDescriptionOptional: '房间描述（可选）',
        explainerText: '为房间设置自定义描述。',
    },
    groupChat: {
        lastMemberTitle: '注意！',
        lastMemberWarning: '由于您是这里的最后一个人，离开将使所有成员无法访问此聊天。您确定要离开吗？',
        defaultReportName: ({displayName}: ReportArchiveReasonsClosedParams) => `${displayName}的群聊`,
    },
    languagePage: {
        language: '语言',
        aiGenerated: '此语言的翻译是自动生成的，可能包含错误。',
    },
    themePage: {
        theme: '主题',
        themes: {
            dark: {
                label: 'Dark',
            },
            light: {
                label: '光',
            },
            system: {
                label: '使用设备设置',
            },
        },
        chooseThemeBelowOrSync: '选择下面的主题，或与您的设备设置同步。',
    },
    termsOfUse: {
        terms: `<muted-text-xs>登录后，即表示您同意<a href="${CONST.OLD_DOT_PUBLIC_URLS.TERMS_URL}">服务条款</a>和<a href="${CONST.OLD_DOT_PUBLIC_URLS.PRIVACY_URL}">隐私条款</a>。</muted-text-xs>`,
        license: `<muted-text-xs>${CONST.WALLET.PROGRAM_ISSUERS.EXPENSIFY_PAYMENTS} (NMLS ID:2017010) 根据其<a href="${CONST.OLD_DOT_PUBLIC_URLS.LICENSES_URL}">许可</a>证提供汇款服务。</muted-text-xs>`,
    },
    validateCodeForm: {
        magicCodeNotReceived: '没有收到魔法代码？',
        enterAuthenticatorCode: '请输入您的身份验证器代码',
        enterRecoveryCode: '请输入您的恢复代码',
        requiredWhen2FAEnabled: '启用双重身份验证时必需',
        requestNewCode: ({timeRemaining}: {timeRemaining: string}) => `在<a>${timeRemaining}</a>内请求新代码`,
        requestNewCodeAfterErrorOccurred: '请求新代码',
        error: {
            pleaseFillMagicCode: '请输入您的魔法代码',
            incorrectMagicCode: '魔法代码不正确或无效。请重试或请求新代码。',
            pleaseFillTwoFactorAuth: '请输入您的双因素认证代码',
        },
    },
    passwordForm: {
        pleaseFillOutAllFields: '请填写所有字段',
        pleaseFillPassword: '请输入您的密码',
        pleaseFillTwoFactorAuth: '请输入您的双重验证代码',
        enterYourTwoFactorAuthenticationCodeToContinue: '请输入您的双因素认证代码以继续',
        forgot: '忘记了吗？',
        requiredWhen2FAEnabled: '启用双重身份验证时必需',
        error: {
            incorrectPassword: '密码错误。请重试。',
            incorrectLoginOrPassword: '登录名或密码错误。请再试一次。',
            incorrect2fa: '两步验证代码不正确。请重试。',
            twoFactorAuthenticationEnabled: '您在此账户上启用了双重身份验证。请使用您的电子邮件或电话号码登录。',
            invalidLoginOrPassword: '登录名或密码无效。请重试或重置您的密码。',
            unableToResetPassword:
                '我们无法更改您的密码。这可能是由于旧的密码重置电子邮件中的密码重置链接已过期。我们已向您发送了一条新链接，您可以再次尝试。请检查您的收件箱和垃圾邮件文件夹；它应该会在几分钟内到达。',
            noAccess: '您无权访问此应用程序。请添加您的GitHub用户名以获取访问权限。',
            accountLocked: '由于多次尝试失败，您的账户已被锁定。请在1小时后再试。',
            fallback: '出现问题。请稍后再试。',
        },
    },
    loginForm: {
        phoneOrEmail: '电话或电子邮件',
        error: {
            invalidFormatEmailLogin: '输入的电子邮件无效。请修正格式并重试。',
        },
        cannotGetAccountDetails: '无法检索账户详细信息。请尝试重新登录。',
        loginForm: '登录表单',
        notYou: ({user}: NotYouParams) => `不是${user}？`,
    },
    onboarding: {
        welcome: '欢迎！',
        welcomeSignOffTitleManageTeam: '一旦您完成上述任务，我们可以探索更多功能，如审批工作流和规则！',
        welcomeSignOffTitle: '很高兴见到你！',
        explanationModal: {
            title: '欢迎使用Expensify',
            description: '一个应用程序即可以聊天的速度处理您的商业和个人支出。试试看，让我们知道您的想法。更多精彩即将到来！',
            secondaryDescription: '要切换回 Expensify Classic，只需点击您的个人资料图片 > 转到 Expensify Classic。',
        },
        getStarted: '开始使用',
        whatsYourName: '你叫什么名字？',
        peopleYouMayKnow: '您可能认识的人已经在这里了！验证您的电子邮件以加入他们。',
        workspaceYouMayJoin: ({domain, email}: WorkspaceYouMayJoin) => `来自${domain}的某人已经创建了一个工作区。请输入发送到${email}的魔法代码。`,
        joinAWorkspace: '加入工作区',
        listOfWorkspaces: '这是您可以加入的工作区列表。别担心，如果您愿意，您可以稍后再加入。',
        workspaceMemberList: ({employeeCount, policyOwner}: WorkspaceMemberList) => `${employeeCount} 名成员${employeeCount > 1 ? 's' : ''} • ${policyOwner}`,
        whereYouWork: '你在哪里工作？',
        errorSelection: '选择一个选项继续',
        purpose: {
            title: '你今天想做什么？',
            errorContinue: '请按继续进行设置',
            errorBackButton: '请完成设置问题以开始使用该应用程序',
            [CONST.ONBOARDING_CHOICES.EMPLOYER]: '由我的雇主报销',
            [CONST.ONBOARDING_CHOICES.MANAGE_TEAM]: '管理我团队的费用',
            [CONST.ONBOARDING_CHOICES.PERSONAL_SPEND]: '跟踪和预算费用',
            [CONST.ONBOARDING_CHOICES.CHAT_SPLIT]: '与朋友聊天并分摊费用',
            [CONST.ONBOARDING_CHOICES.LOOKING_AROUND]: '其他内容',
        },
        employees: {
            title: '你有多少员工？',
            [CONST.ONBOARDING_COMPANY_SIZE.MICRO]: '1-10 名员工',
            [CONST.ONBOARDING_COMPANY_SIZE.SMALL]: '11-50名员工',
            [CONST.ONBOARDING_COMPANY_SIZE.MEDIUM_SMALL]: '51-100名员工',
            [CONST.ONBOARDING_COMPANY_SIZE.MEDIUM]: '101-1,000名员工',
            [CONST.ONBOARDING_COMPANY_SIZE.LARGE]: '超过1,000名员工',
        },
        accounting: {
            title: '您是否使用任何会计软件？',
            none: 'None',
        },
        interestedFeatures: {
            title: '您对哪些功能感兴趣？',
            featuresAlreadyEnabled: '以下是我们最受欢迎的功能：',
            featureYouMayBeInterestedIn: '启用其他功能：',
        },
        error: {
            requiredFirstName: '请输入您的名字以继续',
        },
        workEmail: {
            title: '你的工作邮箱是什么？',
            subtitle: 'Expensify 在连接您的工作邮箱时效果最佳。',
            explanationModal: {
                descriptionOne: '转发到receipts@expensify.com进行扫描',
                descriptionTwo: '加入已经在使用Expensify的同事们',
                descriptionThree: '享受更个性化的体验',
            },
            addWorkEmail: '添加工作邮箱',
        },
        workEmailValidation: {
            title: '验证您的工作邮箱',
            magicCodeSent: ({workEmail}: WorkEmailResendCodeParams) => `请输入发送到${workEmail}的验证码。它将在一两分钟内到达。`,
        },
        workEmailValidationError: {
            publicEmail: '请输入有效的私人域名工作邮箱，例如 mitch@company.com',
            offline: '由于您似乎处于离线状态，我们无法添加您的工作邮箱。',
        },
        mergeBlockScreen: {
            title: '无法添加工作邮箱',
            subtitle: ({workEmail}: WorkEmailMergingBlockedParams) => `我们无法添加${workEmail}。请稍后在设置中重试，或与Concierge聊天以获取指导。`,
        },
        tasks: {
            testDriveAdminTask: {
                title: ({testDriveURL}) => `进行[试驾](${testDriveURL})`,
                description: ({testDriveURL}) => `[快速产品演示](${testDriveURL})以了解 Expensify 为何是最快的报销方式。`,
            },
            testDriveEmployeeTask: {
                title: ({testDriveURL}) => `进行[试驾](${testDriveURL})`,
                description: ({testDriveURL}) => `进行[试驾](${testDriveURL})即可获得团队 *3 个月的 Expensify 免费使用权！*`,
            },
            addExpenseApprovalsTask: {
                title: '添加费用审批',
                description: ({workspaceMoreFeaturesLink}) =>
                    `*添加费用审批*，以便查看团队支出并保持控制。\n` +
                    '\n' +
                    `操作步骤如下：\n` +
                    '\n' +
                    '1. 前往 *工作区*。\n' +
                    '2. 选择你的工作区。\n' +
                    '3. 点击 *更多功能*。\n' +
                    '4. 启用 *工作流*。\n' +
                    '5. 在工作区编辑器中进入 *工作流*。\n' +
                    '6. 启用 *添加审批*。\n' +
                    `7. 你将被设置为费用审批人。邀请团队后，你可以将其更改为任意管理员。\n` +
                    '\n' +
                    `[前往更多功能](${workspaceMoreFeaturesLink})。`,
            },
            createTestDriveAdminWorkspaceTask: {
                title: ({workspaceConfirmationLink}) => `[创建](${workspaceConfirmationLink})一个工作区`,
                description: '创建一个工作区，并在您的设置专家的帮助下配置各项设置！',
            },
            createWorkspaceTask: {
                title: ({workspaceSettingsLink}) => `创建一个[工作区](${workspaceSettingsLink})`,
                description: ({workspaceSettingsLink}) =>
                    `*创建一个工作区*以跟踪支持、扫描收据、聊天等。\n\n1. 点击 *工作区* > *新建工作区*。\n\n*您的新工作区已准备就绪！* [查看](${workspaceSettingsLink})。`,
            },
            setupCategoriesTask: {
                title: ({workspaceCategoriesLink}) => `设置[分类](${workspaceCategoriesLink})`,
                description: ({workspaceCategoriesLink}) =>
                    '*设置分类*，以便您的团队可以对支出进行编码，以便于报告。\n' +
                    '\n' +
                    '1. 点击 *工作区*。\n' +
                    '3. 选择您的工作区。\n' +
                    '4. 点击 *分类*。\n' +
                    '5. 禁用所有不需要的分类。\n' +
                    '6. 在右上角添加自己的分类。\n' +
                    '\n' +
                    `[带我到工作区分类设置](${workspaceCategoriesLink})。\n` +
                    '\n' +
                    `![Set up categories](${CONST.CLOUDFRONT_URL}/videos/walkthrough-categories-v2.mp4)`,
            },
            combinedTrackSubmitExpenseTask: {
                title: '提交一笔支出',
                description:
                    '*通过输入金额或扫描收据*提交一笔支出。\n' +
                    '\n' +
                    '1. 点击绿色的 *+* 按钮。\n' +
                    '2. 选择 *创建支出*。\n' +
                    '3. 输入金额或扫描收据。\n' +
                    `4. 添加您上司的电子邮件或电话号码。\n` +
                    '5. 点击 *创建*。\n' +
                    '\n' +
                    '您已经完成！',
            },
            adminSubmitExpenseTask: {
                title: '提交一笔支出',
                description:
                    '*通过输入金额或扫描收据*提交一笔支出。\n' +
                    '\n' +
                    '1. 点击绿色的 *+* 按钮。\n' +
                    '2. 选择 *创建支出*。\n' +
                    '3. 输入金额或扫描收据。\n' +
                    '4. 确认详情。\n' +
                    '5. 点击 *创建*。\n' +
                    '\n' +
                    `您已经完成！`,
            },
            trackExpenseTask: {
                title: '跟踪一笔支出',
                description:
                    '*跟踪一笔支出*，无论是什么货币，也无论您是否有收据。\n' +
                    '\n' +
                    '1. 点击绿色的 *+* 按钮。\n' +
                    '2. 选择 *创建支出*。\n' +
                    '3. 输入金额或扫描收据。\n' +
                    '4. 选择您的 *个人*空间。\n' +
                    '5. 点击 *创建*。\n' +
                    '\n' +
                    '您已经完成！是的，就这么简单。',
            },
            addAccountingIntegrationTask: {
                title: ({integrationName, workspaceAccountingLink}) =>
                    `连接${integrationName === CONST.ONBOARDING_ACCOUNTING_MAPPING.other ? '' : '到'}[${integrationName === CONST.ONBOARDING_ACCOUNTING_MAPPING.other ? '您的' : ''} ${integrationName}](${workspaceAccountingLink})`,
                description: ({integrationName, workspaceAccountingLink}) =>
                    `连接${integrationName === CONST.ONBOARDING_ACCOUNTING_MAPPING.other ? '您的' : '到'} ${integrationName}，实现自动费用编码和同步，让月末结账变得轻而易举。\n` +
                    '\n' +
                    '1. 点击 *设置*。\n' +
                    '2. 前往 *工作区*。\n' +
                    '3. 选择您的工作区。\n' +
                    '4. 点击 *会计*。\n' +
                    `5. 找到 ${integrationName}。\n` +
                    '6. 点击 *连接*。\n' +
                    '\n' +
                    `${
                        integrationName && CONST.connectionsVideoPaths[integrationName]
                            ? `[带我到会计页面](${workspaceAccountingLink})。\n\n![连接到 ${integrationName}](${CONST.CLOUDFRONT_URL}/${CONST.connectionsVideoPaths[integrationName]})`
                            : `[带我到会计页面](${workspaceAccountingLink})。`
                    }`,
            },
            connectCorporateCardTask: {
                title: ({corporateCardLink}) => `连接[您的公司卡](${corporateCardLink})`,
                description: ({corporateCardLink}) =>
                    `连接您的公司卡以自动导入和编码支出。\n` +
                    '\n' +
                    '1. 点击 *工作区*。\n' +
                    '2. 选择您的工作区。\n' +
                    '3. 点击 *公司卡*。\n' +
                    '4. 按照提示连接您的卡。\n' +
                    '\n' +
                    `[带我去连接我的公司卡](${corporateCardLink})。`,
            },
            inviteTeamTask: {
                title: ({workspaceMembersLink}) => `邀请[您的团队](${workspaceMembersLink})`,
                description: ({workspaceMembersLink}) =>
                    '*邀请您的团队*到 Expensify，使他们可以从今天开始跟踪支出。\n' +
                    '\n' +
                    '1. 点击 *工作区*。\n' +
                    '3. 选择您的工作区。\n' +
                    '4. 点击 *成员* > *邀请成员*。\n' +
                    '5. 输入电子邮件或电话号码。 \n' +
                    '6. 如有需要，可添加自定义邀请信息！\n' +
                    '\n' +
                    `[带我到工作区成员](${workspaceMembersLink})。\n` +
                    '\n' +
                    `![Invite your team](${CONST.CLOUDFRONT_URL}/videos/walkthrough-invite_members-v2.mp4)`,
            },
            setupCategoriesAndTags: {
                title: ({workspaceCategoriesLink, workspaceTagsLink}) => `设置[分类](${workspaceCategoriesLink})和[标签](${workspaceTagsLink})`,
                description: ({workspaceCategoriesLink, workspaceAccountingLink}) =>
                    '*设置分类和标签*，以便您的团队可以对支出进行编码，以便于报告。\n' +
                    '\n' +
                    `通过[连接您的会计软件](${workspaceAccountingLink})自动导入它们，或在您的[工作区设置](${workspaceCategoriesLink})中手动设置。`,
            },
            setupTagsTask: {
                title: ({workspaceTagsLink}) => `设置[标签](${workspaceTagsLink})`,
                description: ({workspaceMoreFeaturesLink}) =>
                    '使用标签添加额外的支出详情，例如项目、客户、地点和部门。如果您需要多级标签，可以升级到 Control 计划。\n' +
                    '\n' +
                    '1. 点击 *工作区*。\n' +
                    '3. 选择您的工作区。\n' +
                    '4. 点击 *更多功能*。\n' +
                    '5. 启用 *标签*。\n' +
                    '6. 导航到工作区编辑器中的 *标签*。\n' +
                    '7. 点击 *+添加标签*以创建自己的标签。\n' +
                    '\n' +
                    `[带我到更多功能](${workspaceMoreFeaturesLink})。\n` +
                    '\n' +
                    `![Set up tags](${CONST.CLOUDFRONT_URL}/videos/walkthrough-tags-v2.mp4)`,
            },
            inviteAccountantTask: {
                title: ({workspaceMembersLink}) => `邀请您的[会计](${workspaceMembersLink})`,
                description: ({workspaceMembersLink}) =>
                    '*邀请您的会计* 与您同步合作，并管理您的商务支出。\n' +
                    '\n' +
                    '1. 点击 *工作区*。\n' +
                    '2. 选择您的工作区。\n' +
                    '3. 点击 *成员*。\n' +
                    '4. 点击 *邀请成员*。\n' +
                    '5. 输入您会计的邮箱地址。\n' +
                    '\n' +
                    `[立即邀请您的会计](${workspaceMembersLink})。`,
            },
            startChatTask: {
                title: '开始聊天',
                description:
                    '*通过任何人的电子邮件或电话号码*开始聊天。\n' +
                    '\n' +
                    '1. 点击绿色的 *+* 按钮。\n' +
                    '2. 选择 *开始聊天*。\n' +
                    '3. 输入电子邮件或电话号码。\n' +
                    '\n' +
                    '如果他们尚未使用 Expensify，他们将自动被邀请。\n' +
                    '\n' +
                    '每次聊天也会转化为一封电子邮件或短信，他们可以直接回复。',
            },
            splitExpenseTask: {
                title: '拆分支出',
                description:
                    '*与一个或多个人拆分支出*。\n' +
                    '\n' +
                    '1. 点击绿色的 *+* 按钮。\n' +
                    '2. 选择 *开始聊天*。\n' +
                    '3. 输入电子邮件或电话号码。\n' +
                    '4. 点击聊天中的灰色 *+* 按钮 > *拆分支出*。\n' +
                    '5. 通过选择 *手动*、*扫描*或 *距离*创建支出。\n' +
                    '\n' +
                    '如有需要，随意添加更多详情，或直接发送。让我们让您获得报销！',
            },
            reviewWorkspaceSettingsTask: {
                title: ({workspaceSettingsLink}) => `查看您的[工作区设置](${workspaceSettingsLink})`,
                description: ({workspaceSettingsLink}) =>
                    '以下是查看和更新您工作区设置的方法：\n' +
                    '\n' +
                    '1. 点击工作区。\n' +
                    '2. 选择您的工作区。\n' +
                    '3. 查看和更新您的设置。\n' +
                    `[前往您的工作区。](${workspaceSettingsLink})`,
            },
            createReportTask: {
                title: '创建您的第一份报告',
                description:
                    '以下是创建报告的方法：\n' +
                    '\n' +
                    '1. 点击绿色的 *+* 按钮。\n' +
                    '2. 选择 *创建报告*。\n' +
                    '3. 点击 *添加支出*。\n' +
                    '4. 添加您的第一笔支出。\n' +
                    '\n' +
                    '您已经完成！',
            },
        } satisfies Record<string, Pick<OnboardingTask, 'title' | 'description'>>,
        testDrive: {
            name: ({testDriveURL}: {testDriveURL?: string}) => (testDriveURL ? `进行[试驾](${testDriveURL})` : '进行试驾'),
            embeddedDemoIframeTitle: '试驾',
            employeeFakeReceipt: {
                description: '我的试驾收据！',
            },
        },
        messages: {
            onboardingEmployerOrSubmitMessage: '报销就像发送消息一样简单。让我们来看看基本知识。',
            onboardingPersonalSpendMessage: '以下是如何在几次点击中跟踪您的支出。',
            onboardingManageTeamMessage: ({hasIntroSelected}: {hasIntroSelected: boolean}) =>
                hasIntroSelected
                    ? '# 您的免费试用已经开始！让我们帮您完成设置。\n👋 您好，我是您的 Expensify 设置专员。现在您已经创建了一个工作区，请充分利用 30 天免费试用，并按照下面的步骤操作！'
                    : '# 您的免费试用已经开始！让我们帮您完成设置。\n👋 您好，我是您的 Expensify 设绎专员。我已经创建了一个工作区，用于帮助管理您团队的收据和费用。为了充分利用 30 天免费试用，请按照下面的剩余步骤操作！',
            onboardingTrackWorkspaceMessage:
                '# 让我们来设置您的帐户\nð 我来帮忙了！为了帮助您开始，我已为个体经营者和类似企业量身定制了您的工作区设置。您可以通过点击下面的链接来调整您的工作区！\n\n以下是如何在几次点击中跟踪您的支出：',
            onboardingChatSplitMessage: '与朋友分摊账单就像发送消息一样简单。以下是方法。',
            onboardingAdminMessage: '了解如何作为管理员管理团队的工作区并提交自己的支出。',
            onboardingLookingAroundMessage: 'Expensify 以其支出、差旅和公司卡管理而闻名，但我们所做的远不止于此。让我知道您对什么感兴趣，我会帮助您开始。',
            onboardingTestDriveReceiverMessage: '*您已获得 3 个月免费使用权！在下面开始。*',
        },
        workspace: {
            title: '使用工作区保持井井有条',
            subtitle: '解锁强大的工具来简化您的费用管理，一切尽在一个地方。通过工作区，您可以：',
            explanationModal: {
                descriptionOne: '跟踪和整理收据',
                descriptionTwo: '分类和标记费用',
                descriptionThree: '创建和分享报告',
            },
            price: '免费试用30天，然后只需<strong>$5/用户/月</strong>升级。',
            createWorkspace: '创建工作区',
        },
        confirmWorkspace: {
            title: '确认工作区',
            subtitle: '创建一个工作区来跟踪收据、报销费用、管理旅行、创建报告等——所有这些都能以聊天的速度完成。',
        },
        inviteMembers: {
            title: '邀请成员',
            subtitle: '与会计师管理和分享您的费用，或与朋友组建旅行团体。',
        },
    },
    featureTraining: {
        doNotShowAgain: '不再显示此内容',
    },
    personalDetails: {
        error: {
            containsReservedWord: '名称不能包含“Expensify”或“Concierge”字样。',
            hasInvalidCharacter: '名称不能包含逗号或分号',
            requiredFirstName: '名字不能为空',
        },
    },
    privatePersonalDetails: {
        enterLegalName: '您的法定姓名是什么？',
        enterDateOfBirth: '你的出生日期是什么时候？',
        enterAddress: '你的地址是什么？',
        enterPhoneNumber: '你的电话号码是多少？',
        personalDetails: '个人信息',
        privateDataMessage: '这些详细信息用于旅行和支付。它们永远不会显示在您的公开资料上。',
        legalName: '法定名称',
        legalFirstName: '法定名字',
        legalLastName: '法定姓氏',
        address: '地址',
        error: {
            dateShouldBeBefore: ({dateString}: DateShouldBeBeforeParams) => `日期应早于${dateString}`,
            dateShouldBeAfter: ({dateString}: DateShouldBeAfterParams) => `日期应在${dateString}之后`,
            hasInvalidCharacter: '名称只能包含拉丁字符',
            incorrectZipFormat: ({zipFormat}: IncorrectZipFormatParams = {}) => `邮政编码格式不正确${zipFormat ? `可接受的格式：${zipFormat}` : ''}`,
            invalidPhoneNumber: `请确保电话号码有效（例如 ${CONST.EXAMPLE_PHONE_NUMBER}）`,
        },
    },
    resendValidationForm: {
        linkHasBeenResent: '链接已重新发送',
        weSentYouMagicSignInLink: ({login, loginType}: WeSentYouMagicSignInLinkParams) => `我已发送一个魔法登录链接到${login}。请检查您的${loginType}以登录。`,
        resendLink: '重新发送链接',
    },
    unlinkLoginForm: {
        toValidateLogin: ({primaryLogin, secondaryLogin}: ToValidateLoginParams) => `要验证${secondaryLogin}，请从${primaryLogin}的账户设置中重新发送魔法代码。`,
        noLongerHaveAccess: ({primaryLogin}: NoLongerHaveAccessParams) => `如果您不再能访问${primaryLogin}，请取消链接您的账户。`,
        unlink: '取消链接',
        linkSent: '链接已发送！',
        successfullyUnlinkedLogin: '辅助登录已成功取消关联！',
    },
    emailDeliveryFailurePage: {
        ourEmailProvider: ({login}: OurEmailProviderParams) => `由于发送问题，我们的电子邮件提供商已暂时暂停向${login}发送电子邮件。要解除对您登录的阻止，请按照以下步骤操作：`,
        confirmThat: ({login}: ConfirmThatParams) =>
            `<strong>确认${login}的拼写正确，并且是一个真实可投递的电子邮件地址。</strong>像“expenses@domain.com”这样的电子邮件别名必须能够访问其自己的电子邮件收件箱，才能成为有效的Expensify登录。`,
        ensureYourEmailClient: `<strong>确保您的电子邮件客户端允许接收来自expensify.com的电子邮件。</strong>您可以在<a href="${CONST.SET_NOTIFICATION_LINK}">此处</a>找到如何完成此步骤的说明，但您可能需要 IT 部门帮助配置电子邮件设置。`,
        onceTheAbove: `完成上述步骤后，请联系 <a href="mailto:${CONST.EMAIL.CONCIERGE}">${CONST.EMAIL.CONCIERGE}</a> 解除对您登录的限制。`,
    },
    smsDeliveryFailurePage: {
        smsDeliveryFailureMessage: ({login}: OurEmailProviderParams) => `我们无法向${login}发送短信，因此已暂时暂停。请尝试验证您的号码：`,
        validationSuccess: '您的号码已验证！点击下方发送新的魔法登录代码。',
        validationFailed: ({
            timeData,
        }: {
            timeData?: {
                days?: number;
                hours?: number;
                minutes?: number;
            } | null;
        }) => {
            if (!timeData) {
                return '请稍等片刻再试。';
            }
            const timeParts = [];
            if (timeData.days) {
                timeParts.push(`${timeData.days} ${timeData.days === 1 ? '天' : '天'}`);
            }
            if (timeData.hours) {
                timeParts.push(`${timeData.hours} ${timeData.hours === 1 ? '小时' : '小时'}`);
            }
            if (timeData.minutes) {
                timeParts.push(`${timeData.minutes} ${timeData.minutes === 1 ? '分钟' : '分钟'}`);
            }
            let timeText = '';
            if (timeParts.length === 1) {
                timeText = timeParts.at(0) ?? '';
            } else if (timeParts.length === 2) {
                timeText = `${timeParts.at(0)} and ${timeParts.at(1)}`;
            } else if (timeParts.length === 3) {
                timeText = `${timeParts.at(0)}, ${timeParts.at(1)}, and ${timeParts.at(2)}`;
            }
            return `请稍等！您需要等待${timeText}后才能再次尝试验证您的号码。`;
        },
    },
    welcomeSignUpForm: {
        join: '加入',
    },
    detailsPage: {
        localTime: '当地时间',
    },
    newChatPage: {
        startGroup: '开始群组',
        addToGroup: '添加到群组',
    },
    yearPickerPage: {
        year: '年',
        selectYear: '请选择年份',
    },
    focusModeUpdateModal: {
        title: '欢迎进入#专注模式！',
        prompt: '通过仅查看未读聊天或需要您注意的聊天来保持对事物的掌控。别担心，您可以随时在',
        settings: '设置',
    },
    notFound: {
        chatYouLookingForCannotBeFound: '您要查找的聊天无法找到。',
        getMeOutOfHere: '带我离开这里',
        iouReportNotFound: '您正在寻找的付款详情无法找到。',
        notHere: '嗯……它不在这里。',
        pageNotFound: '抱歉，无法找到此页面。',
        noAccess: '此聊天或费用可能已被删除，或者您无权访问。\n\n如有任何疑问，请联系 concierge@expensify.com',
        goBackHome: '返回主页',
        commentYouLookingForCannotBeFound: '找不到您要查找的评论。返回聊天',
        contactConcierge: '如有任何疑问，请联系 concierge@expensify.com',
        goToChatInstead: '请前往聊天界面。',
    },
    errorPage: {
        title: ({isBreakLine}: {isBreakLine: boolean}) => `抱歉... ${isBreakLine ? '\n' : ''}出现了问题`,
        subtitle: '您的请求无法完成。请稍后再试。',
    },
    setPasswordPage: {
        enterPassword: '输入密码',
        setPassword: '设置密码',
        newPasswordPrompt: '您的密码必须至少包含8个字符，1个大写字母，1个小写字母和1个数字。',
        passwordFormTitle: '欢迎回到 New Expensify！请设置您的密码。',
        passwordNotSet: '我们无法设置您的新密码。我们已发送新的密码链接以便您重试。',
        setPasswordLinkInvalid: '此设置密码的链接无效或已过期。新的链接已发送到您的电子邮箱中！',
        validateAccount: '验证账户',
    },
    statusPage: {
        status: '状态',
        statusExplanation: '添加一个表情符号，让你的同事和朋友轻松了解发生了什么。你也可以选择添加一条消息！',
        today: '今天',
        clearStatus: '清除状态',
        save: '保存',
        message: '消息',
        timePeriods: {
            never: '从不',
            thirtyMinutes: '30分钟',
            oneHour: '1小时',
            afterToday: '今天',
            afterWeek: '一周',
            custom: '自定义',
        },
        untilTomorrow: '直到明天',
        untilTime: ({time}: UntilTimeParams) => `直到${time}`,
        date: '日期',
        time: '时间',
        clearAfter: '清除后',
        whenClearStatus: '我们应该何时清除您的状态？',
        vacationDelegate: '休假代理人',
        setVacationDelegate: '设置一位休假代理人，在您外出时代您批准报告。',
        vacationDelegateError: '更新休假代理人时出错。',
        asVacationDelegate: ({nameOrEmail: managerName}: VacationDelegateParams) => `作为 ${managerName} 的休假代理人`,
        toAsVacationDelegate: ({submittedToName, vacationDelegateName}: SubmittedToVacationDelegateParams) => `发送给 ${submittedToName}，作为 ${vacationDelegateName} 的休假代理人`,
        vacationDelegateWarning: ({nameOrEmail}: VacationDelegateParams) =>
            `您正在指定 ${nameOrEmail} 作为您的休假代理人。他/她还未加入您的所有工作空间。如果您选择继续，将向所有工作空间管理员发送邮件，通知他们添加该人。`,
    },
    stepCounter: ({step, total, text}: StepCounterParams) => {
        let result = `步骤 ${step}`;
        if (total) {
            result = `${result} of ${total}`;
        }
        if (text) {
            result = `${result}: ${text}`;
        }
        return result;
    },
    bankAccount: {
        bankInfo: '银行信息',
        confirmBankInfo: '确认银行信息',
        manuallyAdd: '手动添加您的银行账户',
        letsDoubleCheck: '让我们仔细检查一下，确保一切都正确。',
        accountEnding: '账户末尾为',
        thisBankAccount: '此银行账户将用于您工作区的业务付款。',
        accountNumber: '账号号码',
        routingNumber: '路由号码',
        chooseAnAccountBelow: '选择下面的账户',
        addBankAccount: '添加银行账户',
        chooseAnAccount: '选择一个账户',
        connectOnlineWithPlaid: '登录您的银行账户',
        connectManually: '手动连接',
        desktopConnection: '注意：要连接Chase、Wells Fargo、Capital One或Bank of America，请点击此处在浏览器中完成此过程。',
        yourDataIsSecure: '您的数据是安全的',
        toGetStarted: '添加一个银行账户以报销费用、发行Expensify卡、收取发票付款并从一个地方支付账单。',
        plaidBodyCopy: '为您的员工提供一种更简单的方式来支付公司费用并获得报销。',
        checkHelpLine: '您的银行路由号码和账户号码可以在该账户的支票上找到。',
        hasPhoneLoginError: ({contactMethodRoute}: ContactMethodParams) =>
            `要连接银行账户，请 <a href="${contactMethodRoute}">添加一个电子邮件作为您的主要登录方式</a> 并重试。您可以添加电话号码作为辅助登录。`,
        hasBeenThrottledError: '添加您的银行账户时发生错误。请稍等几分钟后重试。',
        hasCurrencyError: ({workspaceRoute}: WorkspaceRouteParams) =>
            `哎呀！您的工作区货币似乎设置为不同于 USD 的货币。要继续，请前往 <a href="${workspaceRoute}">您的工作区设置</a> 将其设置为美元，然后重试。`,
        error: {
            youNeedToSelectAnOption: '请选择一个选项继续',
            noBankAccountAvailable: '抱歉，没有可用的银行账户。',
            noBankAccountSelected: '请选择一个账户',
            taxID: '请输入有效的税号',
            website: '请输入一个有效的网站',
            zipCode: `请输入有效的邮政编码，格式为：${CONST.COUNTRY_ZIP_REGEX_DATA.US.samples}`,
            phoneNumber: '请输入有效的电话号码',
            email: '请输入有效的电子邮件地址',
            companyName: '请输入有效的企业名称',
            addressCity: '请输入一个有效的城市名称',
            addressStreet: '请输入有效的街道地址',
            addressState: '请选择一个有效的州',
            incorporationDateFuture: '成立日期不能在未来',
            incorporationState: '请选择一个有效的州',
            industryCode: '请输入一个有效的六位数行业分类代码',
            restrictedBusiness: '请确认该企业不在受限企业名单中。',
            routingNumber: '请输入有效的路由号码',
            accountNumber: '请输入有效的账号',
            routingAndAccountNumberCannotBeSame: '路由和账户号码不能匹配',
            companyType: '请选择一个有效的公司类型',
            tooManyAttempts: '由于登录尝试次数过多，此选项已被禁用24小时。请稍后再试，或手动输入详细信息。',
            address: '请输入有效地址',
            dob: '请选择一个有效的出生日期',
            age: '必须年满18岁',
            ssnLast4: '请输入有效的SSN后四位数字',
            firstName: '请输入有效的名字',
            lastName: '请输入有效的姓氏',
            noDefaultDepositAccountOrDebitCardAvailable: '请添加一个默认的存款账户或借记卡',
            validationAmounts: '您输入的验证金额不正确。请仔细检查您的银行对账单，然后重试。',
            fullName: '请输入有效的全名',
            ownershipPercentage: '请输入一个有效的百分比数字',
            deletePaymentBankAccount: '由于该银行账户用于Expensify卡支付，因此无法删除。如果您仍希望删除此账户，请联系Concierge。',
        },
    },
    addPersonalBankAccount: {
        countrySelectionStepHeader: '您的银行账户在哪里？',
        accountDetailsStepHeader: '你的账户详情是什么？',
        accountTypeStepHeader: '这是什么类型的账户？',
        bankInformationStepHeader: '你的银行详细信息是什么？',
        accountHolderInformationStepHeader: '账户持有人详细信息是什么？',
        howDoWeProtectYourData: '我们如何保护您的数据？',
        currencyHeader: '您的银行账户货币是什么？',
        confirmationStepHeader: '检查您的信息。',
        confirmationStepSubHeader: '请仔细核对以下详细信息，并勾选条款框以确认。',
    },
    addPersonalBankAccountPage: {
        enterPassword: '输入Expensify密码',
        alreadyAdded: '此账户已被添加。',
        chooseAccountLabel: '账户',
        successTitle: '个人银行账户已添加！',
        successMessage: '恭喜，您的银行账户已设置完毕，可以接收报销款项。',
    },
    attachmentView: {
        unknownFilename: '未知文件名',
        passwordRequired: '请输入密码',
        passwordIncorrect: '密码错误。请重试。',
        failedToLoadPDF: '无法加载PDF文件',
        pdfPasswordForm: {
            title: '密码保护的PDF',
            infoText: '此 PDF 受密码保护。',
            beforeLinkText: '请',
            linkText: '输入密码',
            afterLinkText: '查看。',
            formLabel: '查看PDF',
        },
        attachmentNotFound: '未找到附件',
        retry: '重试',
    },
    messages: {
        errorMessageInvalidPhone: `请输入一个有效的电话号码，不要使用括号或破折号。如果您在美国以外，请包括您的国家代码（例如 ${CONST.EXAMPLE_PHONE_NUMBER}）。`,
        errorMessageInvalidEmail: '无效的电子邮件',
        userIsAlreadyMember: ({login, name}: UserIsAlreadyMemberParams) => `${login} 已经是 ${name} 的成员`,
    },
    onfidoStep: {
        acceptTerms: '通过继续请求激活您的Expensify钱包，您确认您已阅读、理解并接受',
        facialScan: 'Onfido的人脸扫描政策和授权书',
        tryAgain: '再试一次',
        verifyIdentity: '验证身份',
        letsVerifyIdentity: '让我们验证您的身份',
        butFirst: `但首先，是一些无聊的内容。在下一步阅读法律条款，准备好后点击“接受”。`,
        genericError: '处理此步骤时发生错误。请重试。',
        cameraPermissionsNotGranted: '启用相机访问权限',
        cameraRequestMessage: '我们需要访问您的相机以完成银行账户验证。请通过设置 > New Expensify 启用。',
        microphonePermissionsNotGranted: '启用麦克风访问权限',
        microphoneRequestMessage: '我们需要访问您的麦克风以完成银行账户验证。请通过设置 > New Expensify 启用。',
        originalDocumentNeeded: '请上传您的身份证原件照片，而不是截图或扫描图像。',
        documentNeedsBetterQuality: '您的身份证似乎已损坏或缺少安全特征。请上传一张未损坏且完全可见的身份证原始图像。',
        imageNeedsBetterQuality: '您的身份证图像质量有问题。请上传一张新的图像，确保您的整个身份证清晰可见。',
        selfieIssue: '您的自拍/视频有问题。请上传实时自拍/视频。',
        selfieNotMatching: '您的自拍/视频与您的身份证不匹配。请上传一张能清晰看到您面部的新自拍/视频。',
        selfieNotLive: '您的自拍/视频似乎不是实时照片/视频。请上传实时自拍/视频。',
    },
    additionalDetailsStep: {
        headerTitle: '附加详情',
        helpText: '在您可以从钱包发送和接收资金之前，我们需要确认以下信息。',
        helpTextIdologyQuestions: '我们需要再问您几个问题，以完成您的身份验证。',
        helpLink: '了解更多关于我们为何需要这个的信息。',
        legalFirstNameLabel: '法定名字',
        legalMiddleNameLabel: '法定中间名',
        legalLastNameLabel: '法定姓氏',
        selectAnswer: '请选择一个响应以继续',
        ssnFull9Error: '请输入有效的九位数社会安全号码',
        needSSNFull9: '我们无法验证您的SSN。请输入您SSN的完整九位数字。',
        weCouldNotVerify: '我们无法验证',
        pleaseFixIt: '请在继续之前修正此信息',
        failedKYCTextBefore: '我们无法验证您的身份。请稍后再试或联系',
        failedKYCTextAfter: '如果您有任何问题。',
    },
    termsStep: {
        headerTitle: '条款和费用',
        headerTitleRefactor: '费用和条款',
        haveReadAndAgreePlain: '我已阅读并同意接收电子披露信息。',
        haveReadAndAgree: `我已阅读并同意接收<a href="${CONST.ELECTRONIC_DISCLOSURES_URL}">电子披露信息</a>。`,
        agreeToThePlain: '我同意隐私和钱包协议。',
        agreeToThe: ({walletAgreementUrl}: WalletAgreementParams) => `我同意<a href="${CONST.OLD_DOT_PUBLIC_URLS.PRIVACY_URL}">隐私</a>和<a href="${walletAgreementUrl}">钱包协议</a>。`,
        enablePayments: '启用支付',
        monthlyFee: '月费',
        inactivity: '不活跃',
        noOverdraftOrCredit: '无透支/信用功能。',
        electronicFundsWithdrawal: '电子资金提取',
        standard: '标准',
        reviewTheFees: '查看一些费用。',
        checkTheBoxes: '请勾选下面的框。',
        agreeToTerms: '同意条款后，您就可以开始了！',
        shortTermsForm: {
            expensifyPaymentsAccount: ({walletProgram}: WalletProgramParams) => `Expensify Wallet由${walletProgram}发行。`,
            perPurchase: '每次购买',
            atmWithdrawal: 'ATM取款',
            cashReload: '现金充值',
            inNetwork: '网络内',
            outOfNetwork: '网络外',
            atmBalanceInquiry: 'ATM余额查询（网络内或网络外）',
            customerService: '客户服务（自动或人工客服）',
            inactivityAfterTwelveMonths: '不活跃（12个月没有交易后）',
            weChargeOneFee: '我们收取另外一种费用。它是：',
            fdicInsurance: '您的资金符合FDIC保险资格。',
            generalInfo: `有关预付账户的一般信息，请访问 <a href="${CONST.CFPB_PREPAID_URL}">${CONST.TERMS.CFPB_PREPAID}</a>。`,
            conditionsDetails: `有关所有费用和服务的详细信息和条件，请访问 <a href="${CONST.FEES_URL}">${CONST.FEES_URL}</a> 或致电 +1 833-400-0904。`,
            electronicFundsWithdrawalInstant: '电子资金提取（即时）',
            electronicFundsInstantFeeMin: ({amount}: TermsParams) => `(min ${amount})`,
        },
        longTermsForm: {
            listOfAllFees: '所有Expensify Wallet费用的列表',
            typeOfFeeHeader: '所有费用',
            feeAmountHeader: '金额',
            moreDetailsHeader: '详情',
            openingAccountTitle: '开设账户',
            openingAccountDetails: '开设账户没有费用。',
            monthlyFeeDetails: '没有月费。',
            customerServiceTitle: '客户服务',
            customerServiceDetails: '没有客户服务费用。',
            inactivityDetails: '没有不活动费用。',
            sendingFundsTitle: '将资金发送到另一个账户持有人',
            sendingFundsDetails: '使用您的余额、银行账户或借记卡向其他账户持有人发送资金是免费的。',
            electronicFundsStandardDetails: '使用标准选项从您的 Expensify 钱包向您的银行账户转账不收取任何费用。转账通常在 1-3 个工作日内完成。',
            electronicFundsInstantDetails: ({percentage, amount}: ElectronicFundsParams) =>
                `使用即时转账选项将资金从 Expensify 钱包转入关联的借记卡需要支付一定费用。转账通常在几分钟内完成。费用为转账金额的 ${percentage}%（最低费用为 ${amount}）。`,
            fdicInsuranceBancorp: ({amount}: TermsParams) =>
                `您的资金可享受 FDIC 保险。您的资金将存放在或转入由 FDIC 提供保险的机构 ${CONST.WALLET.PROGRAM_ISSUERS.BANCORP_BANK}。` +
                `一旦 ${CONST.WALLET.PROGRAM_ISSUERS.BANCORP_BANK} 倒闭，您的资金将由 FDIC 提供最高 ${amount} 的保险，前提是满足特定的存款保险要求并注册了您的银行卡。` +
                `详见 ${CONST.TERMS.FDIC_PREPAID}。`,
            contactExpensifyPayments: `请致电 +1 833-400-0904、发送电子邮件至 ${CONST.EMAIL.CONCIERGE} 或登录 ${CONST.NEW_EXPENSIFY_URL} 与 ${CONST.WALLET.PROGRAM_ISSUERS.EXPENSIFY_PAYMENTS} 联系。`,
            generalInformation: `有关预付费账户的一般信息，请访问 ${CONST.TERMS.CFPB_PREPAID}。如果您对预付费账户有任何投诉，请致电 1-855-411-2372 联系消费者金融保护局，或访问 ${CONST.TERMS.CFPB_COMPLAINT}。`,
            printerFriendlyView: '查看打印友好版本',
            automated: '自动化的',
            liveAgent: '实时客服代理',
            instant: '即时',
            electronicFundsInstantFeeMin: ({amount}: TermsParams) => `最低 ${amount}`,
        },
    },
    activateStep: {
        headerTitle: '启用支付',
        activatedTitle: '钱包已激活！',
        activatedMessage: '恭喜，您的钱包已设置完毕，可以进行支付。',
        checkBackLaterTitle: '稍等一下...',
        checkBackLaterMessage: '我们仍在审核您的信息。请稍后再查看。',
        continueToPayment: '继续付款',
        continueToTransfer: '继续转账',
    },
    companyStep: {
        headerTitle: '公司信息',
        subtitle: '快完成了！出于安全考虑，我们需要确认一些信息：',
        legalBusinessName: '法定公司名称',
        companyWebsite: '公司网站',
        taxIDNumber: '税号',
        taxIDNumberPlaceholder: '9位数字',
        companyType: '公司类型',
        incorporationDate: '成立日期',
        incorporationState: '注册州',
        industryClassificationCode: '行业分类代码',
        confirmCompanyIsNot: '我确认这家公司不在',
        listOfRestrictedBusinesses: '受限业务列表',
        incorporationDatePlaceholder: '开始日期 (yyyy-mm-dd)',
        incorporationTypes: {
            LLC: 'LLC',
            CORPORATION: 'Corp',
            PARTNERSHIP: '合作伙伴关系',
            COOPERATIVE: '合作社',
            SOLE_PROPRIETORSHIP: '独资企业',
            OTHER: '其他',
        },
        industryClassification: '该企业属于哪个行业？',
        industryClassificationCodePlaceholder: '搜索行业分类代码',
    },
    requestorStep: {
        headerTitle: '个人信息',
        learnMore: '了解更多',
        isMyDataSafe: '我的数据安全吗？',
    },
    personalInfoStep: {
        personalInfo: '个人信息',
        enterYourLegalFirstAndLast: '您的法定姓名是什么？',
        legalFirstName: '法定名字',
        legalLastName: '法定姓氏',
        legalName: '法定名称',
        enterYourDateOfBirth: '你的出生日期是什么时候？',
        enterTheLast4: '您的社会安全号码的最后四位数字是什么？',
        dontWorry: '别担心，我们不会进行任何个人信用检查！',
        last4SSN: 'SSN的后四位',
        enterYourAddress: '你的地址是什么？',
        address: '地址',
        letsDoubleCheck: '让我们仔细检查一下，确保一切都正确。',
        byAddingThisBankAccount: '通过添加此银行账户，您确认您已阅读、理解并接受',
        whatsYourLegalName: '您的法定姓名是什么？',
        whatsYourDOB: '你的出生日期是什么？',
        whatsYourAddress: '你的地址是什么？',
        whatsYourSSN: '您的社会安全号码的最后四位数字是什么？',
        noPersonalChecks: '别担心，这里不会进行个人信用检查！',
        whatsYourPhoneNumber: '你的电话号码是多少？',
        weNeedThisToVerify: '我们需要这个来验证您的钱包。',
    },
    businessInfoStep: {
        businessInfo: '公司信息',
        enterTheNameOfYourBusiness: '你们公司的名字是什么？',
        businessName: '法定公司名称',
        enterYourCompanyTaxIdNumber: '贵公司的税号是多少？',
        taxIDNumber: '税号',
        taxIDNumberPlaceholder: '9位数字',
        enterYourCompanyWebsite: '贵公司的网站是什么？',
        companyWebsite: '公司网站',
        enterYourCompanyPhoneNumber: '你们公司的电话号码是多少？',
        enterYourCompanyAddress: '你们公司的地址是什么？',
        selectYourCompanyType: '这是什么类型的公司？',
        companyType: '公司类型',
        incorporationType: {
            LLC: 'LLC',
            CORPORATION: 'Corp',
            PARTNERSHIP: '合作伙伴关系',
            COOPERATIVE: '合作社',
            SOLE_PROPRIETORSHIP: '独资企业',
            OTHER: '其他',
        },
        selectYourCompanyIncorporationDate: '贵公司的注册日期是什么时候？',
        incorporationDate: '成立日期',
        incorporationDatePlaceholder: '开始日期 (yyyy-mm-dd)',
        incorporationState: '注册州',
        pleaseSelectTheStateYourCompanyWasIncorporatedIn: '您的公司在哪个州注册成立的？',
        letsDoubleCheck: '让我们仔细检查一下，确保一切都正确。',
        companyAddress: '公司地址',
        listOfRestrictedBusinesses: '受限业务列表',
        confirmCompanyIsNot: '我确认这家公司不在',
        businessInfoTitle: '商业信息',
        legalBusinessName: '法定公司名称',
        whatsTheBusinessName: '企业名称是什么？',
        whatsTheBusinessAddress: '公司的地址是什么？',
        whatsTheBusinessContactInformation: '商业联系信息是什么？',
        whatsTheBusinessRegistrationNumber: ({country}: BusinessRegistrationNumberParams) => {
            switch (country) {
                case CONST.COUNTRY.GB:
                    return '公司注册号（CRN）是多少？';
                default:
                    return '营业登记号码是多少？';
            }
        },
        whatsTheBusinessTaxIDEIN: ({country}: BusinessTaxIDParams) => {
            switch (country) {
                case CONST.COUNTRY.US:
                    return '什么是雇主识别号（EIN）？';
                case CONST.COUNTRY.CA:
                    return '什么是商业号码（BN）？';
                case CONST.COUNTRY.GB:
                    return '什么是增值税注册号（VRN）？';
                case CONST.COUNTRY.AU:
                    return '什么是澳大利亚商业号码（ABN）？';
                default:
                    return '什么是欧盟增值税号？';
            }
        },
        whatsThisNumber: '这个号码是什么？',
        whereWasTheBusinessIncorporated: '公司在哪里注册成立的？',
        whatTypeOfBusinessIsIt: '这是什么类型的业务？',
        whatsTheBusinessAnnualPayment: '企业的年度支付总额是多少？',
        whatsYourExpectedAverageReimbursements: '您的预期平均报销金额是多少？',
        registrationNumber: '注册号码',
        taxIDEIN: ({country}: BusinessTaxIDParams) => {
            switch (country) {
                case CONST.COUNTRY.US:
                    return 'EIN';
                case CONST.COUNTRY.CA:
                    return 'BN';
                case CONST.COUNTRY.GB:
                    return 'VRN';
                case CONST.COUNTRY.AU:
                    return 'ABN';
                default:
                    return '欧盟VAT';
            }
        },
        businessAddress: '公司地址',
        businessType: '业务类型',
        incorporation: '公司注册',
        incorporationCountry: '注册国家/地区',
        incorporationTypeName: '公司类型',
        businessCategory: '业务类别',
        annualPaymentVolume: '年度支付总额',
        annualPaymentVolumeInCurrency: ({currencyCode}: CurrencyCodeParams) => `年度支付量（${currencyCode}）`,
        averageReimbursementAmount: '平均报销金额',
        averageReimbursementAmountInCurrency: ({currencyCode}: CurrencyCodeParams) => `平均报销金额（${currencyCode}）`,
        selectIncorporationType: '选择公司类型',
        selectBusinessCategory: '选择业务类别',
        selectAnnualPaymentVolume: '选择年度支付金额',
        selectIncorporationCountry: '选择注册国家/地区',
        selectIncorporationState: '选择注册州',
        selectAverageReimbursement: '选择平均报销金额',
        selectBusinessType: '选择业务类型',
        findIncorporationType: '查找公司注册类型',
        findBusinessCategory: '查找业务类别',
        findAnnualPaymentVolume: '查找年度支付量',
        findIncorporationState: '查找注册州',
        findAverageReimbursement: '查找平均报销金额',
        findBusinessType: '查找业务类型',
        error: {
            registrationNumber: '请提供有效的注册号码',
            taxIDEIN: ({country}: BusinessTaxIDParams) => {
                switch (country) {
                    case CONST.COUNTRY.US:
                        return '请输入有效的雇主识别号（EIN）';
                    case CONST.COUNTRY.CA:
                        return '请输入有效的商业号码（BN）';
                    case CONST.COUNTRY.GB:
                        return '请输入有效的增值税注册号（VRN）';
                    case CONST.COUNTRY.AU:
                        return '请输入有效的澳大利亚商业号码（ABN）';
                    default:
                        return '请输入有效的欧盟增值税号';
                }
            },
        },
    },
    beneficialOwnerInfoStep: {
        doYouOwn25percent: ({companyName}: CompanyNameParams) => `您是否拥有${companyName}的25%或更多股份？`,
        doAnyIndividualOwn25percent: ({companyName}: CompanyNameParams) => `是否有任何个人拥有${companyName}的25%或以上股份？`,
        areThereMoreIndividualsWhoOwn25percent: ({companyName}: CompanyNameParams) => `还有其他个人持有${companyName} 25%或以上的股份吗？`,
        regulationRequiresUsToVerifyTheIdentity: '法规要求我们核实任何拥有超过25%业务的个人的身份。',
        companyOwner: '企业主',
        enterLegalFirstAndLastName: '所有者的法定姓名是什么？',
        legalFirstName: '法定名字',
        legalLastName: '法定姓氏',
        enterTheDateOfBirthOfTheOwner: '所有者的出生日期是什么时候？',
        enterTheLast4: '业主社会安全号码的最后四位数字是什么？',
        last4SSN: 'SSN的后四位',
        dontWorry: '别担心，我们不会进行任何个人信用检查！',
        enterTheOwnersAddress: '业主的地址是什么？',
        letsDoubleCheck: '让我们仔细检查一下，确保一切正常。',
        legalName: '法定名称',
        address: '地址',
        byAddingThisBankAccount: '通过添加此银行账户，您确认您已阅读、理解并接受',
        owners: '所有者',
    },
    ownershipInfoStep: {
        ownerInfo: '所有者信息',
        businessOwner: '企业主',
        signerInfo: '签署人信息',
        doYouOwn: ({companyName}: CompanyNameParams) => `您是否拥有${companyName}的25%或更多股份？`,
        doesAnyoneOwn: ({companyName}: CompanyNameParams) => `是否有任何个人拥有${companyName}的25%或以上股份？`,
        regulationsRequire: '法规要求我们核实任何拥有超过25%业务的个人的身份。',
        legalFirstName: '法定名字',
        legalLastName: '法定姓氏',
        whatsTheOwnersName: '所有者的法定姓名是什么？',
        whatsYourName: '您的法定姓名是什么？',
        whatPercentage: '企业中有多少百分比属于所有者？',
        whatsYoursPercentage: '您拥有多少百分比的业务？',
        ownership: '所有权',
        whatsTheOwnersDOB: '所有者的出生日期是什么时候？',
        whatsYourDOB: '你的出生日期是什么时候？',
        whatsTheOwnersAddress: '业主的地址是什么？',
        whatsYourAddress: '你的地址是什么？',
        whatAreTheLast: '业主社会安全号码的最后四位数字是什么？',
        whatsYourLast: '您的社会安全号码的最后四位数字是什么？',
        dontWorry: '别担心，我们不会进行任何个人信用检查！',
        last4: 'SSN的后四位',
        whyDoWeAsk: '我们为什么要求这个？',
        letsDoubleCheck: '让我们仔细检查一下，确保一切正常。',
        legalName: '法定名称',
        ownershipPercentage: '所有权百分比',
        areThereOther: ({companyName}: CompanyNameParams) => `是否有其他人拥有${companyName}的25%或更多股份？`,
        owners: '所有者',
        addCertified: '添加一份认证的组织结构图，显示受益所有者。',
        regulationRequiresChart: '根据规定，我们需要收集一份经过认证的所有权图副本，该图显示了拥有公司25%或以上股份的每个个人或实体。',
        uploadEntity: '上传实体所有权图表',
        noteEntity: '注意：实体所有权图必须由您的会计师、法律顾问签署或经过公证。',
        certified: '认证实体所有权图表',
        selectCountry: '选择国家/地区',
        findCountry: '查找国家',
        address: '地址',
        chooseFile: '选择文件',
        uploadDocuments: '上传附加文档',
        pleaseUpload: '请在下方上传其他文件，以帮助我们验证您是否为该企业实体的直接或间接拥有25%或以上股份的所有者。',
        acceptedFiles: '接受的文件格式：PDF、PNG、JPEG。每个部分的文件总大小不能超过5 MB。',
        proofOfBeneficialOwner: '实益所有人证明',
        proofOfBeneficialOwnerDescription: '请提供由注册会计师、公证员或律师签署的证明和组织结构图，以验证对业务25%或以上的所有权。必须注明在过去三个月内的日期，并包含签署者的执照号码。',
        copyOfID: '受益所有人的身份证复印件',
        copyOfIDDescription: '例如：护照、驾驶执照等。',
        proofOfAddress: '受益所有人的地址证明',
        proofOfAddressDescription: '例如：水电费账单、租赁协议等。',
        codiceFiscale: 'Codice fiscale/Tax ID',
        codiceFiscaleDescription: '请上传现场访问的视频或与签署官员的录音通话。官员必须提供：全名、出生日期、公司名称、注册号码、税号、注册地址、业务性质和账户用途。',
    },
    completeVerificationStep: {
        completeVerification: '完成验证',
        confirmAgreements: '请确认以下协议。',
        certifyTrueAndAccurate: '我保证所提供的信息真实准确。',
        certifyTrueAndAccurateError: '请确认信息真实准确。',
        isAuthorizedToUseBankAccount: '我被授权使用此企业银行账户进行业务支出',
        isAuthorizedToUseBankAccountError: '您必须是具有授权操作企业银行账户的控制官员。',
        termsAndConditions: '条款和条件',
    },
    connectBankAccountStep: {
        validateYourBankAccount: '验证您的银行账户',
        validateButtonText: '验证',
        validationInputLabel: '交易',
        maxAttemptsReached: '由于多次尝试错误，此银行账户的验证已被禁用。',
        description: `在1-2个工作日内，我们会从类似“Expensify, Inc. Validation”的名称向您的银行账户发送三（3）笔小额交易。`,
        descriptionCTA: '请在下面的字段中输入每笔交易金额。示例：1.51。',
        letsChatText: '快完成了！我们需要您的帮助，通过聊天验证最后一些信息。准备好了吗？',
        enable2FATitle: '防止欺诈，启用双因素认证 (2FA)',
        enable2FAText: '我们非常重视您的安全。请立即设置双重身份验证（2FA），为您的账户增加一层额外的保护。',
        secureYourAccount: '保护您的账户',
    },
    countryStep: {
        confirmBusinessBank: '确认企业银行账户的货币和国家/地区',
        confirmCurrency: '确认货币和国家/地区',
        yourBusiness: '您的企业银行账户货币必须与您的工作区货币匹配。',
        youCanChange: '您可以在您的工作区中更改货币',
        findCountry: '查找国家',
        selectCountry: '选择国家/地区',
    },
    bankInfoStep: {
        whatAreYour: '您的企业银行账户详细信息是什么？',
        letsDoubleCheck: '让我们仔细检查一下，确保一切正常。',
        thisBankAccount: '此银行账户将用于您工作区的业务付款。',
        accountNumber: '账号号码',
        accountHolderNameDescription: '授权签署人全名',
    },
    signerInfoStep: {
        signerInfo: '签署人信息',
        areYouDirector: ({companyName}: CompanyNameParams) => `您是${companyName}的董事吗？`,
        regulationRequiresUs: '法规要求我们核实签署人是否有权代表企业采取此行动。',
        whatsYourName: '您的法定姓名是什么',
        fullName: '法定全名',
        whatsYourJobTitle: '你的职位是什么？',
        jobTitle: '职位名称',
        whatsYourDOB: '你的出生日期是什么时候？',
        uploadID: '上传身份证明和地址证明',
        personalAddress: '个人地址证明（例如，水电费账单）',
        letsDoubleCheck: '让我们仔细检查一下，确保一切正常。',
        legalName: '法定名称',
        proofOf: '个人地址证明',
        enterOneEmail: ({companyName}: CompanyNameParams) => `请输入${companyName}董事的电子邮件地址`,
        regulationRequiresOneMoreDirector: '法规要求至少再有一位董事作为签署人。',
        hangTight: '请稍等...',
        enterTwoEmails: ({companyName}: CompanyNameParams) => `请输入${companyName}的两位董事的电子邮件地址`,
        sendReminder: '发送提醒',
        chooseFile: '选择文件',
        weAreWaiting: '我们正在等待其他人验证其作为公司董事的身份。',
        id: '身份证复印件',
        proofOfDirectors: '董事证明',
        proofOfDirectorsDescription: '示例：Oncorp公司简介或商业注册。',
        codiceFiscale: 'Codice Fiscale',
        codiceFiscaleDescription: '签署人、授权用户和实益所有人的税号。',
        PDSandFSG: 'PDS + FSG 披露文件',
        PDSandFSGDescription:
            '我们与 Corpay 的合作利用了 API 连接，以利用其庞大的国际银行合作伙伴网络来支持 Expensify 的全球报销。根据澳大利亚法规，我们向您提供 Corpay 的金融服务指南 (FSG) 和产品披露声明 (PDS)。\n\n请仔细阅读 FSG 和 PDS 文件，因为它们包含 Corpay 提供的产品和服务的完整详细信息和重要信息。请保留这些文件以备将来参考。',
        pleaseUpload: '请在下方上传其他文件，以帮助我们验证您作为企业实体董事的身份。',
        enterSignerInfo: '输入签署人信息',
        thisStep: '此步骤已完成',
        isConnecting: ({bankAccountLastFour, currency}: SignerInfoMessageParams) =>
            `正在将以 ${bankAccountLastFour} 结尾的 ${currency} 公司银行账户连接到 Expensify，以便用 ${currency} 向员工付款。下一步需要董事的签署人信息。`,
        error: {
            emailsMustBeDifferent: '电子邮件地址必须不同',
        },
    },
    agreementsStep: {
        agreements: '协议',
        pleaseConfirm: '请确认以下协议',
        regulationRequiresUs: '法规要求我们核实任何拥有超过25%业务的个人的身份。',
        iAmAuthorized: '我被授权使用公司银行账户进行业务支出。',
        iCertify: '我证明所提供的信息是真实准确的。',
        iAcceptTheTermsAndConditions: `我接受<a href="https://cross-border.corpay.com/tc/">条款和条件</a>。`,
        iAcceptTheTermsAndConditionsAccessibility: '我接受条款和条件。',
        accept: '接受并添加银行账户',
        iConsentToThePrivacyNotice: '我同意<a href="https://payments.corpay.com/compliance">隐私声明</a>。',
        iConsentToThePrivacyNoticeAccessibility: '我同意隐私声明。',
        error: {
            authorized: '您必须是具有授权操作企业银行账户的控制官员。',
            certify: '请确认信息真实准确。',
            consent: '请同意隐私声明',
        },
    },
    docusignStep: {
        subheader: 'Docusign 表格',
        pleaseComplete: '请通过以下 Docusign 链接填写 ACH 授权表格，并将签署后的副本上传到此处，以便我们可以直接从您的银行账户扣款。',
        pleaseCompleteTheBusinessAccount: '请填写企业账户申请表及直接借记协议。',
        pleaseCompleteTheDirect: '请通过以下 Docusign 链接填写直接借记协议，并将签署后的副本上传到此处，以便我们可以直接从您的银行账户扣款。',
        takeMeTo: '前往 Docusign',
        uploadAdditional: '上传其他文件',
        pleaseUpload: '请上传 DEFT 表格和 Docusign 签名页。',
        pleaseUploadTheDirect: '请上传直接借记协议和 Docusign 签名页。',
    },
    finishStep: {
        letsFinish: '让我们在聊天中完成！',
        thanksFor: '感谢您提供这些详细信息。专属客服人员将会审核您的信息。如果我们需要其他信息，会再联系您。同时，如果您有任何问题，请随时联系我们。',
        iHaveA: '我有一个问题',
        enable2FA: '启用双因素认证（2FA）以防止欺诈',
        weTake: '我们非常重视您的安全。请立即设置双重身份验证（2FA），为您的账户增加一层额外的保护。',
        secure: '保护您的账户',
    },
    reimbursementAccountLoadingAnimation: {
        oneMoment: '请稍等',
        explanationLine: '我们正在查看您的信息。您很快就能继续进行下一步。',
    },
    session: {
        offlineMessageRetry: '看起来您已离线。请检查您的连接并重试。',
    },
    travel: {
        header: '预订旅行',
        title: '聪明旅行',
        subtitle: '使用 Expensify Travel 获得最佳旅行优惠，并在一个地方管理您所有的商务开支。',
        features: {
            saveMoney: '在您的预订上省钱',
            alerts: '获取实时更新和提醒',
        },
        bookTravel: '预订旅行',
        bookDemo: '预订演示',
        bookADemo: '预约演示',
        toLearnMore: '了解更多。',
        termsAndConditions: {
            header: '在我们继续之前...',
            title: '条款和条件',
            label: '我同意条款和条件',
            subtitle: `请同意 Expensify Travel <a href="${CONST.TRAVEL_TERMS_URL}">条款和条件</a>。`,
            error: '您必须同意Expensify Travel的条款和条件才能继续',
            defaultWorkspaceError: '您需要设置一个默认工作区以启用Expensify Travel。请前往设置 > 工作区 > 点击工作区旁边的三个竖点 > 设为默认工作区，然后重试！',
        },
        flight: '航班',
        flightDetails: {
            passenger: '乘客',
            layover: ({layover}: FlightLayoverParams) => `<muted-text-label>在此航班之前，您有<strong>${layover}小时的中转</strong></muted-text-label>`,
            takeOff: '起飞',
            landing: '着陆',
            seat: '座位',
            class: '舱位等级',
            recordLocator: '记录定位器',
            cabinClasses: {
                unknown: '未知',
                economy: '经济',
                premiumEconomy: '高级经济舱',
                business: '商务',
                first: '第一',
            },
        },
        hotel: '酒店',
        hotelDetails: {
            guest: '访客',
            checkIn: '签到',
            checkOut: '退房',
            roomType: '房间类型',
            cancellation: '取消政策',
            cancellationUntil: '在此之前可免费取消',
            confirmation: '确认号码',
            cancellationPolicies: {
                unknown: '未知',
                nonRefundable: '不可退款',
                freeCancellationUntil: '在此之前可免费取消',
                partiallyRefundable: '部分可退',
            },
        },
        car: '汽车',
        carDetails: {
            rentalCar: '汽车租赁',
            pickUp: '接送',
            dropOff: '下车点',
            driver: '司机',
            carType: '车型',
            cancellation: '取消政策',
            cancellationUntil: '在此之前可免费取消',
            freeCancellation: '免费取消',
            confirmation: '确认号码',
        },
        train: '铁路',
        trainDetails: {
            passenger: '乘客',
            departs: '出发',
            arrives: '到达',
            coachNumber: '教练编号',
            seat: '座位',
            fareDetails: '费用详情',
            confirmation: '确认号码',
        },
        viewTrip: '查看行程',
        modifyTrip: '修改行程',
        tripSupport: '行程支持',
        tripDetails: '行程详情',
        viewTripDetails: '查看行程详情',
        trip: '旅行',
        trips: '行程',
        tripSummary: '行程总结',
        departs: '出发',
        errorMessage: '出现问题。请稍后再试。',
        phoneError: ({phoneErrorMethodsRoute}: PhoneErrorRouteParams) => `<rbr>请将<a href="${phoneErrorMethodsRoute}">工作邮箱添加为</a>预订旅行的主要登录邮箱。</rbr>`,
        domainSelector: {
            title: '域名',
            subtitle: '为 Expensify Travel 设置选择一个域名。',
            recommended: '推荐',
        },
        domainPermissionInfo: {
            title: '域名',
            restriction: ({domain}: DomainPermissionInfoRestrictionParams) => `您没有为域名 <strong>${domain}</strong> 启用 Expensify 旅行的权限。您需要让该域的其他人代替您启用旅行功能。`,
            accountantInvitation: `如果您是会计师，建议您加入<a href="${CONST.OLD_DOT_PUBLIC_URLS.EXPENSIFY_APPROVED_PROGRAM_URL}">ExpensifyApproved!会计师计划</a>，以便为该领域启用差旅功能。`,
        },
        publicDomainError: {
            title: '开始使用 Expensify Travel',
            message: `您需要在Expensify Travel中使用您的工作邮箱（例如，name@company.com），而不是您的个人邮箱（例如，name@gmail.com）。`,
        },
        blockedFeatureModal: {
            title: 'Expensify Travel 已被禁用',
            message: `您的管理员已关闭Expensify Travel。请遵循您公司的预订政策进行差旅安排。`,
        },
        verifyCompany: {
            title: '立即开始旅行吧！',
            message: `请联系您的客户经理或发送电子邮件至 salesteam@expensify.com 以获取旅行演示并为您的公司启用该功能。`,
            confirmText: '明白了',
            conciergeMessage: ({domain}: {domain: string}) => `域名 ${domain} 的旅行启用失败。请检查并为此域名启用旅行功能。`,
        },
        updates: {
            bookingTicketed: ({airlineCode, origin, destination, startDate, confirmationID = ''}: FlightParams) =>
                `您已预订航班 ${airlineCode} (${origin} → ${destination})，出发日期为 ${startDate}。确认码：${confirmationID}`,
            ticketVoided: ({airlineCode, origin, destination, startDate}: FlightParams) => `您${startDate}的航班${airlineCode}（${origin} → ${destination}）的机票已被作废。`,
            ticketRefunded: ({airlineCode, origin, destination, startDate}: FlightParams) => `您${startDate}从${origin}飞往${destination}的${airlineCode}航班机票已被退款或更换。`,
            flightCancelled: ({airlineCode, origin, destination, startDate}: FlightParams) => `您的航班 ${airlineCode} (${origin} → ${destination}) 于 ${startDate} 已被航空公司取消。`,
            flightScheduleChangePending: ({airlineCode}: AirlineParams) => `航空公司已提议更改航班 ${airlineCode} 的时间表；我们正在等待确认。`,
            flightScheduleChangeClosed: ({airlineCode, startDate}: AirlineParams) => `航班变更已确认：航班 ${airlineCode} 现在的起飞时间为 ${startDate}。`,
            flightUpdated: ({airlineCode, origin, destination, startDate}: FlightParams) => `您在${startDate}的航班${airlineCode}（${origin} → ${destination}）已更新。`,
            flightCabinChanged: ({airlineCode, cabinClass}: AirlineParams) => `您的舱位等级已在航班 ${airlineCode} 上更新为 ${cabinClass}。`,
            flightSeatConfirmed: ({airlineCode}: AirlineParams) => `您在航班 ${airlineCode} 上的座位已确认。`,
            flightSeatChanged: ({airlineCode}: AirlineParams) => `您在航班 ${airlineCode} 上的座位已被更改。`,
            flightSeatCancelled: ({airlineCode}: AirlineParams) => `您在航班 ${airlineCode} 上的座位分配已被取消。`,
            paymentDeclined: '您的机票预订付款失败。请重试。',
            bookingCancelledByTraveler: ({type, id = ''}: TravelTypeParams) => `您已取消您的${type}预订${id}。`,
            bookingCancelledByVendor: ({type, id = ''}: TravelTypeParams) => `供应商取消了您的${type}预订${id}。`,
            bookingRebooked: ({type, id = ''}: TravelTypeParams) => `您的${type}预订已重新预订。新的确认号：${id}。`,
            bookingUpdated: ({type}: TravelTypeParams) => `您的${type}预订已更新。请查看行程中的新详情。`,
            railTicketRefund: ({origin, destination, startDate}: RailTicketParams) => `您从${origin}到${destination}的火车票已于${startDate}退票。退款将被处理。`,
            railTicketExchange: ({origin, destination, startDate}: RailTicketParams) => `您从 ${origin} 到 ${destination} 的火车票已于 ${startDate} 更换。`,
            railTicketUpdate: ({origin, destination, startDate}: RailTicketParams) => `您从${origin}到${destination}的火车票已在${startDate}更新。`,
            defaultUpdate: ({type}: TravelTypeParams) => `您的${type}预订已更新。`,
        },
        flightTo: '飞往',
        trainTo: '火车前往',
        carRental: '汽车租赁',
        nightIn: '晚住宿',
        nightsIn: '晚住宿',
    },
    workspace: {
        common: {
            card: '卡片',
            expensifyCard: 'Expensify Card',
            companyCards: '公司卡片',
            workflows: '工作流程',
            workspace: '工作区',
            findWorkspace: '查找工作区',
            edit: '编辑工作区',
            enabled: '已启用',
            disabled: '禁用',
            everyone: '每个人',
            delete: '删除工作区',
            settings: '设置',
            reimburse: '报销',
            categories: '类别',
            tags: '标签',
            customField1: '自定义字段 1',
            customField2: '自定义字段2',
            customFieldHint: '添加适用于该成员所有支出的自定义编码。',
            reports: '报告',
            reportFields: '报告字段',
            reportTitle: '报告标题',
            reportField: '报告字段',
            taxes: '税款',
            bills: '账单',
            invoices: '发票',
            perDiem: 'Per diem',
            travel: '旅行',
            members: '成员',
            accounting: '会计',
            receiptPartners: '收据合作伙伴',
            rules: '规则',
            displayedAs: '显示为',
            plan: '计划',
            profile: '概述',
            bankAccount: '银行账户',
            testTransactions: '测试交易',
            issueAndManageCards: '发行和管理卡片',
            reconcileCards: '对账卡片',
            selectAll: '全选',
            selected: () => ({
                one: '1 已选择',
                other: (count: number) => `已选择${count}个`,
            }),
            settlementFrequency: '结算频率',
            setAsDefault: '设为默认工作区',
            defaultNote: `发送到${CONST.EMAIL.RECEIPTS}的收据将显示在此工作区中。`,
            deleteConfirmation: '您确定要删除此工作区吗？',
            deleteWithCardsConfirmation: '您确定要删除此工作区吗？这将删除所有卡片源和已分配的卡片。',
            unavailable: '工作区不可用',
            memberNotFound: '未找到成员。要邀请新成员加入工作区，请使用上面的邀请按钮。',
            notAuthorized: `您无权访问此页面。如果您正在尝试加入此工作区，请请求工作区所有者将您添加为成员。还有其他问题？请联系${CONST.EMAIL.CONCIERGE}。`,
            goToWorkspace: '前往工作区',
            duplicateWorkspace: '重复工作区',
            duplicateWorkspacePrefix: '复制',
            goToWorkspaces: '前往工作区',
            clearFilter: '清除筛选器',
            workspaceName: '工作区名称',
            workspaceOwner: '所有者',
            workspaceType: '工作区类型',
            workspaceAvatar: '工作区头像',
            mustBeOnlineToViewMembers: '您需要在线才能查看此工作区的成员。',
            moreFeatures: '更多功能',
            requested: '请求的',
            distanceRates: '距离费率',
            defaultDescription: '一个地方管理您所有的收据和费用。',
            descriptionHint: '与所有成员共享此工作区的信息。',
            welcomeNote: '请使用Expensify提交您的报销收据，谢谢！',
            subscription: '订阅',
            markAsEntered: '标记为手动输入',
            markAsExported: '标记为已出口',
            exportIntegrationSelected: ({connectionName}: ExportIntegrationSelectedParams) => `导出到${CONST.POLICY.CONNECTIONS.NAME_USER_FRIENDLY[connectionName]}`,
            letsDoubleCheck: '让我们仔细检查一下，确保一切都正确。',
            lineItemLevel: '逐项级别',
            reportLevel: '报告级别',
            topLevel: '顶级',
            appliedOnExport: '未导入Expensify，已在导出时应用',
            shareNote: {
                header: '与其他成员共享您的工作区',
                content: ({adminsRoomLink}: WorkspaceShareNoteParams) =>
                    `分享此二维码或复制下面的链接，方便成员申请加入您的工作区。所有加入工作区的请求都将显示在 <a href="${adminsRoomLink}">${CONST.REPORT.WORKSPACE_CHAT_ROOMS.ADMINS}</a> room 中供您查看。`,
            },
            connectTo: ({connectionName}: ConnectionNameParams) => `连接到${CONST.POLICY.CONNECTIONS.NAME_USER_FRIENDLY[connectionName]}`,
            createNewConnection: '创建新连接',
            reuseExistingConnection: '重用现有连接',
            existingConnections: '现有连接',
            existingConnectionsDescription: ({connectionName}: ConnectionNameParams) =>
                `由于您之前已连接到${CONST.POLICY.CONNECTIONS.NAME_USER_FRIENDLY[connectionName]}，您可以选择重用现有连接或创建新连接。`,
            lastSyncDate: ({connectionName, formattedDate}: LastSyncDateParams) => `${connectionName} - 上次同步时间 ${formattedDate}`,
            authenticationError: ({connectionName}: AuthenticationErrorParams) => `由于身份验证错误，无法连接到${connectionName}。`,
            learnMore: '了解更多',
            memberAlternateText: '成员可以提交和批准报告。',
            adminAlternateText: '管理员对所有报告和工作区设置拥有完全编辑权限。',
            auditorAlternateText: '审计员可以查看和评论报告。',
            roleName: ({role}: OptionalParam<RoleNamesParams> = {}) => {
                switch (role) {
                    case CONST.POLICY.ROLE.ADMIN:
                        return '管理员';
                    case CONST.POLICY.ROLE.AUDITOR:
                        return '审计员';
                    case CONST.POLICY.ROLE.USER:
                        return '成员';
                    default:
                        return '成员';
                }
            },
            frequency: {
                manual: '手动',
                instant: '即时',
                immediate: '每日',
                trip: '按行程',
                weekly: '每周',
                semimonthly: '每月两次',
                monthly: '每月',
            },
            planType: '计划类型',
            submitExpense: '在下方提交您的费用：',
            defaultCategory: '默认类别',
            viewTransactions: '查看交易记录',
            policyExpenseChatName: ({displayName}: PolicyExpenseChatNameParams) => `${displayName}的费用`,
            deepDiveExpensifyCard: `<muted-text-label>Expensify 卡交易将自动导出到与<a href="${CONST.DEEP_DIVE_EXPENSIFY_CARD}">我们集成</a>创建的 “Expensify 卡责任账户”。</muted-text-label>`,
        },
        receiptPartners: {
            connect: '立即连接',
            uber: {
                subtitle: ({organizationName}: ReceiptPartnersUberSubtitleParams) => (organizationName ? `已连接到${organizationName}` : '在您的组织内自动化旅行和餐饮费用。'),
                sendInvites: '邀请成员',
                sendInvitesDescription: '这些工作区成员还没有 Uber for Business 账户。取消选择您此时不希望邀请的成员。',
                confirmInvite: '确认邀请',
                manageInvites: '管理邀请',
                confirm: '确认',
                allSet: '全部设置完毕',
                readyToRoll: '您已准备就绪',
                takeBusinessRideMessage: '进行商务出行，您的Uber收据将导入到Expensify。出发吧！',
                all: '全部',
                linked: '已关联',
                outstanding: '待处理',
                status: {
                    resend: '重新发送',
                    invite: '邀请',
                    [CONST.POLICY.RECEIPT_PARTNERS.UBER_EMPLOYEE_STATUS.LINKED]: '已关联',
                    [CONST.POLICY.RECEIPT_PARTNERS.UBER_EMPLOYEE_STATUS.LINKED_PENDING_APPROVAL]: '待处理',
                    [CONST.POLICY.RECEIPT_PARTNERS.UBER_EMPLOYEE_STATUS.SUSPENDED]: '已暂停',
                },
                invitationFailure: '无法邀请会员加入 Uber for Business。',
                autoInvite: '邀请新工作区成员加入 Uber for Business',
                autoRemove: '停用已从 Uber for Business 移除的工作区成员',
                bannerTitle: 'Expensify + Uber 商务版',
                bannerDescription: '连接 Uber for Business，以自动化整个组织的旅行和送餐费用。',
                emptyContent: {
                    title: '没有待处理的邀请',
                    subtitle: '太好了！我们到处寻找，但没有找到任何待处理的邀请。',
                },
            },
        },
        perDiem: {
            subtitle: `<muted-text>设置每日津贴标准以控制员工的日常支出。<a href="${CONST.DEEP_DIVE_PER_DIEM}">了解更多</a>。</muted-text>`,
            amount: '金额',
            deleteRates: () => ({
                one: '删除费率',
                other: '删除费率',
            }),
            deletePerDiemRate: '删除每日津贴标准',
            findPerDiemRate: '查找每日津贴费率',
            areYouSureDelete: () => ({
                one: '您确定要删除此费率吗？',
                other: '您确定要删除这些费率吗？',
            }),
            emptyList: {
                title: '每日津贴',
                subtitle: '设置每日津贴标准以控制员工的每日支出。从电子表格导入费率以开始。',
            },
            importPerDiemRates: '导入每日津贴标准',
            editPerDiemRate: '编辑每日津贴费率',
            editPerDiemRates: '编辑每日津贴标准',
            editDestinationSubtitle: ({destination}: EditDestinationSubtitleParams) => `更新此目的地将更改所有${destination}的每日津贴子费率。`,
            editCurrencySubtitle: ({destination}: EditDestinationSubtitleParams) => `更新此货币将更改所有${destination}的每日津贴子费率。`,
        },
        qbd: {
            exportOutOfPocketExpensesDescription: '设置自付费用如何导出到QuickBooks Desktop。',
            exportOutOfPocketExpensesCheckToggle: '将支票标记为“稍后打印”',
            exportDescription: '配置如何将Expensify数据导出到QuickBooks Desktop。',
            date: '导出日期',
            exportInvoices: '导出发票到',
            exportExpensifyCard: '将 Expensify 卡交易导出为',
            account: '账户',
            accountDescription: '选择发布分录的位置。',
            accountsPayable: '应付账款',
            accountsPayableDescription: '选择在哪里创建供应商账单。',
            bankAccount: '银行账户',
            notConfigured: '未配置',
            bankAccountDescription: '选择从哪里发送支票。',
            creditCardAccount: '信用卡账户',
            exportDate: {
                label: '导出日期',
                description: '导出报告到QuickBooks Desktop时使用此日期。',
                values: {
                    [CONST.QUICKBOOKS_EXPORT_DATE.LAST_EXPENSE]: {
                        label: '最后报销日期',
                        description: '报告中最近费用的日期。',
                    },
                    [CONST.QUICKBOOKS_EXPORT_DATE.REPORT_EXPORTED]: {
                        label: '导出日期',
                        description: '报告导出到QuickBooks Desktop的日期。',
                    },
                    [CONST.QUICKBOOKS_EXPORT_DATE.REPORT_SUBMITTED]: {
                        label: '提交日期',
                        description: '报告提交审批的日期。',
                    },
                },
            },
            exportCheckDescription: '我们将为每个Expensify报告创建一张分项支票，并从以下银行账户发送。',
            exportJournalEntryDescription: '我们将为每个Expensify报告创建一项分项日记账分录，并将其发布到以下账户。',
            exportVendorBillDescription: '我们将为每个Expensify报告创建一张分项供应商账单，并将其添加到以下账户中。如果此期间已关闭，我们将发布到下一个开放期间的第一天。',
            outOfPocketTaxEnabledDescription: 'QuickBooks Desktop 不支持日记账分录导出的税款。由于您在工作区启用了税款，此导出选项不可用。',
            outOfPocketTaxEnabledError: '启用税收时，日记分录不可用。请选择其他导出选项。',
            accounts: {
                [CONST.QUICKBOOKS_DESKTOP_NON_REIMBURSABLE_EXPORT_ACCOUNT_TYPE.CREDIT_CARD]: '信用卡',
                [CONST.QUICKBOOKS_DESKTOP_REIMBURSABLE_ACCOUNT_TYPE.VENDOR_BILL]: '供应商账单',
                [CONST.QUICKBOOKS_DESKTOP_REIMBURSABLE_ACCOUNT_TYPE.JOURNAL_ENTRY]: '日记条目',
                [CONST.QUICKBOOKS_DESKTOP_REIMBURSABLE_ACCOUNT_TYPE.CHECK]: '检查',
                [`${CONST.QUICKBOOKS_DESKTOP_NON_REIMBURSABLE_EXPORT_ACCOUNT_TYPE.CHECK}Description`]: '我们将为每个Expensify报告创建一张分项支票，并从以下银行账户发送。',
                [`${CONST.QUICKBOOKS_DESKTOP_NON_REIMBURSABLE_EXPORT_ACCOUNT_TYPE.CREDIT_CARD}Description`]:
                    '我们会自动将信用卡交易中的商家名称与QuickBooks中的任何对应供应商匹配。如果没有供应商存在，我们将创建一个“信用卡杂项”供应商进行关联。',
                [`${CONST.QUICKBOOKS_DESKTOP_REIMBURSABLE_ACCOUNT_TYPE.VENDOR_BILL}Description`]:
                    '我们将为每个Expensify报告创建一份逐项列出的供应商账单，其中包含最后一笔费用的日期，并将其添加到下面的账户中。如果该期间已关闭，我们将发布到下一个开放期间的第一天。',
                [`${CONST.QUICKBOOKS_DESKTOP_NON_REIMBURSABLE_EXPORT_ACCOUNT_TYPE.CREDIT_CARD}AccountDescription`]: '选择导出信用卡交易的目的地。',
                [`${CONST.QUICKBOOKS_DESKTOP_REIMBURSABLE_ACCOUNT_TYPE.VENDOR_BILL}AccountDescription`]: '选择一个供应商以应用于所有信用卡交易。',
                [`${CONST.QUICKBOOKS_DESKTOP_REIMBURSABLE_ACCOUNT_TYPE.CHECK}AccountDescription`]: '选择从哪里发送支票。',
                [`${CONST.QUICKBOOKS_DESKTOP_REIMBURSABLE_ACCOUNT_TYPE.VENDOR_BILL}Error`]: '启用位置时，供应商账单不可用。请选择其他导出选项。',
                [`${CONST.QUICKBOOKS_DESKTOP_REIMBURSABLE_ACCOUNT_TYPE.CHECK}Error`]: '启用位置时无法使用支票。请选择其他导出选项。',
                [`${CONST.QUICKBOOKS_DESKTOP_REIMBURSABLE_ACCOUNT_TYPE.JOURNAL_ENTRY}Error`]: '启用税收时，日记分录不可用。请选择其他导出选项。',
            },
            noAccountsFound: '未找到账户',
            noAccountsFoundDescription: '在 QuickBooks Desktop 中添加账户并再次同步连接',
            qbdSetup: 'QuickBooks Desktop 设置',
            requiredSetupDevice: {
                title: '无法从此设备连接',
                body1: '您需要从托管 QuickBooks Desktop 公司文件的计算机上设置此连接。',
                body2: '一旦连接，您就可以随时随地同步和导出。',
            },
            setupPage: {
                title: '打开此链接进行连接',
                body: '要完成设置，请在运行QuickBooks Desktop的计算机上打开以下链接。',
                setupErrorTitle: '出现错误',
                setupErrorBody: ({conciergeLink}: QBDSetupErrorBodyParams) =>
                    `<muted-text><centered-text>QuickBooks Desktop 连接暂时无法正常工作。请稍后再试，如果问题仍然存在，<a href="${conciergeLink}">请联系Concierge</a>。</centered-text></muted-text>`,
            },
            importDescription: '选择从 QuickBooks Desktop 导入到 Expensify 的编码配置。',
            classes: '类',
            items: '项目',
            customers: '客户/项目',
            exportCompanyCardsDescription: '设置公司卡购买如何导出到QuickBooks Desktop。',
            defaultVendorDescription: '设置一个默认供应商，该供应商将适用于导出时的所有信用卡交易。',
            accountsDescription: '您的 QuickBooks Desktop 科目表将作为类别导入到 Expensify。',
            accountsSwitchTitle: '选择将新账户导入为启用或禁用的类别。',
            accountsSwitchDescription: '启用的类别将在成员创建费用时可供选择。',
            classesDescription: '选择如何在Expensify中处理QuickBooks Desktop类别。',
            tagsDisplayedAsDescription: '行项目级别',
            reportFieldsDisplayedAsDescription: '报告级别',
            customersDescription: '选择如何在Expensify中处理QuickBooks Desktop客户/项目。',
            advancedConfig: {
                autoSyncDescription: 'Expensify将每天自动与QuickBooks Desktop同步。',
                createEntities: '自动创建实体',
                createEntitiesDescription: '如果供应商尚不存在，Expensify 将在 QuickBooks Desktop 中自动创建供应商。',
            },
            itemsDescription: '选择如何在Expensify中处理QuickBooks Desktop项目。',
            accountingMethods: {
                label: '何时导出',
                description: '选择何时导出费用：',
                values: {
                    [COMMON_CONST.INTEGRATIONS.ACCOUNTING_METHOD.ACCRUAL]: '应计',
                    [COMMON_CONST.INTEGRATIONS.ACCOUNTING_METHOD.CASH]: '现金',
                },
                alternateText: {
                    [COMMON_CONST.INTEGRATIONS.ACCOUNTING_METHOD.ACCRUAL]: '自付费用将在最终批准时导出',
                    [COMMON_CONST.INTEGRATIONS.ACCOUNTING_METHOD.CASH]: '自付费用将在支付时导出',
                },
            },
        },
        qbo: {
            connectedTo: '已连接到',
            importDescription: '选择要从QuickBooks Online导入到Expensify的编码配置。',
            classes: '类',
            locations: '位置',
            customers: '客户/项目',
            accountsDescription: '您的 QuickBooks Online 科目表将作为类别导入到 Expensify。',
            accountsSwitchTitle: '选择将新账户导入为启用或禁用的类别。',
            accountsSwitchDescription: '启用的类别将在成员创建费用时可供选择。',
            classesDescription: '选择如何在Expensify中处理QuickBooks Online类别。',
            customersDescription: '选择如何在Expensify中处理QuickBooks Online客户/项目。',
            locationsDescription: '选择如何在Expensify中处理QuickBooks Online位置。',
            taxesDescription: '选择如何在Expensify中处理QuickBooks Online税款。',
            locationsLineItemsRestrictionDescription: 'QuickBooks Online 不支持在支票或供应商账单的行级别设置位置。如果您希望在行级别设置位置，请确保您使用的是分录和信用/借记卡费用。',
            taxesJournalEntrySwitchNote: 'QuickBooks Online 不支持日记账分录中的税款。请将您的导出选项更改为供应商账单或支票。',
            exportDescription: '配置如何将Expensify数据导出到QuickBooks Online。',
            date: '导出日期',
            exportInvoices: '导出发票到',
            exportExpensifyCard: '将 Expensify 卡交易导出为',
            exportDate: {
                label: '导出日期',
                description: '在导出报告到QuickBooks Online时使用此日期。',
                values: {
                    [CONST.QUICKBOOKS_EXPORT_DATE.LAST_EXPENSE]: {
                        label: '最后报销日期',
                        description: '报告中最近费用的日期。',
                    },
                    [CONST.QUICKBOOKS_EXPORT_DATE.REPORT_EXPORTED]: {
                        label: '导出日期',
                        description: '报告导出到QuickBooks Online的日期。',
                    },
                    [CONST.QUICKBOOKS_EXPORT_DATE.REPORT_SUBMITTED]: {
                        label: '提交日期',
                        description: '报告提交审批的日期。',
                    },
                },
            },
            receivable: '应收账款', // This is an account name that will come directly from QBO, so I don't know why we need a translation for it. It should take whatever the name of the account is in QBO. Leaving this note for CS.
            archive: '应收账款存档', // This is an account name that will come directly from QBO, so I don't know why we need a translation for it. It should take whatever the name of the account is in QBO. Leaving this note for CS.
            exportInvoicesDescription: '将此账户用于导出发票到QuickBooks Online。',
            exportCompanyCardsDescription: '设置公司卡购买如何导出到QuickBooks Online。',
            vendor: '供应商',
            defaultVendorDescription: '设置一个默认供应商，该供应商将适用于导出时的所有信用卡交易。',
            exportOutOfPocketExpensesDescription: '设置自付费用如何导出到QuickBooks Online。',
            exportCheckDescription: '我们将为每个Expensify报告创建一张分项支票，并从以下银行账户发送。',
            exportJournalEntryDescription: '我们将为每个Expensify报告创建一项分项日记账分录，并将其发布到以下账户。',
            exportVendorBillDescription: '我们将为每个Expensify报告创建一张分项供应商账单，并将其添加到以下账户中。如果此期间已关闭，我们将发布到下一个开放期间的第一天。',
            account: '账户',
            accountDescription: '选择发布分录的位置。',
            accountsPayable: '应付账款',
            accountsPayableDescription: '选择在哪里创建供应商账单。',
            bankAccount: '银行账户',
            notConfigured: '未配置',
            bankAccountDescription: '选择从哪里发送支票。',
            creditCardAccount: '信用卡账户',
            companyCardsLocationEnabledDescription: 'QuickBooks Online不支持供应商账单导出的地点功能。由于您在工作区启用了地点功能，此导出选项不可用。',
            outOfPocketTaxEnabledDescription: 'QuickBooks Online不支持日记账分录导出的税项。由于您在工作区启用了税项，此导出选项不可用。',
            outOfPocketTaxEnabledError: '启用税收时，日记分录不可用。请选择其他导出选项。',
            advancedConfig: {
                autoSyncDescription: 'Expensify将每天自动与QuickBooks Online同步。',
                inviteEmployees: '邀请员工',
                inviteEmployeesDescription: '导入 QuickBooks Online 员工记录并邀请员工加入此工作区。',
                createEntities: '自动创建实体',
                createEntitiesDescription: '如果供应商尚不存在，Expensify 将在 QuickBooks Online 中自动创建供应商，并在导出发票时自动创建客户。',
                reimbursedReportsDescription: '每当使用 Expensify ACH 支付报告时，相应的账单付款将在下面的 QuickBooks Online 帐户中创建。',
                qboBillPaymentAccount: 'QuickBooks 账单支付账户',
                qboInvoiceCollectionAccount: 'QuickBooks 发票收款账户',
                accountSelectDescription: '选择从哪里支付账单，我们将在 QuickBooks Online 中创建付款。',
                invoiceAccountSelectorDescription: '选择接收发票付款的地方，我们将在QuickBooks Online中创建付款。',
            },
            accounts: {
                [CONST.QUICKBOOKS_NON_REIMBURSABLE_EXPORT_ACCOUNT_TYPE.DEBIT_CARD]: '借记卡',
                [CONST.QUICKBOOKS_NON_REIMBURSABLE_EXPORT_ACCOUNT_TYPE.CREDIT_CARD]: '信用卡',
                [CONST.QUICKBOOKS_REIMBURSABLE_ACCOUNT_TYPE.VENDOR_BILL]: '供应商账单',
                [CONST.QUICKBOOKS_REIMBURSABLE_ACCOUNT_TYPE.JOURNAL_ENTRY]: '日记条目',
                [CONST.QUICKBOOKS_REIMBURSABLE_ACCOUNT_TYPE.CHECK]: '检查',
                [`${CONST.QUICKBOOKS_NON_REIMBURSABLE_EXPORT_ACCOUNT_TYPE.DEBIT_CARD}Description`]:
                    '我们会自动将借记卡交易中的商户名称与QuickBooks中的任何相应供应商匹配。如果不存在供应商，我们将创建一个“借记卡杂项”供应商进行关联。',
                [`${CONST.QUICKBOOKS_NON_REIMBURSABLE_EXPORT_ACCOUNT_TYPE.CREDIT_CARD}Description`]:
                    '我们会自动将信用卡交易中的商家名称与QuickBooks中的任何对应供应商匹配。如果没有供应商存在，我们将创建一个“信用卡杂项”供应商进行关联。',
                [`${CONST.QUICKBOOKS_REIMBURSABLE_ACCOUNT_TYPE.VENDOR_BILL}Description`]:
                    '我们将为每个Expensify报告创建一份逐项列出的供应商账单，其中包含最后一笔费用的日期，并将其添加到下面的账户中。如果该期间已关闭，我们将发布到下一个开放期间的第一天。',
                [`${CONST.QUICKBOOKS_NON_REIMBURSABLE_EXPORT_ACCOUNT_TYPE.DEBIT_CARD}AccountDescription`]: '选择导出借记卡交易的位置。',
                [`${CONST.QUICKBOOKS_NON_REIMBURSABLE_EXPORT_ACCOUNT_TYPE.CREDIT_CARD}AccountDescription`]: '选择导出信用卡交易的目的地。',
                [`${CONST.QUICKBOOKS_REIMBURSABLE_ACCOUNT_TYPE.VENDOR_BILL}AccountDescription`]: '选择一个供应商以应用于所有信用卡交易。',
                [`${CONST.QUICKBOOKS_REIMBURSABLE_ACCOUNT_TYPE.VENDOR_BILL}Error`]: '启用位置时，供应商账单不可用。请选择其他导出选项。',
                [`${CONST.QUICKBOOKS_REIMBURSABLE_ACCOUNT_TYPE.CHECK}Error`]: '启用位置时无法使用支票。请选择其他导出选项。',
                [`${CONST.QUICKBOOKS_REIMBURSABLE_ACCOUNT_TYPE.JOURNAL_ENTRY}Error`]: '启用税收时，日记分录不可用。请选择其他导出选项。',
            },
            exportDestinationAccountsMisconfigurationError: {
                [CONST.QUICKBOOKS_REIMBURSABLE_ACCOUNT_TYPE.VENDOR_BILL]: '选择一个有效的账户进行供应商账单导出',
                [CONST.QUICKBOOKS_REIMBURSABLE_ACCOUNT_TYPE.JOURNAL_ENTRY]: '选择一个有效的账户进行日记账导出',
                [CONST.QUICKBOOKS_REIMBURSABLE_ACCOUNT_TYPE.CHECK]: '选择一个有效的账户进行支票导出',
            },
            exportDestinationSetupAccountsInfo: {
                [CONST.QUICKBOOKS_REIMBURSABLE_ACCOUNT_TYPE.VENDOR_BILL]: '要使用供应商账单导出，请在QuickBooks Online中设置应付账款账户。',
                [CONST.QUICKBOOKS_REIMBURSABLE_ACCOUNT_TYPE.JOURNAL_ENTRY]: '要使用分录导出，请在QuickBooks Online中设置一个分录账户。',
                [CONST.QUICKBOOKS_REIMBURSABLE_ACCOUNT_TYPE.CHECK]: '要使用支票导出，请在QuickBooks Online中设置一个银行账户。',
            },
            noAccountsFound: '未找到账户',
            noAccountsFoundDescription: '在 QuickBooks Online 中添加账户并再次同步连接。',
            accountingMethods: {
                label: '何时导出',
                description: '选择何时导出费用：',
                values: {
                    [COMMON_CONST.INTEGRATIONS.ACCOUNTING_METHOD.ACCRUAL]: '应计',
                    [COMMON_CONST.INTEGRATIONS.ACCOUNTING_METHOD.CASH]: '现金',
                },
                alternateText: {
                    [COMMON_CONST.INTEGRATIONS.ACCOUNTING_METHOD.ACCRUAL]: '自付费用将在最终批准时导出',
                    [COMMON_CONST.INTEGRATIONS.ACCOUNTING_METHOD.CASH]: '自付费用将在支付时导出',
                },
            },
        },
        workspaceList: {
            joinNow: '立即加入',
            askToJoin: '请求加入',
        },
        xero: {
            organization: 'Xero 组织',
            organizationDescription: '选择您想要从中导入数据的Xero组织。',
            importDescription: '选择从Xero导入到Expensify的编码配置。',
            accountsDescription: '您的Xero会计科目表将作为类别导入到Expensify中。',
            accountsSwitchTitle: '选择将新账户导入为启用或禁用的类别。',
            accountsSwitchDescription: '启用的类别将在成员创建费用时可供选择。',
            trackingCategories: '跟踪类别',
            trackingCategoriesDescription: '选择如何在Expensify中处理Xero跟踪类别。',
            mapTrackingCategoryTo: ({categoryName}: CategoryNameParams) => `将 Xero ${categoryName} 映射到`,
            mapTrackingCategoryToDescription: ({categoryName}: CategoryNameParams) => `选择将 ${categoryName} 映射到 Xero 的位置。`,
            customers: '重新向客户开账单',
            customersDescription: '选择是否在Expensify中重新向客户开账单。您的Xero客户联系人可以被标记到费用中，并将作为销售发票导出到Xero。',
            taxesDescription: '选择如何在Expensify中处理Xero税款。',
            notImported: '未导入',
            notConfigured: '未配置',
            trackingCategoriesOptions: {
                [CONST.XERO_CONFIG.TRACKING_CATEGORY_OPTIONS.DEFAULT]: 'Xero 联系人默认值',
                [CONST.XERO_CONFIG.TRACKING_CATEGORY_OPTIONS.TAG]: '标签',
                [CONST.XERO_CONFIG.TRACKING_CATEGORY_OPTIONS.REPORT_FIELD]: '报告字段',
            },
            exportDescription: '配置如何将Expensify数据导出到Xero。',
            purchaseBill: '采购账单',
            exportDeepDiveCompanyCard: '导出的费用将作为银行交易发布到下面的Xero银行账户，交易日期将与您的银行对账单上的日期相匹配。',
            bankTransactions: '银行交易',
            xeroBankAccount: 'Xero 银行账户',
            xeroBankAccountDescription: '选择将费用发布为银行交易的位置。',
            exportExpensesDescription: '报告将导出为采购账单，并带有以下选择的日期和状态。',
            purchaseBillDate: '购买账单日期',
            exportInvoices: '将发票导出为',
            salesInvoice: '销售发票',
            exportInvoicesDescription: '销售发票始终显示发票发送的日期。',
            advancedConfig: {
                autoSyncDescription: 'Expensify将每天自动与Xero同步。',
                purchaseBillStatusTitle: '购买账单状态',
                reimbursedReportsDescription: '每当使用 Expensify ACH 支付报告时，相应的账单付款将在下面的 Xero 账户中创建。',
                xeroBillPaymentAccount: 'Xero账单支付账户',
                xeroInvoiceCollectionAccount: 'Xero发票收款账户',
                xeroBillPaymentAccountDescription: '选择支付账单的账户，我们将在Xero中创建付款。',
                invoiceAccountSelectorDescription: '选择接收发票付款的账户，我们将在Xero中创建付款。',
            },
            exportDate: {
                label: '购买账单日期',
                description: '导出报告到Xero时使用此日期。',
                values: {
                    [CONST.XERO_EXPORT_DATE.LAST_EXPENSE]: {
                        label: '最后报销日期',
                        description: '报告中最近费用的日期。',
                    },
                    [CONST.XERO_EXPORT_DATE.REPORT_EXPORTED]: {
                        label: '导出日期',
                        description: '报告导出到Xero的日期。',
                    },
                    [CONST.XERO_EXPORT_DATE.REPORT_SUBMITTED]: {
                        label: '提交日期',
                        description: '报告提交审批的日期。',
                    },
                },
            },
            invoiceStatus: {
                label: '购买账单状态',
                description: '将此状态用于导出采购账单到Xero。',
                values: {
                    [CONST.XERO_CONFIG.INVOICE_STATUS.DRAFT]: '草稿',
                    [CONST.XERO_CONFIG.INVOICE_STATUS.AWAITING_APPROVAL]: '等待批准',
                    [CONST.XERO_CONFIG.INVOICE_STATUS.AWAITING_PAYMENT]: '等待付款',
                },
            },
            noAccountsFound: '未找到账户',
            noAccountsFoundDescription: '请在Xero中添加账户并再次同步连接',
            accountingMethods: {
                label: '何时导出',
                description: '选择何时导出费用：',
                values: {
                    [COMMON_CONST.INTEGRATIONS.ACCOUNTING_METHOD.ACCRUAL]: '应计',
                    [COMMON_CONST.INTEGRATIONS.ACCOUNTING_METHOD.CASH]: '现金',
                },
                alternateText: {
                    [COMMON_CONST.INTEGRATIONS.ACCOUNTING_METHOD.ACCRUAL]: '自付费用将在最终批准时导出',
                    [COMMON_CONST.INTEGRATIONS.ACCOUNTING_METHOD.CASH]: '自付费用将在支付时导出',
                },
            },
        },
        sageIntacct: {
            preferredExporter: '首选导出工具',
            taxSolution: '税务解决方案',
            notConfigured: '未配置',
            exportDate: {
                label: '导出日期',
                description: '导出报告到 Sage Intacct 时使用此日期。',
                values: {
                    [CONST.SAGE_INTACCT_EXPORT_DATE.LAST_EXPENSE]: {
                        label: '最后报销日期',
                        description: '报告中最近费用的日期。',
                    },
                    [CONST.SAGE_INTACCT_EXPORT_DATE.EXPORTED]: {
                        label: '导出日期',
                        description: '报告导出到 Sage Intacct 的日期。',
                    },
                    [CONST.SAGE_INTACCT_EXPORT_DATE.SUBMITTED]: {
                        label: '提交日期',
                        description: '报告提交审批的日期。',
                    },
                },
            },
            reimbursableExpenses: {
                description: '设置自付费用如何导出到 Sage Intacct。',
                values: {
                    [CONST.SAGE_INTACCT_REIMBURSABLE_EXPENSE_TYPE.EXPENSE_REPORT]: '费用报告',
                    [CONST.SAGE_INTACCT_REIMBURSABLE_EXPENSE_TYPE.VENDOR_BILL]: '供应商账单',
                },
            },
            nonReimbursableExpenses: {
                description: '设置公司卡购买如何导出到 Sage Intacct。',
                values: {
                    [CONST.SAGE_INTACCT_NON_REIMBURSABLE_EXPENSE_TYPE.CREDIT_CARD_CHARGE]: '信用卡',
                    [CONST.SAGE_INTACCT_NON_REIMBURSABLE_EXPENSE_TYPE.VENDOR_BILL]: '供应商账单',
                },
            },
            creditCardAccount: '信用卡账户',
            defaultVendor: '默认供应商',
            defaultVendorDescription: ({isReimbursable}: DefaultVendorDescriptionParams) =>
                `设置一个默认供应商，将适用于在 Sage Intacct 中没有匹配供应商的${isReimbursable ? '' : 'non-'}可报销费用。`,
            exportDescription: '配置如何将Expensify数据导出到Sage Intacct。',
            exportPreferredExporterNote: '首选导出者可以是任何工作区管理员，但如果您在域设置中为单个公司卡设置不同的导出账户，则必须也是域管理员。',
            exportPreferredExporterSubNote: '一旦设置，首选导出者将在其账户中看到可导出的报告。',
            noAccountsFound: '未找到账户',
            noAccountsFoundDescription: `请在 Sage Intacct 中添加账户并再次同步连接。`,
            autoSync: '自动同步',
            autoSyncDescription: 'Expensify将每天自动与Sage Intacct同步。',
            inviteEmployees: '邀请员工',
            inviteEmployeesDescription: '导入 Sage Intacct 员工记录并邀请员工加入此工作区。您的审批流程将默认设置为经理审批，并可以在成员页面上进一步配置。',
            syncReimbursedReports: '同步已报销的报告',
            syncReimbursedReportsDescription: '每当使用 Expensify ACH 支付报告时，相应的账单付款将在以下 Sage Intacct 账户中创建。',
            paymentAccount: 'Sage Intacct付款账户',
            accountingMethods: {
                label: '何时导出',
                description: '选择何时导出费用：',
                values: {
                    [COMMON_CONST.INTEGRATIONS.ACCOUNTING_METHOD.ACCRUAL]: '应计',
                    [COMMON_CONST.INTEGRATIONS.ACCOUNTING_METHOD.CASH]: '现金',
                },
                alternateText: {
                    [COMMON_CONST.INTEGRATIONS.ACCOUNTING_METHOD.ACCRUAL]: '自付费用将在最终批准时导出',
                    [COMMON_CONST.INTEGRATIONS.ACCOUNTING_METHOD.CASH]: '自付费用将在支付时导出',
                },
            },
        },
        netsuite: {
            subsidiary: '子公司',
            subsidiarySelectDescription: '选择您希望从中导入数据的 NetSuite 子公司。',
            exportDescription: '配置如何将Expensify数据导出到NetSuite。',
            exportInvoices: '导出发票到',
            journalEntriesTaxPostingAccount: '日记账分录税务过账账户',
            journalEntriesProvTaxPostingAccount: '分录省税入账账户',
            foreignCurrencyAmount: '导出外币金额',
            exportToNextOpenPeriod: '导出到下一个开放期',
            nonReimbursableJournalPostingAccount: '不可报销的记账账户',
            reimbursableJournalPostingAccount: '可报销的日记账过账账户',
            journalPostingPreference: {
                label: '过账偏好设置',
                values: {
                    [CONST.NETSUITE_JOURNAL_POSTING_PREFERENCE.JOURNALS_POSTING_INDIVIDUAL_LINE]: '每个报告的单项明细条目',
                    [CONST.NETSUITE_JOURNAL_POSTING_PREFERENCE.JOURNALS_POSTING_TOTAL_LINE]: '每笔费用的单项录入',
                },
            },
            invoiceItem: {
                label: '发票项目',
                values: {
                    [CONST.NETSUITE_INVOICE_ITEM_PREFERENCE.CREATE]: {
                        label: '为我创建一个',
                        description: '在导出时，我们会为您创建一个“Expensify 发票项目”（如果尚不存在）。',
                    },
                    [CONST.NETSUITE_INVOICE_ITEM_PREFERENCE.SELECT]: {
                        label: '选择现有的',
                        description: '我们会将Expensify的发票与下面选择的项目关联。',
                    },
                },
            },
            exportDate: {
                label: '导出日期',
                description: '将此日期用于导出报告到NetSuite。',
                values: {
                    [CONST.NETSUITE_EXPORT_DATE.LAST_EXPENSE]: {
                        label: '最后报销日期',
                        description: '报告中最近费用的日期。',
                    },
                    [CONST.NETSUITE_EXPORT_DATE.EXPORTED]: {
                        label: '导出日期',
                        description: '报告导出到NetSuite的日期。',
                    },
                    [CONST.NETSUITE_EXPORT_DATE.SUBMITTED]: {
                        label: '提交日期',
                        description: '报告提交审批的日期。',
                    },
                },
            },
            exportDestination: {
                values: {
                    [CONST.NETSUITE_EXPORT_DESTINATION.EXPENSE_REPORT]: {
                        label: '费用报告',
                        reimbursableDescription: '自付费用将作为费用报告导出到NetSuite。',
                        nonReimbursableDescription: '公司卡费用将作为费用报告导出到NetSuite。',
                    },
                    [CONST.NETSUITE_EXPORT_DESTINATION.VENDOR_BILL]: {
                        label: '供应商账单',
                        reimbursableDescription:
                            'Out-of-pocket expenses will export as bills payable to the NetSuite vendor specified below.\n' +
                            '\n' +
                            'If you’d like to set a specific vendor for each card, go to *Settings > Domains > Company Cards*.',
                        nonReimbursableDescription:
                            'Company card expenses will export as bills payable to the NetSuite vendor specified below.\n' +
                            '\n' +
                            'If you’d like to set a specific vendor for each card, go to *Settings > Domains > Company Cards*.',
                    },
                    [CONST.NETSUITE_EXPORT_DESTINATION.JOURNAL_ENTRY]: {
                        label: '日记条目',
                        reimbursableDescription:
                            'Out-of-pocket expenses will export as journal entries to the NetSuite account specified below.\n' +
                            '\n' +
                            'If you’d like to set a specific vendor for each card, go to *Settings > Domains > Company Cards*.',
                        nonReimbursableDescription:
                            'Company card expenses will export as journal entries to the NetSuite account specified below.\n' +
                            '\n' +
                            'If you’d like to set a specific vendor for each card, go to *Settings > Domains > Company Cards*.',
                    },
                },
            },
            advancedConfig: {
                autoSyncDescription: 'Expensify将每天自动与NetSuite同步。',
                reimbursedReportsDescription: '每当使用Expensify ACH支付报告时，相应的账单付款将在下面的NetSuite账户中创建。',
                reimbursementsAccount: '报销账户',
                reimbursementsAccountDescription: '选择您用于报销的银行账户，我们将在NetSuite中创建相关付款。',
                collectionsAccount: '催收账户',
                collectionsAccountDescription: '一旦发票在Expensify中标记为已支付并导出到NetSuite，它将显示在以下账户中。',
                approvalAccount: 'A/P审批账户',
                approvalAccountDescription: '选择在 NetSuite 中批准交易的账户。如果您正在同步报销报告，这也是创建账单付款的账户。',
                defaultApprovalAccount: 'NetSuite 默认',
                inviteEmployees: '邀请员工并设置审批流程',
                inviteEmployeesDescription: '导入 NetSuite 员工记录并邀请员工加入此工作区。您的审批流程将默认设置为经理审批，并可以在*成员*页面上进一步配置。',
                autoCreateEntities: '自动创建员工/供应商',
                enableCategories: '启用新导入的类别',
                customFormID: '自定义表单ID',
                customFormIDDescription: '默认情况下，Expensify 将使用 NetSuite 中设置的首选交易表单创建条目。或者，您可以指定要使用的特定交易表单。',
                customFormIDReimbursable: '自付费用',
                customFormIDNonReimbursable: '公司卡费用',
                exportReportsTo: {
                    label: '费用报告审批级别',
                    description: '一旦在Expensify中批准了费用报告并导出到NetSuite，您可以在NetSuite中设置额外的审批级别，然后再进行发布。',
                    values: {
                        [CONST.NETSUITE_REPORTS_APPROVAL_LEVEL.REPORTS_APPROVED_NONE]: 'NetSuite 默认偏好设置',
                        [CONST.NETSUITE_REPORTS_APPROVAL_LEVEL.REPORTS_SUPERVISOR_APPROVED]: '仅限主管批准',
                        [CONST.NETSUITE_REPORTS_APPROVAL_LEVEL.REPORTS_ACCOUNTING_APPROVED]: '仅会计批准',
                        [CONST.NETSUITE_REPORTS_APPROVAL_LEVEL.REPORTS_APPROVED_BOTH]: '主管和会计已批准',
                    },
                },
                accountingMethods: {
                    label: '何时导出',
                    description: '选择何时导出费用：',
                    values: {
                        [COMMON_CONST.INTEGRATIONS.ACCOUNTING_METHOD.ACCRUAL]: '应计',
                        [COMMON_CONST.INTEGRATIONS.ACCOUNTING_METHOD.CASH]: '现金',
                    },
                    alternateText: {
                        [COMMON_CONST.INTEGRATIONS.ACCOUNTING_METHOD.ACCRUAL]: '自付费用将在最终批准时导出',
                        [COMMON_CONST.INTEGRATIONS.ACCOUNTING_METHOD.CASH]: '自付费用将在支付时导出',
                    },
                },
                exportVendorBillsTo: {
                    label: '供应商账单审批级别',
                    description: '一旦供应商账单在Expensify中获得批准并导出到NetSuite，您可以在NetSuite中设置额外的审批级别，然后再进行过账。',
                    values: {
                        [CONST.NETSUITE_VENDOR_BILLS_APPROVAL_LEVEL.VENDOR_BILLS_APPROVED_NONE]: 'NetSuite 默认偏好设置',
                        [CONST.NETSUITE_VENDOR_BILLS_APPROVAL_LEVEL.VENDOR_BILLS_APPROVAL_PENDING]: '待批准',
                        [CONST.NETSUITE_VENDOR_BILLS_APPROVAL_LEVEL.VENDOR_BILLS_APPROVED]: '批准发布',
                    },
                },
                exportJournalsTo: {
                    label: '日记分录审批级别',
                    description: '一旦在Expensify中批准了日记账分录并导出到NetSuite，您可以在NetSuite中设置额外的审批级别，然后再进行过账。',
                    values: {
                        [CONST.NETSUITE_JOURNALS_APPROVAL_LEVEL.JOURNALS_APPROVED_NONE]: 'NetSuite 默认偏好设置',
                        [CONST.NETSUITE_JOURNALS_APPROVAL_LEVEL.JOURNALS_APPROVAL_PENDING]: '待批准',
                        [CONST.NETSUITE_JOURNALS_APPROVAL_LEVEL.JOURNALS_APPROVED]: '批准发布',
                    },
                },
                error: {
                    customFormID: '请输入有效的数字自定义表单ID',
                },
            },
            noAccountsFound: '未找到账户',
            noAccountsFoundDescription: '请在NetSuite中添加账户并再次同步连接。',
            noVendorsFound: '未找到供应商',
            noVendorsFoundDescription: '请在NetSuite中添加供应商并再次同步连接',
            noItemsFound: '未找到发票项目',
            noItemsFoundDescription: '请在NetSuite中添加发票项目并再次同步连接',
            noSubsidiariesFound: '未找到子公司',
            noSubsidiariesFoundDescription: '请在NetSuite中添加一个子公司并再次同步连接',
            tokenInput: {
                title: 'NetSuite设置',
                formSteps: {
                    installBundle: {
                        title: '安装 Expensify 套件',
                        description: '在 NetSuite 中，依次进入*Customization > SuiteBundler > Search & Install Bundles* > 搜索“Expensify” > 安装该捆绑包。',
                    },
                    enableTokenAuthentication: {
                        title: '启用基于令牌的身份验证',
                        description: '在 NetSuite 中，依次转到 *Setup > Company > Enable Features > SuiteCloud* > 启用 *token-based authentication*。',
                    },
                    enableSoapServices: {
                        title: '启用SOAP Web服务',
                        description: '在 NetSuite 中，依次转到 *Setup > Company > Enable Features > SuiteCloud* > 启用 *SOAP Web Services*。',
                    },
                    createAccessToken: {
                        title: '创建访问令牌',
                        description:
                            '在 NetSuite 中，进入 *Setup > Users/Roles > Access Tokens*，为 "Expensify" 应用和 "Expensify Integration" 或 "Administrator" 角色创建一个访问令牌。\n\n*重要提示：* 确保保存此步骤中的 *Token ID* 和 *Token Secret*。您将在下一步需要用到它。',
                    },
                    enterCredentials: {
                        title: '输入您的 NetSuite 凭据',
                        formInputs: {
                            netSuiteAccountID: 'NetSuite Account ID',
                            netSuiteTokenID: '令牌 ID',
                            netSuiteTokenSecret: '令牌密钥',
                        },
                        netSuiteAccountIDDescription: '在 NetSuite 中，转到 *Setup > Integration > SOAP Web Services Preferences*。',
                    },
                },
            },
            import: {
                expenseCategories: '费用类别',
                expenseCategoriesDescription: '您的 NetSuite 费用类别将作为类别导入到 Expensify 中。',
                crossSubsidiaryCustomers: '跨子公司客户/项目',
                importFields: {
                    departments: {
                        title: '部门',
                        subtitle: '选择如何在Expensify中处理NetSuite的*部门*。',
                    },
                    classes: {
                        title: '类',
                        subtitle: '选择如何在Expensify中处理*类别*。',
                    },
                    locations: {
                        title: '位置',
                        subtitle: '选择如何在Expensify中处理*位置*。',
                    },
                },
                customersOrJobs: {
                    title: '客户/项目',
                    subtitle: '选择如何在Expensify中处理NetSuite的*客户*和*项目*。',
                    importCustomers: '导入客户',
                    importJobs: '导入项目',
                    customers: '客户',
                    jobs: '项目',
                    label: ({importFields, importType}: CustomersOrJobsLabelParams) => `${importFields.join('和')}, ${importType}`,
                },
                importTaxDescription: '从 NetSuite 导入税务组。',
                importCustomFields: {
                    chooseOptionBelow: '选择以下选项：',
                    label: ({importedTypes}: ImportedTypesParams) => `Imported as ${importedTypes.join('和')}`,
                    requiredFieldError: ({fieldName}: RequiredFieldParams) => `请输入${fieldName}`,
                    customSegments: {
                        title: '自定义段/记录',
                        addText: '添加自定义段/记录',
                        recordTitle: '自定义段/记录',
                        helpLink: CONST.NETSUITE_IMPORT.HELP_LINKS.CUSTOM_SEGMENTS,
                        helpLinkText: '查看详细说明',
                        helpText: '关于配置自定义段/记录。',
                        emptyTitle: '添加自定义段或自定义记录',
                        fields: {
                            segmentName: '名称',
                            internalID: '内部ID',
                            scriptID: '脚本 ID',
                            customRecordScriptID: '交易列ID',
                            mapping: '显示为',
                        },
                        removeTitle: '删除自定义段/记录',
                        removePrompt: '您确定要删除此自定义段/记录吗？',
                        addForm: {
                            customSegmentName: '自定义段名称',
                            customRecordName: '自定义记录名称',
                            segmentTitle: '自定义段',
                            customSegmentAddTitle: '添加自定义段',
                            customRecordAddTitle: '添加自定义记录',
                            recordTitle: '自定义记录',
                            segmentRecordType: '您想添加自定义段还是自定义记录？',
                            customSegmentNameTitle: '自定义分段名称是什么？',
                            customRecordNameTitle: '自定义记录名称是什么？',
                            customSegmentNameFooter: `您可以在 NetSuite 的 *Customizations > Links, Records & Fields > Custom Segments* 页面下找到自定义段名称。\n\n_有关更详细的说明，请[访问我们的帮助网站](${CONST.NETSUITE_IMPORT.HELP_LINKS.CUSTOM_SEGMENTS})_。`,
                            customRecordNameFooter: `您可以通过在全局搜索中输入“Transaction Column Field”来查找NetSuite中的自定义记录名称。\n\n_有关更详细的说明，请[访问我们的帮助网站](${CONST.NETSUITE_IMPORT.HELP_LINKS.CUSTOM_SEGMENTS})_。`,
                            customSegmentInternalIDTitle: '内部ID是什么？',
                            customSegmentInternalIDFooter: `首先，请确保您在 NetSuite 中启用了内部 ID，路径为 *Home > Set Preferences > Show Internal ID*。\n\n您可以在 NetSuite 中找到自定义段的内部 ID，路径为：\n\n1. *Customization > Lists, Records, & Fields > Custom Segments*。\n2. 点击进入一个自定义段。\n3. 点击 *Custom Record Type* 旁边的超链接。\n4. 在底部的表格中找到内部 ID。\n\n_有关更详细的说明，请[访问我们的帮助网站](${CONST.NETSUITE_IMPORT.HELP_LINKS.CUSTOM_LISTS})_。`,
                            customRecordInternalIDFooter: `您可以通过以下步骤在 NetSuite 中找到自定义记录的内部 ID：\n\n1. 在全局搜索中输入“Transaction Line Fields”。\n2. 点击进入一个自定义记录。\n3. 在左侧找到内部 ID。\n\n_有关更详细的说明，请[访问我们的帮助网站](${CONST.NETSUITE_IMPORT.HELP_LINKS.CUSTOM_SEGMENTS})_。`,
                            customSegmentScriptIDTitle: '脚本ID是什么？',
                            customSegmentScriptIDFooter: `您可以在 NetSuite 中找到自定义段脚本 ID，路径为：\n\n1. *Customization > Lists, Records, & Fields > Custom Segments*。\n2. 点击进入一个自定义段。\n3. 点击靠近底部的 *Application and Sourcing* 标签页，然后：\n    a. 如果您想在 Expensify 中将自定义段显示为 *标签*（在单项级别），请点击 *Transaction Columns* 子标签页并使用 *Field ID*。\n    b. 如果您想在 Expensify 中将自定义段显示为 *报告字段*（在报告级别），请点击 *Transactions* 子标签页并使用 *Field ID*。\n\n_有关更详细的说明，请[访问我们的帮助网站](${CONST.NETSUITE_IMPORT.HELP_LINKS.CUSTOM_LISTS})_。`,
                            customRecordScriptIDTitle: '交易列ID是什么？',
                            customRecordScriptIDFooter: `您可以在 NetSuite 中找到自定义记录脚本 ID，步骤如下：\n\n1. 在全局搜索中输入“Transaction Line Fields”。\n2. 点击进入一个自定义记录。\n3. 在左侧找到脚本 ID。\n\n_有关更详细的说明，请[访问我们的帮助网站](${CONST.NETSUITE_IMPORT.HELP_LINKS.CUSTOM_SEGMENTS})_。`,
                            customSegmentMappingTitle: '如何在Expensify中显示此自定义段？',
                            customRecordMappingTitle: '在Expensify中，这个自定义记录应该如何显示？',
                        },
                        errors: {
                            uniqueFieldError: ({fieldName}: RequiredFieldParams) => `具有此 ${fieldName?.toLowerCase()} 的自定义段/记录已存在`,
                        },
                    },
                    customLists: {
                        title: '自定义列表',
                        addText: '添加自定义列表',
                        recordTitle: '自定义列表',
                        helpLink: CONST.NETSUITE_IMPORT.HELP_LINKS.CUSTOM_LISTS,
                        helpLinkText: '查看详细说明',
                        helpText: '关于配置自定义列表。',
                        emptyTitle: '添加自定义列表',
                        fields: {
                            listName: '名称',
                            internalID: '内部ID',
                            transactionFieldID: '交易字段ID',
                            mapping: '显示为',
                        },
                        removeTitle: '删除自定义列表',
                        removePrompt: '您确定要删除此自定义列表吗？',
                        addForm: {
                            listNameTitle: '选择自定义列表',
                            transactionFieldIDTitle: '交易字段ID是什么？',
                            transactionFieldIDFooter: `您可以通过以下步骤在 NetSuite 中找到交易字段 ID：\n\n1. 在全局搜索中输入“Transaction Line Fields”。\n2. 点击进入自定义列表。\n3. 在左侧找到交易字段 ID。\n\n_有关更详细的说明，请[访问我们的帮助网站](${CONST.NETSUITE_IMPORT.HELP_LINKS.CUSTOM_LISTS})_。`,
                            mappingTitle: '在Expensify中，这个自定义列表应该如何显示？',
                        },
                        errors: {
                            uniqueTransactionFieldIDError: `已存在具有此交易字段ID的自定义列表`,
                        },
                    },
                },
                importTypes: {
                    [CONST.INTEGRATION_ENTITY_MAP_TYPES.NETSUITE_DEFAULT]: {
                        label: 'NetSuite 员工默认值',
                        description: '未导入Expensify，已在导出时应用',
                        footerContent: ({importField}: ImportFieldParams) => `如果您在NetSuite中使用${importField}，我们将在导出到费用报告或日记账分录时应用员工记录上设置的默认值。`,
                    },
                    [CONST.INTEGRATION_ENTITY_MAP_TYPES.TAG]: {
                        label: '标签',
                        description: '逐项级别',
                        footerContent: ({importField}: ImportFieldParams) => `${startCase(importField)} 将可用于员工报告中的每一笔费用。`,
                    },
                    [CONST.INTEGRATION_ENTITY_MAP_TYPES.REPORT_FIELD]: {
                        label: '报告字段',
                        description: '报告级别',
                        footerContent: ({importField}: ImportFieldParams) => `${startCase(importField)} 选择将适用于员工报告中的所有费用。`,
                    },
                },
            },
        },
        intacct: {
            sageIntacctSetup: 'Sage Intacct 设置',
            prerequisitesTitle: '在您连接之前...',
            downloadExpensifyPackage: '下载适用于Sage Intacct的Expensify软件包',
            followSteps: '按照我们的操作指南中的步骤：连接到 Sage Intacct 说明书',
            enterCredentials: '输入您的 Sage Intacct 凭证',
            entity: '实体',
            employeeDefault: 'Sage Intacct 员工默认值',
            employeeDefaultDescription: '如果存在，员工的默认部门将应用于他们在 Sage Intacct 中的费用。',
            displayedAsTagDescription: '部门将可在员工报告的每一笔费用中选择。',
            displayedAsReportFieldDescription: '部门选择将适用于员工报告中的所有费用。',
            toggleImportTitleFirstPart: '选择如何处理 Sage Intacct',
            toggleImportTitleSecondPart: '在Expensify中。',
            expenseTypes: '费用类型',
            expenseTypesDescription: '您的 Sage Intacct 费用类型将作为类别导入到 Expensify。',
            accountTypesDescription: '您的 Sage Intacct 科目表将作为类别导入到 Expensify 中。',
            importTaxDescription: '从 Sage Intacct 导入采购税率。',
            userDefinedDimensions: '用户定义的维度',
            addUserDefinedDimension: '添加用户定义的维度',
            integrationName: '集成名称',
            dimensionExists: '已存在具有此名称的维度。',
            removeDimension: '删除用户定义的维度',
            removeDimensionPrompt: '您确定要删除此用户定义的维度吗？',
            userDefinedDimension: '用户定义维度',
            addAUserDefinedDimension: '添加用户定义的维度',
            detailedInstructionsLink: '查看详细说明',
            detailedInstructionsRestOfSentence: '关于添加用户定义的维度。',
            userDimensionsAdded: () => ({
                one: '1 UDD 已添加',
                other: (count: number) => `添加了${count}个UDD`,
            }),
            mappingTitle: ({mappingName}: IntacctMappingTitleParams) => {
                switch (mappingName) {
                    case CONST.SAGE_INTACCT_CONFIG.MAPPINGS.DEPARTMENTS:
                        return '部门';
                    case CONST.SAGE_INTACCT_CONFIG.MAPPINGS.CLASSES:
                        return 'classes';
                    case CONST.SAGE_INTACCT_CONFIG.MAPPINGS.LOCATIONS:
                        return '地点';
                    case CONST.SAGE_INTACCT_CONFIG.MAPPINGS.CUSTOMERS:
                        return '客户';
                    case CONST.SAGE_INTACCT_CONFIG.MAPPINGS.PROJECTS:
                        return '项目（工作）';
                    default:
                        return 'mappings';
                }
            },
        },
        type: {
            free: '免费',
            control: '控制',
            collect: '收集',
        },
        companyCards: {
            addCards: '添加卡片',
            selectCards: '选择卡片',
            addNewCard: {
                other: '其他',
                cardProviders: {
                    gl1025: 'American Express Corporate Cards',
                    cdf: 'Mastercard 商业卡',
                    vcf: 'Visa 商业卡',
                    stripe: 'Stripe Cards',
                },
                yourCardProvider: `您的银行卡提供商是谁？`,
                whoIsYourBankAccount: '您的银行是哪家？',
                whereIsYourBankLocated: '您的银行在哪里？',
                howDoYouWantToConnect: '您想如何连接到您的银行？',
                learnMoreAboutOptions: `<muted-text>了解有关这些<a href="${CONST.COMPANY_CARDS_CONNECT_CREDIT_CARDS_HELP_URL}">选项</a>的更多信息。</muted-text>`,
                commercialFeedDetails: '需要与您的银行进行设置。这通常由较大的公司使用，并且如果您符合条件，这通常是最佳选择。',
                commercialFeedPlaidDetails: `需要与您的银行进行设置，但我们会指导您。通常这仅限于较大的公司。`,
                directFeedDetails: '最简单的方法。使用您的主账户凭证立即连接。这是最常见的方法。',
                enableFeed: {
                    title: ({provider}: GoBackMessageParams) => `启用您的${provider}提要`,
                    heading: '我们与您的发卡机构有直接集成，可以快速准确地将您的交易数据导入Expensify。\n\n要开始，请简单地：',
                    visa: '我们与Visa有全球集成，但资格因银行和卡计划而异。\n\n要开始，请简单地：',
                    mastercard: '我们与万事达卡有全球集成，但资格因银行和卡片计划而异。\n\n要开始，只需：',
                    vcf: `1. 请访问[此帮助文章](${CONST.COMPANY_CARDS_VISA_COMMERCIAL_CARD_HELP})，获取有关如何设置您的Visa Commercial Cards的详细说明。\n\n2. [联系您的银行](${CONST.COMPANY_CARDS_VISA_COMMERCIAL_CARD_HELP})以确认他们是否支持您的项目的商业数据流，并要求他们启用它。\n\n3. *一旦数据流启用并且您拥有其详细信息，请继续到下一个屏幕。*`,
                    gl1025: `1. 请访问[此帮助文章](${CONST.COMPANY_CARDS_AMEX_COMMERCIAL_CARD_HELP})，了解American Express是否可以为您的项目启用商业数据流。\n\n2. 数据流启用后，Amex将向您发送生产信函。\n\n3. *一旦您拥有数据流信息，请继续到下一个屏幕。*`,
                    cdf: `1. 请访问[此帮助文章](${CONST.COMPANY_CARDS_MASTERCARD_COMMERCIAL_CARDS})，获取有关如何设置您的Mastercard Commercial Cards的详细说明。\n\n2. [联系您的银行](${CONST.COMPANY_CARDS_MASTERCARD_COMMERCIAL_CARDS})以确认他们是否支持您计划的商业数据流，并要求他们启用它。\n\n3. *一旦数据流启用并获得其详细信息后，继续到下一个屏幕。*`,
                    stripe: `1. 访问 Stripe 的仪表板，然后转到[设置](${CONST.COMPANY_CARDS_STRIPE_HELP})。\n\n2. 在产品集成下，点击 Expensify 旁边的启用。\n\n3. 一旦启用该提要，点击下面的提交，我们将开始添加它。`,
                },
                whatBankIssuesCard: '这些卡是由哪家银行发行的？',
                enterNameOfBank: '输入银行名称',
                feedDetails: {
                    vcf: {
                        title: 'Visa 数据源详情是什么？',
                        processorLabel: '处理器 ID',
                        bankLabel: '金融机构（银行）ID',
                        companyLabel: '公司ID',
                        helpLabel: '我在哪里可以找到这些ID？',
                    },
                    gl1025: {
                        title: `Amex交付文件的名称是什么？`,
                        fileNameLabel: '交付文件名',
                        helpLabel: '我在哪里可以找到交付文件的名称？',
                    },
                    cdf: {
                        title: `Mastercard 分发 ID 是什么？`,
                        distributionLabel: '分发 ID',
                        helpLabel: '我在哪里可以找到分发 ID？',
                    },
                },
                amexCorporate: '如果您的卡片正面写着“Corporate”，请选择此项。',
                amexBusiness: '如果您的卡片正面写着“Business”，请选择此项。',
                amexPersonal: '如果您的卡是个人卡，请选择此项',
                error: {
                    pleaseSelectProvider: '请在继续之前选择一个卡提供商',
                    pleaseSelectBankAccount: '请在继续之前选择一个银行账户',
                    pleaseSelectBank: '请在继续之前选择一个银行',
                    pleaseSelectCountry: '请在继续之前选择一个国家',
                    pleaseSelectFeedType: '请在继续之前选择一个订阅类型',
                },
            },
            statementCloseDate: {
                [CONST.COMPANY_CARDS.STATEMENT_CLOSE_DATE.LAST_DAY_OF_MONTH]: '本月最后一天',
                [CONST.COMPANY_CARDS.STATEMENT_CLOSE_DATE.LAST_BUSINESS_DAY_OF_MONTH]: '本月最后一个工作日',
                [CONST.COMPANY_CARDS.STATEMENT_CLOSE_DATE.CUSTOM_DAY_OF_MONTH]: '本月自定义日期',
            },
            assignCard: '分配卡片',
            findCard: '查找卡片',
            cardNumber: '卡号',
            commercialFeed: '商业信息流',
            feedName: ({feedName}: CompanyCardFeedNameParams) => `${feedName} 卡片`,
            directFeed: '直接馈送',
            whoNeedsCardAssigned: '谁需要分配卡片？',
            chooseCard: '选择一张卡片',
            chooseCardFor: ({assignee, feed}: AssignCardParams) => `从${feed}卡片源中为${assignee}选择一张卡片。`,
            noActiveCards: '此信息流中没有活跃的卡片',
            somethingMightBeBroken:
                '<muted-text><centered-text>或者有什么东西坏了。无论如何，如果您有任何问题，请<concierge-link>联系 Concierge</concierge-link>。</centered-text></muted-text>',
            chooseTransactionStartDate: '选择交易开始日期',
            startDateDescription: '我们将从此日期开始导入所有交易。如果未指定日期，我们将根据您的银行允许的最早日期进行导入。',
            fromTheBeginning: '从头开始',
            customStartDate: '自定义开始日期',
            customCloseDate: '自定义关闭日期',
            letsDoubleCheck: '让我们仔细检查一下，确保一切正常。',
            confirmationDescription: '我们将立即开始导入交易。',
            cardholder: '持卡人',
            card: '卡片',
            cardName: '卡片名称',
            brokenConnectionErrorFirstPart: `卡片信息流连接已断开。请`,
            brokenConnectionErrorLink: '登录您的银行账户',
            brokenConnectionErrorSecondPart: '以便我们可以重新建立连接。',
            assignedCard: ({assignee, link}: AssignedCardParams) => `已分配${assignee}一个${link}！导入的交易将显示在此聊天中。`,
            companyCard: '公司卡',
            chooseCardFeed: '选择卡片信息流',
            ukRegulation:
                'Expensify, Inc. 是 Plaid Financial Ltd. 的代理商，Plaid Financial Ltd. 是一家授权支付机构，受金融行为监管局根据2017年支付服务条例的监管（公司参考编号：804718）。Plaid 通过 Expensify Limited 作为其代理商为您提供受监管的账户信息服务。',
        },
        expensifyCard: {
            issueAndManageCards: '发行和管理您的Expensify卡片',
            getStartedIssuing: '通过申请您的第一张虚拟或实体卡来开始。',
            verificationInProgress: '正在验证中...',
            verifyingTheDetails: '我们正在核实一些细节。Concierge 会在 Expensify 卡准备好发行时通知您。',
            disclaimer:
                'The Expensify Visa® Commercial Card 是由 The Bancorp Bank, N.A. 发行的，FDIC 成员，根据 Visa U.S.A. Inc. 的许可，并且可能无法在所有接受 Visa 卡的商户使用。Apple® 和 Apple logo® 是 Apple Inc. 在美国和其他国家注册的商标。App Store 是 Apple Inc. 的服务标志。Google Play 和 Google Play logo 是 Google LLC 的商标。',
            issueCard: '发卡',
            findCard: '查找卡片',
            euUkDisclaimer:
                '提供给欧洲经济区 (EEA) 居民的卡由 Transact Payments Malta Limited 发行，提供给英国居民的卡由 Transact Payments Limited 根据 Visa Europe Limited 的许可发行。Transact Payments Malta Limited 经马耳他金融服务管理局正式授权并受其监管，为根据 1994 年《金融机构法》设立的金融机构。注册编号为 C 91879。Transact Payments Limited 经直布罗陀金融服务委员会授权并受其监管。',
            newCard: '新卡片',
            name: '名称',
            lastFour: '最后4位数',
            limit: '限制',
            currentBalance: '当前余额',
            currentBalanceDescription: '当前余额是自上次结算日期以来发生的所有已发布Expensify卡交易的总和。',
            balanceWillBeSettledOn: ({settlementDate}: SettlementDateParams) => `余额将在${settlementDate}结清`,
            settleBalance: '结算余额',
            cardLimit: '卡片限额',
            remainingLimit: '剩余额度',
            requestLimitIncrease: '请求增加限制额度',
            remainingLimitDescription: '在计算您的剩余额度时，我们会考虑多个因素：您作为客户的任期、您在注册时提供的业务相关信息以及您企业银行账户中的可用现金。您的剩余额度可能会每天波动。',
            earnedCashback: '现金返还',
            earnedCashbackDescription: '返现余额基于您的工作区内已结算的每月Expensify卡消费。',
            issueNewCard: '发行新卡',
            finishSetup: '完成设置',
            chooseBankAccount: '选择银行账户',
            chooseExistingBank: '选择一个现有的企业银行账户来支付您的Expensify卡余额，或添加一个新的银行账户。',
            accountEndingIn: '账户末尾为',
            addNewBankAccount: '添加新的银行账户',
            settlementAccount: '结算账户',
            settlementAccountDescription: '选择一个账户来支付您的Expensify卡余额。',
            settlementAccountInfo: ({reconciliationAccountSettingsLink, accountNumber}: SettlementAccountInfoParams) =>
                `确保该账户与<a href="${reconciliationAccountSettingsLink}">对账账户</a> (${accountNumber}) 一致，以便连续对账正常工作。`,
            settlementFrequency: '结算频率',
            settlementFrequencyDescription: '选择您支付 Expensify Card 余额的频率。',
            settlementFrequencyInfo: '如果您想切换到每月结算，您需要通过Plaid连接您的银行账户，并拥有90天的正余额历史记录。',
            frequency: {
                daily: '每日',
                monthly: '每月',
            },
            cardDetails: '卡片详情',
            virtual: 'Virtual',
            physical: '物理的',
            deactivate: '停用卡片',
            changeCardLimit: '更改卡片限额',
            changeLimit: '更改限制',
            smartLimitWarning: ({limit}: CharacterLimitParams) => `如果您将此卡的限额更改为${limit}，新的交易将被拒绝，直到您批准卡上的更多费用。`,
            monthlyLimitWarning: ({limit}: CharacterLimitParams) => `如果您将此卡的限额更改为${limit}，新的交易将被拒绝，直到下个月。`,
            fixedLimitWarning: ({limit}: CharacterLimitParams) => `如果您将此卡的限额更改为${limit}，新的交易将被拒绝。`,
            changeCardLimitType: '更改卡片限额类型',
            changeLimitType: '更改限制类型',
            changeCardSmartLimitTypeWarning: ({limit}: CharacterLimitParams) => `如果您将此卡的限额类型更改为智能限额，新交易将被拒绝，因为未批准的限额${limit}已达到。`,
            changeCardMonthlyLimitTypeWarning: ({limit}: CharacterLimitParams) => `如果您将此卡的限额类型更改为每月，由于已达到${limit}的每月限额，新交易将被拒绝。`,
            addShippingDetails: '添加运输详情',
            issuedCard: ({assignee}: AssigneeParams) => `已为${assignee}发放了一张Expensify卡！该卡将在2-3个工作日内送达。`,
            issuedCardNoShippingDetails: ({assignee}: AssigneeParams) => `已向${assignee}发放一张 Expensify Card！确认运送信息后将寄出该卡。`,
            issuedCardVirtual: ({assignee, link}: IssueVirtualCardParams) => `已向${assignee}发放了一张虚拟${link}！该卡可以立即使用。`,
            addedShippingDetails: ({assignee}: AssigneeParams) => `${assignee} 添加了送货详情。Expensify Card 将在2-3个工作日内送达。`,
            verifyingHeader: '验证中',
            bankAccountVerifiedHeader: '银行账户已验证',
            verifyingBankAccount: '正在验证银行账户...',
            verifyingBankAccountDescription: '请稍候，我们正在确认此账户是否可以用于发行Expensify卡。',
            bankAccountVerified: '银行账户已验证！',
            bankAccountVerifiedDescription: '您现在可以向您的工作区成员发放Expensify卡。',
            oneMoreStep: '再进一步...',
            oneMoreStepDescription: '看起来我们需要手动验证您的银行账户。请前往Concierge查看您的指示。',
            gotIt: '明白了',
            goToConcierge: '前往Concierge',
        },
        categories: {
            deleteCategories: '删除类别',
            deleteCategoriesPrompt: '您确定要删除这些类别吗？',
            deleteCategory: '删除类别',
            deleteCategoryPrompt: '您确定要删除此类别吗？',
            disableCategories: '禁用类别',
            disableCategory: '禁用类别',
            enableCategories: '启用类别',
            enableCategory: '启用类别',
            defaultSpendCategories: '默认支出类别',
            spendCategoriesDescription: '自定义信用卡交易和扫描收据的商家支出分类方式。',
            deleteFailureMessage: '删除类别时发生错误，请重试。',
            categoryName: '类别名称',
            requiresCategory: '成员必须对所有费用进行分类',
            needCategoryForExportToIntegration: ({connectionName}: NeedCategoryForExportToIntegrationParams) => `所有费用必须分类才能导出到${connectionName}。`,
            subtitle: '更好地了解资金的支出情况。使用我们的默认类别或添加您自己的类别。',
            emptyCategories: {
                title: '您尚未创建任何类别',
                subtitle: '添加一个类别来组织您的支出。',
                subtitleWithAccounting: ({accountingPageURL}: EmptyCategoriesSubtitleWithAccountingParams) =>
                    `<muted-text><centered-text>您的类别目前是从会计连接导入的。请前往<a href="${accountingPageURL}">会计</a>部门进行更改。</centered-text></muted-text>`,
            },
            updateFailureMessage: '更新类别时发生错误，请重试。',
            createFailureMessage: '创建类别时发生错误，请重试。',
            addCategory: '添加类别',
            editCategory: '编辑类别',
            editCategories: '编辑类别',
            findCategory: '查找类别',
            categoryRequiredError: '类别名称是必需的',
            existingCategoryError: '已存在同名类别',
            invalidCategoryName: '无效的类别名称',
            importedFromAccountingSoftware: '以下类别是从您的系统中导入的',
            payrollCode: '工资代码',
            updatePayrollCodeFailureMessage: '更新工资代码时发生错误，请重试。',
            glCode: 'GL代码',
            updateGLCodeFailureMessage: '更新总账代码时发生错误，请重试。',
            importCategories: '导入类别',
            cannotDeleteOrDisableAllCategories: {
                title: '无法删除或禁用所有类别',
                description: `由于您的工作区需要类别，至少必须启用一个类别。`,
            },
        },
        moreFeatures: {
            subtitle: '使用下面的切换按钮来启用更多功能。每个功能都会出现在导航菜单中以供进一步自定义。',
            spendSection: {
                title: '花费',
                subtitle: '启用帮助您扩展团队的功能。',
            },
            manageSection: {
                title: '管理',
                subtitle: '添加控制措施以帮助将支出保持在预算内。',
            },
            earnSection: {
                title: '赚取',
                subtitle: '简化您的收入流程，加快付款速度。',
            },
            organizeSection: {
                title: '组织',
                subtitle: '分组和分析支出，记录每一笔缴纳的税款。',
            },
            integrateSection: {
                title: '集成',
                subtitle: '将 Expensify 连接到流行的金融产品。',
            },
            distanceRates: {
                title: '距离费率',
                subtitle: '添加、更新和执行费率。',
            },
            perDiem: {
                title: '每日津贴',
                subtitle: '设置每日津贴标准以控制员工的日常开支。',
            },
            expensifyCard: {
                title: 'Expensify Card',
                subtitle: '获取支出洞察和控制权。',
                disableCardTitle: '禁用 Expensify Card',
                disableCardPrompt: '您无法禁用 Expensify Card，因为它已在使用中。请联系 Concierge 以获取下一步操作。',
                disableCardButton: '与Concierge聊天',
                feed: {
                    title: '获取Expensify卡',
                    subTitle: '简化您的企业费用管理，并节省多达50%的Expensify账单，此外：',
                    features: {
                        cashBack: '美国每笔消费都有现金返还',
                        unlimited: '无限虚拟卡',
                        spend: '支出控制和自定义限制',
                    },
                    ctaTitle: '发行新卡',
                },
            },
            companyCards: {
                title: '公司卡片',
                subtitle: '从现有公司卡导入支出。',
                feed: {
                    title: '导入公司卡片',
                    features: {
                        support: '支持所有主要的信用卡提供商',
                        assignCards: '将卡片分配给整个团队',
                        automaticImport: '自动交易导入',
                    },
                },
                bankConnectionError: '银行连接问题',
                connectWithPlaid: '通过 Plaid 连接',
                connectWithExpensifyCard: '尝试使用 Expensify 卡',
                bankConnectionDescription: '请尝试重新添加您的卡。否则，您可以',
                disableCardTitle: '禁用公司卡',
                disableCardPrompt: '您无法禁用公司卡，因为此功能正在使用中。请联系Concierge以获取下一步指导。',
                disableCardButton: '与Concierge聊天',
                cardDetails: '卡片详情',
                cardNumber: '卡号',
                cardholder: '持卡人',
                cardName: '卡片名称',
                integrationExport: ({integration, type}: IntegrationExportParams) => (integration && type ? `${integration} ${type.toLowerCase()} 导出` : `${integration} 导出`),
                integrationExportTitleXero: ({integration}: IntegrationExportParams) => `选择应导出交易的${integration}账户。`,
                integrationExportTitle: ({integration, exportPageLink}: IntegrationExportParams) =>
                    `选择应导出交易的${integration}账户。选择不同的<a href="${exportPageLink}">导出选项</a>，更改可用账户。`,
                lastUpdated: '最后更新',
                transactionStartDate: '交易开始日期',
                updateCard: '更新卡片',
                unassignCard: '取消分配卡片',
                unassign: '取消分配',
                unassignCardDescription: '取消分配此卡将从持卡人的账户中移除草稿报告中的所有交易。',
                assignCard: '分配卡片',
                cardFeedName: '卡片摘要名称',
                cardFeedNameDescription: '为卡片信息流取一个独特的名称，以便您能将其与其他信息流区分开来。',
                cardFeedTransaction: '删除交易记录',
                cardFeedTransactionDescription: '选择是否允许持卡人删除卡交易。新交易将遵循这些规则。',
                cardFeedRestrictDeletingTransaction: '限制删除交易',
                cardFeedAllowDeletingTransaction: '允许删除交易',
                removeCardFeed: '移除卡片信息流',
                removeCardFeedTitle: ({feedName}: CompanyCardFeedNameParams) => `删除 ${feedName} 提要`,
                removeCardFeedDescription: '您确定要移除此卡片源吗？这将取消分配所有卡片。',
                error: {
                    feedNameRequired: '卡片摘要名称是必需的',
                    statementCloseDateRequired: '请选择报表关闭日期。',
                },
                corporate: '限制删除交易',
                personal: '允许删除交易',
                setFeedNameDescription: '为卡片提要起一个独特的名字，以便您能将其与其他提要区分开来。',
                setTransactionLiabilityDescription: '启用后，持卡人可以删除卡交易。新交易将遵循此规则。',
                emptyAddedFeedTitle: '分配公司卡',
                emptyAddedFeedDescription: '开始为成员分配您的第一张卡。',
                pendingFeedTitle: `我们正在审核您的请求...`,
                pendingFeedDescription: `我们正在审核您的提要详情。完成后，我们会通过以下方式与您联系`,
                pendingBankTitle: '检查您的浏览器窗口',
                pendingBankDescription: ({bankName}: CompanyCardBankName) => `请通过刚刚打开的浏览器窗口连接到${bankName}。如果没有打开，`,
                pendingBankLink: '请点击这里',
                giveItNameInstruction: '给这张卡片起一个与众不同的名字。',
                updating: '正在更新...',
                noAccountsFound: '未找到账户',
                defaultCard: '默认卡片',
                downgradeTitle: `无法降级工作区`,
                downgradeSubTitleFirstPart: `由于连接了多个卡片馈送（不包括Expensify卡），此工作区无法降级。请`,
                downgradeSubTitleMiddlePart: `仅保留一个卡片信息流`,
                downgradeSubTitleLastPart: '继续。',
                noAccountsFoundDescription: ({connection}: ConnectionParams) => `请在${connection}中添加账户并再次同步连接。`,
                expensifyCardBannerTitle: '获取Expensify卡',
                expensifyCardBannerSubtitle: '享受每笔美国消费的现金返还，Expensify账单最高可享50%折扣，无限虚拟卡等更多优惠。',
                expensifyCardBannerLearnMoreButton: '了解更多',
                statementCloseDateTitle: '对账单关闭日期',
                statementCloseDateDescription: '让我们知道您的银行卡对账单何时关闭，我们将在 Expensify 中创建匹配的对账单。',
            },
            workflows: {
                title: '工作流程',
                subtitle: '配置支出如何被批准和支付。',
                disableApprovalPrompt: '此工作区的Expensify卡目前依赖审批来定义其智能限额。在禁用审批之前，请修改任何具有智能限额的Expensify卡的限额类型。',
            },
            invoices: {
                title: '发票',
                subtitle: '发送和接收发票。',
            },
            categories: {
                title: '类别',
                subtitle: '跟踪和组织支出。',
            },
            tags: {
                title: '标签',
                subtitle: '分类成本并跟踪可计费费用。',
            },
            taxes: {
                title: '税款',
                subtitle: '记录并申报可抵扣税款。',
            },
            reportFields: {
                title: '报告字段',
                subtitle: '为支出设置自定义字段。',
            },
            connections: {
                title: '会计',
                subtitle: '同步您的会计科目表及更多内容。',
            },
            receiptPartners: {
                title: '收据合作伙伴',
                subtitle: '自动导入收据。',
            },
            connectionsWarningModal: {
                featureEnabledTitle: '慢着...',
                featureEnabledText: '要启用或禁用此功能，您需要更改会计导入设置。',
                disconnectText: '要禁用会计功能，您需要从工作区断开会计连接。',
                manageSettings: '管理设置',
            },
            receiptPartnersWarningModal: {
                featureEnabledTitle: '断开Uber连接',
                disconnectText: '要禁用此功能，请先断开Uber for Business集成。',
                description: '您确定要断开此集成吗？',
                confirmText: '明白了',
            },
            workflowWarningModal: {
                featureEnabledTitle: '慢着...',
                featureEnabledText: '此工作区的Expensify卡片依赖审批工作流程来定义其智能限额。\n\n请在禁用工作流程之前更改任何具有智能限额的卡片的限额类型。',
                confirmText: '前往Expensify卡片',
            },
            rules: {
                title: '规则',
                subtitle: '需要收据，标记高消费等。',
            },
        },
        reports: {
            reportsCustomTitleExamples: '示例：',
            customReportNamesSubtitle: `<muted-text>使用我们<a href="${CONST.CUSTOM_REPORT_NAME_HELP_URL}">丰富的公式</a>自定义报告标题。</muted-text>`,
            customNameTitle: '默认报告标题',
            customNameDescription: `使用我们的<a href="${CONST.CUSTOM_REPORT_NAME_HELP_URL}">丰富公式</a>，为费用报告选择自定义名称。`,
            customNameInputLabel: '名称',
            customNameEmailPhoneExample: '成员的电子邮件或电话：{report:submit:from}',
            customNameStartDateExample: '报告开始日期：{report:startdate}',
            customNameWorkspaceNameExample: '工作区名称：{report:workspacename}',
            customNameReportIDExample: '报告 ID: {report:id}',
            customNameTotalExample: '总计：{report:total}。',
            preventMembersFromChangingCustomNamesTitle: '禁止成员更改自定义报告名称',
        },
        reportFields: {
            addField: '添加字段',
            delete: '删除字段',
            deleteFields: '删除字段',
            findReportField: '查找报告字段',
            deleteConfirmation: '您确定要删除此报告字段吗？',
            deleteFieldsConfirmation: '您确定要删除这些报告字段吗？',
            emptyReportFields: {
                title: '您尚未创建任何报告字段',
                subtitle: '在报告中添加一个自定义字段（文本、日期或下拉菜单）。',
            },
            subtitle: '报告字段适用于所有支出，当您希望提示输入额外信息时，它们会很有帮助。',
            disableReportFields: '禁用报告字段',
            disableReportFieldsConfirmation: '您确定吗？文本和日期字段将被删除，列表将被禁用。',
            importedFromAccountingSoftware: '以下报告字段是从您的系统中导入的',
            textType: '文本',
            dateType: '日期',
            dropdownType: '列表',
            textAlternateText: '添加一个字段用于自由文本输入。',
            dateAlternateText: '添加日历以选择日期。',
            dropdownAlternateText: '添加一个选项列表供选择。',
            nameInputSubtitle: '为报告字段选择一个名称。',
            typeInputSubtitle: '选择要使用的报告字段类型。',
            initialValueInputSubtitle: '输入一个起始值以显示在报告字段中。',
            listValuesInputSubtitle: '这些值将出现在您的报告字段下拉菜单中。成员可以选择启用的值。',
            listInputSubtitle: '这些值将出现在您的报告字段列表中。成员可以选择启用的值。',
            deleteValue: '删除值',
            deleteValues: '删除值',
            disableValue: '禁用值',
            disableValues: '禁用值',
            enableValue: '启用值',
            enableValues: '启用值',
            emptyReportFieldsValues: {
                title: '您尚未创建任何列表值',
                subtitle: '在报告中添加自定义值。',
            },
            deleteValuePrompt: '您确定要删除此列表值吗？',
            deleteValuesPrompt: '您确定要删除这些列表值吗？',
            listValueRequiredError: '请输入列表值名称',
            existingListValueError: '已存在具有此名称的列表值',
            editValue: '编辑值',
            listValues: '列出值',
            addValue: '增加价值',
            existingReportFieldNameError: '具有此名称的报表字段已存在',
            reportFieldNameRequiredError: '请输入报告字段名称',
            reportFieldTypeRequiredError: '请选择报告字段类型',
            reportFieldInitialValueRequiredError: '请选择报告字段的初始值',
            genericFailureMessage: '更新报告字段时发生错误。请再试一次。',
        },
        tags: {
            tagName: '标签名称',
            requiresTag: '成员必须标记所有费用',
            trackBillable: '跟踪可计费费用',
            customTagName: '自定义标签名称',
            enableTag: '启用标签',
            enableTags: '启用标签',
            requireTag: 'Require tag',
            requireTags: '需要标签',
            notRequireTags: '不需要',
            disableTag: '禁用标签',
            disableTags: '禁用标签',
            addTag: '添加标签',
            editTag: '编辑标签',
            editTags: '编辑标签',
            findTag: '查找标签',
            subtitle: '标签提供了更详细的方法来分类费用。',
            dependentMultiLevelTagsSubtitle: ({importSpreadsheetLink}: DependentMultiLevelTagsSubtitleParams) =>
                `<muted-text>您使用的是<a href="${CONST.IMPORT_TAGS_EXPENSIFY_URL_DEPENDENT_TAGS}">从属标记</a>。您可以<a href="${importSpreadsheetLink}">重新导入电子表格</a>来更新标签。</muted-text>`,
            emptyTags: {
                title: '您尚未创建任何标签',
                //  We need to remove the subtitle and use the below one when we remove the canUseMultiLevelTags beta
                subtitle: '添加标签以跟踪项目、地点、部门等。',
                subtitleHTML: `<muted-text><centered-text>导入电子表格，为跟踪项目、地点、部门等添加标签。<a href="${CONST.IMPORT_TAGS_EXPENSIFY_URL}">了解有关</a>标签文件格式的更多信息。</centered-text></muted-text>`,
                subtitleWithAccounting: ({accountingPageURL}: EmptyTagsSubtitleWithAccountingParams) =>
                    `<muted-text><centered-text>您的标签目前是从会计连接导入的。请前往<a href="${accountingPageURL}">会计</a>部门进行更改。</centered-text></muted-text>`,
            },
            deleteTag: '删除标签',
            deleteTags: '删除标签',
            deleteTagConfirmation: '您确定要删除此标签吗？',
            deleteTagsConfirmation: '您确定要删除这些标签吗？',
            deleteFailureMessage: '删除标签时发生错误，请重试',
            tagRequiredError: '标签名称是必需的',
            existingTagError: '具有此名称的标签已存在',
            invalidTagNameError: '标签名称不能为0。请选择其他值。',
            genericFailureMessage: '更新标签时发生错误，请重试。',
            importedFromAccountingSoftware: '以下标签是从您的...导入的',
            glCode: 'GL代码',
            updateGLCodeFailureMessage: '更新总账代码时发生错误，请重试。',
            tagRules: '标签规则',
            approverDescription: '审批人',
            importTags: '导入标签',
            importTagsSupportingText: '使用一种或多种标签对您的费用进行编码。',
            configureMultiLevelTags: '配置您的多级标签列表。',
            importMultiLevelTagsSupportingText: `这是您的标签预览。如果一切看起来不错，请点击下面导入它们。`,
            importMultiLevelTags: {
                firstRowTitle: '每个标签列表的第一行是标题。',
                independentTags: '这些是独立标签',
                glAdjacentColumn: '相邻列中有一个GL代码',
            },
            tagLevel: {
                singleLevel: '单级标签',
                multiLevel: '多级标签',
            },
            switchSingleToMultiLevelTagWarning: {
                title: '切换标签级别',
                prompt1: '切换标签级别将清除所有当前标签。',
                prompt2: '我们建议您首先',
                prompt3: '下载备份',
                prompt4: '通过导出您的标签。',
                prompt5: '了解更多',
                prompt6: '关于标签级别。',
            },
            overrideMultiTagWarning: {
                title: '导入标签',
                prompt1: '你确定吗？',
                prompt2: ' 现有标签将被覆盖，但您可以',
                prompt3: ' 下载备份文件',
                prompt4: ' 第一。',
            },
            importedTagsMessage: ({columnCounts}: ImportedTagsMessageParams) =>
                `我们在您的电子表格中找到了*${columnCounts} 列*。在包含标签名称的列旁边选择*名称*。您还可以在设置标签状态的列旁边选择*启用*。`,
            cannotDeleteOrDisableAllTags: {
                title: '无法删除或禁用所有标签',
                description: `由于您的工作区需要标签，至少必须启用一个标签。`,
            },
            cannotMakeAllTagsOptional: {
                title: '无法将所有标签设为可选',
                description: `至少需要保留一个标签为必填项，因为您的工作区设置要求使用标签。`,
            },
            tagCount: () => ({
                one: '1 标签',
                other: (count: number) => `${count} 个标签`,
            }),
        },
        taxes: {
            subtitle: '添加税种名称、税率，并设置默认值。',
            addRate: '添加费率',
            workspaceDefault: '工作区默认货币',
            foreignDefault: '外币默认值',
            customTaxName: '自定义税名',
            value: '值',
            taxReclaimableOn: '可退税的',
            taxRate: '税率',
            findTaxRate: '查找税率',
            error: {
                taxRateAlreadyExists: '此税名已被使用',
                taxCodeAlreadyExists: '此税码已被使用',
                valuePercentageRange: '请输入0到100之间的有效百分比',
                customNameRequired: '自定义税名是必需的',
                deleteFailureMessage: '删除税率时发生错误。请重试或向Concierge寻求帮助。',
                updateFailureMessage: '更新税率时发生错误。请重试或向Concierge寻求帮助。',
                createFailureMessage: '创建税率时发生错误。请重试或向Concierge寻求帮助。',
                updateTaxClaimableFailureMessage: '可报销部分必须小于距离费率金额',
            },
            deleteTaxConfirmation: '您确定要删除此税项吗？',
            deleteMultipleTaxConfirmation: ({taxAmount}: TaxAmountParams) => `您确定要删除 ${taxAmount} 税款吗？`,
            actions: {
                delete: '删除费率',
                deleteMultiple: '删除费率',
                enable: '启用费率',
                disable: '禁用费率',
                enableTaxRates: () => ({
                    one: '启用费率',
                    other: '启用费率',
                }),
                disableTaxRates: () => ({
                    one: '禁用费率',
                    other: '禁用费率',
                }),
            },
            importedFromAccountingSoftware: '以下税费是从您的',
            taxCode: '税码',
            updateTaxCodeFailureMessage: '更新税码时发生错误，请重试',
        },
        duplicateWorkspace: {
            title: '命名您的新工作区',
            selectFeatures: '选择要复制的功能',
            whichFeatures: '您想要将哪些功能复制到您的新工作区？',
            confirmDuplicate: '\n\n您想继续吗？',
            categories: '类别和您的自动分类规则',
            reimbursementAccount: '报销账户',
            delayedSubmission: '延迟提交',
            welcomeNote: '请开始使用我的新工作区',
            confirmTitle: ({newWorkspaceName, totalMembers}: {newWorkspaceName?: string; totalMembers?: number}) =>
                `您即将创建并与原始工作区中的 ${totalMembers ?? 0} 名成员共享 ${newWorkspaceName ?? ''}。`,
            error: '复制新工作区时出错。请重试。',
        },
        emptyWorkspace: {
            title: '您没有任何工作区',
            subtitle: '跟踪收据、报销费用、管理差旅、发送发票等。',
            createAWorkspaceCTA: '开始使用',
            features: {
                trackAndCollect: '跟踪并收集收据',
                reimbursements: '报销员工',
                companyCards: '管理公司卡片',
            },
            notFound: '未找到工作区',
            description: '聊天室是一个与多人讨论和合作的好地方。要开始协作，请创建或加入一个工作区。',
        },
        new: {
            newWorkspace: '新工作区',
            getTheExpensifyCardAndMore: '获取Expensify卡及更多内容',
            confirmWorkspace: '确认工作区',
            myGroupWorkspace: ({workspaceNumber}: {workspaceNumber?: number}) => `我的群组工作区${workspaceNumber ? ` ${workspaceNumber}` : ''}`,
            workspaceName: ({userName, workspaceNumber}: NewWorkspaceNameParams) => `${userName}的工作区${workspaceNumber ? ` ${workspaceNumber}` : ''}`,
        },
        people: {
            genericFailureMessage: '从工作区移除成员时发生错误，请重试。',
            removeMembersPrompt: ({memberName}: {memberName: string}) => ({
                one: `您确定要移除${memberName}吗？`,
                other: '您确定要移除这些成员吗？',
            }),
            removeMembersWarningPrompt: ({memberName, ownerName}: RemoveMembersWarningPrompt) =>
                `${memberName} 是此工作区的审批人。当您取消与他们共享此工作区时，我们将用工作区所有者 ${ownerName} 替换他们在审批流程中的角色。`,
            removeMembersTitle: () => ({
                one: '移除成员',
                other: '移除成员',
            }),
            findMember: '查找成员',
            removeWorkspaceMemberButtonTitle: '从工作区移除',
            removeGroupMemberButtonTitle: '从群组中移除',
            removeRoomMemberButtonTitle: '从聊天中移除',
            removeMemberPrompt: ({memberName}: RemoveMemberPromptParams) => `您确定要移除${memberName}吗？`,
            removeMemberTitle: '移除成员',
            transferOwner: '转移所有者',
            makeMember: '成为成员',
            makeAdmin: '设为管理员',
            makeAuditor: '创建审计员',
            selectAll: '全选',
            error: {
                genericAdd: '添加此工作区成员时出现问题。',
                cannotRemove: '您无法移除自己或工作区所有者',
                genericRemove: '移除该工作区成员时出现问题。',
            },
            addedWithPrimary: '一些成员已使用他们的主要登录信息添加。',
            invitedBySecondaryLogin: ({secondaryLogin}: SecondaryLoginParams) => `由次要登录 ${secondaryLogin} 添加。`,
            workspaceMembersCount: ({count}: WorkspaceMembersCountParams) => `工作区成员总数：${count}`,
            importMembers: '导入成员',
        },
        card: {
            getStartedIssuing: '通过申请您的第一张虚拟或实体卡来开始。',
            issueCard: '发卡',
            issueNewCard: {
                whoNeedsCard: '谁需要一张卡？',
                findMember: '查找成员',
                chooseCardType: '选择卡类型',
                physicalCard: '实体卡',
                physicalCardDescription: '非常适合经常消费的人',
                virtualCard: '虚拟卡',
                virtualCardDescription: '即时且灵活',
                chooseLimitType: '选择限制类型',
                smartLimit: '智能限额',
                smartLimitDescription: '在需要批准之前花费不超过某个金额',
                monthly: '每月',
                monthlyDescription: '每月花费不超过一定金额',
                fixedAmount: '固定金额',
                fixedAmountDescription: '仅限一次性支出至某个金额',
                setLimit: '设置限制',
                cardLimitError: '请输入小于 $21,474,836 的金额',
                giveItName: '给它起个名字',
                giveItNameInstruction: '使其足够独特，以便与其他卡片区分开来。具体的使用案例更佳！',
                cardName: '卡片名称',
                letsDoubleCheck: '让我们仔细检查一下，确保一切正常。',
                willBeReady: '此卡将立即可用。',
                cardholder: '持卡人',
                cardType: '卡类型',
                limit: '限制',
                limitType: '限制类型',
                name: '名称',
                disabledApprovalForSmartLimitError: '请在<strong>工作流程 > 添加审批</strong>中启用审批，然后再设置智能限制',
            },
            deactivateCardModal: {
                deactivate: '停用',
                deactivateCard: '停用卡片',
                deactivateConfirmation: '停用此卡将拒绝所有未来的交易，并且无法撤销。',
            },
        },
        accounting: {
            settings: '设置',
            title: '连接',
            subtitle: '连接到您的会计系统，以使用您的科目表对交易进行编码，自动匹配付款，并保持您的财务同步。',
            qbo: 'QuickBooks Online',
            qbd: 'QuickBooks Desktop',
            xero: 'Xero',
            netsuite: 'NetSuite',
            intacct: 'Sage Intacct',
            sap: 'SAP',
            oracle: 'Oracle',
            microsoftDynamics: 'Microsoft Dynamics',
            talkYourOnboardingSpecialist: '与您的设置专家聊天。',
            talkYourAccountManager: '与您的客户经理聊天。',
            talkToConcierge: '与Concierge聊天。',
            needAnotherAccounting: '需要其他会计软件吗？',
            connectionName: ({connectionName}: ConnectionNameParams) => {
                switch (connectionName) {
                    case CONST.POLICY.CONNECTIONS.NAME.QBO:
                        return 'QuickBooks Online';
                    case CONST.POLICY.CONNECTIONS.NAME.XERO:
                        return 'Xero';
                    case CONST.POLICY.CONNECTIONS.NAME.NETSUITE:
                        return 'NetSuite';
                    case CONST.POLICY.CONNECTIONS.NAME.SAGE_INTACCT:
                        return 'Sage Intacct';
                    default: {
                        return '';
                    }
                }
            },
            errorODIntegration: ({oldDotPolicyConnectionsURL}: ErrorODIntegrationParams) =>
                `在 Expensify Classic 中设置的连接出现错误。[请前往 Expensify Classic 解决此问题。](${oldDotPolicyConnectionsURL})`,
            goToODToSettings: '请前往 Expensify Classic 管理您的设置。',
            setup: '连接',
            lastSync: ({relativeDate}: LastSyncAccountingParams) => `上次同步时间为${relativeDate}`,
            notSync: '未同步',
            import: '导入',
            export: '导出',
            advanced: '高级',
            other: '其他',
            syncNow: '立即同步',
            disconnect: '断开连接',
            reinstall: '重新安装连接器',
            disconnectTitle: ({connectionName}: OptionalParam<ConnectionNameParams> = {}) => {
                const integrationName = connectionName && CONST.POLICY.CONNECTIONS.NAME_USER_FRIENDLY[connectionName] ? CONST.POLICY.CONNECTIONS.NAME_USER_FRIENDLY[connectionName] : '集成';
                return `断开 ${integrationName}`;
            },
            connectTitle: ({connectionName}: ConnectionNameParams) => `Connect ${CONST.POLICY.CONNECTIONS.NAME_USER_FRIENDLY[connectionName] ?? '会计集成'}`,
            syncError: ({connectionName}: ConnectionNameParams) => {
                switch (connectionName) {
                    case CONST.POLICY.CONNECTIONS.NAME.QBO:
                        return '无法连接到 QuickBooks Online';
                    case CONST.POLICY.CONNECTIONS.NAME.XERO:
                        return '无法连接到Xero';
                    case CONST.POLICY.CONNECTIONS.NAME.NETSUITE:
                        return '无法连接到 NetSuite';
                    case CONST.POLICY.CONNECTIONS.NAME.QBD:
                        return '无法连接到 QuickBooks Desktop';
                    default: {
                        return '无法连接到集成';
                    }
                }
            },
            accounts: '科目表',
            taxes: '税款',
            imported: '已导入',
            notImported: '未导入',
            importAsCategory: '导入为类别',
            importTypes: {
                [CONST.INTEGRATION_ENTITY_MAP_TYPES.IMPORTED]: '已导入',
                [CONST.INTEGRATION_ENTITY_MAP_TYPES.TAG]: '导入为标签',
                [CONST.INTEGRATION_ENTITY_MAP_TYPES.DEFAULT]: '已导入',
                [CONST.INTEGRATION_ENTITY_MAP_TYPES.NOT_IMPORTED]: '未导入',
                [CONST.INTEGRATION_ENTITY_MAP_TYPES.NONE]: '未导入',
                [CONST.INTEGRATION_ENTITY_MAP_TYPES.REPORT_FIELD]: '作为报告字段导入',
                [CONST.INTEGRATION_ENTITY_MAP_TYPES.NETSUITE_DEFAULT]: 'NetSuite 员工默认值',
            },
            disconnectPrompt: ({connectionName}: OptionalParam<ConnectionNameParams> = {}) => {
                const integrationName =
                    connectionName && CONST.POLICY.CONNECTIONS.NAME_USER_FRIENDLY[connectionName] ? CONST.POLICY.CONNECTIONS.NAME_USER_FRIENDLY[connectionName] : '此集成';
                return `您确定要断开 ${integrationName} 吗？`;
            },
            connectPrompt: ({connectionName}: ConnectionNameParams) =>
                `您确定要连接${CONST.POLICY.CONNECTIONS.NAME_USER_FRIENDLY[connectionName] ?? '此会计集成'}吗？这将移除任何现有的会计连接。`,
            enterCredentials: '输入您的凭证',
            connections: {
                syncStageName: ({stage}: SyncStageNameConnectionsParams) => {
                    switch (stage) {
                        case 'quickbooksOnlineImportCustomers':
                        case 'quickbooksDesktopImportCustomers':
                            return '导入客户';
                        case 'quickbooksOnlineImportEmployees':
                        case 'netSuiteSyncImportEmployees':
                        case 'intacctImportEmployees':
                        case 'quickbooksDesktopImportEmployees':
                            return '导入员工';
                        case 'quickbooksOnlineImportAccounts':
                        case 'quickbooksDesktopImportAccounts':
                            return '导入账户';
                        case 'quickbooksOnlineImportClasses':
                        case 'quickbooksDesktopImportClasses':
                            return '导入类别';
                        case 'quickbooksOnlineImportLocations':
                            return '导入位置';
                        case 'quickbooksOnlineImportProcessing':
                            return '正在处理导入的数据';
                        case 'quickbooksOnlineSyncBillPayments':
                        case 'intacctImportSyncBillPayments':
                            return '同步已报销报告和账单支付';
                        case 'quickbooksOnlineSyncTaxCodes':
                            return '导入税码';
                        case 'quickbooksOnlineCheckConnection':
                            return '检查 QuickBooks Online 连接';
                        case 'quickbooksOnlineImportMain':
                            return '导入 QuickBooks Online 数据';
                        case 'startingImportXero':
                            return '导入Xero数据';
                        case 'startingImportQBO':
                            return '导入 QuickBooks Online 数据';
                        case 'startingImportQBD':
                        case 'quickbooksDesktopImportMore':
                            return '导入 QuickBooks Desktop 数据';
                        case 'quickbooksDesktopImportTitle':
                            return '导入标题';
                        case 'quickbooksDesktopImportApproveCertificate':
                            return '导入批准证书';
                        case 'quickbooksDesktopImportDimensions':
                            return '导入维度';
                        case 'quickbooksDesktopImportSavePolicy':
                            return '导入保存策略';
                        case 'quickbooksDesktopWebConnectorReminder':
                            return '仍在与QuickBooks同步数据... 请确保Web Connector正在运行';
                        case 'quickbooksOnlineSyncTitle':
                            return '同步 QuickBooks Online 数据';
                        case 'quickbooksOnlineSyncLoadData':
                        case 'xeroSyncStep':
                        case 'intacctImportData':
                            return '正在加载数据';
                        case 'quickbooksOnlineSyncApplyCategories':
                            return '更新类别';
                        case 'quickbooksOnlineSyncApplyCustomers':
                            return '更新客户/项目';
                        case 'quickbooksOnlineSyncApplyEmployees':
                            return '更新人员列表';
                        case 'quickbooksOnlineSyncApplyClassesLocations':
                            return '更新报告字段';
                        case 'jobDone':
                            return '正在等待导入的数据加载';
                        case 'xeroSyncImportChartOfAccounts':
                            return '同步会计科目表';
                        case 'xeroSyncImportCategories':
                            return '同步类别';
                        case 'xeroSyncImportCustomers':
                            return '同步客户';
                        case 'xeroSyncXeroReimbursedReports':
                            return '将Expensify报告标记为已报销';
                        case 'xeroSyncExpensifyReimbursedReports':
                            return '将 Xero 账单和发票标记为已支付';
                        case 'xeroSyncImportTrackingCategories':
                            return '同步跟踪类别';
                        case 'xeroSyncImportBankAccounts':
                            return '同步银行账户';
                        case 'xeroSyncImportTaxRates':
                            return '同步税率';
                        case 'xeroCheckConnection':
                            return '检查 Xero 连接';
                        case 'xeroSyncTitle':
                            return '正在同步 Xero 数据';
                        case 'netSuiteSyncConnection':
                            return '正在初始化与NetSuite的连接';
                        case 'netSuiteSyncCustomers':
                            return '导入客户';
                        case 'netSuiteSyncInitData':
                            return '从NetSuite检索数据';
                        case 'netSuiteSyncImportTaxes':
                            return '导入税款';
                        case 'netSuiteSyncImportItems':
                            return '导入项目';
                        case 'netSuiteSyncData':
                            return '将数据导入Expensify';
                        case 'netSuiteSyncAccounts':
                            return '同步账户';
                        case 'netSuiteSyncCurrencies':
                            return '同步货币种类';
                        case 'netSuiteSyncCategories':
                            return '同步类别';
                        case 'netSuiteSyncReportFields':
                            return '将数据导入为Expensify报告字段';
                        case 'netSuiteSyncTags':
                            return '将数据导入为Expensify标签';
                        case 'netSuiteSyncUpdateConnectionData':
                            return '更新连接信息';
                        case 'netSuiteSyncNetSuiteReimbursedReports':
                            return '将Expensify报告标记为已报销';
                        case 'netSuiteSyncExpensifyReimbursedReports':
                            return '将 NetSuite 账单和发票标记为已支付';
                        case 'netSuiteImportVendorsTitle':
                            return '导入供应商';
                        case 'netSuiteImportCustomListsTitle':
                            return '导入自定义列表';
                        case 'netSuiteSyncImportCustomLists':
                            return '导入自定义列表';
                        case 'netSuiteSyncImportSubsidiaries':
                            return '导入子公司';
                        case 'netSuiteSyncImportVendors':
                        case 'quickbooksDesktopImportVendors':
                            return '导入供应商';
                        case 'intacctCheckConnection':
                            return '检查 Sage Intacct 连接';
                        case 'intacctImportDimensions':
                            return '导入 Sage Intacct 维度';
                        case 'intacctImportTitle':
                            return '导入 Sage Intacct 数据';
                        default: {
                            // eslint-disable-next-line @typescript-eslint/restrict-template-expressions
                            return `阶段的翻译缺失：${stage}`;
                        }
                    }
                },
            },
            preferredExporter: '首选导出工具',
            exportPreferredExporterNote: '首选导出者可以是任何工作区管理员，但如果您在域设置中为单个公司卡设置不同的导出账户，则必须也是域管理员。',
            exportPreferredExporterSubNote: '一旦设置，首选导出者将在其账户中看到可导出的报告。',
            exportAs: '导出为',
            exportOutOfPocket: '导出自付费用为',
            exportCompanyCard: '将公司卡费用导出为',
            exportDate: '导出日期',
            defaultVendor: '默认供应商',
            autoSync: '自动同步',
            autoSyncDescription: '每天自动同步 NetSuite 和 Expensify。实时导出最终报告。',
            reimbursedReports: '同步已报销的报告',
            cardReconciliation: '卡片对账',
            reconciliationAccount: '对账账户',
            continuousReconciliation: '持续对账',
            saveHoursOnReconciliation: '通过让Expensify持续为您对账Expensify卡的对账单和结算，您可以在每个会计期间节省数小时的对账时间。',
            enableContinuousReconciliation: ({accountingAdvancedSettingsLink, connectionName}: EnableContinuousReconciliationParams) =>
                `<muted-text-label>要启用持续对账，请启用 ${connectionName} 的<a href="${accountingAdvancedSettingsLink}">自动同步</a>功能。</muted-text-label>`,
            chooseReconciliationAccount: {
                chooseBankAccount: '选择用于对账您的 Expensify Card 支付的银行账户。',

                settlementAccountReconciliation: ({settlementAccountUrl, lastFourPAN}: SettlementAccountReconciliationParams) =>
                    `确保此账户与您的<a href="${settlementAccountUrl}">Expensify Card 结算账户</a>（以 ${lastFourPAN} 结尾）匹配，以便持续对账正常工作。`,
            },
        },
        export: {
            notReadyHeading: '尚未准备好导出',
            notReadyDescription: '草稿或待处理的费用报告无法导出到会计系统。请在导出之前批准或支付这些费用。',
        },
        invoices: {
            sendInvoice: '发送发票',
            sendFrom: '发送自',
            invoicingDetails: '发票详情',
            invoicingDetailsDescription: '此信息将显示在您的发票上。',
            companyName: '公司名称',
            companyWebsite: '公司网站',
            paymentMethods: {
                personal: '个人',
                business: '商务',
                chooseInvoiceMethod: '请选择以下付款方式：',
                payingAsIndividual: '以个人身份付款',
                payingAsBusiness: '以企业身份付款',
            },
            invoiceBalance: '发票余额',
            invoiceBalanceSubtitle: '这是您通过收取发票付款获得的当前余额。如果您已添加银行账户，它将自动转入您的银行账户。',
            bankAccountsSubtitle: '添加银行账户以进行和接收发票付款。',
        },
        invite: {
            member: '邀请成员',
            members: '邀请成员',
            invitePeople: '邀请新成员',
            genericFailureMessage: '邀请成员加入工作区时发生错误。请再试一次。',
            pleaseEnterValidLogin: `请确保电子邮件或电话号码有效（例如 ${CONST.EXAMPLE_PHONE_NUMBER}）。`,
            user: '用户',
            users: '用户',
            invited: '邀请',
            removed: 'removed',
            to: '到',
            from: '从',
        },
        inviteMessage: {
            confirmDetails: '确认详情',
            inviteMessagePrompt: '通过在下方添加消息，使您的邀请更加特别！',
            personalMessagePrompt: '消息',
            genericFailureMessage: '邀请成员加入工作区时发生错误。请再试一次。',
            inviteNoMembersError: '请选择至少一位成员进行邀请',
            joinRequest: ({user, workspaceName}: {user: string; workspaceName: string}) => `${user} 请求加入 ${workspaceName}`,
        },
        distanceRates: {
            oopsNotSoFast: '哎呀！别这么快...',
            workspaceNeeds: '工作区至少需要一个启用的距离费率。',
            distance: '距离',
            centrallyManage: '集中管理费率，跟踪英里或公里，并设置默认类别。',
            rate: '费率',
            addRate: '添加费率',
            findRate: '查找费率',
            trackTax: '跟踪税款',
            deleteRates: () => ({
                one: '删除费率',
                other: '删除费率',
            }),
            enableRates: () => ({
                one: '启用费率',
                other: '启用费率',
            }),
            disableRates: () => ({
                one: '禁用费率',
                other: '禁用费率',
            }),
            enableRate: '启用费率',
            status: '状态',
            unit: '单位',
            taxFeatureNotEnabledMessage: '要使用此功能，必须在工作区启用税费。前往',
            changePromptMessage: '进行该更改。',
            deleteDistanceRate: '删除距离费率',
            areYouSureDelete: () => ({
                one: '您确定要删除此费率吗？',
                other: '您确定要删除这些费率吗？',
            }),
            errors: {
                rateNameRequired: '费率名称是必需的',
                existingRateName: '具有此名称的距离费率已存在',
            },
        },
        editor: {
            descriptionInputLabel: '描述',
            nameInputLabel: '名称',
            typeInputLabel: '类型',
            initialValueInputLabel: '初始值',
            nameInputHelpText: '这是您将在工作区中看到的名称。',
            nameIsRequiredError: '您需要为您的工作区命名',
            currencyInputLabel: '默认货币',
            currencyInputHelpText: '此工作区的所有费用将转换为此货币。',
            currencyInputDisabledText: ({currency}: CurrencyInputDisabledTextParams) => `无法更改默认货币，因为此工作区已链接到${currency}银行账户。`,
            save: '保存',
            genericFailureMessage: '更新工作区时发生错误。请再试一次。',
            avatarUploadFailureMessage: '上传头像时发生错误。请再试一次。',
            addressContext: '启用 Expensify Travel 需要一个工作区地址。请输入与您的业务相关的地址。',
            policy: '费用政策',
        },
        bankAccount: {
            continueWithSetup: '继续设置',
            youAreAlmostDone: '您几乎完成了银行账户的设置，这将使您能够发行公司卡、报销费用、收集发票和支付账单。',
            streamlinePayments: '简化支付流程',
            connectBankAccountNote: '注意：个人银行账户不能用于工作区的付款。',
            oneMoreThing: '还有一件事！',
            allSet: '一切就绪！',
            accountDescriptionWithCards: '此银行账户将用于发行公司卡、报销费用、收取发票和支付账单。',
            letsFinishInChat: '让我们在聊天中完成！',
            finishInChat: '完成聊天',
            almostDone: '快完成了！',
            disconnectBankAccount: '断开银行账户连接',
            startOver: '重新开始',
            updateDetails: '更新详细信息',
            yesDisconnectMyBankAccount: '是的，断开我的银行账户连接',
            yesStartOver: '是的，重新开始',
            disconnectYourBankAccount: ({bankName}: DisconnectYourBankAccountParams) => `断开您的 <strong>${bankName}</strong> 银行账户。此账户的任何未完成交易仍将完成。`,
            clearProgress: '重新开始将清除您迄今为止取得的进度。',
            areYouSure: '你确定吗？',
            workspaceCurrency: '工作区货币',
            updateCurrencyPrompt: '您的工作区当前设置为不同于USD的货币。请点击下面的按钮立即将您的货币更新为USD。',
            updateToUSD: '更新为美元',
            updateWorkspaceCurrency: '更新工作区货币',
            workspaceCurrencyNotSupported: '工作区货币不支持',
            yourWorkspace: `您的工作区设置为不支持的货币。查看<a href="${CONST.CONNECT_A_BUSINESS_BANK_ACCOUNT_HELP_URL}">支持货币列表</a>。`,
            chooseAnExisting: '选择现有银行账户支付费用或添加新账户。',
        },
        changeOwner: {
            changeOwnerPageTitle: '转移所有者',
            addPaymentCardTitle: '输入您的支付卡以转移所有权',
            addPaymentCardButtonText: '接受条款并添加支付卡',
            addPaymentCardReadAndAcceptText: `<muted-text-micro>阅读并接受<a href="${CONST.OLD_DOT_PUBLIC_URLS.TERMS_URL}">条款</a>和<a href="${CONST.OLD_DOT_PUBLIC_URLS.PRIVACY_URL}">隐私</a> 政策，添加您的会员卡。</muted-text-micro>`,
            addPaymentCardPciCompliant: '符合PCI-DSS标准',
            addPaymentCardBankLevelEncrypt: '银行级加密',
            addPaymentCardRedundant: '冗余基础设施',
            addPaymentCardLearnMore: `<muted-text>进一步了解我们的<a href="${CONST.PERSONAL_DATA_PROTECTION_INFO_URL}">安全性</a>。</muted-text>`,
            amountOwedTitle: '未结余额',
            amountOwedButtonText: '好的',
            amountOwedText: '此账户有上个月未结清的余额。\n\n您是否想清除余额并接管此工作区的账单？',
            ownerOwesAmountTitle: '未结余额',
            ownerOwesAmountButtonText: '转账余额',
            ownerOwesAmountText: ({email, amount}: OwnerOwesAmountParams) =>
                `拥有此工作区的账户（${email}）有上个月未结清的余额。\n\n您是否希望转移此金额（${amount}）以接管此工作区的账单？您的支付卡将立即被扣款。`,
            subscriptionTitle: '接管年度订阅',
            subscriptionButtonText: '转移订阅',
            subscriptionText: ({usersCount, finalCount}: ChangeOwnerSubscriptionParams) =>
                `接管此工作区将把其年度订阅与您当前的订阅合并。这将使您的订阅人数增加${usersCount}名成员，使您的新订阅人数达到${finalCount}。您想继续吗？`,
            duplicateSubscriptionTitle: '重复订阅提醒',
            duplicateSubscriptionButtonText: '继续',
            duplicateSubscriptionText: ({email, workspaceName}: ChangeOwnerDuplicateSubscriptionParams) =>
                `您似乎正在尝试接管 ${email} 的工作区的账单，但要做到这一点，您需要先成为他们所有工作区的管理员。\n\n如果您只想接管工作区 ${workspaceName} 的账单，请点击“继续”。\n\n如果您想接管他们整个订阅的账单，请先让他们将您添加为所有工作区的管理员，然后再接管账单。`,
            hasFailedSettlementsTitle: '无法转移所有权',
            hasFailedSettlementsButtonText: '明白了',
            hasFailedSettlementsText: ({email}: ChangeOwnerHasFailedSettlementsParams) =>
                `您无法接管账单，因为${email}有一笔逾期的Expensify Card结算。请让他们联系concierge@expensify.com解决此问题。然后，您就可以接管此工作区的账单。`,
            failedToClearBalanceTitle: '清除余额失败',
            failedToClearBalanceButtonText: '好的',
            failedToClearBalanceText: '我们无法清除余额。请稍后再试。',
            successTitle: '哇哦！一切就绪。',
            successDescription: '您现在是此工作区的所有者。',
            errorTitle: '哎呀！别这么快...',
            errorDescription: `<muted-text><centered-text>该工作区所有权的转移出现问题。请重试，或<concierge-link>联系 Concierge </concierge-link>寻求帮助。</centered-text></muted-text>`,
        },
        exportAgainModal: {
            title: '小心！',
            description: ({reportName, connectionName}: ExportAgainModalDescriptionParams) =>
                `以下报告已经导出到${CONST.POLICY.CONNECTIONS.NAME_USER_FRIENDLY[connectionName]}：\n\n${reportName}\n\n您确定要再次导出它们吗？`,
            confirmText: '是的，再次导出',
            cancelText: '取消',
        },
        upgrade: {
            reportFields: {
                title: '报告字段',
                description: `报告字段允许您指定标题级别的详细信息，与适用于单个项目费用的标签不同。这些详细信息可以包括特定的项目名称、商务旅行信息、地点等。`,
                onlyAvailableOnPlan: '报告字段仅在Control计划中可用，起价为',
            },
            [CONST.POLICY.CONNECTIONS.NAME.NETSUITE]: {
                title: 'NetSuite',
                description: `通过 Expensify + NetSuite 集成享受自动同步并减少手动输入。通过原生和自定义分段支持（包括项目和客户映射），获得深入的实时财务洞察。`,
                onlyAvailableOnPlan: '我们的 NetSuite 集成仅在 Control 计划中可用，起价为',
            },
            [CONST.POLICY.CONNECTIONS.NAME.SAGE_INTACCT]: {
                title: 'Sage Intacct',
                description: `通过Expensify + Sage Intacct集成，享受自动同步并减少手动输入。通过用户定义的维度，以及按部门、类别、地点、客户和项目（工作）进行的费用编码，获得深入的实时财务洞察。`,
                onlyAvailableOnPlan: '我们的 Sage Intacct 集成仅在 Control 计划中可用，起价为',
            },
            [CONST.POLICY.CONNECTIONS.NAME.QBD]: {
                title: 'QuickBooks Desktop',
                description: `通过Expensify与QuickBooks Desktop的集成，享受自动同步并减少手动输入。通过实时双向连接以及按类别、项目、客户和项目的费用编码，实现终极效率。`,
                onlyAvailableOnPlan: '我们的 QuickBooks Desktop 集成仅在 Control 计划中提供，起价为',
            },
            [CONST.UPGRADE_FEATURE_INTRO_MAPPING.approvals.id]: {
                title: '高级审批',
                description: `如果您想在审批流程中增加更多层级，或者只是想确保最大额的费用能被再次审核，我们可以满足您的需求。高级审批帮助您在每个层级设置适当的检查，以便控制团队的支出。`,
                onlyAvailableOnPlan: '高级审批仅在Control计划中提供，起价为',
            },
            categories: {
                title: '类别',
                description: '类别允许您跟踪和整理支出。使用我们的默认类别或添加您自己的类别。',
                onlyAvailableOnPlan: '类别在 Collect 计划中可用，起价为',
            },
            glCodes: {
                title: 'GL代码',
                description: `为您的类别和标签添加总账代码，以便轻松将费用导出到您的会计和工资系统。`,
                onlyAvailableOnPlan: 'GL 代码仅在 Control 计划中可用，起价为',
            },
            glAndPayrollCodes: {
                title: 'GL 和工资代码',
                description: `为您的类别添加 GL 和工资代码，以便轻松将费用导出到您的会计和工资系统。`,
                onlyAvailableOnPlan: 'GL 和工资代码仅在 Control 计划中提供，起价为',
            },
            taxCodes: {
                title: '税码',
                description: `将税码添加到您的税款中，以便轻松将费用导出到您的会计和工资系统。`,
                onlyAvailableOnPlan: '税码仅在起价为的Control计划中提供，',
            },
            companyCards: {
                title: '无限公司卡',
                description: `需要添加更多的卡片信息流吗？解锁无限公司卡，以同步所有主要发卡机构的交易。`,
                onlyAvailableOnPlan: '这仅在Control计划中提供，起价为',
            },
            rules: {
                title: '规则',
                description: `规则在后台运行，帮助您控制支出，因此您无需为小事操心。\n\n要求提供收据和描述等费用详情，设置限制和默认值，并自动化审批和支付——所有这些都在一个地方完成。`,
                onlyAvailableOnPlan: '规则仅在控制计划中可用，起价为',
            },
            perDiem: {
                title: '每日津贴',
                description: '每日津贴是确保员工出差时日常费用合规且可预测的好方法。享受自定义费率、默认类别以及更详细的信息，如目的地和子费率等功能。',
                onlyAvailableOnPlan: '每日津贴仅在Control计划中提供，起价为',
            },
            travel: {
                title: '旅行',
                description: 'Expensify Travel 是一个新的企业差旅预订和管理平台，允许会员预订住宿、航班、交通等。',
                onlyAvailableOnPlan: '旅行功能在 Collect 计划中提供，起价为',
            },
            reports: {
                title: '报告',
                description: '报告允许您对费用进行分组，以便更容易地跟踪和整理。',
                onlyAvailableOnPlan: '报告功能在 Collect 计划中提供，起价为 ',
            },
            multiLevelTags: {
                title: '多级标签',
                description: '多级标签帮助您更精确地跟踪费用。为每个项目分配多个标签，例如部门、客户或成本中心，以捕获每笔费用的完整上下文。这使得更详细的报告、审批流程和会计导出成为可能。',
                onlyAvailableOnPlan: '多级标签仅在Control计划中提供，起价为',
            },
            distanceRates: {
                title: '距离费率',
                description: '创建和管理您自己的费率，以英里或公里为单位进行跟踪，并为距离费用设置默认类别。',
                onlyAvailableOnPlan: '在 Collect 计划中提供的距离费率，起价为',
            },
            [CONST.UPGRADE_FEATURE_INTRO_MAPPING.multiApprovalLevels.id]: {
                title: '多级审批',
                description: '多级审批是一种工作流工具，适用于要求一人以上审批报销单后才能进行报销的公司。',
                onlyAvailableOnPlan: '多级审批仅在 Control 套餐上提供，起价为 ',
            },
            pricing: {
                perActiveMember: '每位活跃成员每月。',
                perMember: '每位成员每月。',
            },
            note: ({subscriptionLink}: WorkspaceUpgradeNoteParams) => `<muted-text>升级即可使用该功能，或<a href="${subscriptionLink}">进一步了解</a>我们的计划和定价。</muted-text>`,
            upgradeToUnlock: '解锁此功能',
            completed: {
                headline: `您的工作区已升级！`,
                successMessage: ({policyName, subscriptionLink}: UpgradeSuccessMessageParams) =>
                    `<centered-text>您已成功将 ${policyName} 升级到控制计划！<a href="${subscriptionLink}">查看订阅详情</a>。</centered-text>`,
                categorizeMessage: `您已成功升级到 Collect 计划。现在您可以对您的费用进行分类了！`,
                travelMessage: `您已成功升级到 Collect 计划。现在您可以开始预订和管理旅行了！`,
                distanceRateMessage: `您已成功升级到 Collect 计划。现在您可以更改距离费率了！`,
                gotIt: '知道了，谢谢',
                createdWorkspace: '您已创建工作区！',
            },
            commonFeatures: {
                title: '升级到Control计划',
                note: '解锁我们最强大的功能，包括：',
                benefits: {
                    startsAt: 'Control 计划起价为',
                    perMember: '每位活跃成员每月。',
                    learnMore: '了解更多',
                    pricing: '关于我们的计划和定价。',
                    benefit1: '高级会计连接（NetSuite、Sage Intacct 等）',
                    benefit2: '智能费用规则',
                    benefit3: '多级审批工作流程',
                    benefit4: '增强的安全控制',
                    toUpgrade: '要升级，请点击',
                    selectWorkspace: '选择一个工作区，并将计划类型更改为',
                },
            },
        },
        downgrade: {
            commonFeatures: {
                title: '降级到Collect计划',
                note: '如果您降级，您将失去对这些功能及更多功能的访问权限：',
                benefits: {
                    note: '要查看我们计划的完整对比，请查看我们的',
                    pricingPage: '定价页面',
                    confirm: '您确定要降级并删除您的配置吗？',
                    warning: '此操作无法撤销。',
                    benefit1: '会计连接（QuickBooks Online 和 Xero 除外）',
                    benefit2: '智能费用规则',
                    benefit3: '多级审批工作流程',
                    benefit4: '增强的安全控制',
                    headsUp: '注意！',
                    multiWorkspaceNote: '在您的第一次月度付款之前，您需要将所有工作区降级，以便以 Collect 费率开始订阅。点击',
                    selectStep: '> 选择每个工作区 > 将计划类型更改为',
                },
            },
            completed: {
                headline: '您的工作区已被降级',
                description: '您在控制计划中有其他工作区。要按收集费率计费，您必须降级所有工作区。',
                gotIt: '知道了，谢谢',
            },
        },
        payAndDowngrade: {
            title: '支付和降级',
            headline: '您的最终付款',
            description1: ({formattedAmount}: PayAndDowngradeDescriptionParams) => `您本次订阅的最终账单金额为 <strong>${formattedAmount}</strong>`,
            description2: ({date}: DateParams) => `查看您在${date}的明细：`,
            subscription: '注意！此操作将终止您的Expensify订阅，删除此工作区，并移除所有工作区成员。如果您只想移除自己并保留此工作区，请先让其他管理员接管账单。',
            genericFailureMessage: '支付账单时发生错误。请重试。',
        },
        restrictedAction: {
            restricted: 'Restricted',
            actionsAreCurrentlyRestricted: ({workspaceName}: ActionsAreCurrentlyRestricted) => `对${workspaceName}工作区的操作目前受到限制。`,
            workspaceOwnerWillNeedToAddOrUpdatePaymentCard: ({workspaceOwnerName}: WorkspaceOwnerWillNeedToAddOrUpdatePaymentCardParams) =>
                `工作区所有者 ${workspaceOwnerName} 需要添加或更新档案中的支付卡，以解锁新的工作区活动。`,
            youWillNeedToAddOrUpdatePaymentCard: '您需要添加或更新档案中的支付卡，以解锁新的工作区活动。',
            addPaymentCardToUnlock: '添加付款卡以解锁！',
            addPaymentCardToContinueUsingWorkspace: '添加支付卡以继续使用此工作区',
            pleaseReachOutToYourWorkspaceAdmin: '如有任何问题，请联系您的工作区管理员。',
            chatWithYourAdmin: '与您的管理员聊天',
            chatInAdmins: '在#admins中聊天',
            addPaymentCard: '添加支付卡',
        },
        rules: {
            individualExpenseRules: {
                title: '费用',
                subtitle: ({categoriesPageLink, tagsPageLink}: IndividualExpenseRulesSubtitleParams) =>
                    `<muted-text>为单项支出设置支出控制和默认值。您还可以为<a href="${categoriesPageLink}">类别</a>和<a href="${tagsPageLink}">标签</a>创建规则。</muted-text>`,
                receiptRequiredAmount: '所需收据金额',
                receiptRequiredAmountDescription: '当支出超过此金额时需要收据，除非被类别规则覆盖。',
                maxExpenseAmount: '最大报销金额',
                maxExpenseAmountDescription: '标记超过此金额的支出，除非被类别规则覆盖。',
                maxAge: '最大年龄',
                maxExpenseAge: '最大费用年龄',
                maxExpenseAgeDescription: '标记超过特定天数的支出。',
                maxExpenseAgeDays: () => ({
                    one: '1天',
                    other: (count: number) => `${count}天`,
                }),
                cashExpenseDefault: '现金支出默认值',
                cashExpenseDefaultDescription: '选择如何创建现金支出。如果不是导入的公司卡交易，则视为现金支出。这包括手动创建的支出、收据、津贴、里程和工时支出。',
                reimbursableDefault: '可报销',
                reimbursableDefaultDescription: '支出通常会报销给员工',
                nonReimbursableDefault: '不可报销',
                nonReimbursableDefaultDescription: '支出偶尔会报销给员工',
                alwaysReimbursable: '始终可报销',
                alwaysReimbursableDescription: '支出始终会报销给员工',
                alwaysNonReimbursable: '始终不可报销',
                alwaysNonReimbursableDescription: '支出永远不会报销给员工',
                billableDefault: '默认计费',
                billableDefaultDescription: ({tagsPageLink}: BillableDefaultDescriptionParams) =>
                    `<muted-text>C选择现金和信用卡支出是否默认可计费。可计费支出可在<a href="${tagsPageLink}">标签</a>中启用或禁用。</muted-text>`,
                billable: '可计费的',
                billableDescription: '费用通常会重新计费给客户。',
                nonBillable: '非计费',
                nonBillableDescription: '费用有时会重新计入客户账单。',
                eReceipts: 'eReceipts',
                eReceiptsHint: `电子收据是自动创建的[用于大多数美元贷记交易](${CONST.DEEP_DIVE_ERECEIPTS})。`,
                attendeeTracking: '参与者跟踪',
                attendeeTrackingHint: '跟踪每笔费用的每人成本。',
                prohibitedDefaultDescription: '标记任何包含酒精、赌博或其他受限物品的收据。包含这些项目的收据将需要人工审核。',
                prohibitedExpenses: '禁止的费用',
                alcohol: '酒精',
                hotelIncidentals: '酒店杂费',
                gambling: '赌博',
                tobacco: '烟草',
                adultEntertainment: '成人娱乐',
            },
            expenseReportRules: {
                title: '费用报告',
                subtitle: '自动化费用报告合规、审批和支付。',
                preventSelfApprovalsTitle: '防止自我批准',
                preventSelfApprovalsSubtitle: '防止工作区成员批准自己的费用报告。',
                autoApproveCompliantReportsTitle: '自动批准合规报告',
                autoApproveCompliantReportsSubtitle: '配置哪些费用报告符合自动批准的条件。',
                autoApproveReportsUnderTitle: '自动批准报告低于',
                autoApproveReportsUnderDescription: '低于此金额的合规报销报告将自动批准。',
                randomReportAuditTitle: '随机报告审计',
                randomReportAuditDescription: '要求某些报告必须手动批准，即使符合自动批准的条件。',
                autoPayApprovedReportsTitle: '自动支付已批准的报告',
                autoPayApprovedReportsSubtitle: '配置哪些费用报告符合自动支付条件。',
                autoPayApprovedReportsLimitError: ({currency}: AutoPayApprovedReportsLimitErrorParams = {}) => `请输入一个小于${currency ?? ''}20,000的金额。`,
                autoPayApprovedReportsLockedSubtitle: '转到更多功能并启用工作流，然后添加付款以解锁此功能。',
                autoPayReportsUnderTitle: '自动支付报告低于',
                autoPayReportsUnderDescription: '在此金额以下的完全合规费用报告将自动支付。',
                unlockFeatureEnableWorkflowsSubtitle: ({featureName, moreFeaturesLink}: FeatureNameParams) =>
                    `前往[更多功能](${moreFeaturesLink})并启用工作流，然后添加${featureName}以解锁此功能。`,
                enableFeatureSubtitle: ({featureName, moreFeaturesLink}: FeatureNameParams) => `前往[更多功能](${moreFeaturesLink})并启用${featureName}以解锁此功能。`,
            },
            categoryRules: {
                title: '类别规则',
                approver: '审批人',
                requireDescription: '需要描述',
                descriptionHint: '描述提示',
                descriptionHintDescription: ({categoryName}: CategoryNameParams) => `提醒员工为“${categoryName}”支出提供更多信息。此提示显示在费用的描述字段中。`,
                descriptionHintLabel: '提示',
                descriptionHintSubtitle: '专业提示：越短越好！',
                maxAmount: '最大金额',
                flagAmountsOver: '标记超过的金额',
                flagAmountsOverDescription: ({categoryName}: CategoryNameParams) => `适用于类别“${categoryName}”。`,
                flagAmountsOverSubtitle: '这将覆盖所有费用的最大金额。',
                expenseLimitTypes: {
                    expense: '单笔费用',
                    expenseSubtitle: '按类别标记费用金额。此规则会覆盖工作区的一般最大费用金额规则。',
                    daily: '类别总计',
                    dailySubtitle: '标记每个费用报告的类别总支出。',
                },
                requireReceiptsOver: '要求超过',
                requireReceiptsOverList: {
                    default: ({defaultAmount}: DefaultAmountParams) => `${defaultAmount} ${CONST.DOT_SEPARATOR} 默认`,
                    never: '从不要求收据',
                    always: '始终要求收据',
                },
                defaultTaxRate: '默认税率',
                enableWorkflows: ({moreFeaturesLink}: RulesEnableWorkflowsParams) => `转到[更多功能](${moreFeaturesLink})并启用工作流程，然后添加审批以解锁此功能。`,
            },
            customRules: {
                title: '自定义规则',
                cardSubtitle: '这里是你团队的报销政策，让所有人都清楚哪些费用涵盖在内。',
            },
        },
        planTypePage: {
            planTypes: {
                team: {
                    label: '收集',
                    description: '适合希望自动化流程的团队。',
                },
                corporate: {
                    label: '控制',
                    description: '适用于有高级需求的组织。',
                },
            },
            description: '选择适合您的计划。有关功能和价格的详细列表，请查看我们的',
            subscriptionLink: '计划类型和定价帮助页面',
            lockedPlanDescription: ({count, annualSubscriptionEndDate}: WorkspaceLockedPlanTypeParams) => ({
                one: `您已承诺在您的年度订阅到期日${annualSubscriptionEndDate}之前，在控制计划中保留1名活跃成员。您可以选择按使用付费的订阅方式，并在${annualSubscriptionEndDate}之后通过禁用自动续订降级到Collect计划。`,
                other: `您已承诺在控制计划中拥有 ${count} 名活跃成员，直到您的年度订阅在 ${annualSubscriptionEndDate} 结束。您可以通过在 ${annualSubscriptionEndDate} 开始禁用自动续订来切换到按使用付费订阅并降级到 Collect 计划。`,
            }),
            subscriptions: '订阅',
        },
    },
    getAssistancePage: {
        title: '获取帮助',
        subtitle: '我们在这里为您扫清通往成功的道路！',
        description: '从以下支持选项中选择：',
        chatWithConcierge: '与Concierge聊天',
        scheduleSetupCall: '安排设置电话会议',
        scheduleACall: '安排通话',
        questionMarkButtonTooltip: '获取我们团队的协助',
        exploreHelpDocs: '查看帮助文档',
        registerForWebinar: '注册网络研讨会',
        onboardingHelp: '入职帮助',
    },
    emojiPicker: {
        skinTonePickerLabel: '更改默认肤色',
        headers: {
            frequentlyUsed: '常用',
            smileysAndEmotion: '表情符号与情感',
            peopleAndBody: '人和身体',
            animalsAndNature: '动物和自然',
            foodAndDrink: '食品和饮料',
            travelAndPlaces: '旅行和地点',
            activities: '活动',
            objects: 'Objects',
            symbols: 'Symbols',
            flags: '标记',
        },
    },
    newRoomPage: {
        newRoom: '新房间',
        groupName: '群组名称',
        roomName: '房间名称',
        visibility: '可见性',
        restrictedDescription: '您工作区中的人员可以找到此房间',
        privateDescription: '被邀请到此房间的人可以找到它',
        publicDescription: '任何人都可以找到这个房间',
        // eslint-disable-next-line @typescript-eslint/naming-convention
        public_announceDescription: '任何人都可以找到这个房间',
        createRoom: '创建房间',
        roomAlreadyExistsError: '已存在一个具有此名称的房间',
        roomNameReservedError: ({reservedName}: RoomNameReservedErrorParams) => `${reservedName} 是所有工作区的默认房间。请选择另一个名称。`,
        roomNameInvalidError: '房间名称只能包含小写字母、数字和连字符',
        pleaseEnterRoomName: '请输入房间名称',
        pleaseSelectWorkspace: '请选择一个工作区',
        renamedRoomAction: ({oldName, newName, actorName, isExpenseReport}: RenamedRoomActionParams) => {
            const actor = actorName ? `${actorName} ` : '';
            return isExpenseReport ? `${actor}重命名为“${newName}”（之前为“${oldName}”）` : `${actor}将此房间重命名为“${newName}”（之前为“${oldName}”）`;
        },
        roomRenamedTo: ({newName}: RoomRenamedToParams) => `房间重命名为${newName}`,
        social: '社交',
        selectAWorkspace: '选择一个工作区',
        growlMessageOnRenameError: '无法重命名工作区房间。请检查您的连接并重试。',
        visibilityOptions: {
            restricted: '工作区', // the translation for "restricted" visibility is actually workspace. This is so we can display restricted visibility rooms as "workspace" without having to change what's stored.
            private: '私人',
            public: '公开',
            // eslint-disable-next-line @typescript-eslint/naming-convention
            public_announce: '公开公告',
        },
    },
    workspaceApprovalModes: {
        submitAndClose: '提交并关闭',
        submitAndApprove: '提交并批准',
        advanced: '高级',
        dynamicExternal: 'DYNAMIC_EXTERNAL',
        smartReport: 'SMARTREPORT',
        billcom: 'BILLCOM',
    },
    workspaceActions: {
        addApprovalRule: ({approverEmail, approverName, field, name}: AddedPolicyApprovalRuleParams) => `已将${approverName}（${approverEmail}）添加为${field}“${name}”的审批人`,
        deleteApprovalRule: ({approverEmail, approverName, field, name}: AddedPolicyApprovalRuleParams) => `将 ${approverName} (${approverEmail}) 从 ${field} "${name}" 的审批人中移除`,
        updateApprovalRule: ({field, name, newApproverEmail, newApproverName, oldApproverEmail, oldApproverName}: UpdatedPolicyApprovalRuleParams) => {
            const formatApprover = (displayName?: string, email?: string) => (displayName ? `${displayName} (${email})` : email);
            return `将 ${field} "${name}" 的审批者更改为 ${formatApprover(newApproverName, newApproverEmail)}（之前是 ${formatApprover(oldApproverName, oldApproverEmail)}）`;
        },
        addCategory: ({categoryName}: UpdatedPolicyCategoryParams) => `添加了类别“${categoryName}”`,
        deleteCategory: ({categoryName}: UpdatedPolicyCategoryParams) => `已移除类别“${categoryName}”`,
        updateCategory: ({oldValue, categoryName}: UpdatedPolicyCategoryParams) => `${oldValue ? 'disabled' : '启用'} 类别 "${categoryName}"`,
        updateCategoryPayrollCode: ({oldValue, categoryName, newValue}: UpdatedPolicyCategoryGLCodeParams) => {
            if (!oldValue) {
                return `将工资代码“${newValue}”添加到类别“${categoryName}”中`;
            }
            if (!newValue && oldValue) {
                return `从类别“${categoryName}”中删除了工资代码“${oldValue}”`;
            }
            return `将“${categoryName}”类别的工资代码更改为“${newValue}”（之前为“${oldValue}”）`;
        },
        updateCategoryGLCode: ({oldValue, categoryName, newValue}: UpdatedPolicyCategoryGLCodeParams) => {
            if (!oldValue) {
                return `将 GL 代码“${newValue}”添加到类别“${categoryName}”中`;
            }
            if (!newValue && oldValue) {
                return `从类别“${categoryName}”中移除了GL代码“${oldValue}”`;
            }
            return `将“${categoryName}”类别的GL代码更改为“${newValue}”（之前为“${oldValue}”）`;
        },
        updateAreCommentsRequired: ({oldValue, categoryName}: UpdatedPolicyCategoryParams) => {
            return `将“${categoryName}”类别描述更改为${!oldValue ? '必需的' : '不需要'}（之前为${!oldValue ? '不需要' : '必需的'}）`;
        },
        updateCategoryMaxExpenseAmount: ({categoryName, oldAmount, newAmount}: UpdatedPolicyCategoryMaxExpenseAmountParams) => {
            if (newAmount && !oldAmount) {
                return `为类别“${categoryName}”添加了一个${newAmount}的最大金额`;
            }
            if (oldAmount && !newAmount) {
                return `从类别“${categoryName}”中移除了${oldAmount}的最大金额`;
            }
            return `将“${categoryName}”类别的最大金额更改为${newAmount}（之前为${oldAmount}）`;
        },
        updateCategoryExpenseLimitType: ({categoryName, oldValue, newValue}: UpdatedPolicyCategoryExpenseLimitTypeParams) => {
            if (!oldValue) {
                return `将限制类型${newValue}添加到类别"${categoryName}"中`;
            }
            return `将“${categoryName}”类别的限额类型更改为${newValue}（之前为${oldValue}）`;
        },
        updateCategoryMaxAmountNoReceipt: ({categoryName, oldValue, newValue}: UpdatedPolicyCategoryMaxAmountNoReceiptParams) => {
            if (!oldValue) {
                return `通过将收据更改为${newValue}来更新类别“${categoryName}”`;
            }
            return `将“${categoryName}”类别更改为${newValue}（之前为${oldValue}）`;
        },
        setCategoryName: ({oldName, newName}: UpdatedPolicyCategoryNameParams) => `将类别从“${oldName}”重命名为“${newName}”`,
        updatedDescriptionHint: ({categoryName, oldValue, newValue}: UpdatedPolicyCategoryDescriptionHintTypeParams) => {
            if (!newValue) {
                return `从类别“${categoryName}”中移除了描述提示“${oldValue}”`;
            }
            return !oldValue ? `将描述提示“${newValue}”添加到类别“${categoryName}”中` : `将“${categoryName}”类别描述提示更改为“${newValue}”（之前为“${oldValue}”）`;
        },
        updateTagListName: ({oldName, newName}: UpdatedPolicyCategoryNameParams) => `将标签列表名称更改为“${newName}”（之前为“${oldName}”）`,
        addTag: ({tagListName, tagName}: UpdatedPolicyTagParams) => `将标签“${tagName}”添加到列表“${tagListName}”中`,
        updateTagName: ({tagListName, newName, oldName}: UpdatedPolicyTagNameParams) => `通过将标签“${oldName}”更改为“${newName}”，更新了标签列表“${tagListName}”`,
        updateTagEnabled: ({tagListName, tagName, enabled}: UpdatedPolicyTagParams) => `${enabled ? '启用' : 'disabled'} 列表“${tagListName}”中的标签“${tagName}”`,
        deleteTag: ({tagListName, tagName}: UpdatedPolicyTagParams) => `已从列表“${tagListName}”中移除标签“${tagName}”`,
        deleteMultipleTags: ({count, tagListName}: UpdatedPolicyTagParams) => `从列表“${tagListName}”中移除了“${count}”个标签`,
        updateTag: ({tagListName, newValue, tagName, updatedField, oldValue}: UpdatedPolicyTagFieldParams) => {
            if (oldValue) {
                return `在列表“${tagListName}”中更新了标签“${tagName}”，将${updatedField}更改为“${newValue}”（之前为“${oldValue}”）`;
            }
            return `在列表“${tagListName}”中更新了标签“${tagName}”，添加了一个${updatedField}为“${newValue}”`;
        },
        updateCustomUnit: ({customUnitName, newValue, oldValue, updatedField}: UpdatePolicyCustomUnitParams) =>
            `将 ${customUnitName} 的 ${updatedField} 更改为“${newValue}”（之前为“${oldValue}”）`,
        updateCustomUnitTaxEnabled: ({newValue}: UpdatePolicyCustomUnitTaxEnabledParams) => `${newValue ? '启用' : 'disabled'} 税收跟踪距离费率`,
        addCustomUnitRate: ({customUnitName, rateName}: AddOrDeletePolicyCustomUnitRateParams) => `添加了新的“${customUnitName}”费率“${rateName}”`,
        updatedCustomUnitRate: ({customUnitName, customUnitRateName, newValue, oldValue, updatedField}: UpdatedPolicyCustomUnitRateParams) =>
            `将${customUnitName} ${updatedField} "${customUnitRateName}" 的费率更改为 "${newValue}"（之前为 "${oldValue}"）`,
        updatedCustomUnitTaxRateExternalID: ({customUnitRateName, newValue, newTaxPercentage, oldTaxPercentage, oldValue}: UpdatedPolicyCustomUnitTaxRateExternalIDParams) => {
            if (oldTaxPercentage && oldValue) {
                return `将距离费率 "${customUnitRateName}" 的税率更改为 "${newValue} (${newTaxPercentage})"（之前为 "${oldValue} (${oldTaxPercentage})"）`;
            }
            return `将税率“${newValue} (${newTaxPercentage})”添加到距离费率“${customUnitRateName}”中。`;
        },
        updatedCustomUnitTaxClaimablePercentage: ({customUnitRateName, newValue, oldValue}: UpdatedPolicyCustomUnitTaxClaimablePercentageParams) => {
            if (oldValue) {
                return `将距离费率中的可退税部分从 "${oldValue}" 更改为 "${newValue}"（之前为 "${customUnitRateName}"）`;
            }
            return `将税款可退还部分“${newValue}”添加到距离费率“${customUnitRateName}”中。`;
        },
        deleteCustomUnitRate: ({customUnitName, rateName}: AddOrDeletePolicyCustomUnitRateParams) => `已移除“${customUnitName}”费率“${rateName}”`,
        addedReportField: ({fieldType, fieldName}: AddedOrDeletedPolicyReportFieldParams) => `已添加 ${fieldType} 报告字段 "${fieldName}"`,
        updateReportFieldDefaultValue: ({defaultValue, fieldName}: UpdatedPolicyReportFieldDefaultValueParams) => `将报告字段 "${fieldName}" 的默认值设置为 "${defaultValue}"`,
        addedReportFieldOption: ({fieldName, optionName}: PolicyAddedReportFieldOptionParams) => `将选项“${optionName}”添加到报告字段“${fieldName}”中。`,
        removedReportFieldOption: ({fieldName, optionName}: PolicyAddedReportFieldOptionParams) => `从报告字段“${fieldName}”中移除了选项“${optionName}”`,
        updateReportFieldOptionDisabled: ({fieldName, optionName, optionEnabled}: PolicyDisabledReportFieldOptionParams) =>
            `${optionEnabled ? '启用' : 'disabled'} 报告字段 "${fieldName}" 的选项 "${optionName}"`,
        updateReportFieldAllOptionsDisabled: ({fieldName, optionName, allEnabled, toggledOptionsCount}: PolicyDisabledReportFieldAllOptionsParams) => {
            if (toggledOptionsCount && toggledOptionsCount > 1) {
                return `${allEnabled ? '启用' : 'disabled'} 报告字段 "${fieldName}" 的所有选项`;
            }
            return `${allEnabled ? '启用' : 'disabled'} 报告字段 "${fieldName}" 的选项 "${optionName}"，使所有选项 ${allEnabled ? '启用' : 'disabled'}`;
        },
        deleteReportField: ({fieldType, fieldName}: AddedOrDeletedPolicyReportFieldParams) => `已移除${fieldType}报告字段"${fieldName}"`,
        preventSelfApproval: ({oldValue, newValue}: UpdatedPolicyPreventSelfApprovalParams) =>
            `将“Prevent self-approval”更新为“${newValue === 'true' ? '已启用' : '禁用'}”（之前为“${oldValue === 'true' ? '已启用' : '禁用'}”）`,
        updateMaxExpenseAmountNoReceipt: ({oldValue, newValue}: UpdatedPolicyFieldWithNewAndOldValueParams) => `将所需收据的最大报销金额更改为${newValue}（之前为${oldValue}）`,
        updateMaxExpenseAmount: ({oldValue, newValue}: UpdatedPolicyFieldWithNewAndOldValueParams) => `将违规的最大报销金额更改为${newValue}（之前为${oldValue}）`,
        updateMaxExpenseAge: ({oldValue, newValue}: UpdatedPolicyFieldWithNewAndOldValueParams) =>
            `将“最大费用年龄（天数）”更新为“${newValue}”（之前为“${oldValue === 'false' ? CONST.POLICY.DEFAULT_MAX_EXPENSE_AGE : oldValue}”）`,
        updateMonthlyOffset: ({oldValue, newValue}: UpdatedPolicyFieldWithNewAndOldValueParams) => {
            if (!oldValue) {
                return `将月度报告提交日期设置为"${newValue}"`;
            }
            return `将月度报告提交日期更新为“${newValue}”（之前为“${oldValue}”）`;
        },
        updateDefaultBillable: ({oldValue, newValue}: UpdatedPolicyFieldWithNewAndOldValueParams) => `已将“重新向客户计费费用”更新为“${newValue}”（之前为“${oldValue}”）`,
        updateDefaultReimbursable: ({oldValue, newValue}: UpdatedPolicyFieldWithNewAndOldValueParams) => `已将“现金支出默认值”更新为“${newValue}”（之前为“${oldValue}”）`,
        updateDefaultTitleEnforced: ({value}: UpdatedPolicyFieldWithValueParam) => `"强制执行默认报告标题" ${value ? 'on' : '关'}`,
        renamedWorkspaceNameAction: ({oldName, newName}: RenamedWorkspaceNameActionParams) => `已将此工作区的名称更新为“${newName}”（之前为“${oldName}”）`,
        updateWorkspaceDescription: ({newDescription, oldDescription}: UpdatedPolicyDescriptionParams) =>
            !oldDescription ? `将此工作区的描述设置为"${newDescription}"` : `已将此工作区的描述更新为“${newDescription}”（之前为“${oldDescription}”）`,
        removedFromApprovalWorkflow: ({submittersNames}: RemovedFromApprovalWorkflowParams) => {
            let joinedNames = '';
            if (submittersNames.length === 1) {
                joinedNames = submittersNames.at(0) ?? '';
            } else if (submittersNames.length === 2) {
                joinedNames = submittersNames.join('和');
            } else if (submittersNames.length > 2) {
                joinedNames = `${submittersNames.slice(0, submittersNames.length - 1).join(', ')} and ${submittersNames.at(-1)}`;
            }
            return {
                one: `已将您从${joinedNames}的审批流程和费用聊天中移除。之前提交的报告仍将在您的收件箱中可供审批。`,
                other: `已将你从${joinedNames}的审批流程和费用聊天中移除。之前提交的报告仍将在你的收件箱中可供审批。`,
            };
        },
        demotedFromWorkspace: ({policyName, oldRole}: DemotedFromWorkspaceParams) => `已将您在${policyName}中的角色从${oldRole}更新为用户。您已被移除出所有提交者费用聊天，除了您自己的。`,
        updatedWorkspaceCurrencyAction: ({oldCurrency, newCurrency}: UpdatedPolicyCurrencyParams) => `将默认货币更新为${newCurrency}（之前为${oldCurrency}）`,
        updatedWorkspaceFrequencyAction: ({oldFrequency, newFrequency}: UpdatedPolicyFrequencyParams) => `将自动报告频率更新为“${newFrequency}”（之前为“${oldFrequency}”）`,
        updateApprovalMode: ({newValue, oldValue}: ChangeFieldParams) => `将审批模式更新为“${newValue}”（之前为“${oldValue}”）`,
        upgradedWorkspace: '将此工作区升级到Control计划',
        downgradedWorkspace: '已将此工作区降级到 Collect 计划',
        updatedAuditRate: ({oldAuditRate, newAuditRate}: UpdatedPolicyAuditRateParams) =>
            `将随机分配进行人工审批的报告比例更改为${Math.round(newAuditRate * 100)}％（之前为${Math.round(oldAuditRate * 100)}％）`,
        updatedManualApprovalThreshold: ({oldLimit, newLimit}: UpdatedPolicyManualApprovalThresholdParams) => `将所有费用的人工审批限额更改为${newLimit}（之前为${oldLimit}）`,
    },
    roomMembersPage: {
        memberNotFound: '未找到成员。',
        useInviteButton: '要邀请新成员加入聊天，请使用上面的邀请按钮。',
        notAuthorized: `您无权访问此页面。如果您想加入此房间，请让房间成员添加您。还有其他问题？请联系${CONST.EMAIL.CONCIERGE}`,
        roomArchived: `此房间已被存档。如有疑问，请联系 ${CONST.EMAIL.CONCIERGE}。`,
        removeMembersPrompt: ({memberName}: {memberName: string}) => ({
            one: `您确定要将${memberName}从房间中移除吗？`,
            other: '您确定要从房间中移除选定的成员吗？',
        }),
        error: {
            genericAdd: '添加此房间成员时出现问题。',
        },
    },
    newTaskPage: {
        assignTask: '分配任务',
        assignMe: '分配给我',
        confirmTask: '确认任务',
        confirmError: '请输入标题并选择共享目标',
        descriptionOptional: '描述（可选）',
        pleaseEnterTaskName: '请输入标题',
        pleaseEnterTaskDestination: '请选择您要分享此任务的位置',
    },
    task: {
        task: '任务',
        title: '标题',
        description: '描述',
        assignee: '受让人',
        completed: '已完成',
        action: '完成',
        messages: {
            created: ({title}: TaskCreatedActionParams) => `${title}的任务`,
            completed: '标记为完成',
            canceled: '已删除的任务',
            reopened: '标记为未完成',
            error: '您没有权限执行请求的操作',
        },
        markAsComplete: '标记为完成',
        markAsIncomplete: '标记为未完成',
        assigneeError: '分配此任务时发生错误。请尝试其他受让人。',
        genericCreateTaskFailureMessage: '创建此任务时出错。请稍后再试。',
        deleteTask: '删除任务',
        deleteConfirmation: '您确定要删除此任务吗？',
    },
    statementPage: {
        title: ({year, monthName}: StatementTitleParams) => `${monthName} ${year} 对账单`,
    },
    keyboardShortcutsPage: {
        title: '键盘快捷键',
        subtitle: '使用这些方便的键盘快捷键节省时间：',
        shortcuts: {
            openShortcutDialog: '打开键盘快捷键对话框',
            markAllMessagesAsRead: '将所有消息标记为已读',
            escape: '逃逸对话框',
            search: '打开搜索对话框',
            newChat: '新的聊天屏幕',
            copy: '复制评论',
            openDebug: '打开测试偏好设置对话框',
        },
    },
    guides: {
        screenShare: '屏幕共享',
        screenShareRequest: 'Expensify邀请您进行屏幕共享',
    },
    search: {
        resultsAreLimited: '搜索结果有限。',
        viewResults: '查看结果',
        resetFilters: '重置过滤器',
        searchResults: {
            emptyResults: {
                title: '无内容显示',
                subtitle: `尝试调整您的搜索条件或使用绿色的 ${CONST.CUSTOM_EMOJIS.GLOBAL_CREATE} 按钮创建内容。`,
            },
            emptyExpenseResults: {
                title: '您还没有创建任何费用',
                subtitle: '创建报销单或试用Expensify以了解更多信息。',
                subtitleWithOnlyCreateButton: '使用下面的绿色按钮创建一笔费用。',
            },
            emptyReportResults: {
                title: '您还没有创建任何报告',
                subtitle: '创建报告或试用Expensify以了解更多信息。',
                subtitleWithOnlyCreateButton: '使用下面的绿色按钮创建报告。',
            },
            emptyInvoiceResults: {
                title: '您还没有创建任何发票',
                subtitle: '发送发票或试用Expensify以了解更多信息。',
                subtitleWithOnlyCreateButton: '使用下面的绿色按钮发送发票。',
            },
            emptyTripResults: {
                title: '没有行程可显示',
                subtitle: '开始预订您的第一次旅行。',
                buttonText: '预订行程',
            },
            emptySubmitResults: {
                title: '没有费用可提交',
                subtitle: '一切顺利。庆祝一下吧！',
                buttonText: '创建报告',
            },
            emptyApproveResults: {
                title: '没有费用需要批准',
                subtitle: '零报销。最大限度地放松。干得好！',
            },
            emptyPayResults: {
                title: '没有费用需要支付',
                subtitle: '恭喜！你冲过终点线了。',
            },
            emptyExportResults: {
                title: '没有费用可导出',
                subtitle: '是时候放松一下了，干得好。',
            },
            emptyStatementsResults: {
                title: '无费用显示',
                subtitle: '无结果。请尝试调整过滤器。',
            },
            emptyUnapprovedResults: {
                title: '没有费用需要批准',
                subtitle: '零报销。最大限度地放松。干得好！',
            },
        },
        statements: '发言',
        unapprovedCash: '未经批准的现金',
        unapprovedCard: '未批准的卡',
        reconciliation: '对账',
        saveSearch: '保存搜索',
        deleteSavedSearch: '删除已保存的搜索',
        deleteSavedSearchConfirm: '您确定要删除此搜索吗？',
        searchName: '搜索名称',
        savedSearchesMenuItemTitle: '已保存',
        groupedExpenses: '分组费用',
        bulkActions: {
            approve: '批准',
            pay: '支付',
            delete: '删除',
            hold: '保持',
            unhold: '移除保留',
            noOptionsAvailable: '所选费用组没有可用选项。',
        },
        filtersHeader: '筛选器',
        filters: {
            date: {
                before: ({date}: OptionalParam<DateParams> = {}) => `Before ${date ?? ''}`,
                after: ({date}: OptionalParam<DateParams> = {}) => `After ${date ?? ''}`,
                on: ({date}: OptionalParam<DateParams> = {}) => `On ${date ?? ''}`,
                presets: {
                    [CONST.SEARCH.DATE_PRESETS.NEVER]: '从未',
                    [CONST.SEARCH.DATE_PRESETS.LAST_MONTH]: '上个月',
                    [CONST.SEARCH.DATE_PRESETS.THIS_MONTH]: '本月',
                    [CONST.SEARCH.DATE_PRESETS.LAST_STATEMENT]: '最后发言',
                },
            },
            status: '状态',
            keyword: '关键词',
            keywords: '关键词',
            currency: '货币',
            completed: '已完成',
            amount: {
                lessThan: ({amount}: OptionalParam<RequestAmountParams> = {}) => `少于${amount ?? ''}`,
                greaterThan: ({amount}: OptionalParam<RequestAmountParams> = {}) => `大于${amount ?? ''}`,
                between: ({greaterThan, lessThan}: FiltersAmountBetweenParams) => `在 ${greaterThan} 和 ${lessThan} 之间`,
                equalTo: ({amount}: OptionalParam<RequestAmountParams> = {}) => `等于${amount ?? ''}`,
            },
            card: {
                expensify: 'Expensify',
                individualCards: '个人卡片',
                closedCards: '已关闭的卡片',
                cardFeeds: '卡片提要',
                cardFeedName: ({cardFeedBankName, cardFeedLabel}: {cardFeedBankName: string; cardFeedLabel?: string}) =>
                    `All ${cardFeedBankName}${cardFeedLabel ? ` - ${cardFeedLabel}` : ''}`,
                cardFeedNameCSV: ({cardFeedLabel}: {cardFeedLabel?: string}) => `所有已导入的CSV卡${cardFeedLabel ? ` - ${cardFeedLabel}` : ''}`,
            },
            current: '当前',
            past: '过去',
            submitted: '提交',
            approved: '批准',
            paid: '支付',
            exported: '导出',
            posted: '发布',
            withdrawn: '撤回',
            billable: '可计费的',
            reimbursable: '可报销的',
            purchaseCurrency: '购买货币',
            groupBy: {
                [CONST.SEARCH.GROUP_BY.REPORTS]: '报告',
                [CONST.SEARCH.GROUP_BY.FROM]: '从',
                [CONST.SEARCH.GROUP_BY.CARD]: '卡片',
                [CONST.SEARCH.GROUP_BY.WITHDRAWAL_ID]: '提现ID',
            },
            feed: '通道',
            withdrawalType: {
                [CONST.SEARCH.WITHDRAWAL_TYPE.EXPENSIFY_CARD]: 'Expensify Card',
                [CONST.SEARCH.WITHDRAWAL_TYPE.REIMBURSEMENT]: '报销',
            },
            is: '是',
            action: {
                [CONST.SEARCH.ACTION_FILTERS.SUBMIT]: '提交',
                [CONST.SEARCH.ACTION_FILTERS.APPROVE]: '批准',
                [CONST.SEARCH.ACTION_FILTERS.PAY]: '支付',
                [CONST.SEARCH.ACTION_FILTERS.EXPORT]: '导出',
            },
        },
        has: '有',
        groupBy: '组别',
        moneyRequestReport: {
            emptyStateTitle: '此报告没有费用。',
        },
        noCategory: '无类别',
        noTag: '无标签',
        expenseType: '费用类型',
        withdrawalType: '提款类型',
        recentSearches: '最近的搜索',
        recentChats: '最近的聊天记录',
        searchIn: '搜索在',
        searchPlaceholder: '搜索某物',
        suggestions: '建议',
        exportSearchResults: {
            title: '创建导出',
            description: '哇，物品真多！我们会将它们打包，Concierge 很快会给你发送一个文件。',
        },
        exportAll: {
            selectAllMatchingItems: '选择所有匹配的项目',
            allMatchingItemsSelected: '所有匹配项已选择',
        },
    },
    genericErrorPage: {
        title: '哦哦，出了点问题！',
        body: {
            helpTextMobile: '请关闭并重新打开应用程序，或切换到',
            helpTextWeb: 'web.',
            helpTextConcierge: '如果问题仍然存在，请联系',
        },
        refresh: '刷新',
    },
    fileDownload: {
        success: {
            title: '下载完成！',
            message: '附件下载成功！',
            qrMessage: '检查您的照片或下载文件夹中是否有您的二维码副本。专业提示：将其添加到演示文稿中，以便观众扫描并直接与您联系。',
        },
        generalError: {
            title: '附件错误',
            message: '附件无法下载',
        },
        permissionError: {
            title: '存储访问权限',
            message: 'Expensify无法在没有存储访问权限的情况下保存附件。点击设置以更新权限。',
        },
    },
    desktopApplicationMenu: {
        mainMenu: 'New Expensify',
        about: '关于 New Expensify',
        update: '更新 New Expensify',
        checkForUpdates: '检查更新',
        toggleDevTools: '切换开发者工具',
        viewShortcuts: '查看键盘快捷键',
        services: '服务',
        hide: '隐藏 New Expensify',
        hideOthers: '隐藏其他',
        showAll: '显示全部',
        quit: '退出 New Expensify',
        fileMenu: '文件',
        closeWindow: '关闭窗口',
        editMenu: '编辑',
        undo: '撤销',
        redo: '重做',
        cut: '剪切',
        copy: '复制',
        paste: '粘贴',
        pasteAndMatchStyle: '粘贴并匹配样式',
        pasteAsPlainText: '粘贴为纯文本',
        delete: '删除',
        selectAll: '全选',
        speechSubmenu: '演讲',
        startSpeaking: '开始说话',
        stopSpeaking: '停止说话',
        viewMenu: '查看',
        reload: '重新加载',
        forceReload: '强制重新加载',
        resetZoom: '实际大小',
        zoomIn: '放大',
        zoomOut: '缩小',
        togglefullscreen: '切换全屏',
        historyMenu: '历史',
        back: '返回',
        forward: '转发',
        windowMenu: '窗口',
        minimize: '最小化',
        zoom: 'Zoom',
        front: '全部移到前面',
        helpMenu: '帮助',
        learnMore: '了解更多',
        documentation: '文档',
        communityDiscussions: '社区讨论',
        searchIssues: '搜索问题',
    },
    historyMenu: {
        forward: '转发',
        back: '返回',
    },
    checkForUpdatesModal: {
        available: {
            title: '可用更新',
            message: ({isSilentUpdating}: {isSilentUpdating: boolean}) => `新版本将很快推出。${!isSilentUpdating ? '我们准备好更新时会通知您。' : ''}`,
            soundsGood: '听起来不错',
        },
        notAvailable: {
            title: '更新不可用',
            message: '目前没有可用的更新。请稍后再查看！',
            okay: '好的',
        },
        error: {
            title: '更新检查失败',
            message: '我们无法检查更新。请稍后再试。',
        },
    },
    report: {
        newReport: {
            createReport: '创建报告',
            chooseWorkspace: '为此报告选择一个工作区。',
        },
        genericCreateReportFailureMessage: '创建此聊天时出现意外错误。请稍后再试。',
        genericAddCommentFailureMessage: '发表评论时出现意外错误。请稍后再试。',
        genericUpdateReportFieldFailureMessage: '更新字段时出现意外错误。请稍后再试。',
        genericUpdateReportNameEditFailureMessage: '重命名报告时出现意外错误。请稍后再试。',
        noActivityYet: '暂无活动',
        actions: {
            type: {
                changeField: ({oldValue, newValue, fieldName}: ChangeFieldParams) => `已将${fieldName}更改为"${newValue}"（之前为"${oldValue}"`,
                changeFieldEmpty: ({newValue, fieldName}: ChangeFieldParams) => `已将${fieldName}设置为"${newValue}"`,
                changeReportPolicy: ({fromPolicyName, toPolicyName}: ChangeReportPolicyParams) => {
                    if (!toPolicyName) {
                        return `已更改工作区${fromPolicyName ? `（之前为 ${fromPolicyName}）` : ''}`;
                    }
                    return `已将工作区更改为 ${toPolicyName}${fromPolicyName ? `（之前为 ${fromPolicyName}）` : ''}`;
                },
                changeType: ({oldType, newType}: ChangeTypeParams) => `类型从${oldType}更改为${newType}`,
                exportedToCSV: `导出为CSV`,
                exportedToIntegration: {
                    automatic: ({label}: ExportedToIntegrationParams) => {
                        // The label will always be in English, so we need to translate it
                        const labelTranslations: Record<string, string> = {
                            [CONST.REPORT.EXPORT_OPTION_LABELS.EXPENSE_LEVEL_EXPORT]: translations.export.expenseLevelExport,
                            [CONST.REPORT.EXPORT_OPTION_LABELS.REPORT_LEVEL_EXPORT]: translations.export.reportLevelExport,
                        };
                        const translatedLabel = labelTranslations[label] || label;
                        return `导出到${translatedLabel}`;
                    },
                    automaticActionOne: ({label}: ExportedToIntegrationParams) => `通过 ${label} 导出到`,
                    automaticActionTwo: '会计设置',
                    manual: ({label}: ExportedToIntegrationParams) => `将此报告标记为手动导出到${label}。`,
                    automaticActionThree: '并成功创建了一个记录给',
                    reimburseableLink: '自掏腰包的费用',
                    nonReimbursableLink: '公司卡费用',
                    pending: ({label}: ExportedToIntegrationParams) => `开始将此报告导出到${label}...`,
                },
                integrationsMessage: ({errorMessage, label, linkText, linkURL}: IntegrationSyncFailedParams) =>
                    `无法将此报告导出到${label}（"${errorMessage}${linkText ? ` <a href="${linkURL}">${linkText}</a>` : ''}"）`,
                managerAttachReceipt: `添加了一张收据`,
                managerDetachReceipt: `已删除收据`,
                markedReimbursed: ({amount, currency}: MarkedReimbursedParams) => `在其他地方支付了${currency}${amount}`,
                markedReimbursedFromIntegration: ({amount, currency}: MarkReimbursedFromIntegrationParams) => `通过集成支付了${currency}${amount}`,
                outdatedBankAccount: `由于付款人的银行账户出现问题，无法处理付款。`,
                reimbursementACHBounce: `由于银行账户问题，无法处理付款。`,
                reimbursementACHCancelled: `取消了付款`,
                reimbursementAccountChanged: `无法处理付款，因为付款人更换了银行账户。`,
                reimbursementDelayed: `已处理付款，但会延迟1-2个工作日。`,
                selectedForRandomAudit: `随机选择进行审核`,
                selectedForRandomAuditMarkdown: `[随机选择](https://help.expensify.com/articles/expensify-classic/reports/Set-a-random-report-audit-schedule)进行审核`,
                share: ({to}: ShareParams) => `已邀请成员 ${to}`,
                unshare: ({to}: UnshareParams) => `已移除成员${to}`,
                stripePaid: ({amount, currency}: StripePaidParams) => `支付了 ${currency}${amount}`,
                takeControl: `控制了`,
                integrationSyncFailed: ({label, errorMessage, workspaceAccountingLink}: IntegrationSyncFailedParams) =>
                    `与 ${label} 同步时出现问题${errorMessage ? `（"${errorMessage}"）` : ''}。请在<a href="${workspaceAccountingLink}">工作区设置</a>中解决该问题。`,
                addEmployee: ({email, role}: AddEmployeeParams) => `已将${email}添加为${role === 'member' ? 'a' : '一个'} ${role}`,
                updateRole: ({email, currentRole, newRole}: UpdateRoleParams) => `将 ${email} 的角色更新为 ${newRole}（之前是 ${currentRole}）`,
                updatedCustomField1: ({email, previousValue, newValue}: UpdatedCustomFieldParams) => {
                    if (!newValue) {
                        return `已移除 ${email} 的自定义字段 1（之前为 "${previousValue}"）`;
                    }
                    return !previousValue ? `将“${newValue}”添加到${email}的自定义字段1中` : `将 ${email} 的自定义字段1更改为 "${newValue}"（之前为 "${previousValue}"）`;
                },
                updatedCustomField2: ({email, previousValue, newValue}: UpdatedCustomFieldParams) => {
                    if (!newValue) {
                        return `已移除 ${email} 的自定义字段2（之前为“${previousValue}”）`;
                    }
                    return !previousValue ? `将“${newValue}”添加到${email}的自定义字段2中` : `将 ${email} 的自定义字段2更改为 "${newValue}"（之前为 "${previousValue}"）`;
                },
                leftWorkspace: ({nameOrEmail}: LeftWorkspaceParams) => `${nameOrEmail} 离开了工作区`,
                removeMember: ({email, role}: AddEmployeeParams) => `已移除${role} ${email}`,
                removedConnection: ({connectionName}: ConnectionNameParams) => `已移除与${CONST.POLICY.CONNECTIONS.NAME_USER_FRIENDLY[connectionName]}的连接`,
                addedConnection: ({connectionName}: ConnectionNameParams) => `已连接到${CONST.POLICY.CONNECTIONS.NAME_USER_FRIENDLY[connectionName]}`,
                leftTheChat: '离开了聊天',
            },
        },
    },
    chronos: {
        oooEventSummaryFullDay: ({summary, dayCount, date}: OOOEventSummaryFullDayParams) => `${summary} 为 ${dayCount} ${dayCount === 1 ? '天' : '天'} 直到 ${date}`,
        oooEventSummaryPartialDay: ({summary, timePeriod, date}: OOOEventSummaryPartialDayParams) => `${summary} 从 ${timePeriod} 于 ${date}`,
    },
    footer: {
        features: '功能',
        expenseManagement: '费用管理',
        spendManagement: '支出管理',
        expenseReports: '费用报告',
        companyCreditCard: '公司信用卡',
        receiptScanningApp: '收据扫描应用程序',
        billPay: 'Bill Pay',
        invoicing: '开票',
        CPACard: 'CPA 卡片',
        payroll: '工资单',
        travel: '旅行',
        resources: '资源',
        expensifyApproved: 'ExpensifyApproved!',
        pressKit: '新闻资料包',
        support: '支持',
        expensifyHelp: 'ExpensifyHelp',
        terms: '服务条款',
        privacy: '隐私',
        learnMore: '了解更多',
        aboutExpensify: '关于Expensify',
        blog: '博客',
        jobs: '职位',
        expensifyOrg: 'Expensify.org',
        investorRelations: '投资者关系',
        getStarted: '开始使用',
        createAccount: '创建新账户',
        logIn: '登录',
    },
    allStates: COMMON_CONST.STATES as States,
    allCountries: CONST.ALL_COUNTRIES as AllCountries,
    accessibilityHints: {
        navigateToChatsList: '导航回聊天列表',
        chatWelcomeMessage: '聊天欢迎信息',
        navigatesToChat: '导航到聊天',
        newMessageLineIndicator: '新消息行指示器',
        chatMessage: '聊天消息',
        lastChatMessagePreview: '最后的聊天消息预览',
        workspaceName: '工作区名称',
        chatUserDisplayNames: '聊天成员显示名称',
        scrollToNewestMessages: '滚动到最新消息',
        preStyledText: '预设样式文本',
        viewAttachment: '查看附件',
    },
    parentReportAction: {
        deletedReport: '已删除报告',
        deletedMessage: '已删除消息',
        deletedExpense: '已删除的费用',
        reversedTransaction: '已撤销的交易',
        deletedTask: '已删除任务',
        hiddenMessage: '隐藏信息',
    },
    threads: {
        thread: '线程',
        replies: '回复',
        reply: '回复',
        from: '从',
        in: '在',
        parentNavigationSummary: ({reportName, workspaceName}: ParentNavigationSummaryParams) => `From ${reportName}${workspaceName ? `在${workspaceName}中` : ''}`,
    },
    qrCodes: {
        copy: '复制网址',
        copied: '已复制！',
    },
    moderation: {
        flagDescription: '所有被标记的信息将被发送给管理员审核。',
        chooseAReason: '请选择标记的原因：',
        spam: '垃圾邮件',
        spamDescription: '未经请求的无关促销',
        inconsiderate: '不体谅的',
        inconsiderateDescription: '侮辱性或不尊重的措辞，意图可疑',
        intimidation: '恐吓',
        intimidationDescription: '在有效反对意见下积极推进议程',
        bullying: '欺凌',
        bullyingDescription: '针对个人以获得服从',
        harassment: '骚扰',
        harassmentDescription: '种族歧视、厌女或其他广泛的歧视行为',
        assault: '攻击',
        assaultDescription: '专门针对的情感攻击，意图造成伤害',
        flaggedContent: '此消息已被标记为违反我们的社区规则，内容已被隐藏。',
        hideMessage: '隐藏消息',
        revealMessage: '显示消息',
        levelOneResult: '发送匿名警告，消息已报告以供审核。',
        levelTwoResult: '消息已从频道中隐藏，并附有匿名警告，消息已提交审核。',
        levelThreeResult: '消息已从频道中移除，并收到匿名警告，消息已提交审核。',
    },
    actionableMentionWhisperOptions: {
        inviteToSubmitExpense: '邀请提交费用',
        inviteToChat: '仅邀请聊天',
        nothing: '什么都不做',
    },
    actionableMentionJoinWorkspaceOptions: {
        accept: '接受',
        decline: '拒绝',
    },
    actionableMentionTrackExpense: {
        submit: '提交给某人',
        categorize: '分类它',
        share: '与我的会计分享',
        nothing: '暂时没有',
    },
    teachersUnitePage: {
        teachersUnite: '教师联合',
        joinExpensifyOrg: '加入 Expensify.org，消除世界各地的不公正现象。目前的“教师联合”运动通过分担基本学校用品的费用来支持各地的教育工作者。',
        iKnowATeacher: '我认识一位老师',
        iAmATeacher: '我是老师',
        getInTouch: '太好了！请分享他们的信息，以便我们可以与他们联系。',
        introSchoolPrincipal: '介绍你的校长',
        schoolPrincipalVerifyExpense: 'Expensify.org 分担基本学习用品的费用，以便低收入家庭的学生能够获得更好的学习体验。您的校长将被要求核实您的费用。',
        principalFirstName: '名',
        principalLastName: '校长姓氏',
        principalWorkEmail: '主要工作邮箱',
        updateYourEmail: '更新您的电子邮件地址',
        updateEmail: '更新电子邮件地址',
        schoolMailAsDefault: ({contactMethodsRoute}: ContactMethodsRouteParams) =>
            `在继续之前，请确保将您的学校电子邮件设置为默认联系方式。您可以在 设置 > 个人资料 > <a href="${contactMethodsRoute}">联系方式</a> 中进行设置。`,
        error: {
            enterPhoneEmail: '请输入有效的电子邮件或电话号码',
            enterEmail: '输入电子邮件地址',
            enterValidEmail: '请输入有效的电子邮件地址',
            tryDifferentEmail: '请尝试使用其他电子邮件',
        },
    },
    cardTransactions: {
        notActivated: '未激活',
        outOfPocket: '自付费用',
        companySpend: '公司支出',
    },
    distance: {
        addStop: '添加站点',
        deleteWaypoint: '删除航点',
        deleteWaypointConfirmation: '您确定要删除此航点吗？',
        address: '地址',
        waypointDescription: {
            start: '开始',
            stop: '停止',
        },
        mapPending: {
            title: '映射待处理',
            subtitle: '当您重新联网时，地图将被生成。',
            onlineSubtitle: '请稍等，我们正在设置地图。',
            errorTitle: '地图错误',
            errorSubtitle: '加载地图时出错。请重试。',
        },
        error: {
            selectSuggestedAddress: '请选择一个建议的地址或使用当前位置',
        },
    },
    reportCardLostOrDamaged: {
        screenTitle: '成绩单丢失或损坏',
        nextButtonLabel: '下一个',
        reasonTitle: '你为什么需要一张新卡？',
        cardDamaged: '我的卡被损坏了',
        cardLostOrStolen: '我的卡丢失或被盗',
        confirmAddressTitle: '请确认您新卡的邮寄地址。',
        cardDamagedInfo: '您的新卡将在2-3个工作日内到达。您的当前卡将继续有效，直到您激活新卡。',
        cardLostOrStolenInfo: '您的当前卡将在下订单后永久停用。大多数卡会在几个工作日内送达。',
        address: '地址',
        deactivateCardButton: '停用卡片',
        shipNewCardButton: '寄送新卡片',
        addressError: '地址是必需的',
        reasonError: '原因是必需的',
        successTitle: '您的卡片正在路上！',
        successDescription: '几天后到达时，您需要激活它。在此期间，您可以使用虚拟卡。',
    },
    eReceipt: {
        guaranteed: '保证电子收据',
        transactionDate: '交易日期',
    },
    referralProgram: {
        [CONST.REFERRAL_PROGRAM.CONTENT_TYPES.START_CHAT]: {
            buttonText: '开始聊天，<success><strong>推荐朋友</strong></success>。',
            header: '开始聊天，推荐朋友',
            body: '想让你的朋友也使用Expensify吗？只需与他们开始聊天，我们会处理剩下的事情。',
        },
        [CONST.REFERRAL_PROGRAM.CONTENT_TYPES.SUBMIT_EXPENSE]: {
            buttonText: '提交费用，<success><strong>推荐你的老板</strong></success>。',
            header: '提交报销，推荐给您的老板',
            body: '想让你的老板也使用Expensify吗？只需向他们提交一笔费用，其余的交给我们。',
        },
        [CONST.REFERRAL_PROGRAM.CONTENT_TYPES.REFER_FRIEND]: {
            header: '推荐朋友',
            body: '想让你的朋友也使用Expensify吗？只需与他们聊天、付款或分摊费用，我们会处理剩下的事情。或者直接分享你的邀请链接！',
        },
        [CONST.REFERRAL_PROGRAM.CONTENT_TYPES.SHARE_CODE]: {
            buttonText: '推荐朋友',
            header: '推荐朋友',
            body: '想让你的朋友也使用Expensify吗？只需与他们聊天、付款或分摊费用，我们会处理剩下的事情。或者直接分享你的邀请链接！',
        },
        copyReferralLink: '复制邀请链接',
    },
    systemChatFooterMessage: {
        [CONST.INTRO_CHOICES.MANAGE_TEAM]: {
            phrase1: '与您的设置专家聊天',
            phrase2: '帮助',
        },
        default: {
            phrase1: '消息',
            phrase2: '帮助设置',
        },
    },
    violations: {
        allTagLevelsRequired: '所有标签均为必填项',
        autoReportedRejectedExpense: '这笔开支被拒绝了。',
        billableExpense: '可计费项不再有效',
        cashExpenseWithNoReceipt: ({formattedLimit}: ViolationsCashExpenseWithNoReceiptParams = {}) => `需要收据${formattedLimit ? `超过${formattedLimit}` : ''}`,
        categoryOutOfPolicy: '类别不再有效',
        conversionSurcharge: ({surcharge}: ViolationsConversionSurchargeParams) => `已应用${surcharge}%的转换附加费`,
        customUnitOutOfPolicy: '此工作区的费率无效',
        duplicatedTransaction: 'Duplicate',
        fieldRequired: '报告字段是必需的',
        futureDate: '不允许未来日期',
        invoiceMarkup: ({invoiceMarkup}: ViolationsInvoiceMarkupParams) => `上调了 ${invoiceMarkup}%`,
        maxAge: ({maxAge}: ViolationsMaxAgeParams) => `日期超过${maxAge}天`,
        missingCategory: '缺少类别',
        missingComment: '所选类别需要描述',
        missingTag: ({tagName}: ViolationsMissingTagParams = {}) => `Missing ${tagName ?? 'tag'}`,
        modifiedAmount: ({type, displayPercentVariance}: ViolationsModifiedAmountParams) => {
            switch (type) {
                case 'distance':
                    return '金额与计算的距离不同';
                case 'card':
                    return '金额大于卡交易金额';
                default:
                    if (displayPercentVariance) {
                        return `金额比扫描的收据多${displayPercentVariance}%`;
                    }
                    return '金额大于扫描的收据';
            }
        },
        modifiedDate: '日期与扫描的收据不符',
        nonExpensiworksExpense: '非Expensiworks费用',
        overAutoApprovalLimit: ({formattedLimit}: ViolationsOverLimitParams) => `费用超出了自动批准限额 ${formattedLimit}`,
        overCategoryLimit: ({formattedLimit}: ViolationsOverCategoryLimitParams) => `金额超过 ${formattedLimit}/人类别限制`,
        overLimit: ({formattedLimit}: ViolationsOverLimitParams) => `金额超过${formattedLimit}/人限制`,
        overTripLimit: ({formattedLimit}: ViolationsOverLimitParams) => `超过 ${formattedLimit}/次限额的金额`,
        overLimitAttendee: ({formattedLimit}: ViolationsOverLimitParams) => `金额超过${formattedLimit}/人限制`,
        perDayLimit: ({formattedLimit}: ViolationsPerDayLimitParams) => `金额超过每日 ${formattedLimit}/人类别限制`,
        receiptNotSmartScanned: '收据和费用详情手动添加。',
        receiptRequired: ({formattedLimit, category}: ViolationsReceiptRequiredParams) => {
            let message = '需要收据';
            if (formattedLimit ?? category) {
                message += '结束';
                if (formattedLimit) {
                    message += ` ${formattedLimit}`;
                }
                if (category) {
                    message += '类别限制';
                }
            }
            return message;
        },
        prohibitedExpense: ({prohibitedExpenseType}: ViolationsProhibitedExpenseParams) => {
            const preMessage = '禁止的费用：';
            switch (prohibitedExpenseType) {
                case 'alcohol':
                    return `${preMessage} 酒精`;
                case 'gambling':
                    return `${preMessage} 赌博`;
                case 'tobacco':
                    return `${preMessage} 烟草`;
                case 'adultEntertainment':
                    return `${preMessage} 成人娱乐`;
                case 'hotelIncidentals':
                    return `${preMessage} 酒店杂费`;
                default:
                    return `${preMessage}${prohibitedExpenseType}`;
            }
        },
        customRules: ({message}: ViolationsCustomRulesParams) => message,
        reviewRequired: '需要审核',
        rter: ({brokenBankConnection, email, isAdmin, isTransactionOlderThan7Days, member, rterType}: ViolationsRterParams) => {
            if (rterType === CONST.RTER_VIOLATION_TYPES.BROKEN_CARD_CONNECTION_530) {
                return '由于银行连接中断，无法自动匹配收据。';
            }
            if (brokenBankConnection || rterType === CONST.RTER_VIOLATION_TYPES.BROKEN_CARD_CONNECTION) {
                return isAdmin ? `由于银行连接中断，无法自动匹配收据，需要${email}进行修复。` : '由于需要修复的银行连接中断，无法自动匹配收据。';
            }
            if (!isTransactionOlderThan7Days) {
                return isAdmin ? `请${member}标记为现金，或等待7天后再试一次。` : '正在等待与卡交易合并。';
            }
            return '';
        },
        brokenConnection530Error: '由于银行连接中断，收据待处理',
        adminBrokenConnectionError: '由于银行连接中断，收据待处理。请在',
        memberBrokenConnectionError: '由于银行连接中断，收据待处理。请联系工作区管理员解决。',
        markAsCashToIgnore: '标记为现金以忽略并请求付款。',
        smartscanFailed: ({canEdit = true}) => `扫描收据失败。${canEdit ? '手动输入详细信息。' : ''}`,
        receiptGeneratedWithAI: '潜在的AI生成收据',
        someTagLevelsRequired: ({tagName}: ViolationsTagOutOfPolicyParams = {}) => `缺少 ${tagName ?? '标签'}`,
        tagOutOfPolicy: ({tagName}: ViolationsTagOutOfPolicyParams = {}) => `${tagName ?? '标签'} 不再有效`,
        taxAmountChanged: '税额已修改',
        taxOutOfPolicy: ({taxName}: ViolationsTaxOutOfPolicyParams = {}) => `${taxName ?? '税务'} 不再有效`,
        taxRateChanged: '税率已修改',
        taxRequired: '缺少税率',
        none: 'None',
        taxCodeToKeep: '选择要保留的税码',
        tagToKeep: '选择保留哪个标签',
        isTransactionReimbursable: '选择交易是否可报销',
        merchantToKeep: '选择要保留的商家',
        descriptionToKeep: '选择要保留的描述',
        categoryToKeep: '选择要保留的类别',
        isTransactionBillable: '选择交易是否可计费',
        keepThisOne: 'Keep this one',
        confirmDetails: `确认您保留的详细信息`,
        confirmDuplicatesInfo: `你不保留的重复项将被保留，供提交者删除。`,
        hold: '此费用已被搁置',
        resolvedDuplicates: '解决了重复问题',
    },
    reportViolations: {
        [CONST.REPORT_VIOLATIONS.FIELD_REQUIRED]: ({fieldName}: RequiredFieldParams) => `${fieldName} 是必需的`,
    },
    violationDismissal: {
        rter: {
            manual: '将此收据标记为现金',
        },
        duplicatedTransaction: {
            manual: '解决了重复问题',
        },
    },
    videoPlayer: {
        play: '播放',
        pause: '暂停',
        fullscreen: '全屏',
        playbackSpeed: '播放速度',
        expand: '展开',
        mute: '静音',
        unmute: '取消静音',
        normal: '正常',
    },
    exitSurvey: {
        header: '在你走之前',
        reasonPage: {
            title: '请告诉我们您离开的原因',
            subtitle: '在您离开之前，请告诉我们您为什么想切换到 Expensify Classic。',
        },
        reasons: {
            [CONST.EXIT_SURVEY.REASONS.FEATURE_NOT_AVAILABLE]: '我需要一个只有在 Expensify Classic 中才有的功能。',
            [CONST.EXIT_SURVEY.REASONS.DONT_UNDERSTAND]: '我不明白如何使用 New Expensify。',
            [CONST.EXIT_SURVEY.REASONS.PREFER_CLASSIC]: '我了解如何使用 New Expensify，但我更喜欢 Expensify Classic。',
        },
        prompts: {
            [CONST.EXIT_SURVEY.REASONS.FEATURE_NOT_AVAILABLE]: '在 New Expensify 中，您需要哪些尚未提供的功能？',
            [CONST.EXIT_SURVEY.REASONS.DONT_UNDERSTAND]: '你想要做什么？',
            [CONST.EXIT_SURVEY.REASONS.PREFER_CLASSIC]: '您为什么更喜欢 Expensify Classic？',
        },
        responsePlaceholder: '您的回复',
        thankYou: '感谢您的反馈！',
        thankYouSubtitle: '您的反馈将帮助我们打造更好的产品来完成任务。非常感谢！',
        goToExpensifyClassic: '切换到 Expensify Classic',
        offlineTitle: '看起来你被卡住了...',
        offline: '您似乎处于离线状态。不幸的是，Expensify Classic 无法离线使用，但 New Expensify 可以。如果您更喜欢使用 Expensify Classic，请在有互联网连接时重试。',
        quickTip: '小提示...',
        quickTipSubTitle: '您可以通过访问expensify.com直接进入Expensify Classic。将其添加为书签以便捷访问！',
        bookACall: '预约电话',
        noThanks: '不，谢谢',
        bookACallTitle: '您想与产品经理交谈吗？',
        benefits: {
            [CONST.EXIT_SURVEY.BENEFIT.CHATTING_DIRECTLY]: '直接在费用和报告上聊天',
            [CONST.EXIT_SURVEY.BENEFIT.EVERYTHING_MOBILE]: '能够在移动设备上完成所有操作',
            [CONST.EXIT_SURVEY.BENEFIT.TRAVEL_EXPENSE]: '以聊天的速度处理差旅和费用',
        },
        bookACallTextTop: '切换到 Expensify Classic，您将错过：',
        bookACallTextBottom: '我们很高兴能与你通话，以了解原因。你可以预约与我们的高级产品经理之一进行通话，讨论你的需求。',
        takeMeToExpensifyClassic: '带我去Expensify Classic',
    },
    listBoundary: {
        errorMessage: '加载更多消息时发生错误',
        tryAgain: '再试一次',
    },
    systemMessage: {
        mergedWithCashTransaction: '将此交易与收据匹配',
    },
    subscription: {
        authenticatePaymentCard: '验证支付卡',
        mobileReducedFunctionalityMessage: '您无法在移动应用中更改您的订阅。',
        badge: {
            freeTrial: ({numOfDays}: BadgeFreeTrialParams) => `免费试用：剩余 ${numOfDays} ${numOfDays === 1 ? '天' : '天'} 天`,
        },
        billingBanner: {
            policyOwnerAmountOwed: {
                title: '您的付款信息已过期',
                subtitle: ({date}: BillingBannerSubtitleWithDateParams) => `请在${date}之前更新您的支付卡，以继续使用您所有喜欢的功能。`,
            },
            policyOwnerAmountOwedOverdue: {
                title: '您的付款无法处理',
                subtitle: ({date, purchaseAmountOwed}: BillingBannerOwnerAmountOwedOverdueParams) =>
                    date && purchaseAmountOwed ? `您在${date}的${purchaseAmountOwed}费用无法处理。请添加一张支付卡以清除欠款。` : '请添加支付卡以清除欠款。',
            },
            policyOwnerUnderInvoicing: {
                title: '您的付款信息已过期',
                subtitle: ({date}: BillingBannerSubtitleWithDateParams) => `您的付款已逾期。请在${date}之前支付您的发票，以避免服务中断。`,
            },
            policyOwnerUnderInvoicingOverdue: {
                title: '您的付款信息已过期',
                subtitle: '您的付款已逾期。请支付您的发票。',
            },
            billingDisputePending: {
                title: '您的卡无法扣款',
                subtitle: ({amountOwed, cardEnding}: BillingBannerDisputePendingParams) =>
                    `您对卡号以${cardEnding}结尾的卡上的${amountOwed}费用提出了异议。在与您的银行解决争议之前，您的账户将被锁定。`,
            },
            cardAuthenticationRequired: {
                title: '您的付款卡尚未完成身份验证。',
                subtitle: ({cardEnding}: BillingBannerCardAuthenticationRequiredParams) => `请完成身份验证流程，以激活以 ${cardEnding} 结尾的付款卡。`,
            },
            insufficientFunds: {
                title: '您的卡无法扣款',
                subtitle: ({amountOwed}: BillingBannerInsufficientFundsParams) => `由于资金不足，您的支付卡被拒绝。请重试或添加新的支付卡以清除您欠下的${amountOwed}余额。`,
            },
            cardExpired: {
                title: '您的卡无法扣款',
                subtitle: ({amountOwed}: BillingBannerCardExpiredParams) => `您的付款卡已过期。请添加新的付款卡以清除您${amountOwed}的未结余额。`,
            },
            cardExpireSoon: {
                title: '您的银行卡即将过期',
                subtitle: '您的支付卡将于本月底过期。请点击下方的三点菜单进行更新，以继续使用您所有喜爱的功能。',
            },
            retryBillingSuccess: {
                title: '成功！',
                subtitle: '您的卡已成功扣款。',
            },
            retryBillingError: {
                title: '您的卡无法扣款',
                subtitle: '在重试之前，请直接联系您的银行授权Expensify费用并解除任何保留。否则，请尝试添加其他付款卡。',
            },
            cardOnDispute: ({amountOwed, cardEnding}: BillingBannerCardOnDisputeParams) =>
                `您对卡号以${cardEnding}结尾的卡上的${amountOwed}费用提出了异议。在与您的银行解决争议之前，您的账户将被锁定。`,
            preTrial: {
                title: '开始免费试用',
                subtitleStart: '作为下一步，',
                subtitleLink: '完成您的设置清单',
                subtitleEnd: '这样您的团队就可以开始报销了。',
            },
            trialStarted: {
                title: ({numOfDays}: TrialStartedTitleParams) => `试用期：剩余 ${numOfDays} ${numOfDays === 1 ? '天' : '天'} 天！`,
                subtitle: '添加支付卡以继续使用您所有喜爱的功能。',
            },
            trialEnded: {
                title: '您的免费试用已结束',
                subtitle: '添加支付卡以继续使用您所有喜爱的功能。',
            },
            earlyDiscount: {
                claimOffer: '领取优惠',
                noThanks: '不，谢谢',
                subscriptionPageTitle: ({discountType}: EarlyDiscountTitleParams) => `<strong>首年${discountType}%折扣！</strong> 只需添加一张支付卡并开始年度订阅。`,
                onboardingChatTitle: ({discountType}: EarlyDiscountTitleParams) => `限时优惠：首年${discountType}%折扣！`,
                subtitle: ({days, hours, minutes, seconds}: EarlyDiscountSubtitleParams) => `在 ${days > 0 ? `${days}天 :` : ''}${hours}小时 : ${minutes}分钟 : ${seconds}秒 内认领`,
            },
        },
        cardSection: {
            title: '付款',
            subtitle: '添加一张卡以支付您的Expensify订阅费用。',
            addCardButton: '添加支付卡',
            cardNextPayment: ({nextPaymentDate}: CardNextPaymentParams) => `您的下一个付款日期是${nextPaymentDate}。`,
            cardEnding: ({cardNumber}: CardEndingParams) => `卡号以${cardNumber}结尾`,
            cardInfo: ({name, expiration, currency}: CardInfoParams) => `名称: ${name}, 到期: ${expiration}, 货币: ${currency}`,
            changeCard: '更改支付卡',
            changeCurrency: '更改支付货币',
            cardNotFound: '未添加支付卡',
            retryPaymentButton: '重试付款',
            authenticatePayment: '验证付款',
            requestRefund: '请求退款',
            requestRefundModal: {
                full: '获取退款很简单，只需在下一个账单日期之前降级您的账户，您就会收到退款。 <br /> <br /> 注意：降级您的账户将导致您的工作区被删除。此操作无法撤销，但如果您改变主意，您可以随时创建一个新的工作区。',
                confirm: '删除工作区并降级',
            },
            viewPaymentHistory: '查看付款历史记录',
        },
        yourPlan: {
            title: '您的计划',
            exploreAllPlans: '浏览所有计划',
            customPricing: '自定义定价',
            asLowAs: ({price}: YourPlanPriceValueParams) => `每位活跃成员/月低至${price}`,
            pricePerMemberMonth: ({price}: YourPlanPriceValueParams) => `每位成员每月${price}`,
            pricePerMemberPerMonth: ({price}: YourPlanPriceValueParams) => `每位成员每月${price}`,
            perMemberMonth: '每位成员/月',
            collect: {
                title: '收集',
                description: '为小型企业提供费用、旅行和聊天功能的计划。',
                priceAnnual: ({lower, upper}: YourPlanPriceParams) => `从${lower}/活跃成员使用Expensify卡，${upper}/活跃成员未使用Expensify卡。`,
                pricePayPerUse: ({lower, upper}: YourPlanPriceParams) => `从${lower}/活跃成员使用Expensify卡，${upper}/活跃成员未使用Expensify卡。`,
                benefit1: '收据扫描',
                benefit2: '报销',
                benefit3: '公司卡管理',
                benefit4: '费用和差旅审批',
                benefit5: '旅行预订和规则',
                benefit6: 'QuickBooks/Xero 集成',
                benefit7: '聊天关于费用、报告和房间',
                benefit8: 'AI和人工支持',
            },
            control: {
                title: '控制',
                description: '适用于大型企业的费用、差旅和聊天。',
                priceAnnual: ({lower, upper}: YourPlanPriceParams) => `从${lower}/活跃成员使用Expensify卡，${upper}/活跃成员未使用Expensify卡。`,
                pricePayPerUse: ({lower, upper}: YourPlanPriceParams) => `从${lower}/活跃成员使用Expensify卡，${upper}/活跃成员未使用Expensify卡。`,
                benefit1: 'Collect 计划中的所有内容',
                benefit2: '多级审批工作流程',
                benefit3: '自定义费用规则',
                benefit4: 'ERP 集成 (NetSuite, Sage Intacct, Oracle)',
                benefit5: 'HR 集成 (Workday, Certinia)',
                benefit6: 'SAML/SSO',
                benefit7: '自定义洞察和报告',
                benefit8: '预算编制',
            },
            thisIsYourCurrentPlan: '这是您当前的计划',
            downgrade: '降级到Collect',
            upgrade: '升级到Control',
            addMembers: '添加成员',
            saveWithExpensifyTitle: '使用Expensify卡节省费用',
            saveWithExpensifyDescription: '使用我们的储蓄计算器查看Expensify卡的现金返还如何减少您的Expensify账单。',
            saveWithExpensifyButton: '了解更多',
        },
        compareModal: {
            comparePlans: '比较计划',
            subtitle: `<muted-text>使用适合您的计划，释放您所需的功能。<a href="${CONST.PRICING}">查看我们的定价页面</a>或每个计划的完整功能明细。</muted-text>`,
        },
        details: {
            title: '订阅详情',
            annual: '年度订阅',
            taxExempt: '请求免税状态',
            taxExemptEnabled: '免税',
            taxExemptStatus: '免税状态',
            payPerUse: '按使用付费',
            subscriptionSize: '订阅大小',
            headsUp:
                '注意：如果您现在不设置订阅规模，我们将自动将其设置为您第一个月的活跃会员数量。然后，您将承诺在接下来的12个月内至少为这个数量的会员付费。您可以随时增加您的订阅规模，但在订阅结束之前无法减少。',
            zeroCommitment: '零承诺，以折扣年费订阅价格享受',
        },
        subscriptionSize: {
            title: '订阅大小',
            yourSize: '您的订阅规模是指在特定月份内可以由任何活跃成员填补的空位数量。',
            eachMonth: '每个月，您的订阅涵盖最多为上面设置的活跃成员数量。每当您增加订阅规模时，您将以新的规模开始一个新的12个月订阅。',
            note: '注意：活跃成员是指任何创建、编辑、提交、批准、报销或导出与您的公司工作区相关的费用数据的人。',
            confirmDetails: '确认您的新年度订阅详情：',
            subscriptionSize: '订阅大小',
            activeMembers: ({size}: SubscriptionSizeParams) => `${size} 活跃成员/月`,
            subscriptionRenews: '订阅续订',
            youCantDowngrade: '您无法在年度订阅期间降级。',
            youAlreadyCommitted: ({size, date}: SubscriptionCommitmentParams) =>
                `您已经承诺每月有 ${size} 名活跃会员的年度订阅，直到 ${date}。您可以在 ${date} 通过禁用自动续订切换到按使用付费的订阅。`,
            error: {
                size: '请输入有效的订阅大小',
                sameSize: '请输入一个与您当前订阅大小不同的数字',
            },
        },
        paymentCard: {
            addPaymentCard: '添加支付卡',
            enterPaymentCardDetails: '输入您的支付卡信息',
            security: 'Expensify符合PCI-DSS标准，使用银行级加密，并利用冗余基础设施来保护您的数据。',
            learnMoreAboutSecurity: '了解更多关于我们的安全性。',
        },
        subscriptionSettings: {
            title: '订阅设置',
            summary: ({subscriptionType, subscriptionSize, autoRenew, autoIncrease}: SubscriptionSettingsSummaryParams) =>
                `订阅类型：${subscriptionType}，订阅规模：${subscriptionSize}，自动续订：${autoRenew}，自动增加年度席位：${autoIncrease}`,
            none: 'none',
            on: 'on',
            off: '关',
            annual: '年度的',
            autoRenew: '自动续订',
            autoIncrease: '自动增加年度席位数量',
            saveUpTo: ({amountWithCurrency}: SubscriptionSettingsSaveUpToParams) => `每位活跃成员每月最多可节省${amountWithCurrency}`,
            automaticallyIncrease: '自动增加您的年度席位，以容纳超过订阅规模的活跃成员。注意：这将延长您的年度订阅结束日期。',
            disableAutoRenew: '禁用自动续订',
            helpUsImprove: '帮助我们改进Expensify',
            whatsMainReason: '您禁用自动续订的主要原因是什么？',
            renewsOn: ({date}: SubscriptionSettingsRenewsOnParams) => `续订日期为${date}。`,
            pricingConfiguration: '定价取决于配置。为了获得最低价格，请选择年度订阅并获取Expensify卡。',
            learnMore: {
                part1: '在我们的网页上了解更多信息',
                pricingPage: '定价页面',
                part2: '或用您的语言与我们的团队聊天',
                adminsRoom: '#admins room.',
            },
            estimatedPrice: '预估价格',
            changesBasedOn: '这会根据您的 Expensify 卡使用情况和以下订阅选项而有所变化。',
        },
        requestEarlyCancellation: {
            title: '请求提前取消',
            subtitle: '您申请提前取消的主要原因是什么？',
            subscriptionCanceled: {
                title: '订阅已取消',
                subtitle: '您的年度订阅已被取消。',
                info: '如果您想继续按使用量付费的方式使用您的工作区，您就准备好了。',
                preventFutureActivity: ({workspacesListRoute}: WorkspacesListRouteParams) =>
                    `如果您想防止未来的活动和收费，您必须 <a href="${workspacesListRoute}">删除您的工作区</a> 请注意，当您删除工作区时，您将被收取当前日历月内产生的任何未结活动费用。`,
            },
            requestSubmitted: {
                title: '请求已提交',
                subtitle: '感谢您告知我们您想取消订阅。我们正在审核您的请求，并将尽快通过您与 <concierge-link>Concierge</concierge-link> 的聊天与您联系。',
            },
            acknowledgement: `通过请求提前取消，我承认并同意Expensify在Expensify条款下没有义务批准此类请求。<a href=${CONST.OLD_DOT_PUBLIC_URLS.TERMS_URL}>服务条款</a>或我与Expensify之间的其他适用服务协议，并且Expensify保留对授予任何此类请求的唯一酌情权。`,
        },
    },
    feedbackSurvey: {
        tooLimited: '功能需要改进',
        tooExpensive: '太贵了',
        inadequateSupport: '客户支持不足',
        businessClosing: '公司关闭、缩减规模或被收购',
        additionalInfoTitle: '您将迁移到什么软件以及原因是什么？',
        additionalInfoInputLabel: '您的回复',
    },
    roomChangeLog: {
        updateRoomDescription: '将房间描述设置为：',
        clearRoomDescription: '清除了房间描述',
    },
    delegate: {
        switchAccount: '切换账户：',
        copilotDelegatedAccess: 'Copilot：委托访问权限',
        copilotDelegatedAccessDescription: '允许其他成员访问您的账户。',
        addCopilot: '添加副驾驶',
        membersCanAccessYourAccount: '这些成员可以访问您的账户：',
        youCanAccessTheseAccounts: '您可以通过账户切换器访问这些账户：',
        role: ({role}: OptionalParam<DelegateRoleParams> = {}) => {
            switch (role) {
                case CONST.DELEGATE_ROLE.ALL:
                    return '满的';
                case CONST.DELEGATE_ROLE.SUBMITTER:
                    return '有限的';
                default:
                    return '';
            }
        },
        genericError: '哎呀，出了点问题。请再试一次。',
        onBehalfOfMessage: ({delegator}: DelegatorParams) => `代表${delegator}`,
        accessLevel: '访问级别',
        confirmCopilot: '确认您的助手如下。',
        accessLevelDescription: '请选择以下访问级别。完整访问和有限访问都允许副驾驶查看所有对话和费用。',
        roleDescription: ({role}: OptionalParam<DelegateRoleParams> = {}) => {
            switch (role) {
                case CONST.DELEGATE_ROLE.ALL:
                    return '允许其他成员代表您在您的账户中执行所有操作。包括聊天、提交、审批、付款、设置更新等。';
                case CONST.DELEGATE_ROLE.SUBMITTER:
                    return '允许其他成员代表您在您的账户中执行大多数操作。不包括审批、付款、拒绝和保留。';
                default:
                    return '';
            }
        },
        removeCopilot: '移除Copilot',
        removeCopilotConfirmation: '您确定要移除此副驾驶吗？',
        changeAccessLevel: '更改访问级别',
        makeSureItIsYou: '让我们确认一下身份',
        enterMagicCode: ({contactMethod}: EnterMagicCodeParams) => `请输入发送到${contactMethod}的验证码以添加副驾驶。验证码应在一两分钟内到达。`,
        enterMagicCodeUpdate: ({contactMethod}: EnterMagicCodeParams) => `请输入发送到${contactMethod}的验证码以更新您的副驾驶。`,
        notAllowed: '慢着...',
        noAccessMessage: '作为副驾驶员，您无权访问此页面。抱歉！',
        notAllowedMessage: ({accountOwnerEmail}: AccountOwnerParams) =>
            `作为 ${accountOwnerEmail} 的<a href="${CONST.DELEGATE_ROLE_HELP_DOT_ARTICLE_LINK}">副驾驶员</a>，您无权执行此操作。对不起！`,
        copilotAccess: 'Copilot访问权限',
    },
    debug: {
        debug: '调试',
        details: '详情',
        JSON: 'JSON',
        reportActions: '操作',
        reportActionPreview: '预览',
        nothingToPreview: '无可预览内容',
        editJson: 'Edit JSON:',
        preview: '预览：',
        missingProperty: ({propertyName}: MissingPropertyParams) => `缺少${propertyName}`,
        invalidProperty: ({propertyName, expectedType}: InvalidPropertyParams) => `无效属性：${propertyName} - 预期：${expectedType}`,
        invalidValue: ({expectedValues}: InvalidValueParams) => `无效值 - 预期: ${expectedValues}`,
        missingValue: '缺失值',
        createReportAction: '创建报告操作',
        reportAction: '报告操作',
        report: '报告',
        transaction: '交易',
        violations: '违规事项',
        transactionViolation: '交易违规',
        hint: '数据更改不会发送到后端',
        textFields: '文本字段',
        numberFields: '数字字段',
        booleanFields: '布尔字段',
        constantFields: '常量字段',
        dateTimeFields: '日期时间字段',
        date: '日期',
        time: '时间',
        none: 'None',
        visibleInLHN: '在左侧导航栏中可见',
        GBR: 'GBR',
        RBR: 'RBR',
        true: '真',
        false: '假',
        viewReport: '查看报告',
        viewTransaction: '查看交易',
        createTransactionViolation: '创建交易违规',
        reasonVisibleInLHN: {
            hasDraftComment: '有草稿评论',
            hasGBR: 'Has GBR',
            hasRBR: 'Has RBR',
            pinnedByUser: '已被成员置顶',
            hasIOUViolations: '有借款违规',
            hasAddWorkspaceRoomErrors: '添加工作区房间时出错',
            isUnread: '未读（专注模式）',
            isArchived: '已归档（最新模式）',
            isSelfDM: '是自我私信',
            isFocused: '暂时专注于',
        },
        reasonGBR: {
            hasJoinRequest: '有加入请求（管理员房间）',
            isUnreadWithMention: '未读且有提及',
            isWaitingForAssigneeToCompleteAction: '正在等待受让人完成操作',
            hasChildReportAwaitingAction: '有子报告等待处理',
            hasMissingInvoiceBankAccount: '缺少发票银行账户',
            hasUnresolvedCardFraudAlert: '有未解决的卡片欺诈警告',
        },
        reasonRBR: {
            hasErrors: '报告或报告操作数据中有错误',
            hasViolations: '有违规行为',
            hasTransactionThreadViolations: '有交易线程违规',
        },
        indicatorStatus: {
            theresAReportAwaitingAction: '有一份报告等待处理',
            theresAReportWithErrors: '有一个报告存在错误',
            theresAWorkspaceWithCustomUnitsErrors: '有一个工作区存在自定义单位错误',
            theresAProblemWithAWorkspaceMember: '工作区成员出现问题',
            theresAProblemWithAWorkspaceQBOExport: '工作区连接导出设置出现问题。',
            theresAProblemWithAContactMethod: '联系方法出现问题',
            aContactMethodRequiresVerification: '一种联系方式需要验证',
            theresAProblemWithAPaymentMethod: '支付方式出现问题',
            theresAProblemWithAWorkspace: '工作区出现问题',
            theresAProblemWithYourReimbursementAccount: '您的报销账户存在问题',
            theresABillingProblemWithYourSubscription: '您的订阅存在账单问题',
            yourSubscriptionHasBeenSuccessfullyRenewed: '您的订阅已成功续订',
            theresWasAProblemDuringAWorkspaceConnectionSync: '工作区连接同步时出现问题',
            theresAProblemWithYourWallet: '您的钱包出现了问题',
            theresAProblemWithYourWalletTerms: '您的钱包条款存在问题',
        },
    },
    emptySearchView: {
        takeATestDrive: '试驾',
    },
    migratedUserWelcomeModal: {
        title: '欢迎使用 New Expensify！',
        subtitle: '新Expensify拥有同样出色的自动化功能，但现在增加了令人惊叹的协作功能：',
        confirmText: '我们走吧！',
        features: {
            chat: '<strong>直接在任何费用</strong>、报告或工作区上聊天',
            scanReceipt: '<strong>扫描收据</strong>并获得报销',
            crossPlatform: '通过手机或浏览器完成<strong>所有操作</strong>',
        },
    },
    productTrainingTooltip: {
        // TODO: CONCIERGE_LHN_GBR tooltip will be replaced by a tooltip in the #admins room
        // https://github.com/Expensify/App/issues/57045#issuecomment-2701455668
        conciergeLHNGBR: '<tooltip><strong>从这里开始</strong></tooltip>',
        saveSearchTooltip: '<tooltip><strong>在这里重命名你保存的搜索</strong></tooltip>',
        accountSwitcher: '<tooltip>在这里访问你的<strong>副账户</strong></tooltip>',
        scanTestTooltip: {
            main: '<tooltip><strong>扫描我们的测试发票</strong>了解其运作方式！</tooltip>',
            manager: '<tooltip>选择我们的<strong>测试经理</strong>来试用！</tooltip>',
            confirmation: '<tooltip>现在，<strong>提交你的报销</strong>，看看会发生什么！</tooltip>',
            tryItOut: '试试看',
            noThanks: '不用了',
        },
        outstandingFilter: '<tooltip>筛选出\n<strong>需要审批</strong>的报销</tooltip>',
        scanTestDriveTooltip: '<tooltip>发送此发票以\n<strong>完成测试流程！</strong></tooltip>',
    },
    discardChangesConfirmation: {
        title: '放弃更改？',
        body: '您确定要放弃所做的更改吗？',
        confirmText: '放弃更改',
    },
    scheduledCall: {
        book: {
            title: '安排通话',
            description: '找到一个适合你的时间。',
            slots: ({date}: {date: string}) => `<muted-text>可用时间为 <strong>${date}</strong></muted-text>`,
        },
        confirmation: {
            title: '确认通话',
            description: '请确保以下详细信息对您来说没有问题。一旦您确认通话，我们将发送包含更多信息的邀请。',
            setupSpecialist: '您的设置专家',
            meetingLength: '会议时长',
            dateTime: '日期和时间',
            minutes: '30分钟',
        },
        callScheduled: '通话已安排',
    },
    autoSubmitModal: {
        title: '全部清除并提交！',
        description: '所有警告和违规已被清除，因此：',
        submittedExpensesTitle: '这些费用已提交',
        submittedExpensesDescription: '这些费用已发送给您的审批人，但在批准之前仍可编辑。',
        pendingExpensesTitle: '待处理费用已被移动',
        pendingExpensesDescription: '任何未处理的卡片费用已被移至单独的报告中，直到它们被记录。',
    },
    testDrive: {
        quickAction: {
            takeATwoMinuteTestDrive: '进行2分钟试用',
        },
        modal: {
            title: '试用我们吧',
            description: '快速浏览产品，迅速上手。无需中途停留！',
            confirmText: '开始试用',
            helpText: 'Skip',
            employee: {
                description: '<muted-text>让您的团队享受<strong>3个月的Expensify免费使用！</strong>只需在下方输入您老板的电子邮件并发送一笔测试费用。</muted-text>',
                email: '输入您老板的电子邮件地址',
                error: '该成员拥有一个工作区，请输入一个新成员进行测试。',
            },
        },
        banner: {
            currentlyTestDrivingExpensify: '您目前正在试用 Expensify',
            readyForTheRealThing: '准备好来真的了吗？',
            getStarted: '开始使用',
        },
        employeeInviteMessage: ({name}: EmployeeInviteMessageParams) =>
            `# ${name}邀请你试用Expensify\n嘿！我刚为我们获得了*3个月免费*试用Expensify，这是处理费用的最快方式。\n\n这里有一个*测试收据*来向你展示它的工作原理：`,
    },
    export: {
        basicExport: '基本导出',
        reportLevelExport: '所有数据 - 报告级别',
        expenseLevelExport: '所有数据 - 费用级别',
        exportInProgress: '正在导出',
        conciergeWillSend: 'Concierge 很快会将文件发送给您。',
    },
<<<<<<< HEAD
    avatarPage: {title: '编辑个人资料图片', uploadPhoto: '上传照片'},
    openAppFailureModal: {title: '出了点问题...', subtitle: `我们未能加载您的所有数据。我们已收到通知，正在调查此问题。如果问题仍然存在，请联系`, refreshAndTryAgain: '刷新并重试'},
=======
    avatarPage: {title: '编辑个人资料图片', upload: '上传', uploadPhoto: '上传照片', selectAvatar: '选择头像', chooseCustomAvatar: '或选择自定义头像'},
>>>>>>> e86094ef
};
// IMPORTANT: This line is manually replaced in generate translation files by scripts/generateTranslations.ts,
// so if you change it here, please update it there as well.
export default translations satisfies TranslationDeepObject<typeof en>;<|MERGE_RESOLUTION|>--- conflicted
+++ resolved
@@ -7166,12 +7166,8 @@
         exportInProgress: '正在导出',
         conciergeWillSend: 'Concierge 很快会将文件发送给您。',
     },
-<<<<<<< HEAD
-    avatarPage: {title: '编辑个人资料图片', uploadPhoto: '上传照片'},
+    avatarPage: {title: '编辑个人资料图片', upload: '上传', uploadPhoto: '上传照片', selectAvatar: '选择头像', chooseCustomAvatar: '或选择自定义头像'},
     openAppFailureModal: {title: '出了点问题...', subtitle: `我们未能加载您的所有数据。我们已收到通知，正在调查此问题。如果问题仍然存在，请联系`, refreshAndTryAgain: '刷新并重试'},
-=======
-    avatarPage: {title: '编辑个人资料图片', upload: '上传', uploadPhoto: '上传照片', selectAvatar: '选择头像', chooseCustomAvatar: '或选择自定义头像'},
->>>>>>> e86094ef
 };
 // IMPORTANT: This line is manually replaced in generate translation files by scripts/generateTranslations.ts,
 // so if you change it here, please update it there as well.
