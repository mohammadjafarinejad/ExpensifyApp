--- conflicted
+++ resolved
@@ -3453,11 +3453,8 @@
             defaultCategory: '默认类别',
             viewTransactions: '查看交易记录',
             policyExpenseChatName: ({displayName}: PolicyExpenseChatNameParams) => `${displayName}的费用`,
-<<<<<<< HEAD
+            deepDiveExpensifyCard: `<muted-text-label>Expensify 卡交易将自动导出到与<a href="${CONST.DEEP_DIVE_EXPENSIFY_CARD}">我们集成</a>创建的 “Expensify 卡责任账户”。</muted-text-label>`,
             cannotDeleteWorkspaceAnnualSubscriptionError: '在年度订阅期结束之前，您无法删除工作区。',
-=======
-            deepDiveExpensifyCard: `<muted-text-label>Expensify 卡交易将自动导出到与<a href="${CONST.DEEP_DIVE_EXPENSIFY_CARD}">我们集成</a>创建的 “Expensify 卡责任账户”。</muted-text-label>`,
->>>>>>> 2c1e1070
         },
         perDiem: {
             subtitle: '设置每日津贴标准以控制员工的日常支出。',
