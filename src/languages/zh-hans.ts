/**
 *   _____                      __         __
 *  / ___/__ ___  ___ _______ _/ /____ ___/ /
 * / (_ / -_) _ \/ -_) __/ _ \`/ __/ -_) _  /
 * \___/\__/_//_/\__/_/  \_,_/\__/\__/\_,_/
 *
 * This file was automatically generated. Please consider these alternatives before manually editing it:
 *
 * - Improve the prompts in prompts/translation, or
 * - Improve context annotations in src/languages/en.ts
 */
import {CONST as COMMON_CONST} from 'expensify-common';
import startCase from 'lodash/startCase';
import type {OnboardingCompanySize, OnboardingTask} from '@libs/actions/Welcome/OnboardingFlow';
import CONST from '@src/CONST';
import type {Country} from '@src/CONST';
import type OriginalMessage from '@src/types/onyx/OriginalMessage';
import type en from './en';
import type {
    AccountOwnerParams,
    ActionsAreCurrentlyRestricted,
    AddedOrDeletedPolicyReportFieldParams,
    AddedPolicyApprovalRuleParams,
    AddEmployeeParams,
    AddOrDeletePolicyCustomUnitRateParams,
    AddressLineParams,
    AdminCanceledRequestParams,
    AirlineParams,
    AlreadySignedInParams,
    ApprovalWorkflowErrorParams,
    ApprovedAmountParams,
    AssignCardParams,
    AssignedCardParams,
    AssigneeParams,
    AuthenticationErrorParams,
    AutoPayApprovedReportsLimitErrorParams,
    BadgeFreeTrialParams,
    BeginningOfChatHistoryAdminRoomPartOneParams,
    BeginningOfChatHistoryAnnounceRoomPartOneParams,
    BeginningOfChatHistoryDomainRoomPartOneParams,
    BillingBannerCardAuthenticationRequiredParams,
    BillingBannerCardExpiredParams,
    BillingBannerCardOnDisputeParams,
    BillingBannerDisputePendingParams,
    BillingBannerInsufficientFundsParams,
    BillingBannerOwnerAmountOwedOverdueParams,
    BillingBannerSubtitleWithDateParams,
    BusinessTaxIDParams,
    CanceledRequestParams,
    CardEndingParams,
    CardInfoParams,
    CardNextPaymentParams,
    CategoryNameParams,
    ChangeFieldParams,
    ChangeOwnerDuplicateSubscriptionParams,
    ChangeOwnerHasFailedSettlementsParams,
    ChangeOwnerSubscriptionParams,
    ChangeReportPolicyParams,
    ChangeTypeParams,
    CharacterLengthLimitParams,
    CharacterLimitParams,
    ChatWithAccountManagerParams,
    CompanyCardBankName,
    CompanyCardFeedNameParams,
    CompanyNameParams,
    ConfirmThatParams,
    ConnectionNameParams,
    ConnectionParams,
    ContactMethodParams,
    ContactMethodsRouteParams,
    CreateExpensesParams,
    CurrencyCodeParams,
    CurrencyInputDisabledTextParams,
    CustomersOrJobsLabelParams,
    CustomUnitRateParams,
    DateParams,
    DateShouldBeAfterParams,
    DateShouldBeBeforeParams,
    DefaultAmountParams,
    DefaultVendorDescriptionParams,
    DelegateRoleParams,
    DelegateSubmitParams,
    DelegatorParams,
    DeleteActionParams,
    DeleteConfirmationParams,
    DeleteTransactionParams,
    DemotedFromWorkspaceParams,
    DidSplitAmountMessageParams,
    DuplicateTransactionParams,
    EarlyDiscountSubtitleParams,
    EarlyDiscountTitleParams,
    EditActionParams,
    EditDestinationSubtitleParams,
    ElectronicFundsParams,
    EmployeeInviteMessageParams,
    EnterMagicCodeParams,
    ExportAgainModalDescriptionParams,
    ExportedToIntegrationParams,
    ExportIntegrationSelectedParams,
    FeatureNameParams,
    FileLimitParams,
    FileTypeParams,
    FiltersAmountBetweenParams,
    FlightLayoverParams,
    FlightParams,
    FormattedMaxLengthParams,
    GoBackMessageParams,
    ImportedTagsMessageParams,
    ImportedTypesParams,
    ImportFieldParams,
    ImportMembersSuccessfulDescriptionParams,
    ImportPerDiemRatesSuccessfulDescriptionParams,
    ImportTagsSuccessfulDescriptionParams,
    IncorrectZipFormatParams,
    InstantSummaryParams,
    IntacctMappingTitleParams,
    IntegrationExportParams,
    IntegrationSyncFailedParams,
    InvalidPropertyParams,
    InvalidValueParams,
    IssueVirtualCardParams,
    LastSyncAccountingParams,
    LastSyncDateParams,
    LeftWorkspaceParams,
    LocalTimeParams,
    LoggedInAsParams,
    LogSizeParams,
    ManagerApprovedAmountParams,
    ManagerApprovedParams,
    MarkedReimbursedParams,
    MarkReimbursedFromIntegrationParams,
    MissingPropertyParams,
    MovedFromPersonalSpaceParams,
    MovedFromReportParams,
    MovedTransactionParams,
    NeedCategoryForExportToIntegrationParams,
    NewWorkspaceNameParams,
    NoLongerHaveAccessParams,
    NotAllowedExtensionParams,
    NotYouParams,
    OOOEventSummaryFullDayParams,
    OOOEventSummaryPartialDayParams,
    OptionalParam,
    OurEmailProviderParams,
    OwnerOwesAmountParams,
    PaidElsewhereParams,
    PaidWithExpensifyParams,
    ParentNavigationSummaryParams,
    PayerOwesAmountParams,
    PayerOwesParams,
    PayerPaidAmountParams,
    PayerPaidParams,
    PayerSettledParams,
    PaySomeoneParams,
    PolicyAddedReportFieldOptionParams,
    PolicyDisabledReportFieldAllOptionsParams,
    PolicyDisabledReportFieldOptionParams,
    PolicyExpenseChatNameParams,
    RailTicketParams,
    ReconciliationWorksParams,
    RemovedFromApprovalWorkflowParams,
    RemovedTheRequestParams,
    RemoveMemberPromptParams,
    RemoveMembersWarningPrompt,
    RenamedRoomActionParams,
    RenamedWorkspaceNameActionParams,
    ReportArchiveReasonsClosedParams,
    ReportArchiveReasonsInvoiceReceiverPolicyDeletedParams,
    ReportArchiveReasonsMergedParams,
    ReportArchiveReasonsRemovedFromPolicyParams,
    ReportPolicyNameParams,
    RequestAmountParams,
    RequestCountParams,
    RequestedAmountMessageParams,
    RequiredFieldParams,
    ResolutionConstraintsParams,
    ReviewParams,
    RoleNamesParams,
    RoomNameReservedErrorParams,
    RoomRenamedToParams,
    SecondaryLoginParams,
    SetTheDistanceMerchantParams,
    SetTheRequestParams,
    SettledAfterAddedBankAccountParams,
    SettleExpensifyCardParams,
    SettlementDateParams,
    ShareParams,
    SignUpNewFaceCodeParams,
    SizeExceededParams,
    SplitAmountParams,
    SplitExpenseEditTitleParams,
    SplitExpenseSubtitleParams,
    SpreadCategoriesParams,
    SpreadFieldNameParams,
    SpreadSheetColumnParams,
    StatementTitleParams,
    StepCounterParams,
    StripePaidParams,
    SubmitsToParams,
    SubmittedToVacationDelegateParams,
    SubscriptionCommitmentParams,
    SubscriptionSettingsRenewsOnParams,
    SubscriptionSettingsSaveUpToParams,
    SubscriptionSettingsSummaryParams,
    SubscriptionSizeParams,
    SyncStageNameConnectionsParams,
    TaskCreatedActionParams,
    TaxAmountParams,
    TermsParams,
    ThreadRequestReportNameParams,
    ThreadSentMoneyReportNameParams,
    TotalAmountGreaterOrLessThanOriginalParams,
    ToValidateLoginParams,
    TransferParams,
    TravelTypeParams,
    TrialStartedTitleParams,
    UnapproveWithIntegrationWarningParams,
    UnshareParams,
    UntilTimeParams,
    UpdatedCustomFieldParams,
    UpdatedPolicyApprovalRuleParams,
    UpdatedPolicyAuditRateParams,
    UpdatedPolicyCategoryDescriptionHintTypeParams,
    UpdatedPolicyCategoryExpenseLimitTypeParams,
    UpdatedPolicyCategoryGLCodeParams,
    UpdatedPolicyCategoryMaxAmountNoReceiptParams,
    UpdatedPolicyCategoryMaxExpenseAmountParams,
    UpdatedPolicyCategoryNameParams,
    UpdatedPolicyCategoryParams,
    UpdatedPolicyCurrencyParams,
    UpdatedPolicyCustomUnitRateParams,
    UpdatedPolicyCustomUnitTaxClaimablePercentageParams,
    UpdatedPolicyCustomUnitTaxRateExternalIDParams,
    UpdatedPolicyDescriptionParams,
    UpdatedPolicyFieldWithNewAndOldValueParams,
    UpdatedPolicyFieldWithValueParam,
    UpdatedPolicyFrequencyParams,
    UpdatedPolicyManualApprovalThresholdParams,
    UpdatedPolicyPreventSelfApprovalParams,
    UpdatedPolicyReportFieldDefaultValueParams,
    UpdatedPolicyTagFieldParams,
    UpdatedPolicyTagNameParams,
    UpdatedPolicyTagParams,
    UpdatedTheDistanceMerchantParams,
    UpdatedTheRequestParams,
    UpdatePolicyCustomUnitParams,
    UpdatePolicyCustomUnitTaxEnabledParams,
    UpdateRoleParams,
    UsePlusButtonParams,
    UserIsAlreadyMemberParams,
    UserSplitParams,
    VacationDelegateParams,
    ViolationsAutoReportedRejectedExpenseParams,
    ViolationsCashExpenseWithNoReceiptParams,
    ViolationsConversionSurchargeParams,
    ViolationsCustomRulesParams,
    ViolationsInvoiceMarkupParams,
    ViolationsMaxAgeParams,
    ViolationsMissingTagParams,
    ViolationsModifiedAmountParams,
    ViolationsOverCategoryLimitParams,
    ViolationsOverLimitParams,
    ViolationsPerDayLimitParams,
    ViolationsProhibitedExpenseParams,
    ViolationsReceiptRequiredParams,
    ViolationsRterParams,
    ViolationsTagOutOfPolicyParams,
    ViolationsTaxOutOfPolicyParams,
    WaitingOnBankAccountParams,
    WalletProgramParams,
    WelcomeEnterMagicCodeParams,
    WelcomeToRoomParams,
    WeSentYouMagicSignInLinkParams,
    WorkEmailMergingBlockedParams,
    WorkEmailResendCodeParams,
    WorkspaceLockedPlanTypeParams,
    WorkspaceMemberList,
    WorkspaceOwnerWillNeedToAddOrUpdatePaymentCardParams,
    WorkspaceYouMayJoin,
    YourPlanPriceParams,
    YourPlanPriceValueParams,
    ZipCodeExampleFormatParams,
} from './params';
import type {TranslationDeepObject} from './types';

type StateValue = {
    stateISO: string;
    stateName: string;
};
type States = Record<keyof typeof COMMON_CONST.STATES, StateValue>;
type AllCountries = Record<Country, string>;
/* eslint-disable max-len */
const translations = {
    common: {
        count: '计数',
        cancel: '取消',
        dismiss: '忽略',
        yes: '是的',
        no: '不',
        ok: '好的',
        notNow: '暂时不需要',
        learnMore: '了解更多。',
        buttonConfirm: '明白了',
        name: '名称',
        attachment: '附件',
        attachments: '附件',
        center: '中心',
        from: '从',
        to: '至',
        in: '在',
        optional: '可选',
        new: '新建',
        search: '搜索',
        reports: '报告',
        find: '查找',
        searchWithThreeDots: '搜索...',
        next: '下一个',
        previous: '上一个',
        goBack: '返回',
        create: '创建',
        add: '添加',
        resend: '重新发送',
        save: '保存',
        select: '选择',
        deselect: '取消选择',
        selectMultiple: '选择多个',
        saveChanges: '保存更改',
        submit: '提交',
        rotate: '旋转',
        zoom: 'Zoom',
        password: '密码',
        magicCode: 'Magic code',
        twoFactorCode: '双因素验证码',
        workspaces: '工作区',
        inbox: '收件箱',
        group: '组',
        success: '成功',
        profile: '个人资料',
        referral: '推荐',
        payments: '付款',
        approvals: '审批',
        wallet: '钱包',
        preferences: '偏好设置',
        view: '查看',
        review: (reviewParams?: ReviewParams) => `Review${reviewParams?.amount ? ` ${reviewParams?.amount}` : ''}`,
        not: '不',
        signIn: '登录',
        signInWithGoogle: '使用 Google 登录',
        signInWithApple: '使用 Apple 登录',
        signInWith: '使用登录',
        continue: '继续',
        firstName: '名字',
        lastName: '姓氏',
        scanning: '扫描中',
        addCardTermsOfService: 'Expensify 服务条款',
        perPerson: '每人',
        phone: '电话',
        phoneNumber: '电话号码',
        phoneNumberPlaceholder: '(xxx) xxx-xxxx',
        email: '电子邮件',
        and: '和',
        or: '或',
        details: '详情',
        privacy: '隐私',
        privacyPolicy: '隐私政策',
        hidden: 'Hidden',
        visible: '可见',
        delete: '删除',
        archived: '已归档',
        contacts: '联系人',
        recents: '最近',
        close: '关闭',
        download: '下载',
        downloading: '下载中',
        uploading: '上传中',
        pin: '固定',
        unPin: '取消固定',
        back: '返回',
        saveAndContinue: '保存并继续',
        settings: '设置',
        termsOfService: '服务条款',
        members: '成员',
        invite: '邀请',
        here: '这里',
        date: '日期',
        dob: '出生日期',
        currentYear: 'Current year',
        currentMonth: '当前月份',
        ssnLast4: 'SSN的最后四位数字',
        ssnFull9: '完整的9位数社会安全号码',
        addressLine: ({lineNumber}: AddressLineParams) => `地址行 ${lineNumber}`,
        personalAddress: '个人地址',
        companyAddress: '公司地址',
        noPO: '请不要使用邮政信箱或邮件投递地址。',
        city: '城市',
        state: '状态',
        streetAddress: '街道地址',
        stateOrProvince: '州/省份',
        country: '国家',
        zip: '邮政编码',
        zipPostCode: '邮政编码',
        whatThis: '这是什么？',
        iAcceptThe: '我接受',
        remove: '移除',
        admin: '管理员',
        owner: '所有者',
        dateFormat: 'YYYY-MM-DD',
        send: '发送',
        na: 'N/A',
        noResultsFound: '未找到结果',
        noResultsFoundMatching: ({searchString}: {searchString: string}) => `未找到与“${searchString}”匹配的结果`,
        recentDestinations: '最近的目的地',
        timePrefix: '它是',
        conjunctionFor: '为',
        todayAt: '今天在',
        tomorrowAt: '明天在',
        yesterdayAt: '昨天在',
        conjunctionAt: '在',
        conjunctionTo: '到',
        genericErrorMessage: '糟糕……出现了一些问题，您的请求无法完成。请稍后再试。',
        percentage: '百分比',
        error: {
            invalidAmount: '无效金额',
            acceptTerms: '您必须接受服务条款才能继续',
            phoneNumber: `请输入有效的电话号码，并包含国家代码（例如 ${CONST.EXAMPLE_PHONE_NUMBER}）`,
            fieldRequired: '此字段为必填项',
            requestModified: '此请求正在被另一位成员修改中',
            characterLimitExceedCounter: ({length, limit}: CharacterLengthLimitParams) => `字符数超出限制 (${length}/${limit})`,
            dateInvalid: '请选择一个有效日期',
            invalidDateShouldBeFuture: '请选择今天或将来的日期',
            invalidTimeShouldBeFuture: '请选择一个至少提前一分钟的时间',
            invalidCharacter: '无效字符',
            enterMerchant: '输入商家名称',
            enterAmount: '输入金额',
            missingMerchantName: '缺少商家名称',
            missingAmount: '缺少金额',
            missingDate: '缺少日期',
            enterDate: '输入日期',
            invalidTimeRange: '请输入使用12小时制的时间（例如，下午2:30）',
            pleaseCompleteForm: '请填写上面的表格以继续',
            pleaseSelectOne: '请选择上面的一个选项',
            invalidRateError: '请输入有效的费率',
            lowRateError: '费率必须大于0',
            email: '请输入有效的电子邮件地址',
            login: '登录时发生错误。请重试。',
        },
        comma: 'comma',
        semicolon: 'semicolon',
        please: '请',
        contactUs: '联系我们',
        pleaseEnterEmailOrPhoneNumber: '请输入电子邮件或电话号码',
        fixTheErrors: '修复错误',
        inTheFormBeforeContinuing: '在继续之前填写表格',
        confirm: '确认',
        reset: '重置',
        done: '完成',
        more: '更多',
        debitCard: '借记卡',
        bankAccount: '银行账户',
        personalBankAccount: '个人银行账户',
        businessBankAccount: '企业银行账户',
        join: '加入',
        leave: '离开',
        decline: '拒绝',
        transferBalance: '转账余额',
        cantFindAddress: '找不到您的地址？',
        enterManually: '手动输入',
        message: '消息',
        leaveThread: '离开线程',
        you: '你',
        youAfterPreposition: '你',
        your: '你的',
        conciergeHelp: '请联系Concierge寻求帮助。',
        youAppearToBeOffline: '您似乎处于离线状态。',
        thisFeatureRequiresInternet: '此功能需要有效的互联网连接。',
        attachmentWillBeAvailableOnceBackOnline: '附件将在重新上线后可用。',
        errorOccurredWhileTryingToPlayVideo: '尝试播放此视频时发生错误。',
        areYouSure: '你确定吗？',
        verify: '验证',
        yesContinue: '是的，继续',
        websiteExample: 'e.g. https://www.expensify.com',
        zipCodeExampleFormat: ({zipSampleFormat}: ZipCodeExampleFormatParams) => (zipSampleFormat ? `e.g. ${zipSampleFormat}` : ''),
        description: '描述',
        title: '标题',
        assignee: '受让人',
        createdBy: '创建者',
        with: '与',
        shareCode: '共享代码',
        share: '分享',
        per: '每',
        mi: '英里',
        km: '公里',
        copied: '已复制！',
        someone: '某人',
        total: '总计',
        edit: '编辑',
        letsDoThis: `来吧！`,
        letsStart: `开始吧`,
        showMore: '显示更多',
        merchant: '商家',
        category: '类别',
        report: '报告',
        billable: '可计费的',
        nonBillable: '非计费',
        tag: '标签',
        receipt: '收据',
        verified: '已验证',
        replace: '替换',
        distance: '距离',
        mile: '英里',
        miles: '英里',
        kilometer: '公里',
        kilometers: '公里',
        recent: '最近的',
        all: '所有',
        am: 'AM',
        pm: 'PM',
        tbd: 'TBD',
        selectCurrency: '选择货币',
        card: '卡片',
        whyDoWeAskForThis: '我们为什么要求这个？',
        required: '必填',
        showing: '显示中',
        of: '的',
        default: '默认',
        update: '更新',
        member: '成员',
        auditor: '审计员',
        role: '角色',
        currency: '货币',
        rate: '费率',
        emptyLHN: {
            title: '太好了！全部搞定了。',
            subtitleText1: '使用以下内容查找聊天',
            subtitleText2: '上面的按钮，或使用以下内容创建某些内容',
            subtitleText3: '下方按钮。',
        },
        businessName: '公司名称',
        clear: '清除',
        type: '类型',
        action: '操作',
        expenses: '费用',
        tax: '税务',
        shared: '共享',
        drafts: '草稿',
        finished: '完成',
        upgrade: '升级',
        downgradeWorkspace: '降级工作区',
        companyID: '公司ID',
        userID: '用户 ID',
        disable: '禁用',
        export: '导出',
        initialValue: '初始值',
        currentDate: '当前日期',
        value: '值',
        downloadFailedTitle: '下载失败',
        downloadFailedDescription: '您的下载未能完成。请稍后再试。',
        filterLogs: '过滤日志',
        network: '网络',
        reportID: '报告 ID',
        longID: 'Long ID',
        bankAccounts: '银行账户',
        chooseFile: '选择文件',
        dropTitle: 'Let it go',
        dropMessage: '在此处拖放您的文件',
        ignore: 'Ignore',
        enabled: '已启用',
        disabled: '禁用',
        import: '导入',
        offlinePrompt: '您现在无法执行此操作。',
        outstanding: '优秀',
        chats: '聊天',
        tasks: '任务',
        unread: '未读',
        sent: '已发送',
        links: 'Links',
        days: '天',
        rename: '重命名',
        address: '地址',
        hourAbbreviation: 'h',
        minuteAbbreviation: 'm',
        skip: 'Skip',
        chatWithAccountManager: ({accountManagerDisplayName}: ChatWithAccountManagerParams) => `需要特定帮助？请与您的客户经理${accountManagerDisplayName}聊天。`,
        chatNow: '立即聊天',
        workEmail: '工作邮箱',
        destination: '目的地',
        subrate: 'Subrate',
        perDiem: '每日津贴',
        validate: '验证',
        downloadAsPDF: '下载为PDF',
        downloadAsCSV: '下载为CSV',
        help: '帮助',
        expenseReports: '费用报告',
        rateOutOfPolicy: '超出政策的费率',
        reimbursable: '可报销的',
        editYourProfile: '编辑您的个人资料',
        comments: '评论',
        sharedIn: '共享于',
        unreported: '未报告',
        explore: '探索',
        todo: '待办事项',
        invoice: '发票',
        expense: '费用',
        chat: '聊天',
        task: '任务',
        trip: '旅行',
        apply: '申请',
        status: '状态',
        on: '开启',
        before: '之前',
        after: '后',
        reschedule: '重新安排',
        general: '常规',
        workspacesTabTitle: '工作区',
        getTheApp: '获取应用程序',
        scanReceiptsOnTheGo: '用手机扫描收据',
        headsUp: '\u6CE8\u610F\uFF01',
    },
    supportalNoAccess: {
        title: '慢一点',
        description: '当支持人员登录时，您无权执行此操作。',
    },
    lockedAccount: {
        title: '账户已锁定',
        description: '您无法完成此操作，因为此账户已被锁定。请联系 concierge@expensify.com 以获取下一步操作。',
    },
    location: {
        useCurrent: '使用当前位置',
        notFound: '我们无法找到您的位置。请重试或手动输入地址。',
        permissionDenied: '看起来您已拒绝访问您的位置。',
        please: '请',
        allowPermission: '在设置中允许位置访问',
        tryAgain: '并重试。',
    },
    contact: {
        importContacts: '导入联系人',
        importContactsTitle: '导入您的联系人',
        importContactsText: '从手机导入联系人，这样您最喜欢的人总是触手可及。',
        importContactsExplanation: '这样您最喜欢的人总是触手可及。',
        importContactsNativeText: '只差一步！请授权我们导入您的联系人。',
    },
    anonymousReportFooter: {
        logoTagline: '加入讨论。',
    },
    attachmentPicker: {
        cameraPermissionRequired: '相机访问权限',
        expensifyDoesNotHaveAccessToCamera: 'Expensify无法在没有相机访问权限的情况下拍照。点击设置以更新权限。',
        attachmentError: '附件错误',
        errorWhileSelectingAttachment: '选择附件时发生错误。请重试。',
        errorWhileSelectingCorruptedAttachment: '选择损坏的附件时发生错误。请尝试其他文件。',
        takePhoto: '拍照',
        chooseFromGallery: '从图库中选择',
        chooseDocument: '选择文件',
        attachmentTooLarge: '附件太大了',
        sizeExceeded: '附件大小超过24 MB限制',
        sizeExceededWithLimit: ({maxUploadSizeInMB}: SizeExceededParams) => `附件大小超过 ${maxUploadSizeInMB} MB 的限制`,
        attachmentTooSmall: '附件太小了',
        sizeNotMet: '附件大小必须大于240字节',
        wrongFileType: '无效的文件类型',
        notAllowedExtension: '不允许此文件类型。请尝试其他文件类型。',
        folderNotAllowedMessage: '不允许上传文件夹。请尝试其他文件。',
        protectedPDFNotSupported: '不支持受密码保护的PDF',
        attachmentImageResized: '此图像已调整大小以供预览。下载以获取完整分辨率。',
        attachmentImageTooLarge: '此图像太大，无法在上传前预览。',
        tooManyFiles: ({fileLimit}: FileLimitParams) => `您一次最多只能上传 ${fileLimit} 个文件。`,
        sizeExceededWithValue: ({maxUploadSizeInMB}: SizeExceededParams) => `文件超过 ${maxUploadSizeInMB} MB。请重试。`,
        someFilesCantBeUploaded: '有些文件无法上传',
<<<<<<< HEAD
        sizeLimitExceeded: '文件必须小于10 MB。较大的文件将不会被上传。',
=======
        sizeLimitExceeded: ({maxUploadSizeInMB}: SizeExceededParams) => `文件必须小于${maxUploadSizeInMB} MB。较大的文件将不会被上传。`,
>>>>>>> ec2e890b
        maxFileLimitExceeded: '您一次最多可上传30张收据。额外的将不会被上传。',
        unsupportedFileType: ({fileType}: FileTypeParams) => `${fileType} 文件不受支持。只有受支持的文件类型才会被上传。`,
        learnMoreAboutSupportedFiles: '了解更多关于支持的格式。',
        passwordProtected: '不支持密码保护的PDF。只有受支持的文件才会被上传。',
    },
    dropzone: {
        addAttachments: '添加附件',
        scanReceipts: '扫描收据',
        replaceReceipt: '替换收据',
    },
    filePicker: {
        fileError: '文件错误',
        errorWhileSelectingFile: '选择文件时发生错误。请再试一次。',
    },
    connectionComplete: {
        title: '连接完成',
        supportingText: '您可以关闭此窗口并返回Expensify应用程序。',
    },
    avatarCropModal: {
        title: '编辑照片',
        description: '随意拖动、缩放和旋转您的图像。',
    },
    composer: {
        noExtensionFoundForMimeType: '未找到与 MIME 类型对应的扩展名',
        problemGettingImageYouPasted: '获取您粘贴的图片时出现问题。',
        commentExceededMaxLength: ({formattedMaxLength}: FormattedMaxLengthParams) => `最大评论长度为${formattedMaxLength}个字符。`,
        taskTitleExceededMaxLength: ({formattedMaxLength}: FormattedMaxLengthParams) => `任务标题的最大长度为${formattedMaxLength}个字符。`,
    },
    baseUpdateAppModal: {
        updateApp: '更新应用程序',
        updatePrompt: '此应用程序的新版本可用。立即更新或稍后重新启动应用程序以下载最新更改。',
    },
    deeplinkWrapper: {
        launching: '启动 Expensify',
        expired: '您的会话已过期。',
        signIn: '请重新登录。',
        redirectedToDesktopApp: '我们已将您重定向到桌面应用程序。',
        youCanAlso: '您也可以',
        openLinkInBrowser: '在浏览器中打开此链接',
        loggedInAs: ({email}: LoggedInAsParams) => `您已登录为${email}。在提示中点击“打开链接”以使用此账户登录桌面应用程序。`,
        doNotSeePrompt: '看不到提示？',
        tryAgain: '再试一次',
        or: '，或',
        continueInWeb: '继续到网页应用程序',
    },
    validateCodeModal: {
        successfulSignInTitle: '魔法咒语，  \n您已登录！',
        successfulSignInDescription: '返回到原始标签页继续。',
        title: '这是您的魔法代码',
        description: '请输入从最初请求的设备上获取的代码',
        doNotShare: '不要与任何人分享您的代码。Expensify 永远不会向您索要代码！',
        or: '，或',
        signInHere: '只需在这里登录',
        expiredCodeTitle: '魔法代码已过期',
        expiredCodeDescription: '返回原始设备并请求新代码',
        successfulNewCodeRequest: '请求的代码已发送。请检查您的设备。',
        tfaRequiredTitle: '需要双重身份验证',
        tfaRequiredDescription: '请输入您尝试登录时的双因素认证代码。',
        requestOneHere: '在这里请求一个。',
    },
    moneyRequestConfirmationList: {
        paidBy: '支付方',
        whatsItFor: '这是做什么用的？',
    },
    selectionList: {
        nameEmailOrPhoneNumber: '姓名、电子邮件或电话号码',
        findMember: '查找成员',
        searchForSomeone: '搜索某人',
    },
    emptyList: {
        [CONST.IOU.TYPE.CREATE]: {
            title: '提交报销，推荐给您的老板',
            subtitleText: '想让你的老板也使用Expensify吗？只需向他们提交一笔费用，其余的交给我们。',
        },
    },
    videoChatButtonAndMenu: {
        tooltip: '预约电话',
    },
    hello: '你好',
    phoneCountryCode: '1',
    welcomeText: {
        getStarted: '请从下面开始。',
        anotherLoginPageIsOpen: '另一个登录页面已打开。',
        anotherLoginPageIsOpenExplanation: '您已在单独的标签页中打开了登录页面。请从该标签页登录。',
        welcome: '欢迎！',
        welcomeWithoutExclamation: '欢迎',
        phrase2: '金钱会说话。现在聊天和支付合二为一，这也变得简单了。',
        phrase3: '只要你能表达清楚，你的付款就能快速到达。',
        enterPassword: '请输入您的密码',
        welcomeNewFace: ({login}: SignUpNewFaceCodeParams) => `${login}，在这里看到新面孔总是很高兴！`,
        welcomeEnterMagicCode: ({login}: WelcomeEnterMagicCodeParams) => `请输入发送到${login}的魔法代码。它应该会在一两分钟内到达。`,
    },
    login: {
        hero: {
            header: '旅行和报销，以聊天的速度进行',
            body: '欢迎来到新一代的Expensify，在这里，借助上下文实时聊天，您的差旅和费用处理速度更快。',
        },
    },
    thirdPartySignIn: {
        alreadySignedIn: ({email}: AlreadySignedInParams) => `您已使用 ${email} 登录。`,
        goBackMessage: ({provider}: GoBackMessageParams) => `不想使用${provider}登录？`,
        continueWithMyCurrentSession: '继续我的当前会话',
        redirectToDesktopMessage: '完成登录后，我们会将您重定向到桌面应用程序。',
        signInAgreementMessage: '通过登录，您同意',
        termsOfService: '服务条款',
        privacy: '隐私',
    },
    samlSignIn: {
        welcomeSAMLEnabled: '继续使用单点登录登录：',
        orContinueWithMagicCode: '您还可以使用魔法代码登录',
        useSingleSignOn: '使用单点登录',
        useMagicCode: '使用魔法代码',
        launching: '启动中...',
        oneMoment: '请稍等，我们正在将您重定向到您公司的单点登录门户。',
    },
    reportActionCompose: {
        dropToUpload: '拖放上传',
        sendAttachment: '发送附件',
        addAttachment: '添加附件',
        writeSomething: '写点什么...',
        blockedFromConcierge: '通信被禁止',
        fileUploadFailed: '上传失败。文件不受支持。',
        localTime: ({user, time}: LocalTimeParams) => `现在是${time}，适合${user}`,
        edited: '(已编辑)',
        emoji: 'Emoji',
        collapse: '折叠',
        expand: '展开',
    },
    reportActionContextMenu: {
        copyToClipboard: '复制到剪贴板',
        copied: '已复制！',
        copyLink: '复制链接',
        copyURLToClipboard: '复制网址到剪贴板',
        copyEmailToClipboard: '复制电子邮件到剪贴板',
        markAsUnread: '标记为未读',
        markAsRead: '标记为已读',
        editAction: ({action}: EditActionParams) => `Edit ${action?.actionName === CONST.REPORT.ACTIONS.TYPE.IOU ? '费用' : '评论'}`,
        deleteAction: ({action}: DeleteActionParams) => `删除 ${action?.actionName === CONST.REPORT.ACTIONS.TYPE.IOU ? '费用' : '评论'}`,
        deleteConfirmation: ({action}: DeleteConfirmationParams) => `您确定要删除此${action?.actionName === CONST.REPORT.ACTIONS.TYPE.IOU ? '费用' : '评论'}吗？`,
        onlyVisible: '仅对...可见',
        replyInThread: '在线程中回复',
        joinThread: '加入线程',
        leaveThread: '离开线程',
        copyOnyxData: '复制 Onyx 数据',
        flagAsOffensive: '标记为攻击性内容',
        menu: '菜单',
    },
    emojiReactions: {
        addReactionTooltip: '添加反应',
        reactedWith: '做出了反应',
    },
    reportActionsView: {
        beginningOfArchivedRoomPartOne: '您错过了在 的聚会',
        beginningOfArchivedRoomPartTwo: '这里没有什么可看的。',
        beginningOfChatHistoryDomainRoomPartOne: ({domainRoom}: BeginningOfChatHistoryDomainRoomPartOneParams) => `此聊天是与 ${domainRoom} 域上的所有 Expensify 成员进行的。`,
        beginningOfChatHistoryDomainRoomPartTwo: '用它与同事聊天、分享技巧和提问。',
        beginningOfChatHistoryAdminRoomPartOneFirst: '此聊天是与',
        beginningOfChatHistoryAdminRoomPartOneLast: 'admin.',
        beginningOfChatHistoryAdminRoomWorkspaceName: ({workspaceName}: BeginningOfChatHistoryAdminRoomPartOneParams) => ` ${workspaceName} `,
        beginningOfChatHistoryAdminRoomPartTwo: '用它来讨论工作区设置和更多内容。',
        beginningOfChatHistoryAnnounceRoomPartOne: ({workspaceName}: BeginningOfChatHistoryAnnounceRoomPartOneParams) => `此聊天是与${workspaceName}中的所有人进行的。`,
        beginningOfChatHistoryAnnounceRoomPartTwo: `用于最重要的公告。`,
        beginningOfChatHistoryUserRoomPartOne: '此聊天室可用于任何内容',
        beginningOfChatHistoryUserRoomPartTwo: 'related.',
        beginningOfChatHistoryInvoiceRoomPartOne: `此聊天用于发票之间的交流`,
        beginningOfChatHistoryInvoiceRoomPartTwo: `. 使用 + 按钮发送发票。`,
        beginningOfChatHistory: '此聊天是与',
        beginningOfChatHistoryPolicyExpenseChatPartOne: '这是在这里',
        beginningOfChatHistoryPolicyExpenseChatPartTwo: '将提交费用至',
        beginningOfChatHistoryPolicyExpenseChatPartThree: '只需使用 + 按钮。',
        beginningOfChatHistorySelfDM: '这是您的个人空间。用于记录笔记、任务、草稿和提醒。',
        beginningOfChatHistorySystemDM: '欢迎！让我们为您进行设置。',
        chatWithAccountManager: '在这里与您的客户经理聊天',
        sayHello: '说你好！',
        yourSpace: '您的空间',
        welcomeToRoom: ({roomName}: WelcomeToRoomParams) => `欢迎来到${roomName}！`,
        usePlusButton: ({additionalText}: UsePlusButtonParams) => `使用 + 按钮${additionalText}一笔费用。`,
        askConcierge: '随时提问并获得全天候实时支持。',
        conciergeSupport: '24/7 支持',
        create: '创建',
        iouTypes: {
            pay: '支付',
            split: 'split',
            submit: '提交',
            track: '跟踪',
            invoice: '发票',
        },
    },
    adminOnlyCanPost: '只有管理员可以在此房间发送消息。',
    reportAction: {
        asCopilot: '作为副驾驶',
    },
    mentionSuggestions: {
        hereAlternateText: '通知此对话中的所有人',
    },
    newMessages: '新消息',
    youHaveBeenBanned: '注意：您已被禁止在此频道聊天。',
    reportTypingIndicator: {
        isTyping: '正在输入...',
        areTyping: '正在输入...',
        multipleMembers: '多个成员',
    },
    reportArchiveReasons: {
        [CONST.REPORT.ARCHIVE_REASON.DEFAULT]: '此聊天室已被存档。',
        [CONST.REPORT.ARCHIVE_REASON.ACCOUNT_CLOSED]: ({displayName}: ReportArchiveReasonsClosedParams) => `由于${displayName}关闭了他们的账户，此聊天不再活跃。`,
        [CONST.REPORT.ARCHIVE_REASON.ACCOUNT_MERGED]: ({displayName, oldDisplayName}: ReportArchiveReasonsMergedParams) =>
            `此聊天不再活跃，因为${oldDisplayName}已将其帐户与${displayName}合并。`,
        [CONST.REPORT.ARCHIVE_REASON.REMOVED_FROM_POLICY]: ({displayName, policyName, shouldUseYou = false}: ReportArchiveReasonsRemovedFromPolicyParams) =>
            shouldUseYou ? `此聊天不再活跃，因为<strong>您</strong>已不再是${policyName}工作区的成员。` : `此聊天不再活跃，因为${displayName}不再是${policyName}工作区的成员。`,
        [CONST.REPORT.ARCHIVE_REASON.POLICY_DELETED]: ({policyName}: ReportArchiveReasonsInvoiceReceiverPolicyDeletedParams) => `此聊天不再活跃，因为${policyName}不再是一个活跃的工作区。`,
        [CONST.REPORT.ARCHIVE_REASON.INVOICE_RECEIVER_POLICY_DELETED]: ({policyName}: ReportArchiveReasonsInvoiceReceiverPolicyDeletedParams) =>
            `此聊天不再活跃，因为${policyName}不再是一个活跃的工作区。`,
        [CONST.REPORT.ARCHIVE_REASON.BOOKING_END_DATE_HAS_PASSED]: '此预订已归档。',
    },
    writeCapabilityPage: {
        label: '谁可以发布',
        writeCapability: {
            all: '所有成员',
            admins: '仅限管理员',
        },
    },
    sidebarScreen: {
        buttonFind: '寻找某物...',
        buttonMySettings: '我的设置',
        fabNewChat: '开始聊天',
        fabNewChatExplained: '开始聊天（浮动操作）',
        chatPinned: '聊天已置顶',
        draftedMessage: '草稿消息',
        listOfChatMessages: '聊天消息列表',
        listOfChats: '聊天列表',
        saveTheWorld: '拯救世界',
        tooltip: '从这里开始！',
        redirectToExpensifyClassicModal: {
            title: '即将推出',
            description: '我们正在微调新 Expensify 的一些细节，以适应您的特定设置。同时，请前往 Expensify Classic。',
        },
    },
    allSettingsScreen: {
        subscription: '订阅',
        domains: '域名',
    },
    tabSelector: {
        chat: '聊天',
        room: '房间',
        distance: '距离',
        manual: '手册',
        scan: '扫描',
    },
    spreadsheet: {
        upload: '上传电子表格',
        dragAndDrop: '将您的电子表格拖放到此处，或在下方选择一个文件。支持的格式：.csv、.txt、.xls 和 .xlsx。',
        chooseSpreadsheet: '选择要导入的电子表格文件。支持的格式：.csv、.txt、.xls 和 .xlsx。',
        fileContainsHeader: '文件包含列标题',
        column: ({name}: SpreadSheetColumnParams) => `列 ${name}`,
        fieldNotMapped: ({fieldName}: SpreadFieldNameParams) => `哎呀！一个必填字段（“${fieldName}”）尚未映射。请检查并重试。`,
        singleFieldMultipleColumns: ({fieldName}: SpreadFieldNameParams) => `糟糕！您已将单个字段（"${fieldName}"）映射到多个列。请检查并重试。`,
        emptyMappedField: ({fieldName}: SpreadFieldNameParams) => `糟糕！字段（“${fieldName}”）包含一个或多个空值。请检查并重试。`,
        importSuccessfulTitle: '导入成功',
        importCategoriesSuccessfulDescription: ({categories}: SpreadCategoriesParams) => (categories > 1 ? `已添加${categories}个类别。` : '已添加1个类别。'),
        importMembersSuccessfulDescription: ({added, updated}: ImportMembersSuccessfulDescriptionParams) => {
            if (!added && !updated) {
                return '没有成员被添加或更新。';
            }
            if (added && updated) {
                return `${added} 名成员${added > 1 ? 's' : ''}已添加，${updated} 名成员${updated > 1 ? 's' : ''}已更新。`;
            }
            if (updated) {
                return updated > 1 ? `${updated} 名成员已更新。` : '1 名成员已更新。';
            }
            return added > 1 ? `已添加 ${added} 名成员。` : '1 名成员已被添加。';
        },
        importTagsSuccessfulDescription: ({tags}: ImportTagsSuccessfulDescriptionParams) => (tags > 1 ? `已添加${tags}个标签。` : '已添加1个标签。'),
        importMultiLevelTagsSuccessfulDescription: '已添加多级标签。',
        importPerDiemRatesSuccessfulDescription: ({rates}: ImportPerDiemRatesSuccessfulDescriptionParams) => (rates > 1 ? `已添加${rates}个每日津贴费率。` : '1个每日津贴费率已添加。'),
        importFailedTitle: '导入失败',
        importFailedDescription: '请确保所有字段均已正确填写，然后重试。如果问题仍然存在，请联系Concierge。',
        importDescription: '通过点击每个导入列旁边的下拉菜单，选择要从电子表格中映射的字段。',
        sizeNotMet: '文件大小必须大于0字节',
        invalidFileMessage: '您上传的文件要么是空的，要么包含无效数据。请确保文件格式正确并包含必要的信息，然后再重新上传。',
        importSpreadsheet: '导入电子表格',
        downloadCSV: '下载 CSV',
    },
    receipt: {
        upload: '上传收据',
        dragReceiptBeforeEmail: '将收据拖到此页面上，转发收据到',
        dragReceiptAfterEmail: '或选择下面的文件上传。',
        chooseReceipt: '选择要上传的收据或转发收据到',
        takePhoto: '拍照',
        cameraAccess: '需要相机权限来拍摄收据照片。',
        deniedCameraAccess: '相机访问权限仍未授予，请按照以下步骤操作',
        deniedCameraAccessInstructions: '这些说明',
        cameraErrorTitle: '相机错误',
        cameraErrorMessage: '拍照时发生错误。请再试一次。',
        locationAccessTitle: '允许位置访问',
        locationAccessMessage: '位置访问帮助我们在您旅行时保持时区和货币的准确性。',
        locationErrorTitle: '允许位置访问',
        locationErrorMessage: '位置访问帮助我们在您旅行时保持时区和货币的准确性。',
        allowLocationFromSetting: `位置访问帮助我们在您出行时保持时区和货币的准确性。请在设备的权限设置中允许位置访问。`,
        dropTitle: 'Let it go',
        dropMessage: '在此处拖放您的文件',
        flash: '闪光灯',
        multiScan: '多重扫描',
        shutter: '快门',
        gallery: '画廊',
        deleteReceipt: '删除收据',
        deleteConfirmation: '您确定要删除此收据吗？',
        addReceipt: '添加收据',
        scanFailed: '无法扫描收据，因为缺少商家、日期或金额。',
    },
    quickAction: {
        scanReceipt: '扫描收据',
        recordDistance: '跟踪距离',
        requestMoney: '创建报销单',
        perDiem: '创建每日津贴',
        splitBill: '拆分费用',
        splitScan: '拆分收据',
        splitDistance: '分割距离',
        paySomeone: ({name}: PaySomeoneParams = {}) => `支付${name ?? '某人'}`,
        assignTask: '分配任务',
        header: '快速操作',
        noLongerHaveReportAccess: '您不再拥有之前快速操作目的地的访问权限。请在下面选择一个新的。',
        updateDestination: '更新目的地',
        createReport: '创建报告',
    },
    iou: {
        amount: '金额',
        taxAmount: '税额',
        taxRate: '税率',
        approve: ({
            formattedAmount,
        }: {
            formattedAmount?: string;
        } = {}) => (formattedAmount ? `批准 ${formattedAmount}` : '批准'),
        approved: '批准',
        cash: '现金',
        card: '卡片',
        original: 'Original',
        split: '拆分',
        splitExpense: '拆分费用',
        splitExpenseSubtitle: ({amount, merchant}: SplitExpenseSubtitleParams) => `来自${merchant}的${amount}`,
        addSplit: '添加分账',
        totalAmountGreaterThanOriginal: ({amount}: TotalAmountGreaterOrLessThanOriginalParams) => `总金额比原始费用多${amount}。`,
        totalAmountLessThanOriginal: ({amount}: TotalAmountGreaterOrLessThanOriginalParams) => `总金额比原始费用少 ${amount}。`,
        splitExpenseZeroAmount: '请在继续之前输入有效金额。',
        splitExpenseEditTitle: ({amount, merchant}: SplitExpenseEditTitleParams) => `为${merchant}编辑${amount}`,
        removeSplit: '移除拆分',
        paySomeone: ({name}: PaySomeoneParams = {}) => `支付${name ?? '某人'}`,
        expense: '费用',
        categorize: '分类',
        share: '分享',
        participants: '参与者',
        createExpense: '创建报销单',
        trackDistance: '跟踪距离',
        createExpenses: ({expensesNumber}: CreateExpensesParams) => `创建${expensesNumber}笔费用`,
        addExpense: '添加费用',
        chooseRecipient: '选择收件人',
        createExpenseWithAmount: ({amount}: {amount: string}) => `创建 ${amount} 报销单`,
        confirmDetails: '确认详情',
        pay: '支付',
        cancelPayment: '取消付款',
        cancelPaymentConfirmation: '您确定要取消此付款吗？',
        viewDetails: '查看详情',
        pending: '待处理',
        canceled: '已取消',
        posted: '已发布',
        deleteReceipt: '删除收据',
        deletedTransaction: ({amount, merchant}: DeleteTransactionParams) => `在此报告中删除了一笔费用，${merchant} - ${amount}`,
        movedFromReport: ({reportName}: MovedFromReportParams) => `移动了一笔费用${reportName ? `来自${reportName}` : ''}`,
        movedTransaction: ({reportUrl, reportName}: MovedTransactionParams) => `移动了此费用${reportName ? `至 <a href="${reportUrl}">${reportName}</a>` : ''}`,
        unreportedTransaction: '已将此费用移动到您的个人空间',
        pendingMatchWithCreditCard: '收据待与卡交易匹配',
        pendingMatch: '待匹配',
        pendingMatchWithCreditCardDescription: '收据待与卡交易匹配。标记为现金以取消。',
        markAsCash: '标记为现金',
        routePending: '路由处理中...',
        receiptScanning: () => ({
            one: '收据扫描中...',
            other: '正在扫描收据...',
        }),
        scanMultipleReceipts: '扫描多张收据',
        scanMultipleReceiptsDescription: '一次拍摄所有收据的照片，然后自行确认详细信息或让SmartScan处理。',
        receiptScanInProgress: '正在扫描收据',
        receiptScanInProgressDescription: '收据扫描中。稍后查看或立即输入详细信息。',
        duplicateTransaction: ({isSubmitted}: DuplicateTransactionParams) => (!isSubmitted ? '发现潜在的重复费用。请查看重复项以启用提交。' : '发现潜在的重复费用。请审查重复项以启用批准。'),
        receiptIssuesFound: () => ({
            one: '发现问题',
            other: '发现的问题',
        }),
        fieldPending: '待处理...',
        defaultRate: '默认费率',
        receiptMissingDetails: '收据缺少详细信息',
        missingAmount: '缺少金额',
        missingMerchant: '缺少商户',
        receiptStatusTitle: '扫描中…',
        receiptStatusText: '只有您在扫描时可以看到此收据。稍后查看或立即输入详细信息。',
        receiptScanningFailed: '收据扫描失败。请手动输入详细信息。',
        transactionPendingDescription: '交易待处理。可能需要几天时间才能发布。',
        companyInfo: '公司信息',
        companyInfoDescription: '在您发送第一张发票之前，我们需要更多详细信息。',
        yourCompanyName: '您的公司名称',
        yourCompanyWebsite: '您的公司网站',
        yourCompanyWebsiteNote: '如果您没有网站，可以提供您公司的 LinkedIn 或社交媒体资料。',
        invalidDomainError: '您输入了无效的域名。要继续，请输入有效的域名。',
        publicDomainError: '您已进入公共域。要继续，请输入私人域。',
        // TODO: This key should be deprecated. More details: https://github.com/Expensify/App/pull/59653#discussion_r2028653252
        expenseCountWithStatus: ({scanningReceipts = 0, pendingReceipts = 0}: RequestCountParams) => {
            const statusText: string[] = [];
            if (scanningReceipts > 0) {
                statusText.push(`${scanningReceipts} 扫描中`);
            }
            if (pendingReceipts > 0) {
                statusText.push(`${pendingReceipts} 个待处理`);
            }
            return {
                one: statusText.length > 0 ? `1 笔费用 (${statusText.join(', ')})` : `1 笔报销`,
                other: (count: number) => (statusText.length > 0 ? `${count} 笔费用 (${statusText.join(', ')})` : `${count} 笔费用`),
            };
        },
        expenseCount: () => {
            return {
                one: '1 笔报销',
                other: (count: number) => `${count} 笔费用`,
            };
        },
        deleteExpense: () => ({
            one: '删除报销',
            other: '删除费用',
        }),
        deleteConfirmation: () => ({
            one: '您确定要删除此费用吗？',
            other: '您确定要删除这些费用吗？',
        }),
        deleteReport: '删除报告',
        deleteReportConfirmation: '您确定要删除此报告吗？',
        settledExpensify: '已支付',
        done: '完成',
        settledElsewhere: '在其他地方支付',
        individual: '个人',
        business: '商务',
        settleExpensify: ({formattedAmount}: SettleExpensifyCardParams) => (formattedAmount ? `使用 Expensify 支付 ${formattedAmount}` : `使用Expensify支付`),
        settlePersonal: ({formattedAmount}: SettleExpensifyCardParams) => (formattedAmount ? `以个人身份支付${formattedAmount}` : `以个人身份支付`),
        settlePayment: ({formattedAmount}: SettleExpensifyCardParams) => `支付 ${formattedAmount}`,
        settleBusiness: ({formattedAmount}: SettleExpensifyCardParams) => (formattedAmount ? `以企业身份支付${formattedAmount}` : `以企业身份支付`),
        payElsewhere: ({formattedAmount}: SettleExpensifyCardParams) => (formattedAmount ? `在其他地方支付${formattedAmount}` : `在其他地方支付`),
        nextStep: '下一步',
        finished: '完成',
        sendInvoice: ({amount}: RequestAmountParams) => `发送 ${amount} 发票`,
        submitAmount: ({amount}: RequestAmountParams) => `提交 ${amount}`,
        expenseAmount: ({formattedAmount, comment}: RequestedAmountMessageParams) => `${formattedAmount}${comment ? `对于${comment}` : ''}`,
        submitted: `已提交`,
        automaticallySubmitted: `通过<a href="${CONST.SELECT_WORKFLOWS_HELP_URL}">延迟提交</a>提交`,
        trackedAmount: ({formattedAmount, comment}: RequestedAmountMessageParams) => `跟踪 ${formattedAmount}${comment ? `对于${comment}` : ''}`,
        splitAmount: ({amount}: SplitAmountParams) => `拆分 ${amount}`,
        didSplitAmount: ({formattedAmount, comment}: DidSplitAmountMessageParams) => `split ${formattedAmount}${comment ? `对于${comment}` : ''}`,
        yourSplit: ({amount}: UserSplitParams) => `您分摊的金额 ${amount}`,
        payerOwesAmount: ({payer, amount, comment}: PayerOwesAmountParams) => `${payer} 欠 ${amount}${comment ? `对于${comment}` : ''}`,
        payerOwes: ({payer}: PayerOwesParams) => `${payer} 欠：`,
        payerPaidAmount: ({payer, amount}: PayerPaidAmountParams) => `${payer ? `${payer} ` : ''}支付了${amount}`,
        payerPaid: ({payer}: PayerPaidParams) => `${payer} 支付了:`,
        payerSpentAmount: ({payer, amount}: PayerPaidAmountParams) => `${payer} 花费了 ${amount}`,
        payerSpent: ({payer}: PayerPaidParams) => `${payer} 花费：`,
        managerApproved: ({manager}: ManagerApprovedParams) => `${manager} 已批准：`,
        managerApprovedAmount: ({manager, amount}: ManagerApprovedAmountParams) => `${manager} 批准了 ${amount}`,
        payerSettled: ({amount}: PayerSettledParams) => `支付了${amount}`,
        payerSettledWithMissingBankAccount: ({amount}: PayerSettledParams) => `已支付${amount}。添加一个银行账户以接收您的付款。`,
        automaticallyApproved: `通过<a href="${CONST.CONFIGURE_EXPENSE_REPORT_RULES_HELP_URL}">工作区规则</a>批准`,
        approvedAmount: ({amount}: ApprovedAmountParams) => `批准 ${amount}`,
        approvedMessage: `批准`,
        unapproved: `未批准`,
        automaticallyForwarded: `通过<a href="${CONST.CONFIGURE_EXPENSE_REPORT_RULES_HELP_URL}">工作区规则</a>批准`,
        forwarded: `批准`,
        rejectedThisReport: '拒绝了此报告',
        waitingOnBankAccount: ({submitterDisplayName}: WaitingOnBankAccountParams) => `开始结算。在${submitterDisplayName}添加银行账户之前，付款将被搁置。`,
        adminCanceledRequest: ({manager}: AdminCanceledRequestParams) => `${manager ? `${manager}: ` : ''}取消了付款`,
        canceledRequest: ({amount, submitterDisplayName}: CanceledRequestParams) => `取消了${amount}付款，因为${submitterDisplayName}在30天内未启用他们的Expensify Wallet。`,
        settledAfterAddedBankAccount: ({submitterDisplayName, amount}: SettledAfterAddedBankAccountParams) => `${submitterDisplayName} 添加了一个银行账户。${amount} 付款已完成。`,
        paidElsewhere: ({payer}: PaidElsewhereParams = {}) => `${payer ? `${payer} ` : ''}在其他地方支付`,
        paidWithExpensify: ({payer}: PaidWithExpensifyParams = {}) => `${payer ? `${payer} ` : ''}通过Expensify支付`,
        automaticallyPaidWithExpensify: ({payer}: PaidWithExpensifyParams = {}) =>
            `${payer ? `${payer} ` : ''}通过<a href="${CONST.CONFIGURE_EXPENSE_REPORT_RULES_HELP_URL}">工作区规则</a>使用Expensify支付`,
        noReimbursableExpenses: '此报告的金额无效',
        pendingConversionMessage: '您重新联网后，总计将更新',
        changedTheExpense: '更改了费用',
        setTheRequest: ({valueName, newValueToDisplay}: SetTheRequestParams) => `将${valueName}更改为${newValueToDisplay}`,
        setTheDistanceMerchant: ({translatedChangedField, newMerchant, newAmountToDisplay}: SetTheDistanceMerchantParams) =>
            `将${translatedChangedField}设置为${newMerchant}，这将金额设置为${newAmountToDisplay}`,
        removedTheRequest: ({valueName, oldValueToDisplay}: RemovedTheRequestParams) => `${valueName}（之前为${oldValueToDisplay}）`,
        updatedTheRequest: ({valueName, newValueToDisplay, oldValueToDisplay}: UpdatedTheRequestParams) => `${valueName} 改为 ${newValueToDisplay}（之前为 ${oldValueToDisplay}）`,
        updatedTheDistanceMerchant: ({translatedChangedField, newMerchant, oldMerchant, newAmountToDisplay, oldAmountToDisplay}: UpdatedTheDistanceMerchantParams) =>
            `将${translatedChangedField}更改为${newMerchant}（之前为${oldMerchant}），这更新了金额为${newAmountToDisplay}（之前为${oldAmountToDisplay}）`,
        threadExpenseReportName: ({formattedAmount, comment}: ThreadRequestReportNameParams) => `${formattedAmount} ${comment ? `为${comment}` : '费用'}`,
        invoiceReportName: ({linkedReportID}: OriginalMessage<typeof CONST.REPORT.ACTIONS.TYPE.REPORT_PREVIEW>) => `发票报告 #${linkedReportID}`,
        threadPaySomeoneReportName: ({formattedAmount, comment}: ThreadSentMoneyReportNameParams) => `${formattedAmount} 已发送${comment ? `对于${comment}` : ''}`,
        movedFromPersonalSpace: ({workspaceName, reportName}: MovedFromPersonalSpaceParams) => `将费用从个人空间移动到${workspaceName ?? `与${reportName}聊天`}`,
        movedToPersonalSpace: '将费用移至个人空间',
        tagSelection: '选择一个标签以更好地组织您的支出。',
        categorySelection: '选择一个类别以更好地组织您的支出。',
        error: {
            invalidCategoryLength: '类别名称超过255个字符。请缩短或选择不同的类别。',
            invalidTagLength: '标签名称超过255个字符。请缩短它或选择一个不同的标签。',
            invalidAmount: '请在继续之前输入有效金额',
            invalidIntegerAmount: '请在继续之前输入一个完整的美元金额',
            invalidTaxAmount: ({amount}: RequestAmountParams) => `最大税额为${amount}`,
            invalidSplit: '拆分的总和必须等于总金额',
            invalidSplitParticipants: '请输入一个大于零的金额，至少适用于两个参与者。',
            invalidSplitYourself: '请输入一个非零金额进行拆分',
            noParticipantSelected: '请选择一位参与者',
            other: '发生意外错误。请稍后再试。',
            genericCreateFailureMessage: '提交此费用时发生意外错误。请稍后再试。',
            genericCreateInvoiceFailureMessage: '发送此发票时出现意外错误。请稍后再试。',
            genericHoldExpenseFailureMessage: '暂时无法暂扣此费用，请稍后再试。',
            genericUnholdExpenseFailureMessage: '将此费用从保留状态中移除时发生意外错误。请稍后再试。',
            receiptDeleteFailureError: '删除此收据时发生意外错误。请稍后再试。',
            receiptFailureMessage: '上传您的收据时出错。请',
            receiptFailureMessageShort: '上传您的收据时出错。',
            tryAgainMessage: '再试一次',
            saveFileMessage: '保存收据',
            uploadLaterMessage: '稍后上传。',
            genericDeleteFailureMessage: '删除此费用时出现意外错误。请稍后再试。',
            genericEditFailureMessage: '编辑此费用时发生意外错误。请稍后再试。',
            genericSmartscanFailureMessage: '交易缺少字段',
            duplicateWaypointsErrorMessage: '请删除重复的航点',
            atLeastTwoDifferentWaypoints: '请输入至少两个不同的地址',
            splitExpenseMultipleParticipantsErrorMessage: '无法在工作区和其他成员之间拆分费用。请更新您的选择。',
            invalidMerchant: '请输入有效的商家名称',
            atLeastOneAttendee: '必须至少选择一位参与者',
            invalidQuantity: '请输入有效的数量',
            quantityGreaterThanZero: '数量必须大于零',
            invalidSubrateLength: '必须至少有一个子费率',
            invalidRate: '此工作区的费率无效。请选择工作区中可用的费率。',
        },
        dismissReceiptError: '忽略错误',
        dismissReceiptErrorConfirmation: '注意！忽略此错误将完全删除您上传的收据。您确定吗？',
        waitingOnEnabledWallet: ({submitterDisplayName}: WaitingOnBankAccountParams) => `开始结算。在${submitterDisplayName}启用他们的钱包之前，付款将被暂停。`,
        enableWallet: '启用钱包',
        hold: '保持',
        unhold: '移除保留',
        holdExpense: '保留费用',
        unholdExpense: '取消保留费用',
        heldExpense: '保留此费用',
        unheldExpense: '取消搁置此费用',
        moveUnreportedExpense: '移动未报告的费用',
        addUnreportedExpense: '添加未报告的费用',
        createNewExpense: '创建新费用',
        selectUnreportedExpense: '请选择至少一个费用添加到报告中。',
        emptyStateUnreportedExpenseTitle: '没有未报告的费用',
        emptyStateUnreportedExpenseSubtitle: '看起来您没有未报告的费用。请尝试在下面创建一个。',
        addUnreportedExpenseConfirm: '添加到报告',
        explainHold: '请解释您为何保留此费用。',
        undoSubmit: '撤销提交',
        retracted: '撤回',
        undoClose: '撤销关闭',
        reopened: '重新打开',
        reopenReport: '重新打开报告',
        reopenExportedReportConfirmation: ({connectionName}: {connectionName: string}) => `此报告已导出到${connectionName}。更改它可能会导致数据不一致。您确定要重新打开此报告吗？`,
        reason: '原因',
        holdReasonRequired: '暂停时需要提供原因。',
        expenseWasPutOnHold: '费用已被搁置',
        expenseOnHold: '此费用已被搁置。请查看评论以了解下一步。',
        expensesOnHold: '所有费用已被暂停。请查看评论以了解下一步。',
        expenseDuplicate: '此费用与另一项费用的详细信息相似。请查看重复项以继续。',
        someDuplicatesArePaid: '其中一些重复项已经被批准或支付。',
        reviewDuplicates: '审核重复项',
        keepAll: '保留全部',
        confirmApprove: '确认批准金额',
        confirmApprovalAmount: '仅批准合规的费用，或批准整个报告。',
        confirmApprovalAllHoldAmount: () => ({
            one: '此费用已暂停。您仍然想要批准吗？',
            other: '这些费用已被搁置。您仍然想要批准吗？',
        }),
        confirmPay: '确认付款金额',
        confirmPayAmount: '支付未冻结的部分，或支付整个报告。',
        confirmPayAllHoldAmount: () => ({
            one: '此费用已被搁置。您仍然想要支付吗？',
            other: '这些费用已被搁置。您还要继续支付吗？',
        }),
        payOnly: '仅支付',
        approveOnly: '仅批准',
        holdEducationalTitle: '此请求正在处理中',
        holdEducationalText: '保持',
        whatIsHoldExplain: '将“暂停”用于费用上，以便在批准或付款前请求更多详细信息。',
        holdIsLeftBehind: '待处理费用在批准或支付后移至另一份报告。',
        unholdWhenReady: '审批者可以在准备好审批或付款时解除费用保留。',
        changePolicyEducational: {
            title: '您已移动此报告！',
            description: '请仔细检查这些项目，因为在将报告移动到新工作区时，它们往往会发生变化。',
            reCategorize: '<strong>重新分类任何费用</strong>以符合工作区规则。',
            workflows: '此报告现在可能需要遵循不同的<strong>审批流程。</strong>',
        },
        changeWorkspace: '更改工作区',
        set: 'set',
        changed: '未更改',
        removed: 'removed',
        transactionPending: '交易待处理。',
        chooseARate: '选择每英里或每公里的工作区报销费率',
        unapprove: '取消批准',
        unapproveReport: '取消批准报告',
        headsUp: '注意！',
        unapproveWithIntegrationWarning: ({accountingIntegration}: UnapproveWithIntegrationWarningParams) =>
            `此报告已导出到${accountingIntegration}。更改它可能会导致数据不一致。您确定要取消批准此报告吗？`,
        reimbursable: '可报销的',
        nonReimbursable: '不可报销',
        bookingPending: '此预订正在等待处理中',
        bookingPendingDescription: '此预订待定，因为尚未付款。',
        bookingArchived: '此预订已存档',
        bookingArchivedDescription: '此预订已归档，因为旅行日期已过。如有需要，请添加最终金额的费用。',
        attendees: '与会者',
        whoIsYourAccountant: '谁是你的会计师？',
        paymentComplete: '付款完成',
        time: '时间',
        startDate: '开始日期',
        endDate: '结束日期',
        startTime: '开始时间',
        endTime: '结束时间',
        deleteSubrate: '删除子费率',
        deleteSubrateConfirmation: '您确定要删除此子费率吗？',
        quantity: '数量',
        subrateSelection: '选择一个子费率并输入数量。',
        qty: '数量',
        firstDayText: () => ({
            one: `第一天：1小时`,
            other: (count: number) => `第一天：${count.toFixed(2)} 小时`,
        }),
        lastDayText: () => ({
            one: `最后一天：1小时`,
            other: (count: number) => `最后一天：${count.toFixed(2)} 小时`,
        }),
        tripLengthText: () => ({
            one: `行程：1整天`,
            other: (count: number) => `行程：${count}整天`,
        }),
        dates: '日期',
        rates: '费率',
        submitsTo: ({name}: SubmitsToParams) => `提交给${name}`,
        moveExpenses: () => ({one: '移动费用', other: '移动费用'}),
    },
    share: {
        shareToExpensify: '分享到Expensify',
        messageInputLabel: '消息',
    },
    notificationPreferencesPage: {
        header: '通知偏好设置',
        label: '通知我新消息',
        notificationPreferences: {
            always: '立即',
            daily: '每日',
            mute: '静音',
            hidden: 'Hidden',
        },
    },
    loginField: {
        numberHasNotBeenValidated: '号码尚未验证。点击按钮通过短信重新发送验证链接。',
        emailHasNotBeenValidated: '电子邮件尚未验证。点击按钮通过短信重新发送验证链接。',
    },
    avatarWithImagePicker: {
        uploadPhoto: '上传照片',
        removePhoto: '删除照片',
        editImage: '编辑照片',
        viewPhoto: '查看照片',
        imageUploadFailed: '图片上传失败',
        deleteWorkspaceError: '抱歉，删除您的工作区头像时出现了意外问题。',
        sizeExceeded: ({maxUploadSizeInMB}: SizeExceededParams) => `所选图像超过了最大上传大小 ${maxUploadSizeInMB} MB。`,
        resolutionConstraints: ({minHeightInPx, minWidthInPx, maxHeightInPx, maxWidthInPx}: ResolutionConstraintsParams) =>
            `请上传大于${minHeightInPx}x${minWidthInPx}像素且小于${maxHeightInPx}x${maxWidthInPx}像素的图片。`,
        notAllowedExtension: ({allowedExtensions}: NotAllowedExtensionParams) => `头像必须是以下类型之一：${allowedExtensions.join(', ')}。`,
    },
    modal: {
        backdropLabel: '模态背景',
    },
    profilePage: {
        profile: '个人资料',
        preferredPronouns: '首选代词',
        selectYourPronouns: '选择您的代词',
        selfSelectYourPronoun: '自选您的代词',
        emailAddress: '电子邮件地址',
        setMyTimezoneAutomatically: '自动设置我的时区',
        timezone: '时区',
        invalidFileMessage: '无效文件。请尝试其他图像。',
        avatarUploadFailureMessage: '上传头像时发生错误。请再试一次。',
        online: '在线',
        offline: '离线',
        syncing: '同步中',
        profileAvatar: '个人头像',
        publicSection: {
            title: '公开',
            subtitle: '这些信息会显示在您的公开资料上。任何人都可以看到。',
        },
        privateSection: {
            title: '私人',
            subtitle: '这些信息用于旅行和支付。它们不会显示在您的公开资料上。',
        },
    },
    securityPage: {
        title: '安全选项',
        subtitle: '启用双因素认证以确保您的账户安全。',
        goToSecurity: '返回安全页面',
    },
    shareCodePage: {
        title: '您的代码',
        subtitle: '通过分享您的个人二维码或推荐链接邀请成员加入Expensify。',
    },
    pronounsPage: {
        pronouns: '代词',
        isShownOnProfile: '您的代词显示在您的个人资料上。',
        placeholderText: '搜索以查看选项',
    },
    contacts: {
        contactMethod: '联系方式',
        contactMethods: '联系方式',
        featureRequiresValidate: '此功能需要您验证您的账户。',
        validateAccount: '验证您的账户',
        helpTextBeforeEmail: '添加更多方式让人们找到您，并转发收据到',
        helpTextAfterEmail: '从多个电子邮件地址。',
        pleaseVerify: '请验证此联系方式',
        getInTouch: '每当我们需要联系您时，我们将使用此联系方式。',
        enterMagicCode: ({contactMethod}: EnterMagicCodeParams) => `请输入发送到${contactMethod}的验证码。验证码将在一分钟内到达。`,
        setAsDefault: '设为默认',
        yourDefaultContactMethod: '这是您当前的默认联系方式。在删除它之前，您需要选择另一种联系方式并点击“设为默认”。',
        removeContactMethod: '移除联系方式',
        removeAreYouSure: '您确定要删除此联系方式吗？此操作无法撤销。',
        failedNewContact: '无法添加此联系方式。',
        genericFailureMessages: {
            requestContactMethodValidateCode: '发送新的魔法代码失败。请稍等片刻再试。',
            validateSecondaryLogin: '魔法代码不正确或无效。请重试或请求新代码。',
            deleteContactMethod: '删除联系方式失败。请联系Concierge寻求帮助。',
            setDefaultContactMethod: '无法设置新的默认联系方式。请联系Concierge寻求帮助。',
            addContactMethod: '无法添加此联系方式。请联系Concierge寻求帮助。',
            enteredMethodIsAlreadySubmitted: '此联系方式已存在',
            passwordRequired: '需要密码。',
            contactMethodRequired: '联系方式是必需的',
            invalidContactMethod: '无效的联系方式',
        },
        newContactMethod: '新联系方式',
        goBackContactMethods: '返回到联系方式',
    },
    // cspell:disable
    pronouns: {
        coCos: 'Co / Cos',
        eEyEmEir: 'E / Ey / Em / Eir',
        faeFaer: 'Fae / Faer',
        heHimHis: '他/他/他的',
        heHimHisTheyThemTheirs: 'He / Him / His / They / Them / Theirs',
        sheHerHers: '她/她/她的',
        sheHerHersTheyThemTheirs: '她 / 她 / 她的 / 他们 / 他们 / 他们的',
        merMers: 'Mer / Mers',
        neNirNirs: 'Ne / Nir / Nirs',
        neeNerNers: 'Nee / Ner / Ners',
        perPers: '每 / 每人',
        theyThemTheirs: '他们/他们/他们的',
        thonThons: 'Thon / Thons',
        veVerVis: 'Ve / Ver / Vis',
        viVir: 'Vi / Vir',
        xeXemXyr: 'Xe / Xem / Xyr',
        zeZieZirHir: 'Ze / Zie / Zir / Hir',
        zeHirHirs: 'Ze / Hir',
        callMeByMyName: '叫我我的名字',
    },
    // cspell:enable
    displayNamePage: {
        headerTitle: '显示名称',
        isShownOnProfile: '您的显示名称会显示在您的个人资料上。',
    },
    timezonePage: {
        timezone: '时区',
        isShownOnProfile: '您的时区显示在您的个人资料上。',
        getLocationAutomatically: '自动确定您的位置',
    },
    updateRequiredView: {
        updateRequired: '需要更新',
        pleaseInstall: '请更新到最新版本的 New Expensify',
        pleaseInstallExpensifyClassic: '请安装最新版本的Expensify',
        toGetLatestChanges: '对于移动设备或桌面设备，下载并安装最新版本。对于网页，刷新您的浏览器。',
        newAppNotAvailable: '新版Expensify应用已不再可用。',
    },
    initialSettingsPage: {
        about: '关于',
        aboutPage: {
            description: '全新的 Expensify 应用由来自世界各地的开源开发者社区构建。帮助我们构建 Expensify 的未来。',
            appDownloadLinks: '应用下载链接',
            viewKeyboardShortcuts: '查看键盘快捷键',
            viewTheCode: '查看代码',
            viewOpenJobs: '查看开放职位',
            reportABug: '报告一个错误',
            troubleshoot: '故障排除',
        },
        appDownloadLinks: {
            android: {
                label: 'Android',
            },
            ios: {
                label: 'iOS',
            },
            desktop: {
                label: 'macOS',
            },
        },
        troubleshoot: {
            clearCacheAndRestart: '清除缓存并重启',
            viewConsole: '查看调试控制台',
            debugConsole: '调试控制台',
            description: '使用以下工具帮助解决Expensify体验中的问题。如果您遇到任何问题，请',
            submitBug: '提交错误报告',
            confirmResetDescription: '所有未发送的草稿消息将会丢失，但您的其他数据是安全的。',
            resetAndRefresh: '重置并刷新',
            clientSideLogging: '客户端日志记录',
            noLogsToShare: '没有日志可分享',
            useProfiling: '使用分析工具',
            profileTrace: '个人资料追踪',
            results: '成果',
            releaseOptions: '发布选项',
            testingPreferences: '测试偏好设置',
            useStagingServer: '使用测试服务器',
            forceOffline: '强制离线',
            simulatePoorConnection: '模拟网络连接不良',
            simulateFailingNetworkRequests: '模拟网络请求失败',
            authenticationStatus: '身份验证状态',
            deviceCredentials: '设备凭证',
            invalidate: '作废',
            destroy: '销毁',
            maskExportOnyxStateData: '导出 Onyx 状态时屏蔽敏感成员数据',
            exportOnyxState: '导出 Onyx 状态',
            importOnyxState: '导入 Onyx 状态',
            testCrash: '测试崩溃',
            resetToOriginalState: '重置为原始状态',
            usingImportedState: '您正在使用导入的状态。点击这里清除它。',
            debugMode: '调试模式',
            invalidFile: '文件无效',
            invalidFileDescription: '您尝试导入的文件无效。请再试一次。',
            invalidateWithDelay: '延迟失效',
            recordTroubleshootData: '记录故障排除数据',
        },
        debugConsole: {
            saveLog: '保存日志',
            shareLog: '共享日志',
            enterCommand: '输入命令',
            execute: '执行',
            noLogsAvailable: '没有可用日志',
            logSizeTooLarge: ({size}: LogSizeParams) => `日志大小超过 ${size} MB。请使用“保存日志”来下载日志文件。`,
            logs: '日志',
            viewConsole: '查看控制台',
        },
        security: '安全性',
        signOut: '登出',
        restoreStashed: '恢复暂存的登录信息',
        signOutConfirmationText: '如果您退出登录，任何离线更改都将丢失。',
        versionLetter: 'v',
        readTheTermsAndPrivacy: {
            phrase1: '阅读该内容',
            phrase2: '服务条款',
            phrase3: '和',
            phrase4: '隐私',
        },
        help: '帮助',
        accountSettings: '账户设置',
        account: '账户',
        general: '常规',
    },
    closeAccountPage: {
        closeAccount: '关闭账户',
        reasonForLeavingPrompt: '我们不想看到您离开！您能否告诉我们原因，以便我们改进？',
        enterMessageHere: '输入消息内容',
        closeAccountWarning: '关闭您的账户无法撤销。',
        closeAccountPermanentlyDeleteData: '您确定要删除您的账户吗？这将永久删除所有未结费用。',
        enterDefaultContactToConfirm: '请输入您的默认联系方式以确认您希望关闭账户。您的默认联系方式是：',
        enterDefaultContact: '输入您的默认联系方式',
        defaultContact: '默认联系方式：',
        enterYourDefaultContactMethod: '请输入您的默认联系方式以关闭您的账户。',
    },
    mergeAccountsPage: {
        mergeAccount: '合并账户',
        accountDetails: {
            accountToMergeInto: '输入您想要合并的账户',
            notReversibleConsent: '我明白这是不可逆的。',
        },
        accountValidate: {
            confirmMerge: '您确定要合并账户吗？',
            lossOfUnsubmittedData: `合并您的账户是不可逆的，并且将导致任何未提交费用的丢失`,
            enterMagicCode: `要继续，请输入发送到的验证码`,
            errors: {
                incorrectMagicCode: '魔法代码不正确或无效。请重试或请求新代码。',
                fallback: '出现问题。请稍后再试。',
            },
        },
        mergeSuccess: {
            accountsMerged: '账户已合并！',
            successfullyMergedAllData: {
                beforeFirstEmail: `您已成功合并所有数据从`,
                beforeSecondEmail: `进入`,
                afterSecondEmail: `. 今后，您可以使用任一登录方式访问此账户。`,
            },
        },
        mergePendingSAML: {
            weAreWorkingOnIt: '我们正在处理此事',
            limitedSupport: '我们尚未支持在 New Expensify 上合并账户。请在 Expensify Classic 上执行此操作。',
            reachOutForHelp: {
                beforeLink: '随意',
                linkText: '联系Concierge',
                afterLink: '如果您有任何问题！',
            },
            goToExpensifyClassic: '前往 Expensify Classic',
        },
        mergeFailureSAMLDomainControl: {
            beforeFirstEmail: '无法合并',
            beforeDomain: '因为它由…控制',
            afterDomain: '. 请',
            linkText: '联系Concierge',
            afterLink: '以获取帮助。',
        },
        mergeFailureSAMLAccount: {
            beforeEmail: '无法合并',
            afterEmail: '因为您的域管理员已将其设置为您的主要登录方式，因此无法合并到其他帐户。请将其他帐户合并到此帐户中。',
        },
        mergeFailure2FA: {
            oldAccount2FAEnabled: {
                beforeFirstEmail: '您无法合并账户，因为',
                beforeSecondEmail: '已启用双因素认证 (2FA)。请为',
                afterSecondEmail: '并重试。',
            },
            learnMore: '了解更多关于合并账户的信息。',
        },
        mergeFailureAccountLocked: {
            beforeEmail: '无法合并',
            afterEmail: '因为它被锁定了。请',
            linkText: '联系Concierge',
            afterLink: `以获得帮助。`,
        },
        mergeFailureUncreatedAccount: {
            noExpensifyAccount: {
                beforeEmail: '您无法合并账户，因为',
                afterEmail: '没有Expensify账户。',
            },
            addContactMethod: {
                beforeLink: 'Please',
                linkText: '将其添加为联系方式',
                afterLink: 'instead.',
            },
        },
        mergeFailureSmartScannerAccount: {
            beforeEmail: '无法合并',
            afterEmail: '到其他账户。请将其他账户合并到此账户中。',
        },
        mergeFailureInvoicedAccount: {
            beforeEmail: '无法合并',
            afterEmail: '因为它是一个已开票账户的账单所有者，所以无法合并到其他账户。请将其他账户合并到它中。',
        },
        mergeFailureTooManyAttempts: {
            heading: '请稍后再试',
            description: '尝试合并账户的次数过多。请稍后再试。',
        },
        mergeFailureUnvalidatedAccount: {
            description: '您无法合并到其他账户，因为该账户尚未验证。请验证该账户后重试。',
        },
        mergeFailureSelfMerge: {
            description: '您不能将一个账户合并到其自身。',
        },
        mergeFailureGenericHeading: '无法合并账户',
    },
    lockAccountPage: {
        reportSuspiciousActivity: '报告可疑活动',
        lockAccount: '锁定账户',
        unlockAccount: '解锁账户',
        compromisedDescription: '发现您的账户有异常? 报告后将立即锁定账户, 阻止新的Expensify卡交易, 并防止任何账户更改。',
        domainAdminsDescription: '对于域管理员: 这也会暂停您域中所有Expensify卡活动和管理员操作。',
        areYouSure: '您确定要锁定您的Expensify账户吗?',
        ourTeamWill: '我们的团队将调查并移除任何未经授权的访问。若要恢复访问权限, 您需与Concierge协作。',
    },
    failedToLockAccountPage: {
        failedToLockAccount: '无法锁定账户',
        failedToLockAccountDescription: `我们无法锁定您的账户。请与Concierge聊天以解决此问题。`,
        chatWithConcierge: '与Concierge聊天',
    },
    unlockAccountPage: {
        accountLocked: '账户已锁定',
        yourAccountIsLocked: '您的账户已被锁定',
        chatToConciergeToUnlock: '与Concierge聊天以解决安全问题并解锁您的账户。',
        chatWithConcierge: '与Concierge聊天',
    },
    passwordPage: {
        changePassword: '更改密码',
        changingYourPasswordPrompt: '更改密码将同时更新您在 Expensify.com 和 New Expensify 账户的密码。',
        currentPassword: '当前密码',
        newPassword: '新密码',
        newPasswordPrompt: '您的新密码必须与旧密码不同，并且至少包含8个字符、1个大写字母、1个小写字母和1个数字。',
    },
    twoFactorAuth: {
        headerTitle: '双重身份验证',
        twoFactorAuthEnabled: '已启用双重身份验证',
        whatIsTwoFactorAuth: '两因素认证 (2FA) 有助于保护您的账户安全。登录时，您需要输入由您首选的身份验证应用程序生成的代码。',
        disableTwoFactorAuth: '禁用双重身份验证',
        explainProcessToRemove: '为了禁用双重身份验证 (2FA)，请输入来自您的身份验证应用程序的有效代码。',
        disabled: '双重身份验证现已禁用',
        noAuthenticatorApp: '您将不再需要验证器应用程序来登录Expensify。',
        stepCodes: '恢复代码',
        keepCodesSafe: '请妥善保管这些恢复代码！',
        codesLoseAccess: '如果您失去了对身份验证器应用的访问权限并且没有这些代码，您将失去对账户的访问权限。\n\n注意：设置双因素身份验证会将您从所有其他活动会话中注销。',
        errorStepCodes: '请在继续之前复制或下载代码',
        stepVerify: '验证',
        scanCode: '使用您的设备扫描二维码',
        authenticatorApp: '身份验证器应用程序',
        addKey: '或者将此密钥添加到您的身份验证器应用中：',
        enterCode: '然后输入您的身份验证器应用生成的六位数代码。',
        stepSuccess: '完成',
        enabled: '已启用双重身份验证',
        congrats: '恭喜！现在您拥有了额外的安全保障。',
        copy: '复制',
        disable: '禁用',
        enableTwoFactorAuth: '启用双重身份验证',
        pleaseEnableTwoFactorAuth: '请启用双因素认证。',
        twoFactorAuthIsRequiredDescription: '出于安全考虑，Xero 需要双重身份验证才能连接集成。',
        twoFactorAuthIsRequiredForAdminsHeader: '需要双重身份验证',
        twoFactorAuthIsRequiredForAdminsTitle: '请启用双重身份验证',
        twoFactorAuthIsRequiredForAdminsDescription: '您的Xero会计连接需要使用双重身份验证。要继续使用Expensify，请启用它。',
        twoFactorAuthCannotDisable: '无法禁用双重身份验证',
        twoFactorAuthRequired: '您的Xero连接需要双因素认证（2FA），且无法禁用。',
    },
    recoveryCodeForm: {
        error: {
            pleaseFillRecoveryCode: '请输入您的恢复代码',
            incorrectRecoveryCode: '恢复代码不正确。请重试。',
        },
        useRecoveryCode: '使用恢复代码',
        recoveryCode: '恢复代码',
        use2fa: '使用双重身份验证代码',
    },
    twoFactorAuthForm: {
        error: {
            pleaseFillTwoFactorAuth: '请输入您的双因素认证代码',
            incorrect2fa: '两步验证代码不正确。请重试。',
        },
    },
    passwordConfirmationScreen: {
        passwordUpdated: '密码已更新！',
        allSet: '一切就绪。请妥善保管您的新密码。',
    },
    privateNotes: {
        title: '私人备注',
        personalNoteMessage: '在此处记录有关此聊天的笔记。您是唯一可以添加、编辑或查看这些笔记的人。',
        sharedNoteMessage: '在此处记录有关此聊天的笔记。Expensify员工和team.expensify.com域上的其他成员可以查看这些笔记。',
        composerLabel: '备注',
        myNote: '我的备注',
        error: {
            genericFailureMessage: '私人备注无法保存',
        },
    },
    billingCurrency: {
        error: {
            securityCode: '请输入有效的安全代码',
        },
        securityCode: '安全代码',
        changeBillingCurrency: '更改结算货币',
        changePaymentCurrency: '更改支付货币',
        paymentCurrency: '付款货币',
        paymentCurrencyDescription: '选择一个标准化货币，将所有个人费用转换为该货币。',
        note: '注意：更改您的支付货币可能会影响您为Expensify支付的金额。请参阅我们的',
        noteLink: '定价页面',
        noteDetails: '查看完整详情。',
    },
    addDebitCardPage: {
        addADebitCard: '添加借记卡',
        nameOnCard: '卡上的姓名',
        debitCardNumber: '借记卡号',
        expiration: '到期日期',
        expirationDate: 'MMYY',
        cvv: 'CVV',
        billingAddress: '账单地址',
        growlMessageOnSave: '您的借记卡已成功添加',
        expensifyPassword: 'Expensify密码',
        error: {
            invalidName: '名称只能包含字母',
            addressZipCode: '请输入有效的邮政编码',
            debitCardNumber: '请输入有效的借记卡号',
            expirationDate: '请选择一个有效的到期日期',
            securityCode: '请输入有效的安全代码',
            addressStreet: '请输入一个有效的账单地址，不能是邮政信箱。',
            addressState: '请选择一个州',
            addressCity: '请输入城市名称',
            genericFailureMessage: '添加您的卡时发生错误。请重试。',
            password: '请输入您的Expensify密码',
        },
    },
    addPaymentCardPage: {
        addAPaymentCard: '添加支付卡',
        nameOnCard: '卡上的姓名',
        paymentCardNumber: '卡号',
        expiration: '到期日期',
        expirationDate: 'MMYY',
        cvv: 'CVV',
        billingAddress: '账单地址',
        growlMessageOnSave: '您的支付卡已成功添加',
        expensifyPassword: 'Expensify密码',
        error: {
            invalidName: '名称只能包含字母',
            addressZipCode: '请输入有效的邮政编码',
            paymentCardNumber: '请输入有效的卡号',
            expirationDate: '请选择一个有效的到期日期',
            securityCode: '请输入有效的安全代码',
            addressStreet: '请输入一个有效的账单地址，不能是邮政信箱。',
            addressState: '请选择一个州',
            addressCity: '请输入城市名称',
            genericFailureMessage: '添加您的卡时发生错误。请重试。',
            password: '请输入您的Expensify密码',
        },
    },
    walletPage: {
        balance: '余额',
        paymentMethodsTitle: '支付方式',
        setDefaultConfirmation: '设为默认付款方式',
        setDefaultSuccess: '默认支付方式已设置！',
        deleteAccount: '删除账户',
        deleteConfirmation: '您确定要删除此账户吗？',
        error: {
            notOwnerOfBankAccount: '将此银行账户设置为默认支付方式时发生错误。',
            invalidBankAccount: '此银行账户已被暂时冻结',
            notOwnerOfFund: '将此卡设置为默认付款方式时发生错误',
            setDefaultFailure: '出现问题。请与Concierge聊天以获得进一步帮助。',
        },
        addBankAccountFailure: '尝试添加您的银行账户时发生意外错误。请再试一次。',
        getPaidFaster: '更快收到付款',
        addPaymentMethod: '添加支付方式以便直接在应用中发送和接收付款。',
        getPaidBackFaster: '更快获得偿还',
        secureAccessToYourMoney: '安全访问您的资金',
        receiveMoney: '以本地货币接收款项',
        expensifyWallet: 'Expensify Wallet（测试版）',
        sendAndReceiveMoney: '与朋友发送和接收资金。仅限美国银行账户。',
        enableWallet: '启用钱包',
        addBankAccountToSendAndReceive: '获得报销您提交到工作区的费用。',
        addBankAccount: '添加银行账户',
        assignedCards: '已分配的卡片',
        assignedCardsDescription: '这些是由工作区管理员分配的卡片，用于管理公司支出。',
        expensifyCard: 'Expensify Card',
        walletActivationPending: '我们正在审核您的信息。请几分钟后再查看！',
        walletActivationFailed: '很遗憾，您的钱包目前无法启用。请与Concierge聊天以获得进一步帮助。',
        addYourBankAccount: '添加您的银行账户',
        addBankAccountBody: '让我们将您的银行账户连接到Expensify，这样在应用程序中直接发送和接收付款将变得比以往任何时候都更容易。',
        chooseYourBankAccount: '选择您的银行账户',
        chooseAccountBody: '确保您选择正确的选项。',
        confirmYourBankAccount: '确认您的银行账户',
    },
    cardPage: {
        expensifyCard: 'Expensify Card',
        expensifyTravelCard: 'Expensify Travel Card',
        availableSpend: '剩余额度',
        smartLimit: {
            name: '智能限制',
            title: ({formattedLimit}: ViolationsOverLimitParams) => `您可以在此卡上消费最多 ${formattedLimit}，并且随着您提交的费用被批准，限额将重置。`,
        },
        fixedLimit: {
            name: '固定限额',
            title: ({formattedLimit}: ViolationsOverLimitParams) => `您可以在这张卡上消费最多${formattedLimit}，然后它将停用。`,
        },
        monthlyLimit: {
            name: '每月限额',
            title: ({formattedLimit}: ViolationsOverLimitParams) => `您每月最多可以在此卡上花费${formattedLimit}。限额将在每个日历月的第一天重置。`,
        },
        virtualCardNumber: '虚拟卡号',
        travelCardCvv: '旅行卡 CVV',
        physicalCardNumber: '实体卡号',
        getPhysicalCard: '获取实体卡',
        reportFraud: '报告虚拟卡欺诈',
        reportTravelFraud: '报告旅行卡欺诈',
        reviewTransaction: '查看交易',
        suspiciousBannerTitle: '可疑交易',
        suspiciousBannerDescription: '我们注意到您的卡上有可疑交易。点击下方查看。',
        cardLocked: '在我们的团队审核您公司的账户期间，您的卡已被暂时锁定。',
        cardDetails: {
            cardNumber: '虚拟卡号',
            expiration: '过期',
            cvv: 'CVV',
            address: '地址',
            revealDetails: '显示详细信息',
            revealCvv: '显示CVV',
            copyCardNumber: '复制卡号',
            updateAddress: '更新地址',
        },
        cardAddedToWallet: ({platform}: {platform: 'Google' | 'Apple'}) => `已添加到${platform}钱包`,
        cardDetailsLoadingFailure: '加载卡片详情时发生错误。请检查您的互联网连接并重试。',
        validateCardTitle: '让我们确认一下身份',
        enterMagicCode: ({contactMethod}: EnterMagicCodeParams) => `请输入发送到${contactMethod}的验证码以查看您的卡详细信息。验证码应在一两分钟内到达。`,
    },
    workflowsPage: {
        workflowTitle: '花费',
        workflowDescription: '配置从支出发生到审批和支付的工作流程。',
        delaySubmissionTitle: '延迟提交',
        delaySubmissionDescription: '选择自定义的费用提交时间表，或者关闭此选项以实时更新支出。',
        submissionFrequency: '提交频率',
        submissionFrequencyDateOfMonth: '月份日期',
        addApprovalsTitle: '添加审批',
        addApprovalButton: '添加审批工作流程',
        addApprovalTip: '此默认工作流程适用于所有成员，除非存在更具体的工作流程。',
        approver: '审批人',
        connectBankAccount: '连接银行账户',
        addApprovalsDescription: '在授权付款之前需要额外批准。',
        makeOrTrackPaymentsTitle: '进行或跟踪付款',
        makeOrTrackPaymentsDescription: '添加授权付款人以便在Expensify中进行付款或跟踪在其他地方进行的付款。',
        editor: {
            submissionFrequency: '选择Expensify在分享无错误支出前应等待的时间。',
        },
        frequencyDescription: '选择您希望自动提交费用的频率，或者选择手动提交',
        frequencies: {
            instant: '即时',
            weekly: '每周',
            monthly: '每月',
            twiceAMonth: '每月两次',
            byTrip: '按行程',
            manually: '手动',
            daily: '每日',
            lastDayOfMonth: '月末最后一天',
            lastBusinessDayOfMonth: '每月的最后一个工作日',
            ordinals: {
                one: 'st',
                two: 'nd',
                few: 'rd',
                other: 'th',
                /* eslint-disable @typescript-eslint/naming-convention */
                '1': '第一',
                '2': '第二',
                '3': '第三',
                '4': '第四',
                '5': '第五',
                '6': '第六',
                '7': 'Seventh',
                '8': '第八',
                '9': '第九',
                '10': '第十',
                /* eslint-enable @typescript-eslint/naming-convention */
            },
        },
        approverInMultipleWorkflows: '该成员已属于另一个审批流程。此处的任何更新也会反映在那里。',
        approverCircularReference: ({name1, name2}: ApprovalWorkflowErrorParams) =>
            `<strong>${name1}</strong> 已经批准报告给 <strong>${name2}</strong>。请选择不同的审批人以避免循环工作流。`,
        emptyContent: {
            title: '没有成员可显示',
            expensesFromSubtitle: '所有工作区成员已属于现有的审批工作流程。',
            approverSubtitle: '所有审批者都属于现有的工作流程。',
        },
    },
    workflowsDelayedSubmissionPage: {
        autoReportingErrorMessage: '延迟提交无法更改。请重试或联系客服。',
        autoReportingFrequencyErrorMessage: '提交频率无法更改。请重试或联系客服。',
        monthlyOffsetErrorMessage: '无法更改每月频率。请重试或联系支持。',
    },
    workflowsCreateApprovalsPage: {
        title: '确认',
        header: '添加更多审批人并确认。',
        additionalApprover: '额外审批人',
        submitButton: '添加工作流程',
    },
    workflowsEditApprovalsPage: {
        title: '编辑审批流程',
        deleteTitle: '删除审批流程',
        deletePrompt: '您确定要删除此审批工作流程吗？所有成员将随后遵循默认工作流程。',
    },
    workflowsExpensesFromPage: {
        title: '来自的费用',
        header: '当以下成员提交费用时：',
    },
    workflowsApproverPage: {
        genericErrorMessage: '无法更改审批人。请重试或联系客服。',
        header: '发送给此成员以供批准：',
    },
    workflowsPayerPage: {
        title: '授权付款人',
        genericErrorMessage: '授权付款人无法更改。请再试一次。',
        admins: '管理员',
        payer: '付款人',
        paymentAccount: '付款账户',
    },
    reportFraudPage: {
        title: '报告虚拟卡欺诈',
        description: '如果您的虚拟卡信息被盗或泄露，我们将永久停用您现有的卡，并为您提供一张新的虚拟卡和号码。',
        deactivateCard: '停用卡片',
        reportVirtualCardFraud: '报告虚拟卡欺诈',
    },
    reportFraudConfirmationPage: {
        title: '已报告卡片欺诈',
        description: '我们已永久停用您的现有卡。当您返回查看卡详细信息时，您将有一张新的虚拟卡可用。',
        buttonText: '知道了，谢谢！',
    },
    activateCardPage: {
        activateCard: '激活卡片',
        pleaseEnterLastFour: '请输入您卡片的最后四位数字。',
        activatePhysicalCard: '激活实体卡',
        error: {
            thatDidNotMatch: '这与您卡上的最后四位数字不匹配。请再试一次。',
            throttled: '您多次错误输入了您的 Expensify Card 的最后四位数字。如果您确认数字正确，请联系 Concierge 解决。否则，请稍后再试。',
        },
    },
    getPhysicalCard: {
        header: '获取实体卡',
        nameMessage: '请输入您的名字和姓氏，因为这将显示在您的卡片上。',
        legalName: '法定名称',
        legalFirstName: '法定名字',
        legalLastName: '法定姓氏',
        phoneMessage: '输入您的电话号码。',
        phoneNumber: '电话号码',
        address: '地址',
        addressMessage: '请输入您的送货地址。',
        streetAddress: '街道地址',
        city: '城市',
        state: '状态',
        zipPostcode: '邮政编码',
        country: '国家',
        confirmMessage: '请确认以下信息。',
        estimatedDeliveryMessage: '您的实体卡将在2-3个工作日内送达。',
        next: '下一个',
        getPhysicalCard: '获取实体卡',
        shipCard: '运送卡片',
    },
    transferAmountPage: {
        transfer: ({amount}: TransferParams) => `Transfer${amount ? ` ${amount}` : ''}`,
        instant: '即时（借记卡）',
        instantSummary: ({rate, minAmount}: InstantSummaryParams) => `${rate}% 费用（最低 ${minAmount}）`,
        ach: '1-3 个工作日（银行账户）',
        achSummary: '无费用',
        whichAccount: '哪个账户？',
        fee: '费用',
        transferSuccess: '转账成功！',
        transferDetailBankAccount: '您的资金应在接下来的1-3个工作日内到账。',
        transferDetailDebitCard: '您的资金应立即到账。',
        failedTransfer: '您的余额尚未完全结清。请转账到银行账户。',
        notHereSubTitle: '请从钱包页面转移您的余额',
        goToWallet: '前往钱包',
    },
    chooseTransferAccountPage: {
        chooseAccount: '选择账户',
    },
    paymentMethodList: {
        addPaymentMethod: '添加支付方式',
        addNewDebitCard: '添加新的借记卡',
        addNewBankAccount: '添加新银行账户',
        accountLastFour: '结束于',
        cardLastFour: '卡号末尾为',
        addFirstPaymentMethod: '添加支付方式以便直接在应用中发送和接收付款。',
        defaultPaymentMethod: '默认',
    },
    preferencesPage: {
        appSection: {
            title: '应用偏好设置',
        },
        testSection: {
            title: '测试偏好设置',
            subtitle: '用于在预发布环境中调试和测试应用程序的设置。',
        },
        receiveRelevantFeatureUpdatesAndExpensifyNews: '接收相关功能更新和Expensify新闻',
        muteAllSounds: '将所有来自Expensify的声音静音',
    },
    priorityModePage: {
        priorityMode: '优先模式',
        explainerText: '选择是否仅#关注未读和置顶聊天，或显示所有内容，最近和置顶聊天置顶。',
        priorityModes: {
            default: {
                label: '最新',
                description: '显示所有聊天，按最近排序',
            },
            gsd: {
                label: '#专注',
                description: '仅显示按字母顺序排序的未读内容',
            },
        },
    },
    reportDetailsPage: {
        inWorkspace: ({policyName}: ReportPolicyNameParams) => `在${policyName}中`,
        generatingPDF: '生成PDF',
        waitForPDF: '请稍候，我们正在生成 PDF。',
        errorPDF: '生成PDF时出现错误。',
        generatedPDF: '您的报告 PDF 已生成！',
    },
    reportDescriptionPage: {
        roomDescription: '房间描述',
        roomDescriptionOptional: '房间描述（可选）',
        explainerText: '为房间设置自定义描述。',
    },
    groupChat: {
        lastMemberTitle: '注意！',
        lastMemberWarning: '由于您是这里的最后一个人，离开将使所有成员无法访问此聊天。您确定要离开吗？',
        defaultReportName: ({displayName}: ReportArchiveReasonsClosedParams) => `${displayName}的群聊`,
    },
    languagePage: {
        language: '语言',
        aiGenerated: '此语言的翻译是自动生成的，可能包含错误。',
    },
    themePage: {
        theme: '主题',
        themes: {
            dark: {
                label: 'Dark',
            },
            light: {
                label: '光',
            },
            system: {
                label: '使用设备设置',
            },
        },
        chooseThemeBelowOrSync: '选择下面的主题，或与您的设备设置同步。',
    },
    termsOfUse: {
        phrase1: '通过登录，您同意',
        phrase2: '服务条款',
        phrase3: '和',
        phrase4: '隐私',
        phrase5: `资金传输由${CONST.WALLET.PROGRAM_ISSUERS.EXPENSIFY_PAYMENTS}（NMLS ID:2017010）根据其提供`,
        phrase6: '许可证',
    },
    validateCodeForm: {
        magicCodeNotReceived: '没有收到魔法代码？',
        enterAuthenticatorCode: '请输入您的身份验证器代码',
        enterRecoveryCode: '请输入您的恢复代码',
        requiredWhen2FAEnabled: '启用双重身份验证时必需',
        requestNewCode: '请求新代码',
        requestNewCodeAfterErrorOccurred: '请求新代码',
        error: {
            pleaseFillMagicCode: '请输入您的魔法代码',
            incorrectMagicCode: '魔法代码不正确或无效。请重试或请求新代码。',
            pleaseFillTwoFactorAuth: '请输入您的双因素认证代码',
        },
    },
    passwordForm: {
        pleaseFillOutAllFields: '请填写所有字段',
        pleaseFillPassword: '请输入您的密码',
        pleaseFillTwoFactorAuth: '请输入您的双重验证代码',
        enterYourTwoFactorAuthenticationCodeToContinue: '请输入您的双因素认证代码以继续',
        forgot: '忘记了吗？',
        requiredWhen2FAEnabled: '启用双重身份验证时必需',
        error: {
            incorrectPassword: '密码错误。请重试。',
            incorrectLoginOrPassword: '登录名或密码错误。请再试一次。',
            incorrect2fa: '两步验证代码不正确。请重试。',
            twoFactorAuthenticationEnabled: '您在此账户上启用了双重身份验证。请使用您的电子邮件或电话号码登录。',
            invalidLoginOrPassword: '登录名或密码无效。请重试或重置您的密码。',
            unableToResetPassword:
                '我们无法更改您的密码。这可能是由于旧的密码重置电子邮件中的密码重置链接已过期。我们已向您发送了一条新链接，您可以再次尝试。请检查您的收件箱和垃圾邮件文件夹；它应该会在几分钟内到达。',
            noAccess: '您无权访问此应用程序。请添加您的GitHub用户名以获取访问权限。',
            accountLocked: '由于多次尝试失败，您的账户已被锁定。请在1小时后再试。',
            fallback: '出现问题。请稍后再试。',
        },
    },
    loginForm: {
        phoneOrEmail: '电话或电子邮件',
        error: {
            invalidFormatEmailLogin: '输入的电子邮件无效。请修正格式并重试。',
        },
        cannotGetAccountDetails: '无法检索账户详细信息。请尝试重新登录。',
        loginForm: '登录表单',
        notYou: ({user}: NotYouParams) => `不是${user}？`,
    },
    onboarding: {
        welcome: '欢迎！',
        welcomeSignOffTitleManageTeam: '一旦您完成上述任务，我们可以探索更多功能，如审批工作流和规则！',
        welcomeSignOffTitle: '很高兴见到你！',
        explanationModal: {
            title: '欢迎使用Expensify',
            description: '一个应用程序即可以聊天的速度处理您的商业和个人支出。试试看，让我们知道您的想法。更多精彩即将到来！',
            secondaryDescription: '要切换回 Expensify Classic，只需点击您的个人资料图片 > 转到 Expensify Classic。',
        },
        welcomeVideo: {
            title: '欢迎使用Expensify',
            description: '一个应用程序即可在聊天中处理您所有的商务和个人支出。为您的企业、团队和朋友而打造。',
        },
        getStarted: '开始使用',
        whatsYourName: '你叫什么名字？',
        peopleYouMayKnow: '您可能认识的人已经在这里了！验证您的电子邮件以加入他们。',
        workspaceYouMayJoin: ({domain, email}: WorkspaceYouMayJoin) => `来自${domain}的某人已经创建了一个工作区。请输入发送到${email}的魔法代码。`,
        joinAWorkspace: '加入工作区',
        listOfWorkspaces: '这是您可以加入的工作区列表。别担心，如果您愿意，您可以稍后再加入。',
        workspaceMemberList: ({employeeCount, policyOwner}: WorkspaceMemberList) => `${employeeCount} 名成员${employeeCount > 1 ? 's' : ''} • ${policyOwner}`,
        whereYouWork: '你在哪里工作？',
        errorSelection: '选择一个选项继续',
        purpose: {
            title: '你今天想做什么？',
            errorContinue: '请按继续进行设置',
            errorBackButton: '请完成设置问题以开始使用该应用程序',
            [CONST.ONBOARDING_CHOICES.EMPLOYER]: '由我的雇主报销',
            [CONST.ONBOARDING_CHOICES.MANAGE_TEAM]: '管理我团队的费用',
            [CONST.ONBOARDING_CHOICES.PERSONAL_SPEND]: '跟踪和预算费用',
            [CONST.ONBOARDING_CHOICES.CHAT_SPLIT]: '与朋友聊天并分摊费用',
            [CONST.ONBOARDING_CHOICES.LOOKING_AROUND]: '其他内容',
        },
        employees: {
            title: '你有多少员工？',
            [CONST.ONBOARDING_COMPANY_SIZE.MICRO]: '1-10 名员工',
            [CONST.ONBOARDING_COMPANY_SIZE.SMALL]: '11-50名员工',
            [CONST.ONBOARDING_COMPANY_SIZE.MEDIUM_SMALL]: '51-100名员工',
            [CONST.ONBOARDING_COMPANY_SIZE.MEDIUM]: '101-1,000名员工',
            [CONST.ONBOARDING_COMPANY_SIZE.LARGE]: '超过1,000名员工',
        },
        accounting: {
            title: '您是否使用任何会计软件？',
            none: 'None',
        },
        error: {
            requiredFirstName: '请输入您的名字以继续',
        },
        workEmail: {
            title: '你的工作邮箱是什么？',
            subtitle: 'Expensify 在连接您的工作邮箱时效果最佳。',
            explanationModal: {
                descriptionOne: '转发到receipts@expensify.com进行扫描',
                descriptionTwo: '加入已经在使用Expensify的同事们',
                descriptionThree: '享受更个性化的体验',
            },
            addWorkEmail: '添加工作邮箱',
        },
        workEmailValidation: {
            title: '验证您的工作邮箱',
            magicCodeSent: ({workEmail}: WorkEmailResendCodeParams) => `请输入发送到${workEmail}的验证码。它将在一两分钟内到达。`,
        },
        workEmailValidationError: {
            publicEmail: '请输入有效的私人域名工作邮箱，例如 mitch@company.com',
            offline: '由于您似乎处于离线状态，我们无法添加您的工作邮箱。',
        },
        mergeBlockScreen: {
            title: '无法添加工作邮箱',
            subtitle: ({workEmail}: WorkEmailMergingBlockedParams) => `我们无法添加${workEmail}。请稍后在设置中重试，或与Concierge聊天以获取指导。`,
        },
        tasks: {
            testDriveAdminTask: {
                title: ({testDriveURL}) => `\u8fdb\u884c\u3010\u8bd5\u9a7e\u3011(${testDriveURL})`,
                description: ({testDriveURL}) =>
                    `\u3010\u5feb\u901f\u4ea7\u54c1\u6f14\u793a\u3011(${testDriveURL})\u4ee5\u4e86\u89e3 Expensify \u4e3a\u4f55\u662f\u6700\u5feb\u7684\u62a5\u9500\u65b9\u5f0f\u3002`,
            },
            testDriveEmployeeTask: {
                title: ({testDriveURL}) => `\u8fdb\u884c\u3010\u8bd5\u9a7e\u3011(${testDriveURL})`,
                description: ({testDriveURL}) =>
                    `\u8fdb\u884c\u3010\u8bd5\u9a7e\u3011(${testDriveURL})\u5373\u53ef\u83b7\u5f97\u56e2\u961f *3 \u4e2a\u6708\u7684 Expensify \u514d\u8d39\u4f7f\u7528\u6743\uff01*`,
            },
            createTestDriveAdminWorkspaceTask: {
                title: ({workspaceConfirmationLink}) => `\u3010\u521b\u5efa\u3011(${workspaceConfirmationLink})\u4e00\u4e2a\u5de5\u4f5c\u533a`,
                description:
                    '\u521b\u5efa\u4e00\u4e2a\u5de5\u4f5c\u533a\uff0c\u5e76\u5728\u60a8\u7684\u8bbe\u7f6e\u4e13\u5bb6\u7684\u5e2e\u52a9\u4e0b\u914d\u7f6e\u5404\u9879\u8bbe\u7f6e\uff01',
            },
            createWorkspaceTask: {
                title: ({workspaceSettingsLink}) => `\u521b\u5efa\u4e00\u4e2a\u3010\u5de5\u4f5c\u533a\u3011(${workspaceSettingsLink})`,
                description: ({workspaceSettingsLink}) =>
                    `*\u521b\u5efa\u4e00\u4e2a\u5de5\u4f5c\u533a*\u4ee5\u8ddf\u8e2a\u652f\u6301\u3001\u626b\u63cf\u6536\u636e\u3001\u804a\u5929\u7b49\u3002\n\n1. \u70b9\u51fb *\u5de5\u4f5c\u533a* > *\u65b0\u5efa\u5de5\u4f5c\u533a*\u3002\n\n*\u60a8\u7684\u65b0\u5de5\u4f5c\u533a\u5df2\u51c6\u5907\u5c31\u7eea\uff01* \u3010\u67e5\u770b\u3011(${workspaceSettingsLink})\u3002`,
            },

            setupCategoriesTask: {
                title: ({workspaceCategoriesLink}) => `\u8bbe\u7f6e\u3010\u5206\u7c7b\u3011(${workspaceCategoriesLink})`,
                description: ({workspaceCategoriesLink}) =>
                    '*\u8bbe\u7f6e\u5206\u7c7b*\uff0c\u4ee5\u4fbf\u60a8\u7684\u56e2\u961f\u53ef\u4ee5\u5bf9\u652f\u51fa\u8fdb\u884c\u7f16\u7801\uff0c\u4ee5\u4fbf\u4e8e\u62a5\u544a\u3002\n' +
                    '\n' +
                    '1. \u70b9\u51fb *\u5de5\u4f5c\u533a*\u3002\n' +
                    '3. \u9009\u62e9\u60a8\u7684\u5de5\u4f5c\u533a\u3002\n' +
                    '4. \u70b9\u51fb *\u5206\u7c7b*\u3002\n' +
                    '5. \u7981\u7528\u6240\u6709\u4e0d\u9700\u8981\u7684\u5206\u7c7b\u3002\n' +
                    '6. \u5728\u53f3\u4e0a\u89d2\u6dfb\u52a0\u81ea\u5df1\u7684\u5206\u7c7b\u3002\n' +
                    '\n' +
                    `\u3010\u5e26\u6211\u5230\u5de5\u4f5c\u533a\u5206\u7c7b\u8bbe\u7f6e\u3011(${workspaceCategoriesLink})\u3002\n` +
                    '\n' +
                    `![Set up categories](${CONST.CLOUDFRONT_URL}/videos/walkthrough-categories-v2.mp4)`,
            },
            combinedTrackSubmitExpenseTask: {
                title: '\u63d0\u4ea4\u4e00\u7b14\u652f\u51fa',
                description:
                    '*\u901a\u8fc7\u8f93\u5165\u91d1\u989d\u6216\u626b\u63cf\u6536\u636e*\u63d0\u4ea4\u4e00\u7b14\u652f\u51fa\u3002\n' +
                    '\n' +
                    '1. \u70b9\u51fb\u7eff\u8272\u7684 *+* \u6309\u94ae\u3002\n' +
                    '2. \u9009\u62e9 *\u521b\u5efa\u652f\u51fa*\u3002\n' +
                    '3. \u8f93\u5165\u91d1\u989d\u6216\u626b\u63cf\u6536\u636e\u3002\n' +
                    `4. \u6dfb\u52a0\u60a8\u4e0a\u53f8\u7684\u7535\u5b50\u90ae\u4ef6\u6216\u7535\u8bdd\u53f7\u7801\u3002\n` +
                    '5. \u70b9\u51fb *\u521b\u5efa*\u3002\n' +
                    '\n' +
                    '\u60a8\u5df2\u7ecf\u5b8c\u6210\uff01',
            },
            adminSubmitExpenseTask: {
                title: '\u63d0\u4ea4\u4e00\u7b14\u652f\u51fa',
                description:
                    '*\u901a\u8fc7\u8f93\u5165\u91d1\u989d\u6216\u626b\u63cf\u6536\u636e*\u63d0\u4ea4\u4e00\u7b14\u652f\u51fa\u3002\n' +
                    '\n' +
                    '1. \u70b9\u51fb\u7eff\u8272\u7684 *+* \u6309\u94ae\u3002\n' +
                    '2. \u9009\u62e9 *\u521b\u5efa\u652f\u51fa*\u3002\n' +
                    '3. \u8f93\u5165\u91d1\u989d\u6216\u626b\u63cf\u6536\u636e\u3002\n' +
                    '4. \u786e\u8ba4\u8be6\u60c5\u3002\n' +
                    '5. \u70b9\u51fb *\u521b\u5efa*\u3002\n' +
                    '\n' +
                    `\u60a8\u5df2\u7ecf\u5b8c\u6210\uff01`,
            },
            trackExpenseTask: {
                title: '\u8ddf\u8e2a\u4e00\u7b14\u652f\u51fa',
                description:
                    '*\u8ddf\u8e2a\u4e00\u7b14\u652f\u51fa*\uff0c\u65e0\u8bba\u662f\u4ec0\u4e48\u8d27\u5e01\uff0c\u4e5f\u65e0\u8bba\u60a8\u662f\u5426\u6709\u6536\u636e\u3002\n' +
                    '\n' +
                    '1. \u70b9\u51fb\u7eff\u8272\u7684 *+* \u6309\u94ae\u3002\n' +
                    '2. \u9009\u62e9 *\u521b\u5efa\u652f\u51fa*\u3002\n' +
                    '3. \u8f93\u5165\u91d1\u989d\u6216\u626b\u63cf\u6536\u636e\u3002\n' +
                    '4. \u9009\u62e9\u60a8\u7684 *\u4e2a\u4eba*\u7a7a\u95f4\u3002\n' +
                    '5. \u70b9\u51fb *\u521b\u5efa*\u3002\n' +
                    '\n' +
                    '\u60a8\u5df2\u7ecf\u5b8c\u6210\uff01\u662f\u7684\uff0c\u5c31\u8fd9\u4e48\u7b80\u5355\u3002',
            },
            addAccountingIntegrationTask: {
                title: ({integrationName, workspaceAccountingLink}) =>
                    `\u8FDE\u63A5${integrationName === CONST.ONBOARDING_ACCOUNTING_MAPPING.other ? '' : '\u5230'}[${integrationName === CONST.ONBOARDING_ACCOUNTING_MAPPING.other ? '\u60A8\u7684' : ''} ${integrationName}](${workspaceAccountingLink})`,
                description: ({integrationName, workspaceAccountingLink}) =>
                    `\u8FDE\u63A5${integrationName === CONST.ONBOARDING_ACCOUNTING_MAPPING.other ? '\u60A8\u7684' : '\u5230'} ${integrationName}\uFF0C\u5B9E\u73B0\u81EA\u52A8\u8D39\u7528\u7F16\u7801\u548C\u540C\u6B65\uFF0C\u8BA9\u6708\u672B\u7ED3\u8D26\u53D8\u5F97\u8F7B\u800C\u6613\u4E3E\u3002\n` +
                    '\n' +
                    '1. \u70B9\u51FB *\u8BBE\u7F6E*。\n' +
                    '2. \u524D\u5F80 *\u5DE5\u4F5C\u533A*。\n' +
                    '3. \u9009\u62E9\u60A8\u7684\u5DE5\u4F5C\u533A\u3002\n' +
                    '4. \u70B9\u51FB *\u4F1A\u8BA1*。\n' +
                    `5. \u627E\u5230 ${integrationName}\u3002\n` +
                    '6. \u70B9\u51FB *\u8FDE\u63A5*。\n' +
                    '\n' +
                    `${
                        integrationName && CONST.connectionsVideoPaths[integrationName]
                            ? `[\u5E26\u6211\u5230\u4F1A\u8BA1\u9875\u9762](${workspaceAccountingLink})\u3002\n\n![\u8FDE\u63A5\u5230 ${integrationName}](${CONST.CLOUDFRONT_URL}/${CONST.connectionsVideoPaths[integrationName]})`
                            : `[\u5E26\u6211\u5230\u4F1A\u8BA1\u9875\u9762](${workspaceAccountingLink})\u3002`
                    }`,
            },
            connectCorporateCardTask: {
                title: ({corporateCardLink}) => `\u8fde\u63a5\u3010\u60a8\u7684\u516c\u53f8\u5361\u3011(${corporateCardLink})`,
                description: ({corporateCardLink}) =>
                    `\u8fde\u63a5\u60a8\u7684\u516c\u53f8\u5361\u4ee5\u81ea\u52a8\u5bfc\u5165\u548c\u7f16\u7801\u652f\u51fa\u3002\n` +
                    '\n' +
                    '1. \u70b9\u51fb *\u5de5\u4f5c\u533a*\u3002\n' +
                    '2. \u9009\u62e9\u60a8\u7684\u5de5\u4f5c\u533a\u3002\n' +
                    '3. \u70b9\u51fb *\u516c\u53f8\u5361*\u3002\n' +
                    '4. \u6309\u7167\u63d0\u793a\u8fde\u63a5\u60a8\u7684\u5361\u3002\n' +
                    '\n' +
                    `\u3010\u5e26\u6211\u53bb\u8fde\u63a5\u6211\u7684\u516c\u53f8\u5361\u3011(${corporateCardLink})\u3002`,
            },
            inviteTeamTask: {
                title: ({workspaceMembersLink}) => `\u9080\u8bf7\u3010\u60a8\u7684\u56e2\u961f\u3011(${workspaceMembersLink})`,
                description: ({workspaceMembersLink}) =>
                    '*\u9080\u8bf7\u60a8\u7684\u56e2\u961f*\u5230 Expensify\uff0c\u4f7f\u4ed6\u4eec\u53ef\u4ee5\u4ece\u4eca\u5929\u5f00\u59cb\u8ddf\u8e2a\u652f\u51fa\u3002\n' +
                    '\n' +
                    '1. \u70b9\u51fb *\u5de5\u4f5c\u533a*\u3002\n' +
                    '3. \u9009\u62e9\u60a8\u7684\u5de5\u4f5c\u533a\u3002\n' +
                    '4. \u70b9\u51fb *\u6210\u5458* > *\u9080\u8bf7\u6210\u5458*\u3002\n' +
                    '5. \u8f93\u5165\u7535\u5b50\u90ae\u4ef6\u6216\u7535\u8bdd\u53f7\u7801\u3002 \n' +
                    '6. \u5982\u6709\u9700\u8981\uff0c\u53ef\u6dfb\u52a0\u81ea\u5b9a\u4e49\u9080\u8bf7\u4fe1\u606f\uff01\n' +
                    '\n' +
                    `\u3010\u5e26\u6211\u5230\u5de5\u4f5c\u533a\u6210\u5458\u3011(${workspaceMembersLink})\u3002\n` +
                    '\n' +
                    `![Invite your team](${CONST.CLOUDFRONT_URL}/videos/walkthrough-invite_members-v2.mp4)`,
            },
            setupCategoriesAndTags: {
                title: ({workspaceCategoriesLink, workspaceMoreFeaturesLink}) =>
                    `\u8bbe\u7f6e\u3010\u5206\u7c7b\u3011(${workspaceCategoriesLink})\u548c\u3010\u6807\u7b7e\u3011(${workspaceMoreFeaturesLink})`,
                description: ({workspaceCategoriesLink, workspaceAccountingLink}) =>
                    '*\u8bbe\u7f6e\u5206\u7c7b\u548c\u6807\u7b7e*\uff0c\u4ee5\u4fbf\u60a8\u7684\u56e2\u961f\u53ef\u4ee5\u5bf9\u652f\u51fa\u8fdb\u884c\u7f16\u7801\uff0c\u4ee5\u4fbf\u4e8e\u62a5\u544a\u3002\n' +
                    '\n' +
                    `\u901a\u8fc7\u3010\u8fde\u63a5\u60a8\u7684\u4f1a\u8ba1\u8f6f\u4ef6\u3011(${workspaceAccountingLink})\u81ea\u52a8\u5bfc\u5165\u5b83\u4eec\uff0c\u6216\u5728\u60a8\u7684\u3010\u5de5\u4f5c\u533a\u8bbe\u7f6e\u3011(${workspaceCategoriesLink})\u4e2d\u624b\u52a8\u8bbe\u7f6e\u3002`,
            },
            setupTagsTask: {
                title: ({workspaceMoreFeaturesLink}) => `\u8bbe\u7f6e\u3010\u6807\u7b7e\u3011(${workspaceMoreFeaturesLink})`,
                description: ({workspaceMoreFeaturesLink}) =>
                    '\u4f7f\u7528\u6807\u7b7e\u6dfb\u52a0\u989d\u5916\u7684\u652f\u51fa\u8be6\u60c5\uff0c\u4f8b\u5982\u9879\u76ee\u3001\u5ba2\u6237\u3001\u5730\u70b9\u548c\u90e8\u95e8\u3002\u5982\u679c\u60a8\u9700\u8981\u591a\u7ea7\u6807\u7b7e\uff0c\u53ef\u4ee5\u5347\u7ea7\u5230 Control \u8ba1\u5212\u3002\n' +
                    '\n' +
                    '1. \u70b9\u51fb *\u5de5\u4f5c\u533a*\u3002\n' +
                    '3. \u9009\u62e9\u60a8\u7684\u5de5\u4f5c\u533a\u3002\n' +
                    '4. \u70b9\u51fb *\u66f4\u591a\u529f\u80fd*\u3002\n' +
                    '5. \u542f\u7528 *\u6807\u7b7e*\u3002\n' +
                    '6. \u5bfc\u822a\u5230\u5de5\u4f5c\u533a\u7f16\u8f91\u5668\u4e2d\u7684 *\u6807\u7b7e*\u3002\n' +
                    '7. \u70b9\u51fb *+\u6dfb\u52a0\u6807\u7b7e*\u4ee5\u521b\u5efa\u81ea\u5df1\u7684\u6807\u7b7e\u3002\n' +
                    '\n' +
                    `\u3010\u5e26\u6211\u5230\u66f4\u591a\u529f\u80fd\u3011(${workspaceMoreFeaturesLink})\u3002\n` +
                    '\n' +
                    `![Set up tags](${CONST.CLOUDFRONT_URL}/videos/walkthrough-tags-v2.mp4)`,
            },
            inviteAccountantTask: {
                title: ({workspaceMembersLink}) => `\u9080\u8BF7\u60A8\u7684[\u4F1A\u8BA1](${workspaceMembersLink})`,
                description: ({workspaceMembersLink}) =>
                    '*\u9080\u8BF7\u60A8\u7684\u4F1A\u8BA1* \u4E0E\u60A8\u540C\u6B65\u5408\u4F5C\uFF0C\u5E76\u7BA1\u7406\u60A8\u7684\u5546\u52A1\u652F\u51FA\u3002\n' +
                    '\n' +
                    '1. \u70B9\u51FB *\u5DE5\u4F5C\u533A*。\n' +
                    '2. \u9009\u62E9\u60A8\u7684\u5DE5\u4F5C\u533A\u3002\n' +
                    '3. \u70B9\u51FB *\u6210\u5458*。\n' +
                    '4. \u70B9\u51FB *\u9080\u8BF7\u6210\u5458*。\n' +
                    '5. \u8F93\u5165\u60A8\u4F1A\u8BA1\u7684\u90AE\u7BB1\u5730\u5740\u3002\n' +
                    '\n' +
                    `[\u7ACB\u5373\u9080\u8BF7\u60A8\u7684\u4F1A\u8BA1](${workspaceMembersLink})\u3002`,
            },
            startChatTask: {
                title: '\u5f00\u59cb\u804a\u5929',
                description:
                    '*\u901a\u8fc7\u4efb\u4f55\u4eba\u7684\u7535\u5b50\u90ae\u4ef6\u6216\u7535\u8bdd\u53f7\u7801*\u5f00\u59cb\u804a\u5929\u3002\n' +
                    '\n' +
                    '1. \u70b9\u51fb\u7eff\u8272\u7684 *+* \u6309\u94ae\u3002\n' +
                    '2. \u9009\u62e9 *\u5f00\u59cb\u804a\u5929*\u3002\n' +
                    '3. \u8f93\u5165\u7535\u5b50\u90ae\u4ef6\u6216\u7535\u8bdd\u53f7\u7801\u3002\n' +
                    '\n' +
                    '\u5982\u679c\u4ed6\u4eec\u5c1a\u672a\u4f7f\u7528 Expensify\uff0c\u4ed6\u4eec\u5c06\u81ea\u52a8\u88ab\u9080\u8bf7\u3002\n' +
                    '\n' +
                    '\u6bcf\u6b21\u804a\u5929\u4e5f\u4f1a\u8f6c\u5316\u4e3a\u4e00\u5c01\u7535\u5b50\u90ae\u4ef6\u6216\u77ed\u4fe1\uff0c\u4ed6\u4eec\u53ef\u4ee5\u76f4\u63a5\u56de\u590d\u3002',
            },

            splitExpenseTask: {
                title: '\u62c6\u5206\u652f\u51fa',
                description:
                    '*\u4e0e\u4e00\u4e2a\u6216\u591a\u4e2a\u4eba\u62c6\u5206\u652f\u51fa*\u3002\n' +
                    '\n' +
                    '1. \u70b9\u51fb\u7eff\u8272\u7684 *+* \u6309\u94ae\u3002\n' +
                    '2. \u9009\u62e9 *\u5f00\u59cb\u804a\u5929*\u3002\n' +
                    '3. \u8f93\u5165\u7535\u5b50\u90ae\u4ef6\u6216\u7535\u8bdd\u53f7\u7801\u3002\n' +
                    '4. \u70b9\u51fb\u804a\u5929\u4e2d\u7684\u7070\u8272 *+* \u6309\u94ae > *\u62c6\u5206\u652f\u51fa*\u3002\n' +
                    '5. \u901a\u8fc7\u9009\u62e9 *\u624b\u52a8*\u3001*\u626b\u63cf*\u6216 *\u8ddd\u79bb*\u521b\u5efa\u652f\u51fa\u3002\n' +
                    '\n' +
                    '\u5982\u6709\u9700\u8981\uff0c\u968f\u610f\u6dfb\u52a0\u66f4\u591a\u8be6\u60c5\uff0c\u6216\u76f4\u63a5\u53d1\u9001\u3002\u8ba9\u6211\u4eec\u8ba9\u60a8\u83b7\u5f97\u62a5\u9500\uff01',
            },
            reviewWorkspaceSettingsTask: {
                title: ({workspaceSettingsLink}) => `\u67e5\u770b\u60a8\u7684\u3010\u5de5\u4f5c\u533a\u8bbe\u7f6e\u3011(${workspaceSettingsLink})`,
                description: ({workspaceSettingsLink}) =>
                    '\u4ee5\u4e0b\u662f\u67e5\u770b\u548c\u66f4\u65b0\u60a8\u5de5\u4f5c\u533a\u8bbe\u7f6e\u7684\u65b9\u6cd5\uff1a\n' +
                    '1. \u70b9\u51fb\u8bbe\u7f6e\u9009\u9879\u5361\u3002\n' +
                    '2. \u70b9\u51fb *\u5de5\u4f5c\u533a* > [\u60a8\u7684\u5de5\u4f5c\u533a]\u3002\n' +
                    `\u3010\u524d\u5f80\u60a8\u7684\u5de5\u4f5c\u533a\u3011(${workspaceSettingsLink})\u3002\u6211\u4eec\u5c06\u5728 #admins \u804a\u5929\u5ba4\u4e2d\u8ddf\u8e2a\u5b83\u4eec\u3002`,
            },
            createReportTask: {
                title: '\u521b\u5efa\u60a8\u7684\u7b2c\u4e00\u4efd\u62a5\u544a',
                description:
                    '\u4ee5\u4e0b\u662f\u521b\u5efa\u62a5\u544a\u7684\u65b9\u6cd5\uff1a\n' +
                    '\n' +
                    '1. \u70b9\u51fb\u7eff\u8272\u7684 *+* \u6309\u94ae\u3002\n' +
                    '2. \u9009\u62e9 *\u521b\u5efa\u62a5\u544a*\u3002\n' +
                    '3. \u70b9\u51fb *\u6dfb\u52a0\u652f\u51fa*\u3002\n' +
                    '4. \u6dfb\u52a0\u60a8\u7684\u7b2c\u4e00\u7b14\u652f\u51fa\u3002\n' +
                    '\n' +
                    '\u60a8\u5df2\u7ecf\u5b8c\u6210\uff01',
            },
        } satisfies Record<string, Pick<OnboardingTask, 'title' | 'description'>>,
        testDrive: {
            name: ({testDriveURL}: {testDriveURL?: string}) => (testDriveURL ? `\u8fdb\u884c\u3010\u8bd5\u9a7e\u3011(${testDriveURL})` : '\u8fdb\u884c\u8bd5\u9a7e'),
            embeddedDemoIframeTitle: '\u8bd5\u9a7e',
            employeeFakeReceipt: {
                description: '\u6211\u7684\u8bd5\u9a7e\u6536\u636e\uff01',
            },
        },
        messages: {
            onboardingEmployerOrSubmitMessage:
                '\u62a5\u9500\u5c31\u50cf\u53d1\u9001\u6d88\u606f\u4e00\u6837\u7b80\u5355\u3002\u8ba9\u6211\u4eec\u6765\u770b\u770b\u57fa\u672c\u77e5\u8bc6\u3002',
            onboardingPersonalSpendMessage: '\u4ee5\u4e0b\u662f\u5982\u4f55\u5728\u51e0\u6b21\u70b9\u51fb\u4e2d\u8ddf\u8e2a\u60a8\u7684\u652f\u51fa\u3002',
            onboardingMangeTeamMessage: ({onboardingCompanySize}: {onboardingCompanySize?: OnboardingCompanySize}) =>
                `\u4ee5\u4e0b\u662f\u6211\u4e3a\u60a8\u516c\u53f8\u8fd9\u4e2a\u89c4\u6a21\u3001\u5177\u6709 ${onboardingCompanySize} \u4e2a\u63d0\u4ea4\u4eba\u7684\u516c\u53f8\u63a8\u8350\u7684\u4efb\u52a1\u5217\u8868\uff1a`,
            onboardingTrackWorkspaceMessage:
                '# \u8ba9\u6211\u4eec\u6765\u8bbe\u7f6e\u60a8\u7684\u5e10\u6237\n\u00f0\u009f\u0091\u008b \u6211\u6765\u5e2e\u5fd9\u4e86\uff01\u4e3a\u4e86\u5e2e\u52a9\u60a8\u5f00\u59cb\uff0c\u6211\u5df2\u4e3a\u4e2a\u4f53\u7ecf\u8425\u8005\u548c\u7c7b\u4f3c\u4f01\u4e1a\u91cf\u8eab\u5b9a\u5236\u4e86\u60a8\u7684\u5de5\u4f5c\u533a\u8bbe\u7f6e\u3002\u60a8\u53ef\u4ee5\u901a\u8fc7\u70b9\u51fb\u4e0b\u9762\u7684\u94fe\u63a5\u6765\u8c03\u6574\u60a8\u7684\u5de5\u4f5c\u533a\uff01\n\n\u4ee5\u4e0b\u662f\u5982\u4f55\u5728\u51e0\u6b21\u70b9\u51fb\u4e2d\u8ddf\u8e2a\u60a8\u7684\u652f\u51fa\uff1a',
            onboardingChatSplitMessage: '\u4e0e\u670b\u53cb\u5206\u644a\u8d26\u5355\u5c31\u50cf\u53d1\u9001\u6d88\u606f\u4e00\u6837\u7b80\u5355\u3002\u4ee5\u4e0b\u662f\u65b9\u6cd5\u3002',
            onboardingAdminMessage:
                '\u4e86\u89e3\u5982\u4f55\u4f5c\u4e3a\u7ba1\u7406\u5458\u7ba1\u7406\u56e2\u961f\u7684\u5de5\u4f5c\u533a\u5e76\u63d0\u4ea4\u81ea\u5df1\u7684\u652f\u51fa\u3002',
            onboardingLookingAroundMessage:
                'Expensify \u4ee5\u5176\u652f\u51fa\u3001\u5dee\u65c5\u548c\u516c\u53f8\u5361\u7ba1\u7406\u800c\u95fb\u540d\uff0c\u4f46\u6211\u4eec\u6240\u505a\u7684\u8fdc\u4e0d\u6b62\u4e8e\u6b64\u3002\u8ba9\u6211\u77e5\u9053\u60a8\u5bf9\u4ec0\u4e48\u611f\u5174\u8da3\uff0c\u6211\u4f1a\u5e2e\u52a9\u60a8\u5f00\u59cb\u3002',
            onboardingTestDriveReceiverMessage: '*\u60a8\u5df2\u83b7\u5f97 3 \u4e2a\u6708\u514d\u8d39\u4f7f\u7528\u6743\uff01\u5728\u4e0b\u9762\u5f00\u59cb\u3002*',
        },
        workspace: {
            title: '使用工作区保持井井有条',
            subtitle: '解锁强大的工具来简化您的费用管理，一切尽在一个地方。通过工作区，您可以：',
            explanationModal: {
                descriptionOne: '跟踪和整理收据',
                descriptionTwo: '分类和标记费用',
                descriptionThree: '创建和分享报告',
            },
            price: '免费试用30天，然后只需<strong>$5/月</strong>升级。',
            createWorkspace: '创建工作区',
        },
        confirmWorkspace: {
            title: '确认工作区',
            subtitle: '创建一个工作区来跟踪收据、报销费用、管理旅行、创建报告等——所有这些都能以聊天的速度完成。',
        },
        inviteMembers: {
            title: '邀请成员',
            subtitle: '与会计师管理和分享您的费用，或与朋友组建旅行团体。',
        },
    },
    featureTraining: {
        doNotShowAgain: '不再显示此内容',
    },
    personalDetails: {
        error: {
            containsReservedWord: '名称不能包含“Expensify”或“Concierge”字样。',
            hasInvalidCharacter: '名称不能包含逗号或分号',
            requiredFirstName: '名字不能为空',
        },
    },
    privatePersonalDetails: {
        enterLegalName: '您的法定姓名是什么？',
        enterDateOfBirth: '你的出生日期是什么时候？',
        enterAddress: '你的地址是什么？',
        enterPhoneNumber: '你的电话号码是多少？',
        personalDetails: '个人信息',
        privateDataMessage: '这些详细信息用于旅行和支付。它们永远不会显示在您的公开资料上。',
        legalName: '法定名称',
        legalFirstName: '法定名字',
        legalLastName: '法定姓氏',
        address: '地址',
        error: {
            dateShouldBeBefore: ({dateString}: DateShouldBeBeforeParams) => `日期应早于${dateString}`,
            dateShouldBeAfter: ({dateString}: DateShouldBeAfterParams) => `日期应在${dateString}之后`,
            hasInvalidCharacter: '名称只能包含拉丁字符',
            incorrectZipFormat: ({zipFormat}: IncorrectZipFormatParams = {}) => `邮政编码格式不正确${zipFormat ? `可接受的格式：${zipFormat}` : ''}`,
            invalidPhoneNumber: `请确保电话号码有效（例如 ${CONST.EXAMPLE_PHONE_NUMBER}）`,
        },
    },
    resendValidationForm: {
        linkHasBeenResent: '链接已重新发送',
        weSentYouMagicSignInLink: ({login, loginType}: WeSentYouMagicSignInLinkParams) => `我已发送一个魔法登录链接到${login}。请检查您的${loginType}以登录。`,
        resendLink: '重新发送链接',
    },
    unlinkLoginForm: {
        toValidateLogin: ({primaryLogin, secondaryLogin}: ToValidateLoginParams) => `要验证${secondaryLogin}，请从${primaryLogin}的账户设置中重新发送魔法代码。`,
        noLongerHaveAccess: ({primaryLogin}: NoLongerHaveAccessParams) => `如果您不再能访问${primaryLogin}，请取消链接您的账户。`,
        unlink: '取消链接',
        linkSent: '链接已发送！',
        successfullyUnlinkedLogin: '辅助登录已成功取消关联！',
    },
    emailDeliveryFailurePage: {
        ourEmailProvider: ({login}: OurEmailProviderParams) => `由于发送问题，我们的电子邮件提供商已暂时暂停向${login}发送电子邮件。要解除对您登录的阻止，请按照以下步骤操作：`,
        confirmThat: ({login}: ConfirmThatParams) => `确认${login}的拼写正确，并且是一个真实可投递的电子邮件地址。`,
        emailAliases: '像“expenses@domain.com”这样的电子邮件别名必须能够访问其自己的电子邮件收件箱，才能成为有效的Expensify登录。',
        ensureYourEmailClient: '确保您的电子邮件客户端允许接收来自expensify.com的电子邮件。',
        youCanFindDirections: '您可以找到有关如何完成此步骤的说明',
        helpConfigure: '但您可能需要 IT 部门的帮助来配置您的电子邮件设置。',
        onceTheAbove: '完成上述步骤后，请联系',
        toUnblock: '以解除您的登录阻止。',
    },
    smsDeliveryFailurePage: {
        smsDeliveryFailureMessage: ({login}: OurEmailProviderParams) => `我们无法向${login}发送短信，因此已暂时暂停。请尝试验证您的号码：`,
        validationSuccess: '您的号码已验证！点击下方发送新的魔法登录代码。',
        validationFailed: ({
            timeData,
        }: {
            timeData?: {
                days?: number;
                hours?: number;
                minutes?: number;
            } | null;
        }) => {
            if (!timeData) {
                return '请稍等片刻再试。';
            }
            const timeParts = [];
            if (timeData.days) {
                timeParts.push(`${timeData.days} ${timeData.days === 1 ? '天' : '天'}`);
            }
            if (timeData.hours) {
                timeParts.push(`${timeData.hours} ${timeData.hours === 1 ? '小时' : '小时'}`);
            }
            if (timeData.minutes) {
                timeParts.push(`${timeData.minutes} ${timeData.minutes === 1 ? '分钟' : '分钟'}`);
            }
            let timeText = '';
            if (timeParts.length === 1) {
                timeText = timeParts.at(0) ?? '';
            } else if (timeParts.length === 2) {
                timeText = `${timeParts.at(0)} and ${timeParts.at(1)}`;
            } else if (timeParts.length === 3) {
                timeText = `${timeParts.at(0)}, ${timeParts.at(1)}, and ${timeParts.at(2)}`;
            }
            return `请稍等！您需要等待${timeText}后才能再次尝试验证您的号码。`;
        },
    },
    welcomeSignUpForm: {
        join: '加入',
    },
    detailsPage: {
        localTime: '当地时间',
    },
    newChatPage: {
        startGroup: '开始群组',
        addToGroup: '添加到群组',
    },
    yearPickerPage: {
        year: '年',
        selectYear: '请选择年份',
    },
    focusModeUpdateModal: {
        title: '欢迎进入#专注模式！',
        prompt: '通过仅查看未读聊天或需要您注意的聊天来保持对事物的掌控。别担心，您可以随时在',
        settings: '设置',
    },
    notFound: {
        chatYouLookingForCannotBeFound: '您要查找的聊天无法找到。',
        getMeOutOfHere: '带我离开这里',
        iouReportNotFound: '您正在寻找的付款详情无法找到。',
        notHere: '嗯……它不在这里。',
        pageNotFound: '抱歉，无法找到此页面。',
        noAccess: '此聊天或费用可能已被删除，或者您无权访问。\n\n如有任何疑问，请联系 concierge@expensify.com',
        goBackHome: '返回主页',
    },
    errorPage: {
        title: ({isBreakLine}: {isBreakLine: boolean}) => `抱歉... ${isBreakLine ? '\n' : ''}出现了问题`,
        subtitle: '您的请求无法完成。请稍后再试。',
    },
    setPasswordPage: {
        enterPassword: '输入密码',
        setPassword: '设置密码',
        newPasswordPrompt: '您的密码必须至少包含8个字符，1个大写字母，1个小写字母和1个数字。',
        passwordFormTitle: '欢迎回到 New Expensify！请设置您的密码。',
        passwordNotSet: '我们无法设置您的新密码。我们已发送新的密码链接以便您重试。',
        setPasswordLinkInvalid: '此设置密码的链接无效或已过期。新的链接已发送到您的电子邮箱中！',
        validateAccount: '验证账户',
    },
    statusPage: {
        status: '状态',
        statusExplanation: '添加一个表情符号，让你的同事和朋友轻松了解发生了什么。你也可以选择添加一条消息！',
        today: '今天',
        clearStatus: '清除状态',
        save: '保存',
        message: '消息',
        timePeriods: {
            never: '从不',
            thirtyMinutes: '30分钟',
            oneHour: '1小时',
            afterToday: '今天',
            afterWeek: '一周',
            custom: '自定义',
        },
        untilTomorrow: '直到明天',
        untilTime: ({time}: UntilTimeParams) => `直到${time}`,
        date: '日期',
        time: '时间',
        clearAfter: '清除后',
        whenClearStatus: '我们应该何时清除您的状态？',
        vacationDelegate: '\u4F11\u5047\u4EE3\u7406\u4EBA',
        setVacationDelegate: '\u8BBE\u7F6E\u4E00\u4F4D\u4F11\u5047\u4EE3\u7406\u4EBA\uFF0C\u5728\u60A8\u5916\u51FA\u65F6\u4EE3\u60A8\u6279\u51C6\u62A5\u544A\u3002',
        vacationDelegateError: '\u66F4\u65B0\u4F11\u5047\u4EE3\u7406\u4EBA\u65F6\u51FA\u9519\u3002',
        asVacationDelegate: ({nameOrEmail: managerName}: VacationDelegateParams) => `\u4F5C\u4E3A ${managerName} \u7684\u4F11\u5047\u4EE3\u7406\u4EBA`,
        toAsVacationDelegate: ({submittedToName, vacationDelegateName}: SubmittedToVacationDelegateParams) =>
            `\u53D1\u9001\u7ED9 ${submittedToName}\uFF0C\u4F5C\u4E3A ${vacationDelegateName} \u7684\u4F11\u5047\u4EE3\u7406\u4EBA`,
        vacationDelegateWarning: ({nameOrEmail}: VacationDelegateParams) =>
            `\u60A8\u6B63\u5728\u6307\u5B9A ${nameOrEmail} \u4F5C\u4E3A\u60A8\u7684\u4F11\u5047\u4EE3\u7406\u4EBA\u3002\u4ED6/\u5979\u8FD8\u672A\u52A0\u5165\u60A8\u7684\u6240\u6709\u5DE5\u4F5C\u7A7A\u95F4\u3002\u5982\u679C\u60A8\u9009\u62E9\u7EE7\u7EED\uFF0C\u5C06\u5411\u6240\u6709\u5DE5\u4F5C\u7A7A\u95F4\u7BA1\u7406\u5458\u53D1\u9001\u90AE\u4EF6\uFF0C\u901A\u77E5\u4ED6\u4EEC\u6DFB\u52A0\u8BE5\u4EBA\u3002`,
    },
    stepCounter: ({step, total, text}: StepCounterParams) => {
        let result = `步骤 ${step}`;
        if (total) {
            result = `${result} of ${total}`;
        }
        if (text) {
            result = `${result}: ${text}`;
        }
        return result;
    },
    bankAccount: {
        bankInfo: '银行信息',
        confirmBankInfo: '确认银行信息',
        manuallyAdd: '手动添加您的银行账户',
        letsDoubleCheck: '让我们仔细检查一下，确保一切都正确。',
        accountEnding: '账户末尾为',
        thisBankAccount: '此银行账户将用于您工作区的业务付款。',
        accountNumber: '账号号码',
        routingNumber: '路由号码',
        chooseAnAccountBelow: '选择下面的账户',
        addBankAccount: '添加银行账户',
        chooseAnAccount: '选择一个账户',
        connectOnlineWithPlaid: '登录您的银行账户',
        connectManually: '手动连接',
        desktopConnection: '注意：要连接Chase、Wells Fargo、Capital One或Bank of America，请点击此处在浏览器中完成此过程。',
        yourDataIsSecure: '您的数据是安全的',
        toGetStarted: '添加一个银行账户以报销费用、发行Expensify卡、收取发票付款并从一个地方支付账单。',
        plaidBodyCopy: '为您的员工提供一种更简单的方式来支付公司费用并获得报销。',
        checkHelpLine: '您的银行路由号码和账户号码可以在该账户的支票上找到。',
        hasPhoneLoginError: ({contactMethodRoute}: ContactMethodParams) =>
            `要连接银行账户，请 <a href="${contactMethodRoute}">添加一个电子邮件作为您的主要登录方式</a> 并重试。您可以添加电话号码作为辅助登录。`,
        hasBeenThrottledError: '添加您的银行账户时发生错误。请稍等几分钟后重试。',
        hasCurrencyError: {
            phrase1: '哎呀！您的工作区货币似乎设置为不同于 USD 的货币。要继续，请前往',
            link: '您的工作区设置',
            phrase2: '将其设置为美元，然后重试。',
        },
        error: {
            youNeedToSelectAnOption: '请选择一个选项继续',
            noBankAccountAvailable: '抱歉，没有可用的银行账户。',
            noBankAccountSelected: '请选择一个账户',
            taxID: '请输入有效的税号',
            website: '请输入一个有效的网站',
            zipCode: `请输入有效的邮政编码，格式为：${CONST.COUNTRY_ZIP_REGEX_DATA.US.samples}`,
            phoneNumber: '请输入有效的电话号码',
            email: '请输入有效的电子邮件地址',
            companyName: '请输入有效的企业名称',
            addressCity: '请输入一个有效的城市名称',
            addressStreet: '请输入有效的街道地址',
            addressState: '请选择一个有效的州',
            incorporationDateFuture: '成立日期不能在未来',
            incorporationState: '请选择一个有效的州',
            industryCode: '请输入一个有效的六位数行业分类代码',
            restrictedBusiness: '请确认该企业不在受限企业名单中。',
            routingNumber: '请输入有效的路由号码',
            accountNumber: '请输入有效的账号',
            routingAndAccountNumberCannotBeSame: '路由和账户号码不能匹配',
            companyType: '请选择一个有效的公司类型',
            tooManyAttempts: '由于登录尝试次数过多，此选项已被禁用24小时。请稍后再试，或手动输入详细信息。',
            address: '请输入有效地址',
            dob: '请选择一个有效的出生日期',
            age: '必须年满18岁',
            ssnLast4: '请输入有效的SSN后四位数字',
            firstName: '请输入有效的名字',
            lastName: '请输入有效的姓氏',
            noDefaultDepositAccountOrDebitCardAvailable: '请添加一个默认的存款账户或借记卡',
            validationAmounts: '您输入的验证金额不正确。请仔细检查您的银行对账单，然后重试。',
            fullName: '请输入有效的全名',
            ownershipPercentage: '请输入一个有效的百分比数字',
        },
    },
    addPersonalBankAccount: {
        countrySelectionStepHeader: '您的银行账户在哪里？',
        accountDetailsStepHeader: '你的账户详情是什么？',
        accountTypeStepHeader: '这是什么类型的账户？',
        bankInformationStepHeader: '你的银行详细信息是什么？',
        accountHolderInformationStepHeader: '账户持有人详细信息是什么？',
        howDoWeProtectYourData: '我们如何保护您的数据？',
        currencyHeader: '您的银行账户货币是什么？',
        confirmationStepHeader: '检查您的信息。',
        confirmationStepSubHeader: '请仔细核对以下详细信息，并勾选条款框以确认。',
    },
    addPersonalBankAccountPage: {
        enterPassword: '输入Expensify密码',
        alreadyAdded: '此账户已被添加。',
        chooseAccountLabel: '账户',
        successTitle: '个人银行账户已添加！',
        successMessage: '恭喜，您的银行账户已设置完毕，可以接收报销款项。',
    },
    attachmentView: {
        unknownFilename: '未知文件名',
        passwordRequired: '请输入密码',
        passwordIncorrect: '密码错误。请重试。',
        failedToLoadPDF: '无法加载PDF文件',
        pdfPasswordForm: {
            title: '密码保护的PDF',
            infoText: '此 PDF 受密码保护。',
            beforeLinkText: '请',
            linkText: '输入密码',
            afterLinkText: '查看。',
            formLabel: '查看PDF',
        },
        attachmentNotFound: '未找到附件',
    },
    messages: {
        errorMessageInvalidPhone: `请输入一个有效的电话号码，不要使用括号或破折号。如果您在美国以外，请包括您的国家代码（例如 ${CONST.EXAMPLE_PHONE_NUMBER}）。`,
        errorMessageInvalidEmail: '无效的电子邮件',
        userIsAlreadyMember: ({login, name}: UserIsAlreadyMemberParams) => `${login} 已经是 ${name} 的成员`,
    },
    onfidoStep: {
        acceptTerms: '通过继续请求激活您的Expensify钱包，您确认您已阅读、理解并接受',
        facialScan: 'Onfido的人脸扫描政策和授权书',
        tryAgain: '再试一次',
        verifyIdentity: '验证身份',
        letsVerifyIdentity: '让我们验证您的身份',
        butFirst: `但首先，是一些无聊的内容。在下一步阅读法律条款，准备好后点击“接受”。`,
        genericError: '处理此步骤时发生错误。请重试。',
        cameraPermissionsNotGranted: '启用相机访问权限',
        cameraRequestMessage: '我们需要访问您的相机以完成银行账户验证。请通过设置 > New Expensify 启用。',
        microphonePermissionsNotGranted: '启用麦克风访问权限',
        microphoneRequestMessage: '我们需要访问您的麦克风以完成银行账户验证。请通过设置 > New Expensify 启用。',
        originalDocumentNeeded: '请上传您的身份证原件照片，而不是截图或扫描图像。',
        documentNeedsBetterQuality: '您的身份证似乎已损坏或缺少安全特征。请上传一张未损坏且完全可见的身份证原始图像。',
        imageNeedsBetterQuality: '您的身份证图像质量有问题。请上传一张新的图像，确保您的整个身份证清晰可见。',
        selfieIssue: '您的自拍/视频有问题。请上传实时自拍/视频。',
        selfieNotMatching: '您的自拍/视频与您的身份证不匹配。请上传一张能清晰看到您面部的新自拍/视频。',
        selfieNotLive: '您的自拍/视频似乎不是实时照片/视频。请上传实时自拍/视频。',
    },
    additionalDetailsStep: {
        headerTitle: '附加详情',
        helpText: '在您可以从钱包发送和接收资金之前，我们需要确认以下信息。',
        helpTextIdologyQuestions: '我们需要再问您几个问题，以完成您的身份验证。',
        helpLink: '了解更多关于我们为何需要这个的信息。',
        legalFirstNameLabel: '法定名字',
        legalMiddleNameLabel: '法定中间名',
        legalLastNameLabel: '法定姓氏',
        selectAnswer: '请选择一个响应以继续',
        ssnFull9Error: '请输入有效的九位数社会安全号码',
        needSSNFull9: '我们无法验证您的SSN。请输入您SSN的完整九位数字。',
        weCouldNotVerify: '我们无法验证',
        pleaseFixIt: '请在继续之前修正此信息',
        failedKYCTextBefore: '我们无法验证您的身份。请稍后再试或联系',
        failedKYCTextAfter: '如果您有任何问题。',
    },
    termsStep: {
        headerTitle: '条款和费用',
        headerTitleRefactor: '费用和条款',
        haveReadAndAgree: '我已阅读并同意接收',
        electronicDisclosures: '电子披露',
        agreeToThe: '我同意',
        walletAgreement: '钱包协议',
        enablePayments: '启用支付',
        monthlyFee: '月费',
        inactivity: '不活跃',
        noOverdraftOrCredit: '无透支/信用功能。',
        electronicFundsWithdrawal: '电子资金提取',
        standard: '标准',
        reviewTheFees: '查看一些费用。',
        checkTheBoxes: '请勾选下面的框。',
        agreeToTerms: '同意条款后，您就可以开始了！',
        shortTermsForm: {
            expensifyPaymentsAccount: ({walletProgram}: WalletProgramParams) => `Expensify Wallet由${walletProgram}发行。`,
            perPurchase: '每次购买',
            atmWithdrawal: 'ATM取款',
            cashReload: '现金充值',
            inNetwork: '网络内',
            outOfNetwork: '网络外',
            atmBalanceInquiry: 'ATM余额查询',
            inOrOutOfNetwork: '（网络内或网络外）',
            customerService: '客户服务',
            automatedOrLive: '（自动或人工客服）',
            afterTwelveMonths: '（12个月没有交易后）',
            weChargeOneFee: '我们收取另外一种费用。它是：',
            fdicInsurance: '您的资金符合FDIC保险资格。',
            generalInfo: '有关预付账户的一般信息，请访问',
            conditionsDetails: '有关所有费用和服务的详细信息和条件，请访问',
            conditionsPhone: '或拨打 +1 833-400-0904。',
            instant: '(instant)',
            electronicFundsInstantFeeMin: ({amount}: TermsParams) => `(min ${amount})`,
        },
        longTermsForm: {
            listOfAllFees: '所有Expensify Wallet费用的列表',
            typeOfFeeHeader: '所有费用',
            feeAmountHeader: '金额',
            moreDetailsHeader: '详情',
            openingAccountTitle: '开设账户',
            openingAccountDetails: '开设账户没有费用。',
            monthlyFeeDetails: '没有月费。',
            customerServiceTitle: '客户服务',
            customerServiceDetails: '没有客户服务费用。',
            inactivityDetails: '没有不活动费用。',
            sendingFundsTitle: '将资金发送到另一个账户持有人',
            sendingFundsDetails: '使用您的余额、银行账户或借记卡向其他账户持有人发送资金是免费的。',
            electronicFundsStandardDetails:
                "There's no fee to transfer funds from your Expensify Wallet " +
                'to your bank account using the standard option. This transfer usually completes within 1-3 business' +
                ' days.',
            electronicFundsInstantDetails: ({percentage, amount}: ElectronicFundsParams) =>
                "There's a fee to transfer funds from your Expensify Wallet to " +
                'your linked debit card using the instant transfer option. This transfer usually completes within ' +
                `several minutes. The fee is ${percentage}% of the transfer amount (with a minimum fee of ${amount}).`,
            fdicInsuranceBancorp: ({amount}: TermsParams) =>
                'Your funds are eligible for FDIC insurance. Your funds will be held at or ' +
                `transferred to ${CONST.WALLET.PROGRAM_ISSUERS.BANCORP_BANK}, an FDIC-insured institution. Once there, your funds are insured up ` +
                `to ${amount} by the FDIC in the event ${CONST.WALLET.PROGRAM_ISSUERS.BANCORP_BANK} fails, if specific deposit insurance requirements ` +
                `are met and your card is registered. See`,
            fdicInsuranceBancorp2: '详情。',
            contactExpensifyPayments: `通过拨打 +1 833-400-0904 或发送电子邮件联系 ${CONST.WALLET.PROGRAM_ISSUERS.EXPENSIFY_PAYMENTS}`,
            contactExpensifyPayments2: '或登录在',
            generalInformation: '有关预付账户的一般信息，请访问',
            generalInformation2: '如果您对预付账户有投诉，请致电消费者金融保护局 1-855-411-2372 或访问',
            printerFriendlyView: '查看打印友好版本',
            automated: '自动化的',
            liveAgent: '实时客服代理',
            instant: '即时',
            electronicFundsInstantFeeMin: ({amount}: TermsParams) => `最低 ${amount}`,
        },
    },
    activateStep: {
        headerTitle: '启用支付',
        activatedTitle: '钱包已激活！',
        activatedMessage: '恭喜，您的钱包已设置完毕，可以进行支付。',
        checkBackLaterTitle: '稍等一下...',
        checkBackLaterMessage: '我们仍在审核您的信息。请稍后再查看。',
        continueToPayment: '继续付款',
        continueToTransfer: '继续转账',
    },
    companyStep: {
        headerTitle: '公司信息',
        subtitle: '快完成了！出于安全考虑，我们需要确认一些信息：',
        legalBusinessName: '法定公司名称',
        companyWebsite: '公司网站',
        taxIDNumber: '税号',
        taxIDNumberPlaceholder: '9位数字',
        companyType: '公司类型',
        incorporationDate: '成立日期',
        incorporationState: '注册州',
        industryClassificationCode: '行业分类代码',
        confirmCompanyIsNot: '我确认这家公司不在',
        listOfRestrictedBusinesses: '受限业务列表',
        incorporationDatePlaceholder: '开始日期 (yyyy-mm-dd)',
        incorporationTypes: {
            LLC: 'LLC',
            CORPORATION: 'Corp',
            PARTNERSHIP: '合作伙伴关系',
            COOPERATIVE: '合作社',
            SOLE_PROPRIETORSHIP: '独资企业',
            OTHER: '其他',
        },
        industryClassification: '该企业属于哪个行业？',
        industryClassificationCodePlaceholder: '搜索行业分类代码',
    },
    requestorStep: {
        headerTitle: '个人信息',
        learnMore: '了解更多',
        isMyDataSafe: '我的数据安全吗？',
    },
    personalInfoStep: {
        personalInfo: '个人信息',
        enterYourLegalFirstAndLast: '您的法定姓名是什么？',
        legalFirstName: '法定名字',
        legalLastName: '法定姓氏',
        legalName: '法定名称',
        enterYourDateOfBirth: '你的出生日期是什么时候？',
        enterTheLast4: '您的社会安全号码的最后四位数字是什么？',
        dontWorry: '别担心，我们不会进行任何个人信用检查！',
        last4SSN: 'SSN的后四位',
        enterYourAddress: '你的地址是什么？',
        address: '地址',
        letsDoubleCheck: '让我们仔细检查一下，确保一切都正确。',
        byAddingThisBankAccount: '通过添加此银行账户，您确认您已阅读、理解并接受',
        whatsYourLegalName: '您的法定姓名是什么？',
        whatsYourDOB: '你的出生日期是什么？',
        whatsYourAddress: '你的地址是什么？',
        whatsYourSSN: '您的社会安全号码的最后四位数字是什么？',
        noPersonalChecks: '别担心，这里不会进行个人信用检查！',
        whatsYourPhoneNumber: '你的电话号码是多少？',
        weNeedThisToVerify: '我们需要这个来验证您的钱包。',
    },
    businessInfoStep: {
        businessInfo: '公司信息',
        enterTheNameOfYourBusiness: '你们公司的名字是什么？',
        businessName: '法定公司名称',
        enterYourCompanyTaxIdNumber: '贵公司的税号是多少？',
        taxIDNumber: '税号',
        taxIDNumberPlaceholder: '9位数字',
        enterYourCompanyWebsite: '贵公司的网站是什么？',
        companyWebsite: '公司网站',
        enterYourCompanyPhoneNumber: '你们公司的电话号码是多少？',
        enterYourCompanyAddress: '你们公司的地址是什么？',
        selectYourCompanyType: '这是什么类型的公司？',
        companyType: '公司类型',
        incorporationType: {
            LLC: 'LLC',
            CORPORATION: 'Corp',
            PARTNERSHIP: '合作伙伴关系',
            COOPERATIVE: '合作社',
            SOLE_PROPRIETORSHIP: '独资企业',
            OTHER: '其他',
        },
        selectYourCompanyIncorporationDate: '贵公司的注册日期是什么时候？',
        incorporationDate: '成立日期',
        incorporationDatePlaceholder: '开始日期 (yyyy-mm-dd)',
        incorporationState: '注册州',
        pleaseSelectTheStateYourCompanyWasIncorporatedIn: '您的公司在哪个州注册成立的？',
        letsDoubleCheck: '让我们仔细检查一下，确保一切都正确。',
        companyAddress: '公司地址',
        listOfRestrictedBusinesses: '受限业务列表',
        confirmCompanyIsNot: '我确认这家公司不在',
        businessInfoTitle: '商业信息',
        legalBusinessName: '法定公司名称',
        whatsTheBusinessName: '企业名称是什么？',
        whatsTheBusinessAddress: '公司的地址是什么？',
        whatsTheBusinessContactInformation: '商业联系信息是什么？',
        whatsTheBusinessRegistrationNumber: '营业登记号码是多少？',
        whatsTheBusinessTaxIDEIN: ({country}: BusinessTaxIDParams) => {
            switch (country) {
                case CONST.COUNTRY.US:
                    return '什么是雇主识别号（EIN）？';
                case CONST.COUNTRY.CA:
                    return '什么是商业号码（BN）？';
                case CONST.COUNTRY.GB:
                    return '什么是增值税注册号（VRN）？';
                case CONST.COUNTRY.AU:
                    return '什么是澳大利亚商业号码（ABN）？';
                default:
                    return '什么是欧盟增值税号？';
            }
        },
        whatsThisNumber: '这个号码是什么？',
        whereWasTheBusinessIncorporated: '公司在哪里注册成立的？',
        whatTypeOfBusinessIsIt: '这是什么类型的业务？',
        whatsTheBusinessAnnualPayment: '企业的年度支付总额是多少？',
        whatsYourExpectedAverageReimbursements: '您的预期平均报销金额是多少？',
        registrationNumber: '注册号码',
        taxIDEIN: ({country}: BusinessTaxIDParams) => {
            switch (country) {
                case CONST.COUNTRY.US:
                    return 'EIN';
                case CONST.COUNTRY.CA:
                    return 'BN';
                case CONST.COUNTRY.GB:
                    return 'VRN';
                case CONST.COUNTRY.AU:
                    return 'ABN';
                default:
                    return '欧盟VAT';
            }
        },
        businessAddress: '公司地址',
        businessType: '业务类型',
        incorporation: '公司注册',
        incorporationCountry: '注册国家/地区',
        incorporationTypeName: '公司类型',
        businessCategory: '业务类别',
        annualPaymentVolume: '年度支付总额',
        annualPaymentVolumeInCurrency: ({currencyCode}: CurrencyCodeParams) => `年度支付量（${currencyCode}）`,
        averageReimbursementAmount: '平均报销金额',
        averageReimbursementAmountInCurrency: ({currencyCode}: CurrencyCodeParams) => `平均报销金额（${currencyCode}）`,
        selectIncorporationType: '选择公司类型',
        selectBusinessCategory: '选择业务类别',
        selectAnnualPaymentVolume: '选择年度支付金额',
        selectIncorporationCountry: '选择注册国家/地区',
        selectIncorporationState: '选择注册州',
        selectAverageReimbursement: '选择平均报销金额',
        findIncorporationType: '查找公司注册类型',
        findBusinessCategory: '查找业务类别',
        findAnnualPaymentVolume: '查找年度支付量',
        findIncorporationState: '查找注册州',
        findAverageReimbursement: '查找平均报销金额',
        error: {
            registrationNumber: '请提供有效的注册号码',
            taxIDEIN: ({country}: BusinessTaxIDParams) => {
                switch (country) {
                    case CONST.COUNTRY.US:
                        return '请输入有效的雇主识别号（EIN）';
                    case CONST.COUNTRY.CA:
                        return '请输入有效的商业号码（BN）';
                    case CONST.COUNTRY.GB:
                        return '请输入有效的增值税注册号（VRN）';
                    case CONST.COUNTRY.AU:
                        return '请输入有效的澳大利亚商业号码（ABN）';
                    default:
                        return '请输入有效的欧盟增值税号';
                }
            },
        },
    },
    beneficialOwnerInfoStep: {
        doYouOwn25percent: '您是否拥有25%或以上的',
        doAnyIndividualOwn25percent: '是否有个人拥有25%或更多的股份',
        areThereMoreIndividualsWhoOwn25percent: '是否有更多个人拥有25%或以上的股份',
        regulationRequiresUsToVerifyTheIdentity: '法规要求我们核实任何拥有超过25%业务的个人的身份。',
        companyOwner: '企业主',
        enterLegalFirstAndLastName: '所有者的法定姓名是什么？',
        legalFirstName: '法定名字',
        legalLastName: '法定姓氏',
        enterTheDateOfBirthOfTheOwner: '所有者的出生日期是什么时候？',
        enterTheLast4: '业主社会安全号码的最后四位数字是什么？',
        last4SSN: 'SSN的后四位',
        dontWorry: '别担心，我们不会进行任何个人信用检查！',
        enterTheOwnersAddress: '业主的地址是什么？',
        letsDoubleCheck: '让我们仔细检查一下，确保一切正常。',
        legalName: '法定名称',
        address: '地址',
        byAddingThisBankAccount: '通过添加此银行账户，您确认您已阅读、理解并接受',
        owners: '所有者',
    },
    ownershipInfoStep: {
        ownerInfo: '所有者信息',
        businessOwner: '企业主',
        signerInfo: '签署人信息',
        doYouOwn: ({companyName}: CompanyNameParams) => `您是否拥有${companyName}的25%或更多股份？`,
        doesAnyoneOwn: ({companyName}: CompanyNameParams) => `是否有任何个人拥有${companyName}的25%或以上股份？`,
        regulationsRequire: '法规要求我们核实任何拥有超过25%业务的个人的身份。',
        legalFirstName: '法定名字',
        legalLastName: '法定姓氏',
        whatsTheOwnersName: '所有者的法定姓名是什么？',
        whatsYourName: '您的法定姓名是什么？',
        whatPercentage: '企业中有多少百分比属于所有者？',
        whatsYoursPercentage: '您拥有多少百分比的业务？',
        ownership: '所有权',
        whatsTheOwnersDOB: '所有者的出生日期是什么时候？',
        whatsYourDOB: '你的出生日期是什么时候？',
        whatsTheOwnersAddress: '业主的地址是什么？',
        whatsYourAddress: '你的地址是什么？',
        whatAreTheLast: '业主社会安全号码的最后四位数字是什么？',
        whatsYourLast: '您的社会安全号码的最后四位数字是什么？',
        dontWorry: '别担心，我们不会进行任何个人信用检查！',
        last4: 'SSN的后四位',
        whyDoWeAsk: '我们为什么要求这个？',
        letsDoubleCheck: '让我们仔细检查一下，确保一切正常。',
        legalName: '法定名称',
        ownershipPercentage: '所有权百分比',
        areThereOther: ({companyName}: CompanyNameParams) => `是否有其他人拥有${companyName}的25%或更多股份？`,
        owners: '所有者',
        addCertified: '添加一份认证的组织结构图，显示受益所有者。',
        regulationRequiresChart: '根据规定，我们需要收集一份经过认证的所有权图副本，该图显示了拥有公司25%或以上股份的每个个人或实体。',
        uploadEntity: '上传实体所有权图表',
        noteEntity: '注意：实体所有权图必须由您的会计师、法律顾问签署或经过公证。',
        certified: '认证实体所有权图表',
        selectCountry: '选择国家/地区',
        findCountry: '查找国家',
        address: '地址',
        chooseFile: '选择文件',
        uploadDocuments: '上传附加文档',
        pleaseUpload: '请在下方上传其他文件，以帮助我们验证您是否为该企业实体的直接或间接拥有25%或以上股份的所有者。',
        acceptedFiles: '接受的文件格式：PDF、PNG、JPEG。每个部分的文件总大小不能超过5 MB。',
        proofOfBeneficialOwner: '实益所有人证明',
        proofOfBeneficialOwnerDescription: '请提供由注册会计师、公证员或律师签署的证明和组织结构图，以验证对业务25%或以上的所有权。必须注明在过去三个月内的日期，并包含签署者的执照号码。',
        copyOfID: '受益所有人的身份证复印件',
        copyOfIDDescription: '例如：护照、驾驶执照等。',
        proofOfAddress: '受益所有人的地址证明',
        proofOfAddressDescription: '例如：水电费账单、租赁协议等。',
        codiceFiscale: 'Codice fiscale/Tax ID',
        codiceFiscaleDescription: '请上传现场访问的视频或与签署官员的录音通话。官员必须提供：全名、出生日期、公司名称、注册号码、税号、注册地址、业务性质和账户用途。',
    },
    validationStep: {
        headerTitle: '验证银行账户',
        buttonText: '完成设置',
        maxAttemptsReached: '由于多次尝试错误，此银行账户的验证已被禁用。',
        description: `在1-2个工作日内，我们会从类似“Expensify, Inc. Validation”的名称向您的银行账户发送三（3）笔小额交易。`,
        descriptionCTA: '请在下面的字段中输入每笔交易金额。示例：1.51。',
        reviewingInfo: '谢谢！我们正在审核您的信息，很快会与您联系。请查看您与Concierge的聊天。',
        forNextStep: '接下来的步骤以完成您的银行账户设置。',
        letsChatCTA: '好的，我们聊聊吧。',
        letsChatText: '快完成了！我们需要您的帮助，通过聊天验证最后一些信息。准备好了吗？',
        letsChatTitle: '让我们聊天吧！',
        enable2FATitle: '防止欺诈，启用双因素认证 (2FA)',
        enable2FAText: '我们非常重视您的安全。请立即设置双重身份验证（2FA），为您的账户增加一层额外的保护。',
        secureYourAccount: '保护您的账户',
    },
    beneficialOwnersStep: {
        additionalInformation: '附加信息',
        checkAllThatApply: '检查所有适用项，否则留空。',
        iOwnMoreThan25Percent: '我拥有超过25%的',
        someoneOwnsMoreThan25Percent: '其他人拥有超过25%的股份',
        additionalOwner: '额外的受益所有人',
        removeOwner: '移除此受益所有人',
        addAnotherIndividual: '添加另一位拥有超过25%股份的个人',
        agreement: '协议：',
        termsAndConditions: '条款和条件',
        certifyTrueAndAccurate: '我保证所提供的信息真实准确。',
        error: {
            certify: '必须确认信息真实准确',
        },
    },
    completeVerificationStep: {
        completeVerification: '完成验证',
        confirmAgreements: '请确认以下协议。',
        certifyTrueAndAccurate: '我保证所提供的信息真实准确。',
        certifyTrueAndAccurateError: '请确认信息真实准确。',
        isAuthorizedToUseBankAccount: '我被授权使用此企业银行账户进行业务支出',
        isAuthorizedToUseBankAccountError: '您必须是具有授权操作企业银行账户的控制官员。',
        termsAndConditions: '条款和条件',
    },
    connectBankAccountStep: {
        connectBankAccount: '连接银行账户',
        finishButtonText: '完成设置',
        validateYourBankAccount: '验证您的银行账户',
        validateButtonText: '验证',
        validationInputLabel: '交易',
        maxAttemptsReached: '由于多次尝试错误，此银行账户的验证已被禁用。',
        description: `在1-2个工作日内，我们会从类似“Expensify, Inc. Validation”的名称向您的银行账户发送三（3）笔小额交易。`,
        descriptionCTA: '请在下面的字段中输入每笔交易金额。示例：1.51。',
        reviewingInfo: '谢谢！我们正在审核您的信息，并会很快与您联系。请查看您与Concierge的聊天。',
        forNextSteps: '接下来的步骤以完成您的银行账户设置。',
        letsChatCTA: '好的，我们聊聊吧。',
        letsChatText: '快完成了！我们需要您的帮助，通过聊天验证最后一些信息。准备好了吗？',
        letsChatTitle: '让我们聊天吧！',
        enable2FATitle: '防止欺诈，启用双因素认证 (2FA)',
        enable2FAText: '我们非常重视您的安全。请立即设置双重身份验证（2FA），为您的账户增加一层额外的保护。',
        secureYourAccount: '保护您的账户',
    },
    countryStep: {
        confirmBusinessBank: '确认企业银行账户的货币和国家/地区',
        confirmCurrency: '确认货币和国家/地区',
        yourBusiness: '您的企业银行账户货币必须与您的工作区货币匹配。',
        youCanChange: '您可以在您的工作区中更改货币',
        findCountry: '查找国家',
        selectCountry: '选择国家/地区',
    },
    bankInfoStep: {
        whatAreYour: '您的企业银行账户详细信息是什么？',
        letsDoubleCheck: '让我们仔细检查一下，确保一切正常。',
        thisBankAccount: '此银行账户将用于您工作区的业务付款。',
        accountNumber: '账号号码',
        accountHolderNameDescription: '授权签署人全名',
    },
    signerInfoStep: {
        signerInfo: '签署人信息',
        areYouDirector: ({companyName}: CompanyNameParams) => `您是${companyName}的董事或高级管理人员吗？`,
        regulationRequiresUs: '法规要求我们核实签署人是否有权代表企业采取此行动。',
        whatsYourName: '您的法定姓名是什么',
        fullName: '法定全名',
        whatsYourJobTitle: '你的职位是什么？',
        jobTitle: '职位名称',
        whatsYourDOB: '你的出生日期是什么时候？',
        uploadID: '上传身份证明和地址证明',
        personalAddress: '个人地址证明（例如，水电费账单）',
        letsDoubleCheck: '让我们仔细检查一下，确保一切正常。',
        legalName: '法定名称',
        proofOf: '个人地址证明',
        enterOneEmail: ({companyName}: CompanyNameParams) => `输入${companyName}的董事或高级职员的电子邮件地址`,
        regulationRequiresOneMoreDirector: '法规要求至少有一位以上的董事或高级管理人员作为签署人。',
        hangTight: '请稍等...',
        enterTwoEmails: ({companyName}: CompanyNameParams) => `输入${companyName}的两位董事或高级管理人员的电子邮件地址`,
        sendReminder: '发送提醒',
        chooseFile: '选择文件',
        weAreWaiting: '我们正在等待其他人验证他们作为公司董事或高级管理人员的身份。',
        id: '身份证复印件',
        proofOfDirectors: '董事证明',
        proofOfDirectorsDescription: '示例：Oncorp公司简介或商业注册。',
        codiceFiscale: 'Codice Fiscale',
        codiceFiscaleDescription: '签署人、授权用户和实益所有人的税号。',
        PDSandFSG: 'PDS + FSG 披露文件',
        PDSandFSGDescription:
            '我们与 Corpay 的合作利用了 API 连接，以利用其庞大的国际银行合作伙伴网络来支持 Expensify 的全球报销。根据澳大利亚法规，我们向您提供 Corpay 的金融服务指南 (FSG) 和产品披露声明 (PDS)。\n\n请仔细阅读 FSG 和 PDS 文件，因为它们包含 Corpay 提供的产品和服务的完整详细信息和重要信息。请保留这些文件以备将来参考。',
        pleaseUpload: '请在下方上传其他文件，以帮助我们验证您作为企业实体的董事或高级管理人员的身份。',
    },
    agreementsStep: {
        agreements: '协议',
        pleaseConfirm: '请确认以下协议',
        regulationRequiresUs: '法规要求我们核实任何拥有超过25%业务的个人的身份。',
        iAmAuthorized: '我被授权使用公司银行账户进行业务支出。',
        iCertify: '我证明所提供的信息是真实准确的。',
        termsAndConditions: '条款和条件',
        accept: '接受并添加银行账户',
        iConsentToThe: '我同意',
        privacyNotice: '隐私声明',
        error: {
            authorized: '您必须是具有授权操作企业银行账户的控制官员。',
            certify: '请确认信息真实准确。',
            consent: '请同意隐私声明',
        },
    },
    finishStep: {
        connect: '连接银行账户',
        letsFinish: '让我们在聊天中完成！',
        thanksFor: '感谢您提供这些详细信息。专属客服人员将会审核您的信息。如果我们需要其他信息，会再联系您。同时，如果您有任何问题，请随时联系我们。',
        iHaveA: '我有一个问题',
        enable2FA: '启用双因素认证（2FA）以防止欺诈',
        weTake: '我们非常重视您的安全。请立即设置双重身份验证（2FA），为您的账户增加一层额外的保护。',
        secure: '保护您的账户',
    },
    reimbursementAccountLoadingAnimation: {
        oneMoment: '请稍等',
        explanationLine: '我们正在查看您的信息。您很快就能继续进行下一步。',
    },
    session: {
        offlineMessageRetry: '看起来您已离线。请检查您的连接并重试。',
    },
    travel: {
        header: '预订旅行',
        title: '聪明旅行',
        subtitle: '使用 Expensify Travel 获得最佳旅行优惠，并在一个地方管理您所有的商务开支。',
        features: {
            saveMoney: '在您的预订上省钱',
            alerts: '获取实时更新和提醒',
        },
        bookTravel: '预订旅行',
        bookDemo: '预订演示',
        bookADemo: '预约演示',
        toLearnMore: '了解更多。',
        termsAndConditions: {
            header: '在我们继续之前...',
            title: '条款和条件',
            subtitle: '请同意Expensify Travel',
            termsAndConditions: '条款和条件',
            travelTermsAndConditions: '条款和条件',
            agree: '我同意',
            error: '您必须同意Expensify Travel的条款和条件才能继续',
            defaultWorkspaceError: '您需要设置一个默认工作区以启用Expensify Travel。请前往设置 > 工作区 > 点击工作区旁边的三个竖点 > 设为默认工作区，然后重试！',
        },
        flight: '航班',
        flightDetails: {
            passenger: '乘客',
            layover: ({layover}: FlightLayoverParams) => `<muted-text-label>在此航班之前，您有<strong>${layover}小时的中转</strong></muted-text-label>`,
            takeOff: '起飞',
            landing: '着陆',
            seat: '座位',
            class: '舱位等级',
            recordLocator: '记录定位器',
            cabinClasses: {
                unknown: 'Unknown',
                economy: '经济',
                premiumEconomy: '高级经济舱',
                business: '商务',
                first: '第一',
            },
        },
        hotel: '酒店',
        hotelDetails: {
            guest: '访客',
            checkIn: '签到',
            checkOut: '退房',
            roomType: '房间类型',
            cancellation: '取消政策',
            cancellationUntil: '在此之前可免费取消',
            confirmation: '确认号码',
            cancellationPolicies: {
                unknown: 'Unknown',
                nonRefundable: '不可退款',
                freeCancellationUntil: '在此之前可免费取消',
                partiallyRefundable: '部分可退',
            },
        },
        car: '汽车',
        carDetails: {
            rentalCar: '汽车租赁',
            pickUp: '接送',
            dropOff: '下车点',
            driver: '司机',
            carType: '车型',
            cancellation: '取消政策',
            cancellationUntil: '在此之前可免费取消',
            freeCancellation: '免费取消',
            confirmation: '确认号码',
        },
        train: '铁路',
        trainDetails: {
            passenger: '乘客',
            departs: '出发',
            arrives: '到达',
            coachNumber: '教练编号',
            seat: '座位',
            fareDetails: '费用详情',
            confirmation: '确认号码',
        },
        viewTrip: '查看行程',
        modifyTrip: '修改行程',
        tripSupport: '行程支持',
        tripDetails: '行程详情',
        viewTripDetails: '查看行程详情',
        trip: '旅行',
        trips: '行程',
        tripSummary: '行程总结',
        departs: '出发',
        errorMessage: '出现问题。请稍后再试。',
        phoneError: {
            phrase1: '请',
            link: '添加工作邮箱作为您的主要登录邮箱',
            phrase2: '预订旅行。',
        },
        domainSelector: {
            title: '域名',
            subtitle: '为 Expensify Travel 设置选择一个域名。',
            recommended: '推荐',
        },
        domainPermissionInfo: {
            title: '域名',
            restrictionPrefix: `您没有权限为该域启用Expensify Travel`,
            restrictionSuffix: `您需要请该领域的某人来启用旅行功能。`,
            accountantInvitationPrefix: `如果您是一名会计师，请考虑加入`,
            accountantInvitationLink: `ExpensifyApproved! 会计师计划`,
            accountantInvitationSuffix: `为此域启用旅行功能。`,
        },
        publicDomainError: {
            title: '开始使用 Expensify Travel',
            message: `您需要在Expensify Travel中使用您的工作邮箱（例如，name@company.com），而不是您的个人邮箱（例如，name@gmail.com）。`,
        },
        blockedFeatureModal: {
            title: 'Expensify Travel 已被禁用',
            message: `您的管理员已关闭Expensify Travel。请遵循您公司的预订政策进行差旅安排。`,
        },
        verifyCompany: {
            title: '立即开始旅行吧！',
            message: `请联系您的客户经理或发送电子邮件至 salesteam@expensify.com 以获取旅行演示并为您的公司启用该功能。`,
        },
        updates: {
            bookingTicketed: ({airlineCode, origin, destination, startDate, confirmationID = ''}: FlightParams) =>
                `您已预订航班 ${airlineCode} (${origin} → ${destination})，出发日期为 ${startDate}。确认码：${confirmationID}`,
            ticketVoided: ({airlineCode, origin, destination, startDate}: FlightParams) => `您${startDate}的航班${airlineCode}（${origin} → ${destination}）的机票已被作废。`,
            ticketRefunded: ({airlineCode, origin, destination, startDate}: FlightParams) => `您${startDate}从${origin}飞往${destination}的${airlineCode}航班机票已被退款或更换。`,
            flightCancelled: ({airlineCode, origin, destination, startDate}: FlightParams) => `您的航班 ${airlineCode} (${origin} → ${destination}) 于 ${startDate} 已被航空公司取消。`,
            flightScheduleChangePending: ({airlineCode}: AirlineParams) => `航空公司已提议更改航班 ${airlineCode} 的时间表；我们正在等待确认。`,
            flightScheduleChangeClosed: ({airlineCode, startDate}: AirlineParams) => `航班变更已确认：航班 ${airlineCode} 现在的起飞时间为 ${startDate}。`,
            flightUpdated: ({airlineCode, origin, destination, startDate}: FlightParams) => `您在${startDate}的航班${airlineCode}（${origin} → ${destination}）已更新。`,
            flightCabinChanged: ({airlineCode, cabinClass}: AirlineParams) => `您的舱位等级已在航班 ${airlineCode} 上更新为 ${cabinClass}。`,
            flightSeatConfirmed: ({airlineCode}: AirlineParams) => `您在航班 ${airlineCode} 上的座位已确认。`,
            flightSeatChanged: ({airlineCode}: AirlineParams) => `您在航班 ${airlineCode} 上的座位已被更改。`,
            flightSeatCancelled: ({airlineCode}: AirlineParams) => `您在航班 ${airlineCode} 上的座位分配已被取消。`,
            paymentDeclined: '您的机票预订付款失败。请重试。',
            bookingCancelledByTraveler: ({type, id = ''}: TravelTypeParams) => `您已取消您的${type}预订${id}。`,
            bookingCancelledByVendor: ({type, id = ''}: TravelTypeParams) => `供应商取消了您的${type}预订${id}。`,
            bookingRebooked: ({type, id = ''}: TravelTypeParams) => `您的${type}预订已重新预订。新的确认号：${id}。`,
            bookingUpdated: ({type}: TravelTypeParams) => `您的${type}预订已更新。请查看行程中的新详情。`,
            railTicketRefund: ({origin, destination, startDate}: RailTicketParams) => `您从${origin}到${destination}的火车票已于${startDate}退票。退款将被处理。`,
            railTicketExchange: ({origin, destination, startDate}: RailTicketParams) => `您从 ${origin} 到 ${destination} 的火车票已于 ${startDate} 更换。`,
            railTicketUpdate: ({origin, destination, startDate}: RailTicketParams) => `您从${origin}到${destination}的火车票已在${startDate}更新。`,
            defaultUpdate: ({type}: TravelTypeParams) => `您的${type}预订已更新。`,
        },
    },
    workspace: {
        common: {
            card: '卡片',
            expensifyCard: 'Expensify Card',
            companyCards: '公司卡片',
            workflows: '工作流程',
            workspace: '工作区',
            findWorkspace: '查找工作区',
            edit: '编辑工作区',
            enabled: '已启用',
            disabled: '禁用',
            everyone: '每个人',
            delete: '删除工作区',
            settings: '设置',
            reimburse: '报销',
            categories: '类别',
            tags: '标签',
            customField1: '自定义字段 1',
            customField2: '自定义字段2',
            customFieldHint: '添加适用于该成员所有支出的自定义编码。',
            reportFields: '报告字段',
            reportTitle: '报告标题',
            reportField: '报告字段',
            taxes: '税款',
            bills: '账单',
            invoices: '发票',
            travel: '旅行',
            members: '成员',
            accounting: '会计',
            rules: '规则',
            displayedAs: '显示为',
            plan: '计划',
            profile: '概述',
            bankAccount: '银行账户',
            connectBankAccount: '连接银行账户',
            testTransactions: '测试交易',
            issueAndManageCards: '发行和管理卡片',
            reconcileCards: '对账卡片',
            selected: () => ({
                one: '1 已选择',
                other: (count: number) => `已选择${count}个`,
            }),
            settlementFrequency: '结算频率',
            setAsDefault: '设为默认工作区',
            defaultNote: `发送到${CONST.EMAIL.RECEIPTS}的收据将显示在此工作区中。`,
            deleteConfirmation: '您确定要删除此工作区吗？',
            deleteWithCardsConfirmation: '您确定要删除此工作区吗？这将删除所有卡片源和已分配的卡片。',
            unavailable: '工作区不可用',
            memberNotFound: '未找到成员。要邀请新成员加入工作区，请使用上面的邀请按钮。',
            notAuthorized: `您无权访问此页面。如果您正在尝试加入此工作区，请请求工作区所有者将您添加为成员。还有其他问题？请联系${CONST.EMAIL.CONCIERGE}。`,
            goToWorkspace: '前往工作区',
            goToWorkspaces: '前往工作区',
            clearFilter: '清除筛选器',
            workspaceName: '工作区名称',
            workspaceOwner: '所有者',
            workspaceType: '工作区类型',
            workspaceAvatar: '工作区头像',
            mustBeOnlineToViewMembers: '您需要在线才能查看此工作区的成员。',
            moreFeatures: '更多功能',
            requested: '请求的',
            distanceRates: '距离费率',
            defaultDescription: '一个地方管理您所有的收据和费用。',
            descriptionHint: '与所有成员共享此工作区的信息。',
            welcomeNote: '请使用Expensify提交您的报销收据，谢谢！',
            subscription: '订阅',
            markAsEntered: '标记为手动输入',
            markAsExported: '标记为手动导出',
            exportIntegrationSelected: ({connectionName}: ExportIntegrationSelectedParams) => `导出到${CONST.POLICY.CONNECTIONS.NAME_USER_FRIENDLY[connectionName]}`,
            letsDoubleCheck: '让我们仔细检查一下，确保一切都正确。',
            lineItemLevel: '逐项级别',
            reportLevel: '报告级别',
            topLevel: '顶级',
            appliedOnExport: '未导入Expensify，已在导出时应用',
            shareNote: {
                header: '与其他成员共享您的工作区',
                content: {
                    firstPart: '分享此二维码或复制下面的链接，以便成员轻松请求访问您的工作区。所有加入工作区的请求将显示在',
                    secondPart: '供您审阅的空间。',
                },
            },
            connectTo: ({connectionName}: ConnectionNameParams) => `连接到${CONST.POLICY.CONNECTIONS.NAME_USER_FRIENDLY[connectionName]}`,
            createNewConnection: '创建新连接',
            reuseExistingConnection: '重用现有连接',
            existingConnections: '现有连接',
            existingConnectionsDescription: ({connectionName}: ConnectionNameParams) =>
                `由于您之前已连接到${CONST.POLICY.CONNECTIONS.NAME_USER_FRIENDLY[connectionName]}，您可以选择重用现有连接或创建新连接。`,
            lastSyncDate: ({connectionName, formattedDate}: LastSyncDateParams) => `${connectionName} - 上次同步时间 ${formattedDate}`,
            authenticationError: ({connectionName}: AuthenticationErrorParams) => `由于身份验证错误，无法连接到${connectionName}`,
            learnMore: '了解更多。',
            memberAlternateText: '成员可以提交和批准报告。',
            adminAlternateText: '管理员对所有报告和工作区设置拥有完全编辑权限。',
            auditorAlternateText: '审计员可以查看和评论报告。',
            roleName: ({role}: OptionalParam<RoleNamesParams> = {}) => {
                switch (role) {
                    case CONST.POLICY.ROLE.ADMIN:
                        return '管理员';
                    case CONST.POLICY.ROLE.AUDITOR:
                        return '审计员';
                    case CONST.POLICY.ROLE.USER:
                        return '成员';
                    default:
                        return '成员';
                }
            },
            frequency: {
                manual: '手动',
                instant: '即时',
                immediate: '每日',
                trip: '按行程',
                weekly: '每周',
                semimonthly: '每月两次',
                monthly: '每月',
            },
            planType: '计划类型',
            submitExpense: '在下方提交您的费用：',
            defaultCategory: '默认类别',
            viewTransactions: '查看交易记录',
            policyExpenseChatName: ({displayName}: PolicyExpenseChatNameParams) => `${displayName}的费用`,
        },
        perDiem: {
            subtitle: '设置每日津贴标准以控制员工的日常支出。',
            amount: '金额',
            deleteRates: () => ({
                one: '删除费率',
                other: '删除费率',
            }),
            deletePerDiemRate: '删除每日津贴标准',
            findPerDiemRate: '查找每日津贴费率',
            areYouSureDelete: () => ({
                one: '您确定要删除此费率吗？',
                other: '您确定要删除这些费率吗？',
            }),
            emptyList: {
                title: '每日津贴',
                subtitle: '设置每日津贴标准以控制员工的每日支出。从电子表格导入费率以开始。',
            },
            errors: {
                existingRateError: ({rate}: CustomUnitRateParams) => `值为${rate}的费率已存在`,
            },
            importPerDiemRates: '导入每日津贴标准',
            editPerDiemRate: '编辑每日津贴费率',
            editPerDiemRates: '编辑每日津贴标准',
            editDestinationSubtitle: ({destination}: EditDestinationSubtitleParams) => `更新此目的地将更改所有${destination}的每日津贴子费率。`,
            editCurrencySubtitle: ({destination}: EditDestinationSubtitleParams) => `更新此货币将更改所有${destination}的每日津贴子费率。`,
        },
        qbd: {
            exportOutOfPocketExpensesDescription: '设置自付费用如何导出到QuickBooks Desktop。',
            exportOutOfPocketExpensesCheckToggle: '将支票标记为“稍后打印”',
            exportDescription: '配置如何将Expensify数据导出到QuickBooks Desktop。',
            date: '导出日期',
            exportInvoices: '导出发票到',
            exportExpensifyCard: '将 Expensify 卡交易导出为',
            account: '账户',
            accountDescription: '选择发布分录的位置。',
            accountsPayable: '应付账款',
            accountsPayableDescription: '选择在哪里创建供应商账单。',
            bankAccount: '银行账户',
            notConfigured: '未配置',
            bankAccountDescription: '选择从哪里发送支票。',
            creditCardAccount: '信用卡账户',
            exportDate: {
                label: '导出日期',
                description: '导出报告到QuickBooks Desktop时使用此日期。',
                values: {
                    [CONST.QUICKBOOKS_EXPORT_DATE.LAST_EXPENSE]: {
                        label: '最后报销日期',
                        description: '报告中最近费用的日期。',
                    },
                    [CONST.QUICKBOOKS_EXPORT_DATE.REPORT_EXPORTED]: {
                        label: '导出日期',
                        description: '报告导出到QuickBooks Desktop的日期。',
                    },
                    [CONST.QUICKBOOKS_EXPORT_DATE.REPORT_SUBMITTED]: {
                        label: '提交日期',
                        description: '报告提交审批的日期。',
                    },
                },
            },
            exportCheckDescription: '我们将为每个Expensify报告创建一张分项支票，并从以下银行账户发送。',
            exportJournalEntryDescription: '我们将为每个Expensify报告创建一项分项日记账分录，并将其发布到以下账户。',
            exportVendorBillDescription: '我们将为每个Expensify报告创建一张分项供应商账单，并将其添加到以下账户中。如果此期间已关闭，我们将发布到下一个开放期间的第一天。',
            deepDiveExpensifyCard: 'Expensify 卡交易将自动导出到使用创建的“Expensify 卡负债账户”中',
            deepDiveExpensifyCardIntegration: '我们的集成。',
            outOfPocketTaxEnabledDescription: 'QuickBooks Desktop 不支持日记账分录导出的税款。由于您在工作区启用了税款，此导出选项不可用。',
            outOfPocketTaxEnabledError: '启用税收时，日记分录不可用。请选择其他导出选项。',
            accounts: {
                [CONST.QUICKBOOKS_DESKTOP_NON_REIMBURSABLE_EXPORT_ACCOUNT_TYPE.CREDIT_CARD]: '信用卡',
                [CONST.QUICKBOOKS_DESKTOP_REIMBURSABLE_ACCOUNT_TYPE.VENDOR_BILL]: '供应商账单',
                [CONST.QUICKBOOKS_DESKTOP_REIMBURSABLE_ACCOUNT_TYPE.JOURNAL_ENTRY]: '日记条目',
                [CONST.QUICKBOOKS_DESKTOP_REIMBURSABLE_ACCOUNT_TYPE.CHECK]: '检查',
                [`${CONST.QUICKBOOKS_DESKTOP_NON_REIMBURSABLE_EXPORT_ACCOUNT_TYPE.CHECK}Description`]: '我们将为每个Expensify报告创建一张分项支票，并从以下银行账户发送。',
                [`${CONST.QUICKBOOKS_DESKTOP_NON_REIMBURSABLE_EXPORT_ACCOUNT_TYPE.CREDIT_CARD}Description`]:
                    '我们会自动将信用卡交易中的商家名称与QuickBooks中的任何对应供应商匹配。如果没有供应商存在，我们将创建一个“信用卡杂项”供应商进行关联。',
                [`${CONST.QUICKBOOKS_DESKTOP_REIMBURSABLE_ACCOUNT_TYPE.VENDOR_BILL}Description`]:
                    '我们将为每个Expensify报告创建一份逐项列出的供应商账单，其中包含最后一笔费用的日期，并将其添加到下面的账户中。如果该期间已关闭，我们将发布到下一个开放期间的第一天。',
                [`${CONST.QUICKBOOKS_DESKTOP_NON_REIMBURSABLE_EXPORT_ACCOUNT_TYPE.CREDIT_CARD}AccountDescription`]: '选择导出信用卡交易的目的地。',
                [`${CONST.QUICKBOOKS_DESKTOP_REIMBURSABLE_ACCOUNT_TYPE.VENDOR_BILL}AccountDescription`]: '选择一个供应商以应用于所有信用卡交易。',
                [`${CONST.QUICKBOOKS_DESKTOP_REIMBURSABLE_ACCOUNT_TYPE.CHECK}AccountDescription`]: '选择从哪里发送支票。',
                [`${CONST.QUICKBOOKS_DESKTOP_REIMBURSABLE_ACCOUNT_TYPE.VENDOR_BILL}Error`]: '启用位置时，供应商账单不可用。请选择其他导出选项。',
                [`${CONST.QUICKBOOKS_DESKTOP_REIMBURSABLE_ACCOUNT_TYPE.CHECK}Error`]: '启用位置时无法使用支票。请选择其他导出选项。',
                [`${CONST.QUICKBOOKS_DESKTOP_REIMBURSABLE_ACCOUNT_TYPE.JOURNAL_ENTRY}Error`]: '启用税收时，日记分录不可用。请选择其他导出选项。',
            },
            noAccountsFound: '未找到账户',
            noAccountsFoundDescription: '在 QuickBooks Desktop 中添加账户并再次同步连接',
            qbdSetup: 'QuickBooks Desktop 设置',
            requiredSetupDevice: {
                title: '无法从此设备连接',
                body1: '您需要从托管 QuickBooks Desktop 公司文件的计算机上设置此连接。',
                body2: '一旦连接，您就可以随时随地同步和导出。',
            },
            setupPage: {
                title: '打开此链接进行连接',
                body: '要完成设置，请在运行QuickBooks Desktop的计算机上打开以下链接。',
                setupErrorTitle: '出现错误',
                setupErrorBody1: 'QuickBooks Desktop 连接目前无法使用。请稍后再试或',
                setupErrorBody2: '如果问题仍然存在。',
                setupErrorBodyContactConcierge: '联系Concierge',
            },
            importDescription: '选择从 QuickBooks Desktop 导入到 Expensify 的编码配置。',
            classes: '类',
            items: '项目',
            customers: '客户/项目',
            exportCompanyCardsDescription: '设置公司卡购买如何导出到QuickBooks Desktop。',
            defaultVendorDescription: '设置一个默认供应商，该供应商将适用于导出时的所有信用卡交易。',
            accountsDescription: '您的 QuickBooks Desktop 科目表将作为类别导入到 Expensify。',
            accountsSwitchTitle: '选择将新账户导入为启用或禁用的类别。',
            accountsSwitchDescription: '启用的类别将在成员创建费用时可供选择。',
            classesDescription: '选择如何在Expensify中处理QuickBooks Desktop类别。',
            tagsDisplayedAsDescription: '行项目级别',
            reportFieldsDisplayedAsDescription: '报告级别',
            customersDescription: '选择如何在Expensify中处理QuickBooks Desktop客户/项目。',
            advancedConfig: {
                autoSyncDescription: 'Expensify将每天自动与QuickBooks Desktop同步。',
                createEntities: '自动创建实体',
                createEntitiesDescription: '如果供应商尚不存在，Expensify 将在 QuickBooks Desktop 中自动创建供应商。',
            },
            itemsDescription: '选择如何在Expensify中处理QuickBooks Desktop项目。',
        },
        qbo: {
            connectedTo: '已连接到',
            importDescription: '选择要从QuickBooks Online导入到Expensify的编码配置。',
            classes: '类',
            locations: '位置',
            customers: '客户/项目',
            accountsDescription: '您的 QuickBooks Online 科目表将作为类别导入到 Expensify。',
            accountsSwitchTitle: '选择将新账户导入为启用或禁用的类别。',
            accountsSwitchDescription: '启用的类别将在成员创建费用时可供选择。',
            classesDescription: '选择如何在Expensify中处理QuickBooks Online类别。',
            customersDescription: '选择如何在Expensify中处理QuickBooks Online客户/项目。',
            locationsDescription: '选择如何在Expensify中处理QuickBooks Online位置。',
            taxesDescription: '选择如何在Expensify中处理QuickBooks Online税款。',
            locationsLineItemsRestrictionDescription: 'QuickBooks Online 不支持在支票或供应商账单的行级别设置位置。如果您希望在行级别设置位置，请确保您使用的是分录和信用/借记卡费用。',
            taxesJournalEntrySwitchNote: 'QuickBooks Online 不支持日记账分录中的税款。请将您的导出选项更改为供应商账单或支票。',
            exportDescription: '配置如何将Expensify数据导出到QuickBooks Online。',
            date: '导出日期',
            exportInvoices: '导出发票到',
            exportExpensifyCard: '将 Expensify 卡交易导出为',
            deepDiveExpensifyCard: 'Expensify 卡交易将自动导出到使用创建的“Expensify 卡负债账户”中',
            deepDiveExpensifyCardIntegration: '我们的集成。',
            exportDate: {
                label: '导出日期',
                description: '在导出报告到QuickBooks Online时使用此日期。',
                values: {
                    [CONST.QUICKBOOKS_EXPORT_DATE.LAST_EXPENSE]: {
                        label: '最后报销日期',
                        description: '报告中最近费用的日期。',
                    },
                    [CONST.QUICKBOOKS_EXPORT_DATE.REPORT_EXPORTED]: {
                        label: '导出日期',
                        description: '报告导出到QuickBooks Online的日期。',
                    },
                    [CONST.QUICKBOOKS_EXPORT_DATE.REPORT_SUBMITTED]: {
                        label: '提交日期',
                        description: '报告提交审批的日期。',
                    },
                },
            },
            receivable: '应收账款', // This is an account name that will come directly from QBO, so I don't know why we need a translation for it. It should take whatever the name of the account is in QBO. Leaving this note for CS.
            archive: '应收账款存档', // This is an account name that will come directly from QBO, so I don't know why we need a translation for it. It should take whatever the name of the account is in QBO. Leaving this note for CS.
            exportInvoicesDescription: '将此账户用于导出发票到QuickBooks Online。',
            exportCompanyCardsDescription: '设置公司卡购买如何导出到QuickBooks Online。',
            vendor: '供应商',
            defaultVendorDescription: '设置一个默认供应商，该供应商将适用于导出时的所有信用卡交易。',
            exportOutOfPocketExpensesDescription: '设置自付费用如何导出到QuickBooks Online。',
            exportCheckDescription: '我们将为每个Expensify报告创建一张分项支票，并从以下银行账户发送。',
            exportJournalEntryDescription: '我们将为每个Expensify报告创建一项分项日记账分录，并将其发布到以下账户。',
            exportVendorBillDescription: '我们将为每个Expensify报告创建一张分项供应商账单，并将其添加到以下账户中。如果此期间已关闭，我们将发布到下一个开放期间的第一天。',
            account: '账户',
            accountDescription: '选择发布分录的位置。',
            accountsPayable: '应付账款',
            accountsPayableDescription: '选择在哪里创建供应商账单。',
            bankAccount: '银行账户',
            notConfigured: '未配置',
            bankAccountDescription: '选择从哪里发送支票。',
            creditCardAccount: '信用卡账户',
            companyCardsLocationEnabledDescription: 'QuickBooks Online不支持供应商账单导出的地点功能。由于您在工作区启用了地点功能，此导出选项不可用。',
            outOfPocketTaxEnabledDescription: 'QuickBooks Online不支持日记账分录导出的税项。由于您在工作区启用了税项，此导出选项不可用。',
            outOfPocketTaxEnabledError: '启用税收时，日记分录不可用。请选择其他导出选项。',
            advancedConfig: {
                autoSyncDescription: 'Expensify将每天自动与QuickBooks Online同步。',
                inviteEmployees: '邀请员工',
                inviteEmployeesDescription: '导入 QuickBooks Online 员工记录并邀请员工加入此工作区。',
                createEntities: '自动创建实体',
                createEntitiesDescription: '如果供应商尚不存在，Expensify 将在 QuickBooks Online 中自动创建供应商，并在导出发票时自动创建客户。',
                reimbursedReportsDescription: '每当使用 Expensify ACH 支付报告时，相应的账单付款将在下面的 QuickBooks Online 帐户中创建。',
                qboBillPaymentAccount: 'QuickBooks 账单支付账户',
                qboInvoiceCollectionAccount: 'QuickBooks 发票收款账户',
                accountSelectDescription: '选择从哪里支付账单，我们将在 QuickBooks Online 中创建付款。',
                invoiceAccountSelectorDescription: '选择接收发票付款的地方，我们将在QuickBooks Online中创建付款。',
            },
            accounts: {
                [CONST.QUICKBOOKS_NON_REIMBURSABLE_EXPORT_ACCOUNT_TYPE.DEBIT_CARD]: '借记卡',
                [CONST.QUICKBOOKS_NON_REIMBURSABLE_EXPORT_ACCOUNT_TYPE.CREDIT_CARD]: '信用卡',
                [CONST.QUICKBOOKS_REIMBURSABLE_ACCOUNT_TYPE.VENDOR_BILL]: '供应商账单',
                [CONST.QUICKBOOKS_REIMBURSABLE_ACCOUNT_TYPE.JOURNAL_ENTRY]: '日记条目',
                [CONST.QUICKBOOKS_REIMBURSABLE_ACCOUNT_TYPE.CHECK]: '检查',
                [`${CONST.QUICKBOOKS_NON_REIMBURSABLE_EXPORT_ACCOUNT_TYPE.DEBIT_CARD}Description`]:
                    '我们会自动将借记卡交易中的商户名称与QuickBooks中的任何相应供应商匹配。如果不存在供应商，我们将创建一个“借记卡杂项”供应商进行关联。',
                [`${CONST.QUICKBOOKS_NON_REIMBURSABLE_EXPORT_ACCOUNT_TYPE.CREDIT_CARD}Description`]:
                    '我们会自动将信用卡交易中的商家名称与QuickBooks中的任何对应供应商匹配。如果没有供应商存在，我们将创建一个“信用卡杂项”供应商进行关联。',
                [`${CONST.QUICKBOOKS_REIMBURSABLE_ACCOUNT_TYPE.VENDOR_BILL}Description`]:
                    '我们将为每个Expensify报告创建一份逐项列出的供应商账单，其中包含最后一笔费用的日期，并将其添加到下面的账户中。如果该期间已关闭，我们将发布到下一个开放期间的第一天。',
                [`${CONST.QUICKBOOKS_NON_REIMBURSABLE_EXPORT_ACCOUNT_TYPE.DEBIT_CARD}AccountDescription`]: '选择导出借记卡交易的位置。',
                [`${CONST.QUICKBOOKS_NON_REIMBURSABLE_EXPORT_ACCOUNT_TYPE.CREDIT_CARD}AccountDescription`]: '选择导出信用卡交易的目的地。',
                [`${CONST.QUICKBOOKS_REIMBURSABLE_ACCOUNT_TYPE.VENDOR_BILL}AccountDescription`]: '选择一个供应商以应用于所有信用卡交易。',
                [`${CONST.QUICKBOOKS_REIMBURSABLE_ACCOUNT_TYPE.VENDOR_BILL}Error`]: '启用位置时，供应商账单不可用。请选择其他导出选项。',
                [`${CONST.QUICKBOOKS_REIMBURSABLE_ACCOUNT_TYPE.CHECK}Error`]: '启用位置时无法使用支票。请选择其他导出选项。',
                [`${CONST.QUICKBOOKS_REIMBURSABLE_ACCOUNT_TYPE.JOURNAL_ENTRY}Error`]: '启用税收时，日记分录不可用。请选择其他导出选项。',
            },
            exportDestinationAccountsMisconfigurationError: {
                [CONST.QUICKBOOKS_REIMBURSABLE_ACCOUNT_TYPE.VENDOR_BILL]: '选择一个有效的账户进行供应商账单导出',
                [CONST.QUICKBOOKS_REIMBURSABLE_ACCOUNT_TYPE.JOURNAL_ENTRY]: '选择一个有效的账户进行日记账导出',
                [CONST.QUICKBOOKS_REIMBURSABLE_ACCOUNT_TYPE.CHECK]: '选择一个有效的账户进行支票导出',
            },
            exportDestinationSetupAccountsInfo: {
                [CONST.QUICKBOOKS_REIMBURSABLE_ACCOUNT_TYPE.VENDOR_BILL]: '要使用供应商账单导出，请在QuickBooks Online中设置应付账款账户。',
                [CONST.QUICKBOOKS_REIMBURSABLE_ACCOUNT_TYPE.JOURNAL_ENTRY]: '要使用分录导出，请在QuickBooks Online中设置一个分录账户。',
                [CONST.QUICKBOOKS_REIMBURSABLE_ACCOUNT_TYPE.CHECK]: '要使用支票导出，请在QuickBooks Online中设置一个银行账户。',
            },
            noAccountsFound: '未找到账户',
            noAccountsFoundDescription: '在 QuickBooks Online 中添加账户并再次同步连接。',
            accountingMethods: {
                label: '何时导出',
                description: '选择何时导出费用：',
                values: {
                    [COMMON_CONST.INTEGRATIONS.ACCOUNTING_METHOD.ACCRUAL]: '应计',
                    [COMMON_CONST.INTEGRATIONS.ACCOUNTING_METHOD.CASH]: '现金',
                },
                alternateText: {
                    [COMMON_CONST.INTEGRATIONS.ACCOUNTING_METHOD.ACCRUAL]: '自付费用将在最终批准时导出',
                    [COMMON_CONST.INTEGRATIONS.ACCOUNTING_METHOD.CASH]: '自付费用将在支付时导出',
                },
            },
        },
        workspaceList: {
            joinNow: '立即加入',
            askToJoin: '请求加入',
        },
        xero: {
            organization: 'Xero 组织',
            organizationDescription: '选择您想要从中导入数据的Xero组织。',
            importDescription: '选择从Xero导入到Expensify的编码配置。',
            accountsDescription: '您的Xero会计科目表将作为类别导入到Expensify中。',
            accountsSwitchTitle: '选择将新账户导入为启用或禁用的类别。',
            accountsSwitchDescription: '启用的类别将在成员创建费用时可供选择。',
            trackingCategories: '跟踪类别',
            trackingCategoriesDescription: '选择如何在Expensify中处理Xero跟踪类别。',
            mapTrackingCategoryTo: ({categoryName}: CategoryNameParams) => `将 Xero ${categoryName} 映射到`,
            mapTrackingCategoryToDescription: ({categoryName}: CategoryNameParams) => `选择将 ${categoryName} 映射到 Xero 的位置。`,
            customers: '重新向客户开账单',
            customersDescription: '选择是否在Expensify中重新向客户开账单。您的Xero客户联系人可以被标记到费用中，并将作为销售发票导出到Xero。',
            taxesDescription: '选择如何在Expensify中处理Xero税款。',
            notImported: '未导入',
            notConfigured: '未配置',
            trackingCategoriesOptions: {
                [CONST.XERO_CONFIG.TRACKING_CATEGORY_OPTIONS.DEFAULT]: 'Xero 联系人默认值',
                [CONST.XERO_CONFIG.TRACKING_CATEGORY_OPTIONS.TAG]: '标签',
                [CONST.XERO_CONFIG.TRACKING_CATEGORY_OPTIONS.REPORT_FIELD]: '报告字段',
            },
            exportDescription: '配置如何将Expensify数据导出到Xero。',
            purchaseBill: '采购账单',
            exportDeepDiveCompanyCard: '导出的费用将作为银行交易发布到下面的Xero银行账户，交易日期将与您的银行对账单上的日期相匹配。',
            bankTransactions: '银行交易',
            xeroBankAccount: 'Xero 银行账户',
            xeroBankAccountDescription: '选择将费用发布为银行交易的位置。',
            exportExpensesDescription: '报告将导出为采购账单，并带有以下选择的日期和状态。',
            purchaseBillDate: '购买账单日期',
            exportInvoices: '将发票导出为',
            salesInvoice: '销售发票',
            exportInvoicesDescription: '销售发票始终显示发票发送的日期。',
            advancedConfig: {
                autoSyncDescription: 'Expensify将每天自动与Xero同步。',
                purchaseBillStatusTitle: '购买账单状态',
                reimbursedReportsDescription: '每当使用 Expensify ACH 支付报告时，相应的账单付款将在下面的 Xero 账户中创建。',
                xeroBillPaymentAccount: 'Xero账单支付账户',
                xeroInvoiceCollectionAccount: 'Xero发票收款账户',
                xeroBillPaymentAccountDescription: '选择支付账单的账户，我们将在Xero中创建付款。',
                invoiceAccountSelectorDescription: '选择接收发票付款的账户，我们将在Xero中创建付款。',
            },
            exportDate: {
                label: '购买账单日期',
                description: '导出报告到Xero时使用此日期。',
                values: {
                    [CONST.XERO_EXPORT_DATE.LAST_EXPENSE]: {
                        label: '最后报销日期',
                        description: '报告中最近费用的日期。',
                    },
                    [CONST.XERO_EXPORT_DATE.REPORT_EXPORTED]: {
                        label: '导出日期',
                        description: '报告导出到Xero的日期。',
                    },
                    [CONST.XERO_EXPORT_DATE.REPORT_SUBMITTED]: {
                        label: '提交日期',
                        description: '报告提交审批的日期。',
                    },
                },
            },
            invoiceStatus: {
                label: '购买账单状态',
                description: '将此状态用于导出采购账单到Xero。',
                values: {
                    [CONST.XERO_CONFIG.INVOICE_STATUS.DRAFT]: '草稿',
                    [CONST.XERO_CONFIG.INVOICE_STATUS.AWAITING_APPROVAL]: '等待批准',
                    [CONST.XERO_CONFIG.INVOICE_STATUS.AWAITING_PAYMENT]: '等待付款',
                },
            },
            noAccountsFound: '未找到账户',
            noAccountsFoundDescription: '请在Xero中添加账户并再次同步连接',
        },
        sageIntacct: {
            preferredExporter: '首选导出工具',
            taxSolution: '税务解决方案',
            notConfigured: '未配置',
            exportDate: {
                label: '导出日期',
                description: '导出报告到 Sage Intacct 时使用此日期。',
                values: {
                    [CONST.SAGE_INTACCT_EXPORT_DATE.LAST_EXPENSE]: {
                        label: '最后报销日期',
                        description: '报告中最近费用的日期。',
                    },
                    [CONST.SAGE_INTACCT_EXPORT_DATE.EXPORTED]: {
                        label: '导出日期',
                        description: '报告导出到 Sage Intacct 的日期。',
                    },
                    [CONST.SAGE_INTACCT_EXPORT_DATE.SUBMITTED]: {
                        label: '提交日期',
                        description: '报告提交审批的日期。',
                    },
                },
            },
            reimbursableExpenses: {
                description: '设置自付费用如何导出到 Sage Intacct。',
                values: {
                    [CONST.SAGE_INTACCT_REIMBURSABLE_EXPENSE_TYPE.EXPENSE_REPORT]: '费用报告',
                    [CONST.SAGE_INTACCT_REIMBURSABLE_EXPENSE_TYPE.VENDOR_BILL]: '供应商账单',
                },
            },
            nonReimbursableExpenses: {
                description: '设置公司卡购买如何导出到 Sage Intacct。',
                values: {
                    [CONST.SAGE_INTACCT_NON_REIMBURSABLE_EXPENSE_TYPE.CREDIT_CARD_CHARGE]: '信用卡',
                    [CONST.SAGE_INTACCT_NON_REIMBURSABLE_EXPENSE_TYPE.VENDOR_BILL]: '供应商账单',
                },
            },
            creditCardAccount: '信用卡账户',
            defaultVendor: '默认供应商',
            defaultVendorDescription: ({isReimbursable}: DefaultVendorDescriptionParams) =>
                `设置一个默认供应商，将适用于在 Sage Intacct 中没有匹配供应商的${isReimbursable ? '' : 'non-'}可报销费用。`,
            exportDescription: '配置如何将Expensify数据导出到Sage Intacct。',
            exportPreferredExporterNote: '首选导出者可以是任何工作区管理员，但如果您在域设置中为单个公司卡设置不同的导出账户，则必须也是域管理员。',
            exportPreferredExporterSubNote: '一旦设置，首选导出者将在其账户中看到可导出的报告。',
            noAccountsFound: '未找到账户',
            noAccountsFoundDescription: `请在 Sage Intacct 中添加账户并再次同步连接。`,
            autoSync: '自动同步',
            autoSyncDescription: 'Expensify将每天自动与Sage Intacct同步。',
            inviteEmployees: '邀请员工',
            inviteEmployeesDescription: '导入 Sage Intacct 员工记录并邀请员工加入此工作区。您的审批流程将默认设置为经理审批，并可以在成员页面上进一步配置。',
            syncReimbursedReports: '同步已报销的报告',
            syncReimbursedReportsDescription: '每当使用 Expensify ACH 支付报告时，相应的账单付款将在以下 Sage Intacct 账户中创建。',
            paymentAccount: 'Sage Intacct付款账户',
        },
        netsuite: {
            subsidiary: '子公司',
            subsidiarySelectDescription: '选择您希望从中导入数据的 NetSuite 子公司。',
            exportDescription: '配置如何将Expensify数据导出到NetSuite。',
            exportInvoices: '导出发票到',
            journalEntriesTaxPostingAccount: '日记账分录税务过账账户',
            journalEntriesProvTaxPostingAccount: '分录省税入账账户',
            foreignCurrencyAmount: '导出外币金额',
            exportToNextOpenPeriod: '导出到下一个开放期',
            nonReimbursableJournalPostingAccount: '不可报销的记账账户',
            reimbursableJournalPostingAccount: '可报销的日记账过账账户',
            journalPostingPreference: {
                label: '过账偏好设置',
                values: {
                    [CONST.NETSUITE_JOURNAL_POSTING_PREFERENCE.JOURNALS_POSTING_INDIVIDUAL_LINE]: '每个报告的单项明细条目',
                    [CONST.NETSUITE_JOURNAL_POSTING_PREFERENCE.JOURNALS_POSTING_TOTAL_LINE]: '每笔费用的单项录入',
                },
            },
            invoiceItem: {
                label: '发票项目',
                values: {
                    [CONST.NETSUITE_INVOICE_ITEM_PREFERENCE.CREATE]: {
                        label: '为我创建一个',
                        description: '在导出时，我们会为您创建一个“Expensify 发票项目”（如果尚不存在）。',
                    },
                    [CONST.NETSUITE_INVOICE_ITEM_PREFERENCE.SELECT]: {
                        label: '选择现有的',
                        description: '我们会将Expensify的发票与下面选择的项目关联。',
                    },
                },
            },
            exportDate: {
                label: '导出日期',
                description: '将此日期用于导出报告到NetSuite。',
                values: {
                    [CONST.NETSUITE_EXPORT_DATE.LAST_EXPENSE]: {
                        label: '最后报销日期',
                        description: '报告中最近费用的日期。',
                    },
                    [CONST.NETSUITE_EXPORT_DATE.EXPORTED]: {
                        label: '导出日期',
                        description: '报告导出到NetSuite的日期。',
                    },
                    [CONST.NETSUITE_EXPORT_DATE.SUBMITTED]: {
                        label: '提交日期',
                        description: '报告提交审批的日期。',
                    },
                },
            },
            exportDestination: {
                values: {
                    [CONST.NETSUITE_EXPORT_DESTINATION.EXPENSE_REPORT]: {
                        label: '费用报告',
                        reimbursableDescription: '自付费用将作为费用报告导出到NetSuite。',
                        nonReimbursableDescription: '公司卡费用将作为费用报告导出到NetSuite。',
                    },
                    [CONST.NETSUITE_EXPORT_DESTINATION.VENDOR_BILL]: {
                        label: '供应商账单',
                        reimbursableDescription:
                            'Out-of-pocket expenses will export as bills payable to the NetSuite vendor specified below.\n' +
                            '\n' +
                            'If you’d like to set a specific vendor for each card, go to *Settings > Domains > Company Cards*.',
                        nonReimbursableDescription:
                            'Company card expenses will export as bills payable to the NetSuite vendor specified below.\n' +
                            '\n' +
                            'If you’d like to set a specific vendor for each card, go to *Settings > Domains > Company Cards*.',
                    },
                    [CONST.NETSUITE_EXPORT_DESTINATION.JOURNAL_ENTRY]: {
                        label: '日记条目',
                        reimbursableDescription:
                            'Out-of-pocket expenses will export as journal entries to the NetSuite account specified below.\n' +
                            '\n' +
                            'If you’d like to set a specific vendor for each card, go to *Settings > Domains > Company Cards*.',
                        nonReimbursableDescription:
                            'Company card expenses will export as journal entries to the NetSuite account specified below.\n' +
                            '\n' +
                            'If you’d like to set a specific vendor for each card, go to *Settings > Domains > Company Cards*.',
                    },
                },
            },
            advancedConfig: {
                autoSyncDescription: 'Expensify将每天自动与NetSuite同步。',
                reimbursedReportsDescription: '每当使用Expensify ACH支付报告时，相应的账单付款将在下面的NetSuite账户中创建。',
                reimbursementsAccount: '报销账户',
                reimbursementsAccountDescription: '选择您用于报销的银行账户，我们将在NetSuite中创建相关付款。',
                collectionsAccount: '催收账户',
                collectionsAccountDescription: '一旦发票在Expensify中标记为已支付并导出到NetSuite，它将显示在以下账户中。',
                approvalAccount: 'A/P审批账户',
                approvalAccountDescription: '选择在 NetSuite 中批准交易的账户。如果您正在同步报销报告，这也是创建账单付款的账户。',
                defaultApprovalAccount: 'NetSuite 默认',
                inviteEmployees: '邀请员工并设置审批流程',
                inviteEmployeesDescription: '导入 NetSuite 员工记录并邀请员工加入此工作区。您的审批流程将默认设置为经理审批，并可以在*成员*页面上进一步配置。',
                autoCreateEntities: '自动创建员工/供应商',
                enableCategories: '启用新导入的类别',
                customFormID: '自定义表单ID',
                customFormIDDescription: '默认情况下，Expensify 将使用 NetSuite 中设置的首选交易表单创建条目。或者，您可以指定要使用的特定交易表单。',
                customFormIDReimbursable: '自付费用',
                customFormIDNonReimbursable: '公司卡费用',
                exportReportsTo: {
                    label: '费用报告审批级别',
                    description: '一旦在Expensify中批准了费用报告并导出到NetSuite，您可以在NetSuite中设置额外的审批级别，然后再进行发布。',
                    values: {
                        [CONST.NETSUITE_REPORTS_APPROVAL_LEVEL.REPORTS_APPROVED_NONE]: 'NetSuite 默认偏好设置',
                        [CONST.NETSUITE_REPORTS_APPROVAL_LEVEL.REPORTS_SUPERVISOR_APPROVED]: '仅限主管批准',
                        [CONST.NETSUITE_REPORTS_APPROVAL_LEVEL.REPORTS_ACCOUNTING_APPROVED]: '仅会计批准',
                        [CONST.NETSUITE_REPORTS_APPROVAL_LEVEL.REPORTS_APPROVED_BOTH]: '主管和会计已批准',
                    },
                },
                accountingMethods: {
                    label: '何时导出',
                    description: '选择何时导出费用：',
                    values: {
                        [COMMON_CONST.INTEGRATIONS.ACCOUNTING_METHOD.ACCRUAL]: '应计',
                        [COMMON_CONST.INTEGRATIONS.ACCOUNTING_METHOD.CASH]: '现金',
                    },
                    alternateText: {
                        [COMMON_CONST.INTEGRATIONS.ACCOUNTING_METHOD.ACCRUAL]: '自付费用将在最终批准时导出',
                        [COMMON_CONST.INTEGRATIONS.ACCOUNTING_METHOD.CASH]: '自付费用将在支付时导出',
                    },
                },
                exportVendorBillsTo: {
                    label: '供应商账单审批级别',
                    description: '一旦供应商账单在Expensify中获得批准并导出到NetSuite，您可以在NetSuite中设置额外的审批级别，然后再进行过账。',
                    values: {
                        [CONST.NETSUITE_VENDOR_BILLS_APPROVAL_LEVEL.VENDOR_BILLS_APPROVED_NONE]: 'NetSuite 默认偏好设置',
                        [CONST.NETSUITE_VENDOR_BILLS_APPROVAL_LEVEL.VENDOR_BILLS_APPROVAL_PENDING]: '待批准',
                        [CONST.NETSUITE_VENDOR_BILLS_APPROVAL_LEVEL.VENDOR_BILLS_APPROVED]: '批准发布',
                    },
                },
                exportJournalsTo: {
                    label: '日记分录审批级别',
                    description: '一旦在Expensify中批准了日记账分录并导出到NetSuite，您可以在NetSuite中设置额外的审批级别，然后再进行过账。',
                    values: {
                        [CONST.NETSUITE_JOURNALS_APPROVAL_LEVEL.JOURNALS_APPROVED_NONE]: 'NetSuite 默认偏好设置',
                        [CONST.NETSUITE_JOURNALS_APPROVAL_LEVEL.JOURNALS_APPROVAL_PENDING]: '待批准',
                        [CONST.NETSUITE_JOURNALS_APPROVAL_LEVEL.JOURNALS_APPROVED]: '批准发布',
                    },
                },
                error: {
                    customFormID: '请输入有效的数字自定义表单ID',
                },
            },
            noAccountsFound: '未找到账户',
            noAccountsFoundDescription: '请在NetSuite中添加账户并再次同步连接。',
            noVendorsFound: '未找到供应商',
            noVendorsFoundDescription: '请在NetSuite中添加供应商并再次同步连接',
            noItemsFound: '未找到发票项目',
            noItemsFoundDescription: '请在NetSuite中添加发票项目并再次同步连接',
            noSubsidiariesFound: '未找到子公司',
            noSubsidiariesFoundDescription: '请在NetSuite中添加一个子公司并再次同步连接',
            tokenInput: {
                title: 'NetSuite设置',
                formSteps: {
                    installBundle: {
                        title: '安装 Expensify 套件',
                        description: '在 NetSuite 中，依次进入*Customization > SuiteBundler > Search & Install Bundles* > 搜索“Expensify” > 安装该捆绑包。',
                    },
                    enableTokenAuthentication: {
                        title: '启用基于令牌的身份验证',
                        description: '在 NetSuite 中，依次转到 *Setup > Company > Enable Features > SuiteCloud* > 启用 *token-based authentication*。',
                    },
                    enableSoapServices: {
                        title: '启用SOAP Web服务',
                        description: '在 NetSuite 中，依次转到 *Setup > Company > Enable Features > SuiteCloud* > 启用 *SOAP Web Services*。',
                    },
                    createAccessToken: {
                        title: '创建访问令牌',
                        description:
                            '在 NetSuite 中，进入 *Setup > Users/Roles > Access Tokens*，为 "Expensify" 应用和 "Expensify Integration" 或 "Administrator" 角色创建一个访问令牌。\n\n*重要提示：* 确保保存此步骤中的 *Token ID* 和 *Token Secret*。您将在下一步需要用到它。',
                    },
                    enterCredentials: {
                        title: '输入您的 NetSuite 凭据',
                        formInputs: {
                            netSuiteAccountID: 'NetSuite Account ID',
                            netSuiteTokenID: '令牌 ID',
                            netSuiteTokenSecret: '令牌密钥',
                        },
                        netSuiteAccountIDDescription: '在 NetSuite 中，转到 *Setup > Integration > SOAP Web Services Preferences*。',
                    },
                },
            },
            import: {
                expenseCategories: '费用类别',
                expenseCategoriesDescription: '您的 NetSuite 费用类别将作为类别导入到 Expensify 中。',
                crossSubsidiaryCustomers: '跨子公司客户/项目',
                importFields: {
                    departments: {
                        title: '部门',
                        subtitle: '选择如何在Expensify中处理NetSuite的*部门*。',
                    },
                    classes: {
                        title: '类',
                        subtitle: '选择如何在Expensify中处理*类别*。',
                    },
                    locations: {
                        title: '位置',
                        subtitle: '选择如何在Expensify中处理*位置*。',
                    },
                },
                customersOrJobs: {
                    title: '客户/项目',
                    subtitle: '选择如何在Expensify中处理NetSuite的*客户*和*项目*。',
                    importCustomers: '导入客户',
                    importJobs: '导入项目',
                    customers: '客户',
                    jobs: '项目',
                    label: ({importFields, importType}: CustomersOrJobsLabelParams) => `${importFields.join('和')}, ${importType}`,
                },
                importTaxDescription: '从 NetSuite 导入税务组。',
                importCustomFields: {
                    chooseOptionBelow: '选择以下选项：',
                    label: ({importedTypes}: ImportedTypesParams) => `Imported as ${importedTypes.join('和')}`,
                    requiredFieldError: ({fieldName}: RequiredFieldParams) => `请输入${fieldName}`,
                    customSegments: {
                        title: '自定义段/记录',
                        addText: '添加自定义段/记录',
                        recordTitle: '自定义段/记录',
                        helpLink: CONST.NETSUITE_IMPORT.HELP_LINKS.CUSTOM_SEGMENTS,
                        helpLinkText: '查看详细说明',
                        helpText: '关于配置自定义段/记录。',
                        emptyTitle: '添加自定义段或自定义记录',
                        fields: {
                            segmentName: '名称',
                            internalID: '内部ID',
                            scriptID: '脚本 ID',
                            customRecordScriptID: '交易列ID',
                            mapping: '显示为',
                        },
                        removeTitle: '删除自定义段/记录',
                        removePrompt: '您确定要删除此自定义段/记录吗？',
                        addForm: {
                            customSegmentName: '自定义段名称',
                            customRecordName: '自定义记录名称',
                            segmentTitle: '自定义段',
                            customSegmentAddTitle: '添加自定义段',
                            customRecordAddTitle: '添加自定义记录',
                            recordTitle: '自定义记录',
                            segmentRecordType: '您想添加自定义段还是自定义记录？',
                            customSegmentNameTitle: '自定义分段名称是什么？',
                            customRecordNameTitle: '自定义记录名称是什么？',
                            customSegmentNameFooter: `您可以在 NetSuite 的 *Customizations > Links, Records & Fields > Custom Segments* 页面下找到自定义段名称。\n\n_有关更详细的说明，请[访问我们的帮助网站](${CONST.NETSUITE_IMPORT.HELP_LINKS.CUSTOM_SEGMENTS})_。`,
                            customRecordNameFooter: `您可以通过在全局搜索中输入“Transaction Column Field”来查找NetSuite中的自定义记录名称。\n\n_有关更详细的说明，请[访问我们的帮助网站](${CONST.NETSUITE_IMPORT.HELP_LINKS.CUSTOM_SEGMENTS})_。`,
                            customSegmentInternalIDTitle: '内部ID是什么？',
                            customSegmentInternalIDFooter: `首先，请确保您在 NetSuite 中启用了内部 ID，路径为 *Home > Set Preferences > Show Internal ID*。\n\n您可以在 NetSuite 中找到自定义段的内部 ID，路径为：\n\n1. *Customization > Lists, Records, & Fields > Custom Segments*。\n2. 点击进入一个自定义段。\n3. 点击 *Custom Record Type* 旁边的超链接。\n4. 在底部的表格中找到内部 ID。\n\n_有关更详细的说明，请[访问我们的帮助网站](${CONST.NETSUITE_IMPORT.HELP_LINKS.CUSTOM_LISTS})_。`,
                            customRecordInternalIDFooter: `您可以通过以下步骤在 NetSuite 中找到自定义记录的内部 ID：\n\n1. 在全局搜索中输入“Transaction Line Fields”。\n2. 点击进入一个自定义记录。\n3. 在左侧找到内部 ID。\n\n_有关更详细的说明，请[访问我们的帮助网站](${CONST.NETSUITE_IMPORT.HELP_LINKS.CUSTOM_SEGMENTS})_。`,
                            customSegmentScriptIDTitle: '脚本ID是什么？',
                            customSegmentScriptIDFooter: `您可以在 NetSuite 中找到自定义段脚本 ID，路径为：\n\n1. *Customization > Lists, Records, & Fields > Custom Segments*。\n2. 点击进入一个自定义段。\n3. 点击靠近底部的 *Application and Sourcing* 标签页，然后：\n    a. 如果您想在 Expensify 中将自定义段显示为 *标签*（在单项级别），请点击 *Transaction Columns* 子标签页并使用 *Field ID*。\n    b. 如果您想在 Expensify 中将自定义段显示为 *报告字段*（在报告级别），请点击 *Transactions* 子标签页并使用 *Field ID*。\n\n_有关更详细的说明，请[访问我们的帮助网站](${CONST.NETSUITE_IMPORT.HELP_LINKS.CUSTOM_LISTS})_。`,
                            customRecordScriptIDTitle: '交易列ID是什么？',
                            customRecordScriptIDFooter: `您可以在 NetSuite 中找到自定义记录脚本 ID，步骤如下：\n\n1. 在全局搜索中输入“Transaction Line Fields”。\n2. 点击进入一个自定义记录。\n3. 在左侧找到脚本 ID。\n\n_有关更详细的说明，请[访问我们的帮助网站](${CONST.NETSUITE_IMPORT.HELP_LINKS.CUSTOM_SEGMENTS})_。`,
                            customSegmentMappingTitle: '如何在Expensify中显示此自定义段？',
                            customRecordMappingTitle: '在Expensify中，这个自定义记录应该如何显示？',
                        },
                        errors: {
                            uniqueFieldError: ({fieldName}: RequiredFieldParams) => `具有此 ${fieldName?.toLowerCase()} 的自定义段/记录已存在`,
                        },
                    },
                    customLists: {
                        title: '自定义列表',
                        addText: '添加自定义列表',
                        recordTitle: '自定义列表',
                        helpLink: CONST.NETSUITE_IMPORT.HELP_LINKS.CUSTOM_LISTS,
                        helpLinkText: '查看详细说明',
                        helpText: '关于配置自定义列表。',
                        emptyTitle: '添加自定义列表',
                        fields: {
                            listName: '名称',
                            internalID: '内部ID',
                            transactionFieldID: '交易字段ID',
                            mapping: '显示为',
                        },
                        removeTitle: '删除自定义列表',
                        removePrompt: '您确定要删除此自定义列表吗？',
                        addForm: {
                            listNameTitle: '选择自定义列表',
                            transactionFieldIDTitle: '交易字段ID是什么？',
                            transactionFieldIDFooter: `您可以通过以下步骤在 NetSuite 中找到交易字段 ID：\n\n1. 在全局搜索中输入“Transaction Line Fields”。\n2. 点击进入自定义列表。\n3. 在左侧找到交易字段 ID。\n\n_有关更详细的说明，请[访问我们的帮助网站](${CONST.NETSUITE_IMPORT.HELP_LINKS.CUSTOM_LISTS})_。`,
                            mappingTitle: '在Expensify中，这个自定义列表应该如何显示？',
                        },
                        errors: {
                            uniqueTransactionFieldIDError: `已存在具有此交易字段ID的自定义列表`,
                        },
                    },
                },
                importTypes: {
                    [CONST.INTEGRATION_ENTITY_MAP_TYPES.NETSUITE_DEFAULT]: {
                        label: 'NetSuite 员工默认值',
                        description: '未导入Expensify，已在导出时应用',
                        footerContent: ({importField}: ImportFieldParams) => `如果您在NetSuite中使用${importField}，我们将在导出到费用报告或日记账分录时应用员工记录上设置的默认值。`,
                    },
                    [CONST.INTEGRATION_ENTITY_MAP_TYPES.TAG]: {
                        label: '标签',
                        description: '逐项级别',
                        footerContent: ({importField}: ImportFieldParams) => `${startCase(importField)} 将可用于员工报告中的每一笔费用。`,
                    },
                    [CONST.INTEGRATION_ENTITY_MAP_TYPES.REPORT_FIELD]: {
                        label: '报告字段',
                        description: '报告级别',
                        footerContent: ({importField}: ImportFieldParams) => `${startCase(importField)} 选择将适用于员工报告中的所有费用。`,
                    },
                },
            },
        },
        intacct: {
            sageIntacctSetup: 'Sage Intacct 设置',
            prerequisitesTitle: '在您连接之前...',
            downloadExpensifyPackage: '下载适用于Sage Intacct的Expensify软件包',
            followSteps: '按照我们的操作指南中的步骤：连接到 Sage Intacct 说明书',
            enterCredentials: '输入您的 Sage Intacct 凭证',
            entity: '实体',
            employeeDefault: 'Sage Intacct 员工默认值',
            employeeDefaultDescription: '如果存在，员工的默认部门将应用于他们在 Sage Intacct 中的费用。',
            displayedAsTagDescription: '部门将可在员工报告的每一笔费用中选择。',
            displayedAsReportFieldDescription: '部门选择将适用于员工报告中的所有费用。',
            toggleImportTitleFirstPart: '选择如何处理 Sage Intacct',
            toggleImportTitleSecondPart: '在Expensify中。',
            expenseTypes: '费用类型',
            expenseTypesDescription: '您的 Sage Intacct 费用类型将作为类别导入到 Expensify。',
            accountTypesDescription: '您的 Sage Intacct 科目表将作为类别导入到 Expensify 中。',
            importTaxDescription: '从 Sage Intacct 导入采购税率。',
            userDefinedDimensions: '用户定义的维度',
            addUserDefinedDimension: '添加用户定义的维度',
            integrationName: '集成名称',
            dimensionExists: '已存在具有此名称的维度。',
            removeDimension: '删除用户定义的维度',
            removeDimensionPrompt: '您确定要删除此用户定义的维度吗？',
            userDefinedDimension: '用户定义维度',
            addAUserDefinedDimension: '添加用户定义的维度',
            detailedInstructionsLink: '查看详细说明',
            detailedInstructionsRestOfSentence: '关于添加用户定义的维度。',
            userDimensionsAdded: () => ({
                one: '1 UDD 已添加',
                other: (count: number) => `添加了${count}个UDD`,
            }),
            mappingTitle: ({mappingName}: IntacctMappingTitleParams) => {
                switch (mappingName) {
                    case CONST.SAGE_INTACCT_CONFIG.MAPPINGS.DEPARTMENTS:
                        return '部门';
                    case CONST.SAGE_INTACCT_CONFIG.MAPPINGS.CLASSES:
                        return 'classes';
                    case CONST.SAGE_INTACCT_CONFIG.MAPPINGS.LOCATIONS:
                        return '地点';
                    case CONST.SAGE_INTACCT_CONFIG.MAPPINGS.CUSTOMERS:
                        return '客户';
                    case CONST.SAGE_INTACCT_CONFIG.MAPPINGS.PROJECTS:
                        return '项目（工作）';
                    default:
                        return 'mappings';
                }
            },
        },
        type: {
            free: '免费',
            control: '控制',
            collect: '收集',
        },
        companyCards: {
            addCards: '添加卡片',
            selectCards: '选择卡片',
            addNewCard: {
                other: '其他',
                cardProviders: {
                    gl1025: 'American Express Corporate Cards',
                    cdf: 'Mastercard 商业卡',
                    vcf: 'Visa 商业卡',
                    stripe: 'Stripe Cards',
                },
                yourCardProvider: `您的银行卡提供商是谁？`,
                whoIsYourBankAccount: '您的银行是哪家？',
                whereIsYourBankLocated: '您的银行在哪里？',
                howDoYouWantToConnect: '您想如何连接到您的银行？',
                learnMoreAboutOptions: {
                    text: '了解更多关于这些的信息',
                    linkText: '选项。',
                },
                commercialFeedDetails: '需要与您的银行进行设置。这通常由较大的公司使用，并且如果您符合条件，这通常是最佳选择。',
                commercialFeedPlaidDetails: `需要与您的银行进行设置，但我们会指导您。通常这仅限于较大的公司。`,
                directFeedDetails: '最简单的方法。使用您的主账户凭证立即连接。这是最常见的方法。',
                enableFeed: {
                    title: ({provider}: GoBackMessageParams) => `启用您的${provider}提要`,
                    heading: '我们与您的发卡机构有直接集成，可以快速准确地将您的交易数据导入Expensify。\n\n要开始，请简单地：',
                    visa: '我们与Visa有全球集成，但资格因银行和卡计划而异。\n\n要开始，请简单地：',
                    mastercard: '我们与万事达卡有全球集成，但资格因银行和卡片计划而异。\n\n要开始，只需：',
                    vcf: `1. 请访问[此帮助文章](${CONST.COMPANY_CARDS_VISA_COMMERCIAL_CARD_HELP})，获取有关如何设置您的Visa Commercial Cards的详细说明。\n\n2. [联系您的银行](${CONST.COMPANY_CARDS_VISA_COMMERCIAL_CARD_HELP})以确认他们是否支持您的项目的商业数据流，并要求他们启用它。\n\n3. *一旦数据流启用并且您拥有其详细信息，请继续到下一个屏幕。*`,
                    gl1025: `1. 请访问[此帮助文章](${CONST.COMPANY_CARDS_AMEX_COMMERCIAL_CARD_HELP})，了解American Express是否可以为您的项目启用商业数据流。\n\n2. 数据流启用后，Amex将向您发送生产信函。\n\n3. *一旦您拥有数据流信息，请继续到下一个屏幕。*`,
                    cdf: `1. 请访问[此帮助文章](${CONST.COMPANY_CARDS_MASTERCARD_COMMERCIAL_CARDS})，获取有关如何设置您的Mastercard Commercial Cards的详细说明。\n\n2. [联系您的银行](${CONST.COMPANY_CARDS_MASTERCARD_COMMERCIAL_CARDS})以确认他们是否支持您计划的商业数据流，并要求他们启用它。\n\n3. *一旦数据流启用并获得其详细信息后，继续到下一个屏幕。*`,
                    stripe: `1. 访问 Stripe 的仪表板，然后转到[设置](${CONST.COMPANY_CARDS_STRIPE_HELP})。\n\n2. 在产品集成下，点击 Expensify 旁边的启用。\n\n3. 一旦启用该提要，点击下面的提交，我们将开始添加它。`,
                },
                whatBankIssuesCard: '这些卡是由哪家银行发行的？',
                enterNameOfBank: '输入银行名称',
                feedDetails: {
                    vcf: {
                        title: 'Visa 数据源详情是什么？',
                        processorLabel: '处理器 ID',
                        bankLabel: '金融机构（银行）ID',
                        companyLabel: '公司ID',
                        helpLabel: '我在哪里可以找到这些ID？',
                    },
                    gl1025: {
                        title: `Amex交付文件的名称是什么？`,
                        fileNameLabel: '交付文件名',
                        helpLabel: '我在哪里可以找到交付文件的名称？',
                    },
                    cdf: {
                        title: `Mastercard 分发 ID 是什么？`,
                        distributionLabel: '分发 ID',
                        helpLabel: '我在哪里可以找到分发 ID？',
                    },
                },
                amexCorporate: '如果您的卡片正面写着“Corporate”，请选择此项。',
                amexBusiness: '如果您的卡片正面写着“Business”，请选择此项。',
                amexPersonal: '如果您的卡是个人卡，请选择此项',
                error: {
                    pleaseSelectProvider: '请在继续之前选择一个卡提供商',
                    pleaseSelectBankAccount: '请在继续之前选择一个银行账户',
                    pleaseSelectBank: '请在继续之前选择一个银行',
                    pleaseSelectCountry: '请在继续之前选择一个国家',
                    pleaseSelectFeedType: '请在继续之前选择一个订阅类型',
                },
            },
            assignCard: '分配卡片',
            findCard: '查找卡片',
            cardNumber: '卡号',
            commercialFeed: '商业信息流',
            feedName: ({feedName}: CompanyCardFeedNameParams) => `${feedName} 卡片`,
            directFeed: '直接馈送',
            whoNeedsCardAssigned: '谁需要分配卡片？',
            chooseCard: '选择一张卡片',
            chooseCardFor: ({assignee, feed}: AssignCardParams) => `从${feed}卡片源中为${assignee}选择一张卡片。`,
            noActiveCards: '此信息流中没有活跃的卡片',
            somethingMightBeBroken: '或者可能出了问题。无论如何，如果您有任何问题，只需',
            contactConcierge: '联系Concierge',
            chooseTransactionStartDate: '选择交易开始日期',
            startDateDescription: '我们将从此日期开始导入所有交易。如果未指定日期，我们将根据您的银行允许的最早日期进行导入。',
            fromTheBeginning: '从头开始',
            customStartDate: '自定义开始日期',
            letsDoubleCheck: '让我们仔细检查一下，确保一切正常。',
            confirmationDescription: '我们将立即开始导入交易。',
            cardholder: '持卡人',
            card: '卡片',
            cardName: '卡片名称',
            brokenConnectionErrorFirstPart: `卡片信息流连接已断开。请`,
            brokenConnectionErrorLink: '登录您的银行账户',
            brokenConnectionErrorSecondPart: '以便我们可以重新建立连接。',
            assignedCard: ({assignee, link}: AssignedCardParams) => `已分配${assignee}一个${link}！导入的交易将显示在此聊天中。`,
            companyCard: '公司卡',
            chooseCardFeed: '选择卡片信息流',
            ukRegulation:
                'Expensify, Inc. 是 Plaid Financial Ltd. 的代理商，Plaid Financial Ltd. 是一家授权支付机构，受金融行为监管局根据2017年支付服务条例的监管（公司参考编号：804718）。Plaid 通过 Expensify Limited 作为其代理商为您提供受监管的账户信息服务。',
        },
        expensifyCard: {
            issueAndManageCards: '发行和管理您的Expensify卡片',
            getStartedIssuing: '通过申请您的第一张虚拟或实体卡来开始。',
            verificationInProgress: '正在验证中...',
            verifyingTheDetails: '我们正在核实一些细节。Concierge 会在 Expensify 卡准备好发行时通知您。',
            disclaimer:
                'The Expensify Visa® Commercial Card 是由 The Bancorp Bank, N.A. 发行的，FDIC 成员，根据 Visa U.S.A. Inc. 的许可，并且可能无法在所有接受 Visa 卡的商户使用。Apple® 和 Apple logo® 是 Apple Inc. 在美国和其他国家注册的商标。App Store 是 Apple Inc. 的服务标志。Google Play 和 Google Play logo 是 Google LLC 的商标。',
            issueCard: '发卡',
            findCard: '查找卡片',
            newCard: '新卡片',
            name: '名称',
            lastFour: '最后4位数',
            limit: '限制',
            currentBalance: '当前余额',
            currentBalanceDescription: '当前余额是自上次结算日期以来发生的所有已发布Expensify卡交易的总和。',
            balanceWillBeSettledOn: ({settlementDate}: SettlementDateParams) => `余额将在${settlementDate}结清`,
            settleBalance: '结算余额',
            cardLimit: '卡片限额',
            remainingLimit: '剩余额度',
            requestLimitIncrease: '请求增加限制额度',
            remainingLimitDescription: '在计算您的剩余额度时，我们会考虑多个因素：您作为客户的任期、您在注册时提供的业务相关信息以及您企业银行账户中的可用现金。您的剩余额度可能会每天波动。',
            earnedCashback: '现金返还',
            earnedCashbackDescription: '返现余额基于您的工作区内已结算的每月Expensify卡消费。',
            issueNewCard: '发行新卡',
            finishSetup: '完成设置',
            chooseBankAccount: '选择银行账户',
            chooseExistingBank: '选择一个现有的企业银行账户来支付您的Expensify卡余额，或添加一个新的银行账户。',
            accountEndingIn: '账户末尾为',
            addNewBankAccount: '添加新的银行账户',
            settlementAccount: '结算账户',
            settlementAccountDescription: '选择一个账户来支付您的Expensify卡余额。',
            settlementAccountInfoPt1: '确保此账户与您的账户匹配',
            settlementAccountInfoPt2: '所以持续对账正常工作。',
            reconciliationAccount: '对账账户',
            settlementFrequency: '结算频率',
            settlementFrequencyDescription: '选择您支付 Expensify Card 余额的频率。',
            settlementFrequencyInfo: '如果您想切换到每月结算，您需要通过Plaid连接您的银行账户，并拥有90天的正余额历史记录。',
            frequency: {
                daily: '每日',
                monthly: '每月',
            },
            cardDetails: '卡片详情',
            virtual: 'Virtual',
            physical: '物理的',
            deactivate: '停用卡片',
            changeCardLimit: '更改卡片限额',
            changeLimit: '更改限制',
            smartLimitWarning: ({limit}: CharacterLimitParams) => `如果您将此卡的限额更改为${limit}，新的交易将被拒绝，直到您批准卡上的更多费用。`,
            monthlyLimitWarning: ({limit}: CharacterLimitParams) => `如果您将此卡的限额更改为${limit}，新的交易将被拒绝，直到下个月。`,
            fixedLimitWarning: ({limit}: CharacterLimitParams) => `如果您将此卡的限额更改为${limit}，新的交易将被拒绝。`,
            changeCardLimitType: '更改卡片限额类型',
            changeLimitType: '更改限制类型',
            changeCardSmartLimitTypeWarning: ({limit}: CharacterLimitParams) => `如果您将此卡的限额类型更改为智能限额，新交易将被拒绝，因为未批准的限额${limit}已达到。`,
            changeCardMonthlyLimitTypeWarning: ({limit}: CharacterLimitParams) => `如果您将此卡的限额类型更改为每月，由于已达到${limit}的每月限额，新交易将被拒绝。`,
            addShippingDetails: '添加运输详情',
            issuedCard: ({assignee}: AssigneeParams) => `已为${assignee}发放了一张Expensify卡！该卡将在2-3个工作日内送达。`,
            issuedCardNoShippingDetails: ({assignee}: AssigneeParams) => `已为${assignee}发放了一张Expensify卡！一旦添加了运送详情，卡片将被寄出。`,
            issuedCardVirtual: ({assignee, link}: IssueVirtualCardParams) => `已向${assignee}发放了一张虚拟${link}！该卡可以立即使用。`,
            addedShippingDetails: ({assignee}: AssigneeParams) => `${assignee} 添加了送货详情。Expensify Card 将在2-3个工作日内送达。`,
            verifyingHeader: '验证中',
            bankAccountVerifiedHeader: '银行账户已验证',
            verifyingBankAccount: '正在验证银行账户...',
            verifyingBankAccountDescription: '请稍候，我们正在确认此账户是否可以用于发行Expensify卡。',
            bankAccountVerified: '银行账户已验证！',
            bankAccountVerifiedDescription: '您现在可以向您的工作区成员发放Expensify卡。',
            oneMoreStep: '再进一步...',
            oneMoreStepDescription: '看起来我们需要手动验证您的银行账户。请前往Concierge查看您的指示。',
            gotIt: '明白了',
            goToConcierge: '前往Concierge',
        },
        categories: {
            deleteCategories: '删除类别',
            deleteCategoriesPrompt: '您确定要删除这些类别吗？',
            deleteCategory: '删除类别',
            deleteCategoryPrompt: '您确定要删除此类别吗？',
            disableCategories: '禁用类别',
            disableCategory: '禁用类别',
            enableCategories: '启用类别',
            enableCategory: '启用类别',
            defaultSpendCategories: '默认支出类别',
            spendCategoriesDescription: '自定义信用卡交易和扫描收据的商家支出分类方式。',
            deleteFailureMessage: '删除类别时发生错误，请重试。',
            categoryName: '类别名称',
            requiresCategory: '成员必须对所有费用进行分类',
            needCategoryForExportToIntegration: ({connectionName}: NeedCategoryForExportToIntegrationParams) => `所有费用必须分类才能导出到${connectionName}。`,
            subtitle: '更好地了解资金的支出情况。使用我们的默认类别或添加您自己的类别。',
            emptyCategories: {
                title: '您尚未创建任何类别',
                subtitle: '添加一个类别来组织您的支出。',
            },
            emptyCategoriesWithAccounting: {
                subtitle1: '您的类别目前正在从会计连接中导入。前往',
                subtitle2: '会计',
                subtitle3: '进行任何更改。',
            },
            updateFailureMessage: '更新类别时发生错误，请重试。',
            createFailureMessage: '创建类别时发生错误，请重试。',
            addCategory: '添加类别',
            editCategory: '编辑类别',
            editCategories: '编辑类别',
            findCategory: '查找类别',
            categoryRequiredError: '类别名称是必需的',
            existingCategoryError: '已存在同名类别',
            invalidCategoryName: '无效的类别名称',
            importedFromAccountingSoftware: '以下类别是从您的系统中导入的',
            payrollCode: '工资代码',
            updatePayrollCodeFailureMessage: '更新工资代码时发生错误，请重试。',
            glCode: 'GL代码',
            updateGLCodeFailureMessage: '更新总账代码时发生错误，请重试。',
            importCategories: '导入类别',
            cannotDeleteOrDisableAllCategories: {
                title: '无法删除或禁用所有类别',
                description: `由于您的工作区需要类别，至少必须启用一个类别。`,
            },
        },
        moreFeatures: {
            subtitle: '使用下面的切换按钮来启用更多功能。每个功能都会出现在导航菜单中以供进一步自定义。',
            spendSection: {
                title: '花费',
                subtitle: '启用帮助您扩展团队的功能。',
            },
            manageSection: {
                title: '管理',
                subtitle: '添加控制措施以帮助将支出保持在预算内。',
            },
            earnSection: {
                title: '赚取',
                subtitle: '简化您的收入流程，加快付款速度。',
            },
            organizeSection: {
                title: '组织',
                subtitle: '分组和分析支出，记录每一笔缴纳的税款。',
            },
            integrateSection: {
                title: '集成',
                subtitle: '将 Expensify 连接到流行的金融产品。',
            },
            distanceRates: {
                title: '距离费率',
                subtitle: '添加、更新和执行费率。',
            },
            perDiem: {
                title: '每日津贴',
                subtitle: '设置每日津贴标准以控制员工的日常开支。',
            },
            expensifyCard: {
                title: 'Expensify Card',
                subtitle: '获取支出洞察和控制权。',
                disableCardTitle: '禁用 Expensify Card',
                disableCardPrompt: '您无法禁用 Expensify Card，因为它已在使用中。请联系 Concierge 以获取下一步操作。',
                disableCardButton: '与Concierge聊天',
                feed: {
                    title: '获取Expensify卡',
                    subTitle: '简化您的企业费用管理，并节省多达50%的Expensify账单，此外：',
                    features: {
                        cashBack: '美国每笔消费都有现金返还',
                        unlimited: '无限虚拟卡',
                        spend: '支出控制和自定义限制',
                    },
                    ctaTitle: '发行新卡',
                },
            },
            companyCards: {
                title: '公司卡片',
                subtitle: '从现有公司卡导入支出。',
                feed: {
                    title: '导入公司卡片',
                    features: {
                        support: '支持所有主要的信用卡提供商',
                        assignCards: '将卡片分配给整个团队',
                        automaticImport: '自动交易导入',
                    },
                },
                disableCardTitle: '禁用公司卡',
                disableCardPrompt: '您无法禁用公司卡，因为此功能正在使用中。请联系Concierge以获取下一步指导。',
                disableCardButton: '与Concierge聊天',
                cardDetails: '卡片详情',
                cardNumber: '卡号',
                cardholder: '持卡人',
                cardName: '卡片名称',
                integrationExport: ({integration, type}: IntegrationExportParams) => (integration && type ? `${integration} ${type.toLowerCase()} 导出` : `${integration} 导出`),
                integrationExportTitleFirstPart: ({integration}: IntegrationExportParams) => `选择应导出交易的${integration}账户。`,
                integrationExportTitlePart: '选择不同的',
                integrationExportTitleLinkPart: '导出选项',
                integrationExportTitleSecondPart: '更改可用账户。',
                lastUpdated: '最后更新',
                transactionStartDate: '交易开始日期',
                updateCard: '更新卡片',
                unassignCard: '取消分配卡片',
                unassign: '取消分配',
                unassignCardDescription: '取消分配此卡将从持卡人的账户中移除草稿报告中的所有交易。',
                assignCard: '分配卡片',
                cardFeedName: '卡片摘要名称',
                cardFeedNameDescription: '为卡片信息流取一个独特的名称，以便您能将其与其他信息流区分开来。',
                cardFeedTransaction: '删除交易记录',
                cardFeedTransactionDescription: '选择是否允许持卡人删除卡交易。新交易将遵循这些规则。',
                cardFeedRestrictDeletingTransaction: '限制删除交易',
                cardFeedAllowDeletingTransaction: '允许删除交易',
                removeCardFeed: '移除卡片信息流',
                removeCardFeedTitle: ({feedName}: CompanyCardFeedNameParams) => `删除 ${feedName} 提要`,
                removeCardFeedDescription: '您确定要移除此卡片源吗？这将取消分配所有卡片。',
                error: {
                    feedNameRequired: '卡片摘要名称是必需的',
                },
                corporate: '限制删除交易',
                personal: '允许删除交易',
                setFeedNameDescription: '为卡片提要起一个独特的名字，以便您能将其与其他提要区分开来。',
                setTransactionLiabilityDescription: '启用后，持卡人可以删除卡交易。新交易将遵循此规则。',
                emptyAddedFeedTitle: '分配公司卡',
                emptyAddedFeedDescription: '开始为成员分配您的第一张卡。',
                pendingFeedTitle: `我们正在审核您的请求...`,
                pendingFeedDescription: `我们正在审核您的提要详情。完成后，我们会通过以下方式与您联系`,
                pendingBankTitle: '检查您的浏览器窗口',
                pendingBankDescription: ({bankName}: CompanyCardBankName) => `请通过刚刚打开的浏览器窗口连接到${bankName}。如果没有打开，`,
                pendingBankLink: '请点击这里',
                giveItNameInstruction: '给这张卡片起一个与众不同的名字。',
                updating: '正在更新...',
                noAccountsFound: '未找到账户',
                defaultCard: '默认卡片',
                downgradeTitle: `无法降级工作区`,
                downgradeSubTitleFirstPart: `由于连接了多个卡片馈送（不包括Expensify卡），此工作区无法降级。请`,
                downgradeSubTitleMiddlePart: `仅保留一个卡片信息流`,
                downgradeSubTitleLastPart: '继续。',
                noAccountsFoundDescription: ({connection}: ConnectionParams) => `请在${connection}中添加账户并再次同步连接。`,
                expensifyCardBannerTitle: '获取Expensify卡',
                expensifyCardBannerSubtitle: '享受每笔美国消费的现金返还，Expensify账单最高可享50%折扣，无限虚拟卡等更多优惠。',
                expensifyCardBannerLearnMoreButton: '了解更多',
            },
            workflows: {
                title: '工作流程',
                subtitle: '配置支出如何被批准和支付。',
                disableApprovalPrompt: '此工作区的Expensify卡目前依赖审批来定义其智能限额。在禁用审批之前，请修改任何具有智能限额的Expensify卡的限额类型。',
            },
            invoices: {
                title: '发票',
                subtitle: '发送和接收发票。',
            },
            categories: {
                title: '类别',
                subtitle: '跟踪和组织支出。',
            },
            tags: {
                title: '标签',
                subtitle: '分类成本并跟踪可计费费用。',
            },
            taxes: {
                title: '税款',
                subtitle: '记录并申报可抵扣税款。',
            },
            reportFields: {
                title: '报告字段',
                subtitle: '为支出设置自定义字段。',
            },
            connections: {
                title: '会计',
                subtitle: '同步您的会计科目表及更多内容。',
            },
            connectionsWarningModal: {
                featureEnabledTitle: '慢着...',
                featureEnabledText: '要启用或禁用此功能，您需要更改会计导入设置。',
                disconnectText: '要禁用会计功能，您需要从工作区断开会计连接。',
                manageSettings: '管理设置',
            },
            workflowWarningModal: {
                featureEnabledTitle: '慢着...',
                featureEnabledText: '此工作区的Expensify卡片依赖审批工作流程来定义其智能限额。\n\n请在禁用工作流程之前更改任何具有智能限额的卡片的限额类型。',
                confirmText: '前往Expensify卡片',
            },
            rules: {
                title: '规则',
                subtitle: '需要收据，标记高消费等。',
            },
        },
        reportFields: {
            addField: '添加字段',
            delete: '删除字段',
            deleteFields: '删除字段',
            findReportField: '查找报告字段',
            deleteConfirmation: '您确定要删除此报告字段吗？',
            deleteFieldsConfirmation: '您确定要删除这些报告字段吗？',
            emptyReportFields: {
                title: '您尚未创建任何报告字段',
                subtitle: '在报告中添加一个自定义字段（文本、日期或下拉菜单）。',
            },
            subtitle: '报告字段适用于所有支出，当您希望提示输入额外信息时，它们会很有帮助。',
            disableReportFields: '禁用报告字段',
            disableReportFieldsConfirmation: '您确定吗？文本和日期字段将被删除，列表将被禁用。',
            importedFromAccountingSoftware: '以下报告字段是从您的系统中导入的',
            textType: '文本',
            dateType: '日期',
            dropdownType: '列表',
            textAlternateText: '添加一个字段用于自由文本输入。',
            dateAlternateText: '添加日历以选择日期。',
            dropdownAlternateText: '添加一个选项列表供选择。',
            nameInputSubtitle: '为报告字段选择一个名称。',
            typeInputSubtitle: '选择要使用的报告字段类型。',
            initialValueInputSubtitle: '输入一个起始值以显示在报告字段中。',
            listValuesInputSubtitle: '这些值将出现在您的报告字段下拉菜单中。成员可以选择启用的值。',
            listInputSubtitle: '这些值将出现在您的报告字段列表中。成员可以选择启用的值。',
            deleteValue: '删除值',
            deleteValues: '删除值',
            disableValue: '禁用值',
            disableValues: '禁用值',
            enableValue: '启用值',
            enableValues: '启用值',
            emptyReportFieldsValues: {
                title: '您尚未创建任何列表值',
                subtitle: '在报告中添加自定义值。',
            },
            deleteValuePrompt: '您确定要删除此列表值吗？',
            deleteValuesPrompt: '您确定要删除这些列表值吗？',
            listValueRequiredError: '请输入列表值名称',
            existingListValueError: '已存在具有此名称的列表值',
            editValue: '编辑值',
            listValues: '列出值',
            addValue: '增加价值',
            existingReportFieldNameError: '具有此名称的报表字段已存在',
            reportFieldNameRequiredError: '请输入报告字段名称',
            reportFieldTypeRequiredError: '请选择报告字段类型',
            reportFieldInitialValueRequiredError: '请选择报告字段的初始值',
            genericFailureMessage: '更新报告字段时发生错误。请再试一次。',
        },
        tags: {
            tagName: '标签名称',
            requiresTag: '成员必须标记所有费用',
            trackBillable: '跟踪可计费费用',
            customTagName: '自定义标签名称',
            enableTag: '启用标签',
            enableTags: '启用标签',
            requireTag: 'Require tag',
            requireTags: '需要标签',
            notRequireTags: '不需要',
            disableTag: '禁用标签',
            disableTags: '禁用标签',
            addTag: '添加标签',
            editTag: '编辑标签',
            editTags: '编辑标签',
            findTag: '查找标签',
            subtitle: '标签提供了更详细的方法来分类费用。',
            dependentMultiLevelTagsSubtitle: {
                phrase1: '您正在使用',
                phrase2: '依赖标签',
                phrase3: '. You can',
                phrase4: '重新导入电子表格',
                phrase5: '更新您的标签。',
            },
            emptyTags: {
                title: '您尚未创建任何标签',
                //  We need to remove the subtitle and use the below one when we remove the canUseMultiLevelTags beta
                subtitle: '添加标签以跟踪项目、地点、部门等。',
                subtitle1: '导入电子表格以添加标签，用于跟踪项目、地点、部门等。',
                subtitle2: '了解更多',
                subtitle3: '关于格式化标签文件。',
            },
            emptyTagsWithAccounting: {
                subtitle1: '您的标签目前正在从会计连接导入。前往',
                subtitle2: '会计',
                subtitle3: '进行任何更改。',
            },
            deleteTag: '删除标签',
            deleteTags: '删除标签',
            deleteTagConfirmation: '您确定要删除此标签吗？',
            deleteTagsConfirmation: '您确定要删除这些标签吗？',
            deleteFailureMessage: '删除标签时发生错误，请重试',
            tagRequiredError: '标签名称是必需的',
            existingTagError: '具有此名称的标签已存在',
            invalidTagNameError: '标签名称不能为0。请选择其他值。',
            genericFailureMessage: '更新标签时发生错误，请重试。',
            importedFromAccountingSoftware: '以下标签是从您的...导入的',
            glCode: 'GL代码',
            updateGLCodeFailureMessage: '更新总账代码时发生错误，请重试。',
            tagRules: '标签规则',
            approverDescription: '审批人',
            importTags: '导入标签',
            importTagsSupportingText: '使用一种或多种标签对您的费用进行编码。',
            configureMultiLevelTags: '配置您的多级标签列表。',
            importMultiLevelTagsSupportingText: `这是您的标签预览。如果一切看起来不错，请点击下面导入它们。`,
            importMultiLevelTags: {
                firstRowTitle: '每个标签列表的第一行是标题。',
                independentTags: '这些是独立标签',
                glAdjacentColumn: '相邻列中有一个GL代码',
            },
            tagLevel: {
                singleLevel: '单级标签',
                multiLevel: '多级标签',
            },
            switchSingleToMultiLevelTagWarning: {
                title: '切换标签级别',
                prompt1: '切换标签级别将清除所有当前标签。',
                prompt2: '我们建议您首先',
                prompt3: '下载备份',
                prompt4: '通过导出您的标签。',
                prompt5: '了解更多',
                prompt6: '关于标签级别。',
            },
            importedTagsMessage: ({columnCounts}: ImportedTagsMessageParams) =>
                `我们在您的电子表格中找到了*${columnCounts} 列*。在包含标签名称的列旁边选择*名称*。您还可以在设置标签状态的列旁边选择*启用*。`,
            cannotDeleteOrDisableAllTags: {
                title: '无法删除或禁用所有标签',
                description: `由于您的工作区需要标签，至少必须启用一个标签。`,
            },
            cannotMakeAllTagsOptional: {
                title: '无法将所有标签设为可选',
                description: `至少需要保留一个标签为必填项，因为您的工作区设置要求使用标签。`,
            },
            tagCount: () => ({
                one: '1 标签',
                other: (count: number) => `${count} 个标签`,
            }),
        },
        taxes: {
            subtitle: '添加税种名称、税率，并设置默认值。',
            addRate: '添加费率',
            workspaceDefault: '工作区默认货币',
            foreignDefault: '外币默认值',
            customTaxName: '自定义税名',
            value: '值',
            taxReclaimableOn: '可退税的',
            taxRate: '税率',
            findTaxRate: '查找税率',
            error: {
                taxRateAlreadyExists: '此税名已被使用',
                taxCodeAlreadyExists: '此税码已被使用',
                valuePercentageRange: '请输入0到100之间的有效百分比',
                customNameRequired: '自定义税名是必需的',
                deleteFailureMessage: '删除税率时发生错误。请重试或向Concierge寻求帮助。',
                updateFailureMessage: '更新税率时发生错误。请重试或向Concierge寻求帮助。',
                createFailureMessage: '创建税率时发生错误。请重试或向Concierge寻求帮助。',
                updateTaxClaimableFailureMessage: '可报销部分必须小于距离费率金额',
            },
            deleteTaxConfirmation: '您确定要删除此税项吗？',
            deleteMultipleTaxConfirmation: ({taxAmount}: TaxAmountParams) => `您确定要删除 ${taxAmount} 税款吗？`,
            actions: {
                delete: '删除费率',
                deleteMultiple: '删除费率',
                enable: '启用费率',
                disable: '禁用费率',
                enableTaxRates: () => ({
                    one: '启用费率',
                    other: '启用费率',
                }),
                disableTaxRates: () => ({
                    one: '禁用费率',
                    other: '禁用费率',
                }),
            },
            importedFromAccountingSoftware: '以下税费是从您的',
            taxCode: '税码',
            updateTaxCodeFailureMessage: '更新税码时发生错误，请重试',
        },
        emptyWorkspace: {
            title: '创建一个工作区',
            subtitle: '创建一个工作区来跟踪收据、报销费用、管理差旅、发送发票等——一切都在聊天的速度下完成。',
            createAWorkspaceCTA: '开始使用',
            features: {
                trackAndCollect: '跟踪并收集收据',
                reimbursements: '报销员工',
                companyCards: '管理公司卡片',
            },
            notFound: '未找到工作区',
            description: '聊天室是一个与多人讨论和合作的好地方。要开始协作，请创建或加入一个工作区。',
        },
        new: {
            newWorkspace: '新工作区',
            getTheExpensifyCardAndMore: '获取Expensify卡及更多内容',
            confirmWorkspace: '确认工作区',
            myGroupWorkspace: ({workspaceNumber}: {workspaceNumber?: number}) => `我的群组工作区${workspaceNumber ? ` ${workspaceNumber}` : ''}`,
            workspaceName: ({userName, workspaceNumber}: NewWorkspaceNameParams) => `${userName}的工作区${workspaceNumber ? ` ${workspaceNumber}` : ''}`,
        },
        people: {
            genericFailureMessage: '从工作区移除成员时发生错误，请重试。',
            removeMembersPrompt: ({memberName}: {memberName: string}) => ({
                one: `您确定要移除${memberName}吗？`,
                other: '您确定要移除这些成员吗？',
            }),
            removeMembersWarningPrompt: ({memberName, ownerName}: RemoveMembersWarningPrompt) =>
                `${memberName} 是此工作区的审批人。当您取消与他们共享此工作区时，我们将用工作区所有者 ${ownerName} 替换他们在审批流程中的角色。`,
            removeMembersTitle: () => ({
                one: '移除成员',
                other: '移除成员',
            }),
            findMember: '查找成员',
            removeWorkspaceMemberButtonTitle: '从工作区移除',
            removeGroupMemberButtonTitle: '从群组中移除',
            removeRoomMemberButtonTitle: '从聊天中移除',
            removeMemberPrompt: ({memberName}: RemoveMemberPromptParams) => `您确定要移除${memberName}吗？`,
            removeMemberTitle: '移除成员',
            transferOwner: '转移所有者',
            makeMember: '成为成员',
            makeAdmin: '设为管理员',
            makeAuditor: '创建审计员',
            selectAll: '全选',
            error: {
                genericAdd: '添加此工作区成员时出现问题。',
                cannotRemove: '您无法移除自己或工作区所有者',
                genericRemove: '移除该工作区成员时出现问题。',
            },
            addedWithPrimary: '一些成员已使用他们的主要登录信息添加。',
            invitedBySecondaryLogin: ({secondaryLogin}: SecondaryLoginParams) => `由次要登录 ${secondaryLogin} 添加。`,
            membersListTitle: '所有工作区成员的目录。',
            importMembers: '导入成员',
        },
        card: {
            getStartedIssuing: '通过申请您的第一张虚拟或实体卡来开始。',
            issueCard: '发卡',
            issueNewCard: {
                whoNeedsCard: '谁需要一张卡？',
                findMember: '查找成员',
                chooseCardType: '选择卡类型',
                physicalCard: '实体卡',
                physicalCardDescription: '非常适合经常消费的人',
                virtualCard: '虚拟卡',
                virtualCardDescription: '即时且灵活',
                chooseLimitType: '选择限制类型',
                smartLimit: '智能限额',
                smartLimitDescription: '在需要批准之前花费不超过某个金额',
                monthly: '每月',
                monthlyDescription: '每月花费不超过一定金额',
                fixedAmount: '固定金额',
                fixedAmountDescription: '仅限一次性支出至某个金额',
                setLimit: '设置限制',
                cardLimitError: '请输入小于 $21,474,836 的金额',
                giveItName: '给它起个名字',
                giveItNameInstruction: '使其足够独特，以便与其他卡片区分开来。具体的使用案例更佳！',
                cardName: '卡片名称',
                letsDoubleCheck: '让我们仔细检查一下，确保一切正常。',
                willBeReady: '此卡将立即可用。',
                cardholder: '持卡人',
                cardType: '卡类型',
                limit: '限制',
                limitType: '限制类型',
                name: '名称',
            },
            deactivateCardModal: {
                deactivate: '停用',
                deactivateCard: '停用卡片',
                deactivateConfirmation: '停用此卡将拒绝所有未来的交易，并且无法撤销。',
            },
        },
        accounting: {
            settings: '设置',
            title: '连接',
            subtitle: '连接到您的会计系统，以使用您的科目表对交易进行编码，自动匹配付款，并保持您的财务同步。',
            qbo: 'QuickBooks Online',
            qbd: 'QuickBooks Desktop',
            xero: 'Xero',
            netsuite: 'NetSuite',
            intacct: 'Sage Intacct',
            sap: 'SAP',
            oracle: 'Oracle',
            microsoftDynamics: 'Microsoft Dynamics',
            talkYourOnboardingSpecialist: '与您的设置专家聊天。',
            talkYourAccountManager: '与您的客户经理聊天。',
            talkToConcierge: '与Concierge聊天。',
            needAnotherAccounting: '需要其他会计软件吗？',
            connectionName: ({connectionName}: ConnectionNameParams) => {
                switch (connectionName) {
                    case CONST.POLICY.CONNECTIONS.NAME.QBO:
                        return 'QuickBooks Online';
                    case CONST.POLICY.CONNECTIONS.NAME.XERO:
                        return 'Xero';
                    case CONST.POLICY.CONNECTIONS.NAME.NETSUITE:
                        return 'NetSuite';
                    case CONST.POLICY.CONNECTIONS.NAME.SAGE_INTACCT:
                        return 'Sage Intacct';
                    default: {
                        return '';
                    }
                }
            },
            errorODIntegration: '在 Expensify Classic 中设置的连接出现错误。',
            goToODToFix: '请前往 Expensify Classic 解决此问题。',
            goToODToSettings: '请前往 Expensify Classic 管理您的设置。',
            setup: '连接',
            lastSync: ({relativeDate}: LastSyncAccountingParams) => `上次同步时间为${relativeDate}`,
            notSync: '未同步',
            import: '导入',
            export: '导出',
            advanced: '高级',
            other: '其他',
            syncNow: '立即同步',
            disconnect: '断开连接',
            reinstall: '重新安装连接器',
            disconnectTitle: ({connectionName}: OptionalParam<ConnectionNameParams> = {}) => {
                const integrationName = connectionName && CONST.POLICY.CONNECTIONS.NAME_USER_FRIENDLY[connectionName] ? CONST.POLICY.CONNECTIONS.NAME_USER_FRIENDLY[connectionName] : '集成';
                return `断开 ${integrationName}`;
            },
            connectTitle: ({connectionName}: ConnectionNameParams) => `Connect ${CONST.POLICY.CONNECTIONS.NAME_USER_FRIENDLY[connectionName] ?? '会计集成'}`,
            syncError: ({connectionName}: ConnectionNameParams) => {
                switch (connectionName) {
                    case CONST.POLICY.CONNECTIONS.NAME.QBO:
                        return '无法连接到 QuickBooks Online';
                    case CONST.POLICY.CONNECTIONS.NAME.XERO:
                        return '无法连接到Xero';
                    case CONST.POLICY.CONNECTIONS.NAME.NETSUITE:
                        return '无法连接到 NetSuite';
                    case CONST.POLICY.CONNECTIONS.NAME.QBD:
                        return '无法连接到 QuickBooks Desktop';
                    default: {
                        return '无法连接到集成';
                    }
                }
            },
            accounts: '科目表',
            taxes: '税款',
            imported: '已导入',
            notImported: '未导入',
            importAsCategory: '导入为类别',
            importTypes: {
                [CONST.INTEGRATION_ENTITY_MAP_TYPES.IMPORTED]: '已导入',
                [CONST.INTEGRATION_ENTITY_MAP_TYPES.TAG]: '导入为标签',
                [CONST.INTEGRATION_ENTITY_MAP_TYPES.DEFAULT]: '已导入',
                [CONST.INTEGRATION_ENTITY_MAP_TYPES.NOT_IMPORTED]: '未导入',
                [CONST.INTEGRATION_ENTITY_MAP_TYPES.NONE]: '未导入',
                [CONST.INTEGRATION_ENTITY_MAP_TYPES.REPORT_FIELD]: '作为报告字段导入',
                [CONST.INTEGRATION_ENTITY_MAP_TYPES.NETSUITE_DEFAULT]: 'NetSuite 员工默认值',
            },
            disconnectPrompt: ({connectionName}: OptionalParam<ConnectionNameParams> = {}) => {
                const integrationName =
                    connectionName && CONST.POLICY.CONNECTIONS.NAME_USER_FRIENDLY[connectionName] ? CONST.POLICY.CONNECTIONS.NAME_USER_FRIENDLY[connectionName] : '此集成';
                return `您确定要断开 ${integrationName} 吗？`;
            },
            connectPrompt: ({connectionName}: ConnectionNameParams) =>
                `您确定要连接${CONST.POLICY.CONNECTIONS.NAME_USER_FRIENDLY[connectionName] ?? '此会计集成'}吗？这将移除任何现有的会计连接。`,
            enterCredentials: '输入您的凭证',
            connections: {
                syncStageName: ({stage}: SyncStageNameConnectionsParams) => {
                    switch (stage) {
                        case 'quickbooksOnlineImportCustomers':
                        case 'quickbooksDesktopImportCustomers':
                            return '导入客户';
                        case 'quickbooksOnlineImportEmployees':
                        case 'netSuiteSyncImportEmployees':
                        case 'intacctImportEmployees':
                        case 'quickbooksDesktopImportEmployees':
                            return '导入员工';
                        case 'quickbooksOnlineImportAccounts':
                        case 'quickbooksDesktopImportAccounts':
                            return '导入账户';
                        case 'quickbooksOnlineImportClasses':
                        case 'quickbooksDesktopImportClasses':
                            return '导入类别';
                        case 'quickbooksOnlineImportLocations':
                            return '导入位置';
                        case 'quickbooksOnlineImportProcessing':
                            return '正在处理导入的数据';
                        case 'quickbooksOnlineSyncBillPayments':
                        case 'intacctImportSyncBillPayments':
                            return '同步已报销报告和账单支付';
                        case 'quickbooksOnlineSyncTaxCodes':
                            return '导入税码';
                        case 'quickbooksOnlineCheckConnection':
                            return '检查 QuickBooks Online 连接';
                        case 'quickbooksOnlineImportMain':
                            return '导入 QuickBooks Online 数据';
                        case 'startingImportXero':
                            return '导入Xero数据';
                        case 'startingImportQBO':
                            return '导入 QuickBooks Online 数据';
                        case 'startingImportQBD':
                        case 'quickbooksDesktopImportMore':
                            return '导入 QuickBooks Desktop 数据';
                        case 'quickbooksDesktopImportTitle':
                            return '导入标题';
                        case 'quickbooksDesktopImportApproveCertificate':
                            return '导入批准证书';
                        case 'quickbooksDesktopImportDimensions':
                            return '导入维度';
                        case 'quickbooksDesktopImportSavePolicy':
                            return '导入保存策略';
                        case 'quickbooksDesktopWebConnectorReminder':
                            return '仍在与QuickBooks同步数据... 请确保Web Connector正在运行';
                        case 'quickbooksOnlineSyncTitle':
                            return '同步 QuickBooks Online 数据';
                        case 'quickbooksOnlineSyncLoadData':
                        case 'xeroSyncStep':
                        case 'intacctImportData':
                            return '正在加载数据';
                        case 'quickbooksOnlineSyncApplyCategories':
                            return '更新类别';
                        case 'quickbooksOnlineSyncApplyCustomers':
                            return '更新客户/项目';
                        case 'quickbooksOnlineSyncApplyEmployees':
                            return '更新人员列表';
                        case 'quickbooksOnlineSyncApplyClassesLocations':
                            return '更新报告字段';
                        case 'jobDone':
                            return '正在等待导入的数据加载';
                        case 'xeroSyncImportChartOfAccounts':
                            return '同步会计科目表';
                        case 'xeroSyncImportCategories':
                            return '同步类别';
                        case 'xeroSyncImportCustomers':
                            return '同步客户';
                        case 'xeroSyncXeroReimbursedReports':
                            return '将Expensify报告标记为已报销';
                        case 'xeroSyncExpensifyReimbursedReports':
                            return '将 Xero 账单和发票标记为已支付';
                        case 'xeroSyncImportTrackingCategories':
                            return '同步跟踪类别';
                        case 'xeroSyncImportBankAccounts':
                            return '同步银行账户';
                        case 'xeroSyncImportTaxRates':
                            return '同步税率';
                        case 'xeroCheckConnection':
                            return '检查 Xero 连接';
                        case 'xeroSyncTitle':
                            return '正在同步 Xero 数据';
                        case 'netSuiteSyncConnection':
                            return '正在初始化与NetSuite的连接';
                        case 'netSuiteSyncCustomers':
                            return '导入客户';
                        case 'netSuiteSyncInitData':
                            return '从NetSuite检索数据';
                        case 'netSuiteSyncImportTaxes':
                            return '导入税款';
                        case 'netSuiteSyncImportItems':
                            return '导入项目';
                        case 'netSuiteSyncData':
                            return '将数据导入Expensify';
                        case 'netSuiteSyncAccounts':
                            return '同步账户';
                        case 'netSuiteSyncCurrencies':
                            return '同步货币种类';
                        case 'netSuiteSyncCategories':
                            return '同步类别';
                        case 'netSuiteSyncReportFields':
                            return '将数据导入为Expensify报告字段';
                        case 'netSuiteSyncTags':
                            return '将数据导入为Expensify标签';
                        case 'netSuiteSyncUpdateConnectionData':
                            return '更新连接信息';
                        case 'netSuiteSyncNetSuiteReimbursedReports':
                            return '将Expensify报告标记为已报销';
                        case 'netSuiteSyncExpensifyReimbursedReports':
                            return '将 NetSuite 账单和发票标记为已支付';
                        case 'netSuiteImportVendorsTitle':
                            return '导入供应商';
                        case 'netSuiteImportCustomListsTitle':
                            return '导入自定义列表';
                        case 'netSuiteSyncImportCustomLists':
                            return '导入自定义列表';
                        case 'netSuiteSyncImportSubsidiaries':
                            return '导入子公司';
                        case 'netSuiteSyncImportVendors':
                        case 'quickbooksDesktopImportVendors':
                            return '导入供应商';
                        case 'intacctCheckConnection':
                            return '检查 Sage Intacct 连接';
                        case 'intacctImportDimensions':
                            return '导入 Sage Intacct 维度';
                        case 'intacctImportTitle':
                            return '导入 Sage Intacct 数据';
                        default: {
                            // eslint-disable-next-line @typescript-eslint/restrict-template-expressions
                            return `阶段的翻译缺失：${stage}`;
                        }
                    }
                },
            },
            preferredExporter: '首选导出工具',
            exportPreferredExporterNote: '首选导出者可以是任何工作区管理员，但如果您在域设置中为单个公司卡设置不同的导出账户，则必须也是域管理员。',
            exportPreferredExporterSubNote: '一旦设置，首选导出者将在其账户中看到可导出的报告。',
            exportAs: '导出为',
            exportOutOfPocket: '导出自付费用为',
            exportCompanyCard: '将公司卡费用导出为',
            exportDate: '导出日期',
            defaultVendor: '默认供应商',
            autoSync: '自动同步',
            autoSyncDescription: '每天自动同步 NetSuite 和 Expensify。实时导出最终报告。',
            reimbursedReports: '同步已报销的报告',
            cardReconciliation: '卡片对账',
            reconciliationAccount: '对账账户',
            continuousReconciliation: '持续对账',
            saveHoursOnReconciliation: '通过让Expensify持续为您对账Expensify卡的对账单和结算，您可以在每个会计期间节省数小时的对账时间。',
            enableContinuousReconciliation: '为了启用持续对账，请启用',
            chooseReconciliationAccount: {
                chooseBankAccount: '选择用于对账您的 Expensify Card 支付的银行账户。',
                accountMatches: '确保此账户与您的账户匹配',
                settlementAccount: 'Expensify Card 结算账户',
                reconciliationWorks: ({lastFourPAN}: ReconciliationWorksParams) => `（以 ${lastFourPAN} 结尾）以便持续对账正常工作。`,
            },
        },
        export: {
            notReadyHeading: '尚未准备好导出',
            notReadyDescription: '草稿或待处理的费用报告无法导出到会计系统。请在导出之前批准或支付这些费用。',
        },
        invoices: {
            sendInvoice: '发送发票',
            sendFrom: '发送自',
            invoicingDetails: '发票详情',
            invoicingDetailsDescription: '此信息将显示在您的发票上。',
            companyName: '公司名称',
            companyWebsite: '公司网站',
            paymentMethods: {
                personal: '个人',
                business: '商务',
                chooseInvoiceMethod: '请选择以下付款方式：',
                addBankAccount: '添加银行账户',
                payingAsIndividual: '以个人身份付款',
                payingAsBusiness: '以企业身份付款',
            },
            invoiceBalance: '发票余额',
            invoiceBalanceSubtitle: '这是您通过收取发票付款获得的当前余额。如果您已添加银行账户，它将自动转入您的银行账户。',
            bankAccountsSubtitle: '添加银行账户以进行和接收发票付款。',
        },
        invite: {
            member: '邀请成员',
            members: '邀请成员',
            invitePeople: '邀请新成员',
            genericFailureMessage: '邀请成员加入工作区时发生错误。请再试一次。',
            pleaseEnterValidLogin: `请确保电子邮件或电话号码有效（例如 ${CONST.EXAMPLE_PHONE_NUMBER}）。`,
            user: '用户',
            users: '用户',
            invited: '邀请',
            removed: 'removed',
            to: '到',
            from: '从',
        },
        inviteMessage: {
            confirmDetails: '确认详情',
            inviteMessagePrompt: '通过在下方添加消息，使您的邀请更加特别！',
            personalMessagePrompt: '消息',
            genericFailureMessage: '邀请成员加入工作区时发生错误。请再试一次。',
            inviteNoMembersError: '请选择至少一位成员进行邀请',
            joinRequest: ({user, workspaceName}: {user: string; workspaceName: string}) => `${user} 请求加入 ${workspaceName}`,
        },
        distanceRates: {
            oopsNotSoFast: '哎呀！别这么快...',
            workspaceNeeds: '工作区至少需要一个启用的距离费率。',
            distance: '距离',
            centrallyManage: '集中管理费率，跟踪英里或公里，并设置默认类别。',
            rate: '费率',
            addRate: '添加费率',
            findRate: '查找费率',
            trackTax: '跟踪税款',
            deleteRates: () => ({
                one: '删除费率',
                other: '删除费率',
            }),
            enableRates: () => ({
                one: '启用费率',
                other: '启用费率',
            }),
            disableRates: () => ({
                one: '禁用费率',
                other: '禁用费率',
            }),
            enableRate: '启用费率',
            status: '状态',
            unit: '单位',
            taxFeatureNotEnabledMessage: '要使用此功能，必须在工作区启用税费。前往',
            changePromptMessage: '进行该更改。',
            deleteDistanceRate: '删除距离费率',
            areYouSureDelete: () => ({
                one: '您确定要删除此费率吗？',
                other: '您确定要删除这些费率吗？',
            }),
        },
        editor: {
            descriptionInputLabel: '描述',
            nameInputLabel: '名称',
            typeInputLabel: '类型',
            initialValueInputLabel: '初始值',
            nameInputHelpText: '这是您将在工作区中看到的名称。',
            nameIsRequiredError: '您需要为您的工作区命名',
            currencyInputLabel: '默认货币',
            currencyInputHelpText: '此工作区的所有费用将转换为此货币。',
            currencyInputDisabledText: ({currency}: CurrencyInputDisabledTextParams) => `无法更改默认货币，因为此工作区已链接到${currency}银行账户。`,
            save: '保存',
            genericFailureMessage: '更新工作区时发生错误。请再试一次。',
            avatarUploadFailureMessage: '上传头像时发生错误。请再试一次。',
            addressContext: '启用 Expensify Travel 需要一个工作区地址。请输入与您的业务相关的地址。',
        },
        bankAccount: {
            continueWithSetup: '继续设置',
            youAreAlmostDone: '您几乎完成了银行账户的设置，这将使您能够发行公司卡、报销费用、收集发票和支付账单。',
            streamlinePayments: '简化支付流程',
            connectBankAccountNote: '注意：个人银行账户不能用于工作区的付款。',
            oneMoreThing: '还有一件事！',
            allSet: '一切就绪！',
            accountDescriptionWithCards: '此银行账户将用于发行公司卡、报销费用、收取发票和支付账单。',
            letsFinishInChat: '让我们在聊天中完成！',
            finishInChat: '完成聊天',
            almostDone: '快完成了！',
            disconnectBankAccount: '断开银行账户连接',
            startOver: '重新开始',
            updateDetails: '更新详细信息',
            yesDisconnectMyBankAccount: '是的，断开我的银行账户连接',
            yesStartOver: '是的，重新开始',
            disconnectYour: '断开您的',
            bankAccountAnyTransactions: '银行账户。此账户的任何未完成交易仍将完成。',
            clearProgress: '重新开始将清除您迄今为止取得的进度。',
            areYouSure: '你确定吗？',
            workspaceCurrency: '工作区货币',
            updateCurrencyPrompt: '您的工作区当前设置为不同于USD的货币。请点击下面的按钮立即将您的货币更新为USD。',
            updateToUSD: '更新为美元',
            updateWorkspaceCurrency: '更新工作区货币',
            workspaceCurrencyNotSupported: '工作区货币不支持',
            yourWorkspace: '您的工作区设置为不支持的货币。查看',
            listOfSupportedCurrencies: '支持的货币列表',
        },
        changeOwner: {
            changeOwnerPageTitle: '转移所有者',
            addPaymentCardTitle: '输入您的支付卡以转移所有权',
            addPaymentCardButtonText: '接受条款并添加支付卡',
            addPaymentCardReadAndAcceptTextPart1: '阅读并接受',
            addPaymentCardReadAndAcceptTextPart2: '将卡添加的政策',
            addPaymentCardTerms: '条款',
            addPaymentCardPrivacy: '隐私',
            addPaymentCardAnd: '&',
            addPaymentCardPciCompliant: '符合PCI-DSS标准',
            addPaymentCardBankLevelEncrypt: '银行级加密',
            addPaymentCardRedundant: '冗余基础设施',
            addPaymentCardLearnMore: '了解更多关于我们的信息',
            addPaymentCardSecurity: '安全性',
            amountOwedTitle: '未结余额',
            amountOwedButtonText: '好的',
            amountOwedText: '此账户有上个月未结清的余额。\n\n您是否想清除余额并接管此工作区的账单？',
            ownerOwesAmountTitle: '未结余额',
            ownerOwesAmountButtonText: '转账余额',
            ownerOwesAmountText: ({email, amount}: OwnerOwesAmountParams) =>
                `拥有此工作区的账户（${email}）有上个月未结清的余额。\n\n您是否希望转移此金额（${amount}）以接管此工作区的账单？您的支付卡将立即被扣款。`,
            subscriptionTitle: '接管年度订阅',
            subscriptionButtonText: '转移订阅',
            subscriptionText: ({usersCount, finalCount}: ChangeOwnerSubscriptionParams) =>
                `接管此工作区将把其年度订阅与您当前的订阅合并。这将使您的订阅人数增加${usersCount}名成员，使您的新订阅人数达到${finalCount}。您想继续吗？`,
            duplicateSubscriptionTitle: '重复订阅提醒',
            duplicateSubscriptionButtonText: '继续',
            duplicateSubscriptionText: ({email, workspaceName}: ChangeOwnerDuplicateSubscriptionParams) =>
                `您似乎正在尝试接管 ${email} 的工作区的账单，但要做到这一点，您需要先成为他们所有工作区的管理员。\n\n如果您只想接管工作区 ${workspaceName} 的账单，请点击“继续”。\n\n如果您想接管他们整个订阅的账单，请先让他们将您添加为所有工作区的管理员，然后再接管账单。`,
            hasFailedSettlementsTitle: '无法转移所有权',
            hasFailedSettlementsButtonText: '明白了',
            hasFailedSettlementsText: ({email}: ChangeOwnerHasFailedSettlementsParams) =>
                `您无法接管账单，因为${email}有一笔逾期的Expensify Card结算。请让他们联系concierge@expensify.com解决此问题。然后，您就可以接管此工作区的账单。`,
            failedToClearBalanceTitle: '清除余额失败',
            failedToClearBalanceButtonText: '好的',
            failedToClearBalanceText: '我们无法清除余额。请稍后再试。',
            successTitle: '哇哦！一切就绪。',
            successDescription: '您现在是此工作区的所有者。',
            errorTitle: '哎呀！别这么快...',
            errorDescriptionPartOne: '将此工作区的所有权转移时出现问题。请重试，或',
            errorDescriptionPartTwo: '联系Concierge',
            errorDescriptionPartThree: '寻求帮助。',
        },
        exportAgainModal: {
            title: '小心！',
            description: ({reportName, connectionName}: ExportAgainModalDescriptionParams) =>
                `以下报告已经导出到${CONST.POLICY.CONNECTIONS.NAME_USER_FRIENDLY[connectionName]}：\n\n${reportName}\n\n您确定要再次导出它们吗？`,
            confirmText: '是的，再次导出',
            cancelText: '取消',
        },
        upgrade: {
            reportFields: {
                title: '报告字段',
                description: `报告字段允许您指定标题级别的详细信息，与适用于单个项目费用的标签不同。这些详细信息可以包括特定的项目名称、商务旅行信息、地点等。`,
                onlyAvailableOnPlan: '报告字段仅在Control计划中可用，起价为',
            },
            [CONST.POLICY.CONNECTIONS.NAME.NETSUITE]: {
                title: 'NetSuite',
                description: `通过 Expensify + NetSuite 集成享受自动同步并减少手动输入。通过原生和自定义分段支持（包括项目和客户映射），获得深入的实时财务洞察。`,
                onlyAvailableOnPlan: '我们的 NetSuite 集成仅在 Control 计划中可用，起价为',
            },
            [CONST.POLICY.CONNECTIONS.NAME.SAGE_INTACCT]: {
                title: 'Sage Intacct',
                description: `通过Expensify + Sage Intacct集成，享受自动同步并减少手动输入。通过用户定义的维度，以及按部门、类别、地点、客户和项目（工作）进行的费用编码，获得深入的实时财务洞察。`,
                onlyAvailableOnPlan: '我们的 Sage Intacct 集成仅在 Control 计划中可用，起价为',
            },
            [CONST.POLICY.CONNECTIONS.NAME.QBD]: {
                title: 'QuickBooks Desktop',
                description: `通过Expensify与QuickBooks Desktop的集成，享受自动同步并减少手动输入。通过实时双向连接以及按类别、项目、客户和项目的费用编码，实现终极效率。`,
                onlyAvailableOnPlan: '我们的 QuickBooks Desktop 集成仅在 Control 计划中提供，起价为',
            },
            [CONST.UPGRADE_FEATURE_INTRO_MAPPING.approvals.id]: {
                title: '高级审批',
                description: `如果您想在审批流程中增加更多层级，或者只是想确保最大额的费用能被再次审核，我们可以满足您的需求。高级审批帮助您在每个层级设置适当的检查，以便控制团队的支出。`,
                onlyAvailableOnPlan: '高级审批仅在Control计划中提供，起价为',
            },
            categories: {
                title: '类别',
                description: `类别帮助您更好地组织费用，以跟踪您的资金去向。使用我们建议的类别列表或创建您自己的类别。`,
                onlyAvailableOnPlan: '类别在 Collect 计划中可用，起价为',
            },
            glCodes: {
                title: 'GL代码',
                description: `为您的类别和标签添加总账代码，以便轻松将费用导出到您的会计和工资系统。`,
                onlyAvailableOnPlan: 'GL 代码仅在 Control 计划中可用，起价为',
            },
            glAndPayrollCodes: {
                title: 'GL 和工资代码',
                description: `为您的类别添加 GL 和工资代码，以便轻松将费用导出到您的会计和工资系统。`,
                onlyAvailableOnPlan: 'GL 和工资代码仅在 Control 计划中提供，起价为',
            },
            taxCodes: {
                title: '税码',
                description: `将税码添加到您的税款中，以便轻松将费用导出到您的会计和工资系统。`,
                onlyAvailableOnPlan: '税码仅在起价为的Control计划中提供，',
            },
            companyCards: {
                title: '无限公司卡',
                description: `需要添加更多的卡片信息流吗？解锁无限公司卡，以同步所有主要发卡机构的交易。`,
                onlyAvailableOnPlan: '这仅在Control计划中提供，起价为',
            },
            rules: {
                title: '规则',
                description: `规则在后台运行，帮助您控制支出，因此您无需为小事操心。\n\n要求提供收据和描述等费用详情，设置限制和默认值，并自动化审批和支付——所有这些都在一个地方完成。`,
                onlyAvailableOnPlan: '规则仅在控制计划中可用，起价为',
            },
            perDiem: {
                title: '每日津贴',
                description: '每日津贴是确保员工出差时日常费用合规且可预测的好方法。享受自定义费率、默认类别以及更详细的信息，如目的地和子费率等功能。',
                onlyAvailableOnPlan: '每日津贴仅在Control计划中提供，起价为',
            },
            travel: {
                title: '旅行',
                description: 'Expensify Travel 是一个新的企业差旅预订和管理平台，允许会员预订住宿、航班、交通等。',
                onlyAvailableOnPlan: '旅行功能在 Collect 计划中提供，起价为',
            },
            multiLevelTags: {
                title: '多级标签',
                description: '多级标签帮助您更精确地跟踪费用。为每个项目分配多个标签，例如部门、客户或成本中心，以捕获每笔费用的完整上下文。这使得更详细的报告、审批流程和会计导出成为可能。',
                onlyAvailableOnPlan: '多级标签仅在Control计划中提供，起价为',
            },
            pricing: {
                perActiveMember: '每位活跃成员每月。',
                perMember: '每位成员每月。',
            },
            note: {
                upgradeWorkspace: '升级您的工作区以访问此功能，或',
                learnMore: '了解更多',
                aboutOurPlans: '关于我们的计划和定价。',
            },
            upgradeToUnlock: '解锁此功能',
            completed: {
                headline: `您的工作区已升级！`,
                successMessage: ({policyName}: ReportPolicyNameParams) => `您已成功将 ${policyName} 升级到 Control 计划！`,
                categorizeMessage: `您已成功升级到 Collect 计划的工作区。现在您可以对费用进行分类了！`,
                travelMessage: `您已成功升级到 Collect 计划的工作区。现在您可以开始预订和管理旅行了！`,
                viewSubscription: '查看您的订阅',
                moreDetails: '了解更多详情。',
                gotIt: '知道了，谢谢',
            },
            commonFeatures: {
                title: '升级到Control计划',
                note: '解锁我们最强大的功能，包括：',
                benefits: {
                    startsAt: 'Control 计划起价为',
                    perMember: '每位活跃成员每月。',
                    learnMore: '了解更多',
                    pricing: '关于我们的计划和定价。',
                    benefit1: '高级会计连接（NetSuite、Sage Intacct 等）',
                    benefit2: '智能费用规则',
                    benefit3: '多级审批工作流程',
                    benefit4: '增强的安全控制',
                    toUpgrade: '要升级，请点击',
                    selectWorkspace: '选择一个工作区，并将计划类型更改为',
                },
            },
        },
        downgrade: {
            commonFeatures: {
                title: '降级到Collect计划',
                note: '如果您降级，您将失去对这些功能及更多功能的访问权限：',
                benefits: {
                    note: '要查看我们计划的完整对比，请查看我们的',
                    pricingPage: '定价页面',
                    confirm: '您确定要降级并删除您的配置吗？',
                    warning: '此操作无法撤销。',
                    benefit1: '会计连接（QuickBooks Online 和 Xero 除外）',
                    benefit2: '智能费用规则',
                    benefit3: '多级审批工作流程',
                    benefit4: '增强的安全控制',
                    headsUp: '注意！',
                    multiWorkspaceNote: '在您的第一次月度付款之前，您需要将所有工作区降级，以便以 Collect 费率开始订阅。点击',
                    selectStep: '> 选择每个工作区 > 将计划类型更改为',
                },
            },
            completed: {
                headline: '您的工作区已被降级',
                description: '您在控制计划中有其他工作区。要按收集费率计费，您必须降级所有工作区。',
                gotIt: '知道了，谢谢',
            },
        },
        payAndDowngrade: {
            title: '支付和降级',
            headline: '您的最终付款',
            description1: '您此订阅的最终账单将是',
            description2: ({date}: DateParams) => `查看您在${date}的明细：`,
            subscription: '注意！此操作将终止您的Expensify订阅，删除此工作区，并移除所有工作区成员。如果您只想移除自己并保留此工作区，请先让其他管理员接管账单。',
            genericFailureMessage: '支付账单时发生错误。请重试。',
        },
        restrictedAction: {
            restricted: 'Restricted',
            actionsAreCurrentlyRestricted: ({workspaceName}: ActionsAreCurrentlyRestricted) => `对${workspaceName}工作区的操作目前受到限制。`,
            workspaceOwnerWillNeedToAddOrUpdatePaymentCard: ({workspaceOwnerName}: WorkspaceOwnerWillNeedToAddOrUpdatePaymentCardParams) =>
                `工作区所有者 ${workspaceOwnerName} 需要添加或更新档案中的支付卡，以解锁新的工作区活动。`,
            youWillNeedToAddOrUpdatePaymentCard: '您需要添加或更新档案中的支付卡，以解锁新的工作区活动。',
            addPaymentCardToUnlock: '添加付款卡以解锁！',
            addPaymentCardToContinueUsingWorkspace: '添加支付卡以继续使用此工作区',
            pleaseReachOutToYourWorkspaceAdmin: '如有任何问题，请联系您的工作区管理员。',
            chatWithYourAdmin: '与您的管理员聊天',
            chatInAdmins: '在#admins中聊天',
            addPaymentCard: '添加支付卡',
        },
        rules: {
            individualExpenseRules: {
                title: '费用',
                subtitle: '为单个费用设置支出控制和默认值。您还可以创建规则以',
                receiptRequiredAmount: '所需收据金额',
                receiptRequiredAmountDescription: '当支出超过此金额时需要收据，除非被类别规则覆盖。',
                maxExpenseAmount: '最大报销金额',
                maxExpenseAmountDescription: '标记超过此金额的支出，除非被类别规则覆盖。',
                maxAge: '最大年龄',
                maxExpenseAge: '最大费用年龄',
                maxExpenseAgeDescription: '标记超过特定天数的支出。',
                maxExpenseAgeDays: () => ({
                    one: '1天',
                    other: (count: number) => `${count}天`,
                }),
                billableDefault: '默认计费',
                billableDefaultDescription: '选择现金和信用卡费用是否应默认可计费。可计费用在中启用或禁用。',
                billable: '可计费的',
                billableDescription: '费用通常会重新计费给客户。',
                nonBillable: '非计费',
                nonBillableDescription: '费用有时会重新计入客户账单。',
                eReceipts: 'eReceipts',
                eReceiptsHint: '电子收据是自动创建的',
                eReceiptsHintLink: '对于大多数美元信用交易',
                attendeeTracking: '参与者跟踪',
                attendeeTrackingHint: '跟踪每笔费用的每人成本。',
                prohibitedDefaultDescription: '标记任何包含酒精、赌博或其他受限物品的收据。包含这些项目的收据将需要人工审核。',
                prohibitedExpenses: '禁止的费用',
                alcohol: '酒精',
                hotelIncidentals: '酒店杂费',
                gambling: '赌博',
                tobacco: '烟草',
                adultEntertainment: '成人娱乐',
            },
            expenseReportRules: {
                examples: '示例：',
                title: '费用报告',
                subtitle: '自动化费用报告合规、审批和支付。',
                customReportNamesSubtitle: '使用我们的自定义报告标题',
                customNameTitle: '默认报告标题',
                customNameDescription: '使用我们的功能为费用报告选择一个自定义名称',
                customNameDescriptionLink: '广泛的公式',
                customNameInputLabel: '名称',
                customNameEmailPhoneExample: '成员的电子邮件或电话：{report:submit:from}',
                customNameStartDateExample: '报告开始日期：{report:startdate}',
                customNameWorkspaceNameExample: '工作区名称：{report:workspacename}',
                customNameReportIDExample: '报告 ID: {report:id}',
                customNameTotalExample: '总计：{report:total}。',
                preventMembersFromChangingCustomNamesTitle: '禁止成员更改自定义报告名称',
                preventSelfApprovalsTitle: '防止自我批准',
                preventSelfApprovalsSubtitle: '防止工作区成员批准自己的费用报告。',
                autoApproveCompliantReportsTitle: '自动批准合规报告',
                autoApproveCompliantReportsSubtitle: '配置哪些费用报告符合自动批准的条件。',
                autoApproveReportsUnderTitle: '自动批准报告低于',
                autoApproveReportsUnderDescription: '低于此金额的合规报销报告将自动批准。',
                randomReportAuditTitle: '随机报告审计',
                randomReportAuditDescription: '要求某些报告必须手动批准，即使符合自动批准的条件。',
                autoPayApprovedReportsTitle: '自动支付已批准的报告',
                autoPayApprovedReportsSubtitle: '配置哪些费用报告符合自动支付条件。',
                autoPayApprovedReportsLimitError: ({currency}: AutoPayApprovedReportsLimitErrorParams = {}) => `请输入一个小于${currency ?? ''}20,000的金额。`,
                autoPayApprovedReportsLockedSubtitle: '转到更多功能并启用工作流，然后添加付款以解锁此功能。',
                autoPayReportsUnderTitle: '自动支付报告低于',
                autoPayReportsUnderDescription: '在此金额以下的完全合规费用报告将自动支付。',
                unlockFeatureGoToSubtitle: '前往',
                unlockFeatureEnableWorkflowsSubtitle: ({featureName}: FeatureNameParams) => `并启用工作流程，然后添加${featureName}以解锁此功能。`,
                enableFeatureSubtitle: ({featureName}: FeatureNameParams) => `并启用${featureName}以解锁此功能。`,
            },
            categoryRules: {
                title: '类别规则',
                approver: '审批人',
                requireDescription: '需要描述',
                descriptionHint: '描述提示',
                descriptionHintDescription: ({categoryName}: CategoryNameParams) => `提醒员工为“${categoryName}”支出提供更多信息。此提示显示在费用的描述字段中。`,
                descriptionHintLabel: '提示',
                descriptionHintSubtitle: '专业提示：越短越好！',
                maxAmount: '最大金额',
                flagAmountsOver: '标记超过的金额',
                flagAmountsOverDescription: ({categoryName}: CategoryNameParams) => `适用于类别“${categoryName}”。`,
                flagAmountsOverSubtitle: '这将覆盖所有费用的最大金额。',
                expenseLimitTypes: {
                    expense: '单笔费用',
                    expenseSubtitle: '按类别标记费用金额。此规则会覆盖工作区的一般最大费用金额规则。',
                    daily: '类别总计',
                    dailySubtitle: '标记每个费用报告的类别总支出。',
                },
                requireReceiptsOver: '要求超过',
                requireReceiptsOverList: {
                    default: ({defaultAmount}: DefaultAmountParams) => `${defaultAmount} ${CONST.DOT_SEPARATOR} 默认`,
                    never: '从不要求收据',
                    always: '始终要求收据',
                },
                defaultTaxRate: '默认税率',
                goTo: '前往',
                andEnableWorkflows: '并启用工作流程，然后添加审批以解锁此功能。',
            },
            customRules: {
                title: '自定义规则',
                subtitle: '描述',
                description: '输入自定义费用报告规则',
            },
        },
        planTypePage: {
            planTypes: {
                team: {
                    label: '收集',
                    description: '适合希望自动化流程的团队。',
                },
                corporate: {
                    label: '控制',
                    description: '适用于有高级需求的组织。',
                },
            },
            description: '选择适合您的计划。有关功能和价格的详细列表，请查看我们的',
            subscriptionLink: '计划类型和定价帮助页面',
            lockedPlanDescription: ({count, annualSubscriptionEndDate}: WorkspaceLockedPlanTypeParams) => ({
                one: `您已承诺在您的年度订阅到期日${annualSubscriptionEndDate}之前，在控制计划中保留1名活跃成员。您可以选择按使用付费的订阅方式，并在${annualSubscriptionEndDate}之后通过禁用自动续订降级到Collect计划。`,
                other: `您已承诺在控制计划中拥有 ${count} 名活跃成员，直到您的年度订阅在 ${annualSubscriptionEndDate} 结束。您可以通过在 ${annualSubscriptionEndDate} 开始禁用自动续订来切换到按使用付费订阅并降级到 Collect 计划。`,
            }),
            subscriptions: '订阅',
        },
    },
    getAssistancePage: {
        title: '获取帮助',
        subtitle: '我们在这里为您扫清通往成功的道路！',
        description: '从以下支持选项中选择：',
        chatWithConcierge: '与Concierge聊天',
        scheduleSetupCall: '安排设置电话会议',
        scheduleACall: '安排通话',
        questionMarkButtonTooltip: '获取我们团队的协助',
        exploreHelpDocs: '查看帮助文档',
        registerForWebinar: '注册网络研讨会',
        onboardingHelp: '入职帮助',
    },
    emojiPicker: {
        skinTonePickerLabel: '更改默认肤色',
        headers: {
            frequentlyUsed: '常用',
            smileysAndEmotion: '表情符号与情感',
            peopleAndBody: '人和身体',
            animalsAndNature: '动物和自然',
            foodAndDrink: '食品和饮料',
            travelAndPlaces: '旅行和地点',
            activities: '活动',
            objects: 'Objects',
            symbols: 'Symbols',
            flags: '标记',
        },
    },
    newRoomPage: {
        newRoom: '新房间',
        groupName: '群组名称',
        roomName: '房间名称',
        visibility: '可见性',
        restrictedDescription: '您工作区中的人员可以找到此房间',
        privateDescription: '被邀请到此房间的人可以找到它',
        publicDescription: '任何人都可以找到这个房间',
        // eslint-disable-next-line @typescript-eslint/naming-convention
        public_announceDescription: '任何人都可以找到这个房间',
        createRoom: '创建房间',
        roomAlreadyExistsError: '已存在一个具有此名称的房间',
        roomNameReservedError: ({reservedName}: RoomNameReservedErrorParams) => `${reservedName} 是所有工作区的默认房间。请选择另一个名称。`,
        roomNameInvalidError: '房间名称只能包含小写字母、数字和连字符',
        pleaseEnterRoomName: '请输入房间名称',
        pleaseSelectWorkspace: '请选择一个工作区',
        renamedRoomAction: ({oldName, newName, actorName, isExpenseReport}: RenamedRoomActionParams) => {
            const actor = actorName ? `${actorName} ` : '';
            return isExpenseReport ? `${actor}重命名为“${newName}”（之前为“${oldName}”）` : `${actor}将此房间重命名为“${newName}”（之前为“${oldName}”）`;
        },
        roomRenamedTo: ({newName}: RoomRenamedToParams) => `房间重命名为${newName}`,
        social: '社交',
        selectAWorkspace: '选择一个工作区',
        growlMessageOnRenameError: '无法重命名工作区房间。请检查您的连接并重试。',
        visibilityOptions: {
            restricted: '工作区', // the translation for "restricted" visibility is actually workspace. This is so we can display restricted visibility rooms as "workspace" without having to change what's stored.
            private: '私人',
            public: '公开',
            // eslint-disable-next-line @typescript-eslint/naming-convention
            public_announce: '公开公告',
        },
    },
    workspaceApprovalModes: {
        submitAndClose: '提交并关闭',
        submitAndApprove: '提交并批准',
        advanced: '高级',
        dynamicExternal: 'DYNAMIC_EXTERNAL',
        smartReport: 'SMARTREPORT',
        billcom: 'BILLCOM',
    },
    workspaceActions: {
        addApprovalRule: ({approverEmail, approverName, field, name}: AddedPolicyApprovalRuleParams) => `已将${approverName}（${approverEmail}）添加为${field}“${name}”的审批人`,
        deleteApprovalRule: ({approverEmail, approverName, field, name}: AddedPolicyApprovalRuleParams) => `将 ${approverName} (${approverEmail}) 从 ${field} "${name}" 的审批人中移除`,
        updateApprovalRule: ({field, name, newApproverEmail, newApproverName, oldApproverEmail, oldApproverName}: UpdatedPolicyApprovalRuleParams) => {
            const formatApprover = (displayName?: string, email?: string) => (displayName ? `${displayName} (${email})` : email);
            return `将 ${field} "${name}" 的审批者更改为 ${formatApprover(newApproverName, newApproverEmail)}（之前是 ${formatApprover(oldApproverName, oldApproverEmail)}）`;
        },
        addCategory: ({categoryName}: UpdatedPolicyCategoryParams) => `添加了类别“${categoryName}”`,
        deleteCategory: ({categoryName}: UpdatedPolicyCategoryParams) => `已移除类别“${categoryName}”`,
        updateCategory: ({oldValue, categoryName}: UpdatedPolicyCategoryParams) => `${oldValue ? 'disabled' : '启用'} 类别 "${categoryName}"`,
        updateCategoryPayrollCode: ({oldValue, categoryName, newValue}: UpdatedPolicyCategoryGLCodeParams) => {
            if (!oldValue) {
                return `将工资代码“${newValue}”添加到类别“${categoryName}”中`;
            }
            if (!newValue && oldValue) {
                return `从类别“${categoryName}”中删除了工资代码“${oldValue}”`;
            }
            return `将“${categoryName}”类别的工资代码更改为“${newValue}”（之前为“${oldValue}”）`;
        },
        updateCategoryGLCode: ({oldValue, categoryName, newValue}: UpdatedPolicyCategoryGLCodeParams) => {
            if (!oldValue) {
                return `将 GL 代码“${newValue}”添加到类别“${categoryName}”中`;
            }
            if (!newValue && oldValue) {
                return `从类别“${categoryName}”中移除了GL代码“${oldValue}”`;
            }
            return `将“${categoryName}”类别的GL代码更改为“${newValue}”（之前为“${oldValue}”）`;
        },
        updateAreCommentsRequired: ({oldValue, categoryName}: UpdatedPolicyCategoryParams) => {
            return `将“${categoryName}”类别描述更改为${!oldValue ? '必需的' : '不需要'}（之前为${!oldValue ? '不需要' : '必需的'}）`;
        },
        updateCategoryMaxExpenseAmount: ({categoryName, oldAmount, newAmount}: UpdatedPolicyCategoryMaxExpenseAmountParams) => {
            if (newAmount && !oldAmount) {
                return `为类别“${categoryName}”添加了一个${newAmount}的最大金额`;
            }
            if (oldAmount && !newAmount) {
                return `从类别“${categoryName}”中移除了${oldAmount}的最大金额`;
            }
            return `将“${categoryName}”类别的最大金额更改为${newAmount}（之前为${oldAmount}）`;
        },
        updateCategoryExpenseLimitType: ({categoryName, oldValue, newValue}: UpdatedPolicyCategoryExpenseLimitTypeParams) => {
            if (!oldValue) {
                return `将限制类型${newValue}添加到类别"${categoryName}"中`;
            }
            return `将“${categoryName}”类别的限额类型更改为${newValue}（之前为${oldValue}）`;
        },
        updateCategoryMaxAmountNoReceipt: ({categoryName, oldValue, newValue}: UpdatedPolicyCategoryMaxAmountNoReceiptParams) => {
            if (!oldValue) {
                return `通过将收据更改为${newValue}来更新类别“${categoryName}”`;
            }
            return `将“${categoryName}”类别更改为${newValue}（之前为${oldValue}）`;
        },
        setCategoryName: ({oldName, newName}: UpdatedPolicyCategoryNameParams) => `将类别从“${oldName}”重命名为“${newName}”`,
        updatedDescriptionHint: ({categoryName, oldValue, newValue}: UpdatedPolicyCategoryDescriptionHintTypeParams) => {
            if (!newValue) {
                return `从类别“${categoryName}”中移除了描述提示“${oldValue}”`;
            }
            return !oldValue ? `将描述提示“${newValue}”添加到类别“${categoryName}”中` : `将“${categoryName}”类别描述提示更改为“${newValue}”（之前为“${oldValue}”）`;
        },
        updateTagListName: ({oldName, newName}: UpdatedPolicyCategoryNameParams) => `将标签列表名称更改为“${newName}”（之前为“${oldName}”）`,
        addTag: ({tagListName, tagName}: UpdatedPolicyTagParams) => `将标签“${tagName}”添加到列表“${tagListName}”中`,
        updateTagName: ({tagListName, newName, oldName}: UpdatedPolicyTagNameParams) => `通过将标签“${oldName}”更改为“${newName}”，更新了标签列表“${tagListName}”`,
        updateTagEnabled: ({tagListName, tagName, enabled}: UpdatedPolicyTagParams) => `${enabled ? '启用' : 'disabled'} 列表“${tagListName}”中的标签“${tagName}”`,
        deleteTag: ({tagListName, tagName}: UpdatedPolicyTagParams) => `已从列表“${tagListName}”中移除标签“${tagName}”`,
        deleteMultipleTags: ({count, tagListName}: UpdatedPolicyTagParams) => `从列表“${tagListName}”中移除了“${count}”个标签`,
        updateTag: ({tagListName, newValue, tagName, updatedField, oldValue}: UpdatedPolicyTagFieldParams) => {
            if (oldValue) {
                return `在列表“${tagListName}”中更新了标签“${tagName}”，将${updatedField}更改为“${newValue}”（之前为“${oldValue}”）`;
            }
            return `在列表“${tagListName}”中更新了标签“${tagName}”，添加了一个${updatedField}为“${newValue}”`;
        },
        updateCustomUnit: ({customUnitName, newValue, oldValue, updatedField}: UpdatePolicyCustomUnitParams) =>
            `将 ${customUnitName} 的 ${updatedField} 更改为“${newValue}”（之前为“${oldValue}”）`,
        updateCustomUnitTaxEnabled: ({newValue}: UpdatePolicyCustomUnitTaxEnabledParams) => `${newValue ? '启用' : 'disabled'} 税收跟踪距离费率`,
        addCustomUnitRate: ({customUnitName, rateName}: AddOrDeletePolicyCustomUnitRateParams) => `添加了新的“${customUnitName}”费率“${rateName}”`,
        updatedCustomUnitRate: ({customUnitName, customUnitRateName, newValue, oldValue, updatedField}: UpdatedPolicyCustomUnitRateParams) =>
            `将${customUnitName} ${updatedField} "${customUnitRateName}" 的费率更改为 "${newValue}"（之前为 "${oldValue}"）`,
        updatedCustomUnitTaxRateExternalID: ({customUnitRateName, newValue, newTaxPercentage, oldTaxPercentage, oldValue}: UpdatedPolicyCustomUnitTaxRateExternalIDParams) => {
            if (oldTaxPercentage && oldValue) {
                return `将距离费率 "${customUnitRateName}" 的税率更改为 "${newValue} (${newTaxPercentage})"（之前为 "${oldValue} (${oldTaxPercentage})"）`;
            }
            return `将税率“${newValue} (${newTaxPercentage})”添加到距离费率“${customUnitRateName}”中。`;
        },
        updatedCustomUnitTaxClaimablePercentage: ({customUnitRateName, newValue, oldValue}: UpdatedPolicyCustomUnitTaxClaimablePercentageParams) => {
            if (oldValue) {
                return `将距离费率中的可退税部分从 "${oldValue}" 更改为 "${newValue}"（之前为 "${customUnitRateName}"）`;
            }
            return `将税款可退还部分“${newValue}”添加到距离费率“${customUnitRateName}”中。`;
        },
        deleteCustomUnitRate: ({customUnitName, rateName}: AddOrDeletePolicyCustomUnitRateParams) => `已移除“${customUnitName}”费率“${rateName}”`,
        addedReportField: ({fieldType, fieldName}: AddedOrDeletedPolicyReportFieldParams) => `已添加 ${fieldType} 报告字段 "${fieldName}"`,
        updateReportFieldDefaultValue: ({defaultValue, fieldName}: UpdatedPolicyReportFieldDefaultValueParams) => `将报告字段 "${fieldName}" 的默认值设置为 "${defaultValue}"`,
        addedReportFieldOption: ({fieldName, optionName}: PolicyAddedReportFieldOptionParams) => `将选项“${optionName}”添加到报告字段“${fieldName}”中。`,
        removedReportFieldOption: ({fieldName, optionName}: PolicyAddedReportFieldOptionParams) => `从报告字段“${fieldName}”中移除了选项“${optionName}”`,
        updateReportFieldOptionDisabled: ({fieldName, optionName, optionEnabled}: PolicyDisabledReportFieldOptionParams) =>
            `${optionEnabled ? '启用' : 'disabled'} 报告字段 "${fieldName}" 的选项 "${optionName}"`,
        updateReportFieldAllOptionsDisabled: ({fieldName, optionName, allEnabled, toggledOptionsCount}: PolicyDisabledReportFieldAllOptionsParams) => {
            if (toggledOptionsCount && toggledOptionsCount > 1) {
                return `${allEnabled ? '启用' : 'disabled'} 报告字段 "${fieldName}" 的所有选项`;
            }
            return `${allEnabled ? '启用' : 'disabled'} 报告字段 "${fieldName}" 的选项 "${optionName}"，使所有选项 ${allEnabled ? '启用' : 'disabled'}`;
        },
        deleteReportField: ({fieldType, fieldName}: AddedOrDeletedPolicyReportFieldParams) => `已移除${fieldType}报告字段"${fieldName}"`,
        preventSelfApproval: ({oldValue, newValue}: UpdatedPolicyPreventSelfApprovalParams) =>
            `将“Prevent self-approval”更新为“${newValue === 'true' ? '已启用' : '禁用'}”（之前为“${oldValue === 'true' ? '已启用' : '禁用'}”）`,
        updateMaxExpenseAmountNoReceipt: ({oldValue, newValue}: UpdatedPolicyFieldWithNewAndOldValueParams) => `将所需收据的最大报销金额更改为${newValue}（之前为${oldValue}）`,
        updateMaxExpenseAmount: ({oldValue, newValue}: UpdatedPolicyFieldWithNewAndOldValueParams) => `将违规的最大报销金额更改为${newValue}（之前为${oldValue}）`,
        updateMaxExpenseAge: ({oldValue, newValue}: UpdatedPolicyFieldWithNewAndOldValueParams) =>
            `将“最大费用年龄（天数）”更新为“${newValue}”（之前为“${oldValue === 'false' ? CONST.POLICY.DEFAULT_MAX_EXPENSE_AGE : oldValue}”）`,
        updateMonthlyOffset: ({oldValue, newValue}: UpdatedPolicyFieldWithNewAndOldValueParams) => {
            if (!oldValue) {
                return `将月度报告提交日期设置为"${newValue}"`;
            }
            return `将月度报告提交日期更新为“${newValue}”（之前为“${oldValue}”）`;
        },
        updateDefaultBillable: ({oldValue, newValue}: UpdatedPolicyFieldWithNewAndOldValueParams) => `已将“重新向客户计费费用”更新为“${newValue}”（之前为“${oldValue}”）`,
        updateDefaultTitleEnforced: ({value}: UpdatedPolicyFieldWithValueParam) => `"强制执行默认报告标题" ${value ? 'on' : '关'}`,
        renamedWorkspaceNameAction: ({oldName, newName}: RenamedWorkspaceNameActionParams) => `已将此工作区的名称更新为“${newName}”（之前为“${oldName}”）`,
        updateWorkspaceDescription: ({newDescription, oldDescription}: UpdatedPolicyDescriptionParams) =>
            !oldDescription ? `将此工作区的描述设置为"${newDescription}"` : `已将此工作区的描述更新为“${newDescription}”（之前为“${oldDescription}”）`,
        removedFromApprovalWorkflow: ({submittersNames}: RemovedFromApprovalWorkflowParams) => {
            let joinedNames = '';
            if (submittersNames.length === 1) {
                joinedNames = submittersNames.at(0) ?? '';
            } else if (submittersNames.length === 2) {
                joinedNames = submittersNames.join('和');
            } else if (submittersNames.length > 2) {
                joinedNames = `${submittersNames.slice(0, submittersNames.length - 1).join(', ')} and ${submittersNames.at(-1)}`;
            }
            return {
                one: `已将您从${joinedNames}的审批流程和费用聊天中移除。之前提交的报告仍将在您的收件箱中可供审批。`,
                other: `已将你从${joinedNames}的审批流程和费用聊天中移除。之前提交的报告仍将在你的收件箱中可供审批。`,
            };
        },
        demotedFromWorkspace: ({policyName, oldRole}: DemotedFromWorkspaceParams) => `已将您在${policyName}中的角色从${oldRole}更新为用户。您已被移除出所有提交者费用聊天，除了您自己的。`,
        updatedWorkspaceCurrencyAction: ({oldCurrency, newCurrency}: UpdatedPolicyCurrencyParams) => `将默认货币更新为${newCurrency}（之前为${oldCurrency}）`,
        updatedWorkspaceFrequencyAction: ({oldFrequency, newFrequency}: UpdatedPolicyFrequencyParams) => `将自动报告频率更新为“${newFrequency}”（之前为“${oldFrequency}”）`,
        updateApprovalMode: ({newValue, oldValue}: ChangeFieldParams) => `将审批模式更新为“${newValue}”（之前为“${oldValue}”）`,
        upgradedWorkspace: '将此工作区升级到Control计划',
        downgradedWorkspace: '已将此工作区降级到 Collect 计划',
        updatedAuditRate: ({oldAuditRate, newAuditRate}: UpdatedPolicyAuditRateParams) =>
            `将随机分配进行人工审批的报告比例更改为${Math.round(newAuditRate * 100)}％（之前为${Math.round(oldAuditRate * 100)}％）`,
        updatedManualApprovalThreshold: ({oldLimit, newLimit}: UpdatedPolicyManualApprovalThresholdParams) => `将所有费用的人工审批限额更改为${newLimit}（之前为${oldLimit}）`,
    },
    roomMembersPage: {
        memberNotFound: '未找到成员。',
        useInviteButton: '要邀请新成员加入聊天，请使用上面的邀请按钮。',
        notAuthorized: `您无权访问此页面。如果您想加入此房间，请让房间成员添加您。还有其他问题？请联系${CONST.EMAIL.CONCIERGE}`,
        removeMembersPrompt: ({memberName}: {memberName: string}) => ({
            one: `您确定要将${memberName}从房间中移除吗？`,
            other: '您确定要从房间中移除选定的成员吗？',
        }),
        error: {
            genericAdd: '添加此房间成员时出现问题。',
        },
    },
    newTaskPage: {
        assignTask: '分配任务',
        assignMe: '分配给我',
        confirmTask: '确认任务',
        confirmError: '请输入标题并选择共享目标',
        descriptionOptional: '描述（可选）',
        pleaseEnterTaskName: '请输入标题',
        pleaseEnterTaskDestination: '请选择您要分享此任务的位置',
    },
    task: {
        task: '任务',
        title: '标题',
        description: '描述',
        assignee: '受让人',
        completed: '已完成',
        action: '完成',
        messages: {
            created: ({title}: TaskCreatedActionParams) => `${title}的任务`,
            completed: '标记为完成',
            canceled: '已删除的任务',
            reopened: '标记为未完成',
            error: '您没有权限执行请求的操作',
        },
        markAsComplete: '标记为完成',
        markAsIncomplete: '标记为未完成',
        assigneeError: '分配此任务时发生错误。请尝试其他受让人。',
        genericCreateTaskFailureMessage: '创建此任务时出错。请稍后再试。',
        deleteTask: '删除任务',
        deleteConfirmation: '您确定要删除此任务吗？',
    },
    statementPage: {
        title: ({year, monthName}: StatementTitleParams) => `${monthName} ${year} 对账单`,
    },
    keyboardShortcutsPage: {
        title: '键盘快捷键',
        subtitle: '使用这些方便的键盘快捷键节省时间：',
        shortcuts: {
            openShortcutDialog: '打开键盘快捷键对话框',
            markAllMessagesAsRead: '将所有消息标记为已读',
            escape: '逃逸对话框',
            search: '打开搜索对话框',
            newChat: '新的聊天屏幕',
            copy: '复制评论',
            openDebug: '打开测试偏好设置对话框',
        },
    },
    guides: {
        screenShare: '屏幕共享',
        screenShareRequest: 'Expensify邀请您进行屏幕共享',
    },
    search: {
        resultsAreLimited: '搜索结果有限。',
        viewResults: '查看结果',
        resetFilters: '重置过滤器',
        searchResults: {
            emptyResults: {
                title: '无内容显示',
                subtitle: '尝试调整您的搜索条件或使用绿色的 + 按钮创建内容。',
            },
            emptyExpenseResults: {
                title: '您还没有创建任何费用',
                subtitle: '创建报销单或试用Expensify以了解更多信息。',
                subtitleWithOnlyCreateButton: '使用下面的绿色按钮创建一笔费用。',
            },
            emptyReportResults: {
                title: '您还没有创建任何报告',
                subtitle: '创建报告或试用Expensify以了解更多信息。',
                subtitleWithOnlyCreateButton: '使用下面的绿色按钮创建报告。',
            },
            emptyInvoiceResults: {
                title: '您还没有创建任何发票',
                subtitle: '发送发票或试用Expensify以了解更多信息。',
                subtitleWithOnlyCreateButton: '使用下面的绿色按钮发送发票。',
            },
            emptyTripResults: {
                title: '没有行程可显示',
                subtitle: '开始预订您的第一次旅行。',
                buttonText: '预订行程',
            },
            emptySubmitResults: {
                title: '没有费用可提交',
                subtitle: '一切顺利。庆祝一下吧！',
                buttonText: '创建报告',
            },
            emptyApproveResults: {
                title: '没有费用需要批准',
                subtitle: '零报销。最大限度地放松。干得好！',
            },
            emptyPayResults: {
                title: '没有费用需要支付',
                subtitle: '恭喜！你冲过终点线了。',
            },
            emptyExportResults: {
                title: '没有费用可导出',
                subtitle: '是时候放松一下了，干得好。',
            },
            emptyUnapprovedResults: {
                title: '没有费用需要批准',
                subtitle: '零报销。最大限度地放松。干得好！',
            },
        },
        unapproved: '未经批准',
        unapprovedCash: '未经批准的现金',
        unapprovedCompanyCards: '未经批准的公司卡',
        saveSearch: '保存搜索',
        deleteSavedSearch: '删除已保存的搜索',
        deleteSavedSearchConfirm: '您确定要删除此搜索吗？',
        searchName: '搜索名称',
        savedSearchesMenuItemTitle: '已保存',
        groupedExpenses: '分组费用',
        bulkActions: {
            approve: '批准',
            pay: '支付',
            delete: '删除',
            hold: '保持',
            unhold: '移除保留',
            noOptionsAvailable: '所选费用组没有可用选项。',
        },
        filtersHeader: '筛选器',
        filters: {
            date: {
                before: ({date}: OptionalParam<DateParams> = {}) => `Before ${date ?? ''}`,
                after: ({date}: OptionalParam<DateParams> = {}) => `After ${date ?? ''}`,
                on: ({date}: OptionalParam<DateParams> = {}) => `On ${date ?? ''}`,
                presets: {
                    [CONST.SEARCH.DATE_PRESETS.NEVER]: '从未',
                    [CONST.SEARCH.DATE_PRESETS.LAST_MONTH]: '上个月',
                },
            },
            status: '状态',
            keyword: '关键词',
            hasKeywords: '有关键词',
            currency: '货币',
            link: '链接',
            pinned: '固定',
            unread: '未读',
            completed: '已完成',
            amount: {
                lessThan: ({amount}: OptionalParam<RequestAmountParams> = {}) => `少于${amount ?? ''}`,
                greaterThan: ({amount}: OptionalParam<RequestAmountParams> = {}) => `大于${amount ?? ''}`,
                between: ({greaterThan, lessThan}: FiltersAmountBetweenParams) => `在 ${greaterThan} 和 ${lessThan} 之间`,
            },
            card: {
                expensify: 'Expensify',
                individualCards: '个人卡片',
                closedCards: '已关闭的卡片',
                cardFeeds: '卡片提要',
                cardFeedName: ({cardFeedBankName, cardFeedLabel}: {cardFeedBankName: string; cardFeedLabel?: string}) =>
                    `All ${cardFeedBankName}${cardFeedLabel ? ` - ${cardFeedLabel}` : ''}`,
                cardFeedNameCSV: ({cardFeedLabel}: {cardFeedLabel?: string}) => `所有已导入的CSV卡${cardFeedLabel ? ` - ${cardFeedLabel}` : ''}`,
            },
            current: '当前',
            past: '过去',
            submitted: '提交日期',
            approved: '批准日期',
            paid: '支付日期',
            exported: '导出日期',
            posted: '发布日期',
            billable: '可计费的',
            reimbursable: '可报销的',
            groupBy: {
                reports: '报告',
                members: '成员',
                cards: '卡片',
            },
        },
        groupBy: '组别',
        moneyRequestReport: {
            emptyStateTitle: '此报告没有费用。',
            emptyStateSubtitle: '您可以使用上面的按钮将费用添加到此报告中。',
        },
        noCategory: '无类别',
        noTag: '无标签',
        expenseType: '费用类型',
        recentSearches: '最近的搜索',
        recentChats: '最近的聊天记录',
        searchIn: '搜索在',
        searchPlaceholder: '搜索某物',
        suggestions: '建议',
        exportSearchResults: {
            title: '创建导出',
            description: '哇，物品真多！我们会将它们打包，Concierge 很快会给你发送一个文件。',
        },
        exportAll: {
            selectAllMatchingItems: '选择所有匹配的项目',
            allMatchingItemsSelected: '所有匹配项已选择',
        },
    },
    genericErrorPage: {
        title: '哦哦，出了点问题！',
        body: {
            helpTextMobile: '请关闭并重新打开应用程序，或切换到',
            helpTextWeb: 'web.',
            helpTextConcierge: '如果问题仍然存在，请联系',
        },
        refresh: '刷新',
    },
    fileDownload: {
        success: {
            title: '下载完成！',
            message: '附件下载成功！',
            qrMessage: '检查您的照片或下载文件夹中是否有您的二维码副本。专业提示：将其添加到演示文稿中，以便观众扫描并直接与您联系。',
        },
        generalError: {
            title: '附件错误',
            message: '附件无法下载',
        },
        permissionError: {
            title: '存储访问权限',
            message: 'Expensify无法在没有存储访问权限的情况下保存附件。点击设置以更新权限。',
        },
    },
    desktopApplicationMenu: {
        mainMenu: 'New Expensify',
        about: '关于 New Expensify',
        update: '更新 New Expensify',
        checkForUpdates: '检查更新',
        toggleDevTools: '切换开发者工具',
        viewShortcuts: '查看键盘快捷键',
        services: '服务',
        hide: '隐藏 New Expensify',
        hideOthers: '隐藏其他',
        showAll: '显示全部',
        quit: '退出 New Expensify',
        fileMenu: '文件',
        closeWindow: '关闭窗口',
        editMenu: '编辑',
        undo: '撤销',
        redo: '重做',
        cut: '剪切',
        copy: '复制',
        paste: '粘贴',
        pasteAndMatchStyle: '粘贴并匹配样式',
        pasteAsPlainText: '粘贴为纯文本',
        delete: '删除',
        selectAll: '全选',
        speechSubmenu: '演讲',
        startSpeaking: '开始说话',
        stopSpeaking: '停止说话',
        viewMenu: '查看',
        reload: '重新加载',
        forceReload: '强制重新加载',
        resetZoom: '实际大小',
        zoomIn: '放大',
        zoomOut: '缩小',
        togglefullscreen: '切换全屏',
        historyMenu: '历史',
        back: '返回',
        forward: '转发',
        windowMenu: '窗口',
        minimize: '最小化',
        zoom: 'Zoom',
        front: '全部移到前面',
        helpMenu: '帮助',
        learnMore: '了解更多',
        documentation: '文档',
        communityDiscussions: '社区讨论',
        searchIssues: '搜索问题',
    },
    historyMenu: {
        forward: '转发',
        back: '返回',
    },
    checkForUpdatesModal: {
        available: {
            title: '可用更新',
            message: ({isSilentUpdating}: {isSilentUpdating: boolean}) => `新版本将很快推出。${!isSilentUpdating ? '我们准备好更新时会通知您。' : ''}`,
            soundsGood: '听起来不错',
        },
        notAvailable: {
            title: '更新不可用',
            message: '目前没有可用的更新。请稍后再查看！',
            okay: '好的',
        },
        error: {
            title: '更新检查失败',
            message: '我们无法检查更新。请稍后再试。',
        },
    },
    report: {
        newReport: {
            createReport: '创建报告',
            chooseWorkspace: '为此报告选择一个工作区。',
        },
        genericCreateReportFailureMessage: '创建此聊天时出现意外错误。请稍后再试。',
        genericAddCommentFailureMessage: '发表评论时出现意外错误。请稍后再试。',
        genericUpdateReportFieldFailureMessage: '更新字段时出现意外错误。请稍后再试。',
        genericUpdateReportNameEditFailureMessage: '重命名报告时出现意外错误。请稍后再试。',
        noActivityYet: '暂无活动',
        actions: {
            type: {
                changeField: ({oldValue, newValue, fieldName}: ChangeFieldParams) => `将${fieldName}从${oldValue}更改为${newValue}`,
                changeFieldEmpty: ({newValue, fieldName}: ChangeFieldParams) => `将${fieldName}更改为${newValue}`,
                changeReportPolicy: ({fromPolicyName, toPolicyName}: ChangeReportPolicyParams) => `将工作区更改为${toPolicyName}${fromPolicyName ? `（之前为 ${fromPolicyName}）` : ''}`,
                changeType: ({oldType, newType}: ChangeTypeParams) => `类型从${oldType}更改为${newType}`,
                delegateSubmit: ({delegateUser, originalManager}: DelegateSubmitParams) => `由于${originalManager}正在休假，已将此报告发送给${delegateUser}。`,
                exportedToCSV: `导出为CSV`,
                exportedToIntegration: {
                    automatic: ({label}: ExportedToIntegrationParams) => `导出到${label}`,
                    automaticActionOne: ({label}: ExportedToIntegrationParams) => `通过 ${label} 导出到`,
                    automaticActionTwo: '会计设置',
                    manual: ({label}: ExportedToIntegrationParams) => `将此报告标记为手动导出到${label}。`,
                    automaticActionThree: '并成功创建了一个记录给',
                    reimburseableLink: '自掏腰包的费用',
                    nonReimbursableLink: '公司卡费用',
                    pending: ({label}: ExportedToIntegrationParams) => `开始将此报告导出到${label}...`,
                },
                integrationsMessage: ({errorMessage, label, linkText, linkURL}: IntegrationSyncFailedParams) =>
                    `无法将此报告导出到${label}（"${errorMessage} ${linkText ? `<a href="${linkURL}">${linkText}</a>` : ''}"）`,
                managerAttachReceipt: `添加了一张收据`,
                managerDetachReceipt: `已删除收据`,
                markedReimbursed: ({amount, currency}: MarkedReimbursedParams) => `在其他地方支付了${currency}${amount}`,
                markedReimbursedFromIntegration: ({amount, currency}: MarkReimbursedFromIntegrationParams) => `通过集成支付了${currency}${amount}`,
                outdatedBankAccount: `由于付款人的银行账户出现问题，无法处理付款。`,
                reimbursementACHBounce: `无法处理付款，因为付款人资金不足。`,
                reimbursementACHCancelled: `取消了付款`,
                reimbursementAccountChanged: `无法处理付款，因为付款人更换了银行账户。`,
                reimbursementDelayed: `已处理付款，但会延迟1-2个工作日。`,
                selectedForRandomAudit: `随机选择进行审核`,
                selectedForRandomAuditMarkdown: `[随机选择](https://help.expensify.com/articles/expensify-classic/reports/Set-a-random-report-audit-schedule)进行审核`,
                share: ({to}: ShareParams) => `已邀请成员 ${to}`,
                unshare: ({to}: UnshareParams) => `已移除成员${to}`,
                stripePaid: ({amount, currency}: StripePaidParams) => `支付了 ${currency}${amount}`,
                takeControl: `控制了`,
                integrationSyncFailed: ({label, errorMessage, workspaceAccountingLink}: IntegrationSyncFailedParams) =>
                    `与 ${label} 同步时出现问题${errorMessage ? `（"${errorMessage}"）` : ''}。请在<a href="${workspaceAccountingLink}">工作区设置</a>中解决该问题。`,
                addEmployee: ({email, role}: AddEmployeeParams) => `已将${email}添加为${role === 'member' ? 'a' : '一个'} ${role}`,
                updateRole: ({email, currentRole, newRole}: UpdateRoleParams) => `将 ${email} 的角色更新为 ${newRole}（之前是 ${currentRole}）`,
                updatedCustomField1: ({email, previousValue, newValue}: UpdatedCustomFieldParams) => {
                    if (!newValue) {
                        return `已移除 ${email} 的自定义字段 1（之前为 "${previousValue}"）`;
                    }
                    return !previousValue ? `将“${newValue}”添加到${email}的自定义字段1中` : `将 ${email} 的自定义字段1更改为 "${newValue}"（之前为 "${previousValue}"）`;
                },
                updatedCustomField2: ({email, previousValue, newValue}: UpdatedCustomFieldParams) => {
                    if (!newValue) {
                        return `已移除 ${email} 的自定义字段2（之前为“${previousValue}”）`;
                    }
                    return !previousValue ? `将“${newValue}”添加到${email}的自定义字段2中` : `将 ${email} 的自定义字段2更改为 "${newValue}"（之前为 "${previousValue}"）`;
                },
                leftWorkspace: ({nameOrEmail}: LeftWorkspaceParams) => `${nameOrEmail} 离开了工作区`,
                removeMember: ({email, role}: AddEmployeeParams) => `已移除${role} ${email}`,
                removedConnection: ({connectionName}: ConnectionNameParams) => `已移除与${CONST.POLICY.CONNECTIONS.NAME_USER_FRIENDLY[connectionName]}的连接`,
                addedConnection: ({connectionName}: ConnectionNameParams) => `已连接到${CONST.POLICY.CONNECTIONS.NAME_USER_FRIENDLY[connectionName]}`,
                leftTheChat: '离开了聊天',
            },
        },
    },
    chronos: {
        oooEventSummaryFullDay: ({summary, dayCount, date}: OOOEventSummaryFullDayParams) => `${summary} 为 ${dayCount} ${dayCount === 1 ? '天' : '天'} 直到 ${date}`,
        oooEventSummaryPartialDay: ({summary, timePeriod, date}: OOOEventSummaryPartialDayParams) => `${summary} 从 ${timePeriod} 于 ${date}`,
    },
    footer: {
        features: '功能',
        expenseManagement: '费用管理',
        spendManagement: '支出管理',
        expenseReports: '费用报告',
        companyCreditCard: '公司信用卡',
        receiptScanningApp: '收据扫描应用程序',
        billPay: 'Bill Pay',
        invoicing: '开票',
        CPACard: 'CPA 卡片',
        payroll: '工资单',
        travel: '旅行',
        resources: '资源',
        expensifyApproved: 'ExpensifyApproved!',
        pressKit: '新闻资料包',
        support: '支持',
        expensifyHelp: 'ExpensifyHelp',
        terms: '服务条款',
        privacy: '隐私',
        learnMore: '了解更多',
        aboutExpensify: '关于Expensify',
        blog: '博客',
        jobs: '职位',
        expensifyOrg: 'Expensify.org',
        investorRelations: '投资者关系',
        getStarted: '开始使用',
        createAccount: '创建新账户',
        logIn: '登录',
    },
    allStates: COMMON_CONST.STATES as States,
    allCountries: CONST.ALL_COUNTRIES as AllCountries,
    accessibilityHints: {
        navigateToChatsList: '导航回聊天列表',
        chatWelcomeMessage: '聊天欢迎信息',
        navigatesToChat: '导航到聊天',
        newMessageLineIndicator: '新消息行指示器',
        chatMessage: '聊天消息',
        lastChatMessagePreview: '最后的聊天消息预览',
        workspaceName: '工作区名称',
        chatUserDisplayNames: '聊天成员显示名称',
        scrollToNewestMessages: '滚动到最新消息',
        preStyledText: '预设样式文本',
        viewAttachment: '查看附件',
    },
    parentReportAction: {
        deletedReport: '已删除报告',
        deletedMessage: '已删除消息',
        deletedExpense: '已删除的费用',
        reversedTransaction: '已撤销的交易',
        deletedTask: '已删除任务',
        hiddenMessage: '隐藏信息',
    },
    threads: {
        thread: '线程',
        replies: '回复',
        reply: '回复',
        from: '从',
        in: '在',
        parentNavigationSummary: ({reportName, workspaceName}: ParentNavigationSummaryParams) => `From ${reportName}${workspaceName ? `在${workspaceName}中` : ''}`,
    },
    qrCodes: {
        copy: '复制网址',
        copied: '已复制！',
    },
    moderation: {
        flagDescription: '所有被标记的信息将被发送给管理员审核。',
        chooseAReason: '请选择标记的原因：',
        spam: '垃圾邮件',
        spamDescription: '未经请求的无关促销',
        inconsiderate: '不体谅的',
        inconsiderateDescription: '侮辱性或不尊重的措辞，意图可疑',
        intimidation: '恐吓',
        intimidationDescription: '在有效反对意见下积极推进议程',
        bullying: '欺凌',
        bullyingDescription: '针对个人以获得服从',
        harassment: '骚扰',
        harassmentDescription: '种族歧视、厌女或其他广泛的歧视行为',
        assault: '攻击',
        assaultDescription: '专门针对的情感攻击，意图造成伤害',
        flaggedContent: '此消息已被标记为违反我们的社区规则，内容已被隐藏。',
        hideMessage: '隐藏消息',
        revealMessage: '显示消息',
        levelOneResult: '发送匿名警告，消息已报告以供审核。',
        levelTwoResult: '消息已从频道中隐藏，并附有匿名警告，消息已提交审核。',
        levelThreeResult: '消息已从频道中移除，并收到匿名警告，消息已提交审核。',
    },
    actionableMentionWhisperOptions: {
        invite: '邀请他们',
        nothing: 'Do nothing',
    },
    actionableMentionJoinWorkspaceOptions: {
        accept: '接受',
        decline: '拒绝',
    },
    actionableMentionTrackExpense: {
        submit: '提交给某人',
        categorize: '分类它',
        share: '与我的会计分享',
        nothing: '暂时没有',
    },
    teachersUnitePage: {
        teachersUnite: '教师联合',
        joinExpensifyOrg: '加入 Expensify.org，消除世界各地的不公正现象。目前的“教师联合”运动通过分担基本学校用品的费用来支持各地的教育工作者。',
        iKnowATeacher: '我认识一位老师',
        iAmATeacher: '我是老师',
        getInTouch: '太好了！请分享他们的信息，以便我们可以与他们联系。',
        introSchoolPrincipal: '介绍你的校长',
        schoolPrincipalVerifyExpense: 'Expensify.org 分担基本学习用品的费用，以便低收入家庭的学生能够获得更好的学习体验。您的校长将被要求核实您的费用。',
        principalFirstName: '名',
        principalLastName: '校长姓氏',
        principalWorkEmail: '主要工作邮箱',
        updateYourEmail: '更新您的电子邮件地址',
        updateEmail: '更新电子邮件地址',
        schoolMailAsDefault: ({contactMethodsRoute}: ContactMethodsRouteParams) =>
            `在继续之前，请确保将您的学校电子邮件设置为默认联系方式。您可以在 设置 > 个人资料 > <a href="${contactMethodsRoute}">联系方式</a> 中进行设置。`,
        error: {
            enterPhoneEmail: '请输入有效的电子邮件或电话号码',
            enterEmail: '输入电子邮件地址',
            enterValidEmail: '请输入有效的电子邮件地址',
            tryDifferentEmail: '请尝试使用其他电子邮件',
        },
    },
    cardTransactions: {
        notActivated: '未激活',
        outOfPocket: '自付费用',
        companySpend: '公司支出',
    },
    distance: {
        addStop: '添加站点',
        deleteWaypoint: '删除航点',
        deleteWaypointConfirmation: '您确定要删除此航点吗？',
        address: '地址',
        waypointDescription: {
            start: '开始',
            stop: '停止',
        },
        mapPending: {
            title: '映射待处理',
            subtitle: '当您重新联网时，地图将被生成。',
            onlineSubtitle: '请稍等，我们正在设置地图。',
            errorTitle: '地图错误',
            errorSubtitle: '加载地图时出错。请重试。',
        },
        error: {
            selectSuggestedAddress: '请选择一个建议的地址或使用当前位置',
        },
    },
    reportCardLostOrDamaged: {
        screenTitle: '成绩单丢失或损坏',
        nextButtonLabel: '下一个',
        reasonTitle: '你为什么需要一张新卡？',
        cardDamaged: '我的卡被损坏了',
        cardLostOrStolen: '我的卡丢失或被盗',
        confirmAddressTitle: '请确认您新卡的邮寄地址。',
        cardDamagedInfo: '您的新卡将在2-3个工作日内到达。您的当前卡将继续有效，直到您激活新卡。',
        cardLostOrStolenInfo: '您的当前卡将在下订单后永久停用。大多数卡会在几个工作日内送达。',
        address: '地址',
        deactivateCardButton: '停用卡片',
        shipNewCardButton: '寄送新卡片',
        addressError: '地址是必需的',
        reasonError: '原因是必需的',
        successTitle: '您的卡片正在路上！',
        successDescription: '几天后到达时，您需要激活它。在此期间，您的虚拟卡已准备好使用。',
    },
    eReceipt: {
        guaranteed: '保证电子收据',
        transactionDate: '交易日期',
    },
    referralProgram: {
        [CONST.REFERRAL_PROGRAM.CONTENT_TYPES.START_CHAT]: {
            buttonText1: '开始聊天，',
            buttonText2: '推荐朋友。',
            header: '开始聊天，推荐朋友',
            body: '想让你的朋友也使用Expensify吗？只需与他们开始聊天，我们会处理剩下的事情。',
        },
        [CONST.REFERRAL_PROGRAM.CONTENT_TYPES.SUBMIT_EXPENSE]: {
            buttonText1: '提交报销，',
            buttonText2: '推荐你的老板。',
            header: '提交报销，推荐给您的老板',
            body: '想让你的老板也使用Expensify吗？只需向他们提交一笔费用，其余的交给我们。',
        },
        [CONST.REFERRAL_PROGRAM.CONTENT_TYPES.REFER_FRIEND]: {
            header: '推荐朋友',
            body: '想让你的朋友也使用Expensify吗？只需与他们聊天、付款或分摊费用，我们会处理剩下的事情。或者直接分享你的邀请链接！',
        },
        [CONST.REFERRAL_PROGRAM.CONTENT_TYPES.SHARE_CODE]: {
            buttonText: '推荐朋友',
            header: '推荐朋友',
            body: '想让你的朋友也使用Expensify吗？只需与他们聊天、付款或分摊费用，我们会处理剩下的事情。或者直接分享你的邀请链接！',
        },
        copyReferralLink: '复制邀请链接',
    },
    systemChatFooterMessage: {
        [CONST.INTRO_CHOICES.MANAGE_TEAM]: {
            phrase1: '与您的设置专家聊天',
            phrase2: '帮助',
        },
        default: {
            phrase1: '消息',
            phrase2: '帮助设置',
        },
    },
    violations: {
        allTagLevelsRequired: '所有标签均为必填项',
        autoReportedRejectedExpense: ({rejectReason, rejectedBy}: ViolationsAutoReportedRejectedExpenseParams) => `${rejectedBy} 拒绝了此费用，并附上评论：“${rejectReason}”`,
        billableExpense: '可计费项不再有效',
        cashExpenseWithNoReceipt: ({formattedLimit}: ViolationsCashExpenseWithNoReceiptParams = {}) => `需要收据${formattedLimit ? `超过${formattedLimit}` : ''}`,
        categoryOutOfPolicy: '类别不再有效',
        conversionSurcharge: ({surcharge}: ViolationsConversionSurchargeParams) => `已应用${surcharge}%的转换附加费`,
        customUnitOutOfPolicy: '此工作区的费率无效',
        duplicatedTransaction: 'Duplicate',
        fieldRequired: '报告字段是必需的',
        futureDate: '不允许未来日期',
        invoiceMarkup: ({invoiceMarkup}: ViolationsInvoiceMarkupParams) => `上调了 ${invoiceMarkup}%`,
        maxAge: ({maxAge}: ViolationsMaxAgeParams) => `日期超过${maxAge}天`,
        missingCategory: '缺少类别',
        missingComment: '所选类别需要描述',
        missingTag: ({tagName}: ViolationsMissingTagParams = {}) => `Missing ${tagName ?? 'tag'}`,
        modifiedAmount: ({type, displayPercentVariance}: ViolationsModifiedAmountParams) => {
            switch (type) {
                case 'distance':
                    return '金额与计算的距离不同';
                case 'card':
                    return '金额大于卡交易金额';
                default:
                    if (displayPercentVariance) {
                        return `金额比扫描的收据多${displayPercentVariance}%`;
                    }
                    return '金额大于扫描的收据';
            }
        },
        modifiedDate: '日期与扫描的收据不符',
        nonExpensiworksExpense: '非Expensiworks费用',
        overAutoApprovalLimit: ({formattedLimit}: ViolationsOverLimitParams) => `费用超出了自动批准限额 ${formattedLimit}`,
        overCategoryLimit: ({formattedLimit}: ViolationsOverCategoryLimitParams) => `金额超过 ${formattedLimit}/人类别限制`,
        overLimit: ({formattedLimit}: ViolationsOverLimitParams) => `金额超过${formattedLimit}/人限制`,
        overLimitAttendee: ({formattedLimit}: ViolationsOverLimitParams) => `金额超过${formattedLimit}/人限制`,
        perDayLimit: ({formattedLimit}: ViolationsPerDayLimitParams) => `金额超过每日 ${formattedLimit}/人类别限制`,
        receiptNotSmartScanned:
            '费用详情和收据已手动添加。请核实详情。<a href="https://help.expensify.com/articles/expensify-classic/reports/Automatic-Receipt-Audit">了解更多</a>关于所有收据的自动审核。',
        receiptRequired: ({formattedLimit, category}: ViolationsReceiptRequiredParams) => {
            let message = '需要收据';
            if (formattedLimit ?? category) {
                message += '结束';
                if (formattedLimit) {
                    message += ` ${formattedLimit}`;
                }
                if (category) {
                    message += '类别限制';
                }
            }
            return message;
        },
        prohibitedExpense: ({prohibitedExpenseType}: ViolationsProhibitedExpenseParams) => {
            const preMessage = '禁止的费用：';
            switch (prohibitedExpenseType) {
                case 'alcohol':
                    return `${preMessage} 酒精`;
                case 'gambling':
                    return `${preMessage} 赌博`;
                case 'tobacco':
                    return `${preMessage} 烟草`;
                case 'adultEntertainment':
                    return `${preMessage} 成人娱乐`;
                case 'hotelIncidentals':
                    return `${preMessage} 酒店杂费`;
                default:
                    return `${preMessage}${prohibitedExpenseType}`;
            }
        },
        customRules: ({message}: ViolationsCustomRulesParams) => message,
        reviewRequired: '需要审核',
        rter: ({brokenBankConnection, email, isAdmin, isTransactionOlderThan7Days, member, rterType}: ViolationsRterParams) => {
            if (rterType === CONST.RTER_VIOLATION_TYPES.BROKEN_CARD_CONNECTION_530) {
                return '由于银行连接中断，无法自动匹配收据。';
            }
            if (brokenBankConnection || rterType === CONST.RTER_VIOLATION_TYPES.BROKEN_CARD_CONNECTION) {
                return isAdmin ? `由于银行连接中断，无法自动匹配收据，需要${email}进行修复。` : '由于需要修复的银行连接中断，无法自动匹配收据。';
            }
            if (!isTransactionOlderThan7Days) {
                return isAdmin ? `请${member}标记为现金，或等待7天后再试一次。` : '正在等待与卡交易合并。';
            }
            return '';
        },
        brokenConnection530Error: '由于银行连接中断，收据待处理',
        adminBrokenConnectionError: '由于银行连接中断，收据待处理。请在',
        memberBrokenConnectionError: '由于银行连接中断，收据待处理。请联系工作区管理员解决。',
        markAsCashToIgnore: '标记为现金以忽略并请求付款。',
        smartscanFailed: ({canEdit = true}) => `扫描收据失败。${canEdit ? '手动输入详细信息。' : ''}`,
        receiptGeneratedWithAI: '潜在的AI生成收据',
        someTagLevelsRequired: ({tagName}: ViolationsTagOutOfPolicyParams = {}) => `缺少 ${tagName ?? '标签'}`,
        tagOutOfPolicy: ({tagName}: ViolationsTagOutOfPolicyParams = {}) => `${tagName ?? '标签'} 不再有效`,
        taxAmountChanged: '税额已修改',
        taxOutOfPolicy: ({taxName}: ViolationsTaxOutOfPolicyParams = {}) => `${taxName ?? '税务'} 不再有效`,
        taxRateChanged: '税率已修改',
        taxRequired: '缺少税率',
        none: 'None',
        taxCodeToKeep: '选择要保留的税码',
        tagToKeep: '选择保留哪个标签',
        isTransactionReimbursable: '选择交易是否可报销',
        merchantToKeep: '选择要保留的商家',
        descriptionToKeep: '选择要保留的描述',
        categoryToKeep: '选择要保留的类别',
        isTransactionBillable: '选择交易是否可计费',
        keepThisOne: 'Keep this one',
        confirmDetails: `确认您保留的详细信息`,
        confirmDuplicatesInfo: `您不保留的重复请求将由成员删除。`,
        hold: '此费用已被搁置',
        resolvedDuplicates: '解决了重复问题',
    },
    reportViolations: {
        [CONST.REPORT_VIOLATIONS.FIELD_REQUIRED]: ({fieldName}: RequiredFieldParams) => `${fieldName} 是必需的`,
    },
    violationDismissal: {
        rter: {
            manual: '将此收据标记为现金',
        },
        duplicatedTransaction: {
            manual: '解决了重复问题',
        },
    },
    videoPlayer: {
        play: '播放',
        pause: '暂停',
        fullscreen: '全屏',
        playbackSpeed: '播放速度',
        expand: '展开',
        mute: '静音',
        unmute: '取消静音',
        normal: '正常',
    },
    exitSurvey: {
        header: '在你走之前',
        reasonPage: {
            title: '请告诉我们您离开的原因',
            subtitle: '在您离开之前，请告诉我们您为什么想切换到 Expensify Classic。',
        },
        reasons: {
            [CONST.EXIT_SURVEY.REASONS.FEATURE_NOT_AVAILABLE]: '我需要一个只有在 Expensify Classic 中才有的功能。',
            [CONST.EXIT_SURVEY.REASONS.DONT_UNDERSTAND]: '我不明白如何使用 New Expensify。',
            [CONST.EXIT_SURVEY.REASONS.PREFER_CLASSIC]: '我了解如何使用 New Expensify，但我更喜欢 Expensify Classic。',
        },
        prompts: {
            [CONST.EXIT_SURVEY.REASONS.FEATURE_NOT_AVAILABLE]: '在 New Expensify 中，您需要哪些尚未提供的功能？',
            [CONST.EXIT_SURVEY.REASONS.DONT_UNDERSTAND]: '你想要做什么？',
            [CONST.EXIT_SURVEY.REASONS.PREFER_CLASSIC]: '您为什么更喜欢 Expensify Classic？',
        },
        responsePlaceholder: '您的回复',
        thankYou: '感谢您的反馈！',
        thankYouSubtitle: '您的反馈将帮助我们打造更好的产品来完成任务。非常感谢！',
        goToExpensifyClassic: '切换到 Expensify Classic',
        offlineTitle: '看起来你被卡住了...',
        offline: '您似乎处于离线状态。不幸的是，Expensify Classic 无法离线使用，但 New Expensify 可以。如果您更喜欢使用 Expensify Classic，请在有互联网连接时重试。',
        quickTip: '小提示...',
        quickTipSubTitle: '您可以通过访问expensify.com直接进入Expensify Classic。将其添加为书签以便捷访问！',
        bookACall: '预约电话',
        noThanks: '不，谢谢',
        bookACallTitle: '您想与产品经理交谈吗？',
        benefits: {
            [CONST.EXIT_SURVEY.BENEFIT.CHATTING_DIRECTLY]: '直接在费用和报告上聊天',
            [CONST.EXIT_SURVEY.BENEFIT.EVERYTHING_MOBILE]: '能够在移动设备上完成所有操作',
            [CONST.EXIT_SURVEY.BENEFIT.TRAVEL_EXPENSE]: '以聊天的速度处理差旅和费用',
        },
        bookACallTextTop: '切换到 Expensify Classic，您将错过：',
        bookACallTextBottom: '我们很高兴能与你通话，以了解原因。你可以预约与我们的高级产品经理之一进行通话，讨论你的需求。',
        takeMeToExpensifyClassic: '带我去Expensify Classic',
    },
    listBoundary: {
        errorMessage: '加载更多消息时发生错误',
        tryAgain: '再试一次',
    },
    systemMessage: {
        mergedWithCashTransaction: '将此交易与收据匹配',
    },
    subscription: {
        authenticatePaymentCard: '验证支付卡',
        mobileReducedFunctionalityMessage: '您无法在移动应用中更改您的订阅。',
        badge: {
            freeTrial: ({numOfDays}: BadgeFreeTrialParams) => `免费试用：剩余 ${numOfDays} ${numOfDays === 1 ? '天' : '天'} 天`,
        },
        billingBanner: {
            policyOwnerAmountOwed: {
                title: '您的付款信息已过期',
                subtitle: ({date}: BillingBannerSubtitleWithDateParams) => `请在${date}之前更新您的支付卡，以继续使用您所有喜欢的功能。`,
            },
            policyOwnerAmountOwedOverdue: {
                title: '您的付款无法处理',
                subtitle: ({date, purchaseAmountOwed}: BillingBannerOwnerAmountOwedOverdueParams) =>
                    date && purchaseAmountOwed ? `您在${date}的${purchaseAmountOwed}费用无法处理。请添加一张支付卡以清除欠款。` : '请添加支付卡以清除欠款。',
            },
            policyOwnerUnderInvoicing: {
                title: '您的付款信息已过期',
                subtitle: ({date}: BillingBannerSubtitleWithDateParams) => `您的付款已逾期。请在${date}之前支付您的发票，以避免服务中断。`,
            },
            policyOwnerUnderInvoicingOverdue: {
                title: '您的付款信息已过期',
                subtitle: '您的付款已逾期。请支付您的发票。',
            },
            billingDisputePending: {
                title: '您的卡无法扣款',
                subtitle: ({amountOwed, cardEnding}: BillingBannerDisputePendingParams) =>
                    `您对卡号以${cardEnding}结尾的卡上的${amountOwed}费用提出了异议。在与您的银行解决争议之前，您的账户将被锁定。`,
            },
            cardAuthenticationRequired: {
                title: '您的卡无法扣款',
                subtitle: ({cardEnding}: BillingBannerCardAuthenticationRequiredParams) => `您的支付卡尚未完全认证。请完成认证过程以激活以${cardEnding}结尾的支付卡。`,
            },
            insufficientFunds: {
                title: '您的卡无法扣款',
                subtitle: ({amountOwed}: BillingBannerInsufficientFundsParams) => `由于资金不足，您的支付卡被拒绝。请重试或添加新的支付卡以清除您欠下的${amountOwed}余额。`,
            },
            cardExpired: {
                title: '您的卡无法扣款',
                subtitle: ({amountOwed}: BillingBannerCardExpiredParams) => `您的付款卡已过期。请添加新的付款卡以清除您${amountOwed}的未结余额。`,
            },
            cardExpireSoon: {
                title: '您的银行卡即将过期',
                subtitle: '您的支付卡将于本月底过期。请点击下方的三点菜单进行更新，以继续使用您所有喜爱的功能。',
            },
            retryBillingSuccess: {
                title: '成功！',
                subtitle: '您的卡已成功扣款。',
            },
            retryBillingError: {
                title: '您的卡无法扣款',
                subtitle: '在重试之前，请直接联系您的银行授权Expensify费用并解除任何保留。否则，请尝试添加其他付款卡。',
            },
            cardOnDispute: ({amountOwed, cardEnding}: BillingBannerCardOnDisputeParams) =>
                `您对卡号以${cardEnding}结尾的卡上的${amountOwed}费用提出了异议。在与您的银行解决争议之前，您的账户将被锁定。`,
            preTrial: {
                title: '开始免费试用',
                subtitleStart: '作为下一步，',
                subtitleLink: '完成您的设置清单',
                subtitleEnd: '这样您的团队就可以开始报销了。',
            },
            trialStarted: {
                title: ({numOfDays}: TrialStartedTitleParams) => `试用期：剩余 ${numOfDays} ${numOfDays === 1 ? '天' : '天'} 天！`,
                subtitle: '添加支付卡以继续使用您所有喜爱的功能。',
            },
            trialEnded: {
                title: '您的免费试用已结束',
                subtitle: '添加支付卡以继续使用您所有喜爱的功能。',
            },
            earlyDiscount: {
                claimOffer: '领取优惠',
                noThanks: '不，谢谢',
                subscriptionPageTitle: ({discountType}: EarlyDiscountTitleParams) => `<strong>首年${discountType}%折扣！</strong> 只需添加一张支付卡并开始年度订阅。`,
                onboardingChatTitle: ({discountType}: EarlyDiscountTitleParams) => `限时优惠：首年${discountType}%折扣！`,
                subtitle: ({days, hours, minutes, seconds}: EarlyDiscountSubtitleParams) => `在 ${days > 0 ? `${days}天 :` : ''}${hours}小时 : ${minutes}分钟 : ${seconds}秒 内认领`,
            },
        },
        cardSection: {
            title: '付款',
            subtitle: '添加一张卡以支付您的Expensify订阅费用。',
            addCardButton: '添加支付卡',
            cardNextPayment: ({nextPaymentDate}: CardNextPaymentParams) => `您的下一个付款日期是${nextPaymentDate}。`,
            cardEnding: ({cardNumber}: CardEndingParams) => `卡号以${cardNumber}结尾`,
            cardInfo: ({name, expiration, currency}: CardInfoParams) => `名称: ${name}, 到期: ${expiration}, 货币: ${currency}`,
            changeCard: '更改支付卡',
            changeCurrency: '更改支付货币',
            cardNotFound: '未添加支付卡',
            retryPaymentButton: '重试付款',
            authenticatePayment: '验证付款',
            requestRefund: '请求退款',
            requestRefundModal: {
                full: '获取退款很简单，只需在下一个账单日期之前降级您的账户，您就会收到退款。 <br /> <br /> 注意：降级您的账户将导致您的工作区被删除。此操作无法撤销，但如果您改变主意，您可以随时创建一个新的工作区。',
                confirm: '删除工作区并降级',
            },
            viewPaymentHistory: '查看付款历史记录',
        },
        yourPlan: {
            title: '您的计划',
            exploreAllPlans: '浏览所有计划',
            customPricing: '自定义定价',
            asLowAs: ({price}: YourPlanPriceValueParams) => `每位活跃成员/月低至${price}`,
            pricePerMemberMonth: ({price}: YourPlanPriceValueParams) => `每位成员每月${price}`,
            pricePerMemberPerMonth: ({price}: YourPlanPriceValueParams) => `每位成员每月${price}`,
            perMemberMonth: '每位成员/月',
            collect: {
                title: '收集',
                description: '为小型企业提供费用、旅行和聊天功能的计划。',
                priceAnnual: ({lower, upper}: YourPlanPriceParams) => `从${lower}/活跃成员使用Expensify卡，${upper}/活跃成员未使用Expensify卡。`,
                pricePayPerUse: ({lower, upper}: YourPlanPriceParams) => `从${lower}/活跃成员使用Expensify卡，${upper}/活跃成员未使用Expensify卡。`,
                benefit1: '收据扫描',
                benefit2: '报销',
                benefit3: '公司卡管理',
                benefit4: '费用和差旅审批',
                benefit5: '旅行预订和规则',
                benefit6: 'QuickBooks/Xero 集成',
                benefit7: '聊天关于费用、报告和房间',
                benefit8: 'AI和人工支持',
            },
            control: {
                title: '控制',
                description: '适用于大型企业的费用、差旅和聊天。',
                priceAnnual: ({lower, upper}: YourPlanPriceParams) => `从${lower}/活跃成员使用Expensify卡，${upper}/活跃成员未使用Expensify卡。`,
                pricePayPerUse: ({lower, upper}: YourPlanPriceParams) => `从${lower}/活跃成员使用Expensify卡，${upper}/活跃成员未使用Expensify卡。`,
                benefit1: 'Collect 计划中的所有内容',
                benefit2: '多级审批工作流程',
                benefit3: '自定义费用规则',
                benefit4: 'ERP 集成 (NetSuite, Sage Intacct, Oracle)',
                benefit5: 'HR 集成 (Workday, Certinia)',
                benefit6: 'SAML/SSO',
                benefit7: '自定义洞察和报告',
                benefit8: '预算编制',
            },
            thisIsYourCurrentPlan: '这是您当前的计划',
            downgrade: '降级到Collect',
            upgrade: '升级到Control',
            addMembers: '添加成员',
            saveWithExpensifyTitle: '使用Expensify卡节省费用',
            saveWithExpensifyDescription: '使用我们的储蓄计算器查看Expensify卡的现金返还如何减少您的Expensify账单。',
            saveWithExpensifyButton: '了解更多',
        },
        compareModal: {
            comparePlans: '比较计划',
            unlockTheFeatures: '选择适合您的计划，解锁您所需的功能。',
            viewOurPricing: '查看我们的定价页面',
            forACompleteFeatureBreakdown: '查看我们每个计划的完整功能细分。',
        },
        details: {
            title: '订阅详情',
            annual: '年度订阅',
            taxExempt: '请求免税状态',
            taxExemptEnabled: '免税',
            taxExemptStatus: '免税状态',
            payPerUse: '按使用付费',
            subscriptionSize: '订阅大小',
            headsUp:
                '注意：如果您现在不设置订阅规模，我们将自动将其设置为您第一个月的活跃会员数量。然后，您将承诺在接下来的12个月内至少为这个数量的会员付费。您可以随时增加您的订阅规模，但在订阅结束之前无法减少。',
            zeroCommitment: '零承诺，以折扣年费订阅价格享受',
        },
        subscriptionSize: {
            title: '订阅大小',
            yourSize: '您的订阅规模是指在特定月份内可以由任何活跃成员填补的空位数量。',
            eachMonth: '每个月，您的订阅涵盖最多为上面设置的活跃成员数量。每当您增加订阅规模时，您将以新的规模开始一个新的12个月订阅。',
            note: '注意：活跃成员是指任何创建、编辑、提交、批准、报销或导出与您的公司工作区相关的费用数据的人。',
            confirmDetails: '确认您的新年度订阅详情：',
            subscriptionSize: '订阅大小',
            activeMembers: ({size}: SubscriptionSizeParams) => `${size} 活跃成员/月`,
            subscriptionRenews: '订阅续订',
            youCantDowngrade: '您无法在年度订阅期间降级。',
            youAlreadyCommitted: ({size, date}: SubscriptionCommitmentParams) =>
                `您已经承诺每月有 ${size} 名活跃会员的年度订阅，直到 ${date}。您可以在 ${date} 通过禁用自动续订切换到按使用付费的订阅。`,
            error: {
                size: '请输入有效的订阅大小',
                sameSize: '请输入一个与您当前订阅大小不同的数字',
            },
        },
        paymentCard: {
            addPaymentCard: '添加支付卡',
            enterPaymentCardDetails: '输入您的支付卡信息',
            security: 'Expensify符合PCI-DSS标准，使用银行级加密，并利用冗余基础设施来保护您的数据。',
            learnMoreAboutSecurity: '了解更多关于我们的安全性。',
        },
        subscriptionSettings: {
            title: '订阅设置',
            summary: ({subscriptionType, subscriptionSize, autoRenew, autoIncrease}: SubscriptionSettingsSummaryParams) =>
                `订阅类型：${subscriptionType}，订阅规模：${subscriptionSize}，自动续订：${autoRenew}，自动增加年度席位：${autoIncrease}`,
            none: 'none',
            on: 'on',
            off: '关',
            annual: '年度的',
            autoRenew: '自动续订',
            autoIncrease: '自动增加年度席位数量',
            saveUpTo: ({amountWithCurrency}: SubscriptionSettingsSaveUpToParams) => `每位活跃成员每月最多可节省${amountWithCurrency}`,
            automaticallyIncrease: '自动增加您的年度席位，以容纳超过订阅规模的活跃成员。注意：这将延长您的年度订阅结束日期。',
            disableAutoRenew: '禁用自动续订',
            helpUsImprove: '帮助我们改进Expensify',
            whatsMainReason: '您禁用自动续订的主要原因是什么？',
            renewsOn: ({date}: SubscriptionSettingsRenewsOnParams) => `续订日期为${date}。`,
            pricingConfiguration: '定价取决于配置。为了获得最低价格，请选择年度订阅并获取Expensify卡。',
            learnMore: {
                part1: '在我们的网页上了解更多信息',
                pricingPage: '定价页面',
                part2: '或用您的语言与我们的团队聊天',
                adminsRoom: '#admins room.',
            },
            estimatedPrice: '预估价格',
            changesBasedOn: '这会根据您的 Expensify 卡使用情况和以下订阅选项而有所变化。',
        },
        requestEarlyCancellation: {
            title: '请求提前取消',
            subtitle: '您申请提前取消的主要原因是什么？',
            subscriptionCanceled: {
                title: '订阅已取消',
                subtitle: '您的年度订阅已被取消。',
                info: '如果您想继续按使用量付费的方式使用您的工作区，您就准备好了。',
                preventFutureActivity: {
                    part1: '如果您想防止未来的活动和收费，您必须',
                    link: '删除您的工作区',
                    part2: '请注意，当您删除工作区时，您将被收取当前日历月内产生的任何未结活动费用。',
                },
            },
            requestSubmitted: {
                title: '请求已提交',
                subtitle: {
                    part1: '感谢您告知我们您有意取消订阅。我们正在审核您的请求，并将很快通过您与Concierge的聊天与您联系。',
                    link: 'Concierge',
                    part2: '.',
                },
            },
            acknowledgement: `通过请求提前取消，我承认并同意Expensify在Expensify条款下没有义务批准此类请求。<a href=${CONST.OLD_DOT_PUBLIC_URLS.TERMS_URL}>服务条款</a>或我与Expensify之间的其他适用服务协议，并且Expensify保留对授予任何此类请求的唯一酌情权。`,
        },
    },
    feedbackSurvey: {
        tooLimited: '功能需要改进',
        tooExpensive: '太贵了',
        inadequateSupport: '客户支持不足',
        businessClosing: '公司关闭、缩减规模或被收购',
        additionalInfoTitle: '您将迁移到什么软件以及原因是什么？',
        additionalInfoInputLabel: '您的回复',
    },
    roomChangeLog: {
        updateRoomDescription: '将房间描述设置为：',
        clearRoomDescription: '清除了房间描述',
    },
    delegate: {
        switchAccount: '切换账户：',
        copilotDelegatedAccess: 'Copilot：委托访问权限',
        copilotDelegatedAccessDescription: '允许其他成员访问您的账户。',
        addCopilot: '添加副驾驶',
        membersCanAccessYourAccount: '这些成员可以访问您的账户：',
        youCanAccessTheseAccounts: '您可以通过账户切换器访问这些账户：',
        role: ({role}: OptionalParam<DelegateRoleParams> = {}) => {
            switch (role) {
                case CONST.DELEGATE_ROLE.ALL:
                    return '满的';
                case CONST.DELEGATE_ROLE.SUBMITTER:
                    return '有限的';
                default:
                    return '';
            }
        },
        genericError: '哎呀，出了点问题。请再试一次。',
        onBehalfOfMessage: ({delegator}: DelegatorParams) => `代表${delegator}`,
        accessLevel: '访问级别',
        confirmCopilot: '确认您的助手如下。',
        accessLevelDescription: '请选择以下访问级别。完整访问和有限访问都允许副驾驶查看所有对话和费用。',
        roleDescription: ({role}: OptionalParam<DelegateRoleParams> = {}) => {
            switch (role) {
                case CONST.DELEGATE_ROLE.ALL:
                    return '允许其他成员代表您在您的账户中执行所有操作。包括聊天、提交、审批、付款、设置更新等。';
                case CONST.DELEGATE_ROLE.SUBMITTER:
                    return '允许其他成员代表您在您的账户中执行大多数操作。不包括审批、付款、拒绝和保留。';
                default:
                    return '';
            }
        },
        removeCopilot: '移除Copilot',
        removeCopilotConfirmation: '您确定要移除此副驾驶吗？',
        changeAccessLevel: '更改访问级别',
        makeSureItIsYou: '让我们确认一下身份',
        enterMagicCode: ({contactMethod}: EnterMagicCodeParams) => `请输入发送到${contactMethod}的验证码以添加副驾驶。验证码应在一两分钟内到达。`,
        enterMagicCodeUpdate: ({contactMethod}: EnterMagicCodeParams) => `请输入发送到${contactMethod}的验证码以更新您的副驾驶。`,
        notAllowed: '慢着...',
        noAccessMessage: '作为副驾驶员，您无权访问此页面。抱歉！',
        notAllowedMessageStart: `作为一名`,
        notAllowedMessageHyperLinked: 'copilot',
        notAllowedMessageEnd: ({accountOwnerEmail}: AccountOwnerParams) => `对于${accountOwnerEmail}，您没有权限执行此操作。抱歉！`,
        copilotAccess: 'Copilot访问权限',
    },
    debug: {
        debug: '调试',
        details: '详情',
        JSON: 'JSON',
        reportActions: '操作',
        reportActionPreview: '预览',
        nothingToPreview: '无可预览内容',
        editJson: 'Edit JSON:',
        preview: '预览：',
        missingProperty: ({propertyName}: MissingPropertyParams) => `缺少${propertyName}`,
        invalidProperty: ({propertyName, expectedType}: InvalidPropertyParams) => `无效属性：${propertyName} - 预期：${expectedType}`,
        invalidValue: ({expectedValues}: InvalidValueParams) => `无效值 - 预期: ${expectedValues}`,
        missingValue: '缺失值',
        createReportAction: '创建报告操作',
        reportAction: '报告操作',
        report: '报告',
        transaction: '交易',
        violations: '违规事项',
        transactionViolation: '交易违规',
        hint: '数据更改不会发送到后端',
        textFields: '文本字段',
        numberFields: '数字字段',
        booleanFields: '布尔字段',
        constantFields: '常量字段',
        dateTimeFields: '日期时间字段',
        date: '日期',
        time: '时间',
        none: 'None',
        visibleInLHN: '在左侧导航栏中可见',
        GBR: 'GBR',
        RBR: 'RBR',
        true: 'true',
        false: 'false',
        viewReport: '查看报告',
        viewTransaction: '查看交易',
        createTransactionViolation: '创建交易违规',
        reasonVisibleInLHN: {
            hasDraftComment: '有草稿评论',
            hasGBR: 'Has GBR',
            hasRBR: 'Has RBR',
            pinnedByUser: '已被成员置顶',
            hasIOUViolations: '有借款违规',
            hasAddWorkspaceRoomErrors: '添加工作区房间时出错',
            isUnread: '未读（专注模式）',
            isArchived: '已归档（最新模式）',
            isSelfDM: '是自我私信',
            isFocused: '暂时专注于',
        },
        reasonGBR: {
            hasJoinRequest: '有加入请求（管理员房间）',
            isUnreadWithMention: '未读且有提及',
            isWaitingForAssigneeToCompleteAction: '正在等待受让人完成操作',
            hasChildReportAwaitingAction: '有子报告等待处理',
            hasMissingInvoiceBankAccount: '缺少发票银行账户',
        },
        reasonRBR: {
            hasErrors: '报告或报告操作数据中有错误',
            hasViolations: '有违规行为',
            hasTransactionThreadViolations: '有交易线程违规',
        },
        indicatorStatus: {
            theresAReportAwaitingAction: '有一份报告等待处理',
            theresAReportWithErrors: '有一个报告存在错误',
            theresAWorkspaceWithCustomUnitsErrors: '有一个工作区存在自定义单位错误',
            theresAProblemWithAWorkspaceMember: '工作区成员出现问题',
            theresAProblemWithAWorkspaceQBOExport: '工作区连接导出设置出现问题。',
            theresAProblemWithAContactMethod: '联系方法出现问题',
            aContactMethodRequiresVerification: '一种联系方式需要验证',
            theresAProblemWithAPaymentMethod: '支付方式出现问题',
            theresAProblemWithAWorkspace: '工作区出现问题',
            theresAProblemWithYourReimbursementAccount: '您的报销账户存在问题',
            theresABillingProblemWithYourSubscription: '您的订阅存在账单问题',
            yourSubscriptionHasBeenSuccessfullyRenewed: '您的订阅已成功续订',
            theresWasAProblemDuringAWorkspaceConnectionSync: '工作区连接同步时出现问题',
            theresAProblemWithYourWallet: '您的钱包出现了问题',
            theresAProblemWithYourWalletTerms: '您的钱包条款存在问题',
        },
    },
    emptySearchView: {
        takeATestDrive: '试驾',
    },
    migratedUserWelcomeModal: {
        title: '旅行和报销，以聊天的速度进行',
        subtitle: '新Expensify拥有同样出色的自动化功能，但现在增加了令人惊叹的协作功能：',
        confirmText: '我们走吧！',
        features: {
            chat: '<strong>直接在任何费用</strong>、报告或工作区上聊天',
            scanReceipt: '<strong>扫描收据</strong>并获得报销',
            crossPlatform: '通过手机或浏览器完成<strong>所有操作</strong>',
        },
    },
    productTrainingTooltip: {
        // TODO: CONCIERGE_LHN_GBR tooltip will be replaced by a tooltip in the #admins room
        // https://github.com/Expensify/App/issues/57045#issuecomment-2701455668
        conciergeLHNGBR: {
            part1: '开始使用',
            part2: '这里！',
        },
        saveSearchTooltip: {
            part1: '重命名您保存的搜索',
            part2: '这里！',
        },
        bottomNavInboxTooltip: {
            part1: '检查什么',
            part2: '需要您的注意',
            part3: '和',
            part4: '聊天关于费用。',
        },
        workspaceChatTooltip: {
            part1: '与 交谈',
            part2: '审批人',
        },
        globalCreateTooltip: {
            part1: '创建费用',
            part2: '，开始聊天，',
            part3: '和更多。',
            part4: '试试看！',
        },
        GBRRBRChat: {
            part1: '您将在 🟢 上看到',
            part2: '采取的行动',
            part3: '，和🔴在',
            part4: '待审核项目。',
        },
        accountSwitcher: {
            part1: '访问您的',
            part2: 'Copilot 账户',
            part3: '这里',
        },
        expenseReportsFilter: {
            part1: '欢迎！查找您的所有',
            part2: '公司的报告',
            part3: 'here.',
        },
        scanTestTooltip: {
            part1: '想看看扫描功能如何运作吗？',
            part2: '试用测试收据！',
            part3: '选择我们的',
            part4: '测试经理',
            part5: '试试看吧！',
            part6: '现在，',
            part7: '提交您的费用报销单',
            part8: '并见证奇迹的发生！',
            tryItOut: '试试看',
            noThanks: '不，谢谢',
        },
        outstandingFilter: {
            part1: '筛选符合以下条件的费用：',
            part2: '需要批准',
        },
        scanTestDriveTooltip: {
            part1: '将此收据发送给',
            part2: '完成试驾！',
        },
    },
    discardChangesConfirmation: {
        title: '放弃更改？',
        body: '您确定要放弃所做的更改吗？',
        confirmText: '放弃更改',
    },
    scheduledCall: {
        book: {
            title: '安排通话',
            description: '找到一个适合你的时间。',
            slots: '可用时间为',
        },
        confirmation: {
            title: '确认通话',
            description: '请确保以下详细信息对您来说没有问题。一旦您确认通话，我们将发送包含更多信息的邀请。',
            setupSpecialist: '您的设置专家',
            meetingLength: '会议时长',
            dateTime: '日期和时间',
            minutes: '30分钟',
        },
        callScheduled: '通话已安排',
    },
    autoSubmitModal: {
        title: '全部清除并提交！',
        description: '所有警告和违规已被清除，因此：',
        submittedExpensesTitle: '这些费用已提交',
        submittedExpensesDescription: '这些费用已发送给您的审批人，但在批准之前仍可编辑。',
        pendingExpensesTitle: '待处理费用已被移动',
        pendingExpensesDescription: '任何未处理的卡片费用已被移至单独的报告中，直到它们被记录。',
    },
    testDrive: {
        quickAction: {
            takeATwoMinuteTestDrive: '进行2分钟试用',
        },
        modal: {
            title: '试用我们吧',
            description: '快速浏览产品，迅速上手。无需中途停留！',
            confirmText: '开始试用',
            helpText: 'Skip',
            employee: {
                description: '<muted-text>让您的团队享受<strong>3个月的Expensify免费使用！</strong>只需在下方输入您老板的电子邮件并发送一笔测试费用。</muted-text>',
                email: '输入您老板的电子邮件地址',
                error: '该成员拥有一个工作区，请输入一个新成员进行测试。',
            },
        },
        banner: {
            currentlyTestDrivingExpensify: '您目前正在试用 Expensify',
            readyForTheRealThing: '准备好来真的了吗？',
            getStarted: '开始使用',
        },
        employeeInviteMessage: ({name}: EmployeeInviteMessageParams) =>
            `# ${name}邀请你试用Expensify\n嘿！我刚为我们获得了*3个月免费*试用Expensify，这是处理费用的最快方式。\n\n这里有一个*测试收据*来向你展示它的工作原理：`,
    },
};
// IMPORTANT: This line is manually replaced in generate translation files by scripts/generateTranslations.ts,
// so if you change it here, please update it there as well.
export default translations satisfies TranslationDeepObject<typeof en>;<|MERGE_RESOLUTION|>--- conflicted
+++ resolved
@@ -665,11 +665,7 @@
         tooManyFiles: ({fileLimit}: FileLimitParams) => `您一次最多只能上传 ${fileLimit} 个文件。`,
         sizeExceededWithValue: ({maxUploadSizeInMB}: SizeExceededParams) => `文件超过 ${maxUploadSizeInMB} MB。请重试。`,
         someFilesCantBeUploaded: '有些文件无法上传',
-<<<<<<< HEAD
-        sizeLimitExceeded: '文件必须小于10 MB。较大的文件将不会被上传。',
-=======
         sizeLimitExceeded: ({maxUploadSizeInMB}: SizeExceededParams) => `文件必须小于${maxUploadSizeInMB} MB。较大的文件将不会被上传。`,
->>>>>>> ec2e890b
         maxFileLimitExceeded: '您一次最多可上传30张收据。额外的将不会被上传。',
         unsupportedFileType: ({fileType}: FileTypeParams) => `${fileType} 文件不受支持。只有受支持的文件类型才会被上传。`,
         learnMoreAboutSupportedFiles: '了解更多关于支持的格式。',
