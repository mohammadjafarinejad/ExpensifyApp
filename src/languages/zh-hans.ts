--- conflicted
+++ resolved
@@ -630,12 +630,9 @@
         getTheApp: '获取应用程序',
         scanReceiptsOnTheGo: '用手机扫描收据',
         headsUp: '\u6CE8\u610F\uFF01',
-<<<<<<< HEAD
         submitTo: '提交到',
         forwardTo: '转发到',
-=======
         unstableInternetConnection: '互联网连接不稳定。请检查你的网络，然后重试。',
->>>>>>> a8175e01
     },
     supportalNoAccess: {
         title: '慢一点',
