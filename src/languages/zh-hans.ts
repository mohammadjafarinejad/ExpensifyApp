--- conflicted
+++ resolved
@@ -658,11 +658,8 @@
         reschedule: '重新安排',
         general: '常规',
         workspacesTabTitle: '工作区',
-<<<<<<< HEAD
         getTheApp: '获取应用程序',
         scanReceiptsOnTheGo: '从手机扫描收据',
-=======
->>>>>>> 89c45c98
         headsUp: '注意！',
         submitTo: '提交到',
         forwardTo: '转发到',
@@ -1037,15 +1034,12 @@
     receipt: {
         upload: '上传收据',
         uploadMultiple: '上传收据',
-<<<<<<< HEAD
         dragReceiptBeforeEmail: '将收据拖到此页面上，转发收据到',
         dragReceiptsBeforeEmail: '将收据拖到此页面，转发收据至',
         dragReceiptAfterEmail: '或者选择下方的文件上传。',
         dragReceiptsAfterEmail: '或选择文件上传。',
-=======
         desktopSubtitleSingle: `或将其拖放到此处`,
         desktopSubtitleMultiple: `或将它们拖放到此处`,
->>>>>>> 89c45c98
         chooseReceipt: '选择要上传的收据或转发收据到',
         chooseReceipts: '选择要上传的收据或转发收据到',
         alternativeMethodsTitle: '添加收据的其他方式：',
@@ -1996,11 +1990,8 @@
     workflowsPage: {
         workflowTitle: '花费',
         workflowDescription: '配置从支出发生到审批和支付的工作流程。',
-<<<<<<< HEAD
         delaySubmissionTitle: '延迟提交',
         delaySubmissionDescription: '选择一个自定义的报销提交时间表，或者关闭此选项以实时更新支出。',
-=======
->>>>>>> 89c45c98
         submissionFrequency: '提交频率',
         submissionFrequencyDescription: '选择自定义的费用提交时间表，或者关闭此选项以实时更新支出。',
         submissionFrequencyDateOfMonth: '月份日期',
@@ -2054,10 +2045,7 @@
         },
     },
     workflowsDelayedSubmissionPage: {
-<<<<<<< HEAD
         autoReportingErrorMessage: '延迟提交无法更改。请重试或联系支持。',
-=======
->>>>>>> 89c45c98
         autoReportingFrequencyErrorMessage: '提交频率无法更改。请重试或联系客服。',
         monthlyOffsetErrorMessage: '无法更改每月频率。请重试或联系支持。',
     },
@@ -6138,13 +6126,10 @@
         },
         has: '有',
         groupBy: '组别',
-<<<<<<< HEAD
         moneyRequestReport: {emptyStateTitle: '此报告没有费用。', emptyStateSubtitle: '您可以通过下面的按钮或上方“更多”菜单中的“添加费用”选项将费用添加到此报告中。'},
-=======
         moneyRequestReport: {
             emptyStateTitle: '此报告没有费用。',
         },
->>>>>>> 89c45c98
         noCategory: '无类别',
         noTag: '无标签',
         expenseType: '费用类型',
