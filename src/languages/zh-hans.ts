--- conflicted
+++ resolved
@@ -6074,13 +6074,7 @@
                 [CONST.SEARCH.WITHDRAWAL_TYPE.EXPENSIFY_CARD]: 'Expensify Card',
                 [CONST.SEARCH.WITHDRAWAL_TYPE.REIMBURSEMENT]: '报销',
             },
-<<<<<<< HEAD
-            has: {
-                receipt: '收据',
-            },
             is: '是',
-=======
->>>>>>> 9869d62e
             action: {
                 [CONST.SEARCH.ACTION_FILTERS.SUBMIT]: '提交',
                 [CONST.SEARCH.ACTION_FILTERS.APPROVE]: '批准',
