--- conflicted
+++ resolved
@@ -179,17 +179,7 @@
         return;
     }
 
-<<<<<<< HEAD
     // All other jsonCode besides 407 are treated as a successful response and must be handled in the .then() of the API method
-=======
-    if (response.jsonCode === 405 || response.jsonCode === 404 || response.jsonCode === 402) {
-        // IOU Split & Request money transactions failed, due to invalid amount(405), unable to split(404), invalid phone number(402)
-        // It's a failure, so reject the queued request
-        queuedRequest.reject(response);
-        return;
-    }
-
->>>>>>> 36ae0cf2
     queuedRequest.resolve(response);
 });
 
