--- conflicted
+++ resolved
@@ -4,200 +4,8 @@
 import requireParameters from './requireParameters';
 import * as Request from './Request';
 import * as Network from './Network';
-<<<<<<< HEAD
-import updateSessionAuthTokens from './actions/Session/updateSessionAuthTokens';
-import setSessionLoadingAndError from './actions/Session/setSessionLoadingAndError';
-
-let isAuthenticating;
-let credentials;
-let authToken;
-let currentUserEmail;
-
-function checkRequiredDataAndSetNetworkReady() {
-    if (_.isUndefined(authToken) || _.isUndefined(credentials)) {
-        return;
-    }
-
-    Network.setIsReady(true);
-}
-
-Onyx.connect({
-    key: ONYXKEYS.CREDENTIALS,
-    callback: (val) => {
-        credentials = val || null;
-        checkRequiredDataAndSetNetworkReady();
-    },
-});
-
-Onyx.connect({
-    key: ONYXKEYS.SESSION,
-    callback: (val) => {
-        authToken = lodashGet(val, 'authToken', null);
-        currentUserEmail = lodashGet(val, 'email', null);
-        checkRequiredDataAndSetNetworkReady();
-    },
-});
-
-/**
- * Does this command require an authToken?
- *
- * @param {String} command
- * @return {Boolean}
- */
-function isAuthTokenRequired(command) {
-    return !_.contains([
-        'Log',
-        'Graphite_Timer',
-        'Authenticate',
-        'GetAccountStatus',
-        'SetPassword',
-        'User_SignUp',
-        'ResendValidateCode',
-        'ResetPassword',
-        'User_ReopenAccount',
-        'User_FixAccount',
-        'ValidateEmail',
-    ], command);
-}
-
-/**
- * Adds default values to our request data
- *
- * @param {String} command
- * @param {Object} parameters
- * @returns {Object}
- */
-function addDefaultValuesToParameters(command, parameters) {
-    const finalParameters = {...parameters};
-
-    if (isAuthTokenRequired(command) && !parameters.authToken) {
-        finalParameters.authToken = authToken;
-    }
-
-    finalParameters.referer = CONFIG.EXPENSIFY.EXPENSIFY_CASH_REFERER;
-
-    // This application does not save its authToken in cookies like the classic Expensify app.
-    // Setting api_setCookie to false will ensure that the Expensify API doesn't set any cookies
-    // and prevents interfering with the cookie authToken that Expensify classic uses.
-    finalParameters.api_setCookie = false;
-
-    // Unless email is already set include current user's email in every request and the server logs
-    finalParameters.email = lodashGet(parameters, 'email', currentUserEmail);
-
-    return finalParameters;
-}
-
-// Tie into the network layer to add auth token to the parameters of all requests
-Network.registerParameterEnhancer(addDefaultValuesToParameters);
-
-/**
- * Function used to handle expired auth tokens. It re-authenticates with the API and
- * then replays the original request
- *
- * @param {String} originalCommand
- * @param {Object} [originalParameters]
- * @param {String} [originalType]
- * @returns {Promise}
- */
-function handleExpiredAuthToken(originalCommand, originalParameters, originalType) {
-    // When the authentication process is running, and more API requests will be requeued and they will
-    // be performed after authentication is done.
-    if (isAuthenticating) {
-        return Network.post(originalCommand, originalParameters, originalType);
-    }
-
-    // Prevent any more requests from being processed while authentication happens
-    Network.pauseRequestQueue();
-    isAuthenticating = true;
-
-    // eslint-disable-next-line no-use-before-define
-    return reauthenticate(originalCommand)
-        .then(() => {
-            // Now that the API is authenticated, make the original request again with the new authToken
-            const params = addDefaultValuesToParameters(originalCommand, originalParameters);
-            return Network.post(originalCommand, params, originalType);
-        })
-        .catch(() => (
-
-            // If the request did not succeed because of a networking issue or the server did not respond requeue the
-            // original request.
-            Network.post(originalCommand, originalParameters, originalType)
-        ));
-}
-
-Network.registerLogHandler(() => Log);
-
-Network.registerRequestHandler((queuedRequest, finalParameters) => {
-    if (queuedRequest.command === 'Log') {
-        return;
-    }
-
-    Log.info('Making API request', false, {
-        command: queuedRequest.command,
-        type: queuedRequest.type,
-        shouldUseSecure: queuedRequest.shouldUseSecure,
-        rvl: finalParameters.returnValueList,
-    });
-});
-
-Network.registerRequestSkippedHandler((parameters) => {
-    Log.hmmm('Trying to make a request when Network is not ready', parameters);
-});
-
-Network.registerResponseHandler((queuedRequest, response) => {
-    if (queuedRequest.command !== 'Log') {
-        Log.info('Finished API request', false, {
-            command: queuedRequest.command,
-            type: queuedRequest.type,
-            shouldUseSecure: queuedRequest.shouldUseSecure,
-            jsonCode: response.jsonCode,
-            requestID: response.requestID,
-        });
-    }
-
-    if (response.jsonCode === 407) {
-        // Credentials haven't been initialized. We will not be able to re-authenticates with the API
-        const unableToReauthenticate = (!credentials || !credentials.autoGeneratedLogin
-            || !credentials.autoGeneratedPassword);
-
-        // There are some API requests that should not be retried when there is an auth failure like
-        // creating and deleting logins. In those cases, they should handle the original response instead
-        // of the new response created by handleExpiredAuthToken.
-        const shouldRetry = lodashGet(queuedRequest, 'data.shouldRetry');
-        if (!shouldRetry || unableToReauthenticate) {
-            queuedRequest.resolve(response);
-            return;
-        }
-
-        handleExpiredAuthToken(queuedRequest.command, queuedRequest.data, queuedRequest.type)
-            .then(queuedRequest.resolve)
-            .catch(queuedRequest.reject);
-        return;
-    }
-
-    if (response.jsonCode === 405 || response.jsonCode === 404) {
-        // IOU Split & Request money transactions failed due to invalid amount(405) or unable to split(404)
-        // It's a failure, so reject the queued request
-        queuedRequest.reject(response);
-        return;
-    }
-
-    queuedRequest.resolve(response);
-});
-
-Network.registerErrorHandler((queuedRequest, error) => {
-    if (queuedRequest.command !== 'Log') {
-        Log.hmmm('[API] Handled error when making request', error);
-    } else {
-        console.debug('[API] There was an error in the Log API command, unable to log to server!', error);
-    }
-
-    // Set an error state and signify we are done loading
-    setSessionLoadingAndError(false, 'Cannot connect to server');
-=======
 import * as Middleware from './Middleware';
 import CONST from '../CONST';
->>>>>>> 68f0bbf9
 
 // Setup API middlewares. Each request made will pass through a series of middleware functions that will get called in sequence (each one passing the result of the previous to the next).
 // Note: The ordering here is intentional as we want to Log, Recheck Connection, Reauthenticate, and Retry. Errors thrown in one middleware will bubble to the next e.g. an error thrown in
@@ -1170,11 +978,7 @@
     User_ReopenAccount,
     User_SecondaryLogin_Send,
     User_UploadAvatar,
-<<<<<<< HEAD
     User_FixAccount,
-    reauthenticate,
-=======
->>>>>>> 68f0bbf9
     CreateIOUTransaction,
     CreateIOUSplit,
     ValidateEmail,
