--- conflicted
+++ resolved
@@ -736,7 +736,6 @@
 
 /**
  * @param {Object} parameters
-<<<<<<< HEAD
  * @param {String} parameters.currentStep
  * @param {String} [parameters.onfidoData] - JSON string
  * @param {String} [parameters.personalDetails] - JSON string
@@ -746,7 +745,11 @@
 function Wallet_Activate(parameters) {
     const commandName = 'Wallet_Activate';
     requireParameters(['currentStep'], parameters, commandName);
-=======
+    return Network.post(commandName, parameters, CONST.NETWORK.METHOD.POST, true);
+}
+
+/**
+ * @param {Object} parameters
  * @param {String} parameters.publicToken
  * @param {Boolean} parameters.allowDebit
  * @param {String} parameters.bank
@@ -784,7 +787,6 @@
         'setupType',
         'additionalData',
     ], parameters, commandName);
->>>>>>> 16a570fa
     return Network.post(commandName, parameters, CONST.NETWORK.METHOD.POST, true);
 }
 
