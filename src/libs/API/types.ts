import type {ValueOf} from 'type-fest';
import type CONST from '@src/CONST';
import type {SageIntacctMappingValue} from '@src/types/onyx/Policy';
import type {EmptyObject} from '@src/types/utils/EmptyObject';
// We have to disable esling for this import because otherwise the import will be 300 lines long
// eslint-disable-next-line no-restricted-syntax
import type * as Parameters from './parameters';
import type SignInUserParams from './parameters/SignInUserParams';
import type UpdateBeneficialOwnersForBankAccountParams from './parameters/UpdateBeneficialOwnersForBankAccountParams';

type ApiRequestType = ValueOf<typeof CONST.API_REQUEST_TYPE>;

const WRITE_COMMANDS = {
    SET_WORKSPACE_AUTO_REPORTING_FREQUENCY: 'SetWorkspaceAutoReportingFrequency',
    SET_WORKSPACE_AUTO_REPORTING_MONTHLY_OFFSET: 'SetWorkspaceAutoReportingOffset',
    SET_WORKSPACE_APPROVAL_MODE: 'SetWorkspaceApprovalMode',
    SET_WORKSPACE_PAYER: 'SetWorkspacePayer',
    SET_WORKSPACE_REIMBURSEMENT: 'SetWorkspaceReimbursement',
    SET_POLICY_DEFAULT_REPORT_TITLE: 'SetPolicyDefaultReportTitle',
    SET_POLICY_PREVENT_MEMBER_CREATED_TITLE: 'SetPolicyPreventMemberCreatedTitle',
    SET_POLICY_PREVENT_SELF_APPROVAL: 'SetPolicyPreventSelfApproval',
    SET_POLICY_AUTOMATIC_APPROVAL_LIMIT: 'SetPolicyAutomaticApprovalLimit',
    SET_POLICY_AUTOMATIC_APPROVAL_RATE: 'SetPolicyAutomaticApprovalRate',
    SET_POLICY_AUTO_REIMBURSEMENT_LIMIT: 'SetPolicyAutoReimbursementLimit',
    ENABLE_POLICY_AUTO_REIMBURSEMENT_LIMIT: 'EnablePolicyAutoReimbursementLimit',
    ENABLE_POLICY_AUTO_APPROVAL_OPTIONS: 'EnablePolicyAutoApprovalOptions',
    ENABLE_POLICY_DEFAULT_REPORT_TITLE: 'EnablePolicyDefaultReportTitle',
    SET_WORKSPACE_DEFAULT_SPEND_CATEGORY: 'SetPolicyDefaultSpendCategory',
    DISMISS_REFERRAL_BANNER: 'DismissReferralBanner',
    UPDATE_PREFERRED_LOCALE: 'UpdatePreferredLocale',
    OPEN_APP: 'OpenApp',
    RECONNECT_APP: 'ReconnectApp',
    HANDLE_RESTRICTED_EVENT: 'HandleRestrictedEvent',
    OPEN_REPORT: 'OpenReport',
    DELETE_PAYMENT_BANK_ACCOUNT: 'DeletePaymentBankAccount',
    UPDATE_PERSONAL_INFORMATION_FOR_BANK_ACCOUNT: 'UpdatePersonalInformationForBankAccount',
    VALIDATE_BANK_ACCOUNT_WITH_TRANSACTIONS: 'ValidateBankAccountWithTransactions',
    UPDATE_COMPANY_INFORMATION_FOR_BANK_ACCOUNT: 'UpdateCompanyInformationForBankAccount',
    UPDATE_BENEFICIAL_OWNERS_FOR_BANK_ACCOUNT: 'UpdateBeneficialOwnersForBankAccount',
    CONNECT_BANK_ACCOUNT_MANUALLY: 'ConnectBankAccountManually',
    VERIFY_IDENTITY_FOR_BANK_ACCOUNT: 'VerifyIdentityForBankAccount',
    BANK_ACCOUNT_HANDLE_PLAID_ERROR: 'BankAccount_HandlePlaidError',
    REPORT_VIRTUAL_EXPENSIFY_CARD_FRAUD: 'ReportVirtualExpensifyCardFraud',
    REQUEST_REPLACEMENT_EXPENSIFY_CARD: 'RequestReplacementExpensifyCard',
    ACTIVATE_PHYSICAL_EXPENSIFY_CARD: 'ActivatePhysicalExpensifyCard',
    UPDATE_EXPENSIFY_CARD_LIMIT: 'UpdateExpensifyCardLimit',
    UPDATE_EXPENSIFY_CARD_TITLE: 'UpdateExpensifyCardTitle',
    UPDATE_EXPENSIFY_CARD_LIMIT_TYPE: 'UpdateExpensifyCardLimitType',
    CARD_DEACTIVATE: 'Card_Deactivate',
    CHRONOS_REMOVE_OOO_EVENT: 'Chronos_RemoveOOOEvent',
    MAKE_DEFAULT_PAYMENT_METHOD: 'MakeDefaultPaymentMethod',
    ADD_PAYMENT_CARD: 'AddPaymentCard',
    ADD_PAYMENT_CARD_GBP: 'AddPaymentCardGBP',
    VERIFY_SETUP_INTENT: 'User_VerifySetupIntent',
    VERIFY_SETUP_INTENT_AND_REQUEST_POLICY_OWNER_CHANGE: 'VerifySetupIntentAndRequestPolicyOwnerChange',
    TRANSFER_WALLET_BALANCE: 'TransferWalletBalance',
    DELETE_PAYMENT_CARD: 'DeletePaymentCard',
    UPDATE_PRONOUNS: 'UpdatePronouns',
    UPDATE_DISPLAY_NAME: 'UpdateDisplayName',
    UPDATE_LEGAL_NAME: 'UpdateLegalName',
    UPDATE_DATE_OF_BIRTH: 'UpdateDateOfBirth',
    UPDATE_PHONE_NUMBER: 'UpdatePhoneNumber',
    UPDATE_HOME_ADDRESS: 'UpdateHomeAddress',
    UPDATE_POLICY_ADDRESS: 'SetPolicyAddress',
    UPDATE_AUTOMATIC_TIMEZONE: 'UpdateAutomaticTimezone',
    UPDATE_SELECTED_TIMEZONE: 'UpdateSelectedTimezone',
    UPDATE_USER_AVATAR: 'UpdateUserAvatar',
    UPDATE_GROUP_CHAT_AVATAR: 'UpdateGroupChatAvatar',
    DELETE_USER_AVATAR: 'DeleteUserAvatar',
    REFER_TEACHERS_UNITE_VOLUNTEER: 'ReferTeachersUniteVolunteer',
    ADD_SCHOOL_PRINCIPAL: 'AddSchoolPrincipal',
    CLOSE_ACCOUNT: 'CloseAccount',
    REQUEST_CONTACT_METHOD_VALIDATE_CODE: 'RequestContactMethodValidateCode',
    UPDATE_NEWSLETTER_SUBSCRIPTION: 'UpdateNewsletterSubscription',
    DELETE_CONTACT_METHOD: 'DeleteContactMethod',
    ADD_NEW_CONTACT_METHOD: 'AddNewContactMethod',
    VALIDATE_LOGIN: 'ValidateLogin',
    VALIDATE_SECONDARY_LOGIN: 'ValidateSecondaryLogin',
    UPDATE_PREFERRED_EMOJI_SKIN_TONE: 'UpdatePreferredEmojiSkinTone',
    UPDATE_CHAT_PRIORITY_MODE: 'UpdateChatPriorityMode',
    TOGGLE_PLATFORM_MUTE: 'TogglePlatformMute',
    SET_CONTACT_METHOD_AS_DEFAULT: 'SetContactMethodAsDefault',
    UPDATE_THEME: 'UpdateTheme',
    UPDATE_STATUS: 'UpdateStatus',
    CLEAR_STATUS: 'ClearStatus',
    UPDATE_PERSONAL_DETAILS_FOR_WALLET: 'UpdatePersonalDetailsForWallet',
    VERIFY_IDENTITY: 'VerifyIdentity',
    ACCEPT_WALLET_TERMS: 'AcceptWalletTerms',
    ANSWER_QUESTIONS_FOR_WALLET: 'AnswerQuestionsForWallet',
    REQUEST_ACCOUNT_VALIDATION_LINK: 'RequestAccountValidationLink',
    REQUEST_NEW_VALIDATE_CODE: 'RequestNewValidateCode',
    SIGN_IN_WITH_APPLE: 'SignInWithApple',
    SIGN_IN_WITH_GOOGLE: 'SignInWithGoogle',
    SIGN_IN_USER: 'SigninUser',
    SIGN_IN_USER_WITH_LINK: 'SigninUserWithLink',
    SEARCH: 'Search',
    REQUEST_UNLINK_VALIDATION_LINK: 'RequestUnlinkValidationLink',
    UNLINK_LOGIN: 'UnlinkLogin',
    ENABLE_TWO_FACTOR_AUTH: 'EnableTwoFactorAuth',
    DISABLE_TWO_FACTOR_AUTH: 'DisableTwoFactorAuth',
    ADD_COMMENT: 'AddComment',
    ADD_ATTACHMENT: 'AddAttachment',
    ADD_TEXT_AND_ATTACHMENT: 'AddTextAndAttachment',
    CONNECT_BANK_ACCOUNT_WITH_PLAID: 'ConnectBankAccountWithPlaid',
    ADD_PERSONAL_BANK_ACCOUNT: 'AddPersonalBankAccount',
    RESTART_BANK_ACCOUNT_SETUP: 'RestartBankAccountSetup',
    RESEND_VALIDATE_CODE: 'ResendValidateCode',
    READ_NEWEST_ACTION: 'ReadNewestAction',
    MARK_AS_UNREAD: 'MarkAsUnread',
    TOGGLE_PINNED_CHAT: 'TogglePinnedChat',
    DELETE_COMMENT: 'DeleteComment',
    UPDATE_COMMENT: 'UpdateComment',
    CREATE_APP_REPORT: 'CreateAppReport',
    UPDATE_REPORT_NOTIFICATION_PREFERENCE: 'UpdateReportNotificationPreference',
    UPDATE_ROOM_VISIBILITY: 'UpdateRoomVisibility',
    UPDATE_ROOM_DESCRIPTION: 'UpdateRoomDescription',
    UPDATE_REPORT_WRITE_CAPABILITY: 'UpdateReportWriteCapability',
    ADD_WORKSPACE_ROOM: 'AddWorkspaceRoom',
    UPDATE_POLICY_ROOM_NAME: 'UpdatePolicyRoomName',
    ADD_EMOJI_REACTION: 'AddEmojiReaction',
    REMOVE_EMOJI_REACTION: 'RemoveEmojiReaction',
    LEAVE_ROOM: 'LeaveRoom',
    PUSHER_PING: 'PusherPing',
    LEAVE_GROUP_CHAT: 'LeaveGroupChat',
    INVITE_TO_ROOM: 'InviteToRoom',
    INVITE_TO_GROUP_CHAT: 'InviteToGroupChat',
    UPDATE_TRIP_ROOM_NAME: 'UpdateTripRoomName',
    UPDATE_GROUP_CHAT_NAME: 'UpdateGroupChatName',
    UPDATE_GROUP_CHAT_MEMBER_ROLES: 'UpdateGroupChatMemberRoles',
    REMOVE_FROM_ROOM: 'RemoveFromRoom',
    REMOVE_FROM_GROUP_CHAT: 'RemoveFromGroupChat',
    FLAG_COMMENT: 'FlagComment',
    UPDATE_REPORT_PRIVATE_NOTE: 'UpdateReportPrivateNote',
    RESOLVE_ACTIONABLE_MENTION_WHISPER: 'ResolveActionableMentionWhisper',
    RESOLVE_ACTIONABLE_REPORT_MENTION_WHISPER: 'ResolveActionableReportMentionWhisper',
    DELETE_WORKSPACE: 'DeleteWorkspace',
    DELETE_MEMBERS_FROM_WORKSPACE: 'DeleteMembersFromWorkspace',
    ADD_MEMBERS_TO_WORKSPACE: 'AddMembersToWorkspace',
    UPDATE_WORKSPACE_AVATAR: 'UpdateWorkspaceAvatar',
    DELETE_WORKSPACE_AVATAR: 'DeleteWorkspaceAvatar',
    UPDATE_WORKSPACE_GENERAL_SETTINGS: 'UpdateWorkspaceGeneralSettings',
    UPDATE_WORKSPACE_DESCRIPTION: 'UpdateWorkspaceDescription',
    UPDATE_WORKSPACE_MEMBERS_ROLE: 'UpdateWorkspaceMembersRole',
    CREATE_WORKSPACE: 'CreateWorkspace',
    CREATE_WORKSPACE_FROM_IOU_PAYMENT: 'CreateWorkspaceFromIOUPayment',
    SET_WORKSPACE_CATEGORIES_ENABLED: 'SetWorkspaceCategoriesEnabled',
    SET_POLICY_TAGS_ENABLED: 'SetPolicyTagsEnabled',
    CREATE_WORKSPACE_CATEGORIES: 'CreateWorkspaceCategories',
    IMPORT_CATEGORIES_SPREADSHEET: 'ImportCategoriesSpreadsheet',
    IMPORT_MEMBERS_SPREADSHEET: 'ImportMembersSpreadsheet',
    IMPORT_TAGS_SPREADSHEET: 'ImportTagsSpreadsheet',
    IMPORT_PER_DIEM_RATES: 'ImportPerDiemRates',
    EXPORT_CATEGORIES_CSV: 'ExportCategoriesCSV',
    EXPORT_MEMBERS_CSV: 'ExportMembersCSV',
    EXPORT_TAGS_CSV: 'ExportTagsCSV',
    EXPORT_PER_DIEM_CSV: 'ExportPerDiemCSV',
    EXPORT_REPORT_TO_CSV: 'ExportReportToCSV',
    EXPORT_REPORT_TO_PDF: 'ExportReportToPDF',
    RENAME_WORKSPACE_CATEGORY: 'RenameWorkspaceCategory',
    CREATE_POLICY_TAG: 'CreatePolicyTag',
    RENAME_POLICY_TAG: 'RenamePolicyTag',
    SET_WORKSPACE_REQUIRES_CATEGORY: 'SetWorkspaceRequiresCategory',
    UPDATE_POLICY_CATEGORY_PAYROLL_CODE: 'UpdatePolicyCategoryPayrollCode',
    UPDATE_POLICY_CATEGORY_GL_CODE: 'UpdatePolicyCategoryGLCode',
    DELETE_WORKSPACE_CATEGORIES: 'DeleteWorkspaceCategories',
    DELETE_POLICY_REPORT_FIELD: 'DeletePolicyReportField',
    SET_POLICY_TAGS_REQUIRED: 'SetPolicyTagsRequired',
    SET_POLICY_REQUIRES_TAG: 'SetPolicyRequiresTag',
    RENAME_POLICY_TAG_LIST: 'RenamePolicyTaglist',
    DELETE_POLICY_TAGS: 'DeletePolicyTags',
    UPDATE_POLICY_TAG_GL_CODE: 'UpdatePolicyTagGLCode',
    CREATE_TASK: 'CreateTask',
    CANCEL_TASK: 'CancelTask',
    EDIT_TASK_ASSIGNEE: 'EditTaskAssignee',
    EDIT_TASK: 'EditTask',
    REOPEN_TASK: 'ReopenTask',
    COMPLETE_TASK: 'CompleteTask',
    COMPLETE_GUIDED_SETUP: 'CompleteGuidedSetup',
    SET_NAME_VALUE_PAIR: 'SetNameValuePair',
    SET_REPORT_FIELD: 'Report_SetFields',
    DELETE_REPORT_FIELD: 'RemoveReportField',
    SET_REPORT_NAME: 'RenameReport',
    COMPLETE_SPLIT_BILL: 'CompleteSplitBill',
    UPDATE_MONEY_REQUEST_ATTENDEES: 'UpdateMoneyRequestAttendees',
    UPDATE_MONEY_REQUEST_DATE: 'UpdateMoneyRequestDate',
    UPDATE_MONEY_REQUEST_BILLABLE: 'UpdateMoneyRequestBillable',
    UPDATE_MONEY_REQUEST_MERCHANT: 'UpdateMoneyRequestMerchant',
    UPDATE_MONEY_REQUEST_TAG: 'UpdateMoneyRequestTag',
    UPDATE_MONEY_REQUEST_TAX_AMOUNT: 'UpdateMoneyRequestTaxAmount',
    UPDATE_MONEY_REQUEST_TAX_RATE: 'UpdateMoneyRequestTaxRate',
    UPDATE_MONEY_REQUEST_DISTANCE: 'UpdateMoneyRequestDistance',
    UPDATE_MONEY_REQUEST_DISTANCE_RATE: 'UpdateMoneyRequestDistanceRate',
    UPDATE_MONEY_REQUEST_CATEGORY: 'UpdateMoneyRequestCategory',
    UPDATE_MONEY_REQUEST_DESCRIPTION: 'UpdateMoneyRequestDescription',
    UPDATE_MONEY_REQUEST_AMOUNT_AND_CURRENCY: 'UpdateMoneyRequestAmountAndCurrency',
    HOLD_MONEY_REQUEST: 'HoldRequest',
    UPDATE_BILLING_CARD_CURRENCY: 'UpdateBillingCardCurrency',
    UNHOLD_MONEY_REQUEST: 'UnHoldRequest',
    REQUEST_MONEY: 'RequestMoney',
    CREATE_PER_DIEM_REQUEST: 'CreatePerDiemRequest',
    SPLIT_BILL: 'SplitBill',
    SPLIT_BILL_AND_OPEN_REPORT: 'SplitBillAndOpenReport',
    DELETE_MONEY_REQUEST: 'DeleteMoneyRequest',
    CREATE_DISTANCE_REQUEST: 'CreateDistanceRequest',
    START_SPLIT_BILL: 'StartSplitBill',
    SEND_MONEY_ELSEWHERE: 'SendMoneyElsewhere',
    SEND_MONEY_WITH_WALLET: 'SendMoneyWithWallet',
    APPROVE_MONEY_REQUEST: 'ApproveMoneyRequest',
    UNAPPROVE_EXPENSE_REPORT: 'UnapproveExpenseReport',
    REPLACE_RECEIPT: 'ReplaceReceipt',
    SUBMIT_REPORT: 'SubmitReport',
    DETACH_RECEIPT: 'DetachReceipt',
    PAY_MONEY_REQUEST_WITH_WALLET: 'PayMoneyRequestWithWallet',
    PAY_MONEY_REQUEST: 'PayMoneyRequest',
    CANCEL_PAYMENT: 'CancelPayment',
    ACCEPT_ACH_CONTRACT_FOR_BANK_ACCOUNT: 'AcceptACHContractForBankAccount',
    SWITCH_TO_OLD_DOT: 'SwitchToOldDot',
    SWITCH_TO_OLD_DOT_ON_COMPANY_SIZE: 'SwitchToOldDotOnCompanySize',
    TRACK_EXPENSE: 'TrackExpense',
    ENABLE_POLICY_CATEGORIES: 'EnablePolicyCategories',
    ENABLE_POLICY_CONNECTIONS: 'EnablePolicyConnections',
    ENABLE_POLICY_DISTANCE_RATES: 'EnablePolicyDistanceRates',
    ENABLE_POLICY_TAGS: 'EnablePolicyTags',
    ENABLE_POLICY_TAXES: 'EnablePolicyTaxes',
    ENABLE_POLICY_WORKFLOWS: 'EnablePolicyWorkflows',
    ENABLE_POLICY_REPORT_FIELDS: 'EnablePolicyReportFields',
    ENABLE_POLICY_EXPENSIFY_CARDS: 'EnablePolicyExpensifyCards',
    TOGGLE_POLICY_PER_DIEM: 'TogglePolicyPerDiem',
    ENABLE_POLICY_COMPANY_CARDS: 'EnablePolicyCompanyCards',
    ENABLE_POLICY_INVOICING: 'EnablePolicyInvoicing',
    SET_POLICY_RULES_ENABLED: 'SetPolicyRulesEnabled',
    SET_POLICY_EXPENSE_MAX_AMOUNT_NO_RECEIPT: 'SetPolicyExpenseMaxAmountNoReceipt',
    SET_POLICY_EXPENSE_MAX_AMOUNT: 'SetPolicyExpenseMaxAmount',
    SET_POLICY_EXPENSE_MAX_AGE: ' SetPolicyExpenseMaxAge',
    UPDATE_CUSTOM_RULES: 'UpdateCustomRules',
    SET_POLICY_BILLABLE_MODE: ' SetPolicyBillableMode',
    DISABLE_POLICY_BILLABLE_MODE: 'DisablePolicyBillableExpenses',
    SET_WORKSPACE_ERECEIPTS_ENABLED: 'SetWorkspaceEReceiptsEnabled',
    SET_POLICY_CATEGORY_DESCRIPTION_REQUIRED: 'SetPolicyCategoryDescriptionRequired',
    SET_WORKSPACE_CATEGORY_DESCRIPTION_HINT: 'SetWorkspaceCategoryDescriptionHint',
    SET_POLICY_CATEGORY_RECEIPTS_REQUIRED: 'SetPolicyCategoryReceiptsRequired',
    REMOVE_POLICY_CATEGORY_RECEIPTS_REQUIRED: 'RemoveWorkspaceCategoryReceiptsRequired',
    SET_POLICY_CATEGORY_MAX_AMOUNT: 'SetPolicyCategoryMaxAmount',
    SET_POLICY_CATEGORY_APPROVER: 'SetPolicyCategoryApprover',
    SET_POLICY_CATEGORY_TAX: 'SetPolicyCategoryTax',
    SET_POLICY_TAXES_CURRENCY_DEFAULT: 'SetPolicyCurrencyDefaultTax',
    SET_POLICY_TAXES_FOREIGN_CURRENCY_DEFAULT: 'SetPolicyForeignCurrencyDefaultTax',
    SET_POLICY_CUSTOM_TAX_NAME: 'SetPolicyCustomTaxName',
    JOIN_POLICY_VIA_INVITE_LINK: 'JoinWorkspaceViaInviteLink',
    JOIN_ACCESSIBLE_POLICY: 'JoinAccessiblePolicy',
    ACCEPT_JOIN_REQUEST: 'AcceptJoinRequest',
    DECLINE_JOIN_REQUEST: 'DeclineJoinRequest',
    CREATE_POLICY_TAX: 'CreatePolicyTax',
    UPDATE_POLICY_CONNECTION_CONFIG: 'UpdatePolicyConnectionConfiguration',
    UPDATE_QUICKBOOKS_ONLINE_ENABLE_NEW_CATEGORIES: 'UpdateQuickbooksOnlineEnableNewCategories',
    UPDATE_QUICKBOOKS_ONLINE_AUTO_CREATE_VENDOR: 'UpdateQuickbooksOnlineAutoCreateVendor',
    UPDATE_QUICKBOOKS_ONLINE_REIMBURSABLE_EXPENSES_ACCOUNT: 'UpdateQuickbooksOnlineReimbursableExpensesAccount',
    UPDATE_QUICKBOOKS_ONLINE_RECEIVABLE_ACCOUNT: 'UpdateQuickbooksOnlineReceivableAccount',
    UPDATE_QUICKBOOKS_ONLINE_EXPORT_DATE: 'UpdateQuickbooksOnlineExportDate',
    UPDATE_QUICKBOOKS_ONLINE_NON_REIMBURSABLE_EXPENSES_ACCOUNT: 'UpdateQuickbooksOnlineNonReimbursableExpensesAccount',
    UPDATE_QUICKBOOKS_ONLINE_COLLECTION_ACCOUNT_ID: 'UpdateQuickbooksOnlineCollectionAccountID',
    UPDATE_QUICKBOOKS_ONLINE_SYNC_TAX: 'UpdateQuickbooksOnlineSyncTax',
    UPDATE_QUICKBOOKS_ONLINE_SYNC_LOCATIONS: 'UpdateQuickbooksOnlineSyncLocations',
    UPDATE_QUICKBOOKS_ONLINE_SYNC_CUSTOMERS: 'UpdateQuickbooksOnlineSyncCustomers',
    UPDATE_QUICKBOOKS_ONLINE_SYNC_CLASSES: 'UpdateQuickbooksOnlineSyncClasses',
    UPDATE_QUICKBOOKS_ONLINE_NON_REIMBURSABLE_BILL_DEFAULT_VENDOR: 'UpdateQuickbooksOnlineNonReimbursableBillDefaultVendor',
    UPDATE_QUICKBOOKS_ONLINE_AUTO_SYNC: 'UpdateQuickbooksOnlineAutoSync',
    UPDATE_QUICKBOOKS_ONLINE_SYNC_PEOPLE: 'UpdateQuickbooksOnlineSyncPeople',
    UPDATE_QUICKBOOKS_ONLINE_REIMBURSEMENT_ACCOUNT_ID: 'UpdateQuickbooksOnlineReimbursementAccountID',
    UPDATE_QUICKBOOKS_ONLINE_EXPORT: 'UpdateQuickbooksOnlineExport',
    UPDATE_QUICKBOOKS_DESKTOP_EXPORT_DATE: 'UpdateQuickbooksDesktopExportDate',
    UPDATE_MANY_POLICY_CONNECTION_CONFIGS: 'UpdateManyPolicyConnectionConfigurations',
    UPDATE_QUICKBOOKS_DESKTOP_NON_REIMBURSABLE_EXPENSES_EXPORT_DESTINATION: 'UpdateQuickbooksDesktopNonReimbursableExpensesExportDestination',
    UPDATE_QUICKBOOKS_DESKTOP_NON_REIMBURSABLE_EXPENSES_ACCOUNT: 'UpdateQuickbooksDesktopNonReimbursableExpensesAccount',
    UPDATE_QUICKBOOKS_DESKTOP_AUTO_CREATE_VENDOR: 'UpdateQuickbooksDesktopAutoCreateVendor',
    UPDATE_QUICKBOOKS_DESKTOP_NON_REIMBURSABLE_BILL_DEFAULT_VENDOR: 'UpdateQuickbooksDesktopNonReimbursableBillDefaultVendor',
    UPDATE_QUICKBOOKS_DESKTOP_AUTO_SYNC: 'UpdateQuickbooksDesktopAutoSync',
    UPDATE_QUICKBOOKS_DESKTOP_EXPORT: 'UpdateQuickbooksDesktopExport',
    UPDATE_QUICKBOOKS_DESKTOP_REIMBURSABLE_EXPENSES_ACCOUNT: 'UpdateQuickbooksDesktopReimbursableExpensesAccount',
    UPDATE_QUICKBOOKS_DESKTOP_MARK_CHECKS_TO_BE_PRINTED: 'UpdateQuickbooksDesktopMarkChecksToBePrinted',
    UPDATE_QUICKBOOKS_DESKTOP_REIMBURSABLE_EXPENSES_EXPORT_DESTINATION: 'UpdateQuickbooksDesktopReimbursableExpensesExportDestination',
    UPDATE_QUICKBOOKS_DESKTOP_ENABLE_NEW_CATEGORIES: 'UpdateQuickbooksDesktopEnableNewCategories',
    UPDATE_QUICKBOOKS_DESKTOP_SYNC_CLASSES: 'UpdateQuickbooksDesktopSyncClasses',
    UPDATE_QUICKBOOKS_DESKTOP_SYNC_CUSTOMERS: 'UpdateQuickbooksDesktopSyncCustomers',
    UPDATE_QUICKBOOKS_DESKTOP_SYNC_ITEMS: 'UpdateQuickbooksDesktopSyncItems',
    REMOVE_POLICY_CONNECTION: 'RemovePolicyConnection',
    SET_POLICY_TAXES_ENABLED: 'SetPolicyTaxesEnabled',
    DELETE_POLICY_TAXES: 'DeletePolicyTaxes',
    UPDATE_POLICY_TAX_VALUE: 'UpdatePolicyTaxValue',
    RENAME_POLICY_TAX: 'RenamePolicyTax',
    UPDATE_POLICY_TAX_CODE: 'UpdatePolicyTaxCode',
    CREATE_POLICY_DISTANCE_RATE: 'CreatePolicyDistanceRate',
    REQUEST_WORKSPACE_OWNER_CHANGE: 'RequestWorkspaceOwnerChange',
    ADD_BILLING_CARD_AND_REQUEST_WORKSPACE_OWNER_CHANGE: 'AddBillingCardAndRequestPolicyOwnerChange',
    SET_POLICY_DISTANCE_RATES_UNIT: 'SetPolicyDistanceRatesUnit',
    SET_CUSTOM_UNIT_DEFAULT_CATEGORY: 'SetCustomUnitDefaultCategory',
    ENABLE_DISTANCE_REQUEST_TAX: 'EnableDistanceRequestTax',
    UPDATE_POLICY_DISTANCE_RATE_VALUE: 'UpdatePolicyDistanceRateValue',
    UPDATE_POLICY_DISTANCE_TAX_RATE_VALUE: 'UpdateDistanceTaxRate',
    UPDATE_DISTANCE_TAX_CLAIMABLE_VALUE: 'UpdateDistanceTaxClaimableValue',
    SET_POLICY_DISTANCE_RATES_ENABLED: 'SetPolicyDistanceRatesEnabled',
    DELETE_POLICY_DISTANCE_RATES: 'DeletePolicyDistanceRates',
    DISMISS_TRACK_EXPENSE_ACTIONABLE_WHISPER: 'DismissActionableWhisper',
    ADD_TRACKED_EXPENSE_TO_POLICY: 'AddTrackedExpenseToPolicy',
    CONVERT_TRACKED_EXPENSE_TO_REQUEST: 'ConvertTrackedExpenseToRequest',
    CATEGORIZE_TRACKED_EXPENSE: 'CategorizeTrackedExpense',
    SHARE_TRACKED_EXPENSE: 'ShareTrackedExpense',
    LEAVE_POLICY: 'LeavePolicy',
    DISMISS_VIOLATION: 'DismissViolation',
    ACCEPT_SPOTNANA_TERMS: 'AcceptSpotnanaTerms',
    SEND_INVOICE: 'SendInvoice',
    PAY_INVOICE: 'PayInvoice',
    MARK_AS_CASH: 'MarkAsCash',
    TRANSACTION_MERGE: 'Transaction_Merge',
    RESOLVE_DUPLICATES: 'ResolveDuplicates',
    UPDATE_SUBSCRIPTION_TYPE: 'UpdateSubscriptionType',
    SIGN_UP_USER: 'SignUpUser',
    UPDATE_SUBSCRIPTION_AUTO_RENEW: 'UpdateSubscriptionAutoRenew',
    UPDATE_SUBSCRIPTION_ADD_NEW_USERS_AUTOMATICALLY: 'UpdateSubscriptionAddNewUsersAutomatically',
    UPDATE_SUBSCRIPTION_SIZE: 'UpdateSubscriptionSize',
    REPORT_EXPORT: 'Report_Export',
    MARK_AS_EXPORTED: 'MarkAsExported',
    UPGRADE_TO_CORPORATE: 'UpgradeToCorporate',
    DOWNGRADE_TO_TEAM: 'Policy_DowngradeToTeam',
    DELETE_MONEY_REQUEST_ON_SEARCH: 'DeleteMoneyRequestOnSearch',
    HOLD_MONEY_REQUEST_ON_SEARCH: 'HoldMoneyRequestOnSearch',
    APPROVE_MONEY_REQUEST_ON_SEARCH: 'ApproveMoneyRequestOnSearch',
    UNHOLD_MONEY_REQUEST_ON_SEARCH: 'UnholdMoneyRequestOnSearch',
    REQUEST_REFUND: 'User_RefundPurchase',
    UPDATE_NETSUITE_SUBSIDIARY: 'UpdateNetSuiteSubsidiary',
    CREATE_WORKSPACE_REPORT_FIELD: 'CreatePolicyReportField',
    UPDATE_WORKSPACE_REPORT_FIELD_INITIAL_VALUE: 'SetPolicyReportFieldDefault',
    ENABLE_WORKSPACE_REPORT_FIELD_LIST_VALUE: 'EnablePolicyReportFieldOption',
    CREATE_WORKSPACE_REPORT_FIELD_LIST_VALUE: 'CreatePolicyReportFieldOption',
    REMOVE_WORKSPACE_REPORT_FIELD_LIST_VALUE: 'RemovePolicyReportFieldOption',
    UPDATE_NETSUITE_SYNC_TAX_CONFIGURATION: 'UpdateNetSuiteSyncTaxConfiguration',
    UPDATE_NETSUITE_CROSS_SUBSIDIARY_CUSTOMER_CONFIGURATION: 'UpdateNetSuiteCrossSubsidiaryCustomerConfiguration',
    UPDATE_NETSUITE_DEPARTMENTS_MAPPING: 'UpdateNetSuiteDepartmentsMapping',
    UPDATE_NETSUITE_CLASSES_MAPPING: 'UpdateNetSuiteClassesMapping',
    UPDATE_NETSUITE_LOCATIONS_MAPPING: 'UpdateNetSuiteLocationsMapping',
    UPDATE_NETSUITE_CUSTOMERS_MAPPING: 'UpdateNetSuiteCustomersMapping',
    UPDATE_NETSUITE_JOBS_MAPPING: 'UpdateNetSuiteJobsMapping',
    UPDATE_NETSUITE_CUSTOMERS_JOBS_MAPPING: 'UpdateNetSuiteCustomersJobsMapping',
    UPDATE_NETSUITE_EXPORTER: 'UpdateNetSuiteExporter',
    UPDATE_NETSUITE_EXPORT_DATE: 'UpdateNetSuiteExportDate',
    UPDATE_NETSUITE_REIMBURSABLE_EXPENSES_EXPORT_DESTINATION: 'UpdateNetSuiteReimbursableExpensesExportDestination',
    UPDATE_NETSUITE_NONREIMBURSABLE_EXPENSES_EXPORT_DESTINATION: 'UpdateNetSuiteNonreimbursableExpensesExportDestination',
    UPDATE_NETSUITE_DEFAULT_VENDOR: 'UpdateNetSuiteDefaultVendor',
    UPDATE_NETSUITE_REIMBURSABLE_PAYABLE_ACCOUNT: 'UpdateNetSuiteReimbursablePayableAccount',
    UPDATE_NETSUITE_PAYABLE_ACCT: 'UpdateNetSuitePayableAcct',
    UPDATE_NETSUITE_JOURNAL_POSTING_PREFERENCE: 'UpdateNetSuiteJournalPostingPreference',
    UPDATE_NETSUITE_RECEIVABLE_ACCOUNT: 'UpdateNetSuiteReceivableAccount',
    UPDATE_NETSUITE_INVOICE_ITEM_PREFERENCE: 'UpdateNetSuiteInvoiceItemPreference',
    UPDATE_NETSUITE_INVOICE_ITEM: 'UpdateNetSuiteInvoiceItem',
    UPDATE_NETSUITE_PROVINCIAL_TAX_POSTING_ACCOUNT: 'UpdateNetSuiteProvincialTaxPostingAccount',
    UPDATE_NETSUITE_TAX_POSTING_ACCOUNT: 'UpdateNetSuiteTaxPostingAccount',
    UPDATE_NETSUITE_ALLOW_FOREIGN_CURRENCY: 'UpdateNetSuiteAllowForeignCurrency',
    UPDATE_NETSUITE_EXPORT_TO_NEXT_OPEN_PERIOD: 'UpdateNetSuiteExportToNextOpenPeriod',
    UPDATE_NETSUITE_CUSTOM_SEGMENTS: 'UpdateNetSuiteCustomSegments',
    UPDATE_NETSUITE_CUSTOM_LISTS: 'UpdateNetSuiteCustomLists',
    UPDATE_NETSUITE_AUTO_SYNC: 'UpdateNetSuiteAutoSync',
    UPDATE_NETSUITE_SYNC_REIMBURSED_REPORTS: 'UpdateNetSuiteSyncReimbursedReports',
    UPDATE_NETSUITE_SYNC_PEOPLE: 'UpdateNetSuiteSyncPeople',
    UPDATE_NETSUITE_AUTO_CREATE_ENTITIES: 'UpdateNetSuiteAutoCreateEntities',
    UPDATE_NETSUITE_ENABLE_NEW_CATEGORIES: 'UpdateNetSuiteEnableNewCategories',
    UPDATE_NETSUITE_CUSTOM_FORM_ID_OPTIONS_ENABLED: 'UpdateNetSuiteCustomFormIDOptionsEnabled',
    UPDATE_NETSUITE_REIMBURSEMENT_ACCOUNT_ID: 'UpdateNetSuiteReimbursementAccountID',
    UPDATE_NETSUITE_COLLECTION_ACCOUNT: 'UpdateNetSuiteCollectionAccount',
    UPDATE_NETSUITE_EXPORT_REPORTS_TO: 'UpdateNetSuiteExportReportsTo',
    UPDATE_NETSUITE_VENDOR_BILLS_TO: 'UpdateNetSuiteExportVendorBillsTo',
    UPDATE_NETSUITE_ACCOUNTING_METHOD: 'UpdateNetSuiteAccountingMethod',
    UPDATE_NETSUITE_JOURNALS_TO: 'UpdateNetSuiteExportJournalsTo',
    UPDATE_NETSUITE_APPROVAL_ACCOUNT: 'UpdateNetSuiteApprovalAccount',
    UPDATE_NETSUITE_CUSTOM_FORM_ID_OPTIONS_REIMBURSABLE: 'UpdateNetSuiteCustomFormIDOptionsReimbursable',
    UPDATE_NETSUITE_CUSTOM_FORM_ID_OPTIONS_NON_REIMBURSABLE: 'UpdateNetSuiteCustomFormIDOptionsNonReimbursable',
    CONNECT_POLICY_TO_NSQS: 'ConnectPolicyToNSQS',
    UPDATE_NSQS_CUSTOMERS_MAPPING: 'UpdateNSQSCustomersMapping',
    UPDATE_NSQS_PROJECTS_MAPPING: 'UpdateNSQSProjectsMapping',
    UPDATE_NSQS_EXPORTER: 'UpdateNSQSExporter',
    UPDATE_NSQS_EXPORT_DATE: 'UpdateNSQSExportDate',
    UPDATE_NSQS_AUTO_SYNC: 'UpdateNSQSAutoSync',
    UPDATE_NSQS_PAYMENT_ACCOUNT: 'UpdateNSQSPaymentAccount',
    REQUEST_EXPENSIFY_CARD_LIMIT_INCREASE: 'RequestExpensifyCardLimitIncrease',
    CONNECT_POLICY_TO_SAGE_INTACCT: 'ConnectPolicyToSageIntacct',
    COPY_EXISTING_POLICY_CONNECTION: 'CopyExistingPolicyConnection',
    UPDATE_SAGE_INTACCT_AUTO_SYNC: 'UpdateSageIntacctAutoSync',
    UPDATE_SAGE_INTACCT_IMPORT_EMPLOYEES: 'UpdateSageIntacctImportEmployees',
    UPDATE_SAGE_INTACCT_APPROVAL_MODE: 'UpdateSageIntacctApprovalMode',
    UPDATE_SAGE_INTACCT_SYNC_REIMBURSED_REPORTS: 'UpdateSageIntacctSyncReimbursedReports',
    UPDATE_SAGE_INTACCT_SYNC_REIMBURSEMENT_ACCOUNT_ID: 'UpdateSageIntacctSyncReimbursementAccountID',
    CONNECT_POLICY_TO_NETSUITE: 'ConnectPolicyToNetSuite',
    CLEAR_OUTSTANDING_BALANCE: 'ClearOutstandingBalance',
    CANCEL_BILLING_SUBSCRIPTION: 'CancelBillingSubscriptionNewDot',
    UPDATE_SAGE_INTACCT_ENTITY: 'UpdateSageIntacctEntity',
    UPDATE_SAGE_INTACCT_BILLABLE: 'UpdateSageIntacctBillable',
    UPDATE_SAGE_INTACCT_DEPARTMENT_MAPPING: 'UpdateSageIntacctDepartmentsMapping',
    UPDATE_SAGE_INTACCT_CLASSES_MAPPING: 'UpdateSageIntacctClassesMapping',
    UPDATE_SAGE_INTACCT_LOCATIONS_MAPPING: 'UpdateSageIntacctLocationsMapping',
    UPDATE_SAGE_INTACCT_CUSTOMERS_MAPPING: 'UpdateSageIntacctCustomersMapping',
    UPDATE_SAGE_INTACCT_PROJECTS_MAPPING: 'UpdateSageIntacctProjectsMapping',
    UPDATE_SAGE_INTACCT_SYNC_TAX_CONFIGURATION: 'UpdateSageIntacctSyncTaxConfiguration',
    UPDATE_SAGE_INTACCT_USER_DIMENSION: 'UpdateSageIntacctUserDimension',
    UPDATE_SAGE_INTACCT_EXPORTER: 'UpdateSageIntacctExporter',
    UPDATE_SAGE_INTACCT_EXPORT_DATE: 'UpdateSageIntacctExportDate',
    UPDATE_SAGE_INTACCT_REIMBURSABLE_EXPENSES_EXPORT_DESTINATION: 'UpdateSageIntacctReimbursableExpensesExportDestination',
    UPDATE_SAGE_INTACCT_NON_REIMBURSABLE_EXPENSES_EXPORT_DESTINATION: 'UpdateSageIntacctNonreimbursableExpensesExportDestination',
    UPDATE_SAGE_INTACCT_REIMBURSABLE_EXPENSES_REPORT_EXPORT_DEFAULT_VENDOR: 'UpdateSageIntacctReimbursableExpensesReportExportDefaultVendor',
    UPDATE_SAGE_INTACCT_NON_REIMBURSABLE_EXPENSES_CREDIT_CARD_CHARGE_EXPORT_DEFAULT_VENDOR: 'UpdateSageIntacctNonreimbursableExpensesCreditCardChargeExportDefaultVendor',
    UPDATE_SAGE_INTACCT_NON_REIMBURSABLE_EXPENSES_EXPORT_ACCOUNT: 'UpdateSageIntacctNonreimbursableExpensesExportAccount',
    UPDATE_SAGE_INTACCT_NON_REIMBURSABLE_EXPENSES_EXPORT_VENDOR: 'UpdateSageIntacctNonreimbursableExpensesExportVendor',
    REQUEST_TAX_EXEMPTION: 'RequestTaxExemption',
    EXPORT_SEARCH_ITEMS_TO_CSV: 'ExportSearchToCSV',
    CREATE_WORKSPACE_APPROVAL: 'CreateWorkspaceApproval',
    UPDATE_WORKSPACE_APPROVAL: 'UpdateWorkspaceApproval',
    REMOVE_WORKSPACE_APPROVAL: 'RemoveWorkspaceApproval',
    CONFIGURE_EXPENSIFY_CARDS_FOR_POLICY: 'ConfigureExpensifyCardsForPolicy',
    CREATE_EXPENSIFY_CARD: 'CreateExpensifyCard',
    CREATE_ADMIN_ISSUED_VIRTUAL_CARD: 'CreateAdminIssuedVirtualCard',
    QUEUE_EXPENSIFY_CARD_FOR_BILLING: 'Domain_QueueExpensifyCardForBilling',
    ADD_DELEGATE: 'AddDelegate',
    REMOVE_DELEGATE: 'RemoveDelegate',
    UPDATE_DELEGATE_ROLE: 'UpdateDelegateRole',
    TOGGLE_CARD_CONTINUOUS_RECONCILIATION: 'ToggleCardContinuousReconciliation',
    SET_POLICY_TAG_APPROVER: 'SetPolicyTagApprover',
    SAVE_SEARCH: 'SaveSearch',
    DELETE_SAVED_SEARCH: 'DeleteSavedSearch',
    UPDATE_CARD_SETTLEMENT_FREQUENCY: 'UpdateCardSettlementFrequency',
    UPDATE_CARD_SETTLEMENT_ACCOUNT: 'UpdateCardSettlementAccount',
    UPDATE_XERO_IMPORT_TRACKING_CATEGORIES: 'UpdateXeroImportTrackingCategories',
    UPDATE_XERO_IMPORT_TAX_RATES: 'UpdateXeroImportTaxRates',
    UPDATE_XERO_TENANT_ID: 'UpdateXeroTenantID',
    UPDATE_XERO_MAPPING: 'UpdateXeroMappings',
    UPDATE_XERO_IMPORT_CUSTOMERS: 'UpdateXeroImportCustomers',
    UPDATE_XERO_ENABLE_NEW_CATEGORIES: 'UpdateXeroEnableNewCategories',
    UPDATE_XERO_AUTO_SYNC: 'UpdateXeroAutoSync',
    UPDATE_XERO_EXPORT_BILL_STATUS: 'UpdateXeroExportBillStatus',
    UPDATE_XERO_EXPORT_BILL_DATE: 'UpdateXeroExportBillDate',
    UPDATE_XERO_EXPORT_EXPORTER: 'UpdateXeroExportExporter',
    UPDATE_XERO_EXPORT_NON_REIMBURSABLE_ACCOUNT: 'UpdateXeroExportNonReimbursableAccount',
    UPDATE_XERO_SYNC_INVOICE_COLLECTIONS_ACCOUNT_ID: 'UpdateXeroSyncInvoiceCollectionsAccountID',
    UPDATE_XERO_SYNC_SYNC_REIMBURSED_REPORTS: 'UpdateXeroSyncSyncReimbursedReports',
    UPDATE_XERO_SYNC_REIMBURSEMENT_ACCOUNT_ID: 'UpdateXeroSyncReimbursementAccountID',
    REQUEST_FEED_SETUP: 'RequestFeedSetup',
    SET_COMPANY_CARD_FEED_NAME: 'SetFeedName',
    DELETE_COMPANY_CARD_FEED: 'RemoveFeed',
    SET_COMPANY_CARD_TRANSACTION_LIABILITY: 'SetFeedTransactionLiability',
    ASSIGN_COMPANY_CARD: 'AssignCard',
    UNASSIGN_COMPANY_CARD: 'UnassignCard',
    UPDATE_COMPANY_CARD: 'SyncCard',
    UPDATE_COMPANY_CARD_NAME: 'SetCardName',
    SET_CARD_EXPORT_ACCOUNT: 'SetCardExportAccount',
    SET_PERSONAL_DETAILS_AND_SHIP_EXPENSIFY_CARDS: 'SetPersonalDetailsAndShipExpensifyCards',
    SET_INVOICING_TRANSFER_BANK_ACCOUNT: 'SetInvoicingTransferBankAccount',
    SELF_TOUR_VIEWED: 'SelfTourViewed',
    UPDATE_INVOICE_COMPANY_NAME: 'UpdateInvoiceCompanyName',
    UPDATE_INVOICE_COMPANY_WEBSITE: 'UpdateInvoiceCompanyWebsite',
    GET_CORPAY_BANK_ACCOUNT_FIELDS: 'GetCorpayBankAccountFields',
    BANK_ACCOUNT_CREATE_CORPAY: 'BankAccount_CreateCorpay',
    UPDATE_WORKSPACE_CUSTOM_UNIT: 'UpdateWorkspaceCustomUnit',
    VALIDATE_USER_AND_GET_ACCESSIBLE_POLICIES: 'ValidateUserAndGetAccessiblePolicies',
    DISMISS_PRODUCT_TRAINING: 'DismissProductTraining',
    GET_VALIDATE_CODE_FOR_ACCOUNT_MERGE: 'GetValidateCodeForAccountMerge',
    MERGE_WITH_VALIDATE_CODE: 'MergeWithValidateCode',
    RESET_SMS_DELIVERY_FAILURE_STATUS: 'ResetSMSDeliveryFailureStatus',
    SAVE_CORPAY_ONBOARDING_COMPANY_DETAILS: 'SaveCorpayOnboardingCompanyDetails',
    SAVE_CORPAY_ONBOARDING_BENEFICIAL_OWNER: 'SaveCorpayOnboardingBeneficialOwner',
    CHANGE_REPORT_POLICY: 'ChangeReportPolicy',
} as const;

type WriteCommand = ValueOf<typeof WRITE_COMMANDS>;

type WriteCommandParameters = {
    [WRITE_COMMANDS.DISMISS_REFERRAL_BANNER]: Parameters.DismissReferralBannerParams;
    [WRITE_COMMANDS.UPDATE_PREFERRED_LOCALE]: Parameters.UpdatePreferredLocaleParams;
    [WRITE_COMMANDS.RECONNECT_APP]: Parameters.ReconnectAppParams;
    [WRITE_COMMANDS.OPEN_APP]: Parameters.OpenAppParams;
    [WRITE_COMMANDS.HANDLE_RESTRICTED_EVENT]: Parameters.HandleRestrictedEventParams;
    [WRITE_COMMANDS.OPEN_REPORT]: Parameters.OpenReportParams;
    [WRITE_COMMANDS.DELETE_PAYMENT_BANK_ACCOUNT]: Parameters.DeletePaymentBankAccountParams;
    [WRITE_COMMANDS.UPDATE_PERSONAL_INFORMATION_FOR_BANK_ACCOUNT]: Parameters.UpdatePersonalInformationForBankAccountParams;
    [WRITE_COMMANDS.VALIDATE_BANK_ACCOUNT_WITH_TRANSACTIONS]: Parameters.ValidateBankAccountWithTransactionsParams;
    [WRITE_COMMANDS.UPDATE_COMPANY_INFORMATION_FOR_BANK_ACCOUNT]: Parameters.UpdateCompanyInformationForBankAccountParams;
    [WRITE_COMMANDS.UPDATE_BENEFICIAL_OWNERS_FOR_BANK_ACCOUNT]: UpdateBeneficialOwnersForBankAccountParams;
    [WRITE_COMMANDS.CONNECT_BANK_ACCOUNT_MANUALLY]: Parameters.ConnectBankAccountParams;
    [WRITE_COMMANDS.VERIFY_IDENTITY_FOR_BANK_ACCOUNT]: Parameters.VerifyIdentityForBankAccountParams;
    [WRITE_COMMANDS.BANK_ACCOUNT_HANDLE_PLAID_ERROR]: Parameters.BankAccountHandlePlaidErrorParams;
    [WRITE_COMMANDS.REPORT_VIRTUAL_EXPENSIFY_CARD_FRAUD]: Parameters.ReportVirtualExpensifyCardFraudParams;
    [WRITE_COMMANDS.REQUEST_REPLACEMENT_EXPENSIFY_CARD]: Parameters.RequestReplacementExpensifyCardParams;
    [WRITE_COMMANDS.ACTIVATE_PHYSICAL_EXPENSIFY_CARD]: Parameters.ActivatePhysicalExpensifyCardParams;
    [WRITE_COMMANDS.UPDATE_EXPENSIFY_CARD_LIMIT]: Parameters.UpdateExpensifyCardLimitParams;
    [WRITE_COMMANDS.UPDATE_EXPENSIFY_CARD_TITLE]: Parameters.UpdateExpensifyCardTitleParams;
    [WRITE_COMMANDS.UPDATE_EXPENSIFY_CARD_LIMIT_TYPE]: Parameters.UpdateExpensifyCardLimitTypeParams;
    [WRITE_COMMANDS.CARD_DEACTIVATE]: Parameters.CardDeactivateParams;
    [WRITE_COMMANDS.MAKE_DEFAULT_PAYMENT_METHOD]: Parameters.MakeDefaultPaymentMethodParams;
    [WRITE_COMMANDS.ADD_PAYMENT_CARD]: Parameters.AddPaymentCardParams;
    [WRITE_COMMANDS.ADD_PAYMENT_CARD_GBP]: Parameters.AddPaymentCardParams;
    [WRITE_COMMANDS.VERIFY_SETUP_INTENT]: Parameters.VerifySetupIntentParams;
    [WRITE_COMMANDS.VERIFY_SETUP_INTENT_AND_REQUEST_POLICY_OWNER_CHANGE]: Parameters.VerifySetupIntentAndRequestPolicyOwnerChangeParams;
    [WRITE_COMMANDS.DELETE_PAYMENT_CARD]: Parameters.DeletePaymentCardParams;
    [WRITE_COMMANDS.UPDATE_PRONOUNS]: Parameters.UpdatePronounsParams;
    [WRITE_COMMANDS.UPDATE_DISPLAY_NAME]: Parameters.UpdateDisplayNameParams;
    [WRITE_COMMANDS.UPDATE_LEGAL_NAME]: Parameters.UpdateLegalNameParams;
    [WRITE_COMMANDS.UPDATE_DATE_OF_BIRTH]: Parameters.UpdateDateOfBirthParams;
    [WRITE_COMMANDS.UPDATE_PHONE_NUMBER]: Parameters.UpdatePhoneNumberParams;
    [WRITE_COMMANDS.UPDATE_POLICY_ADDRESS]: Parameters.UpdatePolicyAddressParams;
    [WRITE_COMMANDS.UPDATE_HOME_ADDRESS]: Parameters.UpdateHomeAddressParams;
    [WRITE_COMMANDS.UPDATE_AUTOMATIC_TIMEZONE]: Parameters.UpdateAutomaticTimezoneParams;
    [WRITE_COMMANDS.UPDATE_SELECTED_TIMEZONE]: Parameters.UpdateSelectedTimezoneParams;
    [WRITE_COMMANDS.UPDATE_USER_AVATAR]: Parameters.UpdateUserAvatarParams;
    [WRITE_COMMANDS.DELETE_USER_AVATAR]: null;
    [WRITE_COMMANDS.REFER_TEACHERS_UNITE_VOLUNTEER]: Parameters.ReferTeachersUniteVolunteerParams;
    [WRITE_COMMANDS.ADD_SCHOOL_PRINCIPAL]: Parameters.AddSchoolPrincipalParams;
    [WRITE_COMMANDS.CLOSE_ACCOUNT]: Parameters.CloseAccountParams;
    [WRITE_COMMANDS.REQUEST_CONTACT_METHOD_VALIDATE_CODE]: Parameters.RequestContactMethodValidateCodeParams;
    [WRITE_COMMANDS.UPDATE_NEWSLETTER_SUBSCRIPTION]: Parameters.UpdateNewsletterSubscriptionParams;
    [WRITE_COMMANDS.DELETE_CONTACT_METHOD]: Parameters.DeleteContactMethodParams;
    [WRITE_COMMANDS.ADD_NEW_CONTACT_METHOD]: Parameters.AddNewContactMethodParams;
    [WRITE_COMMANDS.VALIDATE_LOGIN]: Parameters.ValidateLoginParams;
    [WRITE_COMMANDS.VALIDATE_SECONDARY_LOGIN]: Parameters.ValidateSecondaryLoginParams;
    [WRITE_COMMANDS.UPDATE_PREFERRED_EMOJI_SKIN_TONE]: Parameters.UpdatePreferredEmojiSkinToneParams;
    [WRITE_COMMANDS.UPDATE_CHAT_PRIORITY_MODE]: Parameters.UpdateChatPriorityModeParams;
    [WRITE_COMMANDS.SET_CONTACT_METHOD_AS_DEFAULT]: Parameters.SetContactMethodAsDefaultParams;
    [WRITE_COMMANDS.TOGGLE_PLATFORM_MUTE]: Parameters.TogglePlatformMuteParams;
    [WRITE_COMMANDS.UPDATE_THEME]: Parameters.UpdateThemeParams;
    [WRITE_COMMANDS.UPDATE_STATUS]: Parameters.UpdateStatusParams;
    [WRITE_COMMANDS.CLEAR_STATUS]: null;
    [WRITE_COMMANDS.UPDATE_PERSONAL_DETAILS_FOR_WALLET]: Parameters.UpdatePersonalDetailsForWalletParams;
    [WRITE_COMMANDS.REQUEST_FEED_SETUP]: Parameters.RequestFeedSetupParams;
    [WRITE_COMMANDS.SET_COMPANY_CARD_FEED_NAME]: Parameters.SetCompanyCardFeedName;
    [WRITE_COMMANDS.DELETE_COMPANY_CARD_FEED]: Parameters.DeleteCompanyCardFeed;
    [WRITE_COMMANDS.ASSIGN_COMPANY_CARD]: Parameters.AssignCompanyCardParams;
    [WRITE_COMMANDS.UNASSIGN_COMPANY_CARD]: Parameters.UnassignCompanyCard;
    [WRITE_COMMANDS.UPDATE_COMPANY_CARD]: Parameters.UpdateCompanyCard;
    [WRITE_COMMANDS.UPDATE_COMPANY_CARD_NAME]: Parameters.UpdateCompanyCardNameParams;
    [WRITE_COMMANDS.SET_CARD_EXPORT_ACCOUNT]: Parameters.SetCompanyCardExportAccountParams;
    [WRITE_COMMANDS.SET_COMPANY_CARD_TRANSACTION_LIABILITY]: Parameters.SetCompanyCardTransactionLiability;
    [WRITE_COMMANDS.VERIFY_IDENTITY]: Parameters.VerifyIdentityParams;
    [WRITE_COMMANDS.ACCEPT_WALLET_TERMS]: Parameters.AcceptWalletTermsParams;
    [WRITE_COMMANDS.ANSWER_QUESTIONS_FOR_WALLET]: Parameters.AnswerQuestionsForWalletParams;
    [WRITE_COMMANDS.REQUEST_ACCOUNT_VALIDATION_LINK]: Parameters.RequestAccountValidationLinkParams;
    [WRITE_COMMANDS.REQUEST_NEW_VALIDATE_CODE]: Parameters.RequestNewValidateCodeParams;
    [WRITE_COMMANDS.SIGN_IN_WITH_APPLE]: Parameters.BeginAppleSignInParams;
    [WRITE_COMMANDS.SIGN_IN_WITH_GOOGLE]: Parameters.BeginGoogleSignInParams;
    [WRITE_COMMANDS.SIGN_IN_USER]: SignInUserParams;
    [WRITE_COMMANDS.SIGN_IN_USER_WITH_LINK]: Parameters.SignInUserWithLinkParams;
    [WRITE_COMMANDS.REQUEST_UNLINK_VALIDATION_LINK]: Parameters.RequestUnlinkValidationLinkParams;
    [WRITE_COMMANDS.UNLINK_LOGIN]: Parameters.UnlinkLoginParams;
    [WRITE_COMMANDS.ENABLE_TWO_FACTOR_AUTH]: null;
    [WRITE_COMMANDS.DISABLE_TWO_FACTOR_AUTH]: Parameters.DisableTwoFactorAuthParams;
    [WRITE_COMMANDS.ADD_COMMENT]: Parameters.AddCommentOrAttachementParams;
    [WRITE_COMMANDS.ADD_ATTACHMENT]: Parameters.AddCommentOrAttachementParams;
    [WRITE_COMMANDS.CREATE_APP_REPORT]: Parameters.CreateAppReportParams;
    [WRITE_COMMANDS.ADD_TEXT_AND_ATTACHMENT]: Parameters.AddCommentOrAttachementParams;
    [WRITE_COMMANDS.CONNECT_BANK_ACCOUNT_WITH_PLAID]: Parameters.ConnectBankAccountParams;
    [WRITE_COMMANDS.ADD_PERSONAL_BANK_ACCOUNT]: Parameters.AddPersonalBankAccountParams;
    [WRITE_COMMANDS.RESTART_BANK_ACCOUNT_SETUP]: Parameters.RestartBankAccountSetupParams;
    [WRITE_COMMANDS.RESEND_VALIDATE_CODE]: null;
    [WRITE_COMMANDS.READ_NEWEST_ACTION]: Parameters.ReadNewestActionParams;
    [WRITE_COMMANDS.MARK_AS_UNREAD]: Parameters.MarkAsUnreadParams;
    [WRITE_COMMANDS.TOGGLE_PINNED_CHAT]: Parameters.TogglePinnedChatParams;
    [WRITE_COMMANDS.DELETE_COMMENT]: Parameters.DeleteCommentParams;
    [WRITE_COMMANDS.UPDATE_COMMENT]: Parameters.UpdateCommentParams;
    [WRITE_COMMANDS.UPDATE_REPORT_NOTIFICATION_PREFERENCE]: Parameters.UpdateReportNotificationPreferenceParams;
    [WRITE_COMMANDS.UPDATE_ROOM_VISIBILITY]: Parameters.UpdateRoomVisibilityParams;
    [WRITE_COMMANDS.UPDATE_ROOM_DESCRIPTION]: Parameters.UpdateRoomDescriptionParams;
    [WRITE_COMMANDS.UPDATE_REPORT_WRITE_CAPABILITY]: Parameters.UpdateReportWriteCapabilityParams;
    [WRITE_COMMANDS.ADD_WORKSPACE_ROOM]: Parameters.AddWorkspaceRoomParams;
    [WRITE_COMMANDS.UPDATE_POLICY_ROOM_NAME]: Parameters.UpdatePolicyRoomNameParams;
    [WRITE_COMMANDS.ADD_EMOJI_REACTION]: Parameters.AddEmojiReactionParams;
    [WRITE_COMMANDS.REMOVE_EMOJI_REACTION]: Parameters.RemoveEmojiReactionParams;
    [WRITE_COMMANDS.LEAVE_ROOM]: Parameters.LeaveRoomParams;
    [WRITE_COMMANDS.INVITE_TO_ROOM]: Parameters.InviteToRoomParams;
    [WRITE_COMMANDS.INVITE_TO_GROUP_CHAT]: Parameters.InviteToGroupChatParams;
    [WRITE_COMMANDS.UPDATE_GROUP_CHAT_AVATAR]: Parameters.UpdateGroupChatAvatarParams;
    [WRITE_COMMANDS.PUSHER_PING]: Parameters.PusherPingParams;
    [WRITE_COMMANDS.LEAVE_GROUP_CHAT]: Parameters.LeaveGroupChatParams;
    [WRITE_COMMANDS.REMOVE_FROM_GROUP_CHAT]: Parameters.RemoveFromGroupChatParams;
    [WRITE_COMMANDS.UPDATE_GROUP_CHAT_MEMBER_ROLES]: Parameters.UpdateGroupChatMemberRolesParams;
    [WRITE_COMMANDS.UPDATE_TRIP_ROOM_NAME]: Parameters.UpdateChatNameParams;
    [WRITE_COMMANDS.UPDATE_GROUP_CHAT_NAME]: Parameters.UpdateChatNameParams;
    [WRITE_COMMANDS.REMOVE_FROM_ROOM]: Parameters.RemoveFromRoomParams;
    [WRITE_COMMANDS.FLAG_COMMENT]: Parameters.FlagCommentParams;
    [WRITE_COMMANDS.UPDATE_REPORT_PRIVATE_NOTE]: Parameters.UpdateReportPrivateNoteParams;
    [WRITE_COMMANDS.RESOLVE_ACTIONABLE_MENTION_WHISPER]: Parameters.ResolveActionableMentionWhisperParams;
    [WRITE_COMMANDS.RESOLVE_ACTIONABLE_REPORT_MENTION_WHISPER]: Parameters.ResolveActionableReportMentionWhisperParams;
    [WRITE_COMMANDS.CHRONOS_REMOVE_OOO_EVENT]: Parameters.ChronosRemoveOOOEventParams;
    [WRITE_COMMANDS.TRANSFER_WALLET_BALANCE]: Parameters.TransferWalletBalanceParams;
    [WRITE_COMMANDS.DELETE_WORKSPACE]: Parameters.DeleteWorkspaceParams;
    [WRITE_COMMANDS.DELETE_MEMBERS_FROM_WORKSPACE]: Parameters.DeleteMembersFromWorkspaceParams;
    [WRITE_COMMANDS.ADD_MEMBERS_TO_WORKSPACE]: Parameters.AddMembersToWorkspaceParams;
    [WRITE_COMMANDS.UPDATE_WORKSPACE_AVATAR]: Parameters.UpdateWorkspaceAvatarParams;
    [WRITE_COMMANDS.DELETE_WORKSPACE_AVATAR]: Parameters.DeleteWorkspaceAvatarParams;
    [WRITE_COMMANDS.UPDATE_WORKSPACE_GENERAL_SETTINGS]: Parameters.UpdateWorkspaceGeneralSettingsParams;
    [WRITE_COMMANDS.UPDATE_WORKSPACE_DESCRIPTION]: Parameters.UpdateWorkspaceDescriptionParams;
    [WRITE_COMMANDS.UPDATE_WORKSPACE_MEMBERS_ROLE]: Parameters.UpdateWorkspaceMembersRoleParams;
    [WRITE_COMMANDS.CREATE_WORKSPACE]: Parameters.CreateWorkspaceParams;
    [WRITE_COMMANDS.CREATE_WORKSPACE_FROM_IOU_PAYMENT]: Parameters.CreateWorkspaceFromIOUPaymentParams;
    [WRITE_COMMANDS.SET_WORKSPACE_CATEGORIES_ENABLED]: Parameters.SetWorkspaceCategoriesEnabledParams;
    [WRITE_COMMANDS.CREATE_WORKSPACE_CATEGORIES]: Parameters.CreateWorkspaceCategoriesParams;
    [WRITE_COMMANDS.IMPORT_CATEGORIES_SPREADSHEET]: Parameters.ImportCategoriesSpreadsheetParams;
    [WRITE_COMMANDS.IMPORT_PER_DIEM_RATES]: Parameters.ImportPerDiemRatesParams;
    [WRITE_COMMANDS.IMPORT_MEMBERS_SPREADSHEET]: Parameters.ImportMembersSpreadsheetParams;
    [WRITE_COMMANDS.IMPORT_TAGS_SPREADSHEET]: Parameters.ImportTagsSpreadsheetParams;
    [WRITE_COMMANDS.EXPORT_CATEGORIES_CSV]: Parameters.ExportCategoriesSpreadsheetParams;
    [WRITE_COMMANDS.EXPORT_MEMBERS_CSV]: Parameters.ExportMembersSpreadsheetParams;
    [WRITE_COMMANDS.EXPORT_TAGS_CSV]: Parameters.ExportTagsSpreadsheetParams;
    [WRITE_COMMANDS.EXPORT_PER_DIEM_CSV]: Parameters.ExportPerDiemCSVParams;
    [WRITE_COMMANDS.EXPORT_REPORT_TO_PDF]: Parameters.ExportReportPDFParams;
    [WRITE_COMMANDS.RENAME_WORKSPACE_CATEGORY]: Parameters.RenameWorkspaceCategoriesParams;
    [WRITE_COMMANDS.SET_WORKSPACE_REQUIRES_CATEGORY]: Parameters.SetWorkspaceRequiresCategoryParams;
    [WRITE_COMMANDS.DELETE_WORKSPACE_CATEGORIES]: Parameters.DeleteWorkspaceCategoriesParams;
    [WRITE_COMMANDS.UPDATE_POLICY_CATEGORY_PAYROLL_CODE]: Parameters.UpdatePolicyCategoryPayrollCodeParams;
    [WRITE_COMMANDS.UPDATE_POLICY_CATEGORY_GL_CODE]: Parameters.UpdatePolicyCategoryGLCodeParams;
    [WRITE_COMMANDS.DELETE_POLICY_REPORT_FIELD]: Parameters.DeletePolicyReportField;
    [WRITE_COMMANDS.SET_POLICY_REQUIRES_TAG]: Parameters.SetPolicyRequiresTag;
    [WRITE_COMMANDS.SET_POLICY_TAGS_REQUIRED]: Parameters.SetPolicyTagsRequired;
    [WRITE_COMMANDS.RENAME_POLICY_TAG_LIST]: Parameters.RenamePolicyTaglistParams;
    [WRITE_COMMANDS.CREATE_POLICY_TAG]: Parameters.CreatePolicyTagsParams;
    [WRITE_COMMANDS.RENAME_POLICY_TAG]: Parameters.RenamePolicyTagsParams;
    [WRITE_COMMANDS.UPDATE_POLICY_TAG_GL_CODE]: Parameters.UpdatePolicyTagGLCodeParams;
    [WRITE_COMMANDS.SET_POLICY_TAGS_ENABLED]: Parameters.SetPolicyTagsEnabled;
    [WRITE_COMMANDS.DELETE_POLICY_TAGS]: Parameters.DeletePolicyTagsParams;
    [WRITE_COMMANDS.CREATE_TASK]: Parameters.CreateTaskParams;
    [WRITE_COMMANDS.CANCEL_TASK]: Parameters.CancelTaskParams;
    [WRITE_COMMANDS.EDIT_TASK_ASSIGNEE]: Parameters.EditTaskAssigneeParams;
    [WRITE_COMMANDS.EDIT_TASK]: Parameters.EditTaskParams;
    [WRITE_COMMANDS.REOPEN_TASK]: Parameters.ReopenTaskParams;
    [WRITE_COMMANDS.COMPLETE_TASK]: Parameters.CompleteTaskParams;
    [WRITE_COMMANDS.COMPLETE_GUIDED_SETUP]: Parameters.CompleteGuidedSetupParams;
    [WRITE_COMMANDS.SET_NAME_VALUE_PAIR]: Parameters.SetNameValuePairParams;
    [WRITE_COMMANDS.SET_REPORT_FIELD]: Parameters.SetReportFieldParams;
    [WRITE_COMMANDS.SET_REPORT_NAME]: Parameters.SetReportNameParams;
    [WRITE_COMMANDS.DELETE_REPORT_FIELD]: Parameters.DeleteReportFieldParams;
    [WRITE_COMMANDS.COMPLETE_SPLIT_BILL]: Parameters.CompleteSplitBillParams;
    [WRITE_COMMANDS.UPDATE_MONEY_REQUEST_ATTENDEES]: Parameters.UpdateMoneyRequestParams;
    [WRITE_COMMANDS.UPDATE_MONEY_REQUEST_DATE]: Parameters.UpdateMoneyRequestParams;
    [WRITE_COMMANDS.UPDATE_MONEY_REQUEST_MERCHANT]: Parameters.UpdateMoneyRequestParams;
    [WRITE_COMMANDS.UPDATE_MONEY_REQUEST_BILLABLE]: Parameters.UpdateMoneyRequestParams;
    [WRITE_COMMANDS.UPDATE_MONEY_REQUEST_TAG]: Parameters.UpdateMoneyRequestParams;
    [WRITE_COMMANDS.UPDATE_MONEY_REQUEST_TAX_AMOUNT]: Parameters.UpdateMoneyRequestParams;
    [WRITE_COMMANDS.UPDATE_MONEY_REQUEST_TAX_RATE]: Parameters.UpdateMoneyRequestParams;
    [WRITE_COMMANDS.UPDATE_MONEY_REQUEST_DISTANCE]: Parameters.UpdateMoneyRequestParams;
    [WRITE_COMMANDS.UPDATE_MONEY_REQUEST_DISTANCE_RATE]: Parameters.UpdateMoneyRequestParams;
    [WRITE_COMMANDS.UPDATE_MONEY_REQUEST_CATEGORY]: Parameters.UpdateMoneyRequestParams;
    [WRITE_COMMANDS.UPDATE_MONEY_REQUEST_DESCRIPTION]: Parameters.UpdateMoneyRequestParams;
    [WRITE_COMMANDS.HOLD_MONEY_REQUEST]: Parameters.HoldMoneyRequestParams;
    [WRITE_COMMANDS.UNHOLD_MONEY_REQUEST]: Parameters.UnHoldMoneyRequestParams;
    [WRITE_COMMANDS.UPDATE_MONEY_REQUEST_AMOUNT_AND_CURRENCY]: Parameters.UpdateMoneyRequestParams;
    [WRITE_COMMANDS.REQUEST_MONEY]: Parameters.RequestMoneyParams;
    [WRITE_COMMANDS.CREATE_PER_DIEM_REQUEST]: Parameters.CreatePerDiemRequestParams;
    [WRITE_COMMANDS.SPLIT_BILL]: Parameters.SplitBillParams;
    [WRITE_COMMANDS.SPLIT_BILL_AND_OPEN_REPORT]: Parameters.SplitBillParams;
    [WRITE_COMMANDS.DELETE_MONEY_REQUEST]: Parameters.DeleteMoneyRequestParams;
    [WRITE_COMMANDS.CREATE_DISTANCE_REQUEST]: Parameters.CreateDistanceRequestParams;
    [WRITE_COMMANDS.START_SPLIT_BILL]: Parameters.StartSplitBillParams;
    [WRITE_COMMANDS.SEND_MONEY_ELSEWHERE]: Parameters.SendMoneyParams;
    [WRITE_COMMANDS.SEND_MONEY_WITH_WALLET]: Parameters.SendMoneyParams;
    [WRITE_COMMANDS.APPROVE_MONEY_REQUEST]: Parameters.ApproveMoneyRequestParams;
    [WRITE_COMMANDS.UNAPPROVE_EXPENSE_REPORT]: Parameters.UnapproveExpenseReportParams;
    [WRITE_COMMANDS.REPLACE_RECEIPT]: Parameters.ReplaceReceiptParams;
    [WRITE_COMMANDS.SUBMIT_REPORT]: Parameters.SubmitReportParams;
    [WRITE_COMMANDS.DETACH_RECEIPT]: Parameters.DetachReceiptParams;
    [WRITE_COMMANDS.PAY_MONEY_REQUEST_WITH_WALLET]: Parameters.PayMoneyRequestParams;
    [WRITE_COMMANDS.PAY_MONEY_REQUEST]: Parameters.PayMoneyRequestParams;
    [WRITE_COMMANDS.CANCEL_PAYMENT]: Parameters.CancelPaymentParams;
    [WRITE_COMMANDS.ACCEPT_ACH_CONTRACT_FOR_BANK_ACCOUNT]: Parameters.AcceptACHContractForBankAccount;
    [WRITE_COMMANDS.UPDATE_WORKSPACE_DESCRIPTION]: Parameters.UpdateWorkspaceDescriptionParams;
    [WRITE_COMMANDS.SET_WORKSPACE_AUTO_REPORTING_FREQUENCY]: Parameters.SetWorkspaceAutoReportingFrequencyParams;
    [WRITE_COMMANDS.SET_WORKSPACE_AUTO_REPORTING_MONTHLY_OFFSET]: Parameters.SetWorkspaceAutoReportingMonthlyOffsetParams;
    [WRITE_COMMANDS.SET_WORKSPACE_APPROVAL_MODE]: Parameters.SetWorkspaceApprovalModeParams;
    [WRITE_COMMANDS.SET_WORKSPACE_PAYER]: Parameters.SetWorkspacePayerParams;
    [WRITE_COMMANDS.SET_WORKSPACE_REIMBURSEMENT]: Parameters.SetWorkspaceReimbursementParams;
    [WRITE_COMMANDS.SET_POLICY_DEFAULT_REPORT_TITLE]: Parameters.SetPolicyDefaultReportTitleParams;
    [WRITE_COMMANDS.SET_POLICY_PREVENT_MEMBER_CREATED_TITLE]: Parameters.SetPolicyPreventMemberCreatedTitleParams;
    [WRITE_COMMANDS.SET_POLICY_PREVENT_SELF_APPROVAL]: Parameters.SetPolicyPreventSelfApprovalParams;
    [WRITE_COMMANDS.SET_POLICY_AUTOMATIC_APPROVAL_LIMIT]: Parameters.SetPolicyAutomaticApprovalLimitParams;
    [WRITE_COMMANDS.SET_POLICY_AUTOMATIC_APPROVAL_RATE]: Parameters.SetPolicyAutomaticApprovalRateParams;
    [WRITE_COMMANDS.SET_POLICY_AUTO_REIMBURSEMENT_LIMIT]: Parameters.SetPolicyAutoReimbursementLimitParams;
    [WRITE_COMMANDS.ENABLE_POLICY_AUTO_REIMBURSEMENT_LIMIT]: Parameters.EnablePolicyAutoReimbursementLimitParams;
    [WRITE_COMMANDS.ENABLE_POLICY_AUTO_APPROVAL_OPTIONS]: Parameters.EnablePolicyAutoApprovalOptionsParams;
    [WRITE_COMMANDS.ENABLE_POLICY_DEFAULT_REPORT_TITLE]: Parameters.EnablePolicyDefaultReportTitleParams;
    [WRITE_COMMANDS.SET_WORKSPACE_DEFAULT_SPEND_CATEGORY]: Parameters.SetWorkspaceDefaultSpendCategoryParams;
    [WRITE_COMMANDS.SWITCH_TO_OLD_DOT]: Parameters.SwitchToOldDotParams;
    [WRITE_COMMANDS.SWITCH_TO_OLD_DOT_ON_COMPANY_SIZE]: Parameters.SwitchToOldDotOnCompanySizeParams;
    [WRITE_COMMANDS.TRACK_EXPENSE]: Parameters.TrackExpenseParams;
    [WRITE_COMMANDS.ENABLE_POLICY_CATEGORIES]: Parameters.EnablePolicyCategoriesParams;
    [WRITE_COMMANDS.ENABLE_POLICY_CONNECTIONS]: Parameters.EnablePolicyConnectionsParams;
    [WRITE_COMMANDS.ENABLE_POLICY_DISTANCE_RATES]: Parameters.EnablePolicyDistanceRatesParams;
    [WRITE_COMMANDS.ENABLE_POLICY_TAGS]: Parameters.EnablePolicyTagsParams;
    [WRITE_COMMANDS.ENABLE_POLICY_TAXES]: Parameters.EnablePolicyTaxesParams;
    [WRITE_COMMANDS.ENABLE_POLICY_WORKFLOWS]: Parameters.EnablePolicyWorkflowsParams;
    [WRITE_COMMANDS.ENABLE_POLICY_REPORT_FIELDS]: Parameters.EnablePolicyReportFieldsParams;
    [WRITE_COMMANDS.ENABLE_POLICY_EXPENSIFY_CARDS]: Parameters.EnablePolicyExpensifyCardsParams;
    [WRITE_COMMANDS.TOGGLE_POLICY_PER_DIEM]: Parameters.TogglePolicyPerDiemParams;
    [WRITE_COMMANDS.ENABLE_POLICY_COMPANY_CARDS]: Parameters.EnablePolicyCompanyCardsParams;
    [WRITE_COMMANDS.ENABLE_POLICY_INVOICING]: Parameters.EnablePolicyInvoicingParams;
    [WRITE_COMMANDS.SET_POLICY_RULES_ENABLED]: Parameters.SetPolicyRulesEnabledParams;
    [WRITE_COMMANDS.SET_POLICY_CATEGORY_DESCRIPTION_REQUIRED]: Parameters.SetPolicyCategoryDescriptionRequiredParams;
    [WRITE_COMMANDS.SET_WORKSPACE_CATEGORY_DESCRIPTION_HINT]: Parameters.SetWorkspaceCategoryDescriptionHintParams;
    [WRITE_COMMANDS.SET_POLICY_CATEGORY_RECEIPTS_REQUIRED]: Parameters.SetPolicyCategoryReceiptsRequiredParams;
    [WRITE_COMMANDS.REMOVE_POLICY_CATEGORY_RECEIPTS_REQUIRED]: Parameters.RemovePolicyCategoryReceiptsRequiredParams;
    [WRITE_COMMANDS.SET_POLICY_CATEGORY_MAX_AMOUNT]: Parameters.SetPolicyCategoryMaxAmountParams;
    [WRITE_COMMANDS.SET_POLICY_CATEGORY_APPROVER]: Parameters.SetPolicyCategoryApproverParams;
    [WRITE_COMMANDS.SEARCH]: Parameters.SearchParams;
    [WRITE_COMMANDS.SET_POLICY_CATEGORY_TAX]: Parameters.SetPolicyCategoryTaxParams;
    [WRITE_COMMANDS.JOIN_POLICY_VIA_INVITE_LINK]: Parameters.JoinPolicyInviteLinkParams;
    [WRITE_COMMANDS.VALIDATE_USER_AND_GET_ACCESSIBLE_POLICIES]: Parameters.ValidateUserAndGetAccessiblePoliciesParams;
    [WRITE_COMMANDS.ACCEPT_JOIN_REQUEST]: Parameters.AcceptJoinRequestParams;
    [WRITE_COMMANDS.DECLINE_JOIN_REQUEST]: Parameters.DeclineJoinRequestParams;
    [WRITE_COMMANDS.SET_POLICY_TAXES_CURRENCY_DEFAULT]: Parameters.SetPolicyCurrencyDefaultParams;
    [WRITE_COMMANDS.SET_POLICY_CUSTOM_TAX_NAME]: Parameters.SetPolicyCustomTaxNameParams;
    [WRITE_COMMANDS.SET_POLICY_TAG_APPROVER]: Parameters.SetPolicyTagApproverParams;
    [WRITE_COMMANDS.SET_POLICY_TAXES_FOREIGN_CURRENCY_DEFAULT]: Parameters.SetPolicyForeignCurrencyDefaultParams;
    [WRITE_COMMANDS.CREATE_POLICY_TAX]: Parameters.CreatePolicyTaxParams;
    [WRITE_COMMANDS.SET_POLICY_TAXES_ENABLED]: Parameters.SetPolicyTaxesEnabledParams;
    [WRITE_COMMANDS.DELETE_POLICY_TAXES]: Parameters.DeletePolicyTaxesParams;
    [WRITE_COMMANDS.UPDATE_POLICY_TAX_VALUE]: Parameters.UpdatePolicyTaxValueParams;
    [WRITE_COMMANDS.CREATE_POLICY_DISTANCE_RATE]: Parameters.CreatePolicyDistanceRateParams;
    [WRITE_COMMANDS.REQUEST_WORKSPACE_OWNER_CHANGE]: Parameters.RequestWorkspaceOwnerChangeParams;
    [WRITE_COMMANDS.ADD_BILLING_CARD_AND_REQUEST_WORKSPACE_OWNER_CHANGE]: Parameters.AddBillingCardAndRequestWorkspaceOwnerChangeParams;
    [WRITE_COMMANDS.RENAME_POLICY_TAX]: Parameters.RenamePolicyTaxParams;
    [WRITE_COMMANDS.UPDATE_POLICY_TAX_CODE]: Parameters.UpdatePolicyTaxCodeParams;
    [WRITE_COMMANDS.SET_POLICY_DISTANCE_RATES_UNIT]: Parameters.SetPolicyDistanceRatesUnitParams;
    [WRITE_COMMANDS.SET_CUSTOM_UNIT_DEFAULT_CATEGORY]: Parameters.SetCustomUnitDefaultCategoryParams;
    [WRITE_COMMANDS.ENABLE_DISTANCE_REQUEST_TAX]: Parameters.EnableDistanceRequestTaxParams;
    [WRITE_COMMANDS.REPORT_EXPORT]: Parameters.ReportExportParams;
    [WRITE_COMMANDS.MARK_AS_EXPORTED]: Parameters.MarkAsExportedParams;
    [WRITE_COMMANDS.REQUEST_EXPENSIFY_CARD_LIMIT_INCREASE]: Parameters.RequestExpensifyCardLimitIncreaseParams;
    [WRITE_COMMANDS.CLEAR_OUTSTANDING_BALANCE]: null;
    [WRITE_COMMANDS.CANCEL_BILLING_SUBSCRIPTION]: Parameters.CancelBillingSubscriptionParams;
    [WRITE_COMMANDS.SET_POLICY_RULES_ENABLED]: Parameters.SetPolicyRulesEnabledParams;
    [WRITE_COMMANDS.SET_POLICY_EXPENSE_MAX_AMOUNT_NO_RECEIPT]: Parameters.SetPolicyExpenseMaxAmountNoReceipt;
    [WRITE_COMMANDS.SET_POLICY_EXPENSE_MAX_AMOUNT]: Parameters.SetPolicyExpenseMaxAmount;
    [WRITE_COMMANDS.SET_POLICY_EXPENSE_MAX_AGE]: Parameters.SetPolicyExpenseMaxAge;
    [WRITE_COMMANDS.UPDATE_CUSTOM_RULES]: Parameters.UpdateCustomRules;
    [WRITE_COMMANDS.SET_POLICY_BILLABLE_MODE]: Parameters.SetPolicyBillableModeParams;
    [WRITE_COMMANDS.DISABLE_POLICY_BILLABLE_MODE]: Parameters.DisablePolicyBillableModeParams;
    [WRITE_COMMANDS.SET_WORKSPACE_ERECEIPTS_ENABLED]: Parameters.SetWorkspaceEReceiptsEnabled;
    [WRITE_COMMANDS.UPDATE_QUICKBOOKS_ONLINE_ENABLE_NEW_CATEGORIES]: Parameters.UpdateQuickbooksOnlineGenericTypeParams;
    [WRITE_COMMANDS.UPDATE_QUICKBOOKS_ONLINE_AUTO_CREATE_VENDOR]: Parameters.UpdateQuickbooksOnlineAutoCreateVendorParams;
    [WRITE_COMMANDS.UPDATE_QUICKBOOKS_ONLINE_SYNC_TAX]: Parameters.UpdateQuickbooksOnlineGenericTypeParams;
    [WRITE_COMMANDS.UPDATE_QUICKBOOKS_ONLINE_SYNC_LOCATIONS]: Parameters.UpdateQuickbooksOnlineGenericTypeParams;
    [WRITE_COMMANDS.UPDATE_QUICKBOOKS_ONLINE_SYNC_CUSTOMERS]: Parameters.UpdateQuickbooksOnlineGenericTypeParams;
    [WRITE_COMMANDS.UPDATE_QUICKBOOKS_ONLINE_SYNC_CLASSES]: Parameters.UpdateQuickbooksOnlineGenericTypeParams;
    [WRITE_COMMANDS.UPDATE_QUICKBOOKS_ONLINE_NON_REIMBURSABLE_BILL_DEFAULT_VENDOR]: Parameters.UpdateQuickbooksOnlineGenericTypeParams;
    [WRITE_COMMANDS.UPDATE_QUICKBOOKS_ONLINE_REIMBURSABLE_EXPENSES_ACCOUNT]: Parameters.UpdateQuickbooksOnlineGenericTypeParams;
    [WRITE_COMMANDS.UPDATE_QUICKBOOKS_ONLINE_AUTO_SYNC]: Parameters.UpdateQuickbooksOnlineGenericTypeParams;
    [WRITE_COMMANDS.UPDATE_QUICKBOOKS_ONLINE_SYNC_PEOPLE]: Parameters.UpdateQuickbooksOnlineGenericTypeParams;
    [WRITE_COMMANDS.UPDATE_QUICKBOOKS_ONLINE_REIMBURSEMENT_ACCOUNT_ID]: Parameters.UpdateQuickbooksOnlineGenericTypeParams;
    [WRITE_COMMANDS.UPDATE_QUICKBOOKS_ONLINE_EXPORT]: Parameters.UpdateQuickbooksOnlineGenericTypeParams;
    [WRITE_COMMANDS.UPDATE_QUICKBOOKS_ONLINE_RECEIVABLE_ACCOUNT]: Parameters.UpdateQuickbooksOnlineGenericTypeParams;
    [WRITE_COMMANDS.UPDATE_QUICKBOOKS_ONLINE_EXPORT_DATE]: Parameters.UpdateQuickbooksOnlineGenericTypeParams;
    [WRITE_COMMANDS.UPDATE_QUICKBOOKS_ONLINE_NON_REIMBURSABLE_EXPENSES_ACCOUNT]: Parameters.UpdateQuickbooksOnlineGenericTypeParams;
    [WRITE_COMMANDS.UPDATE_QUICKBOOKS_ONLINE_COLLECTION_ACCOUNT_ID]: Parameters.UpdateQuickbooksOnlineGenericTypeParams;
    [WRITE_COMMANDS.UPDATE_QUICKBOOKS_DESKTOP_EXPORT_DATE]: Parameters.UpdateQuickbooksDesktopGenericTypeParams;
    [WRITE_COMMANDS.UPDATE_QUICKBOOKS_DESKTOP_MARK_CHECKS_TO_BE_PRINTED]: Parameters.UpdateQuickbooksDesktopGenericTypeParams;
    [WRITE_COMMANDS.UPDATE_QUICKBOOKS_DESKTOP_AUTO_CREATE_VENDOR]: Parameters.UpdateQuickbooksDesktopGenericTypeParams;
    [WRITE_COMMANDS.UPDATE_QUICKBOOKS_DESKTOP_NON_REIMBURSABLE_EXPENSES_ACCOUNT]: Parameters.UpdateQuickbooksDesktopGenericTypeParams;
    [WRITE_COMMANDS.UPDATE_QUICKBOOKS_DESKTOP_NON_REIMBURSABLE_EXPENSES_EXPORT_DESTINATION]: Parameters.UpdateQuickbooksDesktopCompanyCardExpenseAccountTypeParams;
    [WRITE_COMMANDS.UPDATE_QUICKBOOKS_DESKTOP_NON_REIMBURSABLE_BILL_DEFAULT_VENDOR]: Parameters.UpdateQuickbooksDesktopGenericTypeParams;
    [WRITE_COMMANDS.UPDATE_QUICKBOOKS_DESKTOP_AUTO_SYNC]: Parameters.UpdateQuickbooksDesktopGenericTypeParams;
    [WRITE_COMMANDS.UPDATE_QUICKBOOKS_DESKTOP_REIMBURSABLE_EXPENSES_ACCOUNT]: Parameters.UpdateQuickbooksDesktopGenericTypeParams;
    [WRITE_COMMANDS.UPDATE_QUICKBOOKS_DESKTOP_REIMBURSABLE_EXPENSES_EXPORT_DESTINATION]: Parameters.UpdateQuickbooksDesktopExpensesExportDestinationTypeParams;
    [WRITE_COMMANDS.UPDATE_QUICKBOOKS_DESKTOP_ENABLE_NEW_CATEGORIES]: Parameters.UpdateQuickbooksDesktopGenericTypeParams;
    [WRITE_COMMANDS.UPDATE_QUICKBOOKS_DESKTOP_SYNC_CLASSES]: Parameters.UpdateQuickbooksDesktopGenericTypeParams;
    [WRITE_COMMANDS.UPDATE_QUICKBOOKS_DESKTOP_SYNC_CUSTOMERS]: Parameters.UpdateQuickbooksDesktopGenericTypeParams;
    [WRITE_COMMANDS.UPDATE_QUICKBOOKS_DESKTOP_SYNC_ITEMS]: Parameters.UpdateQuickbooksDesktopGenericTypeParams;
    [WRITE_COMMANDS.UPDATE_QUICKBOOKS_DESKTOP_EXPORT]: Parameters.UpdateQuickbooksDesktopGenericTypeParams;
    [WRITE_COMMANDS.UPDATE_POLICY_CONNECTION_CONFIG]: Parameters.UpdatePolicyConnectionConfigParams;
    [WRITE_COMMANDS.UPDATE_MANY_POLICY_CONNECTION_CONFIGS]: Parameters.UpdateManyPolicyConnectionConfigurationsParams;
    [WRITE_COMMANDS.REMOVE_POLICY_CONNECTION]: Parameters.RemovePolicyConnectionParams;
    [WRITE_COMMANDS.UPDATE_POLICY_DISTANCE_RATE_VALUE]: Parameters.UpdatePolicyDistanceRateValueParams;
    [WRITE_COMMANDS.UPDATE_POLICY_DISTANCE_TAX_RATE_VALUE]: Parameters.UpdatePolicyDistanceRateValueParams;
    [WRITE_COMMANDS.UPDATE_DISTANCE_TAX_CLAIMABLE_VALUE]: Parameters.UpdatePolicyDistanceRateValueParams;
    [WRITE_COMMANDS.SET_POLICY_DISTANCE_RATES_ENABLED]: Parameters.SetPolicyDistanceRatesEnabledParams;
    [WRITE_COMMANDS.DELETE_POLICY_DISTANCE_RATES]: Parameters.DeletePolicyDistanceRatesParams;
    [WRITE_COMMANDS.DISMISS_TRACK_EXPENSE_ACTIONABLE_WHISPER]: Parameters.DismissTrackExpenseActionableWhisperParams;
    [WRITE_COMMANDS.UPDATE_BILLING_CARD_CURRENCY]: Parameters.UpdateBillingCurrencyParams;
    [WRITE_COMMANDS.CONVERT_TRACKED_EXPENSE_TO_REQUEST]: Parameters.ConvertTrackedExpenseToRequestParams;
    [WRITE_COMMANDS.ADD_TRACKED_EXPENSE_TO_POLICY]: Parameters.AddTrackedExpenseToPolicyParams;
    [WRITE_COMMANDS.CATEGORIZE_TRACKED_EXPENSE]: Parameters.CategorizeTrackedExpenseParams;
    [WRITE_COMMANDS.SHARE_TRACKED_EXPENSE]: Parameters.ShareTrackedExpenseParams;
    [WRITE_COMMANDS.LEAVE_POLICY]: Parameters.LeavePolicyParams;
    [WRITE_COMMANDS.DISMISS_VIOLATION]: Parameters.DismissViolationParams;
    [WRITE_COMMANDS.ACCEPT_SPOTNANA_TERMS]: Parameters.AcceptSpotnanaTermsParams;
    [WRITE_COMMANDS.SEND_INVOICE]: Parameters.SendInvoiceParams;
    [WRITE_COMMANDS.PAY_INVOICE]: Parameters.PayInvoiceParams;
    [WRITE_COMMANDS.MARK_AS_CASH]: Parameters.MarkAsCashParams;
    [WRITE_COMMANDS.TRANSACTION_MERGE]: Parameters.TransactionMergeParams;
    [WRITE_COMMANDS.RESOLVE_DUPLICATES]: Parameters.ResolveDuplicatesParams;
    [WRITE_COMMANDS.UPDATE_SUBSCRIPTION_TYPE]: Parameters.UpdateSubscriptionTypeParams;
    [WRITE_COMMANDS.SIGN_UP_USER]: Parameters.SignUpUserParams;
    [WRITE_COMMANDS.UPDATE_SUBSCRIPTION_AUTO_RENEW]: Parameters.UpdateSubscriptionAutoRenewParams;
    [WRITE_COMMANDS.UPDATE_SUBSCRIPTION_ADD_NEW_USERS_AUTOMATICALLY]: Parameters.UpdateSubscriptionAddNewUsersAutomaticallyParams;
    [WRITE_COMMANDS.UPDATE_SUBSCRIPTION_SIZE]: Parameters.UpdateSubscriptionSizeParams;
    [WRITE_COMMANDS.REQUEST_TAX_EXEMPTION]: null;
    [WRITE_COMMANDS.GET_CORPAY_BANK_ACCOUNT_FIELDS]: Parameters.GetCorpayBankAccountFieldsParams;
    [WRITE_COMMANDS.UPDATE_WORKSPACE_CUSTOM_UNIT]: Parameters.UpdateWorkspaceCustomUnitParams;
    [WRITE_COMMANDS.RESET_SMS_DELIVERY_FAILURE_STATUS]: Parameters.ResetSMSDeliveryFailureStatusParams;
    [WRITE_COMMANDS.SAVE_CORPAY_ONBOARDING_COMPANY_DETAILS]: Parameters.SaveCorpayOnboardingCompanyDetailsParams;
    [WRITE_COMMANDS.SAVE_CORPAY_ONBOARDING_BENEFICIAL_OWNER]: Parameters.SaveCorpayOnboardingBeneficialOwnerParams;

    [WRITE_COMMANDS.DELETE_MONEY_REQUEST_ON_SEARCH]: Parameters.DeleteMoneyRequestOnSearchParams;
    [WRITE_COMMANDS.HOLD_MONEY_REQUEST_ON_SEARCH]: Parameters.HoldMoneyRequestOnSearchParams;
    [WRITE_COMMANDS.APPROVE_MONEY_REQUEST_ON_SEARCH]: Parameters.ApproveMoneyRequestOnSearchParams;
    [WRITE_COMMANDS.UNHOLD_MONEY_REQUEST_ON_SEARCH]: Parameters.UnholdMoneyRequestOnSearchParams;
    [WRITE_COMMANDS.BANK_ACCOUNT_CREATE_CORPAY]: Parameters.BankAccountCreateCorpayParams;

    [WRITE_COMMANDS.REQUEST_REFUND]: null;
    [WRITE_COMMANDS.CONNECT_POLICY_TO_SAGE_INTACCT]: Parameters.ConnectPolicyToSageIntacctParams;
    [WRITE_COMMANDS.COPY_EXISTING_POLICY_CONNECTION]: Parameters.CopyExistingPolicyConnectionParams;
    [WRITE_COMMANDS.UPDATE_SAGE_INTACCT_EXPORTER]: Parameters.UpdateSageIntacctGenericTypeParams<'email', string>;
    [WRITE_COMMANDS.UPDATE_SAGE_INTACCT_EXPORT_DATE]: Parameters.UpdateSageIntacctGenericTypeParams<'value', string>;
    [WRITE_COMMANDS.UPDATE_SAGE_INTACCT_REIMBURSABLE_EXPENSES_EXPORT_DESTINATION]: Parameters.UpdateSageIntacctGenericTypeParams<'value', string>;
    [WRITE_COMMANDS.UPDATE_SAGE_INTACCT_NON_REIMBURSABLE_EXPENSES_EXPORT_DESTINATION]: Parameters.UpdateSageIntacctGenericTypeParams<'value', string>;
    [WRITE_COMMANDS.UPDATE_SAGE_INTACCT_REIMBURSABLE_EXPENSES_REPORT_EXPORT_DEFAULT_VENDOR]: Parameters.UpdateSageIntacctGenericTypeParams<'vendorID', string>;
    [WRITE_COMMANDS.UPDATE_SAGE_INTACCT_NON_REIMBURSABLE_EXPENSES_CREDIT_CARD_CHARGE_EXPORT_DEFAULT_VENDOR]: Parameters.UpdateSageIntacctGenericTypeParams<'vendorID', string>;
    [WRITE_COMMANDS.UPDATE_SAGE_INTACCT_NON_REIMBURSABLE_EXPENSES_EXPORT_ACCOUNT]: Parameters.UpdateSageIntacctGenericTypeParams<'creditCardAccountID', string>;
    [WRITE_COMMANDS.UPDATE_SAGE_INTACCT_NON_REIMBURSABLE_EXPENSES_EXPORT_VENDOR]: Parameters.UpdateSageIntacctGenericTypeParams<'vendorID', string>;
    [WRITE_COMMANDS.UPDATE_SAGE_INTACCT_AUTO_SYNC]: Parameters.UpdateSageIntacctGenericTypeParams<'enabled', boolean>;
    [WRITE_COMMANDS.UPDATE_SAGE_INTACCT_IMPORT_EMPLOYEES]: Parameters.UpdateSageIntacctGenericTypeParams<'enabled', boolean>;
    [WRITE_COMMANDS.UPDATE_SAGE_INTACCT_APPROVAL_MODE]: Parameters.UpdateSageIntacctGenericTypeParams<'value', string>;
    [WRITE_COMMANDS.UPDATE_SAGE_INTACCT_SYNC_REIMBURSED_REPORTS]: Parameters.UpdateSageIntacctGenericTypeParams<'enabled', boolean>;
    [WRITE_COMMANDS.UPDATE_SAGE_INTACCT_SYNC_REIMBURSEMENT_ACCOUNT_ID]: Parameters.UpdateSageIntacctGenericTypeParams<'vendorID', string>;

    [WRITE_COMMANDS.UPGRADE_TO_CORPORATE]: Parameters.UpgradeToCorporateParams;
    [WRITE_COMMANDS.DOWNGRADE_TO_TEAM]: Parameters.DowngradeToTeamParams;

    // Netsuite parameters
    [WRITE_COMMANDS.UPDATE_NETSUITE_SUBSIDIARY]: Parameters.UpdateNetSuiteSubsidiaryParams;
    [WRITE_COMMANDS.CONNECT_POLICY_TO_NETSUITE]: Parameters.ConnectPolicyToNetSuiteParams;

    // Workspace report field parameters
    [WRITE_COMMANDS.CREATE_WORKSPACE_REPORT_FIELD]: Parameters.CreateWorkspaceReportFieldParams;
    [WRITE_COMMANDS.UPDATE_WORKSPACE_REPORT_FIELD_INITIAL_VALUE]: Parameters.UpdateWorkspaceReportFieldInitialValueParams;
    [WRITE_COMMANDS.ENABLE_WORKSPACE_REPORT_FIELD_LIST_VALUE]: Parameters.EnableWorkspaceReportFieldListValueParams;
    [WRITE_COMMANDS.CREATE_WORKSPACE_REPORT_FIELD_LIST_VALUE]: Parameters.CreateWorkspaceReportFieldListValueParams;
    [WRITE_COMMANDS.REMOVE_WORKSPACE_REPORT_FIELD_LIST_VALUE]: Parameters.RemoveWorkspaceReportFieldListValueParams;

    [WRITE_COMMANDS.UPDATE_NETSUITE_SYNC_TAX_CONFIGURATION]: Parameters.UpdateNetSuiteGenericTypeParams<'enabled', boolean>;
    [WRITE_COMMANDS.UPDATE_NETSUITE_CROSS_SUBSIDIARY_CUSTOMER_CONFIGURATION]: Parameters.UpdateNetSuiteGenericTypeParams<'enabled', boolean>;
    [WRITE_COMMANDS.UPDATE_NETSUITE_DEPARTMENTS_MAPPING]: Parameters.UpdateNetSuiteGenericTypeParams<'mapping', ValueOf<typeof CONST.INTEGRATION_ENTITY_MAP_TYPES>>;
    [WRITE_COMMANDS.UPDATE_NETSUITE_CLASSES_MAPPING]: Parameters.UpdateNetSuiteGenericTypeParams<'mapping', ValueOf<typeof CONST.INTEGRATION_ENTITY_MAP_TYPES>>;
    [WRITE_COMMANDS.UPDATE_NETSUITE_LOCATIONS_MAPPING]: Parameters.UpdateNetSuiteGenericTypeParams<'mapping', ValueOf<typeof CONST.INTEGRATION_ENTITY_MAP_TYPES>>;
    [WRITE_COMMANDS.UPDATE_NETSUITE_CUSTOMERS_MAPPING]: Parameters.UpdateNetSuiteGenericTypeParams<'mapping', ValueOf<typeof CONST.INTEGRATION_ENTITY_MAP_TYPES>>;
    [WRITE_COMMANDS.UPDATE_NETSUITE_JOBS_MAPPING]: Parameters.UpdateNetSuiteGenericTypeParams<'mapping', ValueOf<typeof CONST.INTEGRATION_ENTITY_MAP_TYPES>>;
    [WRITE_COMMANDS.UPDATE_NETSUITE_CUSTOMERS_JOBS_MAPPING]: Parameters.UpdateNetSuiteCustomersJobsParams;
    [WRITE_COMMANDS.UPDATE_NETSUITE_EXPORTER]: Parameters.UpdateNetSuiteGenericTypeParams<'email', string>;
    [WRITE_COMMANDS.UPDATE_NETSUITE_EXPORT_DATE]: Parameters.UpdateNetSuiteGenericTypeParams<'value', ValueOf<typeof CONST.NETSUITE_EXPORT_DATE>>;
    [WRITE_COMMANDS.UPDATE_NETSUITE_REIMBURSABLE_EXPENSES_EXPORT_DESTINATION]: Parameters.UpdateNetSuiteGenericTypeParams<'value', ValueOf<typeof CONST.NETSUITE_EXPORT_DESTINATION>>;
    [WRITE_COMMANDS.UPDATE_NETSUITE_NONREIMBURSABLE_EXPENSES_EXPORT_DESTINATION]: Parameters.UpdateNetSuiteGenericTypeParams<'value', ValueOf<typeof CONST.NETSUITE_EXPORT_DESTINATION>>;
    [WRITE_COMMANDS.UPDATE_NETSUITE_DEFAULT_VENDOR]: Parameters.UpdateNetSuiteGenericTypeParams<'vendorID', string>;
    [WRITE_COMMANDS.UPDATE_NETSUITE_REIMBURSABLE_PAYABLE_ACCOUNT]: Parameters.UpdateNetSuiteGenericTypeParams<'bankAccountID', string>;
    [WRITE_COMMANDS.UPDATE_NETSUITE_PAYABLE_ACCT]: Parameters.UpdateNetSuiteGenericTypeParams<'bankAccountID', string>;
    [WRITE_COMMANDS.UPDATE_NETSUITE_JOURNAL_POSTING_PREFERENCE]: Parameters.UpdateNetSuiteGenericTypeParams<'value', ValueOf<typeof CONST.NETSUITE_JOURNAL_POSTING_PREFERENCE>>;
    [WRITE_COMMANDS.UPDATE_NETSUITE_RECEIVABLE_ACCOUNT]: Parameters.UpdateNetSuiteGenericTypeParams<'bankAccountID', string>;
    [WRITE_COMMANDS.UPDATE_NETSUITE_INVOICE_ITEM_PREFERENCE]: Parameters.UpdateNetSuiteGenericTypeParams<'value', ValueOf<typeof CONST.NETSUITE_INVOICE_ITEM_PREFERENCE>>;
    [WRITE_COMMANDS.UPDATE_NETSUITE_INVOICE_ITEM]: Parameters.UpdateNetSuiteGenericTypeParams<'itemID', string>;
    [WRITE_COMMANDS.UPDATE_NETSUITE_PROVINCIAL_TAX_POSTING_ACCOUNT]: Parameters.UpdateNetSuiteGenericTypeParams<'bankAccountID', string>;
    [WRITE_COMMANDS.UPDATE_NETSUITE_TAX_POSTING_ACCOUNT]: Parameters.UpdateNetSuiteGenericTypeParams<'bankAccountID', string>;
    [WRITE_COMMANDS.UPDATE_NETSUITE_ALLOW_FOREIGN_CURRENCY]: Parameters.UpdateNetSuiteGenericTypeParams<'enabled', boolean>;
    [WRITE_COMMANDS.UPDATE_NETSUITE_EXPORT_TO_NEXT_OPEN_PERIOD]: Parameters.UpdateNetSuiteGenericTypeParams<'enabled', boolean>;
    [WRITE_COMMANDS.UPDATE_NETSUITE_CUSTOM_SEGMENTS]: Parameters.UpdateNetSuiteGenericTypeParams<'customSegments', string>; // JSON string NetSuiteCustomSegment[]
    [WRITE_COMMANDS.UPDATE_NETSUITE_CUSTOM_LISTS]: Parameters.UpdateNetSuiteGenericTypeParams<'customLists', string>; // JSON string NetSuiteCustomList[]
    [WRITE_COMMANDS.UPDATE_NETSUITE_AUTO_SYNC]: Parameters.UpdateNetSuiteGenericTypeParams<'enabled', boolean>;
    [WRITE_COMMANDS.UPDATE_NETSUITE_SYNC_REIMBURSED_REPORTS]: Parameters.UpdateNetSuiteGenericTypeParams<'enabled', boolean>;
    [WRITE_COMMANDS.UPDATE_NETSUITE_SYNC_PEOPLE]: Parameters.UpdateNetSuiteGenericTypeParams<'enabled', boolean>;
    [WRITE_COMMANDS.UPDATE_NETSUITE_AUTO_CREATE_ENTITIES]: Parameters.UpdateNetSuiteGenericTypeParams<'enabled', boolean>;
    [WRITE_COMMANDS.UPDATE_NETSUITE_ENABLE_NEW_CATEGORIES]: Parameters.UpdateNetSuiteGenericTypeParams<'enabled', boolean>;
    [WRITE_COMMANDS.UPDATE_NETSUITE_CUSTOM_FORM_ID_OPTIONS_ENABLED]: Parameters.UpdateNetSuiteGenericTypeParams<'enabled', boolean>;
    [WRITE_COMMANDS.UPDATE_NETSUITE_REIMBURSEMENT_ACCOUNT_ID]: Parameters.UpdateNetSuiteGenericTypeParams<'bankAccountID', string>;
    [WRITE_COMMANDS.UPDATE_NETSUITE_COLLECTION_ACCOUNT]: Parameters.UpdateNetSuiteGenericTypeParams<'bankAccountID', string>;
    [WRITE_COMMANDS.UPDATE_NETSUITE_EXPORT_REPORTS_TO]: Parameters.UpdateNetSuiteGenericTypeParams<'value', ValueOf<typeof CONST.NETSUITE_REPORTS_APPROVAL_LEVEL>>;
    [WRITE_COMMANDS.UPDATE_NETSUITE_VENDOR_BILLS_TO]: Parameters.UpdateNetSuiteGenericTypeParams<'value', ValueOf<typeof CONST.NETSUITE_VENDOR_BILLS_APPROVAL_LEVEL>>;
    [WRITE_COMMANDS.UPDATE_NETSUITE_ACCOUNTING_METHOD]: Parameters.UpdateNetSuiteAccountingMethodParams;
    [WRITE_COMMANDS.UPDATE_NETSUITE_JOURNALS_TO]: Parameters.UpdateNetSuiteGenericTypeParams<'value', ValueOf<typeof CONST.NETSUITE_JOURNALS_APPROVAL_LEVEL>>;
    [WRITE_COMMANDS.UPDATE_NETSUITE_APPROVAL_ACCOUNT]: Parameters.UpdateNetSuiteGenericTypeParams<'value', string>;
    [WRITE_COMMANDS.UPDATE_NETSUITE_CUSTOM_FORM_ID_OPTIONS_REIMBURSABLE]: Parameters.UpdateNetSuiteCustomFormIDParams;
    [WRITE_COMMANDS.UPDATE_NETSUITE_CUSTOM_FORM_ID_OPTIONS_NON_REIMBURSABLE]: Parameters.UpdateNetSuiteCustomFormIDParams;
    [WRITE_COMMANDS.CONNECT_POLICY_TO_NSQS]: Parameters.ConnectPolicyToNSQSParams;
    [WRITE_COMMANDS.UPDATE_NSQS_CUSTOMERS_MAPPING]: Parameters.UpdateNSQSCustomersMappingParams;
    [WRITE_COMMANDS.UPDATE_NSQS_PROJECTS_MAPPING]: Parameters.UpdateNSQSProjectsMappingParams;
    [WRITE_COMMANDS.UPDATE_NSQS_EXPORTER]: Parameters.UpdateNSQSExporterParams;
    [WRITE_COMMANDS.UPDATE_NSQS_EXPORT_DATE]: Parameters.UpdateNSQSExportDateParams;
    [WRITE_COMMANDS.UPDATE_NSQS_AUTO_SYNC]: Parameters.UpdateNSQSAutoSyncParams;
    [WRITE_COMMANDS.UPDATE_NSQS_PAYMENT_ACCOUNT]: Parameters.UpdateNSQSPaymentAccountParams;
    [WRITE_COMMANDS.UPDATE_SAGE_INTACCT_ENTITY]: Parameters.UpdateSageIntacctGenericTypeParams<'entity', string>;
    [WRITE_COMMANDS.UPDATE_SAGE_INTACCT_BILLABLE]: Parameters.UpdateSageIntacctGenericTypeParams<'enabled', boolean>;
    [WRITE_COMMANDS.UPDATE_SAGE_INTACCT_DEPARTMENT_MAPPING]: Parameters.UpdateSageIntacctGenericTypeParams<'mapping', SageIntacctMappingValue>;
    [WRITE_COMMANDS.UPDATE_SAGE_INTACCT_CLASSES_MAPPING]: Parameters.UpdateSageIntacctGenericTypeParams<'mapping', SageIntacctMappingValue>;
    [WRITE_COMMANDS.UPDATE_SAGE_INTACCT_LOCATIONS_MAPPING]: Parameters.UpdateSageIntacctGenericTypeParams<'mapping', SageIntacctMappingValue>;
    [WRITE_COMMANDS.UPDATE_SAGE_INTACCT_CUSTOMERS_MAPPING]: Parameters.UpdateSageIntacctGenericTypeParams<'mapping', SageIntacctMappingValue>;
    [WRITE_COMMANDS.UPDATE_SAGE_INTACCT_PROJECTS_MAPPING]: Parameters.UpdateSageIntacctGenericTypeParams<'mapping', SageIntacctMappingValue>;
    [WRITE_COMMANDS.UPDATE_SAGE_INTACCT_SYNC_TAX_CONFIGURATION]: Parameters.UpdateSageIntacctGenericTypeParams<'enabled', boolean>;
    [WRITE_COMMANDS.UPDATE_SAGE_INTACCT_USER_DIMENSION]: Parameters.UpdateSageIntacctGenericTypeParams<'dimensions', string>;
    [WRITE_COMMANDS.EXPORT_SEARCH_ITEMS_TO_CSV]: Parameters.ExportSearchItemsToCSVParams;
    [WRITE_COMMANDS.EXPORT_REPORT_TO_CSV]: Parameters.ExportReportCSVParams;
    [WRITE_COMMANDS.CREATE_WORKSPACE_APPROVAL]: Parameters.CreateWorkspaceApprovalParams;
    [WRITE_COMMANDS.UPDATE_WORKSPACE_APPROVAL]: Parameters.UpdateWorkspaceApprovalParams;
    [WRITE_COMMANDS.REMOVE_WORKSPACE_APPROVAL]: Parameters.RemoveWorkspaceApprovalParams;
    [WRITE_COMMANDS.CONFIGURE_EXPENSIFY_CARDS_FOR_POLICY]: Parameters.ConfigureExpensifyCardsForPolicyParams;
    [WRITE_COMMANDS.CREATE_EXPENSIFY_CARD]: Omit<Parameters.CreateExpensifyCardParams, 'domainAccountID'>;
    [WRITE_COMMANDS.CREATE_ADMIN_ISSUED_VIRTUAL_CARD]: Omit<Parameters.CreateExpensifyCardParams, 'feedCountry'>;
    [WRITE_COMMANDS.QUEUE_EXPENSIFY_CARD_FOR_BILLING]: Parameters.QueueExpensifyCardForBillingParams;
    [WRITE_COMMANDS.ADD_DELEGATE]: Parameters.AddDelegateParams;
    [WRITE_COMMANDS.UPDATE_DELEGATE_ROLE]: Parameters.UpdateDelegateRoleParams;
    [WRITE_COMMANDS.REMOVE_DELEGATE]: Parameters.RemoveDelegateParams;
    [WRITE_COMMANDS.TOGGLE_CARD_CONTINUOUS_RECONCILIATION]: Parameters.ToggleCardContinuousReconciliationParams;
    [WRITE_COMMANDS.SAVE_SEARCH]: Parameters.SaveSearchParams;
    [WRITE_COMMANDS.DELETE_SAVED_SEARCH]: Parameters.DeleteSavedSearchParams;
    [WRITE_COMMANDS.UPDATE_CARD_SETTLEMENT_FREQUENCY]: Parameters.UpdateCardSettlementFrequencyParams;
    [WRITE_COMMANDS.UPDATE_CARD_SETTLEMENT_ACCOUNT]: Parameters.UpdateCardSettlementAccountParams;
    [WRITE_COMMANDS.SET_PERSONAL_DETAILS_AND_SHIP_EXPENSIFY_CARDS]: Parameters.SetPersonalDetailsAndShipExpensifyCardsParams;
    [WRITE_COMMANDS.SELF_TOUR_VIEWED]: null;

    // Xero API
    [WRITE_COMMANDS.UPDATE_XERO_TENANT_ID]: Parameters.UpdateXeroGenericTypeParams;
    [WRITE_COMMANDS.UPDATE_XERO_IMPORT_TAX_RATES]: Parameters.UpdateXeroGenericTypeParams;
    [WRITE_COMMANDS.UPDATE_XERO_MAPPING]: Parameters.UpdateXeroGenericTypeParams;
    [WRITE_COMMANDS.UPDATE_XERO_IMPORT_TRACKING_CATEGORIES]: Parameters.UpdateXeroGenericTypeParams;
    [WRITE_COMMANDS.UPDATE_XERO_IMPORT_CUSTOMERS]: Parameters.UpdateXeroGenericTypeParams;
    [WRITE_COMMANDS.UPDATE_XERO_ENABLE_NEW_CATEGORIES]: Parameters.UpdateXeroGenericTypeParams;
    [WRITE_COMMANDS.UPDATE_XERO_AUTO_SYNC]: Parameters.UpdateXeroGenericTypeParams;
    [WRITE_COMMANDS.UPDATE_XERO_AUTO_SYNC]: Parameters.UpdateXeroGenericTypeParams;
    [WRITE_COMMANDS.UPDATE_XERO_EXPORT_BILL_STATUS]: Parameters.UpdateXeroGenericTypeParams;
    [WRITE_COMMANDS.UPDATE_XERO_EXPORT_BILL_DATE]: Parameters.UpdateXeroGenericTypeParams;
    [WRITE_COMMANDS.UPDATE_XERO_EXPORT_EXPORTER]: Parameters.UpdateXeroGenericTypeParams;
    [WRITE_COMMANDS.UPDATE_XERO_EXPORT_NON_REIMBURSABLE_ACCOUNT]: Parameters.UpdateXeroGenericTypeParams;
    [WRITE_COMMANDS.UPDATE_XERO_SYNC_INVOICE_COLLECTIONS_ACCOUNT_ID]: Parameters.UpdateXeroGenericTypeParams;
    [WRITE_COMMANDS.UPDATE_XERO_SYNC_SYNC_REIMBURSED_REPORTS]: Parameters.UpdateXeroGenericTypeParams;
    [WRITE_COMMANDS.UPDATE_XERO_SYNC_REIMBURSEMENT_ACCOUNT_ID]: Parameters.UpdateXeroGenericTypeParams;

    // Invoice API
    [WRITE_COMMANDS.SET_INVOICING_TRANSFER_BANK_ACCOUNT]: Parameters.SetInvoicingTransferBankAccountParams;
    [WRITE_COMMANDS.UPDATE_INVOICE_COMPANY_NAME]: Parameters.UpdateInvoiceCompanyNameParams;
    [WRITE_COMMANDS.UPDATE_INVOICE_COMPANY_WEBSITE]: Parameters.UpdateInvoiceCompanyWebsiteParams;

    [WRITE_COMMANDS.JOIN_ACCESSIBLE_POLICY]: Parameters.JoinAccessiblePolicyParams;
    // Dismis Product Training
    [WRITE_COMMANDS.DISMISS_PRODUCT_TRAINING]: Parameters.DismissProductTrainingParams;

<<<<<<< HEAD
    // Merge accounts API
    [WRITE_COMMANDS.GET_VALIDATE_CODE_FOR_ACCOUNT_MERGE]: Parameters.GetValidateCodeForAccountMergeParams;
    [WRITE_COMMANDS.MERGE_WITH_VALIDATE_CODE]: Parameters.MergeWithValidateCodeParams;
=======
    // Change report policy
    [WRITE_COMMANDS.CHANGE_REPORT_POLICY]: Parameters.ChangeReportPolicyParams;
>>>>>>> 52fea762
};

const READ_COMMANDS = {
    GET_CORPAY_BANK_ACCOUNT_FIELDS: 'GetCorpayBankAccountFields',
    CONNECT_POLICY_TO_QUICKBOOKS_ONLINE: 'ConnectPolicyToQuickbooksOnline',
    CONNECT_POLICY_TO_XERO: 'ConnectPolicyToXero',
    SYNC_POLICY_TO_QUICKBOOKS_ONLINE: 'SyncPolicyToQuickbooksOnline',
    SYNC_POLICY_TO_XERO: 'SyncPolicyToXero',
    SYNC_POLICY_TO_NETSUITE: 'SyncPolicyToNetSuite',
    SYNC_POLICY_TO_NSQS: 'SyncPolicyToNSQS',
    SYNC_POLICY_TO_SAGE_INTACCT: 'SyncPolicyToSageIntacct',
    SYNC_POLICY_TO_QUICKBOOKS_DESKTOP: 'SyncPolicyToQuickbooksDesktop',
    OPEN_REIMBURSEMENT_ACCOUNT_PAGE: 'OpenReimbursementAccountPage',
    OPEN_WORKSPACE_VIEW: 'OpenWorkspaceView',
    GET_MAPBOX_ACCESS_TOKEN: 'GetMapboxAccessToken',
    OPEN_PAYMENTS_PAGE: 'OpenPaymentsPage',
    OPEN_PERSONAL_DETAILS: 'OpenPersonalDetailsPage',
    OPEN_PUBLIC_PROFILE_PAGE: 'OpenPublicProfilePage',
    OPEN_PLAID_BANK_LOGIN: 'OpenPlaidBankLogin',
    OPEN_PLAID_BANK_ACCOUNT_SELECTOR: 'OpenPlaidBankAccountSelector',
    GET_OLDER_ACTIONS: 'GetOlderActions',
    GET_NEWER_ACTIONS: 'GetNewerActions',
    EXPAND_URL_PREVIEW: 'ExpandURLPreview',
    GET_REPORT_PRIVATE_NOTE: 'GetReportPrivateNote',
    OPEN_ROOM_MEMBERS_PAGE: 'OpenRoomMembersPage',
    SEARCH_FOR_REPORTS: 'SearchForReports',
    SEARCH_FOR_ROOMS_TO_MENTION: 'SearchForRoomsToMention',
    SEND_PERFORMANCE_TIMING: 'SendPerformanceTiming',
    GET_ROUTE: 'GetRoute',
    GET_ROUTE_FOR_DRAFT: 'GetRouteForDraft',
    GET_ROUTE_FOR_BACKUP: 'GetRouteForBackup',
    GET_STATEMENT_PDF: 'GetStatementPDF',
    OPEN_ONFIDO_FLOW: 'OpenOnfidoFlow',
    OPEN_INITIAL_SETTINGS_PAGE: 'OpenInitialSettingsPage',
    OPEN_ENABLE_PAYMENTS_PAGE: 'OpenEnablePaymentsPage',
    BEGIN_SIGNIN: 'BeginSignIn',
    SIGN_IN_WITH_SHORT_LIVED_AUTH_TOKEN: 'SignInWithShortLivedAuthToken',
    SIGN_IN_WITH_SUPPORT_AUTH_TOKEN: 'SignInWithSupportAuthToken',
    GET_POLICY_CATEGORIES: 'GetPolicyCategories',
    OPEN_WORKSPACE: 'OpenWorkspace',
    OPEN_WORKSPACE_MEMBERS_PAGE: 'OpenWorkspaceMembersPage',
    OPEN_POLICY_MEMBER_PROFILE_PAGE: 'OpenPolicyMemberProfilePage',
    OPEN_POLICY_CATEGORIES_PAGE: 'OpenPolicyCategoriesPage',
    OPEN_POLICY_TAGS_PAGE: 'OpenPolicyTagsPage',
    OPEN_POLICY_TAXES_PAGE: 'OpenPolicyTaxesPage',
    OPEN_POLICY_REPORT_FIELDS_PAGE: 'OpenPolicyReportFieldsPage',
    OPEN_POLICY_EXPENSIFY_CARDS_PAGE: 'OpenPolicyExpensifyCardsPage',
    OPEN_POLICY_COMPANY_CARDS_FEED: 'OpenPolicyCompanyCardsFeed',
    OPEN_ASSIGN_FEED_CARD_PAGE: 'OpenAssignFeedCardPage',
    OPEN_POLICY_COMPANY_CARDS_PAGE: 'OpenPolicyCompanyCardsPage',
    OPEN_POLICY_EDIT_CARD_LIMIT_TYPE_PAGE: 'OpenPolicyEditCardLimitTypePage',
    OPEN_SEARCH_FILTERS_CARD_PAGE: 'OpenSearchFiltersCardPage',
    OPEN_WORKSPACE_INVITE_PAGE: 'OpenWorkspaceInvitePage',
    OPEN_DRAFT_WORKSPACE_REQUEST: 'OpenDraftWorkspaceRequest',
    OPEN_POLICY_WORKFLOWS_PAGE: 'OpenPolicyWorkflowsPage',
    OPEN_POLICY_DISTANCE_RATES_PAGE: 'OpenPolicyDistanceRatesPage',
    OPEN_POLICY_PER_DIEM_RATES_PAGE: 'OpenPolicyPerDiemRatesPage',
    OPEN_POLICY_MORE_FEATURES_PAGE: 'OpenPolicyMoreFeaturesPage',
    OPEN_POLICY_ACCOUNTING_PAGE: 'OpenPolicyAccountingPage',
    OPEN_POLICY_PROFILE_PAGE: 'OpenPolicyProfilePage',
    OPEN_POLICY_INITIAL_PAGE: 'OpenPolicyInitialPage',
    OPEN_SUBSCRIPTION_PAGE: 'OpenSubscriptionPage',
    OPEN_DRAFT_DISTANCE_EXPENSE: 'OpenDraftDistanceExpense',
    START_ISSUE_NEW_CARD_FLOW: 'StartIssueNewCardFlow',
    OPEN_CARD_DETAILS_PAGE: 'OpenCardDetailsPage',
    GET_ASSIGNED_SUPPORT_DATA: 'GetAssignedSupportData',
    OPEN_WORKSPACE_PLAN_PAGE: 'OpenWorkspacePlanPage',
    GET_CORPAY_ONBOARDING_FIELDS: 'GetCorpayOnboardingFields',
    OPEN_SECURITY_SETTINGS_PAGE: 'OpenSecuritySettingsPage',
} as const;

type ReadCommand = ValueOf<typeof READ_COMMANDS>;

type ReadCommandParameters = {
    [READ_COMMANDS.CONNECT_POLICY_TO_QUICKBOOKS_ONLINE]: Parameters.ConnectPolicyToAccountingIntegrationParams;
    [READ_COMMANDS.CONNECT_POLICY_TO_XERO]: Parameters.ConnectPolicyToAccountingIntegrationParams;
    [READ_COMMANDS.SYNC_POLICY_TO_QUICKBOOKS_ONLINE]: Parameters.SyncPolicyToQuickbooksOnlineParams;
    [READ_COMMANDS.SYNC_POLICY_TO_XERO]: Parameters.SyncPolicyToXeroParams;
    [READ_COMMANDS.SYNC_POLICY_TO_NETSUITE]: Parameters.SyncPolicyToNetSuiteParams;
    [READ_COMMANDS.SYNC_POLICY_TO_NSQS]: Parameters.SyncPolicyToNSQSParams;
    [READ_COMMANDS.SYNC_POLICY_TO_SAGE_INTACCT]: Parameters.SyncPolicyToNetSuiteParams;
    [READ_COMMANDS.SYNC_POLICY_TO_QUICKBOOKS_DESKTOP]: Parameters.SyncPolicyToQuickbooksDesktopParams;
    [READ_COMMANDS.OPEN_REIMBURSEMENT_ACCOUNT_PAGE]: Parameters.OpenReimbursementAccountPageParams;
    [READ_COMMANDS.OPEN_WORKSPACE_VIEW]: Parameters.OpenWorkspaceViewParams;
    [READ_COMMANDS.GET_MAPBOX_ACCESS_TOKEN]: null;
    [READ_COMMANDS.OPEN_PAYMENTS_PAGE]: null;
    [READ_COMMANDS.OPEN_PERSONAL_DETAILS]: null;
    [READ_COMMANDS.OPEN_PUBLIC_PROFILE_PAGE]: Parameters.OpenPublicProfilePageParams;
    [READ_COMMANDS.OPEN_PLAID_BANK_LOGIN]: Parameters.OpenPlaidBankLoginParams;
    [READ_COMMANDS.OPEN_PLAID_BANK_ACCOUNT_SELECTOR]: Parameters.OpenPlaidBankAccountSelectorParams;
    [READ_COMMANDS.GET_OLDER_ACTIONS]: Parameters.GetOlderActionsParams;
    [READ_COMMANDS.GET_NEWER_ACTIONS]: Parameters.GetNewerActionsParams;
    [READ_COMMANDS.GET_CORPAY_BANK_ACCOUNT_FIELDS]: Parameters.GetCorpayBankAccountFieldsParams;
    [READ_COMMANDS.EXPAND_URL_PREVIEW]: Parameters.ExpandURLPreviewParams;
    [READ_COMMANDS.GET_REPORT_PRIVATE_NOTE]: Parameters.GetReportPrivateNoteParams;
    [READ_COMMANDS.OPEN_ROOM_MEMBERS_PAGE]: Parameters.OpenRoomMembersPageParams;
    [READ_COMMANDS.SEARCH_FOR_REPORTS]: Parameters.SearchForReportsParams;
    [READ_COMMANDS.SEARCH_FOR_ROOMS_TO_MENTION]: Parameters.SearchForRoomsToMentionParams;
    [READ_COMMANDS.SEND_PERFORMANCE_TIMING]: Parameters.SendPerformanceTimingParams;
    [READ_COMMANDS.GET_ROUTE]: Parameters.GetRouteParams;
    [READ_COMMANDS.GET_ROUTE_FOR_DRAFT]: Parameters.GetRouteParams;
    [READ_COMMANDS.GET_ROUTE_FOR_BACKUP]: Parameters.GetRouteParams;
    [READ_COMMANDS.GET_STATEMENT_PDF]: Parameters.GetStatementPDFParams;
    [READ_COMMANDS.OPEN_ONFIDO_FLOW]: null;
    [READ_COMMANDS.OPEN_INITIAL_SETTINGS_PAGE]: null;
    [READ_COMMANDS.OPEN_ENABLE_PAYMENTS_PAGE]: null;
    [READ_COMMANDS.BEGIN_SIGNIN]: Parameters.BeginSignInParams;
    [READ_COMMANDS.SIGN_IN_WITH_SHORT_LIVED_AUTH_TOKEN]: Parameters.SignInWithShortLivedAuthTokenParams;
    [READ_COMMANDS.SIGN_IN_WITH_SUPPORT_AUTH_TOKEN]: Parameters.SignInWithSupportAuthTokenParams;
    [READ_COMMANDS.GET_POLICY_CATEGORIES]: Parameters.GetPolicyCategoriesParams;
    [READ_COMMANDS.OPEN_WORKSPACE]: Parameters.OpenWorkspaceParams;
    [READ_COMMANDS.OPEN_WORKSPACE_MEMBERS_PAGE]: Parameters.OpenWorkspaceMembersPageParams;
    [READ_COMMANDS.OPEN_POLICY_MEMBER_PROFILE_PAGE]: Parameters.OpenPolicyMemberProfilePageParams;
    [READ_COMMANDS.OPEN_POLICY_CATEGORIES_PAGE]: Parameters.OpenPolicyCategoriesPageParams;
    [READ_COMMANDS.OPEN_POLICY_TAGS_PAGE]: Parameters.OpenPolicyTagsPageParams;
    [READ_COMMANDS.OPEN_POLICY_TAXES_PAGE]: Parameters.OpenPolicyTaxesPageParams;
    [READ_COMMANDS.OPEN_POLICY_REPORT_FIELDS_PAGE]: Parameters.OpenPolicyReportFieldsPageParams;
    [READ_COMMANDS.OPEN_WORKSPACE_INVITE_PAGE]: Parameters.OpenWorkspaceInvitePageParams;
    [READ_COMMANDS.OPEN_DRAFT_WORKSPACE_REQUEST]: Parameters.OpenDraftWorkspaceRequestParams;
    [READ_COMMANDS.OPEN_POLICY_WORKFLOWS_PAGE]: Parameters.OpenPolicyWorkflowsPageParams;
    [READ_COMMANDS.OPEN_POLICY_DISTANCE_RATES_PAGE]: Parameters.OpenPolicyDistanceRatesPageParams;
    [READ_COMMANDS.OPEN_POLICY_PER_DIEM_RATES_PAGE]: Parameters.OpenPolicyPerDiemRatesPageParams;
    [READ_COMMANDS.OPEN_POLICY_MORE_FEATURES_PAGE]: Parameters.OpenPolicyMoreFeaturesPageParams;
    [READ_COMMANDS.OPEN_POLICY_ACCOUNTING_PAGE]: Parameters.OpenPolicyAccountingPageParams;
    [READ_COMMANDS.OPEN_POLICY_EXPENSIFY_CARDS_PAGE]: Parameters.OpenPolicyExpensifyCardsPageParams;
    [READ_COMMANDS.OPEN_POLICY_COMPANY_CARDS_PAGE]: Parameters.OpenPolicyExpensifyCardsPageParams;
    [READ_COMMANDS.OPEN_POLICY_COMPANY_CARDS_FEED]: Parameters.OpenPolicyCompanyCardsFeedParams;
    [READ_COMMANDS.OPEN_ASSIGN_FEED_CARD_PAGE]: Parameters.OpenPolicyCompanyCardsFeedParams;
    [READ_COMMANDS.OPEN_POLICY_EDIT_CARD_LIMIT_TYPE_PAGE]: Parameters.OpenPolicyEditCardLimitTypePageParams;
    [READ_COMMANDS.OPEN_SEARCH_FILTERS_CARD_PAGE]: null;
    [READ_COMMANDS.OPEN_POLICY_PROFILE_PAGE]: Parameters.OpenPolicyProfilePageParams;
    [READ_COMMANDS.OPEN_POLICY_INITIAL_PAGE]: Parameters.OpenPolicyInitialPageParams;
    [READ_COMMANDS.OPEN_SUBSCRIPTION_PAGE]: null;
    [READ_COMMANDS.OPEN_DRAFT_DISTANCE_EXPENSE]: null;
    [READ_COMMANDS.START_ISSUE_NEW_CARD_FLOW]: Parameters.StartIssueNewCardFlowParams;
    [READ_COMMANDS.OPEN_CARD_DETAILS_PAGE]: Parameters.OpenCardDetailsPageParams;
    [READ_COMMANDS.GET_ASSIGNED_SUPPORT_DATA]: Parameters.GetAssignedSupportDataParams;
    [READ_COMMANDS.OPEN_WORKSPACE_PLAN_PAGE]: Parameters.OpenWorkspacePlanPageParams;
    [READ_COMMANDS.GET_CORPAY_ONBOARDING_FIELDS]: Parameters.GetCorpayOnboardingFieldsParams;
    [READ_COMMANDS.OPEN_SECURITY_SETTINGS_PAGE]: null;
};

const SIDE_EFFECT_REQUEST_COMMANDS = {
    AUTHENTICATE_PUSHER: 'AuthenticatePusher',
    GENERATE_SPOTNANA_TOKEN: 'GenerateSpotnanaToken',
    GET_MISSING_ONYX_MESSAGES: 'GetMissingOnyxMessages',
    OPEN_OLD_DOT_LINK: 'OpenOldDotLink',
    RECONNECT_APP: 'ReconnectApp',
    REVEAL_EXPENSIFY_CARD_DETAILS: 'RevealExpensifyCardDetails',
    TWO_FACTOR_AUTH_VALIDATE: 'TwoFactorAuth_Validate',
    CONNECT_AS_DELEGATE: 'ConnectAsDelegate',
    DISCONNECT_AS_DELEGATE: 'DisconnectAsDelegate',
    COMPLETE_HYBRID_APP_ONBOARDING: 'CompleteHybridAppOnboarding',
    CONNECT_POLICY_TO_QUICKBOOKS_DESKTOP: 'ConnectPolicyToQuickbooksDesktop',
    BANK_ACCOUNT_CREATE_CORPAY: 'BankAccount_CreateCorpay',

    // PayMoneyRequestOnSearch only works online (pattern C) and we need to play the success sound only when the request is successful
    PAY_MONEY_REQUEST_ON_SEARCH: 'PayMoneyRequestOnSearch',
    LOG_OUT: 'LogOut',
} as const;

type SideEffectRequestCommand = ValueOf<typeof SIDE_EFFECT_REQUEST_COMMANDS>;

type SideEffectRequestCommandParameters = {
    [SIDE_EFFECT_REQUEST_COMMANDS.AUTHENTICATE_PUSHER]: Parameters.AuthenticatePusherParams;
    [SIDE_EFFECT_REQUEST_COMMANDS.OPEN_OLD_DOT_LINK]: Parameters.OpenOldDotLinkParams;
    [SIDE_EFFECT_REQUEST_COMMANDS.REVEAL_EXPENSIFY_CARD_DETAILS]: Parameters.RevealExpensifyCardDetailsParams;
    [SIDE_EFFECT_REQUEST_COMMANDS.GET_MISSING_ONYX_MESSAGES]: Parameters.GetMissingOnyxMessagesParams;
    [SIDE_EFFECT_REQUEST_COMMANDS.RECONNECT_APP]: Parameters.ReconnectAppParams;
    [SIDE_EFFECT_REQUEST_COMMANDS.GENERATE_SPOTNANA_TOKEN]: Parameters.GenerateSpotnanaTokenParams;
    [SIDE_EFFECT_REQUEST_COMMANDS.TWO_FACTOR_AUTH_VALIDATE]: Parameters.ValidateTwoFactorAuthParams;
    [SIDE_EFFECT_REQUEST_COMMANDS.CONNECT_AS_DELEGATE]: Parameters.ConnectAsDelegateParams;
    [SIDE_EFFECT_REQUEST_COMMANDS.DISCONNECT_AS_DELEGATE]: EmptyObject;
    [SIDE_EFFECT_REQUEST_COMMANDS.COMPLETE_HYBRID_APP_ONBOARDING]: EmptyObject;
    [SIDE_EFFECT_REQUEST_COMMANDS.CONNECT_POLICY_TO_QUICKBOOKS_DESKTOP]: Parameters.ConnectPolicyToQuickBooksDesktopParams;
    [SIDE_EFFECT_REQUEST_COMMANDS.BANK_ACCOUNT_CREATE_CORPAY]: Parameters.BankAccountCreateCorpayParams;
    [SIDE_EFFECT_REQUEST_COMMANDS.PAY_MONEY_REQUEST_ON_SEARCH]: Parameters.PayMoneyRequestOnSearchParams;
    [SIDE_EFFECT_REQUEST_COMMANDS.LOG_OUT]: Parameters.LogOutParams;
};

type ApiRequestCommandParameters = WriteCommandParameters & ReadCommandParameters & SideEffectRequestCommandParameters;

export {WRITE_COMMANDS, READ_COMMANDS, SIDE_EFFECT_REQUEST_COMMANDS};

type ApiCommand = WriteCommand | ReadCommand | SideEffectRequestCommand;
type CommandOfType<TRequestType extends ApiRequestType> = TRequestType extends typeof CONST.API_REQUEST_TYPE.WRITE
    ? WriteCommand
    : TRequestType extends typeof CONST.API_REQUEST_TYPE.READ
    ? ReadCommand
    : SideEffectRequestCommand;

export type {ApiCommand, ApiRequestType, ApiRequestCommandParameters, CommandOfType, WriteCommand, ReadCommand, SideEffectRequestCommand};<|MERGE_RESOLUTION|>--- conflicted
+++ resolved
@@ -939,14 +939,11 @@
     // Dismis Product Training
     [WRITE_COMMANDS.DISMISS_PRODUCT_TRAINING]: Parameters.DismissProductTrainingParams;
 
-<<<<<<< HEAD
     // Merge accounts API
     [WRITE_COMMANDS.GET_VALIDATE_CODE_FOR_ACCOUNT_MERGE]: Parameters.GetValidateCodeForAccountMergeParams;
     [WRITE_COMMANDS.MERGE_WITH_VALIDATE_CODE]: Parameters.MergeWithValidateCodeParams;
-=======
     // Change report policy
     [WRITE_COMMANDS.CHANGE_REPORT_POLICY]: Parameters.ChangeReportPolicyParams;
->>>>>>> 52fea762
 };
 
 const READ_COMMANDS = {
