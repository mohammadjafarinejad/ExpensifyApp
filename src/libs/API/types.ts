import type {ValueOf} from 'type-fest';
import type CONST from '@src/CONST';
import type {SageIntacctMappingValue} from '@src/types/onyx/Policy';
import type {EmptyObject} from '@src/types/utils/EmptyObject';
import type * as Parameters from './parameters';
import type SignInUserParams from './parameters/SignInUserParams';
import type UpdateBeneficialOwnersForBankAccountParams from './parameters/UpdateBeneficialOwnersForBankAccountParams';

type ApiRequestType = ValueOf<typeof CONST.API_REQUEST_TYPE>;

const WRITE_COMMANDS = {
    SET_WORKSPACE_AUTO_REPORTING_FREQUENCY: 'SetWorkspaceAutoReportingFrequency',
    SET_WORKSPACE_AUTO_REPORTING_MONTHLY_OFFSET: 'SetWorkspaceAutoReportingOffset',
    SET_WORKSPACE_APPROVAL_MODE: 'SetWorkspaceApprovalMode',
    SET_WORKSPACE_PAYER: 'SetWorkspacePayer',
    SET_WORKSPACE_REIMBURSEMENT: 'SetWorkspaceReimbursement',
    SET_POLICY_DEFAULT_REPORT_TITLE: 'SetPolicyDefaultReportTitle',
    SET_POLICY_PREVENT_MEMBER_CREATED_TITLE: 'SetPolicyPreventMemberCreatedTitle',
    SET_POLICY_PREVENT_SELF_APPROVAL: 'SetPolicyPreventSelfApproval',
    SET_POLICY_AUTOMATIC_APPROVAL_LIMIT: 'SetPolicyAutomaticApprovalLimit',
    SET_POLICY_AUTOMATIC_APPROVAL_RATE: 'SetPolicyAutomaticApprovalRate',
    SET_POLICY_AUTO_REIMBURSEMENT_LIMIT: 'SetPolicyAutoReimbursementLimit',
    ENABLE_POLICY_AUTO_REIMBURSEMENT_LIMIT: 'EnablePolicyAutoReimbursementLimit',
    ENABLE_POLICY_AUTO_APPROVAL_OPTIONS: 'EnablePolicyAutoApprovalOptions',
    ENABLE_POLICY_DEFAULT_REPORT_TITLE: 'EnablePolicyDefaultReportTitle',
    SET_WORKSPACE_DEFAULT_SPEND_CATEGORY: 'SetPolicyDefaultSpendCategory',
    DISMISS_REFERRAL_BANNER: 'DismissReferralBanner',
    UPDATE_PREFERRED_LOCALE: 'UpdatePreferredLocale',
    OPEN_APP: 'OpenApp',
    RECONNECT_APP: 'ReconnectApp',
    HANDLE_RESTRICTED_EVENT: 'HandleRestrictedEvent',
    OPEN_REPORT: 'OpenReport',
    DELETE_PAYMENT_BANK_ACCOUNT: 'DeletePaymentBankAccount',
    UPDATE_PERSONAL_INFORMATION_FOR_BANK_ACCOUNT: 'UpdatePersonalInformationForBankAccount',
    VALIDATE_BANK_ACCOUNT_WITH_TRANSACTIONS: 'ValidateBankAccountWithTransactions',
    UPDATE_COMPANY_INFORMATION_FOR_BANK_ACCOUNT: 'UpdateCompanyInformationForBankAccount',
    UPDATE_BENEFICIAL_OWNERS_FOR_BANK_ACCOUNT: 'UpdateBeneficialOwnersForBankAccount',
    CONNECT_BANK_ACCOUNT_MANUALLY: 'ConnectBankAccountManually',
    VERIFY_IDENTITY_FOR_BANK_ACCOUNT: 'VerifyIdentityForBankAccount',
    BANK_ACCOUNT_HANDLE_PLAID_ERROR: 'BankAccount_HandlePlaidError',
    REPORT_VIRTUAL_EXPENSIFY_CARD_FRAUD: 'ReportVirtualExpensifyCardFraud',
    REQUEST_REPLACEMENT_EXPENSIFY_CARD: 'RequestReplacementExpensifyCard',
    ACTIVATE_PHYSICAL_EXPENSIFY_CARD: 'ActivatePhysicalExpensifyCard',
    UPDATE_EXPENSIFY_CARD_LIMIT: 'UpdateExpensifyCardLimit',
    UPDATE_EXPENSIFY_CARD_TITLE: 'UpdateExpensifyCardTitle',
    UPDATE_EXPENSIFY_CARD_LIMIT_TYPE: 'UpdateExpensifyCardLimitType',
    CARD_DEACTIVATE: 'Card_Deactivate',
    CHRONOS_REMOVE_OOO_EVENT: 'Chronos_RemoveOOOEvent',
    MAKE_DEFAULT_PAYMENT_METHOD: 'MakeDefaultPaymentMethod',
    ADD_PAYMENT_CARD: 'AddPaymentCard',
    ADD_PAYMENT_CARD_GBP: 'AddPaymentCardGBP',
    VERIFY_SETUP_INTENT: 'User_VerifySetupIntent',
    VERIFY_SETUP_INTENT_AND_REQUEST_POLICY_OWNER_CHANGE: 'VerifySetupIntentAndRequestPolicyOwnerChange',
    TRANSFER_WALLET_BALANCE: 'TransferWalletBalance',
    DELETE_PAYMENT_CARD: 'DeletePaymentCard',
    UPDATE_PRONOUNS: 'UpdatePronouns',
    UPDATE_DISPLAY_NAME: 'UpdateDisplayName',
    UPDATE_LEGAL_NAME: 'UpdateLegalName',
    UPDATE_DATE_OF_BIRTH: 'UpdateDateOfBirth',
    UPDATE_PHONE_NUMBER: 'UpdatePhoneNumber',
    UPDATE_HOME_ADDRESS: 'UpdateHomeAddress',
    UPDATE_POLICY_ADDRESS: 'SetPolicyAddress',
    UPDATE_AUTOMATIC_TIMEZONE: 'UpdateAutomaticTimezone',
    UPDATE_SELECTED_TIMEZONE: 'UpdateSelectedTimezone',
    UPDATE_USER_AVATAR: 'UpdateUserAvatar',
    UPDATE_GROUP_CHAT_AVATAR: 'UpdateGroupChatAvatar',
    DELETE_USER_AVATAR: 'DeleteUserAvatar',
    REFER_TEACHERS_UNITE_VOLUNTEER: 'ReferTeachersUniteVolunteer',
    ADD_SCHOOL_PRINCIPAL: 'AddSchoolPrincipal',
    CLOSE_ACCOUNT: 'CloseAccount',
    REQUEST_CONTACT_METHOD_VALIDATE_CODE: 'RequestContactMethodValidateCode',
    UPDATE_NEWSLETTER_SUBSCRIPTION: 'UpdateNewsletterSubscription',
    DELETE_CONTACT_METHOD: 'DeleteContactMethod',
    ADD_NEW_CONTACT_METHOD: 'AddNewContactMethod',
    VALIDATE_LOGIN: 'ValidateLogin',
    VALIDATE_SECONDARY_LOGIN: 'ValidateSecondaryLogin',
    UPDATE_PREFERRED_EMOJI_SKIN_TONE: 'UpdatePreferredEmojiSkinTone',
    UPDATE_CHAT_PRIORITY_MODE: 'UpdateChatPriorityMode',
    TOGGLE_PLATFORM_MUTE: 'TogglePlatformMute',
    SET_CONTACT_METHOD_AS_DEFAULT: 'SetContactMethodAsDefault',
    UPDATE_THEME: 'UpdateTheme',
    UPDATE_STATUS: 'UpdateStatus',
    CLEAR_STATUS: 'ClearStatus',
    UPDATE_PERSONAL_DETAILS_FOR_WALLET: 'UpdatePersonalDetailsForWallet',
    VERIFY_IDENTITY: 'VerifyIdentity',
    ACCEPT_WALLET_TERMS: 'AcceptWalletTerms',
    ANSWER_QUESTIONS_FOR_WALLET: 'AnswerQuestionsForWallet',
    REQUEST_PHYSICAL_EXPENSIFY_CARD: 'RequestPhysicalExpensifyCard',
    LOG_OUT: 'LogOut',
    REQUEST_ACCOUNT_VALIDATION_LINK: 'RequestAccountValidationLink',
    REQUEST_NEW_VALIDATE_CODE: 'RequestNewValidateCode',
    SIGN_IN_WITH_APPLE: 'SignInWithApple',
    SIGN_IN_WITH_GOOGLE: 'SignInWithGoogle',
    SIGN_IN_USER: 'SigninUser',
    SIGN_IN_USER_WITH_LINK: 'SigninUserWithLink',
    SEARCH: 'Search',
    REQUEST_UNLINK_VALIDATION_LINK: 'RequestUnlinkValidationLink',
    UNLINK_LOGIN: 'UnlinkLogin',
    ENABLE_TWO_FACTOR_AUTH: 'EnableTwoFactorAuth',
    DISABLE_TWO_FACTOR_AUTH: 'DisableTwoFactorAuth',
    ADD_COMMENT: 'AddComment',
    ADD_ATTACHMENT: 'AddAttachment',
    ADD_TEXT_AND_ATTACHMENT: 'AddTextAndAttachment',
    CONNECT_BANK_ACCOUNT_WITH_PLAID: 'ConnectBankAccountWithPlaid',
    ADD_PERSONAL_BANK_ACCOUNT: 'AddPersonalBankAccount',
    RESTART_BANK_ACCOUNT_SETUP: 'RestartBankAccountSetup',
    RESEND_VALIDATE_CODE: 'ResendValidateCode',
    OPT_IN_TO_PUSH_NOTIFICATIONS: 'OptInToPushNotifications',
    OPT_OUT_OF_PUSH_NOTIFICATIONS: 'OptOutOfPushNotifications',
    READ_NEWEST_ACTION: 'ReadNewestAction',
    MARK_AS_UNREAD: 'MarkAsUnread',
    TOGGLE_PINNED_CHAT: 'TogglePinnedChat',
    DELETE_COMMENT: 'DeleteComment',
    UPDATE_COMMENT: 'UpdateComment',
    UPDATE_REPORT_NOTIFICATION_PREFERENCE: 'UpdateReportNotificationPreference',
    UPDATE_ROOM_VISIBILITY: 'UpdateRoomVisibility',
    UPDATE_ROOM_DESCRIPTION: 'UpdateRoomDescription',
    UPDATE_REPORT_WRITE_CAPABILITY: 'UpdateReportWriteCapability',
    ADD_WORKSPACE_ROOM: 'AddWorkspaceRoom',
    UPDATE_POLICY_ROOM_NAME: 'UpdatePolicyRoomName',
    ADD_EMOJI_REACTION: 'AddEmojiReaction',
    REMOVE_EMOJI_REACTION: 'RemoveEmojiReaction',
    LEAVE_ROOM: 'LeaveRoom',
    LEAVE_GROUP_CHAT: 'LeaveGroupChat',
    INVITE_TO_ROOM: 'InviteToRoom',
    INVITE_TO_GROUP_CHAT: 'InviteToGroupChat',
    UPDATE_GROUP_CHAT_NAME: 'UpdateGroupChatName',
    UPDATE_GROUP_CHAT_MEMBER_ROLES: 'UpdateGroupChatMemberRoles',
    REMOVE_FROM_ROOM: 'RemoveFromRoom',
    REMOVE_FROM_GROUP_CHAT: 'RemoveFromGroupChat',
    FLAG_COMMENT: 'FlagComment',
    UPDATE_REPORT_PRIVATE_NOTE: 'UpdateReportPrivateNote',
    RESOLVE_ACTIONABLE_MENTION_WHISPER: 'ResolveActionableMentionWhisper',
    RESOLVE_ACTIONABLE_REPORT_MENTION_WHISPER: 'ResolveActionableReportMentionWhisper',
    DELETE_WORKSPACE: 'DeleteWorkspace',
    DELETE_MEMBERS_FROM_WORKSPACE: 'DeleteMembersFromWorkspace',
    ADD_MEMBERS_TO_WORKSPACE: 'AddMembersToWorkspace',
    UPDATE_WORKSPACE_AVATAR: 'UpdateWorkspaceAvatar',
    DELETE_WORKSPACE_AVATAR: 'DeleteWorkspaceAvatar',
    UPDATE_WORKSPACE_GENERAL_SETTINGS: 'UpdateWorkspaceGeneralSettings',
    UPDATE_WORKSPACE_DESCRIPTION: 'UpdateWorkspaceDescription',
    UPDATE_WORKSPACE_MEMBERS_ROLE: 'UpdateWorkspaceMembersRole',
    CREATE_WORKSPACE: 'CreateWorkspace',
    CREATE_WORKSPACE_FROM_IOU_PAYMENT: 'CreateWorkspaceFromIOUPayment',
    SET_WORKSPACE_CATEGORIES_ENABLED: 'SetWorkspaceCategoriesEnabled',
    SET_POLICY_TAGS_ENABLED: 'SetPolicyTagsEnabled',
    CREATE_WORKSPACE_CATEGORIES: 'CreateWorkspaceCategories',
    IMPORT_CATEGORIES_SPREADSHEET: 'ImportCategoriesSpreadsheet',
    IMPORT_MEMBERS_SPREADSHEET: 'ImportMembersSpreadsheet',
    IMPORT_TAGS_SPREADSHEET: 'ImportTagsSpreadsheet',
    EXPORT_CATEGORIES_CSV: 'ExportCategoriesCSV',
    EXPORT_MEMBERS_CSV: 'ExportMembersCSV',
    EXPORT_TAGS_CSV: 'ExportTagsCSV',
    EXPORT_REPORT_TO_CSV: 'ExportReportToCSV',
    RENAME_WORKSPACE_CATEGORY: 'RenameWorkspaceCategory',
    CREATE_POLICY_TAG: 'CreatePolicyTag',
    RENAME_POLICY_TAG: 'RenamePolicyTag',
    SET_WORKSPACE_REQUIRES_CATEGORY: 'SetWorkspaceRequiresCategory',
    UPDATE_POLICY_CATEGORY_PAYROLL_CODE: 'UpdatePolicyCategoryPayrollCode',
    UPDATE_POLICY_CATEGORY_GL_CODE: 'UpdatePolicyCategoryGLCode',
    DELETE_WORKSPACE_CATEGORIES: 'DeleteWorkspaceCategories',
    DELETE_POLICY_REPORT_FIELD: 'DeletePolicyReportField',
    SET_POLICY_TAGS_REQUIRED: 'SetPolicyTagsRequired',
    SET_POLICY_REQUIRES_TAG: 'SetPolicyRequiresTag',
    RENAME_POLICY_TAG_LIST: 'RenamePolicyTaglist',
    DELETE_POLICY_TAGS: 'DeletePolicyTags',
    UPDATE_POLICY_TAG_GL_CODE: 'UpdatePolicyTagGLCode',
    CREATE_TASK: 'CreateTask',
    CANCEL_TASK: 'CancelTask',
    EDIT_TASK_ASSIGNEE: 'EditTaskAssignee',
    EDIT_TASK: 'EditTask',
    REOPEN_TASK: 'ReopenTask',
    COMPLETE_TASK: 'CompleteTask',
    COMPLETE_GUIDED_SETUP: 'CompleteGuidedSetup',
    SET_NAME_VALUE_PAIR: 'SetNameValuePair',
    SET_REPORT_FIELD: 'Report_SetFields',
    DELETE_REPORT_FIELD: 'RemoveReportField',
    SET_REPORT_NAME: 'RenameReport',
    COMPLETE_SPLIT_BILL: 'CompleteSplitBill',
    UPDATE_MONEY_REQUEST_ATTENDEES: 'UpdateMoneyRequestAttendees',
    UPDATE_MONEY_REQUEST_DATE: 'UpdateMoneyRequestDate',
    UPDATE_MONEY_REQUEST_BILLABLE: 'UpdateMoneyRequestBillable',
    UPDATE_MONEY_REQUEST_MERCHANT: 'UpdateMoneyRequestMerchant',
    UPDATE_MONEY_REQUEST_TAG: 'UpdateMoneyRequestTag',
    UPDATE_MONEY_REQUEST_TAX_AMOUNT: 'UpdateMoneyRequestTaxAmount',
    UPDATE_MONEY_REQUEST_TAX_RATE: 'UpdateMoneyRequestTaxRate',
    UPDATE_MONEY_REQUEST_DISTANCE: 'UpdateMoneyRequestDistance',
    UPDATE_MONEY_REQUEST_DISTANCE_RATE: 'UpdateMoneyRequestDistanceRate',
    UPDATE_MONEY_REQUEST_CATEGORY: 'UpdateMoneyRequestCategory',
    UPDATE_MONEY_REQUEST_DESCRIPTION: 'UpdateMoneyRequestDescription',
    UPDATE_MONEY_REQUEST_AMOUNT_AND_CURRENCY: 'UpdateMoneyRequestAmountAndCurrency',
    HOLD_MONEY_REQUEST: 'HoldRequest',
    UPDATE_BILLING_CARD_CURRENCY: 'UpdateBillingCardCurrency',
    UNHOLD_MONEY_REQUEST: 'UnHoldRequest',
    REQUEST_MONEY: 'RequestMoney',
    SPLIT_BILL: 'SplitBill',
    SPLIT_BILL_AND_OPEN_REPORT: 'SplitBillAndOpenReport',
    DELETE_MONEY_REQUEST: 'DeleteMoneyRequest',
    CREATE_DISTANCE_REQUEST: 'CreateDistanceRequest',
    START_SPLIT_BILL: 'StartSplitBill',
    SEND_MONEY_ELSEWHERE: 'SendMoneyElsewhere',
    SEND_MONEY_WITH_WALLET: 'SendMoneyWithWallet',
    APPROVE_MONEY_REQUEST: 'ApproveMoneyRequest',
    UNAPPROVE_EXPENSE_REPORT: 'UnapproveExpenseReport',
    REPLACE_RECEIPT: 'ReplaceReceipt',
    SUBMIT_REPORT: 'SubmitReport',
    DETACH_RECEIPT: 'DetachReceipt',
    PAY_MONEY_REQUEST_WITH_WALLET: 'PayMoneyRequestWithWallet',
    PAY_MONEY_REQUEST: 'PayMoneyRequest',
    CANCEL_PAYMENT: 'CancelPayment',
    ACCEPT_ACH_CONTRACT_FOR_BANK_ACCOUNT: 'AcceptACHContractForBankAccount',
    SWITCH_TO_OLD_DOT: 'SwitchToOldDot',
    TRACK_EXPENSE: 'TrackExpense',
    ENABLE_POLICY_CATEGORIES: 'EnablePolicyCategories',
    ENABLE_POLICY_CONNECTIONS: 'EnablePolicyConnections',
    ENABLE_POLICY_DISTANCE_RATES: 'EnablePolicyDistanceRates',
    ENABLE_POLICY_TAGS: 'EnablePolicyTags',
    ENABLE_POLICY_TAXES: 'EnablePolicyTaxes',
    ENABLE_POLICY_WORKFLOWS: 'EnablePolicyWorkflows',
    ENABLE_POLICY_REPORT_FIELDS: 'EnablePolicyReportFields',
    ENABLE_POLICY_EXPENSIFY_CARDS: 'EnablePolicyExpensifyCards',
    TOGGLE_POLICY_PER_DIEM: 'TogglePolicyPerDiem',
    ENABLE_POLICY_COMPANY_CARDS: 'EnablePolicyCompanyCards',
    ENABLE_POLICY_INVOICING: 'EnablePolicyInvoicing',
    SET_POLICY_RULES_ENABLED: 'SetPolicyRulesEnabled',
    SET_POLICY_EXPENSE_MAX_AMOUNT_NO_RECEIPT: 'SetPolicyExpenseMaxAmountNoReceipt',
    SET_POLICY_EXPENSE_MAX_AMOUNT: 'SetPolicyExpenseMaxAmount',
    SET_POLICY_EXPENSE_MAX_AGE: ' SetPolicyExpenseMaxAge',
    SET_POLICY_BILLABLE_MODE: ' SetPolicyBillableMode',
    DISABLE_POLICY_BILLABLE_MODE: 'DisablePolicyBillableExpenses',
    SET_WORKSPACE_ERECEIPTS_ENABLED: 'SetWorkspaceEReceiptsEnabled',
    SET_POLICY_CATEGORY_DESCRIPTION_REQUIRED: 'SetPolicyCategoryDescriptionRequired',
    SET_WORKSPACE_CATEGORY_DESCRIPTION_HINT: 'SetWorkspaceCategoryDescriptionHint',
    SET_POLICY_CATEGORY_RECEIPTS_REQUIRED: 'SetPolicyCategoryReceiptsRequired',
    REMOVE_POLICY_CATEGORY_RECEIPTS_REQUIRED: 'RemoveWorkspaceCategoryReceiptsRequired',
    SET_POLICY_CATEGORY_MAX_AMOUNT: 'SetPolicyCategoryMaxAmount',
    SET_POLICY_CATEGORY_APPROVER: 'SetPolicyCategoryApprover',
    SET_POLICY_CATEGORY_TAX: 'SetPolicyCategoryTax',
    SET_POLICY_TAXES_CURRENCY_DEFAULT: 'SetPolicyCurrencyDefaultTax',
    SET_POLICY_TAXES_FOREIGN_CURRENCY_DEFAULT: 'SetPolicyForeignCurrencyDefaultTax',
    SET_POLICY_CUSTOM_TAX_NAME: 'SetPolicyCustomTaxName',
    JOIN_POLICY_VIA_INVITE_LINK: 'JoinWorkspaceViaInviteLink',
    ACCEPT_JOIN_REQUEST: 'AcceptJoinRequest',
    DECLINE_JOIN_REQUEST: 'DeclineJoinRequest',
    CREATE_POLICY_TAX: 'CreatePolicyTax',
    UPDATE_POLICY_CONNECTION_CONFIG: 'UpdatePolicyConnectionConfiguration',
    UPDATE_QUICKBOOKS_ONLINE_ENABLE_NEW_CATEGORIES: 'UpdateQuickbooksOnlineEnableNewCategories',
    UPDATE_QUICKBOOKS_ONLINE_AUTO_CREATE_VENDOR: 'UpdateQuickbooksOnlineAutoCreateVendor',
    UPDATE_QUICKBOOKS_ONLINE_REIMBURSABLE_EXPENSES_ACCOUNT: 'UpdateQuickbooksOnlineReimbursableExpensesAccount',
    UPDATE_QUICKBOOKS_ONLINE_RECEIVABLE_ACCOUNT: 'UpdateQuickbooksOnlineReceivableAccount',
    UPDATE_QUICKBOOKS_ONLINE_EXPORT_DATE: 'UpdateQuickbooksOnlineExportDate',
    UPDATE_QUICKBOOKS_ONLINE_NON_REIMBURSABLE_EXPENSES_ACCOUNT: 'UpdateQuickbooksOnlineNonReimbursableExpensesAccount',
    UPDATE_QUICKBOOKS_ONLINE_COLLECTION_ACCOUNT_ID: 'UpdateQuickbooksOnlineCollectionAccountID',
    UPDATE_QUICKBOOKS_ONLINE_SYNC_TAX: 'UpdateQuickbooksOnlineSyncTax',
    UPDATE_QUICKBOOKS_ONLINE_SYNC_LOCATIONS: 'UpdateQuickbooksOnlineSyncLocations',
    UPDATE_QUICKBOOKS_ONLINE_SYNC_CUSTOMERS: 'UpdateQuickbooksOnlineSyncCustomers',
    UPDATE_QUICKBOOKS_ONLINE_SYNC_CLASSES: 'UpdateQuickbooksOnlineSyncClasses',
    UPDATE_QUICKBOOKS_ONLINE_NON_REIMBURSABLE_BILL_DEFAULT_VENDOR: 'UpdateQuickbooksOnlineNonReimbursableBillDefaultVendor',
    UPDATE_QUICKBOOKS_ONLINE_AUTO_SYNC: 'UpdateQuickbooksOnlineAutoSync',
    UPDATE_QUICKBOOKS_ONLINE_SYNC_PEOPLE: 'UpdateQuickbooksOnlineSyncPeople',
    UPDATE_QUICKBOOKS_ONLINE_REIMBURSEMENT_ACCOUNT_ID: 'UpdateQuickbooksOnlineReimbursementAccountID',
    UPDATE_QUICKBOOKS_ONLINE_EXPORT: 'UpdateQuickbooksOnlineExport',
    UPDATE_QUICKBOOKS_DESKTOP_EXPORT_DATE: 'UpdateQuickbooksDesktopExportDate',
    UPDATE_MANY_POLICY_CONNECTION_CONFIGS: 'UpdateManyPolicyConnectionConfigurations',
    UPDATE_QUICKBOOKS_DESKTOP_NON_REIMBURSABLE_EXPENSES_EXPORT_DESTINATION: 'UpdateQuickbooksDesktopNonReimbursableExpensesExportDestination',
    UPDATE_QUICKBOOKS_DESKTOP_NON_REIMBURSABLE_EXPENSES_ACCOUNT: 'UpdateQuickbooksDesktopNonReimbursableExpensesAccount',
    UPDATE_QUICKBOOKS_DESKTOP_AUTO_CREATE_VENDOR: 'UpdateQuickbooksDesktopAutoCreateVendor',
    UPDATE_QUICKBOOKS_DESKTOP_NON_REIMBURSABLE_BILL_DEFAULT_VENDOR: 'UpdateQuickbooksDesktopNonReimbursableBillDefaultVendor',
    UPDATE_QUICKBOOKS_DESKTOP_AUTO_SYNC: 'UpdateQuickbooksDesktopAutoSync',
    UPDATE_QUICKBOOKS_DESKTOP_EXPORT: 'UpdateQuickbooksDesktopExport',
    UPDATE_QUICKBOOKS_DESKTOP_REIMBURSABLE_EXPENSES_ACCOUNT: 'UpdateQuickbooksDesktopReimbursableExpensesAccount',
    UPDATE_QUICKBOOKS_DESKTOP_MARK_CHECKS_TO_BE_PRINTED: 'UpdateQuickbooksDesktopMarkChecksToBePrinted',
    UPDATE_QUICKBOOKS_DESKTOP_REIMBURSABLE_EXPENSES_EXPORT_DESTINATION: 'UpdateQuickbooksDesktopReimbursableExpensesExportDestination',
    UPDATE_QUICKBOOKS_DESKTOP_ENABLE_NEW_CATEGORIES: 'UpdateQuickbooksDesktopEnableNewCategories',
    UPDATE_QUICKBOOKS_DESKTOP_SYNC_CLASSES: 'UpdateQuickbooksDesktopSyncClasses',
    UPDATE_QUICKBOOKS_DESKTOP_SYNC_CUSTOMERS: 'UpdateQuickbooksDesktopSyncCustomers',
    UPDATE_QUICKBOOKS_DESKTOP_SYNC_ITEMS: 'UpdateQuickbooksDesktopSyncItems',
    REMOVE_POLICY_CONNECTION: 'RemovePolicyConnection',
    SET_POLICY_TAXES_ENABLED: 'SetPolicyTaxesEnabled',
    DELETE_POLICY_TAXES: 'DeletePolicyTaxes',
    UPDATE_POLICY_TAX_VALUE: 'UpdatePolicyTaxValue',
    RENAME_POLICY_TAX: 'RenamePolicyTax',
    UPDATE_POLICY_TAX_CODE: 'UpdatePolicyTaxCode',
    CREATE_POLICY_DISTANCE_RATE: 'CreatePolicyDistanceRate',
    REQUEST_WORKSPACE_OWNER_CHANGE: 'RequestWorkspaceOwnerChange',
    ADD_BILLING_CARD_AND_REQUEST_WORKSPACE_OWNER_CHANGE: 'AddBillingCardAndRequestPolicyOwnerChange',
    SET_POLICY_DISTANCE_RATES_UNIT: 'SetPolicyDistanceRatesUnit',
    SET_CUSTOM_UNIT_DEFAULT_CATEGORY: 'SetCustomUnitDefaultCategory',
    ENABLE_DISTANCE_REQUEST_TAX: 'EnableDistanceRequestTax',
    UPDATE_POLICY_DISTANCE_RATE_VALUE: 'UpdatePolicyDistanceRateValue',
    UPDATE_POLICY_DISTANCE_TAX_RATE_VALUE: 'UpdateDistanceTaxRate',
    UPDATE_DISTANCE_TAX_CLAIMABLE_VALUE: 'UpdateDistanceTaxClaimableValue',
    SET_POLICY_DISTANCE_RATES_ENABLED: 'SetPolicyDistanceRatesEnabled',
    DELETE_POLICY_DISTANCE_RATES: 'DeletePolicyDistanceRates',
    DISMISS_TRACK_EXPENSE_ACTIONABLE_WHISPER: 'DismissActionableWhisper',
    CONVERT_TRACKED_EXPENSE_TO_REQUEST: 'ConvertTrackedExpenseToRequest',
    CATEGORIZE_TRACKED_EXPENSE: 'CategorizeTrackedExpense',
    SHARE_TRACKED_EXPENSE: 'ShareTrackedExpense',
    LEAVE_POLICY: 'LeavePolicy',
    DISMISS_VIOLATION: 'DismissViolation',
    ACCEPT_SPOTNANA_TERMS: 'AcceptSpotnanaTerms',
    SEND_INVOICE: 'SendInvoice',
    PAY_INVOICE: 'PayInvoice',
    MARK_AS_CASH: 'MarkAsCash',
    TRANSACTION_MERGE: 'Transaction_Merge',
    RESOLVE_DUPLICATES: 'ResolveDuplicates',
    UPDATE_SUBSCRIPTION_TYPE: 'UpdateSubscriptionType',
    SIGN_UP_USER: 'SignUpUser',
    UPDATE_SUBSCRIPTION_AUTO_RENEW: 'UpdateSubscriptionAutoRenew',
    UPDATE_SUBSCRIPTION_ADD_NEW_USERS_AUTOMATICALLY: 'UpdateSubscriptionAddNewUsersAutomatically',
    UPDATE_SUBSCRIPTION_SIZE: 'UpdateSubscriptionSize',
    REPORT_EXPORT: 'Report_Export',
    MARK_AS_EXPORTED: 'MarkAsExported',
    UPGRADE_TO_CORPORATE: 'UpgradeToCorporate',
    DELETE_MONEY_REQUEST_ON_SEARCH: 'DeleteMoneyRequestOnSearch',
    HOLD_MONEY_REQUEST_ON_SEARCH: 'HoldMoneyRequestOnSearch',
    APPROVE_MONEY_REQUEST_ON_SEARCH: 'ApproveMoneyRequestOnSearch',
    PAY_MONEY_REQUEST_ON_SEARCH: 'PayMoneyRequestOnSearch',
    UNHOLD_MONEY_REQUEST_ON_SEARCH: 'UnholdMoneyRequestOnSearch',
    REQUEST_REFUND: 'User_RefundPurchase',
    UPDATE_NETSUITE_SUBSIDIARY: 'UpdateNetSuiteSubsidiary',
    CREATE_WORKSPACE_REPORT_FIELD: 'CreatePolicyReportField',
    UPDATE_WORKSPACE_REPORT_FIELD_INITIAL_VALUE: 'SetPolicyReportFieldDefault',
    ENABLE_WORKSPACE_REPORT_FIELD_LIST_VALUE: 'EnablePolicyReportFieldOption',
    CREATE_WORKSPACE_REPORT_FIELD_LIST_VALUE: 'CreatePolicyReportFieldOption',
    REMOVE_WORKSPACE_REPORT_FIELD_LIST_VALUE: 'RemovePolicyReportFieldOption',
    UPDATE_NETSUITE_SYNC_TAX_CONFIGURATION: 'UpdateNetSuiteSyncTaxConfiguration',
    UPDATE_NETSUITE_CROSS_SUBSIDIARY_CUSTOMER_CONFIGURATION: 'UpdateNetSuiteCrossSubsidiaryCustomerConfiguration',
    UPDATE_NETSUITE_DEPARTMENTS_MAPPING: 'UpdateNetSuiteDepartmentsMapping',
    UPDATE_NETSUITE_CLASSES_MAPPING: 'UpdateNetSuiteClassesMapping',
    UPDATE_NETSUITE_LOCATIONS_MAPPING: 'UpdateNetSuiteLocationsMapping',
    UPDATE_NETSUITE_CUSTOMERS_MAPPING: 'UpdateNetSuiteCustomersMapping',
    UPDATE_NETSUITE_JOBS_MAPPING: 'UpdateNetSuiteJobsMapping',
    UPDATE_NETSUITE_CUSTOMERS_JOBS_MAPPING: 'UpdateNetSuiteCustomersJobsMapping',
    UPDATE_NETSUITE_EXPORTER: 'UpdateNetSuiteExporter',
    UPDATE_NETSUITE_EXPORT_DATE: 'UpdateNetSuiteExportDate',
    UPDATE_NETSUITE_REIMBURSABLE_EXPENSES_EXPORT_DESTINATION: 'UpdateNetSuiteReimbursableExpensesExportDestination',
    UPDATE_NETSUITE_NONREIMBURSABLE_EXPENSES_EXPORT_DESTINATION: 'UpdateNetSuiteNonreimbursableExpensesExportDestination',
    UPDATE_NETSUITE_DEFAULT_VENDOR: 'UpdateNetSuiteDefaultVendor',
    UPDATE_NETSUITE_REIMBURSABLE_PAYABLE_ACCOUNT: 'UpdateNetSuiteReimbursablePayableAccount',
    UPDATE_NETSUITE_PAYABLE_ACCT: 'UpdateNetSuitePayableAcct',
    UPDATE_NETSUITE_JOURNAL_POSTING_PREFERENCE: 'UpdateNetSuiteJournalPostingPreference',
    UPDATE_NETSUITE_RECEIVABLE_ACCOUNT: 'UpdateNetSuiteReceivableAccount',
    UPDATE_NETSUITE_INVOICE_ITEM_PREFERENCE: 'UpdateNetSuiteInvoiceItemPreference',
    UPDATE_NETSUITE_INVOICE_ITEM: 'UpdateNetSuiteInvoiceItem',
    UPDATE_NETSUITE_PROVINCIAL_TAX_POSTING_ACCOUNT: 'UpdateNetSuiteProvincialTaxPostingAccount',
    UPDATE_NETSUITE_TAX_POSTING_ACCOUNT: 'UpdateNetSuiteTaxPostingAccount',
    UPDATE_NETSUITE_ALLOW_FOREIGN_CURRENCY: 'UpdateNetSuiteAllowForeignCurrency',
    UPDATE_NETSUITE_EXPORT_TO_NEXT_OPEN_PERIOD: 'UpdateNetSuiteExportToNextOpenPeriod',
    UPDATE_NETSUITE_CUSTOM_SEGMENTS: 'UpdateNetSuiteCustomSegments',
    UPDATE_NETSUITE_CUSTOM_LISTS: 'UpdateNetSuiteCustomLists',
    UPDATE_NETSUITE_AUTO_SYNC: 'UpdateNetSuiteAutoSync',
    UPDATE_NETSUITE_SYNC_REIMBURSED_REPORTS: 'UpdateNetSuiteSyncReimbursedReports',
    UPDATE_NETSUITE_SYNC_PEOPLE: 'UpdateNetSuiteSyncPeople',
    UPDATE_NETSUITE_AUTO_CREATE_ENTITIES: 'UpdateNetSuiteAutoCreateEntities',
    UPDATE_NETSUITE_ENABLE_NEW_CATEGORIES: 'UpdateNetSuiteEnableNewCategories',
    UPDATE_NETSUITE_CUSTOM_FORM_ID_OPTIONS_ENABLED: 'UpdateNetSuiteCustomFormIDOptionsEnabled',
    UPDATE_NETSUITE_REIMBURSEMENT_ACCOUNT_ID: 'UpdateNetSuiteReimbursementAccountID',
    UPDATE_NETSUITE_COLLECTION_ACCOUNT: 'UpdateNetSuiteCollectionAccount',
    UPDATE_NETSUITE_EXPORT_REPORTS_TO: 'UpdateNetSuiteExportReportsTo',
    UPDATE_NETSUITE_VENDOR_BILLS_TO: 'UpdateNetSuiteExportVendorBillsTo',
    UPDATE_NETSUITE_ACCOUNTING_METHOD: 'UpdateNetSuiteAccountingMethod',
    UPDATE_NETSUITE_JOURNALS_TO: 'UpdateNetSuiteExportJournalsTo',
    UPDATE_NETSUITE_APPROVAL_ACCOUNT: 'UpdateNetSuiteApprovalAccount',
    UPDATE_NETSUITE_CUSTOM_FORM_ID_OPTIONS_REIMBURSABLE: 'UpdateNetSuiteCustomFormIDOptionsReimbursable',
    UPDATE_NETSUITE_CUSTOM_FORM_ID_OPTIONS_NON_REIMBURSABLE: 'UpdateNetSuiteCustomFormIDOptionsNonReimbursable',
    REQUEST_EXPENSIFY_CARD_LIMIT_INCREASE: 'RequestExpensifyCardLimitIncrease',
    CONNECT_POLICY_TO_SAGE_INTACCT: 'ConnectPolicyToSageIntacct',
    COPY_EXISTING_POLICY_CONNECTION: 'CopyExistingPolicyConnection',
    UPDATE_SAGE_INTACCT_AUTO_SYNC: 'UpdateSageIntacctAutoSync',
    UPDATE_SAGE_INTACCT_IMPORT_EMPLOYEES: 'UpdateSageIntacctImportEmployees',
    UPDATE_SAGE_INTACCT_APPROVAL_MODE: 'UpdateSageIntacctApprovalMode',
    UPDATE_SAGE_INTACCT_SYNC_REIMBURSED_REPORTS: 'UpdateSageIntacctSyncReimbursedReports',
    UPDATE_SAGE_INTACCT_SYNC_REIMBURSEMENT_ACCOUNT_ID: 'UpdateSageIntacctSyncReimbursementAccountID',
    CONNECT_POLICY_TO_NETSUITE: 'ConnectPolicyToNetSuite',
    CLEAR_OUTSTANDING_BALANCE: 'ClearOutstandingBalance',
    CANCEL_BILLING_SUBSCRIPTION: 'CancelBillingSubscriptionNewDot',
    UPDATE_SAGE_INTACCT_ENTITY: 'UpdateSageIntacctEntity',
    UPDATE_SAGE_INTACCT_BILLABLE: 'UpdateSageIntacctBillable',
    UPDATE_SAGE_INTACCT_DEPARTMENT_MAPPING: 'UpdateSageIntacctDepartmentsMapping',
    UPDATE_SAGE_INTACCT_CLASSES_MAPPING: 'UpdateSageIntacctClassesMapping',
    UPDATE_SAGE_INTACCT_LOCATIONS_MAPPING: 'UpdateSageIntacctLocationsMapping',
    UPDATE_SAGE_INTACCT_CUSTOMERS_MAPPING: 'UpdateSageIntacctCustomersMapping',
    UPDATE_SAGE_INTACCT_PROJECTS_MAPPING: 'UpdateSageIntacctProjectsMapping',
    UPDATE_SAGE_INTACCT_SYNC_TAX_CONFIGURATION: 'UpdateSageIntacctSyncTaxConfiguration',
    UPDATE_SAGE_INTACCT_USER_DIMENSION: 'UpdateSageIntacctUserDimension',
    UPDATE_SAGE_INTACCT_EXPORTER: 'UpdateSageIntacctExporter',
    UPDATE_SAGE_INTACCT_EXPORT_DATE: 'UpdateSageIntacctExportDate',
    UPDATE_SAGE_INTACCT_REIMBURSABLE_EXPENSES_EXPORT_DESTINATION: 'UpdateSageIntacctReimbursableExpensesExportDestination',
    UPDATE_SAGE_INTACCT_NON_REIMBURSABLE_EXPENSES_EXPORT_DESTINATION: 'UpdateSageIntacctNonreimbursableExpensesExportDestination',
    UPDATE_SAGE_INTACCT_REIMBURSABLE_EXPENSES_REPORT_EXPORT_DEFAULT_VENDOR: 'UpdateSageIntacctReimbursableExpensesReportExportDefaultVendor',
    UPDATE_SAGE_INTACCT_NON_REIMBURSABLE_EXPENSES_CREDIT_CARD_CHARGE_EXPORT_DEFAULT_VENDOR: 'UpdateSageIntacctNonreimbursableExpensesCreditCardChargeExportDefaultVendor',
    UPDATE_SAGE_INTACCT_NON_REIMBURSABLE_EXPENSES_EXPORT_ACCOUNT: 'UpdateSageIntacctNonreimbursableExpensesExportAccount',
    UPDATE_SAGE_INTACCT_NON_REIMBURSABLE_EXPENSES_EXPORT_VENDOR: 'UpdateSageIntacctNonreimbursableExpensesExportVendor',
    REQUEST_TAX_EXEMPTION: 'RequestTaxExemption',
    EXPORT_SEARCH_ITEMS_TO_CSV: 'ExportSearchToCSV',
    CREATE_WORKSPACE_APPROVAL: 'CreateWorkspaceApproval',
    UPDATE_WORKSPACE_APPROVAL: 'UpdateWorkspaceApproval',
    REMOVE_WORKSPACE_APPROVAL: 'RemoveWorkspaceApproval',
    CONFIGURE_EXPENSIFY_CARDS_FOR_POLICY: 'ConfigureExpensifyCardsForPolicy',
    CREATE_EXPENSIFY_CARD: 'CreateExpensifyCard',
    CREATE_ADMIN_ISSUED_VIRTUAL_CARD: 'CreateAdminIssuedVirtualCard',
    ADD_DELEGATE: 'AddDelegate',
    REMOVE_DELEGATE: 'RemoveDelegate',
    UPDATE_DELEGATE_ROLE: 'UpdateDelegateRole',
    TOGGLE_CARD_CONTINUOUS_RECONCILIATION: 'ToggleCardContinuousReconciliation',
    SET_POLICY_TAG_APPROVER: 'SetPolicyTagApprover',
    SAVE_SEARCH: 'SaveSearch',
    DELETE_SAVED_SEARCH: 'DeleteSavedSearch',
    UPDATE_CARD_SETTLEMENT_FREQUENCY: 'UpdateCardSettlementFrequency',
    UPDATE_CARD_SETTLEMENT_ACCOUNT: 'UpdateCardSettlementAccount',
    UPDATE_XERO_IMPORT_TRACKING_CATEGORIES: 'UpdateXeroImportTrackingCategories',
    UPDATE_XERO_IMPORT_TAX_RATES: 'UpdateXeroImportTaxRates',
    UPDATE_XERO_TENANT_ID: 'UpdateXeroTenantID',
    UPDATE_XERO_MAPPING: 'UpdateXeroMappings',
    UPDATE_XERO_IMPORT_CUSTOMERS: 'UpdateXeroImportCustomers',
    UPDATE_XERO_ENABLE_NEW_CATEGORIES: 'UpdateXeroEnableNewCategories',
    UPDATE_XERO_AUTO_SYNC: 'UpdateXeroAutoSync',
    UPDATE_XERO_EXPORT_BILL_STATUS: 'UpdateXeroExportBillStatus',
    UPDATE_XERO_EXPORT_BILL_DATE: 'UpdateXeroExportBillDate',
    UPDATE_XERO_EXPORT_EXPORTER: 'UpdateXeroExportExporter',
    UPDATE_XERO_EXPORT_NON_REIMBURSABLE_ACCOUNT: 'UpdateXeroExportNonReimbursableAccount',
    UPDATE_XERO_SYNC_INVOICE_COLLECTIONS_ACCOUNT_ID: 'UpdateXeroSyncInvoiceCollectionsAccountID',
    UPDATE_XERO_SYNC_SYNC_REIMBURSED_REPORTS: 'UpdateXeroSyncSyncReimbursedReports',
    UPDATE_XERO_SYNC_REIMBURSEMENT_ACCOUNT_ID: 'UpdateXeroSyncReimbursementAccountID',
    REQUEST_FEED_SETUP: 'RequestFeedSetup',
    SET_COMPANY_CARD_FEED_NAME: 'SetFeedName',
    DELETE_COMPANY_CARD_FEED: 'RemoveFeed',
    SET_COMPANY_CARD_TRANSACTION_LIABILITY: 'SetFeedTransactionLiability',
    ASSIGN_COMPANY_CARD: 'AssignCard',
    UNASSIGN_COMPANY_CARD: 'UnassignCard',
    UPDATE_COMPANY_CARD: 'SyncCard',
    UPDATE_COMPANY_CARD_NAME: 'SetCardName',
    SET_CARD_EXPORT_ACCOUNT: 'SetCardExportAccount',
    SET_PERSONAL_DETAILS_AND_SHIP_EXPENSIFY_CARDS: 'SetPersonalDetailsAndShipExpensifyCards',
    SET_INVOICING_TRANSFER_BANK_ACCOUNT: 'SetInvoicingTransferBankAccount',
    SELF_TOUR_VIEWED: 'SelfTourViewed',
    UPDATE_INVOICE_COMPANY_NAME: 'UpdateInvoiceCompanyName',
    UPDATE_INVOICE_COMPANY_WEBSITE: 'UpdateInvoiceCompanyWebsite',
<<<<<<< HEAD
    SAVE_CORPAY_ONBOARDING_COMPANY_DETAILS: 'SaveCorpayOnboardingCompanyDetails',
=======
    BANK_ACCOUNT_CREATE_CORPAY: 'BankAccount_CreateCorpay',
>>>>>>> 026f483a
} as const;

type WriteCommand = ValueOf<typeof WRITE_COMMANDS>;

type WriteCommandParameters = {
    [WRITE_COMMANDS.DISMISS_REFERRAL_BANNER]: Parameters.DismissReferralBannerParams;
    [WRITE_COMMANDS.UPDATE_PREFERRED_LOCALE]: Parameters.UpdatePreferredLocaleParams;
    [WRITE_COMMANDS.RECONNECT_APP]: Parameters.ReconnectAppParams;
    [WRITE_COMMANDS.OPEN_APP]: Parameters.OpenAppParams;
    [WRITE_COMMANDS.HANDLE_RESTRICTED_EVENT]: Parameters.HandleRestrictedEventParams;
    [WRITE_COMMANDS.OPEN_REPORT]: Parameters.OpenReportParams;
    [WRITE_COMMANDS.DELETE_PAYMENT_BANK_ACCOUNT]: Parameters.DeletePaymentBankAccountParams;
    [WRITE_COMMANDS.UPDATE_PERSONAL_INFORMATION_FOR_BANK_ACCOUNT]: Parameters.UpdatePersonalInformationForBankAccountParams;
    [WRITE_COMMANDS.VALIDATE_BANK_ACCOUNT_WITH_TRANSACTIONS]: Parameters.ValidateBankAccountWithTransactionsParams;
    [WRITE_COMMANDS.UPDATE_COMPANY_INFORMATION_FOR_BANK_ACCOUNT]: Parameters.UpdateCompanyInformationForBankAccountParams;
    [WRITE_COMMANDS.UPDATE_BENEFICIAL_OWNERS_FOR_BANK_ACCOUNT]: UpdateBeneficialOwnersForBankAccountParams;
    [WRITE_COMMANDS.CONNECT_BANK_ACCOUNT_MANUALLY]: Parameters.ConnectBankAccountParams;
    [WRITE_COMMANDS.VERIFY_IDENTITY_FOR_BANK_ACCOUNT]: Parameters.VerifyIdentityForBankAccountParams;
    [WRITE_COMMANDS.BANK_ACCOUNT_HANDLE_PLAID_ERROR]: Parameters.BankAccountHandlePlaidErrorParams;
    [WRITE_COMMANDS.REPORT_VIRTUAL_EXPENSIFY_CARD_FRAUD]: Parameters.ReportVirtualExpensifyCardFraudParams;
    [WRITE_COMMANDS.REQUEST_REPLACEMENT_EXPENSIFY_CARD]: Parameters.RequestReplacementExpensifyCardParams;
    [WRITE_COMMANDS.ACTIVATE_PHYSICAL_EXPENSIFY_CARD]: Parameters.ActivatePhysicalExpensifyCardParams;
    [WRITE_COMMANDS.UPDATE_EXPENSIFY_CARD_LIMIT]: Parameters.UpdateExpensifyCardLimitParams;
    [WRITE_COMMANDS.UPDATE_EXPENSIFY_CARD_TITLE]: Parameters.UpdateExpensifyCardTitleParams;
    [WRITE_COMMANDS.UPDATE_EXPENSIFY_CARD_LIMIT_TYPE]: Parameters.UpdateExpensifyCardLimitTypeParams;
    [WRITE_COMMANDS.CARD_DEACTIVATE]: Parameters.CardDeactivateParams;
    [WRITE_COMMANDS.MAKE_DEFAULT_PAYMENT_METHOD]: Parameters.MakeDefaultPaymentMethodParams;
    [WRITE_COMMANDS.ADD_PAYMENT_CARD]: Parameters.AddPaymentCardParams;
    [WRITE_COMMANDS.ADD_PAYMENT_CARD_GBP]: Parameters.AddPaymentCardParams;
    [WRITE_COMMANDS.VERIFY_SETUP_INTENT]: Parameters.VerifySetupIntentParams;
    [WRITE_COMMANDS.VERIFY_SETUP_INTENT_AND_REQUEST_POLICY_OWNER_CHANGE]: Parameters.VerifySetupIntentAndRequestPolicyOwnerChangeParams;
    [WRITE_COMMANDS.DELETE_PAYMENT_CARD]: Parameters.DeletePaymentCardParams;
    [WRITE_COMMANDS.UPDATE_PRONOUNS]: Parameters.UpdatePronounsParams;
    [WRITE_COMMANDS.UPDATE_DISPLAY_NAME]: Parameters.UpdateDisplayNameParams;
    [WRITE_COMMANDS.UPDATE_LEGAL_NAME]: Parameters.UpdateLegalNameParams;
    [WRITE_COMMANDS.UPDATE_DATE_OF_BIRTH]: Parameters.UpdateDateOfBirthParams;
    [WRITE_COMMANDS.UPDATE_PHONE_NUMBER]: Parameters.UpdatePhoneNumberParams;
    [WRITE_COMMANDS.UPDATE_POLICY_ADDRESS]: Parameters.UpdatePolicyAddressParams;
    [WRITE_COMMANDS.UPDATE_HOME_ADDRESS]: Parameters.UpdateHomeAddressParams;
    [WRITE_COMMANDS.UPDATE_AUTOMATIC_TIMEZONE]: Parameters.UpdateAutomaticTimezoneParams;
    [WRITE_COMMANDS.UPDATE_SELECTED_TIMEZONE]: Parameters.UpdateSelectedTimezoneParams;
    [WRITE_COMMANDS.UPDATE_USER_AVATAR]: Parameters.UpdateUserAvatarParams;
    [WRITE_COMMANDS.DELETE_USER_AVATAR]: null;
    [WRITE_COMMANDS.REFER_TEACHERS_UNITE_VOLUNTEER]: Parameters.ReferTeachersUniteVolunteerParams;
    [WRITE_COMMANDS.ADD_SCHOOL_PRINCIPAL]: Parameters.AddSchoolPrincipalParams;
    [WRITE_COMMANDS.CLOSE_ACCOUNT]: Parameters.CloseAccountParams;
    [WRITE_COMMANDS.REQUEST_CONTACT_METHOD_VALIDATE_CODE]: Parameters.RequestContactMethodValidateCodeParams;
    [WRITE_COMMANDS.UPDATE_NEWSLETTER_SUBSCRIPTION]: Parameters.UpdateNewsletterSubscriptionParams;
    [WRITE_COMMANDS.DELETE_CONTACT_METHOD]: Parameters.DeleteContactMethodParams;
    [WRITE_COMMANDS.ADD_NEW_CONTACT_METHOD]: Parameters.AddNewContactMethodParams;
    [WRITE_COMMANDS.VALIDATE_LOGIN]: Parameters.ValidateLoginParams;
    [WRITE_COMMANDS.VALIDATE_SECONDARY_LOGIN]: Parameters.ValidateSecondaryLoginParams;
    [WRITE_COMMANDS.UPDATE_PREFERRED_EMOJI_SKIN_TONE]: Parameters.UpdatePreferredEmojiSkinToneParams;
    [WRITE_COMMANDS.UPDATE_CHAT_PRIORITY_MODE]: Parameters.UpdateChatPriorityModeParams;
    [WRITE_COMMANDS.SET_CONTACT_METHOD_AS_DEFAULT]: Parameters.SetContactMethodAsDefaultParams;
    [WRITE_COMMANDS.TOGGLE_PLATFORM_MUTE]: Parameters.TogglePlatformMuteParams;
    [WRITE_COMMANDS.UPDATE_THEME]: Parameters.UpdateThemeParams;
    [WRITE_COMMANDS.UPDATE_STATUS]: Parameters.UpdateStatusParams;
    [WRITE_COMMANDS.CLEAR_STATUS]: null;
    [WRITE_COMMANDS.UPDATE_PERSONAL_DETAILS_FOR_WALLET]: Parameters.UpdatePersonalDetailsForWalletParams;
    [WRITE_COMMANDS.REQUEST_FEED_SETUP]: Parameters.RequestFeedSetupParams;
    [WRITE_COMMANDS.SET_COMPANY_CARD_FEED_NAME]: Parameters.SetCompanyCardFeedName;
    [WRITE_COMMANDS.DELETE_COMPANY_CARD_FEED]: Parameters.DeleteCompanyCardFeed;
    [WRITE_COMMANDS.ASSIGN_COMPANY_CARD]: Parameters.AssignCompanyCardParams;
    [WRITE_COMMANDS.UNASSIGN_COMPANY_CARD]: Parameters.UnassignCompanyCard;
    [WRITE_COMMANDS.UPDATE_COMPANY_CARD]: Parameters.UpdateCompanyCard;
    [WRITE_COMMANDS.UPDATE_COMPANY_CARD_NAME]: Parameters.UpdateCompanyCardNameParams;
    [WRITE_COMMANDS.SET_CARD_EXPORT_ACCOUNT]: Parameters.SetCompanyCardExportAccountParams;
    [WRITE_COMMANDS.SET_COMPANY_CARD_TRANSACTION_LIABILITY]: Parameters.SetCompanyCardTransactionLiability;
    [WRITE_COMMANDS.VERIFY_IDENTITY]: Parameters.VerifyIdentityParams;
    [WRITE_COMMANDS.ACCEPT_WALLET_TERMS]: Parameters.AcceptWalletTermsParams;
    [WRITE_COMMANDS.ANSWER_QUESTIONS_FOR_WALLET]: Parameters.AnswerQuestionsForWalletParams;
    [WRITE_COMMANDS.REQUEST_PHYSICAL_EXPENSIFY_CARD]: Parameters.RequestPhysicalExpensifyCardParams;
    [WRITE_COMMANDS.LOG_OUT]: Parameters.LogOutParams;
    [WRITE_COMMANDS.REQUEST_ACCOUNT_VALIDATION_LINK]: Parameters.RequestAccountValidationLinkParams;
    [WRITE_COMMANDS.REQUEST_NEW_VALIDATE_CODE]: Parameters.RequestNewValidateCodeParams;
    [WRITE_COMMANDS.SIGN_IN_WITH_APPLE]: Parameters.BeginAppleSignInParams;
    [WRITE_COMMANDS.SIGN_IN_WITH_GOOGLE]: Parameters.BeginGoogleSignInParams;
    [WRITE_COMMANDS.SIGN_IN_USER]: SignInUserParams;
    [WRITE_COMMANDS.SIGN_IN_USER_WITH_LINK]: Parameters.SignInUserWithLinkParams;
    [WRITE_COMMANDS.REQUEST_UNLINK_VALIDATION_LINK]: Parameters.RequestUnlinkValidationLinkParams;
    [WRITE_COMMANDS.UNLINK_LOGIN]: Parameters.UnlinkLoginParams;
    [WRITE_COMMANDS.ENABLE_TWO_FACTOR_AUTH]: null;
    [WRITE_COMMANDS.DISABLE_TWO_FACTOR_AUTH]: Parameters.DisableTwoFactorAuthParams;
    [WRITE_COMMANDS.ADD_COMMENT]: Parameters.AddCommentOrAttachementParams;
    [WRITE_COMMANDS.ADD_ATTACHMENT]: Parameters.AddCommentOrAttachementParams;
    [WRITE_COMMANDS.ADD_TEXT_AND_ATTACHMENT]: Parameters.AddCommentOrAttachementParams;
    [WRITE_COMMANDS.CONNECT_BANK_ACCOUNT_WITH_PLAID]: Parameters.ConnectBankAccountParams;
    [WRITE_COMMANDS.ADD_PERSONAL_BANK_ACCOUNT]: Parameters.AddPersonalBankAccountParams;
    [WRITE_COMMANDS.RESTART_BANK_ACCOUNT_SETUP]: Parameters.RestartBankAccountSetupParams;
    [WRITE_COMMANDS.OPT_IN_TO_PUSH_NOTIFICATIONS]: Parameters.OptInOutToPushNotificationsParams;
    [WRITE_COMMANDS.RESEND_VALIDATE_CODE]: null;
    [WRITE_COMMANDS.OPT_OUT_OF_PUSH_NOTIFICATIONS]: Parameters.OptInOutToPushNotificationsParams;
    [WRITE_COMMANDS.READ_NEWEST_ACTION]: Parameters.ReadNewestActionParams;
    [WRITE_COMMANDS.MARK_AS_UNREAD]: Parameters.MarkAsUnreadParams;
    [WRITE_COMMANDS.TOGGLE_PINNED_CHAT]: Parameters.TogglePinnedChatParams;
    [WRITE_COMMANDS.DELETE_COMMENT]: Parameters.DeleteCommentParams;
    [WRITE_COMMANDS.UPDATE_COMMENT]: Parameters.UpdateCommentParams;
    [WRITE_COMMANDS.UPDATE_REPORT_NOTIFICATION_PREFERENCE]: Parameters.UpdateReportNotificationPreferenceParams;
    [WRITE_COMMANDS.UPDATE_ROOM_VISIBILITY]: Parameters.UpdateRoomVisibilityParams;
    [WRITE_COMMANDS.UPDATE_ROOM_DESCRIPTION]: Parameters.UpdateRoomDescriptionParams;
    [WRITE_COMMANDS.UPDATE_REPORT_WRITE_CAPABILITY]: Parameters.UpdateReportWriteCapabilityParams;
    [WRITE_COMMANDS.ADD_WORKSPACE_ROOM]: Parameters.AddWorkspaceRoomParams;
    [WRITE_COMMANDS.UPDATE_POLICY_ROOM_NAME]: Parameters.UpdatePolicyRoomNameParams;
    [WRITE_COMMANDS.ADD_EMOJI_REACTION]: Parameters.AddEmojiReactionParams;
    [WRITE_COMMANDS.REMOVE_EMOJI_REACTION]: Parameters.RemoveEmojiReactionParams;
    [WRITE_COMMANDS.LEAVE_ROOM]: Parameters.LeaveRoomParams;
    [WRITE_COMMANDS.INVITE_TO_ROOM]: Parameters.InviteToRoomParams;
    [WRITE_COMMANDS.INVITE_TO_GROUP_CHAT]: Parameters.InviteToGroupChatParams;
    [WRITE_COMMANDS.UPDATE_GROUP_CHAT_AVATAR]: Parameters.UpdateGroupChatAvatarParams;
    [WRITE_COMMANDS.LEAVE_GROUP_CHAT]: Parameters.LeaveGroupChatParams;
    [WRITE_COMMANDS.REMOVE_FROM_GROUP_CHAT]: Parameters.RemoveFromGroupChatParams;
    [WRITE_COMMANDS.UPDATE_GROUP_CHAT_MEMBER_ROLES]: Parameters.UpdateGroupChatMemberRolesParams;
    [WRITE_COMMANDS.UPDATE_GROUP_CHAT_NAME]: Parameters.UpdateGroupChatNameParams;
    [WRITE_COMMANDS.REMOVE_FROM_ROOM]: Parameters.RemoveFromRoomParams;
    [WRITE_COMMANDS.FLAG_COMMENT]: Parameters.FlagCommentParams;
    [WRITE_COMMANDS.UPDATE_REPORT_PRIVATE_NOTE]: Parameters.UpdateReportPrivateNoteParams;
    [WRITE_COMMANDS.RESOLVE_ACTIONABLE_MENTION_WHISPER]: Parameters.ResolveActionableMentionWhisperParams;
    [WRITE_COMMANDS.RESOLVE_ACTIONABLE_REPORT_MENTION_WHISPER]: Parameters.ResolveActionableReportMentionWhisperParams;
    [WRITE_COMMANDS.CHRONOS_REMOVE_OOO_EVENT]: Parameters.ChronosRemoveOOOEventParams;
    [WRITE_COMMANDS.TRANSFER_WALLET_BALANCE]: Parameters.TransferWalletBalanceParams;
    [WRITE_COMMANDS.DELETE_WORKSPACE]: Parameters.DeleteWorkspaceParams;
    [WRITE_COMMANDS.DELETE_MEMBERS_FROM_WORKSPACE]: Parameters.DeleteMembersFromWorkspaceParams;
    [WRITE_COMMANDS.ADD_MEMBERS_TO_WORKSPACE]: Parameters.AddMembersToWorkspaceParams;
    [WRITE_COMMANDS.UPDATE_WORKSPACE_AVATAR]: Parameters.UpdateWorkspaceAvatarParams;
    [WRITE_COMMANDS.DELETE_WORKSPACE_AVATAR]: Parameters.DeleteWorkspaceAvatarParams;
    [WRITE_COMMANDS.UPDATE_WORKSPACE_GENERAL_SETTINGS]: Parameters.UpdateWorkspaceGeneralSettingsParams;
    [WRITE_COMMANDS.UPDATE_WORKSPACE_DESCRIPTION]: Parameters.UpdateWorkspaceDescriptionParams;
    [WRITE_COMMANDS.UPDATE_WORKSPACE_MEMBERS_ROLE]: Parameters.UpdateWorkspaceMembersRoleParams;
    [WRITE_COMMANDS.CREATE_WORKSPACE]: Parameters.CreateWorkspaceParams;
    [WRITE_COMMANDS.CREATE_WORKSPACE_FROM_IOU_PAYMENT]: Parameters.CreateWorkspaceFromIOUPaymentParams;
    [WRITE_COMMANDS.SET_WORKSPACE_CATEGORIES_ENABLED]: Parameters.SetWorkspaceCategoriesEnabledParams;
    [WRITE_COMMANDS.CREATE_WORKSPACE_CATEGORIES]: Parameters.CreateWorkspaceCategoriesParams;
    [WRITE_COMMANDS.IMPORT_CATEGORIES_SPREADSHEET]: Parameters.ImportCategoriesSpreadsheetParams;
    [WRITE_COMMANDS.IMPORT_MEMBERS_SPREADSHEET]: Parameters.ImportMembersSpreadsheetParams;
    [WRITE_COMMANDS.IMPORT_TAGS_SPREADSHEET]: Parameters.ImportTagsSpreadsheetParams;
    [WRITE_COMMANDS.EXPORT_CATEGORIES_CSV]: Parameters.ExportCategoriesSpreadsheetParams;
    [WRITE_COMMANDS.EXPORT_MEMBERS_CSV]: Parameters.ExportMembersSpreadsheetParams;
    [WRITE_COMMANDS.EXPORT_TAGS_CSV]: Parameters.ExportTagsSpreadsheetParams;
    [WRITE_COMMANDS.RENAME_WORKSPACE_CATEGORY]: Parameters.RenameWorkspaceCategoriesParams;
    [WRITE_COMMANDS.SET_WORKSPACE_REQUIRES_CATEGORY]: Parameters.SetWorkspaceRequiresCategoryParams;
    [WRITE_COMMANDS.DELETE_WORKSPACE_CATEGORIES]: Parameters.DeleteWorkspaceCategoriesParams;
    [WRITE_COMMANDS.UPDATE_POLICY_CATEGORY_PAYROLL_CODE]: Parameters.UpdatePolicyCategoryPayrollCodeParams;
    [WRITE_COMMANDS.UPDATE_POLICY_CATEGORY_GL_CODE]: Parameters.UpdatePolicyCategoryGLCodeParams;
    [WRITE_COMMANDS.DELETE_POLICY_REPORT_FIELD]: Parameters.DeletePolicyReportField;
    [WRITE_COMMANDS.SET_POLICY_REQUIRES_TAG]: Parameters.SetPolicyRequiresTag;
    [WRITE_COMMANDS.SET_POLICY_TAGS_REQUIRED]: Parameters.SetPolicyTagsRequired;
    [WRITE_COMMANDS.RENAME_POLICY_TAG_LIST]: Parameters.RenamePolicyTaglistParams;
    [WRITE_COMMANDS.CREATE_POLICY_TAG]: Parameters.CreatePolicyTagsParams;
    [WRITE_COMMANDS.RENAME_POLICY_TAG]: Parameters.RenamePolicyTagsParams;
    [WRITE_COMMANDS.UPDATE_POLICY_TAG_GL_CODE]: Parameters.UpdatePolicyTagGLCodeParams;
    [WRITE_COMMANDS.SET_POLICY_TAGS_ENABLED]: Parameters.SetPolicyTagsEnabled;
    [WRITE_COMMANDS.DELETE_POLICY_TAGS]: Parameters.DeletePolicyTagsParams;
    [WRITE_COMMANDS.CREATE_TASK]: Parameters.CreateTaskParams;
    [WRITE_COMMANDS.CANCEL_TASK]: Parameters.CancelTaskParams;
    [WRITE_COMMANDS.EDIT_TASK_ASSIGNEE]: Parameters.EditTaskAssigneeParams;
    [WRITE_COMMANDS.EDIT_TASK]: Parameters.EditTaskParams;
    [WRITE_COMMANDS.REOPEN_TASK]: Parameters.ReopenTaskParams;
    [WRITE_COMMANDS.COMPLETE_TASK]: Parameters.CompleteTaskParams;
    [WRITE_COMMANDS.COMPLETE_GUIDED_SETUP]: Parameters.CompleteGuidedSetupParams;
    [WRITE_COMMANDS.SET_NAME_VALUE_PAIR]: Parameters.SetNameValuePairParams;
    [WRITE_COMMANDS.SET_REPORT_FIELD]: Parameters.SetReportFieldParams;
    [WRITE_COMMANDS.SET_REPORT_NAME]: Parameters.SetReportNameParams;
    [WRITE_COMMANDS.DELETE_REPORT_FIELD]: Parameters.DeleteReportFieldParams;
    [WRITE_COMMANDS.COMPLETE_SPLIT_BILL]: Parameters.CompleteSplitBillParams;
    [WRITE_COMMANDS.UPDATE_MONEY_REQUEST_ATTENDEES]: Parameters.UpdateMoneyRequestParams;
    [WRITE_COMMANDS.UPDATE_MONEY_REQUEST_DATE]: Parameters.UpdateMoneyRequestParams;
    [WRITE_COMMANDS.UPDATE_MONEY_REQUEST_MERCHANT]: Parameters.UpdateMoneyRequestParams;
    [WRITE_COMMANDS.UPDATE_MONEY_REQUEST_BILLABLE]: Parameters.UpdateMoneyRequestParams;
    [WRITE_COMMANDS.UPDATE_MONEY_REQUEST_TAG]: Parameters.UpdateMoneyRequestParams;
    [WRITE_COMMANDS.UPDATE_MONEY_REQUEST_TAX_AMOUNT]: Parameters.UpdateMoneyRequestParams;
    [WRITE_COMMANDS.UPDATE_MONEY_REQUEST_TAX_RATE]: Parameters.UpdateMoneyRequestParams;
    [WRITE_COMMANDS.UPDATE_MONEY_REQUEST_DISTANCE]: Parameters.UpdateMoneyRequestParams;
    [WRITE_COMMANDS.UPDATE_MONEY_REQUEST_DISTANCE_RATE]: Parameters.UpdateMoneyRequestParams;
    [WRITE_COMMANDS.UPDATE_MONEY_REQUEST_CATEGORY]: Parameters.UpdateMoneyRequestParams;
    [WRITE_COMMANDS.UPDATE_MONEY_REQUEST_DESCRIPTION]: Parameters.UpdateMoneyRequestParams;
    [WRITE_COMMANDS.HOLD_MONEY_REQUEST]: Parameters.HoldMoneyRequestParams;
    [WRITE_COMMANDS.UNHOLD_MONEY_REQUEST]: Parameters.UnHoldMoneyRequestParams;
    [WRITE_COMMANDS.UPDATE_MONEY_REQUEST_AMOUNT_AND_CURRENCY]: Parameters.UpdateMoneyRequestParams;
    [WRITE_COMMANDS.REQUEST_MONEY]: Parameters.RequestMoneyParams;
    [WRITE_COMMANDS.SPLIT_BILL]: Parameters.SplitBillParams;
    [WRITE_COMMANDS.SPLIT_BILL_AND_OPEN_REPORT]: Parameters.SplitBillParams;
    [WRITE_COMMANDS.DELETE_MONEY_REQUEST]: Parameters.DeleteMoneyRequestParams;
    [WRITE_COMMANDS.CREATE_DISTANCE_REQUEST]: Parameters.CreateDistanceRequestParams;
    [WRITE_COMMANDS.START_SPLIT_BILL]: Parameters.StartSplitBillParams;
    [WRITE_COMMANDS.SEND_MONEY_ELSEWHERE]: Parameters.SendMoneyParams;
    [WRITE_COMMANDS.SEND_MONEY_WITH_WALLET]: Parameters.SendMoneyParams;
    [WRITE_COMMANDS.APPROVE_MONEY_REQUEST]: Parameters.ApproveMoneyRequestParams;
    [WRITE_COMMANDS.UNAPPROVE_EXPENSE_REPORT]: Parameters.UnapproveExpenseReportParams;
    [WRITE_COMMANDS.REPLACE_RECEIPT]: Parameters.ReplaceReceiptParams;
    [WRITE_COMMANDS.SUBMIT_REPORT]: Parameters.SubmitReportParams;
    [WRITE_COMMANDS.DETACH_RECEIPT]: Parameters.DetachReceiptParams;
    [WRITE_COMMANDS.PAY_MONEY_REQUEST_WITH_WALLET]: Parameters.PayMoneyRequestParams;
    [WRITE_COMMANDS.PAY_MONEY_REQUEST]: Parameters.PayMoneyRequestParams;
    [WRITE_COMMANDS.CANCEL_PAYMENT]: Parameters.CancelPaymentParams;
    [WRITE_COMMANDS.ACCEPT_ACH_CONTRACT_FOR_BANK_ACCOUNT]: Parameters.AcceptACHContractForBankAccount;
    [WRITE_COMMANDS.UPDATE_WORKSPACE_DESCRIPTION]: Parameters.UpdateWorkspaceDescriptionParams;
    [WRITE_COMMANDS.SET_WORKSPACE_AUTO_REPORTING_FREQUENCY]: Parameters.SetWorkspaceAutoReportingFrequencyParams;
    [WRITE_COMMANDS.SET_WORKSPACE_AUTO_REPORTING_MONTHLY_OFFSET]: Parameters.SetWorkspaceAutoReportingMonthlyOffsetParams;
    [WRITE_COMMANDS.SET_WORKSPACE_APPROVAL_MODE]: Parameters.SetWorkspaceApprovalModeParams;
    [WRITE_COMMANDS.SET_WORKSPACE_PAYER]: Parameters.SetWorkspacePayerParams;
    [WRITE_COMMANDS.SET_WORKSPACE_REIMBURSEMENT]: Parameters.SetWorkspaceReimbursementParams;
    [WRITE_COMMANDS.SET_POLICY_DEFAULT_REPORT_TITLE]: Parameters.SetPolicyDefaultReportTitleParams;
    [WRITE_COMMANDS.SET_POLICY_PREVENT_MEMBER_CREATED_TITLE]: Parameters.SetPolicyPreventMemberCreatedTitleParams;
    [WRITE_COMMANDS.SET_POLICY_PREVENT_SELF_APPROVAL]: Parameters.SetPolicyPreventSelfApprovalParams;
    [WRITE_COMMANDS.SET_POLICY_AUTOMATIC_APPROVAL_LIMIT]: Parameters.SetPolicyAutomaticApprovalLimitParams;
    [WRITE_COMMANDS.SET_POLICY_AUTOMATIC_APPROVAL_RATE]: Parameters.SetPolicyAutomaticApprovalRateParams;
    [WRITE_COMMANDS.SET_POLICY_AUTO_REIMBURSEMENT_LIMIT]: Parameters.SetPolicyAutoReimbursementLimitParams;
    [WRITE_COMMANDS.ENABLE_POLICY_AUTO_REIMBURSEMENT_LIMIT]: Parameters.EnablePolicyAutoReimbursementLimitParams;
    [WRITE_COMMANDS.ENABLE_POLICY_AUTO_APPROVAL_OPTIONS]: Parameters.EnablePolicyAutoApprovalOptionsParams;
    [WRITE_COMMANDS.ENABLE_POLICY_DEFAULT_REPORT_TITLE]: Parameters.EnablePolicyDefaultReportTitleParams;
    [WRITE_COMMANDS.SET_WORKSPACE_DEFAULT_SPEND_CATEGORY]: Parameters.SetWorkspaceDefaultSpendCategoryParams;
    [WRITE_COMMANDS.SWITCH_TO_OLD_DOT]: Parameters.SwitchToOldDotParams;
    [WRITE_COMMANDS.TRACK_EXPENSE]: Parameters.TrackExpenseParams;
    [WRITE_COMMANDS.ENABLE_POLICY_CATEGORIES]: Parameters.EnablePolicyCategoriesParams;
    [WRITE_COMMANDS.ENABLE_POLICY_CONNECTIONS]: Parameters.EnablePolicyConnectionsParams;
    [WRITE_COMMANDS.ENABLE_POLICY_DISTANCE_RATES]: Parameters.EnablePolicyDistanceRatesParams;
    [WRITE_COMMANDS.ENABLE_POLICY_TAGS]: Parameters.EnablePolicyTagsParams;
    [WRITE_COMMANDS.ENABLE_POLICY_TAXES]: Parameters.EnablePolicyTaxesParams;
    [WRITE_COMMANDS.ENABLE_POLICY_WORKFLOWS]: Parameters.EnablePolicyWorkflowsParams;
    [WRITE_COMMANDS.ENABLE_POLICY_REPORT_FIELDS]: Parameters.EnablePolicyReportFieldsParams;
    [WRITE_COMMANDS.ENABLE_POLICY_EXPENSIFY_CARDS]: Parameters.EnablePolicyExpensifyCardsParams;
    [WRITE_COMMANDS.TOGGLE_POLICY_PER_DIEM]: Parameters.TogglePolicyPerDiemParams;
    [WRITE_COMMANDS.ENABLE_POLICY_COMPANY_CARDS]: Parameters.EnablePolicyCompanyCardsParams;
    [WRITE_COMMANDS.ENABLE_POLICY_INVOICING]: Parameters.EnablePolicyInvoicingParams;
    [WRITE_COMMANDS.SET_POLICY_RULES_ENABLED]: Parameters.SetPolicyRulesEnabledParams;
    [WRITE_COMMANDS.SET_POLICY_CATEGORY_DESCRIPTION_REQUIRED]: Parameters.SetPolicyCategoryDescriptionRequiredParams;
    [WRITE_COMMANDS.SET_WORKSPACE_CATEGORY_DESCRIPTION_HINT]: Parameters.SetWorkspaceCategoryDescriptionHintParams;
    [WRITE_COMMANDS.SET_POLICY_CATEGORY_RECEIPTS_REQUIRED]: Parameters.SetPolicyCategoryReceiptsRequiredParams;
    [WRITE_COMMANDS.REMOVE_POLICY_CATEGORY_RECEIPTS_REQUIRED]: Parameters.RemovePolicyCategoryReceiptsRequiredParams;
    [WRITE_COMMANDS.SET_POLICY_CATEGORY_MAX_AMOUNT]: Parameters.SetPolicyCategoryMaxAmountParams;
    [WRITE_COMMANDS.SET_POLICY_CATEGORY_APPROVER]: Parameters.SetPolicyCategoryApproverParams;
    [WRITE_COMMANDS.SEARCH]: Parameters.SearchParams;
    [WRITE_COMMANDS.SET_POLICY_CATEGORY_TAX]: Parameters.SetPolicyCategoryTaxParams;
    [WRITE_COMMANDS.JOIN_POLICY_VIA_INVITE_LINK]: Parameters.JoinPolicyInviteLinkParams;
    [WRITE_COMMANDS.ACCEPT_JOIN_REQUEST]: Parameters.AcceptJoinRequestParams;
    [WRITE_COMMANDS.DECLINE_JOIN_REQUEST]: Parameters.DeclineJoinRequestParams;
    [WRITE_COMMANDS.SET_POLICY_TAXES_CURRENCY_DEFAULT]: Parameters.SetPolicyCurrencyDefaultParams;
    [WRITE_COMMANDS.SET_POLICY_CUSTOM_TAX_NAME]: Parameters.SetPolicyCustomTaxNameParams;
    [WRITE_COMMANDS.SET_POLICY_TAG_APPROVER]: Parameters.SetPolicyTagApproverParams;
    [WRITE_COMMANDS.SET_POLICY_TAXES_FOREIGN_CURRENCY_DEFAULT]: Parameters.SetPolicyForeignCurrencyDefaultParams;
    [WRITE_COMMANDS.CREATE_POLICY_TAX]: Parameters.CreatePolicyTaxParams;
    [WRITE_COMMANDS.SET_POLICY_TAXES_ENABLED]: Parameters.SetPolicyTaxesEnabledParams;
    [WRITE_COMMANDS.DELETE_POLICY_TAXES]: Parameters.DeletePolicyTaxesParams;
    [WRITE_COMMANDS.UPDATE_POLICY_TAX_VALUE]: Parameters.UpdatePolicyTaxValueParams;
    [WRITE_COMMANDS.CREATE_POLICY_DISTANCE_RATE]: Parameters.CreatePolicyDistanceRateParams;
    [WRITE_COMMANDS.REQUEST_WORKSPACE_OWNER_CHANGE]: Parameters.RequestWorkspaceOwnerChangeParams;
    [WRITE_COMMANDS.ADD_BILLING_CARD_AND_REQUEST_WORKSPACE_OWNER_CHANGE]: Parameters.AddBillingCardAndRequestWorkspaceOwnerChangeParams;
    [WRITE_COMMANDS.RENAME_POLICY_TAX]: Parameters.RenamePolicyTaxParams;
    [WRITE_COMMANDS.UPDATE_POLICY_TAX_CODE]: Parameters.UpdatePolicyTaxCodeParams;
    [WRITE_COMMANDS.SET_POLICY_DISTANCE_RATES_UNIT]: Parameters.SetPolicyDistanceRatesUnitParams;
    [WRITE_COMMANDS.SET_CUSTOM_UNIT_DEFAULT_CATEGORY]: Parameters.SetCustomUnitDefaultCategoryParams;
    [WRITE_COMMANDS.ENABLE_DISTANCE_REQUEST_TAX]: Parameters.EnableDistanceRequestTaxParams;
    [WRITE_COMMANDS.REPORT_EXPORT]: Parameters.ReportExportParams;
    [WRITE_COMMANDS.MARK_AS_EXPORTED]: Parameters.MarkAsExportedParams;
    [WRITE_COMMANDS.REQUEST_EXPENSIFY_CARD_LIMIT_INCREASE]: Parameters.RequestExpensifyCardLimitIncreaseParams;
    [WRITE_COMMANDS.CLEAR_OUTSTANDING_BALANCE]: null;
    [WRITE_COMMANDS.CANCEL_BILLING_SUBSCRIPTION]: Parameters.CancelBillingSubscriptionParams;
    [WRITE_COMMANDS.SET_POLICY_RULES_ENABLED]: Parameters.SetPolicyRulesEnabledParams;
    [WRITE_COMMANDS.SET_POLICY_EXPENSE_MAX_AMOUNT_NO_RECEIPT]: Parameters.SetPolicyExpenseMaxAmountNoReceipt;
    [WRITE_COMMANDS.SET_POLICY_EXPENSE_MAX_AMOUNT]: Parameters.SetPolicyExpenseMaxAmount;
    [WRITE_COMMANDS.SET_POLICY_EXPENSE_MAX_AGE]: Parameters.SetPolicyExpenseMaxAge;
    [WRITE_COMMANDS.SET_POLICY_BILLABLE_MODE]: Parameters.SetPolicyBillableModeParams;
    [WRITE_COMMANDS.DISABLE_POLICY_BILLABLE_MODE]: Parameters.DisablePolicyBillableModeParams;
    [WRITE_COMMANDS.SET_WORKSPACE_ERECEIPTS_ENABLED]: Parameters.SetWorkspaceEReceiptsEnabled;
    [WRITE_COMMANDS.UPDATE_QUICKBOOKS_ONLINE_ENABLE_NEW_CATEGORIES]: Parameters.UpdateQuickbooksOnlineGenericTypeParams;
    [WRITE_COMMANDS.UPDATE_QUICKBOOKS_ONLINE_AUTO_CREATE_VENDOR]: Parameters.UpdateQuickbooksOnlineAutoCreateVendorParams;
    [WRITE_COMMANDS.UPDATE_QUICKBOOKS_ONLINE_SYNC_TAX]: Parameters.UpdateQuickbooksOnlineGenericTypeParams;
    [WRITE_COMMANDS.UPDATE_QUICKBOOKS_ONLINE_SYNC_LOCATIONS]: Parameters.UpdateQuickbooksOnlineGenericTypeParams;
    [WRITE_COMMANDS.UPDATE_QUICKBOOKS_ONLINE_SYNC_CUSTOMERS]: Parameters.UpdateQuickbooksOnlineGenericTypeParams;
    [WRITE_COMMANDS.UPDATE_QUICKBOOKS_ONLINE_SYNC_CLASSES]: Parameters.UpdateQuickbooksOnlineGenericTypeParams;
    [WRITE_COMMANDS.UPDATE_QUICKBOOKS_ONLINE_NON_REIMBURSABLE_BILL_DEFAULT_VENDOR]: Parameters.UpdateQuickbooksOnlineGenericTypeParams;
    [WRITE_COMMANDS.UPDATE_QUICKBOOKS_ONLINE_REIMBURSABLE_EXPENSES_ACCOUNT]: Parameters.UpdateQuickbooksOnlineGenericTypeParams;
    [WRITE_COMMANDS.UPDATE_QUICKBOOKS_ONLINE_AUTO_SYNC]: Parameters.UpdateQuickbooksOnlineGenericTypeParams;
    [WRITE_COMMANDS.UPDATE_QUICKBOOKS_ONLINE_SYNC_PEOPLE]: Parameters.UpdateQuickbooksOnlineGenericTypeParams;
    [WRITE_COMMANDS.UPDATE_QUICKBOOKS_ONLINE_REIMBURSEMENT_ACCOUNT_ID]: Parameters.UpdateQuickbooksOnlineGenericTypeParams;
    [WRITE_COMMANDS.UPDATE_QUICKBOOKS_ONLINE_EXPORT]: Parameters.UpdateQuickbooksOnlineGenericTypeParams;
    [WRITE_COMMANDS.UPDATE_QUICKBOOKS_ONLINE_RECEIVABLE_ACCOUNT]: Parameters.UpdateQuickbooksOnlineGenericTypeParams;
    [WRITE_COMMANDS.UPDATE_QUICKBOOKS_ONLINE_EXPORT_DATE]: Parameters.UpdateQuickbooksOnlineGenericTypeParams;
    [WRITE_COMMANDS.UPDATE_QUICKBOOKS_ONLINE_NON_REIMBURSABLE_EXPENSES_ACCOUNT]: Parameters.UpdateQuickbooksOnlineGenericTypeParams;
    [WRITE_COMMANDS.UPDATE_QUICKBOOKS_ONLINE_COLLECTION_ACCOUNT_ID]: Parameters.UpdateQuickbooksOnlineGenericTypeParams;
    [WRITE_COMMANDS.UPDATE_QUICKBOOKS_DESKTOP_EXPORT_DATE]: Parameters.UpdateQuickbooksDesktopGenericTypeParams;
    [WRITE_COMMANDS.UPDATE_QUICKBOOKS_DESKTOP_MARK_CHECKS_TO_BE_PRINTED]: Parameters.UpdateQuickbooksDesktopGenericTypeParams;
    [WRITE_COMMANDS.UPDATE_QUICKBOOKS_DESKTOP_AUTO_CREATE_VENDOR]: Parameters.UpdateQuickbooksDesktopGenericTypeParams;
    [WRITE_COMMANDS.UPDATE_QUICKBOOKS_DESKTOP_NON_REIMBURSABLE_EXPENSES_ACCOUNT]: Parameters.UpdateQuickbooksDesktopGenericTypeParams;
    [WRITE_COMMANDS.UPDATE_QUICKBOOKS_DESKTOP_NON_REIMBURSABLE_EXPENSES_EXPORT_DESTINATION]: Parameters.UpdateQuickbooksDesktopCompanyCardExpenseAccountTypeParams;
    [WRITE_COMMANDS.UPDATE_QUICKBOOKS_DESKTOP_NON_REIMBURSABLE_BILL_DEFAULT_VENDOR]: Parameters.UpdateQuickbooksDesktopGenericTypeParams;
    [WRITE_COMMANDS.UPDATE_QUICKBOOKS_DESKTOP_AUTO_SYNC]: Parameters.UpdateQuickbooksDesktopGenericTypeParams;
    [WRITE_COMMANDS.UPDATE_QUICKBOOKS_DESKTOP_REIMBURSABLE_EXPENSES_ACCOUNT]: Parameters.UpdateQuickbooksDesktopGenericTypeParams;
    [WRITE_COMMANDS.UPDATE_QUICKBOOKS_DESKTOP_REIMBURSABLE_EXPENSES_EXPORT_DESTINATION]: Parameters.UpdateQuickbooksDesktopExpensesExportDestinationTypeParams;
    [WRITE_COMMANDS.UPDATE_QUICKBOOKS_DESKTOP_ENABLE_NEW_CATEGORIES]: Parameters.UpdateQuickbooksDesktopGenericTypeParams;
    [WRITE_COMMANDS.UPDATE_QUICKBOOKS_DESKTOP_SYNC_CLASSES]: Parameters.UpdateQuickbooksDesktopGenericTypeParams;
    [WRITE_COMMANDS.UPDATE_QUICKBOOKS_DESKTOP_SYNC_CUSTOMERS]: Parameters.UpdateQuickbooksDesktopGenericTypeParams;
    [WRITE_COMMANDS.UPDATE_QUICKBOOKS_DESKTOP_SYNC_ITEMS]: Parameters.UpdateQuickbooksDesktopGenericTypeParams;
    [WRITE_COMMANDS.UPDATE_QUICKBOOKS_DESKTOP_EXPORT]: Parameters.UpdateQuickbooksDesktopGenericTypeParams;
    [WRITE_COMMANDS.UPDATE_POLICY_CONNECTION_CONFIG]: Parameters.UpdatePolicyConnectionConfigParams;
    [WRITE_COMMANDS.UPDATE_MANY_POLICY_CONNECTION_CONFIGS]: Parameters.UpdateManyPolicyConnectionConfigurationsParams;
    [WRITE_COMMANDS.REMOVE_POLICY_CONNECTION]: Parameters.RemovePolicyConnectionParams;
    [WRITE_COMMANDS.UPDATE_POLICY_DISTANCE_RATE_VALUE]: Parameters.UpdatePolicyDistanceRateValueParams;
    [WRITE_COMMANDS.UPDATE_POLICY_DISTANCE_TAX_RATE_VALUE]: Parameters.UpdatePolicyDistanceRateValueParams;
    [WRITE_COMMANDS.UPDATE_DISTANCE_TAX_CLAIMABLE_VALUE]: Parameters.UpdatePolicyDistanceRateValueParams;
    [WRITE_COMMANDS.SET_POLICY_DISTANCE_RATES_ENABLED]: Parameters.SetPolicyDistanceRatesEnabledParams;
    [WRITE_COMMANDS.DELETE_POLICY_DISTANCE_RATES]: Parameters.DeletePolicyDistanceRatesParams;
    [WRITE_COMMANDS.DISMISS_TRACK_EXPENSE_ACTIONABLE_WHISPER]: Parameters.DismissTrackExpenseActionableWhisperParams;
    [WRITE_COMMANDS.UPDATE_BILLING_CARD_CURRENCY]: Parameters.UpdateBillingCurrencyParams;
    [WRITE_COMMANDS.CONVERT_TRACKED_EXPENSE_TO_REQUEST]: Parameters.ConvertTrackedExpenseToRequestParams;
    [WRITE_COMMANDS.CATEGORIZE_TRACKED_EXPENSE]: Parameters.CategorizeTrackedExpenseParams;
    [WRITE_COMMANDS.SHARE_TRACKED_EXPENSE]: Parameters.ShareTrackedExpenseParams;
    [WRITE_COMMANDS.LEAVE_POLICY]: Parameters.LeavePolicyParams;
    [WRITE_COMMANDS.DISMISS_VIOLATION]: Parameters.DismissViolationParams;
    [WRITE_COMMANDS.ACCEPT_SPOTNANA_TERMS]: null;
    [WRITE_COMMANDS.SEND_INVOICE]: Parameters.SendInvoiceParams;
    [WRITE_COMMANDS.PAY_INVOICE]: Parameters.PayInvoiceParams;
    [WRITE_COMMANDS.MARK_AS_CASH]: Parameters.MarkAsCashParams;
    [WRITE_COMMANDS.TRANSACTION_MERGE]: Parameters.TransactionMergeParams;
    [WRITE_COMMANDS.RESOLVE_DUPLICATES]: Parameters.ResolveDuplicatesParams;
    [WRITE_COMMANDS.UPDATE_SUBSCRIPTION_TYPE]: Parameters.UpdateSubscriptionTypeParams;
    [WRITE_COMMANDS.SIGN_UP_USER]: Parameters.SignUpUserParams;
    [WRITE_COMMANDS.UPDATE_SUBSCRIPTION_AUTO_RENEW]: Parameters.UpdateSubscriptionAutoRenewParams;
    [WRITE_COMMANDS.UPDATE_SUBSCRIPTION_ADD_NEW_USERS_AUTOMATICALLY]: Parameters.UpdateSubscriptionAddNewUsersAutomaticallyParams;
    [WRITE_COMMANDS.UPDATE_SUBSCRIPTION_SIZE]: Parameters.UpdateSubscriptionSizeParams;
    [WRITE_COMMANDS.REQUEST_TAX_EXEMPTION]: null;
    [WRITE_COMMANDS.SAVE_CORPAY_ONBOARDING_COMPANY_DETAILS]: Parameters.SaveCorpayOnboardingCompanyDetailsParams;

    [WRITE_COMMANDS.DELETE_MONEY_REQUEST_ON_SEARCH]: Parameters.DeleteMoneyRequestOnSearchParams;
    [WRITE_COMMANDS.HOLD_MONEY_REQUEST_ON_SEARCH]: Parameters.HoldMoneyRequestOnSearchParams;
    [WRITE_COMMANDS.APPROVE_MONEY_REQUEST_ON_SEARCH]: Parameters.ApproveMoneyRequestOnSearchParams;
    [WRITE_COMMANDS.PAY_MONEY_REQUEST_ON_SEARCH]: Parameters.PayMoneyRequestOnSearchParams;
    [WRITE_COMMANDS.UNHOLD_MONEY_REQUEST_ON_SEARCH]: Parameters.UnholdMoneyRequestOnSearchParams;
    [WRITE_COMMANDS.BANK_ACCOUNT_CREATE_CORPAY]: Parameters.BankAccountCreateCorpayParams;

    [WRITE_COMMANDS.REQUEST_REFUND]: null;
    [WRITE_COMMANDS.CONNECT_POLICY_TO_SAGE_INTACCT]: Parameters.ConnectPolicyToSageIntacctParams;
    [WRITE_COMMANDS.COPY_EXISTING_POLICY_CONNECTION]: Parameters.CopyExistingPolicyConnectionParams;
    [WRITE_COMMANDS.UPDATE_SAGE_INTACCT_EXPORTER]: Parameters.UpdateSageIntacctGenericTypeParams<'email', string>;
    [WRITE_COMMANDS.UPDATE_SAGE_INTACCT_EXPORT_DATE]: Parameters.UpdateSageIntacctGenericTypeParams<'value', string>;
    [WRITE_COMMANDS.UPDATE_SAGE_INTACCT_REIMBURSABLE_EXPENSES_EXPORT_DESTINATION]: Parameters.UpdateSageIntacctGenericTypeParams<'value', string>;
    [WRITE_COMMANDS.UPDATE_SAGE_INTACCT_NON_REIMBURSABLE_EXPENSES_EXPORT_DESTINATION]: Parameters.UpdateSageIntacctGenericTypeParams<'value', string>;
    [WRITE_COMMANDS.UPDATE_SAGE_INTACCT_REIMBURSABLE_EXPENSES_REPORT_EXPORT_DEFAULT_VENDOR]: Parameters.UpdateSageIntacctGenericTypeParams<'vendorID', string>;
    [WRITE_COMMANDS.UPDATE_SAGE_INTACCT_NON_REIMBURSABLE_EXPENSES_CREDIT_CARD_CHARGE_EXPORT_DEFAULT_VENDOR]: Parameters.UpdateSageIntacctGenericTypeParams<'vendorID', string>;
    [WRITE_COMMANDS.UPDATE_SAGE_INTACCT_NON_REIMBURSABLE_EXPENSES_EXPORT_ACCOUNT]: Parameters.UpdateSageIntacctGenericTypeParams<'creditCardAccountID', string>;
    [WRITE_COMMANDS.UPDATE_SAGE_INTACCT_NON_REIMBURSABLE_EXPENSES_EXPORT_VENDOR]: Parameters.UpdateSageIntacctGenericTypeParams<'vendorID', string>;
    [WRITE_COMMANDS.UPDATE_SAGE_INTACCT_AUTO_SYNC]: Parameters.UpdateSageIntacctGenericTypeParams<'enabled', boolean>;
    [WRITE_COMMANDS.UPDATE_SAGE_INTACCT_IMPORT_EMPLOYEES]: Parameters.UpdateSageIntacctGenericTypeParams<'enabled', boolean>;
    [WRITE_COMMANDS.UPDATE_SAGE_INTACCT_APPROVAL_MODE]: Parameters.UpdateSageIntacctGenericTypeParams<'value', string>;
    [WRITE_COMMANDS.UPDATE_SAGE_INTACCT_SYNC_REIMBURSED_REPORTS]: Parameters.UpdateSageIntacctGenericTypeParams<'enabled', boolean>;
    [WRITE_COMMANDS.UPDATE_SAGE_INTACCT_SYNC_REIMBURSEMENT_ACCOUNT_ID]: Parameters.UpdateSageIntacctGenericTypeParams<'vendorID', string>;

    [WRITE_COMMANDS.UPGRADE_TO_CORPORATE]: Parameters.UpgradeToCorporateParams;

    // Netsuite parameters
    [WRITE_COMMANDS.UPDATE_NETSUITE_SUBSIDIARY]: Parameters.UpdateNetSuiteSubsidiaryParams;
    [WRITE_COMMANDS.CONNECT_POLICY_TO_NETSUITE]: Parameters.ConnectPolicyToNetSuiteParams;

    // Workspace report field parameters
    [WRITE_COMMANDS.CREATE_WORKSPACE_REPORT_FIELD]: Parameters.CreateWorkspaceReportFieldParams;
    [WRITE_COMMANDS.UPDATE_WORKSPACE_REPORT_FIELD_INITIAL_VALUE]: Parameters.UpdateWorkspaceReportFieldInitialValueParams;
    [WRITE_COMMANDS.ENABLE_WORKSPACE_REPORT_FIELD_LIST_VALUE]: Parameters.EnableWorkspaceReportFieldListValueParams;
    [WRITE_COMMANDS.CREATE_WORKSPACE_REPORT_FIELD_LIST_VALUE]: Parameters.CreateWorkspaceReportFieldListValueParams;
    [WRITE_COMMANDS.REMOVE_WORKSPACE_REPORT_FIELD_LIST_VALUE]: Parameters.RemoveWorkspaceReportFieldListValueParams;

    [WRITE_COMMANDS.UPDATE_NETSUITE_SYNC_TAX_CONFIGURATION]: Parameters.UpdateNetSuiteGenericTypeParams<'enabled', boolean>;
    [WRITE_COMMANDS.UPDATE_NETSUITE_CROSS_SUBSIDIARY_CUSTOMER_CONFIGURATION]: Parameters.UpdateNetSuiteGenericTypeParams<'enabled', boolean>;
    [WRITE_COMMANDS.UPDATE_NETSUITE_DEPARTMENTS_MAPPING]: Parameters.UpdateNetSuiteGenericTypeParams<'mapping', ValueOf<typeof CONST.INTEGRATION_ENTITY_MAP_TYPES>>;
    [WRITE_COMMANDS.UPDATE_NETSUITE_CLASSES_MAPPING]: Parameters.UpdateNetSuiteGenericTypeParams<'mapping', ValueOf<typeof CONST.INTEGRATION_ENTITY_MAP_TYPES>>;
    [WRITE_COMMANDS.UPDATE_NETSUITE_LOCATIONS_MAPPING]: Parameters.UpdateNetSuiteGenericTypeParams<'mapping', ValueOf<typeof CONST.INTEGRATION_ENTITY_MAP_TYPES>>;
    [WRITE_COMMANDS.UPDATE_NETSUITE_CUSTOMERS_MAPPING]: Parameters.UpdateNetSuiteGenericTypeParams<'mapping', ValueOf<typeof CONST.INTEGRATION_ENTITY_MAP_TYPES>>;
    [WRITE_COMMANDS.UPDATE_NETSUITE_JOBS_MAPPING]: Parameters.UpdateNetSuiteGenericTypeParams<'mapping', ValueOf<typeof CONST.INTEGRATION_ENTITY_MAP_TYPES>>;
    [WRITE_COMMANDS.UPDATE_NETSUITE_CUSTOMERS_JOBS_MAPPING]: Parameters.UpdateNetSuiteCustomersJobsParams;
    [WRITE_COMMANDS.UPDATE_NETSUITE_EXPORTER]: Parameters.UpdateNetSuiteGenericTypeParams<'email', string>;
    [WRITE_COMMANDS.UPDATE_NETSUITE_EXPORT_DATE]: Parameters.UpdateNetSuiteGenericTypeParams<'value', ValueOf<typeof CONST.NETSUITE_EXPORT_DATE>>;
    [WRITE_COMMANDS.UPDATE_NETSUITE_REIMBURSABLE_EXPENSES_EXPORT_DESTINATION]: Parameters.UpdateNetSuiteGenericTypeParams<'value', ValueOf<typeof CONST.NETSUITE_EXPORT_DESTINATION>>;
    [WRITE_COMMANDS.UPDATE_NETSUITE_NONREIMBURSABLE_EXPENSES_EXPORT_DESTINATION]: Parameters.UpdateNetSuiteGenericTypeParams<'value', ValueOf<typeof CONST.NETSUITE_EXPORT_DESTINATION>>;
    [WRITE_COMMANDS.UPDATE_NETSUITE_DEFAULT_VENDOR]: Parameters.UpdateNetSuiteGenericTypeParams<'vendorID', string>;
    [WRITE_COMMANDS.UPDATE_NETSUITE_REIMBURSABLE_PAYABLE_ACCOUNT]: Parameters.UpdateNetSuiteGenericTypeParams<'bankAccountID', string>;
    [WRITE_COMMANDS.UPDATE_NETSUITE_PAYABLE_ACCT]: Parameters.UpdateNetSuiteGenericTypeParams<'bankAccountID', string>;
    [WRITE_COMMANDS.UPDATE_NETSUITE_JOURNAL_POSTING_PREFERENCE]: Parameters.UpdateNetSuiteGenericTypeParams<'value', ValueOf<typeof CONST.NETSUITE_JOURNAL_POSTING_PREFERENCE>>;
    [WRITE_COMMANDS.UPDATE_NETSUITE_RECEIVABLE_ACCOUNT]: Parameters.UpdateNetSuiteGenericTypeParams<'bankAccountID', string>;
    [WRITE_COMMANDS.UPDATE_NETSUITE_INVOICE_ITEM_PREFERENCE]: Parameters.UpdateNetSuiteGenericTypeParams<'value', ValueOf<typeof CONST.NETSUITE_INVOICE_ITEM_PREFERENCE>>;
    [WRITE_COMMANDS.UPDATE_NETSUITE_INVOICE_ITEM]: Parameters.UpdateNetSuiteGenericTypeParams<'itemID', string>;
    [WRITE_COMMANDS.UPDATE_NETSUITE_PROVINCIAL_TAX_POSTING_ACCOUNT]: Parameters.UpdateNetSuiteGenericTypeParams<'bankAccountID', string>;
    [WRITE_COMMANDS.UPDATE_NETSUITE_TAX_POSTING_ACCOUNT]: Parameters.UpdateNetSuiteGenericTypeParams<'bankAccountID', string>;
    [WRITE_COMMANDS.UPDATE_NETSUITE_ALLOW_FOREIGN_CURRENCY]: Parameters.UpdateNetSuiteGenericTypeParams<'enabled', boolean>;
    [WRITE_COMMANDS.UPDATE_NETSUITE_EXPORT_TO_NEXT_OPEN_PERIOD]: Parameters.UpdateNetSuiteGenericTypeParams<'enabled', boolean>;
    [WRITE_COMMANDS.UPDATE_NETSUITE_CUSTOM_SEGMENTS]: Parameters.UpdateNetSuiteGenericTypeParams<'customSegments', string>; // JSON string NetSuiteCustomSegment[]
    [WRITE_COMMANDS.UPDATE_NETSUITE_CUSTOM_LISTS]: Parameters.UpdateNetSuiteGenericTypeParams<'customLists', string>; // JSON string NetSuiteCustomList[]
    [WRITE_COMMANDS.UPDATE_NETSUITE_AUTO_SYNC]: Parameters.UpdateNetSuiteGenericTypeParams<'enabled', boolean>;
    [WRITE_COMMANDS.UPDATE_NETSUITE_SYNC_REIMBURSED_REPORTS]: Parameters.UpdateNetSuiteGenericTypeParams<'enabled', boolean>;
    [WRITE_COMMANDS.UPDATE_NETSUITE_SYNC_PEOPLE]: Parameters.UpdateNetSuiteGenericTypeParams<'enabled', boolean>;
    [WRITE_COMMANDS.UPDATE_NETSUITE_AUTO_CREATE_ENTITIES]: Parameters.UpdateNetSuiteGenericTypeParams<'enabled', boolean>;
    [WRITE_COMMANDS.UPDATE_NETSUITE_ENABLE_NEW_CATEGORIES]: Parameters.UpdateNetSuiteGenericTypeParams<'enabled', boolean>;
    [WRITE_COMMANDS.UPDATE_NETSUITE_CUSTOM_FORM_ID_OPTIONS_ENABLED]: Parameters.UpdateNetSuiteGenericTypeParams<'enabled', boolean>;
    [WRITE_COMMANDS.UPDATE_NETSUITE_REIMBURSEMENT_ACCOUNT_ID]: Parameters.UpdateNetSuiteGenericTypeParams<'bankAccountID', string>;
    [WRITE_COMMANDS.UPDATE_NETSUITE_COLLECTION_ACCOUNT]: Parameters.UpdateNetSuiteGenericTypeParams<'bankAccountID', string>;
    [WRITE_COMMANDS.UPDATE_NETSUITE_EXPORT_REPORTS_TO]: Parameters.UpdateNetSuiteGenericTypeParams<'value', ValueOf<typeof CONST.NETSUITE_REPORTS_APPROVAL_LEVEL>>;
    [WRITE_COMMANDS.UPDATE_NETSUITE_VENDOR_BILLS_TO]: Parameters.UpdateNetSuiteGenericTypeParams<'value', ValueOf<typeof CONST.NETSUITE_VENDOR_BILLS_APPROVAL_LEVEL>>;
    [WRITE_COMMANDS.UPDATE_NETSUITE_ACCOUNTING_METHOD]: Parameters.UpdateNetSuiteAccountingMethodParams;
    [WRITE_COMMANDS.UPDATE_NETSUITE_JOURNALS_TO]: Parameters.UpdateNetSuiteGenericTypeParams<'value', ValueOf<typeof CONST.NETSUITE_JOURNALS_APPROVAL_LEVEL>>;
    [WRITE_COMMANDS.UPDATE_NETSUITE_APPROVAL_ACCOUNT]: Parameters.UpdateNetSuiteGenericTypeParams<'value', string>;
    [WRITE_COMMANDS.UPDATE_NETSUITE_CUSTOM_FORM_ID_OPTIONS_REIMBURSABLE]: Parameters.UpdateNetSuiteCustomFormIDParams;
    [WRITE_COMMANDS.UPDATE_NETSUITE_CUSTOM_FORM_ID_OPTIONS_NON_REIMBURSABLE]: Parameters.UpdateNetSuiteCustomFormIDParams;
    [WRITE_COMMANDS.UPDATE_SAGE_INTACCT_ENTITY]: Parameters.UpdateSageIntacctGenericTypeParams<'entity', string>;
    [WRITE_COMMANDS.UPDATE_SAGE_INTACCT_BILLABLE]: Parameters.UpdateSageIntacctGenericTypeParams<'enabled', boolean>;
    [WRITE_COMMANDS.UPDATE_SAGE_INTACCT_DEPARTMENT_MAPPING]: Parameters.UpdateSageIntacctGenericTypeParams<'mapping', SageIntacctMappingValue>;
    [WRITE_COMMANDS.UPDATE_SAGE_INTACCT_CLASSES_MAPPING]: Parameters.UpdateSageIntacctGenericTypeParams<'mapping', SageIntacctMappingValue>;
    [WRITE_COMMANDS.UPDATE_SAGE_INTACCT_LOCATIONS_MAPPING]: Parameters.UpdateSageIntacctGenericTypeParams<'mapping', SageIntacctMappingValue>;
    [WRITE_COMMANDS.UPDATE_SAGE_INTACCT_CUSTOMERS_MAPPING]: Parameters.UpdateSageIntacctGenericTypeParams<'mapping', SageIntacctMappingValue>;
    [WRITE_COMMANDS.UPDATE_SAGE_INTACCT_PROJECTS_MAPPING]: Parameters.UpdateSageIntacctGenericTypeParams<'mapping', SageIntacctMappingValue>;
    [WRITE_COMMANDS.UPDATE_SAGE_INTACCT_SYNC_TAX_CONFIGURATION]: Parameters.UpdateSageIntacctGenericTypeParams<'enabled', boolean>;
    [WRITE_COMMANDS.UPDATE_SAGE_INTACCT_USER_DIMENSION]: Parameters.UpdateSageIntacctGenericTypeParams<'dimensions', string>;
    [WRITE_COMMANDS.EXPORT_SEARCH_ITEMS_TO_CSV]: Parameters.ExportSearchItemsToCSVParams;
    [WRITE_COMMANDS.EXPORT_REPORT_TO_CSV]: Parameters.ExportReportCSVParams;
    [WRITE_COMMANDS.CREATE_WORKSPACE_APPROVAL]: Parameters.CreateWorkspaceApprovalParams;
    [WRITE_COMMANDS.UPDATE_WORKSPACE_APPROVAL]: Parameters.UpdateWorkspaceApprovalParams;
    [WRITE_COMMANDS.REMOVE_WORKSPACE_APPROVAL]: Parameters.RemoveWorkspaceApprovalParams;
    [WRITE_COMMANDS.CONFIGURE_EXPENSIFY_CARDS_FOR_POLICY]: Parameters.ConfigureExpensifyCardsForPolicyParams;
    [WRITE_COMMANDS.CREATE_EXPENSIFY_CARD]: Omit<Parameters.CreateExpensifyCardParams, 'domainAccountID'>;
    [WRITE_COMMANDS.CREATE_ADMIN_ISSUED_VIRTUAL_CARD]: Omit<Parameters.CreateExpensifyCardParams, 'feedCountry'>;
    [WRITE_COMMANDS.ADD_DELEGATE]: Parameters.AddDelegateParams;
    [WRITE_COMMANDS.UPDATE_DELEGATE_ROLE]: Parameters.UpdateDelegateRoleParams;
    [WRITE_COMMANDS.REMOVE_DELEGATE]: Parameters.RemoveDelegateParams;
    [WRITE_COMMANDS.TOGGLE_CARD_CONTINUOUS_RECONCILIATION]: Parameters.ToggleCardContinuousReconciliationParams;
    [WRITE_COMMANDS.SAVE_SEARCH]: Parameters.SaveSearchParams;
    [WRITE_COMMANDS.DELETE_SAVED_SEARCH]: Parameters.DeleteSavedSearchParams;
    [WRITE_COMMANDS.UPDATE_CARD_SETTLEMENT_FREQUENCY]: Parameters.UpdateCardSettlementFrequencyParams;
    [WRITE_COMMANDS.UPDATE_CARD_SETTLEMENT_ACCOUNT]: Parameters.UpdateCardSettlementAccountParams;
    [WRITE_COMMANDS.SET_PERSONAL_DETAILS_AND_SHIP_EXPENSIFY_CARDS]: Parameters.SetPersonalDetailsAndShipExpensifyCardsParams;
    [WRITE_COMMANDS.SELF_TOUR_VIEWED]: null;

    // Xero API
    [WRITE_COMMANDS.UPDATE_XERO_TENANT_ID]: Parameters.UpdateXeroGenericTypeParams;
    [WRITE_COMMANDS.UPDATE_XERO_IMPORT_TAX_RATES]: Parameters.UpdateXeroGenericTypeParams;
    [WRITE_COMMANDS.UPDATE_XERO_MAPPING]: Parameters.UpdateXeroGenericTypeParams;
    [WRITE_COMMANDS.UPDATE_XERO_IMPORT_TRACKING_CATEGORIES]: Parameters.UpdateXeroGenericTypeParams;
    [WRITE_COMMANDS.UPDATE_XERO_IMPORT_CUSTOMERS]: Parameters.UpdateXeroGenericTypeParams;
    [WRITE_COMMANDS.UPDATE_XERO_ENABLE_NEW_CATEGORIES]: Parameters.UpdateXeroGenericTypeParams;
    [WRITE_COMMANDS.UPDATE_XERO_AUTO_SYNC]: Parameters.UpdateXeroGenericTypeParams;
    [WRITE_COMMANDS.UPDATE_XERO_AUTO_SYNC]: Parameters.UpdateXeroGenericTypeParams;
    [WRITE_COMMANDS.UPDATE_XERO_EXPORT_BILL_STATUS]: Parameters.UpdateXeroGenericTypeParams;
    [WRITE_COMMANDS.UPDATE_XERO_EXPORT_BILL_DATE]: Parameters.UpdateXeroGenericTypeParams;
    [WRITE_COMMANDS.UPDATE_XERO_EXPORT_EXPORTER]: Parameters.UpdateXeroGenericTypeParams;
    [WRITE_COMMANDS.UPDATE_XERO_EXPORT_NON_REIMBURSABLE_ACCOUNT]: Parameters.UpdateXeroGenericTypeParams;
    [WRITE_COMMANDS.UPDATE_XERO_SYNC_INVOICE_COLLECTIONS_ACCOUNT_ID]: Parameters.UpdateXeroGenericTypeParams;
    [WRITE_COMMANDS.UPDATE_XERO_SYNC_SYNC_REIMBURSED_REPORTS]: Parameters.UpdateXeroGenericTypeParams;
    [WRITE_COMMANDS.UPDATE_XERO_SYNC_REIMBURSEMENT_ACCOUNT_ID]: Parameters.UpdateXeroGenericTypeParams;

    // Invoice API
    [WRITE_COMMANDS.SET_INVOICING_TRANSFER_BANK_ACCOUNT]: Parameters.SetInvoicingTransferBankAccountParams;
    [WRITE_COMMANDS.UPDATE_INVOICE_COMPANY_NAME]: Parameters.UpdateInvoiceCompanyNameParams;
    [WRITE_COMMANDS.UPDATE_INVOICE_COMPANY_WEBSITE]: Parameters.UpdateInvoiceCompanyWebsiteParams;
};

const READ_COMMANDS = {
    GET_CORPAY_BANK_ACCOUNT_FIELDS: 'GetCorpayBankAccountFields',
    CONNECT_POLICY_TO_QUICKBOOKS_ONLINE: 'ConnectPolicyToQuickbooksOnline',
    CONNECT_POLICY_TO_XERO: 'ConnectPolicyToXero',
    SYNC_POLICY_TO_QUICKBOOKS_ONLINE: 'SyncPolicyToQuickbooksOnline',
    SYNC_POLICY_TO_XERO: 'SyncPolicyToXero',
    SYNC_POLICY_TO_NETSUITE: 'SyncPolicyToNetSuite',
    SYNC_POLICY_TO_SAGE_INTACCT: 'SyncPolicyToSageIntacct',
    SYNC_POLICY_TO_QUICKBOOKS_DESKTOP: 'SyncPolicyToQuickbooksDesktop',
    OPEN_REIMBURSEMENT_ACCOUNT_PAGE: 'OpenReimbursementAccountPage',
    OPEN_WORKSPACE_VIEW: 'OpenWorkspaceView',
    GET_MAPBOX_ACCESS_TOKEN: 'GetMapboxAccessToken',
    OPEN_PAYMENTS_PAGE: 'OpenPaymentsPage',
    OPEN_PERSONAL_DETAILS: 'OpenPersonalDetailsPage',
    OPEN_PUBLIC_PROFILE_PAGE: 'OpenPublicProfilePage',
    OPEN_PLAID_BANK_LOGIN: 'OpenPlaidBankLogin',
    OPEN_PLAID_BANK_ACCOUNT_SELECTOR: 'OpenPlaidBankAccountSelector',
    GET_OLDER_ACTIONS: 'GetOlderActions',
    GET_NEWER_ACTIONS: 'GetNewerActions',
    EXPAND_URL_PREVIEW: 'ExpandURLPreview',
    GET_REPORT_PRIVATE_NOTE: 'GetReportPrivateNote',
    OPEN_ROOM_MEMBERS_PAGE: 'OpenRoomMembersPage',
    SEARCH_FOR_REPORTS: 'SearchForReports',
    SEARCH_FOR_ROOMS_TO_MENTION: 'SearchForRoomsToMention',
    SEND_PERFORMANCE_TIMING: 'SendPerformanceTiming',
    GET_ROUTE: 'GetRoute',
    GET_ROUTE_FOR_DRAFT: 'GetRouteForDraft',
    GET_ROUTE_FOR_BACKUP: 'GetRouteForBackup',
    GET_STATEMENT_PDF: 'GetStatementPDF',
    OPEN_ONFIDO_FLOW: 'OpenOnfidoFlow',
    OPEN_INITIAL_SETTINGS_PAGE: 'OpenInitialSettingsPage',
    OPEN_ENABLE_PAYMENTS_PAGE: 'OpenEnablePaymentsPage',
    BEGIN_SIGNIN: 'BeginSignIn',
    SIGN_IN_WITH_SHORT_LIVED_AUTH_TOKEN: 'SignInWithShortLivedAuthToken',
    SIGN_IN_WITH_SUPPORT_AUTH_TOKEN: 'SignInWithSupportAuthToken',
    GET_POLICY_CATEGORIES: 'GetPolicyCategories',
    OPEN_WORKSPACE: 'OpenWorkspace',
    OPEN_WORKSPACE_MEMBERS_PAGE: 'OpenWorkspaceMembersPage',
    OPEN_POLICY_CATEGORIES_PAGE: 'OpenPolicyCategoriesPage',
    OPEN_POLICY_TAGS_PAGE: 'OpenPolicyTagsPage',
    OPEN_POLICY_TAXES_PAGE: 'OpenPolicyTaxesPage',
    OPEN_POLICY_REPORT_FIELDS_PAGE: 'OpenPolicyReportFieldsPage',
    OPEN_POLICY_EXPENSIFY_CARDS_PAGE: 'OpenPolicyExpensifyCardsPage',
    OPEN_POLICY_COMPANY_CARDS_FEED: 'OpenPolicyCompanyCardsFeed',
    OPEN_POLICY_COMPANY_CARDS_PAGE: 'OpenPolicyCompanyCardsPage',
    OPEN_POLICY_EDIT_CARD_LIMIT_TYPE_PAGE: 'OpenPolicyEditCardLimitTypePage',
    OPEN_WORKSPACE_INVITE_PAGE: 'OpenWorkspaceInvitePage',
    OPEN_DRAFT_WORKSPACE_REQUEST: 'OpenDraftWorkspaceRequest',
    OPEN_POLICY_WORKFLOWS_PAGE: 'OpenPolicyWorkflowsPage',
    OPEN_POLICY_DISTANCE_RATES_PAGE: 'OpenPolicyDistanceRatesPage',
    OPEN_POLICY_PER_DIEM_RATES_PAGE: 'OpenPolicyPerDiemRatesPage',
    OPEN_POLICY_MORE_FEATURES_PAGE: 'OpenPolicyMoreFeaturesPage',
    OPEN_POLICY_ACCOUNTING_PAGE: 'OpenPolicyAccountingPage',
    OPEN_POLICY_PROFILE_PAGE: 'OpenPolicyProfilePage',
    OPEN_POLICY_INITIAL_PAGE: 'OpenPolicyInitialPage',
    OPEN_SUBSCRIPTION_PAGE: 'OpenSubscriptionPage',
    OPEN_DRAFT_DISTANCE_EXPENSE: 'OpenDraftDistanceExpense',
    START_ISSUE_NEW_CARD_FLOW: 'StartIssueNewCardFlow',
    OPEN_CARD_DETAILS_PAGE: 'OpenCardDetailsPage',
    GET_CORPAY_ONBOARDING_FIELDS: 'GetCorpayOnboardingFields',
} as const;

type ReadCommand = ValueOf<typeof READ_COMMANDS>;

type ReadCommandParameters = {
    [READ_COMMANDS.CONNECT_POLICY_TO_QUICKBOOKS_ONLINE]: Parameters.ConnectPolicyToAccountingIntegrationParams;
    [READ_COMMANDS.CONNECT_POLICY_TO_XERO]: Parameters.ConnectPolicyToAccountingIntegrationParams;
    [READ_COMMANDS.SYNC_POLICY_TO_QUICKBOOKS_ONLINE]: Parameters.SyncPolicyToQuickbooksOnlineParams;
    [READ_COMMANDS.SYNC_POLICY_TO_XERO]: Parameters.SyncPolicyToXeroParams;
    [READ_COMMANDS.SYNC_POLICY_TO_NETSUITE]: Parameters.SyncPolicyToNetSuiteParams;
    [READ_COMMANDS.SYNC_POLICY_TO_SAGE_INTACCT]: Parameters.SyncPolicyToNetSuiteParams;
    [READ_COMMANDS.SYNC_POLICY_TO_QUICKBOOKS_DESKTOP]: Parameters.SyncPolicyToQuickbooksDesktopParams;
    [READ_COMMANDS.OPEN_REIMBURSEMENT_ACCOUNT_PAGE]: Parameters.OpenReimbursementAccountPageParams;
    [READ_COMMANDS.OPEN_WORKSPACE_VIEW]: Parameters.OpenWorkspaceViewParams;
    [READ_COMMANDS.GET_MAPBOX_ACCESS_TOKEN]: null;
    [READ_COMMANDS.OPEN_PAYMENTS_PAGE]: null;
    [READ_COMMANDS.OPEN_PERSONAL_DETAILS]: null;
    [READ_COMMANDS.OPEN_PUBLIC_PROFILE_PAGE]: Parameters.OpenPublicProfilePageParams;
    [READ_COMMANDS.OPEN_PLAID_BANK_LOGIN]: Parameters.OpenPlaidBankLoginParams;
    [READ_COMMANDS.OPEN_PLAID_BANK_ACCOUNT_SELECTOR]: Parameters.OpenPlaidBankAccountSelectorParams;
    [READ_COMMANDS.GET_OLDER_ACTIONS]: Parameters.GetOlderActionsParams;
    [READ_COMMANDS.GET_NEWER_ACTIONS]: Parameters.GetNewerActionsParams;
    [READ_COMMANDS.GET_CORPAY_BANK_ACCOUNT_FIELDS]: Parameters.GetCorpayBankAccountFieldsParams;
    [READ_COMMANDS.EXPAND_URL_PREVIEW]: Parameters.ExpandURLPreviewParams;
    [READ_COMMANDS.GET_REPORT_PRIVATE_NOTE]: Parameters.GetReportPrivateNoteParams;
    [READ_COMMANDS.OPEN_ROOM_MEMBERS_PAGE]: Parameters.OpenRoomMembersPageParams;
    [READ_COMMANDS.SEARCH_FOR_REPORTS]: Parameters.SearchForReportsParams;
    [READ_COMMANDS.SEARCH_FOR_ROOMS_TO_MENTION]: Parameters.SearchForRoomsToMentionParams;
    [READ_COMMANDS.SEND_PERFORMANCE_TIMING]: Parameters.SendPerformanceTimingParams;
    [READ_COMMANDS.GET_ROUTE]: Parameters.GetRouteParams;
    [READ_COMMANDS.GET_ROUTE_FOR_DRAFT]: Parameters.GetRouteParams;
    [READ_COMMANDS.GET_ROUTE_FOR_BACKUP]: Parameters.GetRouteParams;
    [READ_COMMANDS.GET_STATEMENT_PDF]: Parameters.GetStatementPDFParams;
    [READ_COMMANDS.OPEN_ONFIDO_FLOW]: null;
    [READ_COMMANDS.OPEN_INITIAL_SETTINGS_PAGE]: null;
    [READ_COMMANDS.OPEN_ENABLE_PAYMENTS_PAGE]: null;
    [READ_COMMANDS.BEGIN_SIGNIN]: Parameters.BeginSignInParams;
    [READ_COMMANDS.SIGN_IN_WITH_SHORT_LIVED_AUTH_TOKEN]: Parameters.SignInWithShortLivedAuthTokenParams;
    [READ_COMMANDS.SIGN_IN_WITH_SUPPORT_AUTH_TOKEN]: Parameters.SignInWithSupportAuthTokenParams;
    [READ_COMMANDS.GET_POLICY_CATEGORIES]: Parameters.GetPolicyCategoriesParams;
    [READ_COMMANDS.OPEN_WORKSPACE]: Parameters.OpenWorkspaceParams;
    [READ_COMMANDS.OPEN_WORKSPACE_MEMBERS_PAGE]: Parameters.OpenWorkspaceMembersPageParams;
    [READ_COMMANDS.OPEN_POLICY_CATEGORIES_PAGE]: Parameters.OpenPolicyCategoriesPageParams;
    [READ_COMMANDS.OPEN_POLICY_TAGS_PAGE]: Parameters.OpenPolicyTagsPageParams;
    [READ_COMMANDS.OPEN_POLICY_TAXES_PAGE]: Parameters.OpenPolicyTaxesPageParams;
    [READ_COMMANDS.OPEN_POLICY_REPORT_FIELDS_PAGE]: Parameters.OpenPolicyReportFieldsPageParams;
    [READ_COMMANDS.OPEN_WORKSPACE_INVITE_PAGE]: Parameters.OpenWorkspaceInvitePageParams;
    [READ_COMMANDS.OPEN_DRAFT_WORKSPACE_REQUEST]: Parameters.OpenDraftWorkspaceRequestParams;
    [READ_COMMANDS.OPEN_POLICY_WORKFLOWS_PAGE]: Parameters.OpenPolicyWorkflowsPageParams;
    [READ_COMMANDS.OPEN_POLICY_DISTANCE_RATES_PAGE]: Parameters.OpenPolicyDistanceRatesPageParams;
    [READ_COMMANDS.OPEN_POLICY_PER_DIEM_RATES_PAGE]: Parameters.OpenPolicyPerDiemRatesPageParams;
    [READ_COMMANDS.OPEN_POLICY_MORE_FEATURES_PAGE]: Parameters.OpenPolicyMoreFeaturesPageParams;
    [READ_COMMANDS.OPEN_POLICY_ACCOUNTING_PAGE]: Parameters.OpenPolicyAccountingPageParams;
    [READ_COMMANDS.OPEN_POLICY_EXPENSIFY_CARDS_PAGE]: Parameters.OpenPolicyExpensifyCardsPageParams;
    [READ_COMMANDS.OPEN_POLICY_COMPANY_CARDS_PAGE]: Parameters.OpenPolicyExpensifyCardsPageParams;
    [READ_COMMANDS.OPEN_POLICY_COMPANY_CARDS_FEED]: Parameters.OpenPolicyCompanyCardsFeedParams;
    [READ_COMMANDS.OPEN_POLICY_EDIT_CARD_LIMIT_TYPE_PAGE]: Parameters.OpenPolicyEditCardLimitTypePageParams;
    [READ_COMMANDS.OPEN_POLICY_PROFILE_PAGE]: Parameters.OpenPolicyProfilePageParams;
    [READ_COMMANDS.OPEN_POLICY_INITIAL_PAGE]: Parameters.OpenPolicyInitialPageParams;
    [READ_COMMANDS.OPEN_SUBSCRIPTION_PAGE]: null;
    [READ_COMMANDS.OPEN_DRAFT_DISTANCE_EXPENSE]: null;
    [READ_COMMANDS.START_ISSUE_NEW_CARD_FLOW]: Parameters.StartIssueNewCardFlowParams;
    [READ_COMMANDS.OPEN_CARD_DETAILS_PAGE]: Parameters.OpenCardDetailsPageParams;
    [READ_COMMANDS.GET_CORPAY_ONBOARDING_FIELDS]: Parameters.GetCorpayOnboardingFieldsParams;
};

const SIDE_EFFECT_REQUEST_COMMANDS = {
    ACCEPT_SPOTNANA_TERMS: 'AcceptSpotnanaTerms',
    AUTHENTICATE_PUSHER: 'AuthenticatePusher',
    GENERATE_SPOTNANA_TOKEN: 'GenerateSpotnanaToken',
    GET_MISSING_ONYX_MESSAGES: 'GetMissingOnyxMessages',
    JOIN_POLICY_VIA_INVITE_LINK: 'JoinWorkspaceViaInviteLink',
    OPEN_OLD_DOT_LINK: 'OpenOldDotLink',
    OPEN_REPORT: 'OpenReport',
    RECONNECT_APP: 'ReconnectApp',
    ADD_PAYMENT_CARD_GBP: 'AddPaymentCardGBP',
    REVEAL_EXPENSIFY_CARD_DETAILS: 'RevealExpensifyCardDetails',
    TWO_FACTOR_AUTH_VALIDATE: 'TwoFactorAuth_Validate',
    CONNECT_AS_DELEGATE: 'ConnectAsDelegate',
    DISCONNECT_AS_DELEGATE: 'DisconnectAsDelegate',
    COMPLETE_HYBRID_APP_ONBOARDING: 'CompleteHybridAppOnboarding',
    CONNECT_POLICY_TO_QUICKBOOKS_DESKTOP: 'ConnectPolicyToQuickbooksDesktop',
} as const;

type SideEffectRequestCommand = ValueOf<typeof SIDE_EFFECT_REQUEST_COMMANDS>;

type SideEffectRequestCommandParameters = {
    [SIDE_EFFECT_REQUEST_COMMANDS.AUTHENTICATE_PUSHER]: Parameters.AuthenticatePusherParams;
    [SIDE_EFFECT_REQUEST_COMMANDS.OPEN_REPORT]: Parameters.OpenReportParams;
    [SIDE_EFFECT_REQUEST_COMMANDS.OPEN_OLD_DOT_LINK]: Parameters.OpenOldDotLinkParams;
    [SIDE_EFFECT_REQUEST_COMMANDS.REVEAL_EXPENSIFY_CARD_DETAILS]: Parameters.RevealExpensifyCardDetailsParams;
    [SIDE_EFFECT_REQUEST_COMMANDS.GET_MISSING_ONYX_MESSAGES]: Parameters.GetMissingOnyxMessagesParams;
    [SIDE_EFFECT_REQUEST_COMMANDS.JOIN_POLICY_VIA_INVITE_LINK]: Parameters.JoinPolicyInviteLinkParams;
    [SIDE_EFFECT_REQUEST_COMMANDS.RECONNECT_APP]: Parameters.ReconnectAppParams;
    [SIDE_EFFECT_REQUEST_COMMANDS.GENERATE_SPOTNANA_TOKEN]: Parameters.GenerateSpotnanaTokenParams;
    [SIDE_EFFECT_REQUEST_COMMANDS.ADD_PAYMENT_CARD_GBP]: Parameters.AddPaymentCardParams;
    [SIDE_EFFECT_REQUEST_COMMANDS.ACCEPT_SPOTNANA_TERMS]: null;
    [SIDE_EFFECT_REQUEST_COMMANDS.TWO_FACTOR_AUTH_VALIDATE]: Parameters.ValidateTwoFactorAuthParams;
    [SIDE_EFFECT_REQUEST_COMMANDS.CONNECT_AS_DELEGATE]: Parameters.ConnectAsDelegateParams;
    [SIDE_EFFECT_REQUEST_COMMANDS.DISCONNECT_AS_DELEGATE]: EmptyObject;
    [SIDE_EFFECT_REQUEST_COMMANDS.COMPLETE_HYBRID_APP_ONBOARDING]: EmptyObject;
    [SIDE_EFFECT_REQUEST_COMMANDS.CONNECT_POLICY_TO_QUICKBOOKS_DESKTOP]: Parameters.ConnectPolicyToQuickBooksDesktopParams;
};

type ApiRequestCommandParameters = WriteCommandParameters & ReadCommandParameters & SideEffectRequestCommandParameters;

export {WRITE_COMMANDS, READ_COMMANDS, SIDE_EFFECT_REQUEST_COMMANDS};

type ApiCommand = WriteCommand | ReadCommand | SideEffectRequestCommand;
type CommandOfType<TRequestType extends ApiRequestType> = TRequestType extends typeof CONST.API_REQUEST_TYPE.WRITE
    ? WriteCommand
    : TRequestType extends typeof CONST.API_REQUEST_TYPE.READ
    ? ReadCommand
    : SideEffectRequestCommand;

export type {ApiCommand, ApiRequestType, ApiRequestCommandParameters, CommandOfType, WriteCommand, ReadCommand, SideEffectRequestCommand};<|MERGE_RESOLUTION|>--- conflicted
+++ resolved
@@ -437,11 +437,8 @@
     SELF_TOUR_VIEWED: 'SelfTourViewed',
     UPDATE_INVOICE_COMPANY_NAME: 'UpdateInvoiceCompanyName',
     UPDATE_INVOICE_COMPANY_WEBSITE: 'UpdateInvoiceCompanyWebsite',
-<<<<<<< HEAD
+    BANK_ACCOUNT_CREATE_CORPAY: 'BankAccount_CreateCorpay',
     SAVE_CORPAY_ONBOARDING_COMPANY_DETAILS: 'SaveCorpayOnboardingCompanyDetails',
-=======
-    BANK_ACCOUNT_CREATE_CORPAY: 'BankAccount_CreateCorpay',
->>>>>>> 026f483a
 } as const;
 
 type WriteCommand = ValueOf<typeof WRITE_COMMANDS>;
