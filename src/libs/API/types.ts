import type {ValueOf} from 'type-fest';
import type CONST from '@src/CONST';
import type {SageIntacctMappingValue} from '@src/types/onyx/Policy';
import type {EmptyObject} from '@src/types/utils/EmptyObject';
// We have to disable esling for this import because otherwise the import will be 300 lines long
// eslint-disable-next-line no-restricted-syntax
import type * as Parameters from './parameters';
import type SignInUserParams from './parameters/SignInUserParams';
import type UpdateBeneficialOwnersForBankAccountParams from './parameters/UpdateBeneficialOwnersForBankAccountParams';

type ApiRequestType = ValueOf<typeof CONST.API_REQUEST_TYPE>;

const WRITE_COMMANDS = {
    SET_WORKSPACE_AUTO_REPORTING_FREQUENCY: 'SetWorkspaceAutoReportingFrequency',
    SET_WORKSPACE_AUTO_REPORTING_MONTHLY_OFFSET: 'SetWorkspaceAutoReportingOffset',
    SET_WORKSPACE_APPROVAL_MODE: 'SetWorkspaceApprovalMode',
    SET_WORKSPACE_PAYER: 'SetWorkspacePayer',
    SET_WORKSPACE_REIMBURSEMENT: 'SetWorkspaceReimbursement',
    SET_POLICY_DEFAULT_REPORT_TITLE: 'SetPolicyDefaultReportTitle',
    SET_POLICY_PREVENT_MEMBER_CREATED_TITLE: 'SetPolicyPreventMemberCreatedTitle',
    SET_POLICY_PREVENT_SELF_APPROVAL: 'SetPolicyPreventSelfApproval',
    SET_POLICY_AUTOMATIC_APPROVAL_LIMIT: 'SetPolicyAutomaticApprovalLimit',
    SET_POLICY_AUTOMATIC_APPROVAL_RATE: 'SetPolicyAutomaticApprovalRate',
    SET_POLICY_AUTO_REIMBURSEMENT_LIMIT: 'SetPolicyAutoReimbursementLimit',
    ENABLE_POLICY_AUTO_REIMBURSEMENT_LIMIT: 'EnablePolicyAutoReimbursementLimit',
    ENABLE_POLICY_AUTO_APPROVAL_OPTIONS: 'EnablePolicyAutoApprovalOptions',
    ENABLE_POLICY_DEFAULT_REPORT_TITLE: 'EnablePolicyDefaultReportTitle',
    SET_WORKSPACE_DEFAULT_SPEND_CATEGORY: 'SetPolicyDefaultSpendCategory',
    DISMISS_REFERRAL_BANNER: 'DismissReferralBanner',
    UPDATE_PREFERRED_LOCALE: 'UpdatePreferredLocale',
    OPEN_APP: 'OpenApp',
    RECONNECT_APP: 'ReconnectApp',
    HANDLE_RESTRICTED_EVENT: 'HandleRestrictedEvent',
    OPEN_REPORT: 'OpenReport',
    DELETE_PAYMENT_BANK_ACCOUNT: 'DeletePaymentBankAccount',
    UPDATE_PERSONAL_INFORMATION_FOR_BANK_ACCOUNT: 'UpdatePersonalInformationForBankAccount',
    VALIDATE_BANK_ACCOUNT_WITH_TRANSACTIONS: 'ValidateBankAccountWithTransactions',
    UPDATE_COMPANY_INFORMATION_FOR_BANK_ACCOUNT: 'UpdateCompanyInformationForBankAccount',
    UPDATE_BENEFICIAL_OWNERS_FOR_BANK_ACCOUNT: 'UpdateBeneficialOwnersForBankAccount',
    CONNECT_BANK_ACCOUNT_MANUALLY: 'ConnectBankAccountManually',
    VERIFY_IDENTITY_FOR_BANK_ACCOUNT: 'VerifyIdentityForBankAccount',
    BANK_ACCOUNT_HANDLE_PLAID_ERROR: 'BankAccount_HandlePlaidError',
    REPORT_VIRTUAL_EXPENSIFY_CARD_FRAUD: 'ReportVirtualExpensifyCardFraud',
    REQUEST_REPLACEMENT_EXPENSIFY_CARD: 'RequestReplacementExpensifyCard',
    ACTIVATE_PHYSICAL_EXPENSIFY_CARD: 'ActivatePhysicalExpensifyCard',
    UPDATE_EXPENSIFY_CARD_LIMIT: 'UpdateExpensifyCardLimit',
    UPDATE_EXPENSIFY_CARD_TITLE: 'UpdateExpensifyCardTitle',
    UPDATE_EXPENSIFY_CARD_LIMIT_TYPE: 'UpdateExpensifyCardLimitType',
    CARD_DEACTIVATE: 'Card_Deactivate',
    CHRONOS_REMOVE_OOO_EVENT: 'Chronos_RemoveOOOEvent',
    MAKE_DEFAULT_PAYMENT_METHOD: 'MakeDefaultPaymentMethod',
    ADD_PAYMENT_CARD: 'AddPaymentCard',
    ADD_PAYMENT_CARD_GBP: 'AddPaymentCardGBP',
    VERIFY_SETUP_INTENT: 'User_VerifySetupIntent',
    VERIFY_SETUP_INTENT_AND_REQUEST_POLICY_OWNER_CHANGE: 'VerifySetupIntentAndRequestPolicyOwnerChange',
    TRANSFER_WALLET_BALANCE: 'TransferWalletBalance',
    DELETE_PAYMENT_CARD: 'DeletePaymentCard',
    UPDATE_PRONOUNS: 'UpdatePronouns',
    UPDATE_DISPLAY_NAME: 'UpdateDisplayName',
    UPDATE_LEGAL_NAME: 'UpdateLegalName',
    UPDATE_DATE_OF_BIRTH: 'UpdateDateOfBirth',
    UPDATE_PHONE_NUMBER: 'UpdatePhoneNumber',
    UPDATE_HOME_ADDRESS: 'UpdateHomeAddress',
    UPDATE_POLICY_ADDRESS: 'SetPolicyAddress',
    UPDATE_AUTOMATIC_TIMEZONE: 'UpdateAutomaticTimezone',
    UPDATE_SELECTED_TIMEZONE: 'UpdateSelectedTimezone',
    UPDATE_USER_AVATAR: 'UpdateUserAvatar',
    UPDATE_GROUP_CHAT_AVATAR: 'UpdateGroupChatAvatar',
    DELETE_USER_AVATAR: 'DeleteUserAvatar',
    REFER_TEACHERS_UNITE_VOLUNTEER: 'ReferTeachersUniteVolunteer',
    ADD_SCHOOL_PRINCIPAL: 'AddSchoolPrincipal',
    CLOSE_ACCOUNT: 'CloseAccount',
    REQUEST_CONTACT_METHOD_VALIDATE_CODE: 'RequestContactMethodValidateCode',
    UPDATE_NEWSLETTER_SUBSCRIPTION: 'UpdateNewsletterSubscription',
    DELETE_CONTACT_METHOD: 'DeleteContactMethod',
    ADD_NEW_CONTACT_METHOD: 'AddNewContactMethod',
    VALIDATE_LOGIN: 'ValidateLogin',
    VALIDATE_SECONDARY_LOGIN: 'ValidateSecondaryLogin',
    UPDATE_PREFERRED_EMOJI_SKIN_TONE: 'UpdatePreferredEmojiSkinTone',
    UPDATE_CHAT_PRIORITY_MODE: 'UpdateChatPriorityMode',
    TOGGLE_PLATFORM_MUTE: 'TogglePlatformMute',
    SET_CONTACT_METHOD_AS_DEFAULT: 'SetContactMethodAsDefault',
    UPDATE_THEME: 'UpdateTheme',
    UPDATE_STATUS: 'UpdateStatus',
    CLEAR_STATUS: 'ClearStatus',
    UPDATE_PERSONAL_DETAILS_FOR_WALLET: 'UpdatePersonalDetailsForWallet',
    VERIFY_IDENTITY: 'VerifyIdentity',
    ACCEPT_WALLET_TERMS: 'AcceptWalletTerms',
    ANSWER_QUESTIONS_FOR_WALLET: 'AnswerQuestionsForWallet',
    REQUEST_ACCOUNT_VALIDATION_LINK: 'RequestAccountValidationLink',
    REQUEST_NEW_VALIDATE_CODE: 'RequestNewValidateCode',
    SIGN_IN_WITH_APPLE: 'SignInWithApple',
    SIGN_IN_WITH_GOOGLE: 'SignInWithGoogle',
    SIGN_IN_USER: 'SigninUser',
    SIGN_IN_USER_WITH_LINK: 'SigninUserWithLink',
    SEARCH: 'Search',
    REQUEST_UNLINK_VALIDATION_LINK: 'RequestUnlinkValidationLink',
    UNLINK_LOGIN: 'UnlinkLogin',
    ENABLE_TWO_FACTOR_AUTH: 'EnableTwoFactorAuth',
    DISABLE_TWO_FACTOR_AUTH: 'DisableTwoFactorAuth',
    ADD_COMMENT: 'AddComment',
    ADD_ATTACHMENT: 'AddAttachment',
    ADD_TEXT_AND_ATTACHMENT: 'AddTextAndAttachment',
    CONNECT_BANK_ACCOUNT_WITH_PLAID: 'ConnectBankAccountWithPlaid',
    ADD_PERSONAL_BANK_ACCOUNT: 'AddPersonalBankAccount',
    RESTART_BANK_ACCOUNT_SETUP: 'RestartBankAccountSetup',
    RESEND_VALIDATE_CODE: 'ResendValidateCode',
    READ_NEWEST_ACTION: 'ReadNewestAction',
    MARK_AS_UNREAD: 'MarkAsUnread',
    TOGGLE_PINNED_CHAT: 'TogglePinnedChat',
    DELETE_COMMENT: 'DeleteComment',
    UPDATE_COMMENT: 'UpdateComment',
    UPDATE_REPORT_NOTIFICATION_PREFERENCE: 'UpdateReportNotificationPreference',
    UPDATE_ROOM_VISIBILITY: 'UpdateRoomVisibility',
    UPDATE_ROOM_DESCRIPTION: 'UpdateRoomDescription',
    UPDATE_REPORT_WRITE_CAPABILITY: 'UpdateReportWriteCapability',
    ADD_WORKSPACE_ROOM: 'AddWorkspaceRoom',
    UPDATE_POLICY_ROOM_NAME: 'UpdatePolicyRoomName',
    ADD_EMOJI_REACTION: 'AddEmojiReaction',
    REMOVE_EMOJI_REACTION: 'RemoveEmojiReaction',
    LEAVE_ROOM: 'LeaveRoom',
    PUSHER_PING: 'PusherPing',
    LEAVE_GROUP_CHAT: 'LeaveGroupChat',
    INVITE_TO_ROOM: 'InviteToRoom',
    INVITE_TO_GROUP_CHAT: 'InviteToGroupChat',
    UPDATE_TRIP_ROOM_NAME: 'UpdateTripRoomName',
    UPDATE_GROUP_CHAT_NAME: 'UpdateGroupChatName',
    UPDATE_GROUP_CHAT_MEMBER_ROLES: 'UpdateGroupChatMemberRoles',
    REMOVE_FROM_ROOM: 'RemoveFromRoom',
    REMOVE_FROM_GROUP_CHAT: 'RemoveFromGroupChat',
    FLAG_COMMENT: 'FlagComment',
    UPDATE_REPORT_PRIVATE_NOTE: 'UpdateReportPrivateNote',
    RESOLVE_ACTIONABLE_MENTION_WHISPER: 'ResolveActionableMentionWhisper',
    RESOLVE_ACTIONABLE_REPORT_MENTION_WHISPER: 'ResolveActionableReportMentionWhisper',
    DELETE_WORKSPACE: 'DeleteWorkspace',
    DELETE_MEMBERS_FROM_WORKSPACE: 'DeleteMembersFromWorkspace',
    ADD_MEMBERS_TO_WORKSPACE: 'AddMembersToWorkspace',
    UPDATE_WORKSPACE_AVATAR: 'UpdateWorkspaceAvatar',
    DELETE_WORKSPACE_AVATAR: 'DeleteWorkspaceAvatar',
    UPDATE_WORKSPACE_GENERAL_SETTINGS: 'UpdateWorkspaceGeneralSettings',
    UPDATE_WORKSPACE_DESCRIPTION: 'UpdateWorkspaceDescription',
    UPDATE_WORKSPACE_MEMBERS_ROLE: 'UpdateWorkspaceMembersRole',
    CREATE_WORKSPACE: 'CreateWorkspace',
    CREATE_WORKSPACE_FROM_IOU_PAYMENT: 'CreateWorkspaceFromIOUPayment',
    SET_WORKSPACE_CATEGORIES_ENABLED: 'SetWorkspaceCategoriesEnabled',
    SET_POLICY_TAGS_ENABLED: 'SetPolicyTagsEnabled',
    CREATE_WORKSPACE_CATEGORIES: 'CreateWorkspaceCategories',
    IMPORT_CATEGORIES_SPREADSHEET: 'ImportCategoriesSpreadsheet',
    IMPORT_MEMBERS_SPREADSHEET: 'ImportMembersSpreadsheet',
    IMPORT_TAGS_SPREADSHEET: 'ImportTagsSpreadsheet',
    IMPORT_PER_DIEM_RATES: 'ImportPerDiemRates',
    EXPORT_CATEGORIES_CSV: 'ExportCategoriesCSV',
    EXPORT_MEMBERS_CSV: 'ExportMembersCSV',
    EXPORT_TAGS_CSV: 'ExportTagsCSV',
    EXPORT_PER_DIEM_CSV: 'ExportPerDiemCSV',
    EXPORT_REPORT_TO_CSV: 'ExportReportToCSV',
<<<<<<< HEAD
    MOVE_IOU_REPORT_TO_POLICY: 'MoveIOUReportToPolicy',
=======
    EXPORT_REPORT_TO_PDF: 'ExportReportToPDF',
>>>>>>> e6353415
    RENAME_WORKSPACE_CATEGORY: 'RenameWorkspaceCategory',
    CREATE_POLICY_TAG: 'CreatePolicyTag',
    RENAME_POLICY_TAG: 'RenamePolicyTag',
    SET_WORKSPACE_REQUIRES_CATEGORY: 'SetWorkspaceRequiresCategory',
    UPDATE_POLICY_CATEGORY_PAYROLL_CODE: 'UpdatePolicyCategoryPayrollCode',
    UPDATE_POLICY_CATEGORY_GL_CODE: 'UpdatePolicyCategoryGLCode',
    DELETE_WORKSPACE_CATEGORIES: 'DeleteWorkspaceCategories',
    DELETE_POLICY_REPORT_FIELD: 'DeletePolicyReportField',
    SET_POLICY_TAGS_REQUIRED: 'SetPolicyTagsRequired',
    SET_POLICY_REQUIRES_TAG: 'SetPolicyRequiresTag',
    RENAME_POLICY_TAG_LIST: 'RenamePolicyTaglist',
    DELETE_POLICY_TAGS: 'DeletePolicyTags',
    UPDATE_POLICY_TAG_GL_CODE: 'UpdatePolicyTagGLCode',
    CREATE_TASK: 'CreateTask',
    CANCEL_TASK: 'CancelTask',
    EDIT_TASK_ASSIGNEE: 'EditTaskAssignee',
    EDIT_TASK: 'EditTask',
    REOPEN_TASK: 'ReopenTask',
    COMPLETE_TASK: 'CompleteTask',
    COMPLETE_GUIDED_SETUP: 'CompleteGuidedSetup',
    SET_NAME_VALUE_PAIR: 'SetNameValuePair',
    SET_REPORT_FIELD: 'Report_SetFields',
    DELETE_REPORT_FIELD: 'RemoveReportField',
    SET_REPORT_NAME: 'RenameReport',
    COMPLETE_SPLIT_BILL: 'CompleteSplitBill',
    UPDATE_MONEY_REQUEST_ATTENDEES: 'UpdateMoneyRequestAttendees',
    UPDATE_MONEY_REQUEST_DATE: 'UpdateMoneyRequestDate',
    UPDATE_MONEY_REQUEST_BILLABLE: 'UpdateMoneyRequestBillable',
    UPDATE_MONEY_REQUEST_MERCHANT: 'UpdateMoneyRequestMerchant',
    UPDATE_MONEY_REQUEST_TAG: 'UpdateMoneyRequestTag',
    UPDATE_MONEY_REQUEST_TAX_AMOUNT: 'UpdateMoneyRequestTaxAmount',
    UPDATE_MONEY_REQUEST_TAX_RATE: 'UpdateMoneyRequestTaxRate',
    UPDATE_MONEY_REQUEST_DISTANCE: 'UpdateMoneyRequestDistance',
    UPDATE_MONEY_REQUEST_DISTANCE_RATE: 'UpdateMoneyRequestDistanceRate',
    UPDATE_MONEY_REQUEST_CATEGORY: 'UpdateMoneyRequestCategory',
    UPDATE_MONEY_REQUEST_DESCRIPTION: 'UpdateMoneyRequestDescription',
    UPDATE_MONEY_REQUEST_AMOUNT_AND_CURRENCY: 'UpdateMoneyRequestAmountAndCurrency',
    HOLD_MONEY_REQUEST: 'HoldRequest',
    UPDATE_BILLING_CARD_CURRENCY: 'UpdateBillingCardCurrency',
    UNHOLD_MONEY_REQUEST: 'UnHoldRequest',
    REQUEST_MONEY: 'RequestMoney',
    CREATE_PER_DIEM_REQUEST: 'CreatePerDiemRequest',
    SPLIT_BILL: 'SplitBill',
    SPLIT_BILL_AND_OPEN_REPORT: 'SplitBillAndOpenReport',
    DELETE_MONEY_REQUEST: 'DeleteMoneyRequest',
    CREATE_DISTANCE_REQUEST: 'CreateDistanceRequest',
    START_SPLIT_BILL: 'StartSplitBill',
    SEND_MONEY_ELSEWHERE: 'SendMoneyElsewhere',
    SEND_MONEY_WITH_WALLET: 'SendMoneyWithWallet',
    APPROVE_MONEY_REQUEST: 'ApproveMoneyRequest',
    UNAPPROVE_EXPENSE_REPORT: 'UnapproveExpenseReport',
    REPLACE_RECEIPT: 'ReplaceReceipt',
    SUBMIT_REPORT: 'SubmitReport',
    DETACH_RECEIPT: 'DetachReceipt',
    PAY_MONEY_REQUEST_WITH_WALLET: 'PayMoneyRequestWithWallet',
    PAY_MONEY_REQUEST: 'PayMoneyRequest',
    CANCEL_PAYMENT: 'CancelPayment',
    ACCEPT_ACH_CONTRACT_FOR_BANK_ACCOUNT: 'AcceptACHContractForBankAccount',
    SWITCH_TO_OLD_DOT: 'SwitchToOldDot',
    SWITCH_TO_OLD_DOT_ON_COMPANY_SIZE: 'SwitchToOldDotOnCompanySize',
    TRACK_EXPENSE: 'TrackExpense',
    ENABLE_POLICY_CATEGORIES: 'EnablePolicyCategories',
    ENABLE_POLICY_CONNECTIONS: 'EnablePolicyConnections',
    ENABLE_POLICY_DISTANCE_RATES: 'EnablePolicyDistanceRates',
    ENABLE_POLICY_TAGS: 'EnablePolicyTags',
    ENABLE_POLICY_TAXES: 'EnablePolicyTaxes',
    ENABLE_POLICY_WORKFLOWS: 'EnablePolicyWorkflows',
    ENABLE_POLICY_REPORT_FIELDS: 'EnablePolicyReportFields',
    ENABLE_POLICY_EXPENSIFY_CARDS: 'EnablePolicyExpensifyCards',
    TOGGLE_POLICY_PER_DIEM: 'TogglePolicyPerDiem',
    ENABLE_POLICY_COMPANY_CARDS: 'EnablePolicyCompanyCards',
    ENABLE_POLICY_INVOICING: 'EnablePolicyInvoicing',
    SET_POLICY_RULES_ENABLED: 'SetPolicyRulesEnabled',
    SET_POLICY_EXPENSE_MAX_AMOUNT_NO_RECEIPT: 'SetPolicyExpenseMaxAmountNoReceipt',
    SET_POLICY_EXPENSE_MAX_AMOUNT: 'SetPolicyExpenseMaxAmount',
    SET_POLICY_EXPENSE_MAX_AGE: ' SetPolicyExpenseMaxAge',
    UPDATE_CUSTOM_RULES: 'UpdateCustomRules',
    SET_POLICY_BILLABLE_MODE: ' SetPolicyBillableMode',
    DISABLE_POLICY_BILLABLE_MODE: 'DisablePolicyBillableExpenses',
    SET_WORKSPACE_ERECEIPTS_ENABLED: 'SetWorkspaceEReceiptsEnabled',
    SET_POLICY_CATEGORY_DESCRIPTION_REQUIRED: 'SetPolicyCategoryDescriptionRequired',
    SET_WORKSPACE_CATEGORY_DESCRIPTION_HINT: 'SetWorkspaceCategoryDescriptionHint',
    SET_POLICY_CATEGORY_RECEIPTS_REQUIRED: 'SetPolicyCategoryReceiptsRequired',
    REMOVE_POLICY_CATEGORY_RECEIPTS_REQUIRED: 'RemoveWorkspaceCategoryReceiptsRequired',
    SET_POLICY_CATEGORY_MAX_AMOUNT: 'SetPolicyCategoryMaxAmount',
    SET_POLICY_CATEGORY_APPROVER: 'SetPolicyCategoryApprover',
    SET_POLICY_CATEGORY_TAX: 'SetPolicyCategoryTax',
    SET_POLICY_TAXES_CURRENCY_DEFAULT: 'SetPolicyCurrencyDefaultTax',
    SET_POLICY_TAXES_FOREIGN_CURRENCY_DEFAULT: 'SetPolicyForeignCurrencyDefaultTax',
    SET_POLICY_CUSTOM_TAX_NAME: 'SetPolicyCustomTaxName',
    JOIN_POLICY_VIA_INVITE_LINK: 'JoinWorkspaceViaInviteLink',
    JOIN_ACCESSIBLE_POLICY: 'JoinAccessiblePolicy',
    ACCEPT_JOIN_REQUEST: 'AcceptJoinRequest',
    DECLINE_JOIN_REQUEST: 'DeclineJoinRequest',
    CREATE_POLICY_TAX: 'CreatePolicyTax',
    UPDATE_POLICY_CONNECTION_CONFIG: 'UpdatePolicyConnectionConfiguration',
    UPDATE_QUICKBOOKS_ONLINE_ENABLE_NEW_CATEGORIES: 'UpdateQuickbooksOnlineEnableNewCategories',
    UPDATE_QUICKBOOKS_ONLINE_AUTO_CREATE_VENDOR: 'UpdateQuickbooksOnlineAutoCreateVendor',
    UPDATE_QUICKBOOKS_ONLINE_REIMBURSABLE_EXPENSES_ACCOUNT: 'UpdateQuickbooksOnlineReimbursableExpensesAccount',
    UPDATE_QUICKBOOKS_ONLINE_RECEIVABLE_ACCOUNT: 'UpdateQuickbooksOnlineReceivableAccount',
    UPDATE_QUICKBOOKS_ONLINE_EXPORT_DATE: 'UpdateQuickbooksOnlineExportDate',
    UPDATE_QUICKBOOKS_ONLINE_NON_REIMBURSABLE_EXPENSES_ACCOUNT: 'UpdateQuickbooksOnlineNonReimbursableExpensesAccount',
    UPDATE_QUICKBOOKS_ONLINE_COLLECTION_ACCOUNT_ID: 'UpdateQuickbooksOnlineCollectionAccountID',
    UPDATE_QUICKBOOKS_ONLINE_SYNC_TAX: 'UpdateQuickbooksOnlineSyncTax',
    UPDATE_QUICKBOOKS_ONLINE_SYNC_LOCATIONS: 'UpdateQuickbooksOnlineSyncLocations',
    UPDATE_QUICKBOOKS_ONLINE_SYNC_CUSTOMERS: 'UpdateQuickbooksOnlineSyncCustomers',
    UPDATE_QUICKBOOKS_ONLINE_SYNC_CLASSES: 'UpdateQuickbooksOnlineSyncClasses',
    UPDATE_QUICKBOOKS_ONLINE_NON_REIMBURSABLE_BILL_DEFAULT_VENDOR: 'UpdateQuickbooksOnlineNonReimbursableBillDefaultVendor',
    UPDATE_QUICKBOOKS_ONLINE_AUTO_SYNC: 'UpdateQuickbooksOnlineAutoSync',
    UPDATE_QUICKBOOKS_ONLINE_SYNC_PEOPLE: 'UpdateQuickbooksOnlineSyncPeople',
    UPDATE_QUICKBOOKS_ONLINE_REIMBURSEMENT_ACCOUNT_ID: 'UpdateQuickbooksOnlineReimbursementAccountID',
    UPDATE_QUICKBOOKS_ONLINE_EXPORT: 'UpdateQuickbooksOnlineExport',
    UPDATE_QUICKBOOKS_DESKTOP_EXPORT_DATE: 'UpdateQuickbooksDesktopExportDate',
    UPDATE_MANY_POLICY_CONNECTION_CONFIGS: 'UpdateManyPolicyConnectionConfigurations',
    UPDATE_QUICKBOOKS_DESKTOP_NON_REIMBURSABLE_EXPENSES_EXPORT_DESTINATION: 'UpdateQuickbooksDesktopNonReimbursableExpensesExportDestination',
    UPDATE_QUICKBOOKS_DESKTOP_NON_REIMBURSABLE_EXPENSES_ACCOUNT: 'UpdateQuickbooksDesktopNonReimbursableExpensesAccount',
    UPDATE_QUICKBOOKS_DESKTOP_AUTO_CREATE_VENDOR: 'UpdateQuickbooksDesktopAutoCreateVendor',
    UPDATE_QUICKBOOKS_DESKTOP_NON_REIMBURSABLE_BILL_DEFAULT_VENDOR: 'UpdateQuickbooksDesktopNonReimbursableBillDefaultVendor',
    UPDATE_QUICKBOOKS_DESKTOP_AUTO_SYNC: 'UpdateQuickbooksDesktopAutoSync',
    UPDATE_QUICKBOOKS_DESKTOP_EXPORT: 'UpdateQuickbooksDesktopExport',
    UPDATE_QUICKBOOKS_DESKTOP_REIMBURSABLE_EXPENSES_ACCOUNT: 'UpdateQuickbooksDesktopReimbursableExpensesAccount',
    UPDATE_QUICKBOOKS_DESKTOP_MARK_CHECKS_TO_BE_PRINTED: 'UpdateQuickbooksDesktopMarkChecksToBePrinted',
    UPDATE_QUICKBOOKS_DESKTOP_REIMBURSABLE_EXPENSES_EXPORT_DESTINATION: 'UpdateQuickbooksDesktopReimbursableExpensesExportDestination',
    UPDATE_QUICKBOOKS_DESKTOP_ENABLE_NEW_CATEGORIES: 'UpdateQuickbooksDesktopEnableNewCategories',
    UPDATE_QUICKBOOKS_DESKTOP_SYNC_CLASSES: 'UpdateQuickbooksDesktopSyncClasses',
    UPDATE_QUICKBOOKS_DESKTOP_SYNC_CUSTOMERS: 'UpdateQuickbooksDesktopSyncCustomers',
    UPDATE_QUICKBOOKS_DESKTOP_SYNC_ITEMS: 'UpdateQuickbooksDesktopSyncItems',
    REMOVE_POLICY_CONNECTION: 'RemovePolicyConnection',
    SET_POLICY_TAXES_ENABLED: 'SetPolicyTaxesEnabled',
    DELETE_POLICY_TAXES: 'DeletePolicyTaxes',
    UPDATE_POLICY_TAX_VALUE: 'UpdatePolicyTaxValue',
    RENAME_POLICY_TAX: 'RenamePolicyTax',
    UPDATE_POLICY_TAX_CODE: 'UpdatePolicyTaxCode',
    CREATE_POLICY_DISTANCE_RATE: 'CreatePolicyDistanceRate',
    REQUEST_WORKSPACE_OWNER_CHANGE: 'RequestWorkspaceOwnerChange',
    ADD_BILLING_CARD_AND_REQUEST_WORKSPACE_OWNER_CHANGE: 'AddBillingCardAndRequestPolicyOwnerChange',
    SET_POLICY_DISTANCE_RATES_UNIT: 'SetPolicyDistanceRatesUnit',
    SET_CUSTOM_UNIT_DEFAULT_CATEGORY: 'SetCustomUnitDefaultCategory',
    ENABLE_DISTANCE_REQUEST_TAX: 'EnableDistanceRequestTax',
    UPDATE_POLICY_DISTANCE_RATE_VALUE: 'UpdatePolicyDistanceRateValue',
    UPDATE_POLICY_DISTANCE_TAX_RATE_VALUE: 'UpdateDistanceTaxRate',
    UPDATE_DISTANCE_TAX_CLAIMABLE_VALUE: 'UpdateDistanceTaxClaimableValue',
    SET_POLICY_DISTANCE_RATES_ENABLED: 'SetPolicyDistanceRatesEnabled',
    DELETE_POLICY_DISTANCE_RATES: 'DeletePolicyDistanceRates',
    DISMISS_TRACK_EXPENSE_ACTIONABLE_WHISPER: 'DismissActionableWhisper',
    ADD_TRACKED_EXPENSE_TO_POLICY: 'AddTrackedExpenseToPolicy',
    CONVERT_TRACKED_EXPENSE_TO_REQUEST: 'ConvertTrackedExpenseToRequest',
    CATEGORIZE_TRACKED_EXPENSE: 'CategorizeTrackedExpense',
    SHARE_TRACKED_EXPENSE: 'ShareTrackedExpense',
    LEAVE_POLICY: 'LeavePolicy',
    DISMISS_VIOLATION: 'DismissViolation',
    ACCEPT_SPOTNANA_TERMS: 'AcceptSpotnanaTerms',
    SEND_INVOICE: 'SendInvoice',
    PAY_INVOICE: 'PayInvoice',
    MARK_AS_CASH: 'MarkAsCash',
    TRANSACTION_MERGE: 'Transaction_Merge',
    RESOLVE_DUPLICATES: 'ResolveDuplicates',
    UPDATE_SUBSCRIPTION_TYPE: 'UpdateSubscriptionType',
    SIGN_UP_USER: 'SignUpUser',
    UPDATE_SUBSCRIPTION_AUTO_RENEW: 'UpdateSubscriptionAutoRenew',
    UPDATE_SUBSCRIPTION_ADD_NEW_USERS_AUTOMATICALLY: 'UpdateSubscriptionAddNewUsersAutomatically',
    UPDATE_SUBSCRIPTION_SIZE: 'UpdateSubscriptionSize',
    REPORT_EXPORT: 'Report_Export',
    MARK_AS_EXPORTED: 'MarkAsExported',
    UPGRADE_TO_CORPORATE: 'UpgradeToCorporate',
    DOWNGRADE_TO_TEAM: 'Policy_DowngradeToTeam',
    DELETE_MONEY_REQUEST_ON_SEARCH: 'DeleteMoneyRequestOnSearch',
    HOLD_MONEY_REQUEST_ON_SEARCH: 'HoldMoneyRequestOnSearch',
    APPROVE_MONEY_REQUEST_ON_SEARCH: 'ApproveMoneyRequestOnSearch',
    UNHOLD_MONEY_REQUEST_ON_SEARCH: 'UnholdMoneyRequestOnSearch',
    REQUEST_REFUND: 'User_RefundPurchase',
    UPDATE_NETSUITE_SUBSIDIARY: 'UpdateNetSuiteSubsidiary',
    CREATE_WORKSPACE_REPORT_FIELD: 'CreatePolicyReportField',
    UPDATE_WORKSPACE_REPORT_FIELD_INITIAL_VALUE: 'SetPolicyReportFieldDefault',
    ENABLE_WORKSPACE_REPORT_FIELD_LIST_VALUE: 'EnablePolicyReportFieldOption',
    CREATE_WORKSPACE_REPORT_FIELD_LIST_VALUE: 'CreatePolicyReportFieldOption',
    REMOVE_WORKSPACE_REPORT_FIELD_LIST_VALUE: 'RemovePolicyReportFieldOption',
    UPDATE_NETSUITE_SYNC_TAX_CONFIGURATION: 'UpdateNetSuiteSyncTaxConfiguration',
    UPDATE_NETSUITE_CROSS_SUBSIDIARY_CUSTOMER_CONFIGURATION: 'UpdateNetSuiteCrossSubsidiaryCustomerConfiguration',
    UPDATE_NETSUITE_DEPARTMENTS_MAPPING: 'UpdateNetSuiteDepartmentsMapping',
    UPDATE_NETSUITE_CLASSES_MAPPING: 'UpdateNetSuiteClassesMapping',
    UPDATE_NETSUITE_LOCATIONS_MAPPING: 'UpdateNetSuiteLocationsMapping',
    UPDATE_NETSUITE_CUSTOMERS_MAPPING: 'UpdateNetSuiteCustomersMapping',
    UPDATE_NETSUITE_JOBS_MAPPING: 'UpdateNetSuiteJobsMapping',
    UPDATE_NETSUITE_CUSTOMERS_JOBS_MAPPING: 'UpdateNetSuiteCustomersJobsMapping',
    UPDATE_NETSUITE_EXPORTER: 'UpdateNetSuiteExporter',
    UPDATE_NETSUITE_EXPORT_DATE: 'UpdateNetSuiteExportDate',
    UPDATE_NETSUITE_REIMBURSABLE_EXPENSES_EXPORT_DESTINATION: 'UpdateNetSuiteReimbursableExpensesExportDestination',
    UPDATE_NETSUITE_NONREIMBURSABLE_EXPENSES_EXPORT_DESTINATION: 'UpdateNetSuiteNonreimbursableExpensesExportDestination',
    UPDATE_NETSUITE_DEFAULT_VENDOR: 'UpdateNetSuiteDefaultVendor',
    UPDATE_NETSUITE_REIMBURSABLE_PAYABLE_ACCOUNT: 'UpdateNetSuiteReimbursablePayableAccount',
    UPDATE_NETSUITE_PAYABLE_ACCT: 'UpdateNetSuitePayableAcct',
    UPDATE_NETSUITE_JOURNAL_POSTING_PREFERENCE: 'UpdateNetSuiteJournalPostingPreference',
    UPDATE_NETSUITE_RECEIVABLE_ACCOUNT: 'UpdateNetSuiteReceivableAccount',
    UPDATE_NETSUITE_INVOICE_ITEM_PREFERENCE: 'UpdateNetSuiteInvoiceItemPreference',
    UPDATE_NETSUITE_INVOICE_ITEM: 'UpdateNetSuiteInvoiceItem',
    UPDATE_NETSUITE_PROVINCIAL_TAX_POSTING_ACCOUNT: 'UpdateNetSuiteProvincialTaxPostingAccount',
    UPDATE_NETSUITE_TAX_POSTING_ACCOUNT: 'UpdateNetSuiteTaxPostingAccount',
    UPDATE_NETSUITE_ALLOW_FOREIGN_CURRENCY: 'UpdateNetSuiteAllowForeignCurrency',
    UPDATE_NETSUITE_EXPORT_TO_NEXT_OPEN_PERIOD: 'UpdateNetSuiteExportToNextOpenPeriod',
    UPDATE_NETSUITE_CUSTOM_SEGMENTS: 'UpdateNetSuiteCustomSegments',
    UPDATE_NETSUITE_CUSTOM_LISTS: 'UpdateNetSuiteCustomLists',
    UPDATE_NETSUITE_AUTO_SYNC: 'UpdateNetSuiteAutoSync',
    UPDATE_NETSUITE_SYNC_REIMBURSED_REPORTS: 'UpdateNetSuiteSyncReimbursedReports',
    UPDATE_NETSUITE_SYNC_PEOPLE: 'UpdateNetSuiteSyncPeople',
    UPDATE_NETSUITE_AUTO_CREATE_ENTITIES: 'UpdateNetSuiteAutoCreateEntities',
    UPDATE_NETSUITE_ENABLE_NEW_CATEGORIES: 'UpdateNetSuiteEnableNewCategories',
    UPDATE_NETSUITE_CUSTOM_FORM_ID_OPTIONS_ENABLED: 'UpdateNetSuiteCustomFormIDOptionsEnabled',
    UPDATE_NETSUITE_REIMBURSEMENT_ACCOUNT_ID: 'UpdateNetSuiteReimbursementAccountID',
    UPDATE_NETSUITE_COLLECTION_ACCOUNT: 'UpdateNetSuiteCollectionAccount',
    UPDATE_NETSUITE_EXPORT_REPORTS_TO: 'UpdateNetSuiteExportReportsTo',
    UPDATE_NETSUITE_VENDOR_BILLS_TO: 'UpdateNetSuiteExportVendorBillsTo',
    UPDATE_NETSUITE_ACCOUNTING_METHOD: 'UpdateNetSuiteAccountingMethod',
    UPDATE_NETSUITE_JOURNALS_TO: 'UpdateNetSuiteExportJournalsTo',
    UPDATE_NETSUITE_APPROVAL_ACCOUNT: 'UpdateNetSuiteApprovalAccount',
    UPDATE_NETSUITE_CUSTOM_FORM_ID_OPTIONS_REIMBURSABLE: 'UpdateNetSuiteCustomFormIDOptionsReimbursable',
    UPDATE_NETSUITE_CUSTOM_FORM_ID_OPTIONS_NON_REIMBURSABLE: 'UpdateNetSuiteCustomFormIDOptionsNonReimbursable',
    CONNECT_POLICY_TO_NSQS: 'ConnectPolicyToNSQS',
    UPDATE_NSQS_CUSTOMERS_MAPPING: 'UpdateNSQSCustomersMapping',
    UPDATE_NSQS_PROJECTS_MAPPING: 'UpdateNSQSProjectsMapping',
    UPDATE_NSQS_EXPORTER: 'UpdateNSQSExporter',
    UPDATE_NSQS_EXPORT_DATE: 'UpdateNSQSExportDate',
    UPDATE_NSQS_AUTO_SYNC: 'UpdateNSQSAutoSync',
    UPDATE_NSQS_PAYMENT_ACCOUNT: 'UpdateNSQSPaymentAccount',
    REQUEST_EXPENSIFY_CARD_LIMIT_INCREASE: 'RequestExpensifyCardLimitIncrease',
    CONNECT_POLICY_TO_SAGE_INTACCT: 'ConnectPolicyToSageIntacct',
    COPY_EXISTING_POLICY_CONNECTION: 'CopyExistingPolicyConnection',
    UPDATE_SAGE_INTACCT_AUTO_SYNC: 'UpdateSageIntacctAutoSync',
    UPDATE_SAGE_INTACCT_IMPORT_EMPLOYEES: 'UpdateSageIntacctImportEmployees',
    UPDATE_SAGE_INTACCT_APPROVAL_MODE: 'UpdateSageIntacctApprovalMode',
    UPDATE_SAGE_INTACCT_SYNC_REIMBURSED_REPORTS: 'UpdateSageIntacctSyncReimbursedReports',
    UPDATE_SAGE_INTACCT_SYNC_REIMBURSEMENT_ACCOUNT_ID: 'UpdateSageIntacctSyncReimbursementAccountID',
    CONNECT_POLICY_TO_NETSUITE: 'ConnectPolicyToNetSuite',
    CLEAR_OUTSTANDING_BALANCE: 'ClearOutstandingBalance',
    CANCEL_BILLING_SUBSCRIPTION: 'CancelBillingSubscriptionNewDot',
    UPDATE_SAGE_INTACCT_ENTITY: 'UpdateSageIntacctEntity',
    UPDATE_SAGE_INTACCT_BILLABLE: 'UpdateSageIntacctBillable',
    UPDATE_SAGE_INTACCT_DEPARTMENT_MAPPING: 'UpdateSageIntacctDepartmentsMapping',
    UPDATE_SAGE_INTACCT_CLASSES_MAPPING: 'UpdateSageIntacctClassesMapping',
    UPDATE_SAGE_INTACCT_LOCATIONS_MAPPING: 'UpdateSageIntacctLocationsMapping',
    UPDATE_SAGE_INTACCT_CUSTOMERS_MAPPING: 'UpdateSageIntacctCustomersMapping',
    UPDATE_SAGE_INTACCT_PROJECTS_MAPPING: 'UpdateSageIntacctProjectsMapping',
    UPDATE_SAGE_INTACCT_SYNC_TAX_CONFIGURATION: 'UpdateSageIntacctSyncTaxConfiguration',
    UPDATE_SAGE_INTACCT_USER_DIMENSION: 'UpdateSageIntacctUserDimension',
    UPDATE_SAGE_INTACCT_EXPORTER: 'UpdateSageIntacctExporter',
    UPDATE_SAGE_INTACCT_EXPORT_DATE: 'UpdateSageIntacctExportDate',
    UPDATE_SAGE_INTACCT_REIMBURSABLE_EXPENSES_EXPORT_DESTINATION: 'UpdateSageIntacctReimbursableExpensesExportDestination',
    UPDATE_SAGE_INTACCT_NON_REIMBURSABLE_EXPENSES_EXPORT_DESTINATION: 'UpdateSageIntacctNonreimbursableExpensesExportDestination',
    UPDATE_SAGE_INTACCT_REIMBURSABLE_EXPENSES_REPORT_EXPORT_DEFAULT_VENDOR: 'UpdateSageIntacctReimbursableExpensesReportExportDefaultVendor',
    UPDATE_SAGE_INTACCT_NON_REIMBURSABLE_EXPENSES_CREDIT_CARD_CHARGE_EXPORT_DEFAULT_VENDOR: 'UpdateSageIntacctNonreimbursableExpensesCreditCardChargeExportDefaultVendor',
    UPDATE_SAGE_INTACCT_NON_REIMBURSABLE_EXPENSES_EXPORT_ACCOUNT: 'UpdateSageIntacctNonreimbursableExpensesExportAccount',
    UPDATE_SAGE_INTACCT_NON_REIMBURSABLE_EXPENSES_EXPORT_VENDOR: 'UpdateSageIntacctNonreimbursableExpensesExportVendor',
    REQUEST_TAX_EXEMPTION: 'RequestTaxExemption',
    EXPORT_SEARCH_ITEMS_TO_CSV: 'ExportSearchToCSV',
    CREATE_WORKSPACE_APPROVAL: 'CreateWorkspaceApproval',
    UPDATE_WORKSPACE_APPROVAL: 'UpdateWorkspaceApproval',
    REMOVE_WORKSPACE_APPROVAL: 'RemoveWorkspaceApproval',
    CONFIGURE_EXPENSIFY_CARDS_FOR_POLICY: 'ConfigureExpensifyCardsForPolicy',
    CREATE_EXPENSIFY_CARD: 'CreateExpensifyCard',
    CREATE_ADMIN_ISSUED_VIRTUAL_CARD: 'CreateAdminIssuedVirtualCard',
    QUEUE_EXPENSIFY_CARD_FOR_BILLING: 'Domain_QueueExpensifyCardForBilling',
    ADD_DELEGATE: 'AddDelegate',
    REMOVE_DELEGATE: 'RemoveDelegate',
    UPDATE_DELEGATE_ROLE: 'UpdateDelegateRole',
    TOGGLE_CARD_CONTINUOUS_RECONCILIATION: 'ToggleCardContinuousReconciliation',
    SET_POLICY_TAG_APPROVER: 'SetPolicyTagApprover',
    SAVE_SEARCH: 'SaveSearch',
    DELETE_SAVED_SEARCH: 'DeleteSavedSearch',
    UPDATE_CARD_SETTLEMENT_FREQUENCY: 'UpdateCardSettlementFrequency',
    UPDATE_CARD_SETTLEMENT_ACCOUNT: 'UpdateCardSettlementAccount',
    UPDATE_XERO_IMPORT_TRACKING_CATEGORIES: 'UpdateXeroImportTrackingCategories',
    UPDATE_XERO_IMPORT_TAX_RATES: 'UpdateXeroImportTaxRates',
    UPDATE_XERO_TENANT_ID: 'UpdateXeroTenantID',
    UPDATE_XERO_MAPPING: 'UpdateXeroMappings',
    UPDATE_XERO_IMPORT_CUSTOMERS: 'UpdateXeroImportCustomers',
    UPDATE_XERO_ENABLE_NEW_CATEGORIES: 'UpdateXeroEnableNewCategories',
    UPDATE_XERO_AUTO_SYNC: 'UpdateXeroAutoSync',
    UPDATE_XERO_EXPORT_BILL_STATUS: 'UpdateXeroExportBillStatus',
    UPDATE_XERO_EXPORT_BILL_DATE: 'UpdateXeroExportBillDate',
    UPDATE_XERO_EXPORT_EXPORTER: 'UpdateXeroExportExporter',
    UPDATE_XERO_EXPORT_NON_REIMBURSABLE_ACCOUNT: 'UpdateXeroExportNonReimbursableAccount',
    UPDATE_XERO_SYNC_INVOICE_COLLECTIONS_ACCOUNT_ID: 'UpdateXeroSyncInvoiceCollectionsAccountID',
    UPDATE_XERO_SYNC_SYNC_REIMBURSED_REPORTS: 'UpdateXeroSyncSyncReimbursedReports',
    UPDATE_XERO_SYNC_REIMBURSEMENT_ACCOUNT_ID: 'UpdateXeroSyncReimbursementAccountID',
    REQUEST_FEED_SETUP: 'RequestFeedSetup',
    SET_COMPANY_CARD_FEED_NAME: 'SetFeedName',
    DELETE_COMPANY_CARD_FEED: 'RemoveFeed',
    SET_COMPANY_CARD_TRANSACTION_LIABILITY: 'SetFeedTransactionLiability',
    ASSIGN_COMPANY_CARD: 'AssignCard',
    UNASSIGN_COMPANY_CARD: 'UnassignCard',
    UPDATE_COMPANY_CARD: 'SyncCard',
    UPDATE_COMPANY_CARD_NAME: 'SetCardName',
    SET_CARD_EXPORT_ACCOUNT: 'SetCardExportAccount',
    SET_PERSONAL_DETAILS_AND_SHIP_EXPENSIFY_CARDS: 'SetPersonalDetailsAndShipExpensifyCards',
    SET_INVOICING_TRANSFER_BANK_ACCOUNT: 'SetInvoicingTransferBankAccount',
    SELF_TOUR_VIEWED: 'SelfTourViewed',
    UPDATE_INVOICE_COMPANY_NAME: 'UpdateInvoiceCompanyName',
    UPDATE_INVOICE_COMPANY_WEBSITE: 'UpdateInvoiceCompanyWebsite',
    GET_CORPAY_BANK_ACCOUNT_FIELDS: 'GetCorpayBankAccountFields',
    BANK_ACCOUNT_CREATE_CORPAY: 'BankAccount_CreateCorpay',
    UPDATE_WORKSPACE_CUSTOM_UNIT: 'UpdateWorkspaceCustomUnit',
    VALIDATE_USER_AND_GET_ACCESSIBLE_POLICIES: 'ValidateUserAndGetAccessiblePolicies',
    DISMISS_PRODUCT_TRAINING: 'DismissProductTraining',
    RESET_SMS_DELIVERY_FAILURE_STATUS: 'ResetSMSDeliveryFailureStatus',
    SAVE_CORPAY_ONBOARDING_COMPANY_DETAILS: 'SaveCorpayOnboardingCompanyDetails',
    SAVE_CORPAY_ONBOARDING_BENEFICIAL_OWNER: 'SaveCorpayOnboardingBeneficialOwner',
} as const;

type WriteCommand = ValueOf<typeof WRITE_COMMANDS>;

type WriteCommandParameters = {
    [WRITE_COMMANDS.DISMISS_REFERRAL_BANNER]: Parameters.DismissReferralBannerParams;
    [WRITE_COMMANDS.UPDATE_PREFERRED_LOCALE]: Parameters.UpdatePreferredLocaleParams;
    [WRITE_COMMANDS.RECONNECT_APP]: Parameters.ReconnectAppParams;
    [WRITE_COMMANDS.OPEN_APP]: Parameters.OpenAppParams;
    [WRITE_COMMANDS.HANDLE_RESTRICTED_EVENT]: Parameters.HandleRestrictedEventParams;
    [WRITE_COMMANDS.OPEN_REPORT]: Parameters.OpenReportParams;
    [WRITE_COMMANDS.DELETE_PAYMENT_BANK_ACCOUNT]: Parameters.DeletePaymentBankAccountParams;
    [WRITE_COMMANDS.UPDATE_PERSONAL_INFORMATION_FOR_BANK_ACCOUNT]: Parameters.UpdatePersonalInformationForBankAccountParams;
    [WRITE_COMMANDS.VALIDATE_BANK_ACCOUNT_WITH_TRANSACTIONS]: Parameters.ValidateBankAccountWithTransactionsParams;
    [WRITE_COMMANDS.UPDATE_COMPANY_INFORMATION_FOR_BANK_ACCOUNT]: Parameters.UpdateCompanyInformationForBankAccountParams;
    [WRITE_COMMANDS.UPDATE_BENEFICIAL_OWNERS_FOR_BANK_ACCOUNT]: UpdateBeneficialOwnersForBankAccountParams;
    [WRITE_COMMANDS.CONNECT_BANK_ACCOUNT_MANUALLY]: Parameters.ConnectBankAccountParams;
    [WRITE_COMMANDS.VERIFY_IDENTITY_FOR_BANK_ACCOUNT]: Parameters.VerifyIdentityForBankAccountParams;
    [WRITE_COMMANDS.BANK_ACCOUNT_HANDLE_PLAID_ERROR]: Parameters.BankAccountHandlePlaidErrorParams;
    [WRITE_COMMANDS.REPORT_VIRTUAL_EXPENSIFY_CARD_FRAUD]: Parameters.ReportVirtualExpensifyCardFraudParams;
    [WRITE_COMMANDS.REQUEST_REPLACEMENT_EXPENSIFY_CARD]: Parameters.RequestReplacementExpensifyCardParams;
    [WRITE_COMMANDS.ACTIVATE_PHYSICAL_EXPENSIFY_CARD]: Parameters.ActivatePhysicalExpensifyCardParams;
    [WRITE_COMMANDS.UPDATE_EXPENSIFY_CARD_LIMIT]: Parameters.UpdateExpensifyCardLimitParams;
    [WRITE_COMMANDS.UPDATE_EXPENSIFY_CARD_TITLE]: Parameters.UpdateExpensifyCardTitleParams;
    [WRITE_COMMANDS.UPDATE_EXPENSIFY_CARD_LIMIT_TYPE]: Parameters.UpdateExpensifyCardLimitTypeParams;
    [WRITE_COMMANDS.CARD_DEACTIVATE]: Parameters.CardDeactivateParams;
    [WRITE_COMMANDS.MAKE_DEFAULT_PAYMENT_METHOD]: Parameters.MakeDefaultPaymentMethodParams;
    [WRITE_COMMANDS.ADD_PAYMENT_CARD]: Parameters.AddPaymentCardParams;
    [WRITE_COMMANDS.ADD_PAYMENT_CARD_GBP]: Parameters.AddPaymentCardParams;
    [WRITE_COMMANDS.VERIFY_SETUP_INTENT]: Parameters.VerifySetupIntentParams;
    [WRITE_COMMANDS.VERIFY_SETUP_INTENT_AND_REQUEST_POLICY_OWNER_CHANGE]: Parameters.VerifySetupIntentAndRequestPolicyOwnerChangeParams;
    [WRITE_COMMANDS.DELETE_PAYMENT_CARD]: Parameters.DeletePaymentCardParams;
    [WRITE_COMMANDS.UPDATE_PRONOUNS]: Parameters.UpdatePronounsParams;
    [WRITE_COMMANDS.UPDATE_DISPLAY_NAME]: Parameters.UpdateDisplayNameParams;
    [WRITE_COMMANDS.UPDATE_LEGAL_NAME]: Parameters.UpdateLegalNameParams;
    [WRITE_COMMANDS.UPDATE_DATE_OF_BIRTH]: Parameters.UpdateDateOfBirthParams;
    [WRITE_COMMANDS.UPDATE_PHONE_NUMBER]: Parameters.UpdatePhoneNumberParams;
    [WRITE_COMMANDS.UPDATE_POLICY_ADDRESS]: Parameters.UpdatePolicyAddressParams;
    [WRITE_COMMANDS.UPDATE_HOME_ADDRESS]: Parameters.UpdateHomeAddressParams;
    [WRITE_COMMANDS.UPDATE_AUTOMATIC_TIMEZONE]: Parameters.UpdateAutomaticTimezoneParams;
    [WRITE_COMMANDS.UPDATE_SELECTED_TIMEZONE]: Parameters.UpdateSelectedTimezoneParams;
    [WRITE_COMMANDS.UPDATE_USER_AVATAR]: Parameters.UpdateUserAvatarParams;
    [WRITE_COMMANDS.DELETE_USER_AVATAR]: null;
    [WRITE_COMMANDS.REFER_TEACHERS_UNITE_VOLUNTEER]: Parameters.ReferTeachersUniteVolunteerParams;
    [WRITE_COMMANDS.ADD_SCHOOL_PRINCIPAL]: Parameters.AddSchoolPrincipalParams;
    [WRITE_COMMANDS.CLOSE_ACCOUNT]: Parameters.CloseAccountParams;
    [WRITE_COMMANDS.REQUEST_CONTACT_METHOD_VALIDATE_CODE]: Parameters.RequestContactMethodValidateCodeParams;
    [WRITE_COMMANDS.UPDATE_NEWSLETTER_SUBSCRIPTION]: Parameters.UpdateNewsletterSubscriptionParams;
    [WRITE_COMMANDS.DELETE_CONTACT_METHOD]: Parameters.DeleteContactMethodParams;
    [WRITE_COMMANDS.ADD_NEW_CONTACT_METHOD]: Parameters.AddNewContactMethodParams;
    [WRITE_COMMANDS.VALIDATE_LOGIN]: Parameters.ValidateLoginParams;
    [WRITE_COMMANDS.VALIDATE_SECONDARY_LOGIN]: Parameters.ValidateSecondaryLoginParams;
    [WRITE_COMMANDS.UPDATE_PREFERRED_EMOJI_SKIN_TONE]: Parameters.UpdatePreferredEmojiSkinToneParams;
    [WRITE_COMMANDS.UPDATE_CHAT_PRIORITY_MODE]: Parameters.UpdateChatPriorityModeParams;
    [WRITE_COMMANDS.SET_CONTACT_METHOD_AS_DEFAULT]: Parameters.SetContactMethodAsDefaultParams;
    [WRITE_COMMANDS.TOGGLE_PLATFORM_MUTE]: Parameters.TogglePlatformMuteParams;
    [WRITE_COMMANDS.UPDATE_THEME]: Parameters.UpdateThemeParams;
    [WRITE_COMMANDS.UPDATE_STATUS]: Parameters.UpdateStatusParams;
    [WRITE_COMMANDS.CLEAR_STATUS]: null;
    [WRITE_COMMANDS.UPDATE_PERSONAL_DETAILS_FOR_WALLET]: Parameters.UpdatePersonalDetailsForWalletParams;
    [WRITE_COMMANDS.REQUEST_FEED_SETUP]: Parameters.RequestFeedSetupParams;
    [WRITE_COMMANDS.SET_COMPANY_CARD_FEED_NAME]: Parameters.SetCompanyCardFeedName;
    [WRITE_COMMANDS.DELETE_COMPANY_CARD_FEED]: Parameters.DeleteCompanyCardFeed;
    [WRITE_COMMANDS.ASSIGN_COMPANY_CARD]: Parameters.AssignCompanyCardParams;
    [WRITE_COMMANDS.UNASSIGN_COMPANY_CARD]: Parameters.UnassignCompanyCard;
    [WRITE_COMMANDS.UPDATE_COMPANY_CARD]: Parameters.UpdateCompanyCard;
    [WRITE_COMMANDS.UPDATE_COMPANY_CARD_NAME]: Parameters.UpdateCompanyCardNameParams;
    [WRITE_COMMANDS.SET_CARD_EXPORT_ACCOUNT]: Parameters.SetCompanyCardExportAccountParams;
    [WRITE_COMMANDS.SET_COMPANY_CARD_TRANSACTION_LIABILITY]: Parameters.SetCompanyCardTransactionLiability;
    [WRITE_COMMANDS.VERIFY_IDENTITY]: Parameters.VerifyIdentityParams;
    [WRITE_COMMANDS.ACCEPT_WALLET_TERMS]: Parameters.AcceptWalletTermsParams;
    [WRITE_COMMANDS.ANSWER_QUESTIONS_FOR_WALLET]: Parameters.AnswerQuestionsForWalletParams;
    [WRITE_COMMANDS.REQUEST_ACCOUNT_VALIDATION_LINK]: Parameters.RequestAccountValidationLinkParams;
    [WRITE_COMMANDS.REQUEST_NEW_VALIDATE_CODE]: Parameters.RequestNewValidateCodeParams;
    [WRITE_COMMANDS.SIGN_IN_WITH_APPLE]: Parameters.BeginAppleSignInParams;
    [WRITE_COMMANDS.SIGN_IN_WITH_GOOGLE]: Parameters.BeginGoogleSignInParams;
    [WRITE_COMMANDS.SIGN_IN_USER]: SignInUserParams;
    [WRITE_COMMANDS.SIGN_IN_USER_WITH_LINK]: Parameters.SignInUserWithLinkParams;
    [WRITE_COMMANDS.REQUEST_UNLINK_VALIDATION_LINK]: Parameters.RequestUnlinkValidationLinkParams;
    [WRITE_COMMANDS.UNLINK_LOGIN]: Parameters.UnlinkLoginParams;
    [WRITE_COMMANDS.ENABLE_TWO_FACTOR_AUTH]: null;
    [WRITE_COMMANDS.DISABLE_TWO_FACTOR_AUTH]: Parameters.DisableTwoFactorAuthParams;
    [WRITE_COMMANDS.ADD_COMMENT]: Parameters.AddCommentOrAttachementParams;
    [WRITE_COMMANDS.ADD_ATTACHMENT]: Parameters.AddCommentOrAttachementParams;
    [WRITE_COMMANDS.ADD_TEXT_AND_ATTACHMENT]: Parameters.AddCommentOrAttachementParams;
    [WRITE_COMMANDS.CONNECT_BANK_ACCOUNT_WITH_PLAID]: Parameters.ConnectBankAccountParams;
    [WRITE_COMMANDS.ADD_PERSONAL_BANK_ACCOUNT]: Parameters.AddPersonalBankAccountParams;
    [WRITE_COMMANDS.RESTART_BANK_ACCOUNT_SETUP]: Parameters.RestartBankAccountSetupParams;
    [WRITE_COMMANDS.RESEND_VALIDATE_CODE]: null;
    [WRITE_COMMANDS.READ_NEWEST_ACTION]: Parameters.ReadNewestActionParams;
    [WRITE_COMMANDS.MARK_AS_UNREAD]: Parameters.MarkAsUnreadParams;
    [WRITE_COMMANDS.TOGGLE_PINNED_CHAT]: Parameters.TogglePinnedChatParams;
    [WRITE_COMMANDS.DELETE_COMMENT]: Parameters.DeleteCommentParams;
    [WRITE_COMMANDS.UPDATE_COMMENT]: Parameters.UpdateCommentParams;
    [WRITE_COMMANDS.UPDATE_REPORT_NOTIFICATION_PREFERENCE]: Parameters.UpdateReportNotificationPreferenceParams;
    [WRITE_COMMANDS.UPDATE_ROOM_VISIBILITY]: Parameters.UpdateRoomVisibilityParams;
    [WRITE_COMMANDS.UPDATE_ROOM_DESCRIPTION]: Parameters.UpdateRoomDescriptionParams;
    [WRITE_COMMANDS.UPDATE_REPORT_WRITE_CAPABILITY]: Parameters.UpdateReportWriteCapabilityParams;
    [WRITE_COMMANDS.ADD_WORKSPACE_ROOM]: Parameters.AddWorkspaceRoomParams;
    [WRITE_COMMANDS.UPDATE_POLICY_ROOM_NAME]: Parameters.UpdatePolicyRoomNameParams;
    [WRITE_COMMANDS.ADD_EMOJI_REACTION]: Parameters.AddEmojiReactionParams;
    [WRITE_COMMANDS.REMOVE_EMOJI_REACTION]: Parameters.RemoveEmojiReactionParams;
    [WRITE_COMMANDS.LEAVE_ROOM]: Parameters.LeaveRoomParams;
    [WRITE_COMMANDS.INVITE_TO_ROOM]: Parameters.InviteToRoomParams;
    [WRITE_COMMANDS.INVITE_TO_GROUP_CHAT]: Parameters.InviteToGroupChatParams;
    [WRITE_COMMANDS.UPDATE_GROUP_CHAT_AVATAR]: Parameters.UpdateGroupChatAvatarParams;
    [WRITE_COMMANDS.PUSHER_PING]: Parameters.PusherPingParams;
    [WRITE_COMMANDS.LEAVE_GROUP_CHAT]: Parameters.LeaveGroupChatParams;
    [WRITE_COMMANDS.REMOVE_FROM_GROUP_CHAT]: Parameters.RemoveFromGroupChatParams;
    [WRITE_COMMANDS.UPDATE_GROUP_CHAT_MEMBER_ROLES]: Parameters.UpdateGroupChatMemberRolesParams;
    [WRITE_COMMANDS.UPDATE_TRIP_ROOM_NAME]: Parameters.UpdateChatNameParams;
    [WRITE_COMMANDS.UPDATE_GROUP_CHAT_NAME]: Parameters.UpdateChatNameParams;
    [WRITE_COMMANDS.REMOVE_FROM_ROOM]: Parameters.RemoveFromRoomParams;
    [WRITE_COMMANDS.FLAG_COMMENT]: Parameters.FlagCommentParams;
    [WRITE_COMMANDS.UPDATE_REPORT_PRIVATE_NOTE]: Parameters.UpdateReportPrivateNoteParams;
    [WRITE_COMMANDS.RESOLVE_ACTIONABLE_MENTION_WHISPER]: Parameters.ResolveActionableMentionWhisperParams;
    [WRITE_COMMANDS.RESOLVE_ACTIONABLE_REPORT_MENTION_WHISPER]: Parameters.ResolveActionableReportMentionWhisperParams;
    [WRITE_COMMANDS.CHRONOS_REMOVE_OOO_EVENT]: Parameters.ChronosRemoveOOOEventParams;
    [WRITE_COMMANDS.TRANSFER_WALLET_BALANCE]: Parameters.TransferWalletBalanceParams;
    [WRITE_COMMANDS.DELETE_WORKSPACE]: Parameters.DeleteWorkspaceParams;
    [WRITE_COMMANDS.DELETE_MEMBERS_FROM_WORKSPACE]: Parameters.DeleteMembersFromWorkspaceParams;
    [WRITE_COMMANDS.ADD_MEMBERS_TO_WORKSPACE]: Parameters.AddMembersToWorkspaceParams;
    [WRITE_COMMANDS.UPDATE_WORKSPACE_AVATAR]: Parameters.UpdateWorkspaceAvatarParams;
    [WRITE_COMMANDS.DELETE_WORKSPACE_AVATAR]: Parameters.DeleteWorkspaceAvatarParams;
    [WRITE_COMMANDS.UPDATE_WORKSPACE_GENERAL_SETTINGS]: Parameters.UpdateWorkspaceGeneralSettingsParams;
    [WRITE_COMMANDS.UPDATE_WORKSPACE_DESCRIPTION]: Parameters.UpdateWorkspaceDescriptionParams;
    [WRITE_COMMANDS.UPDATE_WORKSPACE_MEMBERS_ROLE]: Parameters.UpdateWorkspaceMembersRoleParams;
    [WRITE_COMMANDS.CREATE_WORKSPACE]: Parameters.CreateWorkspaceParams;
    [WRITE_COMMANDS.CREATE_WORKSPACE_FROM_IOU_PAYMENT]: Parameters.CreateWorkspaceFromIOUPaymentParams;
    [WRITE_COMMANDS.MOVE_IOU_REPORT_TO_POLICY]: Parameters.MoveIOUReportToPolicyParams;
    [WRITE_COMMANDS.SET_WORKSPACE_CATEGORIES_ENABLED]: Parameters.SetWorkspaceCategoriesEnabledParams;
    [WRITE_COMMANDS.CREATE_WORKSPACE_CATEGORIES]: Parameters.CreateWorkspaceCategoriesParams;
    [WRITE_COMMANDS.IMPORT_CATEGORIES_SPREADSHEET]: Parameters.ImportCategoriesSpreadsheetParams;
    [WRITE_COMMANDS.IMPORT_PER_DIEM_RATES]: Parameters.ImportPerDiemRatesParams;
    [WRITE_COMMANDS.IMPORT_MEMBERS_SPREADSHEET]: Parameters.ImportMembersSpreadsheetParams;
    [WRITE_COMMANDS.IMPORT_TAGS_SPREADSHEET]: Parameters.ImportTagsSpreadsheetParams;
    [WRITE_COMMANDS.EXPORT_CATEGORIES_CSV]: Parameters.ExportCategoriesSpreadsheetParams;
    [WRITE_COMMANDS.EXPORT_MEMBERS_CSV]: Parameters.ExportMembersSpreadsheetParams;
    [WRITE_COMMANDS.EXPORT_TAGS_CSV]: Parameters.ExportTagsSpreadsheetParams;
    [WRITE_COMMANDS.EXPORT_PER_DIEM_CSV]: Parameters.ExportPerDiemCSVParams;
    [WRITE_COMMANDS.EXPORT_REPORT_TO_PDF]: Parameters.ExportReportPDFParams;
    [WRITE_COMMANDS.RENAME_WORKSPACE_CATEGORY]: Parameters.RenameWorkspaceCategoriesParams;
    [WRITE_COMMANDS.SET_WORKSPACE_REQUIRES_CATEGORY]: Parameters.SetWorkspaceRequiresCategoryParams;
    [WRITE_COMMANDS.DELETE_WORKSPACE_CATEGORIES]: Parameters.DeleteWorkspaceCategoriesParams;
    [WRITE_COMMANDS.UPDATE_POLICY_CATEGORY_PAYROLL_CODE]: Parameters.UpdatePolicyCategoryPayrollCodeParams;
    [WRITE_COMMANDS.UPDATE_POLICY_CATEGORY_GL_CODE]: Parameters.UpdatePolicyCategoryGLCodeParams;
    [WRITE_COMMANDS.DELETE_POLICY_REPORT_FIELD]: Parameters.DeletePolicyReportField;
    [WRITE_COMMANDS.SET_POLICY_REQUIRES_TAG]: Parameters.SetPolicyRequiresTag;
    [WRITE_COMMANDS.SET_POLICY_TAGS_REQUIRED]: Parameters.SetPolicyTagsRequired;
    [WRITE_COMMANDS.RENAME_POLICY_TAG_LIST]: Parameters.RenamePolicyTaglistParams;
    [WRITE_COMMANDS.CREATE_POLICY_TAG]: Parameters.CreatePolicyTagsParams;
    [WRITE_COMMANDS.RENAME_POLICY_TAG]: Parameters.RenamePolicyTagsParams;
    [WRITE_COMMANDS.UPDATE_POLICY_TAG_GL_CODE]: Parameters.UpdatePolicyTagGLCodeParams;
    [WRITE_COMMANDS.SET_POLICY_TAGS_ENABLED]: Parameters.SetPolicyTagsEnabled;
    [WRITE_COMMANDS.DELETE_POLICY_TAGS]: Parameters.DeletePolicyTagsParams;
    [WRITE_COMMANDS.CREATE_TASK]: Parameters.CreateTaskParams;
    [WRITE_COMMANDS.CANCEL_TASK]: Parameters.CancelTaskParams;
    [WRITE_COMMANDS.EDIT_TASK_ASSIGNEE]: Parameters.EditTaskAssigneeParams;
    [WRITE_COMMANDS.EDIT_TASK]: Parameters.EditTaskParams;
    [WRITE_COMMANDS.REOPEN_TASK]: Parameters.ReopenTaskParams;
    [WRITE_COMMANDS.COMPLETE_TASK]: Parameters.CompleteTaskParams;
    [WRITE_COMMANDS.COMPLETE_GUIDED_SETUP]: Parameters.CompleteGuidedSetupParams;
    [WRITE_COMMANDS.SET_NAME_VALUE_PAIR]: Parameters.SetNameValuePairParams;
    [WRITE_COMMANDS.SET_REPORT_FIELD]: Parameters.SetReportFieldParams;
    [WRITE_COMMANDS.SET_REPORT_NAME]: Parameters.SetReportNameParams;
    [WRITE_COMMANDS.DELETE_REPORT_FIELD]: Parameters.DeleteReportFieldParams;
    [WRITE_COMMANDS.COMPLETE_SPLIT_BILL]: Parameters.CompleteSplitBillParams;
    [WRITE_COMMANDS.UPDATE_MONEY_REQUEST_ATTENDEES]: Parameters.UpdateMoneyRequestParams;
    [WRITE_COMMANDS.UPDATE_MONEY_REQUEST_DATE]: Parameters.UpdateMoneyRequestParams;
    [WRITE_COMMANDS.UPDATE_MONEY_REQUEST_MERCHANT]: Parameters.UpdateMoneyRequestParams;
    [WRITE_COMMANDS.UPDATE_MONEY_REQUEST_BILLABLE]: Parameters.UpdateMoneyRequestParams;
    [WRITE_COMMANDS.UPDATE_MONEY_REQUEST_TAG]: Parameters.UpdateMoneyRequestParams;
    [WRITE_COMMANDS.UPDATE_MONEY_REQUEST_TAX_AMOUNT]: Parameters.UpdateMoneyRequestParams;
    [WRITE_COMMANDS.UPDATE_MONEY_REQUEST_TAX_RATE]: Parameters.UpdateMoneyRequestParams;
    [WRITE_COMMANDS.UPDATE_MONEY_REQUEST_DISTANCE]: Parameters.UpdateMoneyRequestParams;
    [WRITE_COMMANDS.UPDATE_MONEY_REQUEST_DISTANCE_RATE]: Parameters.UpdateMoneyRequestParams;
    [WRITE_COMMANDS.UPDATE_MONEY_REQUEST_CATEGORY]: Parameters.UpdateMoneyRequestParams;
    [WRITE_COMMANDS.UPDATE_MONEY_REQUEST_DESCRIPTION]: Parameters.UpdateMoneyRequestParams;
    [WRITE_COMMANDS.HOLD_MONEY_REQUEST]: Parameters.HoldMoneyRequestParams;
    [WRITE_COMMANDS.UNHOLD_MONEY_REQUEST]: Parameters.UnHoldMoneyRequestParams;
    [WRITE_COMMANDS.UPDATE_MONEY_REQUEST_AMOUNT_AND_CURRENCY]: Parameters.UpdateMoneyRequestParams;
    [WRITE_COMMANDS.REQUEST_MONEY]: Parameters.RequestMoneyParams;
    [WRITE_COMMANDS.CREATE_PER_DIEM_REQUEST]: Parameters.CreatePerDiemRequestParams;
    [WRITE_COMMANDS.SPLIT_BILL]: Parameters.SplitBillParams;
    [WRITE_COMMANDS.SPLIT_BILL_AND_OPEN_REPORT]: Parameters.SplitBillParams;
    [WRITE_COMMANDS.DELETE_MONEY_REQUEST]: Parameters.DeleteMoneyRequestParams;
    [WRITE_COMMANDS.CREATE_DISTANCE_REQUEST]: Parameters.CreateDistanceRequestParams;
    [WRITE_COMMANDS.START_SPLIT_BILL]: Parameters.StartSplitBillParams;
    [WRITE_COMMANDS.SEND_MONEY_ELSEWHERE]: Parameters.SendMoneyParams;
    [WRITE_COMMANDS.SEND_MONEY_WITH_WALLET]: Parameters.SendMoneyParams;
    [WRITE_COMMANDS.APPROVE_MONEY_REQUEST]: Parameters.ApproveMoneyRequestParams;
    [WRITE_COMMANDS.UNAPPROVE_EXPENSE_REPORT]: Parameters.UnapproveExpenseReportParams;
    [WRITE_COMMANDS.REPLACE_RECEIPT]: Parameters.ReplaceReceiptParams;
    [WRITE_COMMANDS.SUBMIT_REPORT]: Parameters.SubmitReportParams;
    [WRITE_COMMANDS.DETACH_RECEIPT]: Parameters.DetachReceiptParams;
    [WRITE_COMMANDS.PAY_MONEY_REQUEST_WITH_WALLET]: Parameters.PayMoneyRequestParams;
    [WRITE_COMMANDS.PAY_MONEY_REQUEST]: Parameters.PayMoneyRequestParams;
    [WRITE_COMMANDS.CANCEL_PAYMENT]: Parameters.CancelPaymentParams;
    [WRITE_COMMANDS.ACCEPT_ACH_CONTRACT_FOR_BANK_ACCOUNT]: Parameters.AcceptACHContractForBankAccount;
    [WRITE_COMMANDS.UPDATE_WORKSPACE_DESCRIPTION]: Parameters.UpdateWorkspaceDescriptionParams;
    [WRITE_COMMANDS.SET_WORKSPACE_AUTO_REPORTING_FREQUENCY]: Parameters.SetWorkspaceAutoReportingFrequencyParams;
    [WRITE_COMMANDS.SET_WORKSPACE_AUTO_REPORTING_MONTHLY_OFFSET]: Parameters.SetWorkspaceAutoReportingMonthlyOffsetParams;
    [WRITE_COMMANDS.SET_WORKSPACE_APPROVAL_MODE]: Parameters.SetWorkspaceApprovalModeParams;
    [WRITE_COMMANDS.SET_WORKSPACE_PAYER]: Parameters.SetWorkspacePayerParams;
    [WRITE_COMMANDS.SET_WORKSPACE_REIMBURSEMENT]: Parameters.SetWorkspaceReimbursementParams;
    [WRITE_COMMANDS.SET_POLICY_DEFAULT_REPORT_TITLE]: Parameters.SetPolicyDefaultReportTitleParams;
    [WRITE_COMMANDS.SET_POLICY_PREVENT_MEMBER_CREATED_TITLE]: Parameters.SetPolicyPreventMemberCreatedTitleParams;
    [WRITE_COMMANDS.SET_POLICY_PREVENT_SELF_APPROVAL]: Parameters.SetPolicyPreventSelfApprovalParams;
    [WRITE_COMMANDS.SET_POLICY_AUTOMATIC_APPROVAL_LIMIT]: Parameters.SetPolicyAutomaticApprovalLimitParams;
    [WRITE_COMMANDS.SET_POLICY_AUTOMATIC_APPROVAL_RATE]: Parameters.SetPolicyAutomaticApprovalRateParams;
    [WRITE_COMMANDS.SET_POLICY_AUTO_REIMBURSEMENT_LIMIT]: Parameters.SetPolicyAutoReimbursementLimitParams;
    [WRITE_COMMANDS.ENABLE_POLICY_AUTO_REIMBURSEMENT_LIMIT]: Parameters.EnablePolicyAutoReimbursementLimitParams;
    [WRITE_COMMANDS.ENABLE_POLICY_AUTO_APPROVAL_OPTIONS]: Parameters.EnablePolicyAutoApprovalOptionsParams;
    [WRITE_COMMANDS.ENABLE_POLICY_DEFAULT_REPORT_TITLE]: Parameters.EnablePolicyDefaultReportTitleParams;
    [WRITE_COMMANDS.SET_WORKSPACE_DEFAULT_SPEND_CATEGORY]: Parameters.SetWorkspaceDefaultSpendCategoryParams;
    [WRITE_COMMANDS.SWITCH_TO_OLD_DOT]: Parameters.SwitchToOldDotParams;
    [WRITE_COMMANDS.SWITCH_TO_OLD_DOT_ON_COMPANY_SIZE]: Parameters.SwitchToOldDotOnCompanySizeParams;
    [WRITE_COMMANDS.TRACK_EXPENSE]: Parameters.TrackExpenseParams;
    [WRITE_COMMANDS.ENABLE_POLICY_CATEGORIES]: Parameters.EnablePolicyCategoriesParams;
    [WRITE_COMMANDS.ENABLE_POLICY_CONNECTIONS]: Parameters.EnablePolicyConnectionsParams;
    [WRITE_COMMANDS.ENABLE_POLICY_DISTANCE_RATES]: Parameters.EnablePolicyDistanceRatesParams;
    [WRITE_COMMANDS.ENABLE_POLICY_TAGS]: Parameters.EnablePolicyTagsParams;
    [WRITE_COMMANDS.ENABLE_POLICY_TAXES]: Parameters.EnablePolicyTaxesParams;
    [WRITE_COMMANDS.ENABLE_POLICY_WORKFLOWS]: Parameters.EnablePolicyWorkflowsParams;
    [WRITE_COMMANDS.ENABLE_POLICY_REPORT_FIELDS]: Parameters.EnablePolicyReportFieldsParams;
    [WRITE_COMMANDS.ENABLE_POLICY_EXPENSIFY_CARDS]: Parameters.EnablePolicyExpensifyCardsParams;
    [WRITE_COMMANDS.TOGGLE_POLICY_PER_DIEM]: Parameters.TogglePolicyPerDiemParams;
    [WRITE_COMMANDS.ENABLE_POLICY_COMPANY_CARDS]: Parameters.EnablePolicyCompanyCardsParams;
    [WRITE_COMMANDS.ENABLE_POLICY_INVOICING]: Parameters.EnablePolicyInvoicingParams;
    [WRITE_COMMANDS.SET_POLICY_RULES_ENABLED]: Parameters.SetPolicyRulesEnabledParams;
    [WRITE_COMMANDS.SET_POLICY_CATEGORY_DESCRIPTION_REQUIRED]: Parameters.SetPolicyCategoryDescriptionRequiredParams;
    [WRITE_COMMANDS.SET_WORKSPACE_CATEGORY_DESCRIPTION_HINT]: Parameters.SetWorkspaceCategoryDescriptionHintParams;
    [WRITE_COMMANDS.SET_POLICY_CATEGORY_RECEIPTS_REQUIRED]: Parameters.SetPolicyCategoryReceiptsRequiredParams;
    [WRITE_COMMANDS.REMOVE_POLICY_CATEGORY_RECEIPTS_REQUIRED]: Parameters.RemovePolicyCategoryReceiptsRequiredParams;
    [WRITE_COMMANDS.SET_POLICY_CATEGORY_MAX_AMOUNT]: Parameters.SetPolicyCategoryMaxAmountParams;
    [WRITE_COMMANDS.SET_POLICY_CATEGORY_APPROVER]: Parameters.SetPolicyCategoryApproverParams;
    [WRITE_COMMANDS.SEARCH]: Parameters.SearchParams;
    [WRITE_COMMANDS.SET_POLICY_CATEGORY_TAX]: Parameters.SetPolicyCategoryTaxParams;
    [WRITE_COMMANDS.JOIN_POLICY_VIA_INVITE_LINK]: Parameters.JoinPolicyInviteLinkParams;
    [WRITE_COMMANDS.VALIDATE_USER_AND_GET_ACCESSIBLE_POLICIES]: Parameters.ValidateUserAndGetAccessiblePoliciesParams;
    [WRITE_COMMANDS.ACCEPT_JOIN_REQUEST]: Parameters.AcceptJoinRequestParams;
    [WRITE_COMMANDS.DECLINE_JOIN_REQUEST]: Parameters.DeclineJoinRequestParams;
    [WRITE_COMMANDS.SET_POLICY_TAXES_CURRENCY_DEFAULT]: Parameters.SetPolicyCurrencyDefaultParams;
    [WRITE_COMMANDS.SET_POLICY_CUSTOM_TAX_NAME]: Parameters.SetPolicyCustomTaxNameParams;
    [WRITE_COMMANDS.SET_POLICY_TAG_APPROVER]: Parameters.SetPolicyTagApproverParams;
    [WRITE_COMMANDS.SET_POLICY_TAXES_FOREIGN_CURRENCY_DEFAULT]: Parameters.SetPolicyForeignCurrencyDefaultParams;
    [WRITE_COMMANDS.CREATE_POLICY_TAX]: Parameters.CreatePolicyTaxParams;
    [WRITE_COMMANDS.SET_POLICY_TAXES_ENABLED]: Parameters.SetPolicyTaxesEnabledParams;
    [WRITE_COMMANDS.DELETE_POLICY_TAXES]: Parameters.DeletePolicyTaxesParams;
    [WRITE_COMMANDS.UPDATE_POLICY_TAX_VALUE]: Parameters.UpdatePolicyTaxValueParams;
    [WRITE_COMMANDS.CREATE_POLICY_DISTANCE_RATE]: Parameters.CreatePolicyDistanceRateParams;
    [WRITE_COMMANDS.REQUEST_WORKSPACE_OWNER_CHANGE]: Parameters.RequestWorkspaceOwnerChangeParams;
    [WRITE_COMMANDS.ADD_BILLING_CARD_AND_REQUEST_WORKSPACE_OWNER_CHANGE]: Parameters.AddBillingCardAndRequestWorkspaceOwnerChangeParams;
    [WRITE_COMMANDS.RENAME_POLICY_TAX]: Parameters.RenamePolicyTaxParams;
    [WRITE_COMMANDS.UPDATE_POLICY_TAX_CODE]: Parameters.UpdatePolicyTaxCodeParams;
    [WRITE_COMMANDS.SET_POLICY_DISTANCE_RATES_UNIT]: Parameters.SetPolicyDistanceRatesUnitParams;
    [WRITE_COMMANDS.SET_CUSTOM_UNIT_DEFAULT_CATEGORY]: Parameters.SetCustomUnitDefaultCategoryParams;
    [WRITE_COMMANDS.ENABLE_DISTANCE_REQUEST_TAX]: Parameters.EnableDistanceRequestTaxParams;
    [WRITE_COMMANDS.REPORT_EXPORT]: Parameters.ReportExportParams;
    [WRITE_COMMANDS.MARK_AS_EXPORTED]: Parameters.MarkAsExportedParams;
    [WRITE_COMMANDS.REQUEST_EXPENSIFY_CARD_LIMIT_INCREASE]: Parameters.RequestExpensifyCardLimitIncreaseParams;
    [WRITE_COMMANDS.CLEAR_OUTSTANDING_BALANCE]: null;
    [WRITE_COMMANDS.CANCEL_BILLING_SUBSCRIPTION]: Parameters.CancelBillingSubscriptionParams;
    [WRITE_COMMANDS.SET_POLICY_RULES_ENABLED]: Parameters.SetPolicyRulesEnabledParams;
    [WRITE_COMMANDS.SET_POLICY_EXPENSE_MAX_AMOUNT_NO_RECEIPT]: Parameters.SetPolicyExpenseMaxAmountNoReceipt;
    [WRITE_COMMANDS.SET_POLICY_EXPENSE_MAX_AMOUNT]: Parameters.SetPolicyExpenseMaxAmount;
    [WRITE_COMMANDS.SET_POLICY_EXPENSE_MAX_AGE]: Parameters.SetPolicyExpenseMaxAge;
    [WRITE_COMMANDS.UPDATE_CUSTOM_RULES]: Parameters.UpdateCustomRules;
    [WRITE_COMMANDS.SET_POLICY_BILLABLE_MODE]: Parameters.SetPolicyBillableModeParams;
    [WRITE_COMMANDS.DISABLE_POLICY_BILLABLE_MODE]: Parameters.DisablePolicyBillableModeParams;
    [WRITE_COMMANDS.SET_WORKSPACE_ERECEIPTS_ENABLED]: Parameters.SetWorkspaceEReceiptsEnabled;
    [WRITE_COMMANDS.UPDATE_QUICKBOOKS_ONLINE_ENABLE_NEW_CATEGORIES]: Parameters.UpdateQuickbooksOnlineGenericTypeParams;
    [WRITE_COMMANDS.UPDATE_QUICKBOOKS_ONLINE_AUTO_CREATE_VENDOR]: Parameters.UpdateQuickbooksOnlineAutoCreateVendorParams;
    [WRITE_COMMANDS.UPDATE_QUICKBOOKS_ONLINE_SYNC_TAX]: Parameters.UpdateQuickbooksOnlineGenericTypeParams;
    [WRITE_COMMANDS.UPDATE_QUICKBOOKS_ONLINE_SYNC_LOCATIONS]: Parameters.UpdateQuickbooksOnlineGenericTypeParams;
    [WRITE_COMMANDS.UPDATE_QUICKBOOKS_ONLINE_SYNC_CUSTOMERS]: Parameters.UpdateQuickbooksOnlineGenericTypeParams;
    [WRITE_COMMANDS.UPDATE_QUICKBOOKS_ONLINE_SYNC_CLASSES]: Parameters.UpdateQuickbooksOnlineGenericTypeParams;
    [WRITE_COMMANDS.UPDATE_QUICKBOOKS_ONLINE_NON_REIMBURSABLE_BILL_DEFAULT_VENDOR]: Parameters.UpdateQuickbooksOnlineGenericTypeParams;
    [WRITE_COMMANDS.UPDATE_QUICKBOOKS_ONLINE_REIMBURSABLE_EXPENSES_ACCOUNT]: Parameters.UpdateQuickbooksOnlineGenericTypeParams;
    [WRITE_COMMANDS.UPDATE_QUICKBOOKS_ONLINE_AUTO_SYNC]: Parameters.UpdateQuickbooksOnlineGenericTypeParams;
    [WRITE_COMMANDS.UPDATE_QUICKBOOKS_ONLINE_SYNC_PEOPLE]: Parameters.UpdateQuickbooksOnlineGenericTypeParams;
    [WRITE_COMMANDS.UPDATE_QUICKBOOKS_ONLINE_REIMBURSEMENT_ACCOUNT_ID]: Parameters.UpdateQuickbooksOnlineGenericTypeParams;
    [WRITE_COMMANDS.UPDATE_QUICKBOOKS_ONLINE_EXPORT]: Parameters.UpdateQuickbooksOnlineGenericTypeParams;
    [WRITE_COMMANDS.UPDATE_QUICKBOOKS_ONLINE_RECEIVABLE_ACCOUNT]: Parameters.UpdateQuickbooksOnlineGenericTypeParams;
    [WRITE_COMMANDS.UPDATE_QUICKBOOKS_ONLINE_EXPORT_DATE]: Parameters.UpdateQuickbooksOnlineGenericTypeParams;
    [WRITE_COMMANDS.UPDATE_QUICKBOOKS_ONLINE_NON_REIMBURSABLE_EXPENSES_ACCOUNT]: Parameters.UpdateQuickbooksOnlineGenericTypeParams;
    [WRITE_COMMANDS.UPDATE_QUICKBOOKS_ONLINE_COLLECTION_ACCOUNT_ID]: Parameters.UpdateQuickbooksOnlineGenericTypeParams;
    [WRITE_COMMANDS.UPDATE_QUICKBOOKS_DESKTOP_EXPORT_DATE]: Parameters.UpdateQuickbooksDesktopGenericTypeParams;
    [WRITE_COMMANDS.UPDATE_QUICKBOOKS_DESKTOP_MARK_CHECKS_TO_BE_PRINTED]: Parameters.UpdateQuickbooksDesktopGenericTypeParams;
    [WRITE_COMMANDS.UPDATE_QUICKBOOKS_DESKTOP_AUTO_CREATE_VENDOR]: Parameters.UpdateQuickbooksDesktopGenericTypeParams;
    [WRITE_COMMANDS.UPDATE_QUICKBOOKS_DESKTOP_NON_REIMBURSABLE_EXPENSES_ACCOUNT]: Parameters.UpdateQuickbooksDesktopGenericTypeParams;
    [WRITE_COMMANDS.UPDATE_QUICKBOOKS_DESKTOP_NON_REIMBURSABLE_EXPENSES_EXPORT_DESTINATION]: Parameters.UpdateQuickbooksDesktopCompanyCardExpenseAccountTypeParams;
    [WRITE_COMMANDS.UPDATE_QUICKBOOKS_DESKTOP_NON_REIMBURSABLE_BILL_DEFAULT_VENDOR]: Parameters.UpdateQuickbooksDesktopGenericTypeParams;
    [WRITE_COMMANDS.UPDATE_QUICKBOOKS_DESKTOP_AUTO_SYNC]: Parameters.UpdateQuickbooksDesktopGenericTypeParams;
    [WRITE_COMMANDS.UPDATE_QUICKBOOKS_DESKTOP_REIMBURSABLE_EXPENSES_ACCOUNT]: Parameters.UpdateQuickbooksDesktopGenericTypeParams;
    [WRITE_COMMANDS.UPDATE_QUICKBOOKS_DESKTOP_REIMBURSABLE_EXPENSES_EXPORT_DESTINATION]: Parameters.UpdateQuickbooksDesktopExpensesExportDestinationTypeParams;
    [WRITE_COMMANDS.UPDATE_QUICKBOOKS_DESKTOP_ENABLE_NEW_CATEGORIES]: Parameters.UpdateQuickbooksDesktopGenericTypeParams;
    [WRITE_COMMANDS.UPDATE_QUICKBOOKS_DESKTOP_SYNC_CLASSES]: Parameters.UpdateQuickbooksDesktopGenericTypeParams;
    [WRITE_COMMANDS.UPDATE_QUICKBOOKS_DESKTOP_SYNC_CUSTOMERS]: Parameters.UpdateQuickbooksDesktopGenericTypeParams;
    [WRITE_COMMANDS.UPDATE_QUICKBOOKS_DESKTOP_SYNC_ITEMS]: Parameters.UpdateQuickbooksDesktopGenericTypeParams;
    [WRITE_COMMANDS.UPDATE_QUICKBOOKS_DESKTOP_EXPORT]: Parameters.UpdateQuickbooksDesktopGenericTypeParams;
    [WRITE_COMMANDS.UPDATE_POLICY_CONNECTION_CONFIG]: Parameters.UpdatePolicyConnectionConfigParams;
    [WRITE_COMMANDS.UPDATE_MANY_POLICY_CONNECTION_CONFIGS]: Parameters.UpdateManyPolicyConnectionConfigurationsParams;
    [WRITE_COMMANDS.REMOVE_POLICY_CONNECTION]: Parameters.RemovePolicyConnectionParams;
    [WRITE_COMMANDS.UPDATE_POLICY_DISTANCE_RATE_VALUE]: Parameters.UpdatePolicyDistanceRateValueParams;
    [WRITE_COMMANDS.UPDATE_POLICY_DISTANCE_TAX_RATE_VALUE]: Parameters.UpdatePolicyDistanceRateValueParams;
    [WRITE_COMMANDS.UPDATE_DISTANCE_TAX_CLAIMABLE_VALUE]: Parameters.UpdatePolicyDistanceRateValueParams;
    [WRITE_COMMANDS.SET_POLICY_DISTANCE_RATES_ENABLED]: Parameters.SetPolicyDistanceRatesEnabledParams;
    [WRITE_COMMANDS.DELETE_POLICY_DISTANCE_RATES]: Parameters.DeletePolicyDistanceRatesParams;
    [WRITE_COMMANDS.DISMISS_TRACK_EXPENSE_ACTIONABLE_WHISPER]: Parameters.DismissTrackExpenseActionableWhisperParams;
    [WRITE_COMMANDS.UPDATE_BILLING_CARD_CURRENCY]: Parameters.UpdateBillingCurrencyParams;
    [WRITE_COMMANDS.CONVERT_TRACKED_EXPENSE_TO_REQUEST]: Parameters.ConvertTrackedExpenseToRequestParams;
    [WRITE_COMMANDS.ADD_TRACKED_EXPENSE_TO_POLICY]: Parameters.AddTrackedExpenseToPolicyParams;
    [WRITE_COMMANDS.CATEGORIZE_TRACKED_EXPENSE]: Parameters.CategorizeTrackedExpenseParams;
    [WRITE_COMMANDS.SHARE_TRACKED_EXPENSE]: Parameters.ShareTrackedExpenseParams;
    [WRITE_COMMANDS.LEAVE_POLICY]: Parameters.LeavePolicyParams;
    [WRITE_COMMANDS.DISMISS_VIOLATION]: Parameters.DismissViolationParams;
    [WRITE_COMMANDS.ACCEPT_SPOTNANA_TERMS]: Parameters.AcceptSpotnanaTermsParams;
    [WRITE_COMMANDS.SEND_INVOICE]: Parameters.SendInvoiceParams;
    [WRITE_COMMANDS.PAY_INVOICE]: Parameters.PayInvoiceParams;
    [WRITE_COMMANDS.MARK_AS_CASH]: Parameters.MarkAsCashParams;
    [WRITE_COMMANDS.TRANSACTION_MERGE]: Parameters.TransactionMergeParams;
    [WRITE_COMMANDS.RESOLVE_DUPLICATES]: Parameters.ResolveDuplicatesParams;
    [WRITE_COMMANDS.UPDATE_SUBSCRIPTION_TYPE]: Parameters.UpdateSubscriptionTypeParams;
    [WRITE_COMMANDS.SIGN_UP_USER]: Parameters.SignUpUserParams;
    [WRITE_COMMANDS.UPDATE_SUBSCRIPTION_AUTO_RENEW]: Parameters.UpdateSubscriptionAutoRenewParams;
    [WRITE_COMMANDS.UPDATE_SUBSCRIPTION_ADD_NEW_USERS_AUTOMATICALLY]: Parameters.UpdateSubscriptionAddNewUsersAutomaticallyParams;
    [WRITE_COMMANDS.UPDATE_SUBSCRIPTION_SIZE]: Parameters.UpdateSubscriptionSizeParams;
    [WRITE_COMMANDS.REQUEST_TAX_EXEMPTION]: null;
    [WRITE_COMMANDS.GET_CORPAY_BANK_ACCOUNT_FIELDS]: Parameters.GetCorpayBankAccountFieldsParams;
    [WRITE_COMMANDS.UPDATE_WORKSPACE_CUSTOM_UNIT]: Parameters.UpdateWorkspaceCustomUnitParams;
    [WRITE_COMMANDS.RESET_SMS_DELIVERY_FAILURE_STATUS]: Parameters.ResetSMSDeliveryFailureStatusParams;
    [WRITE_COMMANDS.SAVE_CORPAY_ONBOARDING_COMPANY_DETAILS]: Parameters.SaveCorpayOnboardingCompanyDetailsParams;
    [WRITE_COMMANDS.SAVE_CORPAY_ONBOARDING_BENEFICIAL_OWNER]: Parameters.SaveCorpayOnboardingBeneficialOwnerParams;

    [WRITE_COMMANDS.DELETE_MONEY_REQUEST_ON_SEARCH]: Parameters.DeleteMoneyRequestOnSearchParams;
    [WRITE_COMMANDS.HOLD_MONEY_REQUEST_ON_SEARCH]: Parameters.HoldMoneyRequestOnSearchParams;
    [WRITE_COMMANDS.APPROVE_MONEY_REQUEST_ON_SEARCH]: Parameters.ApproveMoneyRequestOnSearchParams;
    [WRITE_COMMANDS.UNHOLD_MONEY_REQUEST_ON_SEARCH]: Parameters.UnholdMoneyRequestOnSearchParams;
    [WRITE_COMMANDS.BANK_ACCOUNT_CREATE_CORPAY]: Parameters.BankAccountCreateCorpayParams;

    [WRITE_COMMANDS.REQUEST_REFUND]: null;
    [WRITE_COMMANDS.CONNECT_POLICY_TO_SAGE_INTACCT]: Parameters.ConnectPolicyToSageIntacctParams;
    [WRITE_COMMANDS.COPY_EXISTING_POLICY_CONNECTION]: Parameters.CopyExistingPolicyConnectionParams;
    [WRITE_COMMANDS.UPDATE_SAGE_INTACCT_EXPORTER]: Parameters.UpdateSageIntacctGenericTypeParams<'email', string>;
    [WRITE_COMMANDS.UPDATE_SAGE_INTACCT_EXPORT_DATE]: Parameters.UpdateSageIntacctGenericTypeParams<'value', string>;
    [WRITE_COMMANDS.UPDATE_SAGE_INTACCT_REIMBURSABLE_EXPENSES_EXPORT_DESTINATION]: Parameters.UpdateSageIntacctGenericTypeParams<'value', string>;
    [WRITE_COMMANDS.UPDATE_SAGE_INTACCT_NON_REIMBURSABLE_EXPENSES_EXPORT_DESTINATION]: Parameters.UpdateSageIntacctGenericTypeParams<'value', string>;
    [WRITE_COMMANDS.UPDATE_SAGE_INTACCT_REIMBURSABLE_EXPENSES_REPORT_EXPORT_DEFAULT_VENDOR]: Parameters.UpdateSageIntacctGenericTypeParams<'vendorID', string>;
    [WRITE_COMMANDS.UPDATE_SAGE_INTACCT_NON_REIMBURSABLE_EXPENSES_CREDIT_CARD_CHARGE_EXPORT_DEFAULT_VENDOR]: Parameters.UpdateSageIntacctGenericTypeParams<'vendorID', string>;
    [WRITE_COMMANDS.UPDATE_SAGE_INTACCT_NON_REIMBURSABLE_EXPENSES_EXPORT_ACCOUNT]: Parameters.UpdateSageIntacctGenericTypeParams<'creditCardAccountID', string>;
    [WRITE_COMMANDS.UPDATE_SAGE_INTACCT_NON_REIMBURSABLE_EXPENSES_EXPORT_VENDOR]: Parameters.UpdateSageIntacctGenericTypeParams<'vendorID', string>;
    [WRITE_COMMANDS.UPDATE_SAGE_INTACCT_AUTO_SYNC]: Parameters.UpdateSageIntacctGenericTypeParams<'enabled', boolean>;
    [WRITE_COMMANDS.UPDATE_SAGE_INTACCT_IMPORT_EMPLOYEES]: Parameters.UpdateSageIntacctGenericTypeParams<'enabled', boolean>;
    [WRITE_COMMANDS.UPDATE_SAGE_INTACCT_APPROVAL_MODE]: Parameters.UpdateSageIntacctGenericTypeParams<'value', string>;
    [WRITE_COMMANDS.UPDATE_SAGE_INTACCT_SYNC_REIMBURSED_REPORTS]: Parameters.UpdateSageIntacctGenericTypeParams<'enabled', boolean>;
    [WRITE_COMMANDS.UPDATE_SAGE_INTACCT_SYNC_REIMBURSEMENT_ACCOUNT_ID]: Parameters.UpdateSageIntacctGenericTypeParams<'vendorID', string>;

    [WRITE_COMMANDS.UPGRADE_TO_CORPORATE]: Parameters.UpgradeToCorporateParams;
    [WRITE_COMMANDS.DOWNGRADE_TO_TEAM]: Parameters.DowngradeToTeamParams;

    // Netsuite parameters
    [WRITE_COMMANDS.UPDATE_NETSUITE_SUBSIDIARY]: Parameters.UpdateNetSuiteSubsidiaryParams;
    [WRITE_COMMANDS.CONNECT_POLICY_TO_NETSUITE]: Parameters.ConnectPolicyToNetSuiteParams;

    // Workspace report field parameters
    [WRITE_COMMANDS.CREATE_WORKSPACE_REPORT_FIELD]: Parameters.CreateWorkspaceReportFieldParams;
    [WRITE_COMMANDS.UPDATE_WORKSPACE_REPORT_FIELD_INITIAL_VALUE]: Parameters.UpdateWorkspaceReportFieldInitialValueParams;
    [WRITE_COMMANDS.ENABLE_WORKSPACE_REPORT_FIELD_LIST_VALUE]: Parameters.EnableWorkspaceReportFieldListValueParams;
    [WRITE_COMMANDS.CREATE_WORKSPACE_REPORT_FIELD_LIST_VALUE]: Parameters.CreateWorkspaceReportFieldListValueParams;
    [WRITE_COMMANDS.REMOVE_WORKSPACE_REPORT_FIELD_LIST_VALUE]: Parameters.RemoveWorkspaceReportFieldListValueParams;

    [WRITE_COMMANDS.UPDATE_NETSUITE_SYNC_TAX_CONFIGURATION]: Parameters.UpdateNetSuiteGenericTypeParams<'enabled', boolean>;
    [WRITE_COMMANDS.UPDATE_NETSUITE_CROSS_SUBSIDIARY_CUSTOMER_CONFIGURATION]: Parameters.UpdateNetSuiteGenericTypeParams<'enabled', boolean>;
    [WRITE_COMMANDS.UPDATE_NETSUITE_DEPARTMENTS_MAPPING]: Parameters.UpdateNetSuiteGenericTypeParams<'mapping', ValueOf<typeof CONST.INTEGRATION_ENTITY_MAP_TYPES>>;
    [WRITE_COMMANDS.UPDATE_NETSUITE_CLASSES_MAPPING]: Parameters.UpdateNetSuiteGenericTypeParams<'mapping', ValueOf<typeof CONST.INTEGRATION_ENTITY_MAP_TYPES>>;
    [WRITE_COMMANDS.UPDATE_NETSUITE_LOCATIONS_MAPPING]: Parameters.UpdateNetSuiteGenericTypeParams<'mapping', ValueOf<typeof CONST.INTEGRATION_ENTITY_MAP_TYPES>>;
    [WRITE_COMMANDS.UPDATE_NETSUITE_CUSTOMERS_MAPPING]: Parameters.UpdateNetSuiteGenericTypeParams<'mapping', ValueOf<typeof CONST.INTEGRATION_ENTITY_MAP_TYPES>>;
    [WRITE_COMMANDS.UPDATE_NETSUITE_JOBS_MAPPING]: Parameters.UpdateNetSuiteGenericTypeParams<'mapping', ValueOf<typeof CONST.INTEGRATION_ENTITY_MAP_TYPES>>;
    [WRITE_COMMANDS.UPDATE_NETSUITE_CUSTOMERS_JOBS_MAPPING]: Parameters.UpdateNetSuiteCustomersJobsParams;
    [WRITE_COMMANDS.UPDATE_NETSUITE_EXPORTER]: Parameters.UpdateNetSuiteGenericTypeParams<'email', string>;
    [WRITE_COMMANDS.UPDATE_NETSUITE_EXPORT_DATE]: Parameters.UpdateNetSuiteGenericTypeParams<'value', ValueOf<typeof CONST.NETSUITE_EXPORT_DATE>>;
    [WRITE_COMMANDS.UPDATE_NETSUITE_REIMBURSABLE_EXPENSES_EXPORT_DESTINATION]: Parameters.UpdateNetSuiteGenericTypeParams<'value', ValueOf<typeof CONST.NETSUITE_EXPORT_DESTINATION>>;
    [WRITE_COMMANDS.UPDATE_NETSUITE_NONREIMBURSABLE_EXPENSES_EXPORT_DESTINATION]: Parameters.UpdateNetSuiteGenericTypeParams<'value', ValueOf<typeof CONST.NETSUITE_EXPORT_DESTINATION>>;
    [WRITE_COMMANDS.UPDATE_NETSUITE_DEFAULT_VENDOR]: Parameters.UpdateNetSuiteGenericTypeParams<'vendorID', string>;
    [WRITE_COMMANDS.UPDATE_NETSUITE_REIMBURSABLE_PAYABLE_ACCOUNT]: Parameters.UpdateNetSuiteGenericTypeParams<'bankAccountID', string>;
    [WRITE_COMMANDS.UPDATE_NETSUITE_PAYABLE_ACCT]: Parameters.UpdateNetSuiteGenericTypeParams<'bankAccountID', string>;
    [WRITE_COMMANDS.UPDATE_NETSUITE_JOURNAL_POSTING_PREFERENCE]: Parameters.UpdateNetSuiteGenericTypeParams<'value', ValueOf<typeof CONST.NETSUITE_JOURNAL_POSTING_PREFERENCE>>;
    [WRITE_COMMANDS.UPDATE_NETSUITE_RECEIVABLE_ACCOUNT]: Parameters.UpdateNetSuiteGenericTypeParams<'bankAccountID', string>;
    [WRITE_COMMANDS.UPDATE_NETSUITE_INVOICE_ITEM_PREFERENCE]: Parameters.UpdateNetSuiteGenericTypeParams<'value', ValueOf<typeof CONST.NETSUITE_INVOICE_ITEM_PREFERENCE>>;
    [WRITE_COMMANDS.UPDATE_NETSUITE_INVOICE_ITEM]: Parameters.UpdateNetSuiteGenericTypeParams<'itemID', string>;
    [WRITE_COMMANDS.UPDATE_NETSUITE_PROVINCIAL_TAX_POSTING_ACCOUNT]: Parameters.UpdateNetSuiteGenericTypeParams<'bankAccountID', string>;
    [WRITE_COMMANDS.UPDATE_NETSUITE_TAX_POSTING_ACCOUNT]: Parameters.UpdateNetSuiteGenericTypeParams<'bankAccountID', string>;
    [WRITE_COMMANDS.UPDATE_NETSUITE_ALLOW_FOREIGN_CURRENCY]: Parameters.UpdateNetSuiteGenericTypeParams<'enabled', boolean>;
    [WRITE_COMMANDS.UPDATE_NETSUITE_EXPORT_TO_NEXT_OPEN_PERIOD]: Parameters.UpdateNetSuiteGenericTypeParams<'enabled', boolean>;
    [WRITE_COMMANDS.UPDATE_NETSUITE_CUSTOM_SEGMENTS]: Parameters.UpdateNetSuiteGenericTypeParams<'customSegments', string>; // JSON string NetSuiteCustomSegment[]
    [WRITE_COMMANDS.UPDATE_NETSUITE_CUSTOM_LISTS]: Parameters.UpdateNetSuiteGenericTypeParams<'customLists', string>; // JSON string NetSuiteCustomList[]
    [WRITE_COMMANDS.UPDATE_NETSUITE_AUTO_SYNC]: Parameters.UpdateNetSuiteGenericTypeParams<'enabled', boolean>;
    [WRITE_COMMANDS.UPDATE_NETSUITE_SYNC_REIMBURSED_REPORTS]: Parameters.UpdateNetSuiteGenericTypeParams<'enabled', boolean>;
    [WRITE_COMMANDS.UPDATE_NETSUITE_SYNC_PEOPLE]: Parameters.UpdateNetSuiteGenericTypeParams<'enabled', boolean>;
    [WRITE_COMMANDS.UPDATE_NETSUITE_AUTO_CREATE_ENTITIES]: Parameters.UpdateNetSuiteGenericTypeParams<'enabled', boolean>;
    [WRITE_COMMANDS.UPDATE_NETSUITE_ENABLE_NEW_CATEGORIES]: Parameters.UpdateNetSuiteGenericTypeParams<'enabled', boolean>;
    [WRITE_COMMANDS.UPDATE_NETSUITE_CUSTOM_FORM_ID_OPTIONS_ENABLED]: Parameters.UpdateNetSuiteGenericTypeParams<'enabled', boolean>;
    [WRITE_COMMANDS.UPDATE_NETSUITE_REIMBURSEMENT_ACCOUNT_ID]: Parameters.UpdateNetSuiteGenericTypeParams<'bankAccountID', string>;
    [WRITE_COMMANDS.UPDATE_NETSUITE_COLLECTION_ACCOUNT]: Parameters.UpdateNetSuiteGenericTypeParams<'bankAccountID', string>;
    [WRITE_COMMANDS.UPDATE_NETSUITE_EXPORT_REPORTS_TO]: Parameters.UpdateNetSuiteGenericTypeParams<'value', ValueOf<typeof CONST.NETSUITE_REPORTS_APPROVAL_LEVEL>>;
    [WRITE_COMMANDS.UPDATE_NETSUITE_VENDOR_BILLS_TO]: Parameters.UpdateNetSuiteGenericTypeParams<'value', ValueOf<typeof CONST.NETSUITE_VENDOR_BILLS_APPROVAL_LEVEL>>;
    [WRITE_COMMANDS.UPDATE_NETSUITE_ACCOUNTING_METHOD]: Parameters.UpdateNetSuiteAccountingMethodParams;
    [WRITE_COMMANDS.UPDATE_NETSUITE_JOURNALS_TO]: Parameters.UpdateNetSuiteGenericTypeParams<'value', ValueOf<typeof CONST.NETSUITE_JOURNALS_APPROVAL_LEVEL>>;
    [WRITE_COMMANDS.UPDATE_NETSUITE_APPROVAL_ACCOUNT]: Parameters.UpdateNetSuiteGenericTypeParams<'value', string>;
    [WRITE_COMMANDS.UPDATE_NETSUITE_CUSTOM_FORM_ID_OPTIONS_REIMBURSABLE]: Parameters.UpdateNetSuiteCustomFormIDParams;
    [WRITE_COMMANDS.UPDATE_NETSUITE_CUSTOM_FORM_ID_OPTIONS_NON_REIMBURSABLE]: Parameters.UpdateNetSuiteCustomFormIDParams;
    [WRITE_COMMANDS.CONNECT_POLICY_TO_NSQS]: Parameters.ConnectPolicyToNSQSParams;
    [WRITE_COMMANDS.UPDATE_NSQS_CUSTOMERS_MAPPING]: Parameters.UpdateNSQSCustomersMappingParams;
    [WRITE_COMMANDS.UPDATE_NSQS_PROJECTS_MAPPING]: Parameters.UpdateNSQSProjectsMappingParams;
    [WRITE_COMMANDS.UPDATE_NSQS_EXPORTER]: Parameters.UpdateNSQSExporterParams;
    [WRITE_COMMANDS.UPDATE_NSQS_EXPORT_DATE]: Parameters.UpdateNSQSExportDateParams;
    [WRITE_COMMANDS.UPDATE_NSQS_AUTO_SYNC]: Parameters.UpdateNSQSAutoSyncParams;
    [WRITE_COMMANDS.UPDATE_NSQS_PAYMENT_ACCOUNT]: Parameters.UpdateNSQSPaymentAccountParams;
    [WRITE_COMMANDS.UPDATE_SAGE_INTACCT_ENTITY]: Parameters.UpdateSageIntacctGenericTypeParams<'entity', string>;
    [WRITE_COMMANDS.UPDATE_SAGE_INTACCT_BILLABLE]: Parameters.UpdateSageIntacctGenericTypeParams<'enabled', boolean>;
    [WRITE_COMMANDS.UPDATE_SAGE_INTACCT_DEPARTMENT_MAPPING]: Parameters.UpdateSageIntacctGenericTypeParams<'mapping', SageIntacctMappingValue>;
    [WRITE_COMMANDS.UPDATE_SAGE_INTACCT_CLASSES_MAPPING]: Parameters.UpdateSageIntacctGenericTypeParams<'mapping', SageIntacctMappingValue>;
    [WRITE_COMMANDS.UPDATE_SAGE_INTACCT_LOCATIONS_MAPPING]: Parameters.UpdateSageIntacctGenericTypeParams<'mapping', SageIntacctMappingValue>;
    [WRITE_COMMANDS.UPDATE_SAGE_INTACCT_CUSTOMERS_MAPPING]: Parameters.UpdateSageIntacctGenericTypeParams<'mapping', SageIntacctMappingValue>;
    [WRITE_COMMANDS.UPDATE_SAGE_INTACCT_PROJECTS_MAPPING]: Parameters.UpdateSageIntacctGenericTypeParams<'mapping', SageIntacctMappingValue>;
    [WRITE_COMMANDS.UPDATE_SAGE_INTACCT_SYNC_TAX_CONFIGURATION]: Parameters.UpdateSageIntacctGenericTypeParams<'enabled', boolean>;
    [WRITE_COMMANDS.UPDATE_SAGE_INTACCT_USER_DIMENSION]: Parameters.UpdateSageIntacctGenericTypeParams<'dimensions', string>;
    [WRITE_COMMANDS.EXPORT_SEARCH_ITEMS_TO_CSV]: Parameters.ExportSearchItemsToCSVParams;
    [WRITE_COMMANDS.EXPORT_REPORT_TO_CSV]: Parameters.ExportReportCSVParams;
    [WRITE_COMMANDS.CREATE_WORKSPACE_APPROVAL]: Parameters.CreateWorkspaceApprovalParams;
    [WRITE_COMMANDS.UPDATE_WORKSPACE_APPROVAL]: Parameters.UpdateWorkspaceApprovalParams;
    [WRITE_COMMANDS.REMOVE_WORKSPACE_APPROVAL]: Parameters.RemoveWorkspaceApprovalParams;
    [WRITE_COMMANDS.CONFIGURE_EXPENSIFY_CARDS_FOR_POLICY]: Parameters.ConfigureExpensifyCardsForPolicyParams;
    [WRITE_COMMANDS.CREATE_EXPENSIFY_CARD]: Omit<Parameters.CreateExpensifyCardParams, 'domainAccountID'>;
    [WRITE_COMMANDS.CREATE_ADMIN_ISSUED_VIRTUAL_CARD]: Omit<Parameters.CreateExpensifyCardParams, 'feedCountry'>;
    [WRITE_COMMANDS.QUEUE_EXPENSIFY_CARD_FOR_BILLING]: Parameters.QueueExpensifyCardForBillingParams;
    [WRITE_COMMANDS.ADD_DELEGATE]: Parameters.AddDelegateParams;
    [WRITE_COMMANDS.UPDATE_DELEGATE_ROLE]: Parameters.UpdateDelegateRoleParams;
    [WRITE_COMMANDS.REMOVE_DELEGATE]: Parameters.RemoveDelegateParams;
    [WRITE_COMMANDS.TOGGLE_CARD_CONTINUOUS_RECONCILIATION]: Parameters.ToggleCardContinuousReconciliationParams;
    [WRITE_COMMANDS.SAVE_SEARCH]: Parameters.SaveSearchParams;
    [WRITE_COMMANDS.DELETE_SAVED_SEARCH]: Parameters.DeleteSavedSearchParams;
    [WRITE_COMMANDS.UPDATE_CARD_SETTLEMENT_FREQUENCY]: Parameters.UpdateCardSettlementFrequencyParams;
    [WRITE_COMMANDS.UPDATE_CARD_SETTLEMENT_ACCOUNT]: Parameters.UpdateCardSettlementAccountParams;
    [WRITE_COMMANDS.SET_PERSONAL_DETAILS_AND_SHIP_EXPENSIFY_CARDS]: Parameters.SetPersonalDetailsAndShipExpensifyCardsParams;
    [WRITE_COMMANDS.SELF_TOUR_VIEWED]: null;

    // Xero API
    [WRITE_COMMANDS.UPDATE_XERO_TENANT_ID]: Parameters.UpdateXeroGenericTypeParams;
    [WRITE_COMMANDS.UPDATE_XERO_IMPORT_TAX_RATES]: Parameters.UpdateXeroGenericTypeParams;
    [WRITE_COMMANDS.UPDATE_XERO_MAPPING]: Parameters.UpdateXeroGenericTypeParams;
    [WRITE_COMMANDS.UPDATE_XERO_IMPORT_TRACKING_CATEGORIES]: Parameters.UpdateXeroGenericTypeParams;
    [WRITE_COMMANDS.UPDATE_XERO_IMPORT_CUSTOMERS]: Parameters.UpdateXeroGenericTypeParams;
    [WRITE_COMMANDS.UPDATE_XERO_ENABLE_NEW_CATEGORIES]: Parameters.UpdateXeroGenericTypeParams;
    [WRITE_COMMANDS.UPDATE_XERO_AUTO_SYNC]: Parameters.UpdateXeroGenericTypeParams;
    [WRITE_COMMANDS.UPDATE_XERO_AUTO_SYNC]: Parameters.UpdateXeroGenericTypeParams;
    [WRITE_COMMANDS.UPDATE_XERO_EXPORT_BILL_STATUS]: Parameters.UpdateXeroGenericTypeParams;
    [WRITE_COMMANDS.UPDATE_XERO_EXPORT_BILL_DATE]: Parameters.UpdateXeroGenericTypeParams;
    [WRITE_COMMANDS.UPDATE_XERO_EXPORT_EXPORTER]: Parameters.UpdateXeroGenericTypeParams;
    [WRITE_COMMANDS.UPDATE_XERO_EXPORT_NON_REIMBURSABLE_ACCOUNT]: Parameters.UpdateXeroGenericTypeParams;
    [WRITE_COMMANDS.UPDATE_XERO_SYNC_INVOICE_COLLECTIONS_ACCOUNT_ID]: Parameters.UpdateXeroGenericTypeParams;
    [WRITE_COMMANDS.UPDATE_XERO_SYNC_SYNC_REIMBURSED_REPORTS]: Parameters.UpdateXeroGenericTypeParams;
    [WRITE_COMMANDS.UPDATE_XERO_SYNC_REIMBURSEMENT_ACCOUNT_ID]: Parameters.UpdateXeroGenericTypeParams;

    // Invoice API
    [WRITE_COMMANDS.SET_INVOICING_TRANSFER_BANK_ACCOUNT]: Parameters.SetInvoicingTransferBankAccountParams;
    [WRITE_COMMANDS.UPDATE_INVOICE_COMPANY_NAME]: Parameters.UpdateInvoiceCompanyNameParams;
    [WRITE_COMMANDS.UPDATE_INVOICE_COMPANY_WEBSITE]: Parameters.UpdateInvoiceCompanyWebsiteParams;

    [WRITE_COMMANDS.JOIN_ACCESSIBLE_POLICY]: Parameters.JoinAccessiblePolicyParams;
    // Dismis Product Training
    [WRITE_COMMANDS.DISMISS_PRODUCT_TRAINING]: Parameters.DismissProductTrainingParams;
};

const READ_COMMANDS = {
    GET_CORPAY_BANK_ACCOUNT_FIELDS: 'GetCorpayBankAccountFields',
    CONNECT_POLICY_TO_QUICKBOOKS_ONLINE: 'ConnectPolicyToQuickbooksOnline',
    CONNECT_POLICY_TO_XERO: 'ConnectPolicyToXero',
    SYNC_POLICY_TO_QUICKBOOKS_ONLINE: 'SyncPolicyToQuickbooksOnline',
    SYNC_POLICY_TO_XERO: 'SyncPolicyToXero',
    SYNC_POLICY_TO_NETSUITE: 'SyncPolicyToNetSuite',
    SYNC_POLICY_TO_NSQS: 'SyncPolicyToNSQS',
    SYNC_POLICY_TO_SAGE_INTACCT: 'SyncPolicyToSageIntacct',
    SYNC_POLICY_TO_QUICKBOOKS_DESKTOP: 'SyncPolicyToQuickbooksDesktop',
    OPEN_REIMBURSEMENT_ACCOUNT_PAGE: 'OpenReimbursementAccountPage',
    OPEN_WORKSPACE_VIEW: 'OpenWorkspaceView',
    GET_MAPBOX_ACCESS_TOKEN: 'GetMapboxAccessToken',
    OPEN_PAYMENTS_PAGE: 'OpenPaymentsPage',
    OPEN_PERSONAL_DETAILS: 'OpenPersonalDetailsPage',
    OPEN_PUBLIC_PROFILE_PAGE: 'OpenPublicProfilePage',
    OPEN_PLAID_BANK_LOGIN: 'OpenPlaidBankLogin',
    OPEN_PLAID_BANK_ACCOUNT_SELECTOR: 'OpenPlaidBankAccountSelector',
    GET_OLDER_ACTIONS: 'GetOlderActions',
    GET_NEWER_ACTIONS: 'GetNewerActions',
    EXPAND_URL_PREVIEW: 'ExpandURLPreview',
    GET_REPORT_PRIVATE_NOTE: 'GetReportPrivateNote',
    OPEN_ROOM_MEMBERS_PAGE: 'OpenRoomMembersPage',
    SEARCH_FOR_REPORTS: 'SearchForReports',
    SEARCH_FOR_ROOMS_TO_MENTION: 'SearchForRoomsToMention',
    SEND_PERFORMANCE_TIMING: 'SendPerformanceTiming',
    GET_ROUTE: 'GetRoute',
    GET_ROUTE_FOR_DRAFT: 'GetRouteForDraft',
    GET_ROUTE_FOR_BACKUP: 'GetRouteForBackup',
    GET_STATEMENT_PDF: 'GetStatementPDF',
    OPEN_ONFIDO_FLOW: 'OpenOnfidoFlow',
    OPEN_INITIAL_SETTINGS_PAGE: 'OpenInitialSettingsPage',
    OPEN_ENABLE_PAYMENTS_PAGE: 'OpenEnablePaymentsPage',
    BEGIN_SIGNIN: 'BeginSignIn',
    SIGN_IN_WITH_SHORT_LIVED_AUTH_TOKEN: 'SignInWithShortLivedAuthToken',
    SIGN_IN_WITH_SUPPORT_AUTH_TOKEN: 'SignInWithSupportAuthToken',
    GET_POLICY_CATEGORIES: 'GetPolicyCategories',
    OPEN_WORKSPACE: 'OpenWorkspace',
    OPEN_WORKSPACE_MEMBERS_PAGE: 'OpenWorkspaceMembersPage',
    OPEN_POLICY_CATEGORIES_PAGE: 'OpenPolicyCategoriesPage',
    OPEN_POLICY_TAGS_PAGE: 'OpenPolicyTagsPage',
    OPEN_POLICY_TAXES_PAGE: 'OpenPolicyTaxesPage',
    OPEN_POLICY_REPORT_FIELDS_PAGE: 'OpenPolicyReportFieldsPage',
    OPEN_POLICY_EXPENSIFY_CARDS_PAGE: 'OpenPolicyExpensifyCardsPage',
    OPEN_POLICY_COMPANY_CARDS_FEED: 'OpenPolicyCompanyCardsFeed',
    OPEN_ASSIGN_FEED_CARD_PAGE: 'OpenAssignFeedCardPage',
    OPEN_POLICY_COMPANY_CARDS_PAGE: 'OpenPolicyCompanyCardsPage',
    OPEN_POLICY_EDIT_CARD_LIMIT_TYPE_PAGE: 'OpenPolicyEditCardLimitTypePage',
    OPEN_SEARCH_FILTERS_CARD_PAGE: 'OpenSearchFiltersCardPage',
    OPEN_WORKSPACE_INVITE_PAGE: 'OpenWorkspaceInvitePage',
    OPEN_DRAFT_WORKSPACE_REQUEST: 'OpenDraftWorkspaceRequest',
    OPEN_POLICY_WORKFLOWS_PAGE: 'OpenPolicyWorkflowsPage',
    OPEN_POLICY_DISTANCE_RATES_PAGE: 'OpenPolicyDistanceRatesPage',
    OPEN_POLICY_PER_DIEM_RATES_PAGE: 'OpenPolicyPerDiemRatesPage',
    OPEN_POLICY_MORE_FEATURES_PAGE: 'OpenPolicyMoreFeaturesPage',
    OPEN_POLICY_ACCOUNTING_PAGE: 'OpenPolicyAccountingPage',
    OPEN_POLICY_PROFILE_PAGE: 'OpenPolicyProfilePage',
    OPEN_POLICY_INITIAL_PAGE: 'OpenPolicyInitialPage',
    OPEN_SUBSCRIPTION_PAGE: 'OpenSubscriptionPage',
    OPEN_DRAFT_DISTANCE_EXPENSE: 'OpenDraftDistanceExpense',
    START_ISSUE_NEW_CARD_FLOW: 'StartIssueNewCardFlow',
    OPEN_CARD_DETAILS_PAGE: 'OpenCardDetailsPage',
    GET_ASSIGNED_SUPPORT_DATA: 'GetAssignedSupportData',
    OPEN_WORKSPACE_PLAN_PAGE: 'OpenWorkspacePlanPage',
    GET_CORPAY_ONBOARDING_FIELDS: 'GetCorpayOnboardingFields',
    OPEN_SECURITY_SETTINGS_PAGE: 'OpenSecuritySettingsPage',
} as const;

type ReadCommand = ValueOf<typeof READ_COMMANDS>;

type ReadCommandParameters = {
    [READ_COMMANDS.CONNECT_POLICY_TO_QUICKBOOKS_ONLINE]: Parameters.ConnectPolicyToAccountingIntegrationParams;
    [READ_COMMANDS.CONNECT_POLICY_TO_XERO]: Parameters.ConnectPolicyToAccountingIntegrationParams;
    [READ_COMMANDS.SYNC_POLICY_TO_QUICKBOOKS_ONLINE]: Parameters.SyncPolicyToQuickbooksOnlineParams;
    [READ_COMMANDS.SYNC_POLICY_TO_XERO]: Parameters.SyncPolicyToXeroParams;
    [READ_COMMANDS.SYNC_POLICY_TO_NETSUITE]: Parameters.SyncPolicyToNetSuiteParams;
    [READ_COMMANDS.SYNC_POLICY_TO_NSQS]: Parameters.SyncPolicyToNSQSParams;
    [READ_COMMANDS.SYNC_POLICY_TO_SAGE_INTACCT]: Parameters.SyncPolicyToNetSuiteParams;
    [READ_COMMANDS.SYNC_POLICY_TO_QUICKBOOKS_DESKTOP]: Parameters.SyncPolicyToQuickbooksDesktopParams;
    [READ_COMMANDS.OPEN_REIMBURSEMENT_ACCOUNT_PAGE]: Parameters.OpenReimbursementAccountPageParams;
    [READ_COMMANDS.OPEN_WORKSPACE_VIEW]: Parameters.OpenWorkspaceViewParams;
    [READ_COMMANDS.GET_MAPBOX_ACCESS_TOKEN]: null;
    [READ_COMMANDS.OPEN_PAYMENTS_PAGE]: null;
    [READ_COMMANDS.OPEN_PERSONAL_DETAILS]: null;
    [READ_COMMANDS.OPEN_PUBLIC_PROFILE_PAGE]: Parameters.OpenPublicProfilePageParams;
    [READ_COMMANDS.OPEN_PLAID_BANK_LOGIN]: Parameters.OpenPlaidBankLoginParams;
    [READ_COMMANDS.OPEN_PLAID_BANK_ACCOUNT_SELECTOR]: Parameters.OpenPlaidBankAccountSelectorParams;
    [READ_COMMANDS.GET_OLDER_ACTIONS]: Parameters.GetOlderActionsParams;
    [READ_COMMANDS.GET_NEWER_ACTIONS]: Parameters.GetNewerActionsParams;
    [READ_COMMANDS.GET_CORPAY_BANK_ACCOUNT_FIELDS]: Parameters.GetCorpayBankAccountFieldsParams;
    [READ_COMMANDS.EXPAND_URL_PREVIEW]: Parameters.ExpandURLPreviewParams;
    [READ_COMMANDS.GET_REPORT_PRIVATE_NOTE]: Parameters.GetReportPrivateNoteParams;
    [READ_COMMANDS.OPEN_ROOM_MEMBERS_PAGE]: Parameters.OpenRoomMembersPageParams;
    [READ_COMMANDS.SEARCH_FOR_REPORTS]: Parameters.SearchForReportsParams;
    [READ_COMMANDS.SEARCH_FOR_ROOMS_TO_MENTION]: Parameters.SearchForRoomsToMentionParams;
    [READ_COMMANDS.SEND_PERFORMANCE_TIMING]: Parameters.SendPerformanceTimingParams;
    [READ_COMMANDS.GET_ROUTE]: Parameters.GetRouteParams;
    [READ_COMMANDS.GET_ROUTE_FOR_DRAFT]: Parameters.GetRouteParams;
    [READ_COMMANDS.GET_ROUTE_FOR_BACKUP]: Parameters.GetRouteParams;
    [READ_COMMANDS.GET_STATEMENT_PDF]: Parameters.GetStatementPDFParams;
    [READ_COMMANDS.OPEN_ONFIDO_FLOW]: null;
    [READ_COMMANDS.OPEN_INITIAL_SETTINGS_PAGE]: null;
    [READ_COMMANDS.OPEN_ENABLE_PAYMENTS_PAGE]: null;
    [READ_COMMANDS.BEGIN_SIGNIN]: Parameters.BeginSignInParams;
    [READ_COMMANDS.SIGN_IN_WITH_SHORT_LIVED_AUTH_TOKEN]: Parameters.SignInWithShortLivedAuthTokenParams;
    [READ_COMMANDS.SIGN_IN_WITH_SUPPORT_AUTH_TOKEN]: Parameters.SignInWithSupportAuthTokenParams;
    [READ_COMMANDS.GET_POLICY_CATEGORIES]: Parameters.GetPolicyCategoriesParams;
    [READ_COMMANDS.OPEN_WORKSPACE]: Parameters.OpenWorkspaceParams;
    [READ_COMMANDS.OPEN_WORKSPACE_MEMBERS_PAGE]: Parameters.OpenWorkspaceMembersPageParams;
    [READ_COMMANDS.OPEN_POLICY_CATEGORIES_PAGE]: Parameters.OpenPolicyCategoriesPageParams;
    [READ_COMMANDS.OPEN_POLICY_TAGS_PAGE]: Parameters.OpenPolicyTagsPageParams;
    [READ_COMMANDS.OPEN_POLICY_TAXES_PAGE]: Parameters.OpenPolicyTaxesPageParams;
    [READ_COMMANDS.OPEN_POLICY_REPORT_FIELDS_PAGE]: Parameters.OpenPolicyReportFieldsPageParams;
    [READ_COMMANDS.OPEN_WORKSPACE_INVITE_PAGE]: Parameters.OpenWorkspaceInvitePageParams;
    [READ_COMMANDS.OPEN_DRAFT_WORKSPACE_REQUEST]: Parameters.OpenDraftWorkspaceRequestParams;
    [READ_COMMANDS.OPEN_POLICY_WORKFLOWS_PAGE]: Parameters.OpenPolicyWorkflowsPageParams;
    [READ_COMMANDS.OPEN_POLICY_DISTANCE_RATES_PAGE]: Parameters.OpenPolicyDistanceRatesPageParams;
    [READ_COMMANDS.OPEN_POLICY_PER_DIEM_RATES_PAGE]: Parameters.OpenPolicyPerDiemRatesPageParams;
    [READ_COMMANDS.OPEN_POLICY_MORE_FEATURES_PAGE]: Parameters.OpenPolicyMoreFeaturesPageParams;
    [READ_COMMANDS.OPEN_POLICY_ACCOUNTING_PAGE]: Parameters.OpenPolicyAccountingPageParams;
    [READ_COMMANDS.OPEN_POLICY_EXPENSIFY_CARDS_PAGE]: Parameters.OpenPolicyExpensifyCardsPageParams;
    [READ_COMMANDS.OPEN_POLICY_COMPANY_CARDS_PAGE]: Parameters.OpenPolicyExpensifyCardsPageParams;
    [READ_COMMANDS.OPEN_POLICY_COMPANY_CARDS_FEED]: Parameters.OpenPolicyCompanyCardsFeedParams;
    [READ_COMMANDS.OPEN_ASSIGN_FEED_CARD_PAGE]: Parameters.OpenPolicyCompanyCardsFeedParams;
    [READ_COMMANDS.OPEN_POLICY_EDIT_CARD_LIMIT_TYPE_PAGE]: Parameters.OpenPolicyEditCardLimitTypePageParams;
    [READ_COMMANDS.OPEN_SEARCH_FILTERS_CARD_PAGE]: null;
    [READ_COMMANDS.OPEN_POLICY_PROFILE_PAGE]: Parameters.OpenPolicyProfilePageParams;
    [READ_COMMANDS.OPEN_POLICY_INITIAL_PAGE]: Parameters.OpenPolicyInitialPageParams;
    [READ_COMMANDS.OPEN_SUBSCRIPTION_PAGE]: null;
    [READ_COMMANDS.OPEN_DRAFT_DISTANCE_EXPENSE]: null;
    [READ_COMMANDS.START_ISSUE_NEW_CARD_FLOW]: Parameters.StartIssueNewCardFlowParams;
    [READ_COMMANDS.OPEN_CARD_DETAILS_PAGE]: Parameters.OpenCardDetailsPageParams;
    [READ_COMMANDS.GET_ASSIGNED_SUPPORT_DATA]: Parameters.GetAssignedSupportDataParams;
    [READ_COMMANDS.OPEN_WORKSPACE_PLAN_PAGE]: Parameters.OpenWorkspacePlanPageParams;
    [READ_COMMANDS.GET_CORPAY_ONBOARDING_FIELDS]: Parameters.GetCorpayOnboardingFieldsParams;
    [READ_COMMANDS.OPEN_SECURITY_SETTINGS_PAGE]: null;
};

const SIDE_EFFECT_REQUEST_COMMANDS = {
    AUTHENTICATE_PUSHER: 'AuthenticatePusher',
    GENERATE_SPOTNANA_TOKEN: 'GenerateSpotnanaToken',
    GET_MISSING_ONYX_MESSAGES: 'GetMissingOnyxMessages',
    OPEN_OLD_DOT_LINK: 'OpenOldDotLink',
    RECONNECT_APP: 'ReconnectApp',
    REVEAL_EXPENSIFY_CARD_DETAILS: 'RevealExpensifyCardDetails',
    TWO_FACTOR_AUTH_VALIDATE: 'TwoFactorAuth_Validate',
    CONNECT_AS_DELEGATE: 'ConnectAsDelegate',
    DISCONNECT_AS_DELEGATE: 'DisconnectAsDelegate',
    COMPLETE_HYBRID_APP_ONBOARDING: 'CompleteHybridAppOnboarding',
    CONNECT_POLICY_TO_QUICKBOOKS_DESKTOP: 'ConnectPolicyToQuickbooksDesktop',
    BANK_ACCOUNT_CREATE_CORPAY: 'BankAccount_CreateCorpay',

    // PayMoneyRequestOnSearch only works online (pattern C) and we need to play the success sound only when the request is successful
    PAY_MONEY_REQUEST_ON_SEARCH: 'PayMoneyRequestOnSearch',
    LOG_OUT: 'LogOut',
} as const;

type SideEffectRequestCommand = ValueOf<typeof SIDE_EFFECT_REQUEST_COMMANDS>;

type SideEffectRequestCommandParameters = {
    [SIDE_EFFECT_REQUEST_COMMANDS.AUTHENTICATE_PUSHER]: Parameters.AuthenticatePusherParams;
    [SIDE_EFFECT_REQUEST_COMMANDS.OPEN_OLD_DOT_LINK]: Parameters.OpenOldDotLinkParams;
    [SIDE_EFFECT_REQUEST_COMMANDS.REVEAL_EXPENSIFY_CARD_DETAILS]: Parameters.RevealExpensifyCardDetailsParams;
    [SIDE_EFFECT_REQUEST_COMMANDS.GET_MISSING_ONYX_MESSAGES]: Parameters.GetMissingOnyxMessagesParams;
    [SIDE_EFFECT_REQUEST_COMMANDS.RECONNECT_APP]: Parameters.ReconnectAppParams;
    [SIDE_EFFECT_REQUEST_COMMANDS.GENERATE_SPOTNANA_TOKEN]: Parameters.GenerateSpotnanaTokenParams;
    [SIDE_EFFECT_REQUEST_COMMANDS.TWO_FACTOR_AUTH_VALIDATE]: Parameters.ValidateTwoFactorAuthParams;
    [SIDE_EFFECT_REQUEST_COMMANDS.CONNECT_AS_DELEGATE]: Parameters.ConnectAsDelegateParams;
    [SIDE_EFFECT_REQUEST_COMMANDS.DISCONNECT_AS_DELEGATE]: EmptyObject;
    [SIDE_EFFECT_REQUEST_COMMANDS.COMPLETE_HYBRID_APP_ONBOARDING]: EmptyObject;
    [SIDE_EFFECT_REQUEST_COMMANDS.CONNECT_POLICY_TO_QUICKBOOKS_DESKTOP]: Parameters.ConnectPolicyToQuickBooksDesktopParams;
    [SIDE_EFFECT_REQUEST_COMMANDS.BANK_ACCOUNT_CREATE_CORPAY]: Parameters.BankAccountCreateCorpayParams;
    [SIDE_EFFECT_REQUEST_COMMANDS.PAY_MONEY_REQUEST_ON_SEARCH]: Parameters.PayMoneyRequestOnSearchParams;
    [SIDE_EFFECT_REQUEST_COMMANDS.LOG_OUT]: Parameters.LogOutParams;
};

type ApiRequestCommandParameters = WriteCommandParameters & ReadCommandParameters & SideEffectRequestCommandParameters;

export {WRITE_COMMANDS, READ_COMMANDS, SIDE_EFFECT_REQUEST_COMMANDS};

type ApiCommand = WriteCommand | ReadCommand | SideEffectRequestCommand;
type CommandOfType<TRequestType extends ApiRequestType> = TRequestType extends typeof CONST.API_REQUEST_TYPE.WRITE
    ? WriteCommand
    : TRequestType extends typeof CONST.API_REQUEST_TYPE.READ
    ? ReadCommand
    : SideEffectRequestCommand;

export type {ApiCommand, ApiRequestType, ApiRequestCommandParameters, CommandOfType, WriteCommand, ReadCommand, SideEffectRequestCommand};<|MERGE_RESOLUTION|>--- conflicted
+++ resolved
@@ -154,11 +154,8 @@
     EXPORT_TAGS_CSV: 'ExportTagsCSV',
     EXPORT_PER_DIEM_CSV: 'ExportPerDiemCSV',
     EXPORT_REPORT_TO_CSV: 'ExportReportToCSV',
-<<<<<<< HEAD
     MOVE_IOU_REPORT_TO_POLICY: 'MoveIOUReportToPolicy',
-=======
     EXPORT_REPORT_TO_PDF: 'ExportReportToPDF',
->>>>>>> e6353415
     RENAME_WORKSPACE_CATEGORY: 'RenameWorkspaceCategory',
     CREATE_POLICY_TAG: 'CreatePolicyTag',
     RENAME_POLICY_TAG: 'RenamePolicyTag',
