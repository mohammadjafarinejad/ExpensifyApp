import type {ValueOf} from 'type-fest';
import type CONST from '@src/CONST';
import type {SageIntacctMappingValue} from '@src/types/onyx/Policy';
import type {EmptyObject} from '@src/types/utils/EmptyObject';
// We have to disable esling for this import because otherwise the import will be 300 lines long
// eslint-disable-next-line no-restricted-syntax
import type * as Parameters from './parameters';
import type SignInUserParams from './parameters/SignInUserParams';
import type UpdateBeneficialOwnersForBankAccountParams from './parameters/UpdateBeneficialOwnersForBankAccountParams';

type ApiRequestType = ValueOf<typeof CONST.API_REQUEST_TYPE>;

const WRITE_COMMANDS = {
    SET_WORKSPACE_AUTO_REPORTING_FREQUENCY: 'SetWorkspaceAutoReportingFrequency',
    SET_WORKSPACE_AUTO_REPORTING_MONTHLY_OFFSET: 'SetWorkspaceAutoReportingOffset',
    SET_WORKSPACE_APPROVAL_MODE: 'SetWorkspaceApprovalMode',
    SET_WORKSPACE_PAYER: 'SetWorkspacePayer',
    SET_WORKSPACE_REIMBURSEMENT: 'SetWorkspaceReimbursement',
    SET_POLICY_DEFAULT_REPORT_TITLE: 'SetPolicyDefaultReportTitle',
    SET_POLICY_PREVENT_MEMBER_CREATED_TITLE: 'SetPolicyPreventMemberCreatedTitle',
    SET_POLICY_PREVENT_SELF_APPROVAL: 'SetPolicyPreventSelfApproval',
    SET_POLICY_AUTOMATIC_APPROVAL_LIMIT: 'SetPolicyAutomaticApprovalLimit',
    SET_POLICY_AUTOMATIC_APPROVAL_RATE: 'SetPolicyAutomaticApprovalRate',
    SET_POLICY_AUTO_REIMBURSEMENT_LIMIT: 'SetPolicyAutoReimbursementLimit',
    ENABLE_POLICY_AUTO_REIMBURSEMENT_LIMIT: 'EnablePolicyAutoReimbursementLimit',
    ENABLE_POLICY_AUTO_APPROVAL_OPTIONS: 'EnablePolicyAutoApprovalOptions',
    ENABLE_POLICY_DEFAULT_REPORT_TITLE: 'EnablePolicyDefaultReportTitle',
    SET_WORKSPACE_DEFAULT_SPEND_CATEGORY: 'SetPolicyDefaultSpendCategory',
    DISMISS_REFERRAL_BANNER: 'DismissReferralBanner',
    UPDATE_PREFERRED_LOCALE: 'UpdatePreferredLocale',
    OPEN_APP: 'OpenApp',
    RECONNECT_APP: 'ReconnectApp',
    HANDLE_RESTRICTED_EVENT: 'HandleRestrictedEvent',
    OPEN_REPORT: 'OpenReport',
    DELETE_PAYMENT_BANK_ACCOUNT: 'DeletePaymentBankAccount',
    UPDATE_PERSONAL_INFORMATION_FOR_BANK_ACCOUNT: 'UpdatePersonalInformationForBankAccount',
    VALIDATE_BANK_ACCOUNT_WITH_TRANSACTIONS: 'ValidateBankAccountWithTransactions',
    UPDATE_COMPANY_INFORMATION_FOR_BANK_ACCOUNT: 'UpdateCompanyInformationForBankAccount',
    UPDATE_BENEFICIAL_OWNERS_FOR_BANK_ACCOUNT: 'UpdateBeneficialOwnersForBankAccount',
    CONNECT_BANK_ACCOUNT_MANUALLY: 'ConnectBankAccountManually',
    VERIFY_IDENTITY_FOR_BANK_ACCOUNT: 'VerifyIdentityForBankAccount',
    BANK_ACCOUNT_HANDLE_PLAID_ERROR: 'BankAccount_HandlePlaidError',
    REPORT_VIRTUAL_EXPENSIFY_CARD_FRAUD: 'ReportVirtualExpensifyCardFraud',
    REQUEST_REPLACEMENT_EXPENSIFY_CARD: 'RequestReplacementExpensifyCard',
    ACTIVATE_PHYSICAL_EXPENSIFY_CARD: 'ActivatePhysicalExpensifyCard',
    UPDATE_EXPENSIFY_CARD_LIMIT: 'UpdateExpensifyCardLimit',
    UPDATE_EXPENSIFY_CARD_TITLE: 'UpdateExpensifyCardTitle',
    UPDATE_EXPENSIFY_CARD_LIMIT_TYPE: 'UpdateExpensifyCardLimitType',
    CARD_DEACTIVATE: 'Card_Deactivate',
    CHRONOS_REMOVE_OOO_EVENT: 'Chronos_RemoveOOOEvent',
    MAKE_DEFAULT_PAYMENT_METHOD: 'MakeDefaultPaymentMethod',
    ADD_PAYMENT_CARD: 'AddPaymentCard',
    ADD_PAYMENT_CARD_GBP: 'AddPaymentCardGBP',
    VERIFY_SETUP_INTENT: 'User_VerifySetupIntent',
    VERIFY_SETUP_INTENT_AND_REQUEST_POLICY_OWNER_CHANGE: 'VerifySetupIntentAndRequestPolicyOwnerChange',
    TRANSFER_WALLET_BALANCE: 'TransferWalletBalance',
    DELETE_PAYMENT_CARD: 'DeletePaymentCard',
    UPDATE_PRONOUNS: 'UpdatePronouns',
    UPDATE_DISPLAY_NAME: 'UpdateDisplayName',
    UPDATE_LEGAL_NAME: 'UpdateLegalName',
    UPDATE_DATE_OF_BIRTH: 'UpdateDateOfBirth',
    UPDATE_PHONE_NUMBER: 'UpdatePhoneNumber',
    UPDATE_HOME_ADDRESS: 'UpdateHomeAddress',
    UPDATE_POLICY_ADDRESS: 'SetPolicyAddress',
    UPDATE_AUTOMATIC_TIMEZONE: 'UpdateAutomaticTimezone',
    UPDATE_SELECTED_TIMEZONE: 'UpdateSelectedTimezone',
    UPDATE_USER_AVATAR: 'UpdateUserAvatar',
    UPDATE_GROUP_CHAT_AVATAR: 'UpdateGroupChatAvatar',
    DELETE_USER_AVATAR: 'DeleteUserAvatar',
    REFER_TEACHERS_UNITE_VOLUNTEER: 'ReferTeachersUniteVolunteer',
    ADD_SCHOOL_PRINCIPAL: 'AddSchoolPrincipal',
    CLOSE_ACCOUNT: 'CloseAccount',
    REQUEST_CONTACT_METHOD_VALIDATE_CODE: 'RequestContactMethodValidateCode',
    UPDATE_NEWSLETTER_SUBSCRIPTION: 'UpdateNewsletterSubscription',
    DELETE_CONTACT_METHOD: 'DeleteContactMethod',
    ADD_NEW_CONTACT_METHOD: 'AddNewContactMethod',
    VALIDATE_LOGIN: 'ValidateLogin',
    VALIDATE_SECONDARY_LOGIN: 'ValidateSecondaryLogin',
    UPDATE_PREFERRED_EMOJI_SKIN_TONE: 'UpdatePreferredEmojiSkinTone',
    UPDATE_CHAT_PRIORITY_MODE: 'UpdateChatPriorityMode',
    TOGGLE_PLATFORM_MUTE: 'TogglePlatformMute',
    SET_CONTACT_METHOD_AS_DEFAULT: 'SetContactMethodAsDefault',
    UPDATE_THEME: 'UpdateTheme',
    UPDATE_STATUS: 'UpdateStatus',
    CLEAR_STATUS: 'ClearStatus',
    UPDATE_PERSONAL_DETAILS_FOR_WALLET: 'UpdatePersonalDetailsForWallet',
    VERIFY_IDENTITY: 'VerifyIdentity',
    ACCEPT_WALLET_TERMS: 'AcceptWalletTerms',
    ANSWER_QUESTIONS_FOR_WALLET: 'AnswerQuestionsForWallet',
    REQUEST_ACCOUNT_VALIDATION_LINK: 'RequestAccountValidationLink',
    REQUEST_NEW_VALIDATE_CODE: 'RequestNewValidateCode',
    SIGN_IN_WITH_APPLE: 'SignInWithApple',
    SIGN_IN_WITH_GOOGLE: 'SignInWithGoogle',
    SIGN_IN_USER: 'SigninUser',
    SIGN_IN_USER_WITH_LINK: 'SigninUserWithLink',
    SEARCH: 'Search',
    REQUEST_UNLINK_VALIDATION_LINK: 'RequestUnlinkValidationLink',
    UNLINK_LOGIN: 'UnlinkLogin',
    ENABLE_TWO_FACTOR_AUTH: 'EnableTwoFactorAuth',
    DISABLE_TWO_FACTOR_AUTH: 'DisableTwoFactorAuth',
    ADD_COMMENT: 'AddComment',
    ADD_ATTACHMENT: 'AddAttachment',
    ADD_TEXT_AND_ATTACHMENT: 'AddTextAndAttachment',
    CONNECT_BANK_ACCOUNT_WITH_PLAID: 'ConnectBankAccountWithPlaid',
    ADD_PERSONAL_BANK_ACCOUNT: 'AddPersonalBankAccount',
    RESTART_BANK_ACCOUNT_SETUP: 'RestartBankAccountSetup',
    RESET_BANK_ACCOUNT_SETUP: 'ResetBankAccountSetup',
    RESEND_VALIDATE_CODE: 'ResendValidateCode',
    READ_NEWEST_ACTION: 'ReadNewestAction',
    MARK_AS_UNREAD: 'MarkAsUnread',
    TOGGLE_PINNED_CHAT: 'TogglePinnedChat',
    DELETE_COMMENT: 'DeleteComment',
    UPDATE_COMMENT: 'UpdateComment',
    CREATE_APP_REPORT: 'CreateAppReport',
    UPDATE_REPORT_NOTIFICATION_PREFERENCE: 'UpdateReportNotificationPreference',
    UPDATE_ROOM_VISIBILITY: 'UpdateRoomVisibility',
    UPDATE_ROOM_DESCRIPTION: 'UpdateRoomDescription',
    UPDATE_REPORT_WRITE_CAPABILITY: 'UpdateReportWriteCapability',
    ADD_WORKSPACE_ROOM: 'AddWorkspaceRoom',
    UPDATE_POLICY_ROOM_NAME: 'UpdatePolicyRoomName',
    ADD_EMOJI_REACTION: 'AddEmojiReaction',
    REMOVE_EMOJI_REACTION: 'RemoveEmojiReaction',
    LEAVE_ROOM: 'LeaveRoom',
    PUSHER_PING: 'PusherPing',
    LEAVE_GROUP_CHAT: 'LeaveGroupChat',
    INVITE_TO_ROOM: 'InviteToRoom',
    INVITE_TO_GROUP_CHAT: 'InviteToGroupChat',
    UPDATE_TRIP_ROOM_NAME: 'UpdateTripRoomName',
    UPDATE_GROUP_CHAT_NAME: 'UpdateGroupChatName',
    UPDATE_GROUP_CHAT_MEMBER_ROLES: 'UpdateGroupChatMemberRoles',
    REMOVE_FROM_ROOM: 'RemoveFromRoom',
    REMOVE_FROM_GROUP_CHAT: 'RemoveFromGroupChat',
    FLAG_COMMENT: 'FlagComment',
    UPDATE_REPORT_PRIVATE_NOTE: 'UpdateReportPrivateNote',
    RESOLVE_ACTIONABLE_MENTION_WHISPER: 'ResolveActionableMentionWhisper',
    RESOLVE_ACTIONABLE_REPORT_MENTION_WHISPER: 'ResolveActionableReportMentionWhisper',
    DELETE_WORKSPACE: 'DeleteWorkspace',
    DELETE_MEMBERS_FROM_WORKSPACE: 'DeleteMembersFromWorkspace',
    ADD_MEMBERS_TO_WORKSPACE: 'AddMembersToWorkspace',
    UPDATE_WORKSPACE_AVATAR: 'UpdateWorkspaceAvatar',
    DELETE_WORKSPACE_AVATAR: 'DeleteWorkspaceAvatar',
    UPDATE_WORKSPACE_GENERAL_SETTINGS: 'UpdateWorkspaceGeneralSettings',
    UPDATE_WORKSPACE_DESCRIPTION: 'UpdateWorkspaceDescription',
    UPDATE_WORKSPACE_MEMBERS_ROLE: 'UpdateWorkspaceMembersRole',
    CREATE_WORKSPACE: 'CreateWorkspace',
    CREATE_WORKSPACE_FROM_IOU_PAYMENT: 'CreateWorkspaceFromIOUPayment',
    SET_WORKSPACE_CATEGORIES_ENABLED: 'SetWorkspaceCategoriesEnabled',
    SET_POLICY_TAGS_ENABLED: 'SetPolicyTagsEnabled',
    CREATE_WORKSPACE_CATEGORIES: 'CreateWorkspaceCategories',
    IMPORT_CATEGORIES_SPREADSHEET: 'ImportCategoriesSpreadsheet',
    IMPORT_MEMBERS_SPREADSHEET: 'ImportMembersSpreadsheet',
    IMPORT_TAGS_SPREADSHEET: 'ImportTagsSpreadsheet',
    IMPORT_PER_DIEM_RATES: 'ImportPerDiemRates',
    EXPORT_CATEGORIES_CSV: 'ExportCategoriesCSV',
    EXPORT_MEMBERS_CSV: 'ExportMembersCSV',
    EXPORT_TAGS_CSV: 'ExportTagsCSV',
    EXPORT_PER_DIEM_CSV: 'ExportPerDiemCSV',
    EXPORT_REPORT_TO_CSV: 'ExportReportToCSV',
    MOVE_IOU_REPORT_TO_EXISTING_POLICY: 'MoveIOUReportToExistingPolicy',
    EXPORT_REPORT_TO_PDF: 'ExportReportToPDF',
    RENAME_WORKSPACE_CATEGORY: 'RenameWorkspaceCategory',
    CREATE_POLICY_TAG: 'CreatePolicyTag',
    RENAME_POLICY_TAG: 'RenamePolicyTag',
    SET_WORKSPACE_REQUIRES_CATEGORY: 'SetWorkspaceRequiresCategory',
    UPDATE_POLICY_CATEGORY_PAYROLL_CODE: 'UpdatePolicyCategoryPayrollCode',
    UPDATE_POLICY_CATEGORY_GL_CODE: 'UpdatePolicyCategoryGLCode',
    DELETE_WORKSPACE_CATEGORIES: 'DeleteWorkspaceCategories',
    DELETE_POLICY_REPORT_FIELD: 'DeletePolicyReportField',
    SET_POLICY_TAGS_REQUIRED: 'SetPolicyTagsRequired',
    SET_POLICY_REQUIRES_TAG: 'SetPolicyRequiresTag',
    RENAME_POLICY_TAG_LIST: 'RenamePolicyTaglist',
    DELETE_POLICY_TAGS: 'DeletePolicyTags',
    UPDATE_POLICY_TAG_GL_CODE: 'UpdatePolicyTagGLCode',
    CREATE_TASK: 'CreateTask',
    CANCEL_TASK: 'CancelTask',
    EDIT_TASK_ASSIGNEE: 'EditTaskAssignee',
    EDIT_TASK: 'EditTask',
    REOPEN_TASK: 'ReopenTask',
    COMPLETE_TASK: 'CompleteTask',
    COMPLETE_GUIDED_SETUP: 'CompleteGuidedSetup',
    SET_NAME_VALUE_PAIR: 'SetNameValuePair',
    SET_REPORT_FIELD: 'Report_SetFields',
    DELETE_REPORT_FIELD: 'RemoveReportField',
    SET_REPORT_NAME: 'RenameReport',
    COMPLETE_SPLIT_BILL: 'CompleteSplitBill',
    UPDATE_MONEY_REQUEST_ATTENDEES: 'UpdateMoneyRequestAttendees',
    UPDATE_MONEY_REQUEST_DATE: 'UpdateMoneyRequestDate',
    UPDATE_MONEY_REQUEST_BILLABLE: 'UpdateMoneyRequestBillable',
    UPDATE_MONEY_REQUEST_MERCHANT: 'UpdateMoneyRequestMerchant',
    UPDATE_MONEY_REQUEST_TAG: 'UpdateMoneyRequestTag',
    UPDATE_MONEY_REQUEST_TAX_AMOUNT: 'UpdateMoneyRequestTaxAmount',
    UPDATE_MONEY_REQUEST_TAX_RATE: 'UpdateMoneyRequestTaxRate',
    UPDATE_MONEY_REQUEST_DISTANCE: 'UpdateMoneyRequestDistance',
    UPDATE_MONEY_REQUEST_DISTANCE_RATE: 'UpdateMoneyRequestDistanceRate',
    UPDATE_MONEY_REQUEST_CATEGORY: 'UpdateMoneyRequestCategory',
    UPDATE_MONEY_REQUEST_DESCRIPTION: 'UpdateMoneyRequestDescription',
    UPDATE_MONEY_REQUEST_AMOUNT_AND_CURRENCY: 'UpdateMoneyRequestAmountAndCurrency',
    HOLD_MONEY_REQUEST: 'HoldRequest',
    UPDATE_BILLING_CARD_CURRENCY: 'UpdateBillingCardCurrency',
    UNHOLD_MONEY_REQUEST: 'UnHoldRequest',
    REQUEST_MONEY: 'RequestMoney',
    CREATE_PER_DIEM_REQUEST: 'CreatePerDiemRequest',
    SPLIT_BILL: 'SplitBill',
    SPLIT_BILL_AND_OPEN_REPORT: 'SplitBillAndOpenReport',
    DELETE_MONEY_REQUEST: 'DeleteMoneyRequest',
    CREATE_DISTANCE_REQUEST: 'CreateDistanceRequest',
    START_SPLIT_BILL: 'StartSplitBill',
    SEND_MONEY_ELSEWHERE: 'SendMoneyElsewhere',
    SEND_MONEY_WITH_WALLET: 'SendMoneyWithWallet',
    APPROVE_MONEY_REQUEST: 'ApproveMoneyRequest',
    UNAPPROVE_EXPENSE_REPORT: 'UnapproveExpenseReport',
    REPLACE_RECEIPT: 'ReplaceReceipt',
    SUBMIT_REPORT: 'SubmitReport',
    DETACH_RECEIPT: 'DetachReceipt',
    PAY_MONEY_REQUEST_WITH_WALLET: 'PayMoneyRequestWithWallet',
    PAY_MONEY_REQUEST: 'PayMoneyRequest',
    CANCEL_PAYMENT: 'CancelPayment',
    ACCEPT_ACH_CONTRACT_FOR_BANK_ACCOUNT: 'AcceptACHContractForBankAccount',
    SWITCH_TO_OLD_DOT: 'SwitchToOldDot',
    SWITCH_TO_OLD_DOT_ON_COMPANY_SIZE: 'SwitchToOldDotOnCompanySize',
    TRACK_EXPENSE: 'TrackExpense',
    ENABLE_POLICY_CATEGORIES: 'EnablePolicyCategories',
    ENABLE_POLICY_CONNECTIONS: 'EnablePolicyConnections',
    ENABLE_POLICY_DISTANCE_RATES: 'EnablePolicyDistanceRates',
    ENABLE_POLICY_TAGS: 'EnablePolicyTags',
    ENABLE_POLICY_TAXES: 'EnablePolicyTaxes',
    ENABLE_POLICY_WORKFLOWS: 'EnablePolicyWorkflows',
    ENABLE_POLICY_REPORT_FIELDS: 'EnablePolicyReportFields',
    ENABLE_POLICY_EXPENSIFY_CARDS: 'EnablePolicyExpensifyCards',
    TOGGLE_POLICY_PER_DIEM: 'TogglePolicyPerDiem',
    ENABLE_POLICY_COMPANY_CARDS: 'EnablePolicyCompanyCards',
    ENABLE_POLICY_INVOICING: 'EnablePolicyInvoicing',
    SET_POLICY_RULES_ENABLED: 'SetPolicyRulesEnabled',
    SET_POLICY_EXPENSE_MAX_AMOUNT_NO_RECEIPT: 'SetPolicyExpenseMaxAmountNoReceipt',
    SET_POLICY_EXPENSE_MAX_AMOUNT: 'SetPolicyExpenseMaxAmount',
    SET_POLICY_PROHIBITED_EXPENSES: 'SetPolicyProhibitedExpenses',
    SET_POLICY_EXPENSE_MAX_AGE: ' SetPolicyExpenseMaxAge',
    UPDATE_CUSTOM_RULES: 'UpdateCustomRules',
    SET_POLICY_BILLABLE_MODE: ' SetPolicyBillableMode',
    DISABLE_POLICY_BILLABLE_MODE: 'DisablePolicyBillableExpenses',
    SET_WORKSPACE_ERECEIPTS_ENABLED: 'SetWorkspaceEReceiptsEnabled',
    SET_POLICY_CATEGORY_DESCRIPTION_REQUIRED: 'SetPolicyCategoryDescriptionRequired',
    SET_WORKSPACE_CATEGORY_DESCRIPTION_HINT: 'SetWorkspaceCategoryDescriptionHint',
    SET_POLICY_CATEGORY_RECEIPTS_REQUIRED: 'SetPolicyCategoryReceiptsRequired',
    REMOVE_POLICY_CATEGORY_RECEIPTS_REQUIRED: 'RemoveWorkspaceCategoryReceiptsRequired',
    SET_POLICY_CATEGORY_MAX_AMOUNT: 'SetPolicyCategoryMaxAmount',
    SET_POLICY_CATEGORY_APPROVER: 'SetPolicyCategoryApprover',
    SET_POLICY_CATEGORY_TAX: 'SetPolicyCategoryTax',
    SET_POLICY_TAXES_CURRENCY_DEFAULT: 'SetPolicyCurrencyDefaultTax',
    SET_POLICY_TAXES_FOREIGN_CURRENCY_DEFAULT: 'SetPolicyForeignCurrencyDefaultTax',
    SET_POLICY_CUSTOM_TAX_NAME: 'SetPolicyCustomTaxName',
    JOIN_POLICY_VIA_INVITE_LINK: 'JoinWorkspaceViaInviteLink',
    JOIN_ACCESSIBLE_POLICY: 'JoinAccessiblePolicy',
    ACCEPT_JOIN_REQUEST: 'AcceptJoinRequest',
    DECLINE_JOIN_REQUEST: 'DeclineJoinRequest',
    CREATE_POLICY_TAX: 'CreatePolicyTax',
    UPDATE_POLICY_CONNECTION_CONFIG: 'UpdatePolicyConnectionConfiguration',
    UPDATE_QUICKBOOKS_ONLINE_ENABLE_NEW_CATEGORIES: 'UpdateQuickbooksOnlineEnableNewCategories',
    UPDATE_QUICKBOOKS_ONLINE_AUTO_CREATE_VENDOR: 'UpdateQuickbooksOnlineAutoCreateVendor',
    UPDATE_QUICKBOOKS_ONLINE_REIMBURSABLE_EXPENSES_ACCOUNT: 'UpdateQuickbooksOnlineReimbursableExpensesAccount',
    UPDATE_QUICKBOOKS_ONLINE_RECEIVABLE_ACCOUNT: 'UpdateQuickbooksOnlineReceivableAccount',
    UPDATE_QUICKBOOKS_ONLINE_EXPORT_DATE: 'UpdateQuickbooksOnlineExportDate',
    UPDATE_QUICKBOOKS_ONLINE_NON_REIMBURSABLE_EXPENSES_ACCOUNT: 'UpdateQuickbooksOnlineNonReimbursableExpensesAccount',
    UPDATE_QUICKBOOKS_ONLINE_COLLECTION_ACCOUNT_ID: 'UpdateQuickbooksOnlineCollectionAccountID',
    UPDATE_QUICKBOOKS_ONLINE_SYNC_TAX: 'UpdateQuickbooksOnlineSyncTax',
    UPDATE_QUICKBOOKS_ONLINE_SYNC_LOCATIONS: 'UpdateQuickbooksOnlineSyncLocations',
    UPDATE_QUICKBOOKS_ONLINE_SYNC_CUSTOMERS: 'UpdateQuickbooksOnlineSyncCustomers',
    UPDATE_QUICKBOOKS_ONLINE_SYNC_CLASSES: 'UpdateQuickbooksOnlineSyncClasses',
    UPDATE_QUICKBOOKS_ONLINE_NON_REIMBURSABLE_BILL_DEFAULT_VENDOR: 'UpdateQuickbooksOnlineNonReimbursableBillDefaultVendor',
    UPDATE_QUICKBOOKS_ONLINE_AUTO_SYNC: 'UpdateQuickbooksOnlineAutoSync',
    UPDATE_QUICKBOOKS_ONLINE_SYNC_PEOPLE: 'UpdateQuickbooksOnlineSyncPeople',
    UPDATE_QUICKBOOKS_ONLINE_REIMBURSEMENT_ACCOUNT_ID: 'UpdateQuickbooksOnlineReimbursementAccountID',
    UPDATE_QUICKBOOKS_ONLINE_EXPORT: 'UpdateQuickbooksOnlineExport',
    UPDATE_QUICKBOOKS_DESKTOP_EXPORT_DATE: 'UpdateQuickbooksDesktopExportDate',
    UPDATE_MANY_POLICY_CONNECTION_CONFIGS: 'UpdateManyPolicyConnectionConfigurations',
    UPDATE_QUICKBOOKS_DESKTOP_NON_REIMBURSABLE_EXPENSES_EXPORT_DESTINATION: 'UpdateQuickbooksDesktopNonReimbursableExpensesExportDestination',
    UPDATE_QUICKBOOKS_DESKTOP_NON_REIMBURSABLE_EXPENSES_ACCOUNT: 'UpdateQuickbooksDesktopNonReimbursableExpensesAccount',
    UPDATE_QUICKBOOKS_DESKTOP_AUTO_CREATE_VENDOR: 'UpdateQuickbooksDesktopAutoCreateVendor',
    UPDATE_QUICKBOOKS_DESKTOP_NON_REIMBURSABLE_BILL_DEFAULT_VENDOR: 'UpdateQuickbooksDesktopNonReimbursableBillDefaultVendor',
    UPDATE_QUICKBOOKS_DESKTOP_AUTO_SYNC: 'UpdateQuickbooksDesktopAutoSync',
    UPDATE_QUICKBOOKS_DESKTOP_EXPORT: 'UpdateQuickbooksDesktopExport',
    UPDATE_QUICKBOOKS_DESKTOP_REIMBURSABLE_EXPENSES_ACCOUNT: 'UpdateQuickbooksDesktopReimbursableExpensesAccount',
    UPDATE_QUICKBOOKS_DESKTOP_MARK_CHECKS_TO_BE_PRINTED: 'UpdateQuickbooksDesktopMarkChecksToBePrinted',
    UPDATE_QUICKBOOKS_DESKTOP_REIMBURSABLE_EXPENSES_EXPORT_DESTINATION: 'UpdateQuickbooksDesktopReimbursableExpensesExportDestination',
    UPDATE_QUICKBOOKS_DESKTOP_ENABLE_NEW_CATEGORIES: 'UpdateQuickbooksDesktopEnableNewCategories',
    UPDATE_QUICKBOOKS_DESKTOP_SYNC_CLASSES: 'UpdateQuickbooksDesktopSyncClasses',
    UPDATE_QUICKBOOKS_DESKTOP_SYNC_CUSTOMERS: 'UpdateQuickbooksDesktopSyncCustomers',
    UPDATE_QUICKBOOKS_DESKTOP_SYNC_ITEMS: 'UpdateQuickbooksDesktopSyncItems',
    REMOVE_POLICY_CONNECTION: 'RemovePolicyConnection',
    SET_POLICY_TAXES_ENABLED: 'SetPolicyTaxesEnabled',
    DELETE_POLICY_TAXES: 'DeletePolicyTaxes',
    UPDATE_POLICY_TAX_VALUE: 'UpdatePolicyTaxValue',
    RENAME_POLICY_TAX: 'RenamePolicyTax',
    UPDATE_POLICY_TAX_CODE: 'UpdatePolicyTaxCode',
    CREATE_POLICY_DISTANCE_RATE: 'CreatePolicyDistanceRate',
    REQUEST_WORKSPACE_OWNER_CHANGE: 'RequestWorkspaceOwnerChange',
    ADD_BILLING_CARD_AND_REQUEST_WORKSPACE_OWNER_CHANGE: 'AddBillingCardAndRequestPolicyOwnerChange',
    SET_POLICY_DISTANCE_RATES_UNIT: 'SetPolicyDistanceRatesUnit',
    SET_CUSTOM_UNIT_DEFAULT_CATEGORY: 'SetCustomUnitDefaultCategory',
    ENABLE_DISTANCE_REQUEST_TAX: 'EnableDistanceRequestTax',
    UPDATE_POLICY_DISTANCE_RATE_VALUE: 'UpdatePolicyDistanceRateValue',
    UPDATE_POLICY_DISTANCE_TAX_RATE_VALUE: 'UpdateDistanceTaxRate',
    UPDATE_DISTANCE_TAX_CLAIMABLE_VALUE: 'UpdateDistanceTaxClaimableValue',
    SET_POLICY_DISTANCE_RATES_ENABLED: 'SetPolicyDistanceRatesEnabled',
    DELETE_POLICY_DISTANCE_RATES: 'DeletePolicyDistanceRates',
    DISMISS_TRACK_EXPENSE_ACTIONABLE_WHISPER: 'DismissActionableWhisper',
    ADD_TRACKED_EXPENSE_TO_POLICY: 'AddTrackedExpenseToPolicy',
    CONVERT_TRACKED_EXPENSE_TO_REQUEST: 'ConvertTrackedExpenseToRequest',
    CATEGORIZE_TRACKED_EXPENSE: 'CategorizeTrackedExpense',
    SHARE_TRACKED_EXPENSE: 'ShareTrackedExpense',
    LEAVE_POLICY: 'LeavePolicy',
    DISMISS_VIOLATION: 'DismissViolation',
    ACCEPT_SPOTNANA_TERMS: 'AcceptSpotnanaTerms',
    SEND_INVOICE: 'SendInvoice',
    PAY_INVOICE: 'PayInvoice',
    MARK_AS_CASH: 'MarkAsCash',
    TRANSACTION_MERGE: 'Transaction_Merge',
    RESOLVE_DUPLICATES: 'ResolveDuplicates',
    UPDATE_SUBSCRIPTION_TYPE: 'UpdateSubscriptionType',
    SIGN_UP_USER: 'SignUpUser',
    UPDATE_SUBSCRIPTION_AUTO_RENEW: 'UpdateSubscriptionAutoRenew',
    UPDATE_SUBSCRIPTION_ADD_NEW_USERS_AUTOMATICALLY: 'UpdateSubscriptionAddNewUsersAutomatically',
    UPDATE_SUBSCRIPTION_SIZE: 'UpdateSubscriptionSize',
    REPORT_EXPORT: 'Report_Export',
    MARK_AS_EXPORTED: 'MarkAsExported',
    UPGRADE_TO_CORPORATE: 'UpgradeToCorporate',
    DOWNGRADE_TO_TEAM: 'Policy_DowngradeToTeam',
    DELETE_MONEY_REQUEST_ON_SEARCH: 'DeleteMoneyRequestOnSearch',
    HOLD_MONEY_REQUEST_ON_SEARCH: 'HoldMoneyRequestOnSearch',
    APPROVE_MONEY_REQUEST_ON_SEARCH: 'ApproveMoneyRequestOnSearch',
    UNHOLD_MONEY_REQUEST_ON_SEARCH: 'UnholdMoneyRequestOnSearch',
    REQUEST_REFUND: 'User_RefundPurchase',
    UPDATE_NETSUITE_SUBSIDIARY: 'UpdateNetSuiteSubsidiary',
    CREATE_WORKSPACE_REPORT_FIELD: 'CreatePolicyReportField',
    UPDATE_WORKSPACE_REPORT_FIELD_INITIAL_VALUE: 'SetPolicyReportFieldDefault',
    ENABLE_WORKSPACE_REPORT_FIELD_LIST_VALUE: 'EnablePolicyReportFieldOption',
    CREATE_WORKSPACE_REPORT_FIELD_LIST_VALUE: 'CreatePolicyReportFieldOption',
    REMOVE_WORKSPACE_REPORT_FIELD_LIST_VALUE: 'RemovePolicyReportFieldOption',
    UPDATE_NETSUITE_SYNC_TAX_CONFIGURATION: 'UpdateNetSuiteSyncTaxConfiguration',
    UPDATE_NETSUITE_CROSS_SUBSIDIARY_CUSTOMER_CONFIGURATION: 'UpdateNetSuiteCrossSubsidiaryCustomerConfiguration',
    UPDATE_NETSUITE_DEPARTMENTS_MAPPING: 'UpdateNetSuiteDepartmentsMapping',
    UPDATE_NETSUITE_CLASSES_MAPPING: 'UpdateNetSuiteClassesMapping',
    UPDATE_NETSUITE_LOCATIONS_MAPPING: 'UpdateNetSuiteLocationsMapping',
    UPDATE_NETSUITE_CUSTOMERS_MAPPING: 'UpdateNetSuiteCustomersMapping',
    UPDATE_NETSUITE_JOBS_MAPPING: 'UpdateNetSuiteJobsMapping',
    UPDATE_NETSUITE_CUSTOMERS_JOBS_MAPPING: 'UpdateNetSuiteCustomersJobsMapping',
    UPDATE_NETSUITE_EXPORTER: 'UpdateNetSuiteExporter',
    UPDATE_NETSUITE_EXPORT_DATE: 'UpdateNetSuiteExportDate',
    UPDATE_NETSUITE_REIMBURSABLE_EXPENSES_EXPORT_DESTINATION: 'UpdateNetSuiteReimbursableExpensesExportDestination',
    UPDATE_NETSUITE_NONREIMBURSABLE_EXPENSES_EXPORT_DESTINATION: 'UpdateNetSuiteNonreimbursableExpensesExportDestination',
    UPDATE_NETSUITE_DEFAULT_VENDOR: 'UpdateNetSuiteDefaultVendor',
    UPDATE_NETSUITE_REIMBURSABLE_PAYABLE_ACCOUNT: 'UpdateNetSuiteReimbursablePayableAccount',
    UPDATE_NETSUITE_PAYABLE_ACCT: 'UpdateNetSuitePayableAcct',
    UPDATE_NETSUITE_JOURNAL_POSTING_PREFERENCE: 'UpdateNetSuiteJournalPostingPreference',
    UPDATE_NETSUITE_RECEIVABLE_ACCOUNT: 'UpdateNetSuiteReceivableAccount',
    UPDATE_NETSUITE_INVOICE_ITEM_PREFERENCE: 'UpdateNetSuiteInvoiceItemPreference',
    UPDATE_NETSUITE_INVOICE_ITEM: 'UpdateNetSuiteInvoiceItem',
    UPDATE_NETSUITE_PROVINCIAL_TAX_POSTING_ACCOUNT: 'UpdateNetSuiteProvincialTaxPostingAccount',
    UPDATE_NETSUITE_TAX_POSTING_ACCOUNT: 'UpdateNetSuiteTaxPostingAccount',
    UPDATE_NETSUITE_ALLOW_FOREIGN_CURRENCY: 'UpdateNetSuiteAllowForeignCurrency',
    UPDATE_NETSUITE_EXPORT_TO_NEXT_OPEN_PERIOD: 'UpdateNetSuiteExportToNextOpenPeriod',
    UPDATE_NETSUITE_CUSTOM_SEGMENTS: 'UpdateNetSuiteCustomSegments',
    UPDATE_NETSUITE_CUSTOM_LISTS: 'UpdateNetSuiteCustomLists',
    UPDATE_NETSUITE_AUTO_SYNC: 'UpdateNetSuiteAutoSync',
    UPDATE_NETSUITE_SYNC_REIMBURSED_REPORTS: 'UpdateNetSuiteSyncReimbursedReports',
    UPDATE_NETSUITE_SYNC_PEOPLE: 'UpdateNetSuiteSyncPeople',
    UPDATE_NETSUITE_AUTO_CREATE_ENTITIES: 'UpdateNetSuiteAutoCreateEntities',
    UPDATE_NETSUITE_ENABLE_NEW_CATEGORIES: 'UpdateNetSuiteEnableNewCategories',
    UPDATE_NETSUITE_CUSTOM_FORM_ID_OPTIONS_ENABLED: 'UpdateNetSuiteCustomFormIDOptionsEnabled',
    UPDATE_NETSUITE_REIMBURSEMENT_ACCOUNT_ID: 'UpdateNetSuiteReimbursementAccountID',
    UPDATE_NETSUITE_COLLECTION_ACCOUNT: 'UpdateNetSuiteCollectionAccount',
    UPDATE_NETSUITE_EXPORT_REPORTS_TO: 'UpdateNetSuiteExportReportsTo',
    UPDATE_NETSUITE_VENDOR_BILLS_TO: 'UpdateNetSuiteExportVendorBillsTo',
    UPDATE_NETSUITE_ACCOUNTING_METHOD: 'UpdateNetSuiteAccountingMethod',
    UPDATE_NETSUITE_JOURNALS_TO: 'UpdateNetSuiteExportJournalsTo',
    UPDATE_NETSUITE_APPROVAL_ACCOUNT: 'UpdateNetSuiteApprovalAccount',
    UPDATE_NETSUITE_CUSTOM_FORM_ID_OPTIONS_REIMBURSABLE: 'UpdateNetSuiteCustomFormIDOptionsReimbursable',
    UPDATE_NETSUITE_CUSTOM_FORM_ID_OPTIONS_NON_REIMBURSABLE: 'UpdateNetSuiteCustomFormIDOptionsNonReimbursable',
    CONNECT_POLICY_TO_NSQS: 'ConnectPolicyToNSQS',
    UPDATE_NSQS_CUSTOMERS_MAPPING: 'UpdateNSQSCustomersMapping',
    UPDATE_NSQS_PROJECTS_MAPPING: 'UpdateNSQSProjectsMapping',
    UPDATE_NSQS_EXPORTER: 'UpdateNSQSExporter',
    UPDATE_NSQS_EXPORT_DATE: 'UpdateNSQSExportDate',
    UPDATE_NSQS_AUTO_SYNC: 'UpdateNSQSAutoSync',
    UPDATE_NSQS_PAYMENT_ACCOUNT: 'UpdateNSQSPaymentAccount',
    REQUEST_EXPENSIFY_CARD_LIMIT_INCREASE: 'RequestExpensifyCardLimitIncrease',
    CONNECT_POLICY_TO_SAGE_INTACCT: 'ConnectPolicyToSageIntacct',
    COPY_EXISTING_POLICY_CONNECTION: 'CopyExistingPolicyConnection',
    UPDATE_SAGE_INTACCT_AUTO_SYNC: 'UpdateSageIntacctAutoSync',
    UPDATE_SAGE_INTACCT_IMPORT_EMPLOYEES: 'UpdateSageIntacctImportEmployees',
    UPDATE_SAGE_INTACCT_APPROVAL_MODE: 'UpdateSageIntacctApprovalMode',
    UPDATE_SAGE_INTACCT_SYNC_REIMBURSED_REPORTS: 'UpdateSageIntacctSyncReimbursedReports',
    UPDATE_SAGE_INTACCT_SYNC_REIMBURSEMENT_ACCOUNT_ID: 'UpdateSageIntacctSyncReimbursementAccountID',
    CONNECT_POLICY_TO_NETSUITE: 'ConnectPolicyToNetSuite',
    CLEAR_OUTSTANDING_BALANCE: 'ClearOutstandingBalance',
    CANCEL_BILLING_SUBSCRIPTION: 'CancelBillingSubscriptionNewDot',
    UPDATE_SAGE_INTACCT_ENTITY: 'UpdateSageIntacctEntity',
    UPDATE_SAGE_INTACCT_BILLABLE: 'UpdateSageIntacctBillable',
    UPDATE_SAGE_INTACCT_DEPARTMENT_MAPPING: 'UpdateSageIntacctDepartmentsMapping',
    UPDATE_SAGE_INTACCT_CLASSES_MAPPING: 'UpdateSageIntacctClassesMapping',
    UPDATE_SAGE_INTACCT_LOCATIONS_MAPPING: 'UpdateSageIntacctLocationsMapping',
    UPDATE_SAGE_INTACCT_CUSTOMERS_MAPPING: 'UpdateSageIntacctCustomersMapping',
    UPDATE_SAGE_INTACCT_PROJECTS_MAPPING: 'UpdateSageIntacctProjectsMapping',
    UPDATE_SAGE_INTACCT_SYNC_TAX_CONFIGURATION: 'UpdateSageIntacctSyncTaxConfiguration',
    UPDATE_SAGE_INTACCT_USER_DIMENSION: 'UpdateSageIntacctUserDimension',
    UPDATE_SAGE_INTACCT_EXPORTER: 'UpdateSageIntacctExporter',
    UPDATE_SAGE_INTACCT_EXPORT_DATE: 'UpdateSageIntacctExportDate',
    UPDATE_SAGE_INTACCT_REIMBURSABLE_EXPENSES_EXPORT_DESTINATION: 'UpdateSageIntacctReimbursableExpensesExportDestination',
    UPDATE_SAGE_INTACCT_NON_REIMBURSABLE_EXPENSES_EXPORT_DESTINATION: 'UpdateSageIntacctNonreimbursableExpensesExportDestination',
    UPDATE_SAGE_INTACCT_REIMBURSABLE_EXPENSES_REPORT_EXPORT_DEFAULT_VENDOR: 'UpdateSageIntacctReimbursableExpensesReportExportDefaultVendor',
    UPDATE_SAGE_INTACCT_NON_REIMBURSABLE_EXPENSES_CREDIT_CARD_CHARGE_EXPORT_DEFAULT_VENDOR: 'UpdateSageIntacctNonreimbursableExpensesCreditCardChargeExportDefaultVendor',
    UPDATE_SAGE_INTACCT_NON_REIMBURSABLE_EXPENSES_EXPORT_ACCOUNT: 'UpdateSageIntacctNonreimbursableExpensesExportAccount',
    UPDATE_SAGE_INTACCT_NON_REIMBURSABLE_EXPENSES_EXPORT_VENDOR: 'UpdateSageIntacctNonreimbursableExpensesExportVendor',
    REQUEST_TAX_EXEMPTION: 'RequestTaxExemption',
    EXPORT_SEARCH_ITEMS_TO_CSV: 'ExportSearchToCSV',
    CREATE_WORKSPACE_APPROVAL: 'CreateWorkspaceApproval',
    UPDATE_WORKSPACE_APPROVAL: 'UpdateWorkspaceApproval',
    REMOVE_WORKSPACE_APPROVAL: 'RemoveWorkspaceApproval',
    CONFIGURE_EXPENSIFY_CARDS_FOR_POLICY: 'ConfigureExpensifyCardsForPolicy',
    CREATE_EXPENSIFY_CARD: 'CreateExpensifyCard',
    CREATE_ADMIN_ISSUED_VIRTUAL_CARD: 'CreateAdminIssuedVirtualCard',
    QUEUE_EXPENSIFY_CARD_FOR_BILLING: 'Domain_QueueExpensifyCardForBilling',
    ADD_DELEGATE: 'AddDelegate',
    REMOVE_DELEGATE: 'RemoveDelegate',
    UPDATE_DELEGATE_ROLE: 'UpdateDelegateRole',
    TOGGLE_CARD_CONTINUOUS_RECONCILIATION: 'ToggleCardContinuousReconciliation',
    SET_POLICY_TAG_APPROVER: 'SetPolicyTagApprover',
    SAVE_SEARCH: 'SaveSearch',
    DELETE_SAVED_SEARCH: 'DeleteSavedSearch',
    UPDATE_CARD_SETTLEMENT_FREQUENCY: 'UpdateCardSettlementFrequency',
    UPDATE_CARD_SETTLEMENT_ACCOUNT: 'UpdateCardSettlementAccount',
    UPDATE_XERO_IMPORT_TRACKING_CATEGORIES: 'UpdateXeroImportTrackingCategories',
    UPDATE_XERO_IMPORT_TAX_RATES: 'UpdateXeroImportTaxRates',
    UPDATE_XERO_TENANT_ID: 'UpdateXeroTenantID',
    UPDATE_XERO_MAPPING: 'UpdateXeroMappings',
    UPDATE_XERO_IMPORT_CUSTOMERS: 'UpdateXeroImportCustomers',
    UPDATE_XERO_ENABLE_NEW_CATEGORIES: 'UpdateXeroEnableNewCategories',
    UPDATE_XERO_AUTO_SYNC: 'UpdateXeroAutoSync',
    UPDATE_XERO_EXPORT_BILL_STATUS: 'UpdateXeroExportBillStatus',
    UPDATE_XERO_EXPORT_BILL_DATE: 'UpdateXeroExportBillDate',
    UPDATE_XERO_EXPORT_EXPORTER: 'UpdateXeroExportExporter',
    UPDATE_XERO_EXPORT_NON_REIMBURSABLE_ACCOUNT: 'UpdateXeroExportNonReimbursableAccount',
    UPDATE_XERO_SYNC_INVOICE_COLLECTIONS_ACCOUNT_ID: 'UpdateXeroSyncInvoiceCollectionsAccountID',
    UPDATE_XERO_SYNC_SYNC_REIMBURSED_REPORTS: 'UpdateXeroSyncSyncReimbursedReports',
    UPDATE_XERO_SYNC_REIMBURSEMENT_ACCOUNT_ID: 'UpdateXeroSyncReimbursementAccountID',
    REQUEST_FEED_SETUP: 'RequestFeedSetup',
    SET_COMPANY_CARD_FEED_NAME: 'SetFeedName',
    DELETE_COMPANY_CARD_FEED: 'RemoveFeed',
    SET_COMPANY_CARD_TRANSACTION_LIABILITY: 'SetFeedTransactionLiability',
    ASSIGN_COMPANY_CARD: 'AssignCard',
    UNASSIGN_COMPANY_CARD: 'UnassignCard',
    UPDATE_COMPANY_CARD: 'SyncCard',
    UPDATE_COMPANY_CARD_NAME: 'SetCardName',
    SET_CARD_EXPORT_ACCOUNT: 'SetCardExportAccount',
    SET_PERSONAL_DETAILS_AND_SHIP_EXPENSIFY_CARDS: 'SetPersonalDetailsAndShipExpensifyCards',
    SET_INVOICING_TRANSFER_BANK_ACCOUNT: 'SetInvoicingTransferBankAccount',
    SELF_TOUR_VIEWED: 'SelfTourViewed',
    UPDATE_INVOICE_COMPANY_NAME: 'UpdateInvoiceCompanyName',
    UPDATE_INVOICE_COMPANY_WEBSITE: 'UpdateInvoiceCompanyWebsite',
    GET_CORPAY_BANK_ACCOUNT_FIELDS: 'GetCorpayBankAccountFields',
    BANK_ACCOUNT_CREATE_CORPAY: 'BankAccount_CreateCorpay',
    UPDATE_WORKSPACE_CUSTOM_UNIT: 'UpdateWorkspaceCustomUnit',
    VALIDATE_USER_AND_GET_ACCESSIBLE_POLICIES: 'ValidateUserAndGetAccessiblePolicies',
    DISMISS_PRODUCT_TRAINING: 'DismissProductTraining',
    RESET_SMS_DELIVERY_FAILURE_STATUS: 'ResetSMSDeliveryFailureStatus',
    SAVE_CORPAY_ONBOARDING_COMPANY_DETAILS: 'SaveCorpayOnboardingCompanyDetails',
    SAVE_CORPAY_ONBOARDING_BENEFICIAL_OWNER: 'SaveCorpayOnboardingBeneficialOwner',
    ADD_WORK_EMAIL: 'AddWorkEmail',
    CHANGE_REPORT_POLICY: 'ChangeReportPolicy',
    SEND_RECAP_IN_ADMINS_ROOM: 'SendRecapInAdminsRoom',
} as const;

type WriteCommand = ValueOf<typeof WRITE_COMMANDS>;

type WriteCommandParameters = {
    [WRITE_COMMANDS.DISMISS_REFERRAL_BANNER]: Parameters.DismissReferralBannerParams;
    [WRITE_COMMANDS.UPDATE_PREFERRED_LOCALE]: Parameters.UpdatePreferredLocaleParams;
    [WRITE_COMMANDS.RECONNECT_APP]: Parameters.ReconnectAppParams;
    [WRITE_COMMANDS.OPEN_APP]: Parameters.OpenAppParams;
    [WRITE_COMMANDS.HANDLE_RESTRICTED_EVENT]: Parameters.HandleRestrictedEventParams;
    [WRITE_COMMANDS.OPEN_REPORT]: Parameters.OpenReportParams;
    [WRITE_COMMANDS.DELETE_PAYMENT_BANK_ACCOUNT]: Parameters.DeletePaymentBankAccountParams;
    [WRITE_COMMANDS.UPDATE_PERSONAL_INFORMATION_FOR_BANK_ACCOUNT]: Parameters.UpdatePersonalInformationForBankAccountParams;
    [WRITE_COMMANDS.VALIDATE_BANK_ACCOUNT_WITH_TRANSACTIONS]: Parameters.ValidateBankAccountWithTransactionsParams;
    [WRITE_COMMANDS.UPDATE_COMPANY_INFORMATION_FOR_BANK_ACCOUNT]: Parameters.UpdateCompanyInformationForBankAccountParams;
    [WRITE_COMMANDS.UPDATE_BENEFICIAL_OWNERS_FOR_BANK_ACCOUNT]: UpdateBeneficialOwnersForBankAccountParams;
    [WRITE_COMMANDS.CONNECT_BANK_ACCOUNT_MANUALLY]: Parameters.ConnectBankAccountParams;
    [WRITE_COMMANDS.VERIFY_IDENTITY_FOR_BANK_ACCOUNT]: Parameters.VerifyIdentityForBankAccountParams;
    [WRITE_COMMANDS.BANK_ACCOUNT_HANDLE_PLAID_ERROR]: Parameters.BankAccountHandlePlaidErrorParams;
    [WRITE_COMMANDS.REPORT_VIRTUAL_EXPENSIFY_CARD_FRAUD]: Parameters.ReportVirtualExpensifyCardFraudParams;
    [WRITE_COMMANDS.REQUEST_REPLACEMENT_EXPENSIFY_CARD]: Parameters.RequestReplacementExpensifyCardParams;
    [WRITE_COMMANDS.ACTIVATE_PHYSICAL_EXPENSIFY_CARD]: Parameters.ActivatePhysicalExpensifyCardParams;
    [WRITE_COMMANDS.UPDATE_EXPENSIFY_CARD_LIMIT]: Parameters.UpdateExpensifyCardLimitParams;
    [WRITE_COMMANDS.UPDATE_EXPENSIFY_CARD_TITLE]: Parameters.UpdateExpensifyCardTitleParams;
    [WRITE_COMMANDS.UPDATE_EXPENSIFY_CARD_LIMIT_TYPE]: Parameters.UpdateExpensifyCardLimitTypeParams;
    [WRITE_COMMANDS.CARD_DEACTIVATE]: Parameters.CardDeactivateParams;
    [WRITE_COMMANDS.MAKE_DEFAULT_PAYMENT_METHOD]: Parameters.MakeDefaultPaymentMethodParams;
    [WRITE_COMMANDS.ADD_PAYMENT_CARD]: Parameters.AddPaymentCardParams;
    [WRITE_COMMANDS.ADD_PAYMENT_CARD_GBP]: Parameters.AddPaymentCardParams;
    [WRITE_COMMANDS.VERIFY_SETUP_INTENT]: Parameters.VerifySetupIntentParams;
    [WRITE_COMMANDS.VERIFY_SETUP_INTENT_AND_REQUEST_POLICY_OWNER_CHANGE]: Parameters.VerifySetupIntentAndRequestPolicyOwnerChangeParams;
    [WRITE_COMMANDS.DELETE_PAYMENT_CARD]: Parameters.DeletePaymentCardParams;
    [WRITE_COMMANDS.UPDATE_PRONOUNS]: Parameters.UpdatePronounsParams;
    [WRITE_COMMANDS.UPDATE_DISPLAY_NAME]: Parameters.UpdateDisplayNameParams;
    [WRITE_COMMANDS.UPDATE_LEGAL_NAME]: Parameters.UpdateLegalNameParams;
    [WRITE_COMMANDS.UPDATE_DATE_OF_BIRTH]: Parameters.UpdateDateOfBirthParams;
    [WRITE_COMMANDS.UPDATE_PHONE_NUMBER]: Parameters.UpdatePhoneNumberParams;
    [WRITE_COMMANDS.UPDATE_POLICY_ADDRESS]: Parameters.UpdatePolicyAddressParams;
    [WRITE_COMMANDS.UPDATE_HOME_ADDRESS]: Parameters.UpdateHomeAddressParams;
    [WRITE_COMMANDS.UPDATE_AUTOMATIC_TIMEZONE]: Parameters.UpdateAutomaticTimezoneParams;
    [WRITE_COMMANDS.UPDATE_SELECTED_TIMEZONE]: Parameters.UpdateSelectedTimezoneParams;
    [WRITE_COMMANDS.UPDATE_USER_AVATAR]: Parameters.UpdateUserAvatarParams;
    [WRITE_COMMANDS.DELETE_USER_AVATAR]: null;
    [WRITE_COMMANDS.REFER_TEACHERS_UNITE_VOLUNTEER]: Parameters.ReferTeachersUniteVolunteerParams;
    [WRITE_COMMANDS.ADD_SCHOOL_PRINCIPAL]: Parameters.AddSchoolPrincipalParams;
    [WRITE_COMMANDS.CLOSE_ACCOUNT]: Parameters.CloseAccountParams;
    [WRITE_COMMANDS.REQUEST_CONTACT_METHOD_VALIDATE_CODE]: Parameters.RequestContactMethodValidateCodeParams;
    [WRITE_COMMANDS.UPDATE_NEWSLETTER_SUBSCRIPTION]: Parameters.UpdateNewsletterSubscriptionParams;
    [WRITE_COMMANDS.DELETE_CONTACT_METHOD]: Parameters.DeleteContactMethodParams;
    [WRITE_COMMANDS.ADD_NEW_CONTACT_METHOD]: Parameters.AddNewContactMethodParams;
    [WRITE_COMMANDS.VALIDATE_LOGIN]: Parameters.ValidateLoginParams;
    [WRITE_COMMANDS.VALIDATE_SECONDARY_LOGIN]: Parameters.ValidateSecondaryLoginParams;
    [WRITE_COMMANDS.UPDATE_PREFERRED_EMOJI_SKIN_TONE]: Parameters.UpdatePreferredEmojiSkinToneParams;
    [WRITE_COMMANDS.UPDATE_CHAT_PRIORITY_MODE]: Parameters.UpdateChatPriorityModeParams;
    [WRITE_COMMANDS.SET_CONTACT_METHOD_AS_DEFAULT]: Parameters.SetContactMethodAsDefaultParams;
    [WRITE_COMMANDS.TOGGLE_PLATFORM_MUTE]: Parameters.TogglePlatformMuteParams;
    [WRITE_COMMANDS.UPDATE_THEME]: Parameters.UpdateThemeParams;
    [WRITE_COMMANDS.UPDATE_STATUS]: Parameters.UpdateStatusParams;
    [WRITE_COMMANDS.CLEAR_STATUS]: null;
    [WRITE_COMMANDS.UPDATE_PERSONAL_DETAILS_FOR_WALLET]: Parameters.UpdatePersonalDetailsForWalletParams;
    [WRITE_COMMANDS.REQUEST_FEED_SETUP]: Parameters.RequestFeedSetupParams;
    [WRITE_COMMANDS.SET_COMPANY_CARD_FEED_NAME]: Parameters.SetCompanyCardFeedName;
    [WRITE_COMMANDS.DELETE_COMPANY_CARD_FEED]: Parameters.DeleteCompanyCardFeed;
    [WRITE_COMMANDS.ASSIGN_COMPANY_CARD]: Parameters.AssignCompanyCardParams;
    [WRITE_COMMANDS.UNASSIGN_COMPANY_CARD]: Parameters.UnassignCompanyCard;
    [WRITE_COMMANDS.UPDATE_COMPANY_CARD]: Parameters.UpdateCompanyCard;
    [WRITE_COMMANDS.UPDATE_COMPANY_CARD_NAME]: Parameters.UpdateCompanyCardNameParams;
    [WRITE_COMMANDS.SET_CARD_EXPORT_ACCOUNT]: Parameters.SetCompanyCardExportAccountParams;
    [WRITE_COMMANDS.SET_COMPANY_CARD_TRANSACTION_LIABILITY]: Parameters.SetCompanyCardTransactionLiability;
    [WRITE_COMMANDS.VERIFY_IDENTITY]: Parameters.VerifyIdentityParams;
    [WRITE_COMMANDS.ACCEPT_WALLET_TERMS]: Parameters.AcceptWalletTermsParams;
    [WRITE_COMMANDS.ANSWER_QUESTIONS_FOR_WALLET]: Parameters.AnswerQuestionsForWalletParams;
    [WRITE_COMMANDS.REQUEST_ACCOUNT_VALIDATION_LINK]: Parameters.RequestAccountValidationLinkParams;
    [WRITE_COMMANDS.REQUEST_NEW_VALIDATE_CODE]: Parameters.RequestNewValidateCodeParams;
    [WRITE_COMMANDS.SIGN_IN_WITH_APPLE]: Parameters.BeginAppleSignInParams;
    [WRITE_COMMANDS.SIGN_IN_WITH_GOOGLE]: Parameters.BeginGoogleSignInParams;
    [WRITE_COMMANDS.SIGN_IN_USER]: SignInUserParams;
    [WRITE_COMMANDS.SIGN_IN_USER_WITH_LINK]: Parameters.SignInUserWithLinkParams;
    [WRITE_COMMANDS.REQUEST_UNLINK_VALIDATION_LINK]: Parameters.RequestUnlinkValidationLinkParams;
    [WRITE_COMMANDS.UNLINK_LOGIN]: Parameters.UnlinkLoginParams;
    [WRITE_COMMANDS.ENABLE_TWO_FACTOR_AUTH]: null;
    [WRITE_COMMANDS.DISABLE_TWO_FACTOR_AUTH]: Parameters.DisableTwoFactorAuthParams;
    [WRITE_COMMANDS.ADD_COMMENT]: Parameters.AddCommentOrAttachementParams;
    [WRITE_COMMANDS.ADD_ATTACHMENT]: Parameters.AddCommentOrAttachementParams;
    [WRITE_COMMANDS.CREATE_APP_REPORT]: Parameters.CreateAppReportParams;
    [WRITE_COMMANDS.ADD_TEXT_AND_ATTACHMENT]: Parameters.AddCommentOrAttachementParams;
    [WRITE_COMMANDS.CONNECT_BANK_ACCOUNT_WITH_PLAID]: Parameters.ConnectBankAccountParams;
    [WRITE_COMMANDS.ADD_PERSONAL_BANK_ACCOUNT]: Parameters.AddPersonalBankAccountParams;
    [WRITE_COMMANDS.RESTART_BANK_ACCOUNT_SETUP]: Parameters.RestartBankAccountSetupParams;
    [WRITE_COMMANDS.RESET_BANK_ACCOUNT_SETUP]: Parameters.ResetBankAccountSetupParams;
    [WRITE_COMMANDS.RESEND_VALIDATE_CODE]: null;
    [WRITE_COMMANDS.READ_NEWEST_ACTION]: Parameters.ReadNewestActionParams;
    [WRITE_COMMANDS.MARK_AS_UNREAD]: Parameters.MarkAsUnreadParams;
    [WRITE_COMMANDS.TOGGLE_PINNED_CHAT]: Parameters.TogglePinnedChatParams;
    [WRITE_COMMANDS.DELETE_COMMENT]: Parameters.DeleteCommentParams;
    [WRITE_COMMANDS.UPDATE_COMMENT]: Parameters.UpdateCommentParams;
    [WRITE_COMMANDS.UPDATE_REPORT_NOTIFICATION_PREFERENCE]: Parameters.UpdateReportNotificationPreferenceParams;
    [WRITE_COMMANDS.UPDATE_ROOM_VISIBILITY]: Parameters.UpdateRoomVisibilityParams;
    [WRITE_COMMANDS.UPDATE_ROOM_DESCRIPTION]: Parameters.UpdateRoomDescriptionParams;
    [WRITE_COMMANDS.UPDATE_REPORT_WRITE_CAPABILITY]: Parameters.UpdateReportWriteCapabilityParams;
    [WRITE_COMMANDS.ADD_WORKSPACE_ROOM]: Parameters.AddWorkspaceRoomParams;
    [WRITE_COMMANDS.UPDATE_POLICY_ROOM_NAME]: Parameters.UpdatePolicyRoomNameParams;
    [WRITE_COMMANDS.ADD_EMOJI_REACTION]: Parameters.AddEmojiReactionParams;
    [WRITE_COMMANDS.REMOVE_EMOJI_REACTION]: Parameters.RemoveEmojiReactionParams;
    [WRITE_COMMANDS.LEAVE_ROOM]: Parameters.LeaveRoomParams;
    [WRITE_COMMANDS.INVITE_TO_ROOM]: Parameters.InviteToRoomParams;
    [WRITE_COMMANDS.INVITE_TO_GROUP_CHAT]: Parameters.InviteToGroupChatParams;
    [WRITE_COMMANDS.UPDATE_GROUP_CHAT_AVATAR]: Parameters.UpdateGroupChatAvatarParams;
    [WRITE_COMMANDS.PUSHER_PING]: Parameters.PusherPingParams;
    [WRITE_COMMANDS.LEAVE_GROUP_CHAT]: Parameters.LeaveGroupChatParams;
    [WRITE_COMMANDS.REMOVE_FROM_GROUP_CHAT]: Parameters.RemoveFromGroupChatParams;
    [WRITE_COMMANDS.UPDATE_GROUP_CHAT_MEMBER_ROLES]: Parameters.UpdateGroupChatMemberRolesParams;
    [WRITE_COMMANDS.UPDATE_TRIP_ROOM_NAME]: Parameters.UpdateChatNameParams;
    [WRITE_COMMANDS.UPDATE_GROUP_CHAT_NAME]: Parameters.UpdateChatNameParams;
    [WRITE_COMMANDS.REMOVE_FROM_ROOM]: Parameters.RemoveFromRoomParams;
    [WRITE_COMMANDS.FLAG_COMMENT]: Parameters.FlagCommentParams;
    [WRITE_COMMANDS.UPDATE_REPORT_PRIVATE_NOTE]: Parameters.UpdateReportPrivateNoteParams;
    [WRITE_COMMANDS.RESOLVE_ACTIONABLE_MENTION_WHISPER]: Parameters.ResolveActionableMentionWhisperParams;
    [WRITE_COMMANDS.RESOLVE_ACTIONABLE_REPORT_MENTION_WHISPER]: Parameters.ResolveActionableReportMentionWhisperParams;
    [WRITE_COMMANDS.CHRONOS_REMOVE_OOO_EVENT]: Parameters.ChronosRemoveOOOEventParams;
    [WRITE_COMMANDS.TRANSFER_WALLET_BALANCE]: Parameters.TransferWalletBalanceParams;
    [WRITE_COMMANDS.DELETE_WORKSPACE]: Parameters.DeleteWorkspaceParams;
    [WRITE_COMMANDS.DELETE_MEMBERS_FROM_WORKSPACE]: Parameters.DeleteMembersFromWorkspaceParams;
    [WRITE_COMMANDS.ADD_MEMBERS_TO_WORKSPACE]: Parameters.AddMembersToWorkspaceParams;
    [WRITE_COMMANDS.UPDATE_WORKSPACE_AVATAR]: Parameters.UpdateWorkspaceAvatarParams;
    [WRITE_COMMANDS.DELETE_WORKSPACE_AVATAR]: Parameters.DeleteWorkspaceAvatarParams;
    [WRITE_COMMANDS.UPDATE_WORKSPACE_GENERAL_SETTINGS]: Parameters.UpdateWorkspaceGeneralSettingsParams;
    [WRITE_COMMANDS.UPDATE_WORKSPACE_DESCRIPTION]: Parameters.UpdateWorkspaceDescriptionParams;
    [WRITE_COMMANDS.UPDATE_WORKSPACE_MEMBERS_ROLE]: Parameters.UpdateWorkspaceMembersRoleParams;
    [WRITE_COMMANDS.CREATE_WORKSPACE]: Parameters.CreateWorkspaceParams;
    [WRITE_COMMANDS.CREATE_WORKSPACE_FROM_IOU_PAYMENT]: Parameters.CreateWorkspaceFromIOUPaymentParams;
    [WRITE_COMMANDS.MOVE_IOU_REPORT_TO_EXISTING_POLICY]: Parameters.MoveIOUReportToExistingPolicyParams;
    [WRITE_COMMANDS.SET_WORKSPACE_CATEGORIES_ENABLED]: Parameters.SetWorkspaceCategoriesEnabledParams;
    [WRITE_COMMANDS.CREATE_WORKSPACE_CATEGORIES]: Parameters.CreateWorkspaceCategoriesParams;
    [WRITE_COMMANDS.IMPORT_CATEGORIES_SPREADSHEET]: Parameters.ImportCategoriesSpreadsheetParams;
    [WRITE_COMMANDS.IMPORT_PER_DIEM_RATES]: Parameters.ImportPerDiemRatesParams;
    [WRITE_COMMANDS.IMPORT_MEMBERS_SPREADSHEET]: Parameters.ImportMembersSpreadsheetParams;
    [WRITE_COMMANDS.IMPORT_TAGS_SPREADSHEET]: Parameters.ImportTagsSpreadsheetParams;
    [WRITE_COMMANDS.EXPORT_CATEGORIES_CSV]: Parameters.ExportCategoriesSpreadsheetParams;
    [WRITE_COMMANDS.EXPORT_MEMBERS_CSV]: Parameters.ExportMembersSpreadsheetParams;
    [WRITE_COMMANDS.EXPORT_TAGS_CSV]: Parameters.ExportTagsSpreadsheetParams;
    [WRITE_COMMANDS.EXPORT_PER_DIEM_CSV]: Parameters.ExportPerDiemCSVParams;
    [WRITE_COMMANDS.EXPORT_REPORT_TO_PDF]: Parameters.ExportReportPDFParams;
    [WRITE_COMMANDS.RENAME_WORKSPACE_CATEGORY]: Parameters.RenameWorkspaceCategoriesParams;
    [WRITE_COMMANDS.SET_WORKSPACE_REQUIRES_CATEGORY]: Parameters.SetWorkspaceRequiresCategoryParams;
    [WRITE_COMMANDS.DELETE_WORKSPACE_CATEGORIES]: Parameters.DeleteWorkspaceCategoriesParams;
    [WRITE_COMMANDS.UPDATE_POLICY_CATEGORY_PAYROLL_CODE]: Parameters.UpdatePolicyCategoryPayrollCodeParams;
    [WRITE_COMMANDS.UPDATE_POLICY_CATEGORY_GL_CODE]: Parameters.UpdatePolicyCategoryGLCodeParams;
    [WRITE_COMMANDS.DELETE_POLICY_REPORT_FIELD]: Parameters.DeletePolicyReportField;
    [WRITE_COMMANDS.SET_POLICY_REQUIRES_TAG]: Parameters.SetPolicyRequiresTag;
    [WRITE_COMMANDS.SET_POLICY_TAGS_REQUIRED]: Parameters.SetPolicyTagsRequired;
    [WRITE_COMMANDS.RENAME_POLICY_TAG_LIST]: Parameters.RenamePolicyTaglistParams;
    [WRITE_COMMANDS.CREATE_POLICY_TAG]: Parameters.CreatePolicyTagsParams;
    [WRITE_COMMANDS.RENAME_POLICY_TAG]: Parameters.RenamePolicyTagsParams;
    [WRITE_COMMANDS.UPDATE_POLICY_TAG_GL_CODE]: Parameters.UpdatePolicyTagGLCodeParams;
    [WRITE_COMMANDS.SET_POLICY_TAGS_ENABLED]: Parameters.SetPolicyTagsEnabled;
    [WRITE_COMMANDS.DELETE_POLICY_TAGS]: Parameters.DeletePolicyTagsParams;
    [WRITE_COMMANDS.CREATE_TASK]: Parameters.CreateTaskParams;
    [WRITE_COMMANDS.CANCEL_TASK]: Parameters.CancelTaskParams;
    [WRITE_COMMANDS.EDIT_TASK_ASSIGNEE]: Parameters.EditTaskAssigneeParams;
    [WRITE_COMMANDS.EDIT_TASK]: Parameters.EditTaskParams;
    [WRITE_COMMANDS.REOPEN_TASK]: Parameters.ReopenTaskParams;
    [WRITE_COMMANDS.COMPLETE_TASK]: Parameters.CompleteTaskParams;
    [WRITE_COMMANDS.COMPLETE_GUIDED_SETUP]: Parameters.CompleteGuidedSetupParams;
    [WRITE_COMMANDS.SET_NAME_VALUE_PAIR]: Parameters.SetNameValuePairParams;
    [WRITE_COMMANDS.SET_REPORT_FIELD]: Parameters.SetReportFieldParams;
    [WRITE_COMMANDS.SET_REPORT_NAME]: Parameters.SetReportNameParams;
    [WRITE_COMMANDS.DELETE_REPORT_FIELD]: Parameters.DeleteReportFieldParams;
    [WRITE_COMMANDS.COMPLETE_SPLIT_BILL]: Parameters.CompleteSplitBillParams;
    [WRITE_COMMANDS.UPDATE_MONEY_REQUEST_ATTENDEES]: Parameters.UpdateMoneyRequestParams;
    [WRITE_COMMANDS.UPDATE_MONEY_REQUEST_DATE]: Parameters.UpdateMoneyRequestParams;
    [WRITE_COMMANDS.UPDATE_MONEY_REQUEST_MERCHANT]: Parameters.UpdateMoneyRequestParams;
    [WRITE_COMMANDS.UPDATE_MONEY_REQUEST_BILLABLE]: Parameters.UpdateMoneyRequestParams;
    [WRITE_COMMANDS.UPDATE_MONEY_REQUEST_TAG]: Parameters.UpdateMoneyRequestParams;
    [WRITE_COMMANDS.UPDATE_MONEY_REQUEST_TAX_AMOUNT]: Parameters.UpdateMoneyRequestParams;
    [WRITE_COMMANDS.UPDATE_MONEY_REQUEST_TAX_RATE]: Parameters.UpdateMoneyRequestParams;
    [WRITE_COMMANDS.UPDATE_MONEY_REQUEST_DISTANCE]: Parameters.UpdateMoneyRequestParams;
    [WRITE_COMMANDS.UPDATE_MONEY_REQUEST_DISTANCE_RATE]: Parameters.UpdateMoneyRequestParams;
    [WRITE_COMMANDS.UPDATE_MONEY_REQUEST_CATEGORY]: Parameters.UpdateMoneyRequestParams;
    [WRITE_COMMANDS.UPDATE_MONEY_REQUEST_DESCRIPTION]: Parameters.UpdateMoneyRequestParams;
    [WRITE_COMMANDS.HOLD_MONEY_REQUEST]: Parameters.HoldMoneyRequestParams;
    [WRITE_COMMANDS.UNHOLD_MONEY_REQUEST]: Parameters.UnHoldMoneyRequestParams;
    [WRITE_COMMANDS.UPDATE_MONEY_REQUEST_AMOUNT_AND_CURRENCY]: Parameters.UpdateMoneyRequestParams;
    [WRITE_COMMANDS.REQUEST_MONEY]: Parameters.RequestMoneyParams;
    [WRITE_COMMANDS.CREATE_PER_DIEM_REQUEST]: Parameters.CreatePerDiemRequestParams;
    [WRITE_COMMANDS.SPLIT_BILL]: Parameters.SplitBillParams;
    [WRITE_COMMANDS.SPLIT_BILL_AND_OPEN_REPORT]: Parameters.SplitBillParams;
    [WRITE_COMMANDS.DELETE_MONEY_REQUEST]: Parameters.DeleteMoneyRequestParams;
    [WRITE_COMMANDS.CREATE_DISTANCE_REQUEST]: Parameters.CreateDistanceRequestParams;
    [WRITE_COMMANDS.START_SPLIT_BILL]: Parameters.StartSplitBillParams;
    [WRITE_COMMANDS.SEND_MONEY_ELSEWHERE]: Parameters.SendMoneyParams;
    [WRITE_COMMANDS.SEND_MONEY_WITH_WALLET]: Parameters.SendMoneyParams;
    [WRITE_COMMANDS.APPROVE_MONEY_REQUEST]: Parameters.ApproveMoneyRequestParams;
    [WRITE_COMMANDS.UNAPPROVE_EXPENSE_REPORT]: Parameters.UnapproveExpenseReportParams;
    [WRITE_COMMANDS.REPLACE_RECEIPT]: Parameters.ReplaceReceiptParams;
    [WRITE_COMMANDS.SUBMIT_REPORT]: Parameters.SubmitReportParams;
    [WRITE_COMMANDS.DETACH_RECEIPT]: Parameters.DetachReceiptParams;
    [WRITE_COMMANDS.PAY_MONEY_REQUEST_WITH_WALLET]: Parameters.PayMoneyRequestParams;
    [WRITE_COMMANDS.PAY_MONEY_REQUEST]: Parameters.PayMoneyRequestParams;
    [WRITE_COMMANDS.CANCEL_PAYMENT]: Parameters.CancelPaymentParams;
    [WRITE_COMMANDS.ACCEPT_ACH_CONTRACT_FOR_BANK_ACCOUNT]: Parameters.AcceptACHContractForBankAccount;
    [WRITE_COMMANDS.UPDATE_WORKSPACE_DESCRIPTION]: Parameters.UpdateWorkspaceDescriptionParams;
    [WRITE_COMMANDS.SET_WORKSPACE_AUTO_REPORTING_FREQUENCY]: Parameters.SetWorkspaceAutoReportingFrequencyParams;
    [WRITE_COMMANDS.SET_WORKSPACE_AUTO_REPORTING_MONTHLY_OFFSET]: Parameters.SetWorkspaceAutoReportingMonthlyOffsetParams;
    [WRITE_COMMANDS.SET_WORKSPACE_APPROVAL_MODE]: Parameters.SetWorkspaceApprovalModeParams;
    [WRITE_COMMANDS.SET_WORKSPACE_PAYER]: Parameters.SetWorkspacePayerParams;
    [WRITE_COMMANDS.SET_WORKSPACE_REIMBURSEMENT]: Parameters.SetWorkspaceReimbursementParams;
    [WRITE_COMMANDS.SET_POLICY_DEFAULT_REPORT_TITLE]: Parameters.SetPolicyDefaultReportTitleParams;
    [WRITE_COMMANDS.SET_POLICY_PREVENT_MEMBER_CREATED_TITLE]: Parameters.SetPolicyPreventMemberCreatedTitleParams;
    [WRITE_COMMANDS.SET_POLICY_PREVENT_SELF_APPROVAL]: Parameters.SetPolicyPreventSelfApprovalParams;
    [WRITE_COMMANDS.SET_POLICY_AUTOMATIC_APPROVAL_LIMIT]: Parameters.SetPolicyAutomaticApprovalLimitParams;
    [WRITE_COMMANDS.SET_POLICY_AUTOMATIC_APPROVAL_RATE]: Parameters.SetPolicyAutomaticApprovalRateParams;
    [WRITE_COMMANDS.SET_POLICY_AUTO_REIMBURSEMENT_LIMIT]: Parameters.SetPolicyAutoReimbursementLimitParams;
    [WRITE_COMMANDS.ENABLE_POLICY_AUTO_REIMBURSEMENT_LIMIT]: Parameters.EnablePolicyAutoReimbursementLimitParams;
    [WRITE_COMMANDS.ENABLE_POLICY_AUTO_APPROVAL_OPTIONS]: Parameters.EnablePolicyAutoApprovalOptionsParams;
    [WRITE_COMMANDS.ENABLE_POLICY_DEFAULT_REPORT_TITLE]: Parameters.EnablePolicyDefaultReportTitleParams;
    [WRITE_COMMANDS.SET_WORKSPACE_DEFAULT_SPEND_CATEGORY]: Parameters.SetWorkspaceDefaultSpendCategoryParams;
    [WRITE_COMMANDS.SWITCH_TO_OLD_DOT]: Parameters.SwitchToOldDotParams;
    [WRITE_COMMANDS.SWITCH_TO_OLD_DOT_ON_COMPANY_SIZE]: Parameters.SwitchToOldDotOnCompanySizeParams;
    [WRITE_COMMANDS.TRACK_EXPENSE]: Parameters.TrackExpenseParams;
    [WRITE_COMMANDS.ENABLE_POLICY_CATEGORIES]: Parameters.EnablePolicyCategoriesParams;
    [WRITE_COMMANDS.ENABLE_POLICY_CONNECTIONS]: Parameters.EnablePolicyConnectionsParams;
    [WRITE_COMMANDS.ENABLE_POLICY_DISTANCE_RATES]: Parameters.EnablePolicyDistanceRatesParams;
    [WRITE_COMMANDS.ENABLE_POLICY_TAGS]: Parameters.EnablePolicyTagsParams;
    [WRITE_COMMANDS.ENABLE_POLICY_TAXES]: Parameters.EnablePolicyTaxesParams;
    [WRITE_COMMANDS.ENABLE_POLICY_WORKFLOWS]: Parameters.EnablePolicyWorkflowsParams;
    [WRITE_COMMANDS.ENABLE_POLICY_REPORT_FIELDS]: Parameters.EnablePolicyReportFieldsParams;
    [WRITE_COMMANDS.ENABLE_POLICY_EXPENSIFY_CARDS]: Parameters.EnablePolicyExpensifyCardsParams;
    [WRITE_COMMANDS.TOGGLE_POLICY_PER_DIEM]: Parameters.TogglePolicyPerDiemParams;
    [WRITE_COMMANDS.ENABLE_POLICY_COMPANY_CARDS]: Parameters.EnablePolicyCompanyCardsParams;
    [WRITE_COMMANDS.ENABLE_POLICY_INVOICING]: Parameters.EnablePolicyInvoicingParams;
    [WRITE_COMMANDS.SET_POLICY_RULES_ENABLED]: Parameters.SetPolicyRulesEnabledParams;
    [WRITE_COMMANDS.SET_POLICY_CATEGORY_DESCRIPTION_REQUIRED]: Parameters.SetPolicyCategoryDescriptionRequiredParams;
    [WRITE_COMMANDS.SET_WORKSPACE_CATEGORY_DESCRIPTION_HINT]: Parameters.SetWorkspaceCategoryDescriptionHintParams;
    [WRITE_COMMANDS.SET_POLICY_CATEGORY_RECEIPTS_REQUIRED]: Parameters.SetPolicyCategoryReceiptsRequiredParams;
    [WRITE_COMMANDS.REMOVE_POLICY_CATEGORY_RECEIPTS_REQUIRED]: Parameters.RemovePolicyCategoryReceiptsRequiredParams;
    [WRITE_COMMANDS.SET_POLICY_CATEGORY_MAX_AMOUNT]: Parameters.SetPolicyCategoryMaxAmountParams;
    [WRITE_COMMANDS.SET_POLICY_CATEGORY_APPROVER]: Parameters.SetPolicyCategoryApproverParams;
    [WRITE_COMMANDS.SEARCH]: Parameters.SearchParams;
    [WRITE_COMMANDS.SET_POLICY_CATEGORY_TAX]: Parameters.SetPolicyCategoryTaxParams;
    [WRITE_COMMANDS.JOIN_POLICY_VIA_INVITE_LINK]: Parameters.JoinPolicyInviteLinkParams;
    [WRITE_COMMANDS.VALIDATE_USER_AND_GET_ACCESSIBLE_POLICIES]: Parameters.ValidateUserAndGetAccessiblePoliciesParams;
    [WRITE_COMMANDS.ACCEPT_JOIN_REQUEST]: Parameters.AcceptJoinRequestParams;
    [WRITE_COMMANDS.DECLINE_JOIN_REQUEST]: Parameters.DeclineJoinRequestParams;
    [WRITE_COMMANDS.SET_POLICY_TAXES_CURRENCY_DEFAULT]: Parameters.SetPolicyCurrencyDefaultParams;
    [WRITE_COMMANDS.SET_POLICY_CUSTOM_TAX_NAME]: Parameters.SetPolicyCustomTaxNameParams;
    [WRITE_COMMANDS.SET_POLICY_TAG_APPROVER]: Parameters.SetPolicyTagApproverParams;
    [WRITE_COMMANDS.SET_POLICY_TAXES_FOREIGN_CURRENCY_DEFAULT]: Parameters.SetPolicyForeignCurrencyDefaultParams;
    [WRITE_COMMANDS.CREATE_POLICY_TAX]: Parameters.CreatePolicyTaxParams;
    [WRITE_COMMANDS.SET_POLICY_TAXES_ENABLED]: Parameters.SetPolicyTaxesEnabledParams;
    [WRITE_COMMANDS.DELETE_POLICY_TAXES]: Parameters.DeletePolicyTaxesParams;
    [WRITE_COMMANDS.UPDATE_POLICY_TAX_VALUE]: Parameters.UpdatePolicyTaxValueParams;
    [WRITE_COMMANDS.CREATE_POLICY_DISTANCE_RATE]: Parameters.CreatePolicyDistanceRateParams;
    [WRITE_COMMANDS.REQUEST_WORKSPACE_OWNER_CHANGE]: Parameters.RequestWorkspaceOwnerChangeParams;
    [WRITE_COMMANDS.ADD_BILLING_CARD_AND_REQUEST_WORKSPACE_OWNER_CHANGE]: Parameters.AddBillingCardAndRequestWorkspaceOwnerChangeParams;
    [WRITE_COMMANDS.RENAME_POLICY_TAX]: Parameters.RenamePolicyTaxParams;
    [WRITE_COMMANDS.UPDATE_POLICY_TAX_CODE]: Parameters.UpdatePolicyTaxCodeParams;
    [WRITE_COMMANDS.SET_POLICY_DISTANCE_RATES_UNIT]: Parameters.SetPolicyDistanceRatesUnitParams;
    [WRITE_COMMANDS.SET_CUSTOM_UNIT_DEFAULT_CATEGORY]: Parameters.SetCustomUnitDefaultCategoryParams;
    [WRITE_COMMANDS.ENABLE_DISTANCE_REQUEST_TAX]: Parameters.EnableDistanceRequestTaxParams;
    [WRITE_COMMANDS.REPORT_EXPORT]: Parameters.ReportExportParams;
    [WRITE_COMMANDS.MARK_AS_EXPORTED]: Parameters.MarkAsExportedParams;
    [WRITE_COMMANDS.REQUEST_EXPENSIFY_CARD_LIMIT_INCREASE]: Parameters.RequestExpensifyCardLimitIncreaseParams;
    [WRITE_COMMANDS.CLEAR_OUTSTANDING_BALANCE]: null;
    [WRITE_COMMANDS.CANCEL_BILLING_SUBSCRIPTION]: Parameters.CancelBillingSubscriptionParams;
    [WRITE_COMMANDS.SET_POLICY_RULES_ENABLED]: Parameters.SetPolicyRulesEnabledParams;
    [WRITE_COMMANDS.SET_POLICY_EXPENSE_MAX_AMOUNT_NO_RECEIPT]: Parameters.SetPolicyExpenseMaxAmountNoReceipt;
    [WRITE_COMMANDS.SET_POLICY_EXPENSE_MAX_AMOUNT]: Parameters.SetPolicyExpenseMaxAmount;
    [WRITE_COMMANDS.SET_POLICY_EXPENSE_MAX_AGE]: Parameters.SetPolicyExpenseMaxAge;
    [WRITE_COMMANDS.UPDATE_CUSTOM_RULES]: Parameters.UpdateCustomRules;
    [WRITE_COMMANDS.SET_POLICY_BILLABLE_MODE]: Parameters.SetPolicyBillableModeParams;
    [WRITE_COMMANDS.DISABLE_POLICY_BILLABLE_MODE]: Parameters.DisablePolicyBillableModeParams;
    [WRITE_COMMANDS.SET_WORKSPACE_ERECEIPTS_ENABLED]: Parameters.SetWorkspaceEReceiptsEnabled;
    [WRITE_COMMANDS.UPDATE_QUICKBOOKS_ONLINE_ENABLE_NEW_CATEGORIES]: Parameters.UpdateQuickbooksOnlineGenericTypeParams;
    [WRITE_COMMANDS.UPDATE_QUICKBOOKS_ONLINE_AUTO_CREATE_VENDOR]: Parameters.UpdateQuickbooksOnlineAutoCreateVendorParams;
    [WRITE_COMMANDS.UPDATE_QUICKBOOKS_ONLINE_SYNC_TAX]: Parameters.UpdateQuickbooksOnlineGenericTypeParams;
    [WRITE_COMMANDS.UPDATE_QUICKBOOKS_ONLINE_SYNC_LOCATIONS]: Parameters.UpdateQuickbooksOnlineGenericTypeParams;
    [WRITE_COMMANDS.UPDATE_QUICKBOOKS_ONLINE_SYNC_CUSTOMERS]: Parameters.UpdateQuickbooksOnlineGenericTypeParams;
    [WRITE_COMMANDS.UPDATE_QUICKBOOKS_ONLINE_SYNC_CLASSES]: Parameters.UpdateQuickbooksOnlineGenericTypeParams;
    [WRITE_COMMANDS.UPDATE_QUICKBOOKS_ONLINE_NON_REIMBURSABLE_BILL_DEFAULT_VENDOR]: Parameters.UpdateQuickbooksOnlineGenericTypeParams;
    [WRITE_COMMANDS.UPDATE_QUICKBOOKS_ONLINE_REIMBURSABLE_EXPENSES_ACCOUNT]: Parameters.UpdateQuickbooksOnlineGenericTypeParams;
    [WRITE_COMMANDS.UPDATE_QUICKBOOKS_ONLINE_AUTO_SYNC]: Parameters.UpdateQuickbooksOnlineGenericTypeParams;
    [WRITE_COMMANDS.UPDATE_QUICKBOOKS_ONLINE_SYNC_PEOPLE]: Parameters.UpdateQuickbooksOnlineGenericTypeParams;
    [WRITE_COMMANDS.UPDATE_QUICKBOOKS_ONLINE_REIMBURSEMENT_ACCOUNT_ID]: Parameters.UpdateQuickbooksOnlineGenericTypeParams;
    [WRITE_COMMANDS.UPDATE_QUICKBOOKS_ONLINE_EXPORT]: Parameters.UpdateQuickbooksOnlineGenericTypeParams;
    [WRITE_COMMANDS.UPDATE_QUICKBOOKS_ONLINE_RECEIVABLE_ACCOUNT]: Parameters.UpdateQuickbooksOnlineGenericTypeParams;
    [WRITE_COMMANDS.UPDATE_QUICKBOOKS_ONLINE_EXPORT_DATE]: Parameters.UpdateQuickbooksOnlineGenericTypeParams;
    [WRITE_COMMANDS.UPDATE_QUICKBOOKS_ONLINE_NON_REIMBURSABLE_EXPENSES_ACCOUNT]: Parameters.UpdateQuickbooksOnlineGenericTypeParams;
    [WRITE_COMMANDS.UPDATE_QUICKBOOKS_ONLINE_COLLECTION_ACCOUNT_ID]: Parameters.UpdateQuickbooksOnlineGenericTypeParams;
    [WRITE_COMMANDS.UPDATE_QUICKBOOKS_DESKTOP_EXPORT_DATE]: Parameters.UpdateQuickbooksDesktopGenericTypeParams;
    [WRITE_COMMANDS.UPDATE_QUICKBOOKS_DESKTOP_MARK_CHECKS_TO_BE_PRINTED]: Parameters.UpdateQuickbooksDesktopGenericTypeParams;
    [WRITE_COMMANDS.UPDATE_QUICKBOOKS_DESKTOP_AUTO_CREATE_VENDOR]: Parameters.UpdateQuickbooksDesktopGenericTypeParams;
    [WRITE_COMMANDS.UPDATE_QUICKBOOKS_DESKTOP_NON_REIMBURSABLE_EXPENSES_ACCOUNT]: Parameters.UpdateQuickbooksDesktopGenericTypeParams;
    [WRITE_COMMANDS.UPDATE_QUICKBOOKS_DESKTOP_NON_REIMBURSABLE_EXPENSES_EXPORT_DESTINATION]: Parameters.UpdateQuickbooksDesktopCompanyCardExpenseAccountTypeParams;
    [WRITE_COMMANDS.UPDATE_QUICKBOOKS_DESKTOP_NON_REIMBURSABLE_BILL_DEFAULT_VENDOR]: Parameters.UpdateQuickbooksDesktopGenericTypeParams;
    [WRITE_COMMANDS.UPDATE_QUICKBOOKS_DESKTOP_AUTO_SYNC]: Parameters.UpdateQuickbooksDesktopGenericTypeParams;
    [WRITE_COMMANDS.UPDATE_QUICKBOOKS_DESKTOP_REIMBURSABLE_EXPENSES_ACCOUNT]: Parameters.UpdateQuickbooksDesktopGenericTypeParams;
    [WRITE_COMMANDS.UPDATE_QUICKBOOKS_DESKTOP_REIMBURSABLE_EXPENSES_EXPORT_DESTINATION]: Parameters.UpdateQuickbooksDesktopExpensesExportDestinationTypeParams;
    [WRITE_COMMANDS.UPDATE_QUICKBOOKS_DESKTOP_ENABLE_NEW_CATEGORIES]: Parameters.UpdateQuickbooksDesktopGenericTypeParams;
    [WRITE_COMMANDS.UPDATE_QUICKBOOKS_DESKTOP_SYNC_CLASSES]: Parameters.UpdateQuickbooksDesktopGenericTypeParams;
    [WRITE_COMMANDS.UPDATE_QUICKBOOKS_DESKTOP_SYNC_CUSTOMERS]: Parameters.UpdateQuickbooksDesktopGenericTypeParams;
    [WRITE_COMMANDS.UPDATE_QUICKBOOKS_DESKTOP_SYNC_ITEMS]: Parameters.UpdateQuickbooksDesktopGenericTypeParams;
    [WRITE_COMMANDS.UPDATE_QUICKBOOKS_DESKTOP_EXPORT]: Parameters.UpdateQuickbooksDesktopGenericTypeParams;
    [WRITE_COMMANDS.UPDATE_POLICY_CONNECTION_CONFIG]: Parameters.UpdatePolicyConnectionConfigParams;
    [WRITE_COMMANDS.UPDATE_MANY_POLICY_CONNECTION_CONFIGS]: Parameters.UpdateManyPolicyConnectionConfigurationsParams;
    [WRITE_COMMANDS.REMOVE_POLICY_CONNECTION]: Parameters.RemovePolicyConnectionParams;
    [WRITE_COMMANDS.UPDATE_POLICY_DISTANCE_RATE_VALUE]: Parameters.UpdatePolicyDistanceRateValueParams;
    [WRITE_COMMANDS.UPDATE_POLICY_DISTANCE_TAX_RATE_VALUE]: Parameters.UpdatePolicyDistanceRateValueParams;
    [WRITE_COMMANDS.UPDATE_DISTANCE_TAX_CLAIMABLE_VALUE]: Parameters.UpdatePolicyDistanceRateValueParams;
    [WRITE_COMMANDS.SET_POLICY_DISTANCE_RATES_ENABLED]: Parameters.SetPolicyDistanceRatesEnabledParams;
    [WRITE_COMMANDS.DELETE_POLICY_DISTANCE_RATES]: Parameters.DeletePolicyDistanceRatesParams;
    [WRITE_COMMANDS.DISMISS_TRACK_EXPENSE_ACTIONABLE_WHISPER]: Parameters.DismissTrackExpenseActionableWhisperParams;
    [WRITE_COMMANDS.UPDATE_BILLING_CARD_CURRENCY]: Parameters.UpdateBillingCurrencyParams;
    [WRITE_COMMANDS.CONVERT_TRACKED_EXPENSE_TO_REQUEST]: Parameters.ConvertTrackedExpenseToRequestParams;
    [WRITE_COMMANDS.ADD_TRACKED_EXPENSE_TO_POLICY]: Parameters.AddTrackedExpenseToPolicyParams;
    [WRITE_COMMANDS.CATEGORIZE_TRACKED_EXPENSE]: Parameters.CategorizeTrackedExpenseParams;
    [WRITE_COMMANDS.SHARE_TRACKED_EXPENSE]: Parameters.ShareTrackedExpenseParams;
    [WRITE_COMMANDS.LEAVE_POLICY]: Parameters.LeavePolicyParams;
    [WRITE_COMMANDS.DISMISS_VIOLATION]: Parameters.DismissViolationParams;
    [WRITE_COMMANDS.ACCEPT_SPOTNANA_TERMS]: Parameters.AcceptSpotnanaTermsParams;
    [WRITE_COMMANDS.SEND_INVOICE]: Parameters.SendInvoiceParams;
    [WRITE_COMMANDS.PAY_INVOICE]: Parameters.PayInvoiceParams;
    [WRITE_COMMANDS.MARK_AS_CASH]: Parameters.MarkAsCashParams;
    [WRITE_COMMANDS.TRANSACTION_MERGE]: Parameters.TransactionMergeParams;
    [WRITE_COMMANDS.RESOLVE_DUPLICATES]: Parameters.ResolveDuplicatesParams;
    [WRITE_COMMANDS.UPDATE_SUBSCRIPTION_TYPE]: Parameters.UpdateSubscriptionTypeParams;
    [WRITE_COMMANDS.SIGN_UP_USER]: Parameters.SignUpUserParams;
    [WRITE_COMMANDS.UPDATE_SUBSCRIPTION_AUTO_RENEW]: Parameters.UpdateSubscriptionAutoRenewParams;
    [WRITE_COMMANDS.UPDATE_SUBSCRIPTION_ADD_NEW_USERS_AUTOMATICALLY]: Parameters.UpdateSubscriptionAddNewUsersAutomaticallyParams;
    [WRITE_COMMANDS.UPDATE_SUBSCRIPTION_SIZE]: Parameters.UpdateSubscriptionSizeParams;
    [WRITE_COMMANDS.REQUEST_TAX_EXEMPTION]: null;
    [WRITE_COMMANDS.GET_CORPAY_BANK_ACCOUNT_FIELDS]: Parameters.GetCorpayBankAccountFieldsParams;
    [WRITE_COMMANDS.UPDATE_WORKSPACE_CUSTOM_UNIT]: Parameters.UpdateWorkspaceCustomUnitParams;
    [WRITE_COMMANDS.RESET_SMS_DELIVERY_FAILURE_STATUS]: Parameters.ResetSMSDeliveryFailureStatusParams;
    [WRITE_COMMANDS.SAVE_CORPAY_ONBOARDING_COMPANY_DETAILS]: Parameters.SaveCorpayOnboardingCompanyDetailsParams;
    [WRITE_COMMANDS.SAVE_CORPAY_ONBOARDING_BENEFICIAL_OWNER]: Parameters.SaveCorpayOnboardingBeneficialOwnerParams;
    [WRITE_COMMANDS.SEND_RECAP_IN_ADMINS_ROOM]: Parameters.SendRecapInAdminsRoomParams;
    [WRITE_COMMANDS.SET_POLICY_PROHIBITED_EXPENSES]: Parameters.SetPolicyProhibitedExpensesParams;

    [WRITE_COMMANDS.DELETE_MONEY_REQUEST_ON_SEARCH]: Parameters.DeleteMoneyRequestOnSearchParams;
    [WRITE_COMMANDS.HOLD_MONEY_REQUEST_ON_SEARCH]: Parameters.HoldMoneyRequestOnSearchParams;
    [WRITE_COMMANDS.APPROVE_MONEY_REQUEST_ON_SEARCH]: Parameters.ApproveMoneyRequestOnSearchParams;
    [WRITE_COMMANDS.UNHOLD_MONEY_REQUEST_ON_SEARCH]: Parameters.UnholdMoneyRequestOnSearchParams;
    [WRITE_COMMANDS.BANK_ACCOUNT_CREATE_CORPAY]: Parameters.BankAccountCreateCorpayParams;

    [WRITE_COMMANDS.REQUEST_REFUND]: null;
    [WRITE_COMMANDS.CONNECT_POLICY_TO_SAGE_INTACCT]: Parameters.ConnectPolicyToSageIntacctParams;
    [WRITE_COMMANDS.COPY_EXISTING_POLICY_CONNECTION]: Parameters.CopyExistingPolicyConnectionParams;
    [WRITE_COMMANDS.UPDATE_SAGE_INTACCT_EXPORTER]: Parameters.UpdateSageIntacctGenericTypeParams<'email', string>;
    [WRITE_COMMANDS.UPDATE_SAGE_INTACCT_EXPORT_DATE]: Parameters.UpdateSageIntacctGenericTypeParams<'value', string>;
    [WRITE_COMMANDS.UPDATE_SAGE_INTACCT_REIMBURSABLE_EXPENSES_EXPORT_DESTINATION]: Parameters.UpdateSageIntacctGenericTypeParams<'value', string>;
    [WRITE_COMMANDS.UPDATE_SAGE_INTACCT_NON_REIMBURSABLE_EXPENSES_EXPORT_DESTINATION]: Parameters.UpdateSageIntacctGenericTypeParams<'value', string>;
    [WRITE_COMMANDS.UPDATE_SAGE_INTACCT_REIMBURSABLE_EXPENSES_REPORT_EXPORT_DEFAULT_VENDOR]: Parameters.UpdateSageIntacctGenericTypeParams<'vendorID', string>;
    [WRITE_COMMANDS.UPDATE_SAGE_INTACCT_NON_REIMBURSABLE_EXPENSES_CREDIT_CARD_CHARGE_EXPORT_DEFAULT_VENDOR]: Parameters.UpdateSageIntacctGenericTypeParams<'vendorID', string>;
    [WRITE_COMMANDS.UPDATE_SAGE_INTACCT_NON_REIMBURSABLE_EXPENSES_EXPORT_ACCOUNT]: Parameters.UpdateSageIntacctGenericTypeParams<'creditCardAccountID', string>;
    [WRITE_COMMANDS.UPDATE_SAGE_INTACCT_NON_REIMBURSABLE_EXPENSES_EXPORT_VENDOR]: Parameters.UpdateSageIntacctGenericTypeParams<'vendorID', string>;
    [WRITE_COMMANDS.UPDATE_SAGE_INTACCT_AUTO_SYNC]: Parameters.UpdateSageIntacctGenericTypeParams<'enabled', boolean>;
    [WRITE_COMMANDS.UPDATE_SAGE_INTACCT_IMPORT_EMPLOYEES]: Parameters.UpdateSageIntacctGenericTypeParams<'enabled', boolean>;
    [WRITE_COMMANDS.UPDATE_SAGE_INTACCT_APPROVAL_MODE]: Parameters.UpdateSageIntacctGenericTypeParams<'value', string>;
    [WRITE_COMMANDS.UPDATE_SAGE_INTACCT_SYNC_REIMBURSED_REPORTS]: Parameters.UpdateSageIntacctGenericTypeParams<'enabled', boolean>;
    [WRITE_COMMANDS.UPDATE_SAGE_INTACCT_SYNC_REIMBURSEMENT_ACCOUNT_ID]: Parameters.UpdateSageIntacctGenericTypeParams<'vendorID', string>;

    [WRITE_COMMANDS.UPGRADE_TO_CORPORATE]: Parameters.UpgradeToCorporateParams;
    [WRITE_COMMANDS.DOWNGRADE_TO_TEAM]: Parameters.DowngradeToTeamParams;

    // Netsuite parameters
    [WRITE_COMMANDS.UPDATE_NETSUITE_SUBSIDIARY]: Parameters.UpdateNetSuiteSubsidiaryParams;
    [WRITE_COMMANDS.CONNECT_POLICY_TO_NETSUITE]: Parameters.ConnectPolicyToNetSuiteParams;

    // Workspace report field parameters
    [WRITE_COMMANDS.CREATE_WORKSPACE_REPORT_FIELD]: Parameters.CreateWorkspaceReportFieldParams;
    [WRITE_COMMANDS.UPDATE_WORKSPACE_REPORT_FIELD_INITIAL_VALUE]: Parameters.UpdateWorkspaceReportFieldInitialValueParams;
    [WRITE_COMMANDS.ENABLE_WORKSPACE_REPORT_FIELD_LIST_VALUE]: Parameters.EnableWorkspaceReportFieldListValueParams;
    [WRITE_COMMANDS.CREATE_WORKSPACE_REPORT_FIELD_LIST_VALUE]: Parameters.CreateWorkspaceReportFieldListValueParams;
    [WRITE_COMMANDS.REMOVE_WORKSPACE_REPORT_FIELD_LIST_VALUE]: Parameters.RemoveWorkspaceReportFieldListValueParams;

    [WRITE_COMMANDS.UPDATE_NETSUITE_SYNC_TAX_CONFIGURATION]: Parameters.UpdateNetSuiteGenericTypeParams<'enabled', boolean>;
    [WRITE_COMMANDS.UPDATE_NETSUITE_CROSS_SUBSIDIARY_CUSTOMER_CONFIGURATION]: Parameters.UpdateNetSuiteGenericTypeParams<'enabled', boolean>;
    [WRITE_COMMANDS.UPDATE_NETSUITE_DEPARTMENTS_MAPPING]: Parameters.UpdateNetSuiteGenericTypeParams<'mapping', ValueOf<typeof CONST.INTEGRATION_ENTITY_MAP_TYPES>>;
    [WRITE_COMMANDS.UPDATE_NETSUITE_CLASSES_MAPPING]: Parameters.UpdateNetSuiteGenericTypeParams<'mapping', ValueOf<typeof CONST.INTEGRATION_ENTITY_MAP_TYPES>>;
    [WRITE_COMMANDS.UPDATE_NETSUITE_LOCATIONS_MAPPING]: Parameters.UpdateNetSuiteGenericTypeParams<'mapping', ValueOf<typeof CONST.INTEGRATION_ENTITY_MAP_TYPES>>;
    [WRITE_COMMANDS.UPDATE_NETSUITE_CUSTOMERS_MAPPING]: Parameters.UpdateNetSuiteGenericTypeParams<'mapping', ValueOf<typeof CONST.INTEGRATION_ENTITY_MAP_TYPES>>;
    [WRITE_COMMANDS.UPDATE_NETSUITE_JOBS_MAPPING]: Parameters.UpdateNetSuiteGenericTypeParams<'mapping', ValueOf<typeof CONST.INTEGRATION_ENTITY_MAP_TYPES>>;
    [WRITE_COMMANDS.UPDATE_NETSUITE_CUSTOMERS_JOBS_MAPPING]: Parameters.UpdateNetSuiteCustomersJobsParams;
    [WRITE_COMMANDS.UPDATE_NETSUITE_EXPORTER]: Parameters.UpdateNetSuiteGenericTypeParams<'email', string>;
    [WRITE_COMMANDS.UPDATE_NETSUITE_EXPORT_DATE]: Parameters.UpdateNetSuiteGenericTypeParams<'value', ValueOf<typeof CONST.NETSUITE_EXPORT_DATE>>;
    [WRITE_COMMANDS.UPDATE_NETSUITE_REIMBURSABLE_EXPENSES_EXPORT_DESTINATION]: Parameters.UpdateNetSuiteGenericTypeParams<'value', ValueOf<typeof CONST.NETSUITE_EXPORT_DESTINATION>>;
    [WRITE_COMMANDS.UPDATE_NETSUITE_NONREIMBURSABLE_EXPENSES_EXPORT_DESTINATION]: Parameters.UpdateNetSuiteGenericTypeParams<'value', ValueOf<typeof CONST.NETSUITE_EXPORT_DESTINATION>>;
    [WRITE_COMMANDS.UPDATE_NETSUITE_DEFAULT_VENDOR]: Parameters.UpdateNetSuiteGenericTypeParams<'vendorID', string>;
    [WRITE_COMMANDS.UPDATE_NETSUITE_REIMBURSABLE_PAYABLE_ACCOUNT]: Parameters.UpdateNetSuiteGenericTypeParams<'bankAccountID', string>;
    [WRITE_COMMANDS.UPDATE_NETSUITE_PAYABLE_ACCT]: Parameters.UpdateNetSuiteGenericTypeParams<'bankAccountID', string>;
    [WRITE_COMMANDS.UPDATE_NETSUITE_JOURNAL_POSTING_PREFERENCE]: Parameters.UpdateNetSuiteGenericTypeParams<'value', ValueOf<typeof CONST.NETSUITE_JOURNAL_POSTING_PREFERENCE>>;
    [WRITE_COMMANDS.UPDATE_NETSUITE_RECEIVABLE_ACCOUNT]: Parameters.UpdateNetSuiteGenericTypeParams<'bankAccountID', string>;
    [WRITE_COMMANDS.UPDATE_NETSUITE_INVOICE_ITEM_PREFERENCE]: Parameters.UpdateNetSuiteGenericTypeParams<'value', ValueOf<typeof CONST.NETSUITE_INVOICE_ITEM_PREFERENCE>>;
    [WRITE_COMMANDS.UPDATE_NETSUITE_INVOICE_ITEM]: Parameters.UpdateNetSuiteGenericTypeParams<'itemID', string>;
    [WRITE_COMMANDS.UPDATE_NETSUITE_PROVINCIAL_TAX_POSTING_ACCOUNT]: Parameters.UpdateNetSuiteGenericTypeParams<'bankAccountID', string>;
    [WRITE_COMMANDS.UPDATE_NETSUITE_TAX_POSTING_ACCOUNT]: Parameters.UpdateNetSuiteGenericTypeParams<'bankAccountID', string>;
    [WRITE_COMMANDS.UPDATE_NETSUITE_ALLOW_FOREIGN_CURRENCY]: Parameters.UpdateNetSuiteGenericTypeParams<'enabled', boolean>;
    [WRITE_COMMANDS.UPDATE_NETSUITE_EXPORT_TO_NEXT_OPEN_PERIOD]: Parameters.UpdateNetSuiteGenericTypeParams<'enabled', boolean>;
    [WRITE_COMMANDS.UPDATE_NETSUITE_CUSTOM_SEGMENTS]: Parameters.UpdateNetSuiteGenericTypeParams<'customSegments', string>; // JSON string NetSuiteCustomSegment[]
    [WRITE_COMMANDS.UPDATE_NETSUITE_CUSTOM_LISTS]: Parameters.UpdateNetSuiteGenericTypeParams<'customLists', string>; // JSON string NetSuiteCustomList[]
    [WRITE_COMMANDS.UPDATE_NETSUITE_AUTO_SYNC]: Parameters.UpdateNetSuiteGenericTypeParams<'enabled', boolean>;
    [WRITE_COMMANDS.UPDATE_NETSUITE_SYNC_REIMBURSED_REPORTS]: Parameters.UpdateNetSuiteGenericTypeParams<'enabled', boolean>;
    [WRITE_COMMANDS.UPDATE_NETSUITE_SYNC_PEOPLE]: Parameters.UpdateNetSuiteGenericTypeParams<'enabled', boolean>;
    [WRITE_COMMANDS.UPDATE_NETSUITE_AUTO_CREATE_ENTITIES]: Parameters.UpdateNetSuiteGenericTypeParams<'enabled', boolean>;
    [WRITE_COMMANDS.UPDATE_NETSUITE_ENABLE_NEW_CATEGORIES]: Parameters.UpdateNetSuiteGenericTypeParams<'enabled', boolean>;
    [WRITE_COMMANDS.UPDATE_NETSUITE_CUSTOM_FORM_ID_OPTIONS_ENABLED]: Parameters.UpdateNetSuiteGenericTypeParams<'enabled', boolean>;
    [WRITE_COMMANDS.UPDATE_NETSUITE_REIMBURSEMENT_ACCOUNT_ID]: Parameters.UpdateNetSuiteGenericTypeParams<'bankAccountID', string>;
    [WRITE_COMMANDS.UPDATE_NETSUITE_COLLECTION_ACCOUNT]: Parameters.UpdateNetSuiteGenericTypeParams<'bankAccountID', string>;
    [WRITE_COMMANDS.UPDATE_NETSUITE_EXPORT_REPORTS_TO]: Parameters.UpdateNetSuiteGenericTypeParams<'value', ValueOf<typeof CONST.NETSUITE_REPORTS_APPROVAL_LEVEL>>;
    [WRITE_COMMANDS.UPDATE_NETSUITE_VENDOR_BILLS_TO]: Parameters.UpdateNetSuiteGenericTypeParams<'value', ValueOf<typeof CONST.NETSUITE_VENDOR_BILLS_APPROVAL_LEVEL>>;
    [WRITE_COMMANDS.UPDATE_NETSUITE_ACCOUNTING_METHOD]: Parameters.UpdateNetSuiteAccountingMethodParams;
    [WRITE_COMMANDS.UPDATE_NETSUITE_JOURNALS_TO]: Parameters.UpdateNetSuiteGenericTypeParams<'value', ValueOf<typeof CONST.NETSUITE_JOURNALS_APPROVAL_LEVEL>>;
    [WRITE_COMMANDS.UPDATE_NETSUITE_APPROVAL_ACCOUNT]: Parameters.UpdateNetSuiteGenericTypeParams<'value', string>;
    [WRITE_COMMANDS.UPDATE_NETSUITE_CUSTOM_FORM_ID_OPTIONS_REIMBURSABLE]: Parameters.UpdateNetSuiteCustomFormIDParams;
    [WRITE_COMMANDS.UPDATE_NETSUITE_CUSTOM_FORM_ID_OPTIONS_NON_REIMBURSABLE]: Parameters.UpdateNetSuiteCustomFormIDParams;
    [WRITE_COMMANDS.CONNECT_POLICY_TO_NSQS]: Parameters.ConnectPolicyToNSQSParams;
    [WRITE_COMMANDS.UPDATE_NSQS_CUSTOMERS_MAPPING]: Parameters.UpdateNSQSCustomersMappingParams;
    [WRITE_COMMANDS.UPDATE_NSQS_PROJECTS_MAPPING]: Parameters.UpdateNSQSProjectsMappingParams;
    [WRITE_COMMANDS.UPDATE_NSQS_EXPORTER]: Parameters.UpdateNSQSExporterParams;
    [WRITE_COMMANDS.UPDATE_NSQS_EXPORT_DATE]: Parameters.UpdateNSQSExportDateParams;
    [WRITE_COMMANDS.UPDATE_NSQS_AUTO_SYNC]: Parameters.UpdateNSQSAutoSyncParams;
    [WRITE_COMMANDS.UPDATE_NSQS_PAYMENT_ACCOUNT]: Parameters.UpdateNSQSPaymentAccountParams;
    [WRITE_COMMANDS.UPDATE_SAGE_INTACCT_ENTITY]: Parameters.UpdateSageIntacctGenericTypeParams<'entity', string>;
    [WRITE_COMMANDS.UPDATE_SAGE_INTACCT_BILLABLE]: Parameters.UpdateSageIntacctGenericTypeParams<'enabled', boolean>;
    [WRITE_COMMANDS.UPDATE_SAGE_INTACCT_DEPARTMENT_MAPPING]: Parameters.UpdateSageIntacctGenericTypeParams<'mapping', SageIntacctMappingValue>;
    [WRITE_COMMANDS.UPDATE_SAGE_INTACCT_CLASSES_MAPPING]: Parameters.UpdateSageIntacctGenericTypeParams<'mapping', SageIntacctMappingValue>;
    [WRITE_COMMANDS.UPDATE_SAGE_INTACCT_LOCATIONS_MAPPING]: Parameters.UpdateSageIntacctGenericTypeParams<'mapping', SageIntacctMappingValue>;
    [WRITE_COMMANDS.UPDATE_SAGE_INTACCT_CUSTOMERS_MAPPING]: Parameters.UpdateSageIntacctGenericTypeParams<'mapping', SageIntacctMappingValue>;
    [WRITE_COMMANDS.UPDATE_SAGE_INTACCT_PROJECTS_MAPPING]: Parameters.UpdateSageIntacctGenericTypeParams<'mapping', SageIntacctMappingValue>;
    [WRITE_COMMANDS.UPDATE_SAGE_INTACCT_SYNC_TAX_CONFIGURATION]: Parameters.UpdateSageIntacctGenericTypeParams<'enabled', boolean>;
    [WRITE_COMMANDS.UPDATE_SAGE_INTACCT_USER_DIMENSION]: Parameters.UpdateSageIntacctGenericTypeParams<'dimensions', string>;
    [WRITE_COMMANDS.EXPORT_SEARCH_ITEMS_TO_CSV]: Parameters.ExportSearchItemsToCSVParams;
    [WRITE_COMMANDS.EXPORT_REPORT_TO_CSV]: Parameters.ExportReportCSVParams;
    [WRITE_COMMANDS.CREATE_WORKSPACE_APPROVAL]: Parameters.CreateWorkspaceApprovalParams;
    [WRITE_COMMANDS.UPDATE_WORKSPACE_APPROVAL]: Parameters.UpdateWorkspaceApprovalParams;
    [WRITE_COMMANDS.REMOVE_WORKSPACE_APPROVAL]: Parameters.RemoveWorkspaceApprovalParams;
    [WRITE_COMMANDS.CONFIGURE_EXPENSIFY_CARDS_FOR_POLICY]: Parameters.ConfigureExpensifyCardsForPolicyParams;
    [WRITE_COMMANDS.CREATE_EXPENSIFY_CARD]: Omit<Parameters.CreateExpensifyCardParams, 'domainAccountID'>;
    [WRITE_COMMANDS.CREATE_ADMIN_ISSUED_VIRTUAL_CARD]: Omit<Parameters.CreateExpensifyCardParams, 'feedCountry'>;
    [WRITE_COMMANDS.QUEUE_EXPENSIFY_CARD_FOR_BILLING]: Parameters.QueueExpensifyCardForBillingParams;
    [WRITE_COMMANDS.ADD_DELEGATE]: Parameters.AddDelegateParams;
    [WRITE_COMMANDS.UPDATE_DELEGATE_ROLE]: Parameters.UpdateDelegateRoleParams;
    [WRITE_COMMANDS.REMOVE_DELEGATE]: Parameters.RemoveDelegateParams;
    [WRITE_COMMANDS.TOGGLE_CARD_CONTINUOUS_RECONCILIATION]: Parameters.ToggleCardContinuousReconciliationParams;
    [WRITE_COMMANDS.SAVE_SEARCH]: Parameters.SaveSearchParams;
    [WRITE_COMMANDS.DELETE_SAVED_SEARCH]: Parameters.DeleteSavedSearchParams;
    [WRITE_COMMANDS.UPDATE_CARD_SETTLEMENT_FREQUENCY]: Parameters.UpdateCardSettlementFrequencyParams;
    [WRITE_COMMANDS.UPDATE_CARD_SETTLEMENT_ACCOUNT]: Parameters.UpdateCardSettlementAccountParams;
    [WRITE_COMMANDS.SET_PERSONAL_DETAILS_AND_SHIP_EXPENSIFY_CARDS]: Parameters.SetPersonalDetailsAndShipExpensifyCardsParams;
    [WRITE_COMMANDS.SELF_TOUR_VIEWED]: null;

    // Xero API
    [WRITE_COMMANDS.UPDATE_XERO_TENANT_ID]: Parameters.UpdateXeroGenericTypeParams;
    [WRITE_COMMANDS.UPDATE_XERO_IMPORT_TAX_RATES]: Parameters.UpdateXeroGenericTypeParams;
    [WRITE_COMMANDS.UPDATE_XERO_MAPPING]: Parameters.UpdateXeroGenericTypeParams;
    [WRITE_COMMANDS.UPDATE_XERO_IMPORT_TRACKING_CATEGORIES]: Parameters.UpdateXeroGenericTypeParams;
    [WRITE_COMMANDS.UPDATE_XERO_IMPORT_CUSTOMERS]: Parameters.UpdateXeroGenericTypeParams;
    [WRITE_COMMANDS.UPDATE_XERO_ENABLE_NEW_CATEGORIES]: Parameters.UpdateXeroGenericTypeParams;
    [WRITE_COMMANDS.UPDATE_XERO_AUTO_SYNC]: Parameters.UpdateXeroGenericTypeParams;
    [WRITE_COMMANDS.UPDATE_XERO_AUTO_SYNC]: Parameters.UpdateXeroGenericTypeParams;
    [WRITE_COMMANDS.UPDATE_XERO_EXPORT_BILL_STATUS]: Parameters.UpdateXeroGenericTypeParams;
    [WRITE_COMMANDS.UPDATE_XERO_EXPORT_BILL_DATE]: Parameters.UpdateXeroGenericTypeParams;
    [WRITE_COMMANDS.UPDATE_XERO_EXPORT_EXPORTER]: Parameters.UpdateXeroGenericTypeParams;
    [WRITE_COMMANDS.UPDATE_XERO_EXPORT_NON_REIMBURSABLE_ACCOUNT]: Parameters.UpdateXeroGenericTypeParams;
    [WRITE_COMMANDS.UPDATE_XERO_SYNC_INVOICE_COLLECTIONS_ACCOUNT_ID]: Parameters.UpdateXeroGenericTypeParams;
    [WRITE_COMMANDS.UPDATE_XERO_SYNC_SYNC_REIMBURSED_REPORTS]: Parameters.UpdateXeroGenericTypeParams;
    [WRITE_COMMANDS.UPDATE_XERO_SYNC_REIMBURSEMENT_ACCOUNT_ID]: Parameters.UpdateXeroGenericTypeParams;

    // Invoice API
    [WRITE_COMMANDS.SET_INVOICING_TRANSFER_BANK_ACCOUNT]: Parameters.SetInvoicingTransferBankAccountParams;
    [WRITE_COMMANDS.UPDATE_INVOICE_COMPANY_NAME]: Parameters.UpdateInvoiceCompanyNameParams;
    [WRITE_COMMANDS.UPDATE_INVOICE_COMPANY_WEBSITE]: Parameters.UpdateInvoiceCompanyWebsiteParams;

    [WRITE_COMMANDS.JOIN_ACCESSIBLE_POLICY]: Parameters.JoinAccessiblePolicyParams;
    // Dismis Product Training
    [WRITE_COMMANDS.DISMISS_PRODUCT_TRAINING]: Parameters.DismissProductTrainingParams;
    [WRITE_COMMANDS.ADD_WORK_EMAIL]: Parameters.AddWorkEmailParams;

    // Change report policy
    [WRITE_COMMANDS.CHANGE_REPORT_POLICY]: Parameters.ChangeReportPolicyParams;
};

const READ_COMMANDS = {
    GET_CORPAY_BANK_ACCOUNT_FIELDS: 'GetCorpayBankAccountFields',
    CONNECT_POLICY_TO_QUICKBOOKS_ONLINE: 'ConnectPolicyToQuickbooksOnline',
    CONNECT_POLICY_TO_XERO: 'ConnectPolicyToXero',
    SYNC_POLICY_TO_QUICKBOOKS_ONLINE: 'SyncPolicyToQuickbooksOnline',
    SYNC_POLICY_TO_XERO: 'SyncPolicyToXero',
    SYNC_POLICY_TO_NETSUITE: 'SyncPolicyToNetSuite',
    SYNC_POLICY_TO_NSQS: 'SyncPolicyToNSQS',
    SYNC_POLICY_TO_SAGE_INTACCT: 'SyncPolicyToSageIntacct',
    SYNC_POLICY_TO_QUICKBOOKS_DESKTOP: 'SyncPolicyToQuickbooksDesktop',
    OPEN_REIMBURSEMENT_ACCOUNT_PAGE: 'OpenReimbursementAccountPage',
    OPEN_WORKSPACE_VIEW: 'OpenWorkspaceView',
    GET_MAPBOX_ACCESS_TOKEN: 'GetMapboxAccessToken',
    OPEN_PAYMENTS_PAGE: 'OpenPaymentsPage',
    OPEN_PERSONAL_DETAILS: 'OpenPersonalDetailsPage',
    OPEN_PUBLIC_PROFILE_PAGE: 'OpenPublicProfilePage',
    OPEN_PLAID_BANK_LOGIN: 'OpenPlaidBankLogin',
    OPEN_PLAID_BANK_ACCOUNT_SELECTOR: 'OpenPlaidBankAccountSelector',
    GET_OLDER_ACTIONS: 'GetOlderActions',
    GET_NEWER_ACTIONS: 'GetNewerActions',
    EXPAND_URL_PREVIEW: 'ExpandURLPreview',
    GET_REPORT_PRIVATE_NOTE: 'GetReportPrivateNote',
    OPEN_ROOM_MEMBERS_PAGE: 'OpenRoomMembersPage',
    SEARCH_FOR_REPORTS: 'SearchForReports',
    SEARCH_FOR_ROOMS_TO_MENTION: 'SearchForRoomsToMention',
    SEND_PERFORMANCE_TIMING: 'SendPerformanceTiming',
    GRAPHITE: 'Graphite',
    GET_ROUTE: 'GetRoute',
    GET_ROUTE_FOR_DRAFT: 'GetRouteForDraft',
    GET_ROUTE_FOR_BACKUP: 'GetRouteForBackup',
    GET_STATEMENT_PDF: 'GetStatementPDF',
    OPEN_ONFIDO_FLOW: 'OpenOnfidoFlow',
    OPEN_INITIAL_SETTINGS_PAGE: 'OpenInitialSettingsPage',
    OPEN_ENABLE_PAYMENTS_PAGE: 'OpenEnablePaymentsPage',
    BEGIN_SIGNIN: 'BeginSignIn',
    SIGN_IN_WITH_SHORT_LIVED_AUTH_TOKEN: 'SignInWithShortLivedAuthToken',
    SIGN_IN_WITH_SUPPORT_AUTH_TOKEN: 'SignInWithSupportAuthToken',
    GET_POLICY_CATEGORIES: 'GetPolicyCategories',
    OPEN_WORKSPACE: 'OpenWorkspace',
    OPEN_WORKSPACE_MEMBERS_PAGE: 'OpenWorkspaceMembersPage',
    OPEN_POLICY_MEMBER_PROFILE_PAGE: 'OpenPolicyMemberProfilePage',
    OPEN_POLICY_CATEGORIES_PAGE: 'OpenPolicyCategoriesPage',
    OPEN_POLICY_TAGS_PAGE: 'OpenPolicyTagsPage',
    OPEN_POLICY_TAXES_PAGE: 'OpenPolicyTaxesPage',
    OPEN_POLICY_REPORT_FIELDS_PAGE: 'OpenPolicyReportFieldsPage',
    OPEN_POLICY_EXPENSIFY_CARDS_PAGE: 'OpenPolicyExpensifyCardsPage',
    OPEN_POLICY_COMPANY_CARDS_FEED: 'OpenPolicyCompanyCardsFeed',
    OPEN_ASSIGN_FEED_CARD_PAGE: 'OpenAssignFeedCardPage',
    OPEN_POLICY_COMPANY_CARDS_PAGE: 'OpenPolicyCompanyCardsPage',
    OPEN_POLICY_EDIT_CARD_LIMIT_TYPE_PAGE: 'OpenPolicyEditCardLimitTypePage',
    OPEN_SEARCH_FILTERS_CARD_PAGE: 'OpenSearchFiltersCardPage',
    OPEN_WORKSPACE_INVITE_PAGE: 'OpenWorkspaceInvitePage',
    OPEN_DRAFT_WORKSPACE_REQUEST: 'OpenDraftWorkspaceRequest',
    OPEN_POLICY_WORKFLOWS_PAGE: 'OpenPolicyWorkflowsPage',
    OPEN_POLICY_DISTANCE_RATES_PAGE: 'OpenPolicyDistanceRatesPage',
    OPEN_POLICY_PER_DIEM_RATES_PAGE: 'OpenPolicyPerDiemRatesPage',
    OPEN_POLICY_MORE_FEATURES_PAGE: 'OpenPolicyMoreFeaturesPage',
    OPEN_POLICY_ACCOUNTING_PAGE: 'OpenPolicyAccountingPage',
    OPEN_POLICY_PROFILE_PAGE: 'OpenPolicyProfilePage',
    OPEN_POLICY_INITIAL_PAGE: 'OpenPolicyInitialPage',
    OPEN_SUBSCRIPTION_PAGE: 'OpenSubscriptionPage',
    OPEN_DRAFT_DISTANCE_EXPENSE: 'OpenDraftDistanceExpense',
    START_ISSUE_NEW_CARD_FLOW: 'StartIssueNewCardFlow',
    OPEN_CARD_DETAILS_PAGE: 'OpenCardDetailsPage',
    GET_ASSIGNED_SUPPORT_DATA: 'GetAssignedSupportData',
    OPEN_WORKSPACE_PLAN_PAGE: 'OpenWorkspacePlanPage',
    GET_CORPAY_ONBOARDING_FIELDS: 'GetCorpayOnboardingFields',
    OPEN_SECURITY_SETTINGS_PAGE: 'OpenSecuritySettingsPage',
} as const;

type ReadCommand = ValueOf<typeof READ_COMMANDS>;

type ReadCommandParameters = {
    [READ_COMMANDS.CONNECT_POLICY_TO_QUICKBOOKS_ONLINE]: Parameters.ConnectPolicyToAccountingIntegrationParams;
    [READ_COMMANDS.CONNECT_POLICY_TO_XERO]: Parameters.ConnectPolicyToAccountingIntegrationParams;
    [READ_COMMANDS.SYNC_POLICY_TO_QUICKBOOKS_ONLINE]: Parameters.SyncPolicyToQuickbooksOnlineParams;
    [READ_COMMANDS.SYNC_POLICY_TO_XERO]: Parameters.SyncPolicyToXeroParams;
    [READ_COMMANDS.SYNC_POLICY_TO_NETSUITE]: Parameters.SyncPolicyToNetSuiteParams;
    [READ_COMMANDS.SYNC_POLICY_TO_NSQS]: Parameters.SyncPolicyToNSQSParams;
    [READ_COMMANDS.SYNC_POLICY_TO_SAGE_INTACCT]: Parameters.SyncPolicyToNetSuiteParams;
    [READ_COMMANDS.SYNC_POLICY_TO_QUICKBOOKS_DESKTOP]: Parameters.SyncPolicyToQuickbooksDesktopParams;
    [READ_COMMANDS.OPEN_REIMBURSEMENT_ACCOUNT_PAGE]: Parameters.OpenReimbursementAccountPageParams;
    [READ_COMMANDS.OPEN_WORKSPACE_VIEW]: Parameters.OpenWorkspaceViewParams;
    [READ_COMMANDS.GET_MAPBOX_ACCESS_TOKEN]: null;
    [READ_COMMANDS.OPEN_PAYMENTS_PAGE]: null;
    [READ_COMMANDS.OPEN_PERSONAL_DETAILS]: null;
    [READ_COMMANDS.OPEN_PUBLIC_PROFILE_PAGE]: Parameters.OpenPublicProfilePageParams;
    [READ_COMMANDS.OPEN_PLAID_BANK_LOGIN]: Parameters.OpenPlaidBankLoginParams;
    [READ_COMMANDS.OPEN_PLAID_BANK_ACCOUNT_SELECTOR]: Parameters.OpenPlaidBankAccountSelectorParams;
    [READ_COMMANDS.GET_OLDER_ACTIONS]: Parameters.GetOlderActionsParams;
    [READ_COMMANDS.GET_NEWER_ACTIONS]: Parameters.GetNewerActionsParams;
    [READ_COMMANDS.GET_CORPAY_BANK_ACCOUNT_FIELDS]: Parameters.GetCorpayBankAccountFieldsParams;
    [READ_COMMANDS.EXPAND_URL_PREVIEW]: Parameters.ExpandURLPreviewParams;
    [READ_COMMANDS.GET_REPORT_PRIVATE_NOTE]: Parameters.GetReportPrivateNoteParams;
    [READ_COMMANDS.OPEN_ROOM_MEMBERS_PAGE]: Parameters.OpenRoomMembersPageParams;
    [READ_COMMANDS.SEARCH_FOR_REPORTS]: Parameters.SearchForReportsParams;
    [READ_COMMANDS.SEARCH_FOR_ROOMS_TO_MENTION]: Parameters.SearchForRoomsToMentionParams;
    [READ_COMMANDS.SEND_PERFORMANCE_TIMING]: Parameters.SendPerformanceTimingParams;
    [READ_COMMANDS.GRAPHITE]: Parameters.GraphiteParams;
    [READ_COMMANDS.GET_ROUTE]: Parameters.GetRouteParams;
    [READ_COMMANDS.GET_ROUTE_FOR_DRAFT]: Parameters.GetRouteParams;
    [READ_COMMANDS.GET_ROUTE_FOR_BACKUP]: Parameters.GetRouteParams;
    [READ_COMMANDS.GET_STATEMENT_PDF]: Parameters.GetStatementPDFParams;
    [READ_COMMANDS.OPEN_ONFIDO_FLOW]: null;
    [READ_COMMANDS.OPEN_INITIAL_SETTINGS_PAGE]: null;
    [READ_COMMANDS.OPEN_ENABLE_PAYMENTS_PAGE]: null;
    [READ_COMMANDS.BEGIN_SIGNIN]: Parameters.BeginSignInParams;
    [READ_COMMANDS.SIGN_IN_WITH_SHORT_LIVED_AUTH_TOKEN]: Parameters.SignInWithShortLivedAuthTokenParams;
    [READ_COMMANDS.SIGN_IN_WITH_SUPPORT_AUTH_TOKEN]: Parameters.SignInWithSupportAuthTokenParams;
    [READ_COMMANDS.GET_POLICY_CATEGORIES]: Parameters.GetPolicyCategoriesParams;
    [READ_COMMANDS.OPEN_WORKSPACE]: Parameters.OpenWorkspaceParams;
    [READ_COMMANDS.OPEN_WORKSPACE_MEMBERS_PAGE]: Parameters.OpenWorkspaceMembersPageParams;
    [READ_COMMANDS.OPEN_POLICY_MEMBER_PROFILE_PAGE]: Parameters.OpenPolicyMemberProfilePageParams;
    [READ_COMMANDS.OPEN_POLICY_CATEGORIES_PAGE]: Parameters.OpenPolicyCategoriesPageParams;
    [READ_COMMANDS.OPEN_POLICY_TAGS_PAGE]: Parameters.OpenPolicyTagsPageParams;
    [READ_COMMANDS.OPEN_POLICY_TAXES_PAGE]: Parameters.OpenPolicyTaxesPageParams;
    [READ_COMMANDS.OPEN_POLICY_REPORT_FIELDS_PAGE]: Parameters.OpenPolicyReportFieldsPageParams;
    [READ_COMMANDS.OPEN_WORKSPACE_INVITE_PAGE]: Parameters.OpenWorkspaceInvitePageParams;
    [READ_COMMANDS.OPEN_DRAFT_WORKSPACE_REQUEST]: Parameters.OpenDraftWorkspaceRequestParams;
    [READ_COMMANDS.OPEN_POLICY_WORKFLOWS_PAGE]: Parameters.OpenPolicyWorkflowsPageParams;
    [READ_COMMANDS.OPEN_POLICY_DISTANCE_RATES_PAGE]: Parameters.OpenPolicyDistanceRatesPageParams;
    [READ_COMMANDS.OPEN_POLICY_PER_DIEM_RATES_PAGE]: Parameters.OpenPolicyPerDiemRatesPageParams;
    [READ_COMMANDS.OPEN_POLICY_MORE_FEATURES_PAGE]: Parameters.OpenPolicyMoreFeaturesPageParams;
    [READ_COMMANDS.OPEN_POLICY_ACCOUNTING_PAGE]: Parameters.OpenPolicyAccountingPageParams;
    [READ_COMMANDS.OPEN_POLICY_EXPENSIFY_CARDS_PAGE]: Parameters.OpenPolicyExpensifyCardsPageParams;
    [READ_COMMANDS.OPEN_POLICY_COMPANY_CARDS_PAGE]: Parameters.OpenPolicyExpensifyCardsPageParams;
    [READ_COMMANDS.OPEN_POLICY_COMPANY_CARDS_FEED]: Parameters.OpenPolicyCompanyCardsFeedParams;
    [READ_COMMANDS.OPEN_ASSIGN_FEED_CARD_PAGE]: Parameters.OpenPolicyCompanyCardsFeedParams;
    [READ_COMMANDS.OPEN_POLICY_EDIT_CARD_LIMIT_TYPE_PAGE]: Parameters.OpenPolicyEditCardLimitTypePageParams;
    [READ_COMMANDS.OPEN_SEARCH_FILTERS_CARD_PAGE]: null;
    [READ_COMMANDS.OPEN_POLICY_PROFILE_PAGE]: Parameters.OpenPolicyProfilePageParams;
    [READ_COMMANDS.OPEN_POLICY_INITIAL_PAGE]: Parameters.OpenPolicyInitialPageParams;
    [READ_COMMANDS.OPEN_SUBSCRIPTION_PAGE]: null;
    [READ_COMMANDS.OPEN_DRAFT_DISTANCE_EXPENSE]: null;
    [READ_COMMANDS.START_ISSUE_NEW_CARD_FLOW]: Parameters.StartIssueNewCardFlowParams;
    [READ_COMMANDS.OPEN_CARD_DETAILS_PAGE]: Parameters.OpenCardDetailsPageParams;
    [READ_COMMANDS.GET_ASSIGNED_SUPPORT_DATA]: Parameters.GetAssignedSupportDataParams;
    [READ_COMMANDS.OPEN_WORKSPACE_PLAN_PAGE]: Parameters.OpenWorkspacePlanPageParams;
    [READ_COMMANDS.GET_CORPAY_ONBOARDING_FIELDS]: Parameters.GetCorpayOnboardingFieldsParams;
    [READ_COMMANDS.OPEN_SECURITY_SETTINGS_PAGE]: null;
};

const SIDE_EFFECT_REQUEST_COMMANDS = {
    AUTHENTICATE_PUSHER: 'AuthenticatePusher',
    GENERATE_SPOTNANA_TOKEN: 'GenerateSpotnanaToken',
    GET_MISSING_ONYX_MESSAGES: 'GetMissingOnyxMessages',
    OPEN_OLD_DOT_LINK: 'OpenOldDotLink',
    RECONNECT_APP: 'ReconnectApp',
    REVEAL_EXPENSIFY_CARD_DETAILS: 'RevealExpensifyCardDetails',
    TWO_FACTOR_AUTH_VALIDATE: 'TwoFactorAuth_Validate',
    CONNECT_AS_DELEGATE: 'ConnectAsDelegate',
    DISCONNECT_AS_DELEGATE: 'DisconnectAsDelegate',
    COMPLETE_HYBRID_APP_ONBOARDING: 'CompleteHybridAppOnboarding',
    CONNECT_POLICY_TO_QUICKBOOKS_DESKTOP: 'ConnectPolicyToQuickbooksDesktop',
    BANK_ACCOUNT_CREATE_CORPAY: 'BankAccount_CreateCorpay',
<<<<<<< HEAD
    MERGE_INTO_ACCOUNT_AND_LOGIN: 'MergeIntoAccountAndLogIn',
=======
    GET_EMPHEMERAL_TOKEN: 'GetEmphemeralToken',

>>>>>>> 8b80a04d
    // PayMoneyRequestOnSearch only works online (pattern C) and we need to play the success sound only when the request is successful
    PAY_MONEY_REQUEST_ON_SEARCH: 'PayMoneyRequestOnSearch',
    LOG_OUT: 'LogOut',
} as const;

type SideEffectRequestCommand = ValueOf<typeof SIDE_EFFECT_REQUEST_COMMANDS>;

type SideEffectRequestCommandParameters = {
    [SIDE_EFFECT_REQUEST_COMMANDS.AUTHENTICATE_PUSHER]: Parameters.AuthenticatePusherParams;
    [SIDE_EFFECT_REQUEST_COMMANDS.OPEN_OLD_DOT_LINK]: Parameters.OpenOldDotLinkParams;
    [SIDE_EFFECT_REQUEST_COMMANDS.REVEAL_EXPENSIFY_CARD_DETAILS]: Parameters.RevealExpensifyCardDetailsParams;
    [SIDE_EFFECT_REQUEST_COMMANDS.GET_MISSING_ONYX_MESSAGES]: Parameters.GetMissingOnyxMessagesParams;
    [SIDE_EFFECT_REQUEST_COMMANDS.RECONNECT_APP]: Parameters.ReconnectAppParams;
    [SIDE_EFFECT_REQUEST_COMMANDS.GENERATE_SPOTNANA_TOKEN]: Parameters.GenerateSpotnanaTokenParams;
    [SIDE_EFFECT_REQUEST_COMMANDS.TWO_FACTOR_AUTH_VALIDATE]: Parameters.ValidateTwoFactorAuthParams;
    [SIDE_EFFECT_REQUEST_COMMANDS.CONNECT_AS_DELEGATE]: Parameters.ConnectAsDelegateParams;
    [SIDE_EFFECT_REQUEST_COMMANDS.DISCONNECT_AS_DELEGATE]: EmptyObject;
    [SIDE_EFFECT_REQUEST_COMMANDS.COMPLETE_HYBRID_APP_ONBOARDING]: EmptyObject;
    [SIDE_EFFECT_REQUEST_COMMANDS.CONNECT_POLICY_TO_QUICKBOOKS_DESKTOP]: Parameters.ConnectPolicyToQuickBooksDesktopParams;
    [SIDE_EFFECT_REQUEST_COMMANDS.BANK_ACCOUNT_CREATE_CORPAY]: Parameters.BankAccountCreateCorpayParams;
    [SIDE_EFFECT_REQUEST_COMMANDS.PAY_MONEY_REQUEST_ON_SEARCH]: Parameters.PayMoneyRequestOnSearchParams;
    [SIDE_EFFECT_REQUEST_COMMANDS.MERGE_INTO_ACCOUNT_AND_LOGIN]: Parameters.MergeIntoAccountAndLogInParams;
    [SIDE_EFFECT_REQUEST_COMMANDS.LOG_OUT]: Parameters.LogOutParams;
    [SIDE_EFFECT_REQUEST_COMMANDS.GET_EMPHEMERAL_TOKEN]: EmptyObject;
};

type ApiRequestCommandParameters = WriteCommandParameters & ReadCommandParameters & SideEffectRequestCommandParameters;

export {WRITE_COMMANDS, READ_COMMANDS, SIDE_EFFECT_REQUEST_COMMANDS};

type ApiCommand = WriteCommand | ReadCommand | SideEffectRequestCommand;
type CommandOfType<TRequestType extends ApiRequestType> = TRequestType extends typeof CONST.API_REQUEST_TYPE.WRITE
    ? WriteCommand
    : TRequestType extends typeof CONST.API_REQUEST_TYPE.READ
    ? ReadCommand
    : SideEffectRequestCommand;

export type {ApiCommand, ApiRequestType, ApiRequestCommandParameters, CommandOfType, WriteCommand, ReadCommand, SideEffectRequestCommand};<|MERGE_RESOLUTION|>--- conflicted
+++ resolved
@@ -1106,12 +1106,8 @@
     COMPLETE_HYBRID_APP_ONBOARDING: 'CompleteHybridAppOnboarding',
     CONNECT_POLICY_TO_QUICKBOOKS_DESKTOP: 'ConnectPolicyToQuickbooksDesktop',
     BANK_ACCOUNT_CREATE_CORPAY: 'BankAccount_CreateCorpay',
-<<<<<<< HEAD
     MERGE_INTO_ACCOUNT_AND_LOGIN: 'MergeIntoAccountAndLogIn',
-=======
     GET_EMPHEMERAL_TOKEN: 'GetEmphemeralToken',
-
->>>>>>> 8b80a04d
     // PayMoneyRequestOnSearch only works online (pattern C) and we need to play the success sound only when the request is successful
     PAY_MONEY_REQUEST_ON_SEARCH: 'PayMoneyRequestOnSearch',
     LOG_OUT: 'LogOut',
