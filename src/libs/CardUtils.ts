import lodash from 'lodash';
import Onyx from 'react-native-onyx';
import type {OnyxCollection, OnyxEntry} from 'react-native-onyx';
import type {ValueOf} from 'type-fest';
import * as Illustrations from '@src/components/Icon/Illustrations';
import CONST from '@src/CONST';
import type {TranslationPaths} from '@src/languages/types';
import type {OnyxValues} from '@src/ONYXKEYS';
import ONYXKEYS from '@src/ONYXKEYS';
import type {BankAccountList, Card, CardList, PersonalDetailsList, WorkspaceCardsList} from '@src/types/onyx';
import type Policy from '@src/types/onyx/Policy';
import {isEmptyObject} from '@src/types/utils/EmptyObject';
import type IconAsset from '@src/types/utils/IconAsset';
import localeCompare from './LocaleCompare';
import * as Localize from './Localize';
import * as PersonalDetailsUtils from './PersonalDetailsUtils';

let allCards: OnyxValues[typeof ONYXKEYS.CARD_LIST] = {};
Onyx.connect({
    key: ONYXKEYS.CARD_LIST,
    callback: (val) => {
        if (!val || Object.keys(val).length === 0) {
            return;
        }

        allCards = val;
    },
});

let allCardsLists: OnyxCollection<WorkspaceCardsList>;

Onyx.connect({
    key: ONYXKEYS.COLLECTION.WORKSPACE_CARDS_LIST,
    waitForCollectionCallback: true,
    callback: (value) => (allCardsLists = value),
});

/**
 * @returns string with a month in MM format
 */
function getMonthFromExpirationDateString(expirationDateString: string) {
    return expirationDateString.substring(0, 2);
}

/**
 * @param cardID
 * @returns boolean
 */
function isExpensifyCard(cardID?: number) {
    if (!cardID) {
        return false;
    }
    const card = allCards[cardID];
    if (!card) {
        return false;
    }
    return card.bank === CONST.EXPENSIFY_CARD.BANK;
}

/**
 * @param cardID
 * @returns boolean if the cardID is in the cardList from ONYX. Includes Expensify Cards.
 */
function isCorporateCard(cardID: number) {
    return !!allCards[cardID];
}

/**
 * @param cardID
 * @returns string in format %<bank> - <lastFourPAN || Not Activated>%.
 */
function getCardDescription(cardID?: number) {
    if (!cardID) {
        return '';
    }
    const card = allCards[cardID];
    if (!card) {
        return '';
    }
    const cardDescriptor = card.state === CONST.EXPENSIFY_CARD.STATE.NOT_ACTIVATED ? Localize.translateLocal('cardTransactions.notActivated') : card.lastFourPAN;
    return cardDescriptor ? `${card.bank} - ${cardDescriptor}` : `${card.bank}`;
}

/**
 * @returns string with a year in YY or YYYY format
 */
function getYearFromExpirationDateString(expirationDateString: string) {
    const stringContainsNumbersOnly = /^\d+$/.test(expirationDateString);
    const cardYear = stringContainsNumbersOnly ? expirationDateString.substring(2) : expirationDateString.substring(3);

    return cardYear.length === 2 ? `20${cardYear}` : cardYear;
}

/**
 * @returns string with a month in MM/YYYY format
 */
function formatCardExpiration(expirationDateString: string) {
    // already matches MM/YYYY format
    const dateFormat = /^\d{2}\/\d{4}$/;
    if (dateFormat.test(expirationDateString)) {
        return expirationDateString;
    }

    const expirationMonth = getMonthFromExpirationDateString(expirationDateString);
    const expirationYear = getYearFromExpirationDateString(expirationDateString);

    return `${expirationMonth}/${expirationYear}`;
}

/**
 * @param cardList - collection of assigned cards
 * @returns collection of assigned cards grouped by domain
 */
function getDomainCards(cardList: OnyxEntry<CardList>): Record<string, Card[]> {
    // Check for domainName to filter out personal credit cards.
    const activeCards = Object.values(cardList ?? {}).filter((card) => !!card?.domainName && CONST.EXPENSIFY_CARD.ACTIVE_STATES.some((element) => element === card.state));

    return lodash.groupBy(activeCards, (card) => card.domainName);
}

/**
 * Returns a masked credit card string with spaces for every four symbols.
 * If the last four digits are provided, all preceding digits will be masked.
 * If not, the entire card string will be masked.
 *
 * @param [lastFour=""] - The last four digits of the card (optional).
 * @returns - The masked card string.
 */
function maskCard(lastFour = ''): string {
    const totalDigits = 16;
    const maskedLength = totalDigits - lastFour.length;

    // Create a string with '•' repeated for the masked portion
    const maskedString = '•'.repeat(maskedLength) + lastFour;

    // Insert space for every four symbols
    return maskedString.replace(/(.{4})/g, '$1 ').trim();
}

/**
 * Finds physical card in a list of cards
 *
 * @returns a physical card object (or undefined if none is found)
 */
function findPhysicalCard(cards: Card[]) {
    return cards.find((card) => !card?.nameValuePairs?.isVirtual);
}

/**
 * Checks if any of the cards in the list have detected fraud
 *
 * @param cardList - collection of assigned cards
 */
function hasDetectedFraud(cardList: Record<string, Card>): boolean {
    return Object.values(cardList).some((card) => card.fraud !== CONST.EXPENSIFY_CARD.FRAUD_TYPES.NONE);
}

function getMCardNumberString(cardNumber: string): string {
    return cardNumber.replace(/\s/g, '');
}

function getTranslationKeyForLimitType(limitType: ValueOf<typeof CONST.EXPENSIFY_CARD.LIMIT_TYPES> | undefined): TranslationPaths | '' {
    switch (limitType) {
        case CONST.EXPENSIFY_CARD.LIMIT_TYPES.SMART:
            return 'workspace.card.issueNewCard.smartLimit';
        case CONST.EXPENSIFY_CARD.LIMIT_TYPES.FIXED:
            return 'workspace.card.issueNewCard.fixedAmount';
        case CONST.EXPENSIFY_CARD.LIMIT_TYPES.MONTHLY:
            return 'workspace.card.issueNewCard.monthly';
        default:
            return '';
    }
}

function getEligibleBankAccountsForCard(bankAccountsList: OnyxEntry<BankAccountList>) {
    if (!bankAccountsList || isEmptyObject(bankAccountsList)) {
        return [];
    }
    return Object.values(bankAccountsList).filter((bankAccount) => bankAccount?.accountData?.type === CONST.BANK_ACCOUNT.TYPE.BUSINESS && bankAccount?.accountData?.allowDebit);
}

function sortCardsByCardholderName(cardsList: OnyxEntry<WorkspaceCardsList>, personalDetails: OnyxEntry<PersonalDetailsList>): Card[] {
    return Object.values(cardsList ?? {}).sort((cardA: Card, cardB: Card) => {
        const userA = personalDetails?.[cardA.accountID ?? '-1'] ?? {};
        const userB = personalDetails?.[cardB.accountID ?? '-1'] ?? {};

        const aName = PersonalDetailsUtils.getDisplayNameOrDefault(userA);
        const bName = PersonalDetailsUtils.getDisplayNameOrDefault(userB);

        return localeCompare(aName, bName);
    });
}

function getCardFeedIcon(cardFeed: string): IconAsset {
    if (cardFeed.startsWith(CONST.COMPANY_CARD.FEED_BANK_NAME.MASTER_CARD)) {
        return Illustrations.MasterCardCompanyCards;
    }

    if (cardFeed.startsWith(CONST.COMPANY_CARD.FEED_BANK_NAME.VISA)) {
        return Illustrations.VisaCompanyCards;
    }

    return Illustrations.AmexCompanyCards;
}

<<<<<<< HEAD
=======
/** Checks if the Expensify Card toggle should be disabled */
function shouldExpensifyCardToggleBeDisabled(workspaceAccountID?: number, areExpensifyCardsEnabled?: boolean): boolean {
    if (!areExpensifyCardsEnabled || !workspaceAccountID) {
        return false;
    }

    const cardsList = allCardsLists?.[`${ONYXKEYS.COLLECTION.WORKSPACE_CARDS_LIST}${workspaceAccountID}_${CONST.EXPENSIFY_CARD.BANK}`];

    return !isEmptyObject(cardsList);
}

>>>>>>> 3c6526d7
function getCardDetailsImage(cardFeed: string): IconAsset {
    if (cardFeed.startsWith(CONST.COMPANY_CARD.FEED_BANK_NAME.MASTER_CARD)) {
        return Illustrations.MasterCardCompanyCardDetail;
    }

    if (cardFeed.startsWith(CONST.COMPANY_CARD.FEED_BANK_NAME.VISA)) {
        return Illustrations.VisaCompanyCardDetail;
    }

    return Illustrations.AmexCardCompanyCardDetail;
}

<<<<<<< HEAD
=======
function getMemberCards(policy: OnyxEntry<Policy>, allCardsList: OnyxCollection<WorkspaceCardsList>, accountID?: number) {
    const workspaceId = policy?.workspaceAccountID ? policy.workspaceAccountID.toString() : '';
    const cards: WorkspaceCardsList = {};
    const mockedCardsList = allCardsList ?? {};
    Object.keys(mockedCardsList)
        .filter((key) => key !== `${ONYXKEYS.COLLECTION.WORKSPACE_CARDS_LIST}${workspaceId}_${CONST.EXPENSIFY_CARD.BANK}` && key.includes(workspaceId))
        .forEach((key) => {
            const feedCards = mockedCardsList?.[key];
            if (feedCards && Object.keys(feedCards).length > 0) {
                Object.keys(feedCards).forEach((feedCardKey) => {
                    if (feedCards?.[feedCardKey].accountID !== accountID) {
                        return;
                    }
                    cards[feedCardKey] = feedCards[feedCardKey];
                });
            }
        });
    return cards;
}

>>>>>>> 3c6526d7
export {
    isExpensifyCard,
    isCorporateCard,
    getDomainCards,
    formatCardExpiration,
    getMonthFromExpirationDateString,
    getYearFromExpirationDateString,
    maskCard,
    getCardDescription,
    findPhysicalCard,
    hasDetectedFraud,
    getMCardNumberString,
    getTranslationKeyForLimitType,
    getEligibleBankAccountsForCard,
    sortCardsByCardholderName,
    getCardFeedIcon,
<<<<<<< HEAD
    getCardDetailsImage,
=======
    shouldExpensifyCardToggleBeDisabled,
    getCardDetailsImage,
    getMemberCards,
>>>>>>> 3c6526d7
};<|MERGE_RESOLUTION|>--- conflicted
+++ resolved
@@ -203,8 +203,6 @@
     return Illustrations.AmexCompanyCards;
 }
 
-<<<<<<< HEAD
-=======
 /** Checks if the Expensify Card toggle should be disabled */
 function shouldExpensifyCardToggleBeDisabled(workspaceAccountID?: number, areExpensifyCardsEnabled?: boolean): boolean {
     if (!areExpensifyCardsEnabled || !workspaceAccountID) {
@@ -216,7 +214,6 @@
     return !isEmptyObject(cardsList);
 }
 
->>>>>>> 3c6526d7
 function getCardDetailsImage(cardFeed: string): IconAsset {
     if (cardFeed.startsWith(CONST.COMPANY_CARD.FEED_BANK_NAME.MASTER_CARD)) {
         return Illustrations.MasterCardCompanyCardDetail;
@@ -229,8 +226,6 @@
     return Illustrations.AmexCardCompanyCardDetail;
 }
 
-<<<<<<< HEAD
-=======
 function getMemberCards(policy: OnyxEntry<Policy>, allCardsList: OnyxCollection<WorkspaceCardsList>, accountID?: number) {
     const workspaceId = policy?.workspaceAccountID ? policy.workspaceAccountID.toString() : '';
     const cards: WorkspaceCardsList = {};
@@ -251,7 +246,6 @@
     return cards;
 }
 
->>>>>>> 3c6526d7
 export {
     isExpensifyCard,
     isCorporateCard,
@@ -268,11 +262,7 @@
     getEligibleBankAccountsForCard,
     sortCardsByCardholderName,
     getCardFeedIcon,
-<<<<<<< HEAD
-    getCardDetailsImage,
-=======
     shouldExpensifyCardToggleBeDisabled,
     getCardDetailsImage,
     getMemberCards,
->>>>>>> 3c6526d7
 };