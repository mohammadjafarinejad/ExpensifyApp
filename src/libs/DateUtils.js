--- conflicted
+++ resolved
@@ -631,7 +631,6 @@
     extractDate,
     formatDateTimeTo12Hour,
     getStatusUntilDate,
-<<<<<<< HEAD
     extractTime12Hour,
     get12HourTimeObjectFromDate,
     areDatesIdentical,
@@ -641,9 +640,7 @@
     combineDateAndTime,
     getDateValidationErrorKey,
     getTimeValidationErrorKey,
-=======
     setLocale,
->>>>>>> e2c9203a
     isToday,
     isTomorrow,
     isYesterday,
