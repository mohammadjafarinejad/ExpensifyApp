/* eslint-disable default-case */

/* eslint-disable max-classes-per-file */
import {isMatch, isValid} from 'date-fns';
import type {OnyxCollection, OnyxEntry} from 'react-native-onyx';
import Onyx from 'react-native-onyx';
import type {TupleToUnion} from 'type-fest';
import CONST from '@src/CONST';
import type {TranslationPaths} from '@src/languages/types';
import ONYXKEYS from '@src/ONYXKEYS';
import type {Beta, Policy, Report, ReportAction, ReportActions, ReportNameValuePairs, Transaction, TransactionViolation} from '@src/types/onyx';
import type {Errors} from '@src/types/onyx/OnyxCommon';
import type {Comment} from '@src/types/onyx/Transaction';
import {getLinkedTransactionID} from './ReportActionsUtils';
import {getReasonAndReportActionThatRequiresAttention, reasonForReportToBeInOptionList, shouldDisplayViolationsRBRInLHN} from './ReportUtils';
import SidebarUtils from './SidebarUtils';
import {getTransactionID as TransactionUtilsGetTransactionID} from './TransactionUtils';

class NumberError extends SyntaxError {
    constructor() {
        super('debug.invalidValue', {cause: {expectedValues: 'number | undefined | ""'}});
    }
}

class ArrayError extends SyntaxError {
    constructor(arrayType: string | Record<string, unknown>) {
        super('debug.invalidValue', {
            cause: {
                expectedValues: `[${typeof arrayType === 'object' ? stringifyJSON(arrayType) : arrayType}]`,
            },
        });
    }
}

class ObjectError extends SyntaxError {
    constructor(type: Record<string, unknown>) {
        super('debug.invalidValue', {
            cause: {
                expectedValues: `${stringifyJSON(type)} | undefined | ''`,
            },
        });
    }
}

type ObjectType<T extends Record<string, unknown>> = Record<keyof T, 'string' | 'number' | 'object' | 'array' | 'boolean' | ConstantEnum>;

type ConstantEnum = Record<string, string | number | boolean | Record<string, string | number | boolean>>;

type PropertyTypes = Array<'string' | 'number' | 'object' | 'boolean' | 'undefined'>;

type ArrayTypeFromOnyxDefinition<T> = T extends unknown[] ? NonNullable<T[number]> : never;

type ArrayElement<TOnyx extends Record<string, unknown>, K extends keyof TOnyx> = ArrayTypeFromOnyxDefinition<Required<TOnyx>[K]>;

type KeysOfUnion<T> = T extends T ? keyof T : never;

type ObjectElement<TOnyx, K extends keyof TOnyx, TCollectionKey extends string | number | undefined = undefined> = Required<TOnyx>[K] extends Record<string | number, infer ValueType>
    ? TCollectionKey extends string | number
        ? {[ValueTypeKey in KeysOfUnion<ValueType>]: ValueType[ValueTypeKey]}
        : {[ElementKey in KeysOfUnion<Required<TOnyx>[K]>]: Required<Required<TOnyx>[K]>[ElementKey]}
    : never;

const OPTIONAL_BOOLEAN_STRINGS = ['true', 'false', 'undefined'];

const REPORT_REQUIRED_PROPERTIES: Array<keyof Report | keyof ReportNameValuePairs> = ['reportID'] satisfies Array<keyof Report | keyof ReportNameValuePairs>;

const REPORT_ACTION_REQUIRED_PROPERTIES: Array<keyof ReportAction> = ['reportActionID', 'created', 'actionName'] satisfies Array<keyof ReportAction>;

const REPORT_ACTION_NUMBER_PROPERTIES: Array<keyof ReportAction> = [
    'sequenceNumber',
    'actorAccountID',
    'accountID',
    'childCommenterCount',
    'childVisibleActionCount',
    'childManagerAccountID',
    'childOwnerAccountID',
    'childLastActorAccountID',
    'childMoneyRequestCount',
    'delegateAccountID',
    'adminAccountID',
    'reportActionTimestamp',
    'timestamp',
] satisfies Array<keyof ReportAction>;

const TRANSACTION_REQUIRED_PROPERTIES: Array<keyof Transaction> = ['transactionID', 'reportID', 'amount', 'created', 'currency', 'merchant'] satisfies Array<keyof Transaction>;

const TRANSACTION_VIOLATION_REQUIRED_PROPERTIES: Array<keyof TransactionViolation> = ['type', 'name'] satisfies Array<keyof TransactionViolation>;

let isInFocusMode: OnyxEntry<boolean>;
Onyx.connect({
    key: ONYXKEYS.NVP_PRIORITY_MODE,
    callback: (priorityMode) => {
        isInFocusMode = priorityMode === CONST.PRIORITY_MODE.GSD;
    },
});

let policies: OnyxCollection<Policy>;
Onyx.connect({
    key: ONYXKEYS.COLLECTION.POLICY,
    waitForCollectionCallback: true,
    callback: (value) => {
        policies = value;
    },
});

let transactionViolations: OnyxCollection<TransactionViolation[]>;
Onyx.connect({
    key: ONYXKEYS.COLLECTION.TRANSACTION_VIOLATIONS,
    waitForCollectionCallback: true,
    callback: (value) => {
        transactionViolations = value;
    },
});

let betas: OnyxEntry<Beta[]>;
Onyx.connect({
    key: ONYXKEYS.BETAS,
    callback: (value) => {
        betas = value;
    },
});

function stringifyJSON(data: Record<string, unknown>) {
    return JSON.stringify(data, null, 6);
}

function parseJSON(json: string) {
    return JSON.parse(json.replaceAll('\n', '')) as unknown;
}

/**
 * Converts onyx data into string representation.
 *
 * @param data - data to be converted into string
 * @returns converted data
 */
function onyxDataToString(data: OnyxEntry<unknown>) {
    if (data === undefined) {
        return 'undefined';
    }

    if (typeof data === 'object') {
        return stringifyJSON(data as Record<string, unknown>);
    }

    return String(data);
}

type OnyxDataType = 'number' | 'object' | 'string' | 'boolean' | 'undefined';

type OnyxData<T extends OnyxDataType> = (T extends 'number' ? number : T extends 'object' ? Record<string, unknown> : T extends 'boolean' ? boolean : string) | null;

/**
 * Converted strings into the expected onyx data type.
 *
 * @param data - string representation of the data is going to be converted
 * @param type - expected type
 * @returns conversion result of data into the expected type
 * @throws {SyntaxError} if type is object but the provided string does not represent an object
 */
function stringToOnyxData<T extends OnyxDataType = 'string'>(data: string, type?: T): OnyxData<T> {
    if (isEmptyValue(data)) {
        return data as OnyxData<T>;
    }

    let onyxData;

    switch (type) {
        case 'number':
            onyxData = Number(data);
            break;
        case 'object':
            onyxData = parseJSON(data) as Record<string, unknown>;
            break;
        case 'boolean':
            onyxData = data === 'true';
            break;
        case 'undefined':
            onyxData = null;
            break;
        default:
            onyxData = data;
    }

    return onyxData as OnyxData<T>;
}

/**
 * Compares string representation of onyx data with the original data, using type conversion
 *
 * @param text - string representation
 * @param data - original data
 * @returns whether or not the string representation is equal to the original data
 */
function compareStringWithOnyxData(text: string, data: OnyxEntry<unknown>) {
    if (data === undefined) {
        return text === 'undefined';
    }

    if (typeof data === 'object') {
        return text === stringifyJSON(data as Record<string, unknown>);
    }

    return text === String(data);
}

/**
 * Determines the number of lines needed to display the data.
 *
 * @param data - string representation
 * @returns number of lines needed to display the data
 */
function getNumberOfLinesFromString(data: string) {
    return data.split('\n').length || 1;
}

/**
 * Converts every value from an onyx data object into it's string representation, to be used as draft data.
 *
 * @param data - onyx data object
 * @returns converted data object
 */
function onyxDataToDraftData(data: OnyxEntry<Record<string, unknown>>) {
    return Object.fromEntries(Object.entries(data ?? {}).map(([key, value]) => [key, onyxDataToString(value)]));
}

/**
 * Whether a string representation is an empty value
 *
 * @param value - string representantion
 * @returns whether the value is an empty value
 */
function isEmptyValue(value: string): boolean {
    switch (value) {
        case 'undefined':
        case 'null':
        case '':
            return true;
        default:
            return false;
    }
}

/**
 * Validates if a string is a valid representation of a number.
 */
function validateNumber(value: string) {
    if (isEmptyValue(value) || (!value.includes(' ') && !Number.isNaN(Number(value)))) {
        return;
    }

    throw new NumberError();
}

/**
 * Validates if a string is a valid representation of a boolean.
 */
function validateBoolean(value: string) {
    if (OPTIONAL_BOOLEAN_STRINGS.includes(value)) {
        return;
    }

    throw new SyntaxError('debug.invalidValue', {cause: {expectedValues: OPTIONAL_BOOLEAN_STRINGS.join(' | ')}});
}

/**
 * Validates if a string is a valid representation of a date.
 */
function validateDate(value: string) {
    if (isEmptyValue(value) || ((isMatch(value, CONST.DATE.FNS_DB_FORMAT_STRING) || isMatch(value, CONST.DATE.FNS_FORMAT_STRING)) && isValid(new Date(value)))) {
        return;
    }

    throw new SyntaxError('debug.invalidValue', {cause: {expectedValues: CONST.DATE.FNS_DB_FORMAT_STRING}});
}

/**
 * Validates if a string is a valid representation of an enum value.
 */
function validateConstantEnum(value: string, constEnum: ConstantEnum) {
    const enumValues = Object.values(constEnum).flatMap((val) => {
        if (val && typeof val === 'object') {
            return Object.values(val).map(String);
        }
        return String(val);
    });

    if (isEmptyValue(value) || enumValues.includes(value)) {
        return;
    }

    throw new SyntaxError('debug.invalidValue', {cause: {expectedValues: `${enumValues.join(' | ')} | undefined`}});
}

/**
 * Validates if a string is a valid representation of an array.
 */
function validateArray<T extends 'string' | 'number' | 'boolean' | Record<string, unknown> | 'constantEnum' = 'string'>(
    value: string,
    arrayType: T extends Record<string, unknown>
        ? Record<keyof T, 'string' | 'number' | 'object' | 'boolean' | 'array' | PropertyTypes | ConstantEnum>
        : T extends 'constantEnum'
        ? ConstantEnum
        : T,
) {
    if (isEmptyValue(value)) {
        return;
    }

    const array = parseJSON(value) as unknown[];

    if (typeof array !== 'object' || !Array.isArray(array)) {
        throw new ArrayError(arrayType);
    }

    array.forEach((element) => {
        // Element is an object
        if (element && typeof element === 'object' && typeof arrayType === 'object') {
            Object.entries(element).forEach(([key, val]) => {
                const expectedType = arrayType[key as keyof typeof arrayType];
                // Property is a constant enum, so we apply validateConstantEnum
                if (typeof expectedType === 'object' && !Array.isArray(expectedType)) {
                    return validateConstantEnum(String(val), expectedType as ConstantEnum);
                }
                // Expected property type is array
                if (expectedType === 'array') {
                    // Property type is not array
                    if (!Array.isArray(val)) {
                        throw new ArrayError(arrayType);
                    }
                    return;
                }
                // Property type is not one of the valid types
                if (Array.isArray(expectedType) ? !expectedType.includes(typeof val as TupleToUnion<PropertyTypes>) : typeof val !== expectedType) {
                    throw new ArrayError(arrayType);
                }
            });
            return;
        }
        // Element is a constant enum
        if (typeof arrayType === 'object') {
            // Element doesn't exist in enum
            if (!Object.values(arrayType).includes(element)) {
                throw new ArrayError(arrayType);
            }
            return;
        }
        // Element is not a valid type
        if (typeof element !== arrayType) {
            throw new ArrayError(arrayType);
        }
    });
}

/**
 * Validates if a string is a valid representation of an object.
 */
function validateObject<T extends Record<string, unknown>>(value: string, type: ObjectType<T>, collectionIndexType?: 'string' | 'number') {
    if (isEmptyValue(value)) {
        return;
    }

    const expectedType = collectionIndexType
        ? {
              [collectionIndexType]: type,
          }
        : type;

    const object = parseJSON(value) as ObjectType<T>;

    if (typeof object !== 'object' || Array.isArray(object)) {
        throw new ObjectError(expectedType);
    }

    if (collectionIndexType) {
        Object.keys(object).forEach((key) => {
            try {
                if (collectionIndexType === 'number') {
                    validateNumber(key);
                }
            } catch (e) {
                throw new ObjectError(expectedType);
            }
        });
    }

    const tests = collectionIndexType ? (Object.values(object) as unknown as Array<Record<string, 'string' | 'number' | 'object'>>) : [object];

    tests.forEach((test) => {
        if (typeof test !== 'object' || Array.isArray(test)) {
            throw new ObjectError(expectedType);
        }

        Object.entries(test).forEach(([key, val]) => {
            const expectedValueType = type[key];
            // val is a constant enum
            if (typeof expectedValueType === 'object') {
                return validateConstantEnum(val as string, expectedValueType);
            }
            if (expectedValueType === 'array' ? !Array.isArray(val) : typeof val !== expectedValueType) {
                throw new ObjectError(expectedType);
            }
        });
    });
}

/**
 * Validates if a string is a valid representation of a string.
 */
function validateString(value: string) {
    if (isEmptyValue(value)) {
        return;
    }

    try {
        const parsedValue = parseJSON(value);

        if (typeof parsedValue === 'object') {
            throw new SyntaxError('debug.invalidValue', {cause: {expectedValues: 'string | undefined'}});
        }
    } catch (e) {
        // Only propagate error if value is a string representation of an object or array
        if ((e as SyntaxError).cause) {
            throw e;
        }
    }
}

/**
 * Execute validation of a union type (e.g. Record<string, string> | Array<string>)
 */
function unionValidation(firstValidation: () => void, secondValidation: () => void) {
    try {
        firstValidation();
    } catch (e) {
        secondValidation();
    }
}

/**
 * Validates if a property of Report is of the expected type
 *
 * @param key - property key
 * @param value - value provided by the user
 */
function validateReportDraftProperty(key: keyof Report | keyof ReportNameValuePairs, value: string) {
    if (REPORT_REQUIRED_PROPERTIES.includes(key) && isEmptyValue(value)) {
        throw SyntaxError('debug.missingValue');
    }
    switch (key) {
        case 'avatarUrl':
        case 'lastMessageText':
        case 'lastVisibleActionCreated':
        case 'lastReadTime':
        case 'lastMentionedTime':
        case 'policyAvatar':
        case 'policyName':
        case 'oldPolicyName':
        case 'description':
        case 'policyID':
        case 'reportName':
        case 'reportID':
        case 'chatReportID':
        case 'type':
        case 'parentReportID':
        case 'parentReportActionID':
        case 'lastVisibleActionLastModified':
        case 'lastMessageHtml':
        case 'currency':
        case 'iouReportID':
        case 'preexistingReportID':
        case 'private_isArchived':
        case 'welcomeMessage':
            return validateString(value);
        case 'hasOutstandingChildRequest':
        case 'hasOutstandingChildTask':
        case 'isOwnPolicyExpenseChat':
        case 'isPinned':
        case 'hasParentAccess':
        case 'isDeletedParentAction':
        case 'isWaitingOnBankAccount':
        case 'isCancelledIOU':
            return validateBoolean(value);
        case 'exportFailedTime':
        case 'lastReadSequenceNumber':
        case 'managerID':
        case 'lastActorAccountID':
        case 'ownerAccountID':
        case 'total':
        case 'unheldTotal':
        case 'nonReimbursableTotal':
        case 'unheldNonReimbursableTotal':
            return validateNumber(value);
        case 'chatType':
            return validateConstantEnum(value, CONST.REPORT.CHAT_TYPE);
        case 'stateNum':
            return validateConstantEnum(value, CONST.REPORT.STATE_NUM);
        case 'statusNum':
            return validateConstantEnum(value, CONST.REPORT.STATUS_NUM);
        case 'writeCapability':
            return validateConstantEnum(value, CONST.REPORT.WRITE_CAPABILITIES);
        case 'visibility':
            return validateConstantEnum(value, CONST.REPORT.VISIBILITY);
        case 'invoiceReceiver':
            return validateObject<ObjectElement<Report, 'invoiceReceiver'>>(value, {
                type: 'string',
                policyID: 'string',
                accountID: 'string',
            });
        case 'lastActionType':
            return validateConstantEnum(value, CONST.REPORT.ACTIONS.TYPE);
        case 'participants':
            return validateObject<ObjectElement<Report, 'participants', number>>(
                value,
                {
                    role: CONST.REPORT.ROLE,
                    pendingAction: CONST.RED_BRICK_ROAD_PENDING_ACTION,
                    pendingFields: 'object',
                    notificationPreference: CONST.REPORT.NOTIFICATION_PREFERENCE,
                    permissions: 'array',
                },
                'number',
            );
        case 'errorFields':
            return validateObject<ObjectElement<Report, 'errorFields', string>>(value, {}, 'string');
        case 'errors':
            return validateObject<ObjectElement<Report, 'errors'>>(value, {});
        case 'privateNotes':
            return validateObject<ObjectElement<Report, 'privateNotes', number>>(
                value,
                {
                    note: 'string',
                    errors: 'string',
                    pendingAction: CONST.RED_BRICK_ROAD_PENDING_ACTION,
                    pendingFields: 'object',
                },
                'number',
            );
        case 'fieldList':
            return validateObject<ObjectElement<Report, 'fieldList'>>(
                value,
                {
                    fieldID: 'string',
                    type: 'string',
                    name: 'string',
                    keys: 'array',
                    values: 'array',
                    defaultValue: 'string',
                    orderWeight: 'number',
                    deletable: 'boolean',
                    value: 'string',
                    target: 'string',
                    externalIDs: 'array',
                    disabledOptions: 'array',
                    isTax: 'boolean',
                    externalID: 'string',
                    origin: 'string',
                    defaultExternalID: 'string',
                },
                'string',
            );
        case 'permissions':
            return validateArray<'constantEnum'>(value, CONST.REPORT.PERMISSIONS);
        case 'tripData':
            return validateObject<ObjectElement<Report, 'tripData'>>(value, {
                startDate: 'string',
                endDate: 'string',
                tripID: 'string',
            });
        case 'calendlySchedule':
            return validateObject<ObjectElement<ReportNameValuePairs, 'calendlySchedule'>>(value, {
                isLoading: 'boolean',
                data: 'object',
                errors: 'object',
            });
        case 'pendingAction':
            return validateConstantEnum(value, CONST.RED_BRICK_ROAD_PENDING_ACTION);
        case 'pendingFields':
            return validateObject<ObjectElement<Report | ReportNameValuePairs, 'pendingFields'>>(value, {
                description: CONST.RED_BRICK_ROAD_PENDING_ACTION,
                privateNotes: CONST.RED_BRICK_ROAD_PENDING_ACTION,
                currency: CONST.RED_BRICK_ROAD_PENDING_ACTION,
                type: CONST.RED_BRICK_ROAD_PENDING_ACTION,
                policyID: CONST.RED_BRICK_ROAD_PENDING_ACTION,
                reportID: CONST.RED_BRICK_ROAD_PENDING_ACTION,
                avatarUrl: CONST.RED_BRICK_ROAD_PENDING_ACTION,
                chatType: CONST.RED_BRICK_ROAD_PENDING_ACTION,
                hasOutstandingChildRequest: CONST.RED_BRICK_ROAD_PENDING_ACTION,
                hasOutstandingChildTask: CONST.RED_BRICK_ROAD_PENDING_ACTION,
                isOwnPolicyExpenseChat: CONST.RED_BRICK_ROAD_PENDING_ACTION,
                isPinned: CONST.RED_BRICK_ROAD_PENDING_ACTION,
                lastMessageText: CONST.RED_BRICK_ROAD_PENDING_ACTION,
                lastVisibleActionCreated: CONST.RED_BRICK_ROAD_PENDING_ACTION,
                lastReadTime: CONST.RED_BRICK_ROAD_PENDING_ACTION,
                lastReadSequenceNumber: CONST.RED_BRICK_ROAD_PENDING_ACTION,
                lastMentionedTime: CONST.RED_BRICK_ROAD_PENDING_ACTION,
                policyAvatar: CONST.RED_BRICK_ROAD_PENDING_ACTION,
                policyName: CONST.RED_BRICK_ROAD_PENDING_ACTION,
                oldPolicyName: CONST.RED_BRICK_ROAD_PENDING_ACTION,
                hasParentAccess: CONST.RED_BRICK_ROAD_PENDING_ACTION,
                isDeletedParentAction: CONST.RED_BRICK_ROAD_PENDING_ACTION,
                reportName: CONST.RED_BRICK_ROAD_PENDING_ACTION,
                chatReportID: CONST.RED_BRICK_ROAD_PENDING_ACTION,
                stateNum: CONST.RED_BRICK_ROAD_PENDING_ACTION,
                statusNum: CONST.RED_BRICK_ROAD_PENDING_ACTION,
                writeCapability: CONST.RED_BRICK_ROAD_PENDING_ACTION,
                visibility: CONST.RED_BRICK_ROAD_PENDING_ACTION,
                invoiceReceiver: CONST.RED_BRICK_ROAD_PENDING_ACTION,
                parentReportID: CONST.RED_BRICK_ROAD_PENDING_ACTION,
                parentReportActionID: CONST.RED_BRICK_ROAD_PENDING_ACTION,
                managerID: CONST.RED_BRICK_ROAD_PENDING_ACTION,
                lastVisibleActionLastModified: CONST.RED_BRICK_ROAD_PENDING_ACTION,
                lastMessageHtml: CONST.RED_BRICK_ROAD_PENDING_ACTION,
                lastActorAccountID: CONST.RED_BRICK_ROAD_PENDING_ACTION,
                lastActionType: CONST.RED_BRICK_ROAD_PENDING_ACTION,
                ownerAccountID: CONST.RED_BRICK_ROAD_PENDING_ACTION,
                participants: CONST.RED_BRICK_ROAD_PENDING_ACTION,
                total: CONST.RED_BRICK_ROAD_PENDING_ACTION,
                unheldTotal: CONST.RED_BRICK_ROAD_PENDING_ACTION,
                unheldNonReimbursableTotal: CONST.RED_BRICK_ROAD_PENDING_ACTION,
                isWaitingOnBankAccount: CONST.RED_BRICK_ROAD_PENDING_ACTION,
                isCancelledIOU: CONST.RED_BRICK_ROAD_PENDING_ACTION,
                iouReportID: CONST.RED_BRICK_ROAD_PENDING_ACTION,
                preexistingReportID: CONST.RED_BRICK_ROAD_PENDING_ACTION,
                nonReimbursableTotal: CONST.RED_BRICK_ROAD_PENDING_ACTION,
                fieldList: CONST.RED_BRICK_ROAD_PENDING_ACTION,
                permissions: CONST.RED_BRICK_ROAD_PENDING_ACTION,
                tripData: CONST.RED_BRICK_ROAD_PENDING_ACTION,
                private_isArchived: CONST.RED_BRICK_ROAD_PENDING_ACTION,
                addWorkspaceRoom: CONST.RED_BRICK_ROAD_PENDING_ACTION,
                avatar: CONST.RED_BRICK_ROAD_PENDING_ACTION,
                createChat: CONST.RED_BRICK_ROAD_PENDING_ACTION,
                partial: CONST.RED_BRICK_ROAD_PENDING_ACTION,
                reimbursed: CONST.RED_BRICK_ROAD_PENDING_ACTION,
                preview: CONST.RED_BRICK_ROAD_PENDING_ACTION,
                welcomeMessage: CONST.RED_BRICK_ROAD_PENDING_ACTION,
                errors: CONST.RED_BRICK_ROAD_PENDING_ACTION,
                createReport: CONST.RED_BRICK_ROAD_PENDING_ACTION,
                exportFailedTime: CONST.RED_BRICK_ROAD_PENDING_ACTION,
                calendlySchedule: CONST.RED_BRICK_ROAD_PENDING_ACTION,
            });
    }
}

/**
 * Validates if a property of ReportAction is of the expected type
 *
 * @param key - property key
 * @param value - value provided by the user
 */
function validateReportActionDraftProperty(key: keyof ReportAction, value: string) {
    if (REPORT_ACTION_REQUIRED_PROPERTIES.includes(key) && isEmptyValue(value)) {
        throw SyntaxError('debug.missingValue');
    }
    switch (key) {
        case 'reportID':
        case 'reportActionID':
        case 'parentReportID':
        case 'childReportID':
        case 'childReportName':
        case 'childType':
        case 'childOldestFourAccountIDs':
        case 'childLastVisibleActionCreated':
        case 'actor':
        case 'avatar':
        case 'childLastMoneyRequestComment':
        case 'reportActionTimestamp':
        case 'timestamp':
        case 'error':
            return validateString(value);
        case 'actorAccountID':
        case 'sequenceNumber':
        case 'accountID':
        case 'childCommenterCount':
        case 'childVisibleActionCount':
        case 'childManagerAccountID':
        case 'childOwnerAccountID':
        case 'childLastActorAccountID':
        case 'childMoneyRequestCount':
        case 'adminAccountID':
        case 'delegateAccountID':
            return validateNumber(value);
        case 'isLoading':
        case 'automatic':
        case 'shouldShow':
        case 'isFirstItem':
        case 'isAttachmentOnly':
        case 'isAttachmentWithText':
        case 'isNewestReportAction':
        case 'isOptimisticAction':
            return validateBoolean(value);
        case 'created':
        case 'lastModified':
            return validateDate(value);
        case 'errors':
            return validateObject<ObjectElement<ReportAction, 'errors'>>(value, {});
        case 'pendingAction':
            return validateConstantEnum(value, CONST.RED_BRICK_ROAD_PENDING_ACTION);
        case 'pendingFields':
            return validateObject<ObjectElement<ReportAction, 'pendingFields'>>(value, {
                reportID: CONST.RED_BRICK_ROAD_PENDING_ACTION,
                reportActionID: CONST.RED_BRICK_ROAD_PENDING_ACTION,
                parentReportID: CONST.RED_BRICK_ROAD_PENDING_ACTION,
                errors: CONST.RED_BRICK_ROAD_PENDING_ACTION,
                sequenceNumber: CONST.RED_BRICK_ROAD_PENDING_ACTION,
                actionName: CONST.RED_BRICK_ROAD_PENDING_ACTION,
                actorAccountID: CONST.RED_BRICK_ROAD_PENDING_ACTION,
                actor: CONST.RED_BRICK_ROAD_PENDING_ACTION,
                person: CONST.RED_BRICK_ROAD_PENDING_ACTION,
                created: CONST.RED_BRICK_ROAD_PENDING_ACTION,
                isLoading: CONST.RED_BRICK_ROAD_PENDING_ACTION,
                avatar: CONST.RED_BRICK_ROAD_PENDING_ACTION,
                automatic: CONST.RED_BRICK_ROAD_PENDING_ACTION,
                shouldShow: CONST.RED_BRICK_ROAD_PENDING_ACTION,
                childReportID: CONST.RED_BRICK_ROAD_PENDING_ACTION,
                childReportName: CONST.RED_BRICK_ROAD_PENDING_ACTION,
                childType: CONST.RED_BRICK_ROAD_PENDING_ACTION,
                accountID: CONST.RED_BRICK_ROAD_PENDING_ACTION,
                childOldestFourAccountIDs: CONST.RED_BRICK_ROAD_PENDING_ACTION,
                childCommenterCount: CONST.RED_BRICK_ROAD_PENDING_ACTION,
                childLastVisibleActionCreated: CONST.RED_BRICK_ROAD_PENDING_ACTION,
                childVisibleActionCount: CONST.RED_BRICK_ROAD_PENDING_ACTION,
                childManagerAccountID: CONST.RED_BRICK_ROAD_PENDING_ACTION,
                childOwnerAccountID: CONST.RED_BRICK_ROAD_PENDING_ACTION,
                childStatusNum: CONST.RED_BRICK_ROAD_PENDING_ACTION,
                childStateNum: CONST.RED_BRICK_ROAD_PENDING_ACTION,
                childLastMoneyRequestComment: CONST.RED_BRICK_ROAD_PENDING_ACTION,
                childLastActorAccountID: CONST.RED_BRICK_ROAD_PENDING_ACTION,
                childMoneyRequestCount: CONST.RED_BRICK_ROAD_PENDING_ACTION,
                isFirstItem: CONST.RED_BRICK_ROAD_PENDING_ACTION,
                isAttachmentOnly: CONST.RED_BRICK_ROAD_PENDING_ACTION,
                isAttachmentWithText: CONST.RED_BRICK_ROAD_PENDING_ACTION,
                receipt: CONST.RED_BRICK_ROAD_PENDING_ACTION,
                lastModified: CONST.RED_BRICK_ROAD_PENDING_ACTION,
                delegateAccountID: CONST.RED_BRICK_ROAD_PENDING_ACTION,
                error: CONST.RED_BRICK_ROAD_PENDING_ACTION,
                childRecentReceiptTransactionIDs: CONST.RED_BRICK_ROAD_PENDING_ACTION,
                linkMetadata: CONST.RED_BRICK_ROAD_PENDING_ACTION,
                childReportNotificationPreference: CONST.RED_BRICK_ROAD_PENDING_ACTION,
                isNewestReportAction: CONST.RED_BRICK_ROAD_PENDING_ACTION,
                isOptimisticAction: CONST.RED_BRICK_ROAD_PENDING_ACTION,
                adminAccountID: CONST.RED_BRICK_ROAD_PENDING_ACTION,
                whisperedToAccountIDs: CONST.RED_BRICK_ROAD_PENDING_ACTION,
                reportActionTimestamp: CONST.RED_BRICK_ROAD_PENDING_ACTION,
                timestamp: CONST.RED_BRICK_ROAD_PENDING_ACTION,
            });
        case 'actionName':
            return validateConstantEnum(value, CONST.REPORT.ACTIONS.TYPE);
        case 'person':
            return validateArray<ArrayElement<ReportAction, 'person'>>(value, {
                type: 'string',
                text: 'string',
                style: 'string',
            });
        case 'childStatusNum':
            return validateConstantEnum(value, CONST.REPORT.STATUS_NUM);
        case 'childStateNum':
            return validateConstantEnum(value, CONST.REPORT.STATE_NUM);
        case 'receipt':
            return validateObject<ObjectElement<ReportAction, 'receipt'>>(value, {
                state: 'string',
                type: 'string',
                name: 'string',
                receiptID: 'string',
                source: 'string',
                filename: 'string',
                reservationList: 'string',
                isTestReceipt: 'boolean',
            });
        case 'childRecentReceiptTransactionIDs':
            return validateObject<ObjectElement<ReportAction, 'childRecentReceiptTransactionIDs'>>(value, {}, 'string');
        case 'linkMetadata':
            return validateArray<ArrayElement<ReportAction, 'linkMetadata'>>(value, {
                url: 'string',
                image: 'object',
                description: 'string',
                title: 'string',
                publisher: 'string',
                logo: 'object',
            });
        case 'childReportNotificationPreference':
            return validateConstantEnum(value, CONST.REPORT.NOTIFICATION_PREFERENCE);
        case 'whisperedToAccountIDs':
            return validateArray(value, 'number');
        case 'message':
            return unionValidation(
                () =>
                    validateArray<ArrayElement<ReportAction, 'message'>>(value, {
                        text: 'string',
                        html: 'string',
                        type: 'string',
                        isDeletedParentAction: 'boolean',
                        policyID: 'string',
                        reportID: 'string',
                        currency: 'string',
                        amount: 'number',
                        style: 'string',
                        target: 'string',
                        href: 'string',
                        iconUrl: 'string',
                        isEdited: 'boolean',
                        isReversedTransaction: 'boolean',
                        whisperedTo: 'array',
                        moderationDecision: 'object',
                        translationKey: 'string',
                        taskReportID: 'string',
                        cancellationReason: 'string',
                        expenseReportID: 'string',
                        resolution: {
                            ...CONST.REPORT.ACTIONABLE_MENTION_WHISPER_RESOLUTION,
                            ...CONST.REPORT.ACTIONABLE_REPORT_MENTION_WHISPER_RESOLUTION,
                        },
                        deleted: 'string',
                    }),
                () =>
                    validateObject<ObjectElement<ReportAction, 'message'>>(value, {
                        html: 'string',
                        text: 'string',
                        amount: 'string',
                        currency: 'string',
                        type: 'string',
                        policyID: 'string',
                        reportID: 'string',
                        isDeletedParentAction: 'boolean',
                        target: 'string',
                        style: 'string',
                        href: 'string',
                        iconUrl: 'boolean',
                        isEdited: 'boolean',
                        isReversedTransaction: 'boolean',
                        whisperedTo: 'array',
                        moderationDecision: 'object',
                        translationKey: 'string',
                        taskReportID: 'string',
                        cancellationReason: 'string',
                        expenseReportID: 'string',
                        resolution: {
                            ...CONST.REPORT.ACTIONABLE_MENTION_WHISPER_RESOLUTION,
                            ...CONST.REPORT.ACTIONABLE_REPORT_MENTION_WHISPER_RESOLUTION,
                        },
                        deleted: 'string',
                    }),
            );
        case 'originalMessage':
            return validateObject<ObjectElement<ReportAction, 'originalMessage'>>(value, {});
        case 'previousMessage':
            return unionValidation(
                () =>
                    validateObject<ObjectElement<ReportAction, 'previousMessage'>>(value, {
                        html: 'string',
                        text: 'string',
                        amount: 'string',
                        currency: 'string',
                        type: 'string',
                        policyID: 'string',
                        reportID: 'string',
                        style: 'string',
                        target: 'string',
                        href: 'string',
                        iconUrl: 'string',
                        isEdited: 'boolean',
                        isDeletedParentAction: 'boolean',
                        isReversedTransaction: 'boolean',
                        whisperedTo: 'array',
                        moderationDecision: 'string',
                        translationKey: 'string',
                        taskReportID: 'string',
                        cancellationReason: 'string',
                        expenseReportID: 'string',
                        resolution: 'string',
                        deleted: 'string',
                    }),
                () =>
                    validateArray<ArrayElement<ReportAction, 'previousMessage'>>(value, {
                        reportID: 'string',
                        html: 'string',
                        text: 'string',
                        amount: 'string',
                        currency: 'string',
                        type: 'string',
                        policyID: 'string',
                        style: 'string',
                        target: 'string',
                        href: 'string',
                        iconUrl: 'string',
                        isEdited: 'string',
                        isDeletedParentAction: 'string',
                        isReversedTransaction: 'string',
                        whisperedTo: 'string',
                        moderationDecision: 'string',
                        translationKey: 'string',
                        taskReportID: 'string',
                        cancellationReason: 'string',
                        expenseReportID: 'string',
                        resolution: 'string',
                        deleted: 'string',
                    }),
            );
    }
}

/**
 * Validates if a property of Transaction is of the expected type
 *
 * @param key - property key
 * @param value - value provided by the user
 */
function validateTransactionDraftProperty(key: keyof Transaction, value: string) {
    if (TRANSACTION_REQUIRED_PROPERTIES.includes(key) && isEmptyValue(value)) {
        throw SyntaxError('debug.missingValue');
    }
    switch (key) {
        case 'reportID':
        case 'currency':
        case 'tag':
        case 'category':
        case 'merchant':
        case 'taxCode':
        case 'filename':
        case 'modifiedCurrency':
        case 'modifiedMerchant':
        case 'transactionID':
        case 'parentTransactionID':
        case 'originalCurrency':
        case 'actionableWhisperReportActionID':
        case 'linkedTrackedExpenseReportID':
        case 'bank':
        case 'cardName':
        case 'cardNumber':
            return validateString(value);
        case 'created':
        case 'modifiedCreated':
        case 'inserted':
        case 'posted':
            return validateDate(value);
        case 'isLoading':
        case 'billable':
        case 'reimbursable':
        case 'participantsAutoAssigned':
        case 'isFromGlobalCreate':
        case 'hasEReceipt':
        case 'shouldShowOriginalAmount':
        case 'managedCard':
            return validateBoolean(value);
        case 'amount':
        case 'taxAmount':
        case 'modifiedAmount':
        case 'cardID':
        case 'originalAmount':
            return validateNumber(value);
        case 'iouRequestType':
            return validateConstantEnum(value, CONST.IOU.REQUEST_TYPE);
        case 'participants':
            return validateArray<ArrayElement<Transaction, 'participants'>>(value, {
                accountID: 'number',
                login: 'string',
                displayName: 'string',
                isPolicyExpenseChat: 'boolean',
                isInvoiceRoom: 'boolean',
                isOwnPolicyExpenseChat: 'boolean',
                chatType: CONST.REPORT.CHAT_TYPE,
                reportID: 'string',
                policyID: 'string',
                selected: 'boolean',
                searchText: 'string',
                alternateText: 'string',
                firstName: 'string',
                keyForList: 'string',
                lastName: 'string',
                phoneNumber: 'string',
                text: 'string',
                isSelected: 'boolean',
                isSelfDM: 'boolean',
                isSender: 'boolean',
                iouType: CONST.IOU.TYPE,
                ownerAccountID: 'number',
                icons: 'array',
                item: 'string',
            });
        case 'errors':
            return validateObject<ObjectElement<Transaction, 'errors'>>(value, {});
        case 'errorFields':
            return validateObject<ObjectElement<Transaction, 'errorFields'>>(
                value,
                {
                    route: 'object',
                },
                'string',
            );
        case 'pendingAction':
            return validateConstantEnum(value, CONST.RED_BRICK_ROAD_PENDING_ACTION);
        case 'pendingFields':
            return validateObject<ObjectElement<Transaction, 'pendingFields'>>(
                value,
                {
                    attributes: CONST.RED_BRICK_ROAD_PENDING_ACTION,
                    subRates: CONST.RED_BRICK_ROAD_PENDING_ACTION,
                    comment: CONST.RED_BRICK_ROAD_PENDING_ACTION,
                    hold: CONST.RED_BRICK_ROAD_PENDING_ACTION,
                    waypoints: CONST.RED_BRICK_ROAD_PENDING_ACTION,
                    isLoading: CONST.RED_BRICK_ROAD_PENDING_ACTION,
                    type: CONST.RED_BRICK_ROAD_PENDING_ACTION,
                    customUnit: CONST.RED_BRICK_ROAD_PENDING_ACTION,
                    source: CONST.RED_BRICK_ROAD_PENDING_ACTION,
                    originalTransactionID: CONST.RED_BRICK_ROAD_PENDING_ACTION,
                    splits: CONST.RED_BRICK_ROAD_PENDING_ACTION,
                    dismissedViolations: CONST.RED_BRICK_ROAD_PENDING_ACTION,
                    customUnitID: CONST.RED_BRICK_ROAD_PENDING_ACTION,
                    customUnitRateID: CONST.RED_BRICK_ROAD_PENDING_ACTION,
                    quantity: CONST.RED_BRICK_ROAD_PENDING_ACTION,
                    name: CONST.RED_BRICK_ROAD_PENDING_ACTION,
                    defaultP2PRate: CONST.RED_BRICK_ROAD_PENDING_ACTION,
                    distanceUnit: CONST.RED_BRICK_ROAD_PENDING_ACTION,
                    attendees: CONST.RED_BRICK_ROAD_PENDING_ACTION,
                    amount: CONST.RED_BRICK_ROAD_PENDING_ACTION,
                    taxAmount: CONST.RED_BRICK_ROAD_PENDING_ACTION,
                    taxCode: CONST.RED_BRICK_ROAD_PENDING_ACTION,
                    billable: CONST.RED_BRICK_ROAD_PENDING_ACTION,
                    category: CONST.RED_BRICK_ROAD_PENDING_ACTION,
                    created: CONST.RED_BRICK_ROAD_PENDING_ACTION,
                    currency: CONST.RED_BRICK_ROAD_PENDING_ACTION,
                    errors: CONST.RED_BRICK_ROAD_PENDING_ACTION,
                    filename: CONST.RED_BRICK_ROAD_PENDING_ACTION,
                    iouRequestType: CONST.RED_BRICK_ROAD_PENDING_ACTION,
                    merchant: CONST.RED_BRICK_ROAD_PENDING_ACTION,
                    modifiedAmount: CONST.RED_BRICK_ROAD_PENDING_ACTION,
                    modifiedAttendees: CONST.RED_BRICK_ROAD_PENDING_ACTION,
                    modifiedCreated: CONST.RED_BRICK_ROAD_PENDING_ACTION,
                    modifiedCurrency: CONST.RED_BRICK_ROAD_PENDING_ACTION,
                    modifiedMerchant: CONST.RED_BRICK_ROAD_PENDING_ACTION,
                    modifiedWaypoints: CONST.RED_BRICK_ROAD_PENDING_ACTION,
                    participantsAutoAssigned: CONST.RED_BRICK_ROAD_PENDING_ACTION,
                    participants: CONST.RED_BRICK_ROAD_PENDING_ACTION,
                    receipt: CONST.RED_BRICK_ROAD_PENDING_ACTION,
                    reportID: CONST.RED_BRICK_ROAD_PENDING_ACTION,
                    routes: CONST.RED_BRICK_ROAD_PENDING_ACTION,
                    transactionID: CONST.RED_BRICK_ROAD_PENDING_ACTION,
                    tag: CONST.RED_BRICK_ROAD_PENDING_ACTION,
                    isFromGlobalCreate: CONST.RED_BRICK_ROAD_PENDING_ACTION,
                    taxRate: CONST.RED_BRICK_ROAD_PENDING_ACTION,
                    parentTransactionID: CONST.RED_BRICK_ROAD_PENDING_ACTION,
                    reimbursable: CONST.RED_BRICK_ROAD_PENDING_ACTION,
                    cardID: CONST.RED_BRICK_ROAD_PENDING_ACTION,
                    status: CONST.RED_BRICK_ROAD_PENDING_ACTION,
                    hasEReceipt: CONST.RED_BRICK_ROAD_PENDING_ACTION,
                    mccGroup: CONST.RED_BRICK_ROAD_PENDING_ACTION,
                    modifiedMCCGroup: CONST.RED_BRICK_ROAD_PENDING_ACTION,
                    originalAmount: CONST.RED_BRICK_ROAD_PENDING_ACTION,
                    originalCurrency: CONST.RED_BRICK_ROAD_PENDING_ACTION,
                    splitShares: CONST.RED_BRICK_ROAD_PENDING_ACTION,
                    splitPayerAccountIDs: CONST.RED_BRICK_ROAD_PENDING_ACTION,
                    shouldShowOriginalAmount: CONST.RED_BRICK_ROAD_PENDING_ACTION,
                    actionableWhisperReportActionID: CONST.RED_BRICK_ROAD_PENDING_ACTION,
                    linkedTrackedExpenseReportAction: CONST.RED_BRICK_ROAD_PENDING_ACTION,
                    linkedTrackedExpenseReportID: CONST.RED_BRICK_ROAD_PENDING_ACTION,
                    bank: CONST.RED_BRICK_ROAD_PENDING_ACTION,
                    liabilityType: CONST.RED_BRICK_ROAD_PENDING_ACTION,
                    cardName: CONST.RED_BRICK_ROAD_PENDING_ACTION,
                    cardNumber: CONST.RED_BRICK_ROAD_PENDING_ACTION,
                    managedCard: CONST.RED_BRICK_ROAD_PENDING_ACTION,
                    posted: CONST.RED_BRICK_ROAD_PENDING_ACTION,
                    inserted: CONST.RED_BRICK_ROAD_PENDING_ACTION,
                    accountant: CONST.RED_BRICK_ROAD_PENDING_ACTION,
                },
                'string',
            );
        case 'receipt':
            return validateObject<ObjectElement<Transaction, 'receipt'>>(value, {
                type: 'string',
                source: 'string',
                name: 'string',
                filename: 'string',
                state: CONST.IOU.RECEIPT_STATE,
                receiptID: 'number',
                reservationList: 'array',
                isTestReceipt: 'boolean',
            });
        case 'taxRate':
            return validateObject<ObjectElement<Transaction, 'taxRate'>>(value, {
                keyForList: 'string',
                text: 'string',
                data: 'object',
            });
        case 'status':
            return validateConstantEnum(value, CONST.TRANSACTION.STATUS);
        case 'comment':
            return validateObject<ObjectElement<Transaction, 'comment'>>(value, {
                comment: 'string',
                hold: 'string',
                waypoints: 'object',
                attendees: 'array',
                isLoading: 'boolean',
                type: CONST.TRANSACTION.TYPE,
                customUnit: 'object',
                source: 'string',
                originalTransactionID: 'string',
                liabilityType: CONST.TRANSACTION.LIABILITY_TYPE,
                splits: 'array',
                dismissedViolations: 'object',
            });
        case 'accountant':
            return validateObject<ObjectElement<Transaction, 'accountant'>>(value, {
                accountID: 'number',
                login: 'string',
            });
        case 'modifiedAttendees':
            return validateArray<ArrayElement<Comment, 'attendees'>>(value, {
                email: 'string',
                displayName: 'string',
                avatarUrl: 'string',
                accountID: 'number',
                text: 'string',
                login: 'string',
                searchText: 'string',
                selected: 'boolean',
                iouType: CONST.IOU.TYPE,
                reportID: 'string',
            });
        case 'modifiedWaypoints':
            return validateObject<ObjectElement<Transaction, 'modifiedWaypoints'>>(
                value,
                {
                    name: 'string',
                    address: 'string',
                    lat: 'number',
                    lng: 'number',
                    keyForList: 'string',
                    pendingAction: CONST.RED_BRICK_ROAD_PENDING_ACTION,
                    street: 'string',
                    city: 'string',
                    state: 'string',
                    zipCode: 'string',
                    country: 'string',
                    street2: 'string',
                },
                'string',
            );
        case 'routes':
            return validateObject<ObjectElement<Transaction, 'routes'>>(
                value,
                {
                    distance: 'number',
                    geometry: 'object',
                },
                'string',
            );
        case 'mccGroup':
            return validateConstantEnum(value, CONST.MCC_GROUPS);
        case 'modifiedMCCGroup':
            return validateConstantEnum(value, CONST.MCC_GROUPS);
        case 'splitShares':
            return validateObject<ObjectElement<Transaction, 'splitShares', number>>(
                value,
                {
                    amount: 'number',
                    isModified: 'boolean',
                },
                'number',
            );
        case 'splitPayerAccountIDs':
            return validateArray(value, 'number');
        case 'linkedTrackedExpenseReportAction':
            return validateObject<ReportAction>(value, {
                accountID: 'number',
                message: 'string',
                created: 'string',
                error: 'string',
                avatar: 'string',
                receipt: 'object',
                reportID: 'string',
                automatic: 'boolean',
                reportActionID: 'string',
                parentReportID: 'string',
                errors: 'object',
                isLoading: 'boolean',
                pendingAction: CONST.RED_BRICK_ROAD_PENDING_ACTION,
                pendingFields: 'object',
                sequenceNumber: 'number',
                actionName: CONST.REPORT.ACTIONS.TYPE,
                actorAccountID: 'number',
                actor: 'string',
                person: 'array',
                shouldShow: 'boolean',
                childReportID: 'string',
                childReportName: 'string',
                childType: 'string',
                childOldestFourAccountIDs: 'string',
                childCommenterCount: 'number',
                childLastVisibleActionCreated: 'string',
                childVisibleActionCount: 'number',
                childManagerAccountID: 'number',
                childOwnerAccountID: 'number',
                childStatusNum: CONST.REPORT.STATUS_NUM,
                childStateNum: CONST.REPORT.STATE_NUM,
                childLastMoneyRequestComment: 'string',
                childLastActorAccountID: 'number',
                childMoneyRequestCount: 'number',
                isFirstItem: 'boolean',
                isAttachmentOnly: 'boolean',
                isAttachmentWithText: 'boolean',
                lastModified: 'string',
                delegateAccountID: 'number',
                childRecentReceiptTransactionIDs: 'object',
                linkMetadata: 'array',
                childReportNotificationPreference: CONST.REPORT.NOTIFICATION_PREFERENCE,
                isNewestReportAction: 'boolean',
                isOptimisticAction: 'boolean',
                adminAccountID: 'number',
                whisperedToAccountIDs: 'array',
                reportActionTimestamp: 'string',
                timestamp: 'string',
                originalMessage: 'object',
                previousMessage: 'object',
            });
    }
}

function validateTransactionViolationDraftProperty(key: keyof TransactionViolation, value: string) {
    if (TRANSACTION_VIOLATION_REQUIRED_PROPERTIES.includes(key) && isEmptyValue(value)) {
        throw SyntaxError('debug.missingValue');
    }
    switch (key) {
        case 'type':
            return validateConstantEnum(value, CONST.VIOLATION_TYPES);

        case 'name':
            return validateConstantEnum(value, CONST.VIOLATIONS);

        case 'data':
            return validateObject<ObjectElement<TransactionViolation, 'data'>>(value, {
                rejectedBy: 'string',
                rejectReason: 'string',
                formattedLimit: 'string',
                surcharge: 'number',
                invoiceMarkup: 'number',
                maxAge: 'number',
                tagName: 'string',
                category: 'string',
                brokenBankConnection: 'boolean',
                isAdmin: 'boolean',
                email: 'string',
                isTransactionOlderThan7Days: 'boolean',
                member: 'string',
                taxName: 'string',
                tagListIndex: 'number',
                tagListName: 'string',
                errorIndexes: 'array',
                pendingPattern: 'string',
                type: CONST.MODIFIED_AMOUNT_VIOLATION_DATA,
                displayPercentVariance: 'number',
                duplicates: 'array',
                rterType: CONST.RTER_VIOLATION_TYPES,
                tooltip: 'string',
                message: 'string',
                field: 'string',
                prohibitedExpenseRule: 'string',
            });
        case 'showInReview':
            return validateBoolean(value);
    }
}

/**
 * Validates if the ReportAction JSON that the user provided is of the expected type
 */
function validateReportActionJSON(json: string) {
    const parsedReportAction = parseJSON(json) as ReportAction;
    REPORT_ACTION_REQUIRED_PROPERTIES.forEach((key) => {
        if (parsedReportAction[key] !== undefined) {
            return;
        }

        throw new SyntaxError('debug.missingProperty', {cause: {propertyName: key}});
    });
    Object.entries(parsedReportAction).forEach(([key, val]) => {
        try {
            if (!isEmptyValue(val as string) && REPORT_ACTION_NUMBER_PROPERTIES.includes(key as keyof ReportAction) && typeof val !== 'number') {
                throw new NumberError();
            }
            validateReportActionDraftProperty(key as keyof ReportAction, onyxDataToString(val));
        } catch (e) {
            const {cause} = e as SyntaxError & {cause: {expectedValues: string}};
            throw new SyntaxError('debug.invalidProperty', {cause: {propertyName: key, expectedType: cause.expectedValues}});
        }
    });
}

function validateTransactionViolationJSON(json: string) {
    const parsedTransactionViolation = parseJSON(json) as TransactionViolation;
    TRANSACTION_VIOLATION_REQUIRED_PROPERTIES.forEach((key) => {
        if (parsedTransactionViolation[key] !== undefined) {
            return;
        }

        throw new SyntaxError('debug.missingProperty', {cause: {propertyName: key}});
    });
    Object.entries(parsedTransactionViolation).forEach(([key, val]) => {
        try {
            validateTransactionViolationDraftProperty(key as keyof TransactionViolation, onyxDataToString(val));
        } catch (e) {
            const {cause} = e as SyntaxError & {cause: {expectedValues: string}};
            throw new SyntaxError('debug.invalidProperty', {cause: {propertyName: key, expectedType: cause.expectedValues}});
        }
    });
}

/**
 * Gets the reason for showing LHN row
 */
function getReasonForShowingRowInLHN(report: OnyxEntry<Report>, hasRBR = false): TranslationPaths | null {
    if (!report) {
        return null;
    }

    const doesReportHaveViolations = shouldDisplayViolationsRBRInLHN(report, transactionViolations);

    const reason = reasonForReportToBeInOptionList({
        report,
        // We can't pass report.reportID because it will cause reason to always be isFocused
        currentReportId: '-1',
        isInFocusMode: !!isInFocusMode,
        betas,
        policies,
        excludeEmptyChats: true,
        doesReportHaveViolations,
        includeSelfDM: true,
    });

    if (!([CONST.REPORT_IN_LHN_REASONS.HAS_ADD_WORKSPACE_ROOM_ERRORS, CONST.REPORT_IN_LHN_REASONS.HAS_IOU_VIOLATIONS] as Array<typeof reason>).includes(reason) && hasRBR) {
        return `debug.reasonVisibleInLHN.hasRBR`;
    }

    // When there's no specific reason, we default to isFocused if the report is only showing because we're viewing it
    // Otherwise we return hasRBR if the report has errors other that failed receipt
    if (reason === null || reason === CONST.REPORT_IN_LHN_REASONS.DEFAULT) {
        return 'debug.reasonVisibleInLHN.isFocused';
    }

    return `debug.reasonVisibleInLHN.${reason}`;
}

type GBRReasonAndReportAction = {
    reason: TranslationPaths;
    reportAction: OnyxEntry<ReportAction>;
};

/**
 * Gets the reason and report action that is causing the GBR to show up in LHN row
 */
function getReasonAndReportActionForGBRInLHNRow(report: OnyxEntry<Report>): GBRReasonAndReportAction | null {
    if (!report) {
        return null;
    }

    const {reason, reportAction} = getReasonAndReportActionThatRequiresAttention(report) ?? {};

    if (reason) {
        return {reason: `debug.reasonGBR.${reason}`, reportAction};
    }

    return null;
}

type RBRReasonAndReportAction = {
    reason: TranslationPaths;
    reportAction: OnyxEntry<ReportAction>;
};

/**
 * Gets the report action that is causing the RBR to show up in LHN
 */
<<<<<<< HEAD
function getReasonAndReportActionForRBRInLHNRow(report: Report, reportActions: OnyxEntry<ReportActions>, hasViolations: boolean, reportErrors: Errors): RBRReasonAndReportAction | null {
    // This will get removed as part of https://github.com/Expensify/App/issues/59961
    // eslint-disable-next-line deprecation/deprecation
    const reportNameValuePairs = getReportNameValuePairs(report?.reportID);

    const {reason, reportAction} =
        SidebarUtils.getReasonAndReportActionThatHasRedBrickRoad(report, reportActions, hasViolations, reportErrors, transactionViolations, isArchivedReport(reportNameValuePairs)) ?? {};
=======
function getReasonAndReportActionForRBRInLHNRow(report: Report, reportActions: OnyxEntry<ReportActions>, hasViolations: boolean, isArchivedReport = false): RBRReasonAndReportAction | null {
    const {reason, reportAction} = SidebarUtils.getReasonAndReportActionThatHasRedBrickRoad(report, reportActions, hasViolations, transactionViolations, isArchivedReport) ?? {};
>>>>>>> 89306d67

    if (reason) {
        return {reason: `debug.reasonRBR.${reason}`, reportAction};
    }

    return null;
}

function getTransactionID(report: OnyxEntry<Report>, reportActions: OnyxEntry<ReportActions>) {
    const transactionID = TransactionUtilsGetTransactionID(report?.reportID);

    return Number(transactionID) > 0
        ? transactionID
        : Object.values(reportActions ?? {})
              .map((reportAction) => getLinkedTransactionID(reportAction))
              .find(Boolean);
}

const DebugUtils = {
    stringifyJSON,
    onyxDataToDraftData,
    onyxDataToString,
    stringToOnyxData,
    compareStringWithOnyxData,
    getNumberOfLinesFromString,
    validateNumber,
    validateBoolean,
    validateDate,
    validateConstantEnum,
    validateArray,
    validateObject,
    validateString,
    validateReportDraftProperty,
    validateReportActionDraftProperty,
    validateTransactionDraftProperty,
    validateTransactionViolationDraftProperty,
    validateReportActionJSON,
    validateTransactionViolationJSON,
    getReasonForShowingRowInLHN,
    getReasonAndReportActionForGBRInLHNRow,
    getReasonAndReportActionForRBRInLHNRow,
    getTransactionID,
    REPORT_ACTION_REQUIRED_PROPERTIES,
    REPORT_REQUIRED_PROPERTIES,
    TRANSACTION_REQUIRED_PROPERTIES,
};

export type {ObjectType, OnyxDataType};

export default DebugUtils;<|MERGE_RESOLUTION|>--- conflicted
+++ resolved
@@ -1369,18 +1369,15 @@
 /**
  * Gets the report action that is causing the RBR to show up in LHN
  */
-<<<<<<< HEAD
-function getReasonAndReportActionForRBRInLHNRow(report: Report, reportActions: OnyxEntry<ReportActions>, hasViolations: boolean, reportErrors: Errors): RBRReasonAndReportAction | null {
-    // This will get removed as part of https://github.com/Expensify/App/issues/59961
-    // eslint-disable-next-line deprecation/deprecation
-    const reportNameValuePairs = getReportNameValuePairs(report?.reportID);
-
+function getReasonAndReportActionForRBRInLHNRow(
+    report: Report,
+    reportActions: OnyxEntry<ReportActions>,
+    hasViolations: boolean,
+    reportErrors: Errors,
+    isArchivedReport = false,
+): RBRReasonAndReportAction | null {
     const {reason, reportAction} =
-        SidebarUtils.getReasonAndReportActionThatHasRedBrickRoad(report, reportActions, hasViolations, reportErrors, transactionViolations, isArchivedReport(reportNameValuePairs)) ?? {};
-=======
-function getReasonAndReportActionForRBRInLHNRow(report: Report, reportActions: OnyxEntry<ReportActions>, hasViolations: boolean, isArchivedReport = false): RBRReasonAndReportAction | null {
-    const {reason, reportAction} = SidebarUtils.getReasonAndReportActionThatHasRedBrickRoad(report, reportActions, hasViolations, transactionViolations, isArchivedReport) ?? {};
->>>>>>> 89306d67
+        SidebarUtils.getReasonAndReportActionThatHasRedBrickRoad(report, reportActions, hasViolations, reportErrors, transactionViolations, isArchivedReport) ?? {};
 
     if (reason) {
         return {reason: `debug.reasonRBR.${reason}`, reportAction};
