/* eslint-disable default-case */

/* eslint-disable max-classes-per-file */
import {isMatch, isValid} from 'date-fns';
import type {OnyxCollection, OnyxEntry} from 'react-native-onyx';
import Onyx from 'react-native-onyx';
import type {TupleToUnion} from 'type-fest';
import CONST from '@src/CONST';
import type {TranslationPaths} from '@src/languages/types';
import ONYXKEYS from '@src/ONYXKEYS';
import type {Beta, Report, ReportAction, ReportActions, ReportNameValuePairs, Transaction, TransactionViolation} from '@src/types/onyx';
import type {Errors} from '@src/types/onyx/OnyxCommon';
import type {Comment} from '@src/types/onyx/Transaction';
import {getLinkedTransactionID} from './ReportActionsUtils';
import {getReasonAndReportActionThatRequiresAttention, reasonForReportToBeInOptionList, shouldDisplayViolationsRBRInLHN} from './ReportUtils';
import SidebarUtils from './SidebarUtils';
import {getTransactionID as TransactionUtilsGetTransactionID} from './TransactionUtils';

class NumberError extends SyntaxError {
    constructor() {
        super('debug.invalidValue', {cause: {expectedValues: 'number | undefined | ""'}});
    }
}

class ArrayError extends SyntaxError {
    constructor(arrayType: string | Record<string, unknown>) {
        super('debug.invalidValue', {
            cause: {
                expectedValues: `[${typeof arrayType === 'object' ? stringifyJSON(arrayType) : arrayType}]`,
            },
        });
    }
}

class ObjectError extends SyntaxError {
    constructor(type: Record<string, unknown>) {
        super('debug.invalidValue', {
            cause: {
                expectedValues: `${stringifyJSON(type)} | undefined | ''`,
            },
        });
    }
}

type ObjectType<T extends Record<string, unknown>> = Record<keyof T, 'string' | 'number' | 'object' | 'array' | 'boolean' | ConstantEnum>;

type ConstantEnum = Record<string, string | number | boolean | Record<string, string | number | boolean>>;

type PropertyTypes = Array<'string' | 'number' | 'object' | 'boolean' | 'undefined'>;

type ArrayTypeFromOnyxDefinition<T> = T extends unknown[] ? NonNullable<T[number]> : never;

type ArrayElement<TOnyx extends Record<string, unknown>, K extends keyof TOnyx> = ArrayTypeFromOnyxDefinition<Required<TOnyx>[K]>;

type KeysOfUnion<T> = T extends T ? keyof T : never;

type ObjectElement<TOnyx, K extends keyof TOnyx, TCollectionKey extends string | number | undefined = undefined> =
    Required<TOnyx>[K] extends Record<string | number, infer ValueType>
        ? TCollectionKey extends string | number
            ? {[ValueTypeKey in KeysOfUnion<ValueType>]: ValueType[ValueTypeKey]}
            : {[ElementKey in KeysOfUnion<Required<TOnyx>[K]>]: Required<Required<TOnyx>[K]>[ElementKey]}
        : never;

const OPTIONAL_BOOLEAN_STRINGS = ['true', 'false', 'undefined'];

const REPORT_REQUIRED_PROPERTIES: Array<keyof Report | keyof ReportNameValuePairs> = ['reportID'] satisfies Array<keyof Report | keyof ReportNameValuePairs>;

const REPORT_ACTION_REQUIRED_PROPERTIES: Array<keyof ReportAction> = ['reportActionID', 'created', 'actionName'] satisfies Array<keyof ReportAction>;

const REPORT_ACTION_NUMBER_PROPERTIES: Array<keyof ReportAction> = [
    'sequenceNumber',
    'actorAccountID',
    'accountID',
    'childCommenterCount',
    'childVisibleActionCount',
    'childManagerAccountID',
    'childOwnerAccountID',
    'childLastActorAccountID',
    'childMoneyRequestCount',
    'delegateAccountID',
    'adminAccountID',
    'reportActionTimestamp',
    'timestamp',
] satisfies Array<keyof ReportAction>;

const TRANSACTION_REQUIRED_PROPERTIES: Array<keyof Transaction> = ['transactionID', 'reportID', 'amount', 'created', 'currency', 'merchant'] satisfies Array<keyof Transaction>;

const TRANSACTION_VIOLATION_REQUIRED_PROPERTIES: Array<keyof TransactionViolation> = ['type', 'name'] satisfies Array<keyof TransactionViolation>;

let isInFocusMode: OnyxEntry<boolean>;
Onyx.connect({
    key: ONYXKEYS.NVP_PRIORITY_MODE,
    callback: (priorityMode) => {
        isInFocusMode = priorityMode === CONST.PRIORITY_MODE.GSD;
    },
});

let transactionViolations: OnyxCollection<TransactionViolation[]>;
Onyx.connect({
    key: ONYXKEYS.COLLECTION.TRANSACTION_VIOLATIONS,
    waitForCollectionCallback: true,
    callback: (value) => {
        transactionViolations = value;
    },
});

let betas: OnyxEntry<Beta[]>;
Onyx.connect({
    key: ONYXKEYS.BETAS,
    callback: (value) => {
        betas = value;
    },
});

function stringifyJSON(data: Record<string, unknown>) {
    return JSON.stringify(data, null, 6);
}

function parseJSON(json: string) {
    return JSON.parse(json.replaceAll('\n', '')) as unknown;
}

/**
 * Converts onyx data into string representation.
 *
 * @param data - data to be converted into string
 * @returns converted data
 */
function onyxDataToString(data: OnyxEntry<unknown>) {
    if (data === undefined) {
        return 'undefined';
    }

    if (typeof data === 'object') {
        return stringifyJSON(data as Record<string, unknown>);
    }

    return String(data);
}

type OnyxDataType = 'number' | 'object' | 'string' | 'boolean' | 'undefined';

type OnyxData<T extends OnyxDataType> = (T extends 'number' ? number : T extends 'object' ? Record<string, unknown> : T extends 'boolean' ? boolean : string) | null;

/**
 * Converted strings into the expected onyx data type.
 *
 * @param data - string representation of the data is going to be converted
 * @param type - expected type
 * @returns conversion result of data into the expected type
 * @throws {SyntaxError} if type is object but the provided string does not represent an object
 */
function stringToOnyxData<T extends OnyxDataType = 'string'>(data: string, type?: T): OnyxData<T> {
    if (isEmptyValue(data)) {
        return data as OnyxData<T>;
    }

    let onyxData;

    switch (type) {
        case 'number':
            onyxData = Number(data);
            break;
        case 'object':
            onyxData = parseJSON(data) as Record<string, unknown>;
            break;
        case 'boolean':
            onyxData = data === 'true';
            break;
        case 'undefined':
            onyxData = null;
            break;
        default:
            onyxData = data;
    }

    return onyxData as OnyxData<T>;
}

/**
 * Compares string representation of onyx data with the original data, using type conversion
 *
 * @param text - string representation
 * @param data - original data
 * @returns whether or not the string representation is equal to the original data
 */
function compareStringWithOnyxData(text: string, data: OnyxEntry<unknown>) {
    if (data === undefined) {
        return text === 'undefined';
    }

    if (typeof data === 'object') {
        return text === stringifyJSON(data as Record<string, unknown>);
    }

    return text === String(data);
}

/**
 * Determines the number of lines needed to display the data.
 *
 * @param data - string representation
 * @returns number of lines needed to display the data
 */
function getNumberOfLinesFromString(data: string) {
    return data.split('\n').length || 1;
}

/**
 * Converts every value from an onyx data object into it's string representation, to be used as draft data.
 *
 * @param data - onyx data object
 * @returns converted data object
 */
function onyxDataToDraftData(data: OnyxEntry<Record<string, unknown>>) {
    return Object.fromEntries(Object.entries(data ?? {}).map(([key, value]) => [key, onyxDataToString(value)]));
}

/**
 * Whether a string representation is an empty value
 *
 * @param value - string representation
 * @returns whether the value is an empty value
 */
function isEmptyValue(value: string): boolean {
    switch (value) {
        case 'undefined':
        case 'null':
        case '':
            return true;
        default:
            return false;
    }
}

/**
 * Validates if a string is a valid representation of a number.
 */
function validateNumber(value: string) {
    if (isEmptyValue(value) || (!value.includes(' ') && !Number.isNaN(Number(value)))) {
        return;
    }

    throw new NumberError();
}

/**
 * Validates if a string is a valid representation of a boolean.
 */
function validateBoolean(value: string) {
    if (OPTIONAL_BOOLEAN_STRINGS.includes(value)) {
        return;
    }

    throw new SyntaxError('debug.invalidValue', {cause: {expectedValues: OPTIONAL_BOOLEAN_STRINGS.join(' | ')}});
}

/**
 * Validates if a string is a valid representation of a date.
 */
function validateDate(value: string) {
    if (isEmptyValue(value) || ((isMatch(value, CONST.DATE.FNS_DB_FORMAT_STRING) || isMatch(value, CONST.DATE.FNS_FORMAT_STRING)) && isValid(new Date(value)))) {
        return;
    }

    throw new SyntaxError('debug.invalidValue', {cause: {expectedValues: CONST.DATE.FNS_DB_FORMAT_STRING}});
}

/**
 * Validates if a string is a valid representation of an enum value.
 */
function validateConstantEnum(value: string, constEnum: ConstantEnum) {
    const enumValues = Object.values(constEnum).flatMap((val) => {
        if (val && typeof val === 'object') {
            return Object.values(val).map(String);
        }
        return String(val);
    });

    if (isEmptyValue(value) || enumValues.includes(value)) {
        return;
    }

    throw new SyntaxError('debug.invalidValue', {cause: {expectedValues: `${enumValues.join(' | ')} | undefined`}});
}

/**
 * Validates if a string is a valid representation of an array.
 */
function validateArray<T extends 'string' | 'number' | 'boolean' | Record<string, unknown> | 'constantEnum' = 'string'>(
    value: string,
    arrayType: T extends Record<string, unknown>
        ? Record<keyof T, 'string' | 'number' | 'object' | 'boolean' | 'array' | PropertyTypes | ConstantEnum>
        : T extends 'constantEnum'
          ? ConstantEnum
          : T,
) {
    if (isEmptyValue(value)) {
        return;
    }

    const array = parseJSON(value) as unknown[];

    if (typeof array !== 'object' || !Array.isArray(array)) {
        throw new ArrayError(arrayType);
    }

    array.forEach((element) => {
        // Element is an object
        if (element && typeof element === 'object' && typeof arrayType === 'object') {
            Object.entries(element).forEach(([key, val]) => {
                const expectedType = arrayType[key as keyof typeof arrayType];
                // Property is a constant enum, so we apply validateConstantEnum
                if (typeof expectedType === 'object' && !Array.isArray(expectedType)) {
                    return validateConstantEnum(String(val), expectedType as ConstantEnum);
                }
                // Expected property type is array
                if (expectedType === 'array') {
                    // Property type is not array
                    if (!Array.isArray(val)) {
                        throw new ArrayError(arrayType);
                    }
                    return;
                }
                // Property type is not one of the valid types
                if (Array.isArray(expectedType) ? !expectedType.includes(typeof val as TupleToUnion<PropertyTypes>) : typeof val !== expectedType) {
                    throw new ArrayError(arrayType);
                }
            });
            return;
        }
        // Element is a constant enum
        if (typeof arrayType === 'object') {
            // Element doesn't exist in enum
            if (!Object.values(arrayType).includes(element)) {
                throw new ArrayError(arrayType);
            }
            return;
        }
        // Element is not a valid type
        if (typeof element !== arrayType) {
            throw new ArrayError(arrayType);
        }
    });
}

/**
 * Validates if a string is a valid representation of an object.
 */
function validateObject<T extends Record<string, unknown>>(value: string, type: ObjectType<T>, collectionIndexType?: 'string' | 'number') {
    if (isEmptyValue(value)) {
        return;
    }

    const expectedType = collectionIndexType
        ? {
              [collectionIndexType]: type,
          }
        : type;

    const object = parseJSON(value) as ObjectType<T>;

    if (typeof object !== 'object' || Array.isArray(object)) {
        throw new ObjectError(expectedType);
    }

    if (collectionIndexType) {
        Object.keys(object).forEach((key) => {
            try {
                if (collectionIndexType === 'number') {
                    validateNumber(key);
                }
            } catch (e) {
                throw new ObjectError(expectedType);
            }
        });
    }

    const tests = collectionIndexType ? (Object.values(object) as unknown as Array<Record<string, 'string' | 'number' | 'object'>>) : [object];

    tests.forEach((test) => {
        if (typeof test !== 'object' || Array.isArray(test)) {
            throw new ObjectError(expectedType);
        }

        Object.entries(test).forEach(([key, val]) => {
            const expectedValueType = type[key];
            // val is a constant enum
            if (typeof expectedValueType === 'object') {
                return validateConstantEnum(val as string, expectedValueType);
            }
            if (expectedValueType === 'array' ? !Array.isArray(val) : typeof val !== expectedValueType) {
                throw new ObjectError(expectedType);
            }
        });
    });
}

/**
 * Validates if a string is a valid representation of a string.
 */
function validateString(value: string) {
    if (isEmptyValue(value)) {
        return;
    }

    try {
        const parsedValue = parseJSON(value);

        if (typeof parsedValue === 'object') {
            throw new SyntaxError('debug.invalidValue', {cause: {expectedValues: 'string | undefined'}});
        }
    } catch (e) {
        // Only propagate error if value is a string representation of an object or array
        if ((e as SyntaxError).cause) {
            throw e;
        }
    }
}

/**
 * Execute validation of a union type (e.g. Record<string, string> | Array<string>)
 */
function unionValidation(firstValidation: () => void, secondValidation: () => void) {
    try {
        firstValidation();
    } catch (e) {
        secondValidation();
    }
}

/**
 * Validates if a property of Report is of the expected type
 *
 * @param key - property key
 * @param value - value provided by the user
 */
function validateReportDraftProperty(key: keyof Report | keyof ReportNameValuePairs, value: string) {
    if (REPORT_REQUIRED_PROPERTIES.includes(key) && isEmptyValue(value)) {
        throw SyntaxError('debug.missingValue');
    }
    switch (key) {
        case 'avatarUrl':
        case 'lastMessageText':
        case 'lastVisibleActionCreated':
        case 'lastReadTime':
        case 'lastMentionedTime':
        case 'policyAvatar':
        case 'policyName':
        case 'oldPolicyName':
        case 'description':
        case 'policyID':
        case 'reportName':
        case 'reportID':
        case 'chatReportID':
        case 'type':
        case 'parentReportID':
        case 'parentReportActionID':
        case 'lastVisibleActionLastModified':
        case 'lastMessageHtml':
        case 'currency':
        case 'iouReportID':
        case 'preexistingReportID':
        case 'private_isArchived':
        case 'welcomeMessage':
            return validateString(value);
        case 'hasOutstandingChildRequest':
        case 'hasOutstandingChildTask':
        case 'isOwnPolicyExpenseChat':
        case 'isPinned':
        case 'hasParentAccess':
        case 'isDeletedParentAction':
        case 'isWaitingOnBankAccount':
        case 'isCancelledIOU':
            return validateBoolean(value);
        case 'exportFailedTime':
        case 'lastReadSequenceNumber':
        case 'managerID':
        case 'lastActorAccountID':
        case 'ownerAccountID':
        case 'total':
        case 'unheldTotal':
        case 'nonReimbursableTotal':
        case 'unheldNonReimbursableTotal':
            return validateNumber(value);
        case 'chatType':
            return validateConstantEnum(value, CONST.REPORT.CHAT_TYPE);
        case 'stateNum':
            return validateConstantEnum(value, CONST.REPORT.STATE_NUM);
        case 'statusNum':
            return validateConstantEnum(value, CONST.REPORT.STATUS_NUM);
        case 'writeCapability':
            return validateConstantEnum(value, CONST.REPORT.WRITE_CAPABILITIES);
        case 'visibility':
            return validateConstantEnum(value, CONST.REPORT.VISIBILITY);
        case 'invoiceReceiver':
            return validateObject<ObjectElement<Report, 'invoiceReceiver'>>(value, {
                type: 'string',
                policyID: 'string',
                accountID: 'string',
            });
        case 'lastActionType':
            return validateConstantEnum(value, CONST.REPORT.ACTIONS.TYPE);
        case 'participants':
            return validateObject<ObjectElement<Report, 'participants', number>>(
                value,
                {
                    role: CONST.REPORT.ROLE,
                    pendingAction: CONST.RED_BRICK_ROAD_PENDING_ACTION,
                    pendingFields: 'object',
                    notificationPreference: CONST.REPORT.NOTIFICATION_PREFERENCE,
                    permissions: 'array',
                },
                'number',
            );
        case 'errorFields':
            return validateObject<ObjectElement<Report, 'errorFields', string>>(value, {}, 'string');
        case 'errors':
            return validateObject<ObjectElement<Report, 'errors'>>(value, {});
        case 'privateNotes':
            return validateObject<ObjectElement<Report, 'privateNotes', number>>(
                value,
                {
                    note: 'string',
                    errors: 'string',
                    pendingAction: CONST.RED_BRICK_ROAD_PENDING_ACTION,
                    pendingFields: 'object',
                },
                'number',
            );
        case 'fieldList':
            return validateObject<ObjectElement<Report, 'fieldList'>>(
                value,
                {
                    fieldID: 'string',
                    type: 'string',
                    name: 'string',
                    keys: 'array',
                    values: 'array',
                    defaultValue: 'string',
                    orderWeight: 'number',
                    deletable: 'boolean',
                    value: 'string',
                    target: 'string',
                    externalIDs: 'array',
                    disabledOptions: 'array',
                    isTax: 'boolean',
                    externalID: 'string',
                    origin: 'string',
                    defaultExternalID: 'string',
                },
                'string',
            );
        case 'permissions':
            return validateArray<'constantEnum'>(value, CONST.REPORT.PERMISSIONS);
        case 'tripData':
            return validateObject<ObjectElement<Report, 'tripData'>>(value, {
                startDate: 'string',
                endDate: 'string',
                tripID: 'string',
                payload: 'object',
            });
        case 'calendlySchedule':
            return validateObject<ObjectElement<ReportNameValuePairs, 'calendlySchedule'>>(value, {
                isLoading: 'boolean',
                data: 'object',
                errors: 'object',
            });
        case 'calendlyCalls':
            return validateArray<ArrayElement<ReportNameValuePairs, 'calendlyCalls'>>(value, {
                status: 'string',
                host: 'number',
                eventTime: 'string',
                eventURI: 'string',
                inserted: 'string',
            });
        case 'agentZeroProcessingRequestIndicator':
            return validateString(value);
        case 'pendingAction':
            return validateConstantEnum(value, CONST.RED_BRICK_ROAD_PENDING_ACTION);
        case 'pendingFields':
            return validateObject<ObjectElement<Report | ReportNameValuePairs, 'pendingFields'>>(value, {
                description: CONST.RED_BRICK_ROAD_PENDING_ACTION,
                privateNotes: CONST.RED_BRICK_ROAD_PENDING_ACTION,
                currency: CONST.RED_BRICK_ROAD_PENDING_ACTION,
                type: CONST.RED_BRICK_ROAD_PENDING_ACTION,
                policyID: CONST.RED_BRICK_ROAD_PENDING_ACTION,
                reportID: CONST.RED_BRICK_ROAD_PENDING_ACTION,
                avatarUrl: CONST.RED_BRICK_ROAD_PENDING_ACTION,
                chatType: CONST.RED_BRICK_ROAD_PENDING_ACTION,
                hasOutstandingChildRequest: CONST.RED_BRICK_ROAD_PENDING_ACTION,
                hasOutstandingChildTask: CONST.RED_BRICK_ROAD_PENDING_ACTION,
                isOwnPolicyExpenseChat: CONST.RED_BRICK_ROAD_PENDING_ACTION,
                isPinned: CONST.RED_BRICK_ROAD_PENDING_ACTION,
                lastMessageText: CONST.RED_BRICK_ROAD_PENDING_ACTION,
                lastVisibleActionCreated: CONST.RED_BRICK_ROAD_PENDING_ACTION,
                lastReadTime: CONST.RED_BRICK_ROAD_PENDING_ACTION,
                lastReadSequenceNumber: CONST.RED_BRICK_ROAD_PENDING_ACTION,
                lastMentionedTime: CONST.RED_BRICK_ROAD_PENDING_ACTION,
                policyAvatar: CONST.RED_BRICK_ROAD_PENDING_ACTION,
                policyName: CONST.RED_BRICK_ROAD_PENDING_ACTION,
                oldPolicyName: CONST.RED_BRICK_ROAD_PENDING_ACTION,
                hasParentAccess: CONST.RED_BRICK_ROAD_PENDING_ACTION,
                isDeletedParentAction: CONST.RED_BRICK_ROAD_PENDING_ACTION,
                reportName: CONST.RED_BRICK_ROAD_PENDING_ACTION,
                chatReportID: CONST.RED_BRICK_ROAD_PENDING_ACTION,
                stateNum: CONST.RED_BRICK_ROAD_PENDING_ACTION,
                statusNum: CONST.RED_BRICK_ROAD_PENDING_ACTION,
                writeCapability: CONST.RED_BRICK_ROAD_PENDING_ACTION,
                visibility: CONST.RED_BRICK_ROAD_PENDING_ACTION,
                invoiceReceiver: CONST.RED_BRICK_ROAD_PENDING_ACTION,
                parentReportID: CONST.RED_BRICK_ROAD_PENDING_ACTION,
                parentReportActionID: CONST.RED_BRICK_ROAD_PENDING_ACTION,
                managerID: CONST.RED_BRICK_ROAD_PENDING_ACTION,
                lastVisibleActionLastModified: CONST.RED_BRICK_ROAD_PENDING_ACTION,
                lastMessageHtml: CONST.RED_BRICK_ROAD_PENDING_ACTION,
                lastActorAccountID: CONST.RED_BRICK_ROAD_PENDING_ACTION,
                lastActionType: CONST.RED_BRICK_ROAD_PENDING_ACTION,
                ownerAccountID: CONST.RED_BRICK_ROAD_PENDING_ACTION,
                participants: CONST.RED_BRICK_ROAD_PENDING_ACTION,
                total: CONST.RED_BRICK_ROAD_PENDING_ACTION,
                unheldTotal: CONST.RED_BRICK_ROAD_PENDING_ACTION,
                unheldNonReimbursableTotal: CONST.RED_BRICK_ROAD_PENDING_ACTION,
                isWaitingOnBankAccount: CONST.RED_BRICK_ROAD_PENDING_ACTION,
                isCancelledIOU: CONST.RED_BRICK_ROAD_PENDING_ACTION,
                iouReportID: CONST.RED_BRICK_ROAD_PENDING_ACTION,
                preexistingReportID: CONST.RED_BRICK_ROAD_PENDING_ACTION,
                nonReimbursableTotal: CONST.RED_BRICK_ROAD_PENDING_ACTION,
                fieldList: CONST.RED_BRICK_ROAD_PENDING_ACTION,
                permissions: CONST.RED_BRICK_ROAD_PENDING_ACTION,
                tripData: CONST.RED_BRICK_ROAD_PENDING_ACTION,
                private_isArchived: CONST.RED_BRICK_ROAD_PENDING_ACTION,
                addWorkspaceRoom: CONST.RED_BRICK_ROAD_PENDING_ACTION,
                avatar: CONST.RED_BRICK_ROAD_PENDING_ACTION,
                createChat: CONST.RED_BRICK_ROAD_PENDING_ACTION,
                partial: CONST.RED_BRICK_ROAD_PENDING_ACTION,
                reimbursed: CONST.RED_BRICK_ROAD_PENDING_ACTION,
                preview: CONST.RED_BRICK_ROAD_PENDING_ACTION,
                welcomeMessage: CONST.RED_BRICK_ROAD_PENDING_ACTION,
                errors: CONST.RED_BRICK_ROAD_PENDING_ACTION,
                createReport: CONST.RED_BRICK_ROAD_PENDING_ACTION,
                exportFailedTime: CONST.RED_BRICK_ROAD_PENDING_ACTION,
                calendlySchedule: CONST.RED_BRICK_ROAD_PENDING_ACTION,
                calendlyCalls: CONST.RED_BRICK_ROAD_PENDING_ACTION,
                agentZeroProcessingRequestIndicator: CONST.RED_BRICK_ROAD_PENDING_ACTION,
            });
    }
}

/**
 * Validates if a property of ReportAction is of the expected type
 *
 * @param key - property key
 * @param value - value provided by the user
 */
function validateReportActionDraftProperty(key: keyof ReportAction, value: string) {
    if (REPORT_ACTION_REQUIRED_PROPERTIES.includes(key) && isEmptyValue(value)) {
        throw SyntaxError('debug.missingValue');
    }
    switch (key) {
        case 'reportID':
        case 'reportActionID':
        case 'parentReportID':
        case 'childReportID':
        case 'childReportName':
        case 'childType':
        case 'childOldestFourAccountIDs':
        case 'childLastVisibleActionCreated':
        case 'actor':
        case 'avatar':
        case 'childLastMoneyRequestComment':
        case 'reportActionTimestamp':
        case 'timestamp':
        case 'error':
            return validateString(value);
        case 'actorAccountID':
        case 'sequenceNumber':
        case 'accountID':
        case 'childCommenterCount':
        case 'childVisibleActionCount':
        case 'childManagerAccountID':
        case 'childOwnerAccountID':
        case 'childLastActorAccountID':
        case 'childMoneyRequestCount':
        case 'adminAccountID':
        case 'delegateAccountID':
            return validateNumber(value);
        case 'isLoading':
        case 'automatic':
        case 'shouldShow':
        case 'isFirstItem':
        case 'isAttachmentOnly':
        case 'isAttachmentWithText':
        case 'isNewestReportAction':
        case 'isOptimisticAction':
            return validateBoolean(value);
        case 'created':
        case 'lastModified':
            return validateDate(value);
        case 'errors':
            return validateObject<ObjectElement<ReportAction, 'errors'>>(value, {});
        case 'pendingAction':
            return validateConstantEnum(value, CONST.RED_BRICK_ROAD_PENDING_ACTION);
        case 'pendingFields':
            return validateObject<ObjectElement<ReportAction, 'pendingFields'>>(value, {
                reportID: CONST.RED_BRICK_ROAD_PENDING_ACTION,
                reportActionID: CONST.RED_BRICK_ROAD_PENDING_ACTION,
                parentReportID: CONST.RED_BRICK_ROAD_PENDING_ACTION,
                errors: CONST.RED_BRICK_ROAD_PENDING_ACTION,
                sequenceNumber: CONST.RED_BRICK_ROAD_PENDING_ACTION,
                actionName: CONST.RED_BRICK_ROAD_PENDING_ACTION,
                actorAccountID: CONST.RED_BRICK_ROAD_PENDING_ACTION,
                actor: CONST.RED_BRICK_ROAD_PENDING_ACTION,
                person: CONST.RED_BRICK_ROAD_PENDING_ACTION,
                created: CONST.RED_BRICK_ROAD_PENDING_ACTION,
                isLoading: CONST.RED_BRICK_ROAD_PENDING_ACTION,
                avatar: CONST.RED_BRICK_ROAD_PENDING_ACTION,
                automatic: CONST.RED_BRICK_ROAD_PENDING_ACTION,
                shouldShow: CONST.RED_BRICK_ROAD_PENDING_ACTION,
                childReportID: CONST.RED_BRICK_ROAD_PENDING_ACTION,
                childReportName: CONST.RED_BRICK_ROAD_PENDING_ACTION,
                childType: CONST.RED_BRICK_ROAD_PENDING_ACTION,
                accountID: CONST.RED_BRICK_ROAD_PENDING_ACTION,
                childOldestFourAccountIDs: CONST.RED_BRICK_ROAD_PENDING_ACTION,
                childCommenterCount: CONST.RED_BRICK_ROAD_PENDING_ACTION,
                childLastVisibleActionCreated: CONST.RED_BRICK_ROAD_PENDING_ACTION,
                childVisibleActionCount: CONST.RED_BRICK_ROAD_PENDING_ACTION,
                childManagerAccountID: CONST.RED_BRICK_ROAD_PENDING_ACTION,
                childOwnerAccountID: CONST.RED_BRICK_ROAD_PENDING_ACTION,
                childStatusNum: CONST.RED_BRICK_ROAD_PENDING_ACTION,
                childStateNum: CONST.RED_BRICK_ROAD_PENDING_ACTION,
                childLastMoneyRequestComment: CONST.RED_BRICK_ROAD_PENDING_ACTION,
                childLastActorAccountID: CONST.RED_BRICK_ROAD_PENDING_ACTION,
                childMoneyRequestCount: CONST.RED_BRICK_ROAD_PENDING_ACTION,
                isFirstItem: CONST.RED_BRICK_ROAD_PENDING_ACTION,
                isAttachmentOnly: CONST.RED_BRICK_ROAD_PENDING_ACTION,
                isAttachmentWithText: CONST.RED_BRICK_ROAD_PENDING_ACTION,
                receipt: CONST.RED_BRICK_ROAD_PENDING_ACTION,
                lastModified: CONST.RED_BRICK_ROAD_PENDING_ACTION,
                delegateAccountID: CONST.RED_BRICK_ROAD_PENDING_ACTION,
                error: CONST.RED_BRICK_ROAD_PENDING_ACTION,
                childRecentReceiptTransactionIDs: CONST.RED_BRICK_ROAD_PENDING_ACTION,
                linkMetadata: CONST.RED_BRICK_ROAD_PENDING_ACTION,
                childReportNotificationPreference: CONST.RED_BRICK_ROAD_PENDING_ACTION,
                isNewestReportAction: CONST.RED_BRICK_ROAD_PENDING_ACTION,
                isOptimisticAction: CONST.RED_BRICK_ROAD_PENDING_ACTION,
                adminAccountID: CONST.RED_BRICK_ROAD_PENDING_ACTION,
                whisperedToAccountIDs: CONST.RED_BRICK_ROAD_PENDING_ACTION,
                reportActionTimestamp: CONST.RED_BRICK_ROAD_PENDING_ACTION,
                timestamp: CONST.RED_BRICK_ROAD_PENDING_ACTION,
            });
        case 'actionName':
            return validateConstantEnum(value, CONST.REPORT.ACTIONS.TYPE);
        case 'person':
            return validateArray<ArrayElement<ReportAction, 'person'>>(value, {
                type: 'string',
                text: 'string',
                style: 'string',
            });
        case 'childStatusNum':
            return validateConstantEnum(value, CONST.REPORT.STATUS_NUM);
        case 'childStateNum':
            return validateConstantEnum(value, CONST.REPORT.STATE_NUM);
        case 'receipt':
            return validateObject<ObjectElement<ReportAction, 'receipt'>>(value, {
                state: 'string',
                type: 'string',
                name: 'string',
                receiptID: 'string',
                source: 'string',
                filename: 'string',
                reservationList: 'string',
                isTestReceipt: 'boolean',
                isTestDriveReceipt: 'boolean',
            });
        case 'childRecentReceiptTransactionIDs':
            return validateObject<ObjectElement<ReportAction, 'childRecentReceiptTransactionIDs'>>(value, {}, 'string');
        case 'linkMetadata':
            return validateArray<ArrayElement<ReportAction, 'linkMetadata'>>(value, {
                url: 'string',
                image: 'object',
                description: 'string',
                title: 'string',
                publisher: 'string',
                logo: 'object',
            });
        case 'childReportNotificationPreference':
            return validateConstantEnum(value, CONST.REPORT.NOTIFICATION_PREFERENCE);
        case 'whisperedToAccountIDs':
            return validateArray(value, 'number');
        case 'message':
            return unionValidation(
                () =>
                    validateArray<ArrayElement<ReportAction, 'message'>>(value, {
                        text: 'string',
                        html: 'string',
                        type: 'string',
                        isDeletedParentAction: 'boolean',
                        policyID: 'string',
                        reportID: 'string',
                        currency: 'string',
                        amount: 'number',
                        style: 'string',
                        target: 'string',
                        href: 'string',
                        iconUrl: 'string',
                        isEdited: 'boolean',
                        isReversedTransaction: 'boolean',
                        whisperedTo: 'array',
                        moderationDecision: 'object',
                        translationKey: 'string',
                        taskReportID: 'string',
                        cancellationReason: 'string',
                        expenseReportID: 'string',
                        resolution: {
                            ...CONST.REPORT.ACTIONABLE_MENTION_WHISPER_RESOLUTION,
                            ...CONST.REPORT.ACTIONABLE_REPORT_MENTION_WHISPER_RESOLUTION,
                        },
                        deleted: 'string',
                    }),
                () =>
                    validateObject<ObjectElement<ReportAction, 'message'>>(value, {
                        html: 'string',
                        text: 'string',
                        amount: 'string',
                        currency: 'string',
                        type: 'string',
                        policyID: 'string',
                        reportID: 'string',
                        isDeletedParentAction: 'boolean',
                        target: 'string',
                        style: 'string',
                        href: 'string',
                        iconUrl: 'boolean',
                        isEdited: 'boolean',
                        isReversedTransaction: 'boolean',
                        whisperedTo: 'array',
                        moderationDecision: 'object',
                        translationKey: 'string',
                        taskReportID: 'string',
                        cancellationReason: 'string',
                        expenseReportID: 'string',
                        resolution: {
                            ...CONST.REPORT.ACTIONABLE_MENTION_WHISPER_RESOLUTION,
                            ...CONST.REPORT.ACTIONABLE_REPORT_MENTION_WHISPER_RESOLUTION,
                        },
                        deleted: 'string',
                    }),
            );
        case 'originalMessage':
            return validateObject<ObjectElement<ReportAction, 'originalMessage'>>(value, {});
        case 'previousMessage':
            return unionValidation(
                () =>
                    validateObject<ObjectElement<ReportAction, 'previousMessage'>>(value, {
                        html: 'string',
                        text: 'string',
                        amount: 'string',
                        currency: 'string',
                        type: 'string',
                        policyID: 'string',
                        reportID: 'string',
                        style: 'string',
                        target: 'string',
                        href: 'string',
                        iconUrl: 'string',
                        isEdited: 'boolean',
                        isDeletedParentAction: 'boolean',
                        isReversedTransaction: 'boolean',
                        whisperedTo: 'array',
                        moderationDecision: 'string',
                        translationKey: 'string',
                        taskReportID: 'string',
                        cancellationReason: 'string',
                        expenseReportID: 'string',
                        resolution: 'string',
                        deleted: 'string',
                    }),
                () =>
                    validateArray<ArrayElement<ReportAction, 'previousMessage'>>(value, {
                        reportID: 'string',
                        html: 'string',
                        text: 'string',
                        amount: 'string',
                        currency: 'string',
                        type: 'string',
                        policyID: 'string',
                        style: 'string',
                        target: 'string',
                        href: 'string',
                        iconUrl: 'string',
                        isEdited: 'string',
                        isDeletedParentAction: 'string',
                        isReversedTransaction: 'string',
                        whisperedTo: 'string',
                        moderationDecision: 'string',
                        translationKey: 'string',
                        taskReportID: 'string',
                        cancellationReason: 'string',
                        expenseReportID: 'string',
                        resolution: 'string',
                        deleted: 'string',
                    }),
            );
    }
}

/**
 * Validates if a property of Transaction is of the expected type
 *
 * @param key - property key
 * @param value - value provided by the user
 */
function validateTransactionDraftProperty(key: keyof Transaction, value: string) {
    if (TRANSACTION_REQUIRED_PROPERTIES.includes(key) && isEmptyValue(value)) {
        throw SyntaxError('debug.missingValue');
    }
    switch (key) {
        case 'reportID':
        case 'currency':
        case 'tag':
        case 'category':
        case 'merchant':
        case 'taxCode':
        case 'filename':
        case 'modifiedCurrency':
        case 'modifiedMerchant':
        case 'transactionID':
        case 'parentTransactionID':
        case 'originalCurrency':
        case 'actionableWhisperReportActionID':
        case 'linkedTrackedExpenseReportID':
        case 'bank':
        case 'cardName':
        case 'cardNumber':
        case 'policyID':
            return validateString(value);
        case 'created':
        case 'modifiedCreated':
        case 'inserted':
        case 'posted':
            return validateDate(value);
        case 'isLoading':
        case 'billable':
        case 'reimbursable':
        case 'participantsAutoAssigned':
        case 'isFromGlobalCreate':
        case 'hasEReceipt':
        case 'shouldShowOriginalAmount':
        case 'managedCard':
            return validateBoolean(value);
        case 'amount':
        case 'taxAmount':
        case 'modifiedAmount':
        case 'cardID':
        case 'originalAmount':
            return validateNumber(value);
        case 'iouRequestType':
            return validateConstantEnum(value, CONST.IOU.REQUEST_TYPE);
        case 'participants':
            return validateArray<ArrayElement<Transaction, 'participants'>>(value, {
                accountID: 'number',
                login: 'string',
                displayName: 'string',
                isPolicyExpenseChat: 'boolean',
                isInvoiceRoom: 'boolean',
                isOwnPolicyExpenseChat: 'boolean',
                chatType: CONST.REPORT.CHAT_TYPE,
                reportID: 'string',
                policyID: 'string',
                selected: 'boolean',
                searchText: 'string',
                alternateText: 'string',
                firstName: 'string',
                keyForList: 'string',
                lastName: 'string',
                phoneNumber: 'string',
                text: 'string',
                isSelected: 'boolean',
                isSelfDM: 'boolean',
                isSender: 'boolean',
                iouType: CONST.IOU.TYPE,
                ownerAccountID: 'number',
                icons: 'array',
                avatar: 'string',
                item: 'string',
            });
        case 'errors':
            return validateObject<ObjectElement<Transaction, 'errors'>>(value, {});
        case 'errorFields':
            return validateObject<ObjectElement<Transaction, 'errorFields'>>(
                value,
                {
                    route: 'object',
                },
                'string',
            );
        case 'pendingAction':
            return validateConstantEnum(value, CONST.RED_BRICK_ROAD_PENDING_ACTION);
        case 'pendingFields':
            return validateObject<ObjectElement<Transaction, 'pendingFields'>>(
                value,
                {
                    attributes: CONST.RED_BRICK_ROAD_PENDING_ACTION,
                    subRates: CONST.RED_BRICK_ROAD_PENDING_ACTION,
                    comment: CONST.RED_BRICK_ROAD_PENDING_ACTION,
                    hold: CONST.RED_BRICK_ROAD_PENDING_ACTION,
                    waypoints: CONST.RED_BRICK_ROAD_PENDING_ACTION,
                    isLoading: CONST.RED_BRICK_ROAD_PENDING_ACTION,
                    type: CONST.RED_BRICK_ROAD_PENDING_ACTION,
                    customUnit: CONST.RED_BRICK_ROAD_PENDING_ACTION,
                    source: CONST.RED_BRICK_ROAD_PENDING_ACTION,
                    originalTransactionID: CONST.RED_BRICK_ROAD_PENDING_ACTION,
                    splits: CONST.RED_BRICK_ROAD_PENDING_ACTION,
                    dismissedViolations: CONST.RED_BRICK_ROAD_PENDING_ACTION,
                    customUnitID: CONST.RED_BRICK_ROAD_PENDING_ACTION,
                    customUnitRateID: CONST.RED_BRICK_ROAD_PENDING_ACTION,
                    quantity: CONST.RED_BRICK_ROAD_PENDING_ACTION,
                    name: CONST.RED_BRICK_ROAD_PENDING_ACTION,
                    defaultP2PRate: CONST.RED_BRICK_ROAD_PENDING_ACTION,
                    distanceUnit: CONST.RED_BRICK_ROAD_PENDING_ACTION,
                    attendees: CONST.RED_BRICK_ROAD_PENDING_ACTION,
                    amount: CONST.RED_BRICK_ROAD_PENDING_ACTION,
                    taxAmount: CONST.RED_BRICK_ROAD_PENDING_ACTION,
                    taxCode: CONST.RED_BRICK_ROAD_PENDING_ACTION,
                    billable: CONST.RED_BRICK_ROAD_PENDING_ACTION,
                    category: CONST.RED_BRICK_ROAD_PENDING_ACTION,
                    created: CONST.RED_BRICK_ROAD_PENDING_ACTION,
                    currency: CONST.RED_BRICK_ROAD_PENDING_ACTION,
                    errors: CONST.RED_BRICK_ROAD_PENDING_ACTION,
                    filename: CONST.RED_BRICK_ROAD_PENDING_ACTION,
                    iouRequestType: CONST.RED_BRICK_ROAD_PENDING_ACTION,
                    merchant: CONST.RED_BRICK_ROAD_PENDING_ACTION,
                    modifiedAmount: CONST.RED_BRICK_ROAD_PENDING_ACTION,
                    modifiedAttendees: CONST.RED_BRICK_ROAD_PENDING_ACTION,
                    modifiedCreated: CONST.RED_BRICK_ROAD_PENDING_ACTION,
                    modifiedCurrency: CONST.RED_BRICK_ROAD_PENDING_ACTION,
                    modifiedMerchant: CONST.RED_BRICK_ROAD_PENDING_ACTION,
                    modifiedWaypoints: CONST.RED_BRICK_ROAD_PENDING_ACTION,
                    participantsAutoAssigned: CONST.RED_BRICK_ROAD_PENDING_ACTION,
                    participants: CONST.RED_BRICK_ROAD_PENDING_ACTION,
                    receipt: CONST.RED_BRICK_ROAD_PENDING_ACTION,
                    reportID: CONST.RED_BRICK_ROAD_PENDING_ACTION,
                    routes: CONST.RED_BRICK_ROAD_PENDING_ACTION,
                    transactionID: CONST.RED_BRICK_ROAD_PENDING_ACTION,
                    tag: CONST.RED_BRICK_ROAD_PENDING_ACTION,
                    isFromGlobalCreate: CONST.RED_BRICK_ROAD_PENDING_ACTION,
                    taxRate: CONST.RED_BRICK_ROAD_PENDING_ACTION,
                    parentTransactionID: CONST.RED_BRICK_ROAD_PENDING_ACTION,
                    reimbursable: CONST.RED_BRICK_ROAD_PENDING_ACTION,
                    cardID: CONST.RED_BRICK_ROAD_PENDING_ACTION,
                    status: CONST.RED_BRICK_ROAD_PENDING_ACTION,
                    hasEReceipt: CONST.RED_BRICK_ROAD_PENDING_ACTION,
                    mccGroup: CONST.RED_BRICK_ROAD_PENDING_ACTION,
                    modifiedMCCGroup: CONST.RED_BRICK_ROAD_PENDING_ACTION,
                    originalAmount: CONST.RED_BRICK_ROAD_PENDING_ACTION,
                    originalCurrency: CONST.RED_BRICK_ROAD_PENDING_ACTION,
                    splitShares: CONST.RED_BRICK_ROAD_PENDING_ACTION,
                    splitPayerAccountIDs: CONST.RED_BRICK_ROAD_PENDING_ACTION,
                    shouldShowOriginalAmount: CONST.RED_BRICK_ROAD_PENDING_ACTION,
                    actionableWhisperReportActionID: CONST.RED_BRICK_ROAD_PENDING_ACTION,
                    linkedTrackedExpenseReportAction: CONST.RED_BRICK_ROAD_PENDING_ACTION,
                    linkedTrackedExpenseReportID: CONST.RED_BRICK_ROAD_PENDING_ACTION,
                    bank: CONST.RED_BRICK_ROAD_PENDING_ACTION,
                    liabilityType: CONST.RED_BRICK_ROAD_PENDING_ACTION,
                    cardName: CONST.RED_BRICK_ROAD_PENDING_ACTION,
                    cardNumber: CONST.RED_BRICK_ROAD_PENDING_ACTION,
                    managedCard: CONST.RED_BRICK_ROAD_PENDING_ACTION,
                    posted: CONST.RED_BRICK_ROAD_PENDING_ACTION,
                    inserted: CONST.RED_BRICK_ROAD_PENDING_ACTION,
                    accountant: CONST.RED_BRICK_ROAD_PENDING_ACTION,
                    splitExpenses: CONST.RED_BRICK_ROAD_PENDING_ACTION,
<<<<<<< HEAD
                    policyID: CONST.RED_BRICK_ROAD_PENDING_ACTION,
=======
                    isDemoTransaction: CONST.RED_BRICK_ROAD_PENDING_ACTION,
>>>>>>> d4f4e53f
                },
                'string',
            );
        case 'receipt':
            return validateObject<ObjectElement<Transaction, 'receipt'>>(value, {
                type: 'string',
                source: 'string',
                name: 'string',
                filename: 'string',
                state: CONST.IOU.RECEIPT_STATE,
                receiptID: 'number',
                reservationList: 'array',
                isTestReceipt: 'boolean',
                isTestDriveReceipt: 'boolean',
            });
        case 'taxRate':
            return validateObject<ObjectElement<Transaction, 'taxRate'>>(value, {
                keyForList: 'string',
                text: 'string',
                data: 'object',
            });
        case 'status':
            return validateConstantEnum(value, CONST.TRANSACTION.STATUS);
        case 'comment':
            return validateObject<ObjectElement<Transaction, 'comment'>>(value, {
                comment: 'string',
                hold: 'string',
                waypoints: 'object',
                attendees: 'array',
                isLoading: 'boolean',
                type: CONST.TRANSACTION.TYPE,
                customUnit: 'object',
                source: 'string',
                originalTransactionID: 'string',
                liabilityType: CONST.TRANSACTION.LIABILITY_TYPE,
                splits: 'array',
                dismissedViolations: 'object',
                splitExpenses: 'array',
                isDemoTransaction: 'boolean',
            });
        case 'accountant':
            return validateObject<ObjectElement<Transaction, 'accountant'>>(value, {
                accountID: 'number',
                login: 'string',
            });
        case 'modifiedAttendees':
            return validateArray<ArrayElement<Comment, 'attendees'>>(value, {
                email: 'string',
                displayName: 'string',
                avatarUrl: 'string',
                accountID: 'number',
                text: 'string',
                login: 'string',
                searchText: 'string',
                selected: 'boolean',
                iouType: CONST.IOU.TYPE,
                reportID: 'string',
            });
        case 'modifiedWaypoints':
            return validateObject<ObjectElement<Transaction, 'modifiedWaypoints'>>(
                value,
                {
                    name: 'string',
                    address: 'string',
                    lat: 'number',
                    lng: 'number',
                    keyForList: 'string',
                    pendingAction: CONST.RED_BRICK_ROAD_PENDING_ACTION,
                    street: 'string',
                    city: 'string',
                    state: 'string',
                    zipCode: 'string',
                    country: 'string',
                    street2: 'string',
                },
                'string',
            );
        case 'routes':
            return validateObject<ObjectElement<Transaction, 'routes'>>(
                value,
                {
                    distance: 'number',
                    geometry: 'object',
                },
                'string',
            );
        case 'mccGroup':
            return validateConstantEnum(value, CONST.MCC_GROUPS);
        case 'modifiedMCCGroup':
            return validateConstantEnum(value, CONST.MCC_GROUPS);
        case 'splitShares':
            return validateObject<ObjectElement<Transaction, 'splitShares', number>>(
                value,
                {
                    amount: 'number',
                    isModified: 'boolean',
                },
                'number',
            );
        case 'splitPayerAccountIDs':
            return validateArray(value, 'number');
        case 'linkedTrackedExpenseReportAction':
            return validateObject<ReportAction>(value, {
                accountID: 'number',
                message: 'string',
                created: 'string',
                error: 'string',
                avatar: 'string',
                receipt: 'object',
                reportID: 'string',
                automatic: 'boolean',
                reportActionID: 'string',
                parentReportID: 'string',
                errors: 'object',
                isLoading: 'boolean',
                pendingAction: CONST.RED_BRICK_ROAD_PENDING_ACTION,
                pendingFields: 'object',
                sequenceNumber: 'number',
                actionName: CONST.REPORT.ACTIONS.TYPE,
                actorAccountID: 'number',
                actor: 'string',
                person: 'array',
                shouldShow: 'boolean',
                childReportID: 'string',
                childReportName: 'string',
                childType: 'string',
                childOldestFourAccountIDs: 'string',
                childCommenterCount: 'number',
                childLastVisibleActionCreated: 'string',
                childVisibleActionCount: 'number',
                childManagerAccountID: 'number',
                childOwnerAccountID: 'number',
                childStatusNum: CONST.REPORT.STATUS_NUM,
                childStateNum: CONST.REPORT.STATE_NUM,
                childLastMoneyRequestComment: 'string',
                childLastActorAccountID: 'number',
                childMoneyRequestCount: 'number',
                isFirstItem: 'boolean',
                isAttachmentOnly: 'boolean',
                isAttachmentWithText: 'boolean',
                lastModified: 'string',
                delegateAccountID: 'number',
                childRecentReceiptTransactionIDs: 'object',
                linkMetadata: 'array',
                childReportNotificationPreference: CONST.REPORT.NOTIFICATION_PREFERENCE,
                isNewestReportAction: 'boolean',
                isOptimisticAction: 'boolean',
                adminAccountID: 'number',
                whisperedToAccountIDs: 'array',
                reportActionTimestamp: 'string',
                timestamp: 'string',
                originalMessage: 'object',
                previousMessage: 'object',
            });
    }
}

function validateTransactionViolationDraftProperty(key: keyof TransactionViolation, value: string) {
    if (TRANSACTION_VIOLATION_REQUIRED_PROPERTIES.includes(key) && isEmptyValue(value)) {
        throw SyntaxError('debug.missingValue');
    }
    switch (key) {
        case 'type':
            return validateConstantEnum(value, CONST.VIOLATION_TYPES);

        case 'name':
            return validateConstantEnum(value, CONST.VIOLATIONS);

        case 'data':
            return validateObject<ObjectElement<TransactionViolation, 'data'>>(value, {
                rejectedBy: 'string',
                rejectReason: 'string',
                formattedLimit: 'string',
                surcharge: 'number',
                invoiceMarkup: 'number',
                maxAge: 'number',
                tagName: 'string',
                category: 'string',
                brokenBankConnection: 'boolean',
                isAdmin: 'boolean',
                email: 'string',
                isTransactionOlderThan7Days: 'boolean',
                member: 'string',
                taxName: 'string',
                tagListIndex: 'number',
                tagListName: 'string',
                errorIndexes: 'array',
                pendingPattern: 'string',
                type: CONST.MODIFIED_AMOUNT_VIOLATION_DATA,
                displayPercentVariance: 'number',
                duplicates: 'array',
                rterType: CONST.RTER_VIOLATION_TYPES,
                tooltip: 'string',
                message: 'string',
                field: 'string',
                prohibitedExpenseRule: 'string',
            });
        case 'showInReview':
            return validateBoolean(value);
    }
}

/**
 * Validates if the ReportAction JSON that the user provided is of the expected type
 */
function validateReportActionJSON(json: string) {
    const parsedReportAction = parseJSON(json) as ReportAction;
    REPORT_ACTION_REQUIRED_PROPERTIES.forEach((key) => {
        if (parsedReportAction[key] !== undefined) {
            return;
        }

        throw new SyntaxError('debug.missingProperty', {cause: {propertyName: key}});
    });
    Object.entries(parsedReportAction).forEach(([key, val]) => {
        try {
            if (!isEmptyValue(val as string) && REPORT_ACTION_NUMBER_PROPERTIES.includes(key as keyof ReportAction) && typeof val !== 'number') {
                throw new NumberError();
            }
            validateReportActionDraftProperty(key as keyof ReportAction, onyxDataToString(val));
        } catch (e) {
            const {cause} = e as SyntaxError & {cause: {expectedValues: string}};
            throw new SyntaxError('debug.invalidProperty', {cause: {propertyName: key, expectedType: cause.expectedValues}});
        }
    });
}

function validateTransactionViolationJSON(json: string) {
    const parsedTransactionViolation = parseJSON(json) as TransactionViolation;
    TRANSACTION_VIOLATION_REQUIRED_PROPERTIES.forEach((key) => {
        if (parsedTransactionViolation[key] !== undefined) {
            return;
        }

        throw new SyntaxError('debug.missingProperty', {cause: {propertyName: key}});
    });
    Object.entries(parsedTransactionViolation).forEach(([key, val]) => {
        try {
            validateTransactionViolationDraftProperty(key as keyof TransactionViolation, onyxDataToString(val));
        } catch (e) {
            const {cause} = e as SyntaxError & {cause: {expectedValues: string}};
            throw new SyntaxError('debug.invalidProperty', {cause: {propertyName: key, expectedType: cause.expectedValues}});
        }
    });
}

/**
 * Gets the reason for showing LHN row
 */
function getReasonForShowingRowInLHN(report: OnyxEntry<Report>, chatReport: OnyxEntry<Report>, hasRBR = false, isReportArchived = false): TranslationPaths | null {
    if (!report) {
        return null;
    }

    const doesReportHaveViolations = shouldDisplayViolationsRBRInLHN(report, transactionViolations);

    const reason = reasonForReportToBeInOptionList({
        report,
        chatReport,
        // We can't pass report.reportID because it will cause reason to always be isFocused
        currentReportId: '-1',
        isInFocusMode: !!isInFocusMode,
        betas,
        excludeEmptyChats: true,
        doesReportHaveViolations,
        includeSelfDM: true,
        isReportArchived,
    });

    if (!([CONST.REPORT_IN_LHN_REASONS.HAS_ADD_WORKSPACE_ROOM_ERRORS, CONST.REPORT_IN_LHN_REASONS.HAS_IOU_VIOLATIONS] as Array<typeof reason>).includes(reason) && hasRBR) {
        return `debug.reasonVisibleInLHN.hasRBR`;
    }

    // When there's no specific reason, we default to isFocused if the report is only showing because we're viewing it
    // Otherwise we return hasRBR if the report has errors other that failed receipt
    if (reason === null || reason === CONST.REPORT_IN_LHN_REASONS.DEFAULT) {
        return 'debug.reasonVisibleInLHN.isFocused';
    }

    return `debug.reasonVisibleInLHN.${reason}`;
}

type GBRReasonAndReportAction = {
    reason: TranslationPaths;
    reportAction: OnyxEntry<ReportAction>;
};

/**
 * Gets the reason and report action that is causing the GBR to show up in LHN row
 */
function getReasonAndReportActionForGBRInLHNRow(report: OnyxEntry<Report>, isReportArchived = false): GBRReasonAndReportAction | null {
    if (!report) {
        return null;
    }

    const {reason, reportAction} = getReasonAndReportActionThatRequiresAttention(report, undefined, isReportArchived) ?? {};

    if (reason) {
        return {reason: `debug.reasonGBR.${reason}`, reportAction};
    }

    return null;
}

type RBRReasonAndReportAction = {
    reason: TranslationPaths;
    reportAction: OnyxEntry<ReportAction>;
};

/**
 * Gets the report action that is causing the RBR to show up in LHN
 */
function getReasonAndReportActionForRBRInLHNRow(
    report: Report,
    chatReport: OnyxEntry<Report>,
    reportActions: OnyxEntry<ReportActions>,
    transactions: OnyxCollection<Transaction>,
    hasViolations: boolean,
    reportErrors: Errors,
    isArchivedReport = false,
): RBRReasonAndReportAction | null {
    const {reason, reportAction} =
        SidebarUtils.getReasonAndReportActionThatHasRedBrickRoad(report, chatReport, reportActions, hasViolations, reportErrors, transactions, transactionViolations, isArchivedReport) ?? {};

    if (reason) {
        return {reason: `debug.reasonRBR.${reason}`, reportAction};
    }

    return null;
}

function getTransactionID(report: OnyxEntry<Report>, reportActions: OnyxEntry<ReportActions>) {
    const transactionID = TransactionUtilsGetTransactionID(report?.reportID);

    return Number(transactionID) > 0
        ? transactionID
        : Object.values(reportActions ?? {})
              .map((reportAction) => getLinkedTransactionID(reportAction))
              .find(Boolean);
}

const DebugUtils = {
    stringifyJSON,
    onyxDataToDraftData,
    onyxDataToString,
    stringToOnyxData,
    compareStringWithOnyxData,
    getNumberOfLinesFromString,
    validateNumber,
    validateBoolean,
    validateDate,
    validateConstantEnum,
    validateArray,
    validateObject,
    validateString,
    validateReportDraftProperty,
    validateReportActionDraftProperty,
    validateTransactionDraftProperty,
    validateTransactionViolationDraftProperty,
    validateReportActionJSON,
    validateTransactionViolationJSON,
    getReasonForShowingRowInLHN,
    getReasonAndReportActionForGBRInLHNRow,
    getReasonAndReportActionForRBRInLHNRow,
    getTransactionID,
    REPORT_ACTION_REQUIRED_PROPERTIES,
    REPORT_REQUIRED_PROPERTIES,
    TRANSACTION_REQUIRED_PROPERTIES,
};

export type {ObjectType, OnyxDataType};

export default DebugUtils;<|MERGE_RESOLUTION|>--- conflicted
+++ resolved
@@ -1070,11 +1070,8 @@
                     inserted: CONST.RED_BRICK_ROAD_PENDING_ACTION,
                     accountant: CONST.RED_BRICK_ROAD_PENDING_ACTION,
                     splitExpenses: CONST.RED_BRICK_ROAD_PENDING_ACTION,
-<<<<<<< HEAD
                     policyID: CONST.RED_BRICK_ROAD_PENDING_ACTION,
-=======
                     isDemoTransaction: CONST.RED_BRICK_ROAD_PENDING_ACTION,
->>>>>>> d4f4e53f
                 },
                 'string',
             );
