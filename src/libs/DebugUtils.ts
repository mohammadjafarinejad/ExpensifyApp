--- conflicted
+++ resolved
@@ -52,7 +52,6 @@
 
 type KeysOfUnion<T> = T extends T ? keyof T : never;
 
-<<<<<<< HEAD
 type ObjectElement<TOnyx, K extends keyof TOnyx, TCollectionKey extends string | number | undefined = undefined> = Required<TOnyx>[K] extends Record<string | number, infer ValueType>
     ? TCollectionKey extends string | number
         ? {[ValueTypeKey in KeysOfUnion<ValueType>]: ValueType[ValueTypeKey]}
@@ -60,34 +59,6 @@
     : never;
 
 const OPTIONAL_BOOLEAN_STRINGS = ['true', 'false', 'undefined'];
-=======
-const REPORT_NUMBER_PROPERTIES: Array<keyof Report> = [
-    'lastReadSequenceNumber',
-    'managerID',
-    'lastActorAccountID',
-    'ownerAccountID',
-    'total',
-    'unheldTotal',
-    'nonReimbursableTotal',
-] satisfies Array<keyof Report>;
-
-const REPORT_BOOLEAN_PROPERTIES: Array<keyof Report> = [
-    'hasOutstandingChildRequest',
-    'hasOutstandingChildTask',
-    'isOwnPolicyExpenseChat',
-    'isPolicyExpenseChat',
-    'isPinned',
-    'hasParentAccess',
-    'isDeletedParentAction',
-    'isOptimisticReport',
-    'isWaitingOnBankAccount',
-    'isCancelledIOU',
-    'isHidden',
-    'isLoadingPrivateNotes',
-] satisfies Array<keyof Report>;
-
-const REPORT_DATE_PROPERTIES: Array<keyof Report> = ['lastVisibleActionCreated', 'lastReadTime', 'lastMentionedTime', 'lastVisibleActionLastModified'] satisfies Array<keyof Report>;
->>>>>>> 512ae9f1
 
 const REPORT_REQUIRED_PROPERTIES: Array<keyof Report> = ['reportID'] satisfies Array<keyof Report>;
 
@@ -474,7 +445,6 @@
     if (REPORT_REQUIRED_PROPERTIES.includes(key) && isEmptyValue(value)) {
         throw SyntaxError('debug.missingValue');
     }
-<<<<<<< HEAD
     switch (key) {
         case 'avatarFileName':
         case 'avatarUrl':
@@ -504,7 +474,6 @@
         case 'currency':
         case 'iouReportID':
         case 'preexistingReportID':
-        case 'text':
         case 'transactionThreadReportID':
         case 'private_isArchived':
             return validateString(value);
@@ -521,9 +490,7 @@
         case 'isCancelledIOU':
         case 'isLastMessageDeletedParentAction':
         case 'isHidden':
-        case 'isChatRoom':
         case 'isLoadingPrivateNotes':
-        case 'selected':
             return validateBoolean(value);
         case 'lastMessageTimestamp':
         case 'lastReadSequenceNumber':
@@ -581,29 +548,6 @@
             return validateObject<ObjectElement<Report, 'errors'>>(value, {});
         case 'errorFields':
             return validateObject<ObjectElement<Report, 'errorFields', string>>(value, {}, 'string');
-        case 'participantsList':
-            return validateArray<ArrayElement<Report, 'participantsList'>>(value, {
-                displayName: 'string',
-                errorFields: 'object',
-                pendingAction: CONST.RED_BRICK_ROAD_PENDING_ACTION,
-                firstName: 'string',
-                lastName: 'string',
-                avatar: 'string',
-                status: 'object',
-                pendingFields: 'object',
-                accountID: 'number',
-                validated: 'boolean',
-                phoneNumber: 'string',
-                avatarThumbnail: 'string',
-                originalFileName: 'string',
-                avatarUploading: 'boolean',
-                login: 'string',
-                pronouns: 'string',
-                localCurrencyCode: 'string',
-                timezone: 'object',
-                isOptimisticPersonalDetail: 'boolean',
-                fallbackIcon: 'string',
-            });
         case 'privateNotes':
             return validateObject<ObjectElement<Report, 'privateNotes', number>>(
                 value,
@@ -661,7 +605,6 @@
         case 'pendingFields':
             return validateObject<ObjectElement<Report, 'pendingFields'>>(value, {
                 errors: CONST.RED_BRICK_ROAD_PENDING_ACTION,
-                text: CONST.RED_BRICK_ROAD_PENDING_ACTION,
                 description: CONST.RED_BRICK_ROAD_PENDING_ACTION,
                 privateNotes: CONST.RED_BRICK_ROAD_PENDING_ACTION,
                 currency: CONST.RED_BRICK_ROAD_PENDING_ACTION,
@@ -722,10 +665,7 @@
                 preexistingReportID: CONST.RED_BRICK_ROAD_PENDING_ACTION,
                 nonReimbursableTotal: CONST.RED_BRICK_ROAD_PENDING_ACTION,
                 isHidden: CONST.RED_BRICK_ROAD_PENDING_ACTION,
-                isChatRoom: CONST.RED_BRICK_ROAD_PENDING_ACTION,
-                participantsList: CONST.RED_BRICK_ROAD_PENDING_ACTION,
                 isLoadingPrivateNotes: CONST.RED_BRICK_ROAD_PENDING_ACTION,
-                selected: CONST.RED_BRICK_ROAD_PENDING_ACTION,
                 pendingChatMembers: CONST.RED_BRICK_ROAD_PENDING_ACTION,
                 transactionThreadReportID: CONST.RED_BRICK_ROAD_PENDING_ACTION,
                 fieldList: CONST.RED_BRICK_ROAD_PENDING_ACTION,
@@ -743,77 +683,6 @@
                 preview: CONST.RED_BRICK_ROAD_PENDING_ACTION,
             });
     }
-=======
-    if (key === 'privateNotes') {
-        return validateObject(
-            value,
-            {
-                note: 'string',
-            },
-            'number',
-        );
-    }
-    if (key === 'permissions') {
-        return validateArray(value, CONST.REPORT.PERMISSIONS);
-    }
-    if (key === 'pendingChatMembers') {
-        return validateArray(value, {
-            accountID: 'string',
-            pendingAction: CONST.RED_BRICK_ROAD_PENDING_ACTION,
-        });
-    }
-    if (key === 'participants') {
-        return validateObject(
-            value,
-            {
-                notificationPreference: CONST.REPORT.NOTIFICATION_PREFERENCE,
-            },
-            'number',
-        );
-    }
-    if (REPORT_NUMBER_PROPERTIES.includes(key)) {
-        return validateNumber(value);
-    }
-    if (REPORT_BOOLEAN_PROPERTIES.includes(key)) {
-        return validateBoolean(value);
-    }
-    if (REPORT_DATE_PROPERTIES.includes(key)) {
-        return validateDate(value);
-    }
-    if (key === 'tripData') {
-        return validateObject(value, {
-            startDate: 'string',
-            endDate: 'string',
-            tripID: 'string',
-        });
-    }
-    if (key === 'lastActionType') {
-        return validateConstantEnum(value, CONST.REPORT.ACTIONS.TYPE);
-    }
-    if (key === 'writeCapability') {
-        return validateConstantEnum(value, CONST.REPORT.WRITE_CAPABILITIES);
-    }
-    if (key === 'visibility') {
-        return validateConstantEnum(value, CONST.REPORT.VISIBILITY);
-    }
-    if (key === 'stateNum') {
-        return validateConstantEnum(value, CONST.REPORT.STATE_NUM);
-    }
-    if (key === 'statusNum') {
-        return validateConstantEnum(value, CONST.REPORT.STATUS_NUM);
-    }
-    if (key === 'chatType') {
-        return validateConstantEnum(value, CONST.REPORT.CHAT_TYPE);
-    }
-    if (key === 'errorFields') {
-        return validateObject(value, {});
-    }
-    if (key === 'pendingFields') {
-        return validateObject(value, {});
-    }
-
-    validateString(value);
->>>>>>> 512ae9f1
 }
 
 /**
