/* eslint-disable default-case */

/* eslint-disable max-classes-per-file */
import {isMatch, isValid} from 'date-fns';
import type {OnyxCollection, OnyxEntry} from 'react-native-onyx';
import Onyx from 'react-native-onyx';
import type {TupleToUnion} from 'type-fest';
import CONST from '@src/CONST';
import type {TranslationPaths} from '@src/languages/types';
import ONYXKEYS from '@src/ONYXKEYS';
import type {Beta, Report, ReportAction, ReportActions, ReportNameValuePairs, Transaction, TransactionViolation} from '@src/types/onyx';
import type {Errors} from '@src/types/onyx/OnyxCommon';
import type {Comment} from '@src/types/onyx/Transaction';
import {getLinkedTransactionID} from './ReportActionsUtils';
import {getReasonAndReportActionThatRequiresAttention, reasonForReportToBeInOptionList, shouldDisplayViolationsRBRInLHN} from './ReportUtils';
import SidebarUtils from './SidebarUtils';
import {getTransactionID as TransactionUtilsGetTransactionID} from './TransactionUtils';

class NumberError extends SyntaxError {
    constructor() {
        super('debug.invalidValue', {cause: {expectedValues: 'number | undefined | ""'}});
    }
}

class ArrayError extends SyntaxError {
    constructor(arrayType: string | Record<string, unknown>) {
        super('debug.invalidValue', {
            cause: {
                expectedValues: `[${typeof arrayType === 'object' ? stringifyJSON(arrayType) : arrayType}]`,
            },
        });
    }
}

class ObjectError extends SyntaxError {
    constructor(type: Record<string, unknown>) {
        super('debug.invalidValue', {
            cause: {
                expectedValues: `${stringifyJSON(type)} | undefined | ''`,
            },
        });
    }
}

type ObjectType<T extends Record<string, unknown>> = Record<keyof T, 'string' | 'number' | 'object' | 'array' | 'boolean' | ConstantEnum>;

type ConstantEnum = Record<string, string | number | boolean | Record<string, string | number | boolean>>;

type PropertyTypes = Array<'string' | 'number' | 'object' | 'boolean' | 'undefined'>;

type ArrayTypeFromOnyxDefinition<T> = T extends unknown[] ? NonNullable<T[number]> : never;

type ArrayElement<TOnyx extends Record<string, unknown>, K extends keyof TOnyx> = ArrayTypeFromOnyxDefinition<Required<TOnyx>[K]>;

type KeysOfUnion<T> = T extends T ? keyof T : never;

type ObjectElement<TOnyx, K extends keyof TOnyx, TCollectionKey extends string | number | undefined = undefined> =
    Required<TOnyx>[K] extends Record<string | number, infer ValueType>
        ? TCollectionKey extends string | number
            ? {[ValueTypeKey in KeysOfUnion<ValueType>]: ValueType[ValueTypeKey]}
            : {[ElementKey in KeysOfUnion<Required<TOnyx>[K]>]: Required<Required<TOnyx>[K]>[ElementKey]}
        : never;

const OPTIONAL_BOOLEAN_STRINGS = ['true', 'false', 'undefined'];

const REPORT_REQUIRED_PROPERTIES: Array<keyof Report | keyof ReportNameValuePairs> = ['reportID'] satisfies Array<keyof Report | keyof ReportNameValuePairs>;

const REPORT_ACTION_REQUIRED_PROPERTIES: Array<keyof ReportAction> = ['reportActionID', 'created', 'actionName'] satisfies Array<keyof ReportAction>;

const REPORT_ACTION_NUMBER_PROPERTIES: Array<keyof ReportAction> = [
    'sequenceNumber',
    'actorAccountID',
    'accountID',
    'childCommenterCount',
    'childVisibleActionCount',
    'childManagerAccountID',
    'childOwnerAccountID',
    'childLastActorAccountID',
    'childMoneyRequestCount',
    'delegateAccountID',
    'adminAccountID',
    'reportActionTimestamp',
    'timestamp',
] satisfies Array<keyof ReportAction>;

const TRANSACTION_REQUIRED_PROPERTIES: Array<keyof Transaction> = ['transactionID', 'reportID', 'amount', 'created', 'currency', 'merchant'] satisfies Array<keyof Transaction>;

const TRANSACTION_VIOLATION_REQUIRED_PROPERTIES: Array<keyof TransactionViolation> = ['type', 'name'] satisfies Array<keyof TransactionViolation>;

let isInFocusMode: OnyxEntry<boolean>;
Onyx.connect({
    key: ONYXKEYS.NVP_PRIORITY_MODE,
    callback: (priorityMode) => {
        isInFocusMode = priorityMode === CONST.PRIORITY_MODE.GSD;
    },
});

let transactionViolations: OnyxCollection<TransactionViolation[]>;
Onyx.connect({
    key: ONYXKEYS.COLLECTION.TRANSACTION_VIOLATIONS,
    waitForCollectionCallback: true,
    callback: (value) => {
        transactionViolations = value;
    },
});

let betas: OnyxEntry<Beta[]>;
Onyx.connect({
    key: ONYXKEYS.BETAS,
    callback: (value) => {
        betas = value;
    },
});

function stringifyJSON(data: Record<string, unknown>) {
    return JSON.stringify(data, null, 6);
}

function parseJSON(json: string) {
    return JSON.parse(json.replaceAll('\n', '')) as unknown;
}

/**
 * Converts onyx data into string representation.
 *
 * @param data - data to be converted into string
 * @returns converted data
 */
function onyxDataToString(data: OnyxEntry<unknown>) {
    if (data === undefined) {
        return 'undefined';
    }

    if (typeof data === 'object') {
        return stringifyJSON(data as Record<string, unknown>);
    }

    return String(data);
}

type OnyxDataType = 'number' | 'object' | 'string' | 'boolean' | 'undefined';

type OnyxData<T extends OnyxDataType> = (T extends 'number' ? number : T extends 'object' ? Record<string, unknown> : T extends 'boolean' ? boolean : string) | null;

/**
 * Converted strings into the expected onyx data type.
 *
 * @param data - string representation of the data is going to be converted
 * @param type - expected type
 * @returns conversion result of data into the expected type
 * @throws {SyntaxError} if type is object but the provided string does not represent an object
 */
function stringToOnyxData<T extends OnyxDataType = 'string'>(data: string, type?: T): OnyxData<T> {
    if (isEmptyValue(data)) {
        return data as OnyxData<T>;
    }

    let onyxData;

    switch (type) {
        case 'number':
            onyxData = Number(data);
            break;
        case 'object':
            onyxData = parseJSON(data) as Record<string, unknown>;
            break;
        case 'boolean':
            onyxData = data === 'true';
            break;
        case 'undefined':
            onyxData = null;
            break;
        default:
            onyxData = data;
    }

    return onyxData as OnyxData<T>;
}

/**
 * Compares string representation of onyx data with the original data, using type conversion
 *
 * @param text - string representation
 * @param data - original data
 * @returns whether or not the string representation is equal to the original data
 */
function compareStringWithOnyxData(text: string, data: OnyxEntry<unknown>) {
    if (data === undefined) {
        return text === 'undefined';
    }

    if (typeof data === 'object') {
        return text === stringifyJSON(data as Record<string, unknown>);
    }

    return text === String(data);
}

/**
 * Determines the number of lines needed to display the data.
 *
 * @param data - string representation
 * @returns number of lines needed to display the data
 */
function getNumberOfLinesFromString(data: string) {
    return data.split('\n').length || 1;
}

/**
 * Converts every value from an onyx data object into it's string representation, to be used as draft data.
 *
 * @param data - onyx data object
 * @returns converted data object
 */
function onyxDataToDraftData(data: OnyxEntry<Record<string, unknown>>) {
    return Object.fromEntries(Object.entries(data ?? {}).map(([key, value]) => [key, onyxDataToString(value)]));
}

/**
 * Whether a string representation is an empty value
 *
 * @param value - string representation
 * @returns whether the value is an empty value
 */
function isEmptyValue(value: string): boolean {
    switch (value) {
        case 'undefined':
        case 'null':
        case '':
            return true;
        default:
            return false;
    }
}

/**
 * Validates if a string is a valid representation of a number.
 */
function validateNumber(value: string) {
    if (isEmptyValue(value) || (!value.includes(' ') && !Number.isNaN(Number(value)))) {
        return;
    }

    throw new NumberError();
}

/**
 * Validates if a string is a valid representation of a boolean.
 */
function validateBoolean(value: string) {
    if (OPTIONAL_BOOLEAN_STRINGS.includes(value)) {
        return;
    }

    throw new SyntaxError('debug.invalidValue', {cause: {expectedValues: OPTIONAL_BOOLEAN_STRINGS.join(' | ')}});
}

/**
 * Validates if a string is a valid representation of a date.
 */
function validateDate(value: string) {
    if (isEmptyValue(value) || ((isMatch(value, CONST.DATE.FNS_DB_FORMAT_STRING) || isMatch(value, CONST.DATE.FNS_FORMAT_STRING)) && isValid(new Date(value)))) {
        return;
    }

    throw new SyntaxError('debug.invalidValue', {cause: {expectedValues: CONST.DATE.FNS_DB_FORMAT_STRING}});
}

/**
 * Validates if a string is a valid representation of an enum value.
 */
function validateConstantEnum(value: string, constEnum: ConstantEnum) {
    const enumValues = Object.values(constEnum).flatMap((val) => {
        if (val && typeof val === 'object') {
            return Object.values(val).map(String);
        }
        return String(val);
    });

    if (isEmptyValue(value) || enumValues.includes(value)) {
        return;
    }

    throw new SyntaxError('debug.invalidValue', {cause: {expectedValues: `${enumValues.join(' | ')} | undefined`}});
}

/**
 * Validates if a string is a valid representation of an array.
 */
function validateArray<T extends 'string' | 'number' | 'boolean' | Record<string, unknown> | 'constantEnum' = 'string'>(
    value: string,
    arrayType: T extends Record<string, unknown>
        ? Record<keyof T, 'string' | 'number' | 'object' | 'boolean' | 'array' | PropertyTypes | ConstantEnum>
        : T extends 'constantEnum'
          ? ConstantEnum
          : T,
) {
    if (isEmptyValue(value)) {
        return;
    }

    const array = parseJSON(value) as unknown[];

    if (typeof array !== 'object' || !Array.isArray(array)) {
        throw new ArrayError(arrayType);
    }

    array.forEach((element) => {
        // Element is an object
        if (element && typeof element === 'object' && typeof arrayType === 'object') {
            Object.entries(element).forEach(([key, val]) => {
                const expectedType = arrayType[key as keyof typeof arrayType];
                // Property is a constant enum, so we apply validateConstantEnum
                if (typeof expectedType === 'object' && !Array.isArray(expectedType)) {
                    return validateConstantEnum(String(val), expectedType as ConstantEnum);
                }
                // Expected property type is array
                if (expectedType === 'array') {
                    // Property type is not array
                    if (!Array.isArray(val)) {
                        throw new ArrayError(arrayType);
                    }
                    return;
                }
                // Property type is not one of the valid types
                if (Array.isArray(expectedType) ? !expectedType.includes(typeof val as TupleToUnion<PropertyTypes>) : typeof val !== expectedType) {
                    throw new ArrayError(arrayType);
                }
            });
            return;
        }
        // Element is a constant enum
        if (typeof arrayType === 'object') {
            // Element doesn't exist in enum
            if (!Object.values(arrayType).includes(element)) {
                throw new ArrayError(arrayType);
            }
            return;
        }
        // Element is not a valid type
        if (typeof element !== arrayType) {
            throw new ArrayError(arrayType);
        }
    });
}

/**
 * Validates if a string is a valid representation of an object.
 */
function validateObject<T extends Record<string, unknown>>(value: string, type: ObjectType<T>, collectionIndexType?: 'string' | 'number') {
    if (isEmptyValue(value)) {
        return;
    }

    const expectedType = collectionIndexType
        ? {
              [collectionIndexType]: type,
          }
        : type;

    const object = parseJSON(value) as ObjectType<T>;

    if (typeof object !== 'object' || Array.isArray(object)) {
        throw new ObjectError(expectedType);
    }

    if (collectionIndexType) {
        Object.keys(object).forEach((key) => {
            try {
                if (collectionIndexType === 'number') {
                    validateNumber(key);
                }
            } catch (e) {
                throw new ObjectError(expectedType);
            }
        });
    }

    const tests = collectionIndexType ? (Object.values(object) as unknown as Array<Record<string, 'string' | 'number' | 'object'>>) : [object];

    tests.forEach((test) => {
        if (typeof test !== 'object' || Array.isArray(test)) {
            throw new ObjectError(expectedType);
        }

        Object.entries(test).forEach(([key, val]) => {
            const expectedValueType = type[key];
            // val is a constant enum
            if (typeof expectedValueType === 'object') {
                return validateConstantEnum(val as string, expectedValueType);
            }
            if (expectedValueType === 'array' ? !Array.isArray(val) : typeof val !== expectedValueType) {
                throw new ObjectError(expectedType);
            }
        });
    });
}

/**
 * Validates if a string is a valid representation of a string.
 */
function validateString(value: string) {
    if (isEmptyValue(value)) {
        return;
    }

    try {
        const parsedValue = parseJSON(value);

        if (typeof parsedValue === 'object') {
            throw new SyntaxError('debug.invalidValue', {cause: {expectedValues: 'string | undefined'}});
        }
    } catch (e) {
        // Only propagate error if value is a string representation of an object or array
        if ((e as SyntaxError).cause) {
            throw e;
        }
    }
}

/**
 * Execute validation of a union type (e.g. Record<string, string> | Array<string>)
 */
function unionValidation(firstValidation: () => void, secondValidation: () => void) {
    try {
        firstValidation();
    } catch (e) {
        secondValidation();
    }
}

/**
 * Validates if a property of Report is of the expected type
 *
 * @param key - property key
 * @param value - value provided by the user
 */
function validateReportDraftProperty(key: keyof Report | keyof ReportNameValuePairs, value: string) {
    if (REPORT_REQUIRED_PROPERTIES.includes(key) && isEmptyValue(value)) {
        throw SyntaxError('debug.missingValue');
    }
    switch (key) {
        case 'avatarUrl':
        case 'lastMessageText':
        case 'lastVisibleActionCreated':
        case 'lastReadTime':
        case 'lastMentionedTime':
        case 'policyAvatar':
        case 'policyName':
        case 'oldPolicyName':
        case 'description':
        case 'policyID':
        case 'reportName':
        case 'reportID':
        case 'chatReportID':
        case 'type':
        case 'parentReportID':
        case 'parentReportActionID':
        case 'lastVisibleActionLastModified':
        case 'lastMessageHtml':
        case 'currency':
        case 'iouReportID':
        case 'preexistingReportID':
        case 'private_isArchived':
        case 'welcomeMessage':
            return validateString(value);
        case 'hasOutstandingChildRequest':
        case 'hasOutstandingChildTask':
        case 'isOwnPolicyExpenseChat':
        case 'isPinned':
        case 'hasParentAccess':
        case 'isDeletedParentAction':
        case 'isWaitingOnBankAccount':
        case 'isCancelledIOU':
            return validateBoolean(value);
        case 'exportFailedTime':
        case 'lastReadSequenceNumber':
        case 'managerID':
        case 'lastActorAccountID':
        case 'ownerAccountID':
        case 'total':
        case 'unheldTotal':
        case 'nonReimbursableTotal':
        case 'unheldNonReimbursableTotal':
            return validateNumber(value);
        case 'chatType':
            return validateConstantEnum(value, CONST.REPORT.CHAT_TYPE);
        case 'stateNum':
            return validateConstantEnum(value, CONST.REPORT.STATE_NUM);
        case 'statusNum':
            return validateConstantEnum(value, CONST.REPORT.STATUS_NUM);
        case 'writeCapability':
            return validateConstantEnum(value, CONST.REPORT.WRITE_CAPABILITIES);
        case 'visibility':
            return validateConstantEnum(value, CONST.REPORT.VISIBILITY);
        case 'invoiceReceiver':
            return validateObject<ObjectElement<Report, 'invoiceReceiver'>>(value, {
                type: 'string',
                policyID: 'string',
                accountID: 'string',
            });
        case 'lastActionType':
            return validateConstantEnum(value, CONST.REPORT.ACTIONS.TYPE);
        case 'participants':
            return validateObject<ObjectElement<Report, 'participants', number>>(
                value,
                {
                    role: CONST.REPORT.ROLE,
                    pendingAction: CONST.RED_BRICK_ROAD_PENDING_ACTION,
                    pendingFields: 'object',
                    notificationPreference: CONST.REPORT.NOTIFICATION_PREFERENCE,
                    permissions: 'array',
                },
                'number',
            );
        case 'errorFields':
            return validateObject<ObjectElement<Report, 'errorFields', string>>(value, {}, 'string');
        case 'errors':
            return validateObject<ObjectElement<Report, 'errors'>>(value, {});
        case 'privateNotes':
            return validateObject<ObjectElement<Report, 'privateNotes', number>>(
                value,
                {
                    note: 'string',
                    errors: 'string',
                    pendingAction: CONST.RED_BRICK_ROAD_PENDING_ACTION,
                    pendingFields: 'object',
                },
                'number',
            );
        case 'fieldList':
            return validateObject<ObjectElement<Report, 'fieldList'>>(
                value,
                {
                    fieldID: 'string',
                    type: 'string',
                    name: 'string',
                    keys: 'array',
                    values: 'array',
                    defaultValue: 'string',
                    orderWeight: 'number',
                    deletable: 'boolean',
                    value: 'string',
                    target: 'string',
                    externalIDs: 'array',
                    disabledOptions: 'array',
                    isTax: 'boolean',
                    externalID: 'string',
                    origin: 'string',
                    defaultExternalID: 'string',
                },
                'string',
            );
        case 'permissions':
            return validateArray<'constantEnum'>(value, CONST.REPORT.PERMISSIONS);
        case 'tripData':
            return validateObject<ObjectElement<Report, 'tripData'>>(value, {
                startDate: 'string',
                endDate: 'string',
                tripID: 'string',
                payload: 'object',
            });
        case 'calendlySchedule':
            return validateObject<ObjectElement<ReportNameValuePairs, 'calendlySchedule'>>(value, {
                isLoading: 'boolean',
                data: 'object',
                errors: 'object',
            });
        case 'calendlyCalls':
            return validateArray<ArrayElement<ReportNameValuePairs, 'calendlyCalls'>>(value, {
                status: 'string',
                host: 'number',
                eventTime: 'string',
                eventURI: 'string',
                inserted: 'string',
            });
        case 'agentZeroProcessingRequestIndicator':
            return validateString(value);
        case 'pendingAction':
            return validateConstantEnum(value, CONST.RED_BRICK_ROAD_PENDING_ACTION);
        case 'pendingFields':
            return validateObject<ObjectElement<Report | ReportNameValuePairs, 'pendingFields'>>(value, {
                description: CONST.RED_BRICK_ROAD_PENDING_ACTION,
                privateNotes: CONST.RED_BRICK_ROAD_PENDING_ACTION,
                currency: CONST.RED_BRICK_ROAD_PENDING_ACTION,
                type: CONST.RED_BRICK_ROAD_PENDING_ACTION,
                policyID: CONST.RED_BRICK_ROAD_PENDING_ACTION,
                reportID: CONST.RED_BRICK_ROAD_PENDING_ACTION,
                avatarUrl: CONST.RED_BRICK_ROAD_PENDING_ACTION,
                chatType: CONST.RED_BRICK_ROAD_PENDING_ACTION,
                hasOutstandingChildRequest: CONST.RED_BRICK_ROAD_PENDING_ACTION,
                hasOutstandingChildTask: CONST.RED_BRICK_ROAD_PENDING_ACTION,
                isOwnPolicyExpenseChat: CONST.RED_BRICK_ROAD_PENDING_ACTION,
                isPinned: CONST.RED_BRICK_ROAD_PENDING_ACTION,
                lastMessageText: CONST.RED_BRICK_ROAD_PENDING_ACTION,
                lastVisibleActionCreated: CONST.RED_BRICK_ROAD_PENDING_ACTION,
                lastReadTime: CONST.RED_BRICK_ROAD_PENDING_ACTION,
                lastReadSequenceNumber: CONST.RED_BRICK_ROAD_PENDING_ACTION,
                lastMentionedTime: CONST.RED_BRICK_ROAD_PENDING_ACTION,
                policyAvatar: CONST.RED_BRICK_ROAD_PENDING_ACTION,
                policyName: CONST.RED_BRICK_ROAD_PENDING_ACTION,
                oldPolicyName: CONST.RED_BRICK_ROAD_PENDING_ACTION,
                hasParentAccess: CONST.RED_BRICK_ROAD_PENDING_ACTION,
                isDeletedParentAction: CONST.RED_BRICK_ROAD_PENDING_ACTION,
                reportName: CONST.RED_BRICK_ROAD_PENDING_ACTION,
                chatReportID: CONST.RED_BRICK_ROAD_PENDING_ACTION,
                stateNum: CONST.RED_BRICK_ROAD_PENDING_ACTION,
                statusNum: CONST.RED_BRICK_ROAD_PENDING_ACTION,
                writeCapability: CONST.RED_BRICK_ROAD_PENDING_ACTION,
                visibility: CONST.RED_BRICK_ROAD_PENDING_ACTION,
                invoiceReceiver: CONST.RED_BRICK_ROAD_PENDING_ACTION,
                parentReportID: CONST.RED_BRICK_ROAD_PENDING_ACTION,
                parentReportActionID: CONST.RED_BRICK_ROAD_PENDING_ACTION,
                managerID: CONST.RED_BRICK_ROAD_PENDING_ACTION,
                lastVisibleActionLastModified: CONST.RED_BRICK_ROAD_PENDING_ACTION,
                lastMessageHtml: CONST.RED_BRICK_ROAD_PENDING_ACTION,
                lastActorAccountID: CONST.RED_BRICK_ROAD_PENDING_ACTION,
                lastActionType: CONST.RED_BRICK_ROAD_PENDING_ACTION,
                ownerAccountID: CONST.RED_BRICK_ROAD_PENDING_ACTION,
                participants: CONST.RED_BRICK_ROAD_PENDING_ACTION,
                total: CONST.RED_BRICK_ROAD_PENDING_ACTION,
                unheldTotal: CONST.RED_BRICK_ROAD_PENDING_ACTION,
                unheldNonReimbursableTotal: CONST.RED_BRICK_ROAD_PENDING_ACTION,
                isWaitingOnBankAccount: CONST.RED_BRICK_ROAD_PENDING_ACTION,
                isCancelledIOU: CONST.RED_BRICK_ROAD_PENDING_ACTION,
                iouReportID: CONST.RED_BRICK_ROAD_PENDING_ACTION,
                preexistingReportID: CONST.RED_BRICK_ROAD_PENDING_ACTION,
                nonReimbursableTotal: CONST.RED_BRICK_ROAD_PENDING_ACTION,
                fieldList: CONST.RED_BRICK_ROAD_PENDING_ACTION,
                permissions: CONST.RED_BRICK_ROAD_PENDING_ACTION,
                tripData: CONST.RED_BRICK_ROAD_PENDING_ACTION,
                private_isArchived: CONST.RED_BRICK_ROAD_PENDING_ACTION,
                addWorkspaceRoom: CONST.RED_BRICK_ROAD_PENDING_ACTION,
                avatar: CONST.RED_BRICK_ROAD_PENDING_ACTION,
                createChat: CONST.RED_BRICK_ROAD_PENDING_ACTION,
                partial: CONST.RED_BRICK_ROAD_PENDING_ACTION,
                reimbursed: CONST.RED_BRICK_ROAD_PENDING_ACTION,
                preview: CONST.RED_BRICK_ROAD_PENDING_ACTION,
                welcomeMessage: CONST.RED_BRICK_ROAD_PENDING_ACTION,
                errors: CONST.RED_BRICK_ROAD_PENDING_ACTION,
                createReport: CONST.RED_BRICK_ROAD_PENDING_ACTION,
                exportFailedTime: CONST.RED_BRICK_ROAD_PENDING_ACTION,
                calendlySchedule: CONST.RED_BRICK_ROAD_PENDING_ACTION,
                calendlyCalls: CONST.RED_BRICK_ROAD_PENDING_ACTION,
                agentZeroProcessingRequestIndicator: CONST.RED_BRICK_ROAD_PENDING_ACTION,
            });
    }
}

/**
 * Validates if a property of ReportAction is of the expected type
 *
 * @param key - property key
 * @param value - value provided by the user
 */
function validateReportActionDraftProperty(key: keyof ReportAction, value: string) {
    if (REPORT_ACTION_REQUIRED_PROPERTIES.includes(key) && isEmptyValue(value)) {
        throw SyntaxError('debug.missingValue');
    }
    switch (key) {
        case 'reportID':
        case 'reportActionID':
        case 'parentReportID':
        case 'childReportID':
        case 'childReportName':
        case 'childType':
        case 'childOldestFourAccountIDs':
        case 'childLastVisibleActionCreated':
        case 'actor':
        case 'avatar':
        case 'childLastMoneyRequestComment':
        case 'reportActionTimestamp':
        case 'timestamp':
        case 'error':
            return validateString(value);
        case 'actorAccountID':
        case 'sequenceNumber':
        case 'accountID':
        case 'childCommenterCount':
        case 'childVisibleActionCount':
        case 'childManagerAccountID':
        case 'childOwnerAccountID':
        case 'childLastActorAccountID':
        case 'childMoneyRequestCount':
        case 'adminAccountID':
        case 'delegateAccountID':
            return validateNumber(value);
        case 'isLoading':
        case 'automatic':
        case 'shouldShow':
        case 'isFirstItem':
        case 'isAttachmentOnly':
        case 'isAttachmentWithText':
        case 'isNewestReportAction':
        case 'isOptimisticAction':
            return validateBoolean(value);
        case 'created':
        case 'lastModified':
            return validateDate(value);
        case 'errors':
            return validateObject<ObjectElement<ReportAction, 'errors'>>(value, {});
        case 'pendingAction':
            return validateConstantEnum(value, CONST.RED_BRICK_ROAD_PENDING_ACTION);
        case 'pendingFields':
            return validateObject<ObjectElement<ReportAction, 'pendingFields'>>(value, {
                reportID: CONST.RED_BRICK_ROAD_PENDING_ACTION,
                reportActionID: CONST.RED_BRICK_ROAD_PENDING_ACTION,
                parentReportID: CONST.RED_BRICK_ROAD_PENDING_ACTION,
                errors: CONST.RED_BRICK_ROAD_PENDING_ACTION,
                sequenceNumber: CONST.RED_BRICK_ROAD_PENDING_ACTION,
                actionName: CONST.RED_BRICK_ROAD_PENDING_ACTION,
                actorAccountID: CONST.RED_BRICK_ROAD_PENDING_ACTION,
                actor: CONST.RED_BRICK_ROAD_PENDING_ACTION,
                person: CONST.RED_BRICK_ROAD_PENDING_ACTION,
                created: CONST.RED_BRICK_ROAD_PENDING_ACTION,
                isLoading: CONST.RED_BRICK_ROAD_PENDING_ACTION,
                avatar: CONST.RED_BRICK_ROAD_PENDING_ACTION,
                automatic: CONST.RED_BRICK_ROAD_PENDING_ACTION,
                shouldShow: CONST.RED_BRICK_ROAD_PENDING_ACTION,
                childReportID: CONST.RED_BRICK_ROAD_PENDING_ACTION,
                childReportName: CONST.RED_BRICK_ROAD_PENDING_ACTION,
                childType: CONST.RED_BRICK_ROAD_PENDING_ACTION,
                accountID: CONST.RED_BRICK_ROAD_PENDING_ACTION,
                childOldestFourAccountIDs: CONST.RED_BRICK_ROAD_PENDING_ACTION,
                childCommenterCount: CONST.RED_BRICK_ROAD_PENDING_ACTION,
                childLastVisibleActionCreated: CONST.RED_BRICK_ROAD_PENDING_ACTION,
                childVisibleActionCount: CONST.RED_BRICK_ROAD_PENDING_ACTION,
                childManagerAccountID: CONST.RED_BRICK_ROAD_PENDING_ACTION,
                childOwnerAccountID: CONST.RED_BRICK_ROAD_PENDING_ACTION,
                childStatusNum: CONST.RED_BRICK_ROAD_PENDING_ACTION,
                childStateNum: CONST.RED_BRICK_ROAD_PENDING_ACTION,
                childLastMoneyRequestComment: CONST.RED_BRICK_ROAD_PENDING_ACTION,
                childLastActorAccountID: CONST.RED_BRICK_ROAD_PENDING_ACTION,
                childMoneyRequestCount: CONST.RED_BRICK_ROAD_PENDING_ACTION,
                isFirstItem: CONST.RED_BRICK_ROAD_PENDING_ACTION,
                isAttachmentOnly: CONST.RED_BRICK_ROAD_PENDING_ACTION,
                isAttachmentWithText: CONST.RED_BRICK_ROAD_PENDING_ACTION,
                receipt: CONST.RED_BRICK_ROAD_PENDING_ACTION,
                lastModified: CONST.RED_BRICK_ROAD_PENDING_ACTION,
                delegateAccountID: CONST.RED_BRICK_ROAD_PENDING_ACTION,
                error: CONST.RED_BRICK_ROAD_PENDING_ACTION,
                childRecentReceiptTransactionIDs: CONST.RED_BRICK_ROAD_PENDING_ACTION,
                linkMetadata: CONST.RED_BRICK_ROAD_PENDING_ACTION,
                childReportNotificationPreference: CONST.RED_BRICK_ROAD_PENDING_ACTION,
                isNewestReportAction: CONST.RED_BRICK_ROAD_PENDING_ACTION,
                isOptimisticAction: CONST.RED_BRICK_ROAD_PENDING_ACTION,
                adminAccountID: CONST.RED_BRICK_ROAD_PENDING_ACTION,
                whisperedToAccountIDs: CONST.RED_BRICK_ROAD_PENDING_ACTION,
                reportActionTimestamp: CONST.RED_BRICK_ROAD_PENDING_ACTION,
                timestamp: CONST.RED_BRICK_ROAD_PENDING_ACTION,
            });
        case 'actionName':
            return validateConstantEnum(value, CONST.REPORT.ACTIONS.TYPE);
        case 'person':
            return validateArray<ArrayElement<ReportAction, 'person'>>(value, {
                type: 'string',
                text: 'string',
                style: 'string',
            });
        case 'childStatusNum':
            return validateConstantEnum(value, CONST.REPORT.STATUS_NUM);
        case 'childStateNum':
            return validateConstantEnum(value, CONST.REPORT.STATE_NUM);
        case 'receipt':
            return validateObject<ObjectElement<ReportAction, 'receipt'>>(value, {
                state: 'string',
                type: 'string',
                name: 'string',
                receiptID: 'string',
                source: 'string',
                filename: 'string',
                reservationList: 'string',
                isTestReceipt: 'boolean',
                isTestDriveReceipt: 'boolean',
            });
        case 'childRecentReceiptTransactionIDs':
            return validateObject<ObjectElement<ReportAction, 'childRecentReceiptTransactionIDs'>>(value, {}, 'string');
        case 'linkMetadata':
            return validateArray<ArrayElement<ReportAction, 'linkMetadata'>>(value, {
                url: 'string',
                image: 'object',
                description: 'string',
                title: 'string',
                publisher: 'string',
                logo: 'object',
            });
        case 'childReportNotificationPreference':
            return validateConstantEnum(value, CONST.REPORT.NOTIFICATION_PREFERENCE);
        case 'whisperedToAccountIDs':
            return validateArray(value, 'number');
        case 'message':
            return unionValidation(
                () =>
                    validateArray<ArrayElement<ReportAction, 'message'>>(value, {
                        text: 'string',
                        html: 'string',
                        type: 'string',
                        isDeletedParentAction: 'boolean',
                        policyID: 'string',
                        reportID: 'string',
                        currency: 'string',
                        amount: 'number',
                        style: 'string',
                        target: 'string',
                        href: 'string',
                        iconUrl: 'string',
                        isEdited: 'boolean',
                        isReversedTransaction: 'boolean',
                        whisperedTo: 'array',
                        moderationDecision: 'object',
                        translationKey: 'string',
                        taskReportID: 'string',
                        cancellationReason: 'string',
                        expenseReportID: 'string',
                        resolution: {
                            ...CONST.REPORT.ACTIONABLE_MENTION_WHISPER_RESOLUTION,
                            ...CONST.REPORT.ACTIONABLE_REPORT_MENTION_WHISPER_RESOLUTION,
                        },
                        deleted: 'string',
                    }),
                () =>
                    validateObject<ObjectElement<ReportAction, 'message'>>(value, {
                        html: 'string',
                        text: 'string',
                        amount: 'string',
                        currency: 'string',
                        type: 'string',
                        policyID: 'string',
                        reportID: 'string',
                        isDeletedParentAction: 'boolean',
                        target: 'string',
                        style: 'string',
                        href: 'string',
                        iconUrl: 'boolean',
                        isEdited: 'boolean',
                        isReversedTransaction: 'boolean',
                        whisperedTo: 'array',
                        moderationDecision: 'object',
                        translationKey: 'string',
                        taskReportID: 'string',
                        cancellationReason: 'string',
                        expenseReportID: 'string',
                        resolution: {
                            ...CONST.REPORT.ACTIONABLE_MENTION_WHISPER_RESOLUTION,
                            ...CONST.REPORT.ACTIONABLE_REPORT_MENTION_WHISPER_RESOLUTION,
                        },
                        deleted: 'string',
                    }),
            );
        case 'originalMessage':
            return validateObject<ObjectElement<ReportAction, 'originalMessage'>>(value, {});
        case 'previousMessage':
            return unionValidation(
                () =>
                    validateObject<ObjectElement<ReportAction, 'previousMessage'>>(value, {
                        html: 'string',
                        text: 'string',
                        amount: 'string',
                        currency: 'string',
                        type: 'string',
                        policyID: 'string',
                        reportID: 'string',
                        style: 'string',
                        target: 'string',
                        href: 'string',
                        iconUrl: 'string',
                        isEdited: 'boolean',
                        isDeletedParentAction: 'boolean',
                        isReversedTransaction: 'boolean',
                        whisperedTo: 'array',
                        moderationDecision: 'string',
                        translationKey: 'string',
                        taskReportID: 'string',
                        cancellationReason: 'string',
                        expenseReportID: 'string',
                        resolution: 'string',
                        deleted: 'string',
                    }),
                () =>
                    validateArray<ArrayElement<ReportAction, 'previousMessage'>>(value, {
                        reportID: 'string',
                        html: 'string',
                        text: 'string',
                        amount: 'string',
                        currency: 'string',
                        type: 'string',
                        policyID: 'string',
                        style: 'string',
                        target: 'string',
                        href: 'string',
                        iconUrl: 'string',
                        isEdited: 'string',
                        isDeletedParentAction: 'string',
                        isReversedTransaction: 'string',
                        whisperedTo: 'string',
                        moderationDecision: 'string',
                        translationKey: 'string',
                        taskReportID: 'string',
                        cancellationReason: 'string',
                        expenseReportID: 'string',
                        resolution: 'string',
                        deleted: 'string',
                    }),
            );
    }
}

/**
 * Validates if a property of Transaction is of the expected type
 *
 * @param key - property key
 * @param value - value provided by the user
 */
function validateTransactionDraftProperty(key: keyof Transaction, value: string) {
    if (TRANSACTION_REQUIRED_PROPERTIES.includes(key) && isEmptyValue(value)) {
        throw SyntaxError('debug.missingValue');
    }
    switch (key) {
        case 'reportID':
        case 'currency':
        case 'tag':
        case 'category':
        case 'merchant':
        case 'taxCode':
        case 'filename':
        case 'modifiedCurrency':
        case 'modifiedMerchant':
        case 'transactionID':
        case 'parentTransactionID':
        case 'originalCurrency':
        case 'actionableWhisperReportActionID':
        case 'linkedTrackedExpenseReportID':
        case 'bank':
        case 'cardName':
        case 'cardNumber':
            return validateString(value);
        case 'created':
        case 'modifiedCreated':
        case 'inserted':
        case 'posted':
            return validateDate(value);
        case 'isLoading':
        case 'billable':
        case 'reimbursable':
        case 'participantsAutoAssigned':
        case 'isFromGlobalCreate':
        case 'hasEReceipt':
        case 'shouldShowOriginalAmount':
        case 'managedCard':
            return validateBoolean(value);
        case 'amount':
        case 'taxAmount':
        case 'modifiedAmount':
        case 'cardID':
        case 'originalAmount':
            return validateNumber(value);
        case 'iouRequestType':
            return validateConstantEnum(value, CONST.IOU.REQUEST_TYPE);
        case 'participants':
            return validateArray<ArrayElement<Transaction, 'participants'>>(value, {
                accountID: 'number',
                login: 'string',
                displayName: 'string',
                isPolicyExpenseChat: 'boolean',
                isInvoiceRoom: 'boolean',
                isOwnPolicyExpenseChat: 'boolean',
                chatType: CONST.REPORT.CHAT_TYPE,
                reportID: 'string',
                policyID: 'string',
                selected: 'boolean',
                searchText: 'string',
                alternateText: 'string',
                firstName: 'string',
                keyForList: 'string',
                lastName: 'string',
                phoneNumber: 'string',
                text: 'string',
                isSelected: 'boolean',
                isSelfDM: 'boolean',
                isSender: 'boolean',
                iouType: CONST.IOU.TYPE,
                ownerAccountID: 'number',
                icons: 'array',
                avatar: 'string',
                item: 'string',
            });
        case 'errors':
            return validateObject<ObjectElement<Transaction, 'errors'>>(value, {});
        case 'errorFields':
            return validateObject<ObjectElement<Transaction, 'errorFields'>>(
                value,
                {
                    route: 'object',
                },
                'string',
            );
        case 'pendingAction':
            return validateConstantEnum(value, CONST.RED_BRICK_ROAD_PENDING_ACTION);
        case 'pendingFields':
            return validateObject<ObjectElement<Transaction, 'pendingFields'>>(
                value,
                {
                    attributes: CONST.RED_BRICK_ROAD_PENDING_ACTION,
                    subRates: CONST.RED_BRICK_ROAD_PENDING_ACTION,
                    comment: CONST.RED_BRICK_ROAD_PENDING_ACTION,
                    hold: CONST.RED_BRICK_ROAD_PENDING_ACTION,
                    waypoints: CONST.RED_BRICK_ROAD_PENDING_ACTION,
                    isLoading: CONST.RED_BRICK_ROAD_PENDING_ACTION,
                    type: CONST.RED_BRICK_ROAD_PENDING_ACTION,
                    customUnit: CONST.RED_BRICK_ROAD_PENDING_ACTION,
                    source: CONST.RED_BRICK_ROAD_PENDING_ACTION,
                    originalTransactionID: CONST.RED_BRICK_ROAD_PENDING_ACTION,
                    splits: CONST.RED_BRICK_ROAD_PENDING_ACTION,
                    dismissedViolations: CONST.RED_BRICK_ROAD_PENDING_ACTION,
                    customUnitID: CONST.RED_BRICK_ROAD_PENDING_ACTION,
                    customUnitRateID: CONST.RED_BRICK_ROAD_PENDING_ACTION,
                    quantity: CONST.RED_BRICK_ROAD_PENDING_ACTION,
                    name: CONST.RED_BRICK_ROAD_PENDING_ACTION,
                    defaultP2PRate: CONST.RED_BRICK_ROAD_PENDING_ACTION,
                    distanceUnit: CONST.RED_BRICK_ROAD_PENDING_ACTION,
                    attendees: CONST.RED_BRICK_ROAD_PENDING_ACTION,
                    amount: CONST.RED_BRICK_ROAD_PENDING_ACTION,
                    taxAmount: CONST.RED_BRICK_ROAD_PENDING_ACTION,
                    taxCode: CONST.RED_BRICK_ROAD_PENDING_ACTION,
                    billable: CONST.RED_BRICK_ROAD_PENDING_ACTION,
                    category: CONST.RED_BRICK_ROAD_PENDING_ACTION,
                    created: CONST.RED_BRICK_ROAD_PENDING_ACTION,
                    currency: CONST.RED_BRICK_ROAD_PENDING_ACTION,
                    errors: CONST.RED_BRICK_ROAD_PENDING_ACTION,
                    filename: CONST.RED_BRICK_ROAD_PENDING_ACTION,
                    iouRequestType: CONST.RED_BRICK_ROAD_PENDING_ACTION,
                    merchant: CONST.RED_BRICK_ROAD_PENDING_ACTION,
                    modifiedAmount: CONST.RED_BRICK_ROAD_PENDING_ACTION,
                    modifiedAttendees: CONST.RED_BRICK_ROAD_PENDING_ACTION,
                    modifiedCreated: CONST.RED_BRICK_ROAD_PENDING_ACTION,
                    modifiedCurrency: CONST.RED_BRICK_ROAD_PENDING_ACTION,
                    modifiedMerchant: CONST.RED_BRICK_ROAD_PENDING_ACTION,
                    modifiedWaypoints: CONST.RED_BRICK_ROAD_PENDING_ACTION,
                    participantsAutoAssigned: CONST.RED_BRICK_ROAD_PENDING_ACTION,
                    participants: CONST.RED_BRICK_ROAD_PENDING_ACTION,
                    receipt: CONST.RED_BRICK_ROAD_PENDING_ACTION,
                    reportID: CONST.RED_BRICK_ROAD_PENDING_ACTION,
                    routes: CONST.RED_BRICK_ROAD_PENDING_ACTION,
                    transactionID: CONST.RED_BRICK_ROAD_PENDING_ACTION,
                    tag: CONST.RED_BRICK_ROAD_PENDING_ACTION,
                    isFromGlobalCreate: CONST.RED_BRICK_ROAD_PENDING_ACTION,
                    taxRate: CONST.RED_BRICK_ROAD_PENDING_ACTION,
                    parentTransactionID: CONST.RED_BRICK_ROAD_PENDING_ACTION,
                    reimbursable: CONST.RED_BRICK_ROAD_PENDING_ACTION,
                    cardID: CONST.RED_BRICK_ROAD_PENDING_ACTION,
                    status: CONST.RED_BRICK_ROAD_PENDING_ACTION,
                    hasEReceipt: CONST.RED_BRICK_ROAD_PENDING_ACTION,
                    mccGroup: CONST.RED_BRICK_ROAD_PENDING_ACTION,
                    modifiedMCCGroup: CONST.RED_BRICK_ROAD_PENDING_ACTION,
                    originalAmount: CONST.RED_BRICK_ROAD_PENDING_ACTION,
                    originalCurrency: CONST.RED_BRICK_ROAD_PENDING_ACTION,
                    splitShares: CONST.RED_BRICK_ROAD_PENDING_ACTION,
                    splitPayerAccountIDs: CONST.RED_BRICK_ROAD_PENDING_ACTION,
                    shouldShowOriginalAmount: CONST.RED_BRICK_ROAD_PENDING_ACTION,
                    actionableWhisperReportActionID: CONST.RED_BRICK_ROAD_PENDING_ACTION,
                    linkedTrackedExpenseReportAction: CONST.RED_BRICK_ROAD_PENDING_ACTION,
                    linkedTrackedExpenseReportID: CONST.RED_BRICK_ROAD_PENDING_ACTION,
                    bank: CONST.RED_BRICK_ROAD_PENDING_ACTION,
                    liabilityType: CONST.RED_BRICK_ROAD_PENDING_ACTION,
                    cardName: CONST.RED_BRICK_ROAD_PENDING_ACTION,
                    cardNumber: CONST.RED_BRICK_ROAD_PENDING_ACTION,
                    managedCard: CONST.RED_BRICK_ROAD_PENDING_ACTION,
                    posted: CONST.RED_BRICK_ROAD_PENDING_ACTION,
                    inserted: CONST.RED_BRICK_ROAD_PENDING_ACTION,
                    accountant: CONST.RED_BRICK_ROAD_PENDING_ACTION,
                    splitExpenses: CONST.RED_BRICK_ROAD_PENDING_ACTION,
<<<<<<< HEAD
                    isDemoTransaction: CONST.RED_BRICK_ROAD_PENDING_ACTION,
                    wasMerchantCleared: CONST.RED_BRICK_ROAD_PENDING_ACTION,
=======
>>>>>>> 1d14859a
                },
                'string',
            );
        case 'receipt':
            return validateObject<ObjectElement<Transaction, 'receipt'>>(value, {
                type: 'string',
                source: 'string',
                name: 'string',
                filename: 'string',
                state: CONST.IOU.RECEIPT_STATE,
                receiptID: 'number',
                reservationList: 'array',
                isTestReceipt: 'boolean',
                isTestDriveReceipt: 'boolean',
            });
        case 'taxRate':
            return validateObject<ObjectElement<Transaction, 'taxRate'>>(value, {
                keyForList: 'string',
                text: 'string',
                data: 'object',
            });
        case 'status':
            return validateConstantEnum(value, CONST.TRANSACTION.STATUS);
        case 'comment':
            return validateObject<ObjectElement<Transaction, 'comment'>>(value, {
                comment: 'string',
                hold: 'string',
                waypoints: 'object',
                attendees: 'array',
                isLoading: 'boolean',
                type: CONST.TRANSACTION.TYPE,
                customUnit: 'object',
                source: 'string',
                originalTransactionID: 'string',
                liabilityType: CONST.TRANSACTION.LIABILITY_TYPE,
                splits: 'array',
                dismissedViolations: 'object',
                splitExpenses: 'array',
                isDemoTransaction: 'boolean',
            });
        case 'accountant':
            return validateObject<ObjectElement<Transaction, 'accountant'>>(value, {
                accountID: 'number',
                login: 'string',
            });
        case 'modifiedAttendees':
            return validateArray<ArrayElement<Comment, 'attendees'>>(value, {
                email: 'string',
                displayName: 'string',
                avatarUrl: 'string',
                accountID: 'number',
                text: 'string',
                login: 'string',
                searchText: 'string',
                selected: 'boolean',
                iouType: CONST.IOU.TYPE,
                reportID: 'string',
            });
        case 'modifiedWaypoints':
            return validateObject<ObjectElement<Transaction, 'modifiedWaypoints'>>(
                value,
                {
                    name: 'string',
                    address: 'string',
                    lat: 'number',
                    lng: 'number',
                    keyForList: 'string',
                    pendingAction: CONST.RED_BRICK_ROAD_PENDING_ACTION,
                    street: 'string',
                    city: 'string',
                    state: 'string',
                    zipCode: 'string',
                    country: 'string',
                    street2: 'string',
                },
                'string',
            );
        case 'routes':
            return validateObject<ObjectElement<Transaction, 'routes'>>(
                value,
                {
                    distance: 'number',
                    geometry: 'object',
                },
                'string',
            );
        case 'mccGroup':
            return validateConstantEnum(value, CONST.MCC_GROUPS);
        case 'modifiedMCCGroup':
            return validateConstantEnum(value, CONST.MCC_GROUPS);
        case 'splitShares':
            return validateObject<ObjectElement<Transaction, 'splitShares', number>>(
                value,
                {
                    amount: 'number',
                    isModified: 'boolean',
                },
                'number',
            );
        case 'splitPayerAccountIDs':
            return validateArray(value, 'number');
        case 'linkedTrackedExpenseReportAction':
            return validateObject<ReportAction>(value, {
                accountID: 'number',
                message: 'string',
                created: 'string',
                error: 'string',
                avatar: 'string',
                receipt: 'object',
                reportID: 'string',
                automatic: 'boolean',
                reportActionID: 'string',
                parentReportID: 'string',
                errors: 'object',
                isLoading: 'boolean',
                pendingAction: CONST.RED_BRICK_ROAD_PENDING_ACTION,
                pendingFields: 'object',
                sequenceNumber: 'number',
                actionName: CONST.REPORT.ACTIONS.TYPE,
                actorAccountID: 'number',
                actor: 'string',
                person: 'array',
                shouldShow: 'boolean',
                childReportID: 'string',
                childReportName: 'string',
                childType: 'string',
                childOldestFourAccountIDs: 'string',
                childCommenterCount: 'number',
                childLastVisibleActionCreated: 'string',
                childVisibleActionCount: 'number',
                childManagerAccountID: 'number',
                childOwnerAccountID: 'number',
                childStatusNum: CONST.REPORT.STATUS_NUM,
                childStateNum: CONST.REPORT.STATE_NUM,
                childLastMoneyRequestComment: 'string',
                childLastActorAccountID: 'number',
                childMoneyRequestCount: 'number',
                isFirstItem: 'boolean',
                isAttachmentOnly: 'boolean',
                isAttachmentWithText: 'boolean',
                lastModified: 'string',
                delegateAccountID: 'number',
                childRecentReceiptTransactionIDs: 'object',
                linkMetadata: 'array',
                childReportNotificationPreference: CONST.REPORT.NOTIFICATION_PREFERENCE,
                isNewestReportAction: 'boolean',
                isOptimisticAction: 'boolean',
                adminAccountID: 'number',
                whisperedToAccountIDs: 'array',
                reportActionTimestamp: 'string',
                timestamp: 'string',
                originalMessage: 'object',
                previousMessage: 'object',
            });
    }
}

function validateTransactionViolationDraftProperty(key: keyof TransactionViolation, value: string) {
    if (TRANSACTION_VIOLATION_REQUIRED_PROPERTIES.includes(key) && isEmptyValue(value)) {
        throw SyntaxError('debug.missingValue');
    }
    switch (key) {
        case 'type':
            return validateConstantEnum(value, CONST.VIOLATION_TYPES);

        case 'name':
            return validateConstantEnum(value, CONST.VIOLATIONS);

        case 'data':
            return validateObject<ObjectElement<TransactionViolation, 'data'>>(value, {
                rejectedBy: 'string',
                rejectReason: 'string',
                formattedLimit: 'string',
                surcharge: 'number',
                invoiceMarkup: 'number',
                maxAge: 'number',
                tagName: 'string',
                category: 'string',
                brokenBankConnection: 'boolean',
                isAdmin: 'boolean',
                email: 'string',
                isTransactionOlderThan7Days: 'boolean',
                member: 'string',
                taxName: 'string',
                tagListIndex: 'number',
                tagListName: 'string',
                errorIndexes: 'array',
                pendingPattern: 'string',
                type: CONST.MODIFIED_AMOUNT_VIOLATION_DATA,
                displayPercentVariance: 'number',
                duplicates: 'array',
                rterType: CONST.RTER_VIOLATION_TYPES,
                tooltip: 'string',
                message: 'string',
                field: 'string',
                prohibitedExpenseRule: 'string',
            });
        case 'showInReview':
            return validateBoolean(value);
    }
}

/**
 * Validates if the ReportAction JSON that the user provided is of the expected type
 */
function validateReportActionJSON(json: string) {
    const parsedReportAction = parseJSON(json) as ReportAction;
    REPORT_ACTION_REQUIRED_PROPERTIES.forEach((key) => {
        if (parsedReportAction[key] !== undefined) {
            return;
        }

        throw new SyntaxError('debug.missingProperty', {cause: {propertyName: key}});
    });
    Object.entries(parsedReportAction).forEach(([key, val]) => {
        try {
            if (!isEmptyValue(val as string) && REPORT_ACTION_NUMBER_PROPERTIES.includes(key as keyof ReportAction) && typeof val !== 'number') {
                throw new NumberError();
            }
            validateReportActionDraftProperty(key as keyof ReportAction, onyxDataToString(val));
        } catch (e) {
            const {cause} = e as SyntaxError & {cause: {expectedValues: string}};
            throw new SyntaxError('debug.invalidProperty', {cause: {propertyName: key, expectedType: cause.expectedValues}});
        }
    });
}

function validateTransactionViolationJSON(json: string) {
    const parsedTransactionViolation = parseJSON(json) as TransactionViolation;
    TRANSACTION_VIOLATION_REQUIRED_PROPERTIES.forEach((key) => {
        if (parsedTransactionViolation[key] !== undefined) {
            return;
        }

        throw new SyntaxError('debug.missingProperty', {cause: {propertyName: key}});
    });
    Object.entries(parsedTransactionViolation).forEach(([key, val]) => {
        try {
            validateTransactionViolationDraftProperty(key as keyof TransactionViolation, onyxDataToString(val));
        } catch (e) {
            const {cause} = e as SyntaxError & {cause: {expectedValues: string}};
            throw new SyntaxError('debug.invalidProperty', {cause: {propertyName: key, expectedType: cause.expectedValues}});
        }
    });
}

/**
 * Gets the reason for showing LHN row
 */
function getReasonForShowingRowInLHN(report: OnyxEntry<Report>, chatReport: OnyxEntry<Report>, hasRBR = false, isReportArchived = false): TranslationPaths | null {
    if (!report) {
        return null;
    }

    const doesReportHaveViolations = shouldDisplayViolationsRBRInLHN(report, transactionViolations);

    const reason = reasonForReportToBeInOptionList({
        report,
        chatReport,
        // We can't pass report.reportID because it will cause reason to always be isFocused
        currentReportId: '-1',
        isInFocusMode: !!isInFocusMode,
        betas,
        excludeEmptyChats: true,
        doesReportHaveViolations,
        includeSelfDM: true,
        isReportArchived,
    });

    if (!([CONST.REPORT_IN_LHN_REASONS.HAS_ADD_WORKSPACE_ROOM_ERRORS, CONST.REPORT_IN_LHN_REASONS.HAS_IOU_VIOLATIONS] as Array<typeof reason>).includes(reason) && hasRBR) {
        return `debug.reasonVisibleInLHN.hasRBR`;
    }

    // When there's no specific reason, we default to isFocused if the report is only showing because we're viewing it
    // Otherwise we return hasRBR if the report has errors other that failed receipt
    if (reason === null || reason === CONST.REPORT_IN_LHN_REASONS.DEFAULT) {
        return 'debug.reasonVisibleInLHN.isFocused';
    }

    return `debug.reasonVisibleInLHN.${reason}`;
}

type GBRReasonAndReportAction = {
    reason: TranslationPaths;
    reportAction: OnyxEntry<ReportAction>;
};

/**
 * Gets the reason and report action that is causing the GBR to show up in LHN row
 */
function getReasonAndReportActionForGBRInLHNRow(report: OnyxEntry<Report>, isReportArchived = false): GBRReasonAndReportAction | null {
    if (!report) {
        return null;
    }

    const {reason, reportAction} = getReasonAndReportActionThatRequiresAttention(report, undefined, isReportArchived) ?? {};

    if (reason) {
        return {reason: `debug.reasonGBR.${reason}`, reportAction};
    }

    return null;
}

type RBRReasonAndReportAction = {
    reason: TranslationPaths;
    reportAction: OnyxEntry<ReportAction>;
};

/**
 * Gets the report action that is causing the RBR to show up in LHN
 */
function getReasonAndReportActionForRBRInLHNRow(
    report: Report,
    chatReport: OnyxEntry<Report>,
    reportActions: OnyxEntry<ReportActions>,
    transactions: OnyxCollection<Transaction>,
    hasViolations: boolean,
    reportErrors: Errors,
    isArchivedReport = false,
): RBRReasonAndReportAction | null {
    const {reason, reportAction} =
        SidebarUtils.getReasonAndReportActionThatHasRedBrickRoad(report, chatReport, reportActions, hasViolations, reportErrors, transactions, transactionViolations, isArchivedReport) ?? {};

    if (reason) {
        return {reason: `debug.reasonRBR.${reason}`, reportAction};
    }

    return null;
}

function getTransactionID(report: OnyxEntry<Report>, reportActions: OnyxEntry<ReportActions>) {
    const transactionID = TransactionUtilsGetTransactionID(report?.reportID);

    return Number(transactionID) > 0
        ? transactionID
        : Object.values(reportActions ?? {})
              .map((reportAction) => getLinkedTransactionID(reportAction))
              .find(Boolean);
}

const DebugUtils = {
    stringifyJSON,
    onyxDataToDraftData,
    onyxDataToString,
    stringToOnyxData,
    compareStringWithOnyxData,
    getNumberOfLinesFromString,
    validateNumber,
    validateBoolean,
    validateDate,
    validateConstantEnum,
    validateArray,
    validateObject,
    validateString,
    validateReportDraftProperty,
    validateReportActionDraftProperty,
    validateTransactionDraftProperty,
    validateTransactionViolationDraftProperty,
    validateReportActionJSON,
    validateTransactionViolationJSON,
    getReasonForShowingRowInLHN,
    getReasonAndReportActionForGBRInLHNRow,
    getReasonAndReportActionForRBRInLHNRow,
    getTransactionID,
    REPORT_ACTION_REQUIRED_PROPERTIES,
    REPORT_REQUIRED_PROPERTIES,
    TRANSACTION_REQUIRED_PROPERTIES,
};

export type {ObjectType, OnyxDataType};

export default DebugUtils;<|MERGE_RESOLUTION|>--- conflicted
+++ resolved
@@ -1069,11 +1069,7 @@
                     inserted: CONST.RED_BRICK_ROAD_PENDING_ACTION,
                     accountant: CONST.RED_BRICK_ROAD_PENDING_ACTION,
                     splitExpenses: CONST.RED_BRICK_ROAD_PENDING_ACTION,
-<<<<<<< HEAD
                     isDemoTransaction: CONST.RED_BRICK_ROAD_PENDING_ACTION,
-                    wasMerchantCleared: CONST.RED_BRICK_ROAD_PENDING_ACTION,
-=======
->>>>>>> 1d14859a
                 },
                 'string',
             );
