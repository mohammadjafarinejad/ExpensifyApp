import type {OnyxCollection, OnyxEntry} from 'react-native-onyx';
import Onyx from 'react-native-onyx';
import type {LocaleContextProps} from '@components/LocaleContextProvider';
import CONST from '@src/CONST';
import ONYXKEYS from '@src/ONYXKEYS';
import type {Unit} from '@src/types/onyx/Policy';
import type Policy from '@src/types/onyx/Policy';
import * as CurrencyUtils from './CurrencyUtils';
import * as PolicyUtils from './PolicyUtils';

type DefaultMileageRate = {
    customUnitRateID?: string;
    rate?: number;
    currency?: string;
    unit: Unit;
    name?: string;
};

const policies: OnyxCollection<Policy> = {};
Onyx.connect({
    key: ONYXKEYS.COLLECTION.POLICY,
    callback: (policy, key) => {
        if (!policy || !key || !policy.name) {
            return;
        }

        policies[key] = policy;
    },
});

/**
 * Retrieves the default mileage rate based on a given policy.
 *
 * @param policy - The policy from which to extract the default mileage rate.
 *
 * @returns An object containing the rate and unit for the default mileage or null if not found.
 * @returns [rate] - The default rate for the mileage.
 * @returns [currency] - The currency associated with the rate.
 * @returns [unit] - The unit of measurement for the distance.
 */
function getDefaultMileageRate(policy: OnyxEntry<Policy>): DefaultMileageRate | null {
    if (!policy?.customUnits) {
        return null;
    }

    const distanceUnit = Object.values(policy.customUnits).find((unit) => unit.name === CONST.CUSTOM_UNITS.NAME_DISTANCE);
    if (!distanceUnit?.rates) {
        return null;
    }

    const distanceRate = Object.values(distanceUnit.rates).find((rate) => rate.name === CONST.CUSTOM_UNITS.DEFAULT_RATE);
    if (!distanceRate) {
        return null;
    }

    return {
        customUnitRateID: distanceRate.customUnitRateID,
        rate: distanceRate.rate,
        currency: distanceRate.currency,
        unit: distanceUnit.attributes.unit,
        name: distanceRate.name,
    };
}

/**
 * Converts a given distance in meters to the specified unit (kilometers or miles).
 *
 * @param distanceInMeters - The distance in meters to be converted.
 * @param unit - The desired unit of conversion, either 'km' for kilometers or 'mi' for miles.
 *
 * @returns The converted distance in the specified unit.
 */
function convertDistanceUnit(distanceInMeters: number, unit: Unit): number {
    const METERS_TO_KM = 0.001; // 1 kilometer is 1000 meters
    const METERS_TO_MILES = 0.000621371; // There are approximately 0.000621371 miles in a meter

    switch (unit) {
        case CONST.CUSTOM_UNITS.DISTANCE_UNIT_KILOMETERS:
            return distanceInMeters * METERS_TO_KM;
        case CONST.CUSTOM_UNITS.DISTANCE_UNIT_MILES:
            return distanceInMeters * METERS_TO_MILES;
        default:
            throw new Error('Unsupported unit. Supported units are "mi" or "km".');
    }
}

/**
 * @param distanceInMeters Distance traveled
 * @param unit Unit that should be used to display the distance
 * @returns The distance in requested units, rounded to 2 decimals
 */
function getRoundedDistanceInUnits(distanceInMeters: number, unit: Unit): string {
    const convertedDistance = convertDistanceUnit(distanceInMeters, unit);
    // TODO: add logic for currencies for which we need to round to 4 decimals
    return convertedDistance.toFixed(3);
}

// TODO: I wonder if it would be better to refactor these functions to pass params in an object
/**
 * @param hasRoute Whether the route exists for the distance request
 * @param unit Unit that should be used to display the distance
 * @param rate Expensable amount allowed per unit
 * @param currency The currency associated with the rate
 * @param translate Translate function
 * @param toLocaleDigit Function to convert to localized digit
 * @returns A string that describes the distance traveled and the rate used for expense calculation
 */
function getRateForDisplay(
    hasRoute: boolean,
    unit: Unit,
    rate: number,
    currency: string,
    translate: LocaleContextProps['translate'],
    toLocaleDigit: LocaleContextProps['toLocaleDigit'],
): string {
    if (!hasRoute || !rate) {
        return translate('iou.routePending');
    }

    const singularDistanceUnit = unit === CONST.CUSTOM_UNITS.DISTANCE_UNIT_MILES ? translate('common.mile') : translate('common.kilometer');
    const ratePerUnit = PolicyUtils.getUnitRateValue({rate}, toLocaleDigit);
    // eslint-disable-next-line @typescript-eslint/prefer-nullish-coalescing
    const currencySymbol = CurrencyUtils.getCurrencySymbol(currency) || `${currency} `;

    return `${currencySymbol}${ratePerUnit} / ${singularDistanceUnit}`;
}

// TODO: this function will be added in https://github.com/Expensify/App/pull/37185, remove it to avoid conflicts
/**
 * @param hasRoute Whether the route exists for the distance request
 * @param distanceInMeters Distance traveled
 * @param unit Unit that should be used to display the distance
 * @param rate Expensable amount allowed per unit
 * @param translate Translate function
 * @returns A string that describes the distance traveled
 */
function getDistanceForDisplay(hasRoute: boolean, distanceInMeters: number, unit: Unit, rate: number, translate: LocaleContextProps['translate']): string {
    if (!hasRoute || !rate) {
        return translate('iou.routePending');
    }

    const distanceInUnits = getRoundedDistanceInUnits(distanceInMeters, unit);
    const distanceUnit = unit === CONST.CUSTOM_UNITS.DISTANCE_UNIT_MILES ? translate('common.miles') : translate('common.kilometers');
    const singularDistanceUnit = unit === CONST.CUSTOM_UNITS.DISTANCE_UNIT_MILES ? translate('common.mile') : translate('common.kilometer');
    const unitString = distanceInUnits === '1' ? singularDistanceUnit : distanceUnit;

    return `${distanceInUnits} ${unitString}`;
}

/**
 * @param hasRoute Whether the route exists for the distance request
 * @param distanceInMeters Distance traveled
 * @param unit Unit that should be used to display the distance
 * @param rate Expensable amount allowed per unit
 * @param currency The currency associated with the rate
 * @param translate Translate function
 * @param toLocaleDigit Function to convert to localized digit
 * @returns A string that describes the distance traveled and the rate used for expense calculation
 */
function getDistanceMerchant(
    hasRoute: boolean,
    distanceInMeters: number,
    unit: Unit,
    rate: number,
    currency: string,
    translate: LocaleContextProps['translate'],
    toLocaleDigit: LocaleContextProps['toLocaleDigit'],
): string {
    if (!hasRoute || !rate) {
        return translate('iou.routePending');
    }

    const distanceInUnits = getDistanceForDisplay(hasRoute, distanceInMeters, unit, rate, translate);
    const ratePerUnit = getRateForDisplay(hasRoute, unit, rate, currency, translate, toLocaleDigit);

    return `${distanceInUnits} @ ${ratePerUnit}`;
}

/**
 * Retrieves the mileage rates for given policy.
 *
 * @param policyID - The policy ID from which to extract the mileage rates.
 *
 * @returns An array of mileage rates or an empty array if not found.
 */
function getMileageRates(policyID?: string): Record<string, DefaultMileageRate> {
    const mileageRates = {};

    if (!policyID) {
        return mileageRates;
    }

    const policy = policies?.[`${ONYXKEYS.COLLECTION.POLICY}${policyID}`] ?? null;

    if (!policy || !policy?.customUnits) {
        return mileageRates;
    }

    const distanceUnit = Object.values(policy.customUnits).find((unit) => unit.name === CONST.CUSTOM_UNITS.NAME_DISTANCE);
    if (!distanceUnit?.rates) {
        return mileageRates;
    }

    Object.entries(distanceUnit.rates).forEach(([rateID, rate]) => {
        // TODO: fix TS error
        mileageRates[rateID] = {
            rate: rate.rate,
            currency: rate.currency,
            unit: distanceUnit.attributes.unit,
            name: rate.name,
            customUnitRateID: rate.customUnitRateID,
        };
    });

    return mileageRates;
}

// TODO: probably will need to be changed
function getRateForP2P(currency) {
    return CONST.CURRENCY_TO_DEFAULT_MILEAGE_RATE[currency] ?? CONST.CURRENCY_TO_DEFAULT_MILEAGE_RATE.USD;
}

/**
 * Calculates the request amount based on distance, unit, and rate.
 *
 * @param distance - The distance traveled in meters
 * @param unit - The unit of measurement for the distance
 * @param rate - Rate used for calculating the request amount
 * @returns The computed request amount (rounded) in "cents".
 */
function getDistanceRequestAmount(distance: number, unit: Unit, rate: number): number {
    const convertedDistance = convertDistanceUnit(distance, unit);
    const roundedDistance = parseFloat(convertedDistance.toFixed(2));
    return Math.round(roundedDistance * rate);
}

<<<<<<< HEAD
export default {
    getDefaultMileageRate,
    getDistanceMerchant,
    getDistanceRequestAmount,
    getRateForDisplay,
    getMileageRates,
    getDistanceForDisplay,
    getRateForP2P,
};
=======
export default {getDefaultMileageRate, getDistanceMerchant, getDistanceRequestAmount};

export type {DefaultMileageRate};
>>>>>>> ce3da4ef
<|MERGE_RESOLUTION|>--- conflicted
+++ resolved
@@ -234,7 +234,6 @@
     return Math.round(roundedDistance * rate);
 }
 
-<<<<<<< HEAD
 export default {
     getDefaultMileageRate,
     getDistanceMerchant,
@@ -244,8 +243,5 @@
     getDistanceForDisplay,
     getRateForP2P,
 };
-=======
-export default {getDefaultMileageRate, getDistanceMerchant, getDistanceRequestAmount};
-
-export type {DefaultMileageRate};
->>>>>>> ce3da4ef
+
+export type {DefaultMileageRate};