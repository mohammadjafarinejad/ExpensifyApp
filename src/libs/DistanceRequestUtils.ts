import type {OnyxCollection, OnyxEntry} from 'react-native-onyx';
import Onyx from 'react-native-onyx';
import type {LocaleContextProps} from '@components/LocaleContextProvider';
import type {RateAndUnit} from '@src/CONST';
import CONST from '@src/CONST';
import ONYXKEYS from '@src/ONYXKEYS';
import type {LastSelectedDistanceRates, Report, Transaction} from '@src/types/onyx';
import type {Unit} from '@src/types/onyx/Policy';
import type Policy from '@src/types/onyx/Policy';
import type {EmptyObject} from '@src/types/utils/EmptyObject';
import {isEmptyObject} from '@src/types/utils/EmptyObject';
import * as CurrencyUtils from './CurrencyUtils';
import * as PolicyUtils from './PolicyUtils';
import * as ReportUtils from './ReportUtils';
import * as TransactionUtils from './TransactionUtils';

type MileageRate = {
    customUnitRateID?: string;
    rate?: number;
    currency?: string;
    unit: Unit;
    name?: string;
};

let lastSelectedDistanceRates: OnyxEntry<LastSelectedDistanceRates> = {};
Onyx.connect({
    key: ONYXKEYS.NVP_LAST_SELECTED_DISTANCE_RATES,
    callback: (value) => {
        lastSelectedDistanceRates = value;
    },
});

let allReports: OnyxCollection<Report>;
Onyx.connect({
    key: ONYXKEYS.COLLECTION.REPORT,
    waitForCollectionCallback: true,
    callback: (value) => (allReports = value),
});

const METERS_TO_KM = 0.001; // 1 kilometer is 1000 meters
const METERS_TO_MILES = 0.000621371; // There are approximately 0.000621371 miles in a meter

function getMileageRates(policy: OnyxEntry<Policy>, includeDisabledRates = false): Record<string, MileageRate> {
    const mileageRates: Record<string, MileageRate> = {};

    if (!policy || !policy?.customUnits) {
        return mileageRates;
    }

    const distanceUnit = Object.values(policy.customUnits).find((unit) => unit.name === CONST.CUSTOM_UNITS.NAME_DISTANCE);
    if (!distanceUnit?.rates) {
        return mileageRates;
    }

    Object.entries(distanceUnit.rates).forEach(([rateID, rate]) => {
        if (!includeDisabledRates && !rate.enabled) {
            return;
        }

        mileageRates[rateID] = {
            rate: rate.rate,
            currency: rate.currency,
            unit: distanceUnit.attributes.unit,
            name: rate.name,
            customUnitRateID: rate.customUnitRateID,
        };
    });

    return mileageRates;
}

/**
 * Retrieves the default mileage rate based on a given policy.
 *
 * @param policy - The policy from which to extract the default mileage rate.
 *
 * @returns An object containing the rate and unit for the default mileage or null if not found.
 * @returns [rate] - The default rate for the mileage.
 * @returns [currency] - The currency associated with the rate.
 * @returns [unit] - The unit of measurement for the distance.
 */
function getDefaultMileageRate(policy: OnyxEntry<Policy> | EmptyObject): MileageRate | null {
    if (isEmptyObject(policy) || !policy?.customUnits) {
        return null;
    }

    const distanceUnit = PolicyUtils.getCustomUnit(policy);
    if (!distanceUnit?.rates) {
        return null;
    }
    const mileageRates = getMileageRates(policy);

    const distanceRate = Object.values(mileageRates).find((rate) => rate.name === CONST.CUSTOM_UNITS.DEFAULT_RATE) ?? Object.values(mileageRates)[0];

    return {
        customUnitRateID: distanceRate.customUnitRateID,
        rate: distanceRate.rate,
        currency: distanceRate.currency,
        unit: distanceUnit.attributes.unit,
        name: distanceRate.name,
    };
}

/**
 * Converts a given distance in meters to the specified unit (kilometers or miles).
 *
 * @param distanceInMeters - The distance in meters to be converted.
 * @param unit - The desired unit of conversion, either 'km' for kilometers or 'mi' for miles.
 *
 * @returns The converted distance in the specified unit.
 */
function convertDistanceUnit(distanceInMeters: number, unit: Unit): number {
    switch (unit) {
        case CONST.CUSTOM_UNITS.DISTANCE_UNIT_KILOMETERS:
            return distanceInMeters * METERS_TO_KM;
        case CONST.CUSTOM_UNITS.DISTANCE_UNIT_MILES:
            return distanceInMeters * METERS_TO_MILES;
        default:
            throw new Error('Unsupported unit. Supported units are "mi" or "km".');
    }
}

/**
 * @param distanceInMeters Distance traveled
 * @param unit Unit that should be used to display the distance
 * @returns The distance in requested units, rounded to 2 decimals
 */
function getRoundedDistanceInUnits(distanceInMeters: number, unit: Unit): string {
    const convertedDistance = convertDistanceUnit(distanceInMeters, unit);
    return convertedDistance.toFixed(2);
}

/**
 * @param unit Unit that should be used to display the distance
 * @param rate Expensable amount allowed per unit
 * @param currency The currency associated with the rate
 * @param translate Translate function
 * @param toLocaleDigit Function to convert to localized digit
 * @returns A string that displays the rate used for expense calculation
 */
function getRateForDisplay(
    unit: Unit | undefined,
    rate: number | undefined,
    currency: string | undefined,
    translate: LocaleContextProps['translate'],
    toLocaleDigit: LocaleContextProps['toLocaleDigit'],
    isOffline?: boolean,
): string {
    if (isOffline && !rate) {
        return translate('iou.defaultRate');
    }
    if (!rate || !currency || !unit) {
        return translate('iou.fieldPending');
    }

    const singularDistanceUnit = unit === CONST.CUSTOM_UNITS.DISTANCE_UNIT_MILES ? translate('common.mile') : translate('common.kilometer');
    const formattedRate = PolicyUtils.getUnitRateValue(toLocaleDigit, {rate});
    // eslint-disable-next-line @typescript-eslint/prefer-nullish-coalescing
    const currencySymbol = CurrencyUtils.getCurrencySymbol(currency) || `${currency} `;

    return `${currencySymbol}${formattedRate} / ${singularDistanceUnit}`;
}

/**
 * @param hasRoute Whether the route exists for the distance expense
 * @param distanceInMeters Distance traveled
 * @param unit Unit that should be used to display the distance
 * @param rate Expensable amount allowed per unit
 * @param translate Translate function
 * @returns A string that describes the distance traveled
 */
function getDistanceForDisplay(hasRoute: boolean, distanceInMeters: number, unit: Unit | undefined, rate: number | undefined, translate: LocaleContextProps['translate']): string {
    if (!hasRoute || !rate || !unit || !distanceInMeters) {
        return translate('iou.fieldPending');
    }

    const distanceInUnits = getRoundedDistanceInUnits(distanceInMeters, unit);
    const distanceUnit = unit === CONST.CUSTOM_UNITS.DISTANCE_UNIT_MILES ? translate('common.miles') : translate('common.kilometers');
    const singularDistanceUnit = unit === CONST.CUSTOM_UNITS.DISTANCE_UNIT_MILES ? translate('common.mile') : translate('common.kilometer');
    const unitString = distanceInUnits === '1' ? singularDistanceUnit : distanceUnit;

    return `${distanceInUnits} ${unitString}`;
}

/**
 * @param hasRoute Whether the route exists for the distance expense
 * @param distanceInMeters Distance traveled
 * @param unit Unit that should be used to display the distance
 * @param rate Expensable amount allowed per unit
 * @param currency The currency associated with the rate
 * @param translate Translate function
 * @param toLocaleDigit Function to convert to localized digit
 * @returns A string that describes the distance traveled and the rate used for expense calculation
 */
function getDistanceMerchant(
    hasRoute: boolean,
    distanceInMeters: number,
    unit: Unit | undefined,
    rate: number | undefined,
    currency: string,
    translate: LocaleContextProps['translate'],
    toLocaleDigit: LocaleContextProps['toLocaleDigit'],
): string {
    if (!hasRoute || !rate) {
        return translate('iou.fieldPending');
    }

    const distanceInUnits = getDistanceForDisplay(hasRoute, distanceInMeters, unit, rate, translate);
    const ratePerUnit = getRateForDisplay(unit, rate, currency, translate, toLocaleDigit);

    return `${distanceInUnits} @ ${ratePerUnit}`;
}

/**
<<<<<<< HEAD
=======
 * Retrieves the mileage rates for given policy.
 *
 * @param policy - The policy from which to extract the mileage rates.
 *
 * @returns An array of mileage rates or an empty array if not found.
 */
function getMileageRates(policy: OnyxEntry<Policy>): Record<string, MileageRate> {
    const mileageRates: Record<string, MileageRate> = {};

    if (!policy || !policy?.customUnits) {
        return mileageRates;
    }

    const distanceUnit = PolicyUtils.getCustomUnit(policy);
    if (!distanceUnit?.rates) {
        return mileageRates;
    }

    Object.entries(distanceUnit.rates).forEach(([rateID, rate]) => {
        mileageRates[rateID] = {
            rate: rate.rate,
            currency: rate.currency,
            unit: distanceUnit.attributes.unit,
            name: rate.name,
            customUnitRateID: rate.customUnitRateID,
        };
    });

    return mileageRates;
}

/**
>>>>>>> 2f48e212
 * Retrieves the rate and unit for a P2P distance expense for a given currency.
 *
 * @param currency
 * @returns The rate and unit in RateAndUnit object.
 */
function getRateForP2P(currency: string): RateAndUnit {
    return CONST.CURRENCY_TO_DEFAULT_MILEAGE_RATE[currency] ?? CONST.CURRENCY_TO_DEFAULT_MILEAGE_RATE.USD;
}

/**
 * Calculates the expense amount based on distance, unit, and rate.
 *
 * @param distance - The distance traveled in meters
 * @param unit - The unit of measurement for the distance
 * @param rate - Rate used for calculating the expense amount
 * @returns The computed expense amount (rounded) in "cents".
 */
function getDistanceRequestAmount(distance: number, unit: Unit, rate: number): number {
    const convertedDistance = convertDistanceUnit(distance, unit);
    const roundedDistance = parseFloat(convertedDistance.toFixed(2));
    return Math.round(roundedDistance * rate);
}

/**
 * Converts the distance from kilometers or miles to meters.
 *
 * @param distance - The distance to be converted.
 * @param unit - The unit of measurement for the distance.
 * @returns The distance in meters.
 */
function convertToDistanceInMeters(distance: number, unit: Unit): number {
    if (unit === CONST.CUSTOM_UNITS.DISTANCE_UNIT_KILOMETERS) {
        return distance / METERS_TO_KM;
    }
    return distance / METERS_TO_MILES;
}

/**
 * Returns custom unit rate ID for the distance transaction
 */
function getCustomUnitRateID(reportID: string) {
    const report = allReports?.[`${ONYXKEYS.COLLECTION.REPORT}${reportID}`] ?? null;
    const parentReport = allReports?.[`${ONYXKEYS.COLLECTION.REPORT}${report?.parentReportID}`] ?? null;
    const policy = PolicyUtils.getPolicy(report?.policyID ?? parentReport?.policyID ?? '');
    let customUnitRateID: string = CONST.CUSTOM_UNITS.FAKE_P2P_ID;

    if (ReportUtils.isPolicyExpenseChat(report) || ReportUtils.isPolicyExpenseChat(parentReport)) {
        const distanceUnit = Object.values(policy?.customUnits ?? {}).find((unit) => unit.name === CONST.CUSTOM_UNITS.NAME_DISTANCE);
        const lastSelectedDistanceRateID = lastSelectedDistanceRates?.[policy?.id ?? ''] ?? '';
        const lastSelectedDistanceRate = distanceUnit?.rates[lastSelectedDistanceRateID] ?? {};
        if (lastSelectedDistanceRate.enabled && lastSelectedDistanceRateID) {
            customUnitRateID = lastSelectedDistanceRateID;
        } else {
            customUnitRateID = getDefaultMileageRate(policy)?.customUnitRateID ?? '';
        }
    }

    return customUnitRateID;
}

function calculateTaxAmount(policy: OnyxEntry<Policy>, transaction: OnyxEntry<Transaction>, customUnitRateID: string) {
    const distanceUnit = PolicyUtils.getCustomUnit(policy);
    const customUnitID = distanceUnit?.customUnitID;
    if (!policy?.customUnits || !customUnitID) {
        return 0;
    }
    const policyCustomUnitRate = policy?.customUnits[customUnitID].rates[customUnitRateID];
    const unit = policy?.customUnits[customUnitID]?.attributes?.unit ?? CONST.CUSTOM_UNITS.DISTANCE_UNIT_MILES;
    const rate = policyCustomUnitRate?.rate ?? 0;
    const distance = TransactionUtils.getDistance(transaction);
    const amount = getDistanceRequestAmount(distance, unit, rate);
    const taxClaimablePercentage = policyCustomUnitRate.attributes?.taxClaimablePercentage ?? 0;
    const taxRateExternalID = policyCustomUnitRate.attributes?.taxRateExternalID ?? '';
    const taxableAmount = amount * taxClaimablePercentage;
    const taxPercentage = TransactionUtils.getTaxValue(policy, transaction, taxRateExternalID) ?? '';
    return TransactionUtils.calculateTaxAmount(taxPercentage, taxableAmount);
}

export default {
    getDefaultMileageRate,
    getDistanceMerchant,
    getDistanceRequestAmount,
    getRateForDisplay,
    getMileageRates,
    getDistanceForDisplay,
    getRateForP2P,
    getCustomUnitRateID,
    convertToDistanceInMeters,
    calculateTaxAmount,
};

export type {MileageRate};<|MERGE_RESOLUTION|>--- conflicted
+++ resolved
@@ -47,7 +47,7 @@
         return mileageRates;
     }
 
-    const distanceUnit = Object.values(policy.customUnits).find((unit) => unit.name === CONST.CUSTOM_UNITS.NAME_DISTANCE);
+    const distanceUnit = PolicyUtils.getCustomUnit(policy);
     if (!distanceUnit?.rates) {
         return mileageRates;
     }
@@ -212,41 +212,6 @@
 }
 
 /**
-<<<<<<< HEAD
-=======
- * Retrieves the mileage rates for given policy.
- *
- * @param policy - The policy from which to extract the mileage rates.
- *
- * @returns An array of mileage rates or an empty array if not found.
- */
-function getMileageRates(policy: OnyxEntry<Policy>): Record<string, MileageRate> {
-    const mileageRates: Record<string, MileageRate> = {};
-
-    if (!policy || !policy?.customUnits) {
-        return mileageRates;
-    }
-
-    const distanceUnit = PolicyUtils.getCustomUnit(policy);
-    if (!distanceUnit?.rates) {
-        return mileageRates;
-    }
-
-    Object.entries(distanceUnit.rates).forEach(([rateID, rate]) => {
-        mileageRates[rateID] = {
-            rate: rate.rate,
-            currency: rate.currency,
-            unit: distanceUnit.attributes.unit,
-            name: rate.name,
-            customUnitRateID: rate.customUnitRateID,
-        };
-    });
-
-    return mileageRates;
-}
-
-/**
->>>>>>> 2f48e212
  * Retrieves the rate and unit for a P2P distance expense for a given currency.
  *
  * @param currency
