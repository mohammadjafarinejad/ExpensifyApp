import {getUnixTime} from 'date-fns';
import Str from 'expensify-common/lib/str';
import memoize from 'lodash/memoize';
import Onyx from 'react-native-onyx';
import type {OnyxEntry} from 'react-native-onyx';
import * as Emojis from '@assets/emojis';
import type {Emoji, HeaderEmoji, PickerEmojis} from '@assets/emojis/types';
import CONST from '@src/CONST';
import ONYXKEYS from '@src/ONYXKEYS';
import type {FrequentlyUsedEmoji, Locale} from '@src/types/onyx';
import type {ReportActionReaction, UsersReactions} from '@src/types/onyx/ReportActionReactions';
import type IconAsset from '@src/types/utils/IconAsset';
import type {SupportedLanguage} from './EmojiTrie';

type HeaderIndice = {code: string; index: number; icon: IconAsset};
type EmojiSpacer = {code: string; spacer: boolean};
type EmojiPickerList = Array<EmojiSpacer | Emoji | HeaderEmoji>;
type ReplacedEmoji = {text: string; emojis: Emoji[]; cursorPosition?: number};

let frequentlyUsedEmojis: FrequentlyUsedEmoji[] = [];
Onyx.connect({
    key: ONYXKEYS.FREQUENTLY_USED_EMOJIS,
    callback: (val) => {
        if (!val) {
            return;
        }
        frequentlyUsedEmojis =
            val
                ?.map((item) => {
                    const emoji = Emojis.emojiCodeTableWithSkinTones[item.code];
                    return {...emoji, count: item.count, lastUpdatedAt: item.lastUpdatedAt};
                })
                .filter((emoji): emoji is FrequentlyUsedEmoji => !!emoji) ?? [];
    },
});

const findEmojiByName = (name: string): Emoji => Emojis.emojiNameTable[name];

const findEmojiByCode = (code: string): Emoji => Emojis.emojiCodeTableWithSkinTones[code];

const getEmojiName = (emoji: Emoji, lang: 'en' | 'es' = CONST.LOCALES.DEFAULT): string => {
    if (lang === CONST.LOCALES.DEFAULT) {
        return emoji.name;
    }

    return Emojis.localeEmojis?.[lang]?.[emoji.code]?.name ?? '';
};

/**
 * Given an English emoji name, get its localized version
 */
const getLocalizedEmojiName = (name: string, lang: OnyxEntry<Locale>): string => {
    if (lang === CONST.LOCALES.DEFAULT) {
        return name;
    }

    const emojiCode = Emojis.emojiNameTable[name]?.code ?? '';
    return (lang && Emojis.localeEmojis[lang]?.[emojiCode]?.name) ?? '';
};

/**
 * Get the unicode code of an emoji in base 16.
 */
const getEmojiUnicode = memoize((input: string) => {
    if (input.length === 0) {
        return '';
    }

    if (input.length === 1) {
        return input
            .charCodeAt(0)
            .toString()
            .split(' ')
            .map((val) => parseInt(val, 10).toString(16))
            .join(' ');
    }

    const pairs = [];

    // Some Emojis in UTF-16 are stored as a pair of 2 Unicode characters (e.g. Flags)
    // The first char is generally between the range U+D800 to U+DBFF called High surrogate
    // & the second char between the range U+DC00 to U+DFFF called low surrogate
    // More info in the following links:
    // 1. https://docs.microsoft.com/en-us/windows/win32/intl/surrogates-and-supplementary-characters
    // 2. https://thekevinscott.com/emojis-in-javascript/
    for (let i = 0; i < input.length; i++) {
        if (input.charCodeAt(i) >= 0xd800 && input.charCodeAt(i) <= 0xdbff) {
            // high surrogate
            if (input.charCodeAt(i + 1) >= 0xdc00 && input.charCodeAt(i + 1) <= 0xdfff) {
                // low surrogate
                pairs.push((input.charCodeAt(i) - 0xd800) * 0x400 + (input.charCodeAt(i + 1) - 0xdc00) + 0x10000);
            }
        } else if (input.charCodeAt(i) < 0xd800 || input.charCodeAt(i) > 0xdfff) {
            // modifiers and joiners
            pairs.push(input.charCodeAt(i));
        }
    }
    return pairs.map((val) => parseInt(String(val), 10).toString(16)).join(' ');
});

/**
 * Function to remove Skin Tone and utf16 surrogates from Emoji
 */
function trimEmojiUnicode(emojiCode: string): string {
    return emojiCode.replace(/(fe0f|1f3fb|1f3fc|1f3fd|1f3fe|1f3ff)$/, '').trim();
}

/**
 * Validates first character is emoji in text string
 */
function isFirstLetterEmoji(message: string): boolean {
    const trimmedMessage = Str.replaceAll(message.replace(/ /g, ''), '\n', '');
    const match = trimmedMessage.match(CONST.REGEX.EMOJIS);

    if (!match) {
        return false;
    }

    return trimmedMessage.startsWith(match[0]);
}

/**
 * Validates that this message contains only emojis
 */
function containsOnlyEmojis(message: string): boolean {
    const trimmedMessage = Str.replaceAll(message.replace(/ /g, ''), '\n', '');
    const match = trimmedMessage.match(CONST.REGEX.EMOJIS);

    if (!match) {
        return false;
    }

    const codes = [];
    match.map((emoji) =>
        getEmojiUnicode(emoji)
            .split(' ')
            .map((code) => {
                if (!(CONST.INVISIBLE_CODEPOINTS as readonly string[]).includes(code)) {
                    codes.push(code);
                }
                return code;
            }),
    );

    // Emojis are stored as multiple characters, so we're using spread operator
    // to iterate over the actual emojis, not just characters that compose them
    const messageCodes = [...trimmedMessage]
        .map((char) => getEmojiUnicode(char))
        .filter((string) => string.length > 0 && !(CONST.INVISIBLE_CODEPOINTS as readonly string[]).includes(string));
    return codes.length === messageCodes.length;
}

/**
 * Get the header emojis with their code, icon and index
 */
function getHeaderEmojis(emojis: PickerEmojis): HeaderIndice[] {
    const headerIndices: HeaderIndice[] = [];
    emojis.forEach((emoji, index) => {
        if (!('header' in emoji)) {
            return;
        }
        headerIndices.push({code: emoji.code, index, icon: emoji.icon});
    });
    return headerIndices;
}

/**
 * Get number of empty spaces to be filled to get equal emojis for every row
 */
function getDynamicSpacing(emojiCount: number, suffix: number): EmojiSpacer[] {
    const spacerEmojis = [];
    let modLength = CONST.EMOJI_NUM_PER_ROW - (emojiCount % CONST.EMOJI_NUM_PER_ROW);

    // Empty spaces is pushed if the given row has less than eight emojis
    while (modLength > 0 && modLength < CONST.EMOJI_NUM_PER_ROW) {
        spacerEmojis.push({
            code: `${CONST.EMOJI_SPACER}_${suffix}_${modLength}`,
            spacer: true,
        });
        modLength -= 1;
    }
    return spacerEmojis;
}

/**
 * Add dynamic spaces to emoji categories
 */
function addSpacesToEmojiCategories(emojis: PickerEmojis): EmojiPickerList {
    let updatedEmojis: EmojiPickerList = [];
    emojis.forEach((emoji, index) => {
        if ('header' in emoji) {
            updatedEmojis = updatedEmojis.concat(getDynamicSpacing(updatedEmojis.length, index), [emoji], getDynamicSpacing(1, index));
            return;
        }
        updatedEmojis.push(emoji);
    });
    return updatedEmojis;
}

/**
 * Get a merged array with frequently used emojis
 */
function mergeEmojisWithFrequentlyUsedEmojis(emojis: PickerEmojis): EmojiPickerList {
    if (frequentlyUsedEmojis.length === 0) {
        return addSpacesToEmojiCategories(emojis);
    }

    const mergedEmojis = [Emojis.categoryFrequentlyUsed, ...frequentlyUsedEmojis, ...emojis];
    return addSpacesToEmojiCategories(mergedEmojis);
}

/**
 * Get the updated frequently used emojis list by usage
 */
function getFrequentlyUsedEmojis(newEmoji: Emoji | Emoji[]): FrequentlyUsedEmoji[] {
    let frequentEmojiList = [...frequentlyUsedEmojis];

    const maxFrequentEmojiCount = CONST.EMOJI_FREQUENT_ROW_COUNT * CONST.EMOJI_NUM_PER_ROW - 1;

    const currentTimestamp = getUnixTime(new Date());
    (Array.isArray(newEmoji) ? [...newEmoji] : [newEmoji]).forEach((emoji) => {
        let currentEmojiCount = 1;
        const emojiIndex = frequentEmojiList.findIndex((e) => e.code === emoji.code);
        if (emojiIndex >= 0) {
            currentEmojiCount = frequentEmojiList[emojiIndex].count + 1;
            frequentEmojiList.splice(emojiIndex, 1);
        }

        const updatedEmoji = {...Emojis.emojiCodeTableWithSkinTones[emoji.code], count: currentEmojiCount, lastUpdatedAt: currentTimestamp};

        // We want to make sure the current emoji is added to the list
        // Hence, we take one less than the current frequent used emojis
        frequentEmojiList = frequentEmojiList.slice(0, maxFrequentEmojiCount);
        frequentEmojiList.push(updatedEmoji);

        // Sort the list by count and lastUpdatedAt in descending order
        frequentEmojiList.sort((a, b) => b.count - a.count || b.lastUpdatedAt - a.lastUpdatedAt);
    });

    return frequentEmojiList;
}

/**
 * Given an emoji item object, return an emoji code based on its type.
 */
const getEmojiCodeWithSkinColor = (item: Emoji, preferredSkinToneIndex: number): string => {
    const {code, types} = item;
    if (types?.[preferredSkinToneIndex]) {
        return types[preferredSkinToneIndex];
    }

    return code;
};

/**
 * Extracts emojis from a given text.
 *
 * @param text - The text to extract emojis from.
 * @returns An array of emoji codes.
 */
function extractEmojis(text: string): Emoji[] {
    if (!text) {
        return [];
    }

    // Parse Emojis including skin tones - Eg: ['👩🏻', '👩🏻', '👩🏼', '👩🏻', '👩🏼', '👩']
    const parsedEmojis = text.match(CONST.REGEX.EMOJIS);

    if (!parsedEmojis) {
        return [];
    }

    const emojis: Emoji[] = [];

    // Text can contain similar emojis as well as their skin tone variants. Create a Set to remove duplicate emojis from the search.

    for (const character of parsedEmojis) {
        const emoji = Emojis.emojiCodeTableWithSkinTones[character];
        if (emoji) {
            emojis.push(emoji);
        }
    }

    return emojis;
}

/**
 * Take the current emojis and the former emojis and return the emojis that were added, if we add an already existing emoji, we also return it
 * @param currentEmojis The array of current emojis
 * @param formerEmojis The array of former emojis
 * @returns The array of added emojis
 */
function getAddedEmojis(currentEmojis: Emoji[], formerEmojis: Emoji[]): Emoji[] {
    const newEmojis: Emoji[] = [...currentEmojis];
    // We are removing the emojis from the newEmojis array if they were already present before.
    formerEmojis.forEach((formerEmoji) => {
        const indexOfAlreadyPresentEmoji = newEmojis.findIndex((newEmoji) => newEmoji.code === formerEmoji.code);
        if (indexOfAlreadyPresentEmoji >= 0) {
            newEmojis.splice(indexOfAlreadyPresentEmoji, 1);
        }
    });
    return newEmojis;
}

/**
 * Replace any emoji name in a text with the emoji icon.
 * If we're on mobile, we also add a space after the emoji granted there's no text after it.
 */
function replaceEmojis(text: string, preferredSkinTone: number = CONST.EMOJI_DEFAULT_SKIN_TONE, lang: Locale = CONST.LOCALES.DEFAULT): ReplacedEmoji {
    // emojisTrie is importing the emoji JSON file on the app starting and we want to avoid it
    const emojisTrie = require('./EmojiTrie').default;

    const trie = emojisTrie[lang];
    if (!trie) {
        return {text, emojis: []};
    }

    let newText = text;
    const emojis: Emoji[] = [];
    const emojiData = text.match(CONST.REGEX.EMOJI_NAME);
    if (!emojiData || emojiData.length === 0) {
        return {text: newText, emojis};
    }

    let cursorPosition;

    for (const emoji of emojiData) {
        const name = emoji.slice(1, -1);
        let checkEmoji = trie.search(name);
        // If the user has selected a language other than English, and the emoji doesn't exist in that language,
        // we will check if the emoji exists in English.
        if (lang !== CONST.LOCALES.DEFAULT && !checkEmoji?.metaData?.code) {
            const englishTrie = emojisTrie[CONST.LOCALES.DEFAULT];
            if (englishTrie) {
                const englishEmoji = englishTrie.search(name);
                checkEmoji = englishEmoji;
            }
        }
        if (checkEmoji?.metaData?.code && checkEmoji?.metaData?.name) {
            const emojiReplacement = getEmojiCodeWithSkinColor(checkEmoji.metaData as Emoji, preferredSkinTone);
            emojis.push({
                name,
                code: checkEmoji.metaData?.code,
                types: checkEmoji.metaData.types,
            });

            // Set the cursor to the end of the last replaced Emoji. Note that we position after
            // the extra space, if we added one.
            cursorPosition = newText.indexOf(emoji) + emojiReplacement.length;

            newText = newText.replace(emoji, emojiReplacement);
        }
    }

    // cursorPosition, when not undefined, points to the end of the last emoji that was replaced.
    // In that case we want to append a space at the cursor position, but only if the next character
    // is not already a space (to avoid double spaces).
    if (cursorPosition && cursorPosition > 0) {
        const space = ' ';

        if (newText.charAt(cursorPosition) !== space) {
            newText = newText.slice(0, cursorPosition) + space + newText.slice(cursorPosition);
        }
        cursorPosition += space.length;
    }

    return {text: newText, emojis, cursorPosition};
}

/**
 * Find all emojis in a text and replace them with their code.
 */
function replaceAndExtractEmojis(text: string, preferredSkinTone: number = CONST.EMOJI_DEFAULT_SKIN_TONE, lang: Locale = CONST.LOCALES.DEFAULT): ReplacedEmoji {
    const {text: convertedText = '', emojis = [], cursorPosition} = replaceEmojis(text, preferredSkinTone, lang);

    return {
        text: convertedText,
        emojis: emojis.concat(extractEmojis(text)),
        cursorPosition,
    };
}

/**
 * Suggest emojis when typing emojis prefix after colon
 * @param [limit] - matching emojis limit
 */
function suggestEmojis(text: string, lang: keyof SupportedLanguage, limit = CONST.AUTO_COMPLETE_SUGGESTER.MAX_AMOUNT_OF_SUGGESTIONS): Emoji[] | undefined {
    // emojisTrie is importing the emoji JSON file on the app starting and we want to avoid it
    const emojisTrie = require('./EmojiTrie').default;

    const trie = emojisTrie[lang];
    if (!trie) {
        return [];
    }

    const emojiData = text.match(CONST.REGEX.EMOJI_SUGGESTIONS);
    if (!emojiData) {
        return [];
    }

    const matching: Emoji[] = [];
    const nodes = trie.getAllMatchingWords(emojiData[0].toLowerCase().slice(1), limit);
    for (const node of nodes) {
        if (node.metaData?.code && !matching.find((obj) => obj.name === node.name)) {
            if (matching.length === limit) {
                return matching;
            }
            matching.push({code: node.metaData.code, name: node.name, types: node.metaData.types});
        }
        const suggestions = node.metaData.suggestions;
        if (!suggestions) {
            return;
        }
        for (const suggestion of suggestions) {
            if (matching.length === limit) {
                return matching;
            }

            if (!matching.find((obj) => obj.name === suggestion.name)) {
                matching.push({...suggestion});
            }
        }
    }
    return matching;
}

/**
 * Retrieve preferredSkinTone as Number to prevent legacy 'default' String value
 */
const getPreferredSkinToneIndex = (value: string | number | null): number => {
    if (value !== null && Number.isInteger(Number(value))) {
        return Number(value);
    }

    return CONST.EMOJI_DEFAULT_SKIN_TONE;
};

/**
 * Given an emoji object it returns the correct emoji code
 * based on the users preferred skin tone.
 */
const getPreferredEmojiCode = (emoji: Emoji, preferredSkinTone: OnyxEntry<string | number>): string => {
    if (emoji.types && typeof preferredSkinTone === 'number') {
        const emojiCodeWithSkinTone = emoji.types[preferredSkinTone];

        // Note: it can happen that preferredSkinTone has a outdated format,
        // so it makes sense to check if we actually got a valid emoji code back
        if (emojiCodeWithSkinTone) {
            return emojiCodeWithSkinTone;
        }
    }

    return emoji.code;
};

/**
 * Given an emoji object and a list of senders it will return an
 * array of emoji codes, that represents all used variations of the
 * emoji, sorted by the reaction timestamp.
 */
const getUniqueEmojiCodes = (emojiAsset: Emoji, users: UsersReactions): string[] => {
    const emojiCodes: Record<string, string> = Object.values(users ?? {}).reduce((result: Record<string, string>, userSkinTones) => {
        Object.keys(userSkinTones?.skinTones ?? {}).forEach((skinTone) => {
            const createdAt = userSkinTones.skinTones[Number(skinTone)];
            const emojiCode = getPreferredEmojiCode(emojiAsset, Number(skinTone));
            if (!!emojiCode && (!result[emojiCode] || createdAt < result[emojiCode])) {
                // eslint-disable-next-line no-param-reassign
                result[emojiCode] = createdAt;
            }
        });
        return result;
    }, {});

    return Object.keys(emojiCodes ?? {}).sort((a, b) => (new Date(emojiCodes[a]) > new Date(emojiCodes[b]) ? 1 : -1));
};

/**
 * Given an emoji reaction object and its name, it populates it with the oldest reaction timestamps.
 */
const enrichEmojiReactionWithTimestamps = (emoji: ReportActionReaction, emojiName: string): ReportActionReaction => {
    let oldestEmojiTimestamp: string | null = null;

    const usersWithTimestamps: UsersReactions = {};
    Object.entries(emoji.users ?? {}).forEach(([id, user]) => {
        const userTimestamps = Object.values(user?.skinTones ?? {});
        const oldestUserTimestamp = userTimestamps.reduce((min, curr) => (curr < min ? curr : min), userTimestamps[0]);

        if (!oldestEmojiTimestamp || oldestUserTimestamp < oldestEmojiTimestamp) {
            oldestEmojiTimestamp = oldestUserTimestamp;
        }

        usersWithTimestamps[id] = {
            ...user,
            id,
            oldestTimestamp: oldestUserTimestamp,
        };
    });

    return {
        ...emoji,
        users: usersWithTimestamps,
        // Just in case two emojis have the same timestamp, also combine the timestamp with the
        // emojiName so that the order will always be the same. Without this, the order can be pretty random
        // and shift around a little bit.
        oldestTimestamp: (oldestEmojiTimestamp ?? emoji.createdAt) + emojiName,
    };
};

/**
 * Returns true if the accountID has reacted to the report action (with the given skin tone).
 * Uses the NEW FORMAT for "emojiReactions"
 * @param usersReactions - all the users reactions
 */
function hasAccountIDEmojiReacted(accountID: number, usersReactions: UsersReactions, skinTone?: number) {
    if (skinTone === undefined) {
        return Boolean(usersReactions[accountID]);
    }
    const userReaction = usersReactions[accountID];
    if (!userReaction?.skinTones || !Object.values(userReaction?.skinTones ?? {}).length) {
        return false;
    }
    return Boolean(userReaction.skinTones[skinTone]);
}

/**
 * Given an emoji reaction and current user's account ID, it returns the reusable details of the emoji reaction.
 */
const getEmojiReactionDetails = (emojiName: string, reaction: ReportActionReaction, currentUserAccountID: number) => {
    const {users, oldestTimestamp} = enrichEmojiReactionWithTimestamps(reaction, emojiName);

    const emoji = findEmojiByName(emojiName);
    const emojiCodes = getUniqueEmojiCodes(emoji, users);
    const reactionCount = Object.values(users ?? {})
        .map((user) => Object.values(user?.skinTones ?? {}).length)
        .reduce((sum, curr) => sum + curr, 0);
    const hasUserReacted = hasAccountIDEmojiReacted(currentUserAccountID, users);
    const userAccountIDs = Object.values(users ?? {})
        .sort((a, b) => (a.oldestTimestamp > b.oldestTimestamp ? 1 : -1))
        .map((user) => Number(user.id));

    return {
        emoji,
        emojiCodes,
        reactionCount,
        hasUserReacted,
        userAccountIDs,
        oldestTimestamp,
    };
};

<<<<<<< HEAD
/**
 * Get base emoji without skintone
 * @param emoji emoji string
 * @returns emoji without skin tone
 */
const getRemovedSkinToneEmoji = (emoji: string) => emoji.replace(CONST.REGEX.EMOJI_SKIN_TONES, '');
=======
function getSpacersIndexes(allEmojis: EmojiPickerList): number[] {
    const spacersIndexes: number[] = [];
    allEmojis.forEach((emoji, index) => {
        if (!(CONST.EMOJI_PICKER_ITEM_TYPES.SPACER in emoji)) {
            return;
        }

        spacersIndexes.push(index);
    });
    return spacersIndexes;
}
>>>>>>> dc748de8

export {
    findEmojiByName,
    findEmojiByCode,
    getEmojiName,
    getLocalizedEmojiName,
    getHeaderEmojis,
    mergeEmojisWithFrequentlyUsedEmojis,
    getFrequentlyUsedEmojis,
    containsOnlyEmojis,
    replaceEmojis,
    suggestEmojis,
    trimEmojiUnicode,
    getEmojiCodeWithSkinColor,
    getPreferredSkinToneIndex,
    getPreferredEmojiCode,
    getUniqueEmojiCodes,
    getEmojiReactionDetails,
    replaceAndExtractEmojis,
    extractEmojis,
    getAddedEmojis,
    isFirstLetterEmoji,
    hasAccountIDEmojiReacted,
<<<<<<< HEAD
    getRemovedSkinToneEmoji,
=======
    getSpacersIndexes,
>>>>>>> dc748de8
};<|MERGE_RESOLUTION|>--- conflicted
+++ resolved
@@ -548,14 +548,13 @@
     };
 };
 
-<<<<<<< HEAD
 /**
  * Get base emoji without skintone
  * @param emoji emoji string
  * @returns emoji without skin tone
  */
 const getRemovedSkinToneEmoji = (emoji: string) => emoji.replace(CONST.REGEX.EMOJI_SKIN_TONES, '');
-=======
+
 function getSpacersIndexes(allEmojis: EmojiPickerList): number[] {
     const spacersIndexes: number[] = [];
     allEmojis.forEach((emoji, index) => {
@@ -567,7 +566,6 @@
     });
     return spacersIndexes;
 }
->>>>>>> dc748de8
 
 export {
     findEmojiByName,
@@ -591,9 +589,6 @@
     getAddedEmojis,
     isFirstLetterEmoji,
     hasAccountIDEmojiReacted,
-<<<<<<< HEAD
     getRemovedSkinToneEmoji,
-=======
     getSpacersIndexes,
->>>>>>> dc748de8
 };