import {Str} from 'expensify-common';
import lodashSortBy from 'lodash/sortBy';
import React from 'react';
import type {StyleProp, TextStyle} from 'react-native';
import Onyx from 'react-native-onyx';
import type {OnyxEntry} from 'react-native-onyx';
import * as Emojis from '@assets/emojis';
import type {Emoji, HeaderEmoji, PickerEmojis} from '@assets/emojis/types';
import Text from '@components/Text';
import CONST from '@src/CONST';
import ONYXKEYS from '@src/ONYXKEYS';
import type {FrequentlyUsedEmoji, Locale} from '@src/types/onyx';
import type {ReportActionReaction, UsersReactions} from '@src/types/onyx/ReportActionReactions';
import type IconAsset from '@src/types/utils/IconAsset';
import type EmojiTrie from './EmojiTrie';
import type {SupportedLanguage} from './EmojiTrie';
import memoize from './memoize';

type HeaderIndices = {code: string; index: number; icon: IconAsset};
type EmojiSpacer = {code: string; spacer: boolean};
type EmojiPickerListItem = EmojiSpacer | Emoji | HeaderEmoji;
type EmojiPickerList = EmojiPickerListItem[];
type ReplacedEmoji = {text: string; emojis: Emoji[]; cursorPosition?: number};
type EmojiTrieModule = {default: typeof EmojiTrie};
type TextWithEmoji = {
    text: string;
    isEmoji: boolean;
};

const findEmojiByName = (name: string): Emoji => Emojis.emojiNameTable[name];

const findEmojiByCode = (code: string): Emoji => Emojis.emojiCodeTableWithSkinTones[code];

const sortByName = (emoji: Emoji, emojiData: RegExpMatchArray) => !emoji.name.includes(emojiData[0].toLowerCase().slice(1));

let frequentlyUsedEmojis: FrequentlyUsedEmoji[] = [];
Onyx.connect({
    key: ONYXKEYS.FREQUENTLY_USED_EMOJIS,
    callback: (val) => {
        if (!val) {
            return;
        }
        frequentlyUsedEmojis =
            val
                ?.map((item) => {
                    let emoji = item;
                    if (!item.code) {
                        emoji = {...emoji, ...findEmojiByName(item.name)};
                    }
                    if (!item.name) {
                        emoji = {...emoji, ...findEmojiByCode(item.code)};
                    }
                    const emojiWithSkinTones = Emojis.emojiCodeTableWithSkinTones[emoji.code];
                    if (!emojiWithSkinTones) {
                        return null;
                    }
                    return {...emojiWithSkinTones, count: item.count, lastUpdatedAt: item.lastUpdatedAt};
                })
                .filter((emoji): emoji is FrequentlyUsedEmoji => !!emoji) ?? [];

        // On AddComment API response, each variant of the same emoji (with different skin tones) is
        // treated as a separate entry due to unique emoji codes for each variant.
        // So merge duplicate emojis, sum their counts, and use the latest lastUpdatedAt timestamp, then sort accordingly.
        const frequentlyUsedEmojiCodesToObjects = new Map<string, FrequentlyUsedEmoji>();
        frequentlyUsedEmojis.forEach((emoji) => {
            const existingEmoji = frequentlyUsedEmojiCodesToObjects.get(emoji.code);
            if (existingEmoji) {
                existingEmoji.count += emoji.count;
                existingEmoji.lastUpdatedAt = Math.max(existingEmoji.lastUpdatedAt, emoji.lastUpdatedAt);
            } else {
                frequentlyUsedEmojiCodesToObjects.set(emoji.code, emoji);
            }
        });
        frequentlyUsedEmojis = Array.from(frequentlyUsedEmojiCodesToObjects.values()).sort((a, b) => {
            if (a.count !== b.count) {
                return b.count - a.count;
            }
            return b.lastUpdatedAt - a.lastUpdatedAt;
        });
    },
});

const getEmojiName = (emoji: Emoji, lang: Locale = CONST.LOCALES.DEFAULT): string => {
    if (!emoji) {
        return '';
    }
    if (lang === CONST.LOCALES.DEFAULT) {
        return emoji.name;
    }

    return Emojis.localeEmojis?.[lang]?.[emoji.code]?.name ?? '';
};

/**
 * Given an English emoji name, get its localized version
 */
const getLocalizedEmojiName = (name: string, lang: OnyxEntry<Locale>): string => {
    if (lang === CONST.LOCALES.DEFAULT) {
        return name;
    }

    const emojiCode = Emojis.emojiNameTable[name]?.code ?? '';
    return (lang && Emojis.localeEmojis[lang]?.[emojiCode]?.name) ?? '';
};

/**
 * Get the unicode code of an emoji in base 16.
 */
const getEmojiUnicode = memoize(
    (input: string) => {
        if (input.length === 0) {
            return '';
        }

        if (input.length === 1) {
            return input
                .charCodeAt(0)
                .toString()
                .split(' ')
                .map((val) => parseInt(val, 10).toString(16))
                .join(' ');
        }

        const pairs = [];

        // Some Emojis in UTF-16 are stored as a pair of 2 Unicode characters (e.g. Flags)
        // The first char is generally between the range U+D800 to U+DBFF called High surrogate
        // & the second char between the range U+DC00 to U+DFFF called low surrogate
        // More info in the following links:
        // 1. https://docs.microsoft.com/en-us/windows/win32/intl/surrogates-and-supplementary-characters
        // 2. https://thekevinscott.com/emojis-in-javascript/
        for (let i = 0; i < input.length; i++) {
            if (input.charCodeAt(i) >= 0xd800 && input.charCodeAt(i) <= 0xdbff) {
                // high surrogate
                if (input.charCodeAt(i + 1) >= 0xdc00 && input.charCodeAt(i + 1) <= 0xdfff) {
                    // low surrogate
                    pairs.push((input.charCodeAt(i) - 0xd800) * 0x400 + (input.charCodeAt(i + 1) - 0xdc00) + 0x10000);
                }
            } else if (input.charCodeAt(i) < 0xd800 || input.charCodeAt(i) > 0xdfff) {
                // modifiers and joiners
                pairs.push(input.charCodeAt(i));
            }
        }
        return pairs.map((val) => parseInt(String(val), 10).toString(16)).join(' ');
    },
    {monitoringName: 'getEmojiUnicode'},
);

/**
 * Validates first character is emoji in text string
 */
function isFirstLetterEmoji(message: string): boolean {
    const trimmedMessage = Str.replaceAll(message.replace(/ /g, ''), '\n', '');
    const match = trimmedMessage.match(CONST.REGEX.ALL_EMOJIS);

    if (!match) {
        return false;
    }

    return trimmedMessage.startsWith(match[0]);
}

/**
 * Validates that this message contains only emojis
 */
function containsOnlyEmojis(message: string): boolean {
    const trimmedMessage = Str.replaceAll(message.replace(/ /g, ''), '\n', '');
    const match = trimmedMessage.match(CONST.REGEX.ALL_EMOJIS);

    if (!match) {
        return false;
    }

    const codes = [];
    match.map((emoji) =>
        getEmojiUnicode(emoji)
            .split(' ')
            .map((code) => {
                if (!(CONST.INVISIBLE_CODEPOINTS as readonly string[]).includes(code)) {
                    codes.push(code);
                }
                return code;
            }),
    );

    // Emojis are stored as multiple characters, so we're using spread operator
    // to iterate over the actual emojis, not just characters that compose them
    const messageCodes = [...trimmedMessage]
        .map((char) => getEmojiUnicode(char))
        .filter((string) => string.length > 0 && !(CONST.INVISIBLE_CODEPOINTS as readonly string[]).includes(string));
    return codes.length === messageCodes.length;
}

/**
 * Get the header emojis with their code, icon and index
 */
function getHeaderEmojis(emojis: EmojiPickerList): HeaderIndices[] {
    const headerIndices: HeaderIndices[] = [];
    emojis.forEach((emoji, index) => {
        if (!('header' in emoji)) {
            return;
        }
        headerIndices.push({code: emoji.code, index, icon: emoji.icon});
    });
    return headerIndices;
}

/**
 * Get number of empty spaces to be filled to get equal emojis for every row
 */
function getDynamicSpacing(emojiCount: number, suffix: number): EmojiSpacer[] {
    const spacerEmojis = [];
    let modLength = CONST.EMOJI_NUM_PER_ROW - (emojiCount % CONST.EMOJI_NUM_PER_ROW);

    // Empty spaces is pushed if the given row has less than eight emojis
    while (modLength > 0 && modLength < CONST.EMOJI_NUM_PER_ROW) {
        spacerEmojis.push({
            code: `${CONST.EMOJI_SPACER}_${suffix}_${modLength}`,
            spacer: true,
        });
        modLength -= 1;
    }
    return spacerEmojis;
}

/**
 * Add dynamic spaces to emoji categories
 */
function addSpacesToEmojiCategories(emojis: PickerEmojis): EmojiPickerList {
    let updatedEmojis: EmojiPickerList = [];
    emojis.forEach((emoji, index) => {
        if (emoji && typeof emoji === 'object' && 'header' in emoji) {
            updatedEmojis = updatedEmojis.concat(getDynamicSpacing(updatedEmojis.length, index), [emoji], getDynamicSpacing(1, index));
            return;
        }
        updatedEmojis.push(emoji);
    });
    return updatedEmojis;
}

/**
 * Get a merged array with frequently used emojis
 */
function mergeEmojisWithFrequentlyUsedEmojis(emojis: PickerEmojis): EmojiPickerList {
    if (frequentlyUsedEmojis.length === 0) {
        return addSpacesToEmojiCategories(emojis);
    }

    const formattedFrequentlyUsedEmojis = frequentlyUsedEmojis.map((frequentlyUsedEmoji: Emoji): Emoji => {
        // Frequently used emojis in the old format will have name/types/code stored with them
        // The back-end may not always have both, so we'll need to fill them in.
        if (!('code' in (frequentlyUsedEmoji as FrequentlyUsedEmoji))) {
            return findEmojiByName(frequentlyUsedEmoji.name);
        }
        if (!('name' in (frequentlyUsedEmoji as FrequentlyUsedEmoji))) {
            return findEmojiByCode(frequentlyUsedEmoji.code);
        }

        return frequentlyUsedEmoji;
    });

    const mergedEmojis = [Emojis.categoryFrequentlyUsed, ...formattedFrequentlyUsedEmojis, ...emojis];
    return addSpacesToEmojiCategories(mergedEmojis);
}

/**
 * Given an emoji item object, return an emoji code based on its type.
 */
const getEmojiCodeWithSkinColor = (item: Emoji, preferredSkinToneIndex: OnyxEntry<number | string>): string => {
    const {code, types} = item;

    if (typeof preferredSkinToneIndex === 'number' && types?.[preferredSkinToneIndex]) {
        return types.at(preferredSkinToneIndex) ?? '';
    }

    return code;
};

/**
 * Extracts emojis from a given text.
 *
 * @param text - The text to extract emojis from.
 * @returns An array of emoji codes.
 */
function extractEmojis(text: string): Emoji[] {
    if (!text) {
        return [];
    }

    // Parse Emojis including skin tones - Eg: ['👩🏻', '👩🏻', '👩🏼', '👩🏻', '👩🏼', '👩']
    const parsedEmojis = text.match(CONST.REGEX.ALL_EMOJIS);

    if (!parsedEmojis) {
        return [];
    }

    const emojis: Emoji[] = [];

    // Text can contain similar emojis as well as their skin tone variants. Create a Set to remove duplicate emojis from the search.

    for (const character of parsedEmojis) {
        const emoji = Emojis.emojiCodeTableWithSkinTones[character];
        if (emoji) {
            emojis.push(emoji);
        }
    }

    return emojis;
}

/**
 * Take the current emojis and the former emojis and return the emojis that were added, if we add an already existing emoji, we also return it
 * @param currentEmojis The array of current emojis
 * @param formerEmojis The array of former emojis
 * @returns The array of added emojis
 */
function getAddedEmojis(currentEmojis: Emoji[], formerEmojis: Emoji[]): Emoji[] {
    const newEmojis: Emoji[] = [...currentEmojis];
    // We are removing the emojis from the newEmojis array if they were already present before.
    formerEmojis.forEach((formerEmoji) => {
        const indexOfAlreadyPresentEmoji = newEmojis.findIndex((newEmoji) => newEmoji.code === formerEmoji.code);
        if (indexOfAlreadyPresentEmoji >= 0) {
            newEmojis.splice(indexOfAlreadyPresentEmoji, 1);
        }
    });
    return newEmojis;
}

/**
 * Replace any emoji name in a text with the emoji icon.
 * If we're on mobile, we also add a space after the emoji granted there's no text after it.
 */
function replaceEmojis(text: string, preferredSkinTone: OnyxEntry<number | string> = CONST.EMOJI_DEFAULT_SKIN_TONE, lang: Locale = CONST.LOCALES.DEFAULT): ReplacedEmoji {
    // emojisTrie is importing the emoji JSON file on the app starting and we want to avoid it
    const emojisTrie = require<EmojiTrieModule>('./EmojiTrie').default;

    const trie = emojisTrie[lang as SupportedLanguage];
    if (!trie) {
        return {text, emojis: []};
    }

    let newText = text;
    const emojis: Emoji[] = [];
    const emojiData = text.match(CONST.REGEX.EMOJI_NAME);
    if (!emojiData || emojiData.length === 0) {
        return {text: newText, emojis};
    }

    let cursorPosition;

    for (const emoji of emojiData) {
        const name = emoji.slice(1, -1);
        let checkEmoji = trie.search(name);
        // If the user has selected a language other than English, and the emoji doesn't exist in that language,
        // we will check if the emoji exists in English.
        if (lang !== CONST.LOCALES.DEFAULT && !checkEmoji?.metaData?.code) {
            const englishTrie = emojisTrie[CONST.LOCALES.DEFAULT];
            if (englishTrie) {
                const englishEmoji = englishTrie.search(name);
                checkEmoji = englishEmoji;
            }
        }
        if (checkEmoji?.metaData?.code && checkEmoji?.metaData?.name) {
            const emojiReplacement = getEmojiCodeWithSkinColor(checkEmoji.metaData as Emoji, preferredSkinTone);
            emojis.push({
                name,
                code: checkEmoji.metaData?.code,
                types: checkEmoji.metaData.types,
            });

            // Set the cursor to the end of the last replaced Emoji. Note that we position after
            // the extra space, if we added one.
            cursorPosition = newText.indexOf(emoji) + (emojiReplacement?.length ?? 0);

            newText = newText.replace(emoji, emojiReplacement ?? '');
        }
    }

    // cursorPosition, when not undefined, points to the end of the last emoji that was replaced.
    // In that case we want to append a space at the cursor position, but only if the next character
    // is not already a space (to avoid double spaces).
    if (cursorPosition && cursorPosition > 0) {
        const space = ' ';

        if (newText.charAt(cursorPosition) !== space) {
            newText = newText.slice(0, cursorPosition) + space + newText.slice(cursorPosition);
        }
        cursorPosition += space.length;
    }

    return {text: newText, emojis, cursorPosition};
}

/**
 * Find all emojis in a text and replace them with their code.
 */
function replaceAndExtractEmojis(text: string, preferredSkinTone: OnyxEntry<number | string> = CONST.EMOJI_DEFAULT_SKIN_TONE, lang: Locale = CONST.LOCALES.DEFAULT): ReplacedEmoji {
    const {text: convertedText = '', emojis = [], cursorPosition} = replaceEmojis(text, preferredSkinTone, lang);

    return {
        text: convertedText,
        emojis: emojis.concat(extractEmojis(text)),
        cursorPosition,
    };
}

/**
 * Suggest emojis when typing emojis prefix after colon
 * @param [limit] - matching emojis limit
 */
function suggestEmojis(text: string, lang: Locale, limit: number = CONST.AUTO_COMPLETE_SUGGESTER.MAX_AMOUNT_OF_SUGGESTIONS): Emoji[] | undefined {
    // emojisTrie is importing the emoji JSON file on the app starting and we want to avoid it
    const emojisTrie = require<EmojiTrieModule>('./EmojiTrie').default;

    const trie = emojisTrie[lang as SupportedLanguage];
    if (!trie) {
        return [];
    }

    const emojiData = text.match(CONST.REGEX.EMOJI_SUGGESTIONS);
    if (!emojiData) {
        return [];
    }

    const matching: Emoji[] = [];
    const nodes = trie.getAllMatchingWords(emojiData[0].toLowerCase().slice(1), limit);
    for (const node of nodes) {
        if (node.metaData?.code && !matching.find((obj) => obj.name === node.name)) {
            if (matching.length === limit) {
                return lodashSortBy(matching, (emoji) => sortByName(emoji, emojiData));
            }
            matching.push({code: node.metaData.code, name: node.name, types: node.metaData.types});
        }
        const suggestions = node.metaData.suggestions;
        if (!suggestions) {
            return;
        }
        for (const suggestion of suggestions) {
            if (matching.length === limit) {
                return lodashSortBy(matching, (emoji) => sortByName(emoji, emojiData));
            }

            if (!matching.find((obj) => obj.name === suggestion.name)) {
                matching.push({...suggestion});
            }
        }
    }
    return lodashSortBy(matching, (emoji) => sortByName(emoji, emojiData));
}

/**
 * Retrieve preferredSkinTone as Number to prevent legacy 'default' String value
 */
const getPreferredSkinToneIndex = (value: OnyxEntry<string | number>): number => {
    if (value !== null && Number.isInteger(Number(value))) {
        return Number(value);
    }

    return CONST.EMOJI_DEFAULT_SKIN_TONE;
};

/**
 * Given an emoji object it returns the correct emoji code
 * based on the users preferred skin tone.
 */
const getPreferredEmojiCode = (emoji: Emoji, preferredSkinTone: OnyxEntry<string | number>): string => {
    if (emoji.types && typeof preferredSkinTone === 'number') {
        const emojiCodeWithSkinTone = preferredSkinTone >= 0 ? emoji.types.at(preferredSkinTone) : undefined;

        // Note: it can happen that preferredSkinTone has a outdated format,
        // so it makes sense to check if we actually got a valid emoji code back
        if (emojiCodeWithSkinTone) {
            return emojiCodeWithSkinTone;
        }
    }

    return emoji.code;
};

/**
 * Given an emoji object and a list of senders it will return an
 * array of emoji codes, that represents all used variations of the
 * emoji, sorted by the reaction timestamp.
 */
const getUniqueEmojiCodes = (emojiAsset: Emoji, users: UsersReactions): string[] => {
    const emojiCodes: Record<string, string> = Object.values(users ?? {}).reduce((result: Record<string, string>, userSkinTones) => {
        Object.keys(userSkinTones?.skinTones ?? {}).forEach((skinTone) => {
            const createdAt = userSkinTones.skinTones[Number(skinTone)];
            const emojiCode = getPreferredEmojiCode(emojiAsset, Number(skinTone));
            if (!!emojiCode && (!result[emojiCode] || createdAt < result[emojiCode])) {
                // eslint-disable-next-line no-param-reassign
                result[emojiCode] = createdAt;
            }
        });
        return result;
    }, {});

    return Object.keys(emojiCodes ?? {}).sort((a, b) => (new Date(emojiCodes[a]) > new Date(emojiCodes[b]) ? 1 : -1));
};

/**
 * Given an emoji reaction object and its name, it populates it with the oldest reaction timestamps.
 */
const enrichEmojiReactionWithTimestamps = (emoji: ReportActionReaction, emojiName: string): ReportActionReaction => {
    let oldestEmojiTimestamp: string | null = null;

    const usersWithTimestamps: UsersReactions = {};
    Object.entries(emoji.users ?? {}).forEach(([id, user]) => {
        const userTimestamps = Object.values(user?.skinTones ?? {});
        const oldestUserTimestamp = userTimestamps.reduce((min, curr) => {
            if (min) {
                return curr < min ? curr : min;
            }
            return curr;
        }, userTimestamps.at(0));

        if (!oldestUserTimestamp) {
            return;
        }

        if (!oldestEmojiTimestamp || oldestUserTimestamp < oldestEmojiTimestamp) {
            oldestEmojiTimestamp = oldestUserTimestamp;
        }

        usersWithTimestamps[id] = {
            ...user,
            id,
            oldestTimestamp: oldestUserTimestamp,
        };
    });

    return {
        ...emoji,
        users: usersWithTimestamps,
        // Just in case two emojis have the same timestamp, also combine the timestamp with the
        // emojiName so that the order will always be the same. Without this, the order can be pretty random
        // and shift around a little bit.
        oldestTimestamp: (oldestEmojiTimestamp ?? emoji.createdAt) + emojiName,
    };
};

/**
 * Returns true if the accountID has reacted to the report action (with the given skin tone).
 * Uses the NEW FORMAT for "emojiReactions"
 * @param usersReactions - all the users reactions
 */
function hasAccountIDEmojiReacted(accountID: number, usersReactions: UsersReactions, skinTone?: number) {
    if (skinTone === undefined) {
        return !!usersReactions[accountID];
    }
    const userReaction = usersReactions[accountID];
    if (!userReaction?.skinTones || !Object.values(userReaction?.skinTones ?? {}).length) {
        return false;
    }
    return !!userReaction.skinTones[skinTone];
}

/**
 * Given an emoji reaction and current user's account ID, it returns the reusable details of the emoji reaction.
 */
const getEmojiReactionDetails = (emojiName: string, reaction: ReportActionReaction, currentUserAccountID: number) => {
    const {users, oldestTimestamp} = enrichEmojiReactionWithTimestamps(reaction, emojiName);

    const emoji = findEmojiByName(emojiName);
    const emojiCodes = getUniqueEmojiCodes(emoji, users);
    const reactionCount = Object.values(users ?? {})
        .map((user) => Object.values(user?.skinTones ?? {}).length)
        .reduce((sum, curr) => sum + curr, 0);
    const hasUserReacted = hasAccountIDEmojiReacted(currentUserAccountID, users);
    const userAccountIDs = Object.values(users ?? {})
        .sort((a, b) => (a.oldestTimestamp > b.oldestTimestamp ? 1 : -1))
        .map((user) => Number(user.id));

    return {
        emoji,
        emojiCodes,
        reactionCount,
        hasUserReacted,
        userAccountIDs,
        oldestTimestamp,
    };
};

/**
 * Given an emoji code, returns an base emoji code without skin tone
 */
const getRemovedSkinToneEmoji = (emoji?: string) => emoji?.replace(CONST.REGEX.EMOJI_SKIN_TONES, '');

function getSpacersIndexes(allEmojis: EmojiPickerList): number[] {
    const spacersIndexes: number[] = [];
    allEmojis.forEach((emoji, index) => {
        if (!(CONST.EMOJI_PICKER_ITEM_TYPES.SPACER in emoji)) {
            return;
        }

        spacersIndexes.push(index);
    });
    return spacersIndexes;
}

/** Splits the text with emojis into array if emojis exist in the text */
function splitTextWithEmojis(text = ''): TextWithEmoji[] {
    if (!text) {
        return [];
    }

    const doesTextContainEmojis = new RegExp(CONST.REGEX.EMOJIS, CONST.REGEX.EMOJIS.flags.concat('g')).test(text);

    if (!doesTextContainEmojis) {
        return [];
    }

    // The regex needs to be cloned because `exec()` is a stateful operation and maintains the state inside
    // the regex variable itself, so we must have an independent instance for each function's call.
    const emojisRegex = new RegExp(CONST.REGEX.EMOJIS, CONST.REGEX.EMOJIS.flags.concat('g'));

    const splitText: TextWithEmoji[] = [];
    let regexResult: RegExpExecArray | null;
    let lastMatchIndexEnd = 0;

    do {
        regexResult = emojisRegex.exec(text);

        if (regexResult?.indices) {
            const matchIndexStart = regexResult.indices[0][0];
            const matchIndexEnd = regexResult.indices[0][1];

            if (matchIndexStart > lastMatchIndexEnd) {
                splitText.push({
                    text: text.slice(lastMatchIndexEnd, matchIndexStart),
                    isEmoji: false,
                });
            }

            splitText.push({
                text: text.slice(matchIndexStart, matchIndexEnd),
                isEmoji: true,
            });

            lastMatchIndexEnd = matchIndexEnd;
        }
    } while (regexResult !== null);

    if (lastMatchIndexEnd < text.length) {
        splitText.push({
            text: text.slice(lastMatchIndexEnd, text.length),
            isEmoji: false,
        });
    }

    return splitText;
}

function getProcessedText(processedTextArray: TextWithEmoji[], style: StyleProp<TextStyle>): Array<React.JSX.Element | string> {
    return processedTextArray.map(({text, isEmoji}, index) =>
        isEmoji ? (
            <Text
                // eslint-disable-next-line react/no-array-index-key
                key={index}
                style={style}
            >
                {text}
            </Text>
        ) : (
            text
        ),
    );
}

<<<<<<< HEAD
function containsCustomEmoji(text?: string): boolean {
    if (!text) {
        return false;
    }

    const privateUseAreaRegex = /[\uE000-\uF8FF\u{F0000}-\u{FFFFD}\u{100000}-\u{10FFFD}]/u;
    return privateUseAreaRegex.test(text);
}

function containsOnlyCustomEmoji(text?: string): boolean {
    if (!text) {
        return false;
    }

    const privateUseAreaRegex = /^[\uE000-\uF8FF\u{F0000}-\u{FFFFD}\u{100000}-\u{10FFFD}]+$/u;
    return privateUseAreaRegex.test(text);
}

export type {HeaderIndice, EmojiPickerList, EmojiSpacer, EmojiPickerListItem};
=======
export type {HeaderIndices, EmojiPickerList, EmojiPickerListItem};
>>>>>>> 38560293

export {
    findEmojiByName,
    findEmojiByCode,
    getEmojiName,
    getLocalizedEmojiName,
    getProcessedText,
    getHeaderEmojis,
    mergeEmojisWithFrequentlyUsedEmojis,
    containsOnlyEmojis,
    replaceEmojis,
    suggestEmojis,
    getEmojiCodeWithSkinColor,
    getPreferredSkinToneIndex,
    getPreferredEmojiCode,
    getUniqueEmojiCodes,
    getEmojiReactionDetails,
    replaceAndExtractEmojis,
    extractEmojis,
    getAddedEmojis,
    isFirstLetterEmoji,
    hasAccountIDEmojiReacted,
    getRemovedSkinToneEmoji,
    getSpacersIndexes,
    splitTextWithEmojis,
    containsCustomEmoji,
    containsOnlyCustomEmoji,
};<|MERGE_RESOLUTION|>--- conflicted
+++ resolved
@@ -667,7 +667,6 @@
     );
 }
 
-<<<<<<< HEAD
 function containsCustomEmoji(text?: string): boolean {
     if (!text) {
         return false;
@@ -686,10 +685,7 @@
     return privateUseAreaRegex.test(text);
 }
 
-export type {HeaderIndice, EmojiPickerList, EmojiSpacer, EmojiPickerListItem};
-=======
 export type {HeaderIndices, EmojiPickerList, EmojiPickerListItem};
->>>>>>> 38560293
 
 export {
     findEmojiByName,
