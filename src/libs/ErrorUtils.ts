import mapValues from 'lodash/mapValues';
import CONST from '@src/CONST';
import type {TranslationFlatObject, TranslationPaths} from '@src/languages/types';
import type {Error, ErrorFields, Errors} from '@src/types/onyx/OnyxCommon';
import type Response from '@src/types/onyx/Response';
import DateUtils from './DateUtils';
import * as Localize from './Localize';

function getAuthenticateErrorMessage(response: Response): keyof TranslationFlatObject {
    switch (response.jsonCode) {
        case CONST.JSON_CODE.UNABLE_TO_RETRY:
            return 'session.offlineMessageRetry';
        case 401:
            return 'passwordForm.error.incorrectLoginOrPassword';
        case 402:
            // If too few characters are passed as the password, the WAF will pass it to the API as an empty
            // string, which results in a 402 error from Auth.
            if (response.message === '402 Missing partnerUserSecret') {
                return 'passwordForm.error.incorrectLoginOrPassword';
            }
            return 'passwordForm.error.twoFactorAuthenticationEnabled';
        case 403:
            if (response.message === 'Invalid code') {
                return 'passwordForm.error.incorrect2fa';
            }
            return 'passwordForm.error.invalidLoginOrPassword';
        case 404:
            return 'passwordForm.error.unableToResetPassword';
        case 405:
            return 'passwordForm.error.noAccess';
        case 413:
            return 'passwordForm.error.accountLocked';
        default:
            return 'passwordForm.error.fallback';
    }
}

/**
 * Method used to get an error object with microsecond as the key.
 * @param error - error key or message to be saved
 */
function getMicroSecondOnyxError(error: string | null, isTranslated = false): Errors {
    return {[DateUtils.getMicroseconds()]: error && [error, {isTranslated}]};
}

/**
 * Method used to get an error object with microsecond as the key and an object as the value.
 * @param error - error key or message to be saved
 */
function getMicroSecondOnyxErrorObject(error: Errors): ErrorFields {
    return {[DateUtils.getMicroseconds()]: error};
}

// We can assume that if error is a string, it has already been translated because it is server error
function getErrorMessageWithTranslationData(error: Localize.MaybePhraseKey): Localize.MaybePhraseKey {
    return typeof error === 'string' ? [error, {isTranslated: true}] : error;
}

type OnyxDataWithErrors = {
    errors?: Errors | null;
};

<<<<<<< HEAD
function getLatestErrorMessage<TOnyxData extends OnyxDataWithErrors>(onyxData: TOnyxData): Error | null {
=======
function getLatestErrorMessage<TOnyxData extends OnyxDataWithErrors>(onyxData: TOnyxData): Localize.MaybePhraseKey {
>>>>>>> 85c990eb
    const errors = onyxData.errors ?? {};

    if (Object.keys(errors).length === 0) {
        return '';
    }

    const key = Object.keys(errors).sort().reverse()[0];
    return getErrorMessageWithTranslationData(errors[key]);
}

function getLatestErrorMessageField<TOnyxData extends OnyxDataWithErrors>(onyxData: TOnyxData): Errors {
    const errors = onyxData.errors ?? {};

    if (Object.keys(errors).length === 0) {
        return {};
    }

    const key = Object.keys(errors).sort().reverse()[0];

    return {key: errors[key]};
}

type OnyxDataWithErrorFields = {
    errorFields?: ErrorFields;
};

function getLatestErrorField<TOnyxData extends OnyxDataWithErrorFields>(onyxData: TOnyxData, fieldName: string): Errors {
    const errorsForField = onyxData.errorFields?.[fieldName] ?? {};

    if (Object.keys(errorsForField).length === 0) {
        return {};
    }

    const key = Object.keys(errorsForField).sort().reverse()[0];
    return {[key]: getErrorMessageWithTranslationData(errorsForField[key])};
}

function getEarliestErrorField<TOnyxData extends OnyxDataWithErrorFields>(onyxData: TOnyxData, fieldName: string): Errors {
    const errorsForField = onyxData.errorFields?.[fieldName] ?? {};

    if (Object.keys(errorsForField).length === 0) {
        return {};
    }

    const key = Object.keys(errorsForField).sort()[0];
    return {[key]: getErrorMessageWithTranslationData(errorsForField[key])};
}

<<<<<<< HEAD
=======
/**
 * Method used to attach already translated message with isTranslated property
 * @param errors - An object containing current errors in the form
 * @returns Errors in the form of {timestamp: [message, {isTranslated}]}
 */
function getErrorsWithTranslationData(errors: Localize.MaybePhraseKey | Errors): Errors {
    if (!errors || (Array.isArray(errors) && errors.length === 0)) {
        return {};
    }

    if (typeof errors === 'string' || Array.isArray(errors)) {
        // eslint-disable-next-line @typescript-eslint/naming-convention
        return {'0': getErrorMessageWithTranslationData(errors)};
    }

    return mapValues(errors, getErrorMessageWithTranslationData);
}

>>>>>>> 85c990eb
/**
 * Method used to generate error message for given inputID
 * @param errors - An object containing current errors in the form
 * @param message - Message to assign to the inputID errors
 */
function addErrorMessage<TKey extends TranslationPaths>(errors: Errors, inputID?: string, message?: TKey | Localize.MaybePhraseKey) {
    if (!message || !inputID) {
        return;
    }

    const errorList = errors;
    const error = errorList[inputID];
    const translatedMessage = Localize.translateIfPhraseKey(message);

    if (!error) {
        errorList[inputID] = [translatedMessage, {isTranslated: true}];
    } else if (typeof error === 'string') {
        errorList[inputID] = [`${error}\n${translatedMessage}`, {isTranslated: true}];
    } else if (Array.isArray(error)) {
        error[0] = `${error[0]}\n${translatedMessage}`;
    }
}

export {
    getAuthenticateErrorMessage,
    getMicroSecondOnyxError,
    getMicroSecondOnyxErrorObject,
    getLatestErrorMessage,
    getLatestErrorField,
    getEarliestErrorField,
    getErrorMessageWithTranslationData,
    getErrorsWithTranslationData,
    addErrorMessage,
    getLatestErrorMessageField,
};<|MERGE_RESOLUTION|>--- conflicted
+++ resolved
@@ -1,7 +1,7 @@
 import mapValues from 'lodash/mapValues';
 import CONST from '@src/CONST';
 import type {TranslationFlatObject, TranslationPaths} from '@src/languages/types';
-import type {Error, ErrorFields, Errors} from '@src/types/onyx/OnyxCommon';
+import type {ErrorFields, Errors} from '@src/types/onyx/OnyxCommon';
 import type Response from '@src/types/onyx/Response';
 import DateUtils from './DateUtils';
 import * as Localize from './Localize';
@@ -60,11 +60,7 @@
     errors?: Errors | null;
 };
 
-<<<<<<< HEAD
-function getLatestErrorMessage<TOnyxData extends OnyxDataWithErrors>(onyxData: TOnyxData): Error | null {
-=======
-function getLatestErrorMessage<TOnyxData extends OnyxDataWithErrors>(onyxData: TOnyxData): Localize.MaybePhraseKey {
->>>>>>> 85c990eb
+function getLatestErrorMessage<TOnyxData extends OnyxDataWithErrors>(onyxData: TOnyxData): Localize.MaybePhraseKey | null {
     const errors = onyxData.errors ?? {};
 
     if (Object.keys(errors).length === 0) {
@@ -113,8 +109,6 @@
     return {[key]: getErrorMessageWithTranslationData(errorsForField[key])};
 }
 
-<<<<<<< HEAD
-=======
 /**
  * Method used to attach already translated message with isTranslated property
  * @param errors - An object containing current errors in the form
@@ -133,7 +127,6 @@
     return mapValues(errors, getErrorMessageWithTranslationData);
 }
 
->>>>>>> 85c990eb
 /**
  * Method used to generate error message for given inputID
  * @param errors - An object containing current errors in the form
