--- conflicted
+++ resolved
@@ -62,11 +62,7 @@
     errors?: Errors | null;
 };
 
-<<<<<<< HEAD
-function getLatestErrorMessage<TOnyxData extends OnyxDataWithErrors>(onyxData: TOnyxData | null | undefined): Localize.MaybePhraseKey {
-=======
 function getLatestErrorMessage<TOnyxData extends OnyxDataWithErrors>(onyxData: OnyxEntry<TOnyxData>): Localize.MaybePhraseKey {
->>>>>>> 60297477
     const errors = onyxData?.errors ?? {};
 
     if (Object.keys(errors).length === 0) {
