<<<<<<< HEAD
import mapKeys from 'lodash/mapKeys';
import isEmpty from 'lodash/isEmpty';
import CONST from '../CONST';
=======
import CONST from '@src/CONST';
import {TranslationFlatObject} from '@src/languages/types';
import {ErrorFields, Errors} from '@src/types/onyx/OnyxCommon';
import Response from '@src/types/onyx/Response';
>>>>>>> e99c2973
import DateUtils from './DateUtils';
import * as Localize from './Localize';

function getAuthenticateErrorMessage(response: Response): keyof TranslationFlatObject {
    switch (response.jsonCode) {
        case CONST.JSON_CODE.UNABLE_TO_RETRY:
            return 'session.offlineMessageRetry';
        case 401:
            return 'passwordForm.error.incorrectLoginOrPassword';
        case 402:
            // If too few characters are passed as the password, the WAF will pass it to the API as an empty
            // string, which results in a 402 error from Auth.
            if (response.message === '402 Missing partnerUserSecret') {
                return 'passwordForm.error.incorrectLoginOrPassword';
            }
            return 'passwordForm.error.twoFactorAuthenticationEnabled';
        case 403:
            if (response.message === 'Invalid code') {
                return 'passwordForm.error.incorrect2fa';
            }
            return 'passwordForm.error.invalidLoginOrPassword';
        case 404:
            return 'passwordForm.error.unableToResetPassword';
        case 405:
            return 'passwordForm.error.noAccess';
        case 413:
            return 'passwordForm.error.accountLocked';
        default:
            return 'passwordForm.error.fallback';
    }
}

/**
 * Method used to get an error object with microsecond as the key.
 * @param error - error key or message to be saved
 */
function getMicroSecondOnyxError(error: string): Record<number, string> {
    return {[DateUtils.getMicroseconds()]: error};
}

type OnyxDataWithErrors = {
    errors?: Errors;
};

type TranslationData = [string, Record<string, unknown>] | string;

function getLatestErrorMessage<TOnyxData extends OnyxDataWithErrors>(onyxData: TOnyxData): TranslationData {
    const errors = onyxData.errors ?? {};

    if (Object.keys(errors).length === 0) {
        return '';
    }

    const key = Object.keys(errors).sort().reverse()[0];

    return [errors[key], {isTranslated: true}];
}

type OnyxDataWithErrorFields = {
    errorFields?: ErrorFields;
};

function getLatestErrorField<TOnyxData extends OnyxDataWithErrorFields>(onyxData: TOnyxData, fieldName: string): Record<string, TranslationData> {
    const errorsForField = onyxData.errorFields?.[fieldName] ?? {};

    if (Object.keys(errorsForField).length === 0) {
        return {};
    }

    const key = Object.keys(errorsForField).sort().reverse()[0];

    return {[key]: [errorsForField[key], {isTranslated: true}]};
}

function getEarliestErrorField<TOnyxData extends OnyxDataWithErrorFields>(onyxData: TOnyxData, fieldName: string): Record<string, TranslationData> {
    const errorsForField = onyxData.errorFields?.[fieldName] ?? {};

    if (Object.keys(errorsForField).length === 0) {
        return {};
    }

    const key = Object.keys(errorsForField).sort()[0];

    return {[key]: [errorsForField[key], {isTranslated: true}]};
}

type ErrorsList = Record<string, string | [string, {isTranslated: boolean}]>;
type ErrorsListWithTranslationData = Record<string | number, string | TranslationData>;

/**
 * Method used to attach already translated message with isTranslated: true property
 * @param errors - An object containing current errors in the form
 * @returns Errors in the form of {timestamp: [message, {isTranslated: true}]}
 */
function getErrorMessagesWithTranslationData(errors: TranslationData | ErrorsList): ErrorsListWithTranslationData {
    if (isEmpty(errors)) {
        return {};
    }

    if (typeof errors === 'string' || Array.isArray(errors)) {
        const [message, variables] = Array.isArray(errors) ? errors : [errors];
        // eslint-disable-next-line @typescript-eslint/naming-convention
        return {0: [message, {...variables, isTranslated: true}]};
    }

    return mapKeys(errors, (message) => [message, {isTranslated: true}]);
}

/**
 * Method used to generate error message for given inputID
 * @param errorList - An object containing current errors in the form
 * @param message - Message to assign to the inputID errors
 */
function addErrorMessage(errors: ErrorsList, inputID?: string, message?: string) {
    if (!message || !inputID) {
        return;
    }

    const errorList = errors;
    const error = errorList[inputID];
    const translatedMessage = Localize.translateIfPhraseKey(message);

    if (!error) {
        errorList[inputID] = [translatedMessage, {isTranslated: true}];
    } else if (typeof error === 'string') {
        errorList[inputID] = [`${error}\n${translatedMessage}`, {isTranslated: true}];
    } else if (Array.isArray(error)) {
        error[0] = `${error[0]}\n${translatedMessage}`;
    }
}

export {getAuthenticateErrorMessage, getMicroSecondOnyxError, getLatestErrorMessage, getLatestErrorField, getEarliestErrorField, getErrorMessagesWithTranslationData, addErrorMessage};<|MERGE_RESOLUTION|>--- conflicted
+++ resolved
@@ -1,13 +1,9 @@
-<<<<<<< HEAD
+import isEmpty from 'lodash/isEmpty';
 import mapKeys from 'lodash/mapKeys';
-import isEmpty from 'lodash/isEmpty';
-import CONST from '../CONST';
-=======
 import CONST from '@src/CONST';
 import {TranslationFlatObject} from '@src/languages/types';
 import {ErrorFields, Errors} from '@src/types/onyx/OnyxCommon';
 import Response from '@src/types/onyx/Response';
->>>>>>> e99c2973
 import DateUtils from './DateUtils';
 import * as Localize from './Localize';
 
