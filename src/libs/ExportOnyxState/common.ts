--- conflicted
+++ resolved
@@ -3,7 +3,6 @@
 import type {Session} from '@src/types/onyx';
 
 const MASKING_PATTERN = '***';
-<<<<<<< HEAD
 const keysToMask = [
     'plaidLinkToken',
     'plaidAccessToken',
@@ -20,7 +19,7 @@
     'lastMessageHtml',
     'lastMessageText',
 ];
-=======
+
 const emailRegex = /[a-zA-Z0-9._%+-]+@[a-zA-Z0-9.-]+\.[a-zA-Z]{2,}/;
 
 const emailMap = new Map<string, string>();
@@ -50,7 +49,6 @@
 function replaceEmailInString(text: string, emailReplacement: string) {
     return text.replace(emailRegex, emailReplacement);
 }
->>>>>>> 97d59214
 
 const maskSessionDetails = (data: Record<string, unknown>): Record<string, unknown> => {
     const session = data.session as Session;
@@ -113,7 +111,6 @@
 
         const value = data[propertyName];
 
-<<<<<<< HEAD
         if (keysToMask.includes(key)) {
             if (Array.isArray(value)) {
                 maskedData[key] = value.map(() => MASKING_PATTERN);
@@ -121,17 +118,11 @@
                 maskedData[key] = MASKING_PATTERN;
             }
         } else if (typeof value === 'string' && Str.isValidEmail(value)) {
-            maskedData[key] = MASKING_PATTERN;
-        } else if (parentKey && parentKey.includes(ONYXKEYS.COLLECTION.REPORT_ACTIONS) && (key === 'text' || key === 'html')) {
-            maskedData[key] = MASKING_PATTERN;
-=======
-        if (typeof value === 'string' && Str.isValidEmail(value)) {
             maskedData[propertyName] = maskEmail(value);
         } else if (typeof value === 'string' && stringContainsEmail(value)) {
             maskedData[propertyName] = replaceEmailInString(value, maskEmail(extractEmail(value) ?? ''));
         } else if (parentKey && parentKey.includes(ONYXKEYS.COLLECTION.REPORT_ACTIONS) && (propertyName === 'text' || propertyName === 'html')) {
-            maskedData[propertyName] = MASKING_PATTERN;
->>>>>>> 97d59214
+            maskedData[key] = MASKING_PATTERN;
         } else if (typeof value === 'object') {
             maskedData[propertyName] = maskFragileData(value as Record<string, unknown>, propertyName.includes(ONYXKEYS.COLLECTION.REPORT_ACTIONS) ? propertyName : parentKey);
         } else {
