--- conflicted
+++ resolved
@@ -96,13 +96,8 @@
 
     if (tryNewDot !== undefined) {
         setUseNewDotSignInPage(false).then(() => {
-<<<<<<< HEAD
             if (shouldUseOldApp(tryNewDot)) {
-                closeReactNativeApp({shouldSignOut: false, shouldSetNVP: false});
-=======
-            if (shouldUseOD) {
                 closeReactNativeApp({shouldSetNVP: false});
->>>>>>> bc97f828
             } else {
                 Log.info('[HybridApp] The user should see NewDot. There is no need to block the user on the `SignInPage` until the sign-in process is completed on the OldDot side.');
                 setReadyToShowAuthScreens(true);
