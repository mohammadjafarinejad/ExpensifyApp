--- conflicted
+++ resolved
@@ -181,9 +181,5 @@
     isValidMoneyRequestType,
     navigateToStartMoneyRequestStep,
     updateIOUOwnerAndTotal,
-<<<<<<< HEAD
-    temporary_isValidMoneyRequestType,
     formatCurrentUserToAttendee,
-=======
->>>>>>> 3946b226
 };