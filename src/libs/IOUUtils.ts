--- conflicted
+++ resolved
@@ -8,21 +8,11 @@
 import Navigation from './Navigation/Navigation';
 import * as TransactionUtils from './TransactionUtils';
 
-<<<<<<< HEAD
-function navigateToStartMoneyRequestStep(
-    requestType: ValueOf<typeof CONST.IOU.REQUEST_TYPE>,
-    iouType: ValueOf<typeof CONST.IOU.TYPE>,
-    transactionID: string,
-    reportID: string,
-    iouAction?: ValueOf<typeof CONST.IOU.ACTION>,
-): void {
+function navigateToStartMoneyRequestStep(requestType: IOURequestType, iouType: ValueOf<typeof CONST.IOU.TYPE>, transactionID: string, reportID: string, iouAction?: ValueOf<typeof CONST.IOU.ACTION>): void {
     if (iouAction === CONST.IOU.ACTION.CATEGORIZE || iouAction === CONST.IOU.ACTION.MOVE) {
         Navigation.goBack();
         return;
     }
-=======
-function navigateToStartMoneyRequestStep(requestType: IOURequestType, iouType: ValueOf<typeof CONST.IOU.TYPE>, transactionID: string, reportID: string) {
->>>>>>> b3b76cf9
     // If the participants were automatically added to the transaction, then the user needs taken back to the starting step
     switch (requestType) {
         case CONST.IOU.REQUEST_TYPE.DISTANCE:
