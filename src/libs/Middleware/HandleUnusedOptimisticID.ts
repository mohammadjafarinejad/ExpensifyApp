import clone from 'lodash/clone';
import deepReplaceKeysAndValues from '@libs/deepReplaceKeysAndValues';
import type {Middleware} from '@libs/Request';
import * as PersistedRequests from '@userActions/PersistedRequests';
import ONYXKEYS from '@src/ONYXKEYS';
import type Report from '@src/types/onyx/Report';

/**
 * This middleware checks for the presence of a field called preexistingReportID in the response.
 * If present, that means that the client passed an optimistic reportID with the request that the server did not use.
 * This can happen because there was already a report matching the parameters provided that the client didn't know about.
 * (i.e: a DM chat report with the same set of participants)
 *
 * If that happens, this middleware checks for any serialized network requests that reference the unused optimistic ID.
 * If it finds any, it replaces the unused optimistic ID with the "real ID" from the server.
 * That way these serialized requests function as expected rather than returning a 404.
 */
const handleUnusedOptimisticID: Middleware = (requestResponse, request, isFromSequentialQueue) =>
    requestResponse.then((response) => {
        const responseOnyxData = response?.onyxData ?? [];
        responseOnyxData.forEach((onyxData) => {
            const key = onyxData.key;
            if (!key?.startsWith(ONYXKEYS.COLLECTION.REPORT)) {
                return;
            }

            if (!onyxData.value) {
                return;
            }

            const report: Report = onyxData.value as Report;
            const preexistingReportID = report.preexistingReportID;
            if (!preexistingReportID) {
                return;
            }
            const oldReportID = request.data?.reportID;
<<<<<<< HEAD

            if (isFromSequentialQueue) {
                const ongoingRequest = PersistedRequests.getOngoingRequest();
                if (ongoingRequest && ongoingRequest.data?.reportID === oldReportID) {
                    const ongoingRequestClone = _.clone(ongoingRequest);
                    ongoingRequestClone.data = deepReplaceKeysAndValues(ongoingRequest.data, oldReportID as string, preexistingReportID);
                    PersistedRequests.updateOngoingRequest(ongoingRequestClone);
                }
            }

            PersistedRequests.getAll().forEach((persistedRequest, index) => {
                const persistedRequestClone = _.clone(persistedRequest);
                persistedRequestClone.data = deepReplaceKeysAndValues(persistedRequest.data, oldReportID as string, preexistingReportID);
                PersistedRequests.update(index, persistedRequestClone);
            });
=======
            const offset = isFromSequentialQueue ? 1 : 0;
            PersistedRequests.getAll()
                .slice(offset)
                .forEach((persistedRequest, index) => {
                    const persistedRequestClone = clone(persistedRequest);
                    persistedRequestClone.data = deepReplaceKeysAndValues(persistedRequest.data, oldReportID as string, preexistingReportID);
                    PersistedRequests.update(index + offset, persistedRequestClone);
                });
>>>>>>> a175c8ed
        });
        return response;
    });

export default handleUnusedOptimisticID;<|MERGE_RESOLUTION|>--- conflicted
+++ resolved
@@ -34,32 +34,21 @@
                 return;
             }
             const oldReportID = request.data?.reportID;
-<<<<<<< HEAD
 
             if (isFromSequentialQueue) {
                 const ongoingRequest = PersistedRequests.getOngoingRequest();
                 if (ongoingRequest && ongoingRequest.data?.reportID === oldReportID) {
-                    const ongoingRequestClone = _.clone(ongoingRequest);
+                    const ongoingRequestClone = clone(ongoingRequest);
                     ongoingRequestClone.data = deepReplaceKeysAndValues(ongoingRequest.data, oldReportID as string, preexistingReportID);
                     PersistedRequests.updateOngoingRequest(ongoingRequestClone);
                 }
             }
 
             PersistedRequests.getAll().forEach((persistedRequest, index) => {
-                const persistedRequestClone = _.clone(persistedRequest);
+                const persistedRequestClone = clone(persistedRequest);
                 persistedRequestClone.data = deepReplaceKeysAndValues(persistedRequest.data, oldReportID as string, preexistingReportID);
                 PersistedRequests.update(index, persistedRequestClone);
             });
-=======
-            const offset = isFromSequentialQueue ? 1 : 0;
-            PersistedRequests.getAll()
-                .slice(offset)
-                .forEach((persistedRequest, index) => {
-                    const persistedRequestClone = clone(persistedRequest);
-                    persistedRequestClone.data = deepReplaceKeysAndValues(persistedRequest.data, oldReportID as string, preexistingReportID);
-                    PersistedRequests.update(index + offset, persistedRequestClone);
-                });
->>>>>>> a175c8ed
         });
         return response;
     });
