--- conflicted
+++ resolved
@@ -8,26 +8,6 @@
  * @returns {Promise}
  */
 function SaveResponseInOnyx(response, request) {
-<<<<<<< HEAD
-    return response.then((responseData) => {
-        // Make sure we have response data (i.e. response isn't a promise being passed down to us by a failed retry request and responseData undefined)
-        if (!responseData) {
-            return;
-        }
-
-        // First apply any onyx data updates that are being sent back from the API. We wait for this to complete and then
-        // apply successData or failureData. This ensures that we do not update any pending, loading, or other UI states contained
-        // in successData/failureData until after the component has received and API data.
-        const onyxDataUpdatePromise = responseData.onyxData ? Onyx.update(responseData.onyxData) : Promise.resolve();
-
-        onyxDataUpdatePromise.then(() => {
-            // Handle the request's success/failure data (client-side data)
-            if (responseData.jsonCode === 200 && request.successData) {
-                Onyx.update(request.successData);
-            } else if (responseData.jsonCode !== 200 && request.failureData) {
-                Onyx.update(request.failureData);
-            }
-=======
     return response
         .then((responseData) => {
             // Make sure we have response data (i.e. response isn't a promise being passed down to us by a failed retry request and responseData undefined)
@@ -56,11 +36,7 @@
                 }
                 return Promise.resolve();
             }).then(() => responseData);
->>>>>>> cc78a083
         });
-
-        return responseData;
-    });
 }
 
 export default SaveResponseInOnyx;