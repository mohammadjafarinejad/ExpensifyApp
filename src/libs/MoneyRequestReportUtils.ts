--- conflicted
+++ resolved
@@ -109,16 +109,12 @@
     // Split the total spend into different categories as needed.
     const {totalDisplaySpend, reimbursableSpend} = getMoneyRequestSpendBreakdown(report);
 
-<<<<<<< HEAD
-    if (reportPreviewAction === CONST.REPORT.REPORT_PREVIEW_ACTIONS.PAY) {
-=======
     if (isPayOrApproveAction) {
         // Return empty string if there are only held expenses which cannot be paid or approved.
         if (hasOnlyHeldExpenses) {
             return '';
         }
 
->>>>>>> 3fa3aba7
         // We shouldn't display the nonHeldAmount as the default option if it's not valid since we cannot pay partially in this case
         if (hasHeldExpensesReportUtils(report?.reportID) && canAllowSettlement && hasValidNonHeldAmount && !hasOnlyHeldExpenses) {
             return nonHeldAmount;
