import React from 'react';
import Onyx, {withOnyx} from 'react-native-onyx';
import PropTypes from 'prop-types';
import moment from 'moment';
import _ from 'underscore';
import lodashGet from 'lodash/get';
import withWindowDimensions, {windowDimensionsPropTypes} from '../../../components/withWindowDimensions';
import CONST from '../../../CONST';
import compose from '../../compose';
import * as PersonalDetails from '../../actions/PersonalDetails';
import * as Pusher from '../../Pusher/pusher';
import PusherConnectionManager from '../../PusherConnectionManager';
import ROUTES from '../../../ROUTES';
import ONYXKEYS from '../../../ONYXKEYS';
import Timing from '../../actions/Timing';
import NetworkConnection from '../../NetworkConnection';
import CONFIG from '../../../CONFIG';
import KeyboardShortcut from '../../KeyboardShortcut';
import Navigation from '../Navigation';
import * as User from '../../actions/User';
import * as Modal from '../../actions/Modal';
import modalCardStyleInterpolator from './modalCardStyleInterpolator';
import createResponsiveStackNavigator from './createResponsiveStackNavigator';
import SCREENS from '../../../SCREENS';
import defaultScreenOptions from './defaultScreenOptions';
import * as App from '../../actions/App';
import * as Download from '../../actions/Download';
import * as Session from '../../actions/Session';
import RightModalNavigator from './Navigators/RightModalNavigator';
import CentralPaneNavigator from './Navigators/CentralPaneNavigator';
import NAVIGATORS from '../../../NAVIGATORS';
import FullScreenNavigator from './Navigators/FullScreenNavigator';
import styles from '../../../styles/styles';

let currentUserEmail;
Onyx.connect({
    key: ONYXKEYS.SESSION,
    callback: (val) => {
        // When signed out, val is undefined
        if (!val) {
            return;
        }

        currentUserEmail = val.email;
    },
});

let timezone;
Onyx.connect({
    key: ONYXKEYS.PERSONAL_DETAILS,
    callback: (val) => {
        if (!val || timezone) {
            return;
        }

        timezone = lodashGet(val, [currentUserEmail, 'timezone'], {});
        const currentTimezone = moment.tz.guess(true);

        // If the current timezone is different than the user's timezone, and their timezone is set to automatic
        // then update their timezone.
        if (_.isObject(timezone) && timezone.automatic && timezone.selected !== currentTimezone) {
            timezone.selected = currentTimezone;
            PersonalDetails.updateAutomaticTimezone(timezone);
        }
    },
});

const RootStack = createResponsiveStackNavigator();

// We want to delay the re-rendering for components(e.g. ReportActionCompose)
// that depends on modal visibility until Modal is completely closed and its focused
// When modal screen is focused, update modal visibility in Onyx
// https://reactnavigation.org/docs/navigation-events/
const modalScreenListeners = {
    focus: () => {
        Modal.setModalVisibility(true);
    },
    beforeRemove: () => {
        Modal.setModalVisibility(false);
    },
};

const propTypes = {
    /** Session of currently logged in user */
    session: PropTypes.shape({
        email: PropTypes.string.isRequired,
    }),
    ...windowDimensionsPropTypes,
};

const defaultProps = {
    session: {
        email: null,
    },
};

class AuthScreens extends React.Component {
    constructor(props) {
        super(props);

        Timing.start(CONST.TIMING.HOMEPAGE_INITIAL_RENDER);
    }

    componentDidMount() {
        NetworkConnection.listenForReconnect();
        NetworkConnection.onReconnect(() => App.reconnectApp());
        PusherConnectionManager.init();
        Pusher.init({
            appKey: CONFIG.PUSHER.APP_KEY,
            cluster: CONFIG.PUSHER.CLUSTER,
            authEndpoint: `${CONFIG.EXPENSIFY.DEFAULT_API_ROOT}api?command=AuthenticatePusher`,
        }).then(() => {
            User.subscribeToUserEvents();
        });

        App.openApp();
        App.setUpPoliciesAndNavigate(this.props.session);
        Download.clearDownloads();
        Timing.end(CONST.TIMING.HOMEPAGE_INITIAL_RENDER);

        const searchShortcutConfig = CONST.KEYBOARD_SHORTCUTS.SEARCH;
        const groupShortcutConfig = CONST.KEYBOARD_SHORTCUTS.NEW_GROUP;

        // Listen for the key K being pressed so that focus can be given to
        // the chat switcher, or new group chat
        // based on the key modifiers pressed and the operating system
        this.unsubscribeSearchShortcut = KeyboardShortcut.subscribe(
            searchShortcutConfig.shortcutKey,
            () => {
                Modal.close(() => {
                    if (Navigation.isActiveRoute(ROUTES.SEARCH)) {
                        return;
                    }
                    return Navigation.navigate(ROUTES.SEARCH);
                });
            },
            searchShortcutConfig.descriptionKey,
            searchShortcutConfig.modifiers,
            true,
        );
        this.unsubscribeGroupShortcut = KeyboardShortcut.subscribe(
            groupShortcutConfig.shortcutKey,
            () => {
                Modal.close(() => {
                    if (Navigation.isActiveRoute(ROUTES.NEW_GROUP)) {
                        return;
                    }
                    Navigation.navigate(ROUTES.NEW_GROUP);
                });
            },
            groupShortcutConfig.descriptionKey,
            groupShortcutConfig.modifiers,
            true,
        );
    }

    shouldComponentUpdate(nextProps) {
        return nextProps.windowHeight !== this.props.windowHeight || nextProps.isSmallScreenWidth !== this.props.isSmallScreenWidth;
    }

    componentWillUnmount() {
        if (this.unsubscribeSearchShortcut) {
            this.unsubscribeSearchShortcut();
        }
        if (this.unsubscribeGroupShortcut) {
            this.unsubscribeGroupShortcut();
        }
        Session.cleanupSession();
        clearInterval(this.interval);
        this.interval = null;
    }

    render() {
        const commonScreenOptions = {
            headerShown: false,
            gestureDirection: 'horizontal',
            animationEnabled: true,
            cardStyleInterpolator: (props) => modalCardStyleInterpolator(this.props.isSmallScreenWidth, false, props),
            cardOverlayEnabled: true,
            animationTypeForReplace: 'push',
        };

        const rightModalNavigatorScreenOptions = {
            ...commonScreenOptions,
            // we want pop in RHP since there are some flows that would work weird otherwise
            animationTypeForReplace: 'pop',
            cardStyle: styles.navigationModalCard(this.props.isSmallScreenWidth),
        };

        return (
            <RootStack.Navigator
                isSmallScreenWidth={this.props.isSmallScreenWidth}
                mode="modal"
                // We are disabling the default keyboard handling here since the automatic behavior is to close a
                // keyboard that's open when swiping to dismiss a modal. In those cases, pressing the back button on
                // a header will briefly open and close the keyboard and crash Android.
                // eslint-disable-next-line react/jsx-props-no-multi-spaces
                keyboardHandlingEnabled={false}
            >
                <RootStack.Screen
                    name={SCREENS.HOME}
                    options={{
                        ...commonScreenOptions,
                        title: 'New Expensify',

                        // Prevent unnecessary scrolling
                        cardStyle: styles.cardStyleNavigator,
                    }}
                    getComponent={() => {
                        const SidebarScreen = require('../../../pages/home/sidebar/SidebarScreen').default;
                        return SidebarScreen;
                    }}
                />
                <RootStack.Screen
                    name={NAVIGATORS.CENTRAL_PANE_NAVIGATOR}
                    options={{
                        ...commonScreenOptions,
                        title: 'New Expensify',

                        // Prevent unnecessary scrolling
                        cardStyle: styles.cardStyleNavigator,
                        cardStyleInterpolator: (props) => modalCardStyleInterpolator(this.props.isSmallScreenWidth, false, props),
                    }}
                    component={CentralPaneNavigator}
                />
                <RootStack.Screen
                    name="ValidateLogin"
                    options={{
                        headerShown: false,
                        title: 'New Expensify',
                    }}
                    getComponent={() => {
                        const ValidateLoginPage = require('../../../pages/ValidateLoginPage').default;
                        return ValidateLoginPage;
                    }}
                />
                <RootStack.Screen
                    name={SCREENS.TRANSITION_FROM_OLD_DOT}
                    options={defaultScreenOptions}
                    getComponent={() => {
                        const LogOutPreviousUserPage = require('../../../pages/LogOutPreviousUserPage').default;
                        return LogOutPreviousUserPage;
                    }}
                />
                <RootStack.Screen
                    name="Concierge"
                    options={defaultScreenOptions}
                    getComponent={() => {
                        const ConciergePage = require('../../../pages/ConciergePage').default;
                        return ConciergePage;
                    }}
                />
                <RootStack.Screen
<<<<<<< HEAD
                    name="Participants"
                    options={modalScreenOptions}
                    component={ModalStackNavigators.ReportParticipantsModalStackNavigator}
                    listeners={modalScreenListeners}
                />
                <RootStack.Screen
                    name="MoneyRequest"
                    options={modalScreenOptions}
                    component={ModalStackNavigators.MoneyRequestModalStackNavigator}
                    listeners={modalScreenListeners}
                />
                <RootStack.Screen
                    name="NewTask"
                    options={modalScreenOptions}
                    component={ModalStackNavigators.NewTaskModalStackNavigator}
                    listeners={modalScreenListeners}
                />
                <RootStack.Screen
                    name="Task_Details"
                    options={modalScreenOptions}
                    component={ModalStackNavigators.TaskModalStackNavigator}
                    listeners={modalScreenListeners}
                />
                <RootStack.Screen
                    name="EnablePayments"
                    options={modalScreenOptions}
                    component={ModalStackNavigators.EnablePaymentsStackNavigator}
                    listeners={modalScreenListeners}
                />
                <RootStack.Screen
                    name="SplitDetails"
                    options={modalScreenOptions}
                    component={ModalStackNavigators.SplitDetailsModalStackNavigator}
                    listeners={modalScreenListeners}
                />
                <RootStack.Screen
                    name="AddPersonalBankAccount"
                    options={modalScreenOptions}
                    component={ModalStackNavigators.AddPersonalBankAccountModalStackNavigator}
                    listeners={modalScreenListeners}
                />
                <RootStack.Screen
                    name="Wallet_Statement"
                    options={modalScreenOptions}
                    component={ModalStackNavigators.WalletStatementStackNavigator}
                    listeners={modalScreenListeners}
                />
                <RootStack.Screen
                    name="Select_Year"
                    options={modalScreenOptions}
                    component={ModalStackNavigators.YearPickerStackNavigator}
                    listeners={modalScreenListeners}
                />
                <RootStack.Screen
                    name="Flag_Comment"
                    options={modalScreenOptions}
                    component={ModalStackNavigators.FlagCommentStackNavigator}
                    listeners={modalScreenListeners}
=======
                    name={NAVIGATORS.FULL_SCREEN_NAVIGATOR}
                    options={defaultScreenOptions}
                    component={FullScreenNavigator}
>>>>>>> c3b3a537
                />
                <RootStack.Screen
                    name={NAVIGATORS.RIGHT_MODAL_NAVIGATOR}
                    options={rightModalNavigatorScreenOptions}
                    component={RightModalNavigator}
                    listeners={modalScreenListeners}
                />
            </RootStack.Navigator>
        );
    }
}

AuthScreens.propTypes = propTypes;
AuthScreens.defaultProps = defaultProps;
export default compose(
    withWindowDimensions,
    withOnyx({
        session: {
            key: ONYXKEYS.SESSION,
        },
    }),
)(AuthScreens);<|MERGE_RESOLUTION|>--- conflicted
+++ resolved
@@ -251,70 +251,9 @@
                     }}
                 />
                 <RootStack.Screen
-<<<<<<< HEAD
-                    name="Participants"
-                    options={modalScreenOptions}
-                    component={ModalStackNavigators.ReportParticipantsModalStackNavigator}
-                    listeners={modalScreenListeners}
-                />
-                <RootStack.Screen
-                    name="MoneyRequest"
-                    options={modalScreenOptions}
-                    component={ModalStackNavigators.MoneyRequestModalStackNavigator}
-                    listeners={modalScreenListeners}
-                />
-                <RootStack.Screen
-                    name="NewTask"
-                    options={modalScreenOptions}
-                    component={ModalStackNavigators.NewTaskModalStackNavigator}
-                    listeners={modalScreenListeners}
-                />
-                <RootStack.Screen
-                    name="Task_Details"
-                    options={modalScreenOptions}
-                    component={ModalStackNavigators.TaskModalStackNavigator}
-                    listeners={modalScreenListeners}
-                />
-                <RootStack.Screen
-                    name="EnablePayments"
-                    options={modalScreenOptions}
-                    component={ModalStackNavigators.EnablePaymentsStackNavigator}
-                    listeners={modalScreenListeners}
-                />
-                <RootStack.Screen
-                    name="SplitDetails"
-                    options={modalScreenOptions}
-                    component={ModalStackNavigators.SplitDetailsModalStackNavigator}
-                    listeners={modalScreenListeners}
-                />
-                <RootStack.Screen
-                    name="AddPersonalBankAccount"
-                    options={modalScreenOptions}
-                    component={ModalStackNavigators.AddPersonalBankAccountModalStackNavigator}
-                    listeners={modalScreenListeners}
-                />
-                <RootStack.Screen
-                    name="Wallet_Statement"
-                    options={modalScreenOptions}
-                    component={ModalStackNavigators.WalletStatementStackNavigator}
-                    listeners={modalScreenListeners}
-                />
-                <RootStack.Screen
-                    name="Select_Year"
-                    options={modalScreenOptions}
-                    component={ModalStackNavigators.YearPickerStackNavigator}
-                    listeners={modalScreenListeners}
-                />
-                <RootStack.Screen
-                    name="Flag_Comment"
-                    options={modalScreenOptions}
-                    component={ModalStackNavigators.FlagCommentStackNavigator}
-                    listeners={modalScreenListeners}
-=======
                     name={NAVIGATORS.FULL_SCREEN_NAVIGATOR}
                     options={defaultScreenOptions}
                     component={FullScreenNavigator}
->>>>>>> c3b3a537
                 />
                 <RootStack.Screen
                     name={NAVIGATORS.RIGHT_MODAL_NAVIGATOR}
