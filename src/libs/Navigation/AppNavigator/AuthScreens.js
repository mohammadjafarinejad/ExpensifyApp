import React from 'react';
import PropTypes from 'prop-types';
import Onyx, {withOnyx} from 'react-native-onyx';
import moment from 'moment';
import _ from 'underscore';
import lodashGet from 'lodash/get';
import {getNavigationModalCardStyle} from '../../../styles/styles';
import withWindowDimensions, {windowDimensionsPropTypes} from '../../../components/withWindowDimensions';
import CONST from '../../../CONST';
import compose from '../../compose';
import {
    subscribeToUserEvents,
    fetchAllReports,
} from '../../actions/Report';
import * as PersonalDetails from '../../actions/PersonalDetails';
import * as Pusher from '../../Pusher/pusher';
import PusherConnectionManager from '../../PusherConnectionManager';
import UnreadIndicatorUpdater from '../../UnreadIndicatorUpdater';
import ROUTES from '../../../ROUTES';
import ONYXKEYS from '../../../ONYXKEYS';
import Timing from '../../actions/Timing';
import NetworkConnection from '../../NetworkConnection';
import CONFIG from '../../../CONFIG';
import {fetchCountryCodeByRequestIP} from '../../actions/GeoLocation';
import KeyboardShortcut from '../../KeyboardShortcut';
import Navigation from '../Navigation';
import * as User from '../../actions/User';
import {setModalVisibility} from '../../actions/Modal';
import NameValuePair from '../../actions/NameValuePair';
import {getPolicySummaries, getPolicyList} from '../../actions/Policy';
import modalCardStyleInterpolator from './modalCardStyleInterpolator';
import createCustomModalStackNavigator from './createCustomModalStackNavigator';
import Permissions from '../../Permissions';

// Main drawer navigator
import MainDrawerNavigator from './MainDrawerNavigator';

// Validate login page
import ValidateLoginPage from '../../../pages/ValidateLoginPage';

// Modal Stack Navigators
import {
    IOUBillStackNavigator,
    IOURequestModalStackNavigator,
    IOUDetailsModalStackNavigator,
    DetailsModalStackNavigator,
    ReportParticipantsModalStackNavigator,
    SearchModalStackNavigator,
    NewGroupModalStackNavigator,
    NewChatModalStackNavigator,
    SettingsModalStackNavigator,
    EnablePaymentsStackNavigator,
    AddPersonalBankAccountModalStackNavigator,
    ReimbursementAccountModalStackNavigator,
    NewWorkspaceStackNavigator,
    WorkspaceInviteModalStackNavigator,
<<<<<<< HEAD
    WorkspacePeopleModalStackNavigator,
=======
    RequestCallModalStackNavigator,
>>>>>>> 9cbfba7a
} from './ModalStackNavigators';
import SCREENS from '../../../SCREENS';
import Timers from '../../Timers';

Onyx.connect({
    key: ONYXKEYS.MY_PERSONAL_DETAILS,
    callback: (val) => {
        const timezone = lodashGet(val, 'timezone', {});
        const currentTimezone = moment.tz.guess(true);

        // If the current timezone is different than the user's timezone, and their timezone is set to automatic
        // then update their timezone.
        if (_.isObject(timezone) && timezone.automatic && timezone.selected !== currentTimezone) {
            timezone.selected = currentTimezone;
            PersonalDetails.setPersonalDetails({timezone});
        }
    },
});

const RootStack = createCustomModalStackNavigator();

// We want to delay the re-rendering for components(e.g. ReportActionCompose)
// that depends on modal visibility until Modal is completely closed and its focused
// When modal screen is focused, update modal visibility in Onyx
// https://reactnavigation.org/docs/navigation-events/
const modalScreenListeners = {
    focus: () => {
        setModalVisibility(true);
    },
    beforeRemove: () => {
        setModalVisibility(false);
    },
};

const propTypes = {
    /** Information about the network */
    network: PropTypes.shape({
        /** Is the network currently offline or not */
        isOffline: PropTypes.bool,
    }),

    /** List of betas available to current user */
    betas: PropTypes.arrayOf(PropTypes.string),

    ...windowDimensionsPropTypes,
};

const defaultProps = {
    network: {isOffline: true},
    betas: [],
};

class AuthScreens extends React.Component {
    constructor(props) {
        super(props);

        Timing.start(CONST.TIMING.HOMEPAGE_INITIAL_RENDER);
        Timing.start(CONST.TIMING.HOMEPAGE_REPORTS_LOADED);
    }

    componentDidMount() {
        NetworkConnection.listenForReconnect();
        PusherConnectionManager.init();
        Pusher.init({
            appKey: CONFIG.PUSHER.APP_KEY,
            cluster: CONFIG.PUSHER.CLUSTER,
            authEndpoint: `${CONFIG.EXPENSIFY.URL_API_ROOT}api?command=Push_Authenticate`,
        }).then(subscribeToUserEvents);

        // Fetch some data we need on initialization
        NameValuePair.get(CONST.NVP.PRIORITY_MODE, ONYXKEYS.NVP_PRIORITY_MODE, 'default');
        PersonalDetails.fetchPersonalDetails();
        User.getUserDetails();
        User.getBetas();
        User.getDomainInfo();
        PersonalDetails.fetchCurrencyPreferences();
        fetchAllReports(true, true);
        fetchCountryCodeByRequestIP();
        UnreadIndicatorUpdater.listenForReportChanges();

        if (Permissions.canUseFreePlan(this.props.betas)) {
            getPolicySummaries();
            getPolicyList();
        }

        // Refresh the personal details, timezone and betas every 30 minutes
        // There is no pusher event that sends updated personal details data yet
        // See https://github.com/Expensify/ReactNativeChat/issues/468
        this.interval = Timers.register(setInterval(() => {
            if (this.props.network.isOffline) {
                return;
            }
            PersonalDetails.fetchPersonalDetails();
            User.getUserDetails();
            User.getBetas();
        }, 1000 * 60 * 30));

        Timing.end(CONST.TIMING.HOMEPAGE_INITIAL_RENDER);

        // Listen for the Command+K key being pressed so the focus can be given to the chat switcher
        KeyboardShortcut.subscribe('K', () => {
            Navigation.navigate(ROUTES.SEARCH);
        }, ['meta'], true);
    }

    shouldComponentUpdate(nextProps) {
        if (nextProps.isSmallScreenWidth !== this.props.isSmallScreenWidth) {
            return true;
        }

        return false;
    }

    componentWillUnmount() {
        KeyboardShortcut.unsubscribe('K');
        NetworkConnection.stopListeningForReconnect();
        clearInterval(this.interval);
        this.interval = null;
    }

    render() {
        const modalScreenOptions = {
            headerShown: false,
            cardStyle: getNavigationModalCardStyle(this.props.isSmallScreenWidth),
            cardStyleInterpolator: props => modalCardStyleInterpolator(this.props.isSmallScreenWidth, props),
            animationEnabled: true,
            gestureDirection: 'horizontal',
            cardOverlayEnabled: true,

            // This option is required to make previous screen visible underneath the modal screen
            // https://reactnavigation.org/docs/6.x/stack-navigator#transparent-modals
            presentation: 'transparentModal',

            // This is a custom prop we are passing to custom navigator so that we will know to add a Pressable overlay
            // when displaying a modal. This allows us to dismiss by clicking outside on web / large screens.
            isModal: true,
        };
        return (
            <RootStack.Navigator
                mode="modal"

                // We are disabling the default keyboard handling here since the automatic behavior is to close a
                // keyboard that's open when swiping to dismiss a modal. In those cases, pressing the back button on
                // a header will briefly open and close the keyboard and crash Android.
                // eslint-disable-next-line react/jsx-props-no-multi-spaces
                keyboardHandlingEnabled={false}
            >
                {/* The MainDrawerNavigator contains the SidebarScreen and ReportScreen */}
                <RootStack.Screen
                    name={SCREENS.HOME}
                    options={{
                        headerShown: false,
                        title: 'Expensify.cash',
                    }}
                    component={MainDrawerNavigator}
                />
                <RootStack.Screen
                    name="ValidateLogin"
                    options={{
                        headerShown: false,
                        title: 'Expensify.cash',
                    }}
                    component={ValidateLoginPage}
                />

                {/* These are the various modal routes */}
                {/* Note: Each modal must have it's own stack navigator since we want to be able to navigate to any
                modal subscreens e.g. `/settings/profile` and this will allow us to navigate while inside the modal. We
                are also using a custom navigator on web so even if a modal does not have any subscreens it still must
                use a navigator */}
                <RootStack.Screen
                    name="WorkspacePeople"
                    options={{
                        headerShown: false,
                        title: 'BETA - WORKSPACE PEOPLE',
                    }}
                    component={WorkspacePeopleModalStackNavigator}
                    listeners={modalScreenListeners}
                />
                <RootStack.Screen
                    name="Settings"
                    options={modalScreenOptions}
                    component={SettingsModalStackNavigator}
                    listeners={modalScreenListeners}
                />
                <RootStack.Screen
                    name="NewChat"
                    options={modalScreenOptions}
                    component={NewChatModalStackNavigator}
                    listeners={modalScreenListeners}
                />
                <RootStack.Screen
                    name="NewGroup"
                    options={modalScreenOptions}
                    component={NewGroupModalStackNavigator}
                    listeners={modalScreenListeners}
                />
                <RootStack.Screen
                    name="Search"
                    options={modalScreenOptions}
                    component={SearchModalStackNavigator}
                    listeners={modalScreenListeners}
                />
                <RootStack.Screen
                    name="Details"
                    options={modalScreenOptions}
                    component={DetailsModalStackNavigator}
                    listeners={modalScreenListeners}
                />
                <RootStack.Screen
                    name="Participants"
                    options={modalScreenOptions}
                    component={ReportParticipantsModalStackNavigator}
                />
                <RootStack.Screen
                    name="IOU_Request"
                    options={modalScreenOptions}
                    component={IOURequestModalStackNavigator}
                    listeners={modalScreenListeners}
                />
                <RootStack.Screen
                    name="IOU_Bill"
                    options={modalScreenOptions}
                    component={IOUBillStackNavigator}
                    listeners={modalScreenListeners}
                />
                <RootStack.Screen
                    name="EnablePayments"
                    options={modalScreenOptions}
                    component={EnablePaymentsStackNavigator}
                    listeners={modalScreenListeners}
                />
                <RootStack.Screen
                    name="IOU_Details"
                    options={modalScreenOptions}
                    component={IOUDetailsModalStackNavigator}
                />
                <RootStack.Screen
                    name="AddPersonalBankAccount"
                    options={modalScreenOptions}
                    component={AddPersonalBankAccountModalStackNavigator}
                    listeners={modalScreenListeners}
                />
                <RootStack.Screen
                    name="NewWorkspace"
                    options={modalScreenOptions}
                    component={NewWorkspaceStackNavigator}
                    listeners={modalScreenListeners}
                />
                <RootStack.Screen
                    name="ReimbursementAccount"
                    options={modalScreenOptions}
                    component={ReimbursementAccountModalStackNavigator}
                    listeners={modalScreenListeners}
                    initialParams={{stepToOpen: CONST.BANK_ACCOUNT.STEP.BANK_ACCOUNT}}
                />
                <RootStack.Screen
                    name="WorkspaceInvite"
                    options={modalScreenOptions}
                    component={WorkspaceInviteModalStackNavigator}
                    listeners={modalScreenListeners}
                />
                <RootStack.Screen
                    name="RequestCall"
                    options={modalScreenOptions}
                    component={RequestCallModalStackNavigator}
                    listeners={modalScreenListeners}
                />
            </RootStack.Navigator>
        );
    }
}

AuthScreens.propTypes = propTypes;
AuthScreens.defaultProps = defaultProps;
export default compose(
    withWindowDimensions,
    withOnyx({
        network: {
            key: ONYXKEYS.NETWORK,
        },
        betas: {
            key: ONYXKEYS.BETAS,
        },
    }),
)(AuthScreens);<|MERGE_RESOLUTION|>--- conflicted
+++ resolved
@@ -54,11 +54,8 @@
     ReimbursementAccountModalStackNavigator,
     NewWorkspaceStackNavigator,
     WorkspaceInviteModalStackNavigator,
-<<<<<<< HEAD
     WorkspacePeopleModalStackNavigator,
-=======
     RequestCallModalStackNavigator,
->>>>>>> 9cbfba7a
 } from './ModalStackNavigators';
 import SCREENS from '../../../SCREENS';
 import Timers from '../../Timers';
