--- conflicted
+++ resolved
@@ -47,11 +47,8 @@
     NewGroupModalStackNavigator,
     NewChatModalStackNavigator,
     SettingsModalStackNavigator,
-<<<<<<< HEAD
     EnablePaymentsStackNavigator,
-=======
     AddBankAccountModalStackNavigator,
->>>>>>> 16a570fa
 } from './ModalStackNavigators';
 import SCREENS from '../../../SCREENS';
 import Timers from '../../Timers';
@@ -254,15 +251,15 @@
                     listeners={modalScreenListeners}
                 />
                 <RootStack.Screen
-<<<<<<< HEAD
                     name="EnablePayments"
                     options={modalScreenOptions}
                     component={EnablePaymentsStackNavigator}
-=======
+                    listeners={modalScreenListeners}
+                />
+                <RootStack.Screen
                     name="AddBankAccount"
                     options={modalScreenOptions}
                     component={AddBankAccountModalStackNavigator}
->>>>>>> 16a570fa
                     listeners={modalScreenListeners}
                 />
             </RootStack.Navigator>
