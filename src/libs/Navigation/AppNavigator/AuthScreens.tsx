--- conflicted
+++ resolved
@@ -36,11 +36,8 @@
 import Presentation from '@libs/Navigation/PlatformStackNavigation/navigationOptions/presentation';
 import type {AuthScreensParamList} from '@libs/Navigation/types';
 import NetworkConnection from '@libs/NetworkConnection';
-<<<<<<< HEAD
-=======
 import {shouldOnboardingRedirectToOldDot} from '@libs/OnboardingUtils';
 import onyxSubscribe from '@libs/onyxSubscribe';
->>>>>>> 247c2cee
 import Pusher from '@libs/Pusher';
 import PusherConnectionManager from '@libs/PusherConnectionManager';
 import {getReportIDFromLink} from '@libs/ReportUtils';
@@ -222,11 +219,8 @@
         canBeMissing: true,
     });
     const [onboardingCompanySize] = useOnyx(ONYXKEYS.ONBOARDING_COMPANY_SIZE, {canBeMissing: true});
-<<<<<<< HEAD
-=======
     const [userReportedIntegration] = useOnyx(ONYXKEYS.ONBOARDING_USER_REPORTED_INTEGRATION, {canBeMissing: true});
     const modal = useRef<OnyxTypes.Modal>({});
->>>>>>> 247c2cee
     const {isOnboardingCompleted} = useOnboardingFlowRouter();
     const [isOnboardingLoading] = useOnyx(ONYXKEYS.NVP_ONBOARDING, {canBeMissing: true, selector: (value) => !!value?.isLoading});
     const prevIsOnboardingLoading = usePrevious(isOnboardingLoading);
