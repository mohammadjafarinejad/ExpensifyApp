--- conflicted
+++ resolved
@@ -453,15 +453,11 @@
 
     return (
         <ComposeProviders components={[OptionsListContextProvider, ActiveWorkspaceContextProvider, ReportIDsContextProvider, SearchContextProvider]}>
-<<<<<<< HEAD
-            <RootStack.Navigator persistentScreens={[NAVIGATORS.REPORTS_SPLIT_NAVIGATOR, NAVIGATORS.SEARCH_FULLSCREEN_NAVIGATOR]}>
-=======
             <RootStack.Navigator
-                persistentScreens={[NAVIGATORS.REPORTS_SPLIT_NAVIGATOR, SCREENS.SEARCH.ROOT]}
+                persistentScreens={[NAVIGATORS.REPORTS_SPLIT_NAVIGATOR, NAVIGATORS.SEARCH_FULLSCREEN_NAVIGATOR]}
                 // @ts-expect-error SidePane is a custom screen option that was added in a patch (when we migrate to react-navigation v7 we can use screenLayout instead)
                 screenOptions={{sidePane: SidePaneWithOverlay}}
             >
->>>>>>> ad7462d0
                 {/* This has to be the first navigator in auth screens. */}
                 <RootStack.Screen
                     name={NAVIGATORS.REPORTS_SPLIT_NAVIGATOR}
