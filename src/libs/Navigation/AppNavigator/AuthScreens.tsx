import type {RouteProp} from '@react-navigation/native';
import {findFocusedRoute, useNavigation} from '@react-navigation/native';
import React, {memo, useEffect, useMemo, useRef, useState} from 'react';
import type {OnyxEntry} from 'react-native-onyx';
import Onyx, {useOnyx, withOnyx} from 'react-native-onyx';
import ActiveWorkspaceContextProvider from '@components/ActiveWorkspaceProvider';
import ComposeProviders from '@components/ComposeProviders';
import FullScreenLoadingIndicator from '@components/FullscreenLoadingIndicator';
import {MoneyRequestReportContextProvider} from '@components/MoneyRequestReportView/MoneyRequestReportContext';
import OptionsListContextProvider from '@components/OptionListContextProvider';
import {SearchContextProvider} from '@components/Search/SearchContext';
import {useSearchRouterContext} from '@components/Search/SearchRouter/SearchRouterContext';
import SearchRouterModal from '@components/Search/SearchRouter/SearchRouterModal';
import useCurrentUserPersonalDetails from '@hooks/useCurrentUserPersonalDetails';
import useOnboardingFlowRouter from '@hooks/useOnboardingFlow';
import {ReportIDsContextProvider} from '@hooks/useReportIDs';
import useResponsiveLayout from '@hooks/useResponsiveLayout';
import useTheme from '@hooks/useTheme';
import {connect} from '@libs/actions/Delegate';
import setFullscreenVisibility from '@libs/actions/setFullscreenVisibility';
import {READ_COMMANDS} from '@libs/API/types';
import HttpUtils from '@libs/HttpUtils';
import KeyboardShortcut from '@libs/KeyboardShortcut';
import Log from '@libs/Log';
import NavBarManager from '@libs/NavBarManager';
import getCurrentUrl from '@libs/Navigation/currentUrl';
import {isOnboardingFlowName} from '@libs/Navigation/helpers/isNavigatorName';
import Navigation, {navigationRef} from '@libs/Navigation/Navigation';
import Animations from '@libs/Navigation/PlatformStackNavigation/navigationOptions/animation';
import Presentation from '@libs/Navigation/PlatformStackNavigation/navigationOptions/presentation';
import type {AuthScreensParamList} from '@libs/Navigation/types';
import NetworkConnection from '@libs/NetworkConnection';
import onyxSubscribe from '@libs/onyxSubscribe';
import Pusher from '@libs/Pusher';
import PusherConnectionManager from '@libs/PusherConnectionManager';
import * as SessionUtils from '@libs/SessionUtils';
import {getSearchParamFromUrl} from '@libs/Url';
import ConnectionCompletePage from '@pages/ConnectionCompletePage';
import NotFoundPage from '@pages/ErrorPage/NotFoundPage';
import RequireTwoFactorAuthenticationPage from '@pages/RequireTwoFactorAuthenticationPage';
import DesktopSignInRedirectPage from '@pages/signin/DesktopSignInRedirectPage';
import * as App from '@userActions/App';
import * as Download from '@userActions/Download';
import * as Modal from '@userActions/Modal';
import * as PersonalDetails from '@userActions/PersonalDetails';
import * as PriorityMode from '@userActions/PriorityMode';
import * as Report from '@userActions/Report';
import * as Session from '@userActions/Session';
import * as User from '@userActions/User';
import CONFIG from '@src/CONFIG';
import CONST from '@src/CONST';
import '@src/libs/subscribeToFullReconnect';
import NAVIGATORS from '@src/NAVIGATORS';
import ONYXKEYS from '@src/ONYXKEYS';
import ROUTES from '@src/ROUTES';
import SCREENS from '@src/SCREENS';
import type * as OnyxTypes from '@src/types/onyx';
import type {SelectedTimezone, Timezone} from '@src/types/onyx/PersonalDetails';
import {isEmptyObject} from '@src/types/utils/EmptyObject';
import type ReactComponentModule from '@src/types/utils/ReactComponentModule';
import createRootStackNavigator from './createRootStackNavigator';
import {reportsSplitsWithEnteringAnimation, workspaceSplitsWithoutEnteringAnimation} from './createRootStackNavigator/GetStateForActionHandlers';
import defaultScreenOptions from './defaultScreenOptions';
import {ShareModalStackNavigator} from './ModalStackNavigators';
import ExplanationModalNavigator from './Navigators/ExplanationModalNavigator';
import FeatureTrainingModalNavigator from './Navigators/FeatureTrainingModalNavigator';
import LeftModalNavigator from './Navigators/LeftModalNavigator';
import MigratedUserWelcomeModalNavigator from './Navigators/MigratedUserWelcomeModalNavigator';
import OnboardingModalNavigator from './Navigators/OnboardingModalNavigator';
import RightModalNavigator from './Navigators/RightModalNavigator';
import WelcomeVideoModalNavigator from './Navigators/WelcomeVideoModalNavigator';
import useRootNavigatorScreenOptions from './useRootNavigatorScreenOptions';

type AuthScreensProps = {
    /** Session of currently logged in user */
    session: OnyxEntry<OnyxTypes.Session>;

    /** The report ID of the last opened public room as anonymous user */
    lastOpenedPublicRoomID: OnyxEntry<string>;

    /** The last Onyx update ID was applied to the client */
    initialLastUpdateIDAppliedToClient: OnyxEntry<number>;
};

const loadReportAttachments = () => require<ReactComponentModule>('../../../pages/home/report/ReportAttachments').default;
const loadValidateLoginPage = () => require<ReactComponentModule>('../../../pages/ValidateLoginPage').default;
const loadLogOutPreviousUserPage = () => require<ReactComponentModule>('../../../pages/LogOutPreviousUserPage').default;
const loadConciergePage = () => require<ReactComponentModule>('../../../pages/ConciergePage').default;
const loadTrackExpensePage = () => require<ReactComponentModule>('../../../pages/TrackExpensePage').default;
const loadSubmitExpensePage = () => require<ReactComponentModule>('../../../pages/SubmitExpensePage').default;
const loadProfileAvatar = () => require<ReactComponentModule>('../../../pages/settings/Profile/ProfileAvatar').default;
const loadWorkspaceAvatar = () => require<ReactComponentModule>('../../../pages/workspace/WorkspaceAvatar').default;
const loadReportAvatar = () => require<ReactComponentModule>('../../../pages/ReportAvatar').default;
const loadReceiptView = () => require<ReactComponentModule>('../../../pages/TransactionReceiptPage').default;
const loadWorkspaceJoinUser = () => require<ReactComponentModule>('@pages/workspace/WorkspaceJoinUserPage').default;

const loadReportSplitNavigator = () => require<ReactComponentModule>('./Navigators/ReportsSplitNavigator').default;
const loadSettingsSplitNavigator = () => require<ReactComponentModule>('./Navigators/SettingsSplitNavigator').default;
const loadWorkspaceSplitNavigator = () => require<ReactComponentModule>('./Navigators/WorkspaceSplitNavigator').default;
const loadSearchNavigator = () => require<ReactComponentModule>('./Navigators/SearchFullscreenNavigator').default;

function initializePusher() {
    return Pusher.init({
        appKey: CONFIG.PUSHER.APP_KEY,
        cluster: CONFIG.PUSHER.CLUSTER,
        authEndpoint: `${CONFIG.EXPENSIFY.DEFAULT_API_ROOT}api/AuthenticatePusher?`,
    }).then(() => {
        User.subscribeToUserEvents();
    });
}

let timezone: Timezone | null;
let currentAccountID = -1;
let isLoadingApp = false;
let lastUpdateIDAppliedToClient: OnyxEntry<number>;

Onyx.connect({
    key: ONYXKEYS.SESSION,
    callback: (value) => {
        // When signed out, val hasn't accountID
        if (!(value && 'accountID' in value)) {
            currentAccountID = -1;
            timezone = null;
            return;
        }

        currentAccountID = value.accountID ?? CONST.DEFAULT_NUMBER_ID;

        if (Navigation.isActiveRoute(ROUTES.SIGN_IN_MODAL)) {
            // This means sign in in RHP was successful, so we can subscribe to user events
            initializePusher();
        }
    },
});

Onyx.connect({
    key: ONYXKEYS.PERSONAL_DETAILS_LIST,
    callback: (value) => {
        if (!value || !isEmptyObject(timezone)) {
            return;
        }

        timezone = value?.[currentAccountID]?.timezone ?? {};
        const currentTimezone = Intl.DateTimeFormat().resolvedOptions().timeZone as SelectedTimezone;

        // If the current timezone is different than the user's timezone, and their timezone is set to automatic
        // then update their timezone.
        if (!isEmptyObject(currentTimezone) && timezone?.automatic && timezone?.selected !== currentTimezone) {
            PersonalDetails.updateAutomaticTimezone({
                automatic: true,
                selected: currentTimezone,
            });
        }
    },
});

Onyx.connect({
    key: ONYXKEYS.IS_LOADING_APP,
    callback: (value) => {
        isLoadingApp = !!value;
    },
});

Onyx.connect({
    key: ONYXKEYS.ONYX_UPDATES_LAST_UPDATE_ID_APPLIED_TO_CLIENT,
    callback: (value) => {
        lastUpdateIDAppliedToClient = value;
    },
});

function handleNetworkReconnect() {
    if (isLoadingApp) {
        App.openApp();
    } else {
        Log.info('[handleNetworkReconnect] Sending ReconnectApp');
        App.reconnectApp(lastUpdateIDAppliedToClient);
    }
}

const RootStack = createRootStackNavigator<AuthScreensParamList>();
// We want to delay the re-rendering for components(e.g. ReportActionCompose)
// that depends on modal visibility until Modal is completely closed and its focused
// When modal screen is focused, update modal visibility in Onyx
// https://reactnavigation.org/docs/navigation-events/

const modalScreenListeners = {
    focus: () => {
        Modal.setModalVisibility(true, CONST.MODAL.MODAL_TYPE.RIGHT_DOCKED);
    },
    blur: () => {
        Modal.setModalVisibility(false);
    },
    beforeRemove: () => {
        Modal.setModalVisibility(false);
        Modal.willAlertModalBecomeVisible(false);
    },
};

const fullScreenListeners = {
    focus: () => {
        setFullscreenVisibility(true);
    },
    beforeRemove: () => {
        setFullscreenVisibility(false);
    },
};

// Extended modal screen listeners with additional cancellation of pending requests
const modalScreenListenersWithCancelSearch = {
    ...modalScreenListeners,
    beforeRemove: () => {
        modalScreenListeners.beforeRemove();
        HttpUtils.cancelPendingRequests(READ_COMMANDS.SEARCH_FOR_REPORTS);
    },
};

function AuthScreens({session, lastOpenedPublicRoomID, initialLastUpdateIDAppliedToClient}: AuthScreensProps) {
    const theme = useTheme();
    const {shouldUseNarrowLayout} = useResponsiveLayout();
    const rootNavigatorScreenOptions = useRootNavigatorScreenOptions();
    const currentUserPersonalDetails = useCurrentUserPersonalDetails();
    const {toggleSearch} = useSearchRouterContext();
    const currentUrl = getCurrentUrl();
    const delegatorEmail = getSearchParamFromUrl(currentUrl, 'delegatorEmail');

    const [account] = useOnyx(ONYXKEYS.ACCOUNT);
    const modal = useRef<OnyxTypes.Modal>({});
    const {isOnboardingCompleted} = useOnboardingFlowRouter();
    const [shouldShowRequire2FAPage, setShouldShowRequire2FAPage] = useState(!!account?.needsTwoFactorAuthSetup && !account.requiresTwoFactorAuth);
    const navigation = useNavigation();

    // State to track whether the delegator's authentication is completed before displaying data
    const [isDelegatorFromOldDotIsReady, setIsDelegatorFromOldDotIsReady] = useState(false);

    useEffect(() => {
        const unsubscribe = navigation.addListener('state', () => {
            PriorityMode.autoSwitchToFocusMode();
        });
        return () => unsubscribe();
    }, [navigation]);

    // On HybridApp we need to prevent flickering during transition to OldDot
    const shouldRenderOnboardingExclusivelyOnHybridApp = useMemo(() => {
        return CONFIG.IS_HYBRID_APP && Navigation.getActiveRoute().includes(ROUTES.ONBOARDING_EMPLOYEES.route) && isOnboardingCompleted === true;
    }, [isOnboardingCompleted]);

    useEffect(() => {
        NavBarManager.setButtonStyle(theme.navigationBarButtonsStyle);

        return () => {
            NavBarManager.setButtonStyle(CONST.NAVIGATION_BAR_BUTTONS_STYLE.LIGHT);
        };
    }, [theme]);

    useEffect(() => {
        if (!account?.needsTwoFactorAuthSetup || !!account.requiresTwoFactorAuth || shouldShowRequire2FAPage) {
            return;
        }
        setShouldShowRequire2FAPage(true);
    }, [account?.needsTwoFactorAuthSetup, account?.requiresTwoFactorAuth, shouldShowRequire2FAPage]);

    useEffect(() => {
        if (!shouldShowRequire2FAPage) {
            return;
        }
        Navigation.navigate(ROUTES.REQUIRE_TWO_FACTOR_AUTH);
    }, [shouldShowRequire2FAPage]);

    useEffect(() => {
        const shortcutsOverviewShortcutConfig = CONST.KEYBOARD_SHORTCUTS.SHORTCUTS;
        const searchShortcutConfig = CONST.KEYBOARD_SHORTCUTS.SEARCH;
        const chatShortcutConfig = CONST.KEYBOARD_SHORTCUTS.NEW_CHAT;
        const isLoggingInAsNewUser = !!session?.email && SessionUtils.isLoggingInAsNewUser(currentUrl, session.email);
        // Sign out the current user if we're transitioning with a different user
        const isTransitioning = currentUrl.includes(ROUTES.TRANSITION_BETWEEN_APPS);
        const isSupportalTransition = currentUrl.includes('authTokenType=support');
        if (isLoggingInAsNewUser && isTransitioning) {
            Session.signOutAndRedirectToSignIn(false, isSupportalTransition);
            return;
        }

        NetworkConnection.listenForReconnect();
        NetworkConnection.onReconnect(handleNetworkReconnect);
        PusherConnectionManager.init();
        initializePusher();

<<<<<<< HEAD
        // If we are on this screen then we are "logged in", but the user might not have "just logged in". They could be reopening the app
        // or returning from background. If so, we'll assume they have some app data already and we can call reconnectApp() instead of openApp().
        if (SessionUtils.didUserLogInDuringSession()) {
            App.openApp();
        } else {
            Log.info('[AuthScreens] Sending ReconnectApp');
            App.reconnectApp(initialLastUpdateIDAppliedToClient);
=======
        // In Hybrid App we decide to call one of those method when booting ND and we don't want to duplicate calls
        if (!CONFIG.IS_HYBRID_APP) {
            // If we are on this screen then we are "logged in", but the user might not have "just logged in". They could be reopening the app
            // or returning from background. If so, we'll assume they have some app data already and we can call reconnectApp() instead of openApp() and connect() for delegator from OldDot.
            if (SessionUtils.didUserLogInDuringSession() || delegatorEmail) {
                if (delegatorEmail) {
                    connect(delegatorEmail, true)
                        ?.then((success) => {
                            App.setAppLoading(!!success);
                        })
                        .finally(() => {
                            setIsDelegatorFromOldDotIsReady(true);
                        });
                } else {
                    App.openApp();
                }
            } else {
                Log.info('[AuthScreens] Sending ReconnectApp');
                App.reconnectApp(initialLastUpdateIDAppliedToClient);
            }
>>>>>>> 7f80b75d
        }

        App.setUpPoliciesAndNavigate(session);

        App.redirectThirdPartyDesktopSignIn();

        if (lastOpenedPublicRoomID) {
            // Re-open the last opened public room if the user logged in from a public room link
            Report.openLastOpenedPublicRoom(lastOpenedPublicRoomID);
        }
        Download.clearDownloads();

        Navigation.isNavigationReady().then(() => {
            PriorityMode.autoSwitchToFocusMode();
        });

        const unsubscribeOnyxModal = onyxSubscribe({
            key: ONYXKEYS.MODAL,
            callback: (modalArg) => {
                if (modalArg === null || typeof modalArg !== 'object') {
                    return;
                }
                modal.current = modalArg;
            },
        });

        const shortcutConfig = CONST.KEYBOARD_SHORTCUTS.ESCAPE;
        const unsubscribeEscapeKey = KeyboardShortcut.subscribe(
            shortcutConfig.shortcutKey,
            () => {
                if (modal.current.willAlertModalBecomeVisible) {
                    return;
                }

                if (modal.current.disableDismissOnEscape) {
                    return;
                }

                Navigation.dismissModal();
            },
            shortcutConfig.descriptionKey,
            shortcutConfig.modifiers,
            true,
            true,
        );

        // Listen to keyboard shortcuts for opening certain pages
        const unsubscribeShortcutsOverviewShortcut = KeyboardShortcut.subscribe(
            shortcutsOverviewShortcutConfig.shortcutKey,
            () => {
                Modal.close(() => {
                    if (Navigation.isActiveRoute(ROUTES.KEYBOARD_SHORTCUTS)) {
                        return;
                    }
                    return Navigation.navigate(ROUTES.KEYBOARD_SHORTCUTS);
                });
            },
            shortcutsOverviewShortcutConfig.descriptionKey,
            shortcutsOverviewShortcutConfig.modifiers,
            true,
        );

        // Listen for the key K being pressed so that focus can be given to
        // Search Router, or new group chat
        // based on the key modifiers pressed and the operating system
        const unsubscribeSearchShortcut = KeyboardShortcut.subscribe(
            searchShortcutConfig.shortcutKey,
            () => {
                Session.callFunctionIfActionIsAllowed(() => {
                    const state = navigationRef.getRootState();
                    const currentFocusedRoute = findFocusedRoute(state);
                    if (isOnboardingFlowName(currentFocusedRoute?.name)) {
                        return;
                    }
                    toggleSearch();
                })();
            },
            shortcutsOverviewShortcutConfig.descriptionKey,
            shortcutsOverviewShortcutConfig.modifiers,
            true,
        );

        const unsubscribeChatShortcut = KeyboardShortcut.subscribe(
            chatShortcutConfig.shortcutKey,
            () => {
                Modal.close(Session.callFunctionIfActionIsAllowed(() => Navigation.navigate(ROUTES.NEW)));
            },
            chatShortcutConfig.descriptionKey,
            chatShortcutConfig.modifiers,
            true,
        );

        return () => {
            unsubscribeEscapeKey();
            unsubscribeOnyxModal();
            unsubscribeShortcutsOverviewShortcut();
            unsubscribeSearchShortcut();
            unsubscribeChatShortcut();
            Session.cleanupSession();
        };

        // Rule disabled because this effect is only for component did mount & will component unmount lifecycle event
        // eslint-disable-next-line react-compiler/react-compiler, react-hooks/exhaustive-deps
    }, []);

    // Animation is disabled when navigating to the sidebar screen
    const getWorkspaceSplitNavigatorOptions = ({route}: {route: RouteProp<AuthScreensParamList>}) => {
        // We don't need to do anything special for the wide screen.
        if (!shouldUseNarrowLayout) {
            return rootNavigatorScreenOptions.splitNavigator;
        }

        // On the narrow screen, we want to animate this navigator if it is opened from the settings split.
        // If it is opened from other tab, we don't want to animate it on the entry.
        // There is a hook inside the workspace navigator that changes animation to SLIDE_FROM_RIGHT after entering.
        // This way it can be animated properly when going back to the settings split.
        const animationEnabled = !workspaceSplitsWithoutEnteringAnimation.has(route.key);

        return {
            ...rootNavigatorScreenOptions.splitNavigator,

            // Allow swipe to go back from this split navigator to the settings navigator.
            gestureEnabled: true,
            animation: animationEnabled ? Animations.SLIDE_FROM_RIGHT : Animations.NONE,
        };
    };

    // Animation is enabled when navigating to the report screen
    const getReportsSplitNavigatorOptions = ({route}: {route: RouteProp<AuthScreensParamList>}) => {
        // We don't need to do anything special for the wide screen.
        if (!shouldUseNarrowLayout) {
            return rootNavigatorScreenOptions.splitNavigator;
        }

        // On the narrow screen, we want to animate this navigator if pushed ReportsSplitNavigator includes ReportScreen
        const animationEnabled = reportsSplitsWithEnteringAnimation.has(route.key);

        return {
            ...rootNavigatorScreenOptions.splitNavigator,
            animation: animationEnabled ? Animations.SLIDE_FROM_RIGHT : Animations.NONE,
        };
    };

    const clearStatus = () => {
        User.clearCustomStatus();
        User.clearDraftCustomStatus();
    };

    useEffect(() => {
        if (!currentUserPersonalDetails.status?.clearAfter) {
            return;
        }
        const currentTime = new Date();
        const clearAfterTime = new Date(currentUserPersonalDetails.status.clearAfter);
        if (Number.isNaN(clearAfterTime.getTime())) {
            return;
        }
        const subMilisecondsTime = clearAfterTime.getTime() - currentTime.getTime();
        if (subMilisecondsTime > 0) {
            const timeoutID = setTimeout(() => {
                clearStatus();
            }, subMilisecondsTime);
            return () => {
                clearTimeout(timeoutID);
            };
        }

        clearStatus();
    }, [currentUserPersonalDetails.status?.clearAfter]);

    if (delegatorEmail && !isDelegatorFromOldDotIsReady) {
        return <FullScreenLoadingIndicator />;
    }

    return (
        <ComposeProviders components={[OptionsListContextProvider, ActiveWorkspaceContextProvider, ReportIDsContextProvider, SearchContextProvider, MoneyRequestReportContextProvider]}>
            <RootStack.Navigator persistentScreens={[NAVIGATORS.REPORTS_SPLIT_NAVIGATOR, SCREENS.SEARCH.ROOT]}>
                {/* This has to be the first navigator in auth screens. */}
                <RootStack.Screen
                    name={NAVIGATORS.REPORTS_SPLIT_NAVIGATOR}
                    options={getReportsSplitNavigatorOptions}
                    getComponent={loadReportSplitNavigator}
                />
                <RootStack.Screen
                    name={NAVIGATORS.SETTINGS_SPLIT_NAVIGATOR}
                    options={rootNavigatorScreenOptions.splitNavigator}
                    getComponent={loadSettingsSplitNavigator}
                />
                <RootStack.Screen
                    name={NAVIGATORS.SEARCH_FULLSCREEN_NAVIGATOR}
                    options={rootNavigatorScreenOptions.fullScreen}
                    getComponent={loadSearchNavigator}
                />
                <RootStack.Screen
                    name={NAVIGATORS.WORKSPACE_SPLIT_NAVIGATOR}
                    options={getWorkspaceSplitNavigatorOptions}
                    getComponent={loadWorkspaceSplitNavigator}
                />
                <RootStack.Screen
                    name={SCREENS.VALIDATE_LOGIN}
                    options={{
                        ...rootNavigatorScreenOptions.fullScreen,
                        headerShown: false,
                        title: 'New Expensify',
                    }}
                    listeners={fullScreenListeners}
                    getComponent={loadValidateLoginPage}
                />
                <RootStack.Screen
                    name={SCREENS.TRANSITION_BETWEEN_APPS}
                    options={defaultScreenOptions}
                    getComponent={loadLogOutPreviousUserPage}
                />
                <RootStack.Screen
                    name={SCREENS.CONCIERGE}
                    options={defaultScreenOptions}
                    getComponent={loadConciergePage}
                />
                <RootStack.Screen
                    name={SCREENS.TRACK_EXPENSE}
                    options={defaultScreenOptions}
                    getComponent={loadTrackExpensePage}
                />
                <RootStack.Screen
                    name={SCREENS.SUBMIT_EXPENSE}
                    options={defaultScreenOptions}
                    getComponent={loadSubmitExpensePage}
                />
                <RootStack.Screen
                    name={SCREENS.ATTACHMENTS}
                    options={{
                        headerShown: false,
                        presentation: Presentation.TRANSPARENT_MODAL,
                    }}
                    getComponent={loadReportAttachments}
                    listeners={modalScreenListeners}
                />
                <RootStack.Screen
                    name={SCREENS.PROFILE_AVATAR}
                    options={{
                        headerShown: false,
                        presentation: Presentation.TRANSPARENT_MODAL,
                        animation: Animations.NONE,
                    }}
                    getComponent={loadProfileAvatar}
                    listeners={modalScreenListeners}
                />
                <RootStack.Screen
                    name={SCREENS.WORKSPACE_AVATAR}
                    options={{
                        headerShown: false,
                        presentation: Presentation.TRANSPARENT_MODAL,
                    }}
                    getComponent={loadWorkspaceAvatar}
                    listeners={modalScreenListeners}
                />
                <RootStack.Screen
                    name={SCREENS.REPORT_AVATAR}
                    options={{
                        headerShown: false,
                        presentation: Presentation.TRANSPARENT_MODAL,
                    }}
                    getComponent={loadReportAvatar}
                    listeners={modalScreenListeners}
                />
                <RootStack.Screen
                    name={SCREENS.NOT_FOUND}
                    options={rootNavigatorScreenOptions.fullScreen}
                    component={NotFoundPage}
                />
                <RootStack.Screen
                    name={NAVIGATORS.RIGHT_MODAL_NAVIGATOR}
                    options={rootNavigatorScreenOptions.rightModalNavigator}
                    component={RightModalNavigator}
                    listeners={{
                        ...modalScreenListenersWithCancelSearch,
                        beforeRemove: () => {
                            modalScreenListenersWithCancelSearch.beforeRemove();

                            // When a 2FA RHP page is closed, if the 2FA require page is visible and the user has now enabled the 2FA, then remove the 2FA require page from the navigator.
                            const routeParams = navigation.getState()?.routes?.at(-1)?.params;
                            const screen = routeParams && 'screen' in routeParams ? routeParams.screen : '';
                            if (!shouldShowRequire2FAPage || !account?.requiresTwoFactorAuth || screen !== SCREENS.RIGHT_MODAL.TWO_FACTOR_AUTH) {
                                return;
                            }
                            setShouldShowRequire2FAPage(false);
                        },
                    }}
                />
                <RootStack.Screen
                    name={NAVIGATORS.LEFT_MODAL_NAVIGATOR}
                    options={rootNavigatorScreenOptions.leftModalNavigator}
                    component={LeftModalNavigator}
                    listeners={modalScreenListeners}
                />
                <RootStack.Screen
                    name={SCREENS.DESKTOP_SIGN_IN_REDIRECT}
                    options={rootNavigatorScreenOptions.fullScreen}
                    component={DesktopSignInRedirectPage}
                />
                <RootStack.Screen
                    name={NAVIGATORS.SHARE_MODAL_NAVIGATOR}
                    options={rootNavigatorScreenOptions.fullScreen}
                    component={ShareModalStackNavigator}
                    listeners={modalScreenListeners}
                />
                <RootStack.Screen
                    name={NAVIGATORS.EXPLANATION_MODAL_NAVIGATOR}
                    options={rootNavigatorScreenOptions.basicModalNavigator}
                    component={ExplanationModalNavigator}
                />
                <RootStack.Screen
                    name={NAVIGATORS.MIGRATED_USER_MODAL_NAVIGATOR}
                    options={rootNavigatorScreenOptions.basicModalNavigator}
                    component={MigratedUserWelcomeModalNavigator}
                />
                <RootStack.Screen
                    name={NAVIGATORS.FEATURE_TRANING_MODAL_NAVIGATOR}
                    options={rootNavigatorScreenOptions.basicModalNavigator}
                    component={FeatureTrainingModalNavigator}
                    listeners={modalScreenListeners}
                />
                <RootStack.Screen
                    name={NAVIGATORS.WELCOME_VIDEO_MODAL_NAVIGATOR}
                    options={rootNavigatorScreenOptions.basicModalNavigator}
                    component={WelcomeVideoModalNavigator}
                />
                {(isOnboardingCompleted === false || shouldRenderOnboardingExclusivelyOnHybridApp) && (
                    <RootStack.Screen
                        name={NAVIGATORS.ONBOARDING_MODAL_NAVIGATOR}
                        options={{...rootNavigatorScreenOptions.basicModalNavigator, gestureEnabled: false}}
                        component={OnboardingModalNavigator}
                        listeners={{
                            focus: () => {
                                Modal.setDisableDismissOnEscape(true);
                            },
                            beforeRemove: () => Modal.setDisableDismissOnEscape(false),
                        }}
                    />
                )}
                {shouldShowRequire2FAPage && (
                    <RootStack.Screen
                        name={SCREENS.REQUIRE_TWO_FACTOR_AUTH}
                        options={{...rootNavigatorScreenOptions.fullScreen, gestureEnabled: false}}
                        component={RequireTwoFactorAuthenticationPage}
                    />
                )}
                <RootStack.Screen
                    name={SCREENS.WORKSPACE_JOIN_USER}
                    options={{
                        headerShown: false,
                    }}
                    listeners={modalScreenListeners}
                    getComponent={loadWorkspaceJoinUser}
                />
                <RootStack.Screen
                    name={SCREENS.TRANSACTION_RECEIPT}
                    options={{
                        headerShown: false,
                        presentation: Presentation.TRANSPARENT_MODAL,
                    }}
                    getComponent={loadReceiptView}
                    listeners={modalScreenListeners}
                />
                <RootStack.Screen
                    name={SCREENS.CONNECTION_COMPLETE}
                    options={rootNavigatorScreenOptions.fullScreen}
                    component={ConnectionCompletePage}
                />
                <RootStack.Screen
                    name={SCREENS.BANK_CONNECTION_COMPLETE}
                    options={rootNavigatorScreenOptions.fullScreen}
                    component={ConnectionCompletePage}
                />
            </RootStack.Navigator>
            <SearchRouterModal />
        </ComposeProviders>
    );
}

AuthScreens.displayName = 'AuthScreens';

const AuthScreensMemoized = memo(AuthScreens, () => true);

// Migration to useOnyx cause re-login if logout from deeplinked report in desktop app
// Further analysis required and more details can be seen here:
// https://github.com/Expensify/App/issues/50560
// eslint-disable-next-line
export default withOnyx<AuthScreensProps, AuthScreensProps>({
    session: {
        key: ONYXKEYS.SESSION,
    },
    lastOpenedPublicRoomID: {
        key: ONYXKEYS.LAST_OPENED_PUBLIC_ROOM_ID,
    },
    initialLastUpdateIDAppliedToClient: {
        key: ONYXKEYS.ONYX_UPDATES_LAST_UPDATE_ID_APPLIED_TO_CLIENT,
    },
})(AuthScreensMemoized);<|MERGE_RESOLUTION|>--- conflicted
+++ resolved
@@ -284,36 +284,23 @@
         PusherConnectionManager.init();
         initializePusher();
 
-<<<<<<< HEAD
         // If we are on this screen then we are "logged in", but the user might not have "just logged in". They could be reopening the app
-        // or returning from background. If so, we'll assume they have some app data already and we can call reconnectApp() instead of openApp().
-        if (SessionUtils.didUserLogInDuringSession()) {
-            App.openApp();
+        // or returning from background. If so, we'll assume they have some app data already and we can call reconnectApp() instead of openApp() and connect() for delegator from OldDot.
+        if (SessionUtils.didUserLogInDuringSession() || delegatorEmail) {
+            if (delegatorEmail) {
+                connect(delegatorEmail, true)
+                    ?.then((success) => {
+                        App.setAppLoading(!!success);
+                    })
+                    .finally(() => {
+                        setIsDelegatorFromOldDotIsReady(true);
+                    });
+            } else {
+                App.openApp();
+            }
         } else {
             Log.info('[AuthScreens] Sending ReconnectApp');
             App.reconnectApp(initialLastUpdateIDAppliedToClient);
-=======
-        // In Hybrid App we decide to call one of those method when booting ND and we don't want to duplicate calls
-        if (!CONFIG.IS_HYBRID_APP) {
-            // If we are on this screen then we are "logged in", but the user might not have "just logged in". They could be reopening the app
-            // or returning from background. If so, we'll assume they have some app data already and we can call reconnectApp() instead of openApp() and connect() for delegator from OldDot.
-            if (SessionUtils.didUserLogInDuringSession() || delegatorEmail) {
-                if (delegatorEmail) {
-                    connect(delegatorEmail, true)
-                        ?.then((success) => {
-                            App.setAppLoading(!!success);
-                        })
-                        .finally(() => {
-                            setIsDelegatorFromOldDotIsReady(true);
-                        });
-                } else {
-                    App.openApp();
-                }
-            } else {
-                Log.info('[AuthScreens] Sending ReconnectApp');
-                App.reconnectApp(initialLastUpdateIDAppliedToClient);
-            }
->>>>>>> 7f80b75d
         }
 
         App.setUpPoliciesAndNavigate(session);
