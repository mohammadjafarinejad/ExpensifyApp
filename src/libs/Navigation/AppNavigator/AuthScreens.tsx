import type {RouteProp} from '@react-navigation/native';
import {useNavigation} from '@react-navigation/native';
import type {StackCardInterpolationProps} from '@react-navigation/stack';
import React, {memo, useContext, useEffect, useMemo, useRef, useState} from 'react';
import type {OnyxEntry} from 'react-native-onyx';
import Onyx from 'react-native-onyx';
import ComposeProviders from '@components/ComposeProviders';
import DelegateNoAccessModalProvider from '@components/DelegateNoAccessModalProvider';
import FullScreenLoadingIndicator from '@components/FullscreenLoadingIndicator';
import {InitialURLContext} from '@components/InitialURLContextProvider';
import LockedAccountModalProvider from '@components/LockedAccountModalProvider';
import OptionsListContextProvider from '@components/OptionListContextProvider';
import PriorityModeController from '@components/PriorityModeController';
import {SearchContextProvider} from '@components/Search/SearchContext';
import {useSearchRouterContext} from '@components/Search/SearchRouter/SearchRouterContext';
import SearchRouterModal from '@components/Search/SearchRouter/SearchRouterModal';
<<<<<<< HEAD
import SupportalPermissionDeniedModalProvider from '@components/SupportalPermissionDeniedModalProvider';
=======
import WideRHPContextProvider from '@components/WideRHPContextProvider';
>>>>>>> d3d423e9
import useCurrentUserPersonalDetails from '@hooks/useCurrentUserPersonalDetails';
import useOnboardingFlowRouter from '@hooks/useOnboardingFlow';
import useOnyx from '@hooks/useOnyx';
import usePrevious from '@hooks/usePrevious';
import useResponsiveLayout from '@hooks/useResponsiveLayout';
import {SidebarOrderedReportsContextProvider} from '@hooks/useSidebarOrderedReports';
import useStyleUtils from '@hooks/useStyleUtils';
import useTheme from '@hooks/useTheme';
import {connect} from '@libs/actions/Delegate';
import setFullscreenVisibility from '@libs/actions/setFullscreenVisibility';
import {init, isClientTheLeader} from '@libs/ActiveClientManager';
import {READ_COMMANDS} from '@libs/API/types';
import HttpUtils from '@libs/HttpUtils';
import KeyboardShortcut from '@libs/KeyboardShortcut';
import Log from '@libs/Log';
import NavBarManager from '@libs/NavBarManager';
import getCurrentUrl from '@libs/Navigation/currentUrl';
import Navigation from '@libs/Navigation/Navigation';
import Animations, {InternalPlatformAnimations} from '@libs/Navigation/PlatformStackNavigation/navigationOptions/animation';
import Presentation from '@libs/Navigation/PlatformStackNavigation/navigationOptions/presentation';
import type {AuthScreensParamList} from '@libs/Navigation/types';
import NetworkConnection from '@libs/NetworkConnection';
import {shouldOnboardingRedirectToOldDot} from '@libs/OnboardingUtils';
import onyxSubscribe from '@libs/onyxSubscribe';
import Pusher from '@libs/Pusher';
import PusherConnectionManager from '@libs/PusherConnectionManager';
import {getReportIDFromLink} from '@libs/ReportUtils';
import * as SessionUtils from '@libs/SessionUtils';
import {getSearchParamFromUrl} from '@libs/Url';
import ConnectionCompletePage from '@pages/ConnectionCompletePage';
import NotFoundPage from '@pages/ErrorPage/NotFoundPage';
import RequireTwoFactorAuthenticationPage from '@pages/RequireTwoFactorAuthenticationPage';
import DesktopSignInRedirectPage from '@pages/signin/DesktopSignInRedirectPage';
import WorkspacesListPage from '@pages/workspace/WorkspacesListPage';
import * as App from '@userActions/App';
import * as Download from '@userActions/Download';
import * as Modal from '@userActions/Modal';
import * as PersonalDetails from '@userActions/PersonalDetails';
import * as Report from '@userActions/Report';
import * as Session from '@userActions/Session';
import * as User from '@userActions/User';
import CONFIG from '@src/CONFIG';
import CONST from '@src/CONST';
import '@src/libs/subscribeToFullReconnect';
import NAVIGATORS from '@src/NAVIGATORS';
import ONYXKEYS from '@src/ONYXKEYS';
import ROUTES from '@src/ROUTES';
import SCREENS from '@src/SCREENS';
import type * as OnyxTypes from '@src/types/onyx';
import type {SelectedTimezone, Timezone} from '@src/types/onyx/PersonalDetails';
import {isEmptyObject} from '@src/types/utils/EmptyObject';
import type ReactComponentModule from '@src/types/utils/ReactComponentModule';
import attachmentModalScreenOptions from './attachmentModalScreenOptions';
import createRootStackNavigator from './createRootStackNavigator';
import {screensWithEnteringAnimation, workspaceSplitsWithoutEnteringAnimation} from './createRootStackNavigator/GetStateForActionHandlers';
import defaultScreenOptions from './defaultScreenOptions';
import {ShareModalStackNavigator} from './ModalStackNavigators';
import ExplanationModalNavigator from './Navigators/ExplanationModalNavigator';
import FeatureTrainingModalNavigator from './Navigators/FeatureTrainingModalNavigator';
import MigratedUserWelcomeModalNavigator from './Navigators/MigratedUserWelcomeModalNavigator';
import OnboardingModalNavigator from './Navigators/OnboardingModalNavigator';
import RightModalNavigator from './Navigators/RightModalNavigator';
import TestDriveModalNavigator from './Navigators/TestDriveModalNavigator';
import TestToolsModalNavigator from './Navigators/TestToolsModalNavigator';
import TestDriveDemoNavigator from './TestDriveDemoNavigator';
import useModalCardStyleInterpolator from './useModalCardStyleInterpolator';
import useRootNavigatorScreenOptions from './useRootNavigatorScreenOptions';

const loadAttachmentModalScreen = () => require<ReactComponentModule>('../../../pages/media/AttachmentModalScreen').default;
const loadValidateLoginPage = () => require<ReactComponentModule>('../../../pages/ValidateLoginPage').default;
const loadLogOutPreviousUserPage = () => require<ReactComponentModule>('../../../pages/LogOutPreviousUserPage').default;
const loadConciergePage = () => require<ReactComponentModule>('../../../pages/ConciergePage').default;
const loadTrackExpensePage = () => require<ReactComponentModule>('../../../pages/TrackExpensePage').default;
const loadSubmitExpensePage = () => require<ReactComponentModule>('../../../pages/SubmitExpensePage').default;
const loadProfileAvatar = () => require<ReactComponentModule>('../../../pages/settings/Profile/ProfileAvatar').default;
const loadWorkspaceAvatar = () => require<ReactComponentModule>('../../../pages/workspace/WorkspaceAvatar').default;
const loadReportAvatar = () => require<ReactComponentModule>('../../../pages/ReportAvatar').default;
const loadReceiptView = () => require<ReactComponentModule>('../../../pages/TransactionReceiptPage').default;
const loadWorkspaceJoinUser = () => require<ReactComponentModule>('@pages/workspace/WorkspaceJoinUserPage').default;

const loadReportSplitNavigator = () => require<ReactComponentModule>('./Navigators/ReportsSplitNavigator').default;
const loadSettingsSplitNavigator = () => require<ReactComponentModule>('./Navigators/SettingsSplitNavigator').default;
const loadWorkspaceSplitNavigator = () => require<ReactComponentModule>('./Navigators/WorkspaceSplitNavigator').default;
const loadSearchNavigator = () => require<ReactComponentModule>('./Navigators/SearchFullscreenNavigator').default;

function initializePusher() {
    return Pusher.init({
        appKey: CONFIG.PUSHER.APP_KEY,
        cluster: CONFIG.PUSHER.CLUSTER,
        authEndpoint: `${CONFIG.EXPENSIFY.DEFAULT_API_ROOT}api/AuthenticatePusher?`,
    }).then(() => {
        User.subscribeToUserEvents();
    });
}
let timezone: Timezone | null;
let currentAccountID = -1;
let lastUpdateIDAppliedToClient: OnyxEntry<number>;

Onyx.connect({
    key: ONYXKEYS.SESSION,
    callback: (value) => {
        // When signed out, val hasn't accountID
        if (!(value && 'accountID' in value)) {
            currentAccountID = -1;
            timezone = null;
            return;
        }

        currentAccountID = value.accountID ?? CONST.DEFAULT_NUMBER_ID;

        if (Navigation.isActiveRoute(ROUTES.SIGN_IN_MODAL)) {
            // This means sign in in RHP was successful, so we can subscribe to user events
            initializePusher();
        }
    },
});

Onyx.connect({
    key: ONYXKEYS.PERSONAL_DETAILS_LIST,
    callback: (value) => {
        if (!value || !isEmptyObject(timezone)) {
            return;
        }

        timezone = value?.[currentAccountID]?.timezone ?? {};
        const currentTimezone = Intl.DateTimeFormat().resolvedOptions().timeZone as SelectedTimezone;

        // If the current timezone is different than the user's timezone, and their timezone is set to automatic
        // then update their timezone.
        if (!isEmptyObject(currentTimezone) && timezone?.automatic && timezone?.selected !== currentTimezone) {
            PersonalDetails.updateAutomaticTimezone({
                automatic: true,
                selected: currentTimezone,
            });
        }
    },
});

Onyx.connect({
    key: ONYXKEYS.ONYX_UPDATES_LAST_UPDATE_ID_APPLIED_TO_CLIENT,
    callback: (value) => {
        lastUpdateIDAppliedToClient = value;
    },
});

function handleNetworkReconnect(isLoadingApp: boolean) {
    if (isLoadingApp) {
        App.openApp();
    } else {
        Log.info('[handleNetworkReconnect] Sending ReconnectApp');
        App.reconnectApp(lastUpdateIDAppliedToClient);
    }
}

const RootStack = createRootStackNavigator<AuthScreensParamList>();

// We want to delay the re-rendering for components(e.g. ReportActionCompose)
// that depends on modal visibility until Modal is completely closed and its focused
// When modal screen is focused, update modal visibility in Onyx
// https://reactnavigation.org/docs/navigation-events/
const modalScreenListeners = {
    focus: () => {
        Modal.setModalVisibility(true, CONST.MODAL.MODAL_TYPE.RIGHT_DOCKED);
    },
    blur: () => {
        Modal.setModalVisibility(false);
    },
    beforeRemove: () => {
        Modal.setModalVisibility(false);
        Modal.willAlertModalBecomeVisible(false);
    },
};

const fullScreenListeners = {
    focus: () => {
        setFullscreenVisibility(true);
    },
    beforeRemove: () => {
        setFullscreenVisibility(false);
    },
};

// Extended modal screen listeners with additional cancellation of pending requests
const modalScreenListenersWithCancelSearch = {
    ...modalScreenListeners,
    beforeRemove: () => {
        modalScreenListeners.beforeRemove();
        HttpUtils.cancelPendingRequests(READ_COMMANDS.SEARCH_FOR_REPORTS);
    },
};

function AuthScreens() {
    const theme = useTheme();
    const StyleUtils = useStyleUtils();
    const {shouldUseNarrowLayout} = useResponsiveLayout();
    const rootNavigatorScreenOptions = useRootNavigatorScreenOptions();
    const currentUserPersonalDetails = useCurrentUserPersonalDetails();
    const [isLoadingApp] = useOnyx(ONYXKEYS.IS_LOADING_APP, {canBeMissing: true});
    const {toggleSearch} = useSearchRouterContext();
    const currentUrl = getCurrentUrl();
    const delegatorEmail = getSearchParamFromUrl(currentUrl, 'delegatorEmail');

    const [account] = useOnyx(ONYXKEYS.ACCOUNT, {
        canBeMissing: true,
    });
    const [onboardingCompanySize] = useOnyx(ONYXKEYS.ONBOARDING_COMPANY_SIZE, {canBeMissing: true});
    const [userReportedIntegration] = useOnyx(ONYXKEYS.ONBOARDING_USER_REPORTED_INTEGRATION, {canBeMissing: true});
    const modal = useRef<OnyxTypes.Modal>({});
    const {isOnboardingCompleted} = useOnboardingFlowRouter();
    const [isOnboardingLoading] = useOnyx(ONYXKEYS.NVP_ONBOARDING, {canBeMissing: true, selector: (value) => !!value?.isLoading});
    const prevIsOnboardingLoading = usePrevious(isOnboardingLoading);
    const [shouldShowRequire2FAPage, setShouldShowRequire2FAPage] = useState(!!account?.needsTwoFactorAuthSetup && !account.requiresTwoFactorAuth);
    const navigation = useNavigation();
    const {initialURL, isAuthenticatedAtStartup, setIsAuthenticatedAtStartup} = useContext(InitialURLContext);
    const modalCardStyleInterpolator = useModalCardStyleInterpolator();

    // State to track whether the delegator's authentication is completed before displaying data
    const [isDelegatorFromOldDotIsReady, setIsDelegatorFromOldDotIsReady] = useState(false);

    const [session] = useOnyx(ONYXKEYS.SESSION, {canBeMissing: true});
    const [lastOpenedPublicRoomID] = useOnyx(ONYXKEYS.LAST_OPENED_PUBLIC_ROOM_ID, {canBeMissing: true});
    const [initialLastUpdateIDAppliedToClient] = useOnyx(ONYXKEYS.ONYX_UPDATES_LAST_UPDATE_ID_APPLIED_TO_CLIENT, {canBeMissing: true});

    // On HybridApp we need to prevent flickering during transition to OldDot
    const shouldRenderOnboardingExclusivelyOnHybridApp = useMemo(() => {
        return CONFIG.IS_HYBRID_APP && Navigation.getActiveRoute().includes(ROUTES.ONBOARDING_INTERESTED_FEATURES.route) && isOnboardingCompleted === true;
    }, [isOnboardingCompleted]);

    const shouldRenderOnboardingExclusively = useMemo(() => {
        return (
            !CONFIG.IS_HYBRID_APP &&
            Navigation.getActiveRoute().includes(ROUTES.ONBOARDING_INTERESTED_FEATURES.route) &&
            shouldOnboardingRedirectToOldDot(onboardingCompanySize, userReportedIntegration) &&
            isOnboardingCompleted === true &&
            (!!isOnboardingLoading || !!prevIsOnboardingLoading)
        );
    }, [onboardingCompanySize, isOnboardingCompleted, isOnboardingLoading, prevIsOnboardingLoading, userReportedIntegration]);

    useEffect(() => {
        NavBarManager.setButtonStyle(theme.navigationBarButtonsStyle);

        return () => {
            NavBarManager.setButtonStyle(CONST.NAVIGATION_BAR_BUTTONS_STYLE.LIGHT);
        };
    }, [theme]);

    useEffect(() => {
        if (!account?.needsTwoFactorAuthSetup || !!account.requiresTwoFactorAuth || shouldShowRequire2FAPage) {
            return;
        }
        setShouldShowRequire2FAPage(true);
    }, [account?.needsTwoFactorAuthSetup, account?.requiresTwoFactorAuth, shouldShowRequire2FAPage]);

    useEffect(() => {
        if (!shouldShowRequire2FAPage) {
            return;
        }
        Navigation.navigate(ROUTES.REQUIRE_TWO_FACTOR_AUTH);
    }, [shouldShowRequire2FAPage]);

    useEffect(() => {
        const shortcutsOverviewShortcutConfig = CONST.KEYBOARD_SHORTCUTS.SHORTCUTS;
        const searchShortcutConfig = CONST.KEYBOARD_SHORTCUTS.SEARCH;
        const chatShortcutConfig = CONST.KEYBOARD_SHORTCUTS.NEW_CHAT;
        const markAllMessagesAsReadShortcutConfig = CONST.KEYBOARD_SHORTCUTS.MARK_ALL_MESSAGES_AS_READ;
        const isLoggingInAsNewUser = !!session?.email && SessionUtils.isLoggingInAsNewUser(currentUrl, session.email);
        // Sign out the current user if we're transitioning with a different user
        const isTransitioning = currentUrl.includes(ROUTES.TRANSITION_BETWEEN_APPS);
        const isSupportalTransition = currentUrl.includes('authTokenType=support');
        if (isLoggingInAsNewUser && isTransitioning) {
            Session.signOutAndRedirectToSignIn(false, isSupportalTransition);
            return;
        }

        NetworkConnection.listenForReconnect();
        NetworkConnection.onReconnect(() => handleNetworkReconnect(!!isLoadingApp));
        PusherConnectionManager.init();
        initializePusher();
        // Sometimes when we transition from old dot to new dot, the client is not the leader
        // so we need to initialize the client again
        if (!isClientTheLeader() && isTransitioning) {
            init();
        }

        // If we are on this screen then we are "logged in", but the user might not have "just logged in". They could be reopening the app
        // or returning from background. If so, we'll assume they have some app data already and we can call reconnectApp() instead of openApp() and connect() for delegator from OldDot.
        if (SessionUtils.didUserLogInDuringSession() || delegatorEmail) {
            if (delegatorEmail) {
                connect(delegatorEmail, true)
                    ?.then((success) => {
                        App.setAppLoading(!!success);
                    })
                    .finally(() => {
                        setIsDelegatorFromOldDotIsReady(true);
                    });
            } else {
                const reportID = getReportIDFromLink(initialURL ?? null);
                if (reportID && !isAuthenticatedAtStartup) {
                    Report.openReport(reportID);
                    // Don't want to call `openReport` again when logging out and then logging in
                    setIsAuthenticatedAtStartup(true);
                }
                App.openApp();
            }
        } else {
            Log.info('[AuthScreens] Sending ReconnectApp');
            App.reconnectApp(initialLastUpdateIDAppliedToClient);
        }

        App.setUpPoliciesAndNavigate(session);

        App.redirectThirdPartyDesktopSignIn();

        if (lastOpenedPublicRoomID) {
            // Re-open the last opened public room if the user logged in from a public room link
            Report.openLastOpenedPublicRoom(lastOpenedPublicRoomID);
        }
        Download.clearDownloads();

        const unsubscribeOnyxModal = onyxSubscribe({
            key: ONYXKEYS.MODAL,
            callback: (modalArg) => {
                if (modalArg === null || typeof modalArg !== 'object') {
                    return;
                }
                modal.current = modalArg;
            },
        });

        const shortcutConfig = CONST.KEYBOARD_SHORTCUTS.ESCAPE;
        const unsubscribeEscapeKey = KeyboardShortcut.subscribe(
            shortcutConfig.shortcutKey,
            () => {
                if (modal.current.willAlertModalBecomeVisible) {
                    return;
                }

                if (modal.current.disableDismissOnEscape) {
                    return;
                }

                Navigation.dismissModal();
            },
            shortcutConfig.descriptionKey,
            shortcutConfig.modifiers,
            true,
            true,
        );

        // Listen to keyboard shortcuts for opening certain pages
        const unsubscribeShortcutsOverviewShortcut = KeyboardShortcut.subscribe(
            shortcutsOverviewShortcutConfig.shortcutKey,
            () => {
                Modal.close(() => {
                    if (Navigation.isOnboardingFlow()) {
                        return;
                    }

                    if (Navigation.isActiveRoute(ROUTES.KEYBOARD_SHORTCUTS.getRoute(Navigation.getActiveRoute()))) {
                        return;
                    }
                    return Navigation.navigate(ROUTES.KEYBOARD_SHORTCUTS.getRoute(Navigation.getActiveRoute()));
                });
            },
            shortcutsOverviewShortcutConfig.descriptionKey,
            shortcutsOverviewShortcutConfig.modifiers,
            true,
        );

        // Listen for the key K being pressed so that focus can be given to
        // Search Router, or new group chat
        // based on the key modifiers pressed and the operating system
        const unsubscribeSearchShortcut = KeyboardShortcut.subscribe(
            searchShortcutConfig.shortcutKey,
            () => {
                Session.callFunctionIfActionIsAllowed(() => {
                    if (Navigation.isOnboardingFlow()) {
                        return;
                    }
                    toggleSearch();
                })();
            },
            shortcutsOverviewShortcutConfig.descriptionKey,
            shortcutsOverviewShortcutConfig.modifiers,
            true,
        );

        const unsubscribeChatShortcut = KeyboardShortcut.subscribe(
            chatShortcutConfig.shortcutKey,
            () => {
                if (Navigation.isOnboardingFlow()) {
                    return;
                }
                Modal.close(Session.callFunctionIfActionIsAllowed(() => Navigation.navigate(ROUTES.NEW)));
            },
            chatShortcutConfig.descriptionKey,
            chatShortcutConfig.modifiers,
            true,
        );

        const unsubscribeMarkAllMessagesAsReadShortcut = KeyboardShortcut.subscribe(
            markAllMessagesAsReadShortcutConfig.shortcutKey,
            Report.markAllMessagesAsRead,
            markAllMessagesAsReadShortcutConfig.descriptionKey,
            markAllMessagesAsReadShortcutConfig.modifiers,
            true,
        );

        return () => {
            unsubscribeEscapeKey();
            unsubscribeOnyxModal();
            unsubscribeShortcutsOverviewShortcut();
            unsubscribeSearchShortcut();
            unsubscribeChatShortcut();
            unsubscribeMarkAllMessagesAsReadShortcut();
            Session.cleanupSession();
        };

        // Rule disabled because this effect is only for component did mount & will component unmount lifecycle event
        // eslint-disable-next-line react-compiler/react-compiler, react-hooks/exhaustive-deps
    }, []);

    // Animation is disabled when navigating to the sidebar screen
    const getWorkspaceSplitNavigatorOptions = ({route}: {route: RouteProp<AuthScreensParamList>}) => {
        // We don't need to do anything special for the wide screen.
        if (!shouldUseNarrowLayout) {
            return rootNavigatorScreenOptions.splitNavigator;
        }

        // On the narrow screen, we want to animate this navigator if it is opened from the settings split.
        // If it is opened from other tab, we don't want to animate it on the entry.
        // There is a hook inside the workspace navigator that changes animation to SLIDE_FROM_RIGHT after entering.
        // This way it can be animated properly when going back to the settings split.
        const animationEnabled = !workspaceSplitsWithoutEnteringAnimation.has(route.key);

        return {
            ...rootNavigatorScreenOptions.splitNavigator,
            animation: animationEnabled ? Animations.SLIDE_FROM_RIGHT : Animations.NONE,
            web: {
                ...rootNavigatorScreenOptions.splitNavigator.web,
                cardStyleInterpolator: (props: StackCardInterpolationProps) => modalCardStyleInterpolator({props, isFullScreenModal: true, animationEnabled}),
            },
        };
    };

    // Animation is enabled when navigating to any screen different than split sidebar screen
    const getFullscreenNavigatorOptions = ({route}: {route: RouteProp<AuthScreensParamList>}) => {
        // We don't need to do anything special for the wide screen.
        if (!shouldUseNarrowLayout) {
            return rootNavigatorScreenOptions.splitNavigator;
        }

        // On the narrow screen, we want to animate this navigator if pushed SplitNavigator includes desired screen
        const animationEnabled = screensWithEnteringAnimation.has(route.key);
        return {
            ...rootNavigatorScreenOptions.splitNavigator,
            animation: animationEnabled ? Animations.SLIDE_FROM_RIGHT : Animations.NONE,
            web: {
                ...rootNavigatorScreenOptions.splitNavigator.web,
                cardStyleInterpolator: (props: StackCardInterpolationProps) => modalCardStyleInterpolator({props, isFullScreenModal: true, animationEnabled}),
            },
        };
    };

    const clearStatus = () => {
        User.clearCustomStatus();
        User.clearDraftCustomStatus();
    };

    useEffect(() => {
        if (!currentUserPersonalDetails.status?.clearAfter) {
            return;
        }
        const currentTime = new Date();
        const clearAfterTime = new Date(currentUserPersonalDetails.status.clearAfter);
        if (Number.isNaN(clearAfterTime.getTime())) {
            return;
        }
        const subMillisecondsTime = clearAfterTime.getTime() - currentTime.getTime();
        if (subMillisecondsTime > 0) {
            let intervalId: NodeJS.Timeout | null = null;
            let timeoutId: NodeJS.Timeout | null = null;

            if (subMillisecondsTime > CONST.LIMIT_TIMEOUT) {
                intervalId = setInterval(() => {
                    const now = new Date();
                    const remainingTime = clearAfterTime.getTime() - now.getTime();

                    if (remainingTime <= 0) {
                        clearStatus();
                        if (intervalId) {
                            clearInterval(intervalId);
                        }
                    } else if (remainingTime <= CONST.LIMIT_TIMEOUT) {
                        if (intervalId) {
                            clearInterval(intervalId);
                        }
                        timeoutId = setTimeout(() => {
                            clearStatus();
                        }, remainingTime);
                    }
                }, CONST.LIMIT_TIMEOUT);
            } else {
                timeoutId = setTimeout(() => {
                    clearStatus();
                }, subMillisecondsTime);
            }

            return () => {
                if (intervalId) {
                    clearInterval(intervalId);
                }
                if (timeoutId) {
                    clearTimeout(timeoutId);
                }
            };
        }

        clearStatus();
    }, [currentUserPersonalDetails.status?.clearAfter]);

    if (delegatorEmail && !isDelegatorFromOldDotIsReady) {
        return <FullScreenLoadingIndicator />;
    }

    return (
        <ComposeProviders
            components={[
                OptionsListContextProvider,
                SidebarOrderedReportsContextProvider,
                SearchContextProvider,
                LockedAccountModalProvider,
                DelegateNoAccessModalProvider,
<<<<<<< HEAD
                SupportalPermissionDeniedModalProvider,
=======
                WideRHPContextProvider,
>>>>>>> d3d423e9
            ]}
        >
            <RootStack.Navigator
                persistentScreens={[
                    NAVIGATORS.REPORTS_SPLIT_NAVIGATOR,
                    NAVIGATORS.SETTINGS_SPLIT_NAVIGATOR,
                    NAVIGATORS.WORKSPACE_SPLIT_NAVIGATOR,
                    NAVIGATORS.SEARCH_FULLSCREEN_NAVIGATOR,
                    NAVIGATORS.RIGHT_MODAL_NAVIGATOR,
                    SCREENS.WORKSPACES_LIST,
                    SCREENS.SEARCH.ROOT,
                ]}
            >
                {/* This has to be the first navigator in auth screens. */}
                <RootStack.Screen
                    name={NAVIGATORS.REPORTS_SPLIT_NAVIGATOR}
                    options={getFullscreenNavigatorOptions}
                    getComponent={loadReportSplitNavigator}
                />
                <RootStack.Screen
                    name={NAVIGATORS.SETTINGS_SPLIT_NAVIGATOR}
                    options={getFullscreenNavigatorOptions}
                    getComponent={loadSettingsSplitNavigator}
                />
                <RootStack.Screen
                    name={NAVIGATORS.SEARCH_FULLSCREEN_NAVIGATOR}
                    options={getFullscreenNavigatorOptions}
                    getComponent={loadSearchNavigator}
                />
                <RootStack.Screen
                    name={NAVIGATORS.WORKSPACE_SPLIT_NAVIGATOR}
                    options={getWorkspaceSplitNavigatorOptions}
                    getComponent={loadWorkspaceSplitNavigator}
                />
                <RootStack.Screen
                    name={SCREENS.VALIDATE_LOGIN}
                    options={{
                        ...rootNavigatorScreenOptions.fullScreen,
                        headerShown: false,
                        title: 'New Expensify',
                    }}
                    listeners={fullScreenListeners}
                    getComponent={loadValidateLoginPage}
                />
                <RootStack.Screen
                    name={SCREENS.WORKSPACES_LIST}
                    options={rootNavigatorScreenOptions.workspacesListPage}
                    component={WorkspacesListPage}
                />
                <RootStack.Screen
                    name={SCREENS.TRANSITION_BETWEEN_APPS}
                    options={defaultScreenOptions}
                    getComponent={loadLogOutPreviousUserPage}
                />
                <RootStack.Screen
                    name={SCREENS.CONCIERGE}
                    options={defaultScreenOptions}
                    getComponent={loadConciergePage}
                />
                <RootStack.Screen
                    name={SCREENS.TRACK_EXPENSE}
                    options={defaultScreenOptions}
                    getComponent={loadTrackExpensePage}
                />
                <RootStack.Screen
                    name={SCREENS.SUBMIT_EXPENSE}
                    options={defaultScreenOptions}
                    getComponent={loadSubmitExpensePage}
                />
                <RootStack.Screen
                    name={SCREENS.ATTACHMENTS}
                    options={attachmentModalScreenOptions}
                    getComponent={loadAttachmentModalScreen}
                    listeners={modalScreenListeners}
                />
                <RootStack.Screen
                    name={SCREENS.PROFILE_AVATAR}
                    options={{
                        headerShown: false,
                        presentation: Presentation.TRANSPARENT_MODAL,
                        animation: Animations.NONE,
                    }}
                    getComponent={loadProfileAvatar}
                    listeners={modalScreenListeners}
                />
                <RootStack.Screen
                    name={SCREENS.WORKSPACE_AVATAR}
                    options={{
                        headerShown: false,
                        presentation: Presentation.TRANSPARENT_MODAL,
                    }}
                    getComponent={loadWorkspaceAvatar}
                    listeners={modalScreenListeners}
                />
                <RootStack.Screen
                    name={SCREENS.REPORT_AVATAR}
                    options={{
                        headerShown: false,
                        presentation: Presentation.TRANSPARENT_MODAL,
                    }}
                    getComponent={loadReportAvatar}
                    listeners={modalScreenListeners}
                />
                <RootStack.Screen
                    name={SCREENS.NOT_FOUND}
                    options={rootNavigatorScreenOptions.fullScreen}
                    component={NotFoundPage}
                />
                <RootStack.Screen
                    name={NAVIGATORS.RIGHT_MODAL_NAVIGATOR}
                    options={rootNavigatorScreenOptions.rightModalNavigator}
                    component={RightModalNavigator}
                    listeners={{
                        ...modalScreenListenersWithCancelSearch,
                        beforeRemove: () => {
                            modalScreenListenersWithCancelSearch.beforeRemove();

                            // When a 2FA RHP page is closed, if the 2FA require page is visible and the user has now enabled the 2FA, then remove the 2FA require page from the navigator.
                            const routeParams = navigation.getState()?.routes?.at(-1)?.params;
                            const screen = routeParams && 'screen' in routeParams ? routeParams.screen : '';
                            if (!shouldShowRequire2FAPage || !account?.requiresTwoFactorAuth || screen !== SCREENS.RIGHT_MODAL.TWO_FACTOR_AUTH) {
                                return;
                            }
                            setShouldShowRequire2FAPage(false);
                        },
                    }}
                />
                <RootStack.Screen
                    name={SCREENS.DESKTOP_SIGN_IN_REDIRECT}
                    options={rootNavigatorScreenOptions.fullScreen}
                    component={DesktopSignInRedirectPage}
                />
                <RootStack.Screen
                    name={NAVIGATORS.SHARE_MODAL_NAVIGATOR}
                    options={rootNavigatorScreenOptions.fullScreen}
                    component={ShareModalStackNavigator}
                    listeners={modalScreenListeners}
                />
                <RootStack.Screen
                    name={NAVIGATORS.EXPLANATION_MODAL_NAVIGATOR}
                    options={rootNavigatorScreenOptions.basicModalNavigator}
                    component={ExplanationModalNavigator}
                />
                <RootStack.Screen
                    name={NAVIGATORS.MIGRATED_USER_MODAL_NAVIGATOR}
                    options={rootNavigatorScreenOptions.basicModalNavigator}
                    component={MigratedUserWelcomeModalNavigator}
                />
                <RootStack.Screen
                    name={NAVIGATORS.TEST_DRIVE_MODAL_NAVIGATOR}
                    options={rootNavigatorScreenOptions.basicModalNavigator}
                    component={TestDriveModalNavigator}
                />
                <RootStack.Screen
                    name={NAVIGATORS.TEST_DRIVE_DEMO_NAVIGATOR}
                    options={rootNavigatorScreenOptions.basicModalNavigator}
                    component={TestDriveDemoNavigator}
                />
                <RootStack.Screen
                    name={NAVIGATORS.FEATURE_TRAINING_MODAL_NAVIGATOR}
                    options={rootNavigatorScreenOptions.basicModalNavigator}
                    component={FeatureTrainingModalNavigator}
                    listeners={modalScreenListeners}
                />
                {(isOnboardingCompleted === false || shouldRenderOnboardingExclusivelyOnHybridApp || shouldRenderOnboardingExclusively) && (
                    <RootStack.Screen
                        name={NAVIGATORS.ONBOARDING_MODAL_NAVIGATOR}
                        options={{...rootNavigatorScreenOptions.basicModalNavigator, gestureEnabled: false}}
                        component={OnboardingModalNavigator}
                        listeners={{
                            focus: () => {
                                Modal.setDisableDismissOnEscape(true);
                            },
                        }}
                    />
                )}
                {shouldShowRequire2FAPage && (
                    <RootStack.Screen
                        name={SCREENS.REQUIRE_TWO_FACTOR_AUTH}
                        options={{...rootNavigatorScreenOptions.fullScreen, gestureEnabled: false}}
                        component={RequireTwoFactorAuthenticationPage}
                    />
                )}
                <RootStack.Screen
                    name={SCREENS.WORKSPACE_JOIN_USER}
                    options={{
                        headerShown: false,
                    }}
                    listeners={modalScreenListeners}
                    getComponent={loadWorkspaceJoinUser}
                />
                <RootStack.Screen
                    name={SCREENS.TRANSACTION_RECEIPT}
                    options={{
                        headerShown: false,
                        presentation: Presentation.TRANSPARENT_MODAL,
                    }}
                    getComponent={loadReceiptView}
                    listeners={modalScreenListeners}
                />
                <RootStack.Screen
                    name={SCREENS.MONEY_REQUEST.RECEIPT_PREVIEW}
                    options={{
                        headerShown: false,
                        presentation: Presentation.TRANSPARENT_MODAL,
                    }}
                    getComponent={loadReceiptView}
                    listeners={modalScreenListeners}
                />
                <RootStack.Screen
                    name={SCREENS.CONNECTION_COMPLETE}
                    options={rootNavigatorScreenOptions.fullScreen}
                    component={ConnectionCompletePage}
                />
                <RootStack.Screen
                    name={SCREENS.BANK_CONNECTION_COMPLETE}
                    options={rootNavigatorScreenOptions.fullScreen}
                    component={ConnectionCompletePage}
                />
                <RootStack.Screen
                    name={NAVIGATORS.TEST_TOOLS_MODAL_NAVIGATOR}
                    options={{
                        ...rootNavigatorScreenOptions.basicModalNavigator,
                        native: {
                            contentStyle: {
                                ...StyleUtils.getBackgroundColorWithOpacityStyle(theme.overlay, 0.72),
                            },
                            animation: InternalPlatformAnimations.FADE,
                        },
                        web: {
                            cardStyle: {
                                ...StyleUtils.getBackgroundColorWithOpacityStyle(theme.overlay, 0.72),
                            },
                            animation: InternalPlatformAnimations.FADE,
                        },
                    }}
                    component={TestToolsModalNavigator}
                    listeners={modalScreenListeners}
                />
            </RootStack.Navigator>
            <SearchRouterModal />
            <PriorityModeController />
        </ComposeProviders>
    );
}

AuthScreens.displayName = 'AuthScreens';

const AuthScreensMemoized = memo(AuthScreens, () => true);

export default AuthScreensMemoized;<|MERGE_RESOLUTION|>--- conflicted
+++ resolved
@@ -14,11 +14,8 @@
 import {SearchContextProvider} from '@components/Search/SearchContext';
 import {useSearchRouterContext} from '@components/Search/SearchRouter/SearchRouterContext';
 import SearchRouterModal from '@components/Search/SearchRouter/SearchRouterModal';
-<<<<<<< HEAD
 import SupportalPermissionDeniedModalProvider from '@components/SupportalPermissionDeniedModalProvider';
-=======
 import WideRHPContextProvider from '@components/WideRHPContextProvider';
->>>>>>> d3d423e9
 import useCurrentUserPersonalDetails from '@hooks/useCurrentUserPersonalDetails';
 import useOnboardingFlowRouter from '@hooks/useOnboardingFlow';
 import useOnyx from '@hooks/useOnyx';
@@ -552,11 +549,8 @@
                 SearchContextProvider,
                 LockedAccountModalProvider,
                 DelegateNoAccessModalProvider,
-<<<<<<< HEAD
                 SupportalPermissionDeniedModalProvider,
-=======
                 WideRHPContextProvider,
->>>>>>> d3d423e9
             ]}
         >
             <RootStack.Navigator
