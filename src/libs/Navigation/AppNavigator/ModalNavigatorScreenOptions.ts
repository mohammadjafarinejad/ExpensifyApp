import {CardStyleInterpolators} from '@react-navigation/stack';
<<<<<<< HEAD
import type {PlatformStackNavigationOptions} from '@libs/Navigation/PlatformStackNavigation/types';
=======
import type {GestureDirection} from '@react-navigation/stack/lib/typescript/src/types';
>>>>>>> d5cfecfc
import type {ThemeStyles} from '@styles/index';

/**
 * Modal stack navigator screen options generator function
 * @param themeStyles - The styles object
 * @returns The screen options object
 */
<<<<<<< HEAD
const ModalNavigatorScreenOptions = (themeStyles: ThemeStyles): PlatformStackNavigationOptions => ({
    headerShown: false,
    animation: 'slide_from_left',
    webOnly: {
        cardStyle: themeStyles.navigationScreenCardStyle,
        cardStyleInterpolator: CardStyleInterpolators.forHorizontalIOS,
    },
=======
const ModalNavigatorScreenOptions = (themeStyles: ThemeStyles, gestureDirection: GestureDirection = 'horizontal'): StackNavigationOptions => ({
    headerShown: false,
    animationEnabled: true,
    gestureDirection,
    cardStyle: themeStyles.navigationScreenCardStyle,
    cardStyleInterpolator: CardStyleInterpolators.forHorizontalIOS,
>>>>>>> d5cfecfc
});

export default ModalNavigatorScreenOptions;<|MERGE_RESOLUTION|>--- conflicted
+++ resolved
@@ -1,9 +1,6 @@
 import {CardStyleInterpolators} from '@react-navigation/stack';
-<<<<<<< HEAD
+import type {GestureDirection} from '@react-navigation/stack/lib/typescript/src/types';
 import type {PlatformStackNavigationOptions} from '@libs/Navigation/PlatformStackNavigation/types';
-=======
-import type {GestureDirection} from '@react-navigation/stack/lib/typescript/src/types';
->>>>>>> d5cfecfc
 import type {ThemeStyles} from '@styles/index';
 
 /**
@@ -11,22 +8,21 @@
  * @param themeStyles - The styles object
  * @returns The screen options object
  */
-<<<<<<< HEAD
-const ModalNavigatorScreenOptions = (themeStyles: ThemeStyles): PlatformStackNavigationOptions => ({
-    headerShown: false,
-    animation: 'slide_from_left',
-    webOnly: {
-        cardStyle: themeStyles.navigationScreenCardStyle,
-        cardStyleInterpolator: CardStyleInterpolators.forHorizontalIOS,
-    },
-=======
-const ModalNavigatorScreenOptions = (themeStyles: ThemeStyles, gestureDirection: GestureDirection = 'horizontal'): StackNavigationOptions => ({
-    headerShown: false,
-    animationEnabled: true,
-    gestureDirection,
-    cardStyle: themeStyles.navigationScreenCardStyle,
-    cardStyleInterpolator: CardStyleInterpolators.forHorizontalIOS,
->>>>>>> d5cfecfc
-});
+const ModalNavigatorScreenOptions = (themeStyles: ThemeStyles, gestureDirection: GestureDirection = 'horizontal'): PlatformStackNavigationOptions => {
+    const universalGestureDirection = gestureDirection === 'horizontal' || gestureDirection === 'vertical' ? gestureDirection : undefined;
+    const webGestureDirection = gestureDirection !== 'horizontal' && gestureDirection !== 'vertical' ? gestureDirection : undefined;
+
+    return {
+        headerShown: false,
+        animation: 'slide_from_left',
+        gestureDirection: universalGestureDirection,
+        webOnly: {
+            cardStyle: themeStyles.navigationScreenCardStyle,
+            cardStyleInterpolator: CardStyleInterpolators.forHorizontalIOS,
+            // TODO: Fix web/native only additional types
+            gestureDirection: webGestureDirection,
+        },
+    };
+};
 
 export default ModalNavigatorScreenOptions;