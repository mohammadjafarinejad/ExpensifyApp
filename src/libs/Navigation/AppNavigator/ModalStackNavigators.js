--- conflicted
+++ resolved
@@ -160,19 +160,14 @@
         },
         name: 'Report_Details_Root',
     },
-<<<<<<< HEAD
-    name: 'Report_Details_Root',
-},
-{
-    getComponent: () => {
-        const ShareCodePage = require('../../../pages/home/report/ReportDetailsShareCodePage').default;
-        return ShareCodePage;
-    },
-    name: 'Report_Details_Share_Code',
-}]);
-=======
-]);
->>>>>>> c50a048c
+    {
+        getComponent: () => {
+            const ShareCodePage = require('../../../pages/home/report/ReportDetailsShareCodePage').default;
+            return ShareCodePage;
+        },
+        name: 'Report_Details_Share_Code',
+    }
+]);
 
 const TaskModalStackNavigator = createModalStackNavigator([
     {
