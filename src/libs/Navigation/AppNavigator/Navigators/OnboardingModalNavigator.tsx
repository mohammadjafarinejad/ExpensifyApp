import {CardStyleInterpolators} from '@react-navigation/stack';
import React, {useCallback, useEffect} from 'react';
import {View} from 'react-native';
import {useOnyx} from 'react-native-onyx';
import NoDropZone from '@components/DragAndDrop/NoDropZone';
import FocusTrapForScreens from '@components/FocusTrap/FocusTrapForScreen';
import useKeyboardShortcut from '@hooks/useKeyboardShortcut';
import useResponsiveLayout from '@hooks/useResponsiveLayout';
import useThemeStyles from '@hooks/useThemeStyles';
import GoogleTagManager from '@libs/GoogleTagManager';
import createPlatformStackNavigator from '@libs/Navigation/PlatformStackNavigation/createPlatformStackNavigator';
import type {PlatformStackNavigationOptions} from '@libs/Navigation/PlatformStackNavigation/types';
import type {OnboardingModalNavigatorParamList} from '@libs/Navigation/types';
import OnboardingRefManager from '@libs/OnboardingRefManager';
import OnboardingAccounting from '@pages/OnboardingAccounting';
import OnboardingEmployees from '@pages/OnboardingEmployees';
import OnboardingPersonalDetails from '@pages/OnboardingPersonalDetails';
import OnboardingPrivateDomain from '@pages/OnboardingPrivateDomain';
import OnboardingPurpose from '@pages/OnboardingPurpose';
import OnboardingWorkEmail from '@pages/OnboardingWorkEmail';
import OnboardingWorkEmailValidation from '@pages/OnboardingWorkEmailValidation';
import OnboardingWorkspaces from '@pages/OnboardingWorkspaces';
import CONST from '@src/CONST';
import ONYXKEYS from '@src/ONYXKEYS';
import SCREENS from '@src/SCREENS';
import Overlay from './Overlay';

const defaultScreenOptions: PlatformStackNavigationOptions = {
    headerShown: false,
    web: {
        cardStyleInterpolator: CardStyleInterpolators.forHorizontalIOS,
    },
};

const Stack = createPlatformStackNavigator<OnboardingModalNavigatorParamList>();

function OnboardingModalNavigator() {
    const styles = useThemeStyles();
    const {onboardingIsMediumOrLargerScreenWidth} = useResponsiveLayout();
    const outerViewRef = React.useRef<View>(null);
<<<<<<< HEAD
    const [accountID] = useOnyx(ONYXKEYS.SESSION, {selector: (session) => session?.accountID ?? CONST.DEFAULT_NUMBER_ID});
    const [user] = useOnyx(ONYXKEYS.USER);

    const isOnPrivateDomainAndHasAccessiblePolicies = !user?.isFromPublicDomain && user?.hasAccessibleDomainPolicies;
=======
    const [accountID] = useOnyx(ONYXKEYS.SESSION, {
        selector: (session) => session?.accountID ?? CONST.DEFAULT_NUMBER_ID,
        canBeMissing: true,
    });
>>>>>>> 10fbf039

    // Publish a sign_up event when we start the onboarding flow. This should track basic sign ups
    // as well as Google and Apple SSO.
    useEffect(() => {
        if (!accountID) {
            return;
        }

        GoogleTagManager.publishEvent(CONST.ANALYTICS.EVENT.SIGN_UP, accountID);
    }, [accountID]);

    const handleOuterClick = useCallback(() => {
        OnboardingRefManager.handleOuterClick();
    }, []);

    useKeyboardShortcut(CONST.KEYBOARD_SHORTCUTS.ESCAPE, handleOuterClick, {shouldBubble: true});

    return (
        <NoDropZone>
            <Overlay />
            <View
                ref={outerViewRef}
                onClick={handleOuterClick}
                style={styles.onboardingNavigatorOuterView}
            >
                <FocusTrapForScreens>
                    <View
                        onClick={(e) => e.stopPropagation()}
                        style={styles.OnboardingNavigatorInnerView(onboardingIsMediumOrLargerScreenWidth)}
                    >
                        <Stack.Navigator screenOptions={defaultScreenOptions}>
                            {/* The OnboardingPurpose screen is shown after the workspace step when the user is on a private domain and has accessible policies.
                             */}
                            {!isOnPrivateDomainAndHasAccessiblePolicies && (
                                <Stack.Screen
                                    name={SCREENS.ONBOARDING.PURPOSE}
                                    component={OnboardingPurpose}
                                />
                            )}
                            <Stack.Screen
                                name={SCREENS.ONBOARDING.PERSONAL_DETAILS}
                                component={OnboardingPersonalDetails}
                            />
                            <Stack.Screen
                                name={SCREENS.ONBOARDING.WORK_EMAIL}
                                component={OnboardingWorkEmail}
                            />
                            <Stack.Screen
                                name={SCREENS.ONBOARDING.WORK_EMAIL_VALIDATION}
                                component={OnboardingWorkEmailValidation}
                            />
                            <Stack.Screen
                                name={SCREENS.ONBOARDING.PRIVATE_DOMAIN}
                                component={OnboardingPrivateDomain}
                            />
                            <Stack.Screen
                                name={SCREENS.ONBOARDING.WORKSPACES}
                                component={OnboardingWorkspaces}
                            />
                            {/* The OnboardingPurpose screen is only shown after the workspace step when the user is on a private domain and has accessible policies
                             */}
                            {!!isOnPrivateDomainAndHasAccessiblePolicies && (
                                <Stack.Screen
                                    name={SCREENS.ONBOARDING.PURPOSE}
                                    component={OnboardingPurpose}
                                />
                            )}
                            <Stack.Screen
                                name={SCREENS.ONBOARDING.EMPLOYEES}
                                component={OnboardingEmployees}
                            />
                            <Stack.Screen
                                name={SCREENS.ONBOARDING.ACCOUNTING}
                                component={OnboardingAccounting}
                            />
                        </Stack.Navigator>
                    </View>
                </FocusTrapForScreens>
            </View>
        </NoDropZone>
    );
}

OnboardingModalNavigator.displayName = 'OnboardingModalNavigator';

export default OnboardingModalNavigator;<|MERGE_RESOLUTION|>--- conflicted
+++ resolved
@@ -38,17 +38,14 @@
     const styles = useThemeStyles();
     const {onboardingIsMediumOrLargerScreenWidth} = useResponsiveLayout();
     const outerViewRef = React.useRef<View>(null);
-<<<<<<< HEAD
-    const [accountID] = useOnyx(ONYXKEYS.SESSION, {selector: (session) => session?.accountID ?? CONST.DEFAULT_NUMBER_ID});
-    const [user] = useOnyx(ONYXKEYS.USER);
+    const [user] = useOnyx(ONYXKEYS.USER, {canBeMissing: true});
 
     const isOnPrivateDomainAndHasAccessiblePolicies = !user?.isFromPublicDomain && user?.hasAccessibleDomainPolicies;
-=======
+    
     const [accountID] = useOnyx(ONYXKEYS.SESSION, {
         selector: (session) => session?.accountID ?? CONST.DEFAULT_NUMBER_ID,
         canBeMissing: true,
     });
->>>>>>> 10fbf039
 
     // Publish a sign_up event when we start the onboarding flow. This should track basic sign ups
     // as well as Google and Apple SSO.
