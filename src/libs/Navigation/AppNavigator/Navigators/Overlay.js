--- conflicted
+++ resolved
@@ -28,12 +28,8 @@
                     style={[styles.draggableTopBar]}
                     onPress={props.onPress}
                     accessibilityLabel={translate('common.close')}
-<<<<<<< HEAD
                     role={CONST.ROLE.BUTTON}
-=======
-                    role={CONST.ACCESSIBILITY_ROLE.BUTTON}
                     nativeID={CONST.OVERLAY.TOP_BUTTON_NATIVE_ID}
->>>>>>> ff4c947d
                 />
                 <PressableWithoutFeedback
                     style={[styles.flex1]}
