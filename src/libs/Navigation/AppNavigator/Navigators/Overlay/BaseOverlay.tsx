--- conflicted
+++ resolved
@@ -32,11 +32,13 @@
     return (
         <Animated.View
             id="BaseOverlay"
-<<<<<<< HEAD
-            style={styles.overlayStyles({progress: progress ?? current.progress, hasMarginRight, hasMarginLeft, sidePanelTranslateX})}
-=======
-            style={[styles.pFixed, styles.t0, styles.b0, styles.overlayBackground, styles.overlayStyles({progress: progress ?? current.progress, hasMarginRight, hasMarginLeft})]}
->>>>>>> fa5e06d9
+            style={[
+                styles.pFixed,
+                styles.t0,
+                styles.b0,
+                styles.overlayBackground,
+                styles.overlayStyles({progress: progress ?? current.progress, hasMarginRight, hasMarginLeft, sidePanelTranslateX}),
+            ]}
         >
             <View style={[styles.flex1, styles.flexColumn]}>
                 {/* In the latest Electron version buttons can't be both clickable and draggable.
