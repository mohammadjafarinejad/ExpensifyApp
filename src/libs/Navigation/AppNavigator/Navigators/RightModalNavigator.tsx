import React, {useRef} from 'react';
import {InteractionManager, View} from 'react-native';
import NoDropZone from '@components/DragAndDrop/NoDropZone';
import useResponsiveLayout from '@hooks/useResponsiveLayout';
import useThemeStyles from '@hooks/useThemeStyles';
import {abandonReviewDuplicateTransactions} from '@libs/actions/Transaction';
import {clearTwoFactorAuthData} from '@libs/actions/TwoFactorAuthActions';
import hideKeyboardOnSwipe from '@libs/Navigation/AppNavigator/hideKeyboardOnSwipe';
import * as ModalStackNavigators from '@libs/Navigation/AppNavigator/ModalStackNavigators';
import useCustomScreenOptions from '@libs/Navigation/AppNavigator/useCustomScreenOptions';
import createPlatformStackNavigator from '@libs/Navigation/PlatformStackNavigation/createPlatformStackNavigator';
import type {PlatformStackScreenProps} from '@libs/Navigation/PlatformStackNavigation/types';
import type {AuthScreensParamList, RightModalNavigatorParamList} from '@navigation/types';
import CONST from '@src/CONST';
import NAVIGATORS from '@src/NAVIGATORS';
import SCREENS from '@src/SCREENS';
import {NarrowPaneContextProvider} from './NarrowPaneContext';
import Overlay from './Overlay';

type RightModalNavigatorProps = PlatformStackScreenProps<AuthScreensParamList, typeof NAVIGATORS.RIGHT_MODAL_NAVIGATOR>;

const Stack = createPlatformStackNavigator<RightModalNavigatorParamList>();

function RightModalNavigator({navigation, route}: RightModalNavigatorProps) {
    const styles = useThemeStyles();
    const {shouldUseNarrowLayout} = useResponsiveLayout();
    const isExecutingRef = useRef<boolean>(false);

    const screenOptions = useCustomScreenOptions();

    return (
        <NarrowPaneContextProvider>
            <NoDropZone>
                {!shouldUseNarrowLayout && (
                    <Overlay
                        onPress={() => {
                            if (isExecutingRef.current) {
                                return;
                            }
                            isExecutingRef.current = true;
                            navigation.goBack();
                            setTimeout(() => {
                                isExecutingRef.current = false;
                            }, CONST.ANIMATED_TRANSITION);
                        }}
                    />
                )}
                <View style={styles.RHPNavigatorContainer(shouldUseNarrowLayout)}>
                    <Stack.Navigator
                        screenOptions={screenOptions}
                        screenListeners={{
                            blur: () => {
                                if (
                                    // @ts-expect-error There is something wrong with a types here and it's don't see the params list
                                    navigation.getState().routes.find((routes) => routes.name === NAVIGATORS.RIGHT_MODAL_NAVIGATOR)?.params?.screen ===
                                        SCREENS.RIGHT_MODAL.TRANSACTION_DUPLICATE ||
                                    route.params?.screen !== SCREENS.RIGHT_MODAL.TRANSACTION_DUPLICATE
                                ) {
                                    return;
                                }
                                // Delay clearing review duplicate data till the RHP is completely closed
                                // to avoid not found showing briefly in confirmation page when RHP is closing
                                InteractionManager.runAfterInteractions(() => {
                                    abandonReviewDuplicateTransactions();
                                });
                            },
                        }}
<<<<<<< HEAD
                    />
                    <Stack.Screen
                        name={SCREENS.RIGHT_MODAL.NEW_CHAT}
                        component={ModalStackNavigators.NewChatModalStackNavigator}
                    />
                    <Stack.Screen
                        name={SCREENS.RIGHT_MODAL.PROFILE}
                        component={ModalStackNavigators.ProfileModalStackNavigator}
                    />
                    <Stack.Screen
                        name={SCREENS.RIGHT_MODAL.DEBUG}
                        component={ModalStackNavigators.DebugModalStackNavigator}
                    />
                    <Stack.Screen
                        name={SCREENS.RIGHT_MODAL.NEW_REPORT_WORKSPACE_SELECTION}
                        component={ModalStackNavigators.NewReportWorkspaceSelectionModalStackNavigator}
                    />
                    <Stack.Screen
                        name={SCREENS.RIGHT_MODAL.REPORT_DETAILS}
                        component={ModalStackNavigators.ReportDetailsModalStackNavigator}
                    />
                    <Stack.Screen
                        name={SCREENS.RIGHT_MODAL.REPORT_CHANGE_WORKSPACE}
                        component={ModalStackNavigators.ReportChangeWorkspaceModalStackNavigator}
                    />
                    <Stack.Screen
                        name={SCREENS.RIGHT_MODAL.REPORT_SETTINGS}
                        component={ModalStackNavigators.ReportSettingsModalStackNavigator}
                    />
                    <Stack.Screen
                        name={SCREENS.RIGHT_MODAL.REPORT_DESCRIPTION}
                        component={ModalStackNavigators.ReportDescriptionModalStackNavigator}
                    />
                    <Stack.Screen
                        name={SCREENS.RIGHT_MODAL.SETTINGS_CATEGORIES}
                        component={ModalStackNavigators.CategoriesModalStackNavigator}
                    />
                    <Stack.Screen
                        name={SCREENS.RIGHT_MODAL.SETTINGS_TAGS}
                        component={ModalStackNavigators.TagsModalStackNavigator}
                    />
                    <Stack.Screen
                        name={SCREENS.RIGHT_MODAL.EXPENSIFY_CARD}
                        component={ModalStackNavigators.ExpensifyCardModalStackNavigator}
                    />
                    <Stack.Screen
                        name={SCREENS.RIGHT_MODAL.DOMAIN_CARD}
                        component={ModalStackNavigators.DomainCardModalStackNavigator}
                    />
                    <Stack.Screen
                        name={SCREENS.RIGHT_MODAL.PARTICIPANTS}
                        component={ModalStackNavigators.ReportParticipantsModalStackNavigator}
                    />
                    <Stack.Screen
                        name={SCREENS.RIGHT_MODAL.ROOM_MEMBERS}
                        component={ModalStackNavigators.RoomMembersModalStackNavigator}
                    />
                    <Stack.Screen
                        name={SCREENS.RIGHT_MODAL.MONEY_REQUEST}
                        component={ModalStackNavigators.MoneyRequestModalStackNavigator}
                    />
                    <Stack.Screen
                        name={SCREENS.RIGHT_MODAL.WORKSPACE_CONFIRMATION}
                        component={ModalStackNavigators.WorkspaceConfirmationModalStackNavigator}
                    />
                    <Stack.Screen
                        name={SCREENS.RIGHT_MODAL.NEW_TASK}
                        component={ModalStackNavigators.NewTaskModalStackNavigator}
                    />
                    <Stack.Screen
                        name={SCREENS.RIGHT_MODAL.TEACHERS_UNITE}
                        component={ModalStackNavigators.NewTeachersUniteNavigator}
                    />
                    <Stack.Screen
                        name={SCREENS.RIGHT_MODAL.TASK_DETAILS}
                        component={ModalStackNavigators.TaskModalStackNavigator}
                    />
                    <Stack.Screen
                        name={SCREENS.RIGHT_MODAL.ENABLE_PAYMENTS}
                        component={ModalStackNavigators.EnablePaymentsStackNavigator}
                    />
                    <Stack.Screen
                        name={SCREENS.RIGHT_MODAL.SPLIT_DETAILS}
                        component={ModalStackNavigators.SplitDetailsModalStackNavigator}
                    />
                    <Stack.Screen
                        name={SCREENS.RIGHT_MODAL.ADD_PERSONAL_BANK_ACCOUNT}
                        component={ModalStackNavigators.AddPersonalBankAccountModalStackNavigator}
                    />
                    <Stack.Screen
                        name={SCREENS.RIGHT_MODAL.WALLET_STATEMENT}
                        component={ModalStackNavigators.WalletStatementStackNavigator}
                    />
                    <Stack.Screen
                        name={SCREENS.RIGHT_MODAL.FLAG_COMMENT}
                        component={ModalStackNavigators.FlagCommentStackNavigator}
                    />
                    <Stack.Screen
                        name={SCREENS.RIGHT_MODAL.EDIT_REQUEST}
                        component={ModalStackNavigators.EditRequestStackNavigator}
                    />
                    <Stack.Screen
                        name={SCREENS.RIGHT_MODAL.SIGN_IN}
                        component={ModalStackNavigators.SignInModalStackNavigator}
                    />
                    <Stack.Screen
                        name={SCREENS.RIGHT_MODAL.REFERRAL}
                        component={ModalStackNavigators.ReferralModalStackNavigator}
                    />
                    <Stack.Screen
                        name={SCREENS.RIGHT_MODAL.PRIVATE_NOTES}
                        component={ModalStackNavigators.PrivateNotesModalStackNavigator}
                        options={hideKeyboardOnSwipe}
                    />
                    <Stack.Screen
                        name={SCREENS.RIGHT_MODAL.TRANSACTION_DUPLICATE}
                        component={ModalStackNavigators.TransactionDuplicateStackNavigator}
                    />
                    <Stack.Screen
                        name={SCREENS.RIGHT_MODAL.TRAVEL}
                        component={ModalStackNavigators.TravelModalStackNavigator}
                    />
                    <Stack.Screen
                        name={SCREENS.RIGHT_MODAL.SEARCH_REPORT}
                        component={ModalStackNavigators.SearchReportModalStackNavigator}
                    />
                    <Stack.Screen
                        name={SCREENS.RIGHT_MODAL.RESTRICTED_ACTION}
                        component={ModalStackNavigators.RestrictedActionModalStackNavigator}
                    />
                    <Stack.Screen
                        name={SCREENS.RIGHT_MODAL.SEARCH_ADVANCED_FILTERS}
                        component={ModalStackNavigators.SearchAdvancedFiltersModalStackNavigator}
                    />
                    <Stack.Screen
                        name={SCREENS.RIGHT_MODAL.SEARCH_SAVED_SEARCH}
                        component={ModalStackNavigators.SearchSavedSearchModalStackNavigator}
                    />
                    <Stack.Screen
                        name={SCREENS.RIGHT_MODAL.MISSING_PERSONAL_DETAILS}
                        component={ModalStackNavigators.MissingPersonalDetailsModalStackNavigator}
                    />
                    <Stack.Screen
                        name={SCREENS.RIGHT_MODAL.SPLIT_EXPENSE}
                        component={ModalStackNavigators.MoneyRequestModalStackNavigator}
                    />
                    <Stack.Screen
                        name={SCREENS.RIGHT_MODAL.ADD_UNREPORTED_EXPENSE}
                        component={ModalStackNavigators.AddUnreportedExpenseModalStackNavigator}
                    />
                    <Stack.Screen
                        name={SCREENS.RIGHT_MODAL.SCHEDULE_CALL}
                        component={ModalStackNavigators.ScheduleCallModalStackNavigator}
                    />
                </Stack.Navigator>
            </View>
        </NoDropZone>
=======
                        id={NAVIGATORS.RIGHT_MODAL_NAVIGATOR}
                    >
                        <Stack.Screen
                            name={SCREENS.RIGHT_MODAL.SETTINGS}
                            component={ModalStackNavigators.SettingsModalStackNavigator}
                        />
                        <Stack.Screen
                            name={SCREENS.RIGHT_MODAL.TWO_FACTOR_AUTH}
                            component={ModalStackNavigators.TwoFactorAuthenticatorStackNavigator}
                            listeners={{
                                beforeRemove: () => {
                                    InteractionManager.runAfterInteractions(clearTwoFactorAuthData);
                                },
                            }}
                        />
                        <Stack.Screen
                            name={SCREENS.RIGHT_MODAL.NEW_CHAT}
                            component={ModalStackNavigators.NewChatModalStackNavigator}
                        />
                        <Stack.Screen
                            name={SCREENS.RIGHT_MODAL.PROFILE}
                            component={ModalStackNavigators.ProfileModalStackNavigator}
                        />
                        <Stack.Screen
                            name={SCREENS.RIGHT_MODAL.DEBUG}
                            component={ModalStackNavigators.DebugModalStackNavigator}
                        />
                        <Stack.Screen
                            name={SCREENS.RIGHT_MODAL.NEW_REPORT_WORKSPACE_SELECTION}
                            component={ModalStackNavigators.NewReportWorkspaceSelectionModalStackNavigator}
                        />
                        <Stack.Screen
                            name={SCREENS.RIGHT_MODAL.REPORT_DETAILS}
                            component={ModalStackNavigators.ReportDetailsModalStackNavigator}
                        />
                        <Stack.Screen
                            name={SCREENS.RIGHT_MODAL.REPORT_CHANGE_WORKSPACE}
                            component={ModalStackNavigators.ReportChangeWorkspaceModalStackNavigator}
                        />
                        <Stack.Screen
                            name={SCREENS.RIGHT_MODAL.REPORT_SETTINGS}
                            component={ModalStackNavigators.ReportSettingsModalStackNavigator}
                        />
                        <Stack.Screen
                            name={SCREENS.RIGHT_MODAL.REPORT_DESCRIPTION}
                            component={ModalStackNavigators.ReportDescriptionModalStackNavigator}
                        />
                        <Stack.Screen
                            name={SCREENS.RIGHT_MODAL.SETTINGS_CATEGORIES}
                            component={ModalStackNavigators.CategoriesModalStackNavigator}
                        />
                        <Stack.Screen
                            name={SCREENS.RIGHT_MODAL.SETTINGS_TAGS}
                            component={ModalStackNavigators.TagsModalStackNavigator}
                        />
                        <Stack.Screen
                            name={SCREENS.RIGHT_MODAL.EXPENSIFY_CARD}
                            component={ModalStackNavigators.ExpensifyCardModalStackNavigator}
                        />
                        <Stack.Screen
                            name={SCREENS.RIGHT_MODAL.DOMAIN_CARD}
                            component={ModalStackNavigators.DomainCardModalStackNavigator}
                        />
                        <Stack.Screen
                            name={SCREENS.RIGHT_MODAL.PARTICIPANTS}
                            component={ModalStackNavigators.ReportParticipantsModalStackNavigator}
                        />
                        <Stack.Screen
                            name={SCREENS.RIGHT_MODAL.ROOM_MEMBERS}
                            component={ModalStackNavigators.RoomMembersModalStackNavigator}
                        />
                        <Stack.Screen
                            name={SCREENS.RIGHT_MODAL.MONEY_REQUEST}
                            component={ModalStackNavigators.MoneyRequestModalStackNavigator}
                        />
                        <Stack.Screen
                            name={SCREENS.RIGHT_MODAL.WORKSPACE_CONFIRMATION}
                            component={ModalStackNavigators.WorkspaceConfirmationModalStackNavigator}
                        />
                        <Stack.Screen
                            name={SCREENS.RIGHT_MODAL.NEW_TASK}
                            component={ModalStackNavigators.NewTaskModalStackNavigator}
                        />
                        <Stack.Screen
                            name={SCREENS.RIGHT_MODAL.TEACHERS_UNITE}
                            component={ModalStackNavigators.NewTeachersUniteNavigator}
                        />
                        <Stack.Screen
                            name={SCREENS.RIGHT_MODAL.TASK_DETAILS}
                            component={ModalStackNavigators.TaskModalStackNavigator}
                        />
                        <Stack.Screen
                            name={SCREENS.RIGHT_MODAL.ENABLE_PAYMENTS}
                            component={ModalStackNavigators.EnablePaymentsStackNavigator}
                        />
                        <Stack.Screen
                            name={SCREENS.RIGHT_MODAL.SPLIT_DETAILS}
                            component={ModalStackNavigators.SplitDetailsModalStackNavigator}
                        />
                        <Stack.Screen
                            name={SCREENS.RIGHT_MODAL.ADD_PERSONAL_BANK_ACCOUNT}
                            component={ModalStackNavigators.AddPersonalBankAccountModalStackNavigator}
                        />
                        <Stack.Screen
                            name={SCREENS.RIGHT_MODAL.WALLET_STATEMENT}
                            component={ModalStackNavigators.WalletStatementStackNavigator}
                        />
                        <Stack.Screen
                            name={SCREENS.RIGHT_MODAL.FLAG_COMMENT}
                            component={ModalStackNavigators.FlagCommentStackNavigator}
                        />
                        <Stack.Screen
                            name={SCREENS.RIGHT_MODAL.EDIT_REQUEST}
                            component={ModalStackNavigators.EditRequestStackNavigator}
                        />
                        <Stack.Screen
                            name={SCREENS.RIGHT_MODAL.SIGN_IN}
                            component={ModalStackNavigators.SignInModalStackNavigator}
                        />
                        <Stack.Screen
                            name={SCREENS.RIGHT_MODAL.REFERRAL}
                            component={ModalStackNavigators.ReferralModalStackNavigator}
                        />
                        <Stack.Screen
                            name={SCREENS.RIGHT_MODAL.PRIVATE_NOTES}
                            component={ModalStackNavigators.PrivateNotesModalStackNavigator}
                            options={hideKeyboardOnSwipe}
                        />
                        <Stack.Screen
                            name={SCREENS.RIGHT_MODAL.TRANSACTION_DUPLICATE}
                            component={ModalStackNavigators.TransactionDuplicateStackNavigator}
                        />
                        <Stack.Screen
                            name={SCREENS.RIGHT_MODAL.TRAVEL}
                            component={ModalStackNavigators.TravelModalStackNavigator}
                        />
                        <Stack.Screen
                            name={SCREENS.RIGHT_MODAL.SEARCH_REPORT}
                            component={ModalStackNavigators.SearchReportModalStackNavigator}
                        />
                        <Stack.Screen
                            name={SCREENS.RIGHT_MODAL.RESTRICTED_ACTION}
                            component={ModalStackNavigators.RestrictedActionModalStackNavigator}
                        />
                        <Stack.Screen
                            name={SCREENS.RIGHT_MODAL.SEARCH_ADVANCED_FILTERS}
                            component={ModalStackNavigators.SearchAdvancedFiltersModalStackNavigator}
                        />
                        <Stack.Screen
                            name={SCREENS.RIGHT_MODAL.SEARCH_SAVED_SEARCH}
                            component={ModalStackNavigators.SearchSavedSearchModalStackNavigator}
                        />
                        <Stack.Screen
                            name={SCREENS.RIGHT_MODAL.MISSING_PERSONAL_DETAILS}
                            component={ModalStackNavigators.MissingPersonalDetailsModalStackNavigator}
                        />
                        <Stack.Screen
                            name={SCREENS.RIGHT_MODAL.ADD_UNREPORTED_EXPENSE}
                            component={ModalStackNavigators.AddUnreportedExpenseModalStackNavigator}
                        />
                        <Stack.Screen
                            name={SCREENS.RIGHT_MODAL.SCHEDULE_CALL}
                            component={ModalStackNavigators.ScheduleCallModalStackNavigator}
                        />
                    </Stack.Navigator>
                </View>
            </NoDropZone>
        </NarrowPaneContextProvider>
>>>>>>> 43958231
    );
}

RightModalNavigator.displayName = 'RightModalNavigator';

export default RightModalNavigator;<|MERGE_RESOLUTION|>--- conflicted
+++ resolved
@@ -65,165 +65,6 @@
                                 });
                             },
                         }}
-<<<<<<< HEAD
-                    />
-                    <Stack.Screen
-                        name={SCREENS.RIGHT_MODAL.NEW_CHAT}
-                        component={ModalStackNavigators.NewChatModalStackNavigator}
-                    />
-                    <Stack.Screen
-                        name={SCREENS.RIGHT_MODAL.PROFILE}
-                        component={ModalStackNavigators.ProfileModalStackNavigator}
-                    />
-                    <Stack.Screen
-                        name={SCREENS.RIGHT_MODAL.DEBUG}
-                        component={ModalStackNavigators.DebugModalStackNavigator}
-                    />
-                    <Stack.Screen
-                        name={SCREENS.RIGHT_MODAL.NEW_REPORT_WORKSPACE_SELECTION}
-                        component={ModalStackNavigators.NewReportWorkspaceSelectionModalStackNavigator}
-                    />
-                    <Stack.Screen
-                        name={SCREENS.RIGHT_MODAL.REPORT_DETAILS}
-                        component={ModalStackNavigators.ReportDetailsModalStackNavigator}
-                    />
-                    <Stack.Screen
-                        name={SCREENS.RIGHT_MODAL.REPORT_CHANGE_WORKSPACE}
-                        component={ModalStackNavigators.ReportChangeWorkspaceModalStackNavigator}
-                    />
-                    <Stack.Screen
-                        name={SCREENS.RIGHT_MODAL.REPORT_SETTINGS}
-                        component={ModalStackNavigators.ReportSettingsModalStackNavigator}
-                    />
-                    <Stack.Screen
-                        name={SCREENS.RIGHT_MODAL.REPORT_DESCRIPTION}
-                        component={ModalStackNavigators.ReportDescriptionModalStackNavigator}
-                    />
-                    <Stack.Screen
-                        name={SCREENS.RIGHT_MODAL.SETTINGS_CATEGORIES}
-                        component={ModalStackNavigators.CategoriesModalStackNavigator}
-                    />
-                    <Stack.Screen
-                        name={SCREENS.RIGHT_MODAL.SETTINGS_TAGS}
-                        component={ModalStackNavigators.TagsModalStackNavigator}
-                    />
-                    <Stack.Screen
-                        name={SCREENS.RIGHT_MODAL.EXPENSIFY_CARD}
-                        component={ModalStackNavigators.ExpensifyCardModalStackNavigator}
-                    />
-                    <Stack.Screen
-                        name={SCREENS.RIGHT_MODAL.DOMAIN_CARD}
-                        component={ModalStackNavigators.DomainCardModalStackNavigator}
-                    />
-                    <Stack.Screen
-                        name={SCREENS.RIGHT_MODAL.PARTICIPANTS}
-                        component={ModalStackNavigators.ReportParticipantsModalStackNavigator}
-                    />
-                    <Stack.Screen
-                        name={SCREENS.RIGHT_MODAL.ROOM_MEMBERS}
-                        component={ModalStackNavigators.RoomMembersModalStackNavigator}
-                    />
-                    <Stack.Screen
-                        name={SCREENS.RIGHT_MODAL.MONEY_REQUEST}
-                        component={ModalStackNavigators.MoneyRequestModalStackNavigator}
-                    />
-                    <Stack.Screen
-                        name={SCREENS.RIGHT_MODAL.WORKSPACE_CONFIRMATION}
-                        component={ModalStackNavigators.WorkspaceConfirmationModalStackNavigator}
-                    />
-                    <Stack.Screen
-                        name={SCREENS.RIGHT_MODAL.NEW_TASK}
-                        component={ModalStackNavigators.NewTaskModalStackNavigator}
-                    />
-                    <Stack.Screen
-                        name={SCREENS.RIGHT_MODAL.TEACHERS_UNITE}
-                        component={ModalStackNavigators.NewTeachersUniteNavigator}
-                    />
-                    <Stack.Screen
-                        name={SCREENS.RIGHT_MODAL.TASK_DETAILS}
-                        component={ModalStackNavigators.TaskModalStackNavigator}
-                    />
-                    <Stack.Screen
-                        name={SCREENS.RIGHT_MODAL.ENABLE_PAYMENTS}
-                        component={ModalStackNavigators.EnablePaymentsStackNavigator}
-                    />
-                    <Stack.Screen
-                        name={SCREENS.RIGHT_MODAL.SPLIT_DETAILS}
-                        component={ModalStackNavigators.SplitDetailsModalStackNavigator}
-                    />
-                    <Stack.Screen
-                        name={SCREENS.RIGHT_MODAL.ADD_PERSONAL_BANK_ACCOUNT}
-                        component={ModalStackNavigators.AddPersonalBankAccountModalStackNavigator}
-                    />
-                    <Stack.Screen
-                        name={SCREENS.RIGHT_MODAL.WALLET_STATEMENT}
-                        component={ModalStackNavigators.WalletStatementStackNavigator}
-                    />
-                    <Stack.Screen
-                        name={SCREENS.RIGHT_MODAL.FLAG_COMMENT}
-                        component={ModalStackNavigators.FlagCommentStackNavigator}
-                    />
-                    <Stack.Screen
-                        name={SCREENS.RIGHT_MODAL.EDIT_REQUEST}
-                        component={ModalStackNavigators.EditRequestStackNavigator}
-                    />
-                    <Stack.Screen
-                        name={SCREENS.RIGHT_MODAL.SIGN_IN}
-                        component={ModalStackNavigators.SignInModalStackNavigator}
-                    />
-                    <Stack.Screen
-                        name={SCREENS.RIGHT_MODAL.REFERRAL}
-                        component={ModalStackNavigators.ReferralModalStackNavigator}
-                    />
-                    <Stack.Screen
-                        name={SCREENS.RIGHT_MODAL.PRIVATE_NOTES}
-                        component={ModalStackNavigators.PrivateNotesModalStackNavigator}
-                        options={hideKeyboardOnSwipe}
-                    />
-                    <Stack.Screen
-                        name={SCREENS.RIGHT_MODAL.TRANSACTION_DUPLICATE}
-                        component={ModalStackNavigators.TransactionDuplicateStackNavigator}
-                    />
-                    <Stack.Screen
-                        name={SCREENS.RIGHT_MODAL.TRAVEL}
-                        component={ModalStackNavigators.TravelModalStackNavigator}
-                    />
-                    <Stack.Screen
-                        name={SCREENS.RIGHT_MODAL.SEARCH_REPORT}
-                        component={ModalStackNavigators.SearchReportModalStackNavigator}
-                    />
-                    <Stack.Screen
-                        name={SCREENS.RIGHT_MODAL.RESTRICTED_ACTION}
-                        component={ModalStackNavigators.RestrictedActionModalStackNavigator}
-                    />
-                    <Stack.Screen
-                        name={SCREENS.RIGHT_MODAL.SEARCH_ADVANCED_FILTERS}
-                        component={ModalStackNavigators.SearchAdvancedFiltersModalStackNavigator}
-                    />
-                    <Stack.Screen
-                        name={SCREENS.RIGHT_MODAL.SEARCH_SAVED_SEARCH}
-                        component={ModalStackNavigators.SearchSavedSearchModalStackNavigator}
-                    />
-                    <Stack.Screen
-                        name={SCREENS.RIGHT_MODAL.MISSING_PERSONAL_DETAILS}
-                        component={ModalStackNavigators.MissingPersonalDetailsModalStackNavigator}
-                    />
-                    <Stack.Screen
-                        name={SCREENS.RIGHT_MODAL.SPLIT_EXPENSE}
-                        component={ModalStackNavigators.MoneyRequestModalStackNavigator}
-                    />
-                    <Stack.Screen
-                        name={SCREENS.RIGHT_MODAL.ADD_UNREPORTED_EXPENSE}
-                        component={ModalStackNavigators.AddUnreportedExpenseModalStackNavigator}
-                    />
-                    <Stack.Screen
-                        name={SCREENS.RIGHT_MODAL.SCHEDULE_CALL}
-                        component={ModalStackNavigators.ScheduleCallModalStackNavigator}
-                    />
-                </Stack.Navigator>
-            </View>
-        </NoDropZone>
-=======
                         id={NAVIGATORS.RIGHT_MODAL_NAVIGATOR}
                     >
                         <Stack.Screen
@@ -357,6 +198,10 @@
                             component={ModalStackNavigators.TransactionDuplicateStackNavigator}
                         />
                         <Stack.Screen
+                            name={SCREENS.RIGHT_MODAL.SPLIT_EXPENSE}
+                            component={ModalStackNavigators.MoneyRequestModalStackNavigator}
+                        />
+                        <Stack.Screen
                             name={SCREENS.RIGHT_MODAL.TRAVEL}
                             component={ModalStackNavigators.TravelModalStackNavigator}
                         />
@@ -392,7 +237,6 @@
                 </View>
             </NoDropZone>
         </NarrowPaneContextProvider>
->>>>>>> 43958231
     );
 }
 
