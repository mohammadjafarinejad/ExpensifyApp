--- conflicted
+++ resolved
@@ -220,13 +220,12 @@
                         component={ModalStackNavigators.MissingPersonalDetailsModalStackNavigator}
                     />
                     <Stack.Screen
-<<<<<<< HEAD
                         name={SCREENS.RIGHT_MODAL.SPLIT_EXPENSE}
                         component={ModalStackNavigators.MoneyRequestModalStackNavigator}
-=======
+                    />
+                    <Stack.Screen
                         name={SCREENS.RIGHT_MODAL.ADD_UNREPORTED_EXPENSE}
                         component={ModalStackNavigators.AddUnreportedExpenseModalStackNavigator}
->>>>>>> a3446b8e
                     />
                     <Stack.Screen
                         name={SCREENS.RIGHT_MODAL.SCHEDULE_CALL}
