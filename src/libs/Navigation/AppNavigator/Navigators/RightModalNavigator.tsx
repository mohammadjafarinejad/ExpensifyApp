--- conflicted
+++ resolved
@@ -134,13 +134,12 @@
                         component={ModalStackNavigators.ProcessMoneyRequestHoldStackNavigator}
                     />
                     <Stack.Screen
-<<<<<<< HEAD
                         name={SCREENS.RIGHT_MODAL.TRANSACTION_DUPLICATE}
                         component={ModalStackNavigators.TransactionDuplicateStackNavigator}
-=======
+                    />
+                    <Stack.Screen
                         name={SCREENS.RIGHT_MODAL.TRAVEL}
                         component={ModalStackNavigators.TravelModalStackNavigator}
->>>>>>> 8383d800
                     />
                     <Stack.Screen
                         name={SCREENS.RIGHT_MODAL.SEARCH_REPORT}
