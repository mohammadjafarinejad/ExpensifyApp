import React from 'react';
<<<<<<< HEAD
import createPlatformStackNavigator from '@libs/Navigation/PlatformStackNavigation/createPlatformStackNavigator';
=======
import {NativeModules} from 'react-native';
>>>>>>> dcf1a0ca
import type {PublicScreensParamList} from '@navigation/types';
import ConnectionCompletePage from '@pages/ConnectionCompletePage';
import SessionExpiredPage from '@pages/ErrorPage/SessionExpiredPage';
import LogInWithShortLivedAuthTokenPage from '@pages/LogInWithShortLivedAuthTokenPage';
import AppleSignInDesktopPage from '@pages/signin/AppleSignInDesktopPage';
import GoogleSignInDesktopPage from '@pages/signin/GoogleSignInDesktopPage';
import SAMLSignInPage from '@pages/signin/SAMLSignInPage';
import SignInPage from '@pages/signin/SignInPage';
import UnlinkLoginPage from '@pages/UnlinkLoginPage';
import ValidateLoginPage from '@pages/ValidateLoginPage';
import NAVIGATORS from '@src/NAVIGATORS';
import SCREENS from '@src/SCREENS';
import defaultScreenOptions from './defaultScreenOptions';

const RootStack = createPlatformStackNavigator<PublicScreensParamList>();

function PublicScreens() {
    return (
        <RootStack.Navigator screenOptions={defaultScreenOptions}>
            {/* The structure for the HOME route has to be the same in public and auth screens. That's why the name for SignInPage is BOTTOM_TAB_NAVIGATOR. */}
            <RootStack.Screen
                name={NAVIGATORS.BOTTOM_TAB_NAVIGATOR}
<<<<<<< HEAD
                component={SignInPage}
=======
                options={defaultScreenOptions}
                component={NativeModules.HybridAppModule ? SessionExpiredPage : SignInPage}
>>>>>>> dcf1a0ca
            />
            <RootStack.Screen
                name={SCREENS.TRANSITION_BETWEEN_APPS}
                component={LogInWithShortLivedAuthTokenPage}
            />
            <RootStack.Screen
                name={SCREENS.VALIDATE_LOGIN}
                options={defaultScreenOptions}
                component={ValidateLoginPage}
            />
            <RootStack.Screen
                name={SCREENS.CONNECTION_COMPLETE}
                component={ConnectionCompletePage}
            />
            <RootStack.Screen
                name={SCREENS.UNLINK_LOGIN}
                component={UnlinkLoginPage}
            />
            <RootStack.Screen
                name={SCREENS.SIGN_IN_WITH_APPLE_DESKTOP}
                component={AppleSignInDesktopPage}
            />
            <RootStack.Screen
                name={SCREENS.SIGN_IN_WITH_GOOGLE_DESKTOP}
                component={GoogleSignInDesktopPage}
            />
            <RootStack.Screen
                name={SCREENS.SAML_SIGN_IN}
                component={SAMLSignInPage}
            />
        </RootStack.Navigator>
    );
}

PublicScreens.displayName = 'PublicScreens';

export default PublicScreens;<|MERGE_RESOLUTION|>--- conflicted
+++ resolved
@@ -1,9 +1,6 @@
 import React from 'react';
-<<<<<<< HEAD
+import {NativeModules} from 'react-native';
 import createPlatformStackNavigator from '@libs/Navigation/PlatformStackNavigation/createPlatformStackNavigator';
-=======
-import {NativeModules} from 'react-native';
->>>>>>> dcf1a0ca
 import type {PublicScreensParamList} from '@navigation/types';
 import ConnectionCompletePage from '@pages/ConnectionCompletePage';
 import SessionExpiredPage from '@pages/ErrorPage/SessionExpiredPage';
@@ -26,12 +23,7 @@
             {/* The structure for the HOME route has to be the same in public and auth screens. That's why the name for SignInPage is BOTTOM_TAB_NAVIGATOR. */}
             <RootStack.Screen
                 name={NAVIGATORS.BOTTOM_TAB_NAVIGATOR}
-<<<<<<< HEAD
-                component={SignInPage}
-=======
-                options={defaultScreenOptions}
                 component={NativeModules.HybridAppModule ? SessionExpiredPage : SignInPage}
->>>>>>> dcf1a0ca
             />
             <RootStack.Screen
                 name={SCREENS.TRANSITION_BETWEEN_APPS}
