import React, {memo, useCallback, useEffect, useState} from 'react';
import {View} from 'react-native';
import {useOnyx} from 'react-native-onyx';
import Icon from '@components/Icon';
import * as Expensicons from '@components/Icon/Expensicons';
import {PressableWithFeedback} from '@components/Pressable';
import type {SearchQueryString} from '@components/Search/types';
import Text from '@components/Text';
import Tooltip from '@components/Tooltip';
import useActiveWorkspace from '@hooks/useActiveWorkspace';
import useLocalize from '@hooks/useLocalize';
import useTheme from '@hooks/useTheme';
import useThemeStyles from '@hooks/useThemeStyles';
import interceptAnonymousUser from '@libs/interceptAnonymousUser';
import Navigation from '@libs/Navigation/Navigation';
import type {AuthScreensParamList, RootStackParamList, State} from '@libs/Navigation/types';
import * as PolicyUtils from '@libs/PolicyUtils';
import * as SearchUtils from '@libs/SearchUtils';
import type {BrickRoad} from '@libs/WorkspacesSettingsUtils';
import {getChatTabBrickRoad} from '@libs/WorkspacesSettingsUtils';
import navigationRef from '@navigation/navigationRef';
import BottomTabAvatar from '@pages/home/sidebar/BottomTabAvatar';
import BottomTabBarFloatingActionButton from '@pages/home/sidebar/BottomTabBarFloatingActionButton';
import variables from '@styles/variables';
import CONST from '@src/CONST';
import ONYXKEYS from '@src/ONYXKEYS';
import type {Route} from '@src/ROUTES';
import ROUTES from '@src/ROUTES';
import SCREENS from '@src/SCREENS';
import DebugTabView from './DebugTabView';

type BottomTabBarProps = {
    selectedTab: string | undefined;
};

/**
 * Returns SearchQueryString that has policyID correctly set.
 *
 * When we're coming back to Search Screen we might have pre-existing policyID inside SearchQuery.
 * There are 2 cases when we might want to remove this `policyID`:
 *  - if Policy was removed in another screen
 *  - if WorkspaceSwitcher was used to globally unset a policyID
 * Otherwise policyID will be inserted into query
 */
function handleQueryWithPolicyID(query: SearchQueryString, activePolicyID?: string): SearchQueryString {
    const queryJSON = SearchUtils.buildSearchQueryJSON(query);
    if (!queryJSON) {
        return query;
    }

    const policyID = activePolicyID ?? queryJSON.policyID;
    const policy = PolicyUtils.getPolicy(policyID);

    // In case policy is missing or there is no policy currently selected via WorkspaceSwitcher we remove it
    if (!activePolicyID || !policy) {
        delete queryJSON.policyID;
    } else {
        queryJSON.policyID = policyID;
    }

    return SearchUtils.buildSearchQueryString(queryJSON);
}

function BottomTabBar({selectedTab}: BottomTabBarProps) {
    const theme = useTheme();
    const styles = useThemeStyles();
    const {translate} = useLocalize();
    const {activeWorkspaceID} = useActiveWorkspace();
    const reports = useOnyx(ONYXKEYS.COLLECTION.REPORT);
    const reportActions = useOnyx(ONYXKEYS.COLLECTION.REPORT_ACTIONS);
    const transactionViolations = useOnyx(ONYXKEYS.COLLECTION.TRANSACTION_VIOLATIONS);
    const [chatTabBrickRoad, setChatTabBrickRoad] = useState<BrickRoad>(getChatTabBrickRoad(activeWorkspaceID));

    useEffect(() => {
        setChatTabBrickRoad(getChatTabBrickRoad(activeWorkspaceID));
    }, [activeWorkspaceID, transactionViolations, reports, reportActions]);

    const navigateToChats = useCallback(() => {
        if (selectedTab === SCREENS.HOME) {
            return;
        }
        const route = activeWorkspaceID ? (`/w/${activeWorkspaceID}/${ROUTES.HOME}` as Route) : ROUTES.HOME;
        Navigation.navigate(route);
    }, [activeWorkspaceID, selectedTab]);

    const navigateToSearch = useCallback(() => {
        if (selectedTab === SCREENS.SEARCH.BOTTOM_TAB) {
            return;
        }
        interceptAnonymousUser(() => {
            const rootState = navigationRef.getRootState() as State<RootStackParamList>;
            const lastSearchRoute = rootState.routes.filter((route) => route.name === SCREENS.SEARCH.CENTRAL_PANE).at(-1);

            if (lastSearchRoute) {
                const {q, ...rest} = lastSearchRoute.params as AuthScreensParamList[typeof SCREENS.SEARCH.CENTRAL_PANE];
                const cleanedQuery = handleQueryWithPolicyID(q, activeWorkspaceID);

                Navigation.navigate(
                    ROUTES.SEARCH_CENTRAL_PANE.getRoute({
                        query: cleanedQuery,
                        ...rest,
                    }),
                );
                return;
            }

            const defaultCannedQuery = SearchUtils.buildCannedSearchQuery();
            // when navigating to search we might have an activePolicyID set from workspace switcher
            const query = activeWorkspaceID ? `${defaultCannedQuery} ${CONST.SEARCH.SYNTAX_ROOT_KEYS.POLICY_ID}:${activeWorkspaceID}` : defaultCannedQuery;
            Navigation.navigate(ROUTES.SEARCH_CENTRAL_PANE.getRoute({query}));
        });
    }, [activeWorkspaceID, selectedTab]);

    return (
<<<<<<< HEAD
        <>
            <DebugTabView
                selectedTab={selectedTab}
                chatTabBrickRoad={chatTabBrickRoad}
                activeWorkspaceID={activeWorkspaceID}
            />
            <View style={styles.bottomTabBarContainer}>
                <Tooltip text={translate('common.inbox')}>
                    <PressableWithFeedback
                        onPress={navigateToChats}
                        role={CONST.ROLE.BUTTON}
                        accessibilityLabel={translate('common.inbox')}
                        wrapperStyle={styles.flex1}
                        style={styles.bottomTabBarItem}
                    >
                        <View>
                            <Icon
                                src={Expensicons.Inbox}
                                fill={selectedTab === SCREENS.HOME ? theme.iconMenu : theme.icon}
                                width={variables.iconBottomBar}
                                height={variables.iconBottomBar}
                            />
                            {chatTabBrickRoad && (
                                <View style={styles.bottomTabStatusIndicator(chatTabBrickRoad === CONST.BRICK_ROAD_INDICATOR_STATUS.INFO ? theme.iconSuccessFill : theme.danger)} />
                            )}
                        </View>
                    </PressableWithFeedback>
                </Tooltip>
                <Tooltip text={translate('common.search')}>
                    <PressableWithFeedback
                        onPress={navigateToSearch}
                        role={CONST.ROLE.BUTTON}
                        accessibilityLabel={translate('common.search')}
                        wrapperStyle={styles.flex1}
                        style={styles.bottomTabBarItem}
                    >
                        <View>
                            <Icon
                                src={Expensicons.MoneySearch}
                                fill={selectedTab === SCREENS.SEARCH.BOTTOM_TAB ? theme.iconMenu : theme.icon}
                                width={variables.iconBottomBar}
                                height={variables.iconBottomBar}
                            />
                        </View>
                    </PressableWithFeedback>
                </Tooltip>
                <BottomTabAvatar isSelected={selectedTab === SCREENS.SETTINGS.ROOT} />
                <View style={[styles.flex1, styles.bottomTabBarItem]}>
                    <BottomTabBarFloatingActionButton />
                </View>
=======
        <View style={styles.bottomTabBarContainer}>
            <Tooltip text={translate('common.inbox')}>
                <PressableWithFeedback
                    onPress={navigateToChats}
                    role={CONST.ROLE.BUTTON}
                    accessibilityLabel={translate('common.inbox')}
                    wrapperStyle={styles.flex1}
                    style={styles.bottomTabBarItem}
                >
                    <View>
                        <Icon
                            src={Expensicons.Inbox}
                            fill={selectedTab === SCREENS.HOME ? theme.iconMenu : theme.icon}
                            width={variables.iconBottomBar}
                            height={variables.iconBottomBar}
                        />
                        {chatTabBrickRoad && (
                            <View style={styles.bottomTabStatusIndicator(chatTabBrickRoad === CONST.BRICK_ROAD_INDICATOR_STATUS.INFO ? theme.iconSuccessFill : theme.danger)} />
                        )}
                    </View>
                    <Text
                        style={[styles.textSmall, styles.textAlignCenter, styles.mt1Half, selectedTab === SCREENS.HOME ? styles.textBold : styles.textSupporting, styles.bottomTabBarLabel]}
                    >
                        {translate('common.inbox')}
                    </Text>
                </PressableWithFeedback>
            </Tooltip>
            <Tooltip text={translate('common.search')}>
                <PressableWithFeedback
                    onPress={navigateToSearch}
                    role={CONST.ROLE.BUTTON}
                    accessibilityLabel={translate('common.search')}
                    wrapperStyle={styles.flex1}
                    style={styles.bottomTabBarItem}
                >
                    <View>
                        <Icon
                            src={Expensicons.MoneySearch}
                            fill={selectedTab === SCREENS.SEARCH.BOTTOM_TAB ? theme.iconMenu : theme.icon}
                            width={variables.iconBottomBar}
                            height={variables.iconBottomBar}
                        />
                    </View>
                    <Text
                        style={[
                            styles.textSmall,
                            styles.textAlignCenter,
                            styles.mt1Half,
                            selectedTab === SCREENS.SEARCH.BOTTOM_TAB ? styles.textBold : styles.textSupporting,
                            styles.bottomTabBarLabel,
                        ]}
                    >
                        {translate('common.search')}
                    </Text>
                </PressableWithFeedback>
            </Tooltip>
            <BottomTabAvatar isSelected={selectedTab === SCREENS.SETTINGS.ROOT} />
            <View style={[styles.flex1, styles.bottomTabBarItem]}>
                <BottomTabBarFloatingActionButton />
>>>>>>> bcc62638
            </View>
        </>
    );
}

BottomTabBar.displayName = 'BottomTabBar';

export default memo(BottomTabBar);<|MERGE_RESOLUTION|>--- conflicted
+++ resolved
@@ -112,7 +112,6 @@
     }, [activeWorkspaceID, selectedTab]);
 
     return (
-<<<<<<< HEAD
         <>
             <DebugTabView
                 selectedTab={selectedTab}
@@ -139,6 +138,17 @@
                                 <View style={styles.bottomTabStatusIndicator(chatTabBrickRoad === CONST.BRICK_ROAD_INDICATOR_STATUS.INFO ? theme.iconSuccessFill : theme.danger)} />
                             )}
                         </View>
+                        <Text
+                            style={[
+                                styles.textSmall,
+                                styles.textAlignCenter,
+                                styles.mt1Half,
+                                selectedTab === SCREENS.HOME ? styles.textBold : styles.textSupporting,
+                                styles.bottomTabBarLabel,
+                            ]}
+                        >
+                            {translate('common.inbox')}
+                        </Text>
                     </PressableWithFeedback>
                 </Tooltip>
                 <Tooltip text={translate('common.search')}>
@@ -157,73 +167,23 @@
                                 height={variables.iconBottomBar}
                             />
                         </View>
+                        <Text
+                            style={[
+                                styles.textSmall,
+                                styles.textAlignCenter,
+                                styles.mt1Half,
+                                selectedTab === SCREENS.SEARCH.BOTTOM_TAB ? styles.textBold : styles.textSupporting,
+                                styles.bottomTabBarLabel,
+                            ]}
+                        >
+                            {translate('common.search')}
+                        </Text>
                     </PressableWithFeedback>
                 </Tooltip>
                 <BottomTabAvatar isSelected={selectedTab === SCREENS.SETTINGS.ROOT} />
                 <View style={[styles.flex1, styles.bottomTabBarItem]}>
                     <BottomTabBarFloatingActionButton />
                 </View>
-=======
-        <View style={styles.bottomTabBarContainer}>
-            <Tooltip text={translate('common.inbox')}>
-                <PressableWithFeedback
-                    onPress={navigateToChats}
-                    role={CONST.ROLE.BUTTON}
-                    accessibilityLabel={translate('common.inbox')}
-                    wrapperStyle={styles.flex1}
-                    style={styles.bottomTabBarItem}
-                >
-                    <View>
-                        <Icon
-                            src={Expensicons.Inbox}
-                            fill={selectedTab === SCREENS.HOME ? theme.iconMenu : theme.icon}
-                            width={variables.iconBottomBar}
-                            height={variables.iconBottomBar}
-                        />
-                        {chatTabBrickRoad && (
-                            <View style={styles.bottomTabStatusIndicator(chatTabBrickRoad === CONST.BRICK_ROAD_INDICATOR_STATUS.INFO ? theme.iconSuccessFill : theme.danger)} />
-                        )}
-                    </View>
-                    <Text
-                        style={[styles.textSmall, styles.textAlignCenter, styles.mt1Half, selectedTab === SCREENS.HOME ? styles.textBold : styles.textSupporting, styles.bottomTabBarLabel]}
-                    >
-                        {translate('common.inbox')}
-                    </Text>
-                </PressableWithFeedback>
-            </Tooltip>
-            <Tooltip text={translate('common.search')}>
-                <PressableWithFeedback
-                    onPress={navigateToSearch}
-                    role={CONST.ROLE.BUTTON}
-                    accessibilityLabel={translate('common.search')}
-                    wrapperStyle={styles.flex1}
-                    style={styles.bottomTabBarItem}
-                >
-                    <View>
-                        <Icon
-                            src={Expensicons.MoneySearch}
-                            fill={selectedTab === SCREENS.SEARCH.BOTTOM_TAB ? theme.iconMenu : theme.icon}
-                            width={variables.iconBottomBar}
-                            height={variables.iconBottomBar}
-                        />
-                    </View>
-                    <Text
-                        style={[
-                            styles.textSmall,
-                            styles.textAlignCenter,
-                            styles.mt1Half,
-                            selectedTab === SCREENS.SEARCH.BOTTOM_TAB ? styles.textBold : styles.textSupporting,
-                            styles.bottomTabBarLabel,
-                        ]}
-                    >
-                        {translate('common.search')}
-                    </Text>
-                </PressableWithFeedback>
-            </Tooltip>
-            <BottomTabAvatar isSelected={selectedTab === SCREENS.SETTINGS.ROOT} />
-            <View style={[styles.flex1, styles.bottomTabBarItem]}>
-                <BottomTabBarFloatingActionButton />
->>>>>>> bcc62638
             </View>
         </>
     );
