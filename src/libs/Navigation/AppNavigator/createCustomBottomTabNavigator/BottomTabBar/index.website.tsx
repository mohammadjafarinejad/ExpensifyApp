--- conflicted
+++ resolved
@@ -55,18 +55,13 @@
             return;
         }
 
-<<<<<<< HEAD
         Welcome.isOnboardingFlowCompleted({
             onNotCompleted: () => {
                 const {adaptedState} = getAdaptedStateFromPath(ROUTES.ONBOARDING_ROOT, linkingConfig.config);
                 navigationRef.resetRoot(adaptedState);
             },
         });
-        // eslint-disable-next-line react-hooks/exhaustive-deps
-=======
-        Welcome.isOnboardingFlowCompleted({onNotCompleted: () => Navigation.navigate(ROUTES.ONBOARDING_ROOT)});
         // eslint-disable-next-line react-compiler/react-compiler, react-hooks/exhaustive-deps
->>>>>>> dd968523
     }, [isLoadingApp]);
 
     // Parent navigator of the bottom tab bar is the root navigator.
