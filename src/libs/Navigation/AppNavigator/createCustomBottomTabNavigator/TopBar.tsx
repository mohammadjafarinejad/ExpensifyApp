--- conflicted
+++ resolved
@@ -28,12 +28,8 @@
     const {translate} = useLocalize();
     const policy = usePolicy(activeWorkspaceID);
     const [session] = useOnyx(ONYXKEYS.SESSION, {selector: (sessionValue) => sessionValue && {authTokenType: sessionValue.authTokenType}});
-<<<<<<< HEAD
+    const [isLoadingReportData] = useOnyx(ONYXKEYS.IS_LOADING_REPORT_DATA);
     const isAnonymousUser = isAnonymousUserUtil(session);
-=======
-    const [isLoadingReportData] = useOnyx(ONYXKEYS.IS_LOADING_REPORT_DATA);
-    const isAnonymousUser = Session.isAnonymousUser(session);
->>>>>>> b59f23b3
 
     const headerBreadcrumb = policy?.name
         ? {type: CONST.BREADCRUMB_TYPE.STRONG, text: policy.name}
