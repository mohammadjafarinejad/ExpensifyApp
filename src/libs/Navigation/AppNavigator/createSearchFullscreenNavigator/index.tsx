--- conflicted
+++ resolved
@@ -18,11 +18,8 @@
     usePreserveNavigatorState(props.state, props.parentRoute);
 }
 
-<<<<<<< HEAD
-=======
 // This is a custom state hook that is used to render the last two routes in the stack.
 // We do this to improve the performance of the search results screen.
->>>>>>> 82ee4443
 function useCustomState({state}: CustomStateHookProps) {
     const routesToRender = [...state.routes.slice(-2)];
     return {...state, routes: routesToRender, index: routesToRender.length - 1};
