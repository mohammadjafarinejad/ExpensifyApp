import type {StackCardInterpolationProps, StackNavigationOptions} from '@react-navigation/stack';
import type {ViewStyle} from 'react-native';
import type {ThemeStyles} from '@styles/index';
import type {StyleUtilsType} from '@styles/utils';
import variables from '@styles/variables';
import CONFIG from '@src/CONFIG';
import createModalCardStyleInterpolator from './createModalCardStyleInterpolator';
<<<<<<< HEAD
import getRightModalNavigatorOptions from './getRightModalNavigatorOptions';
import hideKeyboardOnSwipe from './hideKeyboardOnSwipe';
import leftModalNavigatorOptions from './leftModalNavigatorOptions';
import transition from './transition';

type ScreenOptions = Record<string, StackNavigationOptions>;
=======
import getModalPresentationStyle from './getModalPresentationStyle';

type GetOnboardingModalNavigatorOptions = (shouldUseNarrowLayout: boolean) => StackNavigationOptions;

type ScreenOptions = {
    rightModalNavigator: StackNavigationOptions;
    onboardingModalNavigator: GetOnboardingModalNavigatorOptions;
    leftModalNavigator: StackNavigationOptions;
    homeScreen: StackNavigationOptions;
    fullScreen: StackNavigationOptions;
    centralPaneNavigator: StackNavigationOptions;
    bottomTab: StackNavigationOptions;
};
>>>>>>> 5f6f9e38

const commonScreenOptions: StackNavigationOptions = {
    headerShown: false,
    gestureDirection: 'horizontal',
    animationEnabled: true,
    cardOverlayEnabled: true,
    animationTypeForReplace: 'push',
};

type GetRootNavigatorScreenOptions = (isSmallScreenWidth: boolean, styles: ThemeStyles, StyleUtils: StyleUtilsType) => ScreenOptions;

const getRootNavigatorScreenOptions: GetRootNavigatorScreenOptions = (isSmallScreenWidth, themeStyles, StyleUtils) => {
    const modalCardStyleInterpolator = createModalCardStyleInterpolator(StyleUtils);

    return {
        rightModalNavigator: {
            ...commonScreenOptions,
<<<<<<< HEAD
            ...getRightModalNavigatorOptions(isSmallScreenWidth),
            cardStyleInterpolator: (props: StackCardInterpolationProps) => modalCardStyleInterpolator(isSmallScreenWidth, false, props),
            animation: transition,
            ...hideKeyboardOnSwipe,
=======
            cardStyleInterpolator: (props: StackCardInterpolationProps) => modalCardStyleInterpolator(isSmallScreenWidth, false, false, props),
            presentation: getModalPresentationStyle(),

            // We want pop in RHP since there are some flows that would work weird otherwise
            animationTypeForReplace: 'pop',
            cardStyle: {
                ...StyleUtils.getNavigationModalCardStyle(),

                // This is necessary to cover translated sidebar with overlay.
                width: isSmallScreenWidth ? '100%' : '200%',
                // Excess space should be on the left so we need to position from right.
                right: 0,
            },
>>>>>>> 5f6f9e38
        },
        onboardingModalNavigator: (shouldUseNarrowLayout: boolean) => ({
            cardStyleInterpolator: (props: StackCardInterpolationProps) => modalCardStyleInterpolator(isSmallScreenWidth, false, shouldUseNarrowLayout, props),
            headerShown: false,
            animationEnabled: true,
            cardOverlayEnabled: false,
            presentation: 'transparentModal',
            cardStyle: {
                ...StyleUtils.getNavigationModalCardStyle(),
                backgroundColor: 'transparent',
                width: '100%',
                top: 0,
                left: 0,
                // We need to guarantee that it covers BottomTabBar on web, but fixed position is not supported in react native.
                position: 'fixed' as ViewStyle['position'],
            },
        }),
        leftModalNavigator: {
            ...commonScreenOptions,
<<<<<<< HEAD
            ...leftModalNavigatorOptions,
            cardStyleInterpolator: (props: StackCardInterpolationProps) => modalCardStyleInterpolator(isSmallScreenWidth, false, props),
=======
            cardStyleInterpolator: (props) => modalCardStyleInterpolator(isSmallScreenWidth, false, false, props),
            presentation: getModalPresentationStyle(),
            gestureDirection: 'horizontal-inverted',
>>>>>>> 5f6f9e38

            // We want pop in LHP since there are some flows that would work weird otherwise
            animationTypeForReplace: 'pop',
            cardStyle: {
                ...StyleUtils.getNavigationModalCardStyle(),

                // This is necessary to cover translated sidebar with overlay.
                width: isSmallScreenWidth ? '100%' : '200%',

                // LHP should be displayed in place of the sidebar
                left: isSmallScreenWidth ? 0 : -variables.sideBarWidth,
            },
        },
        homeScreen: {
            title: CONFIG.SITE_TITLE,
            ...commonScreenOptions,
<<<<<<< HEAD
            // Note: The card* properties won't be applied on mobile platforms, as they use the native defaults.
            cardStyleInterpolator: (props: StackCardInterpolationProps) => modalCardStyleInterpolator(isSmallScreenWidth, false, props),
=======
            cardStyleInterpolator: (props: StackCardInterpolationProps) => modalCardStyleInterpolator(isSmallScreenWidth, false, false, props),

>>>>>>> 5f6f9e38
            cardStyle: {
                ...StyleUtils.getNavigationModalCardStyle(),
                width: isSmallScreenWidth ? '100%' : variables.sideBarWidth,

                // We need to shift the sidebar to not be covered by the StackNavigator so it can be clickable.
                marginLeft: isSmallScreenWidth ? 0 : -variables.sideBarWidth,
                ...(isSmallScreenWidth ? {} : themeStyles.borderRight),
            },
        },

        fullScreen: {
            ...commonScreenOptions,
<<<<<<< HEAD

            cardStyleInterpolator: (props: StackCardInterpolationProps) => modalCardStyleInterpolator(isSmallScreenWidth, true, props),
=======
            cardStyleInterpolator: (props: StackCardInterpolationProps) => modalCardStyleInterpolator(isSmallScreenWidth, true, false, props),
>>>>>>> 5f6f9e38
            cardStyle: {
                ...StyleUtils.getNavigationModalCardStyle(),

                // This is necessary to cover whole screen. Including translated sidebar.
                marginLeft: isSmallScreenWidth ? 0 : -variables.sideBarWidth,
            },
            animation: 'slide_from_right',
        },

        centralPaneNavigator: {
            title: CONFIG.SITE_TITLE,
            ...commonScreenOptions,
            animationEnabled: isSmallScreenWidth,
<<<<<<< HEAD
            cardStyleInterpolator: (props: StackCardInterpolationProps) => modalCardStyleInterpolator(isSmallScreenWidth, true, props),
            ...hideKeyboardOnSwipe,
=======
            cardStyleInterpolator: (props: StackCardInterpolationProps) => modalCardStyleInterpolator(isSmallScreenWidth, true, false, props),

>>>>>>> 5f6f9e38
            cardStyle: {
                ...StyleUtils.getNavigationModalCardStyle(),
                paddingRight: isSmallScreenWidth ? 0 : variables.sideBarWidth,
            },
        },

        bottomTab: {
            ...commonScreenOptions,
            cardStyleInterpolator: (props: StackCardInterpolationProps) => modalCardStyleInterpolator(isSmallScreenWidth, false, false, props),

            cardStyle: {
                ...StyleUtils.getNavigationModalCardStyle(),
                width: isSmallScreenWidth ? '100%' : variables.sideBarWidth,

                // We need to shift the sidebar to not be covered by the StackNavigator so it can be clickable.
                marginLeft: isSmallScreenWidth ? 0 : -variables.sideBarWidth,
                ...(isSmallScreenWidth ? {} : themeStyles.borderRight),
            },
        },
    };
};

export default getRootNavigatorScreenOptions;<|MERGE_RESOLUTION|>--- conflicted
+++ resolved
@@ -5,15 +5,10 @@
 import variables from '@styles/variables';
 import CONFIG from '@src/CONFIG';
 import createModalCardStyleInterpolator from './createModalCardStyleInterpolator';
-<<<<<<< HEAD
 import getRightModalNavigatorOptions from './getRightModalNavigatorOptions';
 import hideKeyboardOnSwipe from './hideKeyboardOnSwipe';
 import leftModalNavigatorOptions from './leftModalNavigatorOptions';
 import transition from './transition';
-
-type ScreenOptions = Record<string, StackNavigationOptions>;
-=======
-import getModalPresentationStyle from './getModalPresentationStyle';
 
 type GetOnboardingModalNavigatorOptions = (shouldUseNarrowLayout: boolean) => StackNavigationOptions;
 
@@ -26,7 +21,6 @@
     centralPaneNavigator: StackNavigationOptions;
     bottomTab: StackNavigationOptions;
 };
->>>>>>> 5f6f9e38
 
 const commonScreenOptions: StackNavigationOptions = {
     headerShown: false,
@@ -44,26 +38,11 @@
     return {
         rightModalNavigator: {
             ...commonScreenOptions,
-<<<<<<< HEAD
             ...getRightModalNavigatorOptions(isSmallScreenWidth),
-            cardStyleInterpolator: (props: StackCardInterpolationProps) => modalCardStyleInterpolator(isSmallScreenWidth, false, props),
+            ...hideKeyboardOnSwipe,
+            cardStyleInterpolator: (props: StackCardInterpolationProps) => modalCardStyleInterpolator(isSmallScreenWidth, false, false, props),
             animation: transition,
             ...hideKeyboardOnSwipe,
-=======
-            cardStyleInterpolator: (props: StackCardInterpolationProps) => modalCardStyleInterpolator(isSmallScreenWidth, false, false, props),
-            presentation: getModalPresentationStyle(),
-
-            // We want pop in RHP since there are some flows that would work weird otherwise
-            animationTypeForReplace: 'pop',
-            cardStyle: {
-                ...StyleUtils.getNavigationModalCardStyle(),
-
-                // This is necessary to cover translated sidebar with overlay.
-                width: isSmallScreenWidth ? '100%' : '200%',
-                // Excess space should be on the left so we need to position from right.
-                right: 0,
-            },
->>>>>>> 5f6f9e38
         },
         onboardingModalNavigator: (shouldUseNarrowLayout: boolean) => ({
             cardStyleInterpolator: (props: StackCardInterpolationProps) => modalCardStyleInterpolator(isSmallScreenWidth, false, shouldUseNarrowLayout, props),
@@ -83,14 +62,8 @@
         }),
         leftModalNavigator: {
             ...commonScreenOptions,
-<<<<<<< HEAD
             ...leftModalNavigatorOptions,
-            cardStyleInterpolator: (props: StackCardInterpolationProps) => modalCardStyleInterpolator(isSmallScreenWidth, false, props),
-=======
-            cardStyleInterpolator: (props) => modalCardStyleInterpolator(isSmallScreenWidth, false, false, props),
-            presentation: getModalPresentationStyle(),
-            gestureDirection: 'horizontal-inverted',
->>>>>>> 5f6f9e38
+            cardStyleInterpolator: (props: StackCardInterpolationProps) => modalCardStyleInterpolator(isSmallScreenWidth, false, false, props),
 
             // We want pop in LHP since there are some flows that would work weird otherwise
             animationTypeForReplace: 'pop',
@@ -107,13 +80,8 @@
         homeScreen: {
             title: CONFIG.SITE_TITLE,
             ...commonScreenOptions,
-<<<<<<< HEAD
             // Note: The card* properties won't be applied on mobile platforms, as they use the native defaults.
-            cardStyleInterpolator: (props: StackCardInterpolationProps) => modalCardStyleInterpolator(isSmallScreenWidth, false, props),
-=======
             cardStyleInterpolator: (props: StackCardInterpolationProps) => modalCardStyleInterpolator(isSmallScreenWidth, false, false, props),
-
->>>>>>> 5f6f9e38
             cardStyle: {
                 ...StyleUtils.getNavigationModalCardStyle(),
                 width: isSmallScreenWidth ? '100%' : variables.sideBarWidth,
@@ -126,12 +94,7 @@
 
         fullScreen: {
             ...commonScreenOptions,
-<<<<<<< HEAD
-
-            cardStyleInterpolator: (props: StackCardInterpolationProps) => modalCardStyleInterpolator(isSmallScreenWidth, true, props),
-=======
             cardStyleInterpolator: (props: StackCardInterpolationProps) => modalCardStyleInterpolator(isSmallScreenWidth, true, false, props),
->>>>>>> 5f6f9e38
             cardStyle: {
                 ...StyleUtils.getNavigationModalCardStyle(),
 
@@ -145,13 +108,8 @@
             title: CONFIG.SITE_TITLE,
             ...commonScreenOptions,
             animationEnabled: isSmallScreenWidth,
-<<<<<<< HEAD
-            cardStyleInterpolator: (props: StackCardInterpolationProps) => modalCardStyleInterpolator(isSmallScreenWidth, true, props),
+            cardStyleInterpolator: (props: StackCardInterpolationProps) => modalCardStyleInterpolator(isSmallScreenWidth, true, false, props),
             ...hideKeyboardOnSwipe,
-=======
-            cardStyleInterpolator: (props: StackCardInterpolationProps) => modalCardStyleInterpolator(isSmallScreenWidth, true, false, props),
-
->>>>>>> 5f6f9e38
             cardStyle: {
                 ...StyleUtils.getNavigationModalCardStyle(),
                 paddingRight: isSmallScreenWidth ? 0 : variables.sideBarWidth,
