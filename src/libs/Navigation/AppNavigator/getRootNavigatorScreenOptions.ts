--- conflicted
+++ resolved
@@ -55,20 +55,7 @@
                 // We need to guarantee that it covers BottomTabBar on web, but fixed position is not supported in react native.
                 position: 'fixed' as ViewStyle['position'],
             },
-<<<<<<< HEAD
-        },
-        onboardingModalNavigator: {
-            headerShown: false,
-            detachPreviousScreen: false,
-            animationEnabled: false,
-            presentation: 'transparentModal',
-            cardStyle: {
-                backgroundColor: 'transparent',
-            },
-        },
-=======
         }),
->>>>>>> 48b37cf1
         leftModalNavigator: {
             ...commonScreenOptions,
             cardStyleInterpolator: (props: StackCardInterpolationProps) => modalCardStyleInterpolator(isSmallScreenWidth, false, false, props, SLIDE_LEFT_OUTPUT_RANGE_MULTIPLIER),
