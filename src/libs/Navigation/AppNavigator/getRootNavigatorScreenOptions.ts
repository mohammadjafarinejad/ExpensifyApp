--- conflicted
+++ resolved
@@ -15,19 +15,11 @@
     animationTypeForReplace: 'push',
 };
 
-<<<<<<< HEAD
-type GetRootNavigatorScreenOptions = (isSmallScreenWidth: boolean, styles: ThemeStyles, StyleUtils: StyleUtilsType) => ScreenOptions;
-=======
 const SLIDE_LEFT_OUTPUT_RANGE_MULTIPLIER = -1;
 
-export default (isSmallScreenWidth: boolean, themeStyles: ThemeStyles): ScreenOptions => ({
-    rightModalNavigator: {
-        ...commonScreenOptions,
-        cardStyleInterpolator: (props: StackCardInterpolationProps) => modalCardStyleInterpolator(isSmallScreenWidth, false, props),
-        presentation: 'transparentModal',
->>>>>>> 4ff30c75
+type GetRootNavigatorScreenOptions = (isSmallScreenWidth: boolean, styles: ThemeStyles, StyleUtils: StyleUtilsType) => ScreenOptions;
 
-const getRootNavigatorScreenOptions: GetRootNavigatorScreenOptions = (isSmallScreenWidth, themeStyles, StyleUtils): ScreenOptions => {
+const getRootNavigatorScreenOptions: GetRootNavigatorScreenOptions = (isSmallScreenWidth, themeStyles, StyleUtils) => {
     const modalCardStyleInterpolator = createModalCardStyleInterpolator(StyleUtils);
 
     return {
@@ -47,36 +39,27 @@
                 right: 0,
             },
         },
-<<<<<<< HEAD
+        leftModalNavigator: {
+            ...commonScreenOptions,
+            cardStyleInterpolator: (props) => modalCardStyleInterpolator(isSmallScreenWidth, false, props, SLIDE_LEFT_OUTPUT_RANGE_MULTIPLIER),
+            presentation: 'transparentModal',
 
+            // We want pop in LHP since there are some flows that would work weird otherwise
+            animationTypeForReplace: 'pop',
+            cardStyle: {
+                ...StyleUtils.getNavigationModalCardStyle(),
+
+                // This is necessary to cover translated sidebar with overlay.
+                width: isSmallScreenWidth ? '100%' : '200%',
+
+                // LHP should be displayed in place of the sidebar
+                left: isSmallScreenWidth ? 0 : -variables.sideBarWidth,
+            },
+        },
         homeScreen: {
             title: CONFIG.SITE_TITLE,
             ...commonScreenOptions,
             cardStyleInterpolator: (props: StackCardInterpolationProps) => modalCardStyleInterpolator(isSmallScreenWidth, false, props),
-=======
-    },
-    leftModalNavigator: {
-        ...commonScreenOptions,
-        cardStyleInterpolator: (props) => modalCardStyleInterpolator(isSmallScreenWidth, false, props, SLIDE_LEFT_OUTPUT_RANGE_MULTIPLIER),
-        presentation: 'transparentModal',
-
-        // We want pop in LHP since there are some flows that would work weird otherwise
-        animationTypeForReplace: 'pop',
-        cardStyle: {
-            ...getNavigationModalCardStyle(),
-
-            // This is necessary to cover translated sidebar with overlay.
-            width: isSmallScreenWidth ? '100%' : '200%',
-
-            // LHP should be displayed in place of the sidebar
-            left: isSmallScreenWidth ? 0 : -variables.sideBarWidth,
-        },
-    },
-    homeScreen: {
-        title: CONFIG.SITE_TITLE,
-        ...commonScreenOptions,
-        cardStyleInterpolator: (props: StackCardInterpolationProps) => modalCardStyleInterpolator(isSmallScreenWidth, false, props),
->>>>>>> 4ff30c75
 
             cardStyle: {
                 ...StyleUtils.getNavigationModalCardStyle(),
