<<<<<<< HEAD
import React, {memo, useContext, useEffect, useMemo} from 'react';
import {useOnyx} from 'react-native-onyx';
import {InitialURLContext} from '@components/InitialURLContextProvider';
import Navigation from '@libs/Navigation/Navigation';
import CONFIG from '@src/CONFIG';
import ONYXKEYS from '@src/ONYXKEYS';
=======
import React, {memo} from 'react';
>>>>>>> 89a7d2ab
import type ReactComponentModule from '@src/types/utils/ReactComponentModule';

type AppNavigatorProps = {
    /** If we have an authToken this is true */
    authenticated: boolean;
};

function AppNavigator({authenticated}: AppNavigatorProps) {
<<<<<<< HEAD
    const {initialURL} = useContext(InitialURLContext);
    const [hybridApp] = useOnyx(ONYXKEYS.HYBRID_APP);

    const shouldShowAuthScreens = useMemo(() => {
        if (!CONFIG.IS_HYBRID_APP) {
            return authenticated;
        }

        return authenticated && (!hybridApp?.useNewDotSignInPage || hybridApp?.readyToShowAuthScreens);
    }, [hybridApp?.useNewDotSignInPage, hybridApp?.readyToShowAuthScreens, authenticated]);

    useEffect(() => {
        if (!CONFIG.IS_HYBRID_APP || !initialURL || !shouldShowAuthScreens) {
            return;
        }

        Navigation.isNavigationReady().then(() => {
            Navigation.navigate(Navigation.parseHybridAppUrl(initialURL));
        });
    }, [initialURL, shouldShowAuthScreens]);

    if (shouldShowAuthScreens) {
=======
    if (authenticated) {
>>>>>>> 89a7d2ab
        const AuthScreens = require<ReactComponentModule>('./AuthScreens').default;

        // These are the protected screens and only accessible when an authToken is present
        return <AuthScreens />;
    }

    const PublicScreens = require<ReactComponentModule>('./PublicScreens').default;

    return <PublicScreens />;
}

AppNavigator.displayName = 'AppNavigator';

export default memo(AppNavigator);<|MERGE_RESOLUTION|>--- conflicted
+++ resolved
@@ -1,13 +1,7 @@
-<<<<<<< HEAD
-import React, {memo, useContext, useEffect, useMemo} from 'react';
+import React, {memo, useMemo} from 'react';
 import {useOnyx} from 'react-native-onyx';
-import {InitialURLContext} from '@components/InitialURLContextProvider';
-import Navigation from '@libs/Navigation/Navigation';
 import CONFIG from '@src/CONFIG';
 import ONYXKEYS from '@src/ONYXKEYS';
-=======
-import React, {memo} from 'react';
->>>>>>> 89a7d2ab
 import type ReactComponentModule from '@src/types/utils/ReactComponentModule';
 
 type AppNavigatorProps = {
@@ -16,8 +10,6 @@
 };
 
 function AppNavigator({authenticated}: AppNavigatorProps) {
-<<<<<<< HEAD
-    const {initialURL} = useContext(InitialURLContext);
     const [hybridApp] = useOnyx(ONYXKEYS.HYBRID_APP);
 
     const shouldShowAuthScreens = useMemo(() => {
@@ -28,20 +20,7 @@
         return authenticated && (!hybridApp?.useNewDotSignInPage || hybridApp?.readyToShowAuthScreens);
     }, [hybridApp?.useNewDotSignInPage, hybridApp?.readyToShowAuthScreens, authenticated]);
 
-    useEffect(() => {
-        if (!CONFIG.IS_HYBRID_APP || !initialURL || !shouldShowAuthScreens) {
-            return;
-        }
-
-        Navigation.isNavigationReady().then(() => {
-            Navigation.navigate(Navigation.parseHybridAppUrl(initialURL));
-        });
-    }, [initialURL, shouldShowAuthScreens]);
-
     if (shouldShowAuthScreens) {
-=======
-    if (authenticated) {
->>>>>>> 89a7d2ab
         const AuthScreens = require<ReactComponentModule>('./AuthScreens').default;
 
         // These are the protected screens and only accessible when an authToken is present
