import {findFocusedRoute, getActionFromState} from '@react-navigation/core';
import type {EventArg, NavigationAction, NavigationContainerEventMap} from '@react-navigation/native';
import {CommonActions, getPathFromState, StackActions} from '@react-navigation/native';
// eslint-disable-next-line you-dont-need-lodash-underscore/omit
import omit from 'lodash/omit';
import type {OnyxCollection, OnyxEntry} from 'react-native-onyx';
import Onyx from 'react-native-onyx';
import type {MergeExclusive, Writable} from 'type-fest';
import getIsNarrowLayout from '@libs/getIsNarrowLayout';
import Log from '@libs/Log';
import {shallowCompare} from '@libs/ObjectUtils';
import getPolicyEmployeeAccountIDs from '@libs/PolicyEmployeeListUtils';
import {doesReportBelongToWorkspace, generateReportID} from '@libs/ReportUtils';
import CONST from '@src/CONST';
import NAVIGATORS from '@src/NAVIGATORS';
import ONYXKEYS from '@src/ONYXKEYS';
import type {HybridAppRoute, Route} from '@src/ROUTES';
import ROUTES, {HYBRID_APP_ROUTES} from '@src/ROUTES';
import SCREENS, {PROTECTED_SCREENS} from '@src/SCREENS';
import type {Account, Report} from '@src/types/onyx';
import {isEmptyObject} from '@src/types/utils/EmptyObject';
import getInitialSplitNavigatorState from './AppNavigator/createSplitNavigator/getInitialSplitNavigatorState';
import originalCloseRHPFlow from './helpers/closeRHPFlow';
import getPolicyIDFromState from './helpers/getPolicyIDFromState';
import getStateFromPath from './helpers/getStateFromPath';
import getTopmostReportParams from './helpers/getTopmostReportParams';
import {isFullScreenName, isOnboardingFlowName, isSplitNavigatorName} from './helpers/isNavigatorName';
import isReportOpenInRHP from './helpers/isReportOpenInRHP';
import isSideModalNavigator from './helpers/isSideModalNavigator';
import linkTo from './helpers/linkTo';
import getMinimalAction from './helpers/linkTo/getMinimalAction';
import type {LinkToOptions} from './helpers/linkTo/types';
import replaceWithSplitNavigator from './helpers/replaceWithSplitNavigator';
import setNavigationActionToMicrotaskQueue from './helpers/setNavigationActionToMicrotaskQueue';
import switchPolicyID from './helpers/switchPolicyID';
import {linkingConfig} from './linkingConfig';
import {SPLIT_TO_SIDEBAR} from './linkingConfig/RELATIONS';
import navigationRef from './navigationRef';
import type {NavigationPartialRoute, NavigationRoute, NavigationStateRoute, RootNavigatorParamList, State} from './types';

// Routes which are part of the flow to set up 2FA
const SET_UP_2FA_ROUTES: Route[] = [
    ROUTES.REQUIRE_TWO_FACTOR_AUTH,
    ROUTES.SETTINGS_2FA_ROOT.getRoute(ROUTES.REQUIRE_TWO_FACTOR_AUTH),
    ROUTES.SETTINGS_2FA_VERIFY.getRoute(ROUTES.REQUIRE_TWO_FACTOR_AUTH),
    ROUTES.SETTINGS_2FA_SUCCESS.getRoute(ROUTES.REQUIRE_TWO_FACTOR_AUTH),
];

let allReports: OnyxCollection<Report>;
Onyx.connect({
    key: ONYXKEYS.COLLECTION.REPORT,
    waitForCollectionCallback: true,
    callback: (value) => {
        allReports = value;
    },
});

let account: OnyxEntry<Account>;
Onyx.connect({
    key: ONYXKEYS.ACCOUNT,
    callback: (value) => {
        account = value;
    },
});

function shouldShowRequire2FAPage() {
    return !!account?.needsTwoFactorAuthSetup && !account?.requiresTwoFactorAuth;
}

let resolveNavigationIsReadyPromise: () => void;
const navigationIsReadyPromise = new Promise<void>((resolve) => {
    resolveNavigationIsReadyPromise = resolve;
});

let pendingRoute: Route | null = null;

let shouldPopToSidebar = false;

/**
 * Inform the navigation that next time user presses UP we should pop all the state back to LHN.
 */
function setShouldPopToSidebar(shouldPopAllStateFlag: boolean) {
    shouldPopToSidebar = shouldPopAllStateFlag;
}

/**
 * Returns shouldPopToSidebar variable used to determine whether should we pop all state back to LHN
 * @returns shouldPopToSidebar
 */
function getShouldPopToSidebar() {
    return shouldPopToSidebar;
}

type CanNavigateParams = {
    route?: Route;
    backToRoute?: Route;
};

/**
 * Checks if the route can be navigated to based on whether the navigation ref is ready and if 2FA is required to be set up.
 */
function canNavigate(methodName: string, params: CanNavigateParams = {}): boolean {
    // Block navigation if 2FA is required and the targetRoute is not part of the flow to enable 2FA
    const targetRoute = params.route ?? params.backToRoute;
    if (shouldShowRequire2FAPage() && targetRoute && !SET_UP_2FA_ROUTES.includes(targetRoute)) {
        Log.info(`[Navigation] Blocked navigation because 2FA is required to be set up to access route: ${targetRoute}`);
        return false;
    }
    if (navigationRef.isReady()) {
        return true;
    }
    Log.hmmm(`[Navigation] ${methodName} failed because navigation ref was not yet ready`, params);
    return false;
}

/**
 * Extracts from the topmost report its id.
 */
const getTopmostReportId = (state = navigationRef.getState()) => getTopmostReportParams(state)?.reportID;

/**
 * Extracts from the topmost report its action id.
 */
const getTopmostReportActionId = (state = navigationRef.getState()) => getTopmostReportParams(state)?.reportActionID;

/**
 * Re-exporting the closeRHPFlow here to fill in default value for navigationRef. The closeRHPFlow isn't defined in this file to avoid cyclic dependencies.
 */
const closeRHPFlow = (ref = navigationRef) => originalCloseRHPFlow(ref);

/**
 * Function that generates dynamic urls from paths passed from OldDot.
 */
function parseHybridAppUrl(url: HybridAppRoute | Route): Route {
    switch (url) {
        case HYBRID_APP_ROUTES.MONEY_REQUEST_CREATE_TAB_MANUAL:
            return ROUTES.MONEY_REQUEST_CREATE_TAB_MANUAL.getRoute(CONST.IOU.ACTION.CREATE, CONST.IOU.TYPE.SUBMIT, CONST.IOU.OPTIMISTIC_TRANSACTION_ID, generateReportID());
        case HYBRID_APP_ROUTES.MONEY_REQUEST_CREATE_TAB_DISTANCE:
            return ROUTES.MONEY_REQUEST_CREATE_TAB_DISTANCE.getRoute(CONST.IOU.ACTION.CREATE, CONST.IOU.TYPE.SUBMIT, CONST.IOU.OPTIMISTIC_TRANSACTION_ID, generateReportID());
        case HYBRID_APP_ROUTES.MONEY_REQUEST_CREATE:
        case HYBRID_APP_ROUTES.MONEY_REQUEST_CREATE_TAB_SCAN:
            return ROUTES.MONEY_REQUEST_CREATE_TAB_SCAN.getRoute(CONST.IOU.ACTION.CREATE, CONST.IOU.TYPE.SUBMIT, CONST.IOU.OPTIMISTIC_TRANSACTION_ID, generateReportID());
        default:
            return url;
    }
}

/**
 * Returns the current active route.
 */
function getActiveRoute(): string {
    const currentRoute = navigationRef.current && navigationRef.current.getCurrentRoute();
    if (!currentRoute?.name) {
        return '';
    }

    const routeFromState = getPathFromState(navigationRef.getRootState(), linkingConfig.config);

    if (routeFromState) {
        return routeFromState;
    }

    return '';
}
/**
 * Returns the route of a report opened in RHP.
 */
function getReportRHPActiveRoute(): string {
    if (isReportOpenInRHP(navigationRef.getRootState())) {
        return getActiveRoute();
    }
    return '';
}

/**
 * Check whether the passed route is currently Active or not.
 *
 * Building path with getPathFromState since navigationRef.current.getCurrentRoute().path
 * is undefined in the first navigation.
 *
 * @param routePath Path to check
 * @return is active
 */
function isActiveRoute(routePath: Route): boolean {
    let activeRoute = getActiveRoute();
    activeRoute = activeRoute.startsWith('/') ? activeRoute.substring(1) : activeRoute;

    // We remove redundant (consecutive and trailing) slashes from path before matching
    return activeRoute === routePath.replace(CONST.REGEX.ROUTES.REDUNDANT_SLASHES, (match, p1) => (p1 ? '/' : ''));
}

/**
 * Navigates to a specified route.
 * Main navigation method for redirecting to a route.
 *
 * @param route - The route to navigate to.
 * @param options - Optional navigation options.
 * @param options.forceReplace - If true, the navigation action will replace the current route instead of pushing a new one.
 */
function navigate(route: Route, options?: LinkToOptions) {
    if (!canNavigate('navigate', {route})) {
        if (!navigationRef.isReady()) {
            // Store intended route if the navigator is not yet available,
            // we will try again after the NavigationContainer is ready
            Log.hmmm(`[Navigation] Container not yet ready, storing route as pending: ${route}`);
            pendingRoute = route;
        }
        return;
    }

    linkTo(navigationRef.current, route, options);
}

/**
 * When routes are compared to determine whether the fallback route passed to the goUp function is in the state,
 * these parameters shouldn't be included in the comparison.
 */
const routeParamsIgnore = ['path', 'initial', 'params', 'state', 'screen', 'policyID'];

/**
 * @private
 * If we use destructuring, we will get an error if any of the ignored properties are not present in the object.
 */
function getRouteParamsToCompare(routeParams: Record<string, string | undefined>) {
    return omit(routeParams, routeParamsIgnore);
}

/**
 * @private
 * Private method used in goUp to determine whether a target route is present in the navigation state.
 */
function doesRouteMatchToMinimalActionPayload(route: NavigationStateRoute | NavigationPartialRoute, minimalAction: Writable<NavigationAction>, compareParams: boolean) {
    if (!minimalAction.payload) {
        return false;
    }

    if (!('name' in minimalAction.payload)) {
        return false;
    }

    const areRouteNamesEqual = route.name === minimalAction.payload.name;

    if (!areRouteNamesEqual) {
        return false;
    }

    if (!compareParams) {
        return true;
    }

    if (!('params' in minimalAction.payload)) {
        return false;
    }

    const routeParams = getRouteParamsToCompare(route.params as Record<string, string | undefined>);
    const minimalActionParams = getRouteParamsToCompare(minimalAction.payload.params as Record<string, string | undefined>);

    return shallowCompare(routeParams, minimalActionParams);
}

/**
 * @private
 * Checks whether the given state is the root navigator state
 */
function isRootNavigatorState(state: State): state is State<RootNavigatorParamList> {
    return state.key === navigationRef.current?.getRootState().key;
}

type GoBackOptions = {
    /**
     * If we should compare params when searching for a route in state to go up to.
     * There are situations where we want to compare params when going up e.g. goUp to a specific report.
     * Sometimes we want to go up and update params of screen e.g. country picker.
     * In that case we want to goUp to a country picker with any params so we don't compare them.
     */
    compareParams?: boolean;
<<<<<<< HEAD

    /**
     * Specifies whether goBack should pop to top when invoked.
     * Additionally, to execute popToTop, set the value of the global variable ShouldPopAllStateOnUP to true using the setShouldPopAllStateOnUP function.
     */
    shouldPopToTop?: boolean;
=======
>>>>>>> 9e0ae4fe
};

const defaultGoBackOptions: Required<GoBackOptions> = {
    compareParams: true,
};

/**
 * @private
 * Navigate to the given backToRoute taking into account whether it is possible to go back to this screen. Within one nested navigator, we can go back by any number
 * of screens, but if as a result of going back we would have to remove more than one screen from the rootState,
 * replace is performed so as not to lose the visited pages.
 * If backToRoute is not found in the state, replace is also called then.
 *
 * @param backToRoute - The route to go up.
 * @param options - Optional configuration that affects navigation logic, such as parameter comparison.
 */
function goUp(backToRoute: Route, options?: GoBackOptions) {
    if (!canNavigate('goUp', {backToRoute}) || !navigationRef.current) {
        Log.hmmm(`[Navigation] Unable to go up. Can't navigate.`);
        return;
    }

    const compareParams = options?.compareParams ?? defaultGoBackOptions.compareParams;

    const rootState = navigationRef.current.getRootState();
    const stateFromPath = getStateFromPath(backToRoute);

    const action = getActionFromState(stateFromPath, linkingConfig.config);

    if (!action) {
        Log.hmmm(`[Navigation] Unable to go up. Action is undefined.`);
        return;
    }

    const {action: minimalAction, targetState} = getMinimalAction(action, rootState);

    if (minimalAction.type !== CONST.NAVIGATION.ACTION_TYPE.NAVIGATE || !targetState) {
        Log.hmmm('[Navigation] Unable to go up. Minimal action type is wrong.');
        return;
    }

    const indexOfBackToRoute = targetState.routes.findLastIndex((route) => doesRouteMatchToMinimalActionPayload(route, minimalAction, compareParams));
    const distanceToPop = targetState.routes.length - indexOfBackToRoute - 1;

    // If we need to pop more than one route from rootState, we replace the current route to not lose visited routes from the navigation state
    if (indexOfBackToRoute === -1 || (isRootNavigatorState(targetState) && distanceToPop > 1)) {
        const replaceAction = {...minimalAction, type: CONST.NAVIGATION.ACTION_TYPE.REPLACE} as NavigationAction;
        navigationRef.current.dispatch(replaceAction);
        return;
    }

    /**
     * If we are not comparing params, we want to use navigate action because it will replace params in the route already existing in the state if necessary.
     * This part will need refactor after migrating to react-navigation 7. We will use popTo instead.
     */
    if (!compareParams) {
        navigationRef.current.dispatch(minimalAction);
        return;
    }

    navigationRef.current.dispatch({...StackActions.pop(distanceToPop), target: targetState.key});
}

/**
 * @param backToRoute - Fallback route if pop/goBack action should, but is not possible within RHP
 * @param options - Optional configuration that affects navigation logic
 */
function goBack(backToRoute?: Route, options?: GoBackOptions) {
    if (!canNavigate('goBack', {backToRoute})) {
        return;
    }

    if (backToRoute) {
        goUp(backToRoute, options);
        return;
    }

    if (!navigationRef.current?.canGoBack()) {
        Log.hmmm('[Navigation] Unable to go back');
        return;
    }

    navigationRef.current?.goBack();
}

function popToSidebar() {
    setShouldPopToSidebar(false);

    const rootState = navigationRef.current?.getRootState();
    const currentRoute = rootState?.routes.at(-1);

    if (!currentRoute) {
        Log.hmmm('[popToSidebar] Unable to pop to sidebar, no current root found in navigator');
        return;
    }

    if (!isSplitNavigatorName(currentRoute?.name)) {
        Log.hmmm('[popToSidebar] must be invoked only from SplitNavigator');
        return;
    }

    const topRoute = currentRoute.state?.routes.at(0);
    const lastRoute = currentRoute.state?.routes.at(-1);

    const currentRouteName = currentRoute?.name as keyof typeof SPLIT_TO_SIDEBAR;
    if (topRoute?.name !== SPLIT_TO_SIDEBAR[currentRouteName]) {
        const params = currentRoute.name === NAVIGATORS.WORKSPACE_SPLIT_NAVIGATOR ? {...lastRoute?.params} : undefined;

        const sidebarName = SPLIT_TO_SIDEBAR[currentRouteName];

        navigationRef.dispatch({payload: {name: sidebarName, params}, type: CONST.NAVIGATION.ACTION_TYPE.REPLACE});
        return;
    }

    navigationRef.current?.dispatch(StackActions.popToTop());
}

/**
 * Reset the navigation state to Home page.
 */
function resetToHome() {
    const isNarrowLayout = getIsNarrowLayout();
    const rootState = navigationRef.getRootState();
    navigationRef.dispatch({...StackActions.popToTop(), target: rootState.key});
    const splitNavigatorMainScreen = !isNarrowLayout
        ? {
              name: SCREENS.REPORT,
          }
        : undefined;
    const payload = getInitialSplitNavigatorState({name: SCREENS.HOME}, splitNavigatorMainScreen);
    navigationRef.dispatch({payload, type: CONST.NAVIGATION.ACTION_TYPE.REPLACE, target: rootState.key});
}

/**
 * The goBack function doesn't support recursive pop e.g. pop route from root and then from nested navigator.
 * There is only one case where recursive pop is needed which is going back to home.
 * This function will cover this case.
 * We will implement recursive pop if more use cases will appear.
 */
function goBackToHome() {
    const isNarrowLayout = getIsNarrowLayout();

    // This set the right split navigator.
    goBack(ROUTES.HOME);

    // We want to keep the report screen in the split navigator on wide layout.
    if (!isNarrowLayout) {
        return;
    }

    // This set the right route in this split navigator.
    goBack(ROUTES.HOME);
}

/**
 * Update route params for the specified route.
 */
function setParams(params: Record<string, unknown>, routeKey = '') {
    navigationRef.current?.dispatch({
        ...CommonActions.setParams(params),
        source: routeKey,
    });
}

/**
 * Returns the current active route without the URL params.
 */
function getActiveRouteWithoutParams(): string {
    return getActiveRoute().replace(/\?.*/, '');
}

/**
 * Returns the active route name from a state event from the navigationRef.
 */
function getRouteNameFromStateEvent(event: EventArg<'state', false, NavigationContainerEventMap['state']['data']>): string | undefined {
    if (!event.data.state) {
        return;
    }
    const currentRouteName = event.data.state.routes.at(-1)?.name;

    // Check to make sure we have a route name
    if (currentRouteName) {
        return currentRouteName;
    }
}

/**
 * @private
 * Navigate to the route that we originally intended to go to
 * but the NavigationContainer was not ready when navigate() was called
 */
function goToPendingRoute() {
    if (pendingRoute === null) {
        return;
    }
    Log.hmmm(`[Navigation] Container now ready, going to pending route: ${pendingRoute}`);
    navigate(pendingRoute);
    pendingRoute = null;
}

function isNavigationReady(): Promise<void> {
    return navigationIsReadyPromise;
}

function setIsNavigationReady() {
    goToPendingRoute();
    resolveNavigationIsReadyPromise();
}

/**
 * @private
 * Checks if the navigation state contains routes that are protected (over the auth wall).
 *
 * @param state - react-navigation state object
 */
function navContainsProtectedRoutes(state: State | undefined): boolean {
    if (!state?.routeNames || !Array.isArray(state.routeNames)) {
        return false;
    }

    // If one protected screen is in the routeNames then other screens are there as well.
    return state?.routeNames.includes(PROTECTED_SCREENS.CONCIERGE);
}

/**
 * Waits for the navigation state to contain protected routes specified in PROTECTED_SCREENS constant.
 * If the navigation is in a state, where protected routes are available, the promise resolve immediately.
 *
 * @function
 * @returns A promise that resolves when the one of the PROTECTED_SCREENS screen is available in the nav tree.
 *
 * @example
 * waitForProtectedRoutes()
 *     .then(()=> console.log('Protected routes are present!'))
 */
function waitForProtectedRoutes() {
    return new Promise<void>((resolve) => {
        isNavigationReady().then(() => {
            const currentState = navigationRef.current?.getState();
            if (navContainsProtectedRoutes(currentState)) {
                resolve();
                return;
            }

            const unsubscribe = navigationRef.current?.addListener('state', ({data}) => {
                const state = data?.state;
                if (navContainsProtectedRoutes(state)) {
                    unsubscribe?.();
                    resolve();
                }
            });
        });
    });
}

// It should not be possible to pass a report and a reportID at the same time.
type NavigateToReportWithPolicyCheckPayload = MergeExclusive<{report: OnyxEntry<Report>}, {reportID: string}> & {
    reportActionID?: string;
    referrer?: string;
    policyIDToCheck?: string;
    backTo?: string;
};

/**
 * Navigates to a report passed as a param (as an id or report object) and checks whether the target object belongs to the currently selected workspace.
 * If not, the current workspace is set to global.
 */
function navigateToReportWithPolicyCheck(
    {report, reportID, reportActionID, referrer, policyIDToCheck, backTo}: NavigateToReportWithPolicyCheckPayload,
    forceReplace = false,
    ref = navigationRef,
) {
    isNavigationReady().then(() => {
        const targetReport = reportID ? {reportID, ...allReports?.[`${ONYXKEYS.COLLECTION.REPORT}${reportID}`]} : report;
        const policyID = policyIDToCheck ?? getPolicyIDFromState(navigationRef.getRootState() as State<RootNavigatorParamList>);
        const policyMemberAccountIDs = getPolicyEmployeeAccountIDs(policyID);
        const shouldOpenAllWorkspace = isEmptyObject(targetReport) ? true : !doesReportBelongToWorkspace(targetReport, policyMemberAccountIDs, policyID);

        if ((shouldOpenAllWorkspace && !policyID) || !shouldOpenAllWorkspace) {
            linkTo(ref.current, ROUTES.REPORT_WITH_ID.getRoute(targetReport?.reportID, reportActionID, referrer, undefined, undefined, backTo), {forceReplace: !!forceReplace});
            return;
        }

        const params: Record<string, string | undefined> = {
            reportID: targetReport?.reportID,
        };

        if (reportActionID) {
            params.reportActionID = reportActionID;
        }

        if (referrer) {
            params.referrer = referrer;
        }

        if (forceReplace) {
            ref.dispatch(
                StackActions.replace(NAVIGATORS.REPORTS_SPLIT_NAVIGATOR, {
                    policyID: undefined,
                    screen: SCREENS.REPORT,
                    params,
                }),
            );
            return;
        }

        if (backTo) {
            params.backTo = backTo;
        }
        ref.dispatch(
            StackActions.push(NAVIGATORS.REPORTS_SPLIT_NAVIGATOR, {
                policyID: undefined,
                screen: SCREENS.REPORT,
                params,
            }),
        );
    });
}

function getReportRouteByID(reportID?: string, routes: NavigationRoute[] = navigationRef.getRootState().routes): NavigationRoute | null {
    if (!reportID || !routes?.length) {
        return null;
    }
    for (const route of routes) {
        if (route.name === SCREENS.REPORT && !!route.params && 'reportID' in route.params && route.params.reportID === reportID) {
            return route;
        }
        if (route.state?.routes) {
            const partialRoute = getReportRouteByID(reportID, route.state.routes);
            if (partialRoute) {
                return partialRoute;
            }
        }
    }
    return null;
}

/**
 * Closes the modal navigator (RHP, LHP, onboarding).
 */
const dismissModal = (ref = navigationRef) => {
    isNavigationReady().then(() => {
        ref.dispatch({type: CONST.NAVIGATION.ACTION_TYPE.DISMISS_MODAL});
    });
};

/**
 * Dismisses the modal and opens the given report.
 */
const dismissModalWithReport = (navigateToReportPayload: NavigateToReportWithPolicyCheckPayload, ref = navigationRef) => {
    isNavigationReady().then(() => {
        const topmostReportID = getTopmostReportId();
        const navigateToReportID = navigateToReportPayload.reportID ?? navigateToReportPayload.report?.reportID;
        const areReportsIDsDefined = !!topmostReportID && !!navigateToReportID;
        const isReportsSplitTopmostFullScreen = ref.getRootState().routes.findLast((route) => isFullScreenName(route.name))?.name === NAVIGATORS.REPORTS_SPLIT_NAVIGATOR;
        if (topmostReportID === navigateToReportID && areReportsIDsDefined && isReportsSplitTopmostFullScreen) {
            dismissModal();
            return;
        }
        if (getIsNarrowLayout()) {
            const forceReplace = true;
            navigateToReportWithPolicyCheck(navigateToReportPayload, forceReplace);
            return;
        }
        dismissModal();
        navigateToReportWithPolicyCheck(navigateToReportPayload);
    });
};

/**
 * Returns to the first screen in the stack, dismissing all the others, only if the global variable shouldPopToSidebar is set to true.
 */
function popToTop() {
    if (!shouldPopToSidebar) {
        goBack();
        return;
    }

    shouldPopToSidebar = false;
    navigationRef.current?.dispatch(StackActions.popToTop());
}

function popRootToTop() {
    const rootState = navigationRef.getRootState();
    navigationRef.current?.dispatch({...StackActions.popToTop(), target: rootState.key});
}

function removeScreenFromNavigationState(screen: string) {
    isNavigationReady().then(() => {
        navigationRef.current?.dispatch((state) => {
            const routes = state.routes?.filter((item) => item.name !== screen);
            return CommonActions.reset({
                ...state,
                routes,
                index: routes.length < state.routes.length ? state.index - 1 : state.index,
            });
        });
    });
}

function isTopmostRouteModalScreen() {
    const topmostRouteName = navigationRef.getRootState()?.routes?.at(-1)?.name;
    return isSideModalNavigator(topmostRouteName);
}

function removeScreenByKey(key: string) {
    isNavigationReady().then(() => {
        navigationRef.current?.dispatch((state) => {
            const routes = state.routes?.filter((item) => item.key !== key);
            return CommonActions.reset({
                ...state,
                routes,
                index: routes.length < state.routes.length ? state.index - 1 : state.index,
            });
        });
    });
}

function isOnboardingFlow() {
    const state = navigationRef.getRootState();
    const currentFocusedRoute = findFocusedRoute(state);
    return isOnboardingFlowName(currentFocusedRoute?.name);
}

export default {
    setShouldPopToSidebar,
    getShouldPopToSidebar,
    popToSidebar,
    navigate,
    setParams,
    dismissModal,
    dismissModalWithReport,
    isActiveRoute,
    getActiveRoute,
    getActiveRouteWithoutParams,
    getReportRHPActiveRoute,
    goBack,
    isNavigationReady,
    setIsNavigationReady,
    getTopmostReportId,
    getRouteNameFromStateEvent,
    getTopmostReportActionId,
    waitForProtectedRoutes,
    parseHybridAppUrl,
    resetToHome,
    goBackToHome,
    closeRHPFlow,
    setNavigationActionToMicrotaskQueue,
    navigateToReportWithPolicyCheck,
    popToTop,
    popRootToTop,
    removeScreenFromNavigationState,
    removeScreenByKey,
    getReportRouteByID,
    switchPolicyID,
    replaceWithSplitNavigator,
    isTopmostRouteModalScreen,
    isOnboardingFlow,
};

export {navigationRef};<|MERGE_RESOLUTION|>--- conflicted
+++ resolved
@@ -274,15 +274,6 @@
      * In that case we want to goUp to a country picker with any params so we don't compare them.
      */
     compareParams?: boolean;
-<<<<<<< HEAD
-
-    /**
-     * Specifies whether goBack should pop to top when invoked.
-     * Additionally, to execute popToTop, set the value of the global variable ShouldPopAllStateOnUP to true using the setShouldPopAllStateOnUP function.
-     */
-    shouldPopToTop?: boolean;
-=======
->>>>>>> 9e0ae4fe
 };
 
 const defaultGoBackOptions: Required<GoBackOptions> = {
