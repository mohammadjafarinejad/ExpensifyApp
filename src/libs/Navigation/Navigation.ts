import {getActionFromState} from '@react-navigation/core';
import type {EventArg, NavigationAction, NavigationContainerEventMap} from '@react-navigation/native';
import {CommonActions, getPathFromState, StackActions} from '@react-navigation/native';
// eslint-disable-next-line you-dont-need-lodash-underscore/omit
import omit from 'lodash/omit';
import type {OnyxCollection, OnyxEntry} from 'react-native-onyx';
import Onyx from 'react-native-onyx';
import type {MergeExclusive, Writable} from 'type-fest';
import getIsNarrowLayout from '@libs/getIsNarrowLayout';
import Log from '@libs/Log';
import {shallowCompare} from '@libs/ObjectUtils';
import getPolicyEmployeeAccountIDs from '@libs/PolicyEmployeeListUtils';
import {doesReportBelongToWorkspace, generateReportID} from '@libs/ReportUtils';
import CONST from '@src/CONST';
import NAVIGATORS from '@src/NAVIGATORS';
import ONYXKEYS from '@src/ONYXKEYS';
import type {HybridAppRoute, Route} from '@src/ROUTES';
import ROUTES, {HYBRID_APP_ROUTES} from '@src/ROUTES';
import SCREENS, {PROTECTED_SCREENS} from '@src/SCREENS';
import type {Report} from '@src/types/onyx';
import {isEmptyObject} from '@src/types/utils/EmptyObject';
import getInitialSplitNavigatorState from './AppNavigator/createSplitNavigator/getInitialSplitNavigatorState';
import originalCloseRHPFlow from './helpers/closeRHPFlow';
import getPolicyIDFromState from './helpers/getPolicyIDFromState';
import getStateFromPath from './helpers/getStateFromPath';
import getTopmostReportParams from './helpers/getTopmostReportParams';
import {isFullScreenName} from './helpers/isNavigatorName';
import isReportOpenInRHP from './helpers/isReportOpenInRHP';
import isSideModalNavigator from './helpers/isSideModalNavigator';
import linkTo from './helpers/linkTo';
import getMinimalAction from './helpers/linkTo/getMinimalAction';
import type {LinkToOptions} from './helpers/linkTo/types';
import replaceWithSplitNavigator from './helpers/replaceWithSplitNavigator';
import setNavigationActionToMicrotaskQueue from './helpers/setNavigationActionToMicrotaskQueue';
import switchPolicyID from './helpers/switchPolicyID';
import {linkingConfig} from './linkingConfig';
import navigationRef from './navigationRef';
import type {NavigationPartialRoute, NavigationRoute, NavigationStateRoute, RootNavigatorParamList, State} from './types';

let allReports: OnyxCollection<Report>;
Onyx.connect({
    key: ONYXKEYS.COLLECTION.REPORT,
    waitForCollectionCallback: true,
    callback: (value) => {
        allReports = value;
    },
});

let resolveNavigationIsReadyPromise: () => void;
const navigationIsReadyPromise = new Promise<void>((resolve) => {
    resolveNavigationIsReadyPromise = resolve;
});

let pendingRoute: Route | null = null;

let shouldPopAllStateOnUP = false;

/**
 * Inform the navigation that next time user presses UP we should pop all the state back to LHN.
 */
function setShouldPopAllStateOnUP(shouldPopAllStateFlag: boolean) {
    shouldPopAllStateOnUP = shouldPopAllStateFlag;
}

/**
 * Checks if the navigationRef is ready to perform a method.
 */
function canNavigate(methodName: string, params: Record<string, unknown> = {}): boolean {
    if (navigationRef.isReady()) {
        return true;
    }
    Log.hmmm(`[Navigation] ${methodName} failed because navigation ref was not yet ready`, params);
    return false;
}

/**
 * Extracts from the topmost report its id.
 */
const getTopmostReportId = (state = navigationRef.getState()) => getTopmostReportParams(state)?.reportID;

/**
 * Extracts from the topmost report its action id.
 */
const getTopmostReportActionId = (state = navigationRef.getState()) => getTopmostReportParams(state)?.reportActionID;

/**
 * Re-exporting the closeRHPFlow here to fill in default value for navigationRef. The closeRHPFlow isn't defined in this file to avoid cyclic dependencies.
 */
const closeRHPFlow = (ref = navigationRef) => originalCloseRHPFlow(ref);

/**
 * Function that generates dynamic urls from paths passed from OldDot.
 */
function parseHybridAppUrl(url: HybridAppRoute | Route): Route {
    switch (url) {
        case HYBRID_APP_ROUTES.MONEY_REQUEST_CREATE_TAB_MANUAL:
            return ROUTES.MONEY_REQUEST_CREATE_TAB_MANUAL.getRoute(CONST.IOU.ACTION.CREATE, CONST.IOU.TYPE.SUBMIT, CONST.IOU.OPTIMISTIC_TRANSACTION_ID, generateReportID());
        case HYBRID_APP_ROUTES.MONEY_REQUEST_CREATE_TAB_DISTANCE:
            return ROUTES.MONEY_REQUEST_CREATE_TAB_DISTANCE.getRoute(CONST.IOU.ACTION.CREATE, CONST.IOU.TYPE.SUBMIT, CONST.IOU.OPTIMISTIC_TRANSACTION_ID, generateReportID());
        case HYBRID_APP_ROUTES.MONEY_REQUEST_CREATE:
        case HYBRID_APP_ROUTES.MONEY_REQUEST_CREATE_TAB_SCAN:
            return ROUTES.MONEY_REQUEST_CREATE_TAB_SCAN.getRoute(CONST.IOU.ACTION.CREATE, CONST.IOU.TYPE.SUBMIT, CONST.IOU.OPTIMISTIC_TRANSACTION_ID, generateReportID());
        default:
            return url;
    }
}

/**
 * Returns the current active route.
 */
function getActiveRoute(): string {
    const currentRoute = navigationRef.current && navigationRef.current.getCurrentRoute();
    if (!currentRoute?.name) {
        return '';
    }

    const routeFromState = getPathFromState(navigationRef.getRootState(), linkingConfig.config);

    if (routeFromState) {
        return routeFromState;
    }

    return '';
}
/**
 * Returns the route of a report opened in RHP.
 */
function getReportRHPActiveRoute(): string {
    if (isReportOpenInRHP(navigationRef.getRootState())) {
        return getActiveRoute();
    }
    return '';
}

/**
 * Check whether the passed route is currently Active or not.
 *
 * Building path with getPathFromState since navigationRef.current.getCurrentRoute().path
 * is undefined in the first navigation.
 *
 * @param routePath Path to check
 * @return is active
 */
function isActiveRoute(routePath: Route): boolean {
    let activeRoute = getActiveRoute();
    activeRoute = activeRoute.startsWith('/') ? activeRoute.substring(1) : activeRoute;

    // We remove redundant (consecutive and trailing) slashes from path before matching
    return activeRoute === routePath.replace(CONST.REGEX.ROUTES.REDUNDANT_SLASHES, (match, p1) => (p1 ? '/' : ''));
}

/**
 * Navigates to a specified route.
 * Main navigation method for redirecting to a route.
 *
 * @param route - The route to navigate to.
 * @param options - Optional navigation options.
 * @param options.forceReplace - If true, the navigation action will replace the current route instead of pushing a new one.
 */
function navigate(route: Route, options?: LinkToOptions) {
    if (!canNavigate('navigate', {route})) {
        // Store intended route if the navigator is not yet available,
        // we will try again after the NavigationContainer is ready
        Log.hmmm(`[Navigation] Container not yet ready, storing route as pending: ${route}`);
        pendingRoute = route;
        return;
    }

    linkTo(navigationRef.current, route, options);
}

/**
 * When routes are compared to determine whether the fallback route passed to the goUp function is in the state,
 * these parameters shouldn't be included in the comparison.
 */
const routeParamsIgnore = ['path', 'initial', 'params', 'state', 'screen', 'policyID'];

/**
 * @private
 * If we use destructuring, we will get an error if any of the ignored properties are not present in the object.
 */
function getRouteParamsToCompare(routeParams: Record<string, string | undefined>) {
    return omit(routeParams, routeParamsIgnore);
}

/**
 * @private
 * Private method used in goUp to determine whether a target route is present in the navigation state.
 */
function doesRouteMatchToMinimalActionPayload(route: NavigationStateRoute | NavigationPartialRoute, minimalAction: Writable<NavigationAction>, compareParams: boolean) {
    if (!minimalAction.payload) {
        return false;
    }

    if (!('name' in minimalAction.payload)) {
        return false;
    }

    const areRouteNamesEqual = route.name === minimalAction.payload.name;

    if (!areRouteNamesEqual) {
        return false;
    }

    if (!compareParams) {
        return true;
    }

    if (!('params' in minimalAction.payload)) {
        return false;
    }

    const routeParams = getRouteParamsToCompare(route.params as Record<string, string | undefined>);
    const minimalActionParams = getRouteParamsToCompare(minimalAction.payload.params as Record<string, string | undefined>);

    return shallowCompare(routeParams, minimalActionParams);
}

/**
 * @private
 * Checks whether the given state is the root navigator state
 */
function isRootNavigatorState(state: State): state is State<RootNavigatorParamList> {
    return state.key === navigationRef.current?.getRootState().key;
}

type GoBackOptions = {
    /**
     * If we should compare params when searching for a route in state to go up to.
     * There are situations where we want to compare params when going up e.g. goUp to a specific report.
     * Sometimes we want to go up and update params of screen e.g. country picker.
     * In that case we want to goUp to a country picker with any params so we don't compare them.
     */
    compareParams?: boolean;

    /**
     * Specifies whether goBack should pop to top when invoked.
     * Additionaly, to execute popToTop, set the value of the global variable ShouldPopAllStateOnUP to true using the setShouldPopAllStateOnUP function.
     */
    shouldPopToTop?: boolean;
};

const defaultGoBackOptions: Required<GoBackOptions> = {
    compareParams: true,
    shouldPopToTop: false,
};

/**
 * @private
 * Navigate to the given backToRoute taking into account whether it is possible to go back to this screen. Within one nested navigator, we can go back by any number
 * of screens, but if as a result of going back we would have to remove more than one screen from the rootState,
 * replace is performed so as not to lose the visited pages.
 * If backToRoute is not found in the state, replace is also called then.
 *
 * @param backToRoute - The route to go up.
 * @param options - Optional configuration that affects navigation logic, such as parameter comparison.
 */
function goUp(backToRoute: Route, options?: GoBackOptions) {
    if (!canNavigate('goUp') || !navigationRef.current) {
        Log.hmmm(`[Navigation] Unable to go up. Can't navigate.`);
        return;
    }

    const compareParams = options?.compareParams ?? defaultGoBackOptions.compareParams;

    const rootState = navigationRef.current.getRootState();
    const stateFromPath = getStateFromPath(backToRoute);

    const action = getActionFromState(stateFromPath, linkingConfig.config);

    if (!action) {
        Log.hmmm(`[Navigation] Unable to go up. Action is undefined.`);
        return;
    }

    const {action: minimalAction, targetState} = getMinimalAction(action, rootState);

    if (minimalAction.type !== CONST.NAVIGATION.ACTION_TYPE.NAVIGATE || !targetState) {
        Log.hmmm('[Navigation] Unable to go up. Minimal action type is wrong.');
        return;
    }

    const indexOfBackToRoute = targetState.routes.findLastIndex((route) => doesRouteMatchToMinimalActionPayload(route, minimalAction, compareParams));
    const distanceToPop = targetState.routes.length - indexOfBackToRoute - 1;

    // If we need to pop more than one route from rootState, we replace the current route to not lose visited routes from the navigation state
    if (indexOfBackToRoute === -1 || (isRootNavigatorState(targetState) && distanceToPop > 1)) {
        const replaceAction = {...minimalAction, type: CONST.NAVIGATION.ACTION_TYPE.REPLACE} as NavigationAction;
        navigationRef.current.dispatch(replaceAction);
        return;
    }

    /**
     * If we are not comparing params, we want to use navigate action because it will replace params in the route already existing in the state if necessary.
     * This part will need refactor after migrating to react-navigation 7. We will use popTo instead.
     */
    if (!compareParams) {
        navigationRef.current.dispatch(minimalAction);
        return;
    }

    navigationRef.current.dispatch({...StackActions.pop(distanceToPop), target: targetState.key});
}

/**
 * @param backToRoute - Fallback route if pop/goBack action should, but is not possible within RHP
 * @param options - Optional configuration that affects navigation logic
 */
function goBack(backToRoute?: Route, options?: GoBackOptions) {
    if (!canNavigate('goBack')) {
        return;
    }

    if (options?.shouldPopToTop) {
        if (shouldPopAllStateOnUP) {
            shouldPopAllStateOnUP = false;
            navigationRef.current?.dispatch(StackActions.popToTop());
            return;
        }
    }

    if (backToRoute) {
        goUp(backToRoute, options);
        return;
    }

    if (!navigationRef.current?.canGoBack()) {
        Log.hmmm('[Navigation] Unable to go back');
        return;
    }

    navigationRef.current?.goBack();
}

/**
 * Reset the navigation state to Home page.
 */
function resetToHome() {
    const isNarrowLayout = getIsNarrowLayout();
    const rootState = navigationRef.getRootState();
    navigationRef.dispatch({...StackActions.popToTop(), target: rootState.key});
    const splitNavigatorMainScreen = !isNarrowLayout
        ? {
              name: SCREENS.REPORT,
          }
        : undefined;
    const payload = getInitialSplitNavigatorState({name: SCREENS.HOME}, splitNavigatorMainScreen);
    navigationRef.dispatch({payload, type: CONST.NAVIGATION.ACTION_TYPE.REPLACE, target: rootState.key});
}

/**
 * The goBack function doesn't support recursive pop e.g. pop route from root and then from nested navigator.
 * There is only one case where recursive pop is needed which is going back to home.
 * This function will cover this case.
 * We will implement recursive pop if more use cases will appear.
 */
function goBackToHome() {
    const isNarrowLayout = getIsNarrowLayout();

    // This set the right split navigator.
    goBack(ROUTES.HOME);

    // We want to keep the report screen in the split navigator on wide layout.
    if (!isNarrowLayout) {
        return;
    }

    // This set the right route in this split navigator.
    goBack(ROUTES.HOME);
}

/**
 * Update route params for the specified route.
 */
function setParams(params: Record<string, unknown>, routeKey = '') {
    navigationRef.current?.dispatch({
        ...CommonActions.setParams(params),
        source: routeKey,
    });
}

/**
 * Returns the current active route without the URL params.
 */
function getActiveRouteWithoutParams(): string {
    return getActiveRoute().replace(/\?.*/, '');
}

/**
 * Returns the active route name from a state event from the navigationRef.
 */
function getRouteNameFromStateEvent(event: EventArg<'state', false, NavigationContainerEventMap['state']['data']>): string | undefined {
    if (!event.data.state) {
        return;
    }
    const currentRouteName = event.data.state.routes.at(-1)?.name;

    // Check to make sure we have a route name
    if (currentRouteName) {
        return currentRouteName;
    }
}

/**
 * @private
 * Navigate to the route that we originally intended to go to
 * but the NavigationContainer was not ready when navigate() was called
 */
function goToPendingRoute() {
    if (pendingRoute === null) {
        return;
    }
    Log.hmmm(`[Navigation] Container now ready, going to pending route: ${pendingRoute}`);
    navigate(pendingRoute);
    pendingRoute = null;
}

function isNavigationReady(): Promise<void> {
    return navigationIsReadyPromise;
}

function setIsNavigationReady() {
    goToPendingRoute();
    resolveNavigationIsReadyPromise();
}

/**
 * @private
 * Checks if the navigation state contains routes that are protected (over the auth wall).
 *
 * @param state - react-navigation state object
 */
function navContainsProtectedRoutes(state: State | undefined): boolean {
    if (!state?.routeNames || !Array.isArray(state.routeNames)) {
        return false;
    }

    // If one protected screen is in the routeNames then other screens are there as well.
    return state?.routeNames.includes(PROTECTED_SCREENS.CONCIERGE);
}

/**
 * Waits for the navigation state to contain protected routes specified in PROTECTED_SCREENS constant.
 * If the navigation is in a state, where protected routes are available, the promise resolve immediately.
 *
 * @function
 * @returns A promise that resolves when the one of the PROTECTED_SCREENS screen is available in the nav tree.
 *
 * @example
 * waitForProtectedRoutes()
 *     .then(()=> console.log('Protected routes are present!'))
 */
function waitForProtectedRoutes() {
    return new Promise<void>((resolve) => {
        isNavigationReady().then(() => {
            const currentState = navigationRef.current?.getState();
            if (navContainsProtectedRoutes(currentState)) {
                resolve();
                return;
            }

            const unsubscribe = navigationRef.current?.addListener('state', ({data}) => {
                const state = data?.state;
                if (navContainsProtectedRoutes(state)) {
                    unsubscribe?.();
                    resolve();
                }
            });
        });
    });
}

<<<<<<< HEAD
type NavigateToReportWithPolicyCheckPayload = {report?: OnyxEntry<Report>; reportID?: string; reportActionID?: string; referrer?: string; policyIDToCheck?: string; backTo?: string};
=======
// It should not be possible to pass a report and a reportID at the same time.
type NavigateToReportWithPolicyCheckPayload = MergeExclusive<{report: OnyxEntry<Report>}, {reportID: string}> & {
    reportActionID?: string;
    referrer?: string;
    policyIDToCheck?: string;
};
>>>>>>> 4125669e

/**
 * Navigates to a report passed as a param (as an id or report object) and checks whether the target object belongs to the currently selected workspace.
 * If not, the current workspace is set to global.
 */
<<<<<<< HEAD
function navigateToReportWithPolicyCheck({report, reportID, reportActionID, referrer, policyIDToCheck, backTo}: NavigateToReportWithPolicyCheckPayload, ref = navigationRef) {
=======
function navigateToReportWithPolicyCheck({report, reportID, reportActionID, referrer, policyIDToCheck}: NavigateToReportWithPolicyCheckPayload, forceReplace = false, ref = navigationRef) {
>>>>>>> 4125669e
    const targetReport = reportID ? {reportID, ...allReports?.[`${ONYXKEYS.COLLECTION.REPORT}${reportID}`]} : report;
    const policyID = policyIDToCheck ?? getPolicyIDFromState(navigationRef.getRootState() as State<RootNavigatorParamList>);
    const policyMemberAccountIDs = getPolicyEmployeeAccountIDs(policyID);
    const shouldOpenAllWorkspace = isEmptyObject(targetReport) ? true : !doesReportBelongToWorkspace(targetReport, policyMemberAccountIDs, policyID);

    if ((shouldOpenAllWorkspace && !policyID) || !shouldOpenAllWorkspace) {
<<<<<<< HEAD
        linkTo(ref.current, ROUTES.REPORT_WITH_ID.getRoute(targetReport?.reportID, reportActionID, referrer, backTo));
=======
        linkTo(ref.current, ROUTES.REPORT_WITH_ID.getRoute(targetReport?.reportID, reportActionID, referrer), {forceReplace: !!forceReplace});
>>>>>>> 4125669e
        return;
    }

    const params: Record<string, string | undefined> = {
        reportID: targetReport?.reportID,
    };

    if (reportActionID) {
        params.reportActionID = reportActionID;
    }

    if (referrer) {
        params.referrer = referrer;
    }

<<<<<<< HEAD
    if (backTo) {
        params.backTo = backTo;
=======
    if (forceReplace) {
        ref.dispatch(
            StackActions.replace(NAVIGATORS.REPORTS_SPLIT_NAVIGATOR, {
                policyID: undefined,
                screen: SCREENS.REPORT,
                params,
            }),
        );
        return;
>>>>>>> 4125669e
    }

    ref.dispatch(
        StackActions.push(NAVIGATORS.REPORTS_SPLIT_NAVIGATOR, {
            policyID: undefined,
            screen: SCREENS.REPORT,
            params,
        }),
    );
}

function getReportRouteByID(reportID?: string, routes: NavigationRoute[] = navigationRef.getRootState().routes): NavigationRoute | null {
    if (!reportID || !routes?.length) {
        return null;
    }
    for (const route of routes) {
        if (route.name === SCREENS.REPORT && !!route.params && 'reportID' in route.params && route.params.reportID === reportID) {
            return route;
        }
        if (route.state?.routes) {
            const partialRoute = getReportRouteByID(reportID, route.state.routes);
            if (partialRoute) {
                return partialRoute;
            }
        }
    }
    return null;
}

/**
 * Closes the modal navigator (RHP, LHP, onboarding).
 */
const dismissModal = (ref = navigationRef) => {
    isNavigationReady().then(() => {
        ref.dispatch({type: CONST.NAVIGATION.ACTION_TYPE.DISMISS_MODAL});
    });
};

/**
 * Dismisses the modal and opens the given report.
 */
const dismissModalWithReport = (navigateToReportPayload: NavigateToReportWithPolicyCheckPayload, ref = navigationRef) => {
    isNavigationReady().then(() => {
        const topmostReportID = getTopmostReportId();
        const areReportsIDsDefined = !!topmostReportID && !!navigateToReportPayload.reportID;
        const isReportsSplitTopmostFullScreen = ref.getRootState().routes.findLast((route) => isFullScreenName(route.name))?.name === NAVIGATORS.REPORTS_SPLIT_NAVIGATOR;
        if (topmostReportID === navigateToReportPayload.reportID && areReportsIDsDefined && isReportsSplitTopmostFullScreen) {
            dismissModal();
            return;
        }
        if (getIsNarrowLayout()) {
            const forceReplace = true;
            navigateToReportWithPolicyCheck(navigateToReportPayload, forceReplace);
            return;
        }
        dismissModal();
        navigateToReportWithPolicyCheck(navigateToReportPayload);
    });
};

/**
 * Returns to the first screen in the stack, dismissing all the others, only if the global variable shouldPopAllStateOnUP is set to true.
 */
function popToTop() {
    if (!shouldPopAllStateOnUP) {
        goBack();
        return;
    }

    shouldPopAllStateOnUP = false;
    navigationRef.current?.dispatch(StackActions.popToTop());
}

function popRootToTop() {
    const rootState = navigationRef.getRootState();
    navigationRef.current?.dispatch({...StackActions.popToTop(), target: rootState.key});
}

function removeScreenFromNavigationState(screen: string) {
    isNavigationReady().then(() => {
        navigationRef.current?.dispatch((state) => {
            const routes = state.routes?.filter((item) => item.name !== screen);
            return CommonActions.reset({
                ...state,
                routes,
                index: routes.length < state.routes.length ? state.index - 1 : state.index,
            });
        });
    });
}

function isTopmostRouteModalScreen() {
    const topmostRouteName = navigationRef.getRootState()?.routes?.at(-1)?.name;
    return isSideModalNavigator(topmostRouteName);
}

function removeScreenByKey(key: string) {
    isNavigationReady().then(() => {
        navigationRef.current?.dispatch((state) => {
            const routes = state.routes?.filter((item) => item.key !== key);
            return CommonActions.reset({
                ...state,
                routes,
                index: routes.length < state.routes.length ? state.index - 1 : state.index,
            });
        });
    });
}

export default {
    setShouldPopAllStateOnUP,
    navigate,
    setParams,
    dismissModal,
    dismissModalWithReport,
    isActiveRoute,
    getActiveRoute,
    getActiveRouteWithoutParams,
    getReportRHPActiveRoute,
    goBack,
    isNavigationReady,
    setIsNavigationReady,
    getTopmostReportId,
    getRouteNameFromStateEvent,
    getTopmostReportActionId,
    waitForProtectedRoutes,
    parseHybridAppUrl,
    resetToHome,
    goBackToHome,
    closeRHPFlow,
    setNavigationActionToMicrotaskQueue,
    navigateToReportWithPolicyCheck,
    popToTop,
    popRootToTop,
    removeScreenFromNavigationState,
    removeScreenByKey,
    getReportRouteByID,
    switchPolicyID,
    replaceWithSplitNavigator,
    isTopmostRouteModalScreen,
};

export {navigationRef};<|MERGE_RESOLUTION|>--- conflicted
+++ resolved
@@ -470,37 +470,30 @@
     });
 }
 
-<<<<<<< HEAD
-type NavigateToReportWithPolicyCheckPayload = {report?: OnyxEntry<Report>; reportID?: string; reportActionID?: string; referrer?: string; policyIDToCheck?: string; backTo?: string};
-=======
 // It should not be possible to pass a report and a reportID at the same time.
 type NavigateToReportWithPolicyCheckPayload = MergeExclusive<{report: OnyxEntry<Report>}, {reportID: string}> & {
     reportActionID?: string;
     referrer?: string;
     policyIDToCheck?: string;
+    backTo?: string;
 };
->>>>>>> 4125669e
 
 /**
  * Navigates to a report passed as a param (as an id or report object) and checks whether the target object belongs to the currently selected workspace.
  * If not, the current workspace is set to global.
  */
-<<<<<<< HEAD
-function navigateToReportWithPolicyCheck({report, reportID, reportActionID, referrer, policyIDToCheck, backTo}: NavigateToReportWithPolicyCheckPayload, ref = navigationRef) {
-=======
-function navigateToReportWithPolicyCheck({report, reportID, reportActionID, referrer, policyIDToCheck}: NavigateToReportWithPolicyCheckPayload, forceReplace = false, ref = navigationRef) {
->>>>>>> 4125669e
+function navigateToReportWithPolicyCheck(
+    {report, reportID, reportActionID, referrer, policyIDToCheck, backTo}: NavigateToReportWithPolicyCheckPayload,
+    forceReplace = false,
+    ref = navigationRef,
+) {
     const targetReport = reportID ? {reportID, ...allReports?.[`${ONYXKEYS.COLLECTION.REPORT}${reportID}`]} : report;
     const policyID = policyIDToCheck ?? getPolicyIDFromState(navigationRef.getRootState() as State<RootNavigatorParamList>);
     const policyMemberAccountIDs = getPolicyEmployeeAccountIDs(policyID);
     const shouldOpenAllWorkspace = isEmptyObject(targetReport) ? true : !doesReportBelongToWorkspace(targetReport, policyMemberAccountIDs, policyID);
 
     if ((shouldOpenAllWorkspace && !policyID) || !shouldOpenAllWorkspace) {
-<<<<<<< HEAD
-        linkTo(ref.current, ROUTES.REPORT_WITH_ID.getRoute(targetReport?.reportID, reportActionID, referrer, backTo));
-=======
-        linkTo(ref.current, ROUTES.REPORT_WITH_ID.getRoute(targetReport?.reportID, reportActionID, referrer), {forceReplace: !!forceReplace});
->>>>>>> 4125669e
+        linkTo(ref.current, ROUTES.REPORT_WITH_ID.getRoute(targetReport?.reportID, reportActionID, referrer, backTo), {forceReplace: !!forceReplace});
         return;
     }
 
@@ -516,10 +509,6 @@
         params.referrer = referrer;
     }
 
-<<<<<<< HEAD
-    if (backTo) {
-        params.backTo = backTo;
-=======
     if (forceReplace) {
         ref.dispatch(
             StackActions.replace(NAVIGATORS.REPORTS_SPLIT_NAVIGATOR, {
@@ -529,7 +518,6 @@
             }),
         );
         return;
->>>>>>> 4125669e
     }
 
     ref.dispatch(
