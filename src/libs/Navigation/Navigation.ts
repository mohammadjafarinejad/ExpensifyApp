import {getActionFromState} from '@react-navigation/core';
import type {EventArg, NavigationAction, NavigationContainerEventMap} from '@react-navigation/native';
import {CommonActions, getPathFromState, StackActions} from '@react-navigation/native';
// eslint-disable-next-line you-dont-need-lodash-underscore/omit
import omit from 'lodash/omit';
import type {OnyxCollection, OnyxEntry} from 'react-native-onyx';
import Onyx from 'react-native-onyx';
import type {Writable} from 'type-fest';
import getIsNarrowLayout from '@libs/getIsNarrowLayout';
import Log from '@libs/Log';
import {shallowCompare} from '@libs/ObjectUtils';
import getPolicyEmployeeAccountIDs from '@libs/PolicyEmployeeListUtils';
import {doesReportBelongToWorkspace, generateReportID} from '@libs/ReportUtils';
import CONST from '@src/CONST';
import NAVIGATORS from '@src/NAVIGATORS';
import ONYXKEYS from '@src/ONYXKEYS';
import type {HybridAppRoute, Route} from '@src/ROUTES';
import ROUTES, {HYBRID_APP_ROUTES} from '@src/ROUTES';
import SCREENS, {PROTECTED_SCREENS} from '@src/SCREENS';
import type {Report} from '@src/types/onyx';
<<<<<<< HEAD
import originalCloseRHPFlow from './closeRHPFlow';
import originalDismissModal from './dismissModal';
import {dismissModalWithReport as originalDismissModalWithReport} from './dismissModalWithReport';
import getTopmostBottomTabRoute from './getTopmostBottomTabRoute';
import getTopmostCentralPaneRoute from './getTopmostCentralPaneRoute';
import originalGetTopmostReportActionId from './getTopmostReportActionID';
import originalGetTopmostReportId from './getTopmostReportId';
import isReportOpenInRHP from './isReportOpenInRHP';
import isSideModalNavigator from './isSideModalNavigator';
=======
import {isEmptyObject} from '@src/types/utils/EmptyObject';
import getInitialSplitNavigatorState from './AppNavigator/createSplitNavigator/getInitialSplitNavigatorState';
import originalCloseRHPFlow from './helpers/closeRHPFlow';
import getPolicyIDFromState from './helpers/getPolicyIDFromState';
import getStateFromPath from './helpers/getStateFromPath';
import getTopmostReportParams from './helpers/getTopmostReportParams';
import isReportOpenInRHP from './helpers/isReportOpenInRHP';
import linkTo from './helpers/linkTo';
import getMinimalAction from './helpers/linkTo/getMinimalAction';
import type {LinkToOptions} from './helpers/linkTo/types';
import replaceWithSplitNavigator from './helpers/replaceWithSplitNavigator';
import setNavigationActionToMicrotaskQueue from './helpers/setNavigationActionToMicrotaskQueue';
import switchPolicyID from './helpers/switchPolicyID';
>>>>>>> e0e15293
import {linkingConfig} from './linkingConfig';
import navigationRef from './navigationRef';
import type {NavigationPartialRoute, NavigationStateRoute, RootNavigatorParamList, State} from './types';

let allReports: OnyxCollection<Report>;
Onyx.connect({
    key: ONYXKEYS.COLLECTION.REPORT,
    waitForCollectionCallback: true,
    callback: (value) => {
        allReports = value;
    },
});

let resolveNavigationIsReadyPromise: () => void;
const navigationIsReadyPromise = new Promise<void>((resolve) => {
    resolveNavigationIsReadyPromise = resolve;
});

let pendingRoute: Route | null = null;

let shouldPopAllStateOnUP = false;

/**
 * Inform the navigation that next time user presses UP we should pop all the state back to LHN.
 */
function setShouldPopAllStateOnUP(shouldPopAllStateFlag: boolean) {
    shouldPopAllStateOnUP = shouldPopAllStateFlag;
}

/**
 * Checks if the navigationRef is ready to perform a method.
 */
function canNavigate(methodName: string, params: Record<string, unknown> = {}): boolean {
    if (navigationRef.isReady()) {
        return true;
    }
    Log.hmmm(`[Navigation] ${methodName} failed because navigation ref was not yet ready`, params);
    return false;
}

/**
 * Extracts from the topmost report its id.
 */
const getTopmostReportId = (state = navigationRef.getState()) => getTopmostReportParams(state)?.reportID;

/**
 * Extracts from the topmost report its action id.
 */
const getTopmostReportActionId = (state = navigationRef.getState()) => getTopmostReportParams(state)?.reportActionID;

/**
 * Re-exporting the closeRHPFlow here to fill in default value for navigationRef. The closeRHPFlow isn't defined in this file to avoid cyclic dependencies.
 */
const closeRHPFlow = (ref = navigationRef) => originalCloseRHPFlow(ref);

/**
 * Function that generates dynamic urls from paths passed from OldDot.
 */
function parseHybridAppUrl(url: HybridAppRoute | Route): Route {
    switch (url) {
        case HYBRID_APP_ROUTES.MONEY_REQUEST_CREATE_TAB_MANUAL:
            return ROUTES.MONEY_REQUEST_CREATE_TAB_MANUAL.getRoute(CONST.IOU.ACTION.CREATE, CONST.IOU.TYPE.SUBMIT, CONST.IOU.OPTIMISTIC_TRANSACTION_ID, generateReportID());
        case HYBRID_APP_ROUTES.MONEY_REQUEST_CREATE_TAB_DISTANCE:
            return ROUTES.MONEY_REQUEST_CREATE_TAB_DISTANCE.getRoute(CONST.IOU.ACTION.CREATE, CONST.IOU.TYPE.SUBMIT, CONST.IOU.OPTIMISTIC_TRANSACTION_ID, generateReportID());
        case HYBRID_APP_ROUTES.MONEY_REQUEST_CREATE:
        case HYBRID_APP_ROUTES.MONEY_REQUEST_CREATE_TAB_SCAN:
            return ROUTES.MONEY_REQUEST_CREATE_TAB_SCAN.getRoute(CONST.IOU.ACTION.CREATE, CONST.IOU.TYPE.SUBMIT, CONST.IOU.OPTIMISTIC_TRANSACTION_ID, generateReportID());
        default:
            return url;
    }
}

/**
 * Returns the current active route.
 */
function getActiveRoute(): string {
    const currentRoute = navigationRef.current && navigationRef.current.getCurrentRoute();
    if (!currentRoute?.name) {
        return '';
    }

    const routeFromState = getPathFromState(navigationRef.getRootState(), linkingConfig.config);

    if (routeFromState) {
        return routeFromState;
    }

    return '';
}
/**
 * Returns the route of a report opened in RHP.
 */
function getReportRHPActiveRoute(): string {
    if (isReportOpenInRHP(navigationRef.getRootState())) {
        return getActiveRoute();
    }
    return '';
}

/**
 * Check whether the passed route is currently Active or not.
 *
 * Building path with getPathFromState since navigationRef.current.getCurrentRoute().path
 * is undefined in the first navigation.
 *
 * @param routePath Path to check
 * @return is active
 */
function isActiveRoute(routePath: Route): boolean {
    let activeRoute = getActiveRoute();
    activeRoute = activeRoute.startsWith('/') ? activeRoute.substring(1) : activeRoute;

    // We remove redundant (consecutive and trailing) slashes from path before matching
    return activeRoute === routePath.replace(CONST.REGEX.ROUTES.REDUNDANT_SLASHES, (match, p1) => (p1 ? '/' : ''));
}

/**
 * Navigates to a specified route.
 * Main navigation method for redirecting to a route.
 *
 * @param route - The route to navigate to.
 * @param options - Optional navigation options.
 * @param options.forceReplace - If true, the navigation action will replace the current route instead of pushing a new one.
 */
function navigate(route: Route, options?: LinkToOptions) {
    if (!canNavigate('navigate', {route})) {
        // Store intended route if the navigator is not yet available,
        // we will try again after the NavigationContainer is ready
        Log.hmmm(`[Navigation] Container not yet ready, storing route as pending: ${route}`);
        pendingRoute = route;
        return;
    }

    linkTo(navigationRef.current, route, options);
}

/**
 * When routes are compared to determine whether the fallback route passed to the goUp function is in the state,
 * these parameters shouldn't be included in the comparison.
 */
const routeParamsIgnore = ['path', 'initial', 'params', 'state', 'screen', 'policyID'];

/**
 * @private
 * If we use destructuring, we will get an error if any of the ignored properties are not present in the object.
 */
function getRouteParamsToCompare(routeParams: Record<string, string | undefined>) {
    return omit(routeParams, routeParamsIgnore);
}

/**
 * @private
 * Private method used in goUp to determine whether a target route is present in the navigation state.
 */
function doesRouteMatchToMinimalActionPayload(route: NavigationStateRoute | NavigationPartialRoute, minimalAction: Writable<NavigationAction>, compareParams: boolean) {
    if (!minimalAction.payload) {
        return false;
    }

    if (!('name' in minimalAction.payload)) {
        return false;
    }

    const areRouteNamesEqual = route.name === minimalAction.payload.name;

    if (!areRouteNamesEqual) {
        return false;
    }

    if (!compareParams) {
        return true;
    }

    if (!('params' in minimalAction.payload)) {
        return false;
    }

    const routeParams = getRouteParamsToCompare(route.params as Record<string, string | undefined>);
    const minimalActionParams = getRouteParamsToCompare(minimalAction.payload.params as Record<string, string | undefined>);

    return shallowCompare(routeParams, minimalActionParams);
}

/**
 * @private
 * Checks whether the given state is the root navigator state
 */
function isRootNavigatorState(state: State): state is State<RootNavigatorParamList> {
    return state.key === navigationRef.current?.getRootState().key;
}

type GoBackOptions = {
    /**
     * If we should compare params when searching for a route in state to go up to.
     * There are situations where we want to compare params when going up e.g. goUp to a specific report.
     * Sometimes we want to go up and update params of screen e.g. country picker.
     * In that case we want to goUp to a country picker with any params so we don't compare them.
     */
    compareParams?: boolean;

    /**
     * Specifies whether goBack should pop to top when invoked.
     * Additionaly, to execute popToTop, set the value of the global variable ShouldPopAllStateOnUP to true using the setShouldPopAllStateOnUP function.
     */
    shouldPopToTop?: boolean;
};

const defaultGoBackOptions: Required<GoBackOptions> = {
    compareParams: true,
    shouldPopToTop: false,
};

/**
 * @private
 * Navigate to the given backToRoute taking into account whether it is possible to go back to this screen. Within one nested navigator, we can go back by any number
 * of screens, but if as a result of going back we would have to remove more than one screen from the rootState,
 * replace is performed so as not to lose the visited pages.
 * If backToRoute is not found in the state, replace is also called then.
 *
 * @param backToRoute - The route to go up.
 * @param options - Optional configuration that affects navigation logic, such as parameter comparison.
 */
function goUp(backToRoute: Route, options?: GoBackOptions) {
    if (!canNavigate('goUp') || !navigationRef.current) {
        Log.hmmm(`[Navigation] Unable to go up. Can't navigate.`);
        return;
    }

    const compareParams = options?.compareParams ?? defaultGoBackOptions.compareParams;

    const rootState = navigationRef.current.getRootState();
    const stateFromPath = getStateFromPath(backToRoute);

    const action = getActionFromState(stateFromPath, linkingConfig.config);

    if (!action) {
        Log.hmmm(`[Navigation] Unable to go up. Action is undefined.`);
        return;
    }

    const {action: minimalAction, targetState} = getMinimalAction(action, rootState);

    if (minimalAction.type !== CONST.NAVIGATION.ACTION_TYPE.NAVIGATE || !targetState) {
        Log.hmmm('[Navigation] Unable to go up. Minimal action type is wrong.');
        return;
    }

    const indexOfBackToRoute = targetState.routes.findLastIndex((route) => doesRouteMatchToMinimalActionPayload(route, minimalAction, compareParams));
    const distanceToPop = targetState.routes.length - indexOfBackToRoute - 1;

    // If we need to pop more than one route from rootState, we replace the current route to not lose visited routes from the navigation state
    if (indexOfBackToRoute === -1 || (isRootNavigatorState(targetState) && distanceToPop > 1)) {
        const replaceAction = {...minimalAction, type: CONST.NAVIGATION.ACTION_TYPE.REPLACE} as NavigationAction;
        navigationRef.current.dispatch(replaceAction);
        return;
    }

    /**
     * If we are not comparing params, we want to use navigate action because it will replace params in the route already existing in the state if necessary.
     * This part will need refactor after migrating to react-navigation 7. We will use popTo instead.
     */
    if (!compareParams) {
        navigationRef.current.dispatch(minimalAction);
        return;
    }

    navigationRef.current.dispatch({...StackActions.pop(distanceToPop), target: targetState.key});
}

/**
 * @param backToRoute - Fallback route if pop/goBack action should, but is not possible within RHP
 * @param options - Optional configuration that affects navigation logic
 */
function goBack(backToRoute?: Route, options?: GoBackOptions) {
    if (!canNavigate('goBack')) {
        return;
    }

    if (options?.shouldPopToTop) {
        if (shouldPopAllStateOnUP) {
            shouldPopAllStateOnUP = false;
            navigationRef.current?.dispatch(StackActions.popToTop());
            return;
        }
    }

    if (backToRoute) {
        goUp(backToRoute, options);
        return;
    }

    if (!navigationRef.current?.canGoBack()) {
        Log.hmmm('[Navigation] Unable to go back');
        return;
    }

    navigationRef.current?.goBack();
}

/**
 * Reset the navigation state to Home page.
 */
function resetToHome() {
    const isNarrowLayout = getIsNarrowLayout();
    const rootState = navigationRef.getRootState();
    navigationRef.dispatch({...StackActions.popToTop(), target: rootState.key});
    const splitNavigatorMainScreen = !isNarrowLayout
        ? {
              name: SCREENS.REPORT,
          }
        : undefined;
    const payload = getInitialSplitNavigatorState({name: SCREENS.HOME}, splitNavigatorMainScreen);
    navigationRef.dispatch({payload, type: CONST.NAVIGATION.ACTION_TYPE.REPLACE, target: rootState.key});
}

/**
 * The goBack function doesn't support recursive pop e.g. pop route from root and then from nested navigator.
 * There is only one case where recursive pop is needed which is going back to home.
 * This function will cover this case.
 * We will implement recursive pop if more use cases will appear.
 */
function goBackToHome() {
    const isNarrowLayout = getIsNarrowLayout();

    // This set the right split navigator.
    goBack(ROUTES.HOME);

    // We want to keep the report screen in the split navigator on wide layout.
    if (!isNarrowLayout) {
        return;
    }

    // This set the right route in this split navigator.
    goBack(ROUTES.HOME);
}

/**
 * Update route params for the specified route.
 */
function setParams(params: Record<string, unknown>, routeKey = '') {
    navigationRef.current?.dispatch({
        ...CommonActions.setParams(params),
        source: routeKey,
    });
}

/**
 * Returns the current active route without the URL params.
 */
function getActiveRouteWithoutParams(): string {
    return getActiveRoute().replace(/\?.*/, '');
}

/**
 * Returns the active route name from a state event from the navigationRef.
 */
function getRouteNameFromStateEvent(event: EventArg<'state', false, NavigationContainerEventMap['state']['data']>): string | undefined {
    if (!event.data.state) {
        return;
    }
    const currentRouteName = event.data.state.routes.at(-1)?.name;

    // Check to make sure we have a route name
    if (currentRouteName) {
        return currentRouteName;
    }
}

/**
 * @private
 * Navigate to the route that we originally intended to go to
 * but the NavigationContainer was not ready when navigate() was called
 */
function goToPendingRoute() {
    if (pendingRoute === null) {
        return;
    }
    Log.hmmm(`[Navigation] Container now ready, going to pending route: ${pendingRoute}`);
    navigate(pendingRoute);
    pendingRoute = null;
}

function isNavigationReady(): Promise<void> {
    return navigationIsReadyPromise;
}

function setIsNavigationReady() {
    goToPendingRoute();
    resolveNavigationIsReadyPromise();
}

/**
 * @private
 * Checks if the navigation state contains routes that are protected (over the auth wall).
 *
 * @param state - react-navigation state object
 */
function navContainsProtectedRoutes(state: State | undefined): boolean {
    if (!state?.routeNames || !Array.isArray(state.routeNames)) {
        return false;
    }

    // If one protected screen is in the routeNames then other screens are there as well.
    return state?.routeNames.includes(PROTECTED_SCREENS.CONCIERGE);
}

/**
 * Waits for the navigation state to contain protected routes specified in PROTECTED_SCREENS constant.
 * If the navigation is in a state, where protected routes are available, the promise resolve immediately.
 *
 * @function
 * @returns A promise that resolves when the one of the PROTECTED_SCREENS screen is available in the nav tree.
 *
 * @example
 * waitForProtectedRoutes()
 *     .then(()=> console.log('Protected routes are present!'))
 */
function waitForProtectedRoutes() {
    return new Promise<void>((resolve) => {
        isNavigationReady().then(() => {
            const currentState = navigationRef.current?.getState();
            if (navContainsProtectedRoutes(currentState)) {
                resolve();
                return;
            }

            const unsubscribe = navigationRef.current?.addListener('state', ({data}) => {
                const state = data?.state;
                if (navContainsProtectedRoutes(state)) {
                    unsubscribe?.();
                    resolve();
                }
            });
        });
    });
}

type NavigateToReportWithPolicyCheckPayload = {report?: OnyxEntry<Report>; reportID?: string; reportActionID?: string; referrer?: string; policyIDToCheck?: string};

/**
 * Navigates to a report passed as a param (as an id or report object) and checks whether the target object belongs to the currently selected workspace.
 * If not, the current workspace is set to global.
 */
function navigateToReportWithPolicyCheck({report, reportID, reportActionID, referrer, policyIDToCheck}: NavigateToReportWithPolicyCheckPayload, ref = navigationRef) {
    const targetReport = reportID ? {reportID, ...allReports?.[`${ONYXKEYS.COLLECTION.REPORT}${reportID}`]} : report;
    const policyID = policyIDToCheck ?? getPolicyIDFromState(navigationRef.getRootState() as State<RootNavigatorParamList>);
    const policyMemberAccountIDs = getPolicyEmployeeAccountIDs(policyID);
    const shouldOpenAllWorkspace = isEmptyObject(targetReport) ? true : !doesReportBelongToWorkspace(targetReport, policyMemberAccountIDs, policyID);

    if ((shouldOpenAllWorkspace && !policyID) || !shouldOpenAllWorkspace) {
        linkTo(ref.current, ROUTES.REPORT_WITH_ID.getRoute(targetReport?.reportID ?? '-1', reportActionID, referrer));
        return;
    }

    const params: Record<string, string> = {
        reportID: targetReport?.reportID ?? '-1',
    };

    if (reportActionID) {
        params.reportActionID = reportActionID;
    }

    if (referrer) {
        params.referrer = referrer;
    }

    ref.dispatch(
        StackActions.push(NAVIGATORS.REPORTS_SPLIT_NAVIGATOR, {
            policyID: undefined,
            screen: SCREENS.REPORT,
            params,
        }),
    );
}

/**
 * Closes the modal navigator (RHP, LHP, onboarding).
 */
const dismissModal = (reportID?: string, ref = navigationRef) => {
    isNavigationReady().then(() => {
        ref.dispatch({type: CONST.NAVIGATION.ACTION_TYPE.DISMISS_MODAL});
        if (!reportID) {
            return;
        }
        navigateToReportWithPolicyCheck({reportID});
    });
};

/**
 * Dismisses the modal and opens the given report.
 */
const dismissModalWithReport = (report: OnyxEntry<Report>, ref = navigationRef) => {
    isNavigationReady().then(() => {
        ref.dispatch({type: CONST.NAVIGATION.ACTION_TYPE.DISMISS_MODAL});
        navigateToReportWithPolicyCheck({report});
    });
};

/**
 * Returns to the first screen in the stack, dismissing all the others, only if the global variable shouldPopAllStateOnUP is set to true.
 */
function popToTop() {
    if (!shouldPopAllStateOnUP) {
        goBack();
        return;
    }

    shouldPopAllStateOnUP = false;
    navigationRef.current?.dispatch(StackActions.popToTop());
}

function removeScreenFromNavigationState(screen: string) {
    isNavigationReady().then(() => {
        navigationRef.current?.dispatch((state) => {
            const routes = state.routes?.filter((item) => item.name !== screen);
            return CommonActions.reset({
                ...state,
                routes,
                index: routes.length < state.routes.length ? state.index - 1 : state.index,
            });
        });
    });
}

<<<<<<< HEAD
function removeScreenFromNavigationStateByKey(key: string) {
    const state = navigationRef.getRootState();
    const routes = state.routes.filter((item) => item.key !== key);

    navigationRef.current?.dispatch(() => {
        return CommonActions.reset({
            ...state,
            routes,
            index: routes.length < state.routes.length ? state.index - 1 : state.index,
        });
    });
}

function isTopmostRouteModalScreen() {
    const topmostRouteName = navigationRef.getRootState()?.routes?.at(-1)?.name;
    return isSideModalNavigator(topmostRouteName);
}

=======
>>>>>>> e0e15293
export default {
    setShouldPopAllStateOnUP,
    navigate,
    setParams,
    dismissModal,
    dismissModalWithReport,
    isActiveRoute,
    getActiveRoute,
    getActiveRouteWithoutParams,
    getReportRHPActiveRoute,
    goBack,
    isNavigationReady,
    setIsNavigationReady,
    getTopmostReportId,
    getRouteNameFromStateEvent,
    getTopmostReportActionId,
    waitForProtectedRoutes,
    parseHybridAppUrl,
    resetToHome,
    goBackToHome,
    closeRHPFlow,
    setNavigationActionToMicrotaskQueue,
    navigateToReportWithPolicyCheck,
    popToTop,
    removeScreenFromNavigationState,
<<<<<<< HEAD
    getReportRouteByID,
    removeScreenFromNavigationStateByKey,
    isTopmostRouteModalScreen,
=======
    switchPolicyID,
    replaceWithSplitNavigator,
>>>>>>> e0e15293
};

export {navigationRef};<|MERGE_RESOLUTION|>--- conflicted
+++ resolved
@@ -18,17 +18,6 @@
 import ROUTES, {HYBRID_APP_ROUTES} from '@src/ROUTES';
 import SCREENS, {PROTECTED_SCREENS} from '@src/SCREENS';
 import type {Report} from '@src/types/onyx';
-<<<<<<< HEAD
-import originalCloseRHPFlow from './closeRHPFlow';
-import originalDismissModal from './dismissModal';
-import {dismissModalWithReport as originalDismissModalWithReport} from './dismissModalWithReport';
-import getTopmostBottomTabRoute from './getTopmostBottomTabRoute';
-import getTopmostCentralPaneRoute from './getTopmostCentralPaneRoute';
-import originalGetTopmostReportActionId from './getTopmostReportActionID';
-import originalGetTopmostReportId from './getTopmostReportId';
-import isReportOpenInRHP from './isReportOpenInRHP';
-import isSideModalNavigator from './isSideModalNavigator';
-=======
 import {isEmptyObject} from '@src/types/utils/EmptyObject';
 import getInitialSplitNavigatorState from './AppNavigator/createSplitNavigator/getInitialSplitNavigatorState';
 import originalCloseRHPFlow from './helpers/closeRHPFlow';
@@ -42,7 +31,6 @@
 import replaceWithSplitNavigator from './helpers/replaceWithSplitNavigator';
 import setNavigationActionToMicrotaskQueue from './helpers/setNavigationActionToMicrotaskQueue';
 import switchPolicyID from './helpers/switchPolicyID';
->>>>>>> e0e15293
 import {linkingConfig} from './linkingConfig';
 import navigationRef from './navigationRef';
 import type {NavigationPartialRoute, NavigationStateRoute, RootNavigatorParamList, State} from './types';
@@ -567,27 +555,11 @@
     });
 }
 
-<<<<<<< HEAD
-function removeScreenFromNavigationStateByKey(key: string) {
-    const state = navigationRef.getRootState();
-    const routes = state.routes.filter((item) => item.key !== key);
-
-    navigationRef.current?.dispatch(() => {
-        return CommonActions.reset({
-            ...state,
-            routes,
-            index: routes.length < state.routes.length ? state.index - 1 : state.index,
-        });
-    });
-}
-
 function isTopmostRouteModalScreen() {
     const topmostRouteName = navigationRef.getRootState()?.routes?.at(-1)?.name;
     return isSideModalNavigator(topmostRouteName);
 }
 
-=======
->>>>>>> e0e15293
 export default {
     setShouldPopAllStateOnUP,
     navigate,
@@ -613,14 +585,9 @@
     navigateToReportWithPolicyCheck,
     popToTop,
     removeScreenFromNavigationState,
-<<<<<<< HEAD
-    getReportRouteByID,
-    removeScreenFromNavigationStateByKey,
-    isTopmostRouteModalScreen,
-=======
     switchPolicyID,
     replaceWithSplitNavigator,
->>>>>>> e0e15293
+    isTopmostRouteModalScreen,
 };
 
 export {navigationRef};