import React, {useRef, useEffect} from 'react';
import PropTypes from 'prop-types';
import {NavigationContainer, DefaultTheme, getPathFromState} from '@react-navigation/native';
import {useFlipper} from '@react-navigation/devtools';
import {useSharedValue, useAnimatedReaction, interpolateColor, withTiming, withDelay, Easing, runOnJS} from 'react-native-reanimated';
import Navigation, {navigationRef} from './Navigation';
import linkingConfig from './linkingConfig';
import AppNavigator from './AppNavigator';
import themeColors from '../../styles/themes/default';
import Log from '../Log';
import StatusBar from '../StatusBar';
import useCurrentReportID from '../../hooks/useCurrentReportID';
import useWindowDimensions from '../../hooks/useWindowDimensions';

// https://reactnavigation.org/docs/themes
const navigationTheme = {
    ...DefaultTheme,
    colors: {
        ...DefaultTheme.colors,
        background: themeColors.appBG,
    },
};

const propTypes = {
    /** Whether the current user is logged in with an authToken */
    authenticated: PropTypes.bool.isRequired,

    /** Fired when react-navigation is ready */
    onReady: PropTypes.func.isRequired,
};

/**
 * Intercept navigation state changes and log it
 * @param {NavigationState} state
 */
function parseAndLogRoute(state) {
    if (!state) {
        return;
    }

    const currentPath = getPathFromState(state, linkingConfig.config);

    // Don't log the route transitions from OldDot because they contain authTokens
    if (currentPath.includes('/transition')) {
        Log.info('Navigating from transition link from OldDot using short lived authToken');
    } else {
        Log.info('Navigating to route', false, {path: currentPath});
    }

    Navigation.setIsNavigationReady();
}

function NavigationRoot(props) {
    useFlipper(navigationRef);
    const navigationStateRef = useRef(undefined);
    const firstRenderRef = useRef(true);

    const {updateCurrentReportID} = useCurrentReportID();
    const {isSmallScreenWidth} = useWindowDimensions();

<<<<<<< HEAD
    const prevStatusBarBackgroundColor = useRef(themeColors.appBG);
    const statusBarBackgroundColor = useRef(themeColors.appBG);
    const statusBarAnimation = useSharedValue(0);

=======
>>>>>>> a93c1a01
    useEffect(() => {
        if (firstRenderRef.current) {
            // we don't want to make the report back button go back to LHN if the user
            // started on the small screen so we don't set it on the first render
            // making it only work on consecutive changes of the screen size
            firstRenderRef.current = false;
            return;
        }
        if (!isSmallScreenWidth) {
            return;
        }
        Navigation.setShouldPopAllStateOnUP();
    }, [isSmallScreenWidth]);
<<<<<<< HEAD
=======

    const prevStatusBarBackgroundColor = useRef(themeColors.appBG);
    const statusBarBackgroundColor = useRef(themeColors.appBG);
    const statusBarAnimation = useSharedValue(0);
>>>>>>> a93c1a01

    const updateStatusBarBackgroundColor = (color) => StatusBar.setBackgroundColor(color);
    useAnimatedReaction(
        () => statusBarAnimation.value,
        () => {
            const color = interpolateColor(statusBarAnimation.value, [0, 1], [prevStatusBarBackgroundColor.current, statusBarBackgroundColor.current]);
            runOnJS(updateStatusBarBackgroundColor)(color);
        },
    );

    const animateStatusBarBackgroundColor = () => {
        const currentRoute = navigationRef.getCurrentRoute();
        const currentScreenBackgroundColor = themeColors.PAGE_BACKGROUND_COLORS[currentRoute.name] || themeColors.appBG;

        prevStatusBarBackgroundColor.current = statusBarBackgroundColor.current;
        statusBarBackgroundColor.current = currentScreenBackgroundColor;
        if (prevStatusBarBackgroundColor.current === statusBarBackgroundColor.current) {
            return;
        }

        statusBarAnimation.value = 0;
        statusBarAnimation.value = withDelay(
            300,
            withTiming(1, {
                duration: 300,
                easing: Easing.in,
            }),
        );
    };

    const updateSavedNavigationStateAndLogRoute = (state) => {
        if (!state) {
            return;
        }
        navigationStateRef.current = state;
        updateCurrentReportID(state);
        parseAndLogRoute(state);
        animateStatusBarBackgroundColor();
    };

    return (
        <NavigationContainer
            key={isSmallScreenWidth ? 'small' : 'big'}
            onStateChange={updateSavedNavigationStateAndLogRoute}
            initialState={navigationStateRef.current}
            onReady={props.onReady}
            theme={navigationTheme}
            ref={navigationRef}
            linking={linkingConfig}
            documentTitle={{
                enabled: false,
            }}
        >
            <AppNavigator authenticated={props.authenticated} />
        </NavigationContainer>
    );
}

NavigationRoot.displayName = 'NavigationRoot';
NavigationRoot.propTypes = propTypes;
export default NavigationRoot;<|MERGE_RESOLUTION|>--- conflicted
+++ resolved
@@ -58,13 +58,6 @@
     const {updateCurrentReportID} = useCurrentReportID();
     const {isSmallScreenWidth} = useWindowDimensions();
 
-<<<<<<< HEAD
-    const prevStatusBarBackgroundColor = useRef(themeColors.appBG);
-    const statusBarBackgroundColor = useRef(themeColors.appBG);
-    const statusBarAnimation = useSharedValue(0);
-
-=======
->>>>>>> a93c1a01
     useEffect(() => {
         if (firstRenderRef.current) {
             // we don't want to make the report back button go back to LHN if the user
@@ -78,13 +71,10 @@
         }
         Navigation.setShouldPopAllStateOnUP();
     }, [isSmallScreenWidth]);
-<<<<<<< HEAD
-=======
 
     const prevStatusBarBackgroundColor = useRef(themeColors.appBG);
     const statusBarBackgroundColor = useRef(themeColors.appBG);
     const statusBarAnimation = useSharedValue(0);
->>>>>>> a93c1a01
 
     const updateStatusBarBackgroundColor = (color) => StatusBar.setBackgroundColor(color);
     useAnimatedReaction(
