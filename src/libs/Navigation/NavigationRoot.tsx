--- conflicted
+++ resolved
@@ -118,11 +118,7 @@
 
         // If the user haven't completed the flow, we want to always redirect them to the onboarding flow.
         // We also make sure that the user is authenticated, isn't part of a group workspace, isn't in the transition flow & wasn't invited to NewDot.
-<<<<<<< HEAD
-        if (!NativeModules.HybridAppModule && !hasNonPersonalPolicy && !isOnboardingCompleted && !wasInvitedToNewDot && authenticated && !isTransitioning && !shouldShowRequire2FAPage) {
-=======
-        if (!CONFIG.IS_HYBRID_APP && !hasNonPersonalPolicy && !isOnboardingCompleted && !wasInvitedToNewDot && authenticated && !isTransitioning && !shouldShowRequire2FAModal) {
->>>>>>> 04b93046
+        if (!CONFIG.IS_HYBRID_APP && !hasNonPersonalPolicy && !isOnboardingCompleted && !wasInvitedToNewDot && authenticated && !isTransitioning && !shouldShowRequire2FAPage) {
             return getAdaptedStateFromPath(getOnboardingInitialPath(isPrivateDomain), linkingConfig.config);
         }
 
