--- conflicted
+++ resolved
@@ -105,7 +105,7 @@
 
     const initialState = useMemo(() => {
         const path = initialUrl ? getPathFromURL(initialUrl) : null;
-        if (path?.includes(ROUTES.MIGRATED_USER_WELCOME_MODAL) && lastVisitedPath && !CONFIG.IS_HYBRID_APP && isOnboardingCompleted && authenticated) {
+        if (path?.includes(ROUTES.MIGRATED_USER_WELCOME_MODAL) && lastVisitedPath && isOnboardingCompleted && authenticated) {
             return getAdaptedStateFromPath(lastVisitedPath, linkingConfig.config);
         }
 
@@ -113,15 +113,11 @@
             return;
         }
 
-<<<<<<< HEAD
-=======
         const shouldShowRequire2FAPage = !!account?.needsTwoFactorAuthSetup && !account.requiresTwoFactorAuth;
         if (shouldShowRequire2FAPage) {
             return getAdaptedStateFromPath(ROUTES.REQUIRE_TWO_FACTOR_AUTH, linkingConfig.config);
         }
 
-        const path = initialUrl ? getPathFromURL(initialUrl) : null;
->>>>>>> 524c4e84
         const isTransitioning = path?.includes(ROUTES.TRANSITION_BETWEEN_APPS);
 
         // If the user haven't completed the flow, we want to always redirect them to the onboarding flow.
