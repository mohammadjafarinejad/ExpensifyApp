import type {MaterialTopTabNavigationEventMap} from '@react-navigation/material-top-tabs';
import {createMaterialTopTabNavigator} from '@react-navigation/material-top-tabs';
import type {EventMapCore, NavigationState, ScreenListeners} from '@react-navigation/native';
import {useRoute} from '@react-navigation/native';
import React, {useCallback, useContext, useEffect, useRef, useState} from 'react';
import {useOnyx} from 'react-native-onyx';
import FocusTrapContainerElement from '@components/FocusTrap/FocusTrapContainerElement';
import FullScreenLoadingIndicator from '@components/FullscreenLoadingIndicator';
import type {TabSelectorProps} from '@components/TabSelector/TabSelector';
import useThemeStyles from '@hooks/useThemeStyles';
import type {IOURequestType} from '@libs/actions/IOU';
import Tab from '@userActions/Tab';
import ONYXKEYS from '@src/ONYXKEYS';
import type {SelectedTabRequest} from '@src/types/onyx';
import type ChildrenProps from '@src/types/utils/ChildrenProps';
import isLoadingOnyxValue from '@src/types/utils/isLoadingOnyxValue';
import onTabSelectHandler from './onTabSelectHandler';
import {defaultScreenOptions} from './OnyxTabNavigatorConfig';

type OnyxTabNavigatorProps = ChildrenProps & {
    /** ID of the tab component to be saved in onyx */
    id: string;

    /** Name of the selected tab */
    defaultSelectedTab?: SelectedTabRequest;

    /** A function triggered when a tab has been selected */
    onTabSelected?: (newIouType: IOURequestType) => void;

    tabBar: (props: TabSelectorProps) => React.ReactNode;

    screenListeners?: ScreenListeners<NavigationState, MaterialTopTabNavigationEventMap>;

    /** Callback to register the focus trap container elements of the current active tab.
     * Use this in the parent component to get the focus trap container element of the active tab,
     * then pass it to the ScreenWrapper so that only focusable elements of the active tab are included in the focus trap
     * Check the `IOURequestStartPage.tsx` and `NewChatSelectorPage.tsx` components for example usage
     */
    onActiveTabFocusTrapContainerElementChanged?: (containerElement: HTMLElement | null) => void;

    /** Callback to register the focus trap container elements of the tab bar.
     * This callback is useful when the custom-rendered tab bar is supporting the focus trap container element registration (which is the case of `TabSelector.tsx` component).
     * Together, with the `onActiveTabFocusTrapContainerElementChanged` callback, we can manage the focus trap of the tab navigator in the parent component.
     */
    onTabBarFocusTrapContainerElementChanged?: (containerElement: HTMLElement | null) => void;

    /** Whether to show the label when the tab is inactive */
    shouldShowLabelWhenInactive?: boolean;

    /** Disable swipe between tabs */
    disableSwipe?: boolean;

<<<<<<< HEAD
    /** Determines whether the product training tooltip should be displayed to the user. */
    shouldShowProductTrainingTooltip?: boolean;

    /** Function to render the content of the product training tooltip. */
    renderProductTrainingTooltip?: () => React.JSX.Element;
=======
    /** Whether to lazy load the tab screens */
    lazyLoadEnabled?: boolean;

>>>>>>> d9ec9140
    /** Callback to handle the Pager's internal onPageSelected event callback */
    onTabSelect?: ({index}: {index: number}) => void;
};

// eslint-disable-next-line rulesdir/no-inline-named-export
const TopTab = createMaterialTopTabNavigator();

// The TabFocusTrapContext is to collect the focus trap container element of each tab screen.
// This provider is placed in the OnyxTabNavigator component and the consumer is in the TabScreenWithFocusTrapWrapper component.
const TabFocusTrapContext = React.createContext<(tabName: string, containerElement: HTMLElement | null) => void>(() => {});

// This takes all the same props as MaterialTopTabsNavigator: https://reactnavigation.org/docs/material-top-tab-navigator/#props,
// except ID is now required, and it gets a `selectedTab` from Onyx
// It also takes 2 more optional callbacks to manage the focus trap container elements of the tab bar and the active tab
function OnyxTabNavigator({
    id,
    defaultSelectedTab,
    tabBar: TabBar,
    children,
    onTabBarFocusTrapContainerElementChanged,
    onActiveTabFocusTrapContainerElementChanged,
    onTabSelected = () => {},
    screenListeners,
    shouldShowLabelWhenInactive = true,
    disableSwipe = false,
<<<<<<< HEAD
    shouldShowProductTrainingTooltip,
    renderProductTrainingTooltip,
=======
    lazyLoadEnabled = false,
>>>>>>> d9ec9140
    onTabSelect,
    ...rest
}: OnyxTabNavigatorProps) {
    const isFirstMount = useRef(true);
    // Mapping of tab name to focus trap container element
    const [focusTrapContainerElementMapping, setFocusTrapContainerElementMapping] = useState<Record<string, HTMLElement>>({});
    const [selectedTab, selectedTabResult] = useOnyx(`${ONYXKEYS.COLLECTION.SELECTED_TAB}${id}`, {canBeMissing: false});

    const LazyPlaceholder = useCallback(() => {
        return <FullScreenLoadingIndicator />;
    }, []);

    // This callback is used to register the focus trap container element of each available tab screen
    const setTabFocusTrapContainerElement = useCallback((tabName: string, containerElement: HTMLElement | null) => {
        setFocusTrapContainerElementMapping((prevMapping) => {
            const resultMapping = {...prevMapping};
            if (containerElement) {
                resultMapping[tabName] = containerElement;
            } else {
                delete resultMapping[tabName];
            }
            return resultMapping;
        });
    }, []);

    /**
     * This is a TabBar wrapper component that includes the focus trap container element callback.
     * In `TabSelector.tsx` component, the callback prop to register focus trap container element is supported out of the box
     */
    const TabBarWithFocusTrapInclusion = useCallback(
        (props: TabSelectorProps) => {
            return (
                <TabBar
                    onFocusTrapContainerElementChanged={onTabBarFocusTrapContainerElementChanged}
                    shouldShowLabelWhenInactive={shouldShowLabelWhenInactive}
                    shouldShowProductTrainingTooltip={shouldShowProductTrainingTooltip}
                    renderProductTrainingTooltip={renderProductTrainingTooltip}
                    // eslint-disable-next-line react/jsx-props-no-spreading
                    {...props}
                />
            );
        },
        [TabBar, onTabBarFocusTrapContainerElementChanged, shouldShowLabelWhenInactive, shouldShowProductTrainingTooltip, renderProductTrainingTooltip],
    );

    // If the selected tab changes, we need to update the focus trap container element of the active tab
    useEffect(() => {
        onActiveTabFocusTrapContainerElementChanged?.(selectedTab ? focusTrapContainerElementMapping[selectedTab] : null);
    }, [selectedTab, focusTrapContainerElementMapping, onActiveTabFocusTrapContainerElementChanged]);

    if (isLoadingOnyxValue(selectedTabResult)) {
        return null;
    }

    return (
        <TabFocusTrapContext.Provider value={setTabFocusTrapContainerElement}>
            <TopTab.Navigator
                /* eslint-disable-next-line react/jsx-props-no-spreading */
                {...rest}
                id={id}
                initialRouteName={selectedTab ?? defaultSelectedTab}
                backBehavior="initialRoute"
                keyboardDismissMode="none"
                tabBar={TabBarWithFocusTrapInclusion}
                onTabSelect={onTabSelect}
                screenListeners={{
                    state: (e) => {
                        const event = e as unknown as EventMapCore<NavigationState>['state'];
                        const state = event.data.state;
                        const index = state.index;
                        const routeNames = state.routeNames;
                        // For web-based platforms we need to focus the selected tab input once on first mount as well as
                        // when the tab selection is changed via internal Pager onPageSelected (passed to the navigator)
                        if (isFirstMount.current) {
                            onTabSelectHandler(index, onTabSelect);
                            isFirstMount.current = false;
                        }
                        const newSelectedTab = routeNames.at(index);
                        if (selectedTab === newSelectedTab) {
                            return;
                        }
                        Tab.setSelectedTab(id, newSelectedTab as SelectedTabRequest);
                        onTabSelected(newSelectedTab as IOURequestType);
                    },
                    ...(screenListeners ?? {}),
                }}
                screenOptions={{
                    ...defaultScreenOptions,
                    swipeEnabled: !disableSwipe,
                    lazy: lazyLoadEnabled,
                    lazyPlaceholder: LazyPlaceholder,
                }}
            >
                {children}
            </TopTab.Navigator>
        </TabFocusTrapContext.Provider>
    );
}

/**
 * We should use this wrapper for each tab screen. This will help register the focus trap container element of each tab screen.
 * In the OnyxTabNavigator component, depending on the selected tab, we will further register the correct container element of the current active tab to the parent focus trap.
 * This must be used if we want to include all tabbable elements of one tab screen in the parent focus trap if that tab screen is active.
 * Example usage (check the `IOURequestStartPage.tsx` and `NewChatSelectorPage.tsx` components for more info)
 * ```tsx
 * <OnyxTabNavigator>
 *   <Tab.Screen>
 *     {() => (
 *       <TabScreenWithFocusTrapWrapper>
 *          <Content />
 *        </TabScreenWithFocusTrapWrapper>
 *     )}
 *   </Tab.Screen>
 * </OnyxTabNavigator>
 * ```
 */
function TabScreenWithFocusTrapWrapper({children}: {children?: React.ReactNode}) {
    const route = useRoute();
    const styles = useThemeStyles();
    const setTabContainerElement = useContext(TabFocusTrapContext);
    const handleContainerElementChanged = useCallback(
        (element: HTMLElement | null) => {
            setTabContainerElement(route.name, element);
        },
        [setTabContainerElement, route.name],
    );

    return (
        <FocusTrapContainerElement
            onContainerElementChanged={handleContainerElementChanged}
            style={[styles.w100, styles.h100]}
        >
            {children}
        </FocusTrapContainerElement>
    );
}

OnyxTabNavigator.displayName = 'OnyxTabNavigator';

export default OnyxTabNavigator;

export {TabScreenWithFocusTrapWrapper, TopTab};<|MERGE_RESOLUTION|>--- conflicted
+++ resolved
@@ -50,17 +50,15 @@
     /** Disable swipe between tabs */
     disableSwipe?: boolean;
 
-<<<<<<< HEAD
     /** Determines whether the product training tooltip should be displayed to the user. */
     shouldShowProductTrainingTooltip?: boolean;
 
     /** Function to render the content of the product training tooltip. */
     renderProductTrainingTooltip?: () => React.JSX.Element;
-=======
+
     /** Whether to lazy load the tab screens */
     lazyLoadEnabled?: boolean;
 
->>>>>>> d9ec9140
     /** Callback to handle the Pager's internal onPageSelected event callback */
     onTabSelect?: ({index}: {index: number}) => void;
 };
@@ -86,12 +84,9 @@
     screenListeners,
     shouldShowLabelWhenInactive = true,
     disableSwipe = false,
-<<<<<<< HEAD
     shouldShowProductTrainingTooltip,
     renderProductTrainingTooltip,
-=======
     lazyLoadEnabled = false,
->>>>>>> d9ec9140
     onTabSelect,
     ...rest
 }: OnyxTabNavigatorProps) {
