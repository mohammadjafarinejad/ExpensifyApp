import type {MaterialTopTabNavigationEventMap} from '@react-navigation/material-top-tabs';
import {createMaterialTopTabNavigator} from '@react-navigation/material-top-tabs';
import type {EventMapCore, NavigationState, ScreenListeners} from '@react-navigation/native';
import {useRoute} from '@react-navigation/native';
import React, {useCallback, useContext, useEffect, useRef, useState} from 'react';
import {useOnyx} from 'react-native-onyx';
import FocusTrapContainerElement from '@components/FocusTrap/FocusTrapContainerElement';
import FullScreenLoadingIndicator from '@components/FullscreenLoadingIndicator';
import type {TabSelectorProps} from '@components/TabSelector/TabSelector';
import useThemeStyles from '@hooks/useThemeStyles';
import type {IOURequestType} from '@libs/actions/IOU';
import Tab from '@userActions/Tab';
import ONYXKEYS from '@src/ONYXKEYS';
import type {SelectedTabRequest} from '@src/types/onyx';
import type ChildrenProps from '@src/types/utils/ChildrenProps';
import isLoadingOnyxValue from '@src/types/utils/isLoadingOnyxValue';
import onTabSelectHandler from './onTabSelectHandler';
import {defaultScreenOptions} from './OnyxTabNavigatorConfig';

type OnyxTabNavigatorProps = ChildrenProps & {
    /** ID of the tab component to be saved in onyx */
    id: string;

    /** Name of the selected tab */
    defaultSelectedTab?: SelectedTabRequest;

    /** A function triggered when a tab has been selected */
    onTabSelected?: (newIouType: IOURequestType) => void;

    tabBar: (props: TabSelectorProps) => React.ReactNode;

    screenListeners?: ScreenListeners<NavigationState, MaterialTopTabNavigationEventMap>;

    /** Callback to register the focus trap container elements of the current active tab.
     * Use this in the parent component to get the focus trap container element of the active tab,
     * then pass it to the ScreenWrapper so that only focusable elements of the active tab are included in the focus trap
     * Check the `IOURequestStartPage.tsx` and `NewChatSelectorPage.tsx` components for example usage
     */
    onActiveTabFocusTrapContainerElementChanged?: (containerElement: HTMLElement | null) => void;

    /** Callback to register the focus trap container elements of the tab bar.
     * This callback is useful when the custom-rendered tab bar is supporting the focus trap container element registration (which is the case of `TabSelector.tsx` component).
     * Together, with the `onActiveTabFocusTrapContainerElementChanged` callback, we can manage the focus trap of the tab navigator in the parent component.
     */
    onTabBarFocusTrapContainerElementChanged?: (containerElement: HTMLElement | null) => void;

    /** Whether to show the label when the tab is inactive */
    shouldShowLabelWhenInactive?: boolean;

    /** Disable swipe between tabs */
    disableSwipe?: boolean;

<<<<<<< HEAD
    /** Whether to lazy load the tab screens */
    lazyLoadScreens?: boolean;
=======
    /** Callback to handle the Pager's internal onPageSelected event callback */
    onTabSelect?: ({index}: {index: number}) => void;
>>>>>>> e6e28de9
};

// eslint-disable-next-line rulesdir/no-inline-named-export
const TopTab = createMaterialTopTabNavigator();

// The TabFocusTrapContext is to collect the focus trap container element of each tab screen.
// This provider is placed in the OnyxTabNavigator component and the consumer is in the TabScreenWithFocusTrapWrapper component.
const TabFocusTrapContext = React.createContext<(tabName: string, containerElement: HTMLElement | null) => void>(() => {});

// This takes all the same props as MaterialTopTabsNavigator: https://reactnavigation.org/docs/material-top-tab-navigator/#props,
// except ID is now required, and it gets a `selectedTab` from Onyx
// It also takes 2 more optional callbacks to manage the focus trap container elements of the tab bar and the active tab
function OnyxTabNavigator({
    id,
    defaultSelectedTab,
    tabBar: TabBar,
    children,
    onTabBarFocusTrapContainerElementChanged,
    onActiveTabFocusTrapContainerElementChanged,
    onTabSelected = () => {},
    screenListeners,
    shouldShowLabelWhenInactive = true,
    disableSwipe = false,
<<<<<<< HEAD
    lazyLoadScreens = false,
=======
    onTabSelect,
>>>>>>> e6e28de9
    ...rest
}: OnyxTabNavigatorProps) {
    const isFirstMount = useRef(true);
    // Mapping of tab name to focus trap container element
    const [focusTrapContainerElementMapping, setFocusTrapContainerElementMapping] = useState<Record<string, HTMLElement>>({});
    const [selectedTab, selectedTabResult] = useOnyx(`${ONYXKEYS.COLLECTION.SELECTED_TAB}${id}`, {canBeMissing: false});

    const LazyPlaceholder = useCallback(() => {
        return <FullScreenLoadingIndicator />;
    }, []);

    // This callback is used to register the focus trap container element of each available tab screen
    const setTabFocusTrapContainerElement = useCallback((tabName: string, containerElement: HTMLElement | null) => {
        setFocusTrapContainerElementMapping((prevMapping) => {
            const resultMapping = {...prevMapping};
            if (containerElement) {
                resultMapping[tabName] = containerElement;
            } else {
                delete resultMapping[tabName];
            }
            return resultMapping;
        });
    }, []);

    /**
     * This is a TabBar wrapper component that includes the focus trap container element callback.
     * In `TabSelector.tsx` component, the callback prop to register focus trap container element is supported out of the box
     */
    const TabBarWithFocusTrapInclusion = useCallback(
        (props: TabSelectorProps) => {
            return (
                <TabBar
                    onFocusTrapContainerElementChanged={onTabBarFocusTrapContainerElementChanged}
                    shouldShowLabelWhenInactive={shouldShowLabelWhenInactive}
                    // eslint-disable-next-line react/jsx-props-no-spreading
                    {...props}
                />
            );
        },
        [TabBar, onTabBarFocusTrapContainerElementChanged, shouldShowLabelWhenInactive],
    );

    // If the selected tab changes, we need to update the focus trap container element of the active tab
    useEffect(() => {
        onActiveTabFocusTrapContainerElementChanged?.(selectedTab ? focusTrapContainerElementMapping[selectedTab] : null);
    }, [selectedTab, focusTrapContainerElementMapping, onActiveTabFocusTrapContainerElementChanged]);

    if (isLoadingOnyxValue(selectedTabResult)) {
        return null;
    }

    return (
        <TabFocusTrapContext.Provider value={setTabFocusTrapContainerElement}>
            <TopTab.Navigator
                /* eslint-disable-next-line react/jsx-props-no-spreading */
                {...rest}
                id={id}
                initialRouteName={selectedTab ?? defaultSelectedTab}
                backBehavior="initialRoute"
                keyboardDismissMode="none"
                tabBar={TabBarWithFocusTrapInclusion}
                onTabSelect={onTabSelect}
                screenListeners={{
                    state: (e) => {
                        const event = e as unknown as EventMapCore<NavigationState>['state'];
                        const state = event.data.state;
                        const index = state.index;
                        const routeNames = state.routeNames;
                        // For web-based platforms we need to focus the selected tab input once on first mount as well as
                        // when the tab selection is changed via internal Pager onPageSelected (passed to the navigator)
                        if (isFirstMount.current) {
                            onTabSelectHandler(index, onTabSelect);
                            isFirstMount.current = false;
                        }
                        const newSelectedTab = routeNames.at(index);
                        if (selectedTab === newSelectedTab) {
                            return;
                        }
                        Tab.setSelectedTab(id, newSelectedTab as SelectedTabRequest);
                        onTabSelected(newSelectedTab as IOURequestType);
                    },
                    ...(screenListeners ?? {}),
                }}
                screenOptions={{
                    ...defaultScreenOptions,
                    swipeEnabled: !disableSwipe,
                    lazy: lazyLoadScreens,
                    lazyPlaceholder: LazyPlaceholder,
                }}
            >
                {children}
            </TopTab.Navigator>
        </TabFocusTrapContext.Provider>
    );
}

/**
 * We should use this wrapper for each tab screen. This will help register the focus trap container element of each tab screen.
 * In the OnyxTabNavigator component, depending on the selected tab, we will further register the correct container element of the current active tab to the parent focus trap.
 * This must be used if we want to include all tabbable elements of one tab screen in the parent focus trap if that tab screen is active.
 * Example usage (check the `IOURequestStartPage.tsx` and `NewChatSelectorPage.tsx` components for more info)
 * ```tsx
 * <OnyxTabNavigator>
 *   <Tab.Screen>
 *     {() => (
 *       <TabScreenWithFocusTrapWrapper>
 *          <Content />
 *        </TabScreenWithFocusTrapWrapper>
 *     )}
 *   </Tab.Screen>
 * </OnyxTabNavigator>
 * ```
 */
function TabScreenWithFocusTrapWrapper({children}: {children?: React.ReactNode}) {
    const route = useRoute();
    const styles = useThemeStyles();
    const setTabContainerElement = useContext(TabFocusTrapContext);
    const handleContainerElementChanged = useCallback(
        (element: HTMLElement | null) => {
            setTabContainerElement(route.name, element);
        },
        [setTabContainerElement, route.name],
    );

    return (
        <FocusTrapContainerElement
            onContainerElementChanged={handleContainerElementChanged}
            style={[styles.w100, styles.h100]}
        >
            {children}
        </FocusTrapContainerElement>
    );
}

OnyxTabNavigator.displayName = 'OnyxTabNavigator';

export default OnyxTabNavigator;

export {TabScreenWithFocusTrapWrapper, TopTab};<|MERGE_RESOLUTION|>--- conflicted
+++ resolved
@@ -50,13 +50,11 @@
     /** Disable swipe between tabs */
     disableSwipe?: boolean;
 
-<<<<<<< HEAD
     /** Whether to lazy load the tab screens */
     lazyLoadScreens?: boolean;
-=======
+
     /** Callback to handle the Pager's internal onPageSelected event callback */
     onTabSelect?: ({index}: {index: number}) => void;
->>>>>>> e6e28de9
 };
 
 // eslint-disable-next-line rulesdir/no-inline-named-export
@@ -80,11 +78,8 @@
     screenListeners,
     shouldShowLabelWhenInactive = true,
     disableSwipe = false,
-<<<<<<< HEAD
     lazyLoadScreens = false,
-=======
     onTabSelect,
->>>>>>> e6e28de9
     ...rest
 }: OnyxTabNavigatorProps) {
     const isFirstMount = useRef(true);
