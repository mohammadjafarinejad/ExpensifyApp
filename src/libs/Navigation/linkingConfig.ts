--- conflicted
+++ resolved
@@ -349,16 +349,7 @@
                             [SCREENS.I_AM_A_TEACHER]: ROUTES.I_AM_A_TEACHER,
                         },
                     },
-<<<<<<< HEAD
-                    Details: {
-=======
-                    [SCREENS.RIGHT_MODAL.SEARCH]: {
-                        screens: {
-                            [SCREENS.SEARCH_ROOT]: ROUTES.SEARCH,
-                        },
-                    },
                     [SCREENS.RIGHT_MODAL.DETAILS]: {
->>>>>>> 5c0f3e49
                         screens: {
                             [SCREENS.DETAILS_ROOT]: ROUTES.DETAILS.route,
                         },
