import type {CentralPaneName} from '@libs/Navigation/types';
import SCREENS from '@src/SCREENS';

const CENTRAL_PANE_TO_RHP_MAPPING: Partial<Record<CentralPaneName, string[]>> = {
    [SCREENS.SETTINGS.PROFILE.ROOT]: [
        SCREENS.SETTINGS.PROFILE.DISPLAY_NAME,
        SCREENS.SETTINGS.PROFILE.CONTACT_METHODS,
        SCREENS.SETTINGS.PROFILE.CONTACT_METHOD_DETAILS,
        SCREENS.SETTINGS.PROFILE.NEW_CONTACT_METHOD,
        SCREENS.SETTINGS.PROFILE.STATUS_CLEAR_AFTER,
        SCREENS.SETTINGS.PROFILE.STATUS_CLEAR_AFTER_DATE,
        SCREENS.SETTINGS.PROFILE.STATUS_CLEAR_AFTER_TIME,
        SCREENS.SETTINGS.PROFILE.STATUS,
        SCREENS.SETTINGS.PROFILE.PRONOUNS,
        SCREENS.SETTINGS.PROFILE.TIMEZONE,
        SCREENS.SETTINGS.PROFILE.TIMEZONE_SELECT,
        SCREENS.SETTINGS.PROFILE.LEGAL_NAME,
        SCREENS.SETTINGS.PROFILE.DATE_OF_BIRTH,
        SCREENS.SETTINGS.PROFILE.ADDRESS,
        SCREENS.SETTINGS.PROFILE.ADDRESS_COUNTRY,
        SCREENS.SETTINGS.SHARE_CODE,
    ],
    [SCREENS.SETTINGS.PREFERENCES.ROOT]: [SCREENS.SETTINGS.PREFERENCES.PRIORITY_MODE, SCREENS.SETTINGS.PREFERENCES.LANGUAGE, SCREENS.SETTINGS.PREFERENCES.THEME],
    [SCREENS.SETTINGS.WALLET.ROOT]: [
        SCREENS.SETTINGS.WALLET.DOMAIN_CARD,
        SCREENS.SETTINGS.WALLET.CARD_GET_PHYSICAL.NAME,
        SCREENS.SETTINGS.WALLET.CARD_GET_PHYSICAL.PHONE,
        SCREENS.SETTINGS.WALLET.CARD_GET_PHYSICAL.ADDRESS,
        SCREENS.SETTINGS.WALLET.CARD_GET_PHYSICAL.CONFIRM,
        SCREENS.SETTINGS.WALLET.TRANSFER_BALANCE,
        SCREENS.SETTINGS.WALLET.CHOOSE_TRANSFER_ACCOUNT,
        SCREENS.SETTINGS.WALLET.ENABLE_PAYMENTS,
        SCREENS.SETTINGS.WALLET.CARD_ACTIVATE,
        SCREENS.SETTINGS.WALLET.REPORT_VIRTUAL_CARD_FRAUD,
        SCREENS.SETTINGS.WALLET.CARDS_DIGITAL_DETAILS_UPDATE_ADDRESS,
    ],
    [SCREENS.SETTINGS.SECURITY]: [SCREENS.SETTINGS.TWO_FACTOR_AUTH, SCREENS.SETTINGS.CLOSE],
    [SCREENS.SETTINGS.ABOUT]: [SCREENS.SETTINGS.APP_DOWNLOAD_LINKS],
    [SCREENS.SETTINGS.SAVE_THE_WORLD]: [SCREENS.I_KNOW_A_TEACHER, SCREENS.INTRO_SCHOOL_PRINCIPAL, SCREENS.I_AM_A_TEACHER],
    [SCREENS.SETTINGS.TROUBLESHOOT]: [SCREENS.SETTINGS.CONSOLE],
<<<<<<< HEAD
    [SCREENS.SEARCH.CENTRAL_PANE]: [SCREENS.SEARCH.REPORT_RHP, SCREENS.SEARCH.TRANSACTION_HOLD_REASON_RHP, SCREENS.SEARCH.ADVANCED_FILTERS_RHP, SCREENS.SEARCH.ADVANCED_FILTERS_TAX_RATE_RHP],
=======
    [SCREENS.SEARCH.CENTRAL_PANE]: [
        SCREENS.SEARCH.REPORT_RHP,
        SCREENS.SEARCH.TRANSACTION_HOLD_REASON_RHP,
        SCREENS.SEARCH.ADVANCED_FILTERS_RHP,
        SCREENS.SEARCH.ADVANCED_FILTERS_DATE_RHP,
        SCREENS.SEARCH.ADVANCED_FILTERS_TYPE_RHP,
        SCREENS.SEARCH.ADVANCED_FILTERS_STATUS_RHP,
        SCREENS.SEARCH.ADVANCED_FILTERS_DESCRIPTION_RHP,
        SCREENS.SEARCH.ADVANCED_FILTERS_MERCHANT_RHP,
        SCREENS.SEARCH.ADVANCED_FILTERS_REPORT_ID_RHP,
        SCREENS.SEARCH.ADVANCED_FILTERS_CATEGORY_RHP,
    ],
>>>>>>> 49435db7
    [SCREENS.SETTINGS.SUBSCRIPTION.ROOT]: [
        SCREENS.SETTINGS.SUBSCRIPTION.ADD_PAYMENT_CARD,
        SCREENS.SETTINGS.SUBSCRIPTION.SIZE,
        SCREENS.SETTINGS.SUBSCRIPTION.DISABLE_AUTO_RENEW_SURVEY,
        SCREENS.SETTINGS.SUBSCRIPTION.REQUEST_EARLY_CANCELLATION,
        SCREENS.SETTINGS.SUBSCRIPTION.CHANGE_BILLING_CURRENCY,
        SCREENS.SETTINGS.SUBSCRIPTION.CHANGE_PAYMENT_CURRENCY,
    ],
};

export default CENTRAL_PANE_TO_RHP_MAPPING;<|MERGE_RESOLUTION|>--- conflicted
+++ resolved
@@ -38,9 +38,6 @@
     [SCREENS.SETTINGS.ABOUT]: [SCREENS.SETTINGS.APP_DOWNLOAD_LINKS],
     [SCREENS.SETTINGS.SAVE_THE_WORLD]: [SCREENS.I_KNOW_A_TEACHER, SCREENS.INTRO_SCHOOL_PRINCIPAL, SCREENS.I_AM_A_TEACHER],
     [SCREENS.SETTINGS.TROUBLESHOOT]: [SCREENS.SETTINGS.CONSOLE],
-<<<<<<< HEAD
-    [SCREENS.SEARCH.CENTRAL_PANE]: [SCREENS.SEARCH.REPORT_RHP, SCREENS.SEARCH.TRANSACTION_HOLD_REASON_RHP, SCREENS.SEARCH.ADVANCED_FILTERS_RHP, SCREENS.SEARCH.ADVANCED_FILTERS_TAX_RATE_RHP],
-=======
     [SCREENS.SEARCH.CENTRAL_PANE]: [
         SCREENS.SEARCH.REPORT_RHP,
         SCREENS.SEARCH.TRANSACTION_HOLD_REASON_RHP,
@@ -52,8 +49,8 @@
         SCREENS.SEARCH.ADVANCED_FILTERS_MERCHANT_RHP,
         SCREENS.SEARCH.ADVANCED_FILTERS_REPORT_ID_RHP,
         SCREENS.SEARCH.ADVANCED_FILTERS_CATEGORY_RHP,
+        SCREENS.SEARCH.ADVANCED_FILTERS_TAX_RATE_RHP,
     ],
->>>>>>> 49435db7
     [SCREENS.SETTINGS.SUBSCRIPTION.ROOT]: [
         SCREENS.SETTINGS.SUBSCRIPTION.ADD_PAYMENT_CARD,
         SCREENS.SETTINGS.SUBSCRIPTION.SIZE,
