--- conflicted
+++ resolved
@@ -11,18 +11,17 @@
         SCREENS.WORKSPACE.WORKFLOWS_AUTO_REPORTING_MONTHLY_OFFSET,
         SCREENS.WORKSPACE.WORKFLOWS_PAYER,
     ],
-<<<<<<< HEAD
-    [SCREENS.WORKSPACE.TAGS]: [SCREENS.WORKSPACE.TAGS_SETTINGS, SCREENS.WORKSPACE.TAGS_EDIT, SCREENS.WORKSPACE.TAG_CREATE],
-    [SCREENS.WORKSPACE.TAXES]: [SCREENS.WORKSPACE.TAXES_NEW, SCREENS.WORKSPACE.TAXES_EDIT, SCREENS.WORKSPACE.TAXES_NAME, SCREENS.WORKSPACE.TAXES_VALUE],
-=======
     [SCREENS.WORKSPACE.TAXES]: [
         SCREENS.WORKSPACE.TAXES_SETTINGS,
         SCREENS.WORKSPACE.TAXES_SETTINGS_CUSTOM_TAX_NAME,
         SCREENS.WORKSPACE.TAXES_SETTINGS_FOREIGN_CURRENCY_DEFAULT,
         SCREENS.WORKSPACE.TAXES_SETTINGS_WORKSPACE_CURRENCY_DEFAULT,
+        SCREENS.WORKSPACE.TAX_CREATE,
+        SCREENS.WORKSPACE.TAXES_EDIT,
+        SCREENS.WORKSPACE.TAXES_NAME,
+        SCREENS.WORKSPACE.TAXES_VALUE,
     ],
     [SCREENS.WORKSPACE.TAGS]: [SCREENS.WORKSPACE.TAGS_SETTINGS, SCREENS.WORKSPACE.TAGS_EDIT, SCREENS.WORKSPACE.TAG_CREATE, SCREENS.WORKSPACE.TAG_SETTINGS, SCREENS.WORKSPACE.TAX_CREATE],
->>>>>>> 34fa9871
     [SCREENS.WORKSPACE.CATEGORIES]: [SCREENS.WORKSPACE.CATEGORY_CREATE, SCREENS.WORKSPACE.CATEGORY_SETTINGS, SCREENS.WORKSPACE.CATEGORIES_SETTINGS, SCREENS.WORKSPACE.CATEGORY_EDIT],
     [SCREENS.WORKSPACE.DISTANCE_RATES]: [SCREENS.WORKSPACE.CREATE_DISTANCE_RATE],
 };
