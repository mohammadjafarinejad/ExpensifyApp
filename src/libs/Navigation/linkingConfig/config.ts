--- conflicted
+++ resolved
@@ -268,17 +268,9 @@
                         [SCREENS.WORKSPACE.CURRENCY]: {
                             path: ROUTES.WORKSPACE_PROFILE_CURRENCY.route,
                         },
-<<<<<<< HEAD
                         [SCREENS.WORKSPACE.ADDRESS]: {
                             path: ROUTES.WORKSPACE_PROFILE_ADDRESS.route,
                         },
-                        [SCREENS.WORKSPACE.QUICKBOOKS_ONLINE_IMPORT]: {path: ROUTES.WORKSPACE_ACCOUNTING_QUICKBOOKS_ONLINE_IMPORT.route},
-                        [SCREENS.WORKSPACE.QUICKBOOKS_ONLINE_CHART_OF_ACCOUNTS]: {path: ROUTES.WORKSPACE_ACCOUNTING_QUICKBOOKS_ONLINE_CHART_OF_ACCOUNTS.route},
-                        [SCREENS.WORKSPACE.QUICKBOOKS_ONLINE_CLASSES]: {path: ROUTES.WORKSPACE_ACCOUNTING_QUICKBOOKS_ONLINE_CLASSES.route},
-                        [SCREENS.WORKSPACE.QUICKBOOKS_ONLINE_CUSTOMERS]: {path: ROUTES.WORKSPACE_ACCOUNTING_QUICKBOOKS_ONLINE_CUSTOMERS.route},
-                        [SCREENS.WORKSPACE.QUICKBOOKS_ONLINE_LOCATIONS]: {path: ROUTES.WORKSPACE_ACCOUNTING_QUICKBOOKS_ONLINE_LOCATIONS.route},
-                        [SCREENS.WORKSPACE.QUICKBOOKS_ONLINE_TAXES]: {path: ROUTES.WORKSPACE_ACCOUNTING_QUICKBOOKS_ONLINE_TAXES.route},
-=======
                         [SCREENS.WORKSPACE.ACCOUNTING.QUICKBOOKS_ONLINE_IMPORT]: {path: ROUTES.POLICY_ACCOUNTING_QUICKBOOKS_ONLINE_IMPORT.route},
                         [SCREENS.WORKSPACE.ACCOUNTING.QUICKBOOKS_ONLINE_CHART_OF_ACCOUNTS]: {path: ROUTES.POLICY_ACCOUNTING_QUICKBOOKS_ONLINE_CHART_OF_ACCOUNTS.route},
                         [SCREENS.WORKSPACE.ACCOUNTING.QUICKBOOKS_ONLINE_CLASSES]: {path: ROUTES.POLICY_ACCOUNTING_QUICKBOOKS_ONLINE_CLASSES.route},
@@ -310,7 +302,6 @@
                         [SCREENS.WORKSPACE.ACCOUNTING.QUICKBOOKS_ONLINE_INVOICE_ACCOUNT_SELECTOR]: {
                             path: ROUTES.WORKSPACE_ACCOUNTING_QUICKBOOKS_ONLINE_INVOICE_ACCOUNT_SELECTOR.route,
                         },
->>>>>>> f28d401b
                         [SCREENS.WORKSPACE.DESCRIPTION]: {
                             path: ROUTES.WORKSPACE_PROFILE_DESCRIPTION.route,
                         },
