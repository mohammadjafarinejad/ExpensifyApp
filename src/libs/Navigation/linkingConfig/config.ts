import type {LinkingOptions} from '@react-navigation/native';
import type {RootStackParamList} from '@navigation/types';
import NAVIGATORS from '@src/NAVIGATORS';
import ROUTES from '@src/ROUTES';
import type {Screen} from '@src/SCREENS';
import SCREENS from '@src/SCREENS';
import type {RouteConfig} from './createNormalizedConfigs';
import createNormalizedConfigs from './createNormalizedConfigs';

// Moved to a separate file to avoid cyclic dependencies.
const config: LinkingOptions<RootStackParamList>['config'] = {
    initialRouteName: NAVIGATORS.BOTTOM_TAB_NAVIGATOR,
    screens: {
        // Main Routes
        [SCREENS.VALIDATE_LOGIN]: ROUTES.VALIDATE_LOGIN,
        [SCREENS.UNLINK_LOGIN]: ROUTES.UNLINK_LOGIN,
        [SCREENS.TRANSITION_BETWEEN_APPS]: ROUTES.TRANSITION_BETWEEN_APPS,
        [SCREENS.CONNECTION_COMPLETE]: ROUTES.CONNECTION_COMPLETE,
        [SCREENS.CONCIERGE]: ROUTES.CONCIERGE,
        [SCREENS.TRACK_EXPENSE]: ROUTES.TRACK_EXPENSE,
        [SCREENS.SUBMIT_EXPENSE]: ROUTES.SUBMIT_EXPENSE,
        [SCREENS.SIGN_IN_WITH_APPLE_DESKTOP]: ROUTES.APPLE_SIGN_IN,
        [SCREENS.SIGN_IN_WITH_GOOGLE_DESKTOP]: ROUTES.GOOGLE_SIGN_IN,
        [SCREENS.SAML_SIGN_IN]: ROUTES.SAML_SIGN_IN,
        [SCREENS.DESKTOP_SIGN_IN_REDIRECT]: ROUTES.DESKTOP_SIGN_IN_REDIRECT,
        [SCREENS.ATTACHMENTS]: ROUTES.ATTACHMENTS.route,
        [SCREENS.PROFILE_AVATAR]: ROUTES.PROFILE_AVATAR.route,
        [SCREENS.WORKSPACE_AVATAR]: ROUTES.WORKSPACE_AVATAR.route,
        [SCREENS.REPORT_AVATAR]: ROUTES.REPORT_AVATAR.route,
        [SCREENS.TRANSACTION_RECEIPT]: ROUTES.TRANSACTION_RECEIPT.route,
        [SCREENS.WORKSPACE_JOIN_USER]: ROUTES.WORKSPACE_JOIN_USER.route,
        [SCREENS.REPORT]: ROUTES.REPORT_WITH_ID.route,
        [SCREENS.SETTINGS.PROFILE.ROOT]: {
            path: ROUTES.SETTINGS_PROFILE,
            exact: true,
        },
        [SCREENS.SETTINGS.PREFERENCES.ROOT]: {
            path: ROUTES.SETTINGS_PREFERENCES,
            exact: true,
        },
        [SCREENS.SETTINGS.SECURITY]: {
            path: ROUTES.SETTINGS_SECURITY,
            exact: true,
        },
        [SCREENS.SETTINGS.WALLET.ROOT]: {
            path: ROUTES.SETTINGS_WALLET,
            exact: true,
        },
        [SCREENS.SETTINGS.ABOUT]: {
            path: ROUTES.SETTINGS_ABOUT,
            exact: true,
        },
        [SCREENS.SETTINGS.TROUBLESHOOT]: {
            path: ROUTES.SETTINGS_TROUBLESHOOT,
            exact: true,
        },
        [SCREENS.SETTINGS.WORKSPACES]: ROUTES.SETTINGS_WORKSPACES,
        [SCREENS.SEARCH.CENTRAL_PANE]: {
            path: ROUTES.SEARCH_CENTRAL_PANE.route,
        },
        [SCREENS.SETTINGS.SAVE_THE_WORLD]: ROUTES.SETTINGS_SAVE_THE_WORLD,
        [SCREENS.SETTINGS.SUBSCRIPTION.ROOT]: ROUTES.SETTINGS_SUBSCRIPTION,

        // Sidebar
        [NAVIGATORS.BOTTOM_TAB_NAVIGATOR]: {
            path: ROUTES.ROOT,
            initialRouteName: SCREENS.HOME,
            screens: {
                [SCREENS.HOME]: ROUTES.HOME,
                [SCREENS.SETTINGS.ROOT]: {
                    path: ROUTES.SETTINGS,
                },
            },
        },

        [SCREENS.NOT_FOUND]: '*',
        [NAVIGATORS.LEFT_MODAL_NAVIGATOR]: {
            screens: {
                [SCREENS.LEFT_MODAL.WORKSPACE_SWITCHER]: {
                    path: ROUTES.WORKSPACE_SWITCHER,
                },
            },
        },
        [NAVIGATORS.FEATURE_TRANING_MODAL_NAVIGATOR]: {
            screens: {
                [SCREENS.FEATURE_TRAINING_ROOT]: {
                    path: ROUTES.TRACK_TRAINING_MODAL,
                    exact: true,
                },
            },
        },
        [NAVIGATORS.WELCOME_VIDEO_MODAL_NAVIGATOR]: {
            screens: {
                [SCREENS.WELCOME_VIDEO.ROOT]: {
                    path: ROUTES.WELCOME_VIDEO_ROOT,
                    exact: true,
                },
            },
        },
        [NAVIGATORS.EXPLANATION_MODAL_NAVIGATOR]: {
            screens: {
                [SCREENS.EXPLANATION_MODAL.ROOT]: {
                    path: ROUTES.EXPLANATION_MODAL_ROOT,
                    exact: true,
                },
            },
        },
        [NAVIGATORS.ONBOARDING_MODAL_NAVIGATOR]: {
            // Don't set the initialRouteName, because when the user continues from the last visited onboarding page,
            // the onboarding purpose page will be briefly visible.
            path: ROUTES.ONBOARDING_ROOT.route,
            screens: {
                [SCREENS.ONBOARDING.PURPOSE]: {
                    path: ROUTES.ONBOARDING_PURPOSE.route,
                    exact: true,
                },
                [SCREENS.ONBOARDING.PERSONAL_DETAILS]: {
                    path: ROUTES.ONBOARDING_PERSONAL_DETAILS.route,
                    exact: true,
                },
                [SCREENS.ONBOARDING.EMPLOYEES]: {
                    path: ROUTES.ONBOARDING_EMPLOYEES.route,
                    exact: true,
                },
                [SCREENS.ONBOARDING.ACCOUNTING]: {
                    path: ROUTES.ONBOARDING_ACCOUNTING.route,
                    exact: true,
                },
            },
        },
        [NAVIGATORS.RIGHT_MODAL_NAVIGATOR]: {
            screens: {
                [SCREENS.RIGHT_MODAL.SETTINGS]: {
                    screens: {
                        [SCREENS.SETTINGS.PREFERENCES.PRIORITY_MODE]: {
                            path: ROUTES.SETTINGS_PRIORITY_MODE,
                            exact: true,
                        },
                        [SCREENS.SETTINGS.PREFERENCES.LANGUAGE]: {
                            path: ROUTES.SETTINGS_LANGUAGE,
                            exact: true,
                        },
                        [SCREENS.SETTINGS.SUBSCRIPTION.ADD_PAYMENT_CARD]: {
                            path: ROUTES.SETTINGS_SUBSCRIPTION_ADD_PAYMENT_CARD,
                            exact: true,
                        },
                        [SCREENS.SETTINGS.SUBSCRIPTION.CHANGE_BILLING_CURRENCY]: {
                            path: ROUTES.SETTINGS_SUBSCRIPTION_CHANGE_BILLING_CURRENCY,
                            exact: true,
                        },
                        [SCREENS.SETTINGS.SUBSCRIPTION.CHANGE_PAYMENT_CURRENCY]: {
                            path: ROUTES.SETTINGS_SUBSCRIPTION_CHANGE_PAYMENT_CURRENCY,
                            exact: true,
                        },
                        [SCREENS.SETTINGS.ADD_PAYMENT_CARD_CHANGE_CURRENCY]: {
                            path: ROUTES.SETTINGS_CHANGE_CURRENCY,
                            exact: true,
                        },
                        [SCREENS.SETTINGS.PREFERENCES.THEME]: {
                            path: ROUTES.SETTINGS_THEME,
                            exact: true,
                        },
                        [SCREENS.SETTINGS.CLOSE]: {
                            path: ROUTES.SETTINGS_CLOSE,
                            exact: true,
                        },
                        [SCREENS.SETTINGS.WALLET.VERIFY_ACCOUNT]: {
                            path: ROUTES.SETTINGS_WALLET_VERIFY_ACCOUNT.route,
                            exact: true,
                        },
                        [SCREENS.SETTINGS.WALLET.DOMAIN_CARD]: {
                            path: ROUTES.SETTINGS_WALLET_DOMAINCARD.route,
                            exact: true,
                        },
                        [SCREENS.SETTINGS.WALLET.REPORT_VIRTUAL_CARD_FRAUD]: {
                            path: ROUTES.SETTINGS_REPORT_FRAUD.route,
                            exact: true,
                        },
                        [SCREENS.SETTINGS.WALLET.CARD_GET_PHYSICAL.NAME]: {
                            path: ROUTES.SETTINGS_WALLET_CARD_GET_PHYSICAL_NAME.route,
                            exact: true,
                        },
                        [SCREENS.SETTINGS.WALLET.CARD_GET_PHYSICAL.PHONE]: {
                            path: ROUTES.SETTINGS_WALLET_CARD_GET_PHYSICAL_PHONE.route,
                            exact: true,
                        },
                        [SCREENS.SETTINGS.WALLET.CARD_GET_PHYSICAL.ADDRESS]: {
                            path: ROUTES.SETTINGS_WALLET_CARD_GET_PHYSICAL_ADDRESS.route,
                            exact: true,
                        },
                        [SCREENS.SETTINGS.WALLET.CARD_GET_PHYSICAL.CONFIRM]: {
                            path: ROUTES.SETTINGS_WALLET_CARD_GET_PHYSICAL_CONFIRM.route,
                            exact: true,
                        },
                        [SCREENS.SETTINGS.WALLET.ENABLE_PAYMENTS]: {
                            path: ROUTES.SETTINGS_ENABLE_PAYMENTS,
                            exact: true,
                        },
                        [SCREENS.SETTINGS.WALLET.TRANSFER_BALANCE]: {
                            path: ROUTES.SETTINGS_WALLET_TRANSFER_BALANCE,
                            exact: true,
                        },
                        [SCREENS.SETTINGS.WALLET.CHOOSE_TRANSFER_ACCOUNT]: {
                            path: ROUTES.SETTINGS_WALLET_CHOOSE_TRANSFER_ACCOUNT,
                            exact: true,
                        },
                        [SCREENS.SETTINGS.REPORT_CARD_LOST_OR_DAMAGED]: {
                            path: ROUTES.SETTINGS_WALLET_REPORT_CARD_LOST_OR_DAMAGED.route,
                            exact: true,
                        },
                        [SCREENS.SETTINGS.WALLET.CARD_ACTIVATE]: {
                            path: ROUTES.SETTINGS_WALLET_CARD_ACTIVATE.route,
                            exact: true,
                        },
                        [SCREENS.SETTINGS.WALLET.CARDS_DIGITAL_DETAILS_UPDATE_ADDRESS]: {
                            path: ROUTES.SETTINGS_WALLET_CARD_DIGITAL_DETAILS_UPDATE_ADDRESS.route,
                            exact: true,
                        },
                        [SCREENS.SETTINGS.ADD_DEBIT_CARD]: {
                            path: ROUTES.SETTINGS_ADD_DEBIT_CARD,
                            exact: true,
                        },
                        [SCREENS.SETTINGS.ADD_BANK_ACCOUNT]: {
                            path: ROUTES.SETTINGS_ADD_BANK_ACCOUNT,
                            exact: true,
                        },
                        [SCREENS.SETTINGS.PROFILE.PRONOUNS]: {
                            path: ROUTES.SETTINGS_PRONOUNS,
                            exact: true,
                        },
                        [SCREENS.SETTINGS.PROFILE.DISPLAY_NAME]: {
                            path: ROUTES.SETTINGS_DISPLAY_NAME,
                            exact: true,
                        },
                        [SCREENS.SETTINGS.PROFILE.TIMEZONE]: {
                            path: ROUTES.SETTINGS_TIMEZONE,
                            exact: true,
                        },
                        [SCREENS.SETTINGS.PROFILE.TIMEZONE_SELECT]: {
                            path: ROUTES.SETTINGS_TIMEZONE_SELECT,
                            exact: true,
                        },
                        [SCREENS.SETTINGS.APP_DOWNLOAD_LINKS]: {
                            path: ROUTES.SETTINGS_APP_DOWNLOAD_LINKS,
                            exact: true,
                        },
                        [SCREENS.SETTINGS.CONSOLE]: {
                            path: ROUTES.SETTINGS_CONSOLE.route,
                            exact: true,
                        },
                        [SCREENS.SETTINGS.SHARE_LOG]: ROUTES.SETTINGS_SHARE_LOG.route,
                        [SCREENS.SETTINGS.PROFILE.CONTACT_METHODS]: {
                            path: ROUTES.SETTINGS_CONTACT_METHODS.route,
                            exact: true,
                        },
                        [SCREENS.SETTINGS.PROFILE.CONTACT_METHOD_DETAILS]: {
                            path: ROUTES.SETTINGS_CONTACT_METHOD_DETAILS.route,
                        },
                        [SCREENS.SETTINGS.PROFILE.NEW_CONTACT_METHOD]: {
                            path: ROUTES.SETTINGS_NEW_CONTACT_METHOD.route,
                            exact: true,
                        },
                        [SCREENS.SETTINGS.PROFILE.LEGAL_NAME]: {
                            path: ROUTES.SETTINGS_LEGAL_NAME,
                            exact: true,
                        },
                        [SCREENS.SETTINGS.PROFILE.PHONE_NUMBER]: {
                            path: ROUTES.SETTINGS_PHONE_NUMBER,
                            exact: true,
                        },
                        [SCREENS.SETTINGS.PROFILE.DATE_OF_BIRTH]: {
                            path: ROUTES.SETTINGS_DATE_OF_BIRTH,
                            exact: true,
                        },
                        [SCREENS.SETTINGS.PROFILE.ADDRESS]: {
                            path: ROUTES.SETTINGS_ADDRESS,
                            exact: true,
                        },
                        [SCREENS.SETTINGS.PROFILE.ADDRESS_COUNTRY]: {
                            path: ROUTES.SETTINGS_ADDRESS_COUNTRY.route,
                            exact: true,
                        },
                        [SCREENS.SETTINGS.PROFILE.ADDRESS_STATE]: {
                            path: ROUTES.SETTINGS_ADDRESS_STATE.route,
                            exact: true,
                        },
                        [SCREENS.SETTINGS.TWO_FACTOR_AUTH]: {
                            path: ROUTES.SETTINGS_2FA.route,
                            exact: true,
                        },
                        [SCREENS.SETTINGS.DELEGATE.ADD_DELEGATE]: {
                            path: ROUTES.SETTINGS_ADD_DELEGATE,
                            exact: true,
                        },
                        [SCREENS.SETTINGS.DELEGATE.DELEGATE_ROLE]: {
                            path: ROUTES.SETTINGS_DELEGATE_ROLE.route,
                            parse: {
                                login: (login: string) => decodeURIComponent(login),
                            },
                        },
                        [SCREENS.SETTINGS.DELEGATE.UPDATE_DELEGATE_ROLE]: {
                            path: ROUTES.SETTINGS_UPDATE_DELEGATE_ROLE.route,
                            parse: {
                                login: (login: string) => decodeURIComponent(login),
                            },
                        },
                        [SCREENS.SETTINGS.DELEGATE.DELEGATE_CONFIRM]: {
                            path: ROUTES.SETTINGS_DELEGATE_CONFIRM.route,
                            parse: {
                                login: (login: string) => decodeURIComponent(login),
                            },
                        },
                        [SCREENS.SETTINGS.DELEGATE.UPDATE_DELEGATE_ROLE_MAGIC_CODE]: {
                            path: ROUTES.SETTINGS_UPDATE_DELEGATE_ROLE_MAGIC_CODE.route,
                            parse: {
                                login: (login: string) => decodeURIComponent(login),
                            },
                        },
                        [SCREENS.SETTINGS.PROFILE.STATUS]: {
                            path: ROUTES.SETTINGS_STATUS,
                            exact: true,
                        },
                        [SCREENS.SETTINGS.PROFILE.STATUS_CLEAR_AFTER]: {
                            path: ROUTES.SETTINGS_STATUS_CLEAR_AFTER,
                        },
                        [SCREENS.SETTINGS.PROFILE.STATUS_CLEAR_AFTER_DATE]: {
                            path: ROUTES.SETTINGS_STATUS_CLEAR_AFTER_DATE,
                        },
                        [SCREENS.SETTINGS.PROFILE.STATUS_CLEAR_AFTER_TIME]: {
                            path: ROUTES.SETTINGS_STATUS_CLEAR_AFTER_TIME,
                        },
                        [SCREENS.SETTINGS.SUBSCRIPTION.SIZE]: {
                            path: ROUTES.SETTINGS_SUBSCRIPTION_SIZE.route,
                            parse: {
                                canChangeSize: Number,
                            },
                        },
                        [SCREENS.SETTINGS.SUBSCRIPTION.DISABLE_AUTO_RENEW_SURVEY]: {
                            path: ROUTES.SETTINGS_SUBSCRIPTION_DISABLE_AUTO_RENEW_SURVEY,
                        },
                        [SCREENS.SETTINGS.SUBSCRIPTION.REQUEST_EARLY_CANCELLATION]: {
                            path: ROUTES.SETTINGS_SUBSCRIPTION_REQUEST_EARLY_CANCELLATION,
                        },
                        [SCREENS.WORKSPACE.CURRENCY]: {
                            path: ROUTES.WORKSPACE_PROFILE_CURRENCY.route,
                        },
                        [SCREENS.WORKSPACE.ADDRESS]: {
                            path: ROUTES.WORKSPACE_PROFILE_ADDRESS.route,
                        },
                        [SCREENS.WORKSPACE.ACCOUNTING.QUICKBOOKS_ONLINE_IMPORT]: {path: ROUTES.POLICY_ACCOUNTING_QUICKBOOKS_ONLINE_IMPORT.route},
                        [SCREENS.WORKSPACE.ACCOUNTING.QUICKBOOKS_ONLINE_CHART_OF_ACCOUNTS]: {path: ROUTES.POLICY_ACCOUNTING_QUICKBOOKS_ONLINE_CHART_OF_ACCOUNTS.route},
                        [SCREENS.WORKSPACE.ACCOUNTING.QUICKBOOKS_ONLINE_CLASSES]: {path: ROUTES.POLICY_ACCOUNTING_QUICKBOOKS_ONLINE_CLASSES.route},
                        [SCREENS.WORKSPACE.ACCOUNTING.QUICKBOOKS_ONLINE_CUSTOMERS]: {path: ROUTES.POLICY_ACCOUNTING_QUICKBOOKS_ONLINE_CUSTOMERS.route},
                        [SCREENS.WORKSPACE.ACCOUNTING.QUICKBOOKS_ONLINE_LOCATIONS]: {path: ROUTES.POLICY_ACCOUNTING_QUICKBOOKS_ONLINE_LOCATIONS.route},
                        [SCREENS.WORKSPACE.ACCOUNTING.QUICKBOOKS_ONLINE_TAXES]: {path: ROUTES.POLICY_ACCOUNTING_QUICKBOOKS_ONLINE_TAXES.route},
                        [SCREENS.WORKSPACE.ACCOUNTING.QUICKBOOKS_ONLINE_EXPORT]: {path: ROUTES.POLICY_ACCOUNTING_QUICKBOOKS_ONLINE_EXPORT.route},
                        [SCREENS.WORKSPACE.ACCOUNTING.QUICKBOOKS_ONLINE_EXPORT_DATE_SELECT]: {path: ROUTES.POLICY_ACCOUNTING_QUICKBOOKS_ONLINE_EXPORT_DATE_SELECT.route},
                        [SCREENS.WORKSPACE.ACCOUNTING.QUICKBOOKS_ONLINE_EXPORT_INVOICE_ACCOUNT_SELECT]: {path: ROUTES.POLICY_ACCOUNTING_QUICKBOOKS_ONLINE_INVOICE_ACCOUNT_SELECT.route},
                        [SCREENS.WORKSPACE.ACCOUNTING.QUICKBOOKS_ONLINE_EXPORT_OUT_OF_POCKET_EXPENSES_ACCOUNT_SELECT]: {
                            path: ROUTES.POLICY_ACCOUNTING_QUICKBOOKS_ONLINE_EXPORT_OUT_OF_POCKET_EXPENSES_ACCOUNT_SELECT.route,
                        },
                        [SCREENS.WORKSPACE.ACCOUNTING.QUICKBOOKS_ONLINE_EXPORT_OUT_OF_POCKET_EXPENSES]: {
                            path: ROUTES.POLICY_ACCOUNTING_QUICKBOOKS_ONLINE_EXPORT_OUT_OF_POCKET_EXPENSES.route,
                        },
                        [SCREENS.WORKSPACE.ACCOUNTING.QUICKBOOKS_ONLINE_EXPORT_OUT_OF_POCKET_EXPENSES_SELECT]: {
                            path: ROUTES.POLICY_ACCOUNTING_QUICKBOOKS_ONLINE_EXPORT_OUT_OF_POCKET_EXPENSES_SELECT.route,
                        },
                        [SCREENS.WORKSPACE.ACCOUNTING.QUICKBOOKS_ONLINE_COMPANY_CARD_EXPENSE_ACCOUNT_SELECT]: {
                            path: ROUTES.POLICY_ACCOUNTING_QUICKBOOKS_ONLINE_COMPANY_CARD_EXPENSE_ACCOUNT_SELECT.route,
                        },
                        [SCREENS.WORKSPACE.ACCOUNTING.QUICKBOOKS_ONLINE_NON_REIMBURSABLE_DEFAULT_VENDOR_SELECT]: {
                            path: ROUTES.POLICY_ACCOUNTING_QUICKBOOKS_ONLINE_NON_REIMBURSABLE_DEFAULT_VENDOR_SELECT.route,
                        },
                        [SCREENS.WORKSPACE.ACCOUNTING.QUICKBOOKS_ONLINE_COMPANY_CARD_EXPENSE_ACCOUNT]: {
                            path: ROUTES.POLICY_ACCOUNTING_QUICKBOOKS_ONLINE_COMPANY_CARD_EXPENSE_ACCOUNT.route,
                        },
                        [SCREENS.WORKSPACE.ACCOUNTING.QUICKBOOKS_ONLINE_COMPANY_CARD_EXPENSE_ACCOUNT_COMPANY_CARD_SELECT]: {
                            path: ROUTES.POLICY_ACCOUNTING_QUICKBOOKS_ONLINE_COMPANY_CARD_EXPENSE_SELECT.route,
                        },
                        [SCREENS.WORKSPACE.ACCOUNTING.QUICKBOOKS_ONLINE_EXPORT_PREFERRED_EXPORTER]: {path: ROUTES.POLICY_ACCOUNTING_QUICKBOOKS_ONLINE_PREFERRED_EXPORTER.route},
                        [SCREENS.WORKSPACE.ACCOUNTING.QUICKBOOKS_ONLINE_ADVANCED]: {
                            path: ROUTES.WORKSPACE_ACCOUNTING_QUICKBOOKS_ONLINE_ADVANCED.route,
                        },
                        [SCREENS.WORKSPACE.ACCOUNTING.QUICKBOOKS_ONLINE_ACCOUNT_SELECTOR]: {
                            path: ROUTES.WORKSPACE_ACCOUNTING_QUICKBOOKS_ONLINE_ACCOUNT_SELECTOR.route,
                        },
                        [SCREENS.WORKSPACE.ACCOUNTING.QUICKBOOKS_ONLINE_INVOICE_ACCOUNT_SELECTOR]: {
                            path: ROUTES.WORKSPACE_ACCOUNTING_QUICKBOOKS_ONLINE_INVOICE_ACCOUNT_SELECTOR.route,
                        },
                        [SCREENS.WORKSPACE.ACCOUNTING.QUICKBOOKS_ONLINE_CLASSES_DISPLAYED_AS]: {
                            path: ROUTES.POLICY_ACCOUNTING_QUICKBOOKS_ONLINE_CLASSES_DISPLAYED_AS.route,
                        },
                        [SCREENS.WORKSPACE.ACCOUNTING.QUICKBOOKS_ONLINE_CUSTOMERS_DISPLAYED_AS]: {
                            path: ROUTES.POLICY_ACCOUNTING_QUICKBOOKS_ONLINE_CUSTOMERS_DISPLAYED_AS.route,
                        },
                        [SCREENS.WORKSPACE.ACCOUNTING.QUICKBOOKS_ONLINE_LOCATIONS_DISPLAYED_AS]: {
                            path: ROUTES.POLICY_ACCOUNTING_QUICKBOOKS_ONLINE_LOCATIONS_DISPLAYED_AS.route,
                        },
                        [SCREENS.WORKSPACE.ACCOUNTING.QUICKBOOKS_DESKTOP_COMPANY_CARD_EXPENSE_ACCOUNT_SELECT]: {
                            path: ROUTES.POLICY_ACCOUNTING_QUICKBOOKS_DESKTOP_COMPANY_CARD_EXPENSE_ACCOUNT_SELECT.route,
                        },
                        [SCREENS.WORKSPACE.ACCOUNTING.QUICKBOOKS_DESKTOP_NON_REIMBURSABLE_DEFAULT_VENDOR_SELECT]: {
                            path: ROUTES.POLICY_ACCOUNTING_QUICKBOOKS_DESKTOP_NON_REIMBURSABLE_DEFAULT_VENDOR_SELECT.route,
                        },
                        [SCREENS.WORKSPACE.ACCOUNTING.QUICKBOOKS_DESKTOP_COMPANY_CARD_EXPENSE_ACCOUNT_COMPANY_CARD_SELECT]: {
                            path: ROUTES.POLICY_ACCOUNTING_QUICKBOOKS_DESKTOP_COMPANY_CARD_EXPENSE_SELECT.route,
                        },
                        [SCREENS.WORKSPACE.ACCOUNTING.QUICKBOOKS_DESKTOP_COMPANY_CARD_EXPENSE_ACCOUNT]: {
                            path: ROUTES.POLICY_ACCOUNTING_QUICKBOOKS_DESKTOP_COMPANY_CARD_EXPENSE_ACCOUNT.route,
                        },
                        [SCREENS.WORKSPACE.ACCOUNTING.QUICKBOOKS_DESKTOP_ADVANCED]: {
                            path: ROUTES.WORKSPACE_ACCOUNTING_QUICKBOOKS_DESKTOP_ADVANCED.route,
                        },
                        [SCREENS.WORKSPACE.ACCOUNTING.QUICKBOOKS_DESKTOP_EXPORT_DATE_SELECT]: {path: ROUTES.POLICY_ACCOUNTING_QUICKBOOKS_DESKTOP_EXPORT_DATE_SELECT.route},
                        [SCREENS.WORKSPACE.ACCOUNTING.QUICKBOOKS_DESKTOP_EXPORT_PREFERRED_EXPORTER]: {path: ROUTES.POLICY_ACCOUNTING_QUICKBOOKS_DESKTOP_PREFERRED_EXPORTER.route},
                        [SCREENS.WORKSPACE.ACCOUNTING.QUICKBOOKS_DESKTOP_EXPORT_OUT_OF_POCKET_EXPENSES_ACCOUNT_SELECT]: {
                            path: ROUTES.POLICY_ACCOUNTING_QUICKBOOKS_DESKTOP_EXPORT_OUT_OF_POCKET_EXPENSES_ACCOUNT_SELECT.route,
                        },
                        [SCREENS.WORKSPACE.ACCOUNTING.QUICKBOOKS_DESKTOP_EXPORT_OUT_OF_POCKET_EXPENSES]: {
                            path: ROUTES.POLICY_ACCOUNTING_QUICKBOOKS_DESKTOP_EXPORT_OUT_OF_POCKET_EXPENSES.route,
                        },
                        [SCREENS.WORKSPACE.ACCOUNTING.QUICKBOOKS_DESKTOP_EXPORT_OUT_OF_POCKET_EXPENSES_SELECT]: {
                            path: ROUTES.POLICY_ACCOUNTING_QUICKBOOKS_DESKTOP_EXPORT_OUT_OF_POCKET_EXPENSES_SELECT.route,
                        },
                        [SCREENS.WORKSPACE.ACCOUNTING.QUICKBOOKS_DESKTOP_EXPORT]: {path: ROUTES.POLICY_ACCOUNTING_QUICKBOOKS_DESKTOP_EXPORT.route},
                        [SCREENS.WORKSPACE.ACCOUNTING.QUICKBOOKS_DESKTOP_SETUP_MODAL]: {
                            path: ROUTES.POLICY_ACCOUNTING_QUICKBOOKS_DESKTOP_SETUP_MODAL.route,
                        },
                        [SCREENS.WORKSPACE.ACCOUNTING.QUICKBOOKS_DESKTOP_SETUP_REQUIRED_DEVICE_MODAL]: {
                            path: ROUTES.POLICY_ACCOUNTING_QUICKBOOKS_DESKTOP_SETUP_REQUIRED_DEVICE_MODAL.route,
                        },
                        [SCREENS.WORKSPACE.ACCOUNTING.QUICKBOOKS_DESKTOP_TRIGGER_FIRST_SYNC]: {
                            path: ROUTES.POLICY_ACCOUNTING_QUICKBOOKS_DESKTOP_TRIGGER_FIRST_SYNC.route,
                        },
                        [SCREENS.WORKSPACE.ACCOUNTING.QUICKBOOKS_DESKTOP_IMPORT]: {path: ROUTES.POLICY_ACCOUNTING_QUICKBOOKS_DESKTOP_IMPORT.route},
                        [SCREENS.WORKSPACE.ACCOUNTING.QUICKBOOKS_DESKTOP_CHART_OF_ACCOUNTS]: {path: ROUTES.POLICY_ACCOUNTING_QUICKBOOKS_DESKTOP_CHART_OF_ACCOUNTS.route},
                        [SCREENS.WORKSPACE.ACCOUNTING.QUICKBOOKS_DESKTOP_CLASSES]: {path: ROUTES.POLICY_ACCOUNTING_QUICKBOOKS_DESKTOP_CLASSES.route},
                        [SCREENS.WORKSPACE.ACCOUNTING.QUICKBOOKS_DESKTOP_CLASSES_DISPLAYED_AS]: {path: ROUTES.POLICY_ACCOUNTING_QUICKBOOKS_DESKTOP_CLASSES_DISPLAYED_AS.route},
                        [SCREENS.WORKSPACE.ACCOUNTING.QUICKBOOKS_DESKTOP_CUSTOMERS]: {path: ROUTES.POLICY_ACCOUNTING_QUICKBOOKS_DESKTOP_CUSTOMERS.route},
                        [SCREENS.WORKSPACE.ACCOUNTING.QUICKBOOKS_DESKTOP_CUSTOMERS_DISPLAYED_AS]: {path: ROUTES.POLICY_ACCOUNTING_QUICKBOOKS_DESKTOP_CUSTOMERS_DISPLAYED_AS.route},
                        [SCREENS.WORKSPACE.ACCOUNTING.QUICKBOOKS_DESKTOP_ITEMS]: {path: ROUTES.POLICY_ACCOUNTING_QUICKBOOKS_DESKTOP_ITEMS.route},
                        [SCREENS.WORKSPACE.ACCOUNTING.XERO_IMPORT]: {path: ROUTES.POLICY_ACCOUNTING_XERO_IMPORT.route},
                        [SCREENS.WORKSPACE.ACCOUNTING.XERO_CHART_OF_ACCOUNTS]: {path: ROUTES.POLICY_ACCOUNTING_XERO_CHART_OF_ACCOUNTS.route},
                        [SCREENS.WORKSPACE.ACCOUNTING.XERO_ORGANIZATION]: {path: ROUTES.POLICY_ACCOUNTING_XERO_ORGANIZATION.route},
                        [SCREENS.WORKSPACE.ACCOUNTING.XERO_TRACKING_CATEGORIES]: {path: ROUTES.POLICY_ACCOUNTING_XERO_TRACKING_CATEGORIES.route},
                        [SCREENS.WORKSPACE.ACCOUNTING.XERO_MAP_TRACKING_CATEGORY]: {path: ROUTES.POLICY_ACCOUNTING_XERO_TRACKING_CATEGORIES_MAP.route},
                        [SCREENS.WORKSPACE.ACCOUNTING.XERO_CUSTOMER]: {path: ROUTES.POLICY_ACCOUNTING_XERO_CUSTOMER.route},
                        [SCREENS.WORKSPACE.ACCOUNTING.XERO_TAXES]: {path: ROUTES.POLICY_ACCOUNTING_XERO_TAXES.route},
                        [SCREENS.WORKSPACE.ACCOUNTING.XERO_EXPORT]: {path: ROUTES.POLICY_ACCOUNTING_XERO_EXPORT.route},
                        [SCREENS.WORKSPACE.ACCOUNTING.XERO_EXPORT_PURCHASE_BILL_DATE_SELECT]: {path: ROUTES.POLICY_ACCOUNTING_XERO_EXPORT_PURCHASE_BILL_DATE_SELECT.route},
                        [SCREENS.WORKSPACE.ACCOUNTING.XERO_EXPORT_BANK_ACCOUNT_SELECT]: {path: ROUTES.POLICY_ACCOUNTING_XERO_EXPORT_BANK_ACCOUNT_SELECT.route},
                        [SCREENS.WORKSPACE.ACCOUNTING.XERO_ADVANCED]: {path: ROUTES.POLICY_ACCOUNTING_XERO_ADVANCED.route},
                        [SCREENS.WORKSPACE.ACCOUNTING.XERO_BILL_STATUS_SELECTOR]: {path: ROUTES.POLICY_ACCOUNTING_XERO_BILL_STATUS_SELECTOR.route},
                        [SCREENS.WORKSPACE.ACCOUNTING.XERO_INVOICE_ACCOUNT_SELECTOR]: {path: ROUTES.POLICY_ACCOUNTING_XERO_INVOICE_SELECTOR.route},
                        [SCREENS.WORKSPACE.ACCOUNTING.XERO_EXPORT_PREFERRED_EXPORTER_SELECT]: {path: ROUTES.POLICY_ACCOUNTING_XERO_PREFERRED_EXPORTER_SELECT.route},
                        [SCREENS.WORKSPACE.ACCOUNTING.XERO_BILL_PAYMENT_ACCOUNT_SELECTOR]: {path: ROUTES.POLICY_ACCOUNTING_XERO_BILL_PAYMENT_ACCOUNT_SELECTOR.route},
                        [SCREENS.WORKSPACE.ACCOUNTING.NETSUITE_SUBSIDIARY_SELECTOR]: {path: ROUTES.POLICY_ACCOUNTING_NETSUITE_SUBSIDIARY_SELECTOR.route},
                        [SCREENS.WORKSPACE.ACCOUNTING.NETSUITE_TOKEN_INPUT]: {path: ROUTES.POLICY_ACCOUNTING_NETSUITE_TOKEN_INPUT.route},
                        [SCREENS.WORKSPACE.ACCOUNTING.NETSUITE_REUSE_EXISTING_CONNECTIONS]: {path: ROUTES.POLICY_ACCOUNTING_NETSUITE_EXISTING_CONNECTIONS.route},
                        [SCREENS.WORKSPACE.ACCOUNTING.NETSUITE_IMPORT]: {path: ROUTES.POLICY_ACCOUNTING_NETSUITE_IMPORT.route},
                        [SCREENS.WORKSPACE.ACCOUNTING.NETSUITE_IMPORT_MAPPING]: {path: ROUTES.POLICY_ACCOUNTING_NETSUITE_IMPORT_MAPPING.route},
                        [SCREENS.WORKSPACE.ACCOUNTING.NETSUITE_IMPORT_CUSTOM_FIELD]: {path: ROUTES.POLICY_ACCOUNTING_NETSUITE_IMPORT_CUSTOM_FIELD_MAPPING.route},
                        [SCREENS.WORKSPACE.ACCOUNTING.NETSUITE_IMPORT_CUSTOM_FIELD_VIEW]: {path: ROUTES.POLICY_ACCOUNTING_NETSUITE_IMPORT_CUSTOM_FIELD_VIEW.route},
                        [SCREENS.WORKSPACE.ACCOUNTING.NETSUITE_IMPORT_CUSTOM_FIELD_EDIT]: {path: ROUTES.POLICY_ACCOUNTING_NETSUITE_IMPORT_CUSTOM_FIELD_EDIT.route},
                        [SCREENS.WORKSPACE.ACCOUNTING.NETSUITE_IMPORT_CUSTOM_LIST_ADD]: {path: ROUTES.POLICY_ACCOUNTING_NETSUITE_IMPORT_CUSTOM_LIST_ADD.route},
                        [SCREENS.WORKSPACE.ACCOUNTING.NETSUITE_IMPORT_CUSTOM_SEGMENT_ADD]: {path: ROUTES.POLICY_ACCOUNTING_NETSUITE_IMPORT_CUSTOM_SEGMENT_ADD.route},
                        [SCREENS.WORKSPACE.ACCOUNTING.NETSUITE_IMPORT_CUSTOMERS_OR_PROJECTS]: {path: ROUTES.POLICY_ACCOUNTING_NETSUITE_IMPORT_CUSTOMERS_OR_PROJECTS.route},
                        [SCREENS.WORKSPACE.ACCOUNTING.NETSUITE_IMPORT_CUSTOMERS_OR_PROJECTS_SELECT]: {path: ROUTES.POLICY_ACCOUNTING_NETSUITE_IMPORT_CUSTOMERS_OR_PROJECTS_SELECT.route},
                        [SCREENS.WORKSPACE.ACCOUNTING.NETSUITE_EXPORT]: {
                            path: ROUTES.POLICY_ACCOUNTING_NETSUITE_EXPORT.route,
                        },
                        [SCREENS.WORKSPACE.ACCOUNTING.NETSUITE_PREFERRED_EXPORTER_SELECT]: {
                            path: ROUTES.POLICY_ACCOUNTING_NETSUITE_PREFERRED_EXPORTER_SELECT.route,
                        },
                        [SCREENS.WORKSPACE.ACCOUNTING.NETSUITE_DATE_SELECT]: {
                            path: ROUTES.POLICY_ACCOUNTING_NETSUITE_DATE_SELECT.route,
                        },
                        [SCREENS.WORKSPACE.ACCOUNTING.NETSUITE_EXPORT_EXPENSES]: {
                            path: ROUTES.POLICY_ACCOUNTING_NETSUITE_EXPORT_EXPENSES.route,
                        },
                        [SCREENS.WORKSPACE.ACCOUNTING.NETSUITE_EXPORT_EXPENSES_DESTINATION_SELECT]: {
                            path: ROUTES.POLICY_ACCOUNTING_NETSUITE_EXPORT_EXPENSES_DESTINATION_SELECT.route,
                        },
                        [SCREENS.WORKSPACE.ACCOUNTING.NETSUITE_EXPORT_EXPENSES_VENDOR_SELECT]: {
                            path: ROUTES.POLICY_ACCOUNTING_NETSUITE_EXPORT_EXPENSES_VENDOR_SELECT.route,
                        },
                        [SCREENS.WORKSPACE.ACCOUNTING.NETSUITE_EXPORT_EXPENSES_PAYABLE_ACCOUNT_SELECT]: {
                            path: ROUTES.POLICY_ACCOUNTING_NETSUITE_EXPORT_EXPENSES_PAYABLE_ACCOUNT_SELECT.route,
                        },
                        [SCREENS.WORKSPACE.ACCOUNTING.NETSUITE_EXPORT_EXPENSES_JOURNAL_POSTING_PREFERENCE_SELECT]: {
                            path: ROUTES.POLICY_ACCOUNTING_NETSUITE_EXPORT_EXPENSES_JOURNAL_POSTING_PREFERENCE_SELECT.route,
                        },
                        [SCREENS.WORKSPACE.ACCOUNTING.NETSUITE_RECEIVABLE_ACCOUNT_SELECT]: {
                            path: ROUTES.POLICY_ACCOUNTING_NETSUITE_RECEIVABLE_ACCOUNT_SELECT.route,
                        },
                        [SCREENS.WORKSPACE.ACCOUNTING.NETSUITE_INVOICE_ITEM_PREFERENCE_SELECT]: {
                            path: ROUTES.POLICY_ACCOUNTING_NETSUITE_INVOICE_ITEM_PREFERENCE_SELECT.route,
                        },
                        [SCREENS.WORKSPACE.ACCOUNTING.NETSUITE_INVOICE_ITEM_SELECT]: {
                            path: ROUTES.POLICY_ACCOUNTING_NETSUITE_INVOICE_ITEM_SELECT.route,
                        },
                        [SCREENS.WORKSPACE.ACCOUNTING.NETSUITE_TAX_POSTING_ACCOUNT_SELECT]: {
                            path: ROUTES.POLICY_ACCOUNTING_NETSUITE_TAX_POSTING_ACCOUNT_SELECT.route,
                        },
                        [SCREENS.WORKSPACE.ACCOUNTING.NETSUITE_PROVINCIAL_TAX_POSTING_ACCOUNT_SELECT]: {
                            path: ROUTES.POLICY_ACCOUNTING_NETSUITE_PROVINCIAL_TAX_POSTING_ACCOUNT_SELECT.route,
                        },
                        [SCREENS.WORKSPACE.ACCOUNTING.NETSUITE_ADVANCED]: {
                            path: ROUTES.POLICY_ACCOUNTING_NETSUITE_ADVANCED.route,
                        },
                        [SCREENS.WORKSPACE.ACCOUNTING.NETSUITE_REIMBURSEMENT_ACCOUNT_SELECT]: {
                            path: ROUTES.POLICY_ACCOUNTING_NETSUITE_REIMBURSEMENT_ACCOUNT_SELECT.route,
                        },
                        [SCREENS.WORKSPACE.ACCOUNTING.NETSUITE_COLLECTION_ACCOUNT_SELECT]: {
                            path: ROUTES.POLICY_ACCOUNTING_NETSUITE_COLLECTION_ACCOUNT_SELECT.route,
                        },
                        [SCREENS.WORKSPACE.ACCOUNTING.NETSUITE_EXPENSE_REPORT_APPROVAL_LEVEL_SELECT]: {
                            path: ROUTES.POLICY_ACCOUNTING_NETSUITE_EXPENSE_REPORT_APPROVAL_LEVEL_SELECT.route,
                        },
                        [SCREENS.WORKSPACE.ACCOUNTING.NETSUITE_VENDOR_BILL_APPROVAL_LEVEL_SELECT]: {
                            path: ROUTES.POLICY_ACCOUNTING_NETSUITE_VENDOR_BILL_APPROVAL_LEVEL_SELECT.route,
                        },
                        [SCREENS.WORKSPACE.ACCOUNTING.NETSUITE_JOURNAL_ENTRY_APPROVAL_LEVEL_SELECT]: {
                            path: ROUTES.POLICY_ACCOUNTING_NETSUITE_JOURNAL_ENTRY_APPROVAL_LEVEL_SELECT.route,
                        },
                        [SCREENS.WORKSPACE.ACCOUNTING.NETSUITE_APPROVAL_ACCOUNT_SELECT]: {
                            path: ROUTES.POLICY_ACCOUNTING_NETSUITE_APPROVAL_ACCOUNT_SELECT.route,
                        },
                        [SCREENS.WORKSPACE.ACCOUNTING.NETSUITE_CUSTOM_FORM_ID]: {
                            path: ROUTES.POLICY_ACCOUNTING_NETSUITE_CUSTOM_FORM_ID.route,
                        },
                        [SCREENS.WORKSPACE.ACCOUNTING.NETSUITE_AUTO_SYNC]: {
                            path: ROUTES.POLICY_ACCOUNTING_NETSUITE_AUTO_SYNC.route,
                        },
                        [SCREENS.WORKSPACE.ACCOUNTING.NETSUITE_ACCOUNTING_METHOD]: {
                            path: ROUTES.POLICY_ACCOUNTING_NETSUITE_ACCOUNTING_METHOD.route,
                        },
                        [SCREENS.WORKSPACE.ACCOUNTING.SAGE_INTACCT_PREREQUISITES]: {path: ROUTES.POLICY_ACCOUNTING_SAGE_INTACCT_PREREQUISITES.route},
                        [SCREENS.WORKSPACE.ACCOUNTING.ENTER_SAGE_INTACCT_CREDENTIALS]: {path: ROUTES.POLICY_ACCOUNTING_SAGE_INTACCT_ENTER_CREDENTIALS.route},
                        [SCREENS.WORKSPACE.ACCOUNTING.EXISTING_SAGE_INTACCT_CONNECTIONS]: {path: ROUTES.POLICY_ACCOUNTING_SAGE_INTACCT_EXISTING_CONNECTIONS.route},
                        [SCREENS.WORKSPACE.ACCOUNTING.SAGE_INTACCT_ENTITY]: {path: ROUTES.POLICY_ACCOUNTING_SAGE_INTACCT_ENTITY.route},
                        [SCREENS.WORKSPACE.ACCOUNTING.SAGE_INTACCT_IMPORT]: {path: ROUTES.POLICY_ACCOUNTING_SAGE_INTACCT_IMPORT.route},
                        [SCREENS.WORKSPACE.ACCOUNTING.SAGE_INTACCT_MAPPING_TYPE]: {path: ROUTES.POLICY_ACCOUNTING_SAGE_INTACCT_MAPPINGS_TYPE.route},
                        [SCREENS.WORKSPACE.ACCOUNTING.SAGE_INTACCT_TOGGLE_MAPPING]: {path: ROUTES.POLICY_ACCOUNTING_SAGE_INTACCT_TOGGLE_MAPPINGS.route},
                        [SCREENS.WORKSPACE.ACCOUNTING.SAGE_INTACCT_USER_DIMENSIONS]: {path: ROUTES.POLICY_ACCOUNTING_SAGE_INTACCT_USER_DIMENSIONS.route},
                        [SCREENS.WORKSPACE.ACCOUNTING.SAGE_INTACCT_ADD_USER_DIMENSION]: {path: ROUTES.POLICY_ACCOUNTING_SAGE_INTACCT_ADD_USER_DIMENSION.route},
                        [SCREENS.WORKSPACE.ACCOUNTING.SAGE_INTACCT_EDIT_USER_DIMENSION]: {path: ROUTES.POLICY_ACCOUNTING_SAGE_INTACCT_EDIT_USER_DIMENSION.route},
                        [SCREENS.WORKSPACE.ACCOUNTING.SAGE_INTACCT_EXPORT]: {path: ROUTES.POLICY_ACCOUNTING_SAGE_INTACCT_EXPORT.route},
                        [SCREENS.WORKSPACE.ACCOUNTING.SAGE_INTACCT_PREFERRED_EXPORTER]: {path: ROUTES.POLICY_ACCOUNTING_SAGE_INTACCT_PREFERRED_EXPORTER.route},
                        [SCREENS.WORKSPACE.ACCOUNTING.SAGE_INTACCT_EXPORT_DATE]: {path: ROUTES.POLICY_ACCOUNTING_SAGE_INTACCT_EXPORT_DATE.route},
                        [SCREENS.WORKSPACE.ACCOUNTING.SAGE_INTACCT_REIMBURSABLE_EXPENSES]: {path: ROUTES.POLICY_ACCOUNTING_SAGE_INTACCT_REIMBURSABLE_EXPENSES.route},
                        [SCREENS.WORKSPACE.ACCOUNTING.SAGE_INTACCT_NON_REIMBURSABLE_EXPENSES]: {path: ROUTES.POLICY_ACCOUNTING_SAGE_INTACCT_NON_REIMBURSABLE_EXPENSES.route},
                        [SCREENS.WORKSPACE.ACCOUNTING.SAGE_INTACCT_REIMBURSABLE_DESTINATION]: {path: ROUTES.POLICY_ACCOUNTING_SAGE_INTACCT_REIMBURSABLE_DESTINATION.route},
                        [SCREENS.WORKSPACE.ACCOUNTING.SAGE_INTACCT_NON_REIMBURSABLE_DESTINATION]: {path: ROUTES.POLICY_ACCOUNTING_SAGE_INTACCT_NON_REIMBURSABLE_DESTINATION.route},
                        [SCREENS.WORKSPACE.ACCOUNTING.SAGE_INTACCT_DEFAULT_VENDOR]: {path: ROUTES.POLICY_ACCOUNTING_SAGE_INTACCT_DEFAULT_VENDOR.route},
                        [SCREENS.WORKSPACE.ACCOUNTING.SAGE_INTACCT_NON_REIMBURSABLE_CREDIT_CARD_ACCOUNT]: {
                            path: ROUTES.POLICY_ACCOUNTING_SAGE_INTACCT_NON_REIMBURSABLE_CREDIT_CARD_ACCOUNT.route,
                        },
                        [SCREENS.WORKSPACE.ACCOUNTING.SAGE_INTACCT_ADVANCED]: {path: ROUTES.POLICY_ACCOUNTING_SAGE_INTACCT_ADVANCED.route},
                        [SCREENS.WORKSPACE.ACCOUNTING.SAGE_INTACCT_PAYMENT_ACCOUNT]: {path: ROUTES.POLICY_ACCOUNTING_SAGE_INTACCT_PAYMENT_ACCOUNT.route},
                        [SCREENS.WORKSPACE.ACCOUNTING.CARD_RECONCILIATION]: {path: ROUTES.WORKSPACE_ACCOUNTING_CARD_RECONCILIATION.route},
                        [SCREENS.WORKSPACE.ACCOUNTING.RECONCILIATION_ACCOUNT_SETTINGS]: {path: ROUTES.WORKSPACE_ACCOUNTING_RECONCILIATION_ACCOUNT_SETTINGS.route},
                        [SCREENS.WORKSPACE.DESCRIPTION]: {
                            path: ROUTES.WORKSPACE_PROFILE_DESCRIPTION.route,
                        },
                        [SCREENS.WORKSPACE.WORKFLOWS_AUTO_REPORTING_FREQUENCY]: {
                            path: ROUTES.WORKSPACE_WORKFLOWS_AUTOREPORTING_FREQUENCY.route,
                        },
                        [SCREENS.WORKSPACE.WORKFLOWS_AUTO_REPORTING_MONTHLY_OFFSET]: {
                            path: ROUTES.WORKSPACE_WORKFLOWS_AUTOREPORTING_MONTHLY_OFFSET.route,
                        },
                        [SCREENS.WORKSPACE.SHARE]: {
                            path: ROUTES.WORKSPACE_PROFILE_SHARE.route,
                        },
                        [SCREENS.WORKSPACE.INVOICES_COMPANY_NAME]: {
                            path: ROUTES.WORKSPACE_INVOICES_COMPANY_NAME.route,
                        },
                        [SCREENS.WORKSPACE.INVOICES_COMPANY_WEBSITE]: {
                            path: ROUTES.WORKSPACE_INVOICES_COMPANY_WEBSITE.route,
                        },
                        [SCREENS.WORKSPACE.COMPANY_CARDS_SELECT_FEED]: {
                            path: ROUTES.WORKSPACE_COMPANY_CARDS_SELECT_FEED.route,
                        },
                        [SCREENS.WORKSPACE.COMPANY_CARD_DETAILS]: {
                            path: ROUTES.WORKSPACE_COMPANY_CARD_DETAILS.route,
                        },
                        [SCREENS.WORKSPACE.COMPANY_CARD_NAME]: {
                            path: ROUTES.WORKSPACE_COMPANY_CARD_NAME.route,
                        },
                        [SCREENS.WORKSPACE.COMPANY_CARD_EXPORT]: {
                            path: ROUTES.WORKSPACE_COMPANY_CARD_EXPORT.route,
                        },
                        [SCREENS.WORKSPACE.EXPENSIFY_CARD_LIMIT]: {
                            path: ROUTES.WORKSPACE_EXPENSIFY_CARD_LIMIT.route,
                        },
                        [SCREENS.WORKSPACE.EXPENSIFY_CARD_ISSUE_NEW]: {
                            path: ROUTES.WORKSPACE_EXPENSIFY_CARD_ISSUE_NEW.route,
                        },
                        [SCREENS.WORKSPACE.EXPENSIFY_CARD_NAME]: {
                            path: ROUTES.WORKSPACE_EXPENSIFY_CARD_NAME.route,
                        },
                        [SCREENS.WORKSPACE.EXPENSIFY_CARD_LIMIT_TYPE]: {
                            path: ROUTES.WORKSPACE_EXPENSIFY_CARD_LIMIT_TYPE.route,
                        },
                        [SCREENS.WORKSPACE.EXPENSIFY_CARD_BANK_ACCOUNT]: {
                            path: ROUTES.WORKSPACE_EXPENSIFY_CARD_BANK_ACCOUNT.route,
                        },
                        [SCREENS.WORKSPACE.EXPENSIFY_CARD_SETTINGS]: {
                            path: ROUTES.WORKSPACE_EXPENSIFY_CARD_SETTINGS.route,
                        },
                        [SCREENS.WORKSPACE.EXPENSIFY_CARD_SETTINGS_FREQUENCY]: {
                            path: ROUTES.WORKSPACE_EXPENSIFY_CARD_SETTINGS_FREQUENCY.route,
                        },
                        [SCREENS.WORKSPACE.EXPENSIFY_CARD_SETTINGS_ACCOUNT]: {
                            path: ROUTES.WORKSPACE_EXPENSIFY_CARD_SETTINGS_ACCOUNT.route,
                        },
                        [SCREENS.WORKSPACE.COMPANY_CARDS_SETTINGS]: {
                            path: ROUTES.WORKSPACE_COMPANY_CARDS_SETTINGS.route,
                        },
                        [SCREENS.WORKSPACE.COMPANY_CARDS_SETTINGS_FEED_NAME]: {
                            path: ROUTES.WORKSPACE_COMPANY_CARDS_SETTINGS_FEED_NAME.route,
                        },
                        [SCREENS.WORKSPACE.EXPENSIFY_CARD_DETAILS]: {
                            path: ROUTES.WORKSPACE_EXPENSIFY_CARD_DETAILS.route,
                        },
                        [SCREENS.WORKSPACE.COMPANY_CARDS_ADD_NEW]: {
                            path: ROUTES.WORKSPACE_COMPANY_CARDS_ADD_NEW.route,
                        },
                        [SCREENS.WORKSPACE.COMPANY_CARDS_ASSIGN_CARD]: {
                            path: ROUTES.WORKSPACE_COMPANY_CARDS_ASSIGN_CARD.route,
                        },
                        [SCREENS.WORKSPACE.INVITE]: {
                            path: ROUTES.WORKSPACE_INVITE.route,
                        },
                        [SCREENS.WORKSPACE.MEMBERS_IMPORT]: {
                            path: ROUTES.WORKSPACE_MEMBERS_IMPORT.route,
                        },
                        [SCREENS.WORKSPACE.MEMBERS_IMPORTED]: {
                            path: ROUTES.WORKSPACE_MEMBERS_IMPORTED.route,
                        },
                        [SCREENS.WORKSPACE.WORKFLOWS_APPROVALS_NEW]: {
                            path: ROUTES.WORKSPACE_WORKFLOWS_APPROVALS_NEW.route,
                        },
                        [SCREENS.WORKSPACE.WORKFLOWS_APPROVALS_EDIT]: {
                            path: ROUTES.WORKSPACE_WORKFLOWS_APPROVALS_EDIT.route,
                            parse: {
                                firstApproverEmail: (firstApproverEmail: string) => decodeURIComponent(firstApproverEmail),
                            },
                        },
                        [SCREENS.WORKSPACE.WORKFLOWS_APPROVALS_EXPENSES_FROM]: {
                            path: ROUTES.WORKSPACE_WORKFLOWS_APPROVALS_EXPENSES_FROM.route,
                        },
                        [SCREENS.WORKSPACE.WORKFLOWS_APPROVALS_APPROVER]: {
                            path: ROUTES.WORKSPACE_WORKFLOWS_APPROVALS_APPROVER.route,
                        },
                        [SCREENS.WORKSPACE.INVITE_MESSAGE]: {
                            path: ROUTES.WORKSPACE_INVITE_MESSAGE.route,
                        },
                        [SCREENS.WORKSPACE.CATEGORY_SETTINGS]: {
                            path: ROUTES.WORKSPACE_CATEGORY_SETTINGS.route,
                            parse: {
                                categoryName: (categoryName: string) => decodeURIComponent(categoryName),
                            },
                        },
                        [SCREENS.WORKSPACE.UPGRADE]: {
                            path: ROUTES.WORKSPACE_UPGRADE.route,
                            parse: {
                                featureName: (featureName: string) => decodeURIComponent(featureName),
                            },
                        },
                        [SCREENS.WORKSPACE.DOWNGRADE]: {
                            path: ROUTES.WORKSPACE_DOWNGRADE.route,
                        },
                        [SCREENS.WORKSPACE.CATEGORIES_SETTINGS]: {
                            path: ROUTES.WORKSPACE_CATEGORIES_SETTINGS.route,
                        },
                        [SCREENS.WORKSPACE.CATEGORIES_IMPORT]: {
                            path: ROUTES.WORKSPACE_CATEGORIES_IMPORT.route,
                        },
                        [SCREENS.WORKSPACE.CATEGORIES_IMPORTED]: {
                            path: ROUTES.WORKSPACE_CATEGORIES_IMPORTED.route,
                        },
                        [SCREENS.WORKSPACE.WORKFLOWS_PAYER]: {
                            path: ROUTES.WORKSPACE_WORKFLOWS_PAYER.route,
                        },
                        [SCREENS.WORKSPACE.MEMBER_DETAILS]: {
                            path: ROUTES.WORKSPACE_MEMBER_DETAILS.route,
                        },
                        [SCREENS.WORKSPACE.MEMBER_NEW_CARD]: {
                            path: ROUTES.WORKSPACE_MEMBER_NEW_CARD.route,
                        },
                        [SCREENS.WORKSPACE.OWNER_CHANGE_SUCCESS]: {
                            path: ROUTES.WORKSPACE_OWNER_CHANGE_SUCCESS.route,
                        },
                        [SCREENS.WORKSPACE.OWNER_CHANGE_ERROR]: {
                            path: ROUTES.WORKSPACE_OWNER_CHANGE_ERROR.route,
                        },
                        [SCREENS.WORKSPACE.OWNER_CHANGE_CHECK]: {
                            path: ROUTES.WORKSPACE_OWNER_CHANGE_CHECK.route,
                        },
                        [SCREENS.WORKSPACE.CATEGORY_CREATE]: {
                            path: ROUTES.WORKSPACE_CATEGORY_CREATE.route,
                        },
                        [SCREENS.WORKSPACE.CATEGORY_EDIT]: {
                            path: ROUTES.WORKSPACE_CATEGORY_EDIT.route,
                            parse: {
                                categoryName: (categoryName: string) => decodeURIComponent(categoryName),
                            },
                        },
                        [SCREENS.WORKSPACE.CATEGORY_PAYROLL_CODE]: {
                            path: ROUTES.WORKSPACE_CATEGORY_PAYROLL_CODE.route,
                            parse: {
                                categoryName: (categoryName: string) => decodeURIComponent(categoryName),
                            },
                        },
                        [SCREENS.WORKSPACE.CATEGORY_GL_CODE]: {
                            path: ROUTES.WORKSPACE_CATEGORY_GL_CODE.route,
                            parse: {
                                categoryName: (categoryName: string) => decodeURIComponent(categoryName),
                            },
                        },
                        [SCREENS.WORKSPACE.CATEGORY_DEFAULT_TAX_RATE]: {
                            path: ROUTES.WORSKPACE_CATEGORY_DEFAULT_TAX_RATE.route,
                            parse: {
                                categoryName: (categoryName: string) => decodeURIComponent(categoryName),
                            },
                        },
                        [SCREENS.WORKSPACE.CATEGORY_FLAG_AMOUNTS_OVER]: {
                            path: ROUTES.WORSKPACE_CATEGORY_FLAG_AMOUNTS_OVER.route,
                            parse: {
                                categoryName: (categoryName: string) => decodeURIComponent(categoryName),
                            },
                        },
                        [SCREENS.WORKSPACE.CATEGORY_DESCRIPTION_HINT]: {
                            path: ROUTES.WORSKPACE_CATEGORY_DESCRIPTION_HINT.route,
                            parse: {
                                categoryName: (categoryName: string) => decodeURIComponent(categoryName),
                            },
                        },
                        [SCREENS.WORKSPACE.CATEGORY_APPROVER]: {
                            path: ROUTES.WORSKPACE_CATEGORY_APPROVER.route,
                            parse: {
                                categoryName: (categoryName: string) => decodeURIComponent(categoryName),
                            },
                        },
                        [SCREENS.WORKSPACE.CATEGORY_REQUIRE_RECEIPTS_OVER]: {
                            path: ROUTES.WORSKPACE_CATEGORY_REQUIRE_RECEIPTS_OVER.route,
                            parse: {
                                categoryName: (categoryName: string) => decodeURIComponent(categoryName),
                            },
                        },
                        [SCREENS.WORKSPACE.CREATE_DISTANCE_RATE]: {
                            path: ROUTES.WORKSPACE_CREATE_DISTANCE_RATE.route,
                        },
                        [SCREENS.WORKSPACE.DISTANCE_RATES_SETTINGS]: {
                            path: ROUTES.WORKSPACE_DISTANCE_RATES_SETTINGS.route,
                        },
                        [SCREENS.WORKSPACE.DISTANCE_RATE_DETAILS]: {
                            path: ROUTES.WORKSPACE_DISTANCE_RATE_DETAILS.route,
                        },
                        [SCREENS.WORKSPACE.DISTANCE_RATE_EDIT]: {
                            path: ROUTES.WORKSPACE_DISTANCE_RATE_EDIT.route,
                        },
                        [SCREENS.WORKSPACE.DISTANCE_RATE_TAX_RECLAIMABLE_ON_EDIT]: {
                            path: ROUTES.WORKSPACE_DISTANCE_RATE_TAX_RECLAIMABLE_ON_EDIT.route,
                        },
                        [SCREENS.WORKSPACE.DISTANCE_RATE_TAX_RATE_EDIT]: {
                            path: ROUTES.WORKSPACE_DISTANCE_RATE_TAX_RATE_EDIT.route,
                        },
                        [SCREENS.WORKSPACE.TAGS_SETTINGS]: {
                            path: ROUTES.WORKSPACE_TAGS_SETTINGS.route,
                        },
                        [SCREENS.WORKSPACE.TAGS_EDIT]: {
                            path: ROUTES.WORKSPACE_EDIT_TAGS.route,
                            parse: {
                                orderWeight: Number,
                            },
                        },
                        [SCREENS.WORKSPACE.TAGS_IMPORT]: {
                            path: ROUTES.WORKSPACE_TAGS_IMPORT.route,
                        },
                        [SCREENS.WORKSPACE.TAGS_IMPORTED]: {
                            path: ROUTES.WORKSPACE_TAGS_IMPORTED.route,
                        },
                        [SCREENS.WORKSPACE.TAG_CREATE]: {
                            path: ROUTES.WORKSPACE_TAG_CREATE.route,
                        },
                        [SCREENS.WORKSPACE.TAG_EDIT]: {
                            path: ROUTES.WORKSPACE_TAG_EDIT.route,
                            parse: {
                                orderWeight: Number,
                                tagName: (tagName: string) => decodeURIComponent(tagName),
                            },
                        },
                        [SCREENS.WORKSPACE.TAG_APPROVER]: {
                            path: ROUTES.WORKSPACE_TAG_APPROVER.route,
                            parse: {
                                orderWeight: Number,
                                tagName: (tagName: string) => decodeURIComponent(tagName),
                            },
                        },
                        [SCREENS.WORKSPACE.TAG_GL_CODE]: {
                            path: ROUTES.WORKSPACE_TAG_GL_CODE.route,
                            parse: {
                                orderWeight: Number,
                                tagName: (tagName: string) => decodeURIComponent(tagName),
                            },
                        },
                        [SCREENS.WORKSPACE.TAG_SETTINGS]: {
                            path: ROUTES.WORKSPACE_TAG_SETTINGS.route,
                            parse: {
                                orderWeight: Number,
                                tagName: (tagName: string) => decodeURIComponent(tagName),
                            },
                        },
                        [SCREENS.WORKSPACE.TAG_LIST_VIEW]: {
                            path: ROUTES.WORKSPACE_TAG_LIST_VIEW.route,
                            parse: {
                                orderWeight: Number,
                            },
                        },
                        [SCREENS.WORKSPACE.TAXES_SETTINGS]: {
                            path: ROUTES.WORKSPACE_TAXES_SETTINGS.route,
                        },
                        [SCREENS.WORKSPACE.TAXES_SETTINGS_CUSTOM_TAX_NAME]: {
                            path: ROUTES.WORKSPACE_TAXES_SETTINGS_CUSTOM_TAX_NAME.route,
                        },
                        [SCREENS.WORKSPACE.TAXES_SETTINGS_FOREIGN_CURRENCY_DEFAULT]: {
                            path: ROUTES.WORKSPACE_TAXES_SETTINGS_FOREIGN_CURRENCY_DEFAULT.route,
                        },
                        [SCREENS.WORKSPACE.TAXES_SETTINGS_WORKSPACE_CURRENCY_DEFAULT]: {
                            path: ROUTES.WORKSPACE_TAXES_SETTINGS_WORKSPACE_CURRENCY_DEFAULT.route,
                        },
                        [SCREENS.WORKSPACE.REPORT_FIELDS_CREATE]: {
                            path: ROUTES.WORKSPACE_CREATE_REPORT_FIELD.route,
                        },
                        [SCREENS.WORKSPACE.REPORT_FIELDS_LIST_VALUES]: {
                            path: ROUTES.WORKSPACE_REPORT_FIELDS_LIST_VALUES.route,
                            parse: {
                                reportFieldID: (reportFieldID: string) => decodeURIComponent(reportFieldID),
                            },
                        },
                        [SCREENS.WORKSPACE.REPORT_FIELDS_ADD_VALUE]: {
                            path: ROUTES.WORKSPACE_REPORT_FIELDS_ADD_VALUE.route,
                            parse: {
                                reportFieldID: (reportFieldID: string) => decodeURIComponent(reportFieldID),
                            },
                        },
                        [SCREENS.WORKSPACE.REPORT_FIELDS_VALUE_SETTINGS]: {
                            path: ROUTES.WORKSPACE_REPORT_FIELDS_VALUE_SETTINGS.route,
                            parse: {
                                reportFieldID: (reportFieldID: string) => decodeURIComponent(reportFieldID),
                            },
                        },
                        [SCREENS.WORKSPACE.REPORT_FIELDS_EDIT_VALUE]: {
                            path: ROUTES.WORKSPACE_REPORT_FIELDS_EDIT_VALUE.route,
                        },
                        [SCREENS.WORKSPACE.REPORT_FIELDS_SETTINGS]: {
                            path: ROUTES.WORKSPACE_REPORT_FIELDS_SETTINGS.route,
                            parse: {
                                reportFieldID: (reportFieldID: string) => decodeURIComponent(reportFieldID),
                            },
                        },
                        [SCREENS.WORKSPACE.REPORT_FIELDS_EDIT_INITIAL_VALUE]: {
                            path: ROUTES.WORKSPACE_EDIT_REPORT_FIELDS_INITIAL_VALUE.route,
                            parse: {
                                reportFieldID: (reportFieldID: string) => decodeURIComponent(reportFieldID),
                            },
                        },
                        [SCREENS.REIMBURSEMENT_ACCOUNT]: {
                            path: ROUTES.BANK_ACCOUNT_WITH_STEP_TO_OPEN.route,
                            exact: true,
                        },
                        [SCREENS.GET_ASSISTANCE]: {
                            path: ROUTES.GET_ASSISTANCE.route,
                        },
                        [SCREENS.KEYBOARD_SHORTCUTS]: {
                            path: ROUTES.KEYBOARD_SHORTCUTS,
                        },
                        [SCREENS.WORKSPACE.NAME]: ROUTES.WORKSPACE_PROFILE_NAME.route,
                        [SCREENS.SETTINGS.SHARE_CODE]: {
                            path: ROUTES.SETTINGS_SHARE_CODE,
                        },
                        [SCREENS.SETTINGS.EXIT_SURVEY.REASON]: {
                            path: ROUTES.SETTINGS_EXIT_SURVEY_REASON.route,
                        },
                        [SCREENS.SETTINGS.EXIT_SURVEY.BOOK_CALL]: {
                            path: ROUTES.SETTINGS_EXIT_SURVERY_BOOK_CALL.route,
                        },
                        [SCREENS.SETTINGS.EXIT_SURVEY.RESPONSE]: {
                            path: ROUTES.SETTINGS_EXIT_SURVEY_RESPONSE.route,
                        },
                        [SCREENS.SETTINGS.EXIT_SURVEY.CONFIRM]: {
                            path: ROUTES.SETTINGS_EXIT_SURVEY_CONFIRM.route,
                        },
                        [SCREENS.WORKSPACE.TAX_CREATE]: {
                            path: ROUTES.WORKSPACE_TAX_CREATE.route,
                        },
                        [SCREENS.WORKSPACE.TAX_EDIT]: {
                            path: ROUTES.WORKSPACE_TAX_EDIT.route,
                            parse: {
                                taxID: (taxID: string) => decodeURIComponent(taxID),
                            },
                        },
                        [SCREENS.WORKSPACE.TAX_CODE]: {
                            path: ROUTES.WORKSPACE_TAX_CODE.route,
                            parse: {
                                taxID: (taxID: string) => decodeURIComponent(taxID),
                            },
                        },
                        [SCREENS.WORKSPACE.TAX_NAME]: {
                            path: ROUTES.WORKSPACE_TAX_NAME.route,
                            parse: {
                                taxID: (taxID: string) => decodeURIComponent(taxID),
                            },
                        },
                        [SCREENS.WORKSPACE.TAX_VALUE]: {
                            path: ROUTES.WORKSPACE_TAX_VALUE.route,
                            parse: {
                                taxID: (taxID: string) => decodeURIComponent(taxID),
                            },
                        },
                        [SCREENS.WORKSPACE.RULES_CUSTOM_NAME]: {
                            path: ROUTES.RULES_CUSTOM_NAME.route,
                        },
                        [SCREENS.WORKSPACE.RULES_AUTO_APPROVE_REPORTS_UNDER]: {
                            path: ROUTES.RULES_AUTO_APPROVE_REPORTS_UNDER.route,
                        },
                        [SCREENS.WORKSPACE.RULES_RANDOM_REPORT_AUDIT]: {
                            path: ROUTES.RULES_RANDOM_REPORT_AUDIT.route,
                        },
                        [SCREENS.WORKSPACE.RULES_AUTO_PAY_REPORTS_UNDER]: {
                            path: ROUTES.RULES_AUTO_PAY_REPORTS_UNDER.route,
                        },
                        [SCREENS.WORKSPACE.RULES_RECEIPT_REQUIRED_AMOUNT]: {
                            path: ROUTES.RULES_RECEIPT_REQUIRED_AMOUNT.route,
                        },
                        [SCREENS.WORKSPACE.RULES_MAX_EXPENSE_AMOUNT]: {
                            path: ROUTES.RULES_MAX_EXPENSE_AMOUNT.route,
                        },
                        [SCREENS.WORKSPACE.RULES_MAX_EXPENSE_AGE]: {
                            path: ROUTES.RULES_MAX_EXPENSE_AGE.route,
                        },
                        [SCREENS.WORKSPACE.RULES_BILLABLE_DEFAULT]: {
                            path: ROUTES.RULES_BILLABLE_DEFAULT.route,
                        },
<<<<<<< HEAD
                        [SCREENS.WORKSPACE.PER_DIEM_IMPORT]: {
                            path: ROUTES.WORKSPACE_PER_DIEM_IMPORT.route,
                        },
                        [SCREENS.WORKSPACE.PER_DIEM_IMPORTED]: {
                            path: ROUTES.WORKSPACE_PER_DIEM_IMPORTED.route,
=======
                        [SCREENS.WORKSPACE.PER_DIEM_SETTINGS]: {
                            path: ROUTES.WORKSPACE_PER_DIEM_SETTINGS.route,
>>>>>>> 3797c31d
                        },
                    },
                },
                [SCREENS.RIGHT_MODAL.PRIVATE_NOTES]: {
                    screens: {
                        [SCREENS.PRIVATE_NOTES.LIST]: ROUTES.PRIVATE_NOTES_LIST.route,
                        [SCREENS.PRIVATE_NOTES.EDIT]: ROUTES.PRIVATE_NOTES_EDIT.route,
                    },
                },
                [SCREENS.RIGHT_MODAL.REPORT_DETAILS]: {
                    screens: {
                        [SCREENS.REPORT_DETAILS.ROOT]: ROUTES.REPORT_WITH_ID_DETAILS.route,
                        [SCREENS.REPORT_DETAILS.SHARE_CODE]: ROUTES.REPORT_WITH_ID_DETAILS_SHARE_CODE.route,
                        [SCREENS.REPORT_DETAILS.EXPORT]: ROUTES.REPORT_WITH_ID_DETAILS_EXPORT.route,
                    },
                },
                [SCREENS.RIGHT_MODAL.REPORT_SETTINGS]: {
                    screens: {
                        [SCREENS.REPORT_SETTINGS.ROOT]: {
                            path: ROUTES.REPORT_SETTINGS.route,
                        },
                        [SCREENS.REPORT_SETTINGS.NAME]: {
                            path: ROUTES.REPORT_SETTINGS_NAME.route,
                        },
                        [SCREENS.REPORT_SETTINGS.NOTIFICATION_PREFERENCES]: {
                            path: ROUTES.REPORT_SETTINGS_NOTIFICATION_PREFERENCES.route,
                        },
                        [SCREENS.REPORT_SETTINGS.WRITE_CAPABILITY]: {
                            path: ROUTES.REPORT_SETTINGS_WRITE_CAPABILITY.route,
                        },
                        [SCREENS.REPORT_SETTINGS.VISIBILITY]: {
                            path: ROUTES.REPORT_SETTINGS_VISIBILITY.route,
                        },
                    },
                },
                [SCREENS.RIGHT_MODAL.SETTINGS_CATEGORIES]: {
                    screens: {
                        [SCREENS.SETTINGS_CATEGORIES.SETTINGS_CATEGORY_SETTINGS]: {
                            path: ROUTES.SETTINGS_CATEGORY_SETTINGS.route,
                            parse: {
                                categoryName: (categoryName: string) => decodeURIComponent(categoryName),
                            },
                        },
                        [SCREENS.SETTINGS_CATEGORIES.SETTINGS_CATEGORIES_SETTINGS]: {
                            path: ROUTES.SETTINGS_CATEGORIES_SETTINGS.route,
                        },
                        [SCREENS.SETTINGS_CATEGORIES.SETTINGS_CATEGORY_CREATE]: {
                            path: ROUTES.SETTINGS_CATEGORY_CREATE.route,
                        },
                        [SCREENS.SETTINGS_CATEGORIES.SETTINGS_CATEGORY_EDIT]: {
                            path: ROUTES.SETTINGS_CATEGORY_EDIT.route,
                            parse: {
                                categoryName: (categoryName: string) => decodeURIComponent(categoryName),
                            },
                        },
                        [SCREENS.SETTINGS_CATEGORIES.SETTINGS_CATEGORIES_IMPORT]: {
                            path: ROUTES.SETTINGS_CATEGORIES_IMPORT.route,
                        },
                        [SCREENS.SETTINGS_CATEGORIES.SETTINGS_CATEGORIES_IMPORTED]: {
                            path: ROUTES.SETTINGS_CATEGORIES_IMPORTED.route,
                        },
                        [SCREENS.SETTINGS_CATEGORIES.SETTINGS_CATEGORY_PAYROLL_CODE]: {
                            path: ROUTES.SETTINGS_CATEGORY_PAYROLL_CODE.route,
                            parse: {
                                categoryName: (categoryName: string) => decodeURIComponent(categoryName),
                            },
                        },
                        [SCREENS.SETTINGS_CATEGORIES.SETTINGS_CATEGORY_GL_CODE]: {
                            path: ROUTES.SETTINGS_CATEGORY_GL_CODE.route,
                            parse: {
                                categoryName: (categoryName: string) => decodeURIComponent(categoryName),
                            },
                        },
                    },
                },
                [SCREENS.RIGHT_MODAL.SETTINGS_TAGS]: {
                    screens: {
                        [SCREENS.SETTINGS_TAGS.SETTINGS_TAGS_SETTINGS]: {
                            path: ROUTES.SETTINGS_TAGS_SETTINGS.route,
                        },
                        [SCREENS.SETTINGS_TAGS.SETTINGS_TAGS_EDIT]: {
                            path: ROUTES.SETTINGS_TAGS_EDIT.route,
                            parse: {
                                orderWeight: Number,
                            },
                        },
                        [SCREENS.SETTINGS_TAGS.SETTINGS_TAG_CREATE]: {
                            path: ROUTES.SETTINGS_TAG_CREATE.route,
                        },
                        [SCREENS.SETTINGS_TAGS.SETTINGS_TAG_EDIT]: {
                            path: ROUTES.SETTINGS_TAG_EDIT.route,
                            parse: {
                                orderWeight: Number,
                                tagName: (tagName: string) => decodeURIComponent(tagName),
                            },
                        },
                        [SCREENS.SETTINGS_TAGS.SETTINGS_TAG_SETTINGS]: {
                            path: ROUTES.SETTINGS_TAG_SETTINGS.route,
                            parse: {
                                orderWeight: Number,
                                tagName: (tagName: string) => decodeURIComponent(tagName),
                            },
                        },
                        [SCREENS.SETTINGS_TAGS.SETTINGS_TAG_APPROVER]: {
                            path: ROUTES.SETTINGS_TAG_APPROVER.route,
                            parse: {
                                orderWeight: Number,
                                tagName: (tagName: string) => decodeURIComponent(tagName),
                            },
                        },
                        [SCREENS.SETTINGS_TAGS.SETTINGS_TAG_LIST_VIEW]: {
                            path: ROUTES.SETTINGS_TAG_LIST_VIEW.route,
                            parse: {
                                orderWeight: Number,
                            },
                        },
                        [SCREENS.SETTINGS_TAGS.SETTINGS_TAG_GL_CODE]: {
                            path: ROUTES.SETTINGS_TAG_GL_CODE.route,
                            parse: {
                                orderWeight: Number,
                                tagName: (tagName: string) => decodeURIComponent(tagName),
                            },
                        },
                        [SCREENS.SETTINGS_TAGS.SETTINGS_TAGS_IMPORT]: {
                            path: ROUTES.SETTINGS_TAGS_IMPORT.route,
                        },
                        [SCREENS.SETTINGS_TAGS.SETTINGS_TAGS_IMPORTED]: {
                            path: ROUTES.SETTINGS_TAGS_IMPORTED.route,
                        },
                    },
                },
                [SCREENS.RIGHT_MODAL.EXPENSIFY_CARD]: {
                    screens: {
                        [SCREENS.EXPENSIFY_CARD.EXPENSIFY_CARD_DETAILS]: {
                            path: ROUTES.EXPENSIFY_CARD_DETAILS.route,
                        },
                        [SCREENS.EXPENSIFY_CARD.EXPENSIFY_CARD_NAME]: {
                            path: ROUTES.EXPENSIFY_CARD_NAME.route,
                        },
                        [SCREENS.EXPENSIFY_CARD.EXPENSIFY_CARD_LIMIT]: {
                            path: ROUTES.EXPENSIFY_CARD_LIMIT.route,
                        },
                        [SCREENS.EXPENSIFY_CARD.EXPENSIFY_CARD_LIMIT_TYPE]: {
                            path: ROUTES.EXPENSIFY_CARD_LIMIT_TYPE.route,
                        },
                    },
                },
                [SCREENS.RIGHT_MODAL.DOMAIN_CARD]: {
                    screens: {
                        [SCREENS.DOMAIN_CARD.DOMAIN_CARD_DETAIL]: {
                            path: ROUTES.SETTINGS_DOMAINCARD_DETAIL.route,
                        },
                        [SCREENS.DOMAIN_CARD.DOMAIN_CARD_REPORT_FRAUD]: {
                            path: ROUTES.SETTINGS_DOMAINCARD_REPORT_FRAUD.route,
                        },
                    },
                },
                [SCREENS.RIGHT_MODAL.REPORT_DESCRIPTION]: {
                    screens: {
                        [SCREENS.REPORT_DESCRIPTION_ROOT]: ROUTES.REPORT_DESCRIPTION.route,
                    },
                },
                [SCREENS.RIGHT_MODAL.NEW_CHAT]: {
                    screens: {
                        [SCREENS.NEW_CHAT.ROOT]: {
                            path: ROUTES.NEW,
                            exact: true,
                            screens: {
                                [SCREENS.NEW_CHAT.NEW_CHAT]: {
                                    path: ROUTES.NEW_CHAT,
                                    exact: true,
                                },
                                [SCREENS.NEW_CHAT.NEW_ROOM]: {
                                    path: ROUTES.NEW_ROOM,
                                    exact: true,
                                },
                            },
                        },
                        [SCREENS.NEW_CHAT.NEW_CHAT_CONFIRM]: {
                            path: ROUTES.NEW_CHAT_CONFIRM,
                            exact: true,
                        },
                        [SCREENS.NEW_CHAT.NEW_CHAT_EDIT_NAME]: {
                            path: ROUTES.NEW_CHAT_EDIT_NAME,
                            exact: true,
                        },
                    },
                },
                [SCREENS.RIGHT_MODAL.NEW_TASK]: {
                    screens: {
                        [SCREENS.NEW_TASK.ROOT]: ROUTES.NEW_TASK.route,
                        [SCREENS.NEW_TASK.TASK_ASSIGNEE_SELECTOR]: ROUTES.NEW_TASK_ASSIGNEE.route,
                        [SCREENS.NEW_TASK.TASK_SHARE_DESTINATION_SELECTOR]: ROUTES.NEW_TASK_SHARE_DESTINATION,
                        [SCREENS.NEW_TASK.DETAILS]: ROUTES.NEW_TASK_DETAILS.route,
                        [SCREENS.NEW_TASK.TITLE]: ROUTES.NEW_TASK_TITLE.route,
                        [SCREENS.NEW_TASK.DESCRIPTION]: ROUTES.NEW_TASK_DESCRIPTION.route,
                    },
                },
                [SCREENS.RIGHT_MODAL.TEACHERS_UNITE]: {
                    screens: {
                        [SCREENS.I_KNOW_A_TEACHER]: ROUTES.I_KNOW_A_TEACHER,
                        [SCREENS.INTRO_SCHOOL_PRINCIPAL]: ROUTES.INTRO_SCHOOL_PRINCIPAL,
                        [SCREENS.I_AM_A_TEACHER]: ROUTES.I_AM_A_TEACHER,
                    },
                },
                [SCREENS.RIGHT_MODAL.PROFILE]: {
                    screens: {
                        [SCREENS.PROFILE_ROOT]: ROUTES.PROFILE.route,
                    },
                },
                [SCREENS.RIGHT_MODAL.PARTICIPANTS]: {
                    screens: {
                        [SCREENS.REPORT_PARTICIPANTS.ROOT]: ROUTES.REPORT_PARTICIPANTS.route,
                        [SCREENS.REPORT_PARTICIPANTS.INVITE]: ROUTES.REPORT_PARTICIPANTS_INVITE.route,
                        [SCREENS.REPORT_PARTICIPANTS.DETAILS]: ROUTES.REPORT_PARTICIPANTS_DETAILS.route,
                        [SCREENS.REPORT_PARTICIPANTS.ROLE]: ROUTES.REPORT_PARTICIPANTS_ROLE_SELECTION.route,
                    },
                },
                [SCREENS.RIGHT_MODAL.ROOM_MEMBERS]: {
                    screens: {
                        [SCREENS.ROOM_MEMBERS.ROOT]: ROUTES.ROOM_MEMBERS.route,
                        [SCREENS.ROOM_MEMBERS.INVITE]: ROUTES.ROOM_INVITE.route,
                        [SCREENS.ROOM_MEMBERS.DETAILS]: ROUTES.ROOM_MEMBER_DETAILS.route,
                    },
                },
                [SCREENS.RIGHT_MODAL.MONEY_REQUEST]: {
                    screens: {
                        [SCREENS.MONEY_REQUEST.START]: ROUTES.MONEY_REQUEST_START.route,
                        [SCREENS.MONEY_REQUEST.CREATE]: {
                            path: ROUTES.MONEY_REQUEST_CREATE.route,
                            exact: true,
                            screens: {
                                distance: {
                                    path: ROUTES.MONEY_REQUEST_CREATE_TAB_DISTANCE.route,
                                    exact: true,
                                },
                                manual: {
                                    path: ROUTES.MONEY_REQUEST_CREATE_TAB_MANUAL.route,
                                    exact: true,
                                },
                                scan: {
                                    path: ROUTES.MONEY_REQUEST_CREATE_TAB_SCAN.route,
                                    exact: true,
                                },
                            },
                        },
                        [SCREENS.SETTINGS_CATEGORIES.SETTINGS_CATEGORIES_ROOT]: ROUTES.SETTINGS_CATEGORIES_ROOT.route,
                        [SCREENS.SETTINGS_TAGS.SETTINGS_TAGS_ROOT]: ROUTES.SETTINGS_TAGS_ROOT.route,
                        [SCREENS.MONEY_REQUEST.STEP_SEND_FROM]: ROUTES.MONEY_REQUEST_STEP_SEND_FROM.route,
                        [SCREENS.MONEY_REQUEST.STEP_COMPANY_INFO]: ROUTES.MONEY_REQUEST_STEP_COMPANY_INFO.route,
                        [SCREENS.MONEY_REQUEST.STEP_AMOUNT]: ROUTES.MONEY_REQUEST_STEP_AMOUNT.route,
                        [SCREENS.MONEY_REQUEST.STEP_CATEGORY]: ROUTES.MONEY_REQUEST_STEP_CATEGORY.route,
                        [SCREENS.MONEY_REQUEST.STEP_CONFIRMATION]: ROUTES.MONEY_REQUEST_STEP_CONFIRMATION.route,
                        [SCREENS.MONEY_REQUEST.STEP_CURRENCY]: ROUTES.MONEY_REQUEST_STEP_CURRENCY.route,
                        [SCREENS.MONEY_REQUEST.STEP_DATE]: ROUTES.MONEY_REQUEST_STEP_DATE.route,
                        [SCREENS.MONEY_REQUEST.STEP_DESCRIPTION]: ROUTES.MONEY_REQUEST_STEP_DESCRIPTION.route,
                        [SCREENS.MONEY_REQUEST.STEP_DISTANCE]: ROUTES.MONEY_REQUEST_STEP_DISTANCE.route,
                        [SCREENS.MONEY_REQUEST.STEP_DISTANCE_RATE]: ROUTES.MONEY_REQUEST_STEP_DISTANCE_RATE.route,
                        [SCREENS.MONEY_REQUEST.HOLD]: ROUTES.MONEY_REQUEST_HOLD_REASON.route,
                        [SCREENS.MONEY_REQUEST.STEP_MERCHANT]: ROUTES.MONEY_REQUEST_STEP_MERCHANT.route,
                        [SCREENS.MONEY_REQUEST.STEP_PARTICIPANTS]: ROUTES.MONEY_REQUEST_STEP_PARTICIPANTS.route,
                        [SCREENS.MONEY_REQUEST.STEP_SCAN]: ROUTES.MONEY_REQUEST_STEP_SCAN.route,
                        [SCREENS.MONEY_REQUEST.STEP_TAG]: ROUTES.MONEY_REQUEST_STEP_TAG.route,
                        [SCREENS.MONEY_REQUEST.STEP_WAYPOINT]: ROUTES.MONEY_REQUEST_STEP_WAYPOINT.route,
                        [SCREENS.MONEY_REQUEST.STEP_TAX_AMOUNT]: ROUTES.MONEY_REQUEST_STEP_TAX_AMOUNT.route,
                        [SCREENS.MONEY_REQUEST.STEP_TAX_RATE]: ROUTES.MONEY_REQUEST_STEP_TAX_RATE.route,
                        [SCREENS.MONEY_REQUEST.STATE_SELECTOR]: {path: ROUTES.MONEY_REQUEST_STATE_SELECTOR.route, exact: true},
                        [SCREENS.MONEY_REQUEST.STEP_SPLIT_PAYER]: ROUTES.MONEY_REQUEST_STEP_SPLIT_PAYER.route,
                        [SCREENS.MONEY_REQUEST.STEP_ATTENDEES]: ROUTES.MONEY_REQUEST_ATTENDEE.route,
                        [SCREENS.IOU_SEND.ENABLE_PAYMENTS]: ROUTES.IOU_SEND_ENABLE_PAYMENTS,
                        [SCREENS.IOU_SEND.ADD_BANK_ACCOUNT]: ROUTES.IOU_SEND_ADD_BANK_ACCOUNT,
                        [SCREENS.IOU_SEND.ADD_DEBIT_CARD]: ROUTES.IOU_SEND_ADD_DEBIT_CARD,
                    },
                },
                [SCREENS.RIGHT_MODAL.TRANSACTION_DUPLICATE]: {
                    screens: {
                        [SCREENS.TRANSACTION_DUPLICATE.REVIEW]: {
                            path: ROUTES.TRANSACTION_DUPLICATE_REVIEW_PAGE.route,
                            exact: true,
                        },
                        [SCREENS.TRANSACTION_DUPLICATE.MERCHANT]: {
                            path: ROUTES.TRANSACTION_DUPLICATE_REVIEW_MERCHANT_PAGE.route,
                            exact: true,
                        },
                        [SCREENS.TRANSACTION_DUPLICATE.CATEGORY]: {
                            path: ROUTES.TRANSACTION_DUPLICATE_REVIEW_CATEGORY_PAGE.route,
                            exact: true,
                        },
                        [SCREENS.TRANSACTION_DUPLICATE.TAG]: {
                            path: ROUTES.TRANSACTION_DUPLICATE_REVIEW_TAG_PAGE.route,
                            exact: true,
                        },
                        [SCREENS.TRANSACTION_DUPLICATE.DESCRIPTION]: {
                            path: ROUTES.TRANSACTION_DUPLICATE_REVIEW_DESCRIPTION_PAGE.route,
                            exact: true,
                        },
                        [SCREENS.TRANSACTION_DUPLICATE.TAX_CODE]: {
                            path: ROUTES.TRANSACTION_DUPLICATE_REVIEW_TAX_CODE_PAGE.route,
                            exact: true,
                        },
                        [SCREENS.TRANSACTION_DUPLICATE.REIMBURSABLE]: {
                            path: ROUTES.TRANSACTION_DUPLICATE_REVIEW_REIMBURSABLE_PAGE.route,
                            exact: true,
                        },
                        [SCREENS.TRANSACTION_DUPLICATE.BILLABLE]: {
                            path: ROUTES.TRANSACTION_DUPLICATE_REVIEW_BILLABLE_PAGE.route,
                            exact: true,
                        },
                        [SCREENS.TRANSACTION_DUPLICATE.CONFIRMATION]: {
                            path: ROUTES.TRANSACTION_DUPLICATE_CONFIRMATION_PAGE.route,
                            exact: true,
                        },
                    },
                },
                [SCREENS.RIGHT_MODAL.SPLIT_DETAILS]: {
                    screens: {
                        [SCREENS.SPLIT_DETAILS.ROOT]: ROUTES.SPLIT_BILL_DETAILS.route,
                    },
                },
                [SCREENS.RIGHT_MODAL.TASK_DETAILS]: {
                    screens: {
                        [SCREENS.TASK.TITLE]: ROUTES.TASK_TITLE.route,
                        [SCREENS.TASK.ASSIGNEE]: ROUTES.TASK_ASSIGNEE.route,
                    },
                },
                [SCREENS.RIGHT_MODAL.ADD_PERSONAL_BANK_ACCOUNT]: {
                    screens: {
                        [SCREENS.ADD_PERSONAL_BANK_ACCOUNT_ROOT]: ROUTES.BANK_ACCOUNT_PERSONAL,
                    },
                },
                [SCREENS.RIGHT_MODAL.ENABLE_PAYMENTS]: {
                    screens: {
                        [SCREENS.ENABLE_PAYMENTS_ROOT]: ROUTES.ENABLE_PAYMENTS,
                    },
                },
                [SCREENS.RIGHT_MODAL.WALLET_STATEMENT]: {
                    screens: {
                        [SCREENS.WALLET_STATEMENT_ROOT]: ROUTES.WALLET_STATEMENT_WITH_DATE,
                    },
                },
                [SCREENS.RIGHT_MODAL.FLAG_COMMENT]: {
                    screens: {
                        [SCREENS.FLAG_COMMENT_ROOT]: ROUTES.FLAG_COMMENT.route,
                    },
                },
                [SCREENS.RIGHT_MODAL.EDIT_REQUEST]: {
                    screens: {
                        [SCREENS.EDIT_REQUEST.REPORT_FIELD]: {
                            path: ROUTES.EDIT_REPORT_FIELD_REQUEST.route,
                            parse: {
                                fieldID: (fieldID: string) => decodeURIComponent(fieldID),
                            },
                        },
                    },
                },
                [SCREENS.RIGHT_MODAL.SIGN_IN]: {
                    screens: {
                        [SCREENS.SIGN_IN_ROOT]: ROUTES.SIGN_IN_MODAL,
                    },
                },
                [SCREENS.RIGHT_MODAL.REFERRAL]: {
                    screens: {
                        [SCREENS.REFERRAL_DETAILS]: ROUTES.REFERRAL_DETAILS_MODAL.route,
                    },
                },
                [SCREENS.RIGHT_MODAL.PROCESS_MONEY_REQUEST_HOLD]: {
                    screens: {
                        [SCREENS.PROCESS_MONEY_REQUEST_HOLD_ROOT]: ROUTES.PROCESS_MONEY_REQUEST_HOLD.route,
                    },
                },
                [SCREENS.RIGHT_MODAL.TRAVEL]: {
                    screens: {
                        [SCREENS.TRAVEL.MY_TRIPS]: ROUTES.TRAVEL_MY_TRIPS,
                        [SCREENS.TRAVEL.TCS]: ROUTES.TRAVEL_TCS,
                    },
                },
                [SCREENS.RIGHT_MODAL.SEARCH_REPORT]: {
                    screens: {
                        [SCREENS.SEARCH.REPORT_RHP]: ROUTES.SEARCH_REPORT.route,
                        [SCREENS.SEARCH.TRANSACTION_HOLD_REASON_RHP]: ROUTES.TRANSACTION_HOLD_REASON_RHP,
                    },
                },
                [SCREENS.RIGHT_MODAL.SEARCH_ADVANCED_FILTERS]: {
                    screens: {
                        [SCREENS.SEARCH.ADVANCED_FILTERS_RHP]: ROUTES.SEARCH_ADVANCED_FILTERS,
                        [SCREENS.SEARCH.ADVANCED_FILTERS_DATE_RHP]: ROUTES.SEARCH_ADVANCED_FILTERS_DATE,
                        [SCREENS.SEARCH.ADVANCED_FILTERS_CURRENCY_RHP]: ROUTES.SEARCH_ADVANCED_FILTERS_CURRENCY,
                        [SCREENS.SEARCH.ADVANCED_FILTERS_MERCHANT_RHP]: ROUTES.SEARCH_ADVANCED_FILTERS_MERCHANT,
                        [SCREENS.SEARCH.ADVANCED_FILTERS_DESCRIPTION_RHP]: ROUTES.SEARCH_ADVANCED_FILTERS_DESCRIPTION,
                        [SCREENS.SEARCH.ADVANCED_FILTERS_REPORT_ID_RHP]: ROUTES.SEARCH_ADVANCED_FILTERS_REPORT_ID,
                        [SCREENS.SEARCH.ADVANCED_FILTERS_AMOUNT_RHP]: ROUTES.SEARCH_ADVANCED_FILTERS_AMOUNT,
                        [SCREENS.SEARCH.ADVANCED_FILTERS_CATEGORY_RHP]: ROUTES.SEARCH_ADVANCED_FILTERS_CATEGORY,
                        [SCREENS.SEARCH.ADVANCED_FILTERS_KEYWORD_RHP]: ROUTES.SEARCH_ADVANCED_FILTERS_KEYWORD,
                        [SCREENS.SEARCH.ADVANCED_FILTERS_CARD_RHP]: ROUTES.SEARCH_ADVANCED_FILTERS_CARD,
                        [SCREENS.SEARCH.ADVANCED_FILTERS_TAX_RATE_RHP]: ROUTES.SEARCH_ADVANCED_FILTERS_TAX_RATE,
                        [SCREENS.SEARCH.ADVANCED_FILTERS_EXPENSE_TYPE_RHP]: ROUTES.SEARCH_ADVANCED_FILTERS_EXPENSE_TYPE,
                        [SCREENS.SEARCH.ADVANCED_FILTERS_TAG_RHP]: ROUTES.SEARCH_ADVANCED_FILTERS_TAG,
                        [SCREENS.SEARCH.ADVANCED_FILTERS_FROM_RHP]: ROUTES.SEARCH_ADVANCED_FILTERS_FROM,
                        [SCREENS.SEARCH.ADVANCED_FILTERS_TO_RHP]: ROUTES.SEARCH_ADVANCED_FILTERS_TO,
                        [SCREENS.SEARCH.ADVANCED_FILTERS_IN_RHP]: ROUTES.SEARCH_ADVANCED_FILTERS_IN,
                    },
                },
                [SCREENS.RIGHT_MODAL.SEARCH_SAVED_SEARCH]: {
                    screens: {
                        [SCREENS.SEARCH.SAVED_SEARCH_RENAME_RHP]: ROUTES.SEARCH_SAVED_SEARCH_RENAME.route,
                    },
                },
                [SCREENS.RIGHT_MODAL.RESTRICTED_ACTION]: {
                    screens: {
                        [SCREENS.RESTRICTED_ACTION_ROOT]: ROUTES.RESTRICTED_ACTION.route,
                    },
                },
                [SCREENS.RIGHT_MODAL.MISSING_PERSONAL_DETAILS]: {
                    screens: {
                        [SCREENS.MISSING_PERSONAL_DETAILS_ROOT]: ROUTES.MISSING_PERSONAL_DETAILS,
                    },
                },
                [SCREENS.RIGHT_MODAL.DEBUG]: {
                    screens: {
                        [SCREENS.DEBUG.REPORT]: {
                            path: ROUTES.DEBUG_REPORT.route,
                            exact: true,
                            screens: {
                                details: {
                                    path: ROUTES.DEBUG_REPORT_TAB_DETAILS.route,
                                    exact: true,
                                },
                                json: {
                                    path: ROUTES.DEBUG_REPORT_TAB_JSON.route,
                                    exact: true,
                                },
                                actions: {
                                    path: ROUTES.DEBUG_REPORT_TAB_ACTIONS.route,
                                    exact: true,
                                },
                            },
                        },
                        [SCREENS.DEBUG.REPORT_ACTION]: {
                            path: ROUTES.DEBUG_REPORT_ACTION.route,
                            exact: true,
                            screens: {
                                details: {
                                    path: ROUTES.DEBUG_REPORT_ACTION_TAB_DETAILS.route,
                                    exact: true,
                                },
                                json: {
                                    path: ROUTES.DEBUG_REPORT_ACTION_TAB_JSON.route,
                                    exact: true,
                                },
                                preview: {
                                    path: ROUTES.DEBUG_REPORT_ACTION_TAB_PREVIEW.route,
                                    exact: true,
                                },
                            },
                        },
                        [SCREENS.DEBUG.REPORT_ACTION_CREATE]: {
                            path: ROUTES.DEBUG_REPORT_ACTION_CREATE.route,
                            exact: true,
                        },
                        [SCREENS.DEBUG.DETAILS_CONSTANT_PICKER_PAGE]: {
                            path: ROUTES.DETAILS_CONSTANT_PICKER_PAGE.route,
                            exact: true,
                        },
                        [SCREENS.DEBUG.DETAILS_DATE_TIME_PICKER_PAGE]: {
                            path: ROUTES.DETAILS_DATE_TIME_PICKER_PAGE.route,
                            exact: true,
                        },
                        [SCREENS.DEBUG.TRANSACTION]: {
                            path: ROUTES.DEBUG_TRANSACTION.route,
                            exact: true,
                            screens: {
                                details: {
                                    path: ROUTES.DEBUG_TRANSACTION_TAB_DETAILS.route,
                                    exact: true,
                                },
                                json: {
                                    path: ROUTES.DEBUG_TRANSACTION_TAB_JSON.route,
                                    exact: true,
                                },
                                violations: {
                                    path: ROUTES.DEBUG_TRANSACTION_TAB_VIOLATIONS.route,
                                    exact: true,
                                },
                            },
                        },
                        [SCREENS.DEBUG.TRANSACTION_VIOLATION_CREATE]: {
                            path: ROUTES.DEBUG_TRANSACTION_VIOLATION_CREATE.route,
                            exact: true,
                        },
                        [SCREENS.DEBUG.TRANSACTION_VIOLATION]: {
                            path: ROUTES.DEBUG_TRANSACTION_VIOLATION.route,
                            exact: true,
                            screens: {
                                details: {
                                    path: ROUTES.DEBUG_TRANSACTION_VIOLATION_TAB_DETAILS.route,
                                    exact: true,
                                },
                                json: {
                                    path: ROUTES.DEBUG_TRANSACTION_VIOLATION_TAB_JSON.route,
                                    exact: true,
                                },
                            },
                        },
                    },
                },
            },
        },

        [NAVIGATORS.FULL_SCREEN_NAVIGATOR]: {
            screens: {
                [SCREENS.WORKSPACE.INITIAL]: {
                    path: ROUTES.WORKSPACE_INITIAL.route,
                },
                [SCREENS.WORKSPACE.PROFILE]: ROUTES.WORKSPACE_PROFILE.route,
                [SCREENS.WORKSPACE.EXPENSIFY_CARD]: {
                    path: ROUTES.WORKSPACE_EXPENSIFY_CARD.route,
                },
                [SCREENS.WORKSPACE.COMPANY_CARDS]: {
                    path: ROUTES.WORKSPACE_COMPANY_CARDS.route,
                },
                [SCREENS.WORKSPACE.PER_DIEM]: {
                    path: ROUTES.WORKSPACE_PER_DIEM.route,
                },
                [SCREENS.WORKSPACE.WORKFLOWS]: {
                    path: ROUTES.WORKSPACE_WORKFLOWS.route,
                },
                [SCREENS.WORKSPACE.INVOICES]: {
                    path: ROUTES.WORKSPACE_INVOICES.route,
                },
                [SCREENS.WORKSPACE.MEMBERS]: {
                    path: ROUTES.WORKSPACE_MEMBERS.route,
                },
                [SCREENS.WORKSPACE.ACCOUNTING.ROOT]: {
                    path: ROUTES.POLICY_ACCOUNTING.route,
                },
                [SCREENS.WORKSPACE.CATEGORIES]: {
                    path: ROUTES.WORKSPACE_CATEGORIES.route,
                },
                [SCREENS.WORKSPACE.MORE_FEATURES]: {
                    path: ROUTES.WORKSPACE_MORE_FEATURES.route,
                },
                [SCREENS.WORKSPACE.TAGS]: {
                    path: ROUTES.WORKSPACE_TAGS.route,
                },
                [SCREENS.WORKSPACE.TAXES]: {
                    path: ROUTES.WORKSPACE_TAXES.route,
                },
                [SCREENS.WORKSPACE.REPORT_FIELDS]: {
                    path: ROUTES.WORKSPACE_REPORT_FIELDS.route,
                },
                [SCREENS.WORKSPACE.DISTANCE_RATES]: {
                    path: ROUTES.WORKSPACE_DISTANCE_RATES.route,
                },
                [SCREENS.WORKSPACE.RULES]: {
                    path: ROUTES.WORKSPACE_RULES.route,
                },
            },
        },
    },
};

const normalizedConfigs = Object.keys(config.screens)
    .map((key) =>
        createNormalizedConfigs(
            key,
            config.screens,
            [],
            config.initialRouteName
                ? [
                      {
                          initialRouteName: config.initialRouteName,
                          parentScreens: [],
                      },
                  ]
                : [],
            [],
        ),
    )
    .flat()
    .reduce((acc, route) => {
        acc[route.screen as Screen] = route;
        return acc;
    }, {} as Record<Screen, RouteConfig>);

export {normalizedConfigs};
export default config;<|MERGE_RESOLUTION|>--- conflicted
+++ resolved
@@ -944,16 +944,14 @@
                         [SCREENS.WORKSPACE.RULES_BILLABLE_DEFAULT]: {
                             path: ROUTES.RULES_BILLABLE_DEFAULT.route,
                         },
-<<<<<<< HEAD
                         [SCREENS.WORKSPACE.PER_DIEM_IMPORT]: {
                             path: ROUTES.WORKSPACE_PER_DIEM_IMPORT.route,
                         },
                         [SCREENS.WORKSPACE.PER_DIEM_IMPORTED]: {
                             path: ROUTES.WORKSPACE_PER_DIEM_IMPORTED.route,
-=======
+                        },
                         [SCREENS.WORKSPACE.PER_DIEM_SETTINGS]: {
                             path: ROUTES.WORKSPACE_PER_DIEM_SETTINGS.route,
->>>>>>> 3797c31d
                         },
                     },
                 },
