--- conflicted
+++ resolved
@@ -67,13 +67,11 @@
                 [SCREENS.WORKSPACE.CATEGORIES]: {
                     path: ROUTES.WORKSPACE_CATEGORIES.route,
                 },
-<<<<<<< HEAD
                 [SCREENS.WORKSPACE.MORE_FEATURES]: {
                     path: ROUTES.WORKSPACE_MORE_FEATURES.route,
-=======
+                },
                 [SCREENS.WORKSPACE.TAGS]: {
                     path: ROUTES.WORKSPACE_TAGS.route,
->>>>>>> 9c49ab65
                 },
             },
         },
