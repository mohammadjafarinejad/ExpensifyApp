--- conflicted
+++ resolved
@@ -277,13 +277,11 @@
                         [SCREENS.SETTINGS.PROFILE.STATUS_CLEAR_AFTER_TIME]: {
                             path: ROUTES.SETTINGS_STATUS_CLEAR_AFTER_TIME,
                         },
-<<<<<<< HEAD
+                        [SCREENS.SETTINGS.SUBSCRIPTION.SIZE]: {
+                            path: ROUTES.SETTINGS_SUBSCRIPTION_SIZE,
+                        },
                         [SCREENS.SETTINGS.SUBSCRIPTION.DISABLE_AUTO_RENEW_SURVEY]: {
                             path: ROUTES.SETTINGS_SUBSCRIPTION_DISABLE_AUTO_RENEW_SURVEY,
-=======
-                        [SCREENS.SETTINGS.SUBSCRIPTION.SIZE]: {
-                            path: ROUTES.SETTINGS_SUBSCRIPTION_SIZE,
->>>>>>> 1d5f83d0
                         },
                         [SCREENS.WORKSPACE.CURRENCY]: {
                             path: ROUTES.WORKSPACE_PROFILE_CURRENCY.route,
