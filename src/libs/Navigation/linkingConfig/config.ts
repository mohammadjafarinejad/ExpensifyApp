--- conflicted
+++ resolved
@@ -72,13 +72,11 @@
                 [SCREENS.WORKSPACE.TAGS]: {
                     path: ROUTES.WORKSPACE_TAGS.route,
                 },
-<<<<<<< HEAD
                 [SCREENS.WORKSPACE.TAXES]: {
                     path: ROUTES.WORKSPACE_TAXES.route,
-=======
+                },
                 [SCREENS.WORKSPACE.DISTANCE_RATES]: {
                     path: ROUTES.WORKSPACE_DISTANCE_RATES.route,
->>>>>>> af6de54d
                 },
             },
         },
