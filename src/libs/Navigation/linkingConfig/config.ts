/* eslint-disable @typescript-eslint/naming-convention */
import type {LinkingOptions} from '@react-navigation/native';
import type {RootStackParamList} from '@navigation/types';
import NAVIGATORS from '@src/NAVIGATORS';
import ROUTES from '@src/ROUTES';
import SCREENS from '@src/SCREENS';

// Moved to a separate file to avoid cyclic dependencies.
const config: LinkingOptions<RootStackParamList>['config'] = {
    initialRouteName: NAVIGATORS.BOTTOM_TAB_NAVIGATOR,
    screens: {
        // Main Routes
        [SCREENS.VALIDATE_LOGIN]: ROUTES.VALIDATE_LOGIN,
        [SCREENS.UNLINK_LOGIN]: ROUTES.UNLINK_LOGIN,
        [SCREENS.TRANSITION_BETWEEN_APPS]: ROUTES.TRANSITION_BETWEEN_APPS,
        [SCREENS.CONNECTION_COMPLETE]: ROUTES.CONNECTION_COMPLETE,
        [SCREENS.CONCIERGE]: ROUTES.CONCIERGE,
        [SCREENS.SIGN_IN_WITH_APPLE_DESKTOP]: ROUTES.APPLE_SIGN_IN,
        [SCREENS.SIGN_IN_WITH_GOOGLE_DESKTOP]: ROUTES.GOOGLE_SIGN_IN,
        [SCREENS.SAML_SIGN_IN]: ROUTES.SAML_SIGN_IN,
        [SCREENS.DESKTOP_SIGN_IN_REDIRECT]: ROUTES.DESKTOP_SIGN_IN_REDIRECT,
        [SCREENS.ATTACHMENTS]: ROUTES.ATTACHMENTS.route,
        [SCREENS.PROFILE_AVATAR]: ROUTES.PROFILE_AVATAR.route,
        [SCREENS.WORKSPACE_AVATAR]: ROUTES.WORKSPACE_AVATAR.route,
        [SCREENS.REPORT_AVATAR]: ROUTES.REPORT_AVATAR.route,
        [SCREENS.TRANSACTION_RECEIPT]: ROUTES.TRANSACTION_RECEIPT.route,
        [SCREENS.WORKSPACE_JOIN_USER]: ROUTES.WORKSPACE_JOIN_USER.route,
        [SCREENS.SETTINGS.PROFILE.ROOT]: {
            path: ROUTES.SETTINGS_PROFILE,
            exact: true,
        },
        [SCREENS.SETTINGS.PREFERENCES.ROOT]: {
            path: ROUTES.SETTINGS_PREFERENCES,
            exact: true,
        },
        [SCREENS.SETTINGS.SECURITY]: {
            path: ROUTES.SETTINGS_SECURITY,
            exact: true,
        },
        [SCREENS.SETTINGS.WALLET.ROOT]: {
            path: ROUTES.SETTINGS_WALLET,
            exact: true,
        },
        [SCREENS.SETTINGS.ABOUT]: {
            path: ROUTES.SETTINGS_ABOUT,
            exact: true,
        },
        [SCREENS.SETTINGS.TROUBLESHOOT]: {
            path: ROUTES.SETTINGS_TROUBLESHOOT,
            exact: true,
        },
        [SCREENS.SETTINGS.WORKSPACES]: ROUTES.SETTINGS_WORKSPACES,

        [SCREENS.REPORT]: ROUTES.REPORT_WITH_ID.route,

        [SCREENS.SEARCH.CENTRAL_PANE]: ROUTES.SEARCH.route,
        [SCREENS.SETTINGS.SAVE_THE_WORLD]: ROUTES.SETTINGS_SAVE_THE_WORLD,

        // Sidebar
        [NAVIGATORS.BOTTOM_TAB_NAVIGATOR]: {
            path: ROUTES.ROOT,
            initialRouteName: SCREENS.HOME,
            screens: {
                [SCREENS.HOME]: ROUTES.HOME,
                [SCREENS.SETTINGS.ROOT]: {
                    path: ROUTES.SETTINGS,
                },
            },
        },

<<<<<<< HEAD
=======
        [NAVIGATORS.CENTRAL_PANE_NAVIGATOR]: {
            screens: {
                [SCREENS.REPORT]: ROUTES.REPORT_WITH_ID.route,
                [SCREENS.SETTINGS.PROFILE.ROOT]: {
                    path: ROUTES.SETTINGS_PROFILE,
                    exact: true,
                },
                [SCREENS.SETTINGS.PREFERENCES.ROOT]: {
                    path: ROUTES.SETTINGS_PREFERENCES,
                    exact: true,
                },
                [SCREENS.SETTINGS.SECURITY]: {
                    path: ROUTES.SETTINGS_SECURITY,
                    exact: true,
                },
                [SCREENS.SETTINGS.WALLET.ROOT]: {
                    path: ROUTES.SETTINGS_WALLET,
                    exact: true,
                },
                [SCREENS.SETTINGS.ABOUT]: {
                    path: ROUTES.SETTINGS_ABOUT,
                    exact: true,
                },
                [SCREENS.SETTINGS.TROUBLESHOOT]: {
                    path: ROUTES.SETTINGS_TROUBLESHOOT,
                    exact: true,
                },
                [SCREENS.SETTINGS.WORKSPACES]: ROUTES.SETTINGS_WORKSPACES,
                [SCREENS.SEARCH.CENTRAL_PANE]: ROUTES.SEARCH.route,
                [SCREENS.SETTINGS.SAVE_THE_WORLD]: ROUTES.SETTINGS_SAVE_THE_WORLD,
                [SCREENS.SETTINGS.SUBSCRIPTION.ROOT]: ROUTES.SETTINGS_SUBSCRIPTION,
            },
        },
>>>>>>> ca2d4b5b
        [SCREENS.NOT_FOUND]: '*',
        [NAVIGATORS.LEFT_MODAL_NAVIGATOR]: {
            screens: {
                [SCREENS.LEFT_MODAL.CHAT_FINDER]: ROUTES.CHAT_FINDER,
                [SCREENS.LEFT_MODAL.WORKSPACE_SWITCHER]: {
                    path: ROUTES.WORKSPACE_SWITCHER,
                },
            },
        },
        [NAVIGATORS.FEATURE_TRANING_MODAL_NAVIGATOR]: {
            screens: {
                [SCREENS.FEATURE_TRAINING_ROOT]: {
                    path: ROUTES.TRACK_TRAINING_MODAL,
                    exact: true,
                },
            },
        },
        [NAVIGATORS.WELCOME_VIDEO_MODAL_NAVIGATOR]: {
            screens: {
                [SCREENS.WELCOME_VIDEO.ROOT]: {
                    path: ROUTES.WELCOME_VIDEO_ROOT,
                    exact: true,
                },
            },
        },
        [NAVIGATORS.ONBOARDING_MODAL_NAVIGATOR]: {
            path: ROUTES.ONBOARDING_ROOT,
            initialRouteName: SCREENS.ONBOARDING.PURPOSE,
            screens: {
                [SCREENS.ONBOARDING.PURPOSE]: {
                    path: ROUTES.ONBOARDING_PURPOSE,
                    exact: true,
                },
                [SCREENS.ONBOARDING.PERSONAL_DETAILS]: {
                    path: ROUTES.ONBOARDING_PERSONAL_DETAILS,
                    exact: true,
                },
                [SCREENS.ONBOARDING.WORK]: {
                    path: ROUTES.ONBOARDING_WORK,
                    exact: true,
                },
            },
        },
        [NAVIGATORS.RIGHT_MODAL_NAVIGATOR]: {
            screens: {
                [SCREENS.RIGHT_MODAL.SETTINGS]: {
                    screens: {
                        [SCREENS.SETTINGS.PREFERENCES.PRIORITY_MODE]: {
                            path: ROUTES.SETTINGS_PRIORITY_MODE,
                            exact: true,
                        },
                        [SCREENS.SETTINGS.PREFERENCES.LANGUAGE]: {
                            path: ROUTES.SETTINGS_LANGUAGE,
                            exact: true,
                        },
                        [SCREENS.SETTINGS.PREFERENCES.THEME]: {
                            path: ROUTES.SETTINGS_THEME,
                            exact: true,
                        },
                        [SCREENS.SETTINGS.CLOSE]: {
                            path: ROUTES.SETTINGS_CLOSE,
                            exact: true,
                        },
                        [SCREENS.SETTINGS.WALLET.DOMAIN_CARD]: {
                            path: ROUTES.SETTINGS_WALLET_DOMAINCARD.route,
                            exact: true,
                        },
                        [SCREENS.SETTINGS.WALLET.REPORT_VIRTUAL_CARD_FRAUD]: {
                            path: ROUTES.SETTINGS_REPORT_FRAUD.route,
                            exact: true,
                        },
                        [SCREENS.SETTINGS.WALLET.CARD_GET_PHYSICAL.NAME]: {
                            path: ROUTES.SETTINGS_WALLET_CARD_GET_PHYSICAL_NAME.route,
                            exact: true,
                        },
                        [SCREENS.SETTINGS.WALLET.CARD_GET_PHYSICAL.PHONE]: {
                            path: ROUTES.SETTINGS_WALLET_CARD_GET_PHYSICAL_PHONE.route,
                            exact: true,
                        },
                        [SCREENS.SETTINGS.WALLET.CARD_GET_PHYSICAL.ADDRESS]: {
                            path: ROUTES.SETTINGS_WALLET_CARD_GET_PHYSICAL_ADDRESS.route,
                            exact: true,
                        },
                        [SCREENS.SETTINGS.WALLET.CARD_GET_PHYSICAL.CONFIRM]: {
                            path: ROUTES.SETTINGS_WALLET_CARD_GET_PHYSICAL_CONFIRM.route,
                            exact: true,
                        },
                        [SCREENS.SETTINGS.WALLET.ENABLE_PAYMENTS]: {
                            path: ROUTES.SETTINGS_ENABLE_PAYMENTS,
                            exact: true,
                        },
                        // TODO: Added temporarily for testing purposes, remove after refactor - https://github.com/Expensify/App/issues/36648
                        [SCREENS.SETTINGS.WALLET.ENABLE_PAYMENTS_REFACTOR]: {
                            path: ROUTES.SETTINGS_ENABLE_PAYMENTS_REFACTOR,
                            exact: true,
                        },
                        // TODO: Added temporarily for testing purposes, remove after refactor - https://github.com/Expensify/App/issues/36648
                        [SCREENS.SETTINGS.WALLET.ENABLE_PAYMENTS_TEMPORARY_TERMS]: {
                            path: ROUTES.SETTINGS_ENABLE_PAYMENTS_TEMPORARY_TERMS,
                            exact: true,
                        },
                        [SCREENS.SETTINGS.WALLET.TRANSFER_BALANCE]: {
                            path: ROUTES.SETTINGS_WALLET_TRANSFER_BALANCE,
                            exact: true,
                        },
                        [SCREENS.SETTINGS.WALLET.CHOOSE_TRANSFER_ACCOUNT]: {
                            path: ROUTES.SETTINGS_WALLET_CHOOSE_TRANSFER_ACCOUNT,
                            exact: true,
                        },
                        [SCREENS.SETTINGS.REPORT_CARD_LOST_OR_DAMAGED]: {
                            path: ROUTES.SETTINGS_WALLET_REPORT_CARD_LOST_OR_DAMAGED.route,
                            exact: true,
                        },
                        [SCREENS.SETTINGS.WALLET.CARD_ACTIVATE]: {
                            path: ROUTES.SETTINGS_WALLET_CARD_ACTIVATE.route,
                            exact: true,
                        },
                        [SCREENS.SETTINGS.WALLET.CARDS_DIGITAL_DETAILS_UPDATE_ADDRESS]: {
                            path: ROUTES.SETTINGS_WALLET_CARD_DIGITAL_DETAILS_UPDATE_ADDRESS.route,
                            exact: true,
                        },
                        [SCREENS.SETTINGS.ADD_DEBIT_CARD]: {
                            path: ROUTES.SETTINGS_ADD_DEBIT_CARD,
                            exact: true,
                        },
                        [SCREENS.SETTINGS.ADD_BANK_ACCOUNT]: {
                            path: ROUTES.SETTINGS_ADD_BANK_ACCOUNT,
                            exact: true,
                        },
                        [SCREENS.SETTINGS.ADD_BANK_ACCOUNT_REFACTOR]: {
                            path: ROUTES.SETTINGS_ADD_BANK_ACCOUNT_REFACTOR,
                            exact: true,
                        },
                        [SCREENS.SETTINGS.PROFILE.PRONOUNS]: {
                            path: ROUTES.SETTINGS_PRONOUNS,
                            exact: true,
                        },
                        [SCREENS.SETTINGS.PROFILE.DISPLAY_NAME]: {
                            path: ROUTES.SETTINGS_DISPLAY_NAME,
                            exact: true,
                        },
                        [SCREENS.SETTINGS.PROFILE.TIMEZONE]: {
                            path: ROUTES.SETTINGS_TIMEZONE,
                            exact: true,
                        },
                        [SCREENS.SETTINGS.PROFILE.TIMEZONE_SELECT]: {
                            path: ROUTES.SETTINGS_TIMEZONE_SELECT,
                            exact: true,
                        },
                        [SCREENS.SETTINGS.APP_DOWNLOAD_LINKS]: {
                            path: ROUTES.SETTINGS_APP_DOWNLOAD_LINKS,
                            exact: true,
                        },
                        [SCREENS.SETTINGS.CONSOLE]: {
                            path: ROUTES.SETTINGS_CONSOLE.route,
                            exact: true,
                        },
                        [SCREENS.SETTINGS.SHARE_LOG]: ROUTES.SETTINGS_SHARE_LOG.route,
                        [SCREENS.SETTINGS.PROFILE.CONTACT_METHODS]: {
                            path: ROUTES.SETTINGS_CONTACT_METHODS.route,
                            exact: true,
                        },
                        [SCREENS.SETTINGS.PROFILE.CONTACT_METHOD_DETAILS]: {
                            path: ROUTES.SETTINGS_CONTACT_METHOD_DETAILS.route,
                        },
                        [SCREENS.SETTINGS.PROFILE.NEW_CONTACT_METHOD]: {
                            path: ROUTES.SETTINGS_NEW_CONTACT_METHOD.route,
                            exact: true,
                        },
                        [SCREENS.SETTINGS.PROFILE.LEGAL_NAME]: {
                            path: ROUTES.SETTINGS_LEGAL_NAME,
                            exact: true,
                        },
                        [SCREENS.SETTINGS.PROFILE.DATE_OF_BIRTH]: {
                            path: ROUTES.SETTINGS_DATE_OF_BIRTH,
                            exact: true,
                        },
                        [SCREENS.SETTINGS.PROFILE.ADDRESS]: {
                            path: ROUTES.SETTINGS_ADDRESS,
                            exact: true,
                        },
                        [SCREENS.SETTINGS.PROFILE.ADDRESS_COUNTRY]: {
                            path: ROUTES.SETTINGS_ADDRESS_COUNTRY.route,
                            exact: true,
                        },
                        [SCREENS.SETTINGS.PROFILE.ADDRESS_STATE]: {
                            path: ROUTES.SETTINGS_ADDRESS_STATE.route,
                            exact: true,
                        },
                        [SCREENS.SETTINGS.TWO_FACTOR_AUTH]: {
                            path: ROUTES.SETTINGS_2FA.route,
                            exact: true,
                        },
                        [SCREENS.SETTINGS.PROFILE.STATUS]: {
                            path: ROUTES.SETTINGS_STATUS,
                            exact: true,
                        },
                        [SCREENS.SETTINGS.PROFILE.STATUS_CLEAR_AFTER]: {
                            path: ROUTES.SETTINGS_STATUS_CLEAR_AFTER,
                        },
                        [SCREENS.SETTINGS.PROFILE.STATUS_CLEAR_AFTER_DATE]: {
                            path: ROUTES.SETTINGS_STATUS_CLEAR_AFTER_DATE,
                        },
                        [SCREENS.SETTINGS.PROFILE.STATUS_CLEAR_AFTER_TIME]: {
                            path: ROUTES.SETTINGS_STATUS_CLEAR_AFTER_TIME,
                        },
                        [SCREENS.WORKSPACE.CURRENCY]: {
                            path: ROUTES.WORKSPACE_PROFILE_CURRENCY.route,
                        },
                        [SCREENS.WORKSPACE.ADDRESS]: {
                            path: ROUTES.WORKSPACE_PROFILE_ADDRESS.route,
                        },
                        [SCREENS.WORKSPACE.ACCOUNTING.QUICKBOOKS_ONLINE_IMPORT]: {path: ROUTES.POLICY_ACCOUNTING_QUICKBOOKS_ONLINE_IMPORT.route},
                        [SCREENS.WORKSPACE.ACCOUNTING.QUICKBOOKS_ONLINE_CHART_OF_ACCOUNTS]: {path: ROUTES.POLICY_ACCOUNTING_QUICKBOOKS_ONLINE_CHART_OF_ACCOUNTS.route},
                        [SCREENS.WORKSPACE.ACCOUNTING.QUICKBOOKS_ONLINE_CLASSES]: {path: ROUTES.POLICY_ACCOUNTING_QUICKBOOKS_ONLINE_CLASSES.route},
                        [SCREENS.WORKSPACE.ACCOUNTING.QUICKBOOKS_ONLINE_CUSTOMERS]: {path: ROUTES.POLICY_ACCOUNTING_QUICKBOOKS_ONLINE_CUSTOMERS.route},
                        [SCREENS.WORKSPACE.ACCOUNTING.QUICKBOOKS_ONLINE_LOCATIONS]: {path: ROUTES.POLICY_ACCOUNTING_QUICKBOOKS_ONLINE_LOCATIONS.route},
                        [SCREENS.WORKSPACE.ACCOUNTING.QUICKBOOKS_ONLINE_TAXES]: {path: ROUTES.POLICY_ACCOUNTING_QUICKBOOKS_ONLINE_TAXES.route},
                        [SCREENS.WORKSPACE.ACCOUNTING.QUICKBOOKS_ONLINE_EXPORT]: {path: ROUTES.POLICY_ACCOUNTING_QUICKBOOKS_ONLINE_EXPORT.route},
                        [SCREENS.WORKSPACE.ACCOUNTING.QUICKBOOKS_ONLINE_EXPORT_DATE_SELECT]: {path: ROUTES.POLICY_ACCOUNTING_QUICKBOOKS_ONLINE_EXPORT_DATE_SELECT.route},
                        [SCREENS.WORKSPACE.ACCOUNTING.QUICKBOOKS_ONLINE_EXPORT_INVOICE_ACCOUNT_SELECT]: {path: ROUTES.POLICY_ACCOUNTING_QUICKBOOKS_ONLINE_INVOICE_ACCOUNT_SELECT.route},
                        [SCREENS.WORKSPACE.ACCOUNTING.QUICKBOOKS_ONLINE_EXPORT_OUT_OF_POCKET_EXPENSES_ACCOUNT_SELECT]: {
                            path: ROUTES.POLICY_ACCOUNTING_QUICKBOOKS_ONLINE_EXPORT_OUT_OF_POCKET_EXPENSES_ACCOUNT_SELECT.route,
                        },
                        [SCREENS.WORKSPACE.ACCOUNTING.QUICKBOOKS_ONLINE_EXPORT_OUT_OF_POCKET_EXPENSES]: {
                            path: ROUTES.POLICY_ACCOUNTING_QUICKBOOKS_ONLINE_EXPORT_OUT_OF_POCKET_EXPENSES.route,
                        },
                        [SCREENS.WORKSPACE.ACCOUNTING.QUICKBOOKS_ONLINE_EXPORT_OUT_OF_POCKET_EXPENSES_SELECT]: {
                            path: ROUTES.POLICY_ACCOUNTING_QUICKBOOKS_ONLINE_EXPORT_OUT_OF_POCKET_EXPENSES_SELECT.route,
                        },
                        [SCREENS.WORKSPACE.ACCOUNTING.QUICKBOOKS_ONLINE_COMPANY_CARD_EXPENSE_ACCOUNT_SELECT]: {
                            path: ROUTES.POLICY_ACCOUNTING_QUICKBOOKS_ONLINE_COMPANY_CARD_EXPENSE_ACCOUNT_SELECT.route,
                        },
                        [SCREENS.WORKSPACE.ACCOUNTING.QUICKBOOKS_ONLINE_NON_REIMBURSABLE_DEFAULT_VENDOR_SELECT]: {
                            path: ROUTES.POLICY_ACCOUNTING_QUICKBOOKS_ONLINE_NON_REIMBURSABLE_DEFAULT_VENDOR_SELECT.route,
                        },
                        [SCREENS.WORKSPACE.ACCOUNTING.QUICKBOOKS_ONLINE_COMPANY_CARD_EXPENSE_ACCOUNT]: {
                            path: ROUTES.POLICY_ACCOUNTING_QUICKBOOKS_ONLINE_COMPANY_CARD_EXPENSE_ACCOUNT.route,
                        },
                        [SCREENS.WORKSPACE.ACCOUNTING.QUICKBOOKS_ONLINE_COMPANY_CARD_EXPENSE_ACCOUNT_COMPANY_CARD_SELECT]: {
                            path: ROUTES.POLICY_ACCOUNTING_QUICKBOOKS_ONLINE_COMPANY_CARD_EXPENSE_SELECT.route,
                        },
                        [SCREENS.WORKSPACE.ACCOUNTING.QUICKBOOKS_ONLINE_EXPORT_PREFERRED_EXPORTER]: {path: ROUTES.POLICY_ACCOUNTING_QUICKBOOKS_ONLINE_PREFERRED_EXPORTER.route},
                        [SCREENS.WORKSPACE.ACCOUNTING.QUICKBOOKS_ONLINE_ADVANCED]: {
                            path: ROUTES.WORKSPACE_ACCOUNTING_QUICKBOOKS_ONLINE_ADVANCED.route,
                        },
                        [SCREENS.WORKSPACE.ACCOUNTING.QUICKBOOKS_ONLINE_ACCOUNT_SELECTOR]: {
                            path: ROUTES.WORKSPACE_ACCOUNTING_QUICKBOOKS_ONLINE_ACCOUNT_SELECTOR.route,
                        },
                        [SCREENS.WORKSPACE.ACCOUNTING.QUICKBOOKS_ONLINE_INVOICE_ACCOUNT_SELECTOR]: {
                            path: ROUTES.WORKSPACE_ACCOUNTING_QUICKBOOKS_ONLINE_INVOICE_ACCOUNT_SELECTOR.route,
                        },
                        [SCREENS.WORKSPACE.ACCOUNTING.XERO_IMPORT]: {path: ROUTES.POLICY_ACCOUNTING_XERO_IMPORT.route},
                        [SCREENS.WORKSPACE.ACCOUNTING.XERO_CHART_OF_ACCOUNTS]: {path: ROUTES.POLICY_ACCOUNTING_XERO_CHART_OF_ACCOUNTS.route},
                        [SCREENS.WORKSPACE.ACCOUNTING.XERO_ORGANIZATION]: {path: ROUTES.POLICY_ACCOUNTING_XERO_ORGANIZATION.route},
                        [SCREENS.WORKSPACE.ACCOUNTING.XERO_TRACKING_CATEGORIES]: {path: ROUTES.POLICY_ACCOUNTING_XERO_TRACKING_CATEGORIES.route},
                        [SCREENS.WORKSPACE.ACCOUNTING.XERO_MAP_TRACKING_CATEGORY]: {path: ROUTES.POLICY_ACCOUNTING_XERO_TRACKING_CATEGORIES_MAP.route},
                        [SCREENS.WORKSPACE.ACCOUNTING.XERO_CUSTOMER]: {path: ROUTES.POLICY_ACCOUNTING_XERO_CUSTOMER.route},
                        [SCREENS.WORKSPACE.ACCOUNTING.XERO_TAXES]: {path: ROUTES.POLICY_ACCOUNTING_XERO_TAXES.route},
                        [SCREENS.WORKSPACE.ACCOUNTING.XERO_EXPORT]: {path: ROUTES.POLICY_ACCOUNTING_XERO_EXPORT.route},
                        [SCREENS.WORKSPACE.ACCOUNTING.XERO_EXPORT_PURCHASE_BILL_DATE_SELECT]: {path: ROUTES.POLICY_ACCOUNTING_XERO_EXPORT_PURCHASE_BILL_DATE_SELECT.route},
                        [SCREENS.WORKSPACE.ACCOUNTING.XERO_EXPORT_BANK_ACCOUNT_SELECT]: {path: ROUTES.POLICY_ACCOUNTING_XERO_EXPORT_BANK_ACCOUNT_SELECT.route},
                        [SCREENS.WORKSPACE.ACCOUNTING.XERO_ADVANCED]: {path: ROUTES.POLICY_ACCOUNTING_XERO_ADVANCED.route},
                        [SCREENS.WORKSPACE.ACCOUNTING.XERO_BILL_STATUS_SELECTOR]: {path: ROUTES.POLICY_ACCOUNTING_XERO_BILL_STATUS_SELECTOR.route},
                        [SCREENS.WORKSPACE.ACCOUNTING.XERO_INVOICE_ACCOUNT_SELECTOR]: {path: ROUTES.POLICY_ACCOUNTING_XERO_INVOICE_SELECTOR.route},
                        [SCREENS.WORKSPACE.ACCOUNTING.XERO_EXPORT_PREFERRED_EXPORTER_SELECT]: {path: ROUTES.POLICY_ACCOUNTING_XERO_PREFERRED_EXPORTER_SELECT.route},
                        [SCREENS.WORKSPACE.ACCOUNTING.XERO_BILL_PAYMENT_ACCOUNT_SELECTOR]: {path: ROUTES.POLICY_ACCOUNTING_XERO_BILL_PAYMENT_ACCOUNT_SELECTOR.route},
                        [SCREENS.WORKSPACE.DESCRIPTION]: {
                            path: ROUTES.WORKSPACE_PROFILE_DESCRIPTION.route,
                        },
                        [SCREENS.WORKSPACE.WORKFLOWS_AUTO_REPORTING_FREQUENCY]: {
                            path: ROUTES.WORKSPACE_WORKFLOWS_AUTOREPORTING_FREQUENCY.route,
                        },
                        [SCREENS.WORKSPACE.WORKFLOWS_AUTO_REPORTING_MONTHLY_OFFSET]: {
                            path: ROUTES.WORKSPACE_WORKFLOWS_AUTOREPORTING_MONTHLY_OFFSET.route,
                        },
                        [SCREENS.WORKSPACE.SHARE]: {
                            path: ROUTES.WORKSPACE_PROFILE_SHARE.route,
                        },
                        [SCREENS.WORKSPACE.RATE_AND_UNIT]: {
                            path: ROUTES.WORKSPACE_RATE_AND_UNIT.route,
                        },
                        [SCREENS.WORKSPACE.RATE_AND_UNIT_RATE]: {
                            path: ROUTES.WORKSPACE_RATE_AND_UNIT_RATE.route,
                        },
                        [SCREENS.WORKSPACE.RATE_AND_UNIT_UNIT]: {
                            path: ROUTES.WORKSPACE_RATE_AND_UNIT_UNIT.route,
                        },
                        [SCREENS.WORKSPACE.INVITE]: {
                            path: ROUTES.WORKSPACE_INVITE.route,
                        },
                        [SCREENS.WORKSPACE.WORKFLOWS_APPROVER]: {
                            path: ROUTES.WORKSPACE_WORKFLOWS_APPROVER.route,
                        },
                        [SCREENS.WORKSPACE.INVITE_MESSAGE]: {
                            path: ROUTES.WORKSPACE_INVITE_MESSAGE.route,
                        },
                        [SCREENS.WORKSPACE.CATEGORY_SETTINGS]: {
                            path: ROUTES.WORKSPACE_CATEGORY_SETTINGS.route,
                            parse: {
                                categoryName: (categoryName: string) => decodeURIComponent(categoryName),
                            },
                        },
                        [SCREENS.WORKSPACE.CATEGORIES_SETTINGS]: {
                            path: ROUTES.WORKSPACE_CATEGORIES_SETTINGS.route,
                        },
                        [SCREENS.WORKSPACE.WORKFLOWS_PAYER]: {
                            path: ROUTES.WORKSPACE_WORKFLOWS_PAYER.route,
                        },
                        [SCREENS.WORKSPACE.MEMBER_DETAILS]: {
                            path: ROUTES.WORKSPACE_MEMBER_DETAILS.route,
                        },
                        [SCREENS.WORKSPACE.OWNER_CHANGE_SUCCESS]: {
                            path: ROUTES.WORKSPACE_OWNER_CHANGE_SUCCESS.route,
                        },
                        [SCREENS.WORKSPACE.OWNER_CHANGE_ERROR]: {
                            path: ROUTES.WORKSPACE_OWNER_CHANGE_ERROR.route,
                        },
                        [SCREENS.WORKSPACE.OWNER_CHANGE_CHECK]: {
                            path: ROUTES.WORKSPACE_OWNER_CHANGE_CHECK.route,
                        },
                        [SCREENS.WORKSPACE.CATEGORY_CREATE]: {
                            path: ROUTES.WORKSPACE_CATEGORY_CREATE.route,
                        },
                        [SCREENS.WORKSPACE.CATEGORY_EDIT]: {
                            path: ROUTES.WORKSPACE_CATEGORY_EDIT.route,
                            parse: {
                                categoryName: (categoryName: string) => decodeURIComponent(categoryName),
                            },
                        },
                        [SCREENS.WORKSPACE.CREATE_DISTANCE_RATE]: {
                            path: ROUTES.WORKSPACE_CREATE_DISTANCE_RATE.route,
                        },
                        [SCREENS.WORKSPACE.DISTANCE_RATES_SETTINGS]: {
                            path: ROUTES.WORKSPACE_DISTANCE_RATES_SETTINGS.route,
                        },
                        [SCREENS.WORKSPACE.DISTANCE_RATE_DETAILS]: {
                            path: ROUTES.WORKSPACE_DISTANCE_RATE_DETAILS.route,
                        },
                        [SCREENS.WORKSPACE.DISTANCE_RATE_EDIT]: {
                            path: ROUTES.WORKSPACE_DISTANCE_RATE_EDIT.route,
                        },
                        [SCREENS.WORKSPACE.TAGS_SETTINGS]: {
                            path: ROUTES.WORKSPACE_TAGS_SETTINGS.route,
                        },
                        [SCREENS.WORKSPACE.TAGS_EDIT]: {
                            path: ROUTES.WORKSPACE_EDIT_TAGS.route,
                            parse: {
                                orderWeight: Number,
                            },
                        },
                        [SCREENS.WORKSPACE.TAG_CREATE]: {
                            path: ROUTES.WORKSPACE_TAG_CREATE.route,
                        },
                        [SCREENS.WORKSPACE.TAG_EDIT]: {
                            path: ROUTES.WORKSPACE_TAG_EDIT.route,
                            parse: {
                                orderWeight: Number,
                                tagName: (tagName: string) => decodeURIComponent(tagName),
                            },
                        },
                        [SCREENS.WORKSPACE.TAG_SETTINGS]: {
                            path: ROUTES.WORKSPACE_TAG_SETTINGS.route,
                            parse: {
                                orderWeight: Number,
                                tagName: (tagName: string) => decodeURIComponent(tagName),
                            },
                        },
                        [SCREENS.WORKSPACE.TAG_LIST_VIEW]: {
                            path: ROUTES.WORKSPACE_TAG_LIST_VIEW.route,
                            parse: {
                                orderWeight: Number,
                            },
                        },
                        [SCREENS.WORKSPACE.TAXES_SETTINGS]: {
                            path: ROUTES.WORKSPACE_TAXES_SETTINGS.route,
                        },
                        [SCREENS.WORKSPACE.TAXES_SETTINGS_CUSTOM_TAX_NAME]: {
                            path: ROUTES.WORKSPACE_TAXES_SETTINGS_CUSTOM_TAX_NAME.route,
                        },
                        [SCREENS.WORKSPACE.TAXES_SETTINGS_FOREIGN_CURRENCY_DEFAULT]: {
                            path: ROUTES.WORKSPACE_TAXES_SETTINGS_FOREIGN_CURRENCY_DEFAULT.route,
                        },
                        [SCREENS.WORKSPACE.TAXES_SETTINGS_WORKSPACE_CURRENCY_DEFAULT]: {
                            path: ROUTES.WORKSPACE_TAXES_SETTINGS_WORKSPACE_CURRENCY_DEFAULT.route,
                        },
                        [SCREENS.REIMBURSEMENT_ACCOUNT]: {
                            path: ROUTES.BANK_ACCOUNT_WITH_STEP_TO_OPEN.route,
                            exact: true,
                        },
                        [SCREENS.GET_ASSISTANCE]: {
                            path: ROUTES.GET_ASSISTANCE.route,
                        },
                        [SCREENS.KEYBOARD_SHORTCUTS]: {
                            path: ROUTES.KEYBOARD_SHORTCUTS,
                        },
                        [SCREENS.WORKSPACE.NAME]: ROUTES.WORKSPACE_PROFILE_NAME.route,
                        [SCREENS.SETTINGS.SHARE_CODE]: {
                            path: ROUTES.SETTINGS_SHARE_CODE,
                        },
                        [SCREENS.SETTINGS.EXIT_SURVEY.REASON]: {
                            path: ROUTES.SETTINGS_EXIT_SURVEY_REASON,
                        },
                        [SCREENS.SETTINGS.EXIT_SURVEY.RESPONSE]: {
                            path: ROUTES.SETTINGS_EXIT_SURVEY_RESPONSE.route,
                        },
                        [SCREENS.SETTINGS.EXIT_SURVEY.CONFIRM]: {
                            path: ROUTES.SETTINGS_EXIT_SURVEY_CONFIRM.route,
                        },
                        [SCREENS.WORKSPACE.TAX_CREATE]: {
                            path: ROUTES.WORKSPACE_TAX_CREATE.route,
                        },
                        [SCREENS.WORKSPACE.TAX_EDIT]: {
                            path: ROUTES.WORKSPACE_TAX_EDIT.route,
                            parse: {
                                taxID: (taxID: string) => decodeURIComponent(taxID),
                            },
                        },
                        [SCREENS.WORKSPACE.TAX_NAME]: {
                            path: ROUTES.WORKSPACE_TAX_NAME.route,
                            parse: {
                                taxID: (taxID: string) => decodeURIComponent(taxID),
                            },
                        },
                        [SCREENS.WORKSPACE.TAX_VALUE]: {
                            path: ROUTES.WORKSPACE_TAX_VALUE.route,
                            parse: {
                                taxID: (taxID: string) => decodeURIComponent(taxID),
                            },
                        },
                    },
                },
                [SCREENS.RIGHT_MODAL.PRIVATE_NOTES]: {
                    screens: {
                        [SCREENS.PRIVATE_NOTES.LIST]: ROUTES.PRIVATE_NOTES_LIST.route,
                        [SCREENS.PRIVATE_NOTES.EDIT]: ROUTES.PRIVATE_NOTES_EDIT.route,
                    },
                },
                [SCREENS.RIGHT_MODAL.REPORT_DETAILS]: {
                    screens: {
                        [SCREENS.REPORT_DETAILS.ROOT]: ROUTES.REPORT_WITH_ID_DETAILS.route,
                        [SCREENS.REPORT_DETAILS.SHARE_CODE]: ROUTES.REPORT_WITH_ID_DETAILS_SHARE_CODE.route,
                    },
                },
                [SCREENS.RIGHT_MODAL.REPORT_SETTINGS]: {
                    screens: {
                        [SCREENS.REPORT_SETTINGS.ROOT]: {
                            path: ROUTES.REPORT_SETTINGS.route,
                        },
                        [SCREENS.REPORT_SETTINGS.NAME]: {
                            path: ROUTES.REPORT_SETTINGS_NAME.route,
                        },
                        [SCREENS.REPORT_SETTINGS.NOTIFICATION_PREFERENCES]: {
                            path: ROUTES.REPORT_SETTINGS_NOTIFICATION_PREFERENCES.route,
                        },
                        [SCREENS.REPORT_SETTINGS.WRITE_CAPABILITY]: {
                            path: ROUTES.REPORT_SETTINGS_WRITE_CAPABILITY.route,
                        },
                        [SCREENS.REPORT_SETTINGS.VISIBILITY]: {
                            path: ROUTES.REPORT_SETTINGS_VISIBILITY.route,
                        },
                    },
                },
                [SCREENS.RIGHT_MODAL.SETTINGS_CATEGORIES]: {
                    screens: {
                        [SCREENS.SETTINGS_CATEGORIES.SETTINGS_CATEGORY_SETTINGS]: {
                            path: ROUTES.SETTINGS_CATEGORY_SETTINGS.route,
                            parse: {
                                categoryName: (categoryName: string) => decodeURIComponent(categoryName),
                            },
                        },
                        [SCREENS.SETTINGS_CATEGORIES.SETTINGS_CATEGORIES_SETTINGS]: {
                            path: ROUTES.SETTINGS_CATEGORIES_SETTINGS.route,
                        },
                        [SCREENS.SETTINGS_CATEGORIES.SETTINGS_CATEGORY_CREATE]: {
                            path: ROUTES.SETTINGS_CATEGORY_CREATE.route,
                        },
                        [SCREENS.SETTINGS_CATEGORIES.SETTINGS_CATEGORY_EDIT]: {
                            path: ROUTES.SETTINGS_CATEGORY_EDIT.route,
                            parse: {
                                categoryName: (categoryName: string) => decodeURIComponent(categoryName),
                            },
                        },
                    },
                },
                [SCREENS.RIGHT_MODAL.REPORT_DESCRIPTION]: {
                    screens: {
                        [SCREENS.REPORT_DESCRIPTION_ROOT]: ROUTES.REPORT_DESCRIPTION.route,
                    },
                },
                [SCREENS.RIGHT_MODAL.NEW_CHAT]: {
                    screens: {
                        [SCREENS.NEW_CHAT.ROOT]: {
                            path: ROUTES.NEW,
                            exact: true,
                            screens: {
                                [SCREENS.NEW_CHAT.NEW_CHAT]: {
                                    path: ROUTES.NEW_CHAT,
                                    exact: true,
                                },
                                [SCREENS.NEW_CHAT.NEW_ROOM]: {
                                    path: ROUTES.NEW_ROOM,
                                    exact: true,
                                },
                            },
                        },
                        [SCREENS.NEW_CHAT.NEW_CHAT_CONFIRM]: {
                            path: ROUTES.NEW_CHAT_CONFIRM,
                            exact: true,
                        },
                        [SCREENS.NEW_CHAT.NEW_CHAT_EDIT_NAME]: {
                            path: ROUTES.NEW_CHAT_EDIT_NAME,
                            exact: true,
                        },
                    },
                },
                [SCREENS.RIGHT_MODAL.NEW_TASK]: {
                    screens: {
                        [SCREENS.NEW_TASK.ROOT]: ROUTES.NEW_TASK,
                        [SCREENS.NEW_TASK.TASK_ASSIGNEE_SELECTOR]: ROUTES.NEW_TASK_ASSIGNEE,
                        [SCREENS.NEW_TASK.TASK_SHARE_DESTINATION_SELECTOR]: ROUTES.NEW_TASK_SHARE_DESTINATION,
                        [SCREENS.NEW_TASK.DETAILS]: ROUTES.NEW_TASK_DETAILS,
                        [SCREENS.NEW_TASK.TITLE]: ROUTES.NEW_TASK_TITLE,
                        [SCREENS.NEW_TASK.DESCRIPTION]: ROUTES.NEW_TASK_DESCRIPTION,
                    },
                },
                [SCREENS.RIGHT_MODAL.TEACHERS_UNITE]: {
                    screens: {
                        [SCREENS.I_KNOW_A_TEACHER]: ROUTES.I_KNOW_A_TEACHER,
                        [SCREENS.INTRO_SCHOOL_PRINCIPAL]: ROUTES.INTRO_SCHOOL_PRINCIPAL,
                        [SCREENS.I_AM_A_TEACHER]: ROUTES.I_AM_A_TEACHER,
                    },
                },
                [SCREENS.RIGHT_MODAL.DETAILS]: {
                    screens: {
                        [SCREENS.DETAILS_ROOT]: ROUTES.DETAILS.route,
                    },
                },
                [SCREENS.RIGHT_MODAL.PROFILE]: {
                    screens: {
                        [SCREENS.PROFILE_ROOT]: ROUTES.PROFILE.route,
                    },
                },
                [SCREENS.RIGHT_MODAL.PARTICIPANTS]: {
                    screens: {
                        [SCREENS.REPORT_PARTICIPANTS.ROOT]: ROUTES.REPORT_PARTICIPANTS.route,
                        [SCREENS.REPORT_PARTICIPANTS.INVITE]: ROUTES.REPORT_PARTICIPANTS_INVITE.route,
                        [SCREENS.REPORT_PARTICIPANTS.DETAILS]: ROUTES.REPORT_PARTICIPANTS_DETAILS.route,
                        [SCREENS.REPORT_PARTICIPANTS.ROLE]: ROUTES.REPORT_PARTICIPANTS_ROLE_SELECTION.route,
                    },
                },
                [SCREENS.RIGHT_MODAL.ROOM_INVITE]: {
                    screens: {
                        [SCREENS.ROOM_INVITE_ROOT]: ROUTES.ROOM_INVITE.route,
                    },
                },
                [SCREENS.RIGHT_MODAL.ROOM_MEMBERS]: {
                    screens: {
                        [SCREENS.ROOM_MEMBERS_ROOT]: ROUTES.ROOM_MEMBERS.route,
                    },
                },
                [SCREENS.RIGHT_MODAL.MONEY_REQUEST]: {
                    screens: {
                        [SCREENS.MONEY_REQUEST.START]: ROUTES.MONEY_REQUEST_START.route,
                        [SCREENS.MONEY_REQUEST.CREATE]: {
                            path: ROUTES.MONEY_REQUEST_CREATE.route,
                            exact: true,
                            screens: {
                                distance: {
                                    path: ROUTES.MONEY_REQUEST_CREATE_TAB_DISTANCE.route,
                                    exact: true,
                                },
                                manual: {
                                    path: ROUTES.MONEY_REQUEST_CREATE_TAB_MANUAL.route,
                                    exact: true,
                                },
                                scan: {
                                    path: ROUTES.MONEY_REQUEST_CREATE_TAB_SCAN.route,
                                    exact: true,
                                },
                            },
                        },
                        [SCREENS.SETTINGS_CATEGORIES.SETTINGS_CATEGORIES_ROOT]: ROUTES.SETTINGS_CATEGORIES_ROOT.route,
                        [SCREENS.MONEY_REQUEST.STEP_SEND_FROM]: ROUTES.MONEY_REQUEST_STEP_SEND_FROM.route,
                        [SCREENS.MONEY_REQUEST.STEP_AMOUNT]: ROUTES.MONEY_REQUEST_STEP_AMOUNT.route,
                        [SCREENS.MONEY_REQUEST.STEP_CATEGORY]: ROUTES.MONEY_REQUEST_STEP_CATEGORY.route,
                        [SCREENS.MONEY_REQUEST.STEP_CONFIRMATION]: ROUTES.MONEY_REQUEST_STEP_CONFIRMATION.route,
                        [SCREENS.MONEY_REQUEST.STEP_CURRENCY]: ROUTES.MONEY_REQUEST_STEP_CURRENCY.route,
                        [SCREENS.MONEY_REQUEST.STEP_DATE]: ROUTES.MONEY_REQUEST_STEP_DATE.route,
                        [SCREENS.MONEY_REQUEST.STEP_DESCRIPTION]: ROUTES.MONEY_REQUEST_STEP_DESCRIPTION.route,
                        [SCREENS.MONEY_REQUEST.STEP_DISTANCE]: ROUTES.MONEY_REQUEST_STEP_DISTANCE.route,
                        [SCREENS.MONEY_REQUEST.STEP_DISTANCE_RATE]: ROUTES.MONEY_REQUEST_STEP_DISTANCE_RATE.route,
                        [SCREENS.MONEY_REQUEST.HOLD]: ROUTES.MONEY_REQUEST_HOLD_REASON.route,
                        [SCREENS.MONEY_REQUEST.STEP_MERCHANT]: ROUTES.MONEY_REQUEST_STEP_MERCHANT.route,
                        [SCREENS.MONEY_REQUEST.STEP_PARTICIPANTS]: ROUTES.MONEY_REQUEST_STEP_PARTICIPANTS.route,
                        [SCREENS.MONEY_REQUEST.STEP_SCAN]: ROUTES.MONEY_REQUEST_STEP_SCAN.route,
                        [SCREENS.MONEY_REQUEST.STEP_TAG]: ROUTES.MONEY_REQUEST_STEP_TAG.route,
                        [SCREENS.MONEY_REQUEST.STEP_WAYPOINT]: ROUTES.MONEY_REQUEST_STEP_WAYPOINT.route,
                        [SCREENS.MONEY_REQUEST.STEP_TAX_AMOUNT]: ROUTES.MONEY_REQUEST_STEP_TAX_AMOUNT.route,
                        [SCREENS.MONEY_REQUEST.STEP_TAX_RATE]: ROUTES.MONEY_REQUEST_STEP_TAX_RATE.route,
                        [SCREENS.MONEY_REQUEST.STATE_SELECTOR]: {path: ROUTES.MONEY_REQUEST_STATE_SELECTOR.route, exact: true},
                        [SCREENS.MONEY_REQUEST.STEP_SPLIT_PAYER]: ROUTES.MONEY_REQUEST_STEP_SPLIT_PAYER.route,
                        [SCREENS.IOU_SEND.ENABLE_PAYMENTS]: ROUTES.IOU_SEND_ENABLE_PAYMENTS,
                        [SCREENS.IOU_SEND.ADD_BANK_ACCOUNT]: ROUTES.IOU_SEND_ADD_BANK_ACCOUNT,
                        [SCREENS.IOU_SEND.ADD_DEBIT_CARD]: ROUTES.IOU_SEND_ADD_DEBIT_CARD,
                    },
                },
                [SCREENS.RIGHT_MODAL.SPLIT_DETAILS]: {
                    screens: {
                        [SCREENS.SPLIT_DETAILS.ROOT]: ROUTES.SPLIT_BILL_DETAILS.route,
                    },
                },
                [SCREENS.RIGHT_MODAL.TASK_DETAILS]: {
                    screens: {
                        [SCREENS.TASK.TITLE]: ROUTES.TASK_TITLE.route,
                        [SCREENS.TASK.ASSIGNEE]: ROUTES.TASK_ASSIGNEE.route,
                    },
                },
                [SCREENS.RIGHT_MODAL.ADD_PERSONAL_BANK_ACCOUNT]: {
                    screens: {
                        [SCREENS.ADD_PERSONAL_BANK_ACCOUNT_ROOT]: ROUTES.BANK_ACCOUNT_PERSONAL,
                    },
                },
                [SCREENS.RIGHT_MODAL.ENABLE_PAYMENTS]: {
                    screens: {
                        [SCREENS.ENABLE_PAYMENTS_ROOT]: ROUTES.ENABLE_PAYMENTS,
                    },
                },
                [SCREENS.RIGHT_MODAL.WALLET_STATEMENT]: {
                    screens: {
                        [SCREENS.WALLET_STATEMENT_ROOT]: ROUTES.WALLET_STATEMENT_WITH_DATE,
                    },
                },
                [SCREENS.RIGHT_MODAL.FLAG_COMMENT]: {
                    screens: {
                        [SCREENS.FLAG_COMMENT_ROOT]: ROUTES.FLAG_COMMENT.route,
                    },
                },
                [SCREENS.RIGHT_MODAL.EDIT_REQUEST]: {
                    screens: {
                        [SCREENS.EDIT_REQUEST.REPORT_FIELD]: ROUTES.EDIT_REPORT_FIELD_REQUEST.route,
                    },
                },
                [SCREENS.RIGHT_MODAL.SIGN_IN]: {
                    screens: {
                        [SCREENS.SIGN_IN_ROOT]: ROUTES.SIGN_IN_MODAL,
                    },
                },
                [SCREENS.RIGHT_MODAL.REFERRAL]: {
                    screens: {
                        [SCREENS.REFERRAL_DETAILS]: ROUTES.REFERRAL_DETAILS_MODAL.route,
                    },
                },
                [SCREENS.RIGHT_MODAL.PROCESS_MONEY_REQUEST_HOLD]: {
                    screens: {
                        [SCREENS.PROCESS_MONEY_REQUEST_HOLD_ROOT]: ROUTES.PROCESS_MONEY_REQUEST_HOLD,
                    },
                },
                [SCREENS.RIGHT_MODAL.TRAVEL]: {
                    screens: {
                        [SCREENS.TRAVEL.MY_TRIPS]: ROUTES.TRAVEL_MY_TRIPS,
                        [SCREENS.TRAVEL.TCS]: ROUTES.TRAVEL_TCS,
                    },
                },
                [SCREENS.RIGHT_MODAL.SEARCH_REPORT]: {
                    screens: {
                        [SCREENS.SEARCH.REPORT_RHP]: ROUTES.SEARCH_REPORT.route,
                    },
                },
            },
        },

        [NAVIGATORS.FULL_SCREEN_NAVIGATOR]: {
            screens: {
                [SCREENS.WORKSPACE.INITIAL]: {
                    path: ROUTES.WORKSPACE_INITIAL.route,
                },
                [SCREENS.WORKSPACE.PROFILE]: ROUTES.WORKSPACE_PROFILE.route,
                [SCREENS.WORKSPACE.CARD]: {
                    path: ROUTES.WORKSPACE_CARD.route,
                },
                [SCREENS.WORKSPACE.WORKFLOWS]: {
                    path: ROUTES.WORKSPACE_WORKFLOWS.route,
                },
                [SCREENS.WORKSPACE.REIMBURSE]: {
                    path: ROUTES.WORKSPACE_REIMBURSE.route,
                },
                [SCREENS.WORKSPACE.BILLS]: {
                    path: ROUTES.WORKSPACE_BILLS.route,
                },
                [SCREENS.WORKSPACE.INVOICES]: {
                    path: ROUTES.WORKSPACE_INVOICES.route,
                },
                [SCREENS.WORKSPACE.TRAVEL]: {
                    path: ROUTES.WORKSPACE_TRAVEL.route,
                },
                [SCREENS.WORKSPACE.MEMBERS]: {
                    path: ROUTES.WORKSPACE_MEMBERS.route,
                },
                [SCREENS.WORKSPACE.ACCOUNTING.ROOT]: {
                    path: ROUTES.POLICY_ACCOUNTING.route,
                },
                [SCREENS.WORKSPACE.CATEGORIES]: {
                    path: ROUTES.WORKSPACE_CATEGORIES.route,
                },
                [SCREENS.WORKSPACE.MORE_FEATURES]: {
                    path: ROUTES.WORKSPACE_MORE_FEATURES.route,
                },
                [SCREENS.WORKSPACE.TAGS]: {
                    path: ROUTES.WORKSPACE_TAGS.route,
                },
                [SCREENS.WORKSPACE.TAXES]: {
                    path: ROUTES.WORKSPACE_TAXES.route,
                },
                [SCREENS.WORKSPACE.DISTANCE_RATES]: {
                    path: ROUTES.WORKSPACE_DISTANCE_RATES.route,
                },
            },
        },
    },
};

export default config;<|MERGE_RESOLUTION|>--- conflicted
+++ resolved
@@ -25,6 +25,7 @@
         [SCREENS.REPORT_AVATAR]: ROUTES.REPORT_AVATAR.route,
         [SCREENS.TRANSACTION_RECEIPT]: ROUTES.TRANSACTION_RECEIPT.route,
         [SCREENS.WORKSPACE_JOIN_USER]: ROUTES.WORKSPACE_JOIN_USER.route,
+        [SCREENS.REPORT]: ROUTES.REPORT_WITH_ID.route,
         [SCREENS.SETTINGS.PROFILE.ROOT]: {
             path: ROUTES.SETTINGS_PROFILE,
             exact: true,
@@ -50,11 +51,9 @@
             exact: true,
         },
         [SCREENS.SETTINGS.WORKSPACES]: ROUTES.SETTINGS_WORKSPACES,
-
-        [SCREENS.REPORT]: ROUTES.REPORT_WITH_ID.route,
-
         [SCREENS.SEARCH.CENTRAL_PANE]: ROUTES.SEARCH.route,
         [SCREENS.SETTINGS.SAVE_THE_WORLD]: ROUTES.SETTINGS_SAVE_THE_WORLD,
+        [SCREENS.SETTINGS.SUBSCRIPTION.ROOT]: ROUTES.SETTINGS_SUBSCRIPTION,
 
         // Sidebar
         [NAVIGATORS.BOTTOM_TAB_NAVIGATOR]: {
@@ -68,42 +67,6 @@
             },
         },
 
-<<<<<<< HEAD
-=======
-        [NAVIGATORS.CENTRAL_PANE_NAVIGATOR]: {
-            screens: {
-                [SCREENS.REPORT]: ROUTES.REPORT_WITH_ID.route,
-                [SCREENS.SETTINGS.PROFILE.ROOT]: {
-                    path: ROUTES.SETTINGS_PROFILE,
-                    exact: true,
-                },
-                [SCREENS.SETTINGS.PREFERENCES.ROOT]: {
-                    path: ROUTES.SETTINGS_PREFERENCES,
-                    exact: true,
-                },
-                [SCREENS.SETTINGS.SECURITY]: {
-                    path: ROUTES.SETTINGS_SECURITY,
-                    exact: true,
-                },
-                [SCREENS.SETTINGS.WALLET.ROOT]: {
-                    path: ROUTES.SETTINGS_WALLET,
-                    exact: true,
-                },
-                [SCREENS.SETTINGS.ABOUT]: {
-                    path: ROUTES.SETTINGS_ABOUT,
-                    exact: true,
-                },
-                [SCREENS.SETTINGS.TROUBLESHOOT]: {
-                    path: ROUTES.SETTINGS_TROUBLESHOOT,
-                    exact: true,
-                },
-                [SCREENS.SETTINGS.WORKSPACES]: ROUTES.SETTINGS_WORKSPACES,
-                [SCREENS.SEARCH.CENTRAL_PANE]: ROUTES.SEARCH.route,
-                [SCREENS.SETTINGS.SAVE_THE_WORLD]: ROUTES.SETTINGS_SAVE_THE_WORLD,
-                [SCREENS.SETTINGS.SUBSCRIPTION.ROOT]: ROUTES.SETTINGS_SUBSCRIPTION,
-            },
-        },
->>>>>>> ca2d4b5b
         [SCREENS.NOT_FOUND]: '*',
         [NAVIGATORS.LEFT_MODAL_NAVIGATOR]: {
             screens: {
