import type {LinkingOptions} from '@react-navigation/native';
import type {RouteConfig} from '@libs/Navigation/helpers/createNormalizedConfigs';
import createNormalizedConfigs from '@libs/Navigation/helpers/createNormalizedConfigs';
import type {RootNavigatorParamList} from '@navigation/types';
import NAVIGATORS from '@src/NAVIGATORS';
import ROUTES from '@src/ROUTES';
import type {Screen} from '@src/SCREENS';
import SCREENS from '@src/SCREENS';

// Moved to a separate file to avoid cyclic dependencies.
const config: LinkingOptions<RootNavigatorParamList>['config'] = {
    screens: {
        // Main Routes
        [SCREENS.VALIDATE_LOGIN]: ROUTES.VALIDATE_LOGIN,
        [SCREENS.UNLINK_LOGIN]: ROUTES.UNLINK_LOGIN,
        [SCREENS.TRANSITION_BETWEEN_APPS]: ROUTES.TRANSITION_BETWEEN_APPS,
        [SCREENS.CONNECTION_COMPLETE]: ROUTES.CONNECTION_COMPLETE,
        [SCREENS.BANK_CONNECTION_COMPLETE]: ROUTES.BANK_CONNECTION_COMPLETE,
        [SCREENS.CONCIERGE]: ROUTES.CONCIERGE,
        [SCREENS.TRACK_EXPENSE]: ROUTES.TRACK_EXPENSE,
        [SCREENS.SUBMIT_EXPENSE]: ROUTES.SUBMIT_EXPENSE,
        [SCREENS.SIGN_IN_WITH_APPLE_DESKTOP]: ROUTES.APPLE_SIGN_IN,
        [SCREENS.SIGN_IN_WITH_GOOGLE_DESKTOP]: ROUTES.GOOGLE_SIGN_IN,
        [SCREENS.SAML_SIGN_IN]: ROUTES.SAML_SIGN_IN,
        [SCREENS.DESKTOP_SIGN_IN_REDIRECT]: ROUTES.DESKTOP_SIGN_IN_REDIRECT,
        [SCREENS.ATTACHMENTS]: ROUTES.ATTACHMENTS.route,
        [SCREENS.PROFILE_AVATAR]: ROUTES.PROFILE_AVATAR.route,
        [SCREENS.WORKSPACE_AVATAR]: ROUTES.WORKSPACE_AVATAR.route,
        [SCREENS.REPORT_AVATAR]: ROUTES.REPORT_AVATAR.route,
        [SCREENS.TRANSACTION_RECEIPT]: ROUTES.TRANSACTION_RECEIPT.route,
        [SCREENS.WORKSPACE_JOIN_USER]: ROUTES.WORKSPACE_JOIN_USER.route,
        [SCREENS.REQUIRE_TWO_FACTOR_AUTH]: ROUTES.REQUIRE_TWO_FACTOR_AUTH,

        [SCREENS.NOT_FOUND]: '*',
        [NAVIGATORS.LEFT_MODAL_NAVIGATOR]: {
            screens: {
                [SCREENS.LEFT_MODAL.WORKSPACE_SWITCHER]: {
                    path: ROUTES.WORKSPACE_SWITCHER,
                },
            },
        },
        [NAVIGATORS.PUBLIC_RIGHT_MODAL_NAVIGATOR]: {
            screens: {
                [SCREENS.PUBLIC_CONSOLE_DEBUG]: {
                    path: ROUTES.PUBLIC_CONSOLE_DEBUG.route,
                    exact: true,
                },
            },
        },
        [NAVIGATORS.FEATURE_TRAINING_MODAL_NAVIGATOR]: {
            screens: {
                [SCREENS.FEATURE_TRAINING_ROOT]: {
                    path: ROUTES.TRACK_TRAINING_MODAL,
                    exact: true,
                },
                [SCREENS.PROCESS_MONEY_REQUEST_HOLD_ROOT]: ROUTES.PROCESS_MONEY_REQUEST_HOLD.route,
                [SCREENS.CHANGE_POLICY_EDUCATIONAL_ROOT]: ROUTES.CHANGE_POLICY_EDUCATIONAL.route,
            },
        },
        [NAVIGATORS.WELCOME_VIDEO_MODAL_NAVIGATOR]: {
            screens: {
                [SCREENS.WELCOME_VIDEO.ROOT]: {
                    path: ROUTES.WELCOME_VIDEO_ROOT,
                    exact: true,
                },
            },
        },
        [NAVIGATORS.EXPLANATION_MODAL_NAVIGATOR]: {
            screens: {
                [SCREENS.EXPLANATION_MODAL.ROOT]: {
                    path: ROUTES.EXPLANATION_MODAL_ROOT,
                    exact: true,
                },
            },
        },

        [NAVIGATORS.MIGRATED_USER_MODAL_NAVIGATOR]: {
            screens: {
                [SCREENS.MIGRATED_USER_WELCOME_MODAL.ROOT]: {
                    path: ROUTES.MIGRATED_USER_WELCOME_MODAL,
                    exact: true,
                },
            },
        },

        [NAVIGATORS.TEST_DRIVE_MODAL_NAVIGATOR]: {
            screens: {
                [SCREENS.TEST_DRIVE_MODAL.ROOT]: {
                    path: ROUTES.TEST_DRIVE_MODAL_ROOT,
                    exact: true,
                },
            },
        },

        [NAVIGATORS.TEST_DRIVE_DEMO_NAVIGATOR]: {
            screens: {
                [SCREENS.TEST_DRIVE_DEMO.ROOT]: {
                    path: ROUTES.TEST_DRIVE_DEMO_ROOT,
                    exact: true,
                },
            },
        },

        [NAVIGATORS.ONBOARDING_MODAL_NAVIGATOR]: {
            // Don't set the initialRouteName, because when the user continues from the last visited onboarding page,
            // the onboarding purpose page will be briefly visible.
            path: ROUTES.ONBOARDING_ROOT.route,
            screens: {
                [SCREENS.ONBOARDING.WORK_EMAIL]: {
                    path: ROUTES.ONBOARDING_WORK_EMAIL.route,
                    exact: true,
                },
                [SCREENS.ONBOARDING.WORK_EMAIL_VALIDATION]: {
                    path: ROUTES.ONBOARDING_WORK_EMAIL_VALIDATION.route,
                    exact: true,
                },
                [SCREENS.ONBOARDING.PURPOSE]: {
                    path: ROUTES.ONBOARDING_PURPOSE.route,
                    exact: true,
                },
                [SCREENS.ONBOARDING.PERSONAL_DETAILS]: {
                    path: ROUTES.ONBOARDING_PERSONAL_DETAILS.route,
                    exact: true,
                },
                [SCREENS.ONBOARDING.PRIVATE_DOMAIN]: {
                    path: ROUTES.ONBOARDING_PRIVATE_DOMAIN.route,
                    exact: true,
                },
                [SCREENS.ONBOARDING.EMPLOYEES]: {
                    path: ROUTES.ONBOARDING_EMPLOYEES.route,
                    exact: true,
                },
                [SCREENS.ONBOARDING.ACCOUNTING]: {
                    path: ROUTES.ONBOARDING_ACCOUNTING.route,
                    exact: true,
                },
                [SCREENS.ONBOARDING.WORKSPACES]: {
                    path: ROUTES.ONBOARDING_WORKSPACES.route,
                    exact: true,
                },
            },
        },
        [NAVIGATORS.RIGHT_MODAL_NAVIGATOR]: {
            screens: {
                [SCREENS.RIGHT_MODAL.SETTINGS]: {
                    screens: {
                        [SCREENS.SETTINGS.PREFERENCES.PRIORITY_MODE]: {
                            path: ROUTES.SETTINGS_PRIORITY_MODE,
                            exact: true,
                        },
                        [SCREENS.SETTINGS.PREFERENCES.LANGUAGE]: {
                            path: ROUTES.SETTINGS_LANGUAGE,
                            exact: true,
                        },
                        [SCREENS.SETTINGS.SUBSCRIPTION.ADD_PAYMENT_CARD]: {
                            path: ROUTES.SETTINGS_SUBSCRIPTION_ADD_PAYMENT_CARD,
                            exact: true,
                        },
                        [SCREENS.SETTINGS.SUBSCRIPTION.CHANGE_BILLING_CURRENCY]: {
                            path: ROUTES.SETTINGS_SUBSCRIPTION_CHANGE_BILLING_CURRENCY,
                            exact: true,
                        },
                        [SCREENS.SETTINGS.SUBSCRIPTION.CHANGE_PAYMENT_CURRENCY]: {
                            path: ROUTES.SETTINGS_SUBSCRIPTION_CHANGE_PAYMENT_CURRENCY,
                            exact: true,
                        },
                        [SCREENS.SETTINGS.ADD_PAYMENT_CARD_CHANGE_CURRENCY]: {
                            path: ROUTES.SETTINGS_CHANGE_CURRENCY,
                            exact: true,
                        },
                        [SCREENS.SETTINGS.PREFERENCES.THEME]: {
                            path: ROUTES.SETTINGS_THEME,
                            exact: true,
                        },
                        [SCREENS.SETTINGS.PREFERENCES.PAYMENT_CURRENCY]: {
                            path: ROUTES.SETTINGS_PAYMENT_CURRENCY,
                            exact: true,
                        },
                        [SCREENS.SETTINGS.CLOSE]: {
                            path: ROUTES.SETTINGS_CLOSE,
                            exact: true,
                        },
                        [SCREENS.SETTINGS.MERGE_ACCOUNTS.ACCOUNT_DETAILS]: {
                            path: ROUTES.SETTINGS_MERGE_ACCOUNTS.route,
                            exact: true,
                        },
                        [SCREENS.SETTINGS.MERGE_ACCOUNTS.ACCOUNT_VALIDATE]: {
                            path: ROUTES.SETTINGS_MERGE_ACCOUNTS_MAGIC_CODE.route,
                            parse: {
                                login: (login: string) => decodeURIComponent(login),
                            },
                        },
                        [SCREENS.SETTINGS.MERGE_ACCOUNTS.MERGE_RESULT]: {
                            path: ROUTES.SETTINGS_MERGE_ACCOUNTS_RESULT.route,
                            parse: {
                                login: (login: string) => decodeURIComponent(login),
                            },
                        },
                        [SCREENS.SETTINGS.WALLET.VERIFY_ACCOUNT]: {
                            path: ROUTES.SETTINGS_WALLET_VERIFY_ACCOUNT.route,
                            exact: true,
                        },
                        [SCREENS.SETTINGS.WALLET.DOMAIN_CARD]: {
                            path: ROUTES.SETTINGS_WALLET_DOMAIN_CARD.route,
                            exact: true,
                        },
                        [SCREENS.SETTINGS.WALLET.REPORT_VIRTUAL_CARD_FRAUD]: {
                            path: ROUTES.SETTINGS_REPORT_FRAUD.route,
                            exact: true,
                        },
                        [SCREENS.SETTINGS.WALLET.REPORT_VIRTUAL_CARD_FRAUD_CONFIRMATION]: {
                            path: ROUTES.SETTINGS_REPORT_FRAUD_CONFIRMATION.route,
                            exact: true,
                        },
                        [SCREENS.SETTINGS.WALLET.ENABLE_PAYMENTS]: {
                            path: ROUTES.SETTINGS_ENABLE_PAYMENTS,
                            exact: true,
                        },
                        [SCREENS.SETTINGS.WALLET.TRANSFER_BALANCE]: {
                            path: ROUTES.SETTINGS_WALLET_TRANSFER_BALANCE,
                            exact: true,
                        },
                        [SCREENS.SETTINGS.WALLET.CHOOSE_TRANSFER_ACCOUNT]: {
                            path: ROUTES.SETTINGS_WALLET_CHOOSE_TRANSFER_ACCOUNT,
                            exact: true,
                        },
                        [SCREENS.SETTINGS.REPORT_CARD_LOST_OR_DAMAGED]: {
                            path: ROUTES.SETTINGS_WALLET_REPORT_CARD_LOST_OR_DAMAGED.route,
                            exact: true,
                        },
                        [SCREENS.SETTINGS.WALLET.CARD_ACTIVATE]: {
                            path: ROUTES.SETTINGS_WALLET_CARD_ACTIVATE.route,
                            exact: true,
                        },
                        [SCREENS.SETTINGS.WALLET.CARDS_DIGITAL_DETAILS_UPDATE_ADDRESS]: {
                            path: ROUTES.SETTINGS_WALLET_CARD_DIGITAL_DETAILS_UPDATE_ADDRESS.route,
                            exact: true,
                        },
                        [SCREENS.SETTINGS.ADD_DEBIT_CARD]: {
                            path: ROUTES.SETTINGS_ADD_DEBIT_CARD,
                            exact: true,
                        },
                        [SCREENS.SETTINGS.ADD_BANK_ACCOUNT]: {
                            path: ROUTES.SETTINGS_ADD_BANK_ACCOUNT,
                            exact: true,
                        },
                        [SCREENS.SETTINGS.ADD_US_BANK_ACCOUNT]: {
                            path: ROUTES.SETTINGS_ADD_US_BANK_ACCOUNT,
                            exact: true,
                        },
                        [SCREENS.SETTINGS.PROFILE.PRONOUNS]: {
                            path: ROUTES.SETTINGS_PRONOUNS,
                            exact: true,
                        },
                        [SCREENS.SETTINGS.PROFILE.DISPLAY_NAME]: {
                            path: ROUTES.SETTINGS_DISPLAY_NAME,
                            exact: true,
                        },
                        [SCREENS.SETTINGS.PROFILE.TIMEZONE]: {
                            path: ROUTES.SETTINGS_TIMEZONE,
                            exact: true,
                        },
                        [SCREENS.SETTINGS.PROFILE.TIMEZONE_SELECT]: {
                            path: ROUTES.SETTINGS_TIMEZONE_SELECT,
                            exact: true,
                        },
                        [SCREENS.SETTINGS.APP_DOWNLOAD_LINKS]: {
                            path: ROUTES.SETTINGS_APP_DOWNLOAD_LINKS,
                            exact: true,
                        },
                        [SCREENS.SETTINGS.CONSOLE]: {
                            path: ROUTES.SETTINGS_CONSOLE.route,
                            exact: true,
                        },
                        [SCREENS.SETTINGS.SHARE_LOG]: ROUTES.SETTINGS_SHARE_LOG.route,
                        [SCREENS.SETTINGS.PROFILE.CONTACT_METHODS]: {
                            path: ROUTES.SETTINGS_CONTACT_METHODS.route,
                            exact: true,
                        },
                        [SCREENS.SETTINGS.PROFILE.CONTACT_METHOD_DETAILS]: {
                            path: ROUTES.SETTINGS_CONTACT_METHOD_DETAILS.route,
                        },
                        [SCREENS.SETTINGS.PROFILE.NEW_CONTACT_METHOD]: {
                            path: ROUTES.SETTINGS_NEW_CONTACT_METHOD.route,
                            exact: true,
                        },
                        [SCREENS.SETTINGS.PROFILE.LEGAL_NAME]: {
                            path: ROUTES.SETTINGS_LEGAL_NAME,
                            exact: true,
                        },
                        [SCREENS.SETTINGS.PROFILE.PHONE_NUMBER]: {
                            path: ROUTES.SETTINGS_PHONE_NUMBER,
                            exact: true,
                        },
                        [SCREENS.SETTINGS.PROFILE.DATE_OF_BIRTH]: {
                            path: ROUTES.SETTINGS_DATE_OF_BIRTH,
                            exact: true,
                        },
                        [SCREENS.SETTINGS.PROFILE.ADDRESS]: {
                            path: ROUTES.SETTINGS_ADDRESS,
                            exact: true,
                        },
                        [SCREENS.SETTINGS.PROFILE.ADDRESS_COUNTRY]: {
                            path: ROUTES.SETTINGS_ADDRESS_COUNTRY.route,
                            exact: true,
                        },
                        [SCREENS.SETTINGS.PROFILE.ADDRESS_STATE]: {
                            path: ROUTES.SETTINGS_ADDRESS_STATE.route,
                            exact: true,
                        },
                        [SCREENS.SETTINGS.DELEGATE.ADD_DELEGATE]: {
                            path: ROUTES.SETTINGS_ADD_DELEGATE,
                            exact: true,
                        },
                        [SCREENS.SETTINGS.DELEGATE.DELEGATE_ROLE]: {
                            path: ROUTES.SETTINGS_DELEGATE_ROLE.route,
                            parse: {
                                login: (login: string) => decodeURIComponent(login),
                            },
                        },
                        [SCREENS.SETTINGS.DELEGATE.UPDATE_DELEGATE_ROLE]: {
                            path: ROUTES.SETTINGS_UPDATE_DELEGATE_ROLE.route,
                            parse: {
                                login: (login: string) => decodeURIComponent(login),
                            },
                        },
                        [SCREENS.SETTINGS.DELEGATE.DELEGATE_CONFIRM]: {
                            path: ROUTES.SETTINGS_DELEGATE_CONFIRM.route,
                            parse: {
                                login: (login: string) => decodeURIComponent(login),
                            },
                        },
                        [SCREENS.SETTINGS.PROFILE.STATUS]: {
                            path: ROUTES.SETTINGS_STATUS,
                            exact: true,
                        },
                        [SCREENS.SETTINGS.PROFILE.STATUS_CLEAR_AFTER]: {
                            path: ROUTES.SETTINGS_STATUS_CLEAR_AFTER,
                        },
                        [SCREENS.SETTINGS.PROFILE.STATUS_CLEAR_AFTER_DATE]: {
                            path: ROUTES.SETTINGS_STATUS_CLEAR_AFTER_DATE,
                        },
                        [SCREENS.SETTINGS.PROFILE.STATUS_CLEAR_AFTER_TIME]: {
                            path: ROUTES.SETTINGS_STATUS_CLEAR_AFTER_TIME,
                        },
                        [SCREENS.SETTINGS.SUBSCRIPTION.SETTINGS_DETAILS]: {
                            path: ROUTES.SETTINGS_SUBSCRIPTION_SETTINGS_DETAILS,
                        },
                        [SCREENS.SETTINGS.SUBSCRIPTION.SIZE]: {
                            path: ROUTES.SETTINGS_SUBSCRIPTION_SIZE.route,
                            parse: {
                                canChangeSize: Number,
                            },
                        },
                        [SCREENS.SETTINGS.SUBSCRIPTION.DISABLE_AUTO_RENEW_SURVEY]: {
                            path: ROUTES.SETTINGS_SUBSCRIPTION_DISABLE_AUTO_RENEW_SURVEY,
                        },
                        [SCREENS.SETTINGS.SUBSCRIPTION.REQUEST_EARLY_CANCELLATION]: {
                            path: ROUTES.SETTINGS_SUBSCRIPTION_REQUEST_EARLY_CANCELLATION,
                        },
                        [SCREENS.WORKSPACE.CURRENCY]: {
                            path: ROUTES.WORKSPACE_OVERVIEW_CURRENCY.route,
                        },
                        [SCREENS.WORKSPACE.ADDRESS]: {
                            path: ROUTES.WORKSPACE_OVERVIEW_ADDRESS.route,
                        },
                        [SCREENS.WORKSPACE.PLAN]: {
                            path: ROUTES.WORKSPACE_OVERVIEW_PLAN.route,
                        },
                        [SCREENS.WORKSPACE.ACCOUNTING.QUICKBOOKS_ONLINE_IMPORT]: {path: ROUTES.POLICY_ACCOUNTING_QUICKBOOKS_ONLINE_IMPORT.route},
                        [SCREENS.WORKSPACE.ACCOUNTING.QUICKBOOKS_ONLINE_CHART_OF_ACCOUNTS]: {path: ROUTES.POLICY_ACCOUNTING_QUICKBOOKS_ONLINE_CHART_OF_ACCOUNTS.route},
                        [SCREENS.WORKSPACE.ACCOUNTING.QUICKBOOKS_ONLINE_CLASSES]: {path: ROUTES.POLICY_ACCOUNTING_QUICKBOOKS_ONLINE_CLASSES.route},
                        [SCREENS.WORKSPACE.ACCOUNTING.QUICKBOOKS_ONLINE_CUSTOMERS]: {path: ROUTES.POLICY_ACCOUNTING_QUICKBOOKS_ONLINE_CUSTOMERS.route},
                        [SCREENS.WORKSPACE.ACCOUNTING.QUICKBOOKS_ONLINE_LOCATIONS]: {path: ROUTES.POLICY_ACCOUNTING_QUICKBOOKS_ONLINE_LOCATIONS.route},
                        [SCREENS.WORKSPACE.ACCOUNTING.QUICKBOOKS_ONLINE_TAXES]: {path: ROUTES.POLICY_ACCOUNTING_QUICKBOOKS_ONLINE_TAXES.route},
                        [SCREENS.WORKSPACE.ACCOUNTING.QUICKBOOKS_ONLINE_EXPORT]: {path: ROUTES.POLICY_ACCOUNTING_QUICKBOOKS_ONLINE_EXPORT.route},
                        [SCREENS.WORKSPACE.ACCOUNTING.QUICKBOOKS_ONLINE_EXPORT_DATE_SELECT]: {path: ROUTES.POLICY_ACCOUNTING_QUICKBOOKS_ONLINE_EXPORT_DATE_SELECT.route},
                        [SCREENS.WORKSPACE.ACCOUNTING.QUICKBOOKS_ONLINE_EXPORT_INVOICE_ACCOUNT_SELECT]: {path: ROUTES.POLICY_ACCOUNTING_QUICKBOOKS_ONLINE_INVOICE_ACCOUNT_SELECT.route},
                        [SCREENS.WORKSPACE.ACCOUNTING.QUICKBOOKS_ONLINE_EXPORT_OUT_OF_POCKET_EXPENSES_ACCOUNT_SELECT]: {
                            path: ROUTES.POLICY_ACCOUNTING_QUICKBOOKS_ONLINE_EXPORT_OUT_OF_POCKET_EXPENSES_ACCOUNT_SELECT.route,
                        },
                        [SCREENS.WORKSPACE.ACCOUNTING.QUICKBOOKS_ONLINE_EXPORT_OUT_OF_POCKET_EXPENSES]: {
                            path: ROUTES.POLICY_ACCOUNTING_QUICKBOOKS_ONLINE_EXPORT_OUT_OF_POCKET_EXPENSES.route,
                        },
                        [SCREENS.WORKSPACE.ACCOUNTING.QUICKBOOKS_ONLINE_EXPORT_OUT_OF_POCKET_EXPENSES_SELECT]: {
                            path: ROUTES.POLICY_ACCOUNTING_QUICKBOOKS_ONLINE_EXPORT_OUT_OF_POCKET_EXPENSES_SELECT.route,
                        },
                        [SCREENS.WORKSPACE.ACCOUNTING.QUICKBOOKS_ONLINE_COMPANY_CARD_EXPENSE_ACCOUNT_SELECT]: {
                            path: ROUTES.POLICY_ACCOUNTING_QUICKBOOKS_ONLINE_COMPANY_CARD_EXPENSE_ACCOUNT_SELECT.route,
                        },
                        [SCREENS.WORKSPACE.ACCOUNTING.QUICKBOOKS_ONLINE_NON_REIMBURSABLE_DEFAULT_VENDOR_SELECT]: {
                            path: ROUTES.POLICY_ACCOUNTING_QUICKBOOKS_ONLINE_NON_REIMBURSABLE_DEFAULT_VENDOR_SELECT.route,
                        },
                        [SCREENS.WORKSPACE.ACCOUNTING.QUICKBOOKS_ONLINE_COMPANY_CARD_EXPENSE_ACCOUNT]: {
                            path: ROUTES.POLICY_ACCOUNTING_QUICKBOOKS_ONLINE_COMPANY_CARD_EXPENSE_ACCOUNT.route,
                        },
                        [SCREENS.WORKSPACE.ACCOUNTING.QUICKBOOKS_ONLINE_COMPANY_CARD_EXPENSE_ACCOUNT_COMPANY_CARD_SELECT]: {
                            path: ROUTES.POLICY_ACCOUNTING_QUICKBOOKS_ONLINE_COMPANY_CARD_EXPENSE_SELECT.route,
                        },
                        [SCREENS.WORKSPACE.ACCOUNTING.QUICKBOOKS_ONLINE_EXPORT_PREFERRED_EXPORTER]: {path: ROUTES.POLICY_ACCOUNTING_QUICKBOOKS_ONLINE_PREFERRED_EXPORTER.route},
                        [SCREENS.WORKSPACE.ACCOUNTING.QUICKBOOKS_ONLINE_ADVANCED]: {
                            path: ROUTES.WORKSPACE_ACCOUNTING_QUICKBOOKS_ONLINE_ADVANCED.route,
                        },
                        [SCREENS.WORKSPACE.ACCOUNTING.QUICKBOOKS_ONLINE_ACCOUNT_SELECTOR]: {
                            path: ROUTES.WORKSPACE_ACCOUNTING_QUICKBOOKS_ONLINE_ACCOUNT_SELECTOR.route,
                        },
                        [SCREENS.WORKSPACE.ACCOUNTING.QUICKBOOKS_ONLINE_INVOICE_ACCOUNT_SELECTOR]: {
                            path: ROUTES.WORKSPACE_ACCOUNTING_QUICKBOOKS_ONLINE_INVOICE_ACCOUNT_SELECTOR.route,
                        },
                        [SCREENS.WORKSPACE.ACCOUNTING.QUICKBOOKS_ONLINE_CLASSES_DISPLAYED_AS]: {
                            path: ROUTES.POLICY_ACCOUNTING_QUICKBOOKS_ONLINE_CLASSES_DISPLAYED_AS.route,
                        },
                        [SCREENS.WORKSPACE.ACCOUNTING.QUICKBOOKS_ONLINE_CUSTOMERS_DISPLAYED_AS]: {
                            path: ROUTES.POLICY_ACCOUNTING_QUICKBOOKS_ONLINE_CUSTOMERS_DISPLAYED_AS.route,
                        },
                        [SCREENS.WORKSPACE.ACCOUNTING.QUICKBOOKS_ONLINE_LOCATIONS_DISPLAYED_AS]: {
                            path: ROUTES.POLICY_ACCOUNTING_QUICKBOOKS_ONLINE_LOCATIONS_DISPLAYED_AS.route,
                        },
                        [SCREENS.WORKSPACE.ACCOUNTING.QUICKBOOKS_ONLINE_AUTO_SYNC]: {
                            path: ROUTES.WORKSPACE_ACCOUNTING_QUICKBOOKS_ONLINE_AUTO_SYNC.route,
                        },
                        [SCREENS.WORKSPACE.ACCOUNTING.QUICKBOOKS_ONLINE_ACCOUNTING_METHOD]: {
                            path: ROUTES.WORKSPACE_ACCOUNTING_QUICKBOOKS_ONLINE_ACCOUNTING_METHOD.route,
                        },
                        [SCREENS.WORKSPACE.ACCOUNTING.QUICKBOOKS_DESKTOP_COMPANY_CARD_EXPENSE_ACCOUNT_SELECT]: {
                            path: ROUTES.POLICY_ACCOUNTING_QUICKBOOKS_DESKTOP_COMPANY_CARD_EXPENSE_ACCOUNT_SELECT.route,
                        },
                        [SCREENS.WORKSPACE.ACCOUNTING.QUICKBOOKS_DESKTOP_NON_REIMBURSABLE_DEFAULT_VENDOR_SELECT]: {
                            path: ROUTES.POLICY_ACCOUNTING_QUICKBOOKS_DESKTOP_NON_REIMBURSABLE_DEFAULT_VENDOR_SELECT.route,
                        },
                        [SCREENS.WORKSPACE.ACCOUNTING.QUICKBOOKS_DESKTOP_COMPANY_CARD_EXPENSE_ACCOUNT_COMPANY_CARD_SELECT]: {
                            path: ROUTES.POLICY_ACCOUNTING_QUICKBOOKS_DESKTOP_COMPANY_CARD_EXPENSE_SELECT.route,
                        },
                        [SCREENS.WORKSPACE.ACCOUNTING.QUICKBOOKS_DESKTOP_COMPANY_CARD_EXPENSE_ACCOUNT]: {
                            path: ROUTES.POLICY_ACCOUNTING_QUICKBOOKS_DESKTOP_COMPANY_CARD_EXPENSE_ACCOUNT.route,
                        },
                        [SCREENS.WORKSPACE.ACCOUNTING.QUICKBOOKS_DESKTOP_ADVANCED]: {
                            path: ROUTES.WORKSPACE_ACCOUNTING_QUICKBOOKS_DESKTOP_ADVANCED.route,
                        },
                        [SCREENS.WORKSPACE.ACCOUNTING.QUICKBOOKS_DESKTOP_EXPORT_DATE_SELECT]: {path: ROUTES.POLICY_ACCOUNTING_QUICKBOOKS_DESKTOP_EXPORT_DATE_SELECT.route},
                        [SCREENS.WORKSPACE.ACCOUNTING.QUICKBOOKS_DESKTOP_EXPORT_PREFERRED_EXPORTER]: {path: ROUTES.POLICY_ACCOUNTING_QUICKBOOKS_DESKTOP_PREFERRED_EXPORTER.route},
                        [SCREENS.WORKSPACE.ACCOUNTING.QUICKBOOKS_DESKTOP_EXPORT_OUT_OF_POCKET_EXPENSES_ACCOUNT_SELECT]: {
                            path: ROUTES.POLICY_ACCOUNTING_QUICKBOOKS_DESKTOP_EXPORT_OUT_OF_POCKET_EXPENSES_ACCOUNT_SELECT.route,
                        },
                        [SCREENS.WORKSPACE.ACCOUNTING.QUICKBOOKS_DESKTOP_EXPORT_OUT_OF_POCKET_EXPENSES]: {
                            path: ROUTES.POLICY_ACCOUNTING_QUICKBOOKS_DESKTOP_EXPORT_OUT_OF_POCKET_EXPENSES.route,
                        },
                        [SCREENS.WORKSPACE.ACCOUNTING.QUICKBOOKS_DESKTOP_EXPORT_OUT_OF_POCKET_EXPENSES_SELECT]: {
                            path: ROUTES.POLICY_ACCOUNTING_QUICKBOOKS_DESKTOP_EXPORT_OUT_OF_POCKET_EXPENSES_SELECT.route,
                        },
                        [SCREENS.WORKSPACE.ACCOUNTING.QUICKBOOKS_DESKTOP_EXPORT]: {path: ROUTES.POLICY_ACCOUNTING_QUICKBOOKS_DESKTOP_EXPORT.route},
                        [SCREENS.WORKSPACE.ACCOUNTING.QUICKBOOKS_DESKTOP_SETUP_MODAL]: {
                            path: ROUTES.POLICY_ACCOUNTING_QUICKBOOKS_DESKTOP_SETUP_MODAL.route,
                        },
                        [SCREENS.WORKSPACE.ACCOUNTING.QUICKBOOKS_DESKTOP_SETUP_REQUIRED_DEVICE_MODAL]: {
                            path: ROUTES.POLICY_ACCOUNTING_QUICKBOOKS_DESKTOP_SETUP_REQUIRED_DEVICE_MODAL.route,
                        },
                        [SCREENS.WORKSPACE.ACCOUNTING.QUICKBOOKS_DESKTOP_TRIGGER_FIRST_SYNC]: {
                            path: ROUTES.POLICY_ACCOUNTING_QUICKBOOKS_DESKTOP_TRIGGER_FIRST_SYNC.route,
                        },
                        [SCREENS.WORKSPACE.ACCOUNTING.QUICKBOOKS_DESKTOP_IMPORT]: {path: ROUTES.POLICY_ACCOUNTING_QUICKBOOKS_DESKTOP_IMPORT.route},
                        [SCREENS.WORKSPACE.ACCOUNTING.QUICKBOOKS_DESKTOP_CHART_OF_ACCOUNTS]: {path: ROUTES.POLICY_ACCOUNTING_QUICKBOOKS_DESKTOP_CHART_OF_ACCOUNTS.route},
                        [SCREENS.WORKSPACE.ACCOUNTING.QUICKBOOKS_DESKTOP_CLASSES]: {path: ROUTES.POLICY_ACCOUNTING_QUICKBOOKS_DESKTOP_CLASSES.route},
                        [SCREENS.WORKSPACE.ACCOUNTING.QUICKBOOKS_DESKTOP_CLASSES_DISPLAYED_AS]: {path: ROUTES.POLICY_ACCOUNTING_QUICKBOOKS_DESKTOP_CLASSES_DISPLAYED_AS.route},
                        [SCREENS.WORKSPACE.ACCOUNTING.QUICKBOOKS_DESKTOP_CUSTOMERS]: {path: ROUTES.POLICY_ACCOUNTING_QUICKBOOKS_DESKTOP_CUSTOMERS.route},
                        [SCREENS.WORKSPACE.ACCOUNTING.QUICKBOOKS_DESKTOP_CUSTOMERS_DISPLAYED_AS]: {path: ROUTES.POLICY_ACCOUNTING_QUICKBOOKS_DESKTOP_CUSTOMERS_DISPLAYED_AS.route},
                        [SCREENS.WORKSPACE.ACCOUNTING.QUICKBOOKS_DESKTOP_ITEMS]: {path: ROUTES.POLICY_ACCOUNTING_QUICKBOOKS_DESKTOP_ITEMS.route},
                        [SCREENS.WORKSPACE.ACCOUNTING.XERO_IMPORT]: {path: ROUTES.POLICY_ACCOUNTING_XERO_IMPORT.route},
                        [SCREENS.WORKSPACE.ACCOUNTING.XERO_CHART_OF_ACCOUNTS]: {path: ROUTES.POLICY_ACCOUNTING_XERO_CHART_OF_ACCOUNTS.route},
                        [SCREENS.WORKSPACE.ACCOUNTING.XERO_ORGANIZATION]: {path: ROUTES.POLICY_ACCOUNTING_XERO_ORGANIZATION.route},
                        [SCREENS.WORKSPACE.ACCOUNTING.XERO_TRACKING_CATEGORIES]: {path: ROUTES.POLICY_ACCOUNTING_XERO_TRACKING_CATEGORIES.route},
                        [SCREENS.WORKSPACE.ACCOUNTING.XERO_MAP_TRACKING_CATEGORY]: {path: ROUTES.POLICY_ACCOUNTING_XERO_TRACKING_CATEGORIES_MAP.route},
                        [SCREENS.WORKSPACE.ACCOUNTING.XERO_CUSTOMER]: {path: ROUTES.POLICY_ACCOUNTING_XERO_CUSTOMER.route},
                        [SCREENS.WORKSPACE.ACCOUNTING.XERO_TAXES]: {path: ROUTES.POLICY_ACCOUNTING_XERO_TAXES.route},
                        [SCREENS.WORKSPACE.ACCOUNTING.XERO_EXPORT]: {path: ROUTES.POLICY_ACCOUNTING_XERO_EXPORT.route},
                        [SCREENS.WORKSPACE.ACCOUNTING.XERO_EXPORT_PURCHASE_BILL_DATE_SELECT]: {path: ROUTES.POLICY_ACCOUNTING_XERO_EXPORT_PURCHASE_BILL_DATE_SELECT.route},
                        [SCREENS.WORKSPACE.ACCOUNTING.XERO_EXPORT_BANK_ACCOUNT_SELECT]: {path: ROUTES.POLICY_ACCOUNTING_XERO_EXPORT_BANK_ACCOUNT_SELECT.route},
                        [SCREENS.WORKSPACE.ACCOUNTING.XERO_ADVANCED]: {path: ROUTES.POLICY_ACCOUNTING_XERO_ADVANCED.route},
                        [SCREENS.WORKSPACE.ACCOUNTING.XERO_BILL_STATUS_SELECTOR]: {path: ROUTES.POLICY_ACCOUNTING_XERO_BILL_STATUS_SELECTOR.route},
                        [SCREENS.WORKSPACE.ACCOUNTING.XERO_INVOICE_ACCOUNT_SELECTOR]: {path: ROUTES.POLICY_ACCOUNTING_XERO_INVOICE_SELECTOR.route},
                        [SCREENS.WORKSPACE.ACCOUNTING.XERO_EXPORT_PREFERRED_EXPORTER_SELECT]: {path: ROUTES.POLICY_ACCOUNTING_XERO_PREFERRED_EXPORTER_SELECT.route},
                        [SCREENS.WORKSPACE.ACCOUNTING.XERO_BILL_PAYMENT_ACCOUNT_SELECTOR]: {path: ROUTES.POLICY_ACCOUNTING_XERO_BILL_PAYMENT_ACCOUNT_SELECTOR.route},
                        [SCREENS.WORKSPACE.ACCOUNTING.NETSUITE_SUBSIDIARY_SELECTOR]: {path: ROUTES.POLICY_ACCOUNTING_NETSUITE_SUBSIDIARY_SELECTOR.route},
                        [SCREENS.WORKSPACE.ACCOUNTING.NETSUITE_TOKEN_INPUT]: {path: ROUTES.POLICY_ACCOUNTING_NETSUITE_TOKEN_INPUT.route},
                        [SCREENS.WORKSPACE.ACCOUNTING.NETSUITE_REUSE_EXISTING_CONNECTIONS]: {path: ROUTES.POLICY_ACCOUNTING_NETSUITE_EXISTING_CONNECTIONS.route},
                        [SCREENS.WORKSPACE.ACCOUNTING.NETSUITE_IMPORT]: {path: ROUTES.POLICY_ACCOUNTING_NETSUITE_IMPORT.route},
                        [SCREENS.WORKSPACE.ACCOUNTING.NETSUITE_IMPORT_MAPPING]: {path: ROUTES.POLICY_ACCOUNTING_NETSUITE_IMPORT_MAPPING.route},
                        [SCREENS.WORKSPACE.ACCOUNTING.NETSUITE_IMPORT_CUSTOM_FIELD]: {path: ROUTES.POLICY_ACCOUNTING_NETSUITE_IMPORT_CUSTOM_FIELD_MAPPING.route},
                        [SCREENS.WORKSPACE.ACCOUNTING.NETSUITE_IMPORT_CUSTOM_FIELD_VIEW]: {path: ROUTES.POLICY_ACCOUNTING_NETSUITE_IMPORT_CUSTOM_FIELD_VIEW.route},
                        [SCREENS.WORKSPACE.ACCOUNTING.NETSUITE_IMPORT_CUSTOM_FIELD_EDIT]: {path: ROUTES.POLICY_ACCOUNTING_NETSUITE_IMPORT_CUSTOM_FIELD_EDIT.route},
                        [SCREENS.WORKSPACE.ACCOUNTING.NETSUITE_IMPORT_CUSTOM_LIST_ADD]: {path: ROUTES.POLICY_ACCOUNTING_NETSUITE_IMPORT_CUSTOM_LIST_ADD.route},
                        [SCREENS.WORKSPACE.ACCOUNTING.NETSUITE_IMPORT_CUSTOM_SEGMENT_ADD]: {path: ROUTES.POLICY_ACCOUNTING_NETSUITE_IMPORT_CUSTOM_SEGMENT_ADD.route},
                        [SCREENS.WORKSPACE.ACCOUNTING.NETSUITE_IMPORT_CUSTOMERS_OR_PROJECTS]: {path: ROUTES.POLICY_ACCOUNTING_NETSUITE_IMPORT_CUSTOMERS_OR_PROJECTS.route},
                        [SCREENS.WORKSPACE.ACCOUNTING.NETSUITE_IMPORT_CUSTOMERS_OR_PROJECTS_SELECT]: {path: ROUTES.POLICY_ACCOUNTING_NETSUITE_IMPORT_CUSTOMERS_OR_PROJECTS_SELECT.route},
                        [SCREENS.WORKSPACE.ACCOUNTING.NETSUITE_EXPORT]: {
                            path: ROUTES.POLICY_ACCOUNTING_NETSUITE_EXPORT.route,
                        },
                        [SCREENS.WORKSPACE.ACCOUNTING.NETSUITE_PREFERRED_EXPORTER_SELECT]: {
                            path: ROUTES.POLICY_ACCOUNTING_NETSUITE_PREFERRED_EXPORTER_SELECT.route,
                        },
                        [SCREENS.WORKSPACE.ACCOUNTING.NETSUITE_DATE_SELECT]: {
                            path: ROUTES.POLICY_ACCOUNTING_NETSUITE_DATE_SELECT.route,
                        },
                        [SCREENS.WORKSPACE.ACCOUNTING.NETSUITE_EXPORT_EXPENSES]: {
                            path: ROUTES.POLICY_ACCOUNTING_NETSUITE_EXPORT_EXPENSES.route,
                        },
                        [SCREENS.WORKSPACE.ACCOUNTING.NETSUITE_EXPORT_EXPENSES_DESTINATION_SELECT]: {
                            path: ROUTES.POLICY_ACCOUNTING_NETSUITE_EXPORT_EXPENSES_DESTINATION_SELECT.route,
                        },
                        [SCREENS.WORKSPACE.ACCOUNTING.NETSUITE_EXPORT_EXPENSES_VENDOR_SELECT]: {
                            path: ROUTES.POLICY_ACCOUNTING_NETSUITE_EXPORT_EXPENSES_VENDOR_SELECT.route,
                        },
                        [SCREENS.WORKSPACE.ACCOUNTING.NETSUITE_EXPORT_EXPENSES_PAYABLE_ACCOUNT_SELECT]: {
                            path: ROUTES.POLICY_ACCOUNTING_NETSUITE_EXPORT_EXPENSES_PAYABLE_ACCOUNT_SELECT.route,
                        },
                        [SCREENS.WORKSPACE.ACCOUNTING.NETSUITE_EXPORT_EXPENSES_JOURNAL_POSTING_PREFERENCE_SELECT]: {
                            path: ROUTES.POLICY_ACCOUNTING_NETSUITE_EXPORT_EXPENSES_JOURNAL_POSTING_PREFERENCE_SELECT.route,
                        },
                        [SCREENS.WORKSPACE.ACCOUNTING.NETSUITE_RECEIVABLE_ACCOUNT_SELECT]: {
                            path: ROUTES.POLICY_ACCOUNTING_NETSUITE_RECEIVABLE_ACCOUNT_SELECT.route,
                        },
                        [SCREENS.WORKSPACE.ACCOUNTING.NETSUITE_INVOICE_ITEM_PREFERENCE_SELECT]: {
                            path: ROUTES.POLICY_ACCOUNTING_NETSUITE_INVOICE_ITEM_PREFERENCE_SELECT.route,
                        },
                        [SCREENS.WORKSPACE.ACCOUNTING.NETSUITE_INVOICE_ITEM_SELECT]: {
                            path: ROUTES.POLICY_ACCOUNTING_NETSUITE_INVOICE_ITEM_SELECT.route,
                        },
                        [SCREENS.WORKSPACE.ACCOUNTING.NETSUITE_TAX_POSTING_ACCOUNT_SELECT]: {
                            path: ROUTES.POLICY_ACCOUNTING_NETSUITE_TAX_POSTING_ACCOUNT_SELECT.route,
                        },
                        [SCREENS.WORKSPACE.ACCOUNTING.NETSUITE_PROVINCIAL_TAX_POSTING_ACCOUNT_SELECT]: {
                            path: ROUTES.POLICY_ACCOUNTING_NETSUITE_PROVINCIAL_TAX_POSTING_ACCOUNT_SELECT.route,
                        },
                        [SCREENS.WORKSPACE.ACCOUNTING.NETSUITE_ADVANCED]: {
                            path: ROUTES.POLICY_ACCOUNTING_NETSUITE_ADVANCED.route,
                        },
                        [SCREENS.WORKSPACE.ACCOUNTING.NETSUITE_REIMBURSEMENT_ACCOUNT_SELECT]: {
                            path: ROUTES.POLICY_ACCOUNTING_NETSUITE_REIMBURSEMENT_ACCOUNT_SELECT.route,
                        },
                        [SCREENS.WORKSPACE.ACCOUNTING.NETSUITE_COLLECTION_ACCOUNT_SELECT]: {
                            path: ROUTES.POLICY_ACCOUNTING_NETSUITE_COLLECTION_ACCOUNT_SELECT.route,
                        },
                        [SCREENS.WORKSPACE.ACCOUNTING.NETSUITE_EXPENSE_REPORT_APPROVAL_LEVEL_SELECT]: {
                            path: ROUTES.POLICY_ACCOUNTING_NETSUITE_EXPENSE_REPORT_APPROVAL_LEVEL_SELECT.route,
                        },
                        [SCREENS.WORKSPACE.ACCOUNTING.NETSUITE_VENDOR_BILL_APPROVAL_LEVEL_SELECT]: {
                            path: ROUTES.POLICY_ACCOUNTING_NETSUITE_VENDOR_BILL_APPROVAL_LEVEL_SELECT.route,
                        },
                        [SCREENS.WORKSPACE.ACCOUNTING.NETSUITE_JOURNAL_ENTRY_APPROVAL_LEVEL_SELECT]: {
                            path: ROUTES.POLICY_ACCOUNTING_NETSUITE_JOURNAL_ENTRY_APPROVAL_LEVEL_SELECT.route,
                        },
                        [SCREENS.WORKSPACE.ACCOUNTING.NETSUITE_APPROVAL_ACCOUNT_SELECT]: {
                            path: ROUTES.POLICY_ACCOUNTING_NETSUITE_APPROVAL_ACCOUNT_SELECT.route,
                        },
                        [SCREENS.WORKSPACE.ACCOUNTING.NETSUITE_CUSTOM_FORM_ID]: {
                            path: ROUTES.POLICY_ACCOUNTING_NETSUITE_CUSTOM_FORM_ID.route,
                        },
                        [SCREENS.WORKSPACE.ACCOUNTING.NETSUITE_AUTO_SYNC]: {
                            path: ROUTES.POLICY_ACCOUNTING_NETSUITE_AUTO_SYNC.route,
                        },
                        [SCREENS.WORKSPACE.ACCOUNTING.NETSUITE_ACCOUNTING_METHOD]: {
                            path: ROUTES.POLICY_ACCOUNTING_NETSUITE_ACCOUNTING_METHOD.route,
                        },
                        [SCREENS.WORKSPACE.ACCOUNTING.SAGE_INTACCT_PREREQUISITES]: {path: ROUTES.POLICY_ACCOUNTING_SAGE_INTACCT_PREREQUISITES.route},
                        [SCREENS.WORKSPACE.ACCOUNTING.ENTER_SAGE_INTACCT_CREDENTIALS]: {path: ROUTES.POLICY_ACCOUNTING_SAGE_INTACCT_ENTER_CREDENTIALS.route},
                        [SCREENS.WORKSPACE.ACCOUNTING.EXISTING_SAGE_INTACCT_CONNECTIONS]: {path: ROUTES.POLICY_ACCOUNTING_SAGE_INTACCT_EXISTING_CONNECTIONS.route},
                        [SCREENS.WORKSPACE.ACCOUNTING.SAGE_INTACCT_ENTITY]: {path: ROUTES.POLICY_ACCOUNTING_SAGE_INTACCT_ENTITY.route},
                        [SCREENS.WORKSPACE.ACCOUNTING.SAGE_INTACCT_IMPORT]: {path: ROUTES.POLICY_ACCOUNTING_SAGE_INTACCT_IMPORT.route},
                        [SCREENS.WORKSPACE.ACCOUNTING.SAGE_INTACCT_MAPPING_TYPE]: {path: ROUTES.POLICY_ACCOUNTING_SAGE_INTACCT_MAPPINGS_TYPE.route},
                        [SCREENS.WORKSPACE.ACCOUNTING.SAGE_INTACCT_IMPORT_TAX]: {path: ROUTES.POLICY_ACCOUNTING_SAGE_INTACCT_IMPORT_TAX.route},
                        [SCREENS.WORKSPACE.ACCOUNTING.SAGE_INTACCT_IMPORT_TAX_MAPPING]: {path: ROUTES.POLICY_ACCOUNTING_SAGE_INTACCT_IMPORT_TAX_MAPPING.route},
                        [SCREENS.WORKSPACE.ACCOUNTING.SAGE_INTACCT_TOGGLE_MAPPING]: {path: ROUTES.POLICY_ACCOUNTING_SAGE_INTACCT_TOGGLE_MAPPINGS.route},
                        [SCREENS.WORKSPACE.ACCOUNTING.SAGE_INTACCT_USER_DIMENSIONS]: {path: ROUTES.POLICY_ACCOUNTING_SAGE_INTACCT_USER_DIMENSIONS.route},
                        [SCREENS.WORKSPACE.ACCOUNTING.SAGE_INTACCT_ADD_USER_DIMENSION]: {path: ROUTES.POLICY_ACCOUNTING_SAGE_INTACCT_ADD_USER_DIMENSION.route},
                        [SCREENS.WORKSPACE.ACCOUNTING.SAGE_INTACCT_EDIT_USER_DIMENSION]: {path: ROUTES.POLICY_ACCOUNTING_SAGE_INTACCT_EDIT_USER_DIMENSION.route},
                        [SCREENS.WORKSPACE.ACCOUNTING.SAGE_INTACCT_EXPORT]: {path: ROUTES.POLICY_ACCOUNTING_SAGE_INTACCT_EXPORT.route},
                        [SCREENS.WORKSPACE.ACCOUNTING.SAGE_INTACCT_PREFERRED_EXPORTER]: {path: ROUTES.POLICY_ACCOUNTING_SAGE_INTACCT_PREFERRED_EXPORTER.route},
                        [SCREENS.WORKSPACE.ACCOUNTING.SAGE_INTACCT_EXPORT_DATE]: {path: ROUTES.POLICY_ACCOUNTING_SAGE_INTACCT_EXPORT_DATE.route},
                        [SCREENS.WORKSPACE.ACCOUNTING.SAGE_INTACCT_REIMBURSABLE_EXPENSES]: {path: ROUTES.POLICY_ACCOUNTING_SAGE_INTACCT_REIMBURSABLE_EXPENSES.route},
                        [SCREENS.WORKSPACE.ACCOUNTING.SAGE_INTACCT_NON_REIMBURSABLE_EXPENSES]: {path: ROUTES.POLICY_ACCOUNTING_SAGE_INTACCT_NON_REIMBURSABLE_EXPENSES.route},
                        [SCREENS.WORKSPACE.ACCOUNTING.SAGE_INTACCT_REIMBURSABLE_DESTINATION]: {path: ROUTES.POLICY_ACCOUNTING_SAGE_INTACCT_REIMBURSABLE_DESTINATION.route},
                        [SCREENS.WORKSPACE.ACCOUNTING.SAGE_INTACCT_NON_REIMBURSABLE_DESTINATION]: {path: ROUTES.POLICY_ACCOUNTING_SAGE_INTACCT_NON_REIMBURSABLE_DESTINATION.route},
                        [SCREENS.WORKSPACE.ACCOUNTING.SAGE_INTACCT_DEFAULT_VENDOR]: {path: ROUTES.POLICY_ACCOUNTING_SAGE_INTACCT_DEFAULT_VENDOR.route},
                        [SCREENS.WORKSPACE.ACCOUNTING.SAGE_INTACCT_NON_REIMBURSABLE_CREDIT_CARD_ACCOUNT]: {
                            path: ROUTES.POLICY_ACCOUNTING_SAGE_INTACCT_NON_REIMBURSABLE_CREDIT_CARD_ACCOUNT.route,
                        },
                        [SCREENS.WORKSPACE.ACCOUNTING.SAGE_INTACCT_ADVANCED]: {path: ROUTES.POLICY_ACCOUNTING_SAGE_INTACCT_ADVANCED.route},
                        [SCREENS.WORKSPACE.ACCOUNTING.SAGE_INTACCT_PAYMENT_ACCOUNT]: {path: ROUTES.POLICY_ACCOUNTING_SAGE_INTACCT_PAYMENT_ACCOUNT.route},
                        [SCREENS.WORKSPACE.ACCOUNTING.CARD_RECONCILIATION]: {path: ROUTES.WORKSPACE_ACCOUNTING_CARD_RECONCILIATION.route},
                        [SCREENS.WORKSPACE.ACCOUNTING.RECONCILIATION_ACCOUNT_SETTINGS]: {path: ROUTES.WORKSPACE_ACCOUNTING_RECONCILIATION_ACCOUNT_SETTINGS.route},
                        [SCREENS.WORKSPACE.DESCRIPTION]: {
                            path: ROUTES.WORKSPACE_OVERVIEW_DESCRIPTION.route,
                        },
                        [SCREENS.WORKSPACE.WORKFLOWS_AUTO_REPORTING_FREQUENCY]: {
                            path: ROUTES.WORKSPACE_WORKFLOWS_AUTOREPORTING_FREQUENCY.route,
                        },
                        [SCREENS.WORKSPACE.WORKFLOWS_AUTO_REPORTING_MONTHLY_OFFSET]: {
                            path: ROUTES.WORKSPACE_WORKFLOWS_AUTOREPORTING_MONTHLY_OFFSET.route,
                        },
                        [SCREENS.WORKSPACE.SHARE]: {
                            path: ROUTES.WORKSPACE_OVERVIEW_SHARE.route,
                        },
                        [SCREENS.WORKSPACE.INVOICES_COMPANY_NAME]: {
                            path: ROUTES.WORKSPACE_INVOICES_COMPANY_NAME.route,
                        },
                        [SCREENS.WORKSPACE.INVOICES_COMPANY_WEBSITE]: {
                            path: ROUTES.WORKSPACE_INVOICES_COMPANY_WEBSITE.route,
                        },
                        [SCREENS.WORKSPACE.COMPANY_CARDS_SELECT_FEED]: {
                            path: ROUTES.WORKSPACE_COMPANY_CARDS_SELECT_FEED.route,
                        },
                        [SCREENS.WORKSPACE.COMPANY_CARDS_BANK_CONNECTION]: {
                            path: ROUTES.WORKSPACE_COMPANY_CARDS_BANK_CONNECTION.route,
                        },
                        [SCREENS.WORKSPACE.COMPANY_CARD_DETAILS]: {
                            path: ROUTES.WORKSPACE_COMPANY_CARD_DETAILS.route,
                        },
                        [SCREENS.WORKSPACE.COMPANY_CARD_NAME]: {
                            path: ROUTES.WORKSPACE_COMPANY_CARD_NAME.route,
                        },
                        [SCREENS.WORKSPACE.COMPANY_CARD_EXPORT]: {
                            path: ROUTES.WORKSPACE_COMPANY_CARD_EXPORT.route,
                        },
                        [SCREENS.WORKSPACE.EXPENSIFY_CARD_LIMIT]: {
                            path: ROUTES.WORKSPACE_EXPENSIFY_CARD_LIMIT.route,
                        },
                        [SCREENS.WORKSPACE.EXPENSIFY_CARD_ISSUE_NEW]: {
                            path: ROUTES.WORKSPACE_EXPENSIFY_CARD_ISSUE_NEW.route,
                        },
                        [SCREENS.WORKSPACE.EXPENSIFY_CARD_NAME]: {
                            path: ROUTES.WORKSPACE_EXPENSIFY_CARD_NAME.route,
                        },
                        [SCREENS.WORKSPACE.EXPENSIFY_CARD_LIMIT_TYPE]: {
                            path: ROUTES.WORKSPACE_EXPENSIFY_CARD_LIMIT_TYPE.route,
                        },
                        [SCREENS.WORKSPACE.EXPENSIFY_CARD_BANK_ACCOUNT]: {
                            path: ROUTES.WORKSPACE_EXPENSIFY_CARD_BANK_ACCOUNT.route,
                        },
                        [SCREENS.WORKSPACE.EXPENSIFY_CARD_SETTINGS]: {
                            path: ROUTES.WORKSPACE_EXPENSIFY_CARD_SETTINGS.route,
                        },
                        [SCREENS.WORKSPACE.EXPENSIFY_CARD_SETTINGS_FREQUENCY]: {
                            path: ROUTES.WORKSPACE_EXPENSIFY_CARD_SETTINGS_FREQUENCY.route,
                        },
                        [SCREENS.WORKSPACE.EXPENSIFY_CARD_SETTINGS_ACCOUNT]: {
                            path: ROUTES.WORKSPACE_EXPENSIFY_CARD_SETTINGS_ACCOUNT.route,
                        },
                        [SCREENS.WORKSPACE.EXPENSIFY_CARD_SELECT_FEED]: {
                            path: ROUTES.WORKSPACE_EXPENSIFY_CARD_SELECT_FEED.route,
                        },
                        [SCREENS.WORKSPACE.COMPANY_CARDS_SETTINGS]: {
                            path: ROUTES.WORKSPACE_COMPANY_CARDS_SETTINGS.route,
                        },
                        [SCREENS.WORKSPACE.COMPANY_CARDS_SETTINGS_FEED_NAME]: {
                            path: ROUTES.WORKSPACE_COMPANY_CARDS_SETTINGS_FEED_NAME.route,
                        },
                        [SCREENS.WORKSPACE.EXPENSIFY_CARD_DETAILS]: {
                            path: ROUTES.WORKSPACE_EXPENSIFY_CARD_DETAILS.route,
                        },
                        [SCREENS.WORKSPACE.COMPANY_CARDS_ADD_NEW]: {
                            path: ROUTES.WORKSPACE_COMPANY_CARDS_ADD_NEW.route,
                        },
                        [SCREENS.WORKSPACE.COMPANY_CARDS_ASSIGN_CARD]: {
                            path: ROUTES.WORKSPACE_COMPANY_CARDS_ASSIGN_CARD.route,
                        },
                        [SCREENS.WORKSPACE.COMPANY_CARDS_TRANSACTION_START_DATE]: {
                            path: ROUTES.WORKSPACE_COMPANY_CARDS_TRANSACTION_START_DATE.route,
                        },
                        [SCREENS.WORKSPACE.INVITE]: {
                            path: ROUTES.WORKSPACE_INVITE.route,
                        },
                        [SCREENS.WORKSPACE.MEMBERS_IMPORT]: {
                            path: ROUTES.WORKSPACE_MEMBERS_IMPORT.route,
                        },
                        [SCREENS.WORKSPACE.MEMBERS_IMPORTED]: {
                            path: ROUTES.WORKSPACE_MEMBERS_IMPORTED.route,
                        },
                        [SCREENS.WORKSPACE.WORKFLOWS_APPROVALS_NEW]: {
                            path: ROUTES.WORKSPACE_WORKFLOWS_APPROVALS_NEW.route,
                        },
                        [SCREENS.WORKSPACE.WORKFLOWS_APPROVALS_EDIT]: {
                            path: ROUTES.WORKSPACE_WORKFLOWS_APPROVALS_EDIT.route,
                            parse: {
                                firstApproverEmail: (firstApproverEmail: string) => decodeURIComponent(firstApproverEmail),
                            },
                        },
                        [SCREENS.WORKSPACE.WORKFLOWS_APPROVALS_EXPENSES_FROM]: {
                            path: ROUTES.WORKSPACE_WORKFLOWS_APPROVALS_EXPENSES_FROM.route,
                        },
                        [SCREENS.WORKSPACE.WORKFLOWS_APPROVALS_APPROVER]: {
                            path: ROUTES.WORKSPACE_WORKFLOWS_APPROVALS_APPROVER.route,
                        },
                        [SCREENS.WORKSPACE.INVITE_MESSAGE]: {
                            path: ROUTES.WORKSPACE_INVITE_MESSAGE.route,
                        },
                        [SCREENS.WORKSPACE.INVITE_MESSAGE_ROLE]: {
                            path: ROUTES.WORKSPACE_INVITE_MESSAGE_ROLE.route,
                        },
                        [SCREENS.WORKSPACE.CATEGORY_SETTINGS]: {
                            path: ROUTES.WORKSPACE_CATEGORY_SETTINGS.route,
                            parse: {
                                categoryName: (categoryName: string) => decodeURIComponent(categoryName),
                            },
                        },
                        [SCREENS.WORKSPACE.UPGRADE]: {
                            path: ROUTES.WORKSPACE_UPGRADE.route,
                            parse: {
                                featureName: (featureName: string) => decodeURIComponent(featureName),
                            },
                        },
                        [SCREENS.WORKSPACE.DOWNGRADE]: {
                            path: ROUTES.WORKSPACE_DOWNGRADE.route,
                        },
                        [SCREENS.WORKSPACE.PAY_AND_DOWNGRADE]: {
                            path: ROUTES.WORKSPACE_PAY_AND_DOWNGRADE.route,
                        },
                        [SCREENS.WORKSPACE.CATEGORIES_SETTINGS]: {
                            path: ROUTES.WORKSPACE_CATEGORIES_SETTINGS.route,
                        },
                        [SCREENS.WORKSPACE.CATEGORIES_IMPORT]: {
                            path: ROUTES.WORKSPACE_CATEGORIES_IMPORT.route,
                        },
                        [SCREENS.WORKSPACE.CATEGORIES_IMPORTED]: {
                            path: ROUTES.WORKSPACE_CATEGORIES_IMPORTED.route,
                        },
                        [SCREENS.WORKSPACE.WORKFLOWS_PAYER]: {
                            path: ROUTES.WORKSPACE_WORKFLOWS_PAYER.route,
                        },
                        [SCREENS.WORKSPACE.MEMBER_DETAILS]: {
                            path: ROUTES.WORKSPACE_MEMBER_DETAILS.route,
                        },
                        [SCREENS.WORKSPACE.MEMBER_NEW_CARD]: {
                            path: ROUTES.WORKSPACE_MEMBER_NEW_CARD.route,
                        },
                        [SCREENS.WORKSPACE.OWNER_CHANGE_SUCCESS]: {
                            path: ROUTES.WORKSPACE_OWNER_CHANGE_SUCCESS.route,
                        },
                        [SCREENS.WORKSPACE.OWNER_CHANGE_ERROR]: {
                            path: ROUTES.WORKSPACE_OWNER_CHANGE_ERROR.route,
                        },
                        [SCREENS.WORKSPACE.OWNER_CHANGE_CHECK]: {
                            path: ROUTES.WORKSPACE_OWNER_CHANGE_CHECK.route,
                        },
                        [SCREENS.WORKSPACE.CATEGORY_CREATE]: {
                            path: ROUTES.WORKSPACE_CATEGORY_CREATE.route,
                        },
                        [SCREENS.WORKSPACE.CATEGORY_EDIT]: {
                            path: ROUTES.WORKSPACE_CATEGORY_EDIT.route,
                            parse: {
                                categoryName: (categoryName: string) => decodeURIComponent(categoryName),
                            },
                        },
                        [SCREENS.WORKSPACE.CATEGORY_PAYROLL_CODE]: {
                            path: ROUTES.WORKSPACE_CATEGORY_PAYROLL_CODE.route,
                            parse: {
                                categoryName: (categoryName: string) => decodeURIComponent(categoryName),
                            },
                        },
                        [SCREENS.WORKSPACE.CATEGORY_GL_CODE]: {
                            path: ROUTES.WORKSPACE_CATEGORY_GL_CODE.route,
                            parse: {
                                categoryName: (categoryName: string) => decodeURIComponent(categoryName),
                            },
                        },
                        [SCREENS.WORKSPACE.CATEGORY_DEFAULT_TAX_RATE]: {
                            path: ROUTES.WORKSPACE_CATEGORY_DEFAULT_TAX_RATE.route,
                            parse: {
                                categoryName: (categoryName: string) => decodeURIComponent(categoryName),
                            },
                        },
                        [SCREENS.WORKSPACE.CATEGORY_FLAG_AMOUNTS_OVER]: {
                            path: ROUTES.WORKSPACE_CATEGORY_FLAG_AMOUNTS_OVER.route,
                            parse: {
                                categoryName: (categoryName: string) => decodeURIComponent(categoryName),
                            },
                        },
                        [SCREENS.WORKSPACE.CATEGORY_DESCRIPTION_HINT]: {
                            path: ROUTES.WORKSPACE_CATEGORY_DESCRIPTION_HINT.route,
                            parse: {
                                categoryName: (categoryName: string) => decodeURIComponent(categoryName),
                            },
                        },
                        [SCREENS.WORKSPACE.CATEGORY_APPROVER]: {
                            path: ROUTES.WORKSPACE_CATEGORY_APPROVER.route,
                            parse: {
                                categoryName: (categoryName: string) => decodeURIComponent(categoryName),
                            },
                        },
                        [SCREENS.WORKSPACE.CATEGORY_REQUIRE_RECEIPTS_OVER]: {
                            path: ROUTES.WORKSPACE_CATEGORY_REQUIRE_RECEIPTS_OVER.route,
                            parse: {
                                categoryName: (categoryName: string) => decodeURIComponent(categoryName),
                            },
                        },
                        [SCREENS.WORKSPACE.CREATE_DISTANCE_RATE]: {
                            path: ROUTES.WORKSPACE_CREATE_DISTANCE_RATE.route,
                        },
                        [SCREENS.WORKSPACE.DISTANCE_RATES_SETTINGS]: {
                            path: ROUTES.WORKSPACE_DISTANCE_RATES_SETTINGS.route,
                        },
                        [SCREENS.WORKSPACE.DISTANCE_RATE_DETAILS]: {
                            path: ROUTES.WORKSPACE_DISTANCE_RATE_DETAILS.route,
                        },
                        [SCREENS.WORKSPACE.DISTANCE_RATE_EDIT]: {
                            path: ROUTES.WORKSPACE_DISTANCE_RATE_EDIT.route,
                        },
                        [SCREENS.WORKSPACE.DISTANCE_RATE_TAX_RECLAIMABLE_ON_EDIT]: {
                            path: ROUTES.WORKSPACE_DISTANCE_RATE_TAX_RECLAIMABLE_ON_EDIT.route,
                        },
                        [SCREENS.WORKSPACE.DISTANCE_RATE_TAX_RATE_EDIT]: {
                            path: ROUTES.WORKSPACE_DISTANCE_RATE_TAX_RATE_EDIT.route,
                        },
                        [SCREENS.WORKSPACE.TAGS_SETTINGS]: {
                            path: ROUTES.WORKSPACE_TAGS_SETTINGS.route,
                        },
                        [SCREENS.WORKSPACE.TAGS_EDIT]: {
                            path: ROUTES.WORKSPACE_EDIT_TAGS.route,
                            parse: {
                                orderWeight: Number,
                            },
                        },
                        [SCREENS.WORKSPACE.TAGS_IMPORT]: {
                            path: ROUTES.WORKSPACE_TAGS_IMPORT.route,
                        },
                        [SCREENS.WORKSPACE.TAGS_IMPORTED]: {
                            path: ROUTES.WORKSPACE_TAGS_IMPORTED.route,
                        },
                        [SCREENS.WORKSPACE.TAG_CREATE]: {
                            path: ROUTES.WORKSPACE_TAG_CREATE.route,
                        },
                        [SCREENS.WORKSPACE.TAG_EDIT]: {
                            path: ROUTES.WORKSPACE_TAG_EDIT.route,
                            parse: {
                                orderWeight: Number,
                                tagName: (tagName: string) => decodeURIComponent(tagName),
                            },
                        },
                        [SCREENS.WORKSPACE.TAG_APPROVER]: {
                            path: ROUTES.WORKSPACE_TAG_APPROVER.route,
                            parse: {
                                orderWeight: Number,
                                tagName: (tagName: string) => decodeURIComponent(tagName),
                            },
                        },
                        [SCREENS.WORKSPACE.TAG_GL_CODE]: {
                            path: ROUTES.WORKSPACE_TAG_GL_CODE.route,
                            parse: {
                                orderWeight: Number,
                                tagName: (tagName: string) => decodeURIComponent(tagName),
                            },
                        },
                        [SCREENS.WORKSPACE.TAG_SETTINGS]: {
                            path: ROUTES.WORKSPACE_TAG_SETTINGS.route,
                            parse: {
                                orderWeight: Number,
                                tagName: (tagName: string) => decodeURIComponent(tagName),
                            },
                        },
                        [SCREENS.WORKSPACE.TAG_LIST_VIEW]: {
                            path: ROUTES.WORKSPACE_TAG_LIST_VIEW.route,
                            parse: {
                                orderWeight: Number,
                            },
                        },
                        [SCREENS.WORKSPACE.TAXES_SETTINGS]: {
                            path: ROUTES.WORKSPACE_TAXES_SETTINGS.route,
                        },
                        [SCREENS.WORKSPACE.TAXES_SETTINGS_CUSTOM_TAX_NAME]: {
                            path: ROUTES.WORKSPACE_TAXES_SETTINGS_CUSTOM_TAX_NAME.route,
                        },
                        [SCREENS.WORKSPACE.TAXES_SETTINGS_FOREIGN_CURRENCY_DEFAULT]: {
                            path: ROUTES.WORKSPACE_TAXES_SETTINGS_FOREIGN_CURRENCY_DEFAULT.route,
                        },
                        [SCREENS.WORKSPACE.TAXES_SETTINGS_WORKSPACE_CURRENCY_DEFAULT]: {
                            path: ROUTES.WORKSPACE_TAXES_SETTINGS_WORKSPACE_CURRENCY_DEFAULT.route,
                        },
                        [SCREENS.WORKSPACE.REPORT_FIELDS_CREATE]: {
                            path: ROUTES.WORKSPACE_CREATE_REPORT_FIELD.route,
                        },
                        [SCREENS.WORKSPACE.REPORT_FIELDS_LIST_VALUES]: {
                            path: ROUTES.WORKSPACE_REPORT_FIELDS_LIST_VALUES.route,
                            parse: {
                                reportFieldID: (reportFieldID: string) => decodeURIComponent(reportFieldID),
                            },
                        },
                        [SCREENS.WORKSPACE.REPORT_FIELDS_ADD_VALUE]: {
                            path: ROUTES.WORKSPACE_REPORT_FIELDS_ADD_VALUE.route,
                            parse: {
                                reportFieldID: (reportFieldID: string) => decodeURIComponent(reportFieldID),
                            },
                        },
                        [SCREENS.WORKSPACE.REPORT_FIELDS_VALUE_SETTINGS]: {
                            path: ROUTES.WORKSPACE_REPORT_FIELDS_VALUE_SETTINGS.route,
                            parse: {
                                reportFieldID: (reportFieldID: string) => decodeURIComponent(reportFieldID),
                            },
                        },
                        [SCREENS.WORKSPACE.REPORT_FIELDS_EDIT_VALUE]: {
                            path: ROUTES.WORKSPACE_REPORT_FIELDS_EDIT_VALUE.route,
                        },
                        [SCREENS.WORKSPACE.REPORT_FIELDS_SETTINGS]: {
                            path: ROUTES.WORKSPACE_REPORT_FIELDS_SETTINGS.route,
                            parse: {
                                reportFieldID: (reportFieldID: string) => decodeURIComponent(reportFieldID),
                            },
                        },
                        [SCREENS.WORKSPACE.REPORT_FIELDS_EDIT_INITIAL_VALUE]: {
                            path: ROUTES.WORKSPACE_EDIT_REPORT_FIELDS_INITIAL_VALUE.route,
                            parse: {
                                reportFieldID: (reportFieldID: string) => decodeURIComponent(reportFieldID),
                            },
                        },
                        [SCREENS.REIMBURSEMENT_ACCOUNT]: {
                            path: ROUTES.BANK_ACCOUNT_WITH_STEP_TO_OPEN.route,
                            exact: true,
                        },
                        [SCREENS.KEYBOARD_SHORTCUTS]: {
                            path: ROUTES.KEYBOARD_SHORTCUTS,
                        },
                        [SCREENS.WORKSPACE.NAME]: ROUTES.WORKSPACE_OVERVIEW_NAME.route,
                        [SCREENS.SETTINGS.SHARE_CODE]: {
                            path: ROUTES.SETTINGS_SHARE_CODE,
                        },
                        [SCREENS.SETTINGS.EXIT_SURVEY.REASON]: {
                            path: ROUTES.SETTINGS_EXIT_SURVEY_REASON.route,
                        },
<<<<<<< HEAD
                        [SCREENS.SETTINGS.EXIT_SURVEY.BOOK_CALL]: {
                            path: ROUTES.SETTINGS_EXIT_SURVEY_BOOK_CALL.route,
                        },
=======
>>>>>>> 8453ef6c
                        [SCREENS.SETTINGS.EXIT_SURVEY.RESPONSE]: {
                            path: ROUTES.SETTINGS_EXIT_SURVEY_RESPONSE.route,
                        },
                        [SCREENS.SETTINGS.EXIT_SURVEY.CONFIRM]: {
                            path: ROUTES.SETTINGS_EXIT_SURVEY_CONFIRM.route,
                        },
                        [SCREENS.WORKSPACE.TAX_CREATE]: {
                            path: ROUTES.WORKSPACE_TAX_CREATE.route,
                        },
                        [SCREENS.WORKSPACE.TAX_EDIT]: {
                            path: ROUTES.WORKSPACE_TAX_EDIT.route,
                            parse: {
                                taxID: (taxID: string) => decodeURIComponent(taxID),
                            },
                        },
                        [SCREENS.WORKSPACE.TAX_CODE]: {
                            path: ROUTES.WORKSPACE_TAX_CODE.route,
                            parse: {
                                taxID: (taxID: string) => decodeURIComponent(taxID),
                            },
                        },
                        [SCREENS.WORKSPACE.TAX_NAME]: {
                            path: ROUTES.WORKSPACE_TAX_NAME.route,
                            parse: {
                                taxID: (taxID: string) => decodeURIComponent(taxID),
                            },
                        },
                        [SCREENS.WORKSPACE.TAX_VALUE]: {
                            path: ROUTES.WORKSPACE_TAX_VALUE.route,
                            parse: {
                                taxID: (taxID: string) => decodeURIComponent(taxID),
                            },
                        },
                        [SCREENS.WORKSPACE.RULES_CUSTOM_NAME]: {
                            path: ROUTES.RULES_CUSTOM_NAME.route,
                        },
                        [SCREENS.WORKSPACE.RULES_AUTO_APPROVE_REPORTS_UNDER]: {
                            path: ROUTES.RULES_AUTO_APPROVE_REPORTS_UNDER.route,
                        },
                        [SCREENS.WORKSPACE.RULES_RANDOM_REPORT_AUDIT]: {
                            path: ROUTES.RULES_RANDOM_REPORT_AUDIT.route,
                        },
                        [SCREENS.WORKSPACE.RULES_AUTO_PAY_REPORTS_UNDER]: {
                            path: ROUTES.RULES_AUTO_PAY_REPORTS_UNDER.route,
                        },
                        [SCREENS.WORKSPACE.RULES_RECEIPT_REQUIRED_AMOUNT]: {
                            path: ROUTES.RULES_RECEIPT_REQUIRED_AMOUNT.route,
                        },
                        [SCREENS.WORKSPACE.RULES_MAX_EXPENSE_AMOUNT]: {
                            path: ROUTES.RULES_MAX_EXPENSE_AMOUNT.route,
                        },
                        [SCREENS.WORKSPACE.RULES_MAX_EXPENSE_AGE]: {
                            path: ROUTES.RULES_MAX_EXPENSE_AGE.route,
                        },
                        [SCREENS.WORKSPACE.RULES_BILLABLE_DEFAULT]: {
                            path: ROUTES.RULES_BILLABLE_DEFAULT.route,
                        },
                        [SCREENS.WORKSPACE.RULES_CUSTOM]: {
                            path: ROUTES.RULES_CUSTOM.route,
                        },
                        [SCREENS.WORKSPACE.RULES_PROHIBITED_DEFAULT]: {
                            path: ROUTES.RULES_PROHIBITED_DEFAULT.route,
                        },
                        [SCREENS.WORKSPACE.PER_DIEM_IMPORT]: {
                            path: ROUTES.WORKSPACE_PER_DIEM_IMPORT.route,
                        },
                        [SCREENS.WORKSPACE.PER_DIEM_IMPORTED]: {
                            path: ROUTES.WORKSPACE_PER_DIEM_IMPORTED.route,
                        },
                        [SCREENS.WORKSPACE.PER_DIEM_SETTINGS]: {
                            path: ROUTES.WORKSPACE_PER_DIEM_SETTINGS.route,
                        },
                        [SCREENS.WORKSPACE.PER_DIEM_DETAILS]: {
                            path: ROUTES.WORKSPACE_PER_DIEM_DETAILS.route,
                        },
                        [SCREENS.WORKSPACE.PER_DIEM_EDIT_DESTINATION]: {
                            path: ROUTES.WORKSPACE_PER_DIEM_EDIT_DESTINATION.route,
                        },
                        [SCREENS.WORKSPACE.PER_DIEM_EDIT_SUBRATE]: {
                            path: ROUTES.WORKSPACE_PER_DIEM_EDIT_SUBRATE.route,
                        },
                        [SCREENS.WORKSPACE.PER_DIEM_EDIT_AMOUNT]: {
                            path: ROUTES.WORKSPACE_PER_DIEM_EDIT_AMOUNT.route,
                        },
                        [SCREENS.WORKSPACE.PER_DIEM_EDIT_CURRENCY]: {
                            path: ROUTES.WORKSPACE_PER_DIEM_EDIT_CURRENCY.route,
                        },
                    },
                },
                [SCREENS.RIGHT_MODAL.TWO_FACTOR_AUTH]: {
                    screens: {
                        [SCREENS.TWO_FACTOR_AUTH.ROOT]: {
                            path: ROUTES.SETTINGS_2FA_ROOT.route,
                            exact: true,
                        },
                        [SCREENS.TWO_FACTOR_AUTH.VERIFY]: {
                            path: ROUTES.SETTINGS_2FA_VERIFY.route,
                            exact: true,
                        },
                        [SCREENS.TWO_FACTOR_AUTH.SUCCESS]: {
                            path: ROUTES.SETTINGS_2FA_SUCCESS.route,
                            exact: true,
                        },
                        [SCREENS.TWO_FACTOR_AUTH.DISABLED]: {
                            path: ROUTES.SETTINGS_2FA_DISABLED,
                            exact: true,
                        },
                        [SCREENS.TWO_FACTOR_AUTH.DISABLE]: {
                            path: ROUTES.SETTINGS_2FA_DISABLE,
                            exact: true,
                        },
                    },
                },
                [SCREENS.RIGHT_MODAL.PRIVATE_NOTES]: {
                    screens: {
                        [SCREENS.PRIVATE_NOTES.LIST]: ROUTES.PRIVATE_NOTES_LIST.route,
                        [SCREENS.PRIVATE_NOTES.EDIT]: ROUTES.PRIVATE_NOTES_EDIT.route,
                    },
                },
                [SCREENS.RIGHT_MODAL.NEW_REPORT_WORKSPACE_SELECTION]: {
                    screens: {
                        [SCREENS.NEW_REPORT_WORKSPACE_SELECTION.ROOT]: ROUTES.NEW_REPORT_WORKSPACE_SELECTION,
                    },
                },
                [SCREENS.RIGHT_MODAL.REPORT_DETAILS]: {
                    screens: {
                        [SCREENS.REPORT_DETAILS.ROOT]: ROUTES.REPORT_WITH_ID_DETAILS.route,
                        [SCREENS.REPORT_DETAILS.SHARE_CODE]: ROUTES.REPORT_WITH_ID_DETAILS_SHARE_CODE.route,
                        [SCREENS.REPORT_DETAILS.EXPORT]: ROUTES.REPORT_WITH_ID_DETAILS_EXPORT.route,
                    },
                },
                [SCREENS.RIGHT_MODAL.REPORT_CHANGE_WORKSPACE]: {
                    screens: {
                        [SCREENS.REPORT_CHANGE_WORKSPACE.ROOT]: ROUTES.REPORT_WITH_ID_CHANGE_WORKSPACE.route,
                    },
                },
                [SCREENS.RIGHT_MODAL.REPORT_SETTINGS]: {
                    screens: {
                        [SCREENS.REPORT_SETTINGS.ROOT]: {
                            path: ROUTES.REPORT_SETTINGS.route,
                        },
                        [SCREENS.REPORT_SETTINGS.NAME]: {
                            path: ROUTES.REPORT_SETTINGS_NAME.route,
                        },
                        [SCREENS.REPORT_SETTINGS.NOTIFICATION_PREFERENCES]: {
                            path: ROUTES.REPORT_SETTINGS_NOTIFICATION_PREFERENCES.route,
                        },
                        [SCREENS.REPORT_SETTINGS.WRITE_CAPABILITY]: {
                            path: ROUTES.REPORT_SETTINGS_WRITE_CAPABILITY.route,
                        },
                        [SCREENS.REPORT_SETTINGS.VISIBILITY]: {
                            path: ROUTES.REPORT_SETTINGS_VISIBILITY.route,
                        },
                    },
                },
                [SCREENS.RIGHT_MODAL.SETTINGS_CATEGORIES]: {
                    screens: {
                        [SCREENS.SETTINGS_CATEGORIES.SETTINGS_CATEGORY_SETTINGS]: {
                            path: ROUTES.SETTINGS_CATEGORY_SETTINGS.route,
                            parse: {
                                categoryName: (categoryName: string) => decodeURIComponent(categoryName),
                            },
                        },
                        [SCREENS.SETTINGS_CATEGORIES.SETTINGS_CATEGORIES_SETTINGS]: {
                            path: ROUTES.SETTINGS_CATEGORIES_SETTINGS.route,
                        },
                        [SCREENS.SETTINGS_CATEGORIES.SETTINGS_CATEGORY_CREATE]: {
                            path: ROUTES.SETTINGS_CATEGORY_CREATE.route,
                        },
                        [SCREENS.SETTINGS_CATEGORIES.SETTINGS_CATEGORY_EDIT]: {
                            path: ROUTES.SETTINGS_CATEGORY_EDIT.route,
                            parse: {
                                categoryName: (categoryName: string) => decodeURIComponent(categoryName),
                            },
                        },
                        [SCREENS.SETTINGS_CATEGORIES.SETTINGS_CATEGORIES_IMPORT]: {
                            path: ROUTES.SETTINGS_CATEGORIES_IMPORT.route,
                        },
                        [SCREENS.SETTINGS_CATEGORIES.SETTINGS_CATEGORIES_IMPORTED]: {
                            path: ROUTES.SETTINGS_CATEGORIES_IMPORTED.route,
                        },
                        [SCREENS.SETTINGS_CATEGORIES.SETTINGS_CATEGORY_PAYROLL_CODE]: {
                            path: ROUTES.SETTINGS_CATEGORY_PAYROLL_CODE.route,
                            parse: {
                                categoryName: (categoryName: string) => decodeURIComponent(categoryName),
                            },
                        },
                        [SCREENS.SETTINGS_CATEGORIES.SETTINGS_CATEGORY_GL_CODE]: {
                            path: ROUTES.SETTINGS_CATEGORY_GL_CODE.route,
                            parse: {
                                categoryName: (categoryName: string) => decodeURIComponent(categoryName),
                            },
                        },
                    },
                },
                [SCREENS.RIGHT_MODAL.SETTINGS_TAGS]: {
                    screens: {
                        [SCREENS.SETTINGS_TAGS.SETTINGS_TAGS_SETTINGS]: {
                            path: ROUTES.SETTINGS_TAGS_SETTINGS.route,
                        },
                        [SCREENS.SETTINGS_TAGS.SETTINGS_TAGS_EDIT]: {
                            path: ROUTES.SETTINGS_TAGS_EDIT.route,
                            parse: {
                                orderWeight: Number,
                            },
                        },
                        [SCREENS.SETTINGS_TAGS.SETTINGS_TAG_CREATE]: {
                            path: ROUTES.SETTINGS_TAG_CREATE.route,
                        },
                        [SCREENS.SETTINGS_TAGS.SETTINGS_TAG_EDIT]: {
                            path: ROUTES.SETTINGS_TAG_EDIT.route,
                            parse: {
                                orderWeight: Number,
                                tagName: (tagName: string) => decodeURIComponent(tagName),
                            },
                        },
                        [SCREENS.SETTINGS_TAGS.SETTINGS_TAG_SETTINGS]: {
                            path: ROUTES.SETTINGS_TAG_SETTINGS.route,
                            parse: {
                                orderWeight: Number,
                                tagName: (tagName: string) => decodeURIComponent(tagName),
                            },
                        },
                        [SCREENS.SETTINGS_TAGS.SETTINGS_TAG_APPROVER]: {
                            path: ROUTES.SETTINGS_TAG_APPROVER.route,
                            parse: {
                                orderWeight: Number,
                                tagName: (tagName: string) => decodeURIComponent(tagName),
                            },
                        },
                        [SCREENS.SETTINGS_TAGS.SETTINGS_TAG_LIST_VIEW]: {
                            path: ROUTES.SETTINGS_TAG_LIST_VIEW.route,
                            parse: {
                                orderWeight: Number,
                            },
                        },
                        [SCREENS.SETTINGS_TAGS.SETTINGS_TAG_GL_CODE]: {
                            path: ROUTES.SETTINGS_TAG_GL_CODE.route,
                            parse: {
                                orderWeight: Number,
                                tagName: (tagName: string) => decodeURIComponent(tagName),
                            },
                        },
                        [SCREENS.SETTINGS_TAGS.SETTINGS_TAGS_IMPORT]: {
                            path: ROUTES.SETTINGS_TAGS_IMPORT.route,
                        },
                        [SCREENS.SETTINGS_TAGS.SETTINGS_TAGS_IMPORTED]: {
                            path: ROUTES.SETTINGS_TAGS_IMPORTED.route,
                        },
                    },
                },
                [SCREENS.RIGHT_MODAL.EXPENSIFY_CARD]: {
                    screens: {
                        [SCREENS.EXPENSIFY_CARD.EXPENSIFY_CARD_DETAILS]: {
                            path: ROUTES.EXPENSIFY_CARD_DETAILS.route,
                        },
                        [SCREENS.EXPENSIFY_CARD.EXPENSIFY_CARD_NAME]: {
                            path: ROUTES.EXPENSIFY_CARD_NAME.route,
                        },
                        [SCREENS.EXPENSIFY_CARD.EXPENSIFY_CARD_LIMIT]: {
                            path: ROUTES.EXPENSIFY_CARD_LIMIT.route,
                        },
                        [SCREENS.EXPENSIFY_CARD.EXPENSIFY_CARD_LIMIT_TYPE]: {
                            path: ROUTES.EXPENSIFY_CARD_LIMIT_TYPE.route,
                        },
                    },
                },
                [SCREENS.RIGHT_MODAL.DOMAIN_CARD]: {
                    screens: {
                        [SCREENS.DOMAIN_CARD.DOMAIN_CARD_DETAIL]: {
                            path: ROUTES.SETTINGS_DOMAIN_CARD_DETAIL.route,
                        },
                        [SCREENS.DOMAIN_CARD.DOMAIN_CARD_REPORT_FRAUD]: {
                            path: ROUTES.SETTINGS_DOMAIN_CARD_REPORT_FRAUD.route,
                        },
                    },
                },
                [SCREENS.RIGHT_MODAL.REPORT_DESCRIPTION]: {
                    screens: {
                        [SCREENS.REPORT_DESCRIPTION_ROOT]: ROUTES.REPORT_DESCRIPTION.route,
                    },
                },
                [SCREENS.RIGHT_MODAL.NEW_CHAT]: {
                    screens: {
                        [SCREENS.NEW_CHAT.ROOT]: {
                            path: ROUTES.NEW,
                            exact: true,
                            screens: {
                                [SCREENS.NEW_CHAT.NEW_CHAT]: {
                                    path: ROUTES.NEW_CHAT,
                                    exact: true,
                                },
                                [SCREENS.NEW_CHAT.NEW_ROOM]: {
                                    path: ROUTES.NEW_ROOM,
                                    exact: true,
                                },
                            },
                        },
                        [SCREENS.NEW_CHAT.NEW_CHAT_CONFIRM]: {
                            path: ROUTES.NEW_CHAT_CONFIRM,
                            exact: true,
                        },
                        [SCREENS.NEW_CHAT.NEW_CHAT_EDIT_NAME]: {
                            path: ROUTES.NEW_CHAT_EDIT_NAME,
                            exact: true,
                        },
                    },
                },
                [SCREENS.RIGHT_MODAL.WORKSPACE_CONFIRMATION]: {
                    screens: {
                        [SCREENS.WORKSPACE_CONFIRMATION.ROOT]: ROUTES.WORKSPACE_CONFIRMATION.route,
                    },
                },
                [SCREENS.RIGHT_MODAL.NEW_TASK]: {
                    screens: {
                        [SCREENS.NEW_TASK.ROOT]: ROUTES.NEW_TASK.route,
                        [SCREENS.NEW_TASK.TASK_ASSIGNEE_SELECTOR]: ROUTES.NEW_TASK_ASSIGNEE.route,
                        [SCREENS.NEW_TASK.TASK_SHARE_DESTINATION_SELECTOR]: ROUTES.NEW_TASK_SHARE_DESTINATION,
                        [SCREENS.NEW_TASK.DETAILS]: ROUTES.NEW_TASK_DETAILS.route,
                        [SCREENS.NEW_TASK.TITLE]: ROUTES.NEW_TASK_TITLE.route,
                        [SCREENS.NEW_TASK.DESCRIPTION]: ROUTES.NEW_TASK_DESCRIPTION.route,
                    },
                },
                [SCREENS.RIGHT_MODAL.TEACHERS_UNITE]: {
                    screens: {
                        [SCREENS.I_KNOW_A_TEACHER]: ROUTES.I_KNOW_A_TEACHER,
                        [SCREENS.INTRO_SCHOOL_PRINCIPAL]: ROUTES.INTRO_SCHOOL_PRINCIPAL,
                        [SCREENS.I_AM_A_TEACHER]: ROUTES.I_AM_A_TEACHER,
                    },
                },
                [SCREENS.RIGHT_MODAL.PROFILE]: {
                    screens: {
                        [SCREENS.PROFILE_ROOT]: ROUTES.PROFILE.route,
                    },
                },
                [SCREENS.RIGHT_MODAL.PARTICIPANTS]: {
                    screens: {
                        [SCREENS.REPORT_PARTICIPANTS.ROOT]: ROUTES.REPORT_PARTICIPANTS.route,
                        [SCREENS.REPORT_PARTICIPANTS.INVITE]: ROUTES.REPORT_PARTICIPANTS_INVITE.route,
                        [SCREENS.REPORT_PARTICIPANTS.DETAILS]: ROUTES.REPORT_PARTICIPANTS_DETAILS.route,
                        [SCREENS.REPORT_PARTICIPANTS.ROLE]: ROUTES.REPORT_PARTICIPANTS_ROLE_SELECTION.route,
                    },
                },
                [SCREENS.RIGHT_MODAL.ROOM_MEMBERS]: {
                    screens: {
                        [SCREENS.ROOM_MEMBERS.ROOT]: ROUTES.ROOM_MEMBERS.route,
                        [SCREENS.ROOM_MEMBERS.INVITE]: ROUTES.ROOM_INVITE.route,
                        [SCREENS.ROOM_MEMBERS.DETAILS]: ROUTES.ROOM_MEMBER_DETAILS.route,
                    },
                },
                [SCREENS.RIGHT_MODAL.MONEY_REQUEST]: {
                    screens: {
                        [SCREENS.MONEY_REQUEST.START]: ROUTES.MONEY_REQUEST_START.route,
                        [SCREENS.MONEY_REQUEST.CREATE]: {
                            path: ROUTES.MONEY_REQUEST_CREATE.route,
                            exact: true,
                            screens: {
                                distance: {
                                    path: ROUTES.MONEY_REQUEST_CREATE_TAB_DISTANCE.route,
                                    exact: true,
                                },
                                manual: {
                                    path: ROUTES.MONEY_REQUEST_CREATE_TAB_MANUAL.route,
                                    exact: true,
                                },
                                scan: {
                                    path: ROUTES.MONEY_REQUEST_CREATE_TAB_SCAN.route,
                                    exact: true,
                                },
                                // eslint-disable-next-line @typescript-eslint/naming-convention
                                'per-diem': {
                                    path: ROUTES.MONEY_REQUEST_CREATE_TAB_PER_DIEM.route,
                                    exact: true,
                                },
                            },
                        },
                        [SCREENS.SETTINGS_CATEGORIES.SETTINGS_CATEGORIES_ROOT]: ROUTES.SETTINGS_CATEGORIES_ROOT.route,
                        [SCREENS.SETTINGS_TAGS.SETTINGS_TAGS_ROOT]: ROUTES.SETTINGS_TAGS_ROOT.route,
                        [SCREENS.MONEY_REQUEST.STEP_SEND_FROM]: ROUTES.MONEY_REQUEST_STEP_SEND_FROM.route,
                        [SCREENS.MONEY_REQUEST.STEP_REPORT]: ROUTES.MONEY_REQUEST_STEP_REPORT.route,
                        [SCREENS.MONEY_REQUEST.STEP_COMPANY_INFO]: ROUTES.MONEY_REQUEST_STEP_COMPANY_INFO.route,
                        [SCREENS.MONEY_REQUEST.STEP_AMOUNT]: ROUTES.MONEY_REQUEST_STEP_AMOUNT.route,
                        [SCREENS.MONEY_REQUEST.STEP_CATEGORY]: ROUTES.MONEY_REQUEST_STEP_CATEGORY.route,
                        [SCREENS.MONEY_REQUEST.STEP_CONFIRMATION]: ROUTES.MONEY_REQUEST_STEP_CONFIRMATION.route,
                        [SCREENS.MONEY_REQUEST.STEP_CURRENCY]: ROUTES.MONEY_REQUEST_STEP_CURRENCY.route,
                        [SCREENS.MONEY_REQUEST.STEP_DATE]: ROUTES.MONEY_REQUEST_STEP_DATE.route,
                        [SCREENS.MONEY_REQUEST.STEP_DESCRIPTION]: ROUTES.MONEY_REQUEST_STEP_DESCRIPTION.route,
                        [SCREENS.MONEY_REQUEST.STEP_DISTANCE]: ROUTES.MONEY_REQUEST_STEP_DISTANCE.route,
                        [SCREENS.MONEY_REQUEST.STEP_DISTANCE_RATE]: ROUTES.MONEY_REQUEST_STEP_DISTANCE_RATE.route,
                        [SCREENS.MONEY_REQUEST.HOLD]: ROUTES.MONEY_REQUEST_HOLD_REASON.route,
                        [SCREENS.MONEY_REQUEST.STEP_MERCHANT]: ROUTES.MONEY_REQUEST_STEP_MERCHANT.route,
                        [SCREENS.MONEY_REQUEST.STEP_PARTICIPANTS]: ROUTES.MONEY_REQUEST_STEP_PARTICIPANTS.route,
                        [SCREENS.MONEY_REQUEST.STEP_SCAN]: ROUTES.MONEY_REQUEST_STEP_SCAN.route,
                        [SCREENS.MONEY_REQUEST.STEP_TAG]: ROUTES.MONEY_REQUEST_STEP_TAG.route,
                        [SCREENS.MONEY_REQUEST.STEP_WAYPOINT]: ROUTES.MONEY_REQUEST_STEP_WAYPOINT.route,
                        [SCREENS.MONEY_REQUEST.STEP_TAX_AMOUNT]: ROUTES.MONEY_REQUEST_STEP_TAX_AMOUNT.route,
                        [SCREENS.MONEY_REQUEST.STEP_TAX_RATE]: ROUTES.MONEY_REQUEST_STEP_TAX_RATE.route,
                        [SCREENS.MONEY_REQUEST.STATE_SELECTOR]: {
                            path: ROUTES.MONEY_REQUEST_STATE_SELECTOR.route,
                            exact: true,
                        },
                        [SCREENS.MONEY_REQUEST.STEP_SPLIT_PAYER]: ROUTES.MONEY_REQUEST_STEP_SPLIT_PAYER.route,
                        [SCREENS.MONEY_REQUEST.STEP_ATTENDEES]: ROUTES.MONEY_REQUEST_ATTENDEE.route,
                        [SCREENS.MONEY_REQUEST.STEP_ACCOUNTANT]: ROUTES.MONEY_REQUEST_ACCOUNTANT.route,
                        [SCREENS.MONEY_REQUEST.STEP_UPGRADE]: ROUTES.MONEY_REQUEST_UPGRADE.route,
                        [SCREENS.MONEY_REQUEST.STEP_DESTINATION]: ROUTES.MONEY_REQUEST_STEP_DESTINATION.route,
                        [SCREENS.MONEY_REQUEST.STEP_TIME]: ROUTES.MONEY_REQUEST_STEP_TIME.route,
                        [SCREENS.MONEY_REQUEST.STEP_SUBRATE]: ROUTES.MONEY_REQUEST_STEP_SUBRATE.route,
                        [SCREENS.MONEY_REQUEST.STEP_DESTINATION_EDIT]: ROUTES.MONEY_REQUEST_STEP_DESTINATION_EDIT.route,
                        [SCREENS.MONEY_REQUEST.STEP_TIME_EDIT]: ROUTES.MONEY_REQUEST_STEP_TIME_EDIT.route,
                        [SCREENS.MONEY_REQUEST.STEP_SUBRATE_EDIT]: ROUTES.MONEY_REQUEST_STEP_SUBRATE_EDIT.route,
                        [SCREENS.IOU_SEND.ENABLE_PAYMENTS]: ROUTES.IOU_SEND_ENABLE_PAYMENTS,
                        [SCREENS.IOU_SEND.ADD_BANK_ACCOUNT]: ROUTES.IOU_SEND_ADD_BANK_ACCOUNT,
                        [SCREENS.IOU_SEND.ADD_DEBIT_CARD]: ROUTES.IOU_SEND_ADD_DEBIT_CARD,
                    },
                },
                [SCREENS.RIGHT_MODAL.TRANSACTION_DUPLICATE]: {
                    screens: {
                        [SCREENS.TRANSACTION_DUPLICATE.REVIEW]: {
                            path: ROUTES.TRANSACTION_DUPLICATE_REVIEW_PAGE.route,
                            exact: true,
                        },
                        [SCREENS.TRANSACTION_DUPLICATE.MERCHANT]: {
                            path: ROUTES.TRANSACTION_DUPLICATE_REVIEW_MERCHANT_PAGE.route,
                            exact: true,
                        },
                        [SCREENS.TRANSACTION_DUPLICATE.CATEGORY]: {
                            path: ROUTES.TRANSACTION_DUPLICATE_REVIEW_CATEGORY_PAGE.route,
                            exact: true,
                        },
                        [SCREENS.TRANSACTION_DUPLICATE.TAG]: {
                            path: ROUTES.TRANSACTION_DUPLICATE_REVIEW_TAG_PAGE.route,
                            exact: true,
                        },
                        [SCREENS.TRANSACTION_DUPLICATE.DESCRIPTION]: {
                            path: ROUTES.TRANSACTION_DUPLICATE_REVIEW_DESCRIPTION_PAGE.route,
                            exact: true,
                        },
                        [SCREENS.TRANSACTION_DUPLICATE.TAX_CODE]: {
                            path: ROUTES.TRANSACTION_DUPLICATE_REVIEW_TAX_CODE_PAGE.route,
                            exact: true,
                        },
                        [SCREENS.TRANSACTION_DUPLICATE.REIMBURSABLE]: {
                            path: ROUTES.TRANSACTION_DUPLICATE_REVIEW_REIMBURSABLE_PAGE.route,
                            exact: true,
                        },
                        [SCREENS.TRANSACTION_DUPLICATE.BILLABLE]: {
                            path: ROUTES.TRANSACTION_DUPLICATE_REVIEW_BILLABLE_PAGE.route,
                            exact: true,
                        },
                        [SCREENS.TRANSACTION_DUPLICATE.CONFIRMATION]: {
                            path: ROUTES.TRANSACTION_DUPLICATE_CONFIRMATION_PAGE.route,
                            exact: true,
                        },
                    },
                },
                [SCREENS.RIGHT_MODAL.SPLIT_DETAILS]: {
                    screens: {
                        [SCREENS.SPLIT_DETAILS.ROOT]: ROUTES.SPLIT_BILL_DETAILS.route,
                    },
                },
                [SCREENS.RIGHT_MODAL.TASK_DETAILS]: {
                    screens: {
                        [SCREENS.TASK.TITLE]: ROUTES.TASK_TITLE.route,
                        [SCREENS.TASK.ASSIGNEE]: ROUTES.TASK_ASSIGNEE.route,
                    },
                },
                [SCREENS.RIGHT_MODAL.ADD_PERSONAL_BANK_ACCOUNT]: {
                    screens: {
                        [SCREENS.ADD_PERSONAL_BANK_ACCOUNT_ROOT]: ROUTES.BANK_ACCOUNT_PERSONAL,
                    },
                },
                [SCREENS.RIGHT_MODAL.ENABLE_PAYMENTS]: {
                    screens: {
                        [SCREENS.ENABLE_PAYMENTS_ROOT]: ROUTES.ENABLE_PAYMENTS,
                    },
                },
                [SCREENS.RIGHT_MODAL.WALLET_STATEMENT]: {
                    screens: {
                        [SCREENS.WALLET_STATEMENT_ROOT]: ROUTES.WALLET_STATEMENT_WITH_DATE,
                    },
                },
                [SCREENS.RIGHT_MODAL.FLAG_COMMENT]: {
                    screens: {
                        [SCREENS.FLAG_COMMENT_ROOT]: ROUTES.FLAG_COMMENT.route,
                    },
                },
                [SCREENS.RIGHT_MODAL.EDIT_REQUEST]: {
                    screens: {
                        [SCREENS.EDIT_REQUEST.REPORT_FIELD]: {
                            path: ROUTES.EDIT_REPORT_FIELD_REQUEST.route,
                            parse: {
                                fieldID: (fieldID: string) => decodeURIComponent(fieldID),
                            },
                        },
                    },
                },
                [SCREENS.RIGHT_MODAL.SIGN_IN]: {
                    screens: {
                        [SCREENS.SIGN_IN_ROOT]: ROUTES.SIGN_IN_MODAL,
                    },
                },
                [SCREENS.RIGHT_MODAL.REFERRAL]: {
                    screens: {
                        [SCREENS.REFERRAL_DETAILS]: ROUTES.REFERRAL_DETAILS_MODAL.route,
                    },
                },
                [SCREENS.RIGHT_MODAL.TRAVEL]: {
                    screens: {
                        [SCREENS.TRAVEL.MY_TRIPS]: ROUTES.TRAVEL_MY_TRIPS,
                        [SCREENS.TRAVEL.UPGRADE]: ROUTES.TRAVEL_UPGRADE,
                        [SCREENS.TRAVEL.TCS]: ROUTES.TRAVEL_TCS.route,
                        [SCREENS.TRAVEL.TRIP_SUMMARY]: ROUTES.TRAVEL_TRIP_SUMMARY.route,
                        [SCREENS.TRAVEL.TRIP_DETAILS]: {
                            path: ROUTES.TRAVEL_TRIP_DETAILS.route,
                            parse: {
                                reservationIndex: (reservationIndex: string) => parseInt(reservationIndex, 10),
                            },
                        },
                        [SCREENS.TRAVEL.DOMAIN_SELECTOR]: ROUTES.TRAVEL_DOMAIN_SELECTOR,
                        [SCREENS.TRAVEL.DOMAIN_PERMISSION_INFO]: ROUTES.TRAVEL_DOMAIN_PERMISSION_INFO.route,
                        [SCREENS.TRAVEL.PUBLIC_DOMAIN_ERROR]: ROUTES.TRAVEL_PUBLIC_DOMAIN_ERROR,
                        [SCREENS.TRAVEL.WORKSPACE_ADDRESS]: ROUTES.TRAVEL_WORKSPACE_ADDRESS.route,
                    },
                },
                [SCREENS.RIGHT_MODAL.SEARCH_REPORT]: {
                    screens: {
                        [SCREENS.SEARCH.REPORT_RHP]: ROUTES.SEARCH_REPORT.route,
                        [SCREENS.SEARCH.MONEY_REQUEST_REPORT_HOLD_TRANSACTIONS]: ROUTES.SEARCH_MONEY_REQUEST_REPORT_HOLD_TRANSACTIONS.route,
                        [SCREENS.SEARCH.TRANSACTION_HOLD_REASON_RHP]: ROUTES.TRANSACTION_HOLD_REASON_RHP,
                    },
                },
                [SCREENS.RIGHT_MODAL.SEARCH_ADVANCED_FILTERS]: {
                    screens: {
                        [SCREENS.SEARCH.ADVANCED_FILTERS_RHP]: ROUTES.SEARCH_ADVANCED_FILTERS,
                        [SCREENS.SEARCH.ADVANCED_FILTERS_DATE_RHP]: ROUTES.SEARCH_ADVANCED_FILTERS_DATE,
                        [SCREENS.SEARCH.ADVANCED_FILTERS_SUBMITTED_RHP]: ROUTES.SEARCH_ADVANCED_FILTERS_SUBMITTED,
                        [SCREENS.SEARCH.ADVANCED_FILTERS_APPROVED_RHP]: ROUTES.SEARCH_ADVANCED_FILTERS_APPROVED,
                        [SCREENS.SEARCH.ADVANCED_FILTERS_PAID_RHP]: ROUTES.SEARCH_ADVANCED_FILTERS_PAID,
                        [SCREENS.SEARCH.ADVANCED_FILTERS_EXPORTED_RHP]: ROUTES.SEARCH_ADVANCED_FILTERS_EXPORTED,
                        [SCREENS.SEARCH.ADVANCED_FILTERS_POSTED_RHP]: ROUTES.SEARCH_ADVANCED_FILTERS_POSTED,
                        [SCREENS.SEARCH.ADVANCED_FILTERS_CURRENCY_RHP]: ROUTES.SEARCH_ADVANCED_FILTERS_CURRENCY,
                        [SCREENS.SEARCH.ADVANCED_FILTERS_MERCHANT_RHP]: ROUTES.SEARCH_ADVANCED_FILTERS_MERCHANT,
                        [SCREENS.SEARCH.ADVANCED_FILTERS_DESCRIPTION_RHP]: ROUTES.SEARCH_ADVANCED_FILTERS_DESCRIPTION,
                        [SCREENS.SEARCH.ADVANCED_FILTERS_REPORT_ID_RHP]: ROUTES.SEARCH_ADVANCED_FILTERS_REPORT_ID,
                        [SCREENS.SEARCH.ADVANCED_FILTERS_AMOUNT_RHP]: ROUTES.SEARCH_ADVANCED_FILTERS_AMOUNT,
                        [SCREENS.SEARCH.ADVANCED_FILTERS_CATEGORY_RHP]: ROUTES.SEARCH_ADVANCED_FILTERS_CATEGORY,
                        [SCREENS.SEARCH.ADVANCED_FILTERS_KEYWORD_RHP]: ROUTES.SEARCH_ADVANCED_FILTERS_KEYWORD,
                        [SCREENS.SEARCH.ADVANCED_FILTERS_CARD_RHP]: ROUTES.SEARCH_ADVANCED_FILTERS_CARD,
                        [SCREENS.SEARCH.ADVANCED_FILTERS_TAX_RATE_RHP]: ROUTES.SEARCH_ADVANCED_FILTERS_TAX_RATE,
                        [SCREENS.SEARCH.ADVANCED_FILTERS_EXPENSE_TYPE_RHP]: ROUTES.SEARCH_ADVANCED_FILTERS_EXPENSE_TYPE,
                        [SCREENS.SEARCH.ADVANCED_FILTERS_TAG_RHP]: ROUTES.SEARCH_ADVANCED_FILTERS_TAG,
                        [SCREENS.SEARCH.ADVANCED_FILTERS_FROM_RHP]: ROUTES.SEARCH_ADVANCED_FILTERS_FROM,
                        [SCREENS.SEARCH.ADVANCED_FILTERS_TO_RHP]: ROUTES.SEARCH_ADVANCED_FILTERS_TO,
                        [SCREENS.SEARCH.ADVANCED_FILTERS_IN_RHP]: ROUTES.SEARCH_ADVANCED_FILTERS_IN,
                        [SCREENS.SEARCH.ADVANCED_FILTERS_TITLE_RHP]: ROUTES.SEARCH_ADVANCED_FILTERS_TITLE,
                        [SCREENS.SEARCH.ADVANCED_FILTERS_ASSIGNEE_RHP]: ROUTES.SEARCH_ADVANCED_FILTERS_ASSIGNEE,
                        [SCREENS.SEARCH.ADVANCED_FILTERS_CREATED_BY_RHP]: ROUTES.SEARCH_ADVANCED_FILTERS_CREATED_BY,
                        [SCREENS.SEARCH.ADVANCED_FILTERS_BILLABLE_RHP]: ROUTES.SEARCH_ADVANCED_FILTERS_BILLABLE,
                        [SCREENS.SEARCH.ADVANCED_FILTERS_REIMBURSABLE_RHP]: ROUTES.SEARCH_ADVANCED_FILTERS_REIMBURSABLE,
                        [SCREENS.SEARCH.ADVANCED_FILTERS_WORKSPACE_RHP]: ROUTES.SEARCH_ADVANCED_FILTERS_WORKSPACE,
                    },
                },
                [SCREENS.RIGHT_MODAL.SEARCH_SAVED_SEARCH]: {
                    screens: {
                        [SCREENS.SEARCH.SAVED_SEARCH_RENAME_RHP]: ROUTES.SEARCH_SAVED_SEARCH_RENAME.route,
                    },
                },
                [SCREENS.RIGHT_MODAL.RESTRICTED_ACTION]: {
                    screens: {
                        [SCREENS.RESTRICTED_ACTION_ROOT]: ROUTES.RESTRICTED_ACTION.route,
                    },
                },
                [SCREENS.RIGHT_MODAL.MISSING_PERSONAL_DETAILS]: {
                    screens: {
                        [SCREENS.MISSING_PERSONAL_DETAILS_ROOT]: ROUTES.MISSING_PERSONAL_DETAILS,
                    },
                },
                [SCREENS.RIGHT_MODAL.DEBUG]: {
                    screens: {
                        [SCREENS.DEBUG.REPORT]: {
                            path: ROUTES.DEBUG_REPORT.route,
                            exact: true,
                            screens: {
                                details: {
                                    path: ROUTES.DEBUG_REPORT_TAB_DETAILS.route,
                                    exact: true,
                                },
                                json: {
                                    path: ROUTES.DEBUG_REPORT_TAB_JSON.route,
                                    exact: true,
                                },
                                actions: {
                                    path: ROUTES.DEBUG_REPORT_TAB_ACTIONS.route,
                                    exact: true,
                                },
                            },
                        },
                        [SCREENS.DEBUG.REPORT_ACTION]: {
                            path: ROUTES.DEBUG_REPORT_ACTION.route,
                            exact: true,
                            screens: {
                                details: {
                                    path: ROUTES.DEBUG_REPORT_ACTION_TAB_DETAILS.route,
                                    exact: true,
                                },
                                json: {
                                    path: ROUTES.DEBUG_REPORT_ACTION_TAB_JSON.route,
                                    exact: true,
                                },
                                preview: {
                                    path: ROUTES.DEBUG_REPORT_ACTION_TAB_PREVIEW.route,
                                    exact: true,
                                },
                            },
                        },
                        [SCREENS.DEBUG.REPORT_ACTION_CREATE]: {
                            path: ROUTES.DEBUG_REPORT_ACTION_CREATE.route,
                            exact: true,
                        },
                        [SCREENS.DEBUG.DETAILS_CONSTANT_PICKER_PAGE]: {
                            path: ROUTES.DETAILS_CONSTANT_PICKER_PAGE.route,
                            exact: true,
                        },
                        [SCREENS.DEBUG.DETAILS_DATE_TIME_PICKER_PAGE]: {
                            path: ROUTES.DETAILS_DATE_TIME_PICKER_PAGE.route,
                            exact: true,
                        },
                        [SCREENS.DEBUG.TRANSACTION]: {
                            path: ROUTES.DEBUG_TRANSACTION.route,
                            exact: true,
                            screens: {
                                details: {
                                    path: ROUTES.DEBUG_TRANSACTION_TAB_DETAILS.route,
                                    exact: true,
                                },
                                json: {
                                    path: ROUTES.DEBUG_TRANSACTION_TAB_JSON.route,
                                    exact: true,
                                },
                                violations: {
                                    path: ROUTES.DEBUG_TRANSACTION_TAB_VIOLATIONS.route,
                                    exact: true,
                                },
                            },
                        },
                        [SCREENS.DEBUG.TRANSACTION_VIOLATION_CREATE]: {
                            path: ROUTES.DEBUG_TRANSACTION_VIOLATION_CREATE.route,
                            exact: true,
                        },
                        [SCREENS.DEBUG.TRANSACTION_VIOLATION]: {
                            path: ROUTES.DEBUG_TRANSACTION_VIOLATION.route,
                            exact: true,
                            screens: {
                                details: {
                                    path: ROUTES.DEBUG_TRANSACTION_VIOLATION_TAB_DETAILS.route,
                                    exact: true,
                                },
                                json: {
                                    path: ROUTES.DEBUG_TRANSACTION_VIOLATION_TAB_JSON.route,
                                    exact: true,
                                },
                            },
                        },
                    },
                },
            },
        },

        [NAVIGATORS.REPORTS_SPLIT_NAVIGATOR]: {
            path: ROUTES.ROOT,
            screens: {
                [SCREENS.HOME]: {
                    path: ROUTES.HOME,
                    exact: true,
                },
                [SCREENS.REPORT]: {
                    path: ROUTES.REPORT_WITH_ID.route,
                    // If params are defined, but reportID is explicitly undefined, we will get the url /r/undefined.
                    // We want to avoid that situation, so we will return an empty string instead.
                    parse: {
                        // eslint-disable-next-line
                        reportID: (reportID: string | undefined) => reportID ?? '',
                    },
                    stringify: {
                        // eslint-disable-next-line
                        reportID: (reportID: string | undefined) => reportID ?? '',
                    },
                },
            },
        },

        [NAVIGATORS.SETTINGS_SPLIT_NAVIGATOR]: {
            screens: {
                [SCREENS.SETTINGS.ROOT]: ROUTES.SETTINGS,
                [SCREENS.SETTINGS.WORKSPACES]: {
                    path: ROUTES.SETTINGS_WORKSPACES.route,
                    exact: true,
                },
                [SCREENS.SETTINGS.PROFILE.ROOT]: {
                    path: ROUTES.SETTINGS_PROFILE.route,
                    exact: true,
                },
                [SCREENS.SETTINGS.SECURITY]: {
                    path: ROUTES.SETTINGS_SECURITY,
                    exact: true,
                },
                [SCREENS.SETTINGS.WALLET.ROOT]: {
                    path: ROUTES.SETTINGS_WALLET,
                    exact: true,
                },
                [SCREENS.SETTINGS.ABOUT]: {
                    path: ROUTES.SETTINGS_ABOUT,
                    exact: true,
                },
                [SCREENS.SETTINGS.TROUBLESHOOT]: {
                    path: ROUTES.SETTINGS_TROUBLESHOOT,
                    exact: true,
                },
                [SCREENS.SETTINGS.SAVE_THE_WORLD]: ROUTES.SETTINGS_SAVE_THE_WORLD,
                [SCREENS.SETTINGS.SUBSCRIPTION.ROOT]: {path: ROUTES.SETTINGS_SUBSCRIPTION.route},
                [SCREENS.SETTINGS.PREFERENCES.ROOT]: {
                    path: ROUTES.SETTINGS_PREFERENCES,
                    // exact: true,
                },
            },
        },

        [NAVIGATORS.WORKSPACE_SPLIT_NAVIGATOR]: {
            // The path given as initialRouteName does not have route params.
            // initialRouteName is not defined in this split navigator because in this case the initial route requires a policyID defined in its route params.
            screens: {
                [SCREENS.WORKSPACE.INITIAL]: {
                    path: ROUTES.WORKSPACE_INITIAL.route,
                },
                [SCREENS.WORKSPACE.PROFILE]: ROUTES.WORKSPACE_OVERVIEW.route,
                [SCREENS.WORKSPACE.EXPENSIFY_CARD]: {
                    path: ROUTES.WORKSPACE_EXPENSIFY_CARD.route,
                },
                [SCREENS.WORKSPACE.COMPANY_CARDS]: {
                    path: ROUTES.WORKSPACE_COMPANY_CARDS.route,
                },
                [SCREENS.WORKSPACE.PER_DIEM]: {
                    path: ROUTES.WORKSPACE_PER_DIEM.route,
                },
                [SCREENS.WORKSPACE.WORKFLOWS]: {
                    path: ROUTES.WORKSPACE_WORKFLOWS.route,
                },
                [SCREENS.WORKSPACE.INVOICES]: {
                    path: ROUTES.WORKSPACE_INVOICES.route,
                },
                [SCREENS.WORKSPACE.MEMBERS]: {
                    path: ROUTES.WORKSPACE_MEMBERS.route,
                },
                [SCREENS.WORKSPACE.ACCOUNTING.ROOT]: {
                    path: ROUTES.POLICY_ACCOUNTING.route,
                },
                [SCREENS.WORKSPACE.CATEGORIES]: {
                    path: ROUTES.WORKSPACE_CATEGORIES.route,
                },
                [SCREENS.WORKSPACE.MORE_FEATURES]: {
                    path: ROUTES.WORKSPACE_MORE_FEATURES.route,
                },
                [SCREENS.WORKSPACE.TAGS]: {
                    path: ROUTES.WORKSPACE_TAGS.route,
                },
                [SCREENS.WORKSPACE.TAXES]: {
                    path: ROUTES.WORKSPACE_TAXES.route,
                },
                [SCREENS.WORKSPACE.REPORT_FIELDS]: {
                    path: ROUTES.WORKSPACE_REPORT_FIELDS.route,
                },
                [SCREENS.WORKSPACE.DISTANCE_RATES]: {
                    path: ROUTES.WORKSPACE_DISTANCE_RATES.route,
                },
                [SCREENS.WORKSPACE.RULES]: {
                    path: ROUTES.WORKSPACE_RULES.route,
                },
            },
        },

        [NAVIGATORS.SEARCH_FULLSCREEN_NAVIGATOR]: {
            screens: {
                [SCREENS.SEARCH.ROOT]: {
                    path: ROUTES.SEARCH_ROOT.route,
                },
                [SCREENS.SEARCH.MONEY_REQUEST_REPORT]: {
                    path: ROUTES.SEARCH_MONEY_REQUEST_REPORT.route,
                },
            },
        },
        [NAVIGATORS.SHARE_MODAL_NAVIGATOR]: {
            initialRouteName: SCREENS.SHARE.ROOT,
            screens: {
                [SCREENS.SHARE.ROOT]: {path: ROUTES.SHARE_ROOT},
                [SCREENS.SHARE.SHARE_DETAILS]: {path: ROUTES.SHARE_DETAILS.route},
                [SCREENS.SHARE.SUBMIT_DETAILS]: {path: ROUTES.SHARE_SUBMIT_DETAILS.route},
            },
        },
    },
};

const normalizedConfigs = Object.keys(config.screens)
    .map((key) =>
        createNormalizedConfigs(
            key,
            config.screens,
            [],
            config.initialRouteName
                ? [
                      {
                          initialRouteName: config.initialRouteName,
                          parentScreens: [],
                      },
                  ]
                : [],
            [],
        ),
    )
    .flat()
    .reduce((acc, route) => {
        acc[route.screen as Screen] = route;
        return acc;
    }, {} as Record<Screen, RouteConfig>);

export {normalizedConfigs, config};<|MERGE_RESOLUTION|>--- conflicted
+++ resolved
@@ -924,12 +924,6 @@
                         [SCREENS.SETTINGS.EXIT_SURVEY.REASON]: {
                             path: ROUTES.SETTINGS_EXIT_SURVEY_REASON.route,
                         },
-<<<<<<< HEAD
-                        [SCREENS.SETTINGS.EXIT_SURVEY.BOOK_CALL]: {
-                            path: ROUTES.SETTINGS_EXIT_SURVEY_BOOK_CALL.route,
-                        },
-=======
->>>>>>> 8453ef6c
                         [SCREENS.SETTINGS.EXIT_SURVEY.RESPONSE]: {
                             path: ROUTES.SETTINGS_EXIT_SURVEY_RESPONSE.route,
                         },
