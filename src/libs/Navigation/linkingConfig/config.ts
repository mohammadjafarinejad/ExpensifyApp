--- conflicted
+++ resolved
@@ -1431,12 +1431,9 @@
                         [SCREENS.SEARCH.ADVANCED_FILTERS_FROM_RHP]: ROUTES.SEARCH_ADVANCED_FILTERS_FROM,
                         [SCREENS.SEARCH.ADVANCED_FILTERS_TO_RHP]: ROUTES.SEARCH_ADVANCED_FILTERS_TO,
                         [SCREENS.SEARCH.ADVANCED_FILTERS_IN_RHP]: ROUTES.SEARCH_ADVANCED_FILTERS_IN,
-<<<<<<< HEAD
                         [SCREENS.SEARCH.ADVANCED_FILTERS_BILLABLE_RHP]: ROUTES.SEARCH_ADVANCED_FILTERS_BILLABLE,
                         [SCREENS.SEARCH.ADVANCED_FILTERS_REIMBURSABLE_RHP]: ROUTES.SEARCH_ADVANCED_FILTERS_REIMBURSABLE,
-=======
                         [SCREENS.SEARCH.ADVANCED_FILTERS_WORKSPACE_RHP]: ROUTES.SEARCH_ADVANCED_FILTERS_WORKSPACE,
->>>>>>> 86484815
                     },
                 },
                 [SCREENS.RIGHT_MODAL.SEARCH_SAVED_SEARCH]: {
