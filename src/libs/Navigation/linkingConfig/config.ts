import type {LinkingOptions} from '@react-navigation/native';
import type {RouteConfig} from '@libs/Navigation/helpers/createNormalizedConfigs';
import createNormalizedConfigs from '@libs/Navigation/helpers/createNormalizedConfigs';
import type {RootNavigatorParamList} from '@navigation/types';
import NAVIGATORS from '@src/NAVIGATORS';
import ROUTES from '@src/ROUTES';
import type {Screen} from '@src/SCREENS';
import SCREENS from '@src/SCREENS';

// Moved to a separate file to avoid cyclic dependencies.
const config: LinkingOptions<RootNavigatorParamList>['config'] = {
    screens: {
        // Main Routes
        [SCREENS.VALIDATE_LOGIN]: ROUTES.VALIDATE_LOGIN,
        [SCREENS.UNLINK_LOGIN]: ROUTES.UNLINK_LOGIN,
        [SCREENS.TRANSITION_BETWEEN_APPS]: ROUTES.TRANSITION_BETWEEN_APPS,
        [SCREENS.CONNECTION_COMPLETE]: ROUTES.CONNECTION_COMPLETE,
        [SCREENS.BANK_CONNECTION_COMPLETE]: ROUTES.BANK_CONNECTION_COMPLETE,
        [SCREENS.CONCIERGE]: ROUTES.CONCIERGE,
        [SCREENS.TRACK_EXPENSE]: ROUTES.TRACK_EXPENSE,
        [SCREENS.SUBMIT_EXPENSE]: ROUTES.SUBMIT_EXPENSE,
        [SCREENS.SIGN_IN_WITH_APPLE_DESKTOP]: ROUTES.APPLE_SIGN_IN,
        [SCREENS.SIGN_IN_WITH_GOOGLE_DESKTOP]: ROUTES.GOOGLE_SIGN_IN,
        [SCREENS.SAML_SIGN_IN]: ROUTES.SAML_SIGN_IN,
        [SCREENS.DESKTOP_SIGN_IN_REDIRECT]: ROUTES.DESKTOP_SIGN_IN_REDIRECT,
        [SCREENS.ATTACHMENTS]: ROUTES.ATTACHMENTS.route,
        [SCREENS.PROFILE_AVATAR]: ROUTES.PROFILE_AVATAR.route,
        [SCREENS.WORKSPACE_AVATAR]: ROUTES.WORKSPACE_AVATAR.route,
        [SCREENS.REPORT_AVATAR]: ROUTES.REPORT_AVATAR.route,
        [SCREENS.TRANSACTION_RECEIPT]: ROUTES.TRANSACTION_RECEIPT.route,
        [SCREENS.WORKSPACE_JOIN_USER]: ROUTES.WORKSPACE_JOIN_USER.route,
        [SCREENS.REQUIRE_TWO_FACTOR_AUTH]: ROUTES.REQUIRE_TWO_FACTOR_AUTH,

        [SCREENS.NOT_FOUND]: '*',
        [NAVIGATORS.LEFT_MODAL_NAVIGATOR]: {
            screens: {
                [SCREENS.LEFT_MODAL.WORKSPACE_SWITCHER]: {
                    path: ROUTES.WORKSPACE_SWITCHER,
                },
            },
        },
        [NAVIGATORS.PUBLIC_RIGHT_MODAL_NAVIGATOR]: {
            screens: {
                [SCREENS.PUBLIC_CONSOLE_DEBUG]: {
                    path: ROUTES.PUBLIC_CONSOLE_DEBUG.route,
                    exact: true,
                },
            },
        },
        [NAVIGATORS.FEATURE_TRANING_MODAL_NAVIGATOR]: {
            screens: {
                [SCREENS.FEATURE_TRAINING_ROOT]: {
                    path: ROUTES.TRACK_TRAINING_MODAL,
                    exact: true,
                },
                [SCREENS.PROCESS_MONEY_REQUEST_HOLD_ROOT]: ROUTES.PROCESS_MONEY_REQUEST_HOLD.route,
                [SCREENS.CHANGE_POLICY_EDUCATIONAL_ROOT]: ROUTES.CHANGE_POLICY_EDUCATIONAL.route,
            },
        },
        [NAVIGATORS.WELCOME_VIDEO_MODAL_NAVIGATOR]: {
            screens: {
                [SCREENS.WELCOME_VIDEO.ROOT]: {
                    path: ROUTES.WELCOME_VIDEO_ROOT,
                    exact: true,
                },
            },
        },
        [NAVIGATORS.EXPLANATION_MODAL_NAVIGATOR]: {
            screens: {
                [SCREENS.EXPLANATION_MODAL.ROOT]: {
                    path: ROUTES.EXPLANATION_MODAL_ROOT,
                    exact: true,
                },
            },
        },

        [NAVIGATORS.MIGRATED_USER_MODAL_NAVIGATOR]: {
            screens: {
                [SCREENS.MIGRATED_USER_WELCOME_MODAL.ROOT]: {
                    path: ROUTES.MIGRATED_USER_WELCOME_MODAL,
                    exact: true,
                },
            },
        },

        [NAVIGATORS.ONBOARDING_MODAL_NAVIGATOR]: {
            // Don't set the initialRouteName, because when the user continues from the last visited onboarding page,
            // the onboarding purpose page will be briefly visible.
            path: ROUTES.ONBOARDING_ROOT.route,
            screens: {
                [SCREENS.ONBOARDING.PURPOSE]: {
                    path: ROUTES.ONBOARDING_PURPOSE.route,
                    exact: true,
                },
                [SCREENS.ONBOARDING.PERSONAL_DETAILS]: {
                    path: ROUTES.ONBOARDING_PERSONAL_DETAILS.route,
                    exact: true,
                },
                [SCREENS.ONBOARDING.PRIVATE_DOMAIN]: {
                    path: ROUTES.ONBOARDING_PRIVATE_DOMAIN.route,
                    exact: true,
                },
                [SCREENS.ONBOARDING.EMPLOYEES]: {
                    path: ROUTES.ONBOARDING_EMPLOYEES.route,
                    exact: true,
                },
                [SCREENS.ONBOARDING.ACCOUNTING]: {
                    path: ROUTES.ONBOARDING_ACCOUNTING.route,
                    exact: true,
                },
                [SCREENS.ONBOARDING.WORKSPACES]: {
                    path: ROUTES.ONBOARDING_WORKSPACES.route,
                    exact: true,
                },
            },
        },
        [NAVIGATORS.RIGHT_MODAL_NAVIGATOR]: {
            screens: {
                [SCREENS.RIGHT_MODAL.SETTINGS]: {
                    screens: {
                        [SCREENS.SETTINGS.PREFERENCES.PRIORITY_MODE]: {
                            path: ROUTES.SETTINGS_PRIORITY_MODE,
                            exact: true,
                        },
                        [SCREENS.SETTINGS.PREFERENCES.LANGUAGE]: {
                            path: ROUTES.SETTINGS_LANGUAGE,
                            exact: true,
                        },
                        [SCREENS.SETTINGS.SUBSCRIPTION.ADD_PAYMENT_CARD]: {
                            path: ROUTES.SETTINGS_SUBSCRIPTION_ADD_PAYMENT_CARD,
                            exact: true,
                        },
                        [SCREENS.SETTINGS.SUBSCRIPTION.CHANGE_BILLING_CURRENCY]: {
                            path: ROUTES.SETTINGS_SUBSCRIPTION_CHANGE_BILLING_CURRENCY,
                            exact: true,
                        },
                        [SCREENS.SETTINGS.SUBSCRIPTION.CHANGE_PAYMENT_CURRENCY]: {
                            path: ROUTES.SETTINGS_SUBSCRIPTION_CHANGE_PAYMENT_CURRENCY,
                            exact: true,
                        },
                        [SCREENS.SETTINGS.ADD_PAYMENT_CARD_CHANGE_CURRENCY]: {
                            path: ROUTES.SETTINGS_CHANGE_CURRENCY,
                            exact: true,
                        },
                        [SCREENS.SETTINGS.PREFERENCES.THEME]: {
                            path: ROUTES.SETTINGS_THEME,
                            exact: true,
                        },
                        [SCREENS.SETTINGS.PREFERENCES.PAYMENT_CURRENCY]: {
                            path: ROUTES.SETTINGS_PAYMENT_CURRENCY,
                            exact: true,
                        },
                        [SCREENS.SETTINGS.CLOSE]: {
                            path: ROUTES.SETTINGS_CLOSE,
                            exact: true,
                        },
                        [SCREENS.SETTINGS.MERGE_ACCOUNTS.ACCOUNT_DETAILS]: {
                            path: ROUTES.SETTINGS_MERGE_ACCOUNTS.route,
                            exact: true,
                        },
                        [SCREENS.SETTINGS.MERGE_ACCOUNTS.ACCOUNT_VALIDATE]: {
                            path: ROUTES.SETTINGS_MERGE_ACCOUNTS_MAGIC_CODE.route,
                            parse: {
                                login: (login: string) => decodeURIComponent(login),
                            },
                        },
                        [SCREENS.SETTINGS.MERGE_ACCOUNTS.MERGE_RESULT]: {
                            path: ROUTES.SETTINGS_MERGE_ACCOUNTS_RESULT.route,
                            parse: {
                                login: (login: string) => decodeURIComponent(login),
                            },
                        },
                        [SCREENS.SETTINGS.WALLET.VERIFY_ACCOUNT]: {
                            path: ROUTES.SETTINGS_WALLET_VERIFY_ACCOUNT.route,
                            exact: true,
                        },
                        [SCREENS.SETTINGS.WALLET.DOMAIN_CARD]: {
                            path: ROUTES.SETTINGS_WALLET_DOMAINCARD.route,
                            exact: true,
                        },
                        [SCREENS.SETTINGS.WALLET.REPORT_VIRTUAL_CARD_FRAUD]: {
                            path: ROUTES.SETTINGS_REPORT_FRAUD.route,
                            exact: true,
                        },
                        [SCREENS.SETTINGS.WALLET.REPORT_VIRTUAL_CARD_FRAUD_CONFIRMATION]: {
                            path: ROUTES.SETTINGS_REPORT_FRAUD_CONFIRMATION.route,
                            exact: true,
                        },
                        [SCREENS.SETTINGS.WALLET.ENABLE_PAYMENTS]: {
                            path: ROUTES.SETTINGS_ENABLE_PAYMENTS,
                            exact: true,
                        },
                        [SCREENS.SETTINGS.WALLET.TRANSFER_BALANCE]: {
                            path: ROUTES.SETTINGS_WALLET_TRANSFER_BALANCE,
                            exact: true,
                        },
                        [SCREENS.SETTINGS.WALLET.CHOOSE_TRANSFER_ACCOUNT]: {
                            path: ROUTES.SETTINGS_WALLET_CHOOSE_TRANSFER_ACCOUNT,
                            exact: true,
                        },
                        [SCREENS.SETTINGS.REPORT_CARD_LOST_OR_DAMAGED]: {
                            path: ROUTES.SETTINGS_WALLET_REPORT_CARD_LOST_OR_DAMAGED.route,
                            exact: true,
                        },
                        [SCREENS.SETTINGS.WALLET.CARD_ACTIVATE]: {
                            path: ROUTES.SETTINGS_WALLET_CARD_ACTIVATE.route,
                            exact: true,
                        },
                        [SCREENS.SETTINGS.WALLET.CARDS_DIGITAL_DETAILS_UPDATE_ADDRESS]: {
                            path: ROUTES.SETTINGS_WALLET_CARD_DIGITAL_DETAILS_UPDATE_ADDRESS.route,
                            exact: true,
                        },
                        [SCREENS.SETTINGS.ADD_DEBIT_CARD]: {
                            path: ROUTES.SETTINGS_ADD_DEBIT_CARD,
                            exact: true,
                        },
                        [SCREENS.SETTINGS.ADD_BANK_ACCOUNT]: {
                            path: ROUTES.SETTINGS_ADD_BANK_ACCOUNT,
                            exact: true,
                        },
                        [SCREENS.SETTINGS.ADD_US_BANK_ACCOUNT]: {
                            path: ROUTES.SETTINGS_ADD_US_BANK_ACCOUNT,
                            exact: true,
                        },
                        [SCREENS.SETTINGS.PROFILE.PRONOUNS]: {
                            path: ROUTES.SETTINGS_PRONOUNS,
                            exact: true,
                        },
                        [SCREENS.SETTINGS.PROFILE.DISPLAY_NAME]: {
                            path: ROUTES.SETTINGS_DISPLAY_NAME,
                            exact: true,
                        },
                        [SCREENS.SETTINGS.PROFILE.TIMEZONE]: {
                            path: ROUTES.SETTINGS_TIMEZONE,
                            exact: true,
                        },
                        [SCREENS.SETTINGS.PROFILE.TIMEZONE_SELECT]: {
                            path: ROUTES.SETTINGS_TIMEZONE_SELECT,
                            exact: true,
                        },
                        [SCREENS.SETTINGS.APP_DOWNLOAD_LINKS]: {
                            path: ROUTES.SETTINGS_APP_DOWNLOAD_LINKS,
                            exact: true,
                        },
                        [SCREENS.SETTINGS.CONSOLE]: {
                            path: ROUTES.SETTINGS_CONSOLE.route,
                            exact: true,
                        },
                        [SCREENS.SETTINGS.SHARE_LOG]: ROUTES.SETTINGS_SHARE_LOG.route,
                        [SCREENS.SETTINGS.PROFILE.CONTACT_METHODS]: {
                            path: ROUTES.SETTINGS_CONTACT_METHODS.route,
                            exact: true,
                        },
                        [SCREENS.SETTINGS.PROFILE.CONTACT_METHOD_DETAILS]: {
                            path: ROUTES.SETTINGS_CONTACT_METHOD_DETAILS.route,
                        },
                        [SCREENS.SETTINGS.PROFILE.NEW_CONTACT_METHOD]: {
                            path: ROUTES.SETTINGS_NEW_CONTACT_METHOD.route,
                            exact: true,
                        },
                        [SCREENS.SETTINGS.PROFILE.LEGAL_NAME]: {
                            path: ROUTES.SETTINGS_LEGAL_NAME,
                            exact: true,
                        },
                        [SCREENS.SETTINGS.PROFILE.PHONE_NUMBER]: {
                            path: ROUTES.SETTINGS_PHONE_NUMBER,
                            exact: true,
                        },
                        [SCREENS.SETTINGS.PROFILE.DATE_OF_BIRTH]: {
                            path: ROUTES.SETTINGS_DATE_OF_BIRTH,
                            exact: true,
                        },
                        [SCREENS.SETTINGS.PROFILE.ADDRESS]: {
                            path: ROUTES.SETTINGS_ADDRESS,
                            exact: true,
                        },
                        [SCREENS.SETTINGS.PROFILE.ADDRESS_COUNTRY]: {
                            path: ROUTES.SETTINGS_ADDRESS_COUNTRY.route,
                            exact: true,
                        },
                        [SCREENS.SETTINGS.PROFILE.ADDRESS_STATE]: {
                            path: ROUTES.SETTINGS_ADDRESS_STATE.route,
                            exact: true,
                        },
                        [SCREENS.SETTINGS.DELEGATE.ADD_DELEGATE]: {
                            path: ROUTES.SETTINGS_ADD_DELEGATE,
                            exact: true,
                        },
                        [SCREENS.SETTINGS.DELEGATE.DELEGATE_ROLE]: {
                            path: ROUTES.SETTINGS_DELEGATE_ROLE.route,
                            parse: {
                                login: (login: string) => decodeURIComponent(login),
                            },
                        },
                        [SCREENS.SETTINGS.DELEGATE.UPDATE_DELEGATE_ROLE]: {
                            path: ROUTES.SETTINGS_UPDATE_DELEGATE_ROLE.route,
                            parse: {
                                login: (login: string) => decodeURIComponent(login),
                            },
                        },
                        [SCREENS.SETTINGS.DELEGATE.DELEGATE_CONFIRM]: {
                            path: ROUTES.SETTINGS_DELEGATE_CONFIRM.route,
                            parse: {
                                login: (login: string) => decodeURIComponent(login),
                            },
                        },
                        [SCREENS.SETTINGS.PROFILE.STATUS]: {
                            path: ROUTES.SETTINGS_STATUS,
                            exact: true,
                        },
                        [SCREENS.SETTINGS.PROFILE.STATUS_CLEAR_AFTER]: {
                            path: ROUTES.SETTINGS_STATUS_CLEAR_AFTER,
                        },
                        [SCREENS.SETTINGS.PROFILE.STATUS_CLEAR_AFTER_DATE]: {
                            path: ROUTES.SETTINGS_STATUS_CLEAR_AFTER_DATE,
                        },
                        [SCREENS.SETTINGS.PROFILE.STATUS_CLEAR_AFTER_TIME]: {
                            path: ROUTES.SETTINGS_STATUS_CLEAR_AFTER_TIME,
                        },
                        [SCREENS.SETTINGS.SUBSCRIPTION.SIZE]: {
                            path: ROUTES.SETTINGS_SUBSCRIPTION_SIZE.route,
                            parse: {
                                canChangeSize: Number,
                            },
                        },
                        [SCREENS.SETTINGS.SUBSCRIPTION.DISABLE_AUTO_RENEW_SURVEY]: {
                            path: ROUTES.SETTINGS_SUBSCRIPTION_DISABLE_AUTO_RENEW_SURVEY,
                        },
                        [SCREENS.SETTINGS.SUBSCRIPTION.REQUEST_EARLY_CANCELLATION]: {
                            path: ROUTES.SETTINGS_SUBSCRIPTION_REQUEST_EARLY_CANCELLATION,
                        },
                        [SCREENS.WORKSPACE.CURRENCY]: {
                            path: ROUTES.WORKSPACE_OVERVIEW_CURRENCY.route,
                        },
                        [SCREENS.WORKSPACE.ADDRESS]: {
                            path: ROUTES.WORKSPACE_OVERVIEW_ADDRESS.route,
                        },
                        [SCREENS.WORKSPACE.PLAN]: {
                            path: ROUTES.WORKSPACE_OVERVIEW_PLAN.route,
                        },
                        [SCREENS.WORKSPACE.ACCOUNTING.QUICKBOOKS_ONLINE_IMPORT]: {path: ROUTES.POLICY_ACCOUNTING_QUICKBOOKS_ONLINE_IMPORT.route},
                        [SCREENS.WORKSPACE.ACCOUNTING.QUICKBOOKS_ONLINE_CHART_OF_ACCOUNTS]: {path: ROUTES.POLICY_ACCOUNTING_QUICKBOOKS_ONLINE_CHART_OF_ACCOUNTS.route},
                        [SCREENS.WORKSPACE.ACCOUNTING.QUICKBOOKS_ONLINE_CLASSES]: {path: ROUTES.POLICY_ACCOUNTING_QUICKBOOKS_ONLINE_CLASSES.route},
                        [SCREENS.WORKSPACE.ACCOUNTING.QUICKBOOKS_ONLINE_CUSTOMERS]: {path: ROUTES.POLICY_ACCOUNTING_QUICKBOOKS_ONLINE_CUSTOMERS.route},
                        [SCREENS.WORKSPACE.ACCOUNTING.QUICKBOOKS_ONLINE_LOCATIONS]: {path: ROUTES.POLICY_ACCOUNTING_QUICKBOOKS_ONLINE_LOCATIONS.route},
                        [SCREENS.WORKSPACE.ACCOUNTING.QUICKBOOKS_ONLINE_TAXES]: {path: ROUTES.POLICY_ACCOUNTING_QUICKBOOKS_ONLINE_TAXES.route},
                        [SCREENS.WORKSPACE.ACCOUNTING.QUICKBOOKS_ONLINE_EXPORT]: {path: ROUTES.POLICY_ACCOUNTING_QUICKBOOKS_ONLINE_EXPORT.route},
                        [SCREENS.WORKSPACE.ACCOUNTING.QUICKBOOKS_ONLINE_EXPORT_DATE_SELECT]: {path: ROUTES.POLICY_ACCOUNTING_QUICKBOOKS_ONLINE_EXPORT_DATE_SELECT.route},
                        [SCREENS.WORKSPACE.ACCOUNTING.QUICKBOOKS_ONLINE_EXPORT_INVOICE_ACCOUNT_SELECT]: {path: ROUTES.POLICY_ACCOUNTING_QUICKBOOKS_ONLINE_INVOICE_ACCOUNT_SELECT.route},
                        [SCREENS.WORKSPACE.ACCOUNTING.QUICKBOOKS_ONLINE_EXPORT_OUT_OF_POCKET_EXPENSES_ACCOUNT_SELECT]: {
                            path: ROUTES.POLICY_ACCOUNTING_QUICKBOOKS_ONLINE_EXPORT_OUT_OF_POCKET_EXPENSES_ACCOUNT_SELECT.route,
                        },
                        [SCREENS.WORKSPACE.ACCOUNTING.QUICKBOOKS_ONLINE_EXPORT_OUT_OF_POCKET_EXPENSES]: {
                            path: ROUTES.POLICY_ACCOUNTING_QUICKBOOKS_ONLINE_EXPORT_OUT_OF_POCKET_EXPENSES.route,
                        },
                        [SCREENS.WORKSPACE.ACCOUNTING.QUICKBOOKS_ONLINE_EXPORT_OUT_OF_POCKET_EXPENSES_SELECT]: {
                            path: ROUTES.POLICY_ACCOUNTING_QUICKBOOKS_ONLINE_EXPORT_OUT_OF_POCKET_EXPENSES_SELECT.route,
                        },
                        [SCREENS.WORKSPACE.ACCOUNTING.QUICKBOOKS_ONLINE_COMPANY_CARD_EXPENSE_ACCOUNT_SELECT]: {
                            path: ROUTES.POLICY_ACCOUNTING_QUICKBOOKS_ONLINE_COMPANY_CARD_EXPENSE_ACCOUNT_SELECT.route,
                        },
                        [SCREENS.WORKSPACE.ACCOUNTING.QUICKBOOKS_ONLINE_NON_REIMBURSABLE_DEFAULT_VENDOR_SELECT]: {
                            path: ROUTES.POLICY_ACCOUNTING_QUICKBOOKS_ONLINE_NON_REIMBURSABLE_DEFAULT_VENDOR_SELECT.route,
                        },
                        [SCREENS.WORKSPACE.ACCOUNTING.QUICKBOOKS_ONLINE_COMPANY_CARD_EXPENSE_ACCOUNT]: {
                            path: ROUTES.POLICY_ACCOUNTING_QUICKBOOKS_ONLINE_COMPANY_CARD_EXPENSE_ACCOUNT.route,
                        },
                        [SCREENS.WORKSPACE.ACCOUNTING.QUICKBOOKS_ONLINE_COMPANY_CARD_EXPENSE_ACCOUNT_COMPANY_CARD_SELECT]: {
                            path: ROUTES.POLICY_ACCOUNTING_QUICKBOOKS_ONLINE_COMPANY_CARD_EXPENSE_SELECT.route,
                        },
                        [SCREENS.WORKSPACE.ACCOUNTING.QUICKBOOKS_ONLINE_EXPORT_PREFERRED_EXPORTER]: {path: ROUTES.POLICY_ACCOUNTING_QUICKBOOKS_ONLINE_PREFERRED_EXPORTER.route},
                        [SCREENS.WORKSPACE.ACCOUNTING.QUICKBOOKS_ONLINE_ADVANCED]: {
                            path: ROUTES.WORKSPACE_ACCOUNTING_QUICKBOOKS_ONLINE_ADVANCED.route,
                        },
                        [SCREENS.WORKSPACE.ACCOUNTING.QUICKBOOKS_ONLINE_ACCOUNT_SELECTOR]: {
                            path: ROUTES.WORKSPACE_ACCOUNTING_QUICKBOOKS_ONLINE_ACCOUNT_SELECTOR.route,
                        },
                        [SCREENS.WORKSPACE.ACCOUNTING.QUICKBOOKS_ONLINE_INVOICE_ACCOUNT_SELECTOR]: {
                            path: ROUTES.WORKSPACE_ACCOUNTING_QUICKBOOKS_ONLINE_INVOICE_ACCOUNT_SELECTOR.route,
                        },
                        [SCREENS.WORKSPACE.ACCOUNTING.QUICKBOOKS_ONLINE_CLASSES_DISPLAYED_AS]: {
                            path: ROUTES.POLICY_ACCOUNTING_QUICKBOOKS_ONLINE_CLASSES_DISPLAYED_AS.route,
                        },
                        [SCREENS.WORKSPACE.ACCOUNTING.QUICKBOOKS_ONLINE_CUSTOMERS_DISPLAYED_AS]: {
                            path: ROUTES.POLICY_ACCOUNTING_QUICKBOOKS_ONLINE_CUSTOMERS_DISPLAYED_AS.route,
                        },
                        [SCREENS.WORKSPACE.ACCOUNTING.QUICKBOOKS_ONLINE_LOCATIONS_DISPLAYED_AS]: {
                            path: ROUTES.POLICY_ACCOUNTING_QUICKBOOKS_ONLINE_LOCATIONS_DISPLAYED_AS.route,
                        },
                        [SCREENS.WORKSPACE.ACCOUNTING.QUICKBOOKS_DESKTOP_COMPANY_CARD_EXPENSE_ACCOUNT_SELECT]: {
                            path: ROUTES.POLICY_ACCOUNTING_QUICKBOOKS_DESKTOP_COMPANY_CARD_EXPENSE_ACCOUNT_SELECT.route,
                        },
                        [SCREENS.WORKSPACE.ACCOUNTING.QUICKBOOKS_DESKTOP_NON_REIMBURSABLE_DEFAULT_VENDOR_SELECT]: {
                            path: ROUTES.POLICY_ACCOUNTING_QUICKBOOKS_DESKTOP_NON_REIMBURSABLE_DEFAULT_VENDOR_SELECT.route,
                        },
                        [SCREENS.WORKSPACE.ACCOUNTING.QUICKBOOKS_DESKTOP_COMPANY_CARD_EXPENSE_ACCOUNT_COMPANY_CARD_SELECT]: {
                            path: ROUTES.POLICY_ACCOUNTING_QUICKBOOKS_DESKTOP_COMPANY_CARD_EXPENSE_SELECT.route,
                        },
                        [SCREENS.WORKSPACE.ACCOUNTING.QUICKBOOKS_DESKTOP_COMPANY_CARD_EXPENSE_ACCOUNT]: {
                            path: ROUTES.POLICY_ACCOUNTING_QUICKBOOKS_DESKTOP_COMPANY_CARD_EXPENSE_ACCOUNT.route,
                        },
                        [SCREENS.WORKSPACE.ACCOUNTING.QUICKBOOKS_DESKTOP_ADVANCED]: {
                            path: ROUTES.WORKSPACE_ACCOUNTING_QUICKBOOKS_DESKTOP_ADVANCED.route,
                        },
                        [SCREENS.WORKSPACE.ACCOUNTING.QUICKBOOKS_DESKTOP_EXPORT_DATE_SELECT]: {path: ROUTES.POLICY_ACCOUNTING_QUICKBOOKS_DESKTOP_EXPORT_DATE_SELECT.route},
                        [SCREENS.WORKSPACE.ACCOUNTING.QUICKBOOKS_DESKTOP_EXPORT_PREFERRED_EXPORTER]: {path: ROUTES.POLICY_ACCOUNTING_QUICKBOOKS_DESKTOP_PREFERRED_EXPORTER.route},
                        [SCREENS.WORKSPACE.ACCOUNTING.QUICKBOOKS_DESKTOP_EXPORT_OUT_OF_POCKET_EXPENSES_ACCOUNT_SELECT]: {
                            path: ROUTES.POLICY_ACCOUNTING_QUICKBOOKS_DESKTOP_EXPORT_OUT_OF_POCKET_EXPENSES_ACCOUNT_SELECT.route,
                        },
                        [SCREENS.WORKSPACE.ACCOUNTING.QUICKBOOKS_DESKTOP_EXPORT_OUT_OF_POCKET_EXPENSES]: {
                            path: ROUTES.POLICY_ACCOUNTING_QUICKBOOKS_DESKTOP_EXPORT_OUT_OF_POCKET_EXPENSES.route,
                        },
                        [SCREENS.WORKSPACE.ACCOUNTING.QUICKBOOKS_DESKTOP_EXPORT_OUT_OF_POCKET_EXPENSES_SELECT]: {
                            path: ROUTES.POLICY_ACCOUNTING_QUICKBOOKS_DESKTOP_EXPORT_OUT_OF_POCKET_EXPENSES_SELECT.route,
                        },
                        [SCREENS.WORKSPACE.ACCOUNTING.QUICKBOOKS_DESKTOP_EXPORT]: {path: ROUTES.POLICY_ACCOUNTING_QUICKBOOKS_DESKTOP_EXPORT.route},
                        [SCREENS.WORKSPACE.ACCOUNTING.QUICKBOOKS_DESKTOP_SETUP_MODAL]: {
                            path: ROUTES.POLICY_ACCOUNTING_QUICKBOOKS_DESKTOP_SETUP_MODAL.route,
                        },
                        [SCREENS.WORKSPACE.ACCOUNTING.QUICKBOOKS_DESKTOP_SETUP_REQUIRED_DEVICE_MODAL]: {
                            path: ROUTES.POLICY_ACCOUNTING_QUICKBOOKS_DESKTOP_SETUP_REQUIRED_DEVICE_MODAL.route,
                        },
                        [SCREENS.WORKSPACE.ACCOUNTING.QUICKBOOKS_DESKTOP_TRIGGER_FIRST_SYNC]: {
                            path: ROUTES.POLICY_ACCOUNTING_QUICKBOOKS_DESKTOP_TRIGGER_FIRST_SYNC.route,
                        },
                        [SCREENS.WORKSPACE.ACCOUNTING.QUICKBOOKS_DESKTOP_IMPORT]: {path: ROUTES.POLICY_ACCOUNTING_QUICKBOOKS_DESKTOP_IMPORT.route},
                        [SCREENS.WORKSPACE.ACCOUNTING.QUICKBOOKS_DESKTOP_CHART_OF_ACCOUNTS]: {path: ROUTES.POLICY_ACCOUNTING_QUICKBOOKS_DESKTOP_CHART_OF_ACCOUNTS.route},
                        [SCREENS.WORKSPACE.ACCOUNTING.QUICKBOOKS_DESKTOP_CLASSES]: {path: ROUTES.POLICY_ACCOUNTING_QUICKBOOKS_DESKTOP_CLASSES.route},
                        [SCREENS.WORKSPACE.ACCOUNTING.QUICKBOOKS_DESKTOP_CLASSES_DISPLAYED_AS]: {path: ROUTES.POLICY_ACCOUNTING_QUICKBOOKS_DESKTOP_CLASSES_DISPLAYED_AS.route},
                        [SCREENS.WORKSPACE.ACCOUNTING.QUICKBOOKS_DESKTOP_CUSTOMERS]: {path: ROUTES.POLICY_ACCOUNTING_QUICKBOOKS_DESKTOP_CUSTOMERS.route},
                        [SCREENS.WORKSPACE.ACCOUNTING.QUICKBOOKS_DESKTOP_CUSTOMERS_DISPLAYED_AS]: {path: ROUTES.POLICY_ACCOUNTING_QUICKBOOKS_DESKTOP_CUSTOMERS_DISPLAYED_AS.route},
                        [SCREENS.WORKSPACE.ACCOUNTING.QUICKBOOKS_DESKTOP_ITEMS]: {path: ROUTES.POLICY_ACCOUNTING_QUICKBOOKS_DESKTOP_ITEMS.route},
                        [SCREENS.WORKSPACE.ACCOUNTING.XERO_IMPORT]: {path: ROUTES.POLICY_ACCOUNTING_XERO_IMPORT.route},
                        [SCREENS.WORKSPACE.ACCOUNTING.XERO_CHART_OF_ACCOUNTS]: {path: ROUTES.POLICY_ACCOUNTING_XERO_CHART_OF_ACCOUNTS.route},
                        [SCREENS.WORKSPACE.ACCOUNTING.XERO_ORGANIZATION]: {path: ROUTES.POLICY_ACCOUNTING_XERO_ORGANIZATION.route},
                        [SCREENS.WORKSPACE.ACCOUNTING.XERO_TRACKING_CATEGORIES]: {path: ROUTES.POLICY_ACCOUNTING_XERO_TRACKING_CATEGORIES.route},
                        [SCREENS.WORKSPACE.ACCOUNTING.XERO_MAP_TRACKING_CATEGORY]: {path: ROUTES.POLICY_ACCOUNTING_XERO_TRACKING_CATEGORIES_MAP.route},
                        [SCREENS.WORKSPACE.ACCOUNTING.XERO_CUSTOMER]: {path: ROUTES.POLICY_ACCOUNTING_XERO_CUSTOMER.route},
                        [SCREENS.WORKSPACE.ACCOUNTING.XERO_TAXES]: {path: ROUTES.POLICY_ACCOUNTING_XERO_TAXES.route},
                        [SCREENS.WORKSPACE.ACCOUNTING.XERO_EXPORT]: {path: ROUTES.POLICY_ACCOUNTING_XERO_EXPORT.route},
                        [SCREENS.WORKSPACE.ACCOUNTING.XERO_EXPORT_PURCHASE_BILL_DATE_SELECT]: {path: ROUTES.POLICY_ACCOUNTING_XERO_EXPORT_PURCHASE_BILL_DATE_SELECT.route},
                        [SCREENS.WORKSPACE.ACCOUNTING.XERO_EXPORT_BANK_ACCOUNT_SELECT]: {path: ROUTES.POLICY_ACCOUNTING_XERO_EXPORT_BANK_ACCOUNT_SELECT.route},
                        [SCREENS.WORKSPACE.ACCOUNTING.XERO_ADVANCED]: {path: ROUTES.POLICY_ACCOUNTING_XERO_ADVANCED.route},
                        [SCREENS.WORKSPACE.ACCOUNTING.XERO_BILL_STATUS_SELECTOR]: {path: ROUTES.POLICY_ACCOUNTING_XERO_BILL_STATUS_SELECTOR.route},
                        [SCREENS.WORKSPACE.ACCOUNTING.XERO_INVOICE_ACCOUNT_SELECTOR]: {path: ROUTES.POLICY_ACCOUNTING_XERO_INVOICE_SELECTOR.route},
                        [SCREENS.WORKSPACE.ACCOUNTING.XERO_EXPORT_PREFERRED_EXPORTER_SELECT]: {path: ROUTES.POLICY_ACCOUNTING_XERO_PREFERRED_EXPORTER_SELECT.route},
                        [SCREENS.WORKSPACE.ACCOUNTING.XERO_BILL_PAYMENT_ACCOUNT_SELECTOR]: {path: ROUTES.POLICY_ACCOUNTING_XERO_BILL_PAYMENT_ACCOUNT_SELECTOR.route},
                        [SCREENS.WORKSPACE.ACCOUNTING.NETSUITE_SUBSIDIARY_SELECTOR]: {path: ROUTES.POLICY_ACCOUNTING_NETSUITE_SUBSIDIARY_SELECTOR.route},
                        [SCREENS.WORKSPACE.ACCOUNTING.NETSUITE_TOKEN_INPUT]: {path: ROUTES.POLICY_ACCOUNTING_NETSUITE_TOKEN_INPUT.route},
                        [SCREENS.WORKSPACE.ACCOUNTING.NETSUITE_REUSE_EXISTING_CONNECTIONS]: {path: ROUTES.POLICY_ACCOUNTING_NETSUITE_EXISTING_CONNECTIONS.route},
                        [SCREENS.WORKSPACE.ACCOUNTING.NETSUITE_IMPORT]: {path: ROUTES.POLICY_ACCOUNTING_NETSUITE_IMPORT.route},
                        [SCREENS.WORKSPACE.ACCOUNTING.NETSUITE_IMPORT_MAPPING]: {path: ROUTES.POLICY_ACCOUNTING_NETSUITE_IMPORT_MAPPING.route},
                        [SCREENS.WORKSPACE.ACCOUNTING.NETSUITE_IMPORT_CUSTOM_FIELD]: {path: ROUTES.POLICY_ACCOUNTING_NETSUITE_IMPORT_CUSTOM_FIELD_MAPPING.route},
                        [SCREENS.WORKSPACE.ACCOUNTING.NETSUITE_IMPORT_CUSTOM_FIELD_VIEW]: {path: ROUTES.POLICY_ACCOUNTING_NETSUITE_IMPORT_CUSTOM_FIELD_VIEW.route},
                        [SCREENS.WORKSPACE.ACCOUNTING.NETSUITE_IMPORT_CUSTOM_FIELD_EDIT]: {path: ROUTES.POLICY_ACCOUNTING_NETSUITE_IMPORT_CUSTOM_FIELD_EDIT.route},
                        [SCREENS.WORKSPACE.ACCOUNTING.NETSUITE_IMPORT_CUSTOM_LIST_ADD]: {path: ROUTES.POLICY_ACCOUNTING_NETSUITE_IMPORT_CUSTOM_LIST_ADD.route},
                        [SCREENS.WORKSPACE.ACCOUNTING.NETSUITE_IMPORT_CUSTOM_SEGMENT_ADD]: {path: ROUTES.POLICY_ACCOUNTING_NETSUITE_IMPORT_CUSTOM_SEGMENT_ADD.route},
                        [SCREENS.WORKSPACE.ACCOUNTING.NETSUITE_IMPORT_CUSTOMERS_OR_PROJECTS]: {path: ROUTES.POLICY_ACCOUNTING_NETSUITE_IMPORT_CUSTOMERS_OR_PROJECTS.route},
                        [SCREENS.WORKSPACE.ACCOUNTING.NETSUITE_IMPORT_CUSTOMERS_OR_PROJECTS_SELECT]: {path: ROUTES.POLICY_ACCOUNTING_NETSUITE_IMPORT_CUSTOMERS_OR_PROJECTS_SELECT.route},
                        [SCREENS.WORKSPACE.ACCOUNTING.NETSUITE_EXPORT]: {
                            path: ROUTES.POLICY_ACCOUNTING_NETSUITE_EXPORT.route,
                        },
                        [SCREENS.WORKSPACE.ACCOUNTING.NETSUITE_PREFERRED_EXPORTER_SELECT]: {
                            path: ROUTES.POLICY_ACCOUNTING_NETSUITE_PREFERRED_EXPORTER_SELECT.route,
                        },
                        [SCREENS.WORKSPACE.ACCOUNTING.NETSUITE_DATE_SELECT]: {
                            path: ROUTES.POLICY_ACCOUNTING_NETSUITE_DATE_SELECT.route,
                        },
                        [SCREENS.WORKSPACE.ACCOUNTING.NETSUITE_EXPORT_EXPENSES]: {
                            path: ROUTES.POLICY_ACCOUNTING_NETSUITE_EXPORT_EXPENSES.route,
                        },
                        [SCREENS.WORKSPACE.ACCOUNTING.NETSUITE_EXPORT_EXPENSES_DESTINATION_SELECT]: {
                            path: ROUTES.POLICY_ACCOUNTING_NETSUITE_EXPORT_EXPENSES_DESTINATION_SELECT.route,
                        },
                        [SCREENS.WORKSPACE.ACCOUNTING.NETSUITE_EXPORT_EXPENSES_VENDOR_SELECT]: {
                            path: ROUTES.POLICY_ACCOUNTING_NETSUITE_EXPORT_EXPENSES_VENDOR_SELECT.route,
                        },
                        [SCREENS.WORKSPACE.ACCOUNTING.NETSUITE_EXPORT_EXPENSES_PAYABLE_ACCOUNT_SELECT]: {
                            path: ROUTES.POLICY_ACCOUNTING_NETSUITE_EXPORT_EXPENSES_PAYABLE_ACCOUNT_SELECT.route,
                        },
                        [SCREENS.WORKSPACE.ACCOUNTING.NETSUITE_EXPORT_EXPENSES_JOURNAL_POSTING_PREFERENCE_SELECT]: {
                            path: ROUTES.POLICY_ACCOUNTING_NETSUITE_EXPORT_EXPENSES_JOURNAL_POSTING_PREFERENCE_SELECT.route,
                        },
                        [SCREENS.WORKSPACE.ACCOUNTING.NETSUITE_RECEIVABLE_ACCOUNT_SELECT]: {
                            path: ROUTES.POLICY_ACCOUNTING_NETSUITE_RECEIVABLE_ACCOUNT_SELECT.route,
                        },
                        [SCREENS.WORKSPACE.ACCOUNTING.NETSUITE_INVOICE_ITEM_PREFERENCE_SELECT]: {
                            path: ROUTES.POLICY_ACCOUNTING_NETSUITE_INVOICE_ITEM_PREFERENCE_SELECT.route,
                        },
                        [SCREENS.WORKSPACE.ACCOUNTING.NETSUITE_INVOICE_ITEM_SELECT]: {
                            path: ROUTES.POLICY_ACCOUNTING_NETSUITE_INVOICE_ITEM_SELECT.route,
                        },
                        [SCREENS.WORKSPACE.ACCOUNTING.NETSUITE_TAX_POSTING_ACCOUNT_SELECT]: {
                            path: ROUTES.POLICY_ACCOUNTING_NETSUITE_TAX_POSTING_ACCOUNT_SELECT.route,
                        },
                        [SCREENS.WORKSPACE.ACCOUNTING.NETSUITE_PROVINCIAL_TAX_POSTING_ACCOUNT_SELECT]: {
                            path: ROUTES.POLICY_ACCOUNTING_NETSUITE_PROVINCIAL_TAX_POSTING_ACCOUNT_SELECT.route,
                        },
                        [SCREENS.WORKSPACE.ACCOUNTING.NETSUITE_ADVANCED]: {
                            path: ROUTES.POLICY_ACCOUNTING_NETSUITE_ADVANCED.route,
                        },
                        [SCREENS.WORKSPACE.ACCOUNTING.NETSUITE_REIMBURSEMENT_ACCOUNT_SELECT]: {
                            path: ROUTES.POLICY_ACCOUNTING_NETSUITE_REIMBURSEMENT_ACCOUNT_SELECT.route,
                        },
                        [SCREENS.WORKSPACE.ACCOUNTING.NETSUITE_COLLECTION_ACCOUNT_SELECT]: {
                            path: ROUTES.POLICY_ACCOUNTING_NETSUITE_COLLECTION_ACCOUNT_SELECT.route,
                        },
                        [SCREENS.WORKSPACE.ACCOUNTING.NETSUITE_EXPENSE_REPORT_APPROVAL_LEVEL_SELECT]: {
                            path: ROUTES.POLICY_ACCOUNTING_NETSUITE_EXPENSE_REPORT_APPROVAL_LEVEL_SELECT.route,
                        },
                        [SCREENS.WORKSPACE.ACCOUNTING.NETSUITE_VENDOR_BILL_APPROVAL_LEVEL_SELECT]: {
                            path: ROUTES.POLICY_ACCOUNTING_NETSUITE_VENDOR_BILL_APPROVAL_LEVEL_SELECT.route,
                        },
                        [SCREENS.WORKSPACE.ACCOUNTING.NETSUITE_JOURNAL_ENTRY_APPROVAL_LEVEL_SELECT]: {
                            path: ROUTES.POLICY_ACCOUNTING_NETSUITE_JOURNAL_ENTRY_APPROVAL_LEVEL_SELECT.route,
                        },
                        [SCREENS.WORKSPACE.ACCOUNTING.NETSUITE_APPROVAL_ACCOUNT_SELECT]: {
                            path: ROUTES.POLICY_ACCOUNTING_NETSUITE_APPROVAL_ACCOUNT_SELECT.route,
                        },
                        [SCREENS.WORKSPACE.ACCOUNTING.NETSUITE_CUSTOM_FORM_ID]: {
                            path: ROUTES.POLICY_ACCOUNTING_NETSUITE_CUSTOM_FORM_ID.route,
                        },
                        [SCREENS.WORKSPACE.ACCOUNTING.NETSUITE_AUTO_SYNC]: {
                            path: ROUTES.POLICY_ACCOUNTING_NETSUITE_AUTO_SYNC.route,
                        },
                        [SCREENS.WORKSPACE.ACCOUNTING.NETSUITE_ACCOUNTING_METHOD]: {
                            path: ROUTES.POLICY_ACCOUNTING_NETSUITE_ACCOUNTING_METHOD.route,
                        },
                        [SCREENS.WORKSPACE.ACCOUNTING.SAGE_INTACCT_PREREQUISITES]: {path: ROUTES.POLICY_ACCOUNTING_SAGE_INTACCT_PREREQUISITES.route},
                        [SCREENS.WORKSPACE.ACCOUNTING.ENTER_SAGE_INTACCT_CREDENTIALS]: {path: ROUTES.POLICY_ACCOUNTING_SAGE_INTACCT_ENTER_CREDENTIALS.route},
                        [SCREENS.WORKSPACE.ACCOUNTING.EXISTING_SAGE_INTACCT_CONNECTIONS]: {path: ROUTES.POLICY_ACCOUNTING_SAGE_INTACCT_EXISTING_CONNECTIONS.route},
                        [SCREENS.WORKSPACE.ACCOUNTING.SAGE_INTACCT_ENTITY]: {path: ROUTES.POLICY_ACCOUNTING_SAGE_INTACCT_ENTITY.route},
                        [SCREENS.WORKSPACE.ACCOUNTING.SAGE_INTACCT_IMPORT]: {path: ROUTES.POLICY_ACCOUNTING_SAGE_INTACCT_IMPORT.route},
                        [SCREENS.WORKSPACE.ACCOUNTING.SAGE_INTACCT_MAPPING_TYPE]: {path: ROUTES.POLICY_ACCOUNTING_SAGE_INTACCT_MAPPINGS_TYPE.route},
                        [SCREENS.WORKSPACE.ACCOUNTING.SAGE_INTACCT_TOGGLE_MAPPING]: {path: ROUTES.POLICY_ACCOUNTING_SAGE_INTACCT_TOGGLE_MAPPINGS.route},
                        [SCREENS.WORKSPACE.ACCOUNTING.SAGE_INTACCT_USER_DIMENSIONS]: {path: ROUTES.POLICY_ACCOUNTING_SAGE_INTACCT_USER_DIMENSIONS.route},
                        [SCREENS.WORKSPACE.ACCOUNTING.SAGE_INTACCT_ADD_USER_DIMENSION]: {path: ROUTES.POLICY_ACCOUNTING_SAGE_INTACCT_ADD_USER_DIMENSION.route},
                        [SCREENS.WORKSPACE.ACCOUNTING.SAGE_INTACCT_EDIT_USER_DIMENSION]: {path: ROUTES.POLICY_ACCOUNTING_SAGE_INTACCT_EDIT_USER_DIMENSION.route},
                        [SCREENS.WORKSPACE.ACCOUNTING.SAGE_INTACCT_EXPORT]: {path: ROUTES.POLICY_ACCOUNTING_SAGE_INTACCT_EXPORT.route},
                        [SCREENS.WORKSPACE.ACCOUNTING.SAGE_INTACCT_PREFERRED_EXPORTER]: {path: ROUTES.POLICY_ACCOUNTING_SAGE_INTACCT_PREFERRED_EXPORTER.route},
                        [SCREENS.WORKSPACE.ACCOUNTING.SAGE_INTACCT_EXPORT_DATE]: {path: ROUTES.POLICY_ACCOUNTING_SAGE_INTACCT_EXPORT_DATE.route},
                        [SCREENS.WORKSPACE.ACCOUNTING.SAGE_INTACCT_REIMBURSABLE_EXPENSES]: {path: ROUTES.POLICY_ACCOUNTING_SAGE_INTACCT_REIMBURSABLE_EXPENSES.route},
                        [SCREENS.WORKSPACE.ACCOUNTING.SAGE_INTACCT_NON_REIMBURSABLE_EXPENSES]: {path: ROUTES.POLICY_ACCOUNTING_SAGE_INTACCT_NON_REIMBURSABLE_EXPENSES.route},
                        [SCREENS.WORKSPACE.ACCOUNTING.SAGE_INTACCT_REIMBURSABLE_DESTINATION]: {path: ROUTES.POLICY_ACCOUNTING_SAGE_INTACCT_REIMBURSABLE_DESTINATION.route},
                        [SCREENS.WORKSPACE.ACCOUNTING.SAGE_INTACCT_NON_REIMBURSABLE_DESTINATION]: {path: ROUTES.POLICY_ACCOUNTING_SAGE_INTACCT_NON_REIMBURSABLE_DESTINATION.route},
                        [SCREENS.WORKSPACE.ACCOUNTING.SAGE_INTACCT_DEFAULT_VENDOR]: {path: ROUTES.POLICY_ACCOUNTING_SAGE_INTACCT_DEFAULT_VENDOR.route},
                        [SCREENS.WORKSPACE.ACCOUNTING.SAGE_INTACCT_NON_REIMBURSABLE_CREDIT_CARD_ACCOUNT]: {
                            path: ROUTES.POLICY_ACCOUNTING_SAGE_INTACCT_NON_REIMBURSABLE_CREDIT_CARD_ACCOUNT.route,
                        },
                        [SCREENS.WORKSPACE.ACCOUNTING.SAGE_INTACCT_ADVANCED]: {path: ROUTES.POLICY_ACCOUNTING_SAGE_INTACCT_ADVANCED.route},
                        [SCREENS.WORKSPACE.ACCOUNTING.SAGE_INTACCT_PAYMENT_ACCOUNT]: {path: ROUTES.POLICY_ACCOUNTING_SAGE_INTACCT_PAYMENT_ACCOUNT.route},
                        [SCREENS.WORKSPACE.ACCOUNTING.CARD_RECONCILIATION]: {path: ROUTES.WORKSPACE_ACCOUNTING_CARD_RECONCILIATION.route},
                        [SCREENS.WORKSPACE.ACCOUNTING.RECONCILIATION_ACCOUNT_SETTINGS]: {path: ROUTES.WORKSPACE_ACCOUNTING_RECONCILIATION_ACCOUNT_SETTINGS.route},
                        [SCREENS.WORKSPACE.DESCRIPTION]: {
                            path: ROUTES.WORKSPACE_OVERVIEW_DESCRIPTION.route,
                        },
                        [SCREENS.WORKSPACE.WORKFLOWS_AUTO_REPORTING_FREQUENCY]: {
                            path: ROUTES.WORKSPACE_WORKFLOWS_AUTOREPORTING_FREQUENCY.route,
                        },
                        [SCREENS.WORKSPACE.WORKFLOWS_AUTO_REPORTING_MONTHLY_OFFSET]: {
                            path: ROUTES.WORKSPACE_WORKFLOWS_AUTOREPORTING_MONTHLY_OFFSET.route,
                        },
                        [SCREENS.WORKSPACE.SHARE]: {
                            path: ROUTES.WORKSPACE_OVERVIEW_SHARE.route,
                        },
                        [SCREENS.WORKSPACE.INVOICES_COMPANY_NAME]: {
                            path: ROUTES.WORKSPACE_INVOICES_COMPANY_NAME.route,
                        },
                        [SCREENS.WORKSPACE.INVOICES_COMPANY_WEBSITE]: {
                            path: ROUTES.WORKSPACE_INVOICES_COMPANY_WEBSITE.route,
                        },
                        [SCREENS.WORKSPACE.COMPANY_CARDS_SELECT_FEED]: {
                            path: ROUTES.WORKSPACE_COMPANY_CARDS_SELECT_FEED.route,
                        },
                        [SCREENS.WORKSPACE.COMPANY_CARDS_BANK_CONNECTION]: {
                            path: ROUTES.WORKSPACE_COMPANY_CARDS_BANK_CONNECTION.route,
                        },
                        [SCREENS.WORKSPACE.COMPANY_CARD_DETAILS]: {
                            path: ROUTES.WORKSPACE_COMPANY_CARD_DETAILS.route,
                        },
                        [SCREENS.WORKSPACE.COMPANY_CARD_NAME]: {
                            path: ROUTES.WORKSPACE_COMPANY_CARD_NAME.route,
                        },
                        [SCREENS.WORKSPACE.COMPANY_CARD_EXPORT]: {
                            path: ROUTES.WORKSPACE_COMPANY_CARD_EXPORT.route,
                        },
                        [SCREENS.WORKSPACE.EXPENSIFY_CARD_LIMIT]: {
                            path: ROUTES.WORKSPACE_EXPENSIFY_CARD_LIMIT.route,
                        },
                        [SCREENS.WORKSPACE.EXPENSIFY_CARD_ISSUE_NEW]: {
                            path: ROUTES.WORKSPACE_EXPENSIFY_CARD_ISSUE_NEW.route,
                        },
                        [SCREENS.WORKSPACE.EXPENSIFY_CARD_NAME]: {
                            path: ROUTES.WORKSPACE_EXPENSIFY_CARD_NAME.route,
                        },
                        [SCREENS.WORKSPACE.EXPENSIFY_CARD_LIMIT_TYPE]: {
                            path: ROUTES.WORKSPACE_EXPENSIFY_CARD_LIMIT_TYPE.route,
                        },
                        [SCREENS.WORKSPACE.EXPENSIFY_CARD_BANK_ACCOUNT]: {
                            path: ROUTES.WORKSPACE_EXPENSIFY_CARD_BANK_ACCOUNT.route,
                        },
                        [SCREENS.WORKSPACE.EXPENSIFY_CARD_SETTINGS]: {
                            path: ROUTES.WORKSPACE_EXPENSIFY_CARD_SETTINGS.route,
                        },
                        [SCREENS.WORKSPACE.EXPENSIFY_CARD_SETTINGS_FREQUENCY]: {
                            path: ROUTES.WORKSPACE_EXPENSIFY_CARD_SETTINGS_FREQUENCY.route,
                        },
                        [SCREENS.WORKSPACE.EXPENSIFY_CARD_SETTINGS_ACCOUNT]: {
                            path: ROUTES.WORKSPACE_EXPENSIFY_CARD_SETTINGS_ACCOUNT.route,
                        },
                        [SCREENS.WORKSPACE.COMPANY_CARDS_SETTINGS]: {
                            path: ROUTES.WORKSPACE_COMPANY_CARDS_SETTINGS.route,
                        },
                        [SCREENS.WORKSPACE.COMPANY_CARDS_SETTINGS_FEED_NAME]: {
                            path: ROUTES.WORKSPACE_COMPANY_CARDS_SETTINGS_FEED_NAME.route,
                        },
                        [SCREENS.WORKSPACE.EXPENSIFY_CARD_DETAILS]: {
                            path: ROUTES.WORKSPACE_EXPENSIFY_CARD_DETAILS.route,
                        },
                        [SCREENS.WORKSPACE.COMPANY_CARDS_ADD_NEW]: {
                            path: ROUTES.WORKSPACE_COMPANY_CARDS_ADD_NEW.route,
                        },
                        [SCREENS.WORKSPACE.COMPANY_CARDS_ASSIGN_CARD]: {
                            path: ROUTES.WORKSPACE_COMPANY_CARDS_ASSIGN_CARD.route,
                        },
                        [SCREENS.WORKSPACE.COMPANY_CARDS_TRANSACTION_START_DATE]: {
                            path: ROUTES.WORKSPACE_COMPANY_CARDS_TRANSACTION_START_DATE.route,
                        },
                        [SCREENS.WORKSPACE.INVITE]: {
                            path: ROUTES.WORKSPACE_INVITE.route,
                        },
                        [SCREENS.WORKSPACE.MEMBERS_IMPORT]: {
                            path: ROUTES.WORKSPACE_MEMBERS_IMPORT.route,
                        },
                        [SCREENS.WORKSPACE.MEMBERS_IMPORTED]: {
                            path: ROUTES.WORKSPACE_MEMBERS_IMPORTED.route,
                        },
                        [SCREENS.WORKSPACE.WORKFLOWS_APPROVALS_NEW]: {
                            path: ROUTES.WORKSPACE_WORKFLOWS_APPROVALS_NEW.route,
                        },
                        [SCREENS.WORKSPACE.WORKFLOWS_APPROVALS_EDIT]: {
                            path: ROUTES.WORKSPACE_WORKFLOWS_APPROVALS_EDIT.route,
                            parse: {
                                firstApproverEmail: (firstApproverEmail: string) => decodeURIComponent(firstApproverEmail),
                            },
                        },
                        [SCREENS.WORKSPACE.WORKFLOWS_APPROVALS_EXPENSES_FROM]: {
                            path: ROUTES.WORKSPACE_WORKFLOWS_APPROVALS_EXPENSES_FROM.route,
                        },
                        [SCREENS.WORKSPACE.WORKFLOWS_APPROVALS_APPROVER]: {
                            path: ROUTES.WORKSPACE_WORKFLOWS_APPROVALS_APPROVER.route,
                        },
                        [SCREENS.WORKSPACE.INVITE_MESSAGE]: {
                            path: ROUTES.WORKSPACE_INVITE_MESSAGE.route,
                        },
                        [SCREENS.WORKSPACE.CATEGORY_SETTINGS]: {
                            path: ROUTES.WORKSPACE_CATEGORY_SETTINGS.route,
                            parse: {
                                categoryName: (categoryName: string) => decodeURIComponent(categoryName),
                            },
                        },
                        [SCREENS.WORKSPACE.UPGRADE]: {
                            path: ROUTES.WORKSPACE_UPGRADE.route,
                            parse: {
                                featureName: (featureName: string) => decodeURIComponent(featureName),
                            },
                        },
                        [SCREENS.WORKSPACE.DOWNGRADE]: {
                            path: ROUTES.WORKSPACE_DOWNGRADE.route,
                        },
                        [SCREENS.WORKSPACE.CATEGORIES_SETTINGS]: {
                            path: ROUTES.WORKSPACE_CATEGORIES_SETTINGS.route,
                        },
                        [SCREENS.WORKSPACE.CATEGORIES_IMPORT]: {
                            path: ROUTES.WORKSPACE_CATEGORIES_IMPORT.route,
                        },
                        [SCREENS.WORKSPACE.CATEGORIES_IMPORTED]: {
                            path: ROUTES.WORKSPACE_CATEGORIES_IMPORTED.route,
                        },
                        [SCREENS.WORKSPACE.WORKFLOWS_PAYER]: {
                            path: ROUTES.WORKSPACE_WORKFLOWS_PAYER.route,
                        },
                        [SCREENS.WORKSPACE.MEMBER_DETAILS]: {
                            path: ROUTES.WORKSPACE_MEMBER_DETAILS.route,
                        },
                        [SCREENS.WORKSPACE.MEMBER_NEW_CARD]: {
                            path: ROUTES.WORKSPACE_MEMBER_NEW_CARD.route,
                        },
                        [SCREENS.WORKSPACE.OWNER_CHANGE_SUCCESS]: {
                            path: ROUTES.WORKSPACE_OWNER_CHANGE_SUCCESS.route,
                        },
                        [SCREENS.WORKSPACE.OWNER_CHANGE_ERROR]: {
                            path: ROUTES.WORKSPACE_OWNER_CHANGE_ERROR.route,
                        },
                        [SCREENS.WORKSPACE.OWNER_CHANGE_CHECK]: {
                            path: ROUTES.WORKSPACE_OWNER_CHANGE_CHECK.route,
                        },
                        [SCREENS.WORKSPACE.CATEGORY_CREATE]: {
                            path: ROUTES.WORKSPACE_CATEGORY_CREATE.route,
                        },
                        [SCREENS.WORKSPACE.CATEGORY_EDIT]: {
                            path: ROUTES.WORKSPACE_CATEGORY_EDIT.route,
                            parse: {
                                categoryName: (categoryName: string) => decodeURIComponent(categoryName),
                            },
                        },
                        [SCREENS.WORKSPACE.CATEGORY_PAYROLL_CODE]: {
                            path: ROUTES.WORKSPACE_CATEGORY_PAYROLL_CODE.route,
                            parse: {
                                categoryName: (categoryName: string) => decodeURIComponent(categoryName),
                            },
                        },
                        [SCREENS.WORKSPACE.CATEGORY_GL_CODE]: {
                            path: ROUTES.WORKSPACE_CATEGORY_GL_CODE.route,
                            parse: {
                                categoryName: (categoryName: string) => decodeURIComponent(categoryName),
                            },
                        },
                        [SCREENS.WORKSPACE.CATEGORY_DEFAULT_TAX_RATE]: {
                            path: ROUTES.WORSKPACE_CATEGORY_DEFAULT_TAX_RATE.route,
                            parse: {
                                categoryName: (categoryName: string) => decodeURIComponent(categoryName),
                            },
                        },
                        [SCREENS.WORKSPACE.CATEGORY_FLAG_AMOUNTS_OVER]: {
                            path: ROUTES.WORSKPACE_CATEGORY_FLAG_AMOUNTS_OVER.route,
                            parse: {
                                categoryName: (categoryName: string) => decodeURIComponent(categoryName),
                            },
                        },
                        [SCREENS.WORKSPACE.CATEGORY_DESCRIPTION_HINT]: {
                            path: ROUTES.WORSKPACE_CATEGORY_DESCRIPTION_HINT.route,
                            parse: {
                                categoryName: (categoryName: string) => decodeURIComponent(categoryName),
                            },
                        },
                        [SCREENS.WORKSPACE.CATEGORY_APPROVER]: {
                            path: ROUTES.WORSKPACE_CATEGORY_APPROVER.route,
                            parse: {
                                categoryName: (categoryName: string) => decodeURIComponent(categoryName),
                            },
                        },
                        [SCREENS.WORKSPACE.CATEGORY_REQUIRE_RECEIPTS_OVER]: {
                            path: ROUTES.WORSKPACE_CATEGORY_REQUIRE_RECEIPTS_OVER.route,
                            parse: {
                                categoryName: (categoryName: string) => decodeURIComponent(categoryName),
                            },
                        },
                        [SCREENS.WORKSPACE.CREATE_DISTANCE_RATE]: {
                            path: ROUTES.WORKSPACE_CREATE_DISTANCE_RATE.route,
                        },
                        [SCREENS.WORKSPACE.DISTANCE_RATES_SETTINGS]: {
                            path: ROUTES.WORKSPACE_DISTANCE_RATES_SETTINGS.route,
                        },
                        [SCREENS.WORKSPACE.DISTANCE_RATE_DETAILS]: {
                            path: ROUTES.WORKSPACE_DISTANCE_RATE_DETAILS.route,
                        },
                        [SCREENS.WORKSPACE.DISTANCE_RATE_EDIT]: {
                            path: ROUTES.WORKSPACE_DISTANCE_RATE_EDIT.route,
                        },
                        [SCREENS.WORKSPACE.DISTANCE_RATE_TAX_RECLAIMABLE_ON_EDIT]: {
                            path: ROUTES.WORKSPACE_DISTANCE_RATE_TAX_RECLAIMABLE_ON_EDIT.route,
                        },
                        [SCREENS.WORKSPACE.DISTANCE_RATE_TAX_RATE_EDIT]: {
                            path: ROUTES.WORKSPACE_DISTANCE_RATE_TAX_RATE_EDIT.route,
                        },
                        [SCREENS.WORKSPACE.TAGS_SETTINGS]: {
                            path: ROUTES.WORKSPACE_TAGS_SETTINGS.route,
                        },
                        [SCREENS.WORKSPACE.TAGS_EDIT]: {
                            path: ROUTES.WORKSPACE_EDIT_TAGS.route,
                            parse: {
                                orderWeight: Number,
                            },
                        },
                        [SCREENS.WORKSPACE.TAGS_IMPORT]: {
                            path: ROUTES.WORKSPACE_TAGS_IMPORT.route,
                        },
                        [SCREENS.WORKSPACE.TAGS_IMPORTED]: {
                            path: ROUTES.WORKSPACE_TAGS_IMPORTED.route,
                        },
                        [SCREENS.WORKSPACE.TAG_CREATE]: {
                            path: ROUTES.WORKSPACE_TAG_CREATE.route,
                        },
                        [SCREENS.WORKSPACE.TAG_EDIT]: {
                            path: ROUTES.WORKSPACE_TAG_EDIT.route,
                            parse: {
                                orderWeight: Number,
                                tagName: (tagName: string) => decodeURIComponent(tagName),
                            },
                        },
                        [SCREENS.WORKSPACE.TAG_APPROVER]: {
                            path: ROUTES.WORKSPACE_TAG_APPROVER.route,
                            parse: {
                                orderWeight: Number,
                                tagName: (tagName: string) => decodeURIComponent(tagName),
                            },
                        },
                        [SCREENS.WORKSPACE.TAG_GL_CODE]: {
                            path: ROUTES.WORKSPACE_TAG_GL_CODE.route,
                            parse: {
                                orderWeight: Number,
                                tagName: (tagName: string) => decodeURIComponent(tagName),
                            },
                        },
                        [SCREENS.WORKSPACE.TAG_SETTINGS]: {
                            path: ROUTES.WORKSPACE_TAG_SETTINGS.route,
                            parse: {
                                orderWeight: Number,
                                tagName: (tagName: string) => decodeURIComponent(tagName),
                            },
                        },
                        [SCREENS.WORKSPACE.TAG_LIST_VIEW]: {
                            path: ROUTES.WORKSPACE_TAG_LIST_VIEW.route,
                            parse: {
                                orderWeight: Number,
                            },
                        },
                        [SCREENS.WORKSPACE.TAXES_SETTINGS]: {
                            path: ROUTES.WORKSPACE_TAXES_SETTINGS.route,
                        },
                        [SCREENS.WORKSPACE.TAXES_SETTINGS_CUSTOM_TAX_NAME]: {
                            path: ROUTES.WORKSPACE_TAXES_SETTINGS_CUSTOM_TAX_NAME.route,
                        },
                        [SCREENS.WORKSPACE.TAXES_SETTINGS_FOREIGN_CURRENCY_DEFAULT]: {
                            path: ROUTES.WORKSPACE_TAXES_SETTINGS_FOREIGN_CURRENCY_DEFAULT.route,
                        },
                        [SCREENS.WORKSPACE.TAXES_SETTINGS_WORKSPACE_CURRENCY_DEFAULT]: {
                            path: ROUTES.WORKSPACE_TAXES_SETTINGS_WORKSPACE_CURRENCY_DEFAULT.route,
                        },
                        [SCREENS.WORKSPACE.REPORT_FIELDS_CREATE]: {
                            path: ROUTES.WORKSPACE_CREATE_REPORT_FIELD.route,
                        },
                        [SCREENS.WORKSPACE.REPORT_FIELDS_LIST_VALUES]: {
                            path: ROUTES.WORKSPACE_REPORT_FIELDS_LIST_VALUES.route,
                            parse: {
                                reportFieldID: (reportFieldID: string) => decodeURIComponent(reportFieldID),
                            },
                        },
                        [SCREENS.WORKSPACE.REPORT_FIELDS_ADD_VALUE]: {
                            path: ROUTES.WORKSPACE_REPORT_FIELDS_ADD_VALUE.route,
                            parse: {
                                reportFieldID: (reportFieldID: string) => decodeURIComponent(reportFieldID),
                            },
                        },
                        [SCREENS.WORKSPACE.REPORT_FIELDS_VALUE_SETTINGS]: {
                            path: ROUTES.WORKSPACE_REPORT_FIELDS_VALUE_SETTINGS.route,
                            parse: {
                                reportFieldID: (reportFieldID: string) => decodeURIComponent(reportFieldID),
                            },
                        },
                        [SCREENS.WORKSPACE.REPORT_FIELDS_EDIT_VALUE]: {
                            path: ROUTES.WORKSPACE_REPORT_FIELDS_EDIT_VALUE.route,
                        },
                        [SCREENS.WORKSPACE.REPORT_FIELDS_SETTINGS]: {
                            path: ROUTES.WORKSPACE_REPORT_FIELDS_SETTINGS.route,
                            parse: {
                                reportFieldID: (reportFieldID: string) => decodeURIComponent(reportFieldID),
                            },
                        },
                        [SCREENS.WORKSPACE.REPORT_FIELDS_EDIT_INITIAL_VALUE]: {
                            path: ROUTES.WORKSPACE_EDIT_REPORT_FIELDS_INITIAL_VALUE.route,
                            parse: {
                                reportFieldID: (reportFieldID: string) => decodeURIComponent(reportFieldID),
                            },
                        },
                        [SCREENS.REIMBURSEMENT_ACCOUNT]: {
                            path: ROUTES.BANK_ACCOUNT_WITH_STEP_TO_OPEN.route,
                            exact: true,
                        },
                        [SCREENS.KEYBOARD_SHORTCUTS]: {
                            path: ROUTES.KEYBOARD_SHORTCUTS,
                        },
                        [SCREENS.WORKSPACE.NAME]: ROUTES.WORKSPACE_OVERVIEW_NAME.route,
                        [SCREENS.SETTINGS.SHARE_CODE]: {
                            path: ROUTES.SETTINGS_SHARE_CODE,
                        },
                        [SCREENS.SETTINGS.EXIT_SURVEY.REASON]: {
                            path: ROUTES.SETTINGS_EXIT_SURVEY_REASON.route,
                        },
                        [SCREENS.SETTINGS.EXIT_SURVEY.BOOK_CALL]: {
                            path: ROUTES.SETTINGS_EXIT_SURVERY_BOOK_CALL.route,
                        },
                        [SCREENS.SETTINGS.EXIT_SURVEY.RESPONSE]: {
                            path: ROUTES.SETTINGS_EXIT_SURVEY_RESPONSE.route,
                        },
                        [SCREENS.SETTINGS.EXIT_SURVEY.CONFIRM]: {
                            path: ROUTES.SETTINGS_EXIT_SURVEY_CONFIRM.route,
                        },
                        [SCREENS.WORKSPACE.TAX_CREATE]: {
                            path: ROUTES.WORKSPACE_TAX_CREATE.route,
                        },
                        [SCREENS.WORKSPACE.TAX_EDIT]: {
                            path: ROUTES.WORKSPACE_TAX_EDIT.route,
                            parse: {
                                taxID: (taxID: string) => decodeURIComponent(taxID),
                            },
                        },
                        [SCREENS.WORKSPACE.TAX_CODE]: {
                            path: ROUTES.WORKSPACE_TAX_CODE.route,
                            parse: {
                                taxID: (taxID: string) => decodeURIComponent(taxID),
                            },
                        },
                        [SCREENS.WORKSPACE.TAX_NAME]: {
                            path: ROUTES.WORKSPACE_TAX_NAME.route,
                            parse: {
                                taxID: (taxID: string) => decodeURIComponent(taxID),
                            },
                        },
                        [SCREENS.WORKSPACE.TAX_VALUE]: {
                            path: ROUTES.WORKSPACE_TAX_VALUE.route,
                            parse: {
                                taxID: (taxID: string) => decodeURIComponent(taxID),
                            },
                        },
                        [SCREENS.WORKSPACE.RULES_CUSTOM_NAME]: {
                            path: ROUTES.RULES_CUSTOM_NAME.route,
                        },
                        [SCREENS.WORKSPACE.RULES_AUTO_APPROVE_REPORTS_UNDER]: {
                            path: ROUTES.RULES_AUTO_APPROVE_REPORTS_UNDER.route,
                        },
                        [SCREENS.WORKSPACE.RULES_RANDOM_REPORT_AUDIT]: {
                            path: ROUTES.RULES_RANDOM_REPORT_AUDIT.route,
                        },
                        [SCREENS.WORKSPACE.RULES_AUTO_PAY_REPORTS_UNDER]: {
                            path: ROUTES.RULES_AUTO_PAY_REPORTS_UNDER.route,
                        },
                        [SCREENS.WORKSPACE.RULES_RECEIPT_REQUIRED_AMOUNT]: {
                            path: ROUTES.RULES_RECEIPT_REQUIRED_AMOUNT.route,
                        },
                        [SCREENS.WORKSPACE.RULES_MAX_EXPENSE_AMOUNT]: {
                            path: ROUTES.RULES_MAX_EXPENSE_AMOUNT.route,
                        },
                        [SCREENS.WORKSPACE.RULES_MAX_EXPENSE_AGE]: {
                            path: ROUTES.RULES_MAX_EXPENSE_AGE.route,
                        },
                        [SCREENS.WORKSPACE.RULES_BILLABLE_DEFAULT]: {
                            path: ROUTES.RULES_BILLABLE_DEFAULT.route,
                        },
                        [SCREENS.WORKSPACE.RULES_CUSTOM]: {
                            path: ROUTES.RULES_CUSTOM.route,
                        },
                        [SCREENS.WORKSPACE.RULES_PROHIBITED_DEFAULT]: {
                            path: ROUTES.RULES_PROHIBITED_DEFAULT.route,
                        },
                        [SCREENS.WORKSPACE.PER_DIEM_IMPORT]: {
                            path: ROUTES.WORKSPACE_PER_DIEM_IMPORT.route,
                        },
                        [SCREENS.WORKSPACE.PER_DIEM_IMPORTED]: {
                            path: ROUTES.WORKSPACE_PER_DIEM_IMPORTED.route,
                        },
                        [SCREENS.WORKSPACE.PER_DIEM_SETTINGS]: {
                            path: ROUTES.WORKSPACE_PER_DIEM_SETTINGS.route,
                        },
                        [SCREENS.WORKSPACE.PER_DIEM_DETAILS]: {
                            path: ROUTES.WORKSPACE_PER_DIEM_DETAILS.route,
                        },
                        [SCREENS.WORKSPACE.PER_DIEM_EDIT_DESTINATION]: {
                            path: ROUTES.WORKSPACE_PER_DIEM_EDIT_DESTINATION.route,
                        },
                        [SCREENS.WORKSPACE.PER_DIEM_EDIT_SUBRATE]: {
                            path: ROUTES.WORKSPACE_PER_DIEM_EDIT_SUBRATE.route,
                        },
                        [SCREENS.WORKSPACE.PER_DIEM_EDIT_AMOUNT]: {
                            path: ROUTES.WORKSPACE_PER_DIEM_EDIT_AMOUNT.route,
                        },
                        [SCREENS.WORKSPACE.PER_DIEM_EDIT_CURRENCY]: {
                            path: ROUTES.WORKSPACE_PER_DIEM_EDIT_CURRENCY.route,
                        },
                    },
                },
                [SCREENS.RIGHT_MODAL.TWO_FACTOR_AUTH]: {
                    screens: {
                        [SCREENS.TWO_FACTOR_AUTH.ROOT]: {
                            path: ROUTES.SETTINGS_2FA_ROOT.route,
                            exact: true,
                        },
                        [SCREENS.TWO_FACTOR_AUTH.VERIFY]: {
                            path: ROUTES.SETTINGS_2FA_VERIFY.route,
                            exact: true,
                        },
                        [SCREENS.TWO_FACTOR_AUTH.SUCCESS]: {
                            path: ROUTES.SETTINGS_2FA_SUCCESS.route,
                            exact: true,
                        },
                        [SCREENS.TWO_FACTOR_AUTH.DISABLED]: {
                            path: ROUTES.SETTINGS_2FA_DISABLED,
                            exact: true,
                        },
                        [SCREENS.TWO_FACTOR_AUTH.DISABLE]: {
                            path: ROUTES.SETTINGS_2FA_DISABLE,
                            exact: true,
                        },
                    },
                },
                [SCREENS.RIGHT_MODAL.PRIVATE_NOTES]: {
                    screens: {
                        [SCREENS.PRIVATE_NOTES.LIST]: ROUTES.PRIVATE_NOTES_LIST.route,
                        [SCREENS.PRIVATE_NOTES.EDIT]: ROUTES.PRIVATE_NOTES_EDIT.route,
                    },
                },
                [SCREENS.RIGHT_MODAL.NEW_REPORT_WORKSPACE_SELECTION]: {
                    screens: {
                        [SCREENS.NEW_REPORT_WORKSPACE_SELECTION.ROOT]: ROUTES.NEW_REPORT_WORKSPACE_SELECTION,
                    },
                },
                [SCREENS.RIGHT_MODAL.REPORT_DETAILS]: {
                    screens: {
                        [SCREENS.REPORT_DETAILS.ROOT]: ROUTES.REPORT_WITH_ID_DETAILS.route,
                        [SCREENS.REPORT_DETAILS.SHARE_CODE]: ROUTES.REPORT_WITH_ID_DETAILS_SHARE_CODE.route,
                        [SCREENS.REPORT_DETAILS.EXPORT]: ROUTES.REPORT_WITH_ID_DETAILS_EXPORT.route,
                    },
                },
                [SCREENS.RIGHT_MODAL.REPORT_CHANGE_WORKSPACE]: {
                    screens: {
                        [SCREENS.REPORT_CHANGE_WORKSPACE.ROOT]: ROUTES.REPORT_WITH_ID_CHANGE_WORKSPACE.route,
                    },
                },
                [SCREENS.RIGHT_MODAL.REPORT_SETTINGS]: {
                    screens: {
                        [SCREENS.REPORT_SETTINGS.ROOT]: {
                            path: ROUTES.REPORT_SETTINGS.route,
                        },
                        [SCREENS.REPORT_SETTINGS.NAME]: {
                            path: ROUTES.REPORT_SETTINGS_NAME.route,
                        },
                        [SCREENS.REPORT_SETTINGS.NOTIFICATION_PREFERENCES]: {
                            path: ROUTES.REPORT_SETTINGS_NOTIFICATION_PREFERENCES.route,
                        },
                        [SCREENS.REPORT_SETTINGS.WRITE_CAPABILITY]: {
                            path: ROUTES.REPORT_SETTINGS_WRITE_CAPABILITY.route,
                        },
                        [SCREENS.REPORT_SETTINGS.VISIBILITY]: {
                            path: ROUTES.REPORT_SETTINGS_VISIBILITY.route,
                        },
                    },
                },
                [SCREENS.RIGHT_MODAL.SETTINGS_CATEGORIES]: {
                    screens: {
                        [SCREENS.SETTINGS_CATEGORIES.SETTINGS_CATEGORY_SETTINGS]: {
                            path: ROUTES.SETTINGS_CATEGORY_SETTINGS.route,
                            parse: {
                                categoryName: (categoryName: string) => decodeURIComponent(categoryName),
                            },
                        },
                        [SCREENS.SETTINGS_CATEGORIES.SETTINGS_CATEGORIES_SETTINGS]: {
                            path: ROUTES.SETTINGS_CATEGORIES_SETTINGS.route,
                        },
                        [SCREENS.SETTINGS_CATEGORIES.SETTINGS_CATEGORY_CREATE]: {
                            path: ROUTES.SETTINGS_CATEGORY_CREATE.route,
                        },
                        [SCREENS.SETTINGS_CATEGORIES.SETTINGS_CATEGORY_EDIT]: {
                            path: ROUTES.SETTINGS_CATEGORY_EDIT.route,
                            parse: {
                                categoryName: (categoryName: string) => decodeURIComponent(categoryName),
                            },
                        },
                        [SCREENS.SETTINGS_CATEGORIES.SETTINGS_CATEGORIES_IMPORT]: {
                            path: ROUTES.SETTINGS_CATEGORIES_IMPORT.route,
                        },
                        [SCREENS.SETTINGS_CATEGORIES.SETTINGS_CATEGORIES_IMPORTED]: {
                            path: ROUTES.SETTINGS_CATEGORIES_IMPORTED.route,
                        },
                        [SCREENS.SETTINGS_CATEGORIES.SETTINGS_CATEGORY_PAYROLL_CODE]: {
                            path: ROUTES.SETTINGS_CATEGORY_PAYROLL_CODE.route,
                            parse: {
                                categoryName: (categoryName: string) => decodeURIComponent(categoryName),
                            },
                        },
                        [SCREENS.SETTINGS_CATEGORIES.SETTINGS_CATEGORY_GL_CODE]: {
                            path: ROUTES.SETTINGS_CATEGORY_GL_CODE.route,
                            parse: {
                                categoryName: (categoryName: string) => decodeURIComponent(categoryName),
                            },
                        },
                    },
                },
                [SCREENS.RIGHT_MODAL.SETTINGS_TAGS]: {
                    screens: {
                        [SCREENS.SETTINGS_TAGS.SETTINGS_TAGS_SETTINGS]: {
                            path: ROUTES.SETTINGS_TAGS_SETTINGS.route,
                        },
                        [SCREENS.SETTINGS_TAGS.SETTINGS_TAGS_EDIT]: {
                            path: ROUTES.SETTINGS_TAGS_EDIT.route,
                            parse: {
                                orderWeight: Number,
                            },
                        },
                        [SCREENS.SETTINGS_TAGS.SETTINGS_TAG_CREATE]: {
                            path: ROUTES.SETTINGS_TAG_CREATE.route,
                        },
                        [SCREENS.SETTINGS_TAGS.SETTINGS_TAG_EDIT]: {
                            path: ROUTES.SETTINGS_TAG_EDIT.route,
                            parse: {
                                orderWeight: Number,
                                tagName: (tagName: string) => decodeURIComponent(tagName),
                            },
                        },
                        [SCREENS.SETTINGS_TAGS.SETTINGS_TAG_SETTINGS]: {
                            path: ROUTES.SETTINGS_TAG_SETTINGS.route,
                            parse: {
                                orderWeight: Number,
                                tagName: (tagName: string) => decodeURIComponent(tagName),
                            },
                        },
                        [SCREENS.SETTINGS_TAGS.SETTINGS_TAG_APPROVER]: {
                            path: ROUTES.SETTINGS_TAG_APPROVER.route,
                            parse: {
                                orderWeight: Number,
                                tagName: (tagName: string) => decodeURIComponent(tagName),
                            },
                        },
                        [SCREENS.SETTINGS_TAGS.SETTINGS_TAG_LIST_VIEW]: {
                            path: ROUTES.SETTINGS_TAG_LIST_VIEW.route,
                            parse: {
                                orderWeight: Number,
                            },
                        },
                        [SCREENS.SETTINGS_TAGS.SETTINGS_TAG_GL_CODE]: {
                            path: ROUTES.SETTINGS_TAG_GL_CODE.route,
                            parse: {
                                orderWeight: Number,
                                tagName: (tagName: string) => decodeURIComponent(tagName),
                            },
                        },
                        [SCREENS.SETTINGS_TAGS.SETTINGS_TAGS_IMPORT]: {
                            path: ROUTES.SETTINGS_TAGS_IMPORT.route,
                        },
                        [SCREENS.SETTINGS_TAGS.SETTINGS_TAGS_IMPORTED]: {
                            path: ROUTES.SETTINGS_TAGS_IMPORTED.route,
                        },
                    },
                },
                [SCREENS.RIGHT_MODAL.EXPENSIFY_CARD]: {
                    screens: {
                        [SCREENS.EXPENSIFY_CARD.EXPENSIFY_CARD_DETAILS]: {
                            path: ROUTES.EXPENSIFY_CARD_DETAILS.route,
                        },
                        [SCREENS.EXPENSIFY_CARD.EXPENSIFY_CARD_NAME]: {
                            path: ROUTES.EXPENSIFY_CARD_NAME.route,
                        },
                        [SCREENS.EXPENSIFY_CARD.EXPENSIFY_CARD_LIMIT]: {
                            path: ROUTES.EXPENSIFY_CARD_LIMIT.route,
                        },
                        [SCREENS.EXPENSIFY_CARD.EXPENSIFY_CARD_LIMIT_TYPE]: {
                            path: ROUTES.EXPENSIFY_CARD_LIMIT_TYPE.route,
                        },
                    },
                },
                [SCREENS.RIGHT_MODAL.DOMAIN_CARD]: {
                    screens: {
                        [SCREENS.DOMAIN_CARD.DOMAIN_CARD_DETAIL]: {
                            path: ROUTES.SETTINGS_DOMAINCARD_DETAIL.route,
                        },
                        [SCREENS.DOMAIN_CARD.DOMAIN_CARD_REPORT_FRAUD]: {
                            path: ROUTES.SETTINGS_DOMAINCARD_REPORT_FRAUD.route,
                        },
                    },
                },
                [SCREENS.RIGHT_MODAL.REPORT_DESCRIPTION]: {
                    screens: {
                        [SCREENS.REPORT_DESCRIPTION_ROOT]: ROUTES.REPORT_DESCRIPTION.route,
                    },
                },
                [SCREENS.RIGHT_MODAL.NEW_CHAT]: {
                    screens: {
                        [SCREENS.NEW_CHAT.ROOT]: {
                            path: ROUTES.NEW,
                            exact: true,
                            screens: {
                                [SCREENS.NEW_CHAT.NEW_CHAT]: {
                                    path: ROUTES.NEW_CHAT,
                                    exact: true,
                                },
                                [SCREENS.NEW_CHAT.NEW_ROOM]: {
                                    path: ROUTES.NEW_ROOM,
                                    exact: true,
                                },
                            },
                        },
                        [SCREENS.NEW_CHAT.NEW_CHAT_CONFIRM]: {
                            path: ROUTES.NEW_CHAT_CONFIRM,
                            exact: true,
                        },
                        [SCREENS.NEW_CHAT.NEW_CHAT_EDIT_NAME]: {
                            path: ROUTES.NEW_CHAT_EDIT_NAME,
                            exact: true,
                        },
                    },
                },
                [SCREENS.RIGHT_MODAL.WORKSPACE_CONFIRMATION]: {
                    screens: {
                        [SCREENS.WORKSPACE_CONFIRMATION.ROOT]: ROUTES.WORKSPACE_CONFIRMATION.route,
                    },
                },
                [SCREENS.RIGHT_MODAL.NEW_TASK]: {
                    screens: {
                        [SCREENS.NEW_TASK.ROOT]: ROUTES.NEW_TASK.route,
                        [SCREENS.NEW_TASK.TASK_ASSIGNEE_SELECTOR]: ROUTES.NEW_TASK_ASSIGNEE.route,
                        [SCREENS.NEW_TASK.TASK_SHARE_DESTINATION_SELECTOR]: ROUTES.NEW_TASK_SHARE_DESTINATION,
                        [SCREENS.NEW_TASK.DETAILS]: ROUTES.NEW_TASK_DETAILS.route,
                        [SCREENS.NEW_TASK.TITLE]: ROUTES.NEW_TASK_TITLE.route,
                        [SCREENS.NEW_TASK.DESCRIPTION]: ROUTES.NEW_TASK_DESCRIPTION.route,
                    },
                },
                [SCREENS.RIGHT_MODAL.TEACHERS_UNITE]: {
                    screens: {
                        [SCREENS.I_KNOW_A_TEACHER]: ROUTES.I_KNOW_A_TEACHER,
                        [SCREENS.INTRO_SCHOOL_PRINCIPAL]: ROUTES.INTRO_SCHOOL_PRINCIPAL,
                        [SCREENS.I_AM_A_TEACHER]: ROUTES.I_AM_A_TEACHER,
                    },
                },
                [SCREENS.RIGHT_MODAL.PROFILE]: {
                    screens: {
                        [SCREENS.PROFILE_ROOT]: ROUTES.PROFILE.route,
                    },
                },
                [SCREENS.RIGHT_MODAL.PARTICIPANTS]: {
                    screens: {
                        [SCREENS.REPORT_PARTICIPANTS.ROOT]: ROUTES.REPORT_PARTICIPANTS.route,
                        [SCREENS.REPORT_PARTICIPANTS.INVITE]: ROUTES.REPORT_PARTICIPANTS_INVITE.route,
                        [SCREENS.REPORT_PARTICIPANTS.DETAILS]: ROUTES.REPORT_PARTICIPANTS_DETAILS.route,
                        [SCREENS.REPORT_PARTICIPANTS.ROLE]: ROUTES.REPORT_PARTICIPANTS_ROLE_SELECTION.route,
                    },
                },
                [SCREENS.RIGHT_MODAL.ROOM_MEMBERS]: {
                    screens: {
                        [SCREENS.ROOM_MEMBERS.ROOT]: ROUTES.ROOM_MEMBERS.route,
                        [SCREENS.ROOM_MEMBERS.INVITE]: ROUTES.ROOM_INVITE.route,
                        [SCREENS.ROOM_MEMBERS.DETAILS]: ROUTES.ROOM_MEMBER_DETAILS.route,
                    },
                },
                [SCREENS.RIGHT_MODAL.MONEY_REQUEST]: {
                    screens: {
                        [SCREENS.MONEY_REQUEST.START]: ROUTES.MONEY_REQUEST_START.route,
                        [SCREENS.MONEY_REQUEST.CREATE]: {
                            path: ROUTES.MONEY_REQUEST_CREATE.route,
                            exact: true,
                            screens: {
                                distance: {
                                    path: ROUTES.MONEY_REQUEST_CREATE_TAB_DISTANCE.route,
                                    exact: true,
                                },
                                manual: {
                                    path: ROUTES.MONEY_REQUEST_CREATE_TAB_MANUAL.route,
                                    exact: true,
                                },
                                scan: {
                                    path: ROUTES.MONEY_REQUEST_CREATE_TAB_SCAN.route,
                                    exact: true,
                                },
                                // eslint-disable-next-line @typescript-eslint/naming-convention
                                'per-diem': {
                                    path: ROUTES.MONEY_REQUEST_CREATE_TAB_PER_DIEM.route,
                                    exact: true,
                                },
                            },
                        },
                        [SCREENS.SETTINGS_CATEGORIES.SETTINGS_CATEGORIES_ROOT]: ROUTES.SETTINGS_CATEGORIES_ROOT.route,
                        [SCREENS.SETTINGS_TAGS.SETTINGS_TAGS_ROOT]: ROUTES.SETTINGS_TAGS_ROOT.route,
                        [SCREENS.MONEY_REQUEST.STEP_SEND_FROM]: ROUTES.MONEY_REQUEST_STEP_SEND_FROM.route,
                        [SCREENS.MONEY_REQUEST.STEP_COMPANY_INFO]: ROUTES.MONEY_REQUEST_STEP_COMPANY_INFO.route,
                        [SCREENS.MONEY_REQUEST.STEP_AMOUNT]: ROUTES.MONEY_REQUEST_STEP_AMOUNT.route,
                        [SCREENS.MONEY_REQUEST.STEP_CATEGORY]: ROUTES.MONEY_REQUEST_STEP_CATEGORY.route,
                        [SCREENS.MONEY_REQUEST.STEP_CONFIRMATION]: ROUTES.MONEY_REQUEST_STEP_CONFIRMATION.route,
                        [SCREENS.MONEY_REQUEST.STEP_CURRENCY]: ROUTES.MONEY_REQUEST_STEP_CURRENCY.route,
                        [SCREENS.MONEY_REQUEST.STEP_DATE]: ROUTES.MONEY_REQUEST_STEP_DATE.route,
                        [SCREENS.MONEY_REQUEST.STEP_DESCRIPTION]: ROUTES.MONEY_REQUEST_STEP_DESCRIPTION.route,
                        [SCREENS.MONEY_REQUEST.STEP_DISTANCE]: ROUTES.MONEY_REQUEST_STEP_DISTANCE.route,
                        [SCREENS.MONEY_REQUEST.STEP_DISTANCE_RATE]: ROUTES.MONEY_REQUEST_STEP_DISTANCE_RATE.route,
                        [SCREENS.MONEY_REQUEST.HOLD]: ROUTES.MONEY_REQUEST_HOLD_REASON.route,
                        [SCREENS.MONEY_REQUEST.STEP_MERCHANT]: ROUTES.MONEY_REQUEST_STEP_MERCHANT.route,
                        [SCREENS.MONEY_REQUEST.STEP_PARTICIPANTS]: ROUTES.MONEY_REQUEST_STEP_PARTICIPANTS.route,
                        [SCREENS.MONEY_REQUEST.STEP_SCAN]: ROUTES.MONEY_REQUEST_STEP_SCAN.route,
                        [SCREENS.MONEY_REQUEST.STEP_TAG]: ROUTES.MONEY_REQUEST_STEP_TAG.route,
                        [SCREENS.MONEY_REQUEST.STEP_WAYPOINT]: ROUTES.MONEY_REQUEST_STEP_WAYPOINT.route,
                        [SCREENS.MONEY_REQUEST.STEP_TAX_AMOUNT]: ROUTES.MONEY_REQUEST_STEP_TAX_AMOUNT.route,
                        [SCREENS.MONEY_REQUEST.STEP_TAX_RATE]: ROUTES.MONEY_REQUEST_STEP_TAX_RATE.route,
                        [SCREENS.MONEY_REQUEST.STATE_SELECTOR]: {path: ROUTES.MONEY_REQUEST_STATE_SELECTOR.route, exact: true},
                        [SCREENS.MONEY_REQUEST.STEP_SPLIT_PAYER]: ROUTES.MONEY_REQUEST_STEP_SPLIT_PAYER.route,
                        [SCREENS.MONEY_REQUEST.STEP_ATTENDEES]: ROUTES.MONEY_REQUEST_ATTENDEE.route,
                        [SCREENS.MONEY_REQUEST.STEP_UPGRADE]: ROUTES.MONEY_REQUEST_UPGRADE.route,
                        [SCREENS.MONEY_REQUEST.STEP_DESTINATION]: ROUTES.MONEY_REQUEST_STEP_DESTINATION.route,
                        [SCREENS.MONEY_REQUEST.STEP_TIME]: ROUTES.MONEY_REQUEST_STEP_TIME.route,
                        [SCREENS.MONEY_REQUEST.STEP_SUBRATE]: ROUTES.MONEY_REQUEST_STEP_SUBRATE.route,
                        [SCREENS.MONEY_REQUEST.STEP_DESTINATION_EDIT]: ROUTES.MONEY_REQUEST_STEP_DESTINATION_EDIT.route,
                        [SCREENS.MONEY_REQUEST.STEP_TIME_EDIT]: ROUTES.MONEY_REQUEST_STEP_TIME_EDIT.route,
                        [SCREENS.MONEY_REQUEST.STEP_SUBRATE_EDIT]: ROUTES.MONEY_REQUEST_STEP_SUBRATE_EDIT.route,
                        [SCREENS.IOU_SEND.ENABLE_PAYMENTS]: ROUTES.IOU_SEND_ENABLE_PAYMENTS,
                        [SCREENS.IOU_SEND.ADD_BANK_ACCOUNT]: ROUTES.IOU_SEND_ADD_BANK_ACCOUNT,
                        [SCREENS.IOU_SEND.ADD_DEBIT_CARD]: ROUTES.IOU_SEND_ADD_DEBIT_CARD,
                    },
                },
                [SCREENS.RIGHT_MODAL.TRANSACTION_DUPLICATE]: {
                    screens: {
                        [SCREENS.TRANSACTION_DUPLICATE.REVIEW]: {
                            path: ROUTES.TRANSACTION_DUPLICATE_REVIEW_PAGE.route,
                            exact: true,
                        },
                        [SCREENS.TRANSACTION_DUPLICATE.MERCHANT]: {
                            path: ROUTES.TRANSACTION_DUPLICATE_REVIEW_MERCHANT_PAGE.route,
                            exact: true,
                        },
                        [SCREENS.TRANSACTION_DUPLICATE.CATEGORY]: {
                            path: ROUTES.TRANSACTION_DUPLICATE_REVIEW_CATEGORY_PAGE.route,
                            exact: true,
                        },
                        [SCREENS.TRANSACTION_DUPLICATE.TAG]: {
                            path: ROUTES.TRANSACTION_DUPLICATE_REVIEW_TAG_PAGE.route,
                            exact: true,
                        },
                        [SCREENS.TRANSACTION_DUPLICATE.DESCRIPTION]: {
                            path: ROUTES.TRANSACTION_DUPLICATE_REVIEW_DESCRIPTION_PAGE.route,
                            exact: true,
                        },
                        [SCREENS.TRANSACTION_DUPLICATE.TAX_CODE]: {
                            path: ROUTES.TRANSACTION_DUPLICATE_REVIEW_TAX_CODE_PAGE.route,
                            exact: true,
                        },
                        [SCREENS.TRANSACTION_DUPLICATE.REIMBURSABLE]: {
                            path: ROUTES.TRANSACTION_DUPLICATE_REVIEW_REIMBURSABLE_PAGE.route,
                            exact: true,
                        },
                        [SCREENS.TRANSACTION_DUPLICATE.BILLABLE]: {
                            path: ROUTES.TRANSACTION_DUPLICATE_REVIEW_BILLABLE_PAGE.route,
                            exact: true,
                        },
                        [SCREENS.TRANSACTION_DUPLICATE.CONFIRMATION]: {
                            path: ROUTES.TRANSACTION_DUPLICATE_CONFIRMATION_PAGE.route,
                            exact: true,
                        },
                    },
                },
                [SCREENS.RIGHT_MODAL.SPLIT_DETAILS]: {
                    screens: {
                        [SCREENS.SPLIT_DETAILS.ROOT]: ROUTES.SPLIT_BILL_DETAILS.route,
                    },
                },
                [SCREENS.RIGHT_MODAL.TASK_DETAILS]: {
                    screens: {
                        [SCREENS.TASK.TITLE]: ROUTES.TASK_TITLE.route,
                        [SCREENS.TASK.ASSIGNEE]: ROUTES.TASK_ASSIGNEE.route,
                    },
                },
                [SCREENS.RIGHT_MODAL.ADD_PERSONAL_BANK_ACCOUNT]: {
                    screens: {
                        [SCREENS.ADD_PERSONAL_BANK_ACCOUNT_ROOT]: ROUTES.BANK_ACCOUNT_PERSONAL,
                    },
                },
                [SCREENS.RIGHT_MODAL.ENABLE_PAYMENTS]: {
                    screens: {
                        [SCREENS.ENABLE_PAYMENTS_ROOT]: ROUTES.ENABLE_PAYMENTS,
                    },
                },
                [SCREENS.RIGHT_MODAL.WALLET_STATEMENT]: {
                    screens: {
                        [SCREENS.WALLET_STATEMENT_ROOT]: ROUTES.WALLET_STATEMENT_WITH_DATE,
                    },
                },
                [SCREENS.RIGHT_MODAL.FLAG_COMMENT]: {
                    screens: {
                        [SCREENS.FLAG_COMMENT_ROOT]: ROUTES.FLAG_COMMENT.route,
                    },
                },
                [SCREENS.RIGHT_MODAL.EDIT_REQUEST]: {
                    screens: {
                        [SCREENS.EDIT_REQUEST.REPORT_FIELD]: {
                            path: ROUTES.EDIT_REPORT_FIELD_REQUEST.route,
                            parse: {
                                fieldID: (fieldID: string) => decodeURIComponent(fieldID),
                            },
                        },
                    },
                },
                [SCREENS.RIGHT_MODAL.SIGN_IN]: {
                    screens: {
                        [SCREENS.SIGN_IN_ROOT]: ROUTES.SIGN_IN_MODAL,
                    },
                },
                [SCREENS.RIGHT_MODAL.REFERRAL]: {
                    screens: {
                        [SCREENS.REFERRAL_DETAILS]: ROUTES.REFERRAL_DETAILS_MODAL.route,
                    },
                },
                [SCREENS.RIGHT_MODAL.TRAVEL]: {
                    screens: {
                        [SCREENS.TRAVEL.MY_TRIPS]: ROUTES.TRAVEL_MY_TRIPS,
                        [SCREENS.TRAVEL.UPGRADE]: ROUTES.TRAVEL_UPGRADE,
                        [SCREENS.TRAVEL.TCS]: ROUTES.TRAVEL_TCS.route,
                        [SCREENS.TRAVEL.TRIP_SUMMARY]: ROUTES.TRAVEL_TRIP_SUMMARY.route,
                        [SCREENS.TRAVEL.TRIP_DETAILS]: {
                            path: ROUTES.TRAVEL_TRIP_DETAILS.route,
                            parse: {
                                reservationIndex: (reservationIndex: string) => parseInt(reservationIndex, 10),
                            },
                        },
                        [SCREENS.TRAVEL.DOMAIN_SELECTOR]: ROUTES.TRAVEL_DOMAIN_SELECTOR,
                        [SCREENS.TRAVEL.DOMAIN_PERMISSION_INFO]: ROUTES.TRAVEL_DOMAIN_PERMISSION_INFO.route,
                        [SCREENS.TRAVEL.PUBLIC_DOMAIN_ERROR]: ROUTES.TRAVEL_PUBLIC_DOMAIN_ERROR,
                        [SCREENS.TRAVEL.WORKSPACE_ADDRESS]: ROUTES.TRAVEL_WORKSPACE_ADDRESS.route,
                    },
                },
                [SCREENS.RIGHT_MODAL.SEARCH_REPORT]: {
                    screens: {
                        [SCREENS.SEARCH.REPORT_RHP]: ROUTES.SEARCH_REPORT.route,
                        [SCREENS.SEARCH.MONEY_REQUEST_REPORT_HOLD_TRANSACTIONS]: ROUTES.SEARCH_MONEY_REQUEST_REPORT_HOLD_TRANSACTIONS.route,
                        [SCREENS.SEARCH.TRANSACTION_HOLD_REASON_RHP]: ROUTES.TRANSACTION_HOLD_REASON_RHP,
                    },
                },
                [SCREENS.RIGHT_MODAL.SEARCH_ADVANCED_FILTERS]: {
                    screens: {
                        [SCREENS.SEARCH.ADVANCED_FILTERS_RHP]: ROUTES.SEARCH_ADVANCED_FILTERS,
                        [SCREENS.SEARCH.ADVANCED_FILTERS_DATE_RHP]: ROUTES.SEARCH_ADVANCED_FILTERS_DATE,
                        [SCREENS.SEARCH.ADVANCED_FILTERS_SUBMITTED_RHP]: ROUTES.SEARCH_ADVANCED_FILTERS_SUBMITTED,
                        [SCREENS.SEARCH.ADVANCED_FILTERS_APPROVED_RHP]: ROUTES.SEARCH_ADVANCED_FILTERS_APPROVED,
                        [SCREENS.SEARCH.ADVANCED_FILTERS_PAID_RHP]: ROUTES.SEARCH_ADVANCED_FILTERS_PAID,
                        [SCREENS.SEARCH.ADVANCED_FILTERS_EXPORTED_RHP]: ROUTES.SEARCH_ADVANCED_FILTERS_EXPORTED,
                        [SCREENS.SEARCH.ADVANCED_FILTERS_POSTED_RHP]: ROUTES.SEARCH_ADVANCED_FILTERS_POSTED,
                        [SCREENS.SEARCH.ADVANCED_FILTERS_CURRENCY_RHP]: ROUTES.SEARCH_ADVANCED_FILTERS_CURRENCY,
                        [SCREENS.SEARCH.ADVANCED_FILTERS_MERCHANT_RHP]: ROUTES.SEARCH_ADVANCED_FILTERS_MERCHANT,
                        [SCREENS.SEARCH.ADVANCED_FILTERS_DESCRIPTION_RHP]: ROUTES.SEARCH_ADVANCED_FILTERS_DESCRIPTION,
                        [SCREENS.SEARCH.ADVANCED_FILTERS_REPORT_ID_RHP]: ROUTES.SEARCH_ADVANCED_FILTERS_REPORT_ID,
                        [SCREENS.SEARCH.ADVANCED_FILTERS_AMOUNT_RHP]: ROUTES.SEARCH_ADVANCED_FILTERS_AMOUNT,
                        [SCREENS.SEARCH.ADVANCED_FILTERS_CATEGORY_RHP]: ROUTES.SEARCH_ADVANCED_FILTERS_CATEGORY,
                        [SCREENS.SEARCH.ADVANCED_FILTERS_KEYWORD_RHP]: ROUTES.SEARCH_ADVANCED_FILTERS_KEYWORD,
                        [SCREENS.SEARCH.ADVANCED_FILTERS_CARD_RHP]: ROUTES.SEARCH_ADVANCED_FILTERS_CARD,
                        [SCREENS.SEARCH.ADVANCED_FILTERS_TAX_RATE_RHP]: ROUTES.SEARCH_ADVANCED_FILTERS_TAX_RATE,
                        [SCREENS.SEARCH.ADVANCED_FILTERS_EXPENSE_TYPE_RHP]: ROUTES.SEARCH_ADVANCED_FILTERS_EXPENSE_TYPE,
                        [SCREENS.SEARCH.ADVANCED_FILTERS_TAG_RHP]: ROUTES.SEARCH_ADVANCED_FILTERS_TAG,
                        [SCREENS.SEARCH.ADVANCED_FILTERS_FROM_RHP]: ROUTES.SEARCH_ADVANCED_FILTERS_FROM,
                        [SCREENS.SEARCH.ADVANCED_FILTERS_TO_RHP]: ROUTES.SEARCH_ADVANCED_FILTERS_TO,
                        [SCREENS.SEARCH.ADVANCED_FILTERS_IN_RHP]: ROUTES.SEARCH_ADVANCED_FILTERS_IN,
<<<<<<< HEAD
                        [SCREENS.SEARCH.ADVANCED_FILTERS_TITLE_RHP]: ROUTES.SEARCH_ADVANCED_FILTERS_TITLE,
                        [SCREENS.SEARCH.ADVANCED_FILTERS_ASSIGNEE_RHP]: ROUTES.SEARCH_ADVANCED_FILTERS_ASSIGNEE,
                        [SCREENS.SEARCH.ADVANCED_FILTERS_CREATED_BY_RHP]: ROUTES.SEARCH_ADVANCED_FILTERS_CREATED_BY,
=======
                        [SCREENS.SEARCH.ADVANCED_FILTERS_BILLABLE_RHP]: ROUTES.SEARCH_ADVANCED_FILTERS_BILLABLE,
                        [SCREENS.SEARCH.ADVANCED_FILTERS_REIMBURSABLE_RHP]: ROUTES.SEARCH_ADVANCED_FILTERS_REIMBURSABLE,
>>>>>>> c8835dcd
                        [SCREENS.SEARCH.ADVANCED_FILTERS_WORKSPACE_RHP]: ROUTES.SEARCH_ADVANCED_FILTERS_WORKSPACE,
                    },
                },
                [SCREENS.RIGHT_MODAL.SEARCH_SAVED_SEARCH]: {
                    screens: {
                        [SCREENS.SEARCH.SAVED_SEARCH_RENAME_RHP]: ROUTES.SEARCH_SAVED_SEARCH_RENAME.route,
                    },
                },
                [SCREENS.RIGHT_MODAL.RESTRICTED_ACTION]: {
                    screens: {
                        [SCREENS.RESTRICTED_ACTION_ROOT]: ROUTES.RESTRICTED_ACTION.route,
                    },
                },
                [SCREENS.RIGHT_MODAL.MISSING_PERSONAL_DETAILS]: {
                    screens: {
                        [SCREENS.MISSING_PERSONAL_DETAILS_ROOT]: ROUTES.MISSING_PERSONAL_DETAILS,
                    },
                },
                [SCREENS.RIGHT_MODAL.DEBUG]: {
                    screens: {
                        [SCREENS.DEBUG.REPORT]: {
                            path: ROUTES.DEBUG_REPORT.route,
                            exact: true,
                            screens: {
                                details: {
                                    path: ROUTES.DEBUG_REPORT_TAB_DETAILS.route,
                                    exact: true,
                                },
                                json: {
                                    path: ROUTES.DEBUG_REPORT_TAB_JSON.route,
                                    exact: true,
                                },
                                actions: {
                                    path: ROUTES.DEBUG_REPORT_TAB_ACTIONS.route,
                                    exact: true,
                                },
                            },
                        },
                        [SCREENS.DEBUG.REPORT_ACTION]: {
                            path: ROUTES.DEBUG_REPORT_ACTION.route,
                            exact: true,
                            screens: {
                                details: {
                                    path: ROUTES.DEBUG_REPORT_ACTION_TAB_DETAILS.route,
                                    exact: true,
                                },
                                json: {
                                    path: ROUTES.DEBUG_REPORT_ACTION_TAB_JSON.route,
                                    exact: true,
                                },
                                preview: {
                                    path: ROUTES.DEBUG_REPORT_ACTION_TAB_PREVIEW.route,
                                    exact: true,
                                },
                            },
                        },
                        [SCREENS.DEBUG.REPORT_ACTION_CREATE]: {
                            path: ROUTES.DEBUG_REPORT_ACTION_CREATE.route,
                            exact: true,
                        },
                        [SCREENS.DEBUG.DETAILS_CONSTANT_PICKER_PAGE]: {
                            path: ROUTES.DETAILS_CONSTANT_PICKER_PAGE.route,
                            exact: true,
                        },
                        [SCREENS.DEBUG.DETAILS_DATE_TIME_PICKER_PAGE]: {
                            path: ROUTES.DETAILS_DATE_TIME_PICKER_PAGE.route,
                            exact: true,
                        },
                        [SCREENS.DEBUG.TRANSACTION]: {
                            path: ROUTES.DEBUG_TRANSACTION.route,
                            exact: true,
                            screens: {
                                details: {
                                    path: ROUTES.DEBUG_TRANSACTION_TAB_DETAILS.route,
                                    exact: true,
                                },
                                json: {
                                    path: ROUTES.DEBUG_TRANSACTION_TAB_JSON.route,
                                    exact: true,
                                },
                                violations: {
                                    path: ROUTES.DEBUG_TRANSACTION_TAB_VIOLATIONS.route,
                                    exact: true,
                                },
                            },
                        },
                        [SCREENS.DEBUG.TRANSACTION_VIOLATION_CREATE]: {
                            path: ROUTES.DEBUG_TRANSACTION_VIOLATION_CREATE.route,
                            exact: true,
                        },
                        [SCREENS.DEBUG.TRANSACTION_VIOLATION]: {
                            path: ROUTES.DEBUG_TRANSACTION_VIOLATION.route,
                            exact: true,
                            screens: {
                                details: {
                                    path: ROUTES.DEBUG_TRANSACTION_VIOLATION_TAB_DETAILS.route,
                                    exact: true,
                                },
                                json: {
                                    path: ROUTES.DEBUG_TRANSACTION_VIOLATION_TAB_JSON.route,
                                    exact: true,
                                },
                            },
                        },
                    },
                },
            },
        },

        [NAVIGATORS.REPORTS_SPLIT_NAVIGATOR]: {
            path: ROUTES.ROOT,
            screens: {
                [SCREENS.HOME]: {
                    path: ROUTES.HOME,
                    exact: true,
                },
                [SCREENS.REPORT]: {
                    path: ROUTES.REPORT_WITH_ID.route,
                    // If params are defined, but reportID is explicitly undefined, we will get the url /r/undefined.
                    // We want to avoid that situation, so we will return an empty string instead.
                    parse: {
                        // eslint-disable-next-line
                        reportID: (reportID: string | undefined) => reportID ?? '',
                    },
                    stringify: {
                        // eslint-disable-next-line
                        reportID: (reportID: string | undefined) => reportID ?? '',
                    },
                },
            },
        },

        [NAVIGATORS.SETTINGS_SPLIT_NAVIGATOR]: {
            screens: {
                [SCREENS.SETTINGS.ROOT]: ROUTES.SETTINGS,
                [SCREENS.SETTINGS.WORKSPACES]: {
                    path: ROUTES.SETTINGS_WORKSPACES.route,
                    exact: true,
                },
                [SCREENS.SETTINGS.PROFILE.ROOT]: {
                    path: ROUTES.SETTINGS_PROFILE.route,
                    exact: true,
                },
                [SCREENS.SETTINGS.SECURITY]: {
                    path: ROUTES.SETTINGS_SECURITY,
                    exact: true,
                },
                [SCREENS.SETTINGS.WALLET.ROOT]: {
                    path: ROUTES.SETTINGS_WALLET,
                    exact: true,
                },
                [SCREENS.SETTINGS.ABOUT]: {
                    path: ROUTES.SETTINGS_ABOUT,
                    exact: true,
                },
                [SCREENS.SETTINGS.TROUBLESHOOT]: {
                    path: ROUTES.SETTINGS_TROUBLESHOOT,
                    exact: true,
                },
                [SCREENS.SETTINGS.SAVE_THE_WORLD]: ROUTES.SETTINGS_SAVE_THE_WORLD,
                [SCREENS.SETTINGS.SUBSCRIPTION.ROOT]: {path: ROUTES.SETTINGS_SUBSCRIPTION.route},
                [SCREENS.SETTINGS.PREFERENCES.ROOT]: {
                    path: ROUTES.SETTINGS_PREFERENCES,
                    // exact: true,
                },
            },
        },

        [NAVIGATORS.WORKSPACE_SPLIT_NAVIGATOR]: {
            // The path given as initialRouteName does not have route params.
            // initialRouteName is not defined in this split navigator because in this case the initial route requires a policyID defined in its route params.
            screens: {
                [SCREENS.WORKSPACE.INITIAL]: {
                    path: ROUTES.WORKSPACE_INITIAL.route,
                },
                [SCREENS.WORKSPACE.PROFILE]: ROUTES.WORKSPACE_OVERVIEW.route,
                [SCREENS.WORKSPACE.EXPENSIFY_CARD]: {
                    path: ROUTES.WORKSPACE_EXPENSIFY_CARD.route,
                },
                [SCREENS.WORKSPACE.COMPANY_CARDS]: {
                    path: ROUTES.WORKSPACE_COMPANY_CARDS.route,
                },
                [SCREENS.WORKSPACE.PER_DIEM]: {
                    path: ROUTES.WORKSPACE_PER_DIEM.route,
                },
                [SCREENS.WORKSPACE.WORKFLOWS]: {
                    path: ROUTES.WORKSPACE_WORKFLOWS.route,
                },
                [SCREENS.WORKSPACE.INVOICES]: {
                    path: ROUTES.WORKSPACE_INVOICES.route,
                },
                [SCREENS.WORKSPACE.MEMBERS]: {
                    path: ROUTES.WORKSPACE_MEMBERS.route,
                },
                [SCREENS.WORKSPACE.ACCOUNTING.ROOT]: {
                    path: ROUTES.POLICY_ACCOUNTING.route,
                },
                [SCREENS.WORKSPACE.CATEGORIES]: {
                    path: ROUTES.WORKSPACE_CATEGORIES.route,
                },
                [SCREENS.WORKSPACE.MORE_FEATURES]: {
                    path: ROUTES.WORKSPACE_MORE_FEATURES.route,
                },
                [SCREENS.WORKSPACE.TAGS]: {
                    path: ROUTES.WORKSPACE_TAGS.route,
                },
                [SCREENS.WORKSPACE.TAXES]: {
                    path: ROUTES.WORKSPACE_TAXES.route,
                },
                [SCREENS.WORKSPACE.REPORT_FIELDS]: {
                    path: ROUTES.WORKSPACE_REPORT_FIELDS.route,
                },
                [SCREENS.WORKSPACE.DISTANCE_RATES]: {
                    path: ROUTES.WORKSPACE_DISTANCE_RATES.route,
                },
                [SCREENS.WORKSPACE.RULES]: {
                    path: ROUTES.WORKSPACE_RULES.route,
                },
            },
        },

        [NAVIGATORS.SEARCH_FULLSCREEN_NAVIGATOR]: {
            screens: {
                [SCREENS.SEARCH.ROOT]: {
                    path: ROUTES.SEARCH_ROOT.route,
                },
                [SCREENS.SEARCH.MONEY_REQUEST_REPORT]: {
                    path: ROUTES.SEARCH_MONEY_REQUEST_REPORT.route,
                },
            },
        },
        [NAVIGATORS.SHARE_MODAL_NAVIGATOR]: {
            initialRouteName: SCREENS.SHARE.ROOT,
            screens: {
                [SCREENS.SHARE.ROOT]: {path: ROUTES.SHARE_ROOT},
                [SCREENS.SHARE.SHARE_DETAILS]: {path: ROUTES.SHARE_DETAILS.route},
                [SCREENS.SHARE.SUBMIT_DETAILS]: {path: ROUTES.SHARE_SUBMIT_DETAILS.route},
            },
        },
    },
};

const normalizedConfigs = Object.keys(config.screens)
    .map((key) =>
        createNormalizedConfigs(
            key,
            config.screens,
            [],
            config.initialRouteName
                ? [
                      {
                          initialRouteName: config.initialRouteName,
                          parentScreens: [],
                      },
                  ]
                : [],
            [],
        ),
    )
    .flat()
    .reduce((acc, route) => {
        acc[route.screen as Screen] = route;
        return acc;
    }, {} as Record<Screen, RouteConfig>);

export {normalizedConfigs, config};<|MERGE_RESOLUTION|>--- conflicted
+++ resolved
@@ -1431,14 +1431,11 @@
                         [SCREENS.SEARCH.ADVANCED_FILTERS_FROM_RHP]: ROUTES.SEARCH_ADVANCED_FILTERS_FROM,
                         [SCREENS.SEARCH.ADVANCED_FILTERS_TO_RHP]: ROUTES.SEARCH_ADVANCED_FILTERS_TO,
                         [SCREENS.SEARCH.ADVANCED_FILTERS_IN_RHP]: ROUTES.SEARCH_ADVANCED_FILTERS_IN,
-<<<<<<< HEAD
                         [SCREENS.SEARCH.ADVANCED_FILTERS_TITLE_RHP]: ROUTES.SEARCH_ADVANCED_FILTERS_TITLE,
                         [SCREENS.SEARCH.ADVANCED_FILTERS_ASSIGNEE_RHP]: ROUTES.SEARCH_ADVANCED_FILTERS_ASSIGNEE,
                         [SCREENS.SEARCH.ADVANCED_FILTERS_CREATED_BY_RHP]: ROUTES.SEARCH_ADVANCED_FILTERS_CREATED_BY,
-=======
                         [SCREENS.SEARCH.ADVANCED_FILTERS_BILLABLE_RHP]: ROUTES.SEARCH_ADVANCED_FILTERS_BILLABLE,
                         [SCREENS.SEARCH.ADVANCED_FILTERS_REIMBURSABLE_RHP]: ROUTES.SEARCH_ADVANCED_FILTERS_REIMBURSABLE,
->>>>>>> c8835dcd
                         [SCREENS.SEARCH.ADVANCED_FILTERS_WORKSPACE_RHP]: ROUTES.SEARCH_ADVANCED_FILTERS_WORKSPACE,
                     },
                 },
