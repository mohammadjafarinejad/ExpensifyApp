--- conflicted
+++ resolved
@@ -1431,13 +1431,10 @@
                         [SCREENS.SEARCH.ADVANCED_FILTERS_FROM_RHP]: ROUTES.SEARCH_ADVANCED_FILTERS_FROM,
                         [SCREENS.SEARCH.ADVANCED_FILTERS_TO_RHP]: ROUTES.SEARCH_ADVANCED_FILTERS_TO,
                         [SCREENS.SEARCH.ADVANCED_FILTERS_IN_RHP]: ROUTES.SEARCH_ADVANCED_FILTERS_IN,
-<<<<<<< HEAD
                         [SCREENS.SEARCH.ADVANCED_FILTERS_TITLE_RHP]: ROUTES.SEARCH_ADVANCED_FILTERS_TITLE,
                         [SCREENS.SEARCH.ADVANCED_FILTERS_ASSIGNEE_RHP]: ROUTES.SEARCH_ADVANCED_FILTERS_ASSIGNEE,
                         [SCREENS.SEARCH.ADVANCED_FILTERS_CREATED_BY_RHP]: ROUTES.SEARCH_ADVANCED_FILTERS_CREATED_BY,
-=======
                         [SCREENS.SEARCH.ADVANCED_FILTERS_WORKSPACE_RHP]: ROUTES.SEARCH_ADVANCED_FILTERS_WORKSPACE,
->>>>>>> ced3ba84
                     },
                 },
                 [SCREENS.RIGHT_MODAL.SEARCH_SAVED_SEARCH]: {
