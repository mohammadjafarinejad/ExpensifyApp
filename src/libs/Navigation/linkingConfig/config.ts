/* eslint-disable @typescript-eslint/naming-convention */
import type {LinkingOptions} from '@react-navigation/native';
import type {RootStackParamList} from '@navigation/types';
import NAVIGATORS from '@src/NAVIGATORS';
import ROUTES from '@src/ROUTES';
import SCREENS from '@src/SCREENS';

// Moved to a separate file to avoid cyclic dependencies.
const config: LinkingOptions<RootStackParamList>['config'] = {
    initialRouteName: NAVIGATORS.BOTTOM_TAB_NAVIGATOR,
    screens: {
        // Main Routes
        [SCREENS.VALIDATE_LOGIN]: ROUTES.VALIDATE_LOGIN,
        [SCREENS.UNLINK_LOGIN]: ROUTES.UNLINK_LOGIN,
        [SCREENS.TRANSITION_BETWEEN_APPS]: ROUTES.TRANSITION_BETWEEN_APPS,
        [SCREENS.CONCIERGE]: ROUTES.CONCIERGE,
        [SCREENS.SIGN_IN_WITH_APPLE_DESKTOP]: ROUTES.APPLE_SIGN_IN,
        [SCREENS.SIGN_IN_WITH_GOOGLE_DESKTOP]: ROUTES.GOOGLE_SIGN_IN,
        [SCREENS.SAML_SIGN_IN]: ROUTES.SAML_SIGN_IN,
        [SCREENS.DESKTOP_SIGN_IN_REDIRECT]: ROUTES.DESKTOP_SIGN_IN_REDIRECT,
        [SCREENS.REPORT_ATTACHMENTS]: ROUTES.REPORT_ATTACHMENTS.route,
        [SCREENS.PROFILE_AVATAR]: ROUTES.PROFILE_AVATAR.route,
        [SCREENS.WORKSPACE_AVATAR]: ROUTES.WORKSPACE_AVATAR.route,
        [SCREENS.REPORT_AVATAR]: ROUTES.REPORT_AVATAR.route,
<<<<<<< HEAD
        [SCREENS.TRANSACTION_RECEIPT]: ROUTES.TRANSACTION_RECEIPT.route,
=======
        [SCREENS.WORKSPACE_JOIN_USER]: ROUTES.WORKSPACE_JOIN_USER.route,
>>>>>>> 86a99042

        // Sidebar
        [NAVIGATORS.BOTTOM_TAB_NAVIGATOR]: {
            path: ROUTES.ROOT,
            initialRouteName: SCREENS.HOME,
            screens: {
                [SCREENS.HOME]: ROUTES.HOME,
                [SCREENS.ALL_SETTINGS]: ROUTES.ALL_SETTINGS,
                [SCREENS.WORKSPACE.INITIAL]: {
                    path: ROUTES.WORKSPACE_INITIAL.route,
                    exact: true,
                },
            },
        },

        [NAVIGATORS.CENTRAL_PANE_NAVIGATOR]: {
            screens: {
                [SCREENS.REPORT]: ROUTES.REPORT_WITH_ID.route,

                [SCREENS.SETTINGS.WORKSPACES]: ROUTES.SETTINGS_WORKSPACES,
                [SCREENS.WORKSPACE.PROFILE]: ROUTES.WORKSPACE_PROFILE.route,
                [SCREENS.WORKSPACE.CARD]: {
                    path: ROUTES.WORKSPACE_CARD.route,
                },
                [SCREENS.WORKSPACE.WORKFLOWS]: {
                    path: ROUTES.WORKSPACE_WORKFLOWS.route,
                },
                [SCREENS.WORKSPACE.REIMBURSE]: {
                    path: ROUTES.WORKSPACE_REIMBURSE.route,
                },
                [SCREENS.WORKSPACE.BILLS]: {
                    path: ROUTES.WORKSPACE_BILLS.route,
                },
                [SCREENS.WORKSPACE.INVOICES]: {
                    path: ROUTES.WORKSPACE_INVOICES.route,
                },
                [SCREENS.WORKSPACE.TRAVEL]: {
                    path: ROUTES.WORKSPACE_TRAVEL.route,
                },
                [SCREENS.WORKSPACE.MEMBERS]: {
                    path: ROUTES.WORKSPACE_MEMBERS.route,
                },
                [SCREENS.WORKSPACE.CATEGORIES]: {
                    path: ROUTES.WORKSPACE_CATEGORIES.route,
                },
                [SCREENS.WORKSPACE.TAGS]: {
                    path: ROUTES.WORKSPACE_TAGS.route,
                },
            },
        },
        [SCREENS.NOT_FOUND]: '*',
        [NAVIGATORS.LEFT_MODAL_NAVIGATOR]: {
            screens: {
                [SCREENS.LEFT_MODAL.SEARCH]: {
                    screens: {
                        [SCREENS.SEARCH_ROOT]: ROUTES.SEARCH,
                    },
                },
                [SCREENS.LEFT_MODAL.WORKSPACE_SWITCHER]: {
                    screens: {
                        [SCREENS.WORKSPACE_SWITCHER.ROOT]: {
                            path: ROUTES.WORKSPACE_SWITCHER,
                        },
                    },
                },
            },
        },
        [NAVIGATORS.RIGHT_MODAL_NAVIGATOR]: {
            screens: {
                [SCREENS.RIGHT_MODAL.SETTINGS]: {
                    screens: {
                        [SCREENS.SETTINGS.PREFERENCES.PRIORITY_MODE]: {
                            path: ROUTES.SETTINGS_PRIORITY_MODE,
                            exact: true,
                        },
                        [SCREENS.SETTINGS.PREFERENCES.LANGUAGE]: {
                            path: ROUTES.SETTINGS_LANGUAGE,
                            exact: true,
                        },
                        [SCREENS.SETTINGS.PREFERENCES.THEME]: {
                            path: ROUTES.SETTINGS_THEME,
                            exact: true,
                        },
                        [SCREENS.SETTINGS.CLOSE]: {
                            path: ROUTES.SETTINGS_CLOSE,
                            exact: true,
                        },
                        [SCREENS.SETTINGS.WALLET.DOMAIN_CARD]: {
                            path: ROUTES.SETTINGS_WALLET_DOMAINCARD.route,
                            exact: true,
                        },
                        [SCREENS.SETTINGS.WALLET.REPORT_VIRTUAL_CARD_FRAUD]: {
                            path: ROUTES.SETTINGS_REPORT_FRAUD.route,
                            exact: true,
                        },
                        [SCREENS.SETTINGS.WALLET.CARD_GET_PHYSICAL.NAME]: {
                            path: ROUTES.SETTINGS_WALLET_CARD_GET_PHYSICAL_NAME.route,
                            exact: true,
                        },
                        [SCREENS.SETTINGS.WALLET.CARD_GET_PHYSICAL.PHONE]: {
                            path: ROUTES.SETTINGS_WALLET_CARD_GET_PHYSICAL_PHONE.route,
                            exact: true,
                        },
                        [SCREENS.SETTINGS.WALLET.CARD_GET_PHYSICAL.ADDRESS]: {
                            path: ROUTES.SETTINGS_WALLET_CARD_GET_PHYSICAL_ADDRESS.route,
                            exact: true,
                        },
                        [SCREENS.SETTINGS.WALLET.CARD_GET_PHYSICAL.CONFIRM]: {
                            path: ROUTES.SETTINGS_WALLET_CARD_GET_PHYSICAL_CONFIRM.route,
                            exact: true,
                        },
                        [SCREENS.SETTINGS.WALLET.ENABLE_PAYMENTS]: {
                            path: ROUTES.SETTINGS_ENABLE_PAYMENTS,
                            exact: true,
                        },
                        [SCREENS.SETTINGS.WALLET.TRANSFER_BALANCE]: {
                            path: ROUTES.SETTINGS_WALLET_TRANSFER_BALANCE,
                            exact: true,
                        },
                        [SCREENS.SETTINGS.WALLET.CHOOSE_TRANSFER_ACCOUNT]: {
                            path: ROUTES.SETTINGS_WALLET_CHOOSE_TRANSFER_ACCOUNT,
                            exact: true,
                        },
                        [SCREENS.SETTINGS.REPORT_CARD_LOST_OR_DAMAGED]: {
                            path: ROUTES.SETTINGS_WALLET_REPORT_CARD_LOST_OR_DAMAGED.route,
                            exact: true,
                        },
                        [SCREENS.SETTINGS.WALLET.CARD_ACTIVATE]: {
                            path: ROUTES.SETTINGS_WALLET_CARD_ACTIVATE.route,
                            exact: true,
                        },
                        [SCREENS.SETTINGS.WALLET.CARDS_DIGITAL_DETAILS_UPDATE_ADDRESS]: {
                            path: ROUTES.SETTINGS_WALLET_CARD_DIGITAL_DETAILS_UPDATE_ADDRESS.route,
                            exact: true,
                        },
                        [SCREENS.SETTINGS.ADD_DEBIT_CARD]: {
                            path: ROUTES.SETTINGS_ADD_DEBIT_CARD,
                            exact: true,
                        },
                        [SCREENS.SETTINGS.ADD_BANK_ACCOUNT]: {
                            path: ROUTES.SETTINGS_ADD_BANK_ACCOUNT,
                            exact: true,
                        },
                        [SCREENS.SETTINGS.PROFILE.PRONOUNS]: {
                            path: ROUTES.SETTINGS_PRONOUNS,
                            exact: true,
                        },
                        [SCREENS.SETTINGS.PROFILE.DISPLAY_NAME]: {
                            path: ROUTES.SETTINGS_DISPLAY_NAME,
                            exact: true,
                        },
                        [SCREENS.SETTINGS.PROFILE.TIMEZONE]: {
                            path: ROUTES.SETTINGS_TIMEZONE,
                            exact: true,
                        },
                        [SCREENS.SETTINGS.PROFILE.TIMEZONE_SELECT]: {
                            path: ROUTES.SETTINGS_TIMEZONE_SELECT,
                            exact: true,
                        },
                        [SCREENS.SETTINGS.APP_DOWNLOAD_LINKS]: {
                            path: ROUTES.SETTINGS_APP_DOWNLOAD_LINKS,
                            exact: true,
                        },
                        [SCREENS.SETTINGS.TROUBLESHOOT]: {
                            path: ROUTES.SETTINGS_TROUBLESHOOT,
                            exact: true,
                        },
                        [SCREENS.SETTINGS.CONSOLE]: {
                            path: ROUTES.SETTINGS_CONSOLE,
                            exact: true,
                        },
                        [SCREENS.SETTINGS.SHARE_LOG]: ROUTES.SETTINGS_SHARE_LOG.route,
                        [SCREENS.SETTINGS.PROFILE.CONTACT_METHODS]: {
                            path: ROUTES.SETTINGS_CONTACT_METHODS.route,
                            exact: true,
                        },
                        [SCREENS.SETTINGS.PROFILE.CONTACT_METHOD_DETAILS]: {
                            path: ROUTES.SETTINGS_CONTACT_METHOD_DETAILS.route,
                        },
                        [SCREENS.SETTINGS.PROFILE.NEW_CONTACT_METHOD]: {
                            path: ROUTES.SETTINGS_NEW_CONTACT_METHOD.route,
                            exact: true,
                        },
                        [SCREENS.SETTINGS.PROFILE.LEGAL_NAME]: {
                            path: ROUTES.SETTINGS_LEGAL_NAME,
                            exact: true,
                        },
                        [SCREENS.SETTINGS.PROFILE.DATE_OF_BIRTH]: {
                            path: ROUTES.SETTINGS_DATE_OF_BIRTH,
                            exact: true,
                        },
                        [SCREENS.SETTINGS.PROFILE.ADDRESS]: {
                            path: ROUTES.SETTINGS_ADDRESS,
                            exact: true,
                        },
                        [SCREENS.SETTINGS.PROFILE.ADDRESS_COUNTRY]: {
                            path: ROUTES.SETTINGS_ADDRESS_COUNTRY.route,
                            exact: true,
                        },
                        [SCREENS.SETTINGS.TWO_FACTOR_AUTH]: {
                            path: ROUTES.SETTINGS_2FA.route,
                            exact: true,
                        },
                        [SCREENS.SETTINGS.PROFILE.STATUS]: {
                            path: ROUTES.SETTINGS_STATUS,
                            exact: true,
                        },
                        [SCREENS.SETTINGS.PROFILE.STATUS_CLEAR_AFTER]: {
                            path: ROUTES.SETTINGS_STATUS_CLEAR_AFTER,
                        },
                        [SCREENS.SETTINGS.PROFILE.STATUS_CLEAR_AFTER_DATE]: {
                            path: ROUTES.SETTINGS_STATUS_CLEAR_AFTER_DATE,
                        },
                        [SCREENS.SETTINGS.PROFILE.STATUS_CLEAR_AFTER_TIME]: {
                            path: ROUTES.SETTINGS_STATUS_CLEAR_AFTER_TIME,
                        },
                        [SCREENS.WORKSPACE.CURRENCY]: {
                            path: ROUTES.WORKSPACE_PROFILE_CURRENCY.route,
                        },
                        [SCREENS.WORKSPACE.DESCRIPTION]: {
                            path: ROUTES.WORKSPACE_PROFILE_DESCRIPTION.route,
                        },
                        [SCREENS.WORKSPACE.WORKFLOWS_AUTO_REPORTING_FREQUENCY]: {
                            path: ROUTES.WORKSPACE_WORKFLOWS_AUTOREPORTING_FREQUENCY.route,
                        },
                        [SCREENS.WORKSPACE.WORKFLOWS_AUTO_REPORTING_MONTHLY_OFFSET]: {
                            path: ROUTES.WORKSPACE_WORKFLOWS_AUTOREPORTING_MONTHLY_OFFSET.route,
                        },
                        [SCREENS.WORKSPACE.SHARE]: {
                            path: ROUTES.WORKSPACE_PROFILE_SHARE.route,
                        },
                        [SCREENS.WORKSPACE.RATE_AND_UNIT]: {
                            path: ROUTES.WORKSPACE_RATE_AND_UNIT.route,
                        },
                        [SCREENS.WORKSPACE.RATE_AND_UNIT_RATE]: {
                            path: ROUTES.WORKSPACE_RATE_AND_UNIT_RATE.route,
                        },
                        [SCREENS.WORKSPACE.RATE_AND_UNIT_UNIT]: {
                            path: ROUTES.WORKSPACE_RATE_AND_UNIT_UNIT.route,
                        },
                        [SCREENS.WORKSPACE.INVITE]: {
                            path: ROUTES.WORKSPACE_INVITE.route,
                        },
                        [SCREENS.WORKSPACE.WORKFLOWS_APPROVER]: {
                            path: ROUTES.WORKSPACE_WORKFLOWS_APPROVER.route,
                        },
                        [SCREENS.WORKSPACE.INVITE_MESSAGE]: {
                            path: ROUTES.WORKSPACE_INVITE_MESSAGE.route,
                        },
                        [SCREENS.WORKSPACE.CATEGORY_SETTINGS]: {
                            path: ROUTES.WORKSPACE_CATEGORY_SETTINGS.route,
                            parse: {
                                categoryName: (categoryName: string) => decodeURI(categoryName),
                            },
                        },
                        [SCREENS.WORKSPACE.CATEGORIES_SETTINGS]: {
                            path: ROUTES.WORKSPACE_CATEGORIES_SETTINGS.route,
                        },
                        [SCREENS.WORKSPACE.MEMBER_DETAILS]: {
                            path: ROUTES.WORKSPACE_MEMBER_DETAILS.route,
                        },
                        [SCREENS.WORKSPACE.MEMBER_DETAILS_ROLE_SELECTION]: {
                            path: ROUTES.WORKSPACE_MEMBER_ROLE_SELECTION.route,
                        },
                        [SCREENS.WORKSPACE.CATEGORY_CREATE]: {
                            path: ROUTES.WORKSPACE_CATEGORY_CREATE.route,
                        },
                        [SCREENS.REIMBURSEMENT_ACCOUNT]: {
                            path: ROUTES.BANK_ACCOUNT_WITH_STEP_TO_OPEN.route,
                            exact: true,
                        },
                        [SCREENS.GET_ASSISTANCE]: {
                            path: ROUTES.GET_ASSISTANCE.route,
                        },
                        [SCREENS.KEYBOARD_SHORTCUTS]: {
                            path: ROUTES.KEYBOARD_SHORTCUTS,
                        },
                        [SCREENS.WORKSPACE.NAME]: ROUTES.WORKSPACE_PROFILE_NAME.route,
                        [SCREENS.SETTINGS.SHARE_CODE]: {
                            path: ROUTES.SETTINGS_SHARE_CODE,
                        },
                        [SCREENS.SETTINGS.EXIT_SURVEY.REASON]: {
                            path: ROUTES.SETTINGS_EXIT_SURVEY_REASON,
                        },
                        [SCREENS.SETTINGS.EXIT_SURVEY.RESPONSE]: {
                            path: ROUTES.SETTINGS_EXIT_SURVEY_RESPONSE.route,
                        },
                        [SCREENS.SETTINGS.EXIT_SURVEY.CONFIRM]: {
                            path: ROUTES.SETTINGS_EXIT_SURVEY_CONFIRM.route,
                        },
                    },
                },
                [SCREENS.RIGHT_MODAL.PRIVATE_NOTES]: {
                    screens: {
                        [SCREENS.PRIVATE_NOTES.LIST]: ROUTES.PRIVATE_NOTES_LIST.route,
                        [SCREENS.PRIVATE_NOTES.EDIT]: ROUTES.PRIVATE_NOTES_EDIT.route,
                    },
                },
                [SCREENS.RIGHT_MODAL.REPORT_DETAILS]: {
                    screens: {
                        [SCREENS.REPORT_DETAILS.ROOT]: ROUTES.REPORT_WITH_ID_DETAILS.route,
                        [SCREENS.REPORT_DETAILS.SHARE_CODE]: ROUTES.REPORT_WITH_ID_DETAILS_SHARE_CODE.route,
                    },
                },
                [SCREENS.RIGHT_MODAL.REPORT_SETTINGS]: {
                    screens: {
                        [SCREENS.REPORT_SETTINGS.ROOT]: {
                            path: ROUTES.REPORT_SETTINGS.route,
                        },
                        [SCREENS.REPORT_SETTINGS.ROOM_NAME]: {
                            path: ROUTES.REPORT_SETTINGS_ROOM_NAME.route,
                        },
                        [SCREENS.REPORT_SETTINGS.NOTIFICATION_PREFERENCES]: {
                            path: ROUTES.REPORT_SETTINGS_NOTIFICATION_PREFERENCES.route,
                        },
                        [SCREENS.REPORT_SETTINGS.WRITE_CAPABILITY]: {
                            path: ROUTES.REPORT_SETTINGS_WRITE_CAPABILITY.route,
                        },
                        [SCREENS.REPORT_SETTINGS.VISIBILITY]: {
                            path: ROUTES.REPORT_SETTINGS_VISIBILITY.route,
                        },
                    },
                },
                [SCREENS.RIGHT_MODAL.REPORT_DESCRIPTION]: {
                    screens: {
                        [SCREENS.REPORT_DESCRIPTION_ROOT]: ROUTES.REPORT_DESCRIPTION.route,
                    },
                },
                [SCREENS.RIGHT_MODAL.NEW_CHAT]: {
                    screens: {
                        [SCREENS.NEW_CHAT.ROOT]: {
                            path: ROUTES.NEW,
                            exact: true,
                            screens: {
                                [SCREENS.NEW_CHAT.NEW_CHAT]: {
                                    path: ROUTES.NEW_CHAT,
                                    exact: true,
                                },
                                [SCREENS.NEW_CHAT.NEW_ROOM]: {
                                    path: ROUTES.NEW_ROOM,
                                    exact: true,
                                },
                            },
                        },
                    },
                },
                [SCREENS.RIGHT_MODAL.NEW_TASK]: {
                    screens: {
                        [SCREENS.NEW_TASK.ROOT]: ROUTES.NEW_TASK,
                        [SCREENS.NEW_TASK.TASK_ASSIGNEE_SELECTOR]: ROUTES.NEW_TASK_ASSIGNEE,
                        [SCREENS.NEW_TASK.TASK_SHARE_DESTINATION_SELECTOR]: ROUTES.NEW_TASK_SHARE_DESTINATION,
                        [SCREENS.NEW_TASK.DETAILS]: ROUTES.NEW_TASK_DETAILS,
                        [SCREENS.NEW_TASK.TITLE]: ROUTES.NEW_TASK_TITLE,
                        [SCREENS.NEW_TASK.DESCRIPTION]: ROUTES.NEW_TASK_DESCRIPTION,
                    },
                },
                [SCREENS.RIGHT_MODAL.ONBOARD_ENGAGEMENT]: {
                    screens: {
                        [SCREENS.ONBOARD_ENGAGEMENT.ROOT]: ROUTES.ONBOARD,
                        [SCREENS.ONBOARD_ENGAGEMENT.MANAGE_TEAMS_EXPENSES]: ROUTES.ONBOARD_MANAGE_EXPENSES,
                        [SCREENS.ONBOARD_ENGAGEMENT.EXPENSIFY_CLASSIC]: ROUTES.ONBOARD_EXPENSIFY_CLASSIC,
                    },
                },
                [SCREENS.RIGHT_MODAL.TEACHERS_UNITE]: {
                    screens: {
                        [SCREENS.SAVE_THE_WORLD.ROOT]: ROUTES.TEACHERS_UNITE,
                        [SCREENS.I_KNOW_A_TEACHER]: ROUTES.I_KNOW_A_TEACHER,
                        [SCREENS.INTRO_SCHOOL_PRINCIPAL]: ROUTES.INTRO_SCHOOL_PRINCIPAL,
                        [SCREENS.I_AM_A_TEACHER]: ROUTES.I_AM_A_TEACHER,
                    },
                },
                [SCREENS.RIGHT_MODAL.DETAILS]: {
                    screens: {
                        [SCREENS.DETAILS_ROOT]: ROUTES.DETAILS.route,
                    },
                },
                [SCREENS.RIGHT_MODAL.PROFILE]: {
                    screens: {
                        [SCREENS.PROFILE_ROOT]: ROUTES.PROFILE.route,
                    },
                },
                [SCREENS.RIGHT_MODAL.PARTICIPANTS]: {
                    screens: {
                        [SCREENS.REPORT_PARTICIPANTS_ROOT]: ROUTES.REPORT_PARTICIPANTS.route,
                    },
                },
                [SCREENS.RIGHT_MODAL.ROOM_INVITE]: {
                    screens: {
                        [SCREENS.ROOM_INVITE_ROOT]: ROUTES.ROOM_INVITE.route,
                    },
                },
                [SCREENS.RIGHT_MODAL.ROOM_MEMBERS]: {
                    screens: {
                        [SCREENS.ROOM_MEMBERS_ROOT]: ROUTES.ROOM_MEMBERS.route,
                    },
                },
                [SCREENS.RIGHT_MODAL.MONEY_REQUEST]: {
                    screens: {
                        [SCREENS.MONEY_REQUEST.START]: ROUTES.MONEY_REQUEST_START.route,
                        [SCREENS.MONEY_REQUEST.CREATE]: {
                            path: ROUTES.MONEY_REQUEST_CREATE.route,
                            exact: true,
                            screens: {
                                distance: {
                                    path: ROUTES.MONEY_REQUEST_CREATE_TAB_DISTANCE.route,
                                    exact: true,
                                },
                                manual: {
                                    path: ROUTES.MONEY_REQUEST_CREATE_TAB_MANUAL.route,
                                    exact: true,
                                },
                                scan: {
                                    path: ROUTES.MONEY_REQUEST_CREATE_TAB_SCAN.route,
                                    exact: true,
                                },
                            },
                        },
                        [SCREENS.MONEY_REQUEST.STEP_AMOUNT]: ROUTES.MONEY_REQUEST_STEP_AMOUNT.route,
                        [SCREENS.MONEY_REQUEST.STEP_CATEGORY]: ROUTES.MONEY_REQUEST_STEP_CATEGORY.route,
                        [SCREENS.MONEY_REQUEST.STEP_CONFIRMATION]: ROUTES.MONEY_REQUEST_STEP_CONFIRMATION.route,
                        [SCREENS.MONEY_REQUEST.STEP_CURRENCY]: ROUTES.MONEY_REQUEST_STEP_CURRENCY.route,
                        [SCREENS.MONEY_REQUEST.STEP_DATE]: ROUTES.MONEY_REQUEST_STEP_DATE.route,
                        [SCREENS.MONEY_REQUEST.STEP_DESCRIPTION]: ROUTES.MONEY_REQUEST_STEP_DESCRIPTION.route,
                        [SCREENS.MONEY_REQUEST.STEP_DISTANCE]: ROUTES.MONEY_REQUEST_STEP_DISTANCE.route,
                        [SCREENS.MONEY_REQUEST.HOLD]: ROUTES.MONEY_REQUEST_HOLD_REASON.route,
                        [SCREENS.MONEY_REQUEST.STEP_MERCHANT]: ROUTES.MONEY_REQUEST_STEP_MERCHANT.route,
                        [SCREENS.MONEY_REQUEST.STEP_PARTICIPANTS]: ROUTES.MONEY_REQUEST_STEP_PARTICIPANTS.route,
                        [SCREENS.MONEY_REQUEST.STEP_SCAN]: ROUTES.MONEY_REQUEST_STEP_SCAN.route,
                        [SCREENS.MONEY_REQUEST.STEP_TAG]: ROUTES.MONEY_REQUEST_STEP_TAG.route,
                        [SCREENS.MONEY_REQUEST.STEP_WAYPOINT]: ROUTES.MONEY_REQUEST_STEP_WAYPOINT.route,
                        [SCREENS.MONEY_REQUEST.ROOT]: {
                            path: ROUTES.MONEY_REQUEST.route,
                            exact: true,
                            screens: {
                                [SCREENS.MONEY_REQUEST.MANUAL_TAB]: {
                                    path: ROUTES.MONEY_REQUEST_MANUAL_TAB,
                                    exact: true,
                                },
                                [SCREENS.MONEY_REQUEST.SCAN_TAB]: {
                                    path: ROUTES.MONEY_REQUEST_SCAN_TAB,
                                    exact: true,
                                },
                                [SCREENS.MONEY_REQUEST.DISTANCE_TAB]: {
                                    path: ROUTES.MONEY_REQUEST_DISTANCE_TAB.route,
                                    exact: true,
                                },
                            },
                        },
                        [SCREENS.MONEY_REQUEST.AMOUNT]: ROUTES.MONEY_REQUEST_AMOUNT.route,
                        [SCREENS.MONEY_REQUEST.STEP_TAX_AMOUNT]: ROUTES.MONEY_REQUEST_STEP_TAX_AMOUNT.route,
                        [SCREENS.MONEY_REQUEST.STEP_TAX_RATE]: ROUTES.MONEY_REQUEST_STEP_TAX_RATE.route,
                        [SCREENS.MONEY_REQUEST.PARTICIPANTS]: ROUTES.MONEY_REQUEST_PARTICIPANTS.route,
                        [SCREENS.MONEY_REQUEST.CONFIRMATION]: ROUTES.MONEY_REQUEST_CONFIRMATION.route,
                        [SCREENS.MONEY_REQUEST.CURRENCY]: ROUTES.MONEY_REQUEST_CURRENCY.route,
                        [SCREENS.MONEY_REQUEST.RECEIPT]: ROUTES.MONEY_REQUEST_RECEIPT.route,
                        [SCREENS.MONEY_REQUEST.DISTANCE]: ROUTES.MONEY_REQUEST_DISTANCE.route,
                        [SCREENS.IOU_SEND.ENABLE_PAYMENTS]: ROUTES.IOU_SEND_ENABLE_PAYMENTS,
                        [SCREENS.IOU_SEND.ADD_BANK_ACCOUNT]: ROUTES.IOU_SEND_ADD_BANK_ACCOUNT,
                        [SCREENS.IOU_SEND.ADD_DEBIT_CARD]: ROUTES.IOU_SEND_ADD_DEBIT_CARD,
                    },
                },
                [SCREENS.RIGHT_MODAL.SPLIT_DETAILS]: {
                    screens: {
                        [SCREENS.SPLIT_DETAILS.ROOT]: ROUTES.SPLIT_BILL_DETAILS.route,
                        [SCREENS.SPLIT_DETAILS.EDIT_REQUEST]: ROUTES.EDIT_SPLIT_BILL.route,
                        [SCREENS.SPLIT_DETAILS.EDIT_CURRENCY]: ROUTES.EDIT_SPLIT_BILL_CURRENCY.route,
                    },
                },
                [SCREENS.RIGHT_MODAL.TASK_DETAILS]: {
                    screens: {
                        [SCREENS.TASK.TITLE]: ROUTES.TASK_TITLE.route,
                        [SCREENS.TASK.ASSIGNEE]: ROUTES.TASK_ASSIGNEE.route,
                    },
                },
                [SCREENS.RIGHT_MODAL.ADD_PERSONAL_BANK_ACCOUNT]: {
                    screens: {
                        [SCREENS.ADD_PERSONAL_BANK_ACCOUNT_ROOT]: ROUTES.BANK_ACCOUNT_PERSONAL,
                    },
                },
                [SCREENS.RIGHT_MODAL.ENABLE_PAYMENTS]: {
                    screens: {
                        [SCREENS.ENABLE_PAYMENTS_ROOT]: ROUTES.ENABLE_PAYMENTS,
                    },
                },
                [SCREENS.RIGHT_MODAL.WALLET_STATEMENT]: {
                    screens: {
                        [SCREENS.WALLET_STATEMENT_ROOT]: ROUTES.WALLET_STATEMENT_WITH_DATE,
                    },
                },
                [SCREENS.RIGHT_MODAL.FLAG_COMMENT]: {
                    screens: {
                        [SCREENS.FLAG_COMMENT_ROOT]: ROUTES.FLAG_COMMENT.route,
                    },
                },
                [SCREENS.RIGHT_MODAL.EDIT_REQUEST]: {
                    screens: {
                        [SCREENS.EDIT_REQUEST.ROOT]: ROUTES.EDIT_REQUEST.route,
                        [SCREENS.EDIT_REQUEST.CURRENCY]: ROUTES.EDIT_CURRENCY_REQUEST.route,
                        [SCREENS.EDIT_REQUEST.REPORT_FIELD]: ROUTES.EDIT_REPORT_FIELD_REQUEST.route,
                    },
                },
                [SCREENS.RIGHT_MODAL.SIGN_IN]: {
                    screens: {
                        [SCREENS.SIGN_IN_ROOT]: ROUTES.SIGN_IN_MODAL,
                    },
                },
                [SCREENS.RIGHT_MODAL.REFERRAL]: {
                    screens: {
                        [SCREENS.REFERRAL_DETAILS]: ROUTES.REFERRAL_DETAILS_MODAL.route,
                    },
                },
                [SCREENS.RIGHT_MODAL.PROCESS_MONEY_REQUEST_HOLD]: {
                    screens: {
                        [SCREENS.PROCESS_MONEY_REQUEST_HOLD_ROOT]: ROUTES.PROCESS_MONEY_REQUEST_HOLD,
                    },
                },
            },
        },

        [NAVIGATORS.FULL_SCREEN_NAVIGATOR]: {
            screens: {
                [SCREENS.SETTINGS.ROOT]: {
                    path: ROUTES.SETTINGS,
                },
                [SCREENS.SETTINGS_CENTRAL_PANE]: {
                    screens: {
                        [SCREENS.SETTINGS.PROFILE.ROOT]: {
                            path: ROUTES.SETTINGS_PROFILE,
                            exact: true,
                        },
                        [SCREENS.SETTINGS.PREFERENCES.ROOT]: {
                            path: ROUTES.SETTINGS_PREFERENCES,
                            exact: true,
                        },
                        [SCREENS.SETTINGS.SECURITY]: {
                            path: ROUTES.SETTINGS_SECURITY,
                            exact: true,
                        },
                        [SCREENS.SETTINGS.WALLET.ROOT]: {
                            path: ROUTES.SETTINGS_WALLET,
                            exact: true,
                        },
                        [SCREENS.SETTINGS.ABOUT]: {
                            path: ROUTES.SETTINGS_ABOUT,
                            exact: true,
                        },
                    },
                },
            },
        },
    },
};

export default config;<|MERGE_RESOLUTION|>--- conflicted
+++ resolved
@@ -22,11 +22,8 @@
         [SCREENS.PROFILE_AVATAR]: ROUTES.PROFILE_AVATAR.route,
         [SCREENS.WORKSPACE_AVATAR]: ROUTES.WORKSPACE_AVATAR.route,
         [SCREENS.REPORT_AVATAR]: ROUTES.REPORT_AVATAR.route,
-<<<<<<< HEAD
         [SCREENS.TRANSACTION_RECEIPT]: ROUTES.TRANSACTION_RECEIPT.route,
-=======
         [SCREENS.WORKSPACE_JOIN_USER]: ROUTES.WORKSPACE_JOIN_USER.route,
->>>>>>> 86a99042
 
         // Sidebar
         [NAVIGATORS.BOTTOM_TAB_NAVIGATOR]: {
