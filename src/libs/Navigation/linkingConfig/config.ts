import type {LinkingOptions} from '@react-navigation/native';
import type {RootStackParamList} from '@navigation/types';
import NAVIGATORS from '@src/NAVIGATORS';
import ROUTES from '@src/ROUTES';
import type {Screen} from '@src/SCREENS';
import SCREENS from '@src/SCREENS';
import type {RouteConfig} from './createNormalizedConfigs';
import createNormalizedConfigs from './createNormalizedConfigs';

// Moved to a separate file to avoid cyclic dependencies.
const config: LinkingOptions<RootStackParamList>['config'] = {
    initialRouteName: NAVIGATORS.BOTTOM_TAB_NAVIGATOR,
    screens: {
        // Main Routes
        [SCREENS.VALIDATE_LOGIN]: ROUTES.VALIDATE_LOGIN,
        [SCREENS.UNLINK_LOGIN]: ROUTES.UNLINK_LOGIN,
        [SCREENS.TRANSITION_BETWEEN_APPS]: ROUTES.TRANSITION_BETWEEN_APPS,
        [SCREENS.CONNECTION_COMPLETE]: ROUTES.CONNECTION_COMPLETE,
        [SCREENS.CONCIERGE]: ROUTES.CONCIERGE,
        [SCREENS.TRACK_EXPENSE]: ROUTES.TRACK_EXPENSE,
        [SCREENS.SUBMIT_EXPENSE]: ROUTES.SUBMIT_EXPENSE,
        [SCREENS.SIGN_IN_WITH_APPLE_DESKTOP]: ROUTES.APPLE_SIGN_IN,
        [SCREENS.SIGN_IN_WITH_GOOGLE_DESKTOP]: ROUTES.GOOGLE_SIGN_IN,
        [SCREENS.SAML_SIGN_IN]: ROUTES.SAML_SIGN_IN,
        [SCREENS.DESKTOP_SIGN_IN_REDIRECT]: ROUTES.DESKTOP_SIGN_IN_REDIRECT,
        [SCREENS.ATTACHMENTS]: ROUTES.ATTACHMENTS.route,
        [SCREENS.PROFILE_AVATAR]: ROUTES.PROFILE_AVATAR.route,
        [SCREENS.WORKSPACE_AVATAR]: ROUTES.WORKSPACE_AVATAR.route,
        [SCREENS.REPORT_AVATAR]: ROUTES.REPORT_AVATAR.route,
        [SCREENS.TRANSACTION_RECEIPT]: ROUTES.TRANSACTION_RECEIPT.route,
        [SCREENS.WORKSPACE_JOIN_USER]: ROUTES.WORKSPACE_JOIN_USER.route,
        [SCREENS.REPORT]: ROUTES.REPORT_WITH_ID.route,
        [SCREENS.SETTINGS.PROFILE.ROOT]: {
            path: ROUTES.SETTINGS_PROFILE,
            exact: true,
        },
        [SCREENS.SETTINGS.PREFERENCES.ROOT]: {
            path: ROUTES.SETTINGS_PREFERENCES,
            exact: true,
        },
        [SCREENS.SETTINGS.SECURITY]: {
            path: ROUTES.SETTINGS_SECURITY,
            exact: true,
        },
        [SCREENS.SETTINGS.WALLET.ROOT]: {
            path: ROUTES.SETTINGS_WALLET,
            exact: true,
        },
        [SCREENS.SETTINGS.ABOUT]: {
            path: ROUTES.SETTINGS_ABOUT,
            exact: true,
        },
        [SCREENS.SETTINGS.TROUBLESHOOT]: {
            path: ROUTES.SETTINGS_TROUBLESHOOT,
            exact: true,
        },
        [SCREENS.SETTINGS.WORKSPACES]: ROUTES.SETTINGS_WORKSPACES,
        [SCREENS.SEARCH.CENTRAL_PANE]: {
            path: ROUTES.SEARCH_CENTRAL_PANE.route,
            parse: {
                isCustomQuery: (isCustomQuery) => isCustomQuery.toLowerCase() === 'true',
            },
        },
        [SCREENS.SETTINGS.SAVE_THE_WORLD]: ROUTES.SETTINGS_SAVE_THE_WORLD,
        [SCREENS.SETTINGS.SUBSCRIPTION.ROOT]: ROUTES.SETTINGS_SUBSCRIPTION,

        // Sidebar
        [NAVIGATORS.BOTTOM_TAB_NAVIGATOR]: {
            path: ROUTES.ROOT,
            initialRouteName: SCREENS.HOME,
            screens: {
                [SCREENS.HOME]: ROUTES.HOME,
                [SCREENS.SETTINGS.ROOT]: {
                    path: ROUTES.SETTINGS,
                },
            },
        },

        [SCREENS.NOT_FOUND]: '*',
        [NAVIGATORS.LEFT_MODAL_NAVIGATOR]: {
            screens: {
                [SCREENS.LEFT_MODAL.CHAT_FINDER]: ROUTES.CHAT_FINDER,
                [SCREENS.LEFT_MODAL.WORKSPACE_SWITCHER]: {
                    path: ROUTES.WORKSPACE_SWITCHER,
                },
            },
        },
        [NAVIGATORS.FEATURE_TRANING_MODAL_NAVIGATOR]: {
            screens: {
                [SCREENS.FEATURE_TRAINING_ROOT]: {
                    path: ROUTES.TRACK_TRAINING_MODAL,
                    exact: true,
                },
            },
        },
        [NAVIGATORS.WELCOME_VIDEO_MODAL_NAVIGATOR]: {
            screens: {
                [SCREENS.WELCOME_VIDEO.ROOT]: {
                    path: ROUTES.WELCOME_VIDEO_ROOT,
                    exact: true,
                },
            },
        },
        [NAVIGATORS.EXPLANATION_MODAL_NAVIGATOR]: {
            screens: {
                [SCREENS.EXPLANATION_MODAL.ROOT]: {
                    path: ROUTES.EXPLANATION_MODAL_ROOT,
                    exact: true,
                },
            },
        },
        [NAVIGATORS.ONBOARDING_MODAL_NAVIGATOR]: {
            path: ROUTES.ONBOARDING_ROOT.route,
            initialRouteName: SCREENS.ONBOARDING.PURPOSE,
            screens: {
                [SCREENS.ONBOARDING.PURPOSE]: {
                    path: ROUTES.ONBOARDING_PURPOSE.route,
                    exact: true,
                },
                [SCREENS.ONBOARDING.PERSONAL_DETAILS]: {
                    path: ROUTES.ONBOARDING_PERSONAL_DETAILS.route,
                    exact: true,
                },
                [SCREENS.ONBOARDING.WORK]: {
                    path: ROUTES.ONBOARDING_WORK.route,
                    exact: true,
                },
            },
        },
        [NAVIGATORS.RIGHT_MODAL_NAVIGATOR]: {
            screens: {
                [SCREENS.RIGHT_MODAL.SETTINGS]: {
                    screens: {
                        [SCREENS.SETTINGS.PREFERENCES.PRIORITY_MODE]: {
                            path: ROUTES.SETTINGS_PRIORITY_MODE,
                            exact: true,
                        },
                        [SCREENS.SETTINGS.PREFERENCES.LANGUAGE]: {
                            path: ROUTES.SETTINGS_LANGUAGE,
                            exact: true,
                        },
                        [SCREENS.SETTINGS.SUBSCRIPTION.ADD_PAYMENT_CARD]: {
                            path: ROUTES.SETTINGS_SUBSCRIPTION_ADD_PAYMENT_CARD,
                            exact: true,
                        },
                        [SCREENS.SETTINGS.SUBSCRIPTION.CHANGE_BILLING_CURRENCY]: {
                            path: ROUTES.SETTINGS_SUBSCRIPTION_CHANGE_BILLING_CURRENCY,
                            exact: true,
                        },
                        [SCREENS.SETTINGS.SUBSCRIPTION.CHANGE_PAYMENT_CURRENCY]: {
                            path: ROUTES.SETTINGS_SUBSCRIPTION_CHANGE_PAYMENT_CURRENCY,
                            exact: true,
                        },
                        [SCREENS.SETTINGS.ADD_PAYMENT_CARD_CHANGE_CURRENCY]: {
                            path: ROUTES.SETTINGS_CHANGE_CURRENCY,
                            exact: true,
                        },
                        [SCREENS.SETTINGS.PREFERENCES.THEME]: {
                            path: ROUTES.SETTINGS_THEME,
                            exact: true,
                        },
                        [SCREENS.SETTINGS.CLOSE]: {
                            path: ROUTES.SETTINGS_CLOSE,
                            exact: true,
                        },
                        [SCREENS.SETTINGS.WALLET.DOMAIN_CARD]: {
                            path: ROUTES.SETTINGS_WALLET_DOMAINCARD.route,
                            exact: true,
                        },
                        [SCREENS.SETTINGS.WALLET.REPORT_VIRTUAL_CARD_FRAUD]: {
                            path: ROUTES.SETTINGS_REPORT_FRAUD.route,
                            exact: true,
                        },
                        [SCREENS.SETTINGS.WALLET.CARD_GET_PHYSICAL.NAME]: {
                            path: ROUTES.SETTINGS_WALLET_CARD_GET_PHYSICAL_NAME.route,
                            exact: true,
                        },
                        [SCREENS.SETTINGS.WALLET.CARD_GET_PHYSICAL.PHONE]: {
                            path: ROUTES.SETTINGS_WALLET_CARD_GET_PHYSICAL_PHONE.route,
                            exact: true,
                        },
                        [SCREENS.SETTINGS.WALLET.CARD_GET_PHYSICAL.ADDRESS]: {
                            path: ROUTES.SETTINGS_WALLET_CARD_GET_PHYSICAL_ADDRESS.route,
                            exact: true,
                        },
                        [SCREENS.SETTINGS.WALLET.CARD_GET_PHYSICAL.CONFIRM]: {
                            path: ROUTES.SETTINGS_WALLET_CARD_GET_PHYSICAL_CONFIRM.route,
                            exact: true,
                        },
                        [SCREENS.SETTINGS.WALLET.ENABLE_PAYMENTS]: {
                            path: ROUTES.SETTINGS_ENABLE_PAYMENTS,
                            exact: true,
                        },
                        [SCREENS.SETTINGS.WALLET.TRANSFER_BALANCE]: {
                            path: ROUTES.SETTINGS_WALLET_TRANSFER_BALANCE,
                            exact: true,
                        },
                        [SCREENS.SETTINGS.WALLET.CHOOSE_TRANSFER_ACCOUNT]: {
                            path: ROUTES.SETTINGS_WALLET_CHOOSE_TRANSFER_ACCOUNT,
                            exact: true,
                        },
                        [SCREENS.SETTINGS.REPORT_CARD_LOST_OR_DAMAGED]: {
                            path: ROUTES.SETTINGS_WALLET_REPORT_CARD_LOST_OR_DAMAGED.route,
                            exact: true,
                        },
                        [SCREENS.SETTINGS.WALLET.CARD_ACTIVATE]: {
                            path: ROUTES.SETTINGS_WALLET_CARD_ACTIVATE.route,
                            exact: true,
                        },
                        [SCREENS.SETTINGS.WALLET.CARDS_DIGITAL_DETAILS_UPDATE_ADDRESS]: {
                            path: ROUTES.SETTINGS_WALLET_CARD_DIGITAL_DETAILS_UPDATE_ADDRESS.route,
                            exact: true,
                        },
                        [SCREENS.SETTINGS.ADD_DEBIT_CARD]: {
                            path: ROUTES.SETTINGS_ADD_DEBIT_CARD,
                            exact: true,
                        },
                        [SCREENS.SETTINGS.ADD_BANK_ACCOUNT]: {
                            path: ROUTES.SETTINGS_ADD_BANK_ACCOUNT,
                            exact: true,
                        },
                        [SCREENS.SETTINGS.PROFILE.PRONOUNS]: {
                            path: ROUTES.SETTINGS_PRONOUNS,
                            exact: true,
                        },
                        [SCREENS.SETTINGS.PROFILE.DISPLAY_NAME]: {
                            path: ROUTES.SETTINGS_DISPLAY_NAME,
                            exact: true,
                        },
                        [SCREENS.SETTINGS.PROFILE.TIMEZONE]: {
                            path: ROUTES.SETTINGS_TIMEZONE,
                            exact: true,
                        },
                        [SCREENS.SETTINGS.PROFILE.TIMEZONE_SELECT]: {
                            path: ROUTES.SETTINGS_TIMEZONE_SELECT,
                            exact: true,
                        },
                        [SCREENS.SETTINGS.APP_DOWNLOAD_LINKS]: {
                            path: ROUTES.SETTINGS_APP_DOWNLOAD_LINKS,
                            exact: true,
                        },
                        [SCREENS.SETTINGS.CONSOLE]: {
                            path: ROUTES.SETTINGS_CONSOLE.route,
                            exact: true,
                        },
                        [SCREENS.SETTINGS.SHARE_LOG]: ROUTES.SETTINGS_SHARE_LOG.route,
                        [SCREENS.SETTINGS.PROFILE.CONTACT_METHODS]: {
                            path: ROUTES.SETTINGS_CONTACT_METHODS.route,
                            exact: true,
                        },
                        [SCREENS.SETTINGS.PROFILE.CONTACT_METHOD_DETAILS]: {
                            path: ROUTES.SETTINGS_CONTACT_METHOD_DETAILS.route,
                        },
                        [SCREENS.SETTINGS.PROFILE.NEW_CONTACT_METHOD]: {
                            path: ROUTES.SETTINGS_NEW_CONTACT_METHOD.route,
                            exact: true,
                        },
                        [SCREENS.SETTINGS.PROFILE.LEGAL_NAME]: {
                            path: ROUTES.SETTINGS_LEGAL_NAME,
                            exact: true,
                        },
                        [SCREENS.SETTINGS.PROFILE.DATE_OF_BIRTH]: {
                            path: ROUTES.SETTINGS_DATE_OF_BIRTH,
                            exact: true,
                        },
                        [SCREENS.SETTINGS.PROFILE.ADDRESS]: {
                            path: ROUTES.SETTINGS_ADDRESS,
                            exact: true,
                        },
                        [SCREENS.SETTINGS.PROFILE.ADDRESS_COUNTRY]: {
                            path: ROUTES.SETTINGS_ADDRESS_COUNTRY.route,
                            exact: true,
                        },
                        [SCREENS.SETTINGS.PROFILE.ADDRESS_STATE]: {
                            path: ROUTES.SETTINGS_ADDRESS_STATE.route,
                            exact: true,
                        },
                        [SCREENS.SETTINGS.TWO_FACTOR_AUTH]: {
                            path: ROUTES.SETTINGS_2FA.route,
                            exact: true,
                        },
                        [SCREENS.SETTINGS.PROFILE.STATUS]: {
                            path: ROUTES.SETTINGS_STATUS,
                            exact: true,
                        },
                        [SCREENS.SETTINGS.PROFILE.STATUS_CLEAR_AFTER]: {
                            path: ROUTES.SETTINGS_STATUS_CLEAR_AFTER,
                        },
                        [SCREENS.SETTINGS.PROFILE.STATUS_CLEAR_AFTER_DATE]: {
                            path: ROUTES.SETTINGS_STATUS_CLEAR_AFTER_DATE,
                        },
                        [SCREENS.SETTINGS.PROFILE.STATUS_CLEAR_AFTER_TIME]: {
                            path: ROUTES.SETTINGS_STATUS_CLEAR_AFTER_TIME,
                        },
                        [SCREENS.SETTINGS.SUBSCRIPTION.SIZE]: {
                            path: ROUTES.SETTINGS_SUBSCRIPTION_SIZE.route,
                            parse: {
                                canChangeSize: Number,
                            },
                        },
                        [SCREENS.SETTINGS.SUBSCRIPTION.DISABLE_AUTO_RENEW_SURVEY]: {
                            path: ROUTES.SETTINGS_SUBSCRIPTION_DISABLE_AUTO_RENEW_SURVEY,
                        },
                        [SCREENS.SETTINGS.SUBSCRIPTION.REQUEST_EARLY_CANCELLATION]: {
                            path: ROUTES.SETTINGS_SUBSCRIPTION_REQUEST_EARLY_CANCELLATION,
                        },
                        [SCREENS.WORKSPACE.CURRENCY]: {
                            path: ROUTES.WORKSPACE_PROFILE_CURRENCY.route,
                        },
                        [SCREENS.WORKSPACE.ADDRESS]: {
                            path: ROUTES.WORKSPACE_PROFILE_ADDRESS.route,
                        },
                        [SCREENS.WORKSPACE.ACCOUNTING.QUICKBOOKS_ONLINE_IMPORT]: {path: ROUTES.POLICY_ACCOUNTING_QUICKBOOKS_ONLINE_IMPORT.route},
                        [SCREENS.WORKSPACE.ACCOUNTING.QUICKBOOKS_ONLINE_CHART_OF_ACCOUNTS]: {path: ROUTES.POLICY_ACCOUNTING_QUICKBOOKS_ONLINE_CHART_OF_ACCOUNTS.route},
                        [SCREENS.WORKSPACE.ACCOUNTING.QUICKBOOKS_ONLINE_CLASSES]: {path: ROUTES.POLICY_ACCOUNTING_QUICKBOOKS_ONLINE_CLASSES.route},
                        [SCREENS.WORKSPACE.ACCOUNTING.QUICKBOOKS_ONLINE_CUSTOMERS]: {path: ROUTES.POLICY_ACCOUNTING_QUICKBOOKS_ONLINE_CUSTOMERS.route},
                        [SCREENS.WORKSPACE.ACCOUNTING.QUICKBOOKS_ONLINE_LOCATIONS]: {path: ROUTES.POLICY_ACCOUNTING_QUICKBOOKS_ONLINE_LOCATIONS.route},
                        [SCREENS.WORKSPACE.ACCOUNTING.QUICKBOOKS_ONLINE_TAXES]: {path: ROUTES.POLICY_ACCOUNTING_QUICKBOOKS_ONLINE_TAXES.route},
                        [SCREENS.WORKSPACE.ACCOUNTING.QUICKBOOKS_ONLINE_EXPORT]: {path: ROUTES.POLICY_ACCOUNTING_QUICKBOOKS_ONLINE_EXPORT.route},
                        [SCREENS.WORKSPACE.ACCOUNTING.QUICKBOOKS_ONLINE_EXPORT_DATE_SELECT]: {path: ROUTES.POLICY_ACCOUNTING_QUICKBOOKS_ONLINE_EXPORT_DATE_SELECT.route},
                        [SCREENS.WORKSPACE.ACCOUNTING.QUICKBOOKS_ONLINE_EXPORT_INVOICE_ACCOUNT_SELECT]: {path: ROUTES.POLICY_ACCOUNTING_QUICKBOOKS_ONLINE_INVOICE_ACCOUNT_SELECT.route},
                        [SCREENS.WORKSPACE.ACCOUNTING.QUICKBOOKS_ONLINE_EXPORT_OUT_OF_POCKET_EXPENSES_ACCOUNT_SELECT]: {
                            path: ROUTES.POLICY_ACCOUNTING_QUICKBOOKS_ONLINE_EXPORT_OUT_OF_POCKET_EXPENSES_ACCOUNT_SELECT.route,
                        },
                        [SCREENS.WORKSPACE.ACCOUNTING.QUICKBOOKS_ONLINE_EXPORT_OUT_OF_POCKET_EXPENSES]: {
                            path: ROUTES.POLICY_ACCOUNTING_QUICKBOOKS_ONLINE_EXPORT_OUT_OF_POCKET_EXPENSES.route,
                        },
                        [SCREENS.WORKSPACE.ACCOUNTING.QUICKBOOKS_ONLINE_EXPORT_OUT_OF_POCKET_EXPENSES_SELECT]: {
                            path: ROUTES.POLICY_ACCOUNTING_QUICKBOOKS_ONLINE_EXPORT_OUT_OF_POCKET_EXPENSES_SELECT.route,
                        },
                        [SCREENS.WORKSPACE.ACCOUNTING.QUICKBOOKS_ONLINE_COMPANY_CARD_EXPENSE_ACCOUNT_SELECT]: {
                            path: ROUTES.POLICY_ACCOUNTING_QUICKBOOKS_ONLINE_COMPANY_CARD_EXPENSE_ACCOUNT_SELECT.route,
                        },
                        [SCREENS.WORKSPACE.ACCOUNTING.QUICKBOOKS_ONLINE_NON_REIMBURSABLE_DEFAULT_VENDOR_SELECT]: {
                            path: ROUTES.POLICY_ACCOUNTING_QUICKBOOKS_ONLINE_NON_REIMBURSABLE_DEFAULT_VENDOR_SELECT.route,
                        },
                        [SCREENS.WORKSPACE.ACCOUNTING.QUICKBOOKS_ONLINE_COMPANY_CARD_EXPENSE_ACCOUNT]: {
                            path: ROUTES.POLICY_ACCOUNTING_QUICKBOOKS_ONLINE_COMPANY_CARD_EXPENSE_ACCOUNT.route,
                        },
                        [SCREENS.WORKSPACE.ACCOUNTING.QUICKBOOKS_ONLINE_COMPANY_CARD_EXPENSE_ACCOUNT_COMPANY_CARD_SELECT]: {
                            path: ROUTES.POLICY_ACCOUNTING_QUICKBOOKS_ONLINE_COMPANY_CARD_EXPENSE_SELECT.route,
                        },
                        [SCREENS.WORKSPACE.ACCOUNTING.QUICKBOOKS_ONLINE_EXPORT_PREFERRED_EXPORTER]: {path: ROUTES.POLICY_ACCOUNTING_QUICKBOOKS_ONLINE_PREFERRED_EXPORTER.route},
                        [SCREENS.WORKSPACE.ACCOUNTING.QUICKBOOKS_ONLINE_ADVANCED]: {
                            path: ROUTES.WORKSPACE_ACCOUNTING_QUICKBOOKS_ONLINE_ADVANCED.route,
                        },
                        [SCREENS.WORKSPACE.ACCOUNTING.QUICKBOOKS_ONLINE_ACCOUNT_SELECTOR]: {
                            path: ROUTES.WORKSPACE_ACCOUNTING_QUICKBOOKS_ONLINE_ACCOUNT_SELECTOR.route,
                        },
                        [SCREENS.WORKSPACE.ACCOUNTING.QUICKBOOKS_ONLINE_INVOICE_ACCOUNT_SELECTOR]: {
                            path: ROUTES.WORKSPACE_ACCOUNTING_QUICKBOOKS_ONLINE_INVOICE_ACCOUNT_SELECTOR.route,
                        },
                        [SCREENS.WORKSPACE.ACCOUNTING.XERO_IMPORT]: {path: ROUTES.POLICY_ACCOUNTING_XERO_IMPORT.route},
                        [SCREENS.WORKSPACE.ACCOUNTING.XERO_CHART_OF_ACCOUNTS]: {path: ROUTES.POLICY_ACCOUNTING_XERO_CHART_OF_ACCOUNTS.route},
                        [SCREENS.WORKSPACE.ACCOUNTING.XERO_ORGANIZATION]: {path: ROUTES.POLICY_ACCOUNTING_XERO_ORGANIZATION.route},
                        [SCREENS.WORKSPACE.ACCOUNTING.XERO_TRACKING_CATEGORIES]: {path: ROUTES.POLICY_ACCOUNTING_XERO_TRACKING_CATEGORIES.route},
                        [SCREENS.WORKSPACE.ACCOUNTING.XERO_MAP_TRACKING_CATEGORY]: {path: ROUTES.POLICY_ACCOUNTING_XERO_TRACKING_CATEGORIES_MAP.route},
                        [SCREENS.WORKSPACE.ACCOUNTING.XERO_CUSTOMER]: {path: ROUTES.POLICY_ACCOUNTING_XERO_CUSTOMER.route},
                        [SCREENS.WORKSPACE.ACCOUNTING.XERO_TAXES]: {path: ROUTES.POLICY_ACCOUNTING_XERO_TAXES.route},
                        [SCREENS.WORKSPACE.ACCOUNTING.XERO_EXPORT]: {path: ROUTES.POLICY_ACCOUNTING_XERO_EXPORT.route},
                        [SCREENS.WORKSPACE.ACCOUNTING.XERO_EXPORT_PURCHASE_BILL_DATE_SELECT]: {path: ROUTES.POLICY_ACCOUNTING_XERO_EXPORT_PURCHASE_BILL_DATE_SELECT.route},
                        [SCREENS.WORKSPACE.ACCOUNTING.XERO_EXPORT_BANK_ACCOUNT_SELECT]: {path: ROUTES.POLICY_ACCOUNTING_XERO_EXPORT_BANK_ACCOUNT_SELECT.route},
                        [SCREENS.WORKSPACE.ACCOUNTING.XERO_ADVANCED]: {path: ROUTES.POLICY_ACCOUNTING_XERO_ADVANCED.route},
                        [SCREENS.WORKSPACE.ACCOUNTING.XERO_BILL_STATUS_SELECTOR]: {path: ROUTES.POLICY_ACCOUNTING_XERO_BILL_STATUS_SELECTOR.route},
                        [SCREENS.WORKSPACE.ACCOUNTING.XERO_INVOICE_ACCOUNT_SELECTOR]: {path: ROUTES.POLICY_ACCOUNTING_XERO_INVOICE_SELECTOR.route},
                        [SCREENS.WORKSPACE.ACCOUNTING.XERO_EXPORT_PREFERRED_EXPORTER_SELECT]: {path: ROUTES.POLICY_ACCOUNTING_XERO_PREFERRED_EXPORTER_SELECT.route},
                        [SCREENS.WORKSPACE.ACCOUNTING.XERO_BILL_PAYMENT_ACCOUNT_SELECTOR]: {path: ROUTES.POLICY_ACCOUNTING_XERO_BILL_PAYMENT_ACCOUNT_SELECTOR.route},
                        [SCREENS.WORKSPACE.ACCOUNTING.NETSUITE_SUBSIDIARY_SELECTOR]: {path: ROUTES.POLICY_ACCOUNTING_NETSUITE_SUBSIDIARY_SELECTOR.route},
                        [SCREENS.WORKSPACE.ACCOUNTING.NETSUITE_TOKEN_INPUT]: {path: ROUTES.POLICY_ACCOUNTING_NETSUITE_TOKEN_INPUT.route},
                        [SCREENS.WORKSPACE.ACCOUNTING.NETSUITE_REUSE_EXISTING_CONNECTIONS]: {path: ROUTES.POLICY_ACCOUNTING_NETSUITE_EXISTING_CONNECTIONS.route},
                        [SCREENS.WORKSPACE.ACCOUNTING.NETSUITE_IMPORT]: {path: ROUTES.POLICY_ACCOUNTING_NETSUITE_IMPORT.route},
                        [SCREENS.WORKSPACE.ACCOUNTING.NETSUITE_IMPORT_MAPPING]: {path: ROUTES.POLICY_ACCOUNTING_NETSUITE_IMPORT_MAPPING.route},
                        [SCREENS.WORKSPACE.ACCOUNTING.NETSUITE_IMPORT_CUSTOM_FIELD]: {path: ROUTES.POLICY_ACCOUNTING_NETSUITE_IMPORT_CUSTOM_FIELD_MAPPING.route},
                        [SCREENS.WORKSPACE.ACCOUNTING.NETSUITE_IMPORT_CUSTOM_FIELD_VIEW]: {path: ROUTES.POLICY_ACCOUNTING_NETSUITE_IMPORT_CUSTOM_FIELD_VIEW.route},
                        [SCREENS.WORKSPACE.ACCOUNTING.NETSUITE_IMPORT_CUSTOM_FIELD_EDIT]: {path: ROUTES.POLICY_ACCOUNTING_NETSUITE_IMPORT_CUSTOM_FIELD_EDIT.route},
                        [SCREENS.WORKSPACE.ACCOUNTING.NETSUITE_IMPORT_CUSTOM_LIST_ADD]: {path: ROUTES.POLICY_ACCOUNTING_NETSUITE_IMPORT_CUSTOM_LIST_ADD.route},
                        [SCREENS.WORKSPACE.ACCOUNTING.NETSUITE_IMPORT_CUSTOM_SEGMENT_ADD]: {path: ROUTES.POLICY_ACCOUNTING_NETSUITE_IMPORT_CUSTOM_SEGMENT_ADD.route},
                        [SCREENS.WORKSPACE.ACCOUNTING.NETSUITE_IMPORT_CUSTOMERS_OR_PROJECTS]: {path: ROUTES.POLICY_ACCOUNTING_NETSUITE_IMPORT_CUSTOMERS_OR_PROJECTS.route},
                        [SCREENS.WORKSPACE.ACCOUNTING.NETSUITE_IMPORT_CUSTOMERS_OR_PROJECTS_SELECT]: {path: ROUTES.POLICY_ACCOUNTING_NETSUITE_IMPORT_CUSTOMERS_OR_PROJECTS_SELECT.route},
                        [SCREENS.WORKSPACE.ACCOUNTING.NETSUITE_EXPORT]: {
                            path: ROUTES.POLICY_ACCOUNTING_NETSUITE_EXPORT.route,
                        },
                        [SCREENS.WORKSPACE.ACCOUNTING.NETSUITE_PREFERRED_EXPORTER_SELECT]: {
                            path: ROUTES.POLICY_ACCOUNTING_NETSUITE_PREFERRED_EXPORTER_SELECT.route,
                        },
                        [SCREENS.WORKSPACE.ACCOUNTING.NETSUITE_DATE_SELECT]: {
                            path: ROUTES.POLICY_ACCOUNTING_NETSUITE_DATE_SELECT.route,
                        },
                        [SCREENS.WORKSPACE.ACCOUNTING.NETSUITE_EXPORT_EXPENSES]: {
                            path: ROUTES.POLICY_ACCOUNTING_NETSUITE_EXPORT_EXPENSES.route,
                        },
                        [SCREENS.WORKSPACE.ACCOUNTING.NETSUITE_EXPORT_EXPENSES_DESTINATION_SELECT]: {
                            path: ROUTES.POLICY_ACCOUNTING_NETSUITE_EXPORT_EXPENSES_DESTINATION_SELECT.route,
                        },
                        [SCREENS.WORKSPACE.ACCOUNTING.NETSUITE_EXPORT_EXPENSES_VENDOR_SELECT]: {
                            path: ROUTES.POLICY_ACCOUNTING_NETSUITE_EXPORT_EXPENSES_VENDOR_SELECT.route,
                        },
                        [SCREENS.WORKSPACE.ACCOUNTING.NETSUITE_EXPORT_EXPENSES_PAYABLE_ACCOUNT_SELECT]: {
                            path: ROUTES.POLICY_ACCOUNTING_NETSUITE_EXPORT_EXPENSES_PAYABLE_ACCOUNT_SELECT.route,
                        },
                        [SCREENS.WORKSPACE.ACCOUNTING.NETSUITE_EXPORT_EXPENSES_JOURNAL_POSTING_PREFERENCE_SELECT]: {
                            path: ROUTES.POLICY_ACCOUNTING_NETSUITE_EXPORT_EXPENSES_JOURNAL_POSTING_PREFERENCE_SELECT.route,
                        },
                        [SCREENS.WORKSPACE.ACCOUNTING.NETSUITE_RECEIVABLE_ACCOUNT_SELECT]: {
                            path: ROUTES.POLICY_ACCOUNTING_NETSUITE_RECEIVABLE_ACCOUNT_SELECT.route,
                        },
                        [SCREENS.WORKSPACE.ACCOUNTING.NETSUITE_INVOICE_ITEM_PREFERENCE_SELECT]: {
                            path: ROUTES.POLICY_ACCOUNTING_NETSUITE_INVOICE_ITEM_PREFERENCE_SELECT.route,
                        },
                        [SCREENS.WORKSPACE.ACCOUNTING.NETSUITE_INVOICE_ITEM_SELECT]: {
                            path: ROUTES.POLICY_ACCOUNTING_NETSUITE_INVOICE_ITEM_SELECT.route,
                        },
                        [SCREENS.WORKSPACE.ACCOUNTING.NETSUITE_TAX_POSTING_ACCOUNT_SELECT]: {
                            path: ROUTES.POLICY_ACCOUNTING_NETSUITE_TAX_POSTING_ACCOUNT_SELECT.route,
                        },
                        [SCREENS.WORKSPACE.ACCOUNTING.NETSUITE_PROVINCIAL_TAX_POSTING_ACCOUNT_SELECT]: {
                            path: ROUTES.POLICY_ACCOUNTING_NETSUITE_PROVINCIAL_TAX_POSTING_ACCOUNT_SELECT.route,
                        },
                        [SCREENS.WORKSPACE.ACCOUNTING.NETSUITE_ADVANCED]: {
                            path: ROUTES.POLICY_ACCOUNTING_NETSUITE_ADVANCED.route,
                        },
                        [SCREENS.WORKSPACE.ACCOUNTING.NETSUITE_REIMBURSEMENT_ACCOUNT_SELECT]: {
                            path: ROUTES.POLICY_ACCOUNTING_NETSUITE_REIMBURSEMENT_ACCOUNT_SELECT.route,
                        },
                        [SCREENS.WORKSPACE.ACCOUNTING.NETSUITE_COLLECTION_ACCOUNT_SELECT]: {
                            path: ROUTES.POLICY_ACCOUNTING_NETSUITE_COLLECTION_ACCOUNT_SELECT.route,
                        },
                        [SCREENS.WORKSPACE.ACCOUNTING.NETSUITE_EXPENSE_REPORT_APPROVAL_LEVEL_SELECT]: {
                            path: ROUTES.POLICY_ACCOUNTING_NETSUITE_EXPENSE_REPORT_APPROVAL_LEVEL_SELECT.route,
                        },
                        [SCREENS.WORKSPACE.ACCOUNTING.NETSUITE_VENDOR_BILL_APPROVAL_LEVEL_SELECT]: {
                            path: ROUTES.POLICY_ACCOUNTING_NETSUITE_VENDOR_BILL_APPROVAL_LEVEL_SELECT.route,
                        },
                        [SCREENS.WORKSPACE.ACCOUNTING.NETSUITE_JOURNAL_ENTRY_APPROVAL_LEVEL_SELECT]: {
                            path: ROUTES.POLICY_ACCOUNTING_NETSUITE_JOURNAL_ENTRY_APPROVAL_LEVEL_SELECT.route,
                        },
                        [SCREENS.WORKSPACE.ACCOUNTING.NETSUITE_APPROVAL_ACCOUNT_SELECT]: {
                            path: ROUTES.POLICY_ACCOUNTING_NETSUITE_APPROVAL_ACCOUNT_SELECT.route,
                        },
                        [SCREENS.WORKSPACE.ACCOUNTING.NETSUITE_CUSTOM_FORM_ID]: {
                            path: ROUTES.POLICY_ACCOUNTING_NETSUITE_CUSTOM_FORM_ID.route,
                        },
                        [SCREENS.WORKSPACE.ACCOUNTING.SAGE_INTACCT_PREREQUISITES]: {path: ROUTES.POLICY_ACCOUNTING_SAGE_INTACCT_PREREQUISITES.route},
                        [SCREENS.WORKSPACE.ACCOUNTING.ENTER_SAGE_INTACCT_CREDENTIALS]: {path: ROUTES.POLICY_ACCOUNTING_SAGE_INTACCT_ENTER_CREDENTIALS.route},
                        [SCREENS.WORKSPACE.ACCOUNTING.EXISTING_SAGE_INTACCT_CONNECTIONS]: {path: ROUTES.POLICY_ACCOUNTING_SAGE_INTACCT_EXISTING_CONNECTIONS.route},
                        [SCREENS.WORKSPACE.ACCOUNTING.SAGE_INTACCT_ENTITY]: {path: ROUTES.POLICY_ACCOUNTING_SAGE_INTACCT_ENTITY.route},
                        [SCREENS.WORKSPACE.ACCOUNTING.SAGE_INTACCT_IMPORT]: {path: ROUTES.POLICY_ACCOUNTING_SAGE_INTACCT_IMPORT.route},
                        [SCREENS.WORKSPACE.ACCOUNTING.SAGE_INTACCT_MAPPING_TYPE]: {path: ROUTES.POLICY_ACCOUNTING_SAGE_INTACCT_MAPPINGS_TYPE.route},
                        [SCREENS.WORKSPACE.ACCOUNTING.SAGE_INTACCT_TOGGLE_MAPPING]: {path: ROUTES.POLICY_ACCOUNTING_SAGE_INTACCT_TOGGLE_MAPPINGS.route},
                        [SCREENS.WORKSPACE.ACCOUNTING.SAGE_INTACCT_USER_DIMENSIONS]: {path: ROUTES.POLICY_ACCOUNTING_SAGE_INTACCT_USER_DIMENSIONS.route},
                        [SCREENS.WORKSPACE.ACCOUNTING.SAGE_INTACCT_ADD_USER_DIMENSION]: {path: ROUTES.POLICY_ACCOUNTING_SAGE_INTACCT_ADD_USER_DIMENSION.route},
                        [SCREENS.WORKSPACE.ACCOUNTING.SAGE_INTACCT_EDIT_USER_DIMENSION]: {path: ROUTES.POLICY_ACCOUNTING_SAGE_INTACCT_EDIT_USER_DIMENSION.route},
                        [SCREENS.WORKSPACE.ACCOUNTING.SAGE_INTACCT_EXPORT]: {path: ROUTES.POLICY_ACCOUNTING_SAGE_INTACCT_EXPORT.route},
                        [SCREENS.WORKSPACE.ACCOUNTING.SAGE_INTACCT_PREFERRED_EXPORTER]: {path: ROUTES.POLICY_ACCOUNTING_SAGE_INTACCT_PREFERRED_EXPORTER.route},
                        [SCREENS.WORKSPACE.ACCOUNTING.SAGE_INTACCT_EXPORT_DATE]: {path: ROUTES.POLICY_ACCOUNTING_SAGE_INTACCT_EXPORT_DATE.route},
                        [SCREENS.WORKSPACE.ACCOUNTING.SAGE_INTACCT_REIMBURSABLE_EXPENSES]: {path: ROUTES.POLICY_ACCOUNTING_SAGE_INTACCT_REIMBURSABLE_EXPENSES.route},
                        [SCREENS.WORKSPACE.ACCOUNTING.SAGE_INTACCT_NON_REIMBURSABLE_EXPENSES]: {path: ROUTES.POLICY_ACCOUNTING_SAGE_INTACCT_NON_REIMBURSABLE_EXPENSES.route},
                        [SCREENS.WORKSPACE.ACCOUNTING.SAGE_INTACCT_DEFAULT_VENDOR]: {path: ROUTES.POLICY_ACCOUNTING_SAGE_INTACCT_DEFAULT_VENDOR.route},
                        [SCREENS.WORKSPACE.ACCOUNTING.SAGE_INTACCT_NON_REIMBURSABLE_CREDIT_CARD_ACCOUNT]: {
                            path: ROUTES.POLICY_ACCOUNTING_SAGE_INTACCT_NON_REIMBURSABLE_CREDIT_CARD_ACCOUNT.route,
                        },
                        [SCREENS.WORKSPACE.ACCOUNTING.SAGE_INTACCT_ADVANCED]: {path: ROUTES.POLICY_ACCOUNTING_SAGE_INTACCT_ADVANCED.route},
                        [SCREENS.WORKSPACE.ACCOUNTING.SAGE_INTACCT_PAYMENT_ACCOUNT]: {path: ROUTES.POLICY_ACCOUNTING_SAGE_INTACCT_PAYMENT_ACCOUNT.route},
                        [SCREENS.WORKSPACE.ACCOUNTING.CARD_RECONCILIATION]: {path: ROUTES.WORKSPACE_ACCOUNTING_CARD_RECONCILIATION.route},
                        [SCREENS.WORKSPACE.ACCOUNTING.RECONCILIATION_ACCOUNT_SETTINGS]: {path: ROUTES.WORKSPACE_ACCOUNTING_RECONCILIATION_ACCOUNT_SETTINGS.route},
                        [SCREENS.WORKSPACE.DESCRIPTION]: {
                            path: ROUTES.WORKSPACE_PROFILE_DESCRIPTION.route,
                        },
                        [SCREENS.WORKSPACE.WORKFLOWS_AUTO_REPORTING_FREQUENCY]: {
                            path: ROUTES.WORKSPACE_WORKFLOWS_AUTOREPORTING_FREQUENCY.route,
                        },
                        [SCREENS.WORKSPACE.WORKFLOWS_AUTO_REPORTING_MONTHLY_OFFSET]: {
                            path: ROUTES.WORKSPACE_WORKFLOWS_AUTOREPORTING_MONTHLY_OFFSET.route,
                        },
                        [SCREENS.WORKSPACE.SHARE]: {
                            path: ROUTES.WORKSPACE_PROFILE_SHARE.route,
                        },
                        [SCREENS.WORKSPACE.INVOICES_COMPANY_NAME]: {
                            path: ROUTES.WORKSPACE_INVOICES_COMPANY_NAME.route,
                        },
                        [SCREENS.WORKSPACE.INVOICES_COMPANY_WEBSITE]: {
                            path: ROUTES.WORKSPACE_INVOICES_COMPANY_WEBSITE.route,
                        },
                        [SCREENS.WORKSPACE.COMPANY_CARDS_SELECT_FEED]: {
                            path: ROUTES.WORKSPACE_COMPANY_CARDS_SELECT_FEED.route,
                        },
                        [SCREENS.WORKSPACE.EXPENSIFY_CARD_LIMIT]: {
                            path: ROUTES.WORKSPACE_EXPENSIFY_CARD_LIMIT.route,
                        },
                        [SCREENS.WORKSPACE.EXPENSIFY_CARD_ISSUE_NEW]: {
                            path: ROUTES.WORKSPACE_EXPENSIFY_CARD_ISSUE_NEW.route,
                        },
                        [SCREENS.WORKSPACE.EXPENSIFY_CARD_NAME]: {
                            path: ROUTES.WORKSPACE_EXPENSIFY_CARD_NAME.route,
                        },
                        [SCREENS.WORKSPACE.EXPENSIFY_CARD_LIMIT_TYPE]: {
                            path: ROUTES.WORKSPACE_EXPENSIFY_CARD_LIMIT_TYPE.route,
                        },
                        [SCREENS.WORKSPACE.EXPENSIFY_CARD_BANK_ACCOUNT]: {
                            path: ROUTES.WORKSPACE_EXPENSIFY_CARD_BANK_ACCOUNT.route,
                        },
                        [SCREENS.WORKSPACE.EXPENSIFY_CARD_SETTINGS]: {
                            path: ROUTES.WORKSPACE_EXPENSIFY_CARD_SETTINGS.route,
                        },
                        [SCREENS.WORKSPACE.EXPENSIFY_CARD_SETTINGS_FREQUENCY]: {
                            path: ROUTES.WORKSPACE_EXPENSIFY_CARD_SETTINGS_FREQUENCY.route,
                        },
                        [SCREENS.WORKSPACE.EXPENSIFY_CARD_SETTINGS_ACCOUNT]: {
                            path: ROUTES.WORKSPACE_EXPENSIFY_CARD_SETTINGS_ACCOUNT.route,
                        },
                        [SCREENS.WORKSPACE.EXPENSIFY_CARD_DETAILS]: {
                            path: ROUTES.WORKSPACE_EXPENSIFY_CARD_DETAILS.route,
                        },
                        [SCREENS.WORKSPACE.RATE_AND_UNIT]: {
                            path: ROUTES.WORKSPACE_RATE_AND_UNIT.route,
                        },
                        [SCREENS.WORKSPACE.RATE_AND_UNIT_RATE]: {
                            path: ROUTES.WORKSPACE_RATE_AND_UNIT_RATE.route,
                        },
                        [SCREENS.WORKSPACE.RATE_AND_UNIT_UNIT]: {
                            path: ROUTES.WORKSPACE_RATE_AND_UNIT_UNIT.route,
                        },
                        [SCREENS.WORKSPACE.INVITE]: {
                            path: ROUTES.WORKSPACE_INVITE.route,
                        },
                        [SCREENS.WORKSPACE.WORKFLOWS_APPROVALS_NEW]: {
                            path: ROUTES.WORKSPACE_WORKFLOWS_APPROVALS_NEW.route,
                        },
                        [SCREENS.WORKSPACE.WORKFLOWS_APPROVALS_EDIT]: {
                            path: ROUTES.WORKSPACE_WORKFLOWS_APPROVALS_EDIT.route,
                            parse: {
                                firstApproverEmail: (firstApproverEmail: string) => decodeURIComponent(firstApproverEmail),
                            },
                        },
                        [SCREENS.WORKSPACE.WORKFLOWS_APPROVALS_EXPENSES_FROM]: {
                            path: ROUTES.WORKSPACE_WORKFLOWS_APPROVALS_EXPENSES_FROM.route,
                        },
                        [SCREENS.WORKSPACE.WORKFLOWS_APPROVALS_APPROVER]: {
                            path: ROUTES.WORKSPACE_WORKFLOWS_APPROVALS_APPROVER.route,
                        },
                        [SCREENS.WORKSPACE.INVITE_MESSAGE]: {
                            path: ROUTES.WORKSPACE_INVITE_MESSAGE.route,
                        },
                        [SCREENS.WORKSPACE.CATEGORY_SETTINGS]: {
                            path: ROUTES.WORKSPACE_CATEGORY_SETTINGS.route,
                            parse: {
                                categoryName: (categoryName: string) => decodeURIComponent(categoryName),
                            },
                        },
                        [SCREENS.WORKSPACE.UPGRADE]: {
                            path: ROUTES.WORKSPACE_UPGRADE.route,
                            parse: {
                                featureName: (featureName: string) => decodeURIComponent(featureName),
                            },
                        },
                        [SCREENS.WORKSPACE.CATEGORIES_SETTINGS]: {
                            path: ROUTES.WORKSPACE_CATEGORIES_SETTINGS.route,
                        },
                        [SCREENS.WORKSPACE.WORKFLOWS_PAYER]: {
                            path: ROUTES.WORKSPACE_WORKFLOWS_PAYER.route,
                        },
                        [SCREENS.WORKSPACE.MEMBER_DETAILS]: {
                            path: ROUTES.WORKSPACE_MEMBER_DETAILS.route,
                        },
                        [SCREENS.WORKSPACE.OWNER_CHANGE_SUCCESS]: {
                            path: ROUTES.WORKSPACE_OWNER_CHANGE_SUCCESS.route,
                        },
                        [SCREENS.WORKSPACE.OWNER_CHANGE_ERROR]: {
                            path: ROUTES.WORKSPACE_OWNER_CHANGE_ERROR.route,
                        },
                        [SCREENS.WORKSPACE.OWNER_CHANGE_CHECK]: {
                            path: ROUTES.WORKSPACE_OWNER_CHANGE_CHECK.route,
                        },
                        [SCREENS.WORKSPACE.CATEGORY_CREATE]: {
                            path: ROUTES.WORKSPACE_CATEGORY_CREATE.route,
                        },
                        [SCREENS.WORKSPACE.CATEGORY_EDIT]: {
                            path: ROUTES.WORKSPACE_CATEGORY_EDIT.route,
                            parse: {
                                categoryName: (categoryName: string) => decodeURIComponent(categoryName),
                            },
                        },
                        [SCREENS.WORKSPACE.CATEGORY_PAYROLL_CODE]: {
                            path: ROUTES.WORKSPACE_CATEGORY_PAYROLL_CODE.route,
                            parse: {
                                categoryName: (categoryName: string) => decodeURIComponent(categoryName),
                            },
                        },
                        [SCREENS.WORKSPACE.CATEGORY_GL_CODE]: {
                            path: ROUTES.WORKSPACE_CATEGORY_GL_CODE.route,
                            parse: {
                                categoryName: (categoryName: string) => decodeURIComponent(categoryName),
                            },
                        },
                        [SCREENS.WORKSPACE.CREATE_DISTANCE_RATE]: {
                            path: ROUTES.WORKSPACE_CREATE_DISTANCE_RATE.route,
                        },
                        [SCREENS.WORKSPACE.DISTANCE_RATES_SETTINGS]: {
                            path: ROUTES.WORKSPACE_DISTANCE_RATES_SETTINGS.route,
                        },
                        [SCREENS.WORKSPACE.DISTANCE_RATE_DETAILS]: {
                            path: ROUTES.WORKSPACE_DISTANCE_RATE_DETAILS.route,
                        },
                        [SCREENS.WORKSPACE.DISTANCE_RATE_EDIT]: {
                            path: ROUTES.WORKSPACE_DISTANCE_RATE_EDIT.route,
                        },
                        [SCREENS.WORKSPACE.DISTANCE_RATE_TAX_RECLAIMABLE_ON_EDIT]: {
                            path: ROUTES.WORKSPACE_DISTANCE_RATE_TAX_RECLAIMABLE_ON_EDIT.route,
                        },
                        [SCREENS.WORKSPACE.DISTANCE_RATE_TAX_RATE_EDIT]: {
                            path: ROUTES.WORKSPACE_DISTANCE_RATE_TAX_RATE_EDIT.route,
                        },
                        [SCREENS.WORKSPACE.TAGS_SETTINGS]: {
                            path: ROUTES.WORKSPACE_TAGS_SETTINGS.route,
                        },
                        [SCREENS.WORKSPACE.TAGS_EDIT]: {
                            path: ROUTES.WORKSPACE_EDIT_TAGS.route,
                            parse: {
                                orderWeight: Number,
                            },
                        },
                        [SCREENS.WORKSPACE.TAG_CREATE]: {
                            path: ROUTES.WORKSPACE_TAG_CREATE.route,
                        },
                        [SCREENS.WORKSPACE.TAG_EDIT]: {
                            path: ROUTES.WORKSPACE_TAG_EDIT.route,
                            parse: {
                                orderWeight: Number,
                                tagName: (tagName: string) => decodeURIComponent(tagName),
                            },
                        },
                        [SCREENS.WORKSPACE.TAG_GL_CODE]: {
                            path: ROUTES.WORKSPACE_TAG_GL_CODE.route,
                            parse: {
                                orderWeight: Number,
                                tagName: (tagName: string) => decodeURIComponent(tagName),
                            },
                        },
                        [SCREENS.WORKSPACE.TAG_SETTINGS]: {
                            path: ROUTES.WORKSPACE_TAG_SETTINGS.route,
                            parse: {
                                orderWeight: Number,
                                tagName: (tagName: string) => decodeURIComponent(tagName),
                            },
                        },
                        [SCREENS.WORKSPACE.TAG_LIST_VIEW]: {
                            path: ROUTES.WORKSPACE_TAG_LIST_VIEW.route,
                            parse: {
                                orderWeight: Number,
                            },
                        },
                        [SCREENS.WORKSPACE.TAXES_SETTINGS]: {
                            path: ROUTES.WORKSPACE_TAXES_SETTINGS.route,
                        },
                        [SCREENS.WORKSPACE.TAXES_SETTINGS_CUSTOM_TAX_NAME]: {
                            path: ROUTES.WORKSPACE_TAXES_SETTINGS_CUSTOM_TAX_NAME.route,
                        },
                        [SCREENS.WORKSPACE.TAXES_SETTINGS_FOREIGN_CURRENCY_DEFAULT]: {
                            path: ROUTES.WORKSPACE_TAXES_SETTINGS_FOREIGN_CURRENCY_DEFAULT.route,
                        },
                        [SCREENS.WORKSPACE.TAXES_SETTINGS_WORKSPACE_CURRENCY_DEFAULT]: {
                            path: ROUTES.WORKSPACE_TAXES_SETTINGS_WORKSPACE_CURRENCY_DEFAULT.route,
                        },
                        [SCREENS.WORKSPACE.REPORT_FIELDS_CREATE]: {
                            path: ROUTES.WORKSPACE_CREATE_REPORT_FIELD.route,
                        },
                        [SCREENS.WORKSPACE.REPORT_FIELDS_LIST_VALUES]: {
                            path: ROUTES.WORKSPACE_REPORT_FIELDS_LIST_VALUES.route,
                            parse: {
                                reportFieldID: (reportFieldID: string) => decodeURIComponent(reportFieldID),
                            },
                        },
                        [SCREENS.WORKSPACE.REPORT_FIELDS_ADD_VALUE]: {
                            path: ROUTES.WORKSPACE_REPORT_FIELDS_ADD_VALUE.route,
                            parse: {
                                reportFieldID: (reportFieldID: string) => decodeURIComponent(reportFieldID),
                            },
                        },
                        [SCREENS.WORKSPACE.REPORT_FIELDS_VALUE_SETTINGS]: {
                            path: ROUTES.WORKSPACE_REPORT_FIELDS_VALUE_SETTINGS.route,
                            parse: {
                                reportFieldID: (reportFieldID: string) => decodeURIComponent(reportFieldID),
                            },
                        },
                        [SCREENS.WORKSPACE.REPORT_FIELDS_EDIT_VALUE]: {
                            path: ROUTES.WORKSPACE_REPORT_FIELDS_EDIT_VALUE.route,
                        },
                        [SCREENS.WORKSPACE.REPORT_FIELDS_SETTINGS]: {
                            path: ROUTES.WORKSPACE_REPORT_FIELDS_SETTINGS.route,
                            parse: {
                                reportFieldID: (reportFieldID: string) => decodeURIComponent(reportFieldID),
                            },
                        },
                        [SCREENS.WORKSPACE.REPORT_FIELDS_EDIT_INITIAL_VALUE]: {
                            path: ROUTES.WORKSPACE_EDIT_REPORT_FIELDS_INITIAL_VALUE.route,
                            parse: {
                                reportFieldID: (reportFieldID: string) => decodeURIComponent(reportFieldID),
                            },
                        },
                        [SCREENS.REIMBURSEMENT_ACCOUNT]: {
                            path: ROUTES.BANK_ACCOUNT_WITH_STEP_TO_OPEN.route,
                            exact: true,
                        },
                        [SCREENS.GET_ASSISTANCE]: {
                            path: ROUTES.GET_ASSISTANCE.route,
                        },
                        [SCREENS.KEYBOARD_SHORTCUTS]: {
                            path: ROUTES.KEYBOARD_SHORTCUTS,
                        },
                        [SCREENS.WORKSPACE.NAME]: ROUTES.WORKSPACE_PROFILE_NAME.route,
                        [SCREENS.SETTINGS.SHARE_CODE]: {
                            path: ROUTES.SETTINGS_SHARE_CODE,
                        },
                        [SCREENS.SETTINGS.EXIT_SURVEY.REASON]: {
                            path: ROUTES.SETTINGS_EXIT_SURVEY_REASON,
                        },
                        [SCREENS.SETTINGS.EXIT_SURVEY.RESPONSE]: {
                            path: ROUTES.SETTINGS_EXIT_SURVEY_RESPONSE.route,
                        },
                        [SCREENS.SETTINGS.EXIT_SURVEY.CONFIRM]: {
                            path: ROUTES.SETTINGS_EXIT_SURVEY_CONFIRM.route,
                        },
                        [SCREENS.WORKSPACE.TAX_CREATE]: {
                            path: ROUTES.WORKSPACE_TAX_CREATE.route,
                        },
                        [SCREENS.WORKSPACE.TAX_EDIT]: {
                            path: ROUTES.WORKSPACE_TAX_EDIT.route,
                            parse: {
                                taxID: (taxID: string) => decodeURIComponent(taxID),
                            },
                        },
                        [SCREENS.WORKSPACE.TAX_CODE]: {
                            path: ROUTES.WORKSPACE_TAX_CODE.route,
                            parse: {
                                taxID: (taxID: string) => decodeURIComponent(taxID),
                            },
                        },
                        [SCREENS.WORKSPACE.TAX_NAME]: {
                            path: ROUTES.WORKSPACE_TAX_NAME.route,
                            parse: {
                                taxID: (taxID: string) => decodeURIComponent(taxID),
                            },
                        },
                        [SCREENS.WORKSPACE.TAX_VALUE]: {
                            path: ROUTES.WORKSPACE_TAX_VALUE.route,
                            parse: {
                                taxID: (taxID: string) => decodeURIComponent(taxID),
                            },
                        },
<<<<<<< HEAD
                        [SCREENS.WORKSPACE.RULES_CUSTOM_NAME]: {
                            path: ROUTES.RULES_CUSTOM_NAME.route,
                        },
                        [SCREENS.WORKSPACE.RULES_AUTO_APPROVE_REPORTS_UNDER]: {
                            path: ROUTES.RULES_AUTO_APPROVE_REPORTS_UNDER.route,
                        },
                        [SCREENS.WORKSPACE.RULES_RANDOM_REPORT_AUDIT]: {
                            path: ROUTES.RULES_RANDOM_REPORT_AUDIT.route,
                        },
                        [SCREENS.WORKSPACE.RULES_AUTO_PAY_REPORTS_UNDER]: {
                            path: ROUTES.RULES_AUTO_PAY_REPORTS_UNDER.route,
=======
                        [SCREENS.WORKSPACE.RULES_RECEIPT_REQUIRED_AMOUNT]: {
                            path: ROUTES.RULES_RECEIPT_REQUIRED_AMOUNT.route,
                        },
                        [SCREENS.WORKSPACE.RULES_MAX_EXPENSE_AMOUNT]: {
                            path: ROUTES.RULES_MAX_EXPENSE_AMOUNT.route,
                        },
                        [SCREENS.WORKSPACE.RULES_MAX_EXPENSE_AGE]: {
                            path: ROUTES.RULES_MAX_EXPENSE_AGE.route,
                        },
                        [SCREENS.WORKSPACE.RULES_BILLABLE_DEFAULT]: {
                            path: ROUTES.RULES_BILLABLE_DEFAULT.route,
>>>>>>> 071f11ce
                        },
                    },
                },
                [SCREENS.RIGHT_MODAL.PRIVATE_NOTES]: {
                    screens: {
                        [SCREENS.PRIVATE_NOTES.LIST]: ROUTES.PRIVATE_NOTES_LIST.route,
                        [SCREENS.PRIVATE_NOTES.EDIT]: ROUTES.PRIVATE_NOTES_EDIT.route,
                    },
                },
                [SCREENS.RIGHT_MODAL.REPORT_DETAILS]: {
                    screens: {
                        [SCREENS.REPORT_DETAILS.ROOT]: ROUTES.REPORT_WITH_ID_DETAILS.route,
                        [SCREENS.REPORT_DETAILS.SHARE_CODE]: ROUTES.REPORT_WITH_ID_DETAILS_SHARE_CODE.route,
                        [SCREENS.REPORT_DETAILS.EXPORT]: ROUTES.REPORT_WITH_ID_DETAILS_EXPORT.route,
                    },
                },
                [SCREENS.RIGHT_MODAL.REPORT_SETTINGS]: {
                    screens: {
                        [SCREENS.REPORT_SETTINGS.ROOT]: {
                            path: ROUTES.REPORT_SETTINGS.route,
                        },
                        [SCREENS.REPORT_SETTINGS.NAME]: {
                            path: ROUTES.REPORT_SETTINGS_NAME.route,
                        },
                        [SCREENS.REPORT_SETTINGS.NOTIFICATION_PREFERENCES]: {
                            path: ROUTES.REPORT_SETTINGS_NOTIFICATION_PREFERENCES.route,
                        },
                        [SCREENS.REPORT_SETTINGS.WRITE_CAPABILITY]: {
                            path: ROUTES.REPORT_SETTINGS_WRITE_CAPABILITY.route,
                        },
                        [SCREENS.REPORT_SETTINGS.VISIBILITY]: {
                            path: ROUTES.REPORT_SETTINGS_VISIBILITY.route,
                        },
                    },
                },
                [SCREENS.RIGHT_MODAL.SETTINGS_CATEGORIES]: {
                    screens: {
                        [SCREENS.SETTINGS_CATEGORIES.SETTINGS_CATEGORY_SETTINGS]: {
                            path: ROUTES.SETTINGS_CATEGORY_SETTINGS.route,
                            parse: {
                                categoryName: (categoryName: string) => decodeURIComponent(categoryName),
                            },
                        },
                        [SCREENS.SETTINGS_CATEGORIES.SETTINGS_CATEGORIES_SETTINGS]: {
                            path: ROUTES.SETTINGS_CATEGORIES_SETTINGS.route,
                        },
                        [SCREENS.SETTINGS_CATEGORIES.SETTINGS_CATEGORY_CREATE]: {
                            path: ROUTES.SETTINGS_CATEGORY_CREATE.route,
                        },
                        [SCREENS.SETTINGS_CATEGORIES.SETTINGS_CATEGORY_EDIT]: {
                            path: ROUTES.SETTINGS_CATEGORY_EDIT.route,
                            parse: {
                                categoryName: (categoryName: string) => decodeURIComponent(categoryName),
                            },
                        },
                    },
                },
                [SCREENS.RIGHT_MODAL.REPORT_DESCRIPTION]: {
                    screens: {
                        [SCREENS.REPORT_DESCRIPTION_ROOT]: ROUTES.REPORT_DESCRIPTION.route,
                    },
                },
                [SCREENS.RIGHT_MODAL.NEW_CHAT]: {
                    screens: {
                        [SCREENS.NEW_CHAT.ROOT]: {
                            path: ROUTES.NEW,
                            exact: true,
                            screens: {
                                [SCREENS.NEW_CHAT.NEW_CHAT]: {
                                    path: ROUTES.NEW_CHAT,
                                    exact: true,
                                },
                                [SCREENS.NEW_CHAT.NEW_ROOM]: {
                                    path: ROUTES.NEW_ROOM,
                                    exact: true,
                                },
                            },
                        },
                        [SCREENS.NEW_CHAT.NEW_CHAT_CONFIRM]: {
                            path: ROUTES.NEW_CHAT_CONFIRM,
                            exact: true,
                        },
                        [SCREENS.NEW_CHAT.NEW_CHAT_EDIT_NAME]: {
                            path: ROUTES.NEW_CHAT_EDIT_NAME,
                            exact: true,
                        },
                    },
                },
                [SCREENS.RIGHT_MODAL.NEW_TASK]: {
                    screens: {
                        [SCREENS.NEW_TASK.ROOT]: ROUTES.NEW_TASK,
                        [SCREENS.NEW_TASK.TASK_ASSIGNEE_SELECTOR]: ROUTES.NEW_TASK_ASSIGNEE,
                        [SCREENS.NEW_TASK.TASK_SHARE_DESTINATION_SELECTOR]: ROUTES.NEW_TASK_SHARE_DESTINATION,
                        [SCREENS.NEW_TASK.DETAILS]: ROUTES.NEW_TASK_DETAILS,
                        [SCREENS.NEW_TASK.TITLE]: ROUTES.NEW_TASK_TITLE,
                        [SCREENS.NEW_TASK.DESCRIPTION]: ROUTES.NEW_TASK_DESCRIPTION,
                    },
                },
                [SCREENS.RIGHT_MODAL.TEACHERS_UNITE]: {
                    screens: {
                        [SCREENS.I_KNOW_A_TEACHER]: ROUTES.I_KNOW_A_TEACHER,
                        [SCREENS.INTRO_SCHOOL_PRINCIPAL]: ROUTES.INTRO_SCHOOL_PRINCIPAL,
                        [SCREENS.I_AM_A_TEACHER]: ROUTES.I_AM_A_TEACHER,
                    },
                },
                [SCREENS.RIGHT_MODAL.PROFILE]: {
                    screens: {
                        [SCREENS.PROFILE_ROOT]: ROUTES.PROFILE.route,
                    },
                },
                [SCREENS.RIGHT_MODAL.PARTICIPANTS]: {
                    screens: {
                        [SCREENS.REPORT_PARTICIPANTS.ROOT]: ROUTES.REPORT_PARTICIPANTS.route,
                        [SCREENS.REPORT_PARTICIPANTS.INVITE]: ROUTES.REPORT_PARTICIPANTS_INVITE.route,
                        [SCREENS.REPORT_PARTICIPANTS.DETAILS]: ROUTES.REPORT_PARTICIPANTS_DETAILS.route,
                        [SCREENS.REPORT_PARTICIPANTS.ROLE]: ROUTES.REPORT_PARTICIPANTS_ROLE_SELECTION.route,
                    },
                },
                [SCREENS.RIGHT_MODAL.ROOM_INVITE]: {
                    screens: {
                        [SCREENS.ROOM_INVITE_ROOT]: ROUTES.ROOM_INVITE.route,
                    },
                },
                [SCREENS.RIGHT_MODAL.ROOM_MEMBERS]: {
                    screens: {
                        [SCREENS.ROOM_MEMBERS_ROOT]: ROUTES.ROOM_MEMBERS.route,
                    },
                },
                [SCREENS.RIGHT_MODAL.MONEY_REQUEST]: {
                    screens: {
                        [SCREENS.MONEY_REQUEST.START]: ROUTES.MONEY_REQUEST_START.route,
                        [SCREENS.MONEY_REQUEST.CREATE]: {
                            path: ROUTES.MONEY_REQUEST_CREATE.route,
                            exact: true,
                            screens: {
                                distance: {
                                    path: ROUTES.MONEY_REQUEST_CREATE_TAB_DISTANCE.route,
                                    exact: true,
                                },
                                manual: {
                                    path: ROUTES.MONEY_REQUEST_CREATE_TAB_MANUAL.route,
                                    exact: true,
                                },
                                scan: {
                                    path: ROUTES.MONEY_REQUEST_CREATE_TAB_SCAN.route,
                                    exact: true,
                                },
                            },
                        },
                        [SCREENS.SETTINGS_CATEGORIES.SETTINGS_CATEGORIES_ROOT]: ROUTES.SETTINGS_CATEGORIES_ROOT.route,
                        [SCREENS.MONEY_REQUEST.STEP_SEND_FROM]: ROUTES.MONEY_REQUEST_STEP_SEND_FROM.route,
                        [SCREENS.MONEY_REQUEST.STEP_COMPANY_INFO]: ROUTES.MONEY_REQUEST_STEP_COMPANY_INFO.route,
                        [SCREENS.MONEY_REQUEST.STEP_AMOUNT]: ROUTES.MONEY_REQUEST_STEP_AMOUNT.route,
                        [SCREENS.MONEY_REQUEST.STEP_CATEGORY]: ROUTES.MONEY_REQUEST_STEP_CATEGORY.route,
                        [SCREENS.MONEY_REQUEST.STEP_CONFIRMATION]: ROUTES.MONEY_REQUEST_STEP_CONFIRMATION.route,
                        [SCREENS.MONEY_REQUEST.STEP_CURRENCY]: ROUTES.MONEY_REQUEST_STEP_CURRENCY.route,
                        [SCREENS.MONEY_REQUEST.STEP_DATE]: ROUTES.MONEY_REQUEST_STEP_DATE.route,
                        [SCREENS.MONEY_REQUEST.STEP_DESCRIPTION]: ROUTES.MONEY_REQUEST_STEP_DESCRIPTION.route,
                        [SCREENS.MONEY_REQUEST.STEP_DISTANCE]: ROUTES.MONEY_REQUEST_STEP_DISTANCE.route,
                        [SCREENS.MONEY_REQUEST.STEP_DISTANCE_RATE]: ROUTES.MONEY_REQUEST_STEP_DISTANCE_RATE.route,
                        [SCREENS.MONEY_REQUEST.HOLD]: ROUTES.MONEY_REQUEST_HOLD_REASON.route,
                        [SCREENS.MONEY_REQUEST.STEP_MERCHANT]: ROUTES.MONEY_REQUEST_STEP_MERCHANT.route,
                        [SCREENS.MONEY_REQUEST.STEP_PARTICIPANTS]: ROUTES.MONEY_REQUEST_STEP_PARTICIPANTS.route,
                        [SCREENS.MONEY_REQUEST.STEP_SCAN]: ROUTES.MONEY_REQUEST_STEP_SCAN.route,
                        [SCREENS.MONEY_REQUEST.STEP_TAG]: ROUTES.MONEY_REQUEST_STEP_TAG.route,
                        [SCREENS.MONEY_REQUEST.STEP_WAYPOINT]: ROUTES.MONEY_REQUEST_STEP_WAYPOINT.route,
                        [SCREENS.MONEY_REQUEST.STEP_TAX_AMOUNT]: ROUTES.MONEY_REQUEST_STEP_TAX_AMOUNT.route,
                        [SCREENS.MONEY_REQUEST.STEP_TAX_RATE]: ROUTES.MONEY_REQUEST_STEP_TAX_RATE.route,
                        [SCREENS.MONEY_REQUEST.STATE_SELECTOR]: {path: ROUTES.MONEY_REQUEST_STATE_SELECTOR.route, exact: true},
                        [SCREENS.MONEY_REQUEST.STEP_SPLIT_PAYER]: ROUTES.MONEY_REQUEST_STEP_SPLIT_PAYER.route,
                        [SCREENS.IOU_SEND.ENABLE_PAYMENTS]: ROUTES.IOU_SEND_ENABLE_PAYMENTS,
                        [SCREENS.IOU_SEND.ADD_BANK_ACCOUNT]: ROUTES.IOU_SEND_ADD_BANK_ACCOUNT,
                        [SCREENS.IOU_SEND.ADD_DEBIT_CARD]: ROUTES.IOU_SEND_ADD_DEBIT_CARD,
                    },
                },
                [SCREENS.RIGHT_MODAL.TRANSACTION_DUPLICATE]: {
                    screens: {
                        [SCREENS.TRANSACTION_DUPLICATE.REVIEW]: {
                            path: ROUTES.TRANSACTION_DUPLICATE_REVIEW_PAGE.route,
                            exact: true,
                        },
                        [SCREENS.TRANSACTION_DUPLICATE.MERCHANT]: {
                            path: ROUTES.TRANSACTION_DUPLICATE_REVIEW_MERCHANT_PAGE.route,
                            exact: true,
                        },
                        [SCREENS.TRANSACTION_DUPLICATE.CATEGORY]: {
                            path: ROUTES.TRANSACTION_DUPLICATE_REVIEW_CATEGORY_PAGE.route,
                            exact: true,
                        },
                        [SCREENS.TRANSACTION_DUPLICATE.TAG]: {
                            path: ROUTES.TRANSACTION_DUPLICATE_REVIEW_TAG_PAGE.route,
                            exact: true,
                        },
                        [SCREENS.TRANSACTION_DUPLICATE.DESCRIPTION]: {
                            path: ROUTES.TRANSACTION_DUPLICATE_REVIEW_DESCRIPTION_PAGE.route,
                            exact: true,
                        },
                        [SCREENS.TRANSACTION_DUPLICATE.TAX_CODE]: {
                            path: ROUTES.TRANSACTION_DUPLICATE_REVIEW_TAX_CODE_PAGE.route,
                            exact: true,
                        },
                        [SCREENS.TRANSACTION_DUPLICATE.REIMBURSABLE]: {
                            path: ROUTES.TRANSACTION_DUPLICATE_REVIEW_REIMBURSABLE_PAGE.route,
                            exact: true,
                        },
                        [SCREENS.TRANSACTION_DUPLICATE.BILLABLE]: {
                            path: ROUTES.TRANSACTION_DUPLICATE_REVIEW_BILLABLE_PAGE.route,
                            exact: true,
                        },
                        [SCREENS.TRANSACTION_DUPLICATE.CONFIRMATION]: {
                            path: ROUTES.TRANSACTION_DUPLICATE_CONFIRMATION_PAGE.route,
                            exact: true,
                        },
                    },
                },
                [SCREENS.RIGHT_MODAL.SPLIT_DETAILS]: {
                    screens: {
                        [SCREENS.SPLIT_DETAILS.ROOT]: ROUTES.SPLIT_BILL_DETAILS.route,
                    },
                },
                [SCREENS.RIGHT_MODAL.TASK_DETAILS]: {
                    screens: {
                        [SCREENS.TASK.TITLE]: ROUTES.TASK_TITLE.route,
                        [SCREENS.TASK.ASSIGNEE]: ROUTES.TASK_ASSIGNEE.route,
                    },
                },
                [SCREENS.RIGHT_MODAL.ADD_PERSONAL_BANK_ACCOUNT]: {
                    screens: {
                        [SCREENS.ADD_PERSONAL_BANK_ACCOUNT_ROOT]: ROUTES.BANK_ACCOUNT_PERSONAL,
                    },
                },
                [SCREENS.RIGHT_MODAL.ENABLE_PAYMENTS]: {
                    screens: {
                        [SCREENS.ENABLE_PAYMENTS_ROOT]: ROUTES.ENABLE_PAYMENTS,
                    },
                },
                [SCREENS.RIGHT_MODAL.WALLET_STATEMENT]: {
                    screens: {
                        [SCREENS.WALLET_STATEMENT_ROOT]: ROUTES.WALLET_STATEMENT_WITH_DATE,
                    },
                },
                [SCREENS.RIGHT_MODAL.FLAG_COMMENT]: {
                    screens: {
                        [SCREENS.FLAG_COMMENT_ROOT]: ROUTES.FLAG_COMMENT.route,
                    },
                },
                [SCREENS.RIGHT_MODAL.EDIT_REQUEST]: {
                    screens: {
                        [SCREENS.EDIT_REQUEST.REPORT_FIELD]: ROUTES.EDIT_REPORT_FIELD_REQUEST.route,
                    },
                },
                [SCREENS.RIGHT_MODAL.SIGN_IN]: {
                    screens: {
                        [SCREENS.SIGN_IN_ROOT]: ROUTES.SIGN_IN_MODAL,
                    },
                },
                [SCREENS.RIGHT_MODAL.REFERRAL]: {
                    screens: {
                        [SCREENS.REFERRAL_DETAILS]: ROUTES.REFERRAL_DETAILS_MODAL.route,
                    },
                },
                [SCREENS.RIGHT_MODAL.PROCESS_MONEY_REQUEST_HOLD]: {
                    screens: {
                        [SCREENS.PROCESS_MONEY_REQUEST_HOLD_ROOT]: ROUTES.PROCESS_MONEY_REQUEST_HOLD,
                    },
                },
                [SCREENS.RIGHT_MODAL.TRAVEL]: {
                    screens: {
                        [SCREENS.TRAVEL.MY_TRIPS]: ROUTES.TRAVEL_MY_TRIPS,
                        [SCREENS.TRAVEL.TCS]: ROUTES.TRAVEL_TCS,
                    },
                },
                [SCREENS.RIGHT_MODAL.SEARCH_REPORT]: {
                    screens: {
                        [SCREENS.SEARCH.REPORT_RHP]: ROUTES.SEARCH_REPORT.route,
                        [SCREENS.SEARCH.TRANSACTION_HOLD_REASON_RHP]: ROUTES.TRANSACTION_HOLD_REASON_RHP,
                    },
                },
                [SCREENS.RIGHT_MODAL.SEARCH_ADVANCED_FILTERS]: {
                    screens: {
                        [SCREENS.SEARCH.ADVANCED_FILTERS_RHP]: ROUTES.SEARCH_ADVANCED_FILTERS,
                        [SCREENS.SEARCH.ADVANCED_FILTERS_DATE_RHP]: ROUTES.SEARCH_ADVANCED_FILTERS_DATE,
                        [SCREENS.SEARCH.ADVANCED_FILTERS_CURRENCY_RHP]: ROUTES.SEARCH_ADVANCED_FILTERS_CURRENCY,
                        [SCREENS.SEARCH.ADVANCED_FILTERS_MERCHANT_RHP]: ROUTES.SEARCH_ADVANCED_FILTERS_MERCHANT,
                        [SCREENS.SEARCH.ADVANCED_FILTERS_DESCRIPTION_RHP]: ROUTES.SEARCH_ADVANCED_FILTERS_DESCRIPTION,
                        [SCREENS.SEARCH.ADVANCED_FILTERS_REPORT_ID_RHP]: ROUTES.SEARCH_ADVANCED_FILTERS_REPORT_ID,
                        [SCREENS.SEARCH.ADVANCED_FILTERS_AMOUNT_RHP]: ROUTES.SEARCH_ADVANCED_FILTERS_AMOUNT,
                        [SCREENS.SEARCH.ADVANCED_FILTERS_CATEGORY_RHP]: ROUTES.SEARCH_ADVANCED_FILTERS_CATEGORY,
                        [SCREENS.SEARCH.ADVANCED_FILTERS_KEYWORD_RHP]: ROUTES.SEARCH_ADVANCED_FILTERS_KEYWORD,
                        [SCREENS.SEARCH.ADVANCED_FILTERS_CARD_RHP]: ROUTES.SEARCH_ADVANCED_FILTERS_CARD,
                        [SCREENS.SEARCH.ADVANCED_FILTERS_TAX_RATE_RHP]: ROUTES.SEARCH_ADVANCED_FILTERS_TAX_RATE,
                        [SCREENS.SEARCH.ADVANCED_FILTERS_EXPENSE_TYPE_RHP]: ROUTES.SEARCH_ADVANCED_FILTERS_EXPENSE_TYPE,
                        [SCREENS.SEARCH.ADVANCED_FILTERS_TAG_RHP]: ROUTES.SEARCH_ADVANCED_FILTERS_TAG,
                        [SCREENS.SEARCH.ADVANCED_FILTERS_FROM_RHP]: ROUTES.SEARCH_ADVANCED_FILTERS_FROM,
                        [SCREENS.SEARCH.ADVANCED_FILTERS_TO_RHP]: ROUTES.SEARCH_ADVANCED_FILTERS_TO,
                    },
                },
                [SCREENS.RIGHT_MODAL.RESTRICTED_ACTION]: {
                    screens: {
                        [SCREENS.RESTRICTED_ACTION_ROOT]: ROUTES.RESTRICTED_ACTION.route,
                    },
                },
            },
        },

        [NAVIGATORS.FULL_SCREEN_NAVIGATOR]: {
            screens: {
                [SCREENS.WORKSPACE.INITIAL]: {
                    path: ROUTES.WORKSPACE_INITIAL.route,
                },
                [SCREENS.WORKSPACE.PROFILE]: ROUTES.WORKSPACE_PROFILE.route,
                [SCREENS.WORKSPACE.CARD]: {
                    path: ROUTES.WORKSPACE_CARD.route,
                },
                [SCREENS.WORKSPACE.EXPENSIFY_CARD]: {
                    path: ROUTES.WORKSPACE_EXPENSIFY_CARD.route,
                },
                [SCREENS.WORKSPACE.COMPANY_CARDS]: {
                    path: ROUTES.WORKSPACE_COMPANY_CARDS.route,
                },
                [SCREENS.WORKSPACE.WORKFLOWS]: {
                    path: ROUTES.WORKSPACE_WORKFLOWS.route,
                },
                [SCREENS.WORKSPACE.REIMBURSE]: {
                    path: ROUTES.WORKSPACE_REIMBURSE.route,
                },
                [SCREENS.WORKSPACE.BILLS]: {
                    path: ROUTES.WORKSPACE_BILLS.route,
                },
                [SCREENS.WORKSPACE.INVOICES]: {
                    path: ROUTES.WORKSPACE_INVOICES.route,
                },
                [SCREENS.WORKSPACE.TRAVEL]: {
                    path: ROUTES.WORKSPACE_TRAVEL.route,
                },
                [SCREENS.WORKSPACE.MEMBERS]: {
                    path: ROUTES.WORKSPACE_MEMBERS.route,
                },
                [SCREENS.WORKSPACE.ACCOUNTING.ROOT]: {
                    path: ROUTES.POLICY_ACCOUNTING.route,
                },
                [SCREENS.WORKSPACE.CATEGORIES]: {
                    path: ROUTES.WORKSPACE_CATEGORIES.route,
                },
                [SCREENS.WORKSPACE.MORE_FEATURES]: {
                    path: ROUTES.WORKSPACE_MORE_FEATURES.route,
                },
                [SCREENS.WORKSPACE.TAGS]: {
                    path: ROUTES.WORKSPACE_TAGS.route,
                },
                [SCREENS.WORKSPACE.TAXES]: {
                    path: ROUTES.WORKSPACE_TAXES.route,
                },
                [SCREENS.WORKSPACE.REPORT_FIELDS]: {
                    path: ROUTES.WORKSPACE_REPORT_FIELDS.route,
                },
                [SCREENS.WORKSPACE.DISTANCE_RATES]: {
                    path: ROUTES.WORKSPACE_DISTANCE_RATES.route,
                },
                [SCREENS.WORKSPACE.RULES]: {
                    path: ROUTES.WORKSPACE_RULES.route,
                },
            },
        },
    },
};

const normalizedConfigs = Object.keys(config.screens)
    .map((key) =>
        createNormalizedConfigs(
            key,
            config.screens,
            [],
            config.initialRouteName
                ? [
                      {
                          initialRouteName: config.initialRouteName,
                          parentScreens: [],
                      },
                  ]
                : [],
            [],
        ),
    )
    .flat()
    .reduce((acc, route) => {
        acc[route.screen as Screen] = route;
        return acc;
    }, {} as Record<Screen, RouteConfig>);

export {normalizedConfigs};
export default config;<|MERGE_RESOLUTION|>--- conflicted
+++ resolved
@@ -747,7 +747,6 @@
                                 taxID: (taxID: string) => decodeURIComponent(taxID),
                             },
                         },
-<<<<<<< HEAD
                         [SCREENS.WORKSPACE.RULES_CUSTOM_NAME]: {
                             path: ROUTES.RULES_CUSTOM_NAME.route,
                         },
@@ -759,7 +758,7 @@
                         },
                         [SCREENS.WORKSPACE.RULES_AUTO_PAY_REPORTS_UNDER]: {
                             path: ROUTES.RULES_AUTO_PAY_REPORTS_UNDER.route,
-=======
+                        },
                         [SCREENS.WORKSPACE.RULES_RECEIPT_REQUIRED_AMOUNT]: {
                             path: ROUTES.RULES_RECEIPT_REQUIRED_AMOUNT.route,
                         },
@@ -771,7 +770,6 @@
                         },
                         [SCREENS.WORKSPACE.RULES_BILLABLE_DEFAULT]: {
                             path: ROUTES.RULES_BILLABLE_DEFAULT.route,
->>>>>>> 071f11ce
                         },
                     },
                 },
