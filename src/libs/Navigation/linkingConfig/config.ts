--- conflicted
+++ resolved
@@ -307,21 +307,12 @@
                                 login: (login: string) => decodeURIComponent(login),
                             },
                         },
-<<<<<<< HEAD
-=======
-                        [SCREENS.SETTINGS.DELEGATE.DELEGATE_MAGIC_CODE]: {
-                            path: ROUTES.SETTINGS_DELEGATE_MAGIC_CODE.route,
-                            parse: {
-                                login: (login: string) => decodeURIComponent(login),
-                            },
-                        },
                         [SCREENS.SETTINGS.DELEGATE.UPDATE_DELEGATE_ROLE_MAGIC_CODE]: {
                             path: ROUTES.SETTINGS_UPDATE_DELEGATE_ROLE_MAGIC_CODE.route,
                             parse: {
                                 login: (login: string) => decodeURIComponent(login),
                             },
                         },
->>>>>>> 15355880
                         [SCREENS.SETTINGS.PROFILE.STATUS]: {
                             path: ROUTES.SETTINGS_STATUS,
                             exact: true,
