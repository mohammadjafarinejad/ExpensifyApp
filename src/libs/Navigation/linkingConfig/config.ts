import type {LinkingOptions} from '@react-navigation/native';
import type {RouteConfig} from '@libs/Navigation/helpers/createNormalizedConfigs';
import createNormalizedConfigs from '@libs/Navigation/helpers/createNormalizedConfigs';
import type {RootNavigatorParamList} from '@navigation/types';
import NAVIGATORS from '@src/NAVIGATORS';
import ROUTES from '@src/ROUTES';
import type {Screen} from '@src/SCREENS';
import SCREENS from '@src/SCREENS';

// Moved to a separate file to avoid cyclic dependencies.
const config: LinkingOptions<RootNavigatorParamList>['config'] = {
    screens: {
        // Main Routes
        [SCREENS.VALIDATE_LOGIN]: ROUTES.VALIDATE_LOGIN,
        [SCREENS.UNLINK_LOGIN]: ROUTES.UNLINK_LOGIN,
        [SCREENS.TRANSITION_BETWEEN_APPS]: ROUTES.TRANSITION_BETWEEN_APPS,
        [SCREENS.CONNECTION_COMPLETE]: ROUTES.CONNECTION_COMPLETE,
        [SCREENS.BANK_CONNECTION_COMPLETE]: ROUTES.BANK_CONNECTION_COMPLETE,
        [SCREENS.CONCIERGE]: ROUTES.CONCIERGE,
        [SCREENS.TRACK_EXPENSE]: ROUTES.TRACK_EXPENSE,
        [SCREENS.SUBMIT_EXPENSE]: ROUTES.SUBMIT_EXPENSE,
        [SCREENS.SIGN_IN_WITH_APPLE_DESKTOP]: ROUTES.APPLE_SIGN_IN,
        [SCREENS.SIGN_IN_WITH_GOOGLE_DESKTOP]: ROUTES.GOOGLE_SIGN_IN,
        [SCREENS.SAML_SIGN_IN]: ROUTES.SAML_SIGN_IN,
        [SCREENS.DESKTOP_SIGN_IN_REDIRECT]: ROUTES.DESKTOP_SIGN_IN_REDIRECT,
        [SCREENS.ATTACHMENTS]: ROUTES.ATTACHMENTS.route,
        [SCREENS.PROFILE_AVATAR]: ROUTES.PROFILE_AVATAR.route,
        [SCREENS.WORKSPACE_AVATAR]: ROUTES.WORKSPACE_AVATAR.route,
        [SCREENS.REPORT_AVATAR]: ROUTES.REPORT_AVATAR.route,
        [SCREENS.TRANSACTION_RECEIPT]: ROUTES.TRANSACTION_RECEIPT.route,
        [SCREENS.WORKSPACE_JOIN_USER]: ROUTES.WORKSPACE_JOIN_USER.route,
        [SCREENS.REQUIRE_TWO_FACTOR_AUTH]: ROUTES.REQUIRE_TWO_FACTOR_AUTH,

        [SCREENS.NOT_FOUND]: '*',
        [NAVIGATORS.LEFT_MODAL_NAVIGATOR]: {
            screens: {
                [SCREENS.LEFT_MODAL.WORKSPACE_SWITCHER]: {
                    path: ROUTES.WORKSPACE_SWITCHER,
                },
            },
        },
        [NAVIGATORS.PUBLIC_RIGHT_MODAL_NAVIGATOR]: {
            screens: {
                [SCREENS.PUBLIC_CONSOLE_DEBUG]: {
                    path: ROUTES.PUBLIC_CONSOLE_DEBUG.route,
                    exact: true,
                },
            },
        },
        [NAVIGATORS.FEATURE_TRANING_MODAL_NAVIGATOR]: {
            screens: {
                [SCREENS.FEATURE_TRAINING_ROOT]: {
                    path: ROUTES.TRACK_TRAINING_MODAL,
                    exact: true,
                },
                [SCREENS.PROCESS_MONEY_REQUEST_HOLD_ROOT]: ROUTES.PROCESS_MONEY_REQUEST_HOLD.route,
                [SCREENS.CHANGE_POLICY_EDUCATIONAL_ROOT]: ROUTES.CHANGE_POLICY_EDUCATIONAL.route,
            },
        },
        [NAVIGATORS.WELCOME_VIDEO_MODAL_NAVIGATOR]: {
            screens: {
                [SCREENS.WELCOME_VIDEO.ROOT]: {
                    path: ROUTES.WELCOME_VIDEO_ROOT,
                    exact: true,
                },
            },
        },
        [NAVIGATORS.EXPLANATION_MODAL_NAVIGATOR]: {
            screens: {
                [SCREENS.EXPLANATION_MODAL.ROOT]: {
                    path: ROUTES.EXPLANATION_MODAL_ROOT,
                    exact: true,
                },
            },
        },

        [NAVIGATORS.MIGRATED_USER_MODAL_NAVIGATOR]: {
            screens: {
                [SCREENS.MIGRATED_USER_WELCOME_MODAL.ROOT]: {
                    path: ROUTES.MIGRATED_USER_WELCOME_MODAL,
                    exact: true,
                },
            },
        },

        [NAVIGATORS.ONBOARDING_MODAL_NAVIGATOR]: {
            // Don't set the initialRouteName, because when the user continues from the last visited onboarding page,
            // the onboarding purpose page will be briefly visible.
            path: ROUTES.ONBOARDING_ROOT.route,
            screens: {
                [SCREENS.ONBOARDING.PURPOSE]: {
                    path: ROUTES.ONBOARDING_PURPOSE.route,
                    exact: true,
                },
                [SCREENS.ONBOARDING.PERSONAL_DETAILS]: {
                    path: ROUTES.ONBOARDING_PERSONAL_DETAILS.route,
                    exact: true,
                },
                [SCREENS.ONBOARDING.PRIVATE_DOMAIN]: {
                    path: ROUTES.ONBOARDING_PRIVATE_DOMAIN.route,
                    exact: true,
                },
                [SCREENS.ONBOARDING.EMPLOYEES]: {
                    path: ROUTES.ONBOARDING_EMPLOYEES.route,
                    exact: true,
                },
                [SCREENS.ONBOARDING.ACCOUNTING]: {
                    path: ROUTES.ONBOARDING_ACCOUNTING.route,
                    exact: true,
                },
                [SCREENS.ONBOARDING.WORKSPACES]: {
                    path: ROUTES.ONBOARDING_WORKSPACES.route,
                    exact: true,
                },
            },
        },
        [NAVIGATORS.RIGHT_MODAL_NAVIGATOR]: {
            screens: {
                [SCREENS.RIGHT_MODAL.SETTINGS]: {
                    screens: {
                        [SCREENS.SETTINGS.PREFERENCES.PRIORITY_MODE]: {
                            path: ROUTES.SETTINGS_PRIORITY_MODE,
                            exact: true,
                        },
                        [SCREENS.SETTINGS.PREFERENCES.LANGUAGE]: {
                            path: ROUTES.SETTINGS_LANGUAGE,
                            exact: true,
                        },
                        [SCREENS.SETTINGS.SUBSCRIPTION.ADD_PAYMENT_CARD]: {
                            path: ROUTES.SETTINGS_SUBSCRIPTION_ADD_PAYMENT_CARD,
                            exact: true,
                        },
                        [SCREENS.SETTINGS.SUBSCRIPTION.CHANGE_BILLING_CURRENCY]: {
                            path: ROUTES.SETTINGS_SUBSCRIPTION_CHANGE_BILLING_CURRENCY,
                            exact: true,
                        },
                        [SCREENS.SETTINGS.SUBSCRIPTION.CHANGE_PAYMENT_CURRENCY]: {
                            path: ROUTES.SETTINGS_SUBSCRIPTION_CHANGE_PAYMENT_CURRENCY,
                            exact: true,
                        },
                        [SCREENS.SETTINGS.ADD_PAYMENT_CARD_CHANGE_CURRENCY]: {
                            path: ROUTES.SETTINGS_CHANGE_CURRENCY,
                            exact: true,
                        },
                        [SCREENS.SETTINGS.PREFERENCES.THEME]: {
                            path: ROUTES.SETTINGS_THEME,
                            exact: true,
                        },
                        [SCREENS.SETTINGS.PREFERENCES.PAYMENT_CURRENCY]: {
                            path: ROUTES.SETTINGS_PAYMENT_CURRENCY,
                            exact: true,
                        },
                        [SCREENS.SETTINGS.CLOSE]: {
                            path: ROUTES.SETTINGS_CLOSE,
                            exact: true,
                        },
                        [SCREENS.SETTINGS.MERGE_ACCOUNTS.ACCOUNT_DETAILS]: {
                            path: ROUTES.SETTINGS_MERGE_ACCOUNTS.route,
                            exact: true,
                        },
                        [SCREENS.SETTINGS.MERGE_ACCOUNTS.ACCOUNT_VALIDATE]: {
                            path: ROUTES.SETTINGS_MERGE_ACCOUNTS_MAGIC_CODE.route,
                            parse: {
                                login: (login: string) => decodeURIComponent(login),
                            },
                        },
                        [SCREENS.SETTINGS.MERGE_ACCOUNTS.MERGE_RESULT]: {
                            path: ROUTES.SETTINGS_MERGE_ACCOUNTS_RESULT.route,
                            parse: {
                                login: (login: string) => decodeURIComponent(login),
                            },
                        },
                        [SCREENS.SETTINGS.WALLET.VERIFY_ACCOUNT]: {
                            path: ROUTES.SETTINGS_WALLET_VERIFY_ACCOUNT.route,
                            exact: true,
                        },
                        [SCREENS.SETTINGS.WALLET.DOMAIN_CARD]: {
                            path: ROUTES.SETTINGS_WALLET_DOMAINCARD.route,
                            exact: true,
                        },
                        [SCREENS.SETTINGS.WALLET.REPORT_VIRTUAL_CARD_FRAUD]: {
                            path: ROUTES.SETTINGS_REPORT_FRAUD.route,
                            exact: true,
                        },
                        [SCREENS.SETTINGS.WALLET.REPORT_VIRTUAL_CARD_FRAUD_CONFIRMATION]: {
                            path: ROUTES.SETTINGS_REPORT_FRAUD_CONFIRMATION.route,
                            exact: true,
                        },
                        [SCREENS.SETTINGS.WALLET.ENABLE_PAYMENTS]: {
                            path: ROUTES.SETTINGS_ENABLE_PAYMENTS,
                            exact: true,
                        },
                        [SCREENS.SETTINGS.WALLET.TRANSFER_BALANCE]: {
                            path: ROUTES.SETTINGS_WALLET_TRANSFER_BALANCE,
                            exact: true,
                        },
                        [SCREENS.SETTINGS.WALLET.CHOOSE_TRANSFER_ACCOUNT]: {
                            path: ROUTES.SETTINGS_WALLET_CHOOSE_TRANSFER_ACCOUNT,
                            exact: true,
                        },
                        [SCREENS.SETTINGS.REPORT_CARD_LOST_OR_DAMAGED]: {
                            path: ROUTES.SETTINGS_WALLET_REPORT_CARD_LOST_OR_DAMAGED.route,
                            exact: true,
                        },
                        [SCREENS.SETTINGS.WALLET.CARD_ACTIVATE]: {
                            path: ROUTES.SETTINGS_WALLET_CARD_ACTIVATE.route,
                            exact: true,
                        },
                        [SCREENS.SETTINGS.WALLET.CARDS_DIGITAL_DETAILS_UPDATE_ADDRESS]: {
                            path: ROUTES.SETTINGS_WALLET_CARD_DIGITAL_DETAILS_UPDATE_ADDRESS.route,
                            exact: true,
                        },
                        [SCREENS.SETTINGS.ADD_DEBIT_CARD]: {
                            path: ROUTES.SETTINGS_ADD_DEBIT_CARD,
                            exact: true,
                        },
                        [SCREENS.SETTINGS.ADD_BANK_ACCOUNT]: {
                            path: ROUTES.SETTINGS_ADD_BANK_ACCOUNT,
                            exact: true,
                        },
                        [SCREENS.SETTINGS.ADD_US_BANK_ACCOUNT]: {
                            path: ROUTES.SETTINGS_ADD_US_BANK_ACCOUNT,
                            exact: true,
                        },
                        [SCREENS.SETTINGS.PROFILE.PRONOUNS]: {
                            path: ROUTES.SETTINGS_PRONOUNS,
                            exact: true,
                        },
                        [SCREENS.SETTINGS.PROFILE.DISPLAY_NAME]: {
                            path: ROUTES.SETTINGS_DISPLAY_NAME,
                            exact: true,
                        },
                        [SCREENS.SETTINGS.PROFILE.TIMEZONE]: {
                            path: ROUTES.SETTINGS_TIMEZONE,
                            exact: true,
                        },
                        [SCREENS.SETTINGS.PROFILE.TIMEZONE_SELECT]: {
                            path: ROUTES.SETTINGS_TIMEZONE_SELECT,
                            exact: true,
                        },
                        [SCREENS.SETTINGS.APP_DOWNLOAD_LINKS]: {
                            path: ROUTES.SETTINGS_APP_DOWNLOAD_LINKS,
                            exact: true,
                        },
                        [SCREENS.SETTINGS.CONSOLE]: {
                            path: ROUTES.SETTINGS_CONSOLE.route,
                            exact: true,
                        },
                        [SCREENS.SETTINGS.SHARE_LOG]: ROUTES.SETTINGS_SHARE_LOG.route,
                        [SCREENS.SETTINGS.PROFILE.CONTACT_METHODS]: {
                            path: ROUTES.SETTINGS_CONTACT_METHODS.route,
                            exact: true,
                        },
                        [SCREENS.SETTINGS.PROFILE.CONTACT_METHOD_DETAILS]: {
                            path: ROUTES.SETTINGS_CONTACT_METHOD_DETAILS.route,
                        },
                        [SCREENS.SETTINGS.PROFILE.NEW_CONTACT_METHOD]: {
                            path: ROUTES.SETTINGS_NEW_CONTACT_METHOD.route,
                            exact: true,
                        },
                        [SCREENS.SETTINGS.PROFILE.LEGAL_NAME]: {
                            path: ROUTES.SETTINGS_LEGAL_NAME,
                            exact: true,
                        },
                        [SCREENS.SETTINGS.PROFILE.PHONE_NUMBER]: {
                            path: ROUTES.SETTINGS_PHONE_NUMBER,
                            exact: true,
                        },
                        [SCREENS.SETTINGS.PROFILE.DATE_OF_BIRTH]: {
                            path: ROUTES.SETTINGS_DATE_OF_BIRTH,
                            exact: true,
                        },
                        [SCREENS.SETTINGS.PROFILE.ADDRESS]: {
                            path: ROUTES.SETTINGS_ADDRESS,
                            exact: true,
                        },
                        [SCREENS.SETTINGS.PROFILE.ADDRESS_COUNTRY]: {
                            path: ROUTES.SETTINGS_ADDRESS_COUNTRY.route,
                            exact: true,
                        },
                        [SCREENS.SETTINGS.PROFILE.ADDRESS_STATE]: {
                            path: ROUTES.SETTINGS_ADDRESS_STATE.route,
                            exact: true,
                        },
                        [SCREENS.SETTINGS.DELEGATE.ADD_DELEGATE]: {
                            path: ROUTES.SETTINGS_ADD_DELEGATE,
                            exact: true,
                        },
                        [SCREENS.SETTINGS.DELEGATE.DELEGATE_ROLE]: {
                            path: ROUTES.SETTINGS_DELEGATE_ROLE.route,
                            parse: {
                                login: (login: string) => decodeURIComponent(login),
                            },
                        },
                        [SCREENS.SETTINGS.DELEGATE.UPDATE_DELEGATE_ROLE]: {
                            path: ROUTES.SETTINGS_UPDATE_DELEGATE_ROLE.route,
                            parse: {
                                login: (login: string) => decodeURIComponent(login),
                            },
                        },
                        [SCREENS.SETTINGS.DELEGATE.DELEGATE_CONFIRM]: {
                            path: ROUTES.SETTINGS_DELEGATE_CONFIRM.route,
                            parse: {
                                login: (login: string) => decodeURIComponent(login),
                            },
                        },
                        [SCREENS.SETTINGS.PROFILE.STATUS]: {
                            path: ROUTES.SETTINGS_STATUS,
                            exact: true,
                        },
                        [SCREENS.SETTINGS.PROFILE.STATUS_CLEAR_AFTER]: {
                            path: ROUTES.SETTINGS_STATUS_CLEAR_AFTER,
                        },
                        [SCREENS.SETTINGS.PROFILE.STATUS_CLEAR_AFTER_DATE]: {
                            path: ROUTES.SETTINGS_STATUS_CLEAR_AFTER_DATE,
                        },
                        [SCREENS.SETTINGS.PROFILE.STATUS_CLEAR_AFTER_TIME]: {
                            path: ROUTES.SETTINGS_STATUS_CLEAR_AFTER_TIME,
                        },
                        [SCREENS.SETTINGS.SUBSCRIPTION.SIZE]: {
                            path: ROUTES.SETTINGS_SUBSCRIPTION_SIZE.route,
                            parse: {
                                canChangeSize: Number,
                            },
                        },
                        [SCREENS.SETTINGS.SUBSCRIPTION.DISABLE_AUTO_RENEW_SURVEY]: {
                            path: ROUTES.SETTINGS_SUBSCRIPTION_DISABLE_AUTO_RENEW_SURVEY,
                        },
                        [SCREENS.SETTINGS.SUBSCRIPTION.REQUEST_EARLY_CANCELLATION]: {
                            path: ROUTES.SETTINGS_SUBSCRIPTION_REQUEST_EARLY_CANCELLATION,
                        },
                        [SCREENS.WORKSPACE.CURRENCY]: {
                            path: ROUTES.WORKSPACE_OVERVIEW_CURRENCY.route,
                        },
                        [SCREENS.WORKSPACE.ADDRESS]: {
                            path: ROUTES.WORKSPACE_OVERVIEW_ADDRESS.route,
                        },
                        [SCREENS.WORKSPACE.PLAN]: {
                            path: ROUTES.WORKSPACE_OVERVIEW_PLAN.route,
                        },
                        [SCREENS.WORKSPACE.ACCOUNTING.QUICKBOOKS_ONLINE_IMPORT]: {path: ROUTES.POLICY_ACCOUNTING_QUICKBOOKS_ONLINE_IMPORT.route},
                        [SCREENS.WORKSPACE.ACCOUNTING.QUICKBOOKS_ONLINE_CHART_OF_ACCOUNTS]: {path: ROUTES.POLICY_ACCOUNTING_QUICKBOOKS_ONLINE_CHART_OF_ACCOUNTS.route},
                        [SCREENS.WORKSPACE.ACCOUNTING.QUICKBOOKS_ONLINE_CLASSES]: {path: ROUTES.POLICY_ACCOUNTING_QUICKBOOKS_ONLINE_CLASSES.route},
                        [SCREENS.WORKSPACE.ACCOUNTING.QUICKBOOKS_ONLINE_CUSTOMERS]: {path: ROUTES.POLICY_ACCOUNTING_QUICKBOOKS_ONLINE_CUSTOMERS.route},
                        [SCREENS.WORKSPACE.ACCOUNTING.QUICKBOOKS_ONLINE_LOCATIONS]: {path: ROUTES.POLICY_ACCOUNTING_QUICKBOOKS_ONLINE_LOCATIONS.route},
                        [SCREENS.WORKSPACE.ACCOUNTING.QUICKBOOKS_ONLINE_TAXES]: {path: ROUTES.POLICY_ACCOUNTING_QUICKBOOKS_ONLINE_TAXES.route},
                        [SCREENS.WORKSPACE.ACCOUNTING.QUICKBOOKS_ONLINE_EXPORT]: {path: ROUTES.POLICY_ACCOUNTING_QUICKBOOKS_ONLINE_EXPORT.route},
                        [SCREENS.WORKSPACE.ACCOUNTING.QUICKBOOKS_ONLINE_EXPORT_DATE_SELECT]: {path: ROUTES.POLICY_ACCOUNTING_QUICKBOOKS_ONLINE_EXPORT_DATE_SELECT.route},
                        [SCREENS.WORKSPACE.ACCOUNTING.QUICKBOOKS_ONLINE_EXPORT_INVOICE_ACCOUNT_SELECT]: {path: ROUTES.POLICY_ACCOUNTING_QUICKBOOKS_ONLINE_INVOICE_ACCOUNT_SELECT.route},
                        [SCREENS.WORKSPACE.ACCOUNTING.QUICKBOOKS_ONLINE_EXPORT_OUT_OF_POCKET_EXPENSES_ACCOUNT_SELECT]: {
                            path: ROUTES.POLICY_ACCOUNTING_QUICKBOOKS_ONLINE_EXPORT_OUT_OF_POCKET_EXPENSES_ACCOUNT_SELECT.route,
                        },
                        [SCREENS.WORKSPACE.ACCOUNTING.QUICKBOOKS_ONLINE_EXPORT_OUT_OF_POCKET_EXPENSES]: {
                            path: ROUTES.POLICY_ACCOUNTING_QUICKBOOKS_ONLINE_EXPORT_OUT_OF_POCKET_EXPENSES.route,
                        },
                        [SCREENS.WORKSPACE.ACCOUNTING.QUICKBOOKS_ONLINE_EXPORT_OUT_OF_POCKET_EXPENSES_SELECT]: {
                            path: ROUTES.POLICY_ACCOUNTING_QUICKBOOKS_ONLINE_EXPORT_OUT_OF_POCKET_EXPENSES_SELECT.route,
                        },
                        [SCREENS.WORKSPACE.ACCOUNTING.QUICKBOOKS_ONLINE_COMPANY_CARD_EXPENSE_ACCOUNT_SELECT]: {
                            path: ROUTES.POLICY_ACCOUNTING_QUICKBOOKS_ONLINE_COMPANY_CARD_EXPENSE_ACCOUNT_SELECT.route,
                        },
                        [SCREENS.WORKSPACE.ACCOUNTING.QUICKBOOKS_ONLINE_NON_REIMBURSABLE_DEFAULT_VENDOR_SELECT]: {
                            path: ROUTES.POLICY_ACCOUNTING_QUICKBOOKS_ONLINE_NON_REIMBURSABLE_DEFAULT_VENDOR_SELECT.route,
                        },
                        [SCREENS.WORKSPACE.ACCOUNTING.QUICKBOOKS_ONLINE_COMPANY_CARD_EXPENSE_ACCOUNT]: {
                            path: ROUTES.POLICY_ACCOUNTING_QUICKBOOKS_ONLINE_COMPANY_CARD_EXPENSE_ACCOUNT.route,
                        },
                        [SCREENS.WORKSPACE.ACCOUNTING.QUICKBOOKS_ONLINE_COMPANY_CARD_EXPENSE_ACCOUNT_COMPANY_CARD_SELECT]: {
                            path: ROUTES.POLICY_ACCOUNTING_QUICKBOOKS_ONLINE_COMPANY_CARD_EXPENSE_SELECT.route,
                        },
                        [SCREENS.WORKSPACE.ACCOUNTING.QUICKBOOKS_ONLINE_EXPORT_PREFERRED_EXPORTER]: {path: ROUTES.POLICY_ACCOUNTING_QUICKBOOKS_ONLINE_PREFERRED_EXPORTER.route},
                        [SCREENS.WORKSPACE.ACCOUNTING.QUICKBOOKS_ONLINE_ADVANCED]: {
                            path: ROUTES.WORKSPACE_ACCOUNTING_QUICKBOOKS_ONLINE_ADVANCED.route,
                        },
                        [SCREENS.WORKSPACE.ACCOUNTING.QUICKBOOKS_ONLINE_ACCOUNT_SELECTOR]: {
                            path: ROUTES.WORKSPACE_ACCOUNTING_QUICKBOOKS_ONLINE_ACCOUNT_SELECTOR.route,
                        },
                        [SCREENS.WORKSPACE.ACCOUNTING.QUICKBOOKS_ONLINE_INVOICE_ACCOUNT_SELECTOR]: {
                            path: ROUTES.WORKSPACE_ACCOUNTING_QUICKBOOKS_ONLINE_INVOICE_ACCOUNT_SELECTOR.route,
                        },
                        [SCREENS.WORKSPACE.ACCOUNTING.QUICKBOOKS_ONLINE_CLASSES_DISPLAYED_AS]: {
                            path: ROUTES.POLICY_ACCOUNTING_QUICKBOOKS_ONLINE_CLASSES_DISPLAYED_AS.route,
                        },
                        [SCREENS.WORKSPACE.ACCOUNTING.QUICKBOOKS_ONLINE_CUSTOMERS_DISPLAYED_AS]: {
                            path: ROUTES.POLICY_ACCOUNTING_QUICKBOOKS_ONLINE_CUSTOMERS_DISPLAYED_AS.route,
                        },
                        [SCREENS.WORKSPACE.ACCOUNTING.QUICKBOOKS_ONLINE_LOCATIONS_DISPLAYED_AS]: {
                            path: ROUTES.POLICY_ACCOUNTING_QUICKBOOKS_ONLINE_LOCATIONS_DISPLAYED_AS.route,
                        },
                        [SCREENS.WORKSPACE.ACCOUNTING.QUICKBOOKS_DESKTOP_COMPANY_CARD_EXPENSE_ACCOUNT_SELECT]: {
                            path: ROUTES.POLICY_ACCOUNTING_QUICKBOOKS_DESKTOP_COMPANY_CARD_EXPENSE_ACCOUNT_SELECT.route,
                        },
                        [SCREENS.WORKSPACE.ACCOUNTING.QUICKBOOKS_DESKTOP_NON_REIMBURSABLE_DEFAULT_VENDOR_SELECT]: {
                            path: ROUTES.POLICY_ACCOUNTING_QUICKBOOKS_DESKTOP_NON_REIMBURSABLE_DEFAULT_VENDOR_SELECT.route,
                        },
                        [SCREENS.WORKSPACE.ACCOUNTING.QUICKBOOKS_DESKTOP_COMPANY_CARD_EXPENSE_ACCOUNT_COMPANY_CARD_SELECT]: {
                            path: ROUTES.POLICY_ACCOUNTING_QUICKBOOKS_DESKTOP_COMPANY_CARD_EXPENSE_SELECT.route,
                        },
                        [SCREENS.WORKSPACE.ACCOUNTING.QUICKBOOKS_DESKTOP_COMPANY_CARD_EXPENSE_ACCOUNT]: {
                            path: ROUTES.POLICY_ACCOUNTING_QUICKBOOKS_DESKTOP_COMPANY_CARD_EXPENSE_ACCOUNT.route,
                        },
                        [SCREENS.WORKSPACE.ACCOUNTING.QUICKBOOKS_DESKTOP_ADVANCED]: {
                            path: ROUTES.WORKSPACE_ACCOUNTING_QUICKBOOKS_DESKTOP_ADVANCED.route,
                        },
                        [SCREENS.WORKSPACE.ACCOUNTING.QUICKBOOKS_DESKTOP_EXPORT_DATE_SELECT]: {path: ROUTES.POLICY_ACCOUNTING_QUICKBOOKS_DESKTOP_EXPORT_DATE_SELECT.route},
                        [SCREENS.WORKSPACE.ACCOUNTING.QUICKBOOKS_DESKTOP_EXPORT_PREFERRED_EXPORTER]: {path: ROUTES.POLICY_ACCOUNTING_QUICKBOOKS_DESKTOP_PREFERRED_EXPORTER.route},
                        [SCREENS.WORKSPACE.ACCOUNTING.QUICKBOOKS_DESKTOP_EXPORT_OUT_OF_POCKET_EXPENSES_ACCOUNT_SELECT]: {
                            path: ROUTES.POLICY_ACCOUNTING_QUICKBOOKS_DESKTOP_EXPORT_OUT_OF_POCKET_EXPENSES_ACCOUNT_SELECT.route,
                        },
                        [SCREENS.WORKSPACE.ACCOUNTING.QUICKBOOKS_DESKTOP_EXPORT_OUT_OF_POCKET_EXPENSES]: {
                            path: ROUTES.POLICY_ACCOUNTING_QUICKBOOKS_DESKTOP_EXPORT_OUT_OF_POCKET_EXPENSES.route,
                        },
                        [SCREENS.WORKSPACE.ACCOUNTING.QUICKBOOKS_DESKTOP_EXPORT_OUT_OF_POCKET_EXPENSES_SELECT]: {
                            path: ROUTES.POLICY_ACCOUNTING_QUICKBOOKS_DESKTOP_EXPORT_OUT_OF_POCKET_EXPENSES_SELECT.route,
                        },
                        [SCREENS.WORKSPACE.ACCOUNTING.QUICKBOOKS_DESKTOP_EXPORT]: {path: ROUTES.POLICY_ACCOUNTING_QUICKBOOKS_DESKTOP_EXPORT.route},
                        [SCREENS.WORKSPACE.ACCOUNTING.QUICKBOOKS_DESKTOP_SETUP_MODAL]: {
                            path: ROUTES.POLICY_ACCOUNTING_QUICKBOOKS_DESKTOP_SETUP_MODAL.route,
                        },
                        [SCREENS.WORKSPACE.ACCOUNTING.QUICKBOOKS_DESKTOP_SETUP_REQUIRED_DEVICE_MODAL]: {
                            path: ROUTES.POLICY_ACCOUNTING_QUICKBOOKS_DESKTOP_SETUP_REQUIRED_DEVICE_MODAL.route,
                        },
                        [SCREENS.WORKSPACE.ACCOUNTING.QUICKBOOKS_DESKTOP_TRIGGER_FIRST_SYNC]: {
                            path: ROUTES.POLICY_ACCOUNTING_QUICKBOOKS_DESKTOP_TRIGGER_FIRST_SYNC.route,
                        },
                        [SCREENS.WORKSPACE.ACCOUNTING.QUICKBOOKS_DESKTOP_IMPORT]: {path: ROUTES.POLICY_ACCOUNTING_QUICKBOOKS_DESKTOP_IMPORT.route},
                        [SCREENS.WORKSPACE.ACCOUNTING.QUICKBOOKS_DESKTOP_CHART_OF_ACCOUNTS]: {path: ROUTES.POLICY_ACCOUNTING_QUICKBOOKS_DESKTOP_CHART_OF_ACCOUNTS.route},
                        [SCREENS.WORKSPACE.ACCOUNTING.QUICKBOOKS_DESKTOP_CLASSES]: {path: ROUTES.POLICY_ACCOUNTING_QUICKBOOKS_DESKTOP_CLASSES.route},
                        [SCREENS.WORKSPACE.ACCOUNTING.QUICKBOOKS_DESKTOP_CLASSES_DISPLAYED_AS]: {path: ROUTES.POLICY_ACCOUNTING_QUICKBOOKS_DESKTOP_CLASSES_DISPLAYED_AS.route},
                        [SCREENS.WORKSPACE.ACCOUNTING.QUICKBOOKS_DESKTOP_CUSTOMERS]: {path: ROUTES.POLICY_ACCOUNTING_QUICKBOOKS_DESKTOP_CUSTOMERS.route},
                        [SCREENS.WORKSPACE.ACCOUNTING.QUICKBOOKS_DESKTOP_CUSTOMERS_DISPLAYED_AS]: {path: ROUTES.POLICY_ACCOUNTING_QUICKBOOKS_DESKTOP_CUSTOMERS_DISPLAYED_AS.route},
                        [SCREENS.WORKSPACE.ACCOUNTING.QUICKBOOKS_DESKTOP_ITEMS]: {path: ROUTES.POLICY_ACCOUNTING_QUICKBOOKS_DESKTOP_ITEMS.route},
                        [SCREENS.WORKSPACE.ACCOUNTING.XERO_IMPORT]: {path: ROUTES.POLICY_ACCOUNTING_XERO_IMPORT.route},
                        [SCREENS.WORKSPACE.ACCOUNTING.XERO_CHART_OF_ACCOUNTS]: {path: ROUTES.POLICY_ACCOUNTING_XERO_CHART_OF_ACCOUNTS.route},
                        [SCREENS.WORKSPACE.ACCOUNTING.XERO_ORGANIZATION]: {path: ROUTES.POLICY_ACCOUNTING_XERO_ORGANIZATION.route},
                        [SCREENS.WORKSPACE.ACCOUNTING.XERO_TRACKING_CATEGORIES]: {path: ROUTES.POLICY_ACCOUNTING_XERO_TRACKING_CATEGORIES.route},
                        [SCREENS.WORKSPACE.ACCOUNTING.XERO_MAP_TRACKING_CATEGORY]: {path: ROUTES.POLICY_ACCOUNTING_XERO_TRACKING_CATEGORIES_MAP.route},
                        [SCREENS.WORKSPACE.ACCOUNTING.XERO_CUSTOMER]: {path: ROUTES.POLICY_ACCOUNTING_XERO_CUSTOMER.route},
                        [SCREENS.WORKSPACE.ACCOUNTING.XERO_TAXES]: {path: ROUTES.POLICY_ACCOUNTING_XERO_TAXES.route},
                        [SCREENS.WORKSPACE.ACCOUNTING.XERO_EXPORT]: {path: ROUTES.POLICY_ACCOUNTING_XERO_EXPORT.route},
                        [SCREENS.WORKSPACE.ACCOUNTING.XERO_EXPORT_PURCHASE_BILL_DATE_SELECT]: {path: ROUTES.POLICY_ACCOUNTING_XERO_EXPORT_PURCHASE_BILL_DATE_SELECT.route},
                        [SCREENS.WORKSPACE.ACCOUNTING.XERO_EXPORT_BANK_ACCOUNT_SELECT]: {path: ROUTES.POLICY_ACCOUNTING_XERO_EXPORT_BANK_ACCOUNT_SELECT.route},
                        [SCREENS.WORKSPACE.ACCOUNTING.XERO_ADVANCED]: {path: ROUTES.POLICY_ACCOUNTING_XERO_ADVANCED.route},
                        [SCREENS.WORKSPACE.ACCOUNTING.XERO_BILL_STATUS_SELECTOR]: {path: ROUTES.POLICY_ACCOUNTING_XERO_BILL_STATUS_SELECTOR.route},
                        [SCREENS.WORKSPACE.ACCOUNTING.XERO_INVOICE_ACCOUNT_SELECTOR]: {path: ROUTES.POLICY_ACCOUNTING_XERO_INVOICE_SELECTOR.route},
                        [SCREENS.WORKSPACE.ACCOUNTING.XERO_EXPORT_PREFERRED_EXPORTER_SELECT]: {path: ROUTES.POLICY_ACCOUNTING_XERO_PREFERRED_EXPORTER_SELECT.route},
                        [SCREENS.WORKSPACE.ACCOUNTING.XERO_BILL_PAYMENT_ACCOUNT_SELECTOR]: {path: ROUTES.POLICY_ACCOUNTING_XERO_BILL_PAYMENT_ACCOUNT_SELECTOR.route},
                        [SCREENS.WORKSPACE.ACCOUNTING.NETSUITE_SUBSIDIARY_SELECTOR]: {path: ROUTES.POLICY_ACCOUNTING_NETSUITE_SUBSIDIARY_SELECTOR.route},
                        [SCREENS.WORKSPACE.ACCOUNTING.NETSUITE_TOKEN_INPUT]: {path: ROUTES.POLICY_ACCOUNTING_NETSUITE_TOKEN_INPUT.route},
                        [SCREENS.WORKSPACE.ACCOUNTING.NETSUITE_REUSE_EXISTING_CONNECTIONS]: {path: ROUTES.POLICY_ACCOUNTING_NETSUITE_EXISTING_CONNECTIONS.route},
                        [SCREENS.WORKSPACE.ACCOUNTING.NETSUITE_IMPORT]: {path: ROUTES.POLICY_ACCOUNTING_NETSUITE_IMPORT.route},
                        [SCREENS.WORKSPACE.ACCOUNTING.NETSUITE_IMPORT_MAPPING]: {path: ROUTES.POLICY_ACCOUNTING_NETSUITE_IMPORT_MAPPING.route},
                        [SCREENS.WORKSPACE.ACCOUNTING.NETSUITE_IMPORT_CUSTOM_FIELD]: {path: ROUTES.POLICY_ACCOUNTING_NETSUITE_IMPORT_CUSTOM_FIELD_MAPPING.route},
                        [SCREENS.WORKSPACE.ACCOUNTING.NETSUITE_IMPORT_CUSTOM_FIELD_VIEW]: {path: ROUTES.POLICY_ACCOUNTING_NETSUITE_IMPORT_CUSTOM_FIELD_VIEW.route},
                        [SCREENS.WORKSPACE.ACCOUNTING.NETSUITE_IMPORT_CUSTOM_FIELD_EDIT]: {path: ROUTES.POLICY_ACCOUNTING_NETSUITE_IMPORT_CUSTOM_FIELD_EDIT.route},
                        [SCREENS.WORKSPACE.ACCOUNTING.NETSUITE_IMPORT_CUSTOM_LIST_ADD]: {path: ROUTES.POLICY_ACCOUNTING_NETSUITE_IMPORT_CUSTOM_LIST_ADD.route},
                        [SCREENS.WORKSPACE.ACCOUNTING.NETSUITE_IMPORT_CUSTOM_SEGMENT_ADD]: {path: ROUTES.POLICY_ACCOUNTING_NETSUITE_IMPORT_CUSTOM_SEGMENT_ADD.route},
                        [SCREENS.WORKSPACE.ACCOUNTING.NETSUITE_IMPORT_CUSTOMERS_OR_PROJECTS]: {path: ROUTES.POLICY_ACCOUNTING_NETSUITE_IMPORT_CUSTOMERS_OR_PROJECTS.route},
                        [SCREENS.WORKSPACE.ACCOUNTING.NETSUITE_IMPORT_CUSTOMERS_OR_PROJECTS_SELECT]: {path: ROUTES.POLICY_ACCOUNTING_NETSUITE_IMPORT_CUSTOMERS_OR_PROJECTS_SELECT.route},
                        [SCREENS.WORKSPACE.ACCOUNTING.NETSUITE_EXPORT]: {
                            path: ROUTES.POLICY_ACCOUNTING_NETSUITE_EXPORT.route,
                        },
                        [SCREENS.WORKSPACE.ACCOUNTING.NETSUITE_PREFERRED_EXPORTER_SELECT]: {
                            path: ROUTES.POLICY_ACCOUNTING_NETSUITE_PREFERRED_EXPORTER_SELECT.route,
                        },
                        [SCREENS.WORKSPACE.ACCOUNTING.NETSUITE_DATE_SELECT]: {
                            path: ROUTES.POLICY_ACCOUNTING_NETSUITE_DATE_SELECT.route,
                        },
                        [SCREENS.WORKSPACE.ACCOUNTING.NETSUITE_EXPORT_EXPENSES]: {
                            path: ROUTES.POLICY_ACCOUNTING_NETSUITE_EXPORT_EXPENSES.route,
                        },
                        [SCREENS.WORKSPACE.ACCOUNTING.NETSUITE_EXPORT_EXPENSES_DESTINATION_SELECT]: {
                            path: ROUTES.POLICY_ACCOUNTING_NETSUITE_EXPORT_EXPENSES_DESTINATION_SELECT.route,
                        },
                        [SCREENS.WORKSPACE.ACCOUNTING.NETSUITE_EXPORT_EXPENSES_VENDOR_SELECT]: {
                            path: ROUTES.POLICY_ACCOUNTING_NETSUITE_EXPORT_EXPENSES_VENDOR_SELECT.route,
                        },
                        [SCREENS.WORKSPACE.ACCOUNTING.NETSUITE_EXPORT_EXPENSES_PAYABLE_ACCOUNT_SELECT]: {
                            path: ROUTES.POLICY_ACCOUNTING_NETSUITE_EXPORT_EXPENSES_PAYABLE_ACCOUNT_SELECT.route,
                        },
                        [SCREENS.WORKSPACE.ACCOUNTING.NETSUITE_EXPORT_EXPENSES_JOURNAL_POSTING_PREFERENCE_SELECT]: {
                            path: ROUTES.POLICY_ACCOUNTING_NETSUITE_EXPORT_EXPENSES_JOURNAL_POSTING_PREFERENCE_SELECT.route,
                        },
                        [SCREENS.WORKSPACE.ACCOUNTING.NETSUITE_RECEIVABLE_ACCOUNT_SELECT]: {
                            path: ROUTES.POLICY_ACCOUNTING_NETSUITE_RECEIVABLE_ACCOUNT_SELECT.route,
                        },
                        [SCREENS.WORKSPACE.ACCOUNTING.NETSUITE_INVOICE_ITEM_PREFERENCE_SELECT]: {
                            path: ROUTES.POLICY_ACCOUNTING_NETSUITE_INVOICE_ITEM_PREFERENCE_SELECT.route,
                        },
                        [SCREENS.WORKSPACE.ACCOUNTING.NETSUITE_INVOICE_ITEM_SELECT]: {
                            path: ROUTES.POLICY_ACCOUNTING_NETSUITE_INVOICE_ITEM_SELECT.route,
                        },
                        [SCREENS.WORKSPACE.ACCOUNTING.NETSUITE_TAX_POSTING_ACCOUNT_SELECT]: {
                            path: ROUTES.POLICY_ACCOUNTING_NETSUITE_TAX_POSTING_ACCOUNT_SELECT.route,
                        },
                        [SCREENS.WORKSPACE.ACCOUNTING.NETSUITE_PROVINCIAL_TAX_POSTING_ACCOUNT_SELECT]: {
                            path: ROUTES.POLICY_ACCOUNTING_NETSUITE_PROVINCIAL_TAX_POSTING_ACCOUNT_SELECT.route,
                        },
                        [SCREENS.WORKSPACE.ACCOUNTING.NETSUITE_ADVANCED]: {
                            path: ROUTES.POLICY_ACCOUNTING_NETSUITE_ADVANCED.route,
                        },
                        [SCREENS.WORKSPACE.ACCOUNTING.NETSUITE_REIMBURSEMENT_ACCOUNT_SELECT]: {
                            path: ROUTES.POLICY_ACCOUNTING_NETSUITE_REIMBURSEMENT_ACCOUNT_SELECT.route,
                        },
                        [SCREENS.WORKSPACE.ACCOUNTING.NETSUITE_COLLECTION_ACCOUNT_SELECT]: {
                            path: ROUTES.POLICY_ACCOUNTING_NETSUITE_COLLECTION_ACCOUNT_SELECT.route,
                        },
                        [SCREENS.WORKSPACE.ACCOUNTING.NETSUITE_EXPENSE_REPORT_APPROVAL_LEVEL_SELECT]: {
                            path: ROUTES.POLICY_ACCOUNTING_NETSUITE_EXPENSE_REPORT_APPROVAL_LEVEL_SELECT.route,
                        },
                        [SCREENS.WORKSPACE.ACCOUNTING.NETSUITE_VENDOR_BILL_APPROVAL_LEVEL_SELECT]: {
                            path: ROUTES.POLICY_ACCOUNTING_NETSUITE_VENDOR_BILL_APPROVAL_LEVEL_SELECT.route,
                        },
                        [SCREENS.WORKSPACE.ACCOUNTING.NETSUITE_JOURNAL_ENTRY_APPROVAL_LEVEL_SELECT]: {
                            path: ROUTES.POLICY_ACCOUNTING_NETSUITE_JOURNAL_ENTRY_APPROVAL_LEVEL_SELECT.route,
                        },
                        [SCREENS.WORKSPACE.ACCOUNTING.NETSUITE_APPROVAL_ACCOUNT_SELECT]: {
                            path: ROUTES.POLICY_ACCOUNTING_NETSUITE_APPROVAL_ACCOUNT_SELECT.route,
                        },
                        [SCREENS.WORKSPACE.ACCOUNTING.NETSUITE_CUSTOM_FORM_ID]: {
                            path: ROUTES.POLICY_ACCOUNTING_NETSUITE_CUSTOM_FORM_ID.route,
                        },
                        [SCREENS.WORKSPACE.ACCOUNTING.NETSUITE_AUTO_SYNC]: {
                            path: ROUTES.POLICY_ACCOUNTING_NETSUITE_AUTO_SYNC.route,
                        },
                        [SCREENS.WORKSPACE.ACCOUNTING.NETSUITE_ACCOUNTING_METHOD]: {
                            path: ROUTES.POLICY_ACCOUNTING_NETSUITE_ACCOUNTING_METHOD.route,
                        },
                        [SCREENS.WORKSPACE.ACCOUNTING.SAGE_INTACCT_PREREQUISITES]: {path: ROUTES.POLICY_ACCOUNTING_SAGE_INTACCT_PREREQUISITES.route},
                        [SCREENS.WORKSPACE.ACCOUNTING.ENTER_SAGE_INTACCT_CREDENTIALS]: {path: ROUTES.POLICY_ACCOUNTING_SAGE_INTACCT_ENTER_CREDENTIALS.route},
                        [SCREENS.WORKSPACE.ACCOUNTING.EXISTING_SAGE_INTACCT_CONNECTIONS]: {path: ROUTES.POLICY_ACCOUNTING_SAGE_INTACCT_EXISTING_CONNECTIONS.route},
                        [SCREENS.WORKSPACE.ACCOUNTING.SAGE_INTACCT_ENTITY]: {path: ROUTES.POLICY_ACCOUNTING_SAGE_INTACCT_ENTITY.route},
                        [SCREENS.WORKSPACE.ACCOUNTING.SAGE_INTACCT_IMPORT]: {path: ROUTES.POLICY_ACCOUNTING_SAGE_INTACCT_IMPORT.route},
                        [SCREENS.WORKSPACE.ACCOUNTING.SAGE_INTACCT_MAPPING_TYPE]: {path: ROUTES.POLICY_ACCOUNTING_SAGE_INTACCT_MAPPINGS_TYPE.route},
                        [SCREENS.WORKSPACE.ACCOUNTING.SAGE_INTACCT_TOGGLE_MAPPING]: {path: ROUTES.POLICY_ACCOUNTING_SAGE_INTACCT_TOGGLE_MAPPINGS.route},
                        [SCREENS.WORKSPACE.ACCOUNTING.SAGE_INTACCT_USER_DIMENSIONS]: {path: ROUTES.POLICY_ACCOUNTING_SAGE_INTACCT_USER_DIMENSIONS.route},
                        [SCREENS.WORKSPACE.ACCOUNTING.SAGE_INTACCT_ADD_USER_DIMENSION]: {path: ROUTES.POLICY_ACCOUNTING_SAGE_INTACCT_ADD_USER_DIMENSION.route},
                        [SCREENS.WORKSPACE.ACCOUNTING.SAGE_INTACCT_EDIT_USER_DIMENSION]: {path: ROUTES.POLICY_ACCOUNTING_SAGE_INTACCT_EDIT_USER_DIMENSION.route},
                        [SCREENS.WORKSPACE.ACCOUNTING.SAGE_INTACCT_EXPORT]: {path: ROUTES.POLICY_ACCOUNTING_SAGE_INTACCT_EXPORT.route},
                        [SCREENS.WORKSPACE.ACCOUNTING.SAGE_INTACCT_PREFERRED_EXPORTER]: {path: ROUTES.POLICY_ACCOUNTING_SAGE_INTACCT_PREFERRED_EXPORTER.route},
                        [SCREENS.WORKSPACE.ACCOUNTING.SAGE_INTACCT_EXPORT_DATE]: {path: ROUTES.POLICY_ACCOUNTING_SAGE_INTACCT_EXPORT_DATE.route},
                        [SCREENS.WORKSPACE.ACCOUNTING.SAGE_INTACCT_REIMBURSABLE_EXPENSES]: {path: ROUTES.POLICY_ACCOUNTING_SAGE_INTACCT_REIMBURSABLE_EXPENSES.route},
                        [SCREENS.WORKSPACE.ACCOUNTING.SAGE_INTACCT_NON_REIMBURSABLE_EXPENSES]: {path: ROUTES.POLICY_ACCOUNTING_SAGE_INTACCT_NON_REIMBURSABLE_EXPENSES.route},
                        [SCREENS.WORKSPACE.ACCOUNTING.SAGE_INTACCT_REIMBURSABLE_DESTINATION]: {path: ROUTES.POLICY_ACCOUNTING_SAGE_INTACCT_REIMBURSABLE_DESTINATION.route},
                        [SCREENS.WORKSPACE.ACCOUNTING.SAGE_INTACCT_NON_REIMBURSABLE_DESTINATION]: {path: ROUTES.POLICY_ACCOUNTING_SAGE_INTACCT_NON_REIMBURSABLE_DESTINATION.route},
                        [SCREENS.WORKSPACE.ACCOUNTING.SAGE_INTACCT_DEFAULT_VENDOR]: {path: ROUTES.POLICY_ACCOUNTING_SAGE_INTACCT_DEFAULT_VENDOR.route},
                        [SCREENS.WORKSPACE.ACCOUNTING.SAGE_INTACCT_NON_REIMBURSABLE_CREDIT_CARD_ACCOUNT]: {
                            path: ROUTES.POLICY_ACCOUNTING_SAGE_INTACCT_NON_REIMBURSABLE_CREDIT_CARD_ACCOUNT.route,
                        },
                        [SCREENS.WORKSPACE.ACCOUNTING.SAGE_INTACCT_ADVANCED]: {path: ROUTES.POLICY_ACCOUNTING_SAGE_INTACCT_ADVANCED.route},
                        [SCREENS.WORKSPACE.ACCOUNTING.SAGE_INTACCT_PAYMENT_ACCOUNT]: {path: ROUTES.POLICY_ACCOUNTING_SAGE_INTACCT_PAYMENT_ACCOUNT.route},
                        [SCREENS.WORKSPACE.ACCOUNTING.CARD_RECONCILIATION]: {path: ROUTES.WORKSPACE_ACCOUNTING_CARD_RECONCILIATION.route},
                        [SCREENS.WORKSPACE.ACCOUNTING.RECONCILIATION_ACCOUNT_SETTINGS]: {path: ROUTES.WORKSPACE_ACCOUNTING_RECONCILIATION_ACCOUNT_SETTINGS.route},
                        [SCREENS.WORKSPACE.DESCRIPTION]: {
                            path: ROUTES.WORKSPACE_OVERVIEW_DESCRIPTION.route,
                        },
                        [SCREENS.WORKSPACE.WORKFLOWS_AUTO_REPORTING_FREQUENCY]: {
                            path: ROUTES.WORKSPACE_WORKFLOWS_AUTOREPORTING_FREQUENCY.route,
                        },
                        [SCREENS.WORKSPACE.WORKFLOWS_AUTO_REPORTING_MONTHLY_OFFSET]: {
                            path: ROUTES.WORKSPACE_WORKFLOWS_AUTOREPORTING_MONTHLY_OFFSET.route,
                        },
                        [SCREENS.WORKSPACE.SHARE]: {
                            path: ROUTES.WORKSPACE_OVERVIEW_SHARE.route,
                        },
                        [SCREENS.WORKSPACE.INVOICES_COMPANY_NAME]: {
                            path: ROUTES.WORKSPACE_INVOICES_COMPANY_NAME.route,
                        },
                        [SCREENS.WORKSPACE.INVOICES_COMPANY_WEBSITE]: {
                            path: ROUTES.WORKSPACE_INVOICES_COMPANY_WEBSITE.route,
                        },
                        [SCREENS.WORKSPACE.COMPANY_CARDS_SELECT_FEED]: {
                            path: ROUTES.WORKSPACE_COMPANY_CARDS_SELECT_FEED.route,
                        },
                        [SCREENS.WORKSPACE.COMPANY_CARDS_BANK_CONNECTION]: {
                            path: ROUTES.WORKSPACE_COMPANY_CARDS_BANK_CONNECTION.route,
                        },
                        [SCREENS.WORKSPACE.COMPANY_CARD_DETAILS]: {
                            path: ROUTES.WORKSPACE_COMPANY_CARD_DETAILS.route,
                        },
                        [SCREENS.WORKSPACE.COMPANY_CARD_NAME]: {
                            path: ROUTES.WORKSPACE_COMPANY_CARD_NAME.route,
                        },
                        [SCREENS.WORKSPACE.COMPANY_CARD_EXPORT]: {
                            path: ROUTES.WORKSPACE_COMPANY_CARD_EXPORT.route,
                        },
                        [SCREENS.WORKSPACE.EXPENSIFY_CARD_LIMIT]: {
                            path: ROUTES.WORKSPACE_EXPENSIFY_CARD_LIMIT.route,
                        },
                        [SCREENS.WORKSPACE.EXPENSIFY_CARD_ISSUE_NEW]: {
                            path: ROUTES.WORKSPACE_EXPENSIFY_CARD_ISSUE_NEW.route,
                        },
                        [SCREENS.WORKSPACE.EXPENSIFY_CARD_NAME]: {
                            path: ROUTES.WORKSPACE_EXPENSIFY_CARD_NAME.route,
                        },
                        [SCREENS.WORKSPACE.EXPENSIFY_CARD_LIMIT_TYPE]: {
                            path: ROUTES.WORKSPACE_EXPENSIFY_CARD_LIMIT_TYPE.route,
                        },
                        [SCREENS.WORKSPACE.EXPENSIFY_CARD_BANK_ACCOUNT]: {
                            path: ROUTES.WORKSPACE_EXPENSIFY_CARD_BANK_ACCOUNT.route,
                        },
                        [SCREENS.WORKSPACE.EXPENSIFY_CARD_SETTINGS]: {
                            path: ROUTES.WORKSPACE_EXPENSIFY_CARD_SETTINGS.route,
                        },
                        [SCREENS.WORKSPACE.EXPENSIFY_CARD_SETTINGS_FREQUENCY]: {
                            path: ROUTES.WORKSPACE_EXPENSIFY_CARD_SETTINGS_FREQUENCY.route,
                        },
                        [SCREENS.WORKSPACE.EXPENSIFY_CARD_SETTINGS_ACCOUNT]: {
                            path: ROUTES.WORKSPACE_EXPENSIFY_CARD_SETTINGS_ACCOUNT.route,
                        },
                        [SCREENS.WORKSPACE.COMPANY_CARDS_SETTINGS]: {
                            path: ROUTES.WORKSPACE_COMPANY_CARDS_SETTINGS.route,
                        },
                        [SCREENS.WORKSPACE.COMPANY_CARDS_SETTINGS_FEED_NAME]: {
                            path: ROUTES.WORKSPACE_COMPANY_CARDS_SETTINGS_FEED_NAME.route,
                        },
                        [SCREENS.WORKSPACE.EXPENSIFY_CARD_DETAILS]: {
                            path: ROUTES.WORKSPACE_EXPENSIFY_CARD_DETAILS.route,
                        },
                        [SCREENS.WORKSPACE.COMPANY_CARDS_ADD_NEW]: {
                            path: ROUTES.WORKSPACE_COMPANY_CARDS_ADD_NEW.route,
                        },
                        [SCREENS.WORKSPACE.COMPANY_CARDS_ASSIGN_CARD]: {
                            path: ROUTES.WORKSPACE_COMPANY_CARDS_ASSIGN_CARD.route,
                        },
                        [SCREENS.WORKSPACE.COMPANY_CARDS_TRANSACTION_START_DATE]: {
                            path: ROUTES.WORKSPACE_COMPANY_CARDS_TRANSACTION_START_DATE.route,
                        },
                        [SCREENS.WORKSPACE.INVITE]: {
                            path: ROUTES.WORKSPACE_INVITE.route,
                        },
                        [SCREENS.WORKSPACE.MEMBERS_IMPORT]: {
                            path: ROUTES.WORKSPACE_MEMBERS_IMPORT.route,
                        },
                        [SCREENS.WORKSPACE.MEMBERS_IMPORTED]: {
                            path: ROUTES.WORKSPACE_MEMBERS_IMPORTED.route,
                        },
                        [SCREENS.WORKSPACE.WORKFLOWS_APPROVALS_NEW]: {
                            path: ROUTES.WORKSPACE_WORKFLOWS_APPROVALS_NEW.route,
                        },
                        [SCREENS.WORKSPACE.WORKFLOWS_APPROVALS_EDIT]: {
                            path: ROUTES.WORKSPACE_WORKFLOWS_APPROVALS_EDIT.route,
                            parse: {
                                firstApproverEmail: (firstApproverEmail: string) => decodeURIComponent(firstApproverEmail),
                            },
                        },
                        [SCREENS.WORKSPACE.WORKFLOWS_APPROVALS_EXPENSES_FROM]: {
                            path: ROUTES.WORKSPACE_WORKFLOWS_APPROVALS_EXPENSES_FROM.route,
                        },
                        [SCREENS.WORKSPACE.WORKFLOWS_APPROVALS_APPROVER]: {
                            path: ROUTES.WORKSPACE_WORKFLOWS_APPROVALS_APPROVER.route,
                        },
                        [SCREENS.WORKSPACE.INVITE_MESSAGE]: {
                            path: ROUTES.WORKSPACE_INVITE_MESSAGE.route,
                        },
                        [SCREENS.WORKSPACE.CATEGORY_SETTINGS]: {
                            path: ROUTES.WORKSPACE_CATEGORY_SETTINGS.route,
                            parse: {
                                categoryName: (categoryName: string) => decodeURIComponent(categoryName),
                            },
                        },
                        [SCREENS.WORKSPACE.UPGRADE]: {
                            path: ROUTES.WORKSPACE_UPGRADE.route,
                            parse: {
                                featureName: (featureName: string) => decodeURIComponent(featureName),
                            },
                        },
                        [SCREENS.WORKSPACE.DOWNGRADE]: {
                            path: ROUTES.WORKSPACE_DOWNGRADE.route,
                        },
                        [SCREENS.WORKSPACE.CATEGORIES_SETTINGS]: {
                            path: ROUTES.WORKSPACE_CATEGORIES_SETTINGS.route,
                        },
                        [SCREENS.WORKSPACE.CATEGORIES_IMPORT]: {
                            path: ROUTES.WORKSPACE_CATEGORIES_IMPORT.route,
                        },
                        [SCREENS.WORKSPACE.CATEGORIES_IMPORTED]: {
                            path: ROUTES.WORKSPACE_CATEGORIES_IMPORTED.route,
                        },
                        [SCREENS.WORKSPACE.WORKFLOWS_PAYER]: {
                            path: ROUTES.WORKSPACE_WORKFLOWS_PAYER.route,
                        },
                        [SCREENS.WORKSPACE.MEMBER_DETAILS]: {
                            path: ROUTES.WORKSPACE_MEMBER_DETAILS.route,
                        },
                        [SCREENS.WORKSPACE.MEMBER_NEW_CARD]: {
                            path: ROUTES.WORKSPACE_MEMBER_NEW_CARD.route,
                        },
                        [SCREENS.WORKSPACE.OWNER_CHANGE_SUCCESS]: {
                            path: ROUTES.WORKSPACE_OWNER_CHANGE_SUCCESS.route,
                        },
                        [SCREENS.WORKSPACE.OWNER_CHANGE_ERROR]: {
                            path: ROUTES.WORKSPACE_OWNER_CHANGE_ERROR.route,
                        },
                        [SCREENS.WORKSPACE.OWNER_CHANGE_CHECK]: {
                            path: ROUTES.WORKSPACE_OWNER_CHANGE_CHECK.route,
                        },
                        [SCREENS.WORKSPACE.CATEGORY_CREATE]: {
                            path: ROUTES.WORKSPACE_CATEGORY_CREATE.route,
                        },
                        [SCREENS.WORKSPACE.CATEGORY_EDIT]: {
                            path: ROUTES.WORKSPACE_CATEGORY_EDIT.route,
                            parse: {
                                categoryName: (categoryName: string) => decodeURIComponent(categoryName),
                            },
                        },
                        [SCREENS.WORKSPACE.CATEGORY_PAYROLL_CODE]: {
                            path: ROUTES.WORKSPACE_CATEGORY_PAYROLL_CODE.route,
                            parse: {
                                categoryName: (categoryName: string) => decodeURIComponent(categoryName),
                            },
                        },
                        [SCREENS.WORKSPACE.CATEGORY_GL_CODE]: {
                            path: ROUTES.WORKSPACE_CATEGORY_GL_CODE.route,
                            parse: {
                                categoryName: (categoryName: string) => decodeURIComponent(categoryName),
                            },
                        },
                        [SCREENS.WORKSPACE.CATEGORY_DEFAULT_TAX_RATE]: {
                            path: ROUTES.WORSKPACE_CATEGORY_DEFAULT_TAX_RATE.route,
                            parse: {
                                categoryName: (categoryName: string) => decodeURIComponent(categoryName),
                            },
                        },
                        [SCREENS.WORKSPACE.CATEGORY_FLAG_AMOUNTS_OVER]: {
                            path: ROUTES.WORSKPACE_CATEGORY_FLAG_AMOUNTS_OVER.route,
                            parse: {
                                categoryName: (categoryName: string) => decodeURIComponent(categoryName),
                            },
                        },
                        [SCREENS.WORKSPACE.CATEGORY_DESCRIPTION_HINT]: {
                            path: ROUTES.WORSKPACE_CATEGORY_DESCRIPTION_HINT.route,
                            parse: {
                                categoryName: (categoryName: string) => decodeURIComponent(categoryName),
                            },
                        },
                        [SCREENS.WORKSPACE.CATEGORY_APPROVER]: {
                            path: ROUTES.WORSKPACE_CATEGORY_APPROVER.route,
                            parse: {
                                categoryName: (categoryName: string) => decodeURIComponent(categoryName),
                            },
                        },
                        [SCREENS.WORKSPACE.CATEGORY_REQUIRE_RECEIPTS_OVER]: {
                            path: ROUTES.WORSKPACE_CATEGORY_REQUIRE_RECEIPTS_OVER.route,
                            parse: {
                                categoryName: (categoryName: string) => decodeURIComponent(categoryName),
                            },
                        },
                        [SCREENS.WORKSPACE.CREATE_DISTANCE_RATE]: {
                            path: ROUTES.WORKSPACE_CREATE_DISTANCE_RATE.route,
                        },
                        [SCREENS.WORKSPACE.DISTANCE_RATES_SETTINGS]: {
                            path: ROUTES.WORKSPACE_DISTANCE_RATES_SETTINGS.route,
                        },
                        [SCREENS.WORKSPACE.DISTANCE_RATE_DETAILS]: {
                            path: ROUTES.WORKSPACE_DISTANCE_RATE_DETAILS.route,
                        },
                        [SCREENS.WORKSPACE.DISTANCE_RATE_EDIT]: {
                            path: ROUTES.WORKSPACE_DISTANCE_RATE_EDIT.route,
                        },
                        [SCREENS.WORKSPACE.DISTANCE_RATE_TAX_RECLAIMABLE_ON_EDIT]: {
                            path: ROUTES.WORKSPACE_DISTANCE_RATE_TAX_RECLAIMABLE_ON_EDIT.route,
                        },
                        [SCREENS.WORKSPACE.DISTANCE_RATE_TAX_RATE_EDIT]: {
                            path: ROUTES.WORKSPACE_DISTANCE_RATE_TAX_RATE_EDIT.route,
                        },
                        [SCREENS.WORKSPACE.TAGS_SETTINGS]: {
                            path: ROUTES.WORKSPACE_TAGS_SETTINGS.route,
                        },
                        [SCREENS.WORKSPACE.TAGS_EDIT]: {
                            path: ROUTES.WORKSPACE_EDIT_TAGS.route,
                            parse: {
                                orderWeight: Number,
                            },
                        },
                        [SCREENS.WORKSPACE.TAGS_IMPORT]: {
                            path: ROUTES.WORKSPACE_TAGS_IMPORT.route,
                        },
                        [SCREENS.WORKSPACE.TAGS_IMPORTED]: {
                            path: ROUTES.WORKSPACE_TAGS_IMPORTED.route,
                        },
                        [SCREENS.WORKSPACE.TAG_CREATE]: {
                            path: ROUTES.WORKSPACE_TAG_CREATE.route,
                        },
                        [SCREENS.WORKSPACE.TAG_EDIT]: {
                            path: ROUTES.WORKSPACE_TAG_EDIT.route,
                            parse: {
                                orderWeight: Number,
                                tagName: (tagName: string) => decodeURIComponent(tagName),
                            },
                        },
                        [SCREENS.WORKSPACE.TAG_APPROVER]: {
                            path: ROUTES.WORKSPACE_TAG_APPROVER.route,
                            parse: {
                                orderWeight: Number,
                                tagName: (tagName: string) => decodeURIComponent(tagName),
                            },
                        },
                        [SCREENS.WORKSPACE.TAG_GL_CODE]: {
                            path: ROUTES.WORKSPACE_TAG_GL_CODE.route,
                            parse: {
                                orderWeight: Number,
                                tagName: (tagName: string) => decodeURIComponent(tagName),
                            },
                        },
                        [SCREENS.WORKSPACE.TAG_SETTINGS]: {
                            path: ROUTES.WORKSPACE_TAG_SETTINGS.route,
                            parse: {
                                orderWeight: Number,
                                tagName: (tagName: string) => decodeURIComponent(tagName),
                            },
                        },
                        [SCREENS.WORKSPACE.TAG_LIST_VIEW]: {
                            path: ROUTES.WORKSPACE_TAG_LIST_VIEW.route,
                            parse: {
                                orderWeight: Number,
                            },
                        },
                        [SCREENS.WORKSPACE.TAXES_SETTINGS]: {
                            path: ROUTES.WORKSPACE_TAXES_SETTINGS.route,
                        },
                        [SCREENS.WORKSPACE.TAXES_SETTINGS_CUSTOM_TAX_NAME]: {
                            path: ROUTES.WORKSPACE_TAXES_SETTINGS_CUSTOM_TAX_NAME.route,
                        },
                        [SCREENS.WORKSPACE.TAXES_SETTINGS_FOREIGN_CURRENCY_DEFAULT]: {
                            path: ROUTES.WORKSPACE_TAXES_SETTINGS_FOREIGN_CURRENCY_DEFAULT.route,
                        },
                        [SCREENS.WORKSPACE.TAXES_SETTINGS_WORKSPACE_CURRENCY_DEFAULT]: {
                            path: ROUTES.WORKSPACE_TAXES_SETTINGS_WORKSPACE_CURRENCY_DEFAULT.route,
                        },
                        [SCREENS.WORKSPACE.REPORT_FIELDS_CREATE]: {
                            path: ROUTES.WORKSPACE_CREATE_REPORT_FIELD.route,
                        },
                        [SCREENS.WORKSPACE.REPORT_FIELDS_LIST_VALUES]: {
                            path: ROUTES.WORKSPACE_REPORT_FIELDS_LIST_VALUES.route,
                            parse: {
                                reportFieldID: (reportFieldID: string) => decodeURIComponent(reportFieldID),
                            },
                        },
                        [SCREENS.WORKSPACE.REPORT_FIELDS_ADD_VALUE]: {
                            path: ROUTES.WORKSPACE_REPORT_FIELDS_ADD_VALUE.route,
                            parse: {
                                reportFieldID: (reportFieldID: string) => decodeURIComponent(reportFieldID),
                            },
                        },
                        [SCREENS.WORKSPACE.REPORT_FIELDS_VALUE_SETTINGS]: {
                            path: ROUTES.WORKSPACE_REPORT_FIELDS_VALUE_SETTINGS.route,
                            parse: {
                                reportFieldID: (reportFieldID: string) => decodeURIComponent(reportFieldID),
                            },
                        },
                        [SCREENS.WORKSPACE.REPORT_FIELDS_EDIT_VALUE]: {
                            path: ROUTES.WORKSPACE_REPORT_FIELDS_EDIT_VALUE.route,
                        },
                        [SCREENS.WORKSPACE.REPORT_FIELDS_SETTINGS]: {
                            path: ROUTES.WORKSPACE_REPORT_FIELDS_SETTINGS.route,
                            parse: {
                                reportFieldID: (reportFieldID: string) => decodeURIComponent(reportFieldID),
                            },
                        },
                        [SCREENS.WORKSPACE.REPORT_FIELDS_EDIT_INITIAL_VALUE]: {
                            path: ROUTES.WORKSPACE_EDIT_REPORT_FIELDS_INITIAL_VALUE.route,
                            parse: {
                                reportFieldID: (reportFieldID: string) => decodeURIComponent(reportFieldID),
                            },
                        },
                        [SCREENS.REIMBURSEMENT_ACCOUNT]: {
                            path: ROUTES.BANK_ACCOUNT_WITH_STEP_TO_OPEN.route,
                            exact: true,
                        },
                        [SCREENS.KEYBOARD_SHORTCUTS]: {
                            path: ROUTES.KEYBOARD_SHORTCUTS,
                        },
                        [SCREENS.WORKSPACE.NAME]: ROUTES.WORKSPACE_OVERVIEW_NAME.route,
                        [SCREENS.SETTINGS.SHARE_CODE]: {
                            path: ROUTES.SETTINGS_SHARE_CODE,
                        },
                        [SCREENS.SETTINGS.EXIT_SURVEY.REASON]: {
                            path: ROUTES.SETTINGS_EXIT_SURVEY_REASON.route,
                        },
                        [SCREENS.SETTINGS.EXIT_SURVEY.BOOK_CALL]: {
                            path: ROUTES.SETTINGS_EXIT_SURVERY_BOOK_CALL.route,
                        },
                        [SCREENS.SETTINGS.EXIT_SURVEY.RESPONSE]: {
                            path: ROUTES.SETTINGS_EXIT_SURVEY_RESPONSE.route,
                        },
                        [SCREENS.SETTINGS.EXIT_SURVEY.CONFIRM]: {
                            path: ROUTES.SETTINGS_EXIT_SURVEY_CONFIRM.route,
                        },
                        [SCREENS.WORKSPACE.TAX_CREATE]: {
                            path: ROUTES.WORKSPACE_TAX_CREATE.route,
                        },
                        [SCREENS.WORKSPACE.TAX_EDIT]: {
                            path: ROUTES.WORKSPACE_TAX_EDIT.route,
                            parse: {
                                taxID: (taxID: string) => decodeURIComponent(taxID),
                            },
                        },
                        [SCREENS.WORKSPACE.TAX_CODE]: {
                            path: ROUTES.WORKSPACE_TAX_CODE.route,
                            parse: {
                                taxID: (taxID: string) => decodeURIComponent(taxID),
                            },
                        },
                        [SCREENS.WORKSPACE.TAX_NAME]: {
                            path: ROUTES.WORKSPACE_TAX_NAME.route,
                            parse: {
                                taxID: (taxID: string) => decodeURIComponent(taxID),
                            },
                        },
                        [SCREENS.WORKSPACE.TAX_VALUE]: {
                            path: ROUTES.WORKSPACE_TAX_VALUE.route,
                            parse: {
                                taxID: (taxID: string) => decodeURIComponent(taxID),
                            },
                        },
                        [SCREENS.WORKSPACE.RULES_CUSTOM_NAME]: {
                            path: ROUTES.RULES_CUSTOM_NAME.route,
                        },
                        [SCREENS.WORKSPACE.RULES_AUTO_APPROVE_REPORTS_UNDER]: {
                            path: ROUTES.RULES_AUTO_APPROVE_REPORTS_UNDER.route,
                        },
                        [SCREENS.WORKSPACE.RULES_RANDOM_REPORT_AUDIT]: {
                            path: ROUTES.RULES_RANDOM_REPORT_AUDIT.route,
                        },
                        [SCREENS.WORKSPACE.RULES_AUTO_PAY_REPORTS_UNDER]: {
                            path: ROUTES.RULES_AUTO_PAY_REPORTS_UNDER.route,
                        },
                        [SCREENS.WORKSPACE.RULES_RECEIPT_REQUIRED_AMOUNT]: {
                            path: ROUTES.RULES_RECEIPT_REQUIRED_AMOUNT.route,
                        },
                        [SCREENS.WORKSPACE.RULES_MAX_EXPENSE_AMOUNT]: {
                            path: ROUTES.RULES_MAX_EXPENSE_AMOUNT.route,
                        },
                        [SCREENS.WORKSPACE.RULES_MAX_EXPENSE_AGE]: {
                            path: ROUTES.RULES_MAX_EXPENSE_AGE.route,
                        },
                        [SCREENS.WORKSPACE.RULES_BILLABLE_DEFAULT]: {
                            path: ROUTES.RULES_BILLABLE_DEFAULT.route,
                        },
                        [SCREENS.WORKSPACE.RULES_CUSTOM]: {
                            path: ROUTES.RULES_CUSTOM.route,
                        },
                        [SCREENS.WORKSPACE.RULES_PROHIBITED_DEFAULT]: {
                            path: ROUTES.RULES_PROHIBITED_DEFAULT.route,
                        },
                        [SCREENS.WORKSPACE.PER_DIEM_IMPORT]: {
                            path: ROUTES.WORKSPACE_PER_DIEM_IMPORT.route,
                        },
                        [SCREENS.WORKSPACE.PER_DIEM_IMPORTED]: {
                            path: ROUTES.WORKSPACE_PER_DIEM_IMPORTED.route,
                        },
                        [SCREENS.WORKSPACE.PER_DIEM_SETTINGS]: {
                            path: ROUTES.WORKSPACE_PER_DIEM_SETTINGS.route,
                        },
                        [SCREENS.WORKSPACE.PER_DIEM_DETAILS]: {
                            path: ROUTES.WORKSPACE_PER_DIEM_DETAILS.route,
                        },
                        [SCREENS.WORKSPACE.PER_DIEM_EDIT_DESTINATION]: {
                            path: ROUTES.WORKSPACE_PER_DIEM_EDIT_DESTINATION.route,
                        },
                        [SCREENS.WORKSPACE.PER_DIEM_EDIT_SUBRATE]: {
                            path: ROUTES.WORKSPACE_PER_DIEM_EDIT_SUBRATE.route,
                        },
                        [SCREENS.WORKSPACE.PER_DIEM_EDIT_AMOUNT]: {
                            path: ROUTES.WORKSPACE_PER_DIEM_EDIT_AMOUNT.route,
                        },
                        [SCREENS.WORKSPACE.PER_DIEM_EDIT_CURRENCY]: {
                            path: ROUTES.WORKSPACE_PER_DIEM_EDIT_CURRENCY.route,
                        },
                    },
                },
                [SCREENS.RIGHT_MODAL.TWO_FACTOR_AUTH]: {
                    screens: {
                        [SCREENS.TWO_FACTOR_AUTH.ROOT]: {
                            path: ROUTES.SETTINGS_2FA_ROOT.route,
                            exact: true,
                        },
                        [SCREENS.TWO_FACTOR_AUTH.VERIFY]: {
                            path: ROUTES.SETTINGS_2FA_VERIFY.route,
                            exact: true,
                        },
                        [SCREENS.TWO_FACTOR_AUTH.SUCCESS]: {
                            path: ROUTES.SETTINGS_2FA_SUCCESS.route,
                            exact: true,
                        },
                        [SCREENS.TWO_FACTOR_AUTH.DISABLED]: {
                            path: ROUTES.SETTINGS_2FA_DISABLED,
                            exact: true,
                        },
                        [SCREENS.TWO_FACTOR_AUTH.DISABLE]: {
                            path: ROUTES.SETTINGS_2FA_DISABLE,
                            exact: true,
                        },
                    },
                },
                [SCREENS.RIGHT_MODAL.PRIVATE_NOTES]: {
                    screens: {
                        [SCREENS.PRIVATE_NOTES.LIST]: ROUTES.PRIVATE_NOTES_LIST.route,
                        [SCREENS.PRIVATE_NOTES.EDIT]: ROUTES.PRIVATE_NOTES_EDIT.route,
                    },
                },
                [SCREENS.RIGHT_MODAL.NEW_REPORT_WORKSPACE_SELECTION]: {
                    screens: {
                        [SCREENS.NEW_REPORT_WORKSPACE_SELECTION.ROOT]: ROUTES.NEW_REPORT_WORKSPACE_SELECTION,
                    },
                },
                [SCREENS.RIGHT_MODAL.REPORT_DETAILS]: {
                    screens: {
                        [SCREENS.REPORT_DETAILS.ROOT]: ROUTES.REPORT_WITH_ID_DETAILS.route,
                        [SCREENS.REPORT_DETAILS.SHARE_CODE]: ROUTES.REPORT_WITH_ID_DETAILS_SHARE_CODE.route,
                        [SCREENS.REPORT_DETAILS.EXPORT]: ROUTES.REPORT_WITH_ID_DETAILS_EXPORT.route,
                    },
                },
                [SCREENS.RIGHT_MODAL.REPORT_CHANGE_WORKSPACE]: {
                    screens: {
                        [SCREENS.REPORT_CHANGE_WORKSPACE.ROOT]: ROUTES.REPORT_WITH_ID_CHANGE_WORKSPACE.route,
                    },
                },
                [SCREENS.RIGHT_MODAL.REPORT_SETTINGS]: {
                    screens: {
                        [SCREENS.REPORT_SETTINGS.ROOT]: {
                            path: ROUTES.REPORT_SETTINGS.route,
                        },
                        [SCREENS.REPORT_SETTINGS.NAME]: {
                            path: ROUTES.REPORT_SETTINGS_NAME.route,
                        },
                        [SCREENS.REPORT_SETTINGS.NOTIFICATION_PREFERENCES]: {
                            path: ROUTES.REPORT_SETTINGS_NOTIFICATION_PREFERENCES.route,
                        },
                        [SCREENS.REPORT_SETTINGS.WRITE_CAPABILITY]: {
                            path: ROUTES.REPORT_SETTINGS_WRITE_CAPABILITY.route,
                        },
                        [SCREENS.REPORT_SETTINGS.VISIBILITY]: {
                            path: ROUTES.REPORT_SETTINGS_VISIBILITY.route,
                        },
                    },
                },
                [SCREENS.RIGHT_MODAL.SETTINGS_CATEGORIES]: {
                    screens: {
                        [SCREENS.SETTINGS_CATEGORIES.SETTINGS_CATEGORY_SETTINGS]: {
                            path: ROUTES.SETTINGS_CATEGORY_SETTINGS.route,
                            parse: {
                                categoryName: (categoryName: string) => decodeURIComponent(categoryName),
                            },
                        },
                        [SCREENS.SETTINGS_CATEGORIES.SETTINGS_CATEGORIES_SETTINGS]: {
                            path: ROUTES.SETTINGS_CATEGORIES_SETTINGS.route,
                        },
                        [SCREENS.SETTINGS_CATEGORIES.SETTINGS_CATEGORY_CREATE]: {
                            path: ROUTES.SETTINGS_CATEGORY_CREATE.route,
                        },
                        [SCREENS.SETTINGS_CATEGORIES.SETTINGS_CATEGORY_EDIT]: {
                            path: ROUTES.SETTINGS_CATEGORY_EDIT.route,
                            parse: {
                                categoryName: (categoryName: string) => decodeURIComponent(categoryName),
                            },
                        },
                        [SCREENS.SETTINGS_CATEGORIES.SETTINGS_CATEGORIES_IMPORT]: {
                            path: ROUTES.SETTINGS_CATEGORIES_IMPORT.route,
                        },
                        [SCREENS.SETTINGS_CATEGORIES.SETTINGS_CATEGORIES_IMPORTED]: {
                            path: ROUTES.SETTINGS_CATEGORIES_IMPORTED.route,
                        },
                        [SCREENS.SETTINGS_CATEGORIES.SETTINGS_CATEGORY_PAYROLL_CODE]: {
                            path: ROUTES.SETTINGS_CATEGORY_PAYROLL_CODE.route,
                            parse: {
                                categoryName: (categoryName: string) => decodeURIComponent(categoryName),
                            },
                        },
                        [SCREENS.SETTINGS_CATEGORIES.SETTINGS_CATEGORY_GL_CODE]: {
                            path: ROUTES.SETTINGS_CATEGORY_GL_CODE.route,
                            parse: {
                                categoryName: (categoryName: string) => decodeURIComponent(categoryName),
                            },
                        },
                    },
                },
                [SCREENS.RIGHT_MODAL.SETTINGS_TAGS]: {
                    screens: {
                        [SCREENS.SETTINGS_TAGS.SETTINGS_TAGS_SETTINGS]: {
                            path: ROUTES.SETTINGS_TAGS_SETTINGS.route,
                        },
                        [SCREENS.SETTINGS_TAGS.SETTINGS_TAGS_EDIT]: {
                            path: ROUTES.SETTINGS_TAGS_EDIT.route,
                            parse: {
                                orderWeight: Number,
                            },
                        },
                        [SCREENS.SETTINGS_TAGS.SETTINGS_TAG_CREATE]: {
                            path: ROUTES.SETTINGS_TAG_CREATE.route,
                        },
                        [SCREENS.SETTINGS_TAGS.SETTINGS_TAG_EDIT]: {
                            path: ROUTES.SETTINGS_TAG_EDIT.route,
                            parse: {
                                orderWeight: Number,
                                tagName: (tagName: string) => decodeURIComponent(tagName),
                            },
                        },
                        [SCREENS.SETTINGS_TAGS.SETTINGS_TAG_SETTINGS]: {
                            path: ROUTES.SETTINGS_TAG_SETTINGS.route,
                            parse: {
                                orderWeight: Number,
                                tagName: (tagName: string) => decodeURIComponent(tagName),
                            },
                        },
                        [SCREENS.SETTINGS_TAGS.SETTINGS_TAG_APPROVER]: {
                            path: ROUTES.SETTINGS_TAG_APPROVER.route,
                            parse: {
                                orderWeight: Number,
                                tagName: (tagName: string) => decodeURIComponent(tagName),
                            },
                        },
                        [SCREENS.SETTINGS_TAGS.SETTINGS_TAG_LIST_VIEW]: {
                            path: ROUTES.SETTINGS_TAG_LIST_VIEW.route,
                            parse: {
                                orderWeight: Number,
                            },
                        },
                        [SCREENS.SETTINGS_TAGS.SETTINGS_TAG_GL_CODE]: {
                            path: ROUTES.SETTINGS_TAG_GL_CODE.route,
                            parse: {
                                orderWeight: Number,
                                tagName: (tagName: string) => decodeURIComponent(tagName),
                            },
                        },
                        [SCREENS.SETTINGS_TAGS.SETTINGS_TAGS_IMPORT]: {
                            path: ROUTES.SETTINGS_TAGS_IMPORT.route,
                        },
                        [SCREENS.SETTINGS_TAGS.SETTINGS_TAGS_IMPORTED]: {
                            path: ROUTES.SETTINGS_TAGS_IMPORTED.route,
                        },
                    },
                },
                [SCREENS.RIGHT_MODAL.EXPENSIFY_CARD]: {
                    screens: {
                        [SCREENS.EXPENSIFY_CARD.EXPENSIFY_CARD_DETAILS]: {
                            path: ROUTES.EXPENSIFY_CARD_DETAILS.route,
                        },
                        [SCREENS.EXPENSIFY_CARD.EXPENSIFY_CARD_NAME]: {
                            path: ROUTES.EXPENSIFY_CARD_NAME.route,
                        },
                        [SCREENS.EXPENSIFY_CARD.EXPENSIFY_CARD_LIMIT]: {
                            path: ROUTES.EXPENSIFY_CARD_LIMIT.route,
                        },
                        [SCREENS.EXPENSIFY_CARD.EXPENSIFY_CARD_LIMIT_TYPE]: {
                            path: ROUTES.EXPENSIFY_CARD_LIMIT_TYPE.route,
                        },
                    },
                },
                [SCREENS.RIGHT_MODAL.DOMAIN_CARD]: {
                    screens: {
                        [SCREENS.DOMAIN_CARD.DOMAIN_CARD_DETAIL]: {
                            path: ROUTES.SETTINGS_DOMAINCARD_DETAIL.route,
                        },
                        [SCREENS.DOMAIN_CARD.DOMAIN_CARD_REPORT_FRAUD]: {
                            path: ROUTES.SETTINGS_DOMAINCARD_REPORT_FRAUD.route,
                        },
                    },
                },
                [SCREENS.RIGHT_MODAL.REPORT_DESCRIPTION]: {
                    screens: {
                        [SCREENS.REPORT_DESCRIPTION_ROOT]: ROUTES.REPORT_DESCRIPTION.route,
                    },
                },
                [SCREENS.RIGHT_MODAL.NEW_CHAT]: {
                    screens: {
                        [SCREENS.NEW_CHAT.ROOT]: {
                            path: ROUTES.NEW,
                            exact: true,
                            screens: {
                                [SCREENS.NEW_CHAT.NEW_CHAT]: {
                                    path: ROUTES.NEW_CHAT,
                                    exact: true,
                                },
                                [SCREENS.NEW_CHAT.NEW_ROOM]: {
                                    path: ROUTES.NEW_ROOM,
                                    exact: true,
                                },
                            },
                        },
                        [SCREENS.NEW_CHAT.NEW_CHAT_CONFIRM]: {
                            path: ROUTES.NEW_CHAT_CONFIRM,
                            exact: true,
                        },
                        [SCREENS.NEW_CHAT.NEW_CHAT_EDIT_NAME]: {
                            path: ROUTES.NEW_CHAT_EDIT_NAME,
                            exact: true,
                        },
                    },
                },
                [SCREENS.RIGHT_MODAL.WORKSPACE_CONFIRMATION]: {
                    screens: {
                        [SCREENS.WORKSPACE_CONFIRMATION.ROOT]: ROUTES.WORKSPACE_CONFIRMATION.route,
                    },
                },
                [SCREENS.RIGHT_MODAL.NEW_TASK]: {
                    screens: {
                        [SCREENS.NEW_TASK.ROOT]: ROUTES.NEW_TASK.route,
                        [SCREENS.NEW_TASK.TASK_ASSIGNEE_SELECTOR]: ROUTES.NEW_TASK_ASSIGNEE.route,
                        [SCREENS.NEW_TASK.TASK_SHARE_DESTINATION_SELECTOR]: ROUTES.NEW_TASK_SHARE_DESTINATION,
                        [SCREENS.NEW_TASK.DETAILS]: ROUTES.NEW_TASK_DETAILS.route,
                        [SCREENS.NEW_TASK.TITLE]: ROUTES.NEW_TASK_TITLE.route,
                        [SCREENS.NEW_TASK.DESCRIPTION]: ROUTES.NEW_TASK_DESCRIPTION.route,
                    },
                },
                [SCREENS.RIGHT_MODAL.TEACHERS_UNITE]: {
                    screens: {
                        [SCREENS.I_KNOW_A_TEACHER]: ROUTES.I_KNOW_A_TEACHER,
                        [SCREENS.INTRO_SCHOOL_PRINCIPAL]: ROUTES.INTRO_SCHOOL_PRINCIPAL,
                        [SCREENS.I_AM_A_TEACHER]: ROUTES.I_AM_A_TEACHER,
                    },
                },
                [SCREENS.RIGHT_MODAL.PROFILE]: {
                    screens: {
                        [SCREENS.PROFILE_ROOT]: ROUTES.PROFILE.route,
                    },
                },
                [SCREENS.RIGHT_MODAL.PARTICIPANTS]: {
                    screens: {
                        [SCREENS.REPORT_PARTICIPANTS.ROOT]: ROUTES.REPORT_PARTICIPANTS.route,
                        [SCREENS.REPORT_PARTICIPANTS.INVITE]: ROUTES.REPORT_PARTICIPANTS_INVITE.route,
                        [SCREENS.REPORT_PARTICIPANTS.DETAILS]: ROUTES.REPORT_PARTICIPANTS_DETAILS.route,
                        [SCREENS.REPORT_PARTICIPANTS.ROLE]: ROUTES.REPORT_PARTICIPANTS_ROLE_SELECTION.route,
                    },
                },
                [SCREENS.RIGHT_MODAL.ROOM_MEMBERS]: {
                    screens: {
                        [SCREENS.ROOM_MEMBERS.ROOT]: ROUTES.ROOM_MEMBERS.route,
                        [SCREENS.ROOM_MEMBERS.INVITE]: ROUTES.ROOM_INVITE.route,
                        [SCREENS.ROOM_MEMBERS.DETAILS]: ROUTES.ROOM_MEMBER_DETAILS.route,
                    },
                },
                [SCREENS.RIGHT_MODAL.MONEY_REQUEST]: {
                    screens: {
                        [SCREENS.MONEY_REQUEST.START]: ROUTES.MONEY_REQUEST_START.route,
                        [SCREENS.MONEY_REQUEST.CREATE]: {
                            path: ROUTES.MONEY_REQUEST_CREATE.route,
                            exact: true,
                            screens: {
                                distance: {
                                    path: ROUTES.MONEY_REQUEST_CREATE_TAB_DISTANCE.route,
                                    exact: true,
                                },
                                manual: {
                                    path: ROUTES.MONEY_REQUEST_CREATE_TAB_MANUAL.route,
                                    exact: true,
                                },
                                scan: {
                                    path: ROUTES.MONEY_REQUEST_CREATE_TAB_SCAN.route,
                                    exact: true,
                                },
                                // eslint-disable-next-line @typescript-eslint/naming-convention
                                'per-diem': {
                                    path: ROUTES.MONEY_REQUEST_CREATE_TAB_PER_DIEM.route,
                                    exact: true,
                                },
                            },
                        },
                        [SCREENS.SETTINGS_CATEGORIES.SETTINGS_CATEGORIES_ROOT]: ROUTES.SETTINGS_CATEGORIES_ROOT.route,
                        [SCREENS.SETTINGS_TAGS.SETTINGS_TAGS_ROOT]: ROUTES.SETTINGS_TAGS_ROOT.route,
                        [SCREENS.MONEY_REQUEST.STEP_SEND_FROM]: ROUTES.MONEY_REQUEST_STEP_SEND_FROM.route,
                        [SCREENS.MONEY_REQUEST.STEP_COMPANY_INFO]: ROUTES.MONEY_REQUEST_STEP_COMPANY_INFO.route,
                        [SCREENS.MONEY_REQUEST.STEP_AMOUNT]: ROUTES.MONEY_REQUEST_STEP_AMOUNT.route,
                        [SCREENS.MONEY_REQUEST.STEP_CATEGORY]: ROUTES.MONEY_REQUEST_STEP_CATEGORY.route,
                        [SCREENS.MONEY_REQUEST.STEP_CONFIRMATION]: ROUTES.MONEY_REQUEST_STEP_CONFIRMATION.route,
                        [SCREENS.MONEY_REQUEST.STEP_CURRENCY]: ROUTES.MONEY_REQUEST_STEP_CURRENCY.route,
                        [SCREENS.MONEY_REQUEST.STEP_DATE]: ROUTES.MONEY_REQUEST_STEP_DATE.route,
                        [SCREENS.MONEY_REQUEST.STEP_DESCRIPTION]: ROUTES.MONEY_REQUEST_STEP_DESCRIPTION.route,
                        [SCREENS.MONEY_REQUEST.STEP_DISTANCE]: ROUTES.MONEY_REQUEST_STEP_DISTANCE.route,
                        [SCREENS.MONEY_REQUEST.STEP_DISTANCE_RATE]: ROUTES.MONEY_REQUEST_STEP_DISTANCE_RATE.route,
                        [SCREENS.MONEY_REQUEST.HOLD]: ROUTES.MONEY_REQUEST_HOLD_REASON.route,
                        [SCREENS.MONEY_REQUEST.STEP_MERCHANT]: ROUTES.MONEY_REQUEST_STEP_MERCHANT.route,
                        [SCREENS.MONEY_REQUEST.STEP_PARTICIPANTS]: ROUTES.MONEY_REQUEST_STEP_PARTICIPANTS.route,
                        [SCREENS.MONEY_REQUEST.STEP_SCAN]: ROUTES.MONEY_REQUEST_STEP_SCAN.route,
                        [SCREENS.MONEY_REQUEST.STEP_TAG]: ROUTES.MONEY_REQUEST_STEP_TAG.route,
                        [SCREENS.MONEY_REQUEST.STEP_WAYPOINT]: ROUTES.MONEY_REQUEST_STEP_WAYPOINT.route,
                        [SCREENS.MONEY_REQUEST.STEP_TAX_AMOUNT]: ROUTES.MONEY_REQUEST_STEP_TAX_AMOUNT.route,
                        [SCREENS.MONEY_REQUEST.STEP_TAX_RATE]: ROUTES.MONEY_REQUEST_STEP_TAX_RATE.route,
                        [SCREENS.MONEY_REQUEST.STATE_SELECTOR]: {path: ROUTES.MONEY_REQUEST_STATE_SELECTOR.route, exact: true},
                        [SCREENS.MONEY_REQUEST.STEP_SPLIT_PAYER]: ROUTES.MONEY_REQUEST_STEP_SPLIT_PAYER.route,
                        [SCREENS.MONEY_REQUEST.STEP_ATTENDEES]: ROUTES.MONEY_REQUEST_ATTENDEE.route,
                        [SCREENS.MONEY_REQUEST.STEP_UPGRADE]: ROUTES.MONEY_REQUEST_UPGRADE.route,
                        [SCREENS.MONEY_REQUEST.STEP_DESTINATION]: ROUTES.MONEY_REQUEST_STEP_DESTINATION.route,
                        [SCREENS.MONEY_REQUEST.STEP_TIME]: ROUTES.MONEY_REQUEST_STEP_TIME.route,
                        [SCREENS.MONEY_REQUEST.STEP_SUBRATE]: ROUTES.MONEY_REQUEST_STEP_SUBRATE.route,
                        [SCREENS.MONEY_REQUEST.STEP_DESTINATION_EDIT]: ROUTES.MONEY_REQUEST_STEP_DESTINATION_EDIT.route,
                        [SCREENS.MONEY_REQUEST.STEP_TIME_EDIT]: ROUTES.MONEY_REQUEST_STEP_TIME_EDIT.route,
                        [SCREENS.MONEY_REQUEST.STEP_SUBRATE_EDIT]: ROUTES.MONEY_REQUEST_STEP_SUBRATE_EDIT.route,
                        [SCREENS.IOU_SEND.ENABLE_PAYMENTS]: ROUTES.IOU_SEND_ENABLE_PAYMENTS,
                        [SCREENS.IOU_SEND.ADD_BANK_ACCOUNT]: ROUTES.IOU_SEND_ADD_BANK_ACCOUNT,
                        [SCREENS.IOU_SEND.ADD_DEBIT_CARD]: ROUTES.IOU_SEND_ADD_DEBIT_CARD,
                    },
                },
                [SCREENS.RIGHT_MODAL.TRANSACTION_DUPLICATE]: {
                    screens: {
                        [SCREENS.TRANSACTION_DUPLICATE.REVIEW]: {
                            path: ROUTES.TRANSACTION_DUPLICATE_REVIEW_PAGE.route,
                            exact: true,
                        },
                        [SCREENS.TRANSACTION_DUPLICATE.MERCHANT]: {
                            path: ROUTES.TRANSACTION_DUPLICATE_REVIEW_MERCHANT_PAGE.route,
                            exact: true,
                        },
                        [SCREENS.TRANSACTION_DUPLICATE.CATEGORY]: {
                            path: ROUTES.TRANSACTION_DUPLICATE_REVIEW_CATEGORY_PAGE.route,
                            exact: true,
                        },
                        [SCREENS.TRANSACTION_DUPLICATE.TAG]: {
                            path: ROUTES.TRANSACTION_DUPLICATE_REVIEW_TAG_PAGE.route,
                            exact: true,
                        },
                        [SCREENS.TRANSACTION_DUPLICATE.DESCRIPTION]: {
                            path: ROUTES.TRANSACTION_DUPLICATE_REVIEW_DESCRIPTION_PAGE.route,
                            exact: true,
                        },
                        [SCREENS.TRANSACTION_DUPLICATE.TAX_CODE]: {
                            path: ROUTES.TRANSACTION_DUPLICATE_REVIEW_TAX_CODE_PAGE.route,
                            exact: true,
                        },
                        [SCREENS.TRANSACTION_DUPLICATE.REIMBURSABLE]: {
                            path: ROUTES.TRANSACTION_DUPLICATE_REVIEW_REIMBURSABLE_PAGE.route,
                            exact: true,
                        },
                        [SCREENS.TRANSACTION_DUPLICATE.BILLABLE]: {
                            path: ROUTES.TRANSACTION_DUPLICATE_REVIEW_BILLABLE_PAGE.route,
                            exact: true,
                        },
                        [SCREENS.TRANSACTION_DUPLICATE.CONFIRMATION]: {
                            path: ROUTES.TRANSACTION_DUPLICATE_CONFIRMATION_PAGE.route,
                            exact: true,
                        },
                    },
                },
                [SCREENS.RIGHT_MODAL.SPLIT_DETAILS]: {
                    screens: {
                        [SCREENS.SPLIT_DETAILS.ROOT]: ROUTES.SPLIT_BILL_DETAILS.route,
                    },
                },
                [SCREENS.RIGHT_MODAL.TASK_DETAILS]: {
                    screens: {
                        [SCREENS.TASK.TITLE]: ROUTES.TASK_TITLE.route,
                        [SCREENS.TASK.ASSIGNEE]: ROUTES.TASK_ASSIGNEE.route,
                    },
                },
                [SCREENS.RIGHT_MODAL.ADD_PERSONAL_BANK_ACCOUNT]: {
                    screens: {
                        [SCREENS.ADD_PERSONAL_BANK_ACCOUNT_ROOT]: ROUTES.BANK_ACCOUNT_PERSONAL,
                    },
                },
                [SCREENS.RIGHT_MODAL.ENABLE_PAYMENTS]: {
                    screens: {
                        [SCREENS.ENABLE_PAYMENTS_ROOT]: ROUTES.ENABLE_PAYMENTS,
                    },
                },
                [SCREENS.RIGHT_MODAL.WALLET_STATEMENT]: {
                    screens: {
                        [SCREENS.WALLET_STATEMENT_ROOT]: ROUTES.WALLET_STATEMENT_WITH_DATE,
                    },
                },
                [SCREENS.RIGHT_MODAL.FLAG_COMMENT]: {
                    screens: {
                        [SCREENS.FLAG_COMMENT_ROOT]: ROUTES.FLAG_COMMENT.route,
                    },
                },
                [SCREENS.RIGHT_MODAL.EDIT_REQUEST]: {
                    screens: {
                        [SCREENS.EDIT_REQUEST.REPORT_FIELD]: {
                            path: ROUTES.EDIT_REPORT_FIELD_REQUEST.route,
                            parse: {
                                fieldID: (fieldID: string) => decodeURIComponent(fieldID),
                            },
                        },
                    },
                },
                [SCREENS.RIGHT_MODAL.SIGN_IN]: {
                    screens: {
                        [SCREENS.SIGN_IN_ROOT]: ROUTES.SIGN_IN_MODAL,
                    },
                },
                [SCREENS.RIGHT_MODAL.REFERRAL]: {
                    screens: {
                        [SCREENS.REFERRAL_DETAILS]: ROUTES.REFERRAL_DETAILS_MODAL.route,
                    },
                },
                [SCREENS.RIGHT_MODAL.TRAVEL]: {
                    screens: {
                        [SCREENS.TRAVEL.MY_TRIPS]: ROUTES.TRAVEL_MY_TRIPS,
                        [SCREENS.TRAVEL.UPGRADE]: ROUTES.TRAVEL_UPGRADE,
                        [SCREENS.TRAVEL.TCS]: ROUTES.TRAVEL_TCS.route,
                        [SCREENS.TRAVEL.TRIP_SUMMARY]: ROUTES.TRAVEL_TRIP_SUMMARY.route,
                        [SCREENS.TRAVEL.TRIP_DETAILS]: {
                            path: ROUTES.TRAVEL_TRIP_DETAILS.route,
                            parse: {
                                reservationIndex: (reservationIndex: string) => parseInt(reservationIndex, 10),
                            },
                        },
                        [SCREENS.TRAVEL.DOMAIN_SELECTOR]: ROUTES.TRAVEL_DOMAIN_SELECTOR,
                        [SCREENS.TRAVEL.DOMAIN_PERMISSION_INFO]: ROUTES.TRAVEL_DOMAIN_PERMISSION_INFO.route,
                        [SCREENS.TRAVEL.PUBLIC_DOMAIN_ERROR]: ROUTES.TRAVEL_PUBLIC_DOMAIN_ERROR,
                        [SCREENS.TRAVEL.WORKSPACE_ADDRESS]: ROUTES.TRAVEL_WORKSPACE_ADDRESS.route,
                    },
                },
                [SCREENS.RIGHT_MODAL.SEARCH_REPORT]: {
                    screens: {
                        [SCREENS.SEARCH.REPORT_RHP]: ROUTES.SEARCH_REPORT.route,
                        [SCREENS.SEARCH.MONEY_REQUEST_REPORT_HOLD_TRANSACTIONS]: ROUTES.SEARCH_MONEY_REQUEST_REPORT_HOLD_TRANSACTIONS.route,
                        [SCREENS.SEARCH.TRANSACTION_HOLD_REASON_RHP]: ROUTES.TRANSACTION_HOLD_REASON_RHP,
                    },
                },
                [SCREENS.RIGHT_MODAL.SEARCH_ADVANCED_FILTERS]: {
                    screens: {
                        [SCREENS.SEARCH.ADVANCED_FILTERS_RHP]: ROUTES.SEARCH_ADVANCED_FILTERS,
                        [SCREENS.SEARCH.ADVANCED_FILTERS_DATE_RHP]: ROUTES.SEARCH_ADVANCED_FILTERS_DATE,
                        [SCREENS.SEARCH.ADVANCED_FILTERS_SUBMITTED_RHP]: ROUTES.SEARCH_ADVANCED_FILTERS_SUBMITTED,
                        [SCREENS.SEARCH.ADVANCED_FILTERS_APPROVED_RHP]: ROUTES.SEARCH_ADVANCED_FILTERS_APPROVED,
                        [SCREENS.SEARCH.ADVANCED_FILTERS_PAID_RHP]: ROUTES.SEARCH_ADVANCED_FILTERS_PAID,
                        [SCREENS.SEARCH.ADVANCED_FILTERS_EXPORTED_RHP]: ROUTES.SEARCH_ADVANCED_FILTERS_EXPORTED,
                        [SCREENS.SEARCH.ADVANCED_FILTERS_POSTED_RHP]: ROUTES.SEARCH_ADVANCED_FILTERS_POSTED,
                        [SCREENS.SEARCH.ADVANCED_FILTERS_CURRENCY_RHP]: ROUTES.SEARCH_ADVANCED_FILTERS_CURRENCY,
                        [SCREENS.SEARCH.ADVANCED_FILTERS_MERCHANT_RHP]: ROUTES.SEARCH_ADVANCED_FILTERS_MERCHANT,
                        [SCREENS.SEARCH.ADVANCED_FILTERS_DESCRIPTION_RHP]: ROUTES.SEARCH_ADVANCED_FILTERS_DESCRIPTION,
                        [SCREENS.SEARCH.ADVANCED_FILTERS_REPORT_ID_RHP]: ROUTES.SEARCH_ADVANCED_FILTERS_REPORT_ID,
                        [SCREENS.SEARCH.ADVANCED_FILTERS_AMOUNT_RHP]: ROUTES.SEARCH_ADVANCED_FILTERS_AMOUNT,
                        [SCREENS.SEARCH.ADVANCED_FILTERS_CATEGORY_RHP]: ROUTES.SEARCH_ADVANCED_FILTERS_CATEGORY,
                        [SCREENS.SEARCH.ADVANCED_FILTERS_KEYWORD_RHP]: ROUTES.SEARCH_ADVANCED_FILTERS_KEYWORD,
                        [SCREENS.SEARCH.ADVANCED_FILTERS_CARD_RHP]: ROUTES.SEARCH_ADVANCED_FILTERS_CARD,
                        [SCREENS.SEARCH.ADVANCED_FILTERS_TAX_RATE_RHP]: ROUTES.SEARCH_ADVANCED_FILTERS_TAX_RATE,
                        [SCREENS.SEARCH.ADVANCED_FILTERS_EXPENSE_TYPE_RHP]: ROUTES.SEARCH_ADVANCED_FILTERS_EXPENSE_TYPE,
                        [SCREENS.SEARCH.ADVANCED_FILTERS_TAG_RHP]: ROUTES.SEARCH_ADVANCED_FILTERS_TAG,
                        [SCREENS.SEARCH.ADVANCED_FILTERS_FROM_RHP]: ROUTES.SEARCH_ADVANCED_FILTERS_FROM,
                        [SCREENS.SEARCH.ADVANCED_FILTERS_TO_RHP]: ROUTES.SEARCH_ADVANCED_FILTERS_TO,
                        [SCREENS.SEARCH.ADVANCED_FILTERS_IN_RHP]: ROUTES.SEARCH_ADVANCED_FILTERS_IN,
                        [SCREENS.SEARCH.ADVANCED_FILTERS_WORKSPACE_RHP]: ROUTES.SEARCH_ADVANCED_FILTERS_WORKSPACE,
                    },
                },
                [SCREENS.RIGHT_MODAL.SEARCH_SAVED_SEARCH]: {
                    screens: {
                        [SCREENS.SEARCH.SAVED_SEARCH_RENAME_RHP]: ROUTES.SEARCH_SAVED_SEARCH_RENAME.route,
                    },
                },
                [SCREENS.RIGHT_MODAL.RESTRICTED_ACTION]: {
                    screens: {
                        [SCREENS.RESTRICTED_ACTION_ROOT]: ROUTES.RESTRICTED_ACTION.route,
                    },
                },
                [SCREENS.RIGHT_MODAL.MISSING_PERSONAL_DETAILS]: {
                    screens: {
                        [SCREENS.MISSING_PERSONAL_DETAILS_ROOT]: ROUTES.MISSING_PERSONAL_DETAILS,
                    },
                },
                [SCREENS.RIGHT_MODAL.DEBUG]: {
                    screens: {
                        [SCREENS.DEBUG.REPORT]: {
                            path: ROUTES.DEBUG_REPORT.route,
                            exact: true,
                            screens: {
                                details: {
                                    path: ROUTES.DEBUG_REPORT_TAB_DETAILS.route,
                                    exact: true,
                                },
                                json: {
                                    path: ROUTES.DEBUG_REPORT_TAB_JSON.route,
                                    exact: true,
                                },
                                actions: {
                                    path: ROUTES.DEBUG_REPORT_TAB_ACTIONS.route,
                                    exact: true,
                                },
                            },
                        },
                        [SCREENS.DEBUG.REPORT_ACTION]: {
                            path: ROUTES.DEBUG_REPORT_ACTION.route,
                            exact: true,
                            screens: {
                                details: {
                                    path: ROUTES.DEBUG_REPORT_ACTION_TAB_DETAILS.route,
                                    exact: true,
                                },
                                json: {
                                    path: ROUTES.DEBUG_REPORT_ACTION_TAB_JSON.route,
                                    exact: true,
                                },
                                preview: {
                                    path: ROUTES.DEBUG_REPORT_ACTION_TAB_PREVIEW.route,
                                    exact: true,
                                },
                            },
                        },
                        [SCREENS.DEBUG.REPORT_ACTION_CREATE]: {
                            path: ROUTES.DEBUG_REPORT_ACTION_CREATE.route,
                            exact: true,
                        },
                        [SCREENS.DEBUG.DETAILS_CONSTANT_PICKER_PAGE]: {
                            path: ROUTES.DETAILS_CONSTANT_PICKER_PAGE.route,
                            exact: true,
                        },
                        [SCREENS.DEBUG.DETAILS_DATE_TIME_PICKER_PAGE]: {
                            path: ROUTES.DETAILS_DATE_TIME_PICKER_PAGE.route,
                            exact: true,
                        },
                        [SCREENS.DEBUG.TRANSACTION]: {
                            path: ROUTES.DEBUG_TRANSACTION.route,
                            exact: true,
                            screens: {
                                details: {
                                    path: ROUTES.DEBUG_TRANSACTION_TAB_DETAILS.route,
                                    exact: true,
                                },
                                json: {
                                    path: ROUTES.DEBUG_TRANSACTION_TAB_JSON.route,
                                    exact: true,
                                },
                                violations: {
                                    path: ROUTES.DEBUG_TRANSACTION_TAB_VIOLATIONS.route,
                                    exact: true,
                                },
                            },
                        },
                        [SCREENS.DEBUG.TRANSACTION_VIOLATION_CREATE]: {
                            path: ROUTES.DEBUG_TRANSACTION_VIOLATION_CREATE.route,
                            exact: true,
                        },
                        [SCREENS.DEBUG.TRANSACTION_VIOLATION]: {
                            path: ROUTES.DEBUG_TRANSACTION_VIOLATION.route,
                            exact: true,
                            screens: {
                                details: {
                                    path: ROUTES.DEBUG_TRANSACTION_VIOLATION_TAB_DETAILS.route,
                                    exact: true,
                                },
                                json: {
                                    path: ROUTES.DEBUG_TRANSACTION_VIOLATION_TAB_JSON.route,
                                    exact: true,
                                },
                            },
                        },
                    },
                },
            },
        },

        [NAVIGATORS.REPORTS_SPLIT_NAVIGATOR]: {
            path: ROUTES.ROOT,
            screens: {
                [SCREENS.HOME]: {
                    path: ROUTES.HOME,
                    exact: true,
                },
<<<<<<< HEAD
                [SCREENS.REPORT]: ROUTES.REPORT_WITH_ID.route,
                [SCREENS.ATTACHMENTS]: ROUTES.REPORT_ADD_ATTACHMENT.route,
=======
                [SCREENS.REPORT]: {
                    path: ROUTES.REPORT_WITH_ID.route,
                    // If params are defined, but reportID is explicitly undefined, we will get the url /r/undefined.
                    // We want to avoid that situation, so we will return an empty string instead.
                    parse: {
                        // eslint-disable-next-line
                        reportID: (reportID: string | undefined) => reportID ?? '',
                    },
                    stringify: {
                        // eslint-disable-next-line
                        reportID: (reportID: string | undefined) => reportID ?? '',
                    },
                },
>>>>>>> 76d3b13e
            },
        },

        [NAVIGATORS.SETTINGS_SPLIT_NAVIGATOR]: {
            screens: {
                [SCREENS.SETTINGS.ROOT]: ROUTES.SETTINGS,
                [SCREENS.SETTINGS.WORKSPACES]: {
                    path: ROUTES.SETTINGS_WORKSPACES.route,
                    exact: true,
                },
                [SCREENS.SETTINGS.PROFILE.ROOT]: {
                    path: ROUTES.SETTINGS_PROFILE.route,
                    exact: true,
                },
                [SCREENS.SETTINGS.SECURITY]: {
                    path: ROUTES.SETTINGS_SECURITY,
                    exact: true,
                },
                [SCREENS.SETTINGS.WALLET.ROOT]: {
                    path: ROUTES.SETTINGS_WALLET,
                    exact: true,
                },
                [SCREENS.SETTINGS.ABOUT]: {
                    path: ROUTES.SETTINGS_ABOUT,
                    exact: true,
                },
                [SCREENS.SETTINGS.TROUBLESHOOT]: {
                    path: ROUTES.SETTINGS_TROUBLESHOOT,
                    exact: true,
                },
                [SCREENS.SETTINGS.SAVE_THE_WORLD]: ROUTES.SETTINGS_SAVE_THE_WORLD,
                [SCREENS.SETTINGS.SUBSCRIPTION.ROOT]: {path: ROUTES.SETTINGS_SUBSCRIPTION.route},
                [SCREENS.SETTINGS.PREFERENCES.ROOT]: {
                    path: ROUTES.SETTINGS_PREFERENCES,
                    // exact: true,
                },
            },
        },

        [NAVIGATORS.WORKSPACE_SPLIT_NAVIGATOR]: {
            // The path given as initialRouteName does not have route params.
            // initialRouteName is not defined in this split navigator because in this case the initial route requires a policyID defined in its route params.
            screens: {
                [SCREENS.WORKSPACE.INITIAL]: {
                    path: ROUTES.WORKSPACE_INITIAL.route,
                },
                [SCREENS.WORKSPACE.PROFILE]: ROUTES.WORKSPACE_OVERVIEW.route,
                [SCREENS.WORKSPACE.EXPENSIFY_CARD]: {
                    path: ROUTES.WORKSPACE_EXPENSIFY_CARD.route,
                },
                [SCREENS.WORKSPACE.COMPANY_CARDS]: {
                    path: ROUTES.WORKSPACE_COMPANY_CARDS.route,
                },
                [SCREENS.WORKSPACE.PER_DIEM]: {
                    path: ROUTES.WORKSPACE_PER_DIEM.route,
                },
                [SCREENS.WORKSPACE.WORKFLOWS]: {
                    path: ROUTES.WORKSPACE_WORKFLOWS.route,
                },
                [SCREENS.WORKSPACE.INVOICES]: {
                    path: ROUTES.WORKSPACE_INVOICES.route,
                },
                [SCREENS.WORKSPACE.MEMBERS]: {
                    path: ROUTES.WORKSPACE_MEMBERS.route,
                },
                [SCREENS.WORKSPACE.ACCOUNTING.ROOT]: {
                    path: ROUTES.POLICY_ACCOUNTING.route,
                },
                [SCREENS.WORKSPACE.CATEGORIES]: {
                    path: ROUTES.WORKSPACE_CATEGORIES.route,
                },
                [SCREENS.WORKSPACE.MORE_FEATURES]: {
                    path: ROUTES.WORKSPACE_MORE_FEATURES.route,
                },
                [SCREENS.WORKSPACE.TAGS]: {
                    path: ROUTES.WORKSPACE_TAGS.route,
                },
                [SCREENS.WORKSPACE.TAXES]: {
                    path: ROUTES.WORKSPACE_TAXES.route,
                },
                [SCREENS.WORKSPACE.REPORT_FIELDS]: {
                    path: ROUTES.WORKSPACE_REPORT_FIELDS.route,
                },
                [SCREENS.WORKSPACE.DISTANCE_RATES]: {
                    path: ROUTES.WORKSPACE_DISTANCE_RATES.route,
                },
                [SCREENS.WORKSPACE.RULES]: {
                    path: ROUTES.WORKSPACE_RULES.route,
                },
            },
        },

        [NAVIGATORS.SEARCH_FULLSCREEN_NAVIGATOR]: {
            screens: {
                [SCREENS.SEARCH.ROOT]: {
                    path: ROUTES.SEARCH_ROOT.route,
                },
                [SCREENS.SEARCH.MONEY_REQUEST_REPORT]: {
                    path: ROUTES.SEARCH_MONEY_REQUEST_REPORT.route,
                },
            },
        },
        [NAVIGATORS.SHARE_MODAL_NAVIGATOR]: {
            initialRouteName: SCREENS.SHARE.ROOT,
            screens: {
                [SCREENS.SHARE.ROOT]: {path: ROUTES.SHARE_ROOT},
                [SCREENS.SHARE.SHARE_DETAILS]: {path: ROUTES.SHARE_DETAILS.route},
                [SCREENS.SHARE.SUBMIT_DETAILS]: {path: ROUTES.SHARE_SUBMIT_DETAILS.route},
            },
        },
    },
};

const normalizedConfigs = Object.keys(config.screens)
    .map((key) =>
        createNormalizedConfigs(
            key,
            config.screens,
            [],
            config.initialRouteName
                ? [
                      {
                          initialRouteName: config.initialRouteName,
                          parentScreens: [],
                      },
                  ]
                : [],
            [],
        ),
    )
    .flat()
    .reduce((acc, route) => {
        acc[route.screen as Screen] = route;
        return acc;
    }, {} as Record<Screen, RouteConfig>);

export {normalizedConfigs, config};<|MERGE_RESOLUTION|>--- conflicted
+++ resolved
@@ -1547,10 +1547,6 @@
                     path: ROUTES.HOME,
                     exact: true,
                 },
-<<<<<<< HEAD
-                [SCREENS.REPORT]: ROUTES.REPORT_WITH_ID.route,
-                [SCREENS.ATTACHMENTS]: ROUTES.REPORT_ADD_ATTACHMENT.route,
-=======
                 [SCREENS.REPORT]: {
                     path: ROUTES.REPORT_WITH_ID.route,
                     // If params are defined, but reportID is explicitly undefined, we will get the url /r/undefined.
@@ -1564,7 +1560,7 @@
                         reportID: (reportID: string | undefined) => reportID ?? '',
                     },
                 },
->>>>>>> 76d3b13e
+                [SCREENS.ATTACHMENTS]: ROUTES.REPORT_ADD_ATTACHMENT.route,
             },
         },
 
