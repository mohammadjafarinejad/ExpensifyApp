import type {NavigationState, PartialState, Route} from '@react-navigation/native';
import {getStateFromPath} from '@react-navigation/native';
import {isAnonymousUser} from '@libs/actions/Session';
import getIsNarrowLayout from '@libs/getIsNarrowLayout';
import getTopmostNestedRHPRoute from '@libs/Navigation/getTopmostNestedRHPRoute';
import type {BottomTabName, CentralPaneName, FullScreenName, NavigationPartialRoute, RootStackParamList} from '@libs/Navigation/types';
import {extractPolicyIDFromPath, getPathWithoutPolicyID} from '@libs/PolicyUtils';
import NAVIGATORS from '@src/NAVIGATORS';
import SCREENS from '@src/SCREENS';
import CENTRAL_PANE_TO_RHP_MAPPING from './CENTRAL_PANE_TO_RHP_MAPPING';
import config from './config';
import FULL_SCREEN_TO_RHP_MAPPING from './FULL_SCREEN_TO_RHP_MAPPING';
import getMatchingBottomTabRouteForState from './getMatchingBottomTabRouteForState';
import getMatchingCentralPaneRouteForState from './getMatchingCentralPaneRouteForState';
import replacePathInNestedState from './replacePathInNestedState';

type Metainfo = {
    // Sometimes modal screens don't have information about what should be visible under the overlay.
    // That means such screen can have different screens under the overlay depending on what was already in the state.
    // If the screens in the bottom tab and central pane are not mandatory for this state, we want to have this information.
    // It will help us later with creating proper diff betwen current and desired state.
    isCentralPaneAndBottomTabMandatory: boolean;
    isFullScreenNavigatorMandatory: boolean;
};

type GetAdaptedStateReturnType = {
    adaptedState: ReturnType<typeof getStateFromPath>;
    metainfo: Metainfo;
};

type GetAdaptedStateFromPath = (...args: Parameters<typeof getStateFromPath>) => GetAdaptedStateReturnType;

// The function getPathFromState that we are using in some places isn't working correctly without defined index.
const getRoutesWithIndex = (routes: NavigationPartialRoute[]): PartialState<NavigationState> => ({routes, index: routes.length - 1});

const addPolicyIDToRoute = (route: NavigationPartialRoute, policyID?: string) => {
    const routeWithPolicyID = {...route};
    if (!routeWithPolicyID.params) {
        routeWithPolicyID.params = {policyID};
        return routeWithPolicyID;
    }

    if ('policyID' in routeWithPolicyID.params && !!routeWithPolicyID.params.policyID) {
        return routeWithPolicyID;
    }

    routeWithPolicyID.params = {...routeWithPolicyID.params, policyID};

    return routeWithPolicyID;
};

function createBottomTabNavigator(route: NavigationPartialRoute<BottomTabName>, policyID?: string): NavigationPartialRoute<typeof NAVIGATORS.BOTTOM_TAB_NAVIGATOR> {
    const routesForBottomTabNavigator: Array<NavigationPartialRoute<BottomTabName>> = [{name: SCREENS.HOME, params: {policyID}}];

    if (route.name !== SCREENS.HOME) {
        // If the generated state requires tab other than HOME, we need to insert it.
        routesForBottomTabNavigator.push(addPolicyIDToRoute(route, policyID) as NavigationPartialRoute<BottomTabName>);
    }

    return {
        name: NAVIGATORS.BOTTOM_TAB_NAVIGATOR,
        state: getRoutesWithIndex(routesForBottomTabNavigator),
    };
}

function createCentralPaneNavigator(route: NavigationPartialRoute<CentralPaneName>): NavigationPartialRoute<typeof NAVIGATORS.CENTRAL_PANE_NAVIGATOR> {
    return {
        name: NAVIGATORS.CENTRAL_PANE_NAVIGATOR,
        state: getRoutesWithIndex([route]),
    };
}

function createFullScreenNavigator(route?: NavigationPartialRoute<FullScreenName>): NavigationPartialRoute<typeof NAVIGATORS.FULL_SCREEN_NAVIGATOR> {
    const routes = [];

    routes.push({name: SCREENS.SETTINGS.ROOT});
    if (route) {
        routes.push({
            name: SCREENS.SETTINGS_CENTRAL_PANE,
            state: getRoutesWithIndex([route]),
        });
    }

    return {
        name: NAVIGATORS.FULL_SCREEN_NAVIGATOR,
        state: getRoutesWithIndex(routes),
    };
}

// This function will return CentralPaneNavigator route or FullScreenNavigator route.
function getMatchingRootRouteForRHPRoute(
    route: NavigationPartialRoute,
): NavigationPartialRoute<typeof NAVIGATORS.CENTRAL_PANE_NAVIGATOR | typeof NAVIGATORS.FULL_SCREEN_NAVIGATOR> | undefined {
    // Check for backTo param. One screen with different backTo value may need diferent screens visible under the overlay.
    if (route.params && 'backTo' in route.params && typeof route.params.backTo === 'string') {
        const stateForBackTo = getStateFromPath(route.params.backTo, config);
        if (stateForBackTo) {
            // eslint-disable-next-line @typescript-eslint/no-shadow
            const rhpNavigator = stateForBackTo.routes.find((route) => route.name === NAVIGATORS.RIGHT_MODAL_NAVIGATOR);

            const centralPaneOrFullScreenNavigator = stateForBackTo.routes.find(
                // eslint-disable-next-line @typescript-eslint/no-shadow
                (route) => route.name === NAVIGATORS.CENTRAL_PANE_NAVIGATOR || route.name === NAVIGATORS.FULL_SCREEN_NAVIGATOR,
            );

            // If there is rhpNavigator in the state generated for backTo url, we want to get root route matching to this rhp screen.
            if (rhpNavigator && rhpNavigator.state) {
                const topmostNestedRHPRoute = getTopmostNestedRHPRoute(stateForBackTo);
                if (topmostNestedRHPRoute) {
                    return getMatchingRootRouteForRHPRoute(topmostNestedRHPRoute);
                }
            }

            // If we know that backTo targets the root route (central pane or full screen) we want to use it.
            if (centralPaneOrFullScreenNavigator && centralPaneOrFullScreenNavigator.state) {
                return centralPaneOrFullScreenNavigator as NavigationPartialRoute<typeof NAVIGATORS.CENTRAL_PANE_NAVIGATOR | typeof NAVIGATORS.FULL_SCREEN_NAVIGATOR>;
            }
        }
    }

    // Check for CentralPaneNavigator
    for (const [centralPaneName, RHPNames] of Object.entries(CENTRAL_PANE_TO_RHP_MAPPING)) {
        if (RHPNames.includes(route.name)) {
            return createCentralPaneNavigator({name: centralPaneName as CentralPaneName, params: route.params});
        }
    }

    // Check for FullScreenNavigator
    for (const [fullScreenName, RHPNames] of Object.entries(FULL_SCREEN_TO_RHP_MAPPING)) {
        if (RHPNames && RHPNames.includes(route.name)) {
            return createFullScreenNavigator({name: fullScreenName as FullScreenName, params: route.params});
        }
    }

    // This screen is opened from the LHN of the FullStackNavigator, so in this case we shouldn't push any CentralPane screen
    if (route.name === SCREENS.SETTINGS.SHARE_CODE) {
        return createFullScreenNavigator();
    }
}

function getAdaptedState(state: PartialState<NavigationState<RootStackParamList>>, policyID?: string): GetAdaptedStateReturnType {
    const isNarrowLayout = getIsNarrowLayout();
    const metainfo = {
        isCentralPaneAndBottomTabMandatory: true,
        isFullScreenNavigatorMandatory: true,
    };

    // We need to check what is defined to know what we need to add.
    const bottomTabNavigator = state.routes.find((route) => route.name === NAVIGATORS.BOTTOM_TAB_NAVIGATOR);
    const centralPaneNavigator = state.routes.find((route) => route.name === NAVIGATORS.CENTRAL_PANE_NAVIGATOR);
    const fullScreenNavigator = state.routes.find((route) => route.name === NAVIGATORS.FULL_SCREEN_NAVIGATOR);
    const rhpNavigator = state.routes.find((route) => route.name === NAVIGATORS.RIGHT_MODAL_NAVIGATOR);
    const lhpNavigator = state.routes.find((route) => route.name === NAVIGATORS.LEFT_MODAL_NAVIGATOR);
<<<<<<< HEAD
    const onboardingModalNavigator = state.routes.find((route) => route.name === NAVIGATORS.ONBOARDING_MODAL_NAVIGATOR);
    const welcomeVideoModalNavigator = state.routes.find((route) => route.name === NAVIGATORS.WELCOME_VIDEO_MODAL_NAVIGATOR);
=======
    const reportAttachmentsScreen = state.routes.find((route) => route.name === SCREENS.REPORT_ATTACHMENTS);
>>>>>>> a04481ff

    if (rhpNavigator) {
        // Routes
        // - matching bottom tab
        // - matching root route for rhp
        // - found rhp

        // This one will be defined because rhpNavigator is defined.
        const topmostNestedRHPRoute = getTopmostNestedRHPRoute(state);
        const routes = [];

        if (topmostNestedRHPRoute) {
            let matchingRootRoute = getMatchingRootRouteForRHPRoute(topmostNestedRHPRoute);

            // This may happen if this RHP doens't have a route that should be under the overlay defined.
            if (!matchingRootRoute) {
                metainfo.isCentralPaneAndBottomTabMandatory = false;
                metainfo.isFullScreenNavigatorMandatory = false;
                matchingRootRoute = createCentralPaneNavigator({name: SCREENS.REPORT});
            }

            // If the root route is type of FullScreenNavigator, the default bottom tab will be added.
            const matchingBottomTabRoute = getMatchingBottomTabRouteForState({routes: [matchingRootRoute]});
            routes.push(createBottomTabNavigator(matchingBottomTabRoute, policyID));
            routes.push(matchingRootRoute);
        }

        routes.push(rhpNavigator);
        return {
            adaptedState: getRoutesWithIndex(routes),
            metainfo,
        };
    }
    if (lhpNavigator ?? onboardingModalNavigator ?? welcomeVideoModalNavigator) {
        // Routes
        // - default bottom tab
        // - default central pane on desktop layout
        // - found lhp / onboardingModalNavigator

        // There is no screen in these navigators that would have mandatory central pane, bottom tab or fullscreen navigator.
        metainfo.isCentralPaneAndBottomTabMandatory = false;
        metainfo.isFullScreenNavigatorMandatory = false;
        const routes = [];
        routes.push(
            createBottomTabNavigator(
                {
                    name: SCREENS.HOME,
                },
                policyID,
            ),
        );
        if (!isNarrowLayout) {
            routes.push(
                createCentralPaneNavigator({
                    name: SCREENS.REPORT,
                }),
            );
        }

        // Separate ifs are necessary for typescript to see that we are not pushing unedinfed to the array.
        if (lhpNavigator) {
            routes.push(lhpNavigator);
        }

        if (onboardingModalNavigator) {
            routes.push(onboardingModalNavigator);
        }

        if (welcomeVideoModalNavigator) {
            routes.push(welcomeVideoModalNavigator);
        }

        return {
            adaptedState: getRoutesWithIndex(routes),
            metainfo,
        };
    }
    if (fullScreenNavigator) {
        // Routes
        // - default bottom tab
        // - default central pane on desktop layout
        // - found fullscreen

        // Full screen navigator can have any central pane and bottom tab under. They will be covered anyway.
        metainfo.isCentralPaneAndBottomTabMandatory = false;

        const routes = [];
        routes.push(
            createBottomTabNavigator(
                {
                    name: SCREENS.HOME,
                },
                policyID,
            ),
        );
        if (!isNarrowLayout) {
            routes.push(createCentralPaneNavigator({name: SCREENS.REPORT}));
        }
        routes.push(fullScreenNavigator);

        return {
            adaptedState: getRoutesWithIndex(routes),
            metainfo,
        };
    }
    if (centralPaneNavigator) {
        // Routes
        // - matching bottom tab
        // - found central pane
        const routes = [];
        const matchingBottomTabRoute = getMatchingBottomTabRouteForState(state);
        routes.push(createBottomTabNavigator(matchingBottomTabRoute, policyID));
        routes.push(centralPaneNavigator);

        return {
            adaptedState: getRoutesWithIndex(routes),
            metainfo,
        };
    }
    if (reportAttachmentsScreen) {
        // Routes
        // - matching bottom tab
        // - central pane (report screen) of the attachment
        // - found report attachments
        const routes = [];
        const reportAttachments = reportAttachmentsScreen as Route<'ReportAttachments', RootStackParamList['ReportAttachments']>;

        const matchingBottomTabRoute = getMatchingBottomTabRouteForState(state);
        routes.push(createBottomTabNavigator(matchingBottomTabRoute, policyID));
        if (!isNarrowLayout) {
            routes.push(createCentralPaneNavigator({name: SCREENS.REPORT, params: {reportID: reportAttachments.params?.reportID ?? ''}}));
        }
        routes.push(reportAttachments);

        return {
            adaptedState: getRoutesWithIndex(routes),
            metainfo,
        };
    }
    if (bottomTabNavigator) {
        // Routes
        // - found bottom tab
        // - matching central pane on desktop layout
        if (isNarrowLayout) {
            return {
                adaptedState: state,
                metainfo,
            };
        }

        const routes = [...state.routes];
        const matchingCentralPaneRoute = getMatchingCentralPaneRouteForState(state);
        if (matchingCentralPaneRoute) {
            routes.push(createCentralPaneNavigator(matchingCentralPaneRoute));
        } else {
            // If there is no matching central pane, we want to add the default one.
            metainfo.isCentralPaneAndBottomTabMandatory = false;
            routes.push(createCentralPaneNavigator({name: SCREENS.REPORT}));
        }

        return {
            adaptedState: getRoutesWithIndex(routes),
            metainfo,
        };
    }

    return {
        adaptedState: state,
        metainfo,
    };
}

const getAdaptedStateFromPath: GetAdaptedStateFromPath = (path, options) => {
    const normalizedPath = !path.startsWith('/') ? `/${path}` : path;
    const pathWithoutPolicyID = getPathWithoutPolicyID(normalizedPath);
    const isAnonymous = isAnonymousUser();

    // Anonymous users don't have access to workspaces
    const policyID = isAnonymous ? undefined : extractPolicyIDFromPath(path);

    const state = getStateFromPath(pathWithoutPolicyID, options) as PartialState<NavigationState<RootStackParamList>>;
    replacePathInNestedState(state, path);

    if (state === undefined) {
        throw new Error('Unable to parse path');
    }

    return getAdaptedState(state, policyID);
};

export default getAdaptedStateFromPath;
export type {Metainfo};<|MERGE_RESOLUTION|>--- conflicted
+++ resolved
@@ -151,12 +151,9 @@
     const fullScreenNavigator = state.routes.find((route) => route.name === NAVIGATORS.FULL_SCREEN_NAVIGATOR);
     const rhpNavigator = state.routes.find((route) => route.name === NAVIGATORS.RIGHT_MODAL_NAVIGATOR);
     const lhpNavigator = state.routes.find((route) => route.name === NAVIGATORS.LEFT_MODAL_NAVIGATOR);
-<<<<<<< HEAD
     const onboardingModalNavigator = state.routes.find((route) => route.name === NAVIGATORS.ONBOARDING_MODAL_NAVIGATOR);
     const welcomeVideoModalNavigator = state.routes.find((route) => route.name === NAVIGATORS.WELCOME_VIDEO_MODAL_NAVIGATOR);
-=======
     const reportAttachmentsScreen = state.routes.find((route) => route.name === SCREENS.REPORT_ATTACHMENTS);
->>>>>>> a04481ff
 
     if (rhpNavigator) {
         // Routes
