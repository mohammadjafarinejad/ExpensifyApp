/* eslint-disable @typescript-eslint/naming-convention  */
import type {
    CommonActions,
    NavigationContainerRefWithCurrent,
    NavigationHelpers,
    NavigationState,
    NavigatorScreenParams,
    ParamListBase,
    PartialRoute,
    PartialState,
    Route,
} from '@react-navigation/native';
import type {TupleToUnion, ValueOf} from 'type-fest';
import type {UpperCaseCharacters} from 'type-fest/source/internal';
import type {SearchQueryString} from '@components/Search/types';
import type {IOURequestType} from '@libs/actions/IOU';
import type {SaveSearchParams} from '@libs/API/parameters';
import type {ReimbursementAccountStepToOpen} from '@libs/ReimbursementAccountUtils';
import type {AvatarSource} from '@libs/UserUtils';
import type {AttachmentModalContainerModalProps} from '@pages/media/AttachmentModalScreen/types';
import type CONST from '@src/CONST';
import type {Country, IOUAction, IOUType} from '@src/CONST';
import type NAVIGATORS from '@src/NAVIGATORS';
import type {Route as ExpensifyRoute, Route as Routes} from '@src/ROUTES';
import type SCREENS from '@src/SCREENS';
import type EXIT_SURVEY_REASON_FORM_INPUT_IDS from '@src/types/form/ExitSurveyReasonForm';
import type {CompanyCardFeed} from '@src/types/onyx';
import type {ConnectionName, SageIntacctMappingName} from '@src/types/onyx/Policy';
import type {CustomFieldType} from '@src/types/onyx/PolicyEmployee';
import type {FileObject} from '@src/types/utils/Attachment';
import type {SIDEBAR_TO_SPLIT} from './linkingConfig/RELATIONS';

type NavigationRef = NavigationContainerRefWithCurrent<RootNavigatorParamList>;

type NavigationRoot = NavigationHelpers<RootNavigatorParamList>;

type GoBackAction = Extract<CommonActions.Action, {type: 'GO_BACK'}>;
type ResetAction = Extract<CommonActions.Action, {type: 'RESET'}>;
type SetParamsAction = Extract<CommonActions.Action, {type: 'SET_PARAMS'}>;
type NavigateDeprecatedAction = Extract<CommonActions.Action, {type: 'NAVIGATE_DEPRECATED'}>;

type ActionNavigate = {
    type: ValueOf<typeof CONST.NAVIGATION.ACTION_TYPE>;
    payload: {
        name?: string;
        key?: string;
        // eslint-disable-next-line @typescript-eslint/no-explicit-any
        params?: any;
        path?: string;
        merge?: boolean;
    };
    source?: string;
    target?: string;
};

type StackNavigationAction = GoBackAction | ResetAction | SetParamsAction | ActionNavigate | NavigateDeprecatedAction | undefined;

type NavigationStateRoute = NavigationState['routes'][number];
type NavigationPartialRoute<TRouteName extends string = string> = PartialRoute<Route<TRouteName>>;
type StateOrRoute = NavigationState | NavigationStateRoute | NavigationPartialRoute;
type State<TParamList extends ParamListBase = ParamListBase> = NavigationState<TParamList> | PartialState<NavigationState<TParamList>>;
type NavigationRoute = NavigationStateRoute | NavigationPartialRoute;

type SplitNavigatorSidebarScreen = keyof typeof SIDEBAR_TO_SPLIT;

type SplitNavigatorParamList = {
    [NAVIGATORS.SETTINGS_SPLIT_NAVIGATOR]: SettingsSplitNavigatorParamList;
    [NAVIGATORS.REPORTS_SPLIT_NAVIGATOR]: ReportsSplitNavigatorParamList;
    [NAVIGATORS.WORKSPACE_SPLIT_NAVIGATOR]: WorkspaceSplitNavigatorParamList;
};

type SplitNavigatorBySidebar<T extends SplitNavigatorSidebarScreen> = (typeof SIDEBAR_TO_SPLIT)[T];

type BackToParams = {
    // eslint-disable-next-line no-restricted-syntax -- `backTo` usages in this file are legacy. Do not add new `backTo` params to screens. See contributingGuides/NAVIGATION.md
    backTo?: Routes;
};

type ConsoleNavigatorParamList = {
    [SCREENS.PUBLIC_CONSOLE_DEBUG]: {
        // eslint-disable-next-line no-restricted-syntax -- `backTo` usages in this file are legacy. Do not add new `backTo` params to screens. See contributingGuides/NAVIGATION.md
        backTo: Routes;
    };
};

type SettingsNavigatorParamList = {
    [SCREENS.SETTINGS.SHARE_CODE]: undefined;
    [SCREENS.SETTINGS.PROFILE.PRONOUNS]: undefined;
    [SCREENS.SETTINGS.PROFILE.DISPLAY_NAME]: undefined;
    [SCREENS.SETTINGS.PROFILE.TIMEZONE]: undefined;
    [SCREENS.SETTINGS.PROFILE.TIMEZONE_SELECT]: undefined;
    [SCREENS.SETTINGS.PROFILE.LEGAL_NAME]: undefined;
    [SCREENS.SETTINGS.PROFILE.DATE_OF_BIRTH]: undefined;
    [SCREENS.SETTINGS.PROFILE.ADDRESS]: {
        country?: Country | '';
    };
    [SCREENS.SETTINGS.PROFILE.ADDRESS_COUNTRY]: {
        // eslint-disable-next-line no-restricted-syntax -- `backTo` usages in this file are legacy. Do not add new `backTo` params to screens. See contributingGuides/NAVIGATION.md
        backTo?: Routes;
        country: string;
    };
    [SCREENS.SETTINGS.PROFILE.CONTACT_METHODS]: {
        // eslint-disable-next-line no-restricted-syntax -- `backTo` usages in this file are legacy. Do not add new `backTo` params to screens. See contributingGuides/NAVIGATION.md
        backTo: Routes;
    };
    [SCREENS.SETTINGS.PROFILE.CONTACT_METHOD_DETAILS]: {
        contactMethod: string;
        // eslint-disable-next-line no-restricted-syntax -- `backTo` usages in this file are legacy. Do not add new `backTo` params to screens. See contributingGuides/NAVIGATION.md
        backTo?: Routes;
        shouldSkipInitialValidation?: string;
    };
    [SCREENS.SETTINGS.PROFILE.NEW_CONTACT_METHOD]: {
        // eslint-disable-next-line no-restricted-syntax -- `backTo` usages in this file are legacy. Do not add new `backTo` params to screens. See contributingGuides/NAVIGATION.md
        backTo?: Routes;
    };
    [SCREENS.SETTINGS.PROFILE.NEW_CONTACT_METHOD_CONFIRM_MAGIC_CODE]: {
        newContactMethod: string;
        // eslint-disable-next-line no-restricted-syntax -- `backTo` usages in this file are legacy. Do not add new `backTo` params to screens. See contributingGuides/NAVIGATION.md
        backTo?: Routes;
    };
    [SCREENS.SETTINGS.PROFILE.CONTACT_METHOD_VERIFY_ACCOUNT]: {
        // eslint-disable-next-line no-restricted-syntax -- `backTo` usages in this file are legacy. Do not add new `backTo` params to screens. See contributingGuides/NAVIGATION.md
        backTo?: Routes;
        forwardTo?: Routes;
    };
    [SCREENS.SETTINGS.PREFERENCES.PRIORITY_MODE]: undefined;
    [SCREENS.SETTINGS.PREFERENCES.PAYMENT_CURRENCY]: undefined;
    [SCREENS.SETTINGS.PREFERENCES.LANGUAGE]: undefined;
    [SCREENS.SETTINGS.PREFERENCES.THEME]: undefined;
    [SCREENS.SETTINGS.CLOSE]: undefined;
    [SCREENS.SETTINGS.MERGE_ACCOUNTS.ACCOUNT_DETAILS]: {
        email?: string;
    };
    [SCREENS.SETTINGS.MERGE_ACCOUNTS.ACCOUNT_VALIDATE]: {
        login: string;
        // eslint-disable-next-line no-restricted-syntax -- `backTo` usages in this file are legacy. Do not add new `backTo` params to screens. See contributingGuides/NAVIGATION.md
        backTo?: Routes;
        forwardTo?: Routes;
    };
    [SCREENS.SETTINGS.MERGE_ACCOUNTS.MERGE_RESULT]: {
        // eslint-disable-next-line no-restricted-syntax -- `backTo` usages in this file are legacy. Do not add new `backTo` params to screens. See contributingGuides/NAVIGATION.md
        backTo?: Routes;
        result: ValueOf<typeof CONST.MERGE_ACCOUNT_RESULTS>;
        login: string;
    };
    [SCREENS.SETTINGS.LOCK.LOCK_ACCOUNT]: undefined;
    [SCREENS.SETTINGS.LOCK.UNLOCK_ACCOUNT]: undefined;
    [SCREENS.SETTINGS.LOCK.FAILED_TO_LOCK_ACCOUNT]: undefined;
    [SCREENS.SETTINGS.CONSOLE]: {
        // eslint-disable-next-line no-restricted-syntax -- `backTo` usages in this file are legacy. Do not add new `backTo` params to screens. See contributingGuides/NAVIGATION.md
        backTo: Routes;
    };
    [SCREENS.SETTINGS.SHARE_LOG]: {
        /** URL of the generated file to share logs in a report */
        source: string;
        // eslint-disable-next-line no-restricted-syntax -- `backTo` usages in this file are legacy. Do not add new `backTo` params to screens. See contributingGuides/NAVIGATION.md
        backTo: Routes;
    };
    [SCREENS.SETTINGS.WALLET.CARDS_DIGITAL_DETAILS_UPDATE_ADDRESS]: undefined;
    [SCREENS.SETTINGS.WALLET.DOMAIN_CARD]: {
        /** cardID of selected card */
        cardID: string;
    };
    [SCREENS.SETTINGS.WALLET.DOMAIN_CARD_CONFIRM_MAGIC_CODE]: {
        /** cardID of selected card */
        cardID: string;
    };
    [SCREENS.SETTINGS.WALLET.REPORT_VIRTUAL_CARD_FRAUD]: {
        /** cardID of selected card */
        cardID: string;
        // eslint-disable-next-line no-restricted-syntax -- `backTo` usages in this file are legacy. Do not add new `backTo` params to screens. See contributingGuides/NAVIGATION.md
        backTo?: Routes;
    };
    [SCREENS.SETTINGS.WALLET.REPORT_VIRTUAL_CARD_FRAUD_CONFIRMATION]: {
        /** cardID of selected card */
        cardID: string;
    };
    [SCREENS.SETTINGS.WALLET.CARD_ACTIVATE]: {
        /** cardID of selected card */
        cardID: string;
    };
    [SCREENS.WORKSPACE.WORKFLOWS_PAYER]: {
        policyID: string;
    };
    [SCREENS.SETTINGS.WALLET.VERIFY_ACCOUNT]: undefined;
    [SCREENS.SETTINGS.WALLET.TRANSFER_BALANCE]: undefined;
    [SCREENS.SETTINGS.WALLET.CHOOSE_TRANSFER_ACCOUNT]: undefined;
    [SCREENS.SETTINGS.WALLET.ENABLE_PAYMENTS]: undefined;
    [SCREENS.SETTINGS.WALLET.ENABLE_GLOBAL_REIMBURSEMENTS]: {
        bankAccountID: string;
    };
    [SCREENS.SETTINGS.ADD_DEBIT_CARD]: undefined;
    [SCREENS.SETTINGS.ADD_BANK_ACCOUNT]: undefined;
    [SCREENS.SETTINGS.ADD_BANK_ACCOUNT_VERIFY_ACCOUNT]: undefined;
    [SCREENS.SETTINGS.ADD_US_BANK_ACCOUNT]: undefined;
    [SCREENS.SETTINGS.ADD_BANK_ACCOUNT_SELECT_COUNTRY_VERIFY_ACCOUNT]: undefined;
    [SCREENS.SETTINGS.PROFILE.STATUS]: undefined;
    [SCREENS.SETTINGS.PROFILE.STATUS_CLEAR_AFTER]: undefined;
    [SCREENS.SETTINGS.PROFILE.STATUS_CLEAR_AFTER_DATE]: undefined;
    [SCREENS.SETTINGS.PROFILE.STATUS_CLEAR_AFTER_TIME]: undefined;
    [SCREENS.SETTINGS.PROFILE.VACATION_DELEGATE]: undefined;
    [SCREENS.WORKSPACE.CURRENCY]: undefined;
    [SCREENS.WORKSPACE.ADDRESS]: {
        policyID: string;
        country?: Country | '';
        // eslint-disable-next-line no-restricted-syntax -- `backTo` usages in this file are legacy. Do not add new `backTo` params to screens. See contributingGuides/NAVIGATION.md
        backTo?: Routes;
    };
    [SCREENS.WORKSPACE.NAME]: undefined;
    [SCREENS.WORKSPACE.DESCRIPTION]: undefined;
    [SCREENS.WORKSPACE.SHARE]: undefined;
    [SCREENS.WORKSPACE.INVITE]: {
        policyID: string;
        // eslint-disable-next-line no-restricted-syntax -- `backTo` usages in this file are legacy. Do not add new `backTo` params to screens. See contributingGuides/NAVIGATION.md
        backTo?: Routes;
    };
    [SCREENS.WORKSPACE.MEMBERS_IMPORT]: {
        policyID: string;
    };
    [SCREENS.WORKSPACE.MEMBERS_IMPORTED]: {
        policyID: string;
    };
    [SCREENS.WORKSPACE.MEMBERS_IMPORTED_CONFIRMATION]: {
        policyID: string;
    };
    [SCREENS.WORKSPACE.INVITE_MESSAGE]: {
        policyID: string;
        // eslint-disable-next-line no-restricted-syntax -- `backTo` usages in this file are legacy. Do not add new `backTo` params to screens. See contributingGuides/NAVIGATION.md
        backTo?: Routes;
    };
    [SCREENS.WORKSPACE.INVITE_MESSAGE_ROLE]: {
        policyID: string;
        // eslint-disable-next-line no-restricted-syntax -- `backTo` usages in this file are legacy. Do not add new `backTo` params to screens. See contributingGuides/NAVIGATION.md
        backTo?: Routes;
    };
    [SCREENS.WORKSPACE.CATEGORY_CREATE]: {
        policyID: string;
        // eslint-disable-next-line no-restricted-syntax -- `backTo` usages in this file are legacy. Do not add new `backTo` params to screens. See contributingGuides/NAVIGATION.md
        backTo?: Routes;
    };
    [SCREENS.SETTINGS_CATEGORIES.SETTINGS_CATEGORY_CREATE]: {
        policyID: string;
        // eslint-disable-next-line no-restricted-syntax -- `backTo` usages in this file are legacy. Do not add new `backTo` params to screens. See contributingGuides/NAVIGATION.md
        backTo?: Routes;
    };
    [SCREENS.WORKSPACE.CATEGORY_EDIT]: {
        policyID: string;
        categoryName: string;
        // eslint-disable-next-line no-restricted-syntax -- `backTo` usages in this file are legacy. Do not add new `backTo` params to screens. See contributingGuides/NAVIGATION.md
        backTo?: Routes;
    };
    [SCREENS.SETTINGS_CATEGORIES.SETTINGS_CATEGORY_EDIT]: {
        policyID: string;
        categoryName: string;
        // eslint-disable-next-line no-restricted-syntax -- `backTo` usages in this file are legacy. Do not add new `backTo` params to screens. See contributingGuides/NAVIGATION.md
        backTo?: Routes;
    };
    [SCREENS.WORKSPACE.CATEGORY_PAYROLL_CODE]: {
        policyID: string;
        categoryName: string;
        // eslint-disable-next-line no-restricted-syntax -- `backTo` usages in this file are legacy. Do not add new `backTo` params to screens. See contributingGuides/NAVIGATION.md
        backTo?: Routes;
    };
    [SCREENS.SETTINGS_CATEGORIES.SETTINGS_CATEGORY_PAYROLL_CODE]: {
        policyID: string;
        categoryName: string;
        // eslint-disable-next-line no-restricted-syntax -- `backTo` usages in this file are legacy. Do not add new `backTo` params to screens. See contributingGuides/NAVIGATION.md
        backTo?: Routes;
    };
    [SCREENS.WORKSPACE.CATEGORY_GL_CODE]: {
        policyID: string;
        categoryName: string;
        // eslint-disable-next-line no-restricted-syntax -- `backTo` usages in this file are legacy. Do not add new `backTo` params to screens. See contributingGuides/NAVIGATION.md
        backTo?: Routes;
    };
    [SCREENS.SETTINGS_CATEGORIES.SETTINGS_CATEGORY_GL_CODE]: {
        policyID: string;
        categoryName: string;
        // eslint-disable-next-line no-restricted-syntax -- `backTo` usages in this file are legacy. Do not add new `backTo` params to screens. See contributingGuides/NAVIGATION.md
        backTo?: Routes;
    };
    [SCREENS.WORKSPACE.CATEGORY_DEFAULT_TAX_RATE]: {
        policyID: string;
        categoryName: string;
    };
    [SCREENS.WORKSPACE.CATEGORY_FLAG_AMOUNTS_OVER]: {
        policyID: string;
        categoryName: string;
    };
    [SCREENS.WORKSPACE.CATEGORY_DESCRIPTION_HINT]: {
        policyID: string;
        categoryName: string;
    };
    [SCREENS.WORKSPACE.CATEGORY_APPROVER]: {
        policyID: string;
        categoryName: string;
    };
    [SCREENS.WORKSPACE.CATEGORY_REQUIRE_RECEIPTS_OVER]: {
        policyID: string;
        categoryName: string;
    };
    [SCREENS.WORKSPACE.CATEGORY_SETTINGS]: {
        policyID: string;
        categoryName: string;
        // eslint-disable-next-line no-restricted-syntax -- `backTo` usages in this file are legacy. Do not add new `backTo` params to screens. See contributingGuides/NAVIGATION.md
        backTo?: Routes;
    };
    [SCREENS.SETTINGS_CATEGORIES.SETTINGS_CATEGORY_SETTINGS]: {
        policyID: string;
        categoryName: string;
        // eslint-disable-next-line no-restricted-syntax -- `backTo` usages in this file are legacy. Do not add new `backTo` params to screens. See contributingGuides/NAVIGATION.md
        backTo?: Routes;
    };
    [SCREENS.WORKSPACE.UPGRADE]: {
        policyID?: string;
        featureName?: string;
        // eslint-disable-next-line no-restricted-syntax -- `backTo` usages in this file are legacy. Do not add new `backTo` params to screens. See contributingGuides/NAVIGATION.md
        backTo?: Routes;
        categoryId?: string;
    };
    [SCREENS.WORKSPACE.DOWNGRADE]: {
        policyID?: string;
        // eslint-disable-next-line no-restricted-syntax -- `backTo` usages in this file are legacy. Do not add new `backTo` params to screens. See contributingGuides/NAVIGATION.md
        backTo?: Routes;
    };
    [SCREENS.WORKSPACE.PAY_AND_DOWNGRADE]: {
        policyID?: string;
    };
    [SCREENS.WORKSPACE.CATEGORIES_SETTINGS]: {
        policyID: string;
        // eslint-disable-next-line no-restricted-syntax -- `backTo` usages in this file are legacy. Do not add new `backTo` params to screens. See contributingGuides/NAVIGATION.md
        backTo?: Routes;
    };
    [SCREENS.SETTINGS_CATEGORIES.SETTINGS_CATEGORIES_SETTINGS]: {
        policyID: string;
        // eslint-disable-next-line no-restricted-syntax -- `backTo` usages in this file are legacy. Do not add new `backTo` params to screens. See contributingGuides/NAVIGATION.md
        backTo?: Routes;
    };
    [SCREENS.WORKSPACE.CATEGORIES_IMPORT]: {
        policyID: string;
        // eslint-disable-next-line no-restricted-syntax -- `backTo` usages in this file are legacy. Do not add new `backTo` params to screens. See contributingGuides/NAVIGATION.md
        backTo?: Routes;
    };
    [SCREENS.SETTINGS_CATEGORIES.SETTINGS_CATEGORIES_IMPORT]: {
        policyID: string;
        // eslint-disable-next-line no-restricted-syntax -- `backTo` usages in this file are legacy. Do not add new `backTo` params to screens. See contributingGuides/NAVIGATION.md
        backTo?: Routes;
    };
    [SCREENS.WORKSPACE.CATEGORIES_IMPORTED]: {
        policyID: string;
        // eslint-disable-next-line no-restricted-syntax -- `backTo` usages in this file are legacy. Do not add new `backTo` params to screens. See contributingGuides/NAVIGATION.md
        backTo?: Routes;
    };
    [SCREENS.SETTINGS_CATEGORIES.SETTINGS_CATEGORIES_IMPORTED]: {
        policyID: string;
        // eslint-disable-next-line no-restricted-syntax -- `backTo` usages in this file are legacy. Do not add new `backTo` params to screens. See contributingGuides/NAVIGATION.md
        backTo?: Routes;
    };
    [SCREENS.WORKSPACE.TAG_CREATE]: {
        policyID: string;
        // eslint-disable-next-line no-restricted-syntax -- `backTo` usages in this file are legacy. Do not add new `backTo` params to screens. See contributingGuides/NAVIGATION.md
        backTo?: Routes;
    };
    [SCREENS.SETTINGS_TAGS.SETTINGS_TAG_CREATE]: {
        policyID: string;
        // eslint-disable-next-line no-restricted-syntax -- `backTo` usages in this file are legacy. Do not add new `backTo` params to screens. See contributingGuides/NAVIGATION.md
        backTo?: Routes;
    };
    [SCREENS.WORKSPACE.DISTANCE_RATE_DETAILS]: {
        policyID: string;
        rateID: string;
    };
    [SCREENS.WORKSPACE.DISTANCE_RATE_EDIT]: {
        policyID: string;
        rateID: string;
    };
    [SCREENS.WORKSPACE.DISTANCE_RATE_NAME_EDIT]: {
        policyID: string;
        rateID: string;
    };
    [SCREENS.WORKSPACE.DISTANCE_RATE_TAX_RECLAIMABLE_ON_EDIT]: {
        policyID: string;
        rateID: string;
    };
    [SCREENS.WORKSPACE.DISTANCE_RATE_TAX_RATE_EDIT]: {
        policyID: string;
        rateID: string;
    };
    [SCREENS.WORKSPACE.TAGS_SETTINGS]: {
        policyID: string;
        // eslint-disable-next-line no-restricted-syntax -- `backTo` usages in this file are legacy. Do not add new `backTo` params to screens. See contributingGuides/NAVIGATION.md
        backTo?: Routes;
    };
    [SCREENS.SETTINGS_TAGS.SETTINGS_TAGS_SETTINGS]: {
        policyID: string;
        // eslint-disable-next-line no-restricted-syntax -- `backTo` usages in this file are legacy. Do not add new `backTo` params to screens. See contributingGuides/NAVIGATION.md
        backTo?: Routes;
    };
    [SCREENS.WORKSPACE.TAGS_IMPORT]: {
        policyID: string;
        // eslint-disable-next-line no-restricted-syntax -- `backTo` usages in this file are legacy. Do not add new `backTo` params to screens. See contributingGuides/NAVIGATION.md
        backTo?: Routes;
    };
    [SCREENS.SETTINGS_TAGS.SETTINGS_TAGS_IMPORT]: {
        policyID: string;
        // eslint-disable-next-line no-restricted-syntax -- `backTo` usages in this file are legacy. Do not add new `backTo` params to screens. See contributingGuides/NAVIGATION.md
        backTo?: Routes;
    };
    [SCREENS.WORKSPACE.TAGS_IMPORT_OPTIONS]: {
        policyID: string;
        // eslint-disable-next-line no-restricted-syntax -- `backTo` usages in this file are legacy. Do not add new `backTo` params to screens. See contributingGuides/NAVIGATION.md
        backTo?: Routes;
    };
    [SCREENS.WORKSPACE.TAGS_IMPORT_MULTI_LEVEL_SETTINGS]: {
        policyID: string;
        // eslint-disable-next-line no-restricted-syntax -- `backTo` usages in this file are legacy. Do not add new `backTo` params to screens. See contributingGuides/NAVIGATION.md
        backTo?: Routes;
    };
    [SCREENS.WORKSPACE.TAGS_IMPORTED]: {
        policyID: string;
        // eslint-disable-next-line no-restricted-syntax -- `backTo` usages in this file are legacy. Do not add new `backTo` params to screens. See contributingGuides/NAVIGATION.md
        backTo?: Routes;
    };
    [SCREENS.SETTINGS_TAGS.SETTINGS_TAGS_IMPORTED]: {
        policyID: string;
        // eslint-disable-next-line no-restricted-syntax -- `backTo` usages in this file are legacy. Do not add new `backTo` params to screens. See contributingGuides/NAVIGATION.md
        backTo?: Routes;
    };
    [SCREENS.WORKSPACE.TAGS_IMPORTED_MULTI_LEVEL]: {
        policyID: string;
        // eslint-disable-next-line no-restricted-syntax -- `backTo` usages in this file are legacy. Do not add new `backTo` params to screens. See contributingGuides/NAVIGATION.md
        backTo?: Routes;
    };
    [SCREENS.WORKSPACE.TAG_SETTINGS]: {
        policyID: string;
        orderWeight: number;
        tagName: string;
        // eslint-disable-next-line no-restricted-syntax -- `backTo` usages in this file are legacy. Do not add new `backTo` params to screens. See contributingGuides/NAVIGATION.md
        backTo?: Routes;
        parentTagsFilter?: string;
    };
    [SCREENS.SETTINGS_TAGS.SETTINGS_TAG_SETTINGS]: {
        policyID: string;
        orderWeight: number;
        tagName: string;
        // eslint-disable-next-line no-restricted-syntax -- `backTo` usages in this file are legacy. Do not add new `backTo` params to screens. See contributingGuides/NAVIGATION.md
        backTo?: Routes;
        parentTagsFilter?: string;
    };
    [SCREENS.WORKSPACE.TAG_LIST_VIEW]: {
        policyID: string;
        orderWeight: number;
        // eslint-disable-next-line no-restricted-syntax -- `backTo` usages in this file are legacy. Do not add new `backTo` params to screens. See contributingGuides/NAVIGATION.md
        backTo?: Routes;
    };
    [SCREENS.SETTINGS_TAGS.SETTINGS_TAG_LIST_VIEW]: {
        policyID: string;
        orderWeight: number;
        // eslint-disable-next-line no-restricted-syntax -- `backTo` usages in this file are legacy. Do not add new `backTo` params to screens. See contributingGuides/NAVIGATION.md
        backTo?: Routes;
    };
    [SCREENS.WORKSPACE.TAGS_EDIT]: {
        policyID: string;
        orderWeight: number;
        // eslint-disable-next-line no-restricted-syntax -- `backTo` usages in this file are legacy. Do not add new `backTo` params to screens. See contributingGuides/NAVIGATION.md
        backTo?: Routes;
    };
    [SCREENS.SETTINGS_TAGS.SETTINGS_TAGS_EDIT]: {
        policyID: string;
        orderWeight: number;
        // eslint-disable-next-line no-restricted-syntax -- `backTo` usages in this file are legacy. Do not add new `backTo` params to screens. See contributingGuides/NAVIGATION.md
        backTo?: Routes;
    };
    [SCREENS.WORKSPACE.TAG_EDIT]: {
        policyID: string;
        orderWeight: number;
        tagName: string;
        // eslint-disable-next-line no-restricted-syntax -- `backTo` usages in this file are legacy. Do not add new `backTo` params to screens. See contributingGuides/NAVIGATION.md
        backTo?: Routes;
    };
    [SCREENS.SETTINGS_TAGS.SETTINGS_TAG_EDIT]: {
        policyID: string;
        orderWeight: number;
        tagName: string;
        // eslint-disable-next-line no-restricted-syntax -- `backTo` usages in this file are legacy. Do not add new `backTo` params to screens. See contributingGuides/NAVIGATION.md
        backTo?: Routes;
    };
    [SCREENS.WORKSPACE.TAG_APPROVER]: {
        policyID: string;
        orderWeight: number;
        tagName: string;
        // eslint-disable-next-line no-restricted-syntax -- `backTo` usages in this file are legacy. Do not add new `backTo` params to screens. See contributingGuides/NAVIGATION.md
        backTo?: Routes;
    };
    [SCREENS.SETTINGS_TAGS.SETTINGS_TAG_APPROVER]: {
        policyID: string;
        orderWeight: number;
        tagName: string;
        // eslint-disable-next-line no-restricted-syntax -- `backTo` usages in this file are legacy. Do not add new `backTo` params to screens. See contributingGuides/NAVIGATION.md
        backTo?: Routes;
    };
    [SCREENS.WORKSPACE.TAG_GL_CODE]: {
        policyID: string;
        orderWeight: number;
        tagName: string;
        // eslint-disable-next-line no-restricted-syntax -- `backTo` usages in this file are legacy. Do not add new `backTo` params to screens. See contributingGuides/NAVIGATION.md
        backTo?: Routes;
    };
    [SCREENS.SETTINGS_TAGS.SETTINGS_TAG_GL_CODE]: {
        policyID: string;
        orderWeight: number;
        tagName: string;
        // eslint-disable-next-line no-restricted-syntax -- `backTo` usages in this file are legacy. Do not add new `backTo` params to screens. See contributingGuides/NAVIGATION.md
        backTo?: Routes;
    };
    [SCREENS.SETTINGS.SUBSCRIPTION.SIZE]: {
        canChangeSize: 0 | 1;
    };
    [SCREENS.SETTINGS.SUBSCRIPTION.SETTINGS_DETAILS]: undefined;
    [SCREENS.SETTINGS.SUBSCRIPTION.ADD_PAYMENT_CARD]: undefined;
    [SCREENS.SETTINGS.SUBSCRIPTION.CHANGE_BILLING_CURRENCY]: undefined;
    [SCREENS.SETTINGS.SUBSCRIPTION.CHANGE_PAYMENT_CURRENCY]: undefined;
    [SCREENS.WORKSPACE.TAXES_SETTINGS]: {
        policyID: string;
    };
    [SCREENS.WORKSPACE.TAXES_SETTINGS_CUSTOM_TAX_NAME]: {
        policyID: string;
    };
    [SCREENS.WORKSPACE.TAXES_SETTINGS_FOREIGN_CURRENCY_DEFAULT]: {
        policyID: string;
    };
    [SCREENS.WORKSPACE.TAXES_SETTINGS_WORKSPACE_CURRENCY_DEFAULT]: {
        policyID: string;
    };
    [SCREENS.WORKSPACE.REPORT_FIELDS_CREATE]: {
        policyID: string;
    };
    [SCREENS.WORKSPACE.REPORT_FIELDS_LIST_VALUES]: {
        policyID: string;
        reportFieldID?: string;
    };
    [SCREENS.WORKSPACE.REPORT_FIELDS_ADD_VALUE]: {
        policyID: string;
        reportFieldID?: string;
    };
    [SCREENS.WORKSPACE.REPORT_FIELDS_VALUE_SETTINGS]: {
        policyID: string;
        valueIndex: number;
        reportFieldID?: string;
    };
    [SCREENS.WORKSPACE.REPORT_FIELDS_EDIT_VALUE]: {
        policyID: string;
        valueIndex: number;
    };
    [SCREENS.WORKSPACE.REPORT_FIELDS_SETTINGS]: {
        policyID: string;
        reportFieldID: string;
    };
    [SCREENS.WORKSPACE.REPORT_FIELDS_EDIT_INITIAL_VALUE]: {
        policyID: string;
        reportFieldID: string;
    };
    [SCREENS.WORKSPACE.MEMBER_DETAILS]: {
        policyID: string;
        accountID: string;
    };
    [SCREENS.WORKSPACE.MEMBER_CUSTOM_FIELD]: {
        policyID: string;
        accountID: string;
        customFieldType: CustomFieldType;
    };
    [SCREENS.WORKSPACE.MEMBER_NEW_CARD]: {
        policyID: string;
        accountID: string;
    };
    [SCREENS.WORKSPACE.OWNER_CHANGE_SUCCESS]: {
        policyID: string;
        accountID: number;
        // eslint-disable-next-line no-restricted-syntax -- `backTo` usages in this file are legacy. Do not add new `backTo` params to screens. See contributingGuides/NAVIGATION.md
        backTo?: Routes;
    };
    [SCREENS.WORKSPACE.OWNER_CHANGE_ERROR]: {
        policyID: string;
        accountID: number;
        // eslint-disable-next-line no-restricted-syntax -- `backTo` usages in this file are legacy. Do not add new `backTo` params to screens. See contributingGuides/NAVIGATION.md
        backTo?: Routes;
    };
    [SCREENS.WORKSPACE.OWNER_CHANGE_CHECK]: {
        policyID: string;
        accountID: number;
        error: ValueOf<typeof CONST.POLICY.OWNERSHIP_ERRORS>;
        // eslint-disable-next-line no-restricted-syntax -- `backTo` usages in this file are legacy. Do not add new `backTo` params to screens. See contributingGuides/NAVIGATION.md
        backTo?: Routes;
    };
    [SCREENS.WORKSPACE.CREATE_DISTANCE_RATE]: {
        policyID: string;
        transactionID?: string;
        reportID?: string;
    };
    [SCREENS.WORKSPACE.DISTANCE_RATES_SETTINGS]: {
        policyID: string;
    };
    [SCREENS.WORKSPACE.ACCOUNTING.QUICKBOOKS_ONLINE_IMPORT]: {
        policyID: string;
    };
    [SCREENS.WORKSPACE.ACCOUNTING.QUICKBOOKS_ONLINE_CHART_OF_ACCOUNTS]: {
        policyID: string;
    };
    [SCREENS.WORKSPACE.ACCOUNTING.QUICKBOOKS_ONLINE_LOCATIONS]: {
        policyID: string;
    };
    [SCREENS.WORKSPACE.ACCOUNTING.QUICKBOOKS_ONLINE_CLASSES]: {
        policyID: string;
    };
    [SCREENS.WORKSPACE.ACCOUNTING.QUICKBOOKS_ONLINE_CUSTOMERS]: {
        policyID: string;
    };
    [SCREENS.WORKSPACE.ACCOUNTING.QUICKBOOKS_ONLINE_TAXES]: {
        policyID: string;
    };
    [SCREENS.WORKSPACE.ACCOUNTING.QUICKBOOKS_ONLINE_EXPORT]: {
        policyID: string;
        // eslint-disable-next-line no-restricted-syntax -- `backTo` usages in this file are legacy. Do not add new `backTo` params to screens. See contributingGuides/NAVIGATION.md
        backTo?: Routes;
    };
    [SCREENS.WORKSPACE.ACCOUNTING.QUICKBOOKS_ONLINE_EXPORT_DATE_SELECT]: {
        policyID: string;
        // eslint-disable-next-line no-restricted-syntax -- `backTo` usages in this file are legacy. Do not add new `backTo` params to screens. See contributingGuides/NAVIGATION.md
        backTo?: Routes;
    };
    [SCREENS.WORKSPACE.ACCOUNTING.QUICKBOOKS_ONLINE_EXPORT_INVOICE_ACCOUNT_SELECT]: {
        policyID: string;
        // eslint-disable-next-line no-restricted-syntax -- `backTo` usages in this file are legacy. Do not add new `backTo` params to screens. See contributingGuides/NAVIGATION.md
        backTo?: Routes;
    };
    [SCREENS.WORKSPACE.ACCOUNTING.QUICKBOOKS_ONLINE_EXPORT_OUT_OF_POCKET_EXPENSES_ACCOUNT_SELECT]: {
        policyID: string;
        // eslint-disable-next-line no-restricted-syntax -- `backTo` usages in this file are legacy. Do not add new `backTo` params to screens. See contributingGuides/NAVIGATION.md
        backTo?: Routes;
    };
    [SCREENS.WORKSPACE.ACCOUNTING.QUICKBOOKS_ONLINE_EXPORT_OUT_OF_POCKET_EXPENSES]: {
        policyID: string;
        // eslint-disable-next-line no-restricted-syntax -- `backTo` usages in this file are legacy. Do not add new `backTo` params to screens. See contributingGuides/NAVIGATION.md
        backTo?: Routes;
    };
    [SCREENS.WORKSPACE.ACCOUNTING.QUICKBOOKS_ONLINE_EXPORT_OUT_OF_POCKET_EXPENSES_SELECT]: {
        policyID: string;
        // eslint-disable-next-line no-restricted-syntax -- `backTo` usages in this file are legacy. Do not add new `backTo` params to screens. See contributingGuides/NAVIGATION.md
        backTo?: Routes;
    };
    [SCREENS.WORKSPACE.ACCOUNTING.QUICKBOOKS_ONLINE_NON_REIMBURSABLE_DEFAULT_VENDOR_SELECT]: {
        policyID: string;
    };
    [SCREENS.WORKSPACE.ACCOUNTING.QUICKBOOKS_ONLINE_COMPANY_CARD_EXPENSE_ACCOUNT_SELECT]: {
        policyID: string;
        // eslint-disable-next-line no-restricted-syntax -- `backTo` usages in this file are legacy. Do not add new `backTo` params to screens. See contributingGuides/NAVIGATION.md
        backTo?: Routes;
    };
    [SCREENS.WORKSPACE.ACCOUNTING.QUICKBOOKS_ONLINE_COMPANY_CARD_EXPENSE_ACCOUNT]: {
        policyID: string;
        // eslint-disable-next-line no-restricted-syntax -- `backTo` usages in this file are legacy. Do not add new `backTo` params to screens. See contributingGuides/NAVIGATION.md
        backTo?: Routes;
    };
    [SCREENS.WORKSPACE.ACCOUNTING.QUICKBOOKS_ONLINE_COMPANY_CARD_EXPENSE_ACCOUNT_COMPANY_CARD_SELECT]: {
        policyID: string;
        // eslint-disable-next-line no-restricted-syntax -- `backTo` usages in this file are legacy. Do not add new `backTo` params to screens. See contributingGuides/NAVIGATION.md
        backTo?: Routes;
    };
    [SCREENS.WORKSPACE.ACCOUNTING.QUICKBOOKS_ONLINE_EXPORT_PREFERRED_EXPORTER]: {
        policyID: string;
        // eslint-disable-next-line no-restricted-syntax -- `backTo` usages in this file are legacy. Do not add new `backTo` params to screens. See contributingGuides/NAVIGATION.md
        backTo?: Routes;
    };
    [SCREENS.WORKSPACE.ACCOUNTING.QUICKBOOKS_DESKTOP_COMPANY_CARD_EXPENSE_ACCOUNT_SELECT]: {
        policyID: string;
        // eslint-disable-next-line no-restricted-syntax -- `backTo` usages in this file are legacy. Do not add new `backTo` params to screens. See contributingGuides/NAVIGATION.md
        backTo?: Routes;
    };
    [SCREENS.WORKSPACE.ACCOUNTING.QUICKBOOKS_DESKTOP_COMPANY_CARD_EXPENSE_ACCOUNT_COMPANY_CARD_SELECT]: {
        policyID: string;
        // eslint-disable-next-line no-restricted-syntax -- `backTo` usages in this file are legacy. Do not add new `backTo` params to screens. See contributingGuides/NAVIGATION.md
        backTo?: Routes;
    };
    [SCREENS.WORKSPACE.ACCOUNTING.QUICKBOOKS_DESKTOP_NON_REIMBURSABLE_DEFAULT_VENDOR_SELECT]: {
        policyID: string;
    };
    [SCREENS.WORKSPACE.ACCOUNTING.QUICKBOOKS_DESKTOP_COMPANY_CARD_EXPENSE_ACCOUNT]: {
        policyID: string;
        // eslint-disable-next-line no-restricted-syntax -- `backTo` usages in this file are legacy. Do not add new `backTo` params to screens. See contributingGuides/NAVIGATION.md
        backTo?: Routes;
    };
    [SCREENS.WORKSPACE.ACCOUNTING.QUICKBOOKS_DESKTOP_ADVANCED]: {
        policyID: string;
        // eslint-disable-next-line no-restricted-syntax -- `backTo` usages in this file are legacy. Do not add new `backTo` params to screens. See contributingGuides/NAVIGATION.md
        backTo?: Routes;
    };
    [SCREENS.WORKSPACE.ACCOUNTING.QUICKBOOKS_DESKTOP_EXPORT_DATE_SELECT]: {
        policyID: string;
        // eslint-disable-next-line no-restricted-syntax -- `backTo` usages in this file are legacy. Do not add new `backTo` params to screens. See contributingGuides/NAVIGATION.md
        backTo?: Routes;
    };
    [SCREENS.WORKSPACE.ACCOUNTING.QUICKBOOKS_DESKTOP_EXPORT_PREFERRED_EXPORTER]: {
        policyID: string;
        // eslint-disable-next-line no-restricted-syntax -- `backTo` usages in this file are legacy. Do not add new `backTo` params to screens. See contributingGuides/NAVIGATION.md
        backTo?: Routes;
    };
    [SCREENS.WORKSPACE.ACCOUNTING.QUICKBOOKS_DESKTOP_EXPORT_OUT_OF_POCKET_EXPENSES_ACCOUNT_SELECT]: {
        policyID: string;
        // eslint-disable-next-line no-restricted-syntax -- `backTo` usages in this file are legacy. Do not add new `backTo` params to screens. See contributingGuides/NAVIGATION.md
        backTo?: Routes;
    };
    [SCREENS.WORKSPACE.ACCOUNTING.QUICKBOOKS_DESKTOP_EXPORT_OUT_OF_POCKET_EXPENSES]: {
        policyID: string;
        // eslint-disable-next-line no-restricted-syntax -- `backTo` usages in this file are legacy. Do not add new `backTo` params to screens. See contributingGuides/NAVIGATION.md
        backTo?: Routes;
    };
    [SCREENS.WORKSPACE.ACCOUNTING.QUICKBOOKS_DESKTOP_EXPORT_OUT_OF_POCKET_EXPENSES_SELECT]: {
        policyID: string;
        // eslint-disable-next-line no-restricted-syntax -- `backTo` usages in this file are legacy. Do not add new `backTo` params to screens. See contributingGuides/NAVIGATION.md
        backTo?: Routes;
    };
    [SCREENS.WORKSPACE.ACCOUNTING.QUICKBOOKS_DESKTOP_EXPORT]: {
        policyID: string;
        // eslint-disable-next-line no-restricted-syntax -- `backTo` usages in this file are legacy. Do not add new `backTo` params to screens. See contributingGuides/NAVIGATION.md
        backTo?: Routes;
    };
    [SCREENS.WORKSPACE.ACCOUNTING.QUICKBOOKS_DESKTOP_SETUP_MODAL]: {
        policyID: string;
    };
    [SCREENS.WORKSPACE.ACCOUNTING.QUICKBOOKS_DESKTOP_SETUP_REQUIRED_DEVICE_MODAL]: {
        policyID: string;
    };
    [SCREENS.WORKSPACE.ACCOUNTING.QUICKBOOKS_DESKTOP_IMPORT]: {
        policyID: string;
    };
    [SCREENS.WORKSPACE.ACCOUNTING.QUICKBOOKS_DESKTOP_CHART_OF_ACCOUNTS]: {
        policyID: string;
    };
    [SCREENS.WORKSPACE.ACCOUNTING.QUICKBOOKS_DESKTOP_CLASSES]: {
        policyID: string;
    };
    [SCREENS.WORKSPACE.ACCOUNTING.QUICKBOOKS_DESKTOP_CLASSES_DISPLAYED_AS]: {
        policyID: string;
    };
    [SCREENS.WORKSPACE.ACCOUNTING.QUICKBOOKS_DESKTOP_CUSTOMERS]: {
        policyID: string;
    };
    [SCREENS.WORKSPACE.ACCOUNTING.QUICKBOOKS_DESKTOP_CUSTOMERS_DISPLAYED_AS]: {
        policyID: string;
    };
    [SCREENS.WORKSPACE.ACCOUNTING.QUICKBOOKS_DESKTOP_ITEMS]: {
        policyID: string;
    };
    [SCREENS.WORKSPACE.ACCOUNTING.XERO_IMPORT]: {
        policyID: string;
    };
    [SCREENS.WORKSPACE.ACCOUNTING.XERO_CHART_OF_ACCOUNTS]: {
        policyID: string;
    };
    [SCREENS.WORKSPACE.ACCOUNTING.XERO_CUSTOMER]: {
        policyID: string;
    };
    [SCREENS.WORKSPACE.ACCOUNTING.XERO_ORGANIZATION]: {
        policyID: string;
        organizationID: string;
    };
    [SCREENS.WORKSPACE.ACCOUNTING.XERO_TAXES]: {
        policyID: string;
    };
    [SCREENS.WORKSPACE.ACCOUNTING.XERO_TRACKING_CATEGORIES]: {
        policyID: string;
    };
    [SCREENS.WORKSPACE.ACCOUNTING.XERO_MAP_TRACKING_CATEGORY]: {
        policyID: string;
        categoryId: string;
        categoryName: string;
    };
    [SCREENS.WORKSPACE.ACCOUNTING.XERO_EXPORT]: {
        policyID: string;
        // eslint-disable-next-line no-restricted-syntax -- `backTo` usages in this file are legacy. Do not add new `backTo` params to screens. See contributingGuides/NAVIGATION.md
        backTo?: Routes;
    };
    [SCREENS.WORKSPACE.ACCOUNTING.XERO_EXPORT_PURCHASE_BILL_DATE_SELECT]: {
        policyID: string;
        // eslint-disable-next-line no-restricted-syntax -- `backTo` usages in this file are legacy. Do not add new `backTo` params to screens. See contributingGuides/NAVIGATION.md
        backTo?: Routes;
    };
    [SCREENS.WORKSPACE.ACCOUNTING.XERO_ADVANCED]: {
        policyID: string;
    };
    [SCREENS.WORKSPACE.ACCOUNTING.XERO_BILL_STATUS_SELECTOR]: {
        policyID: string;
        // eslint-disable-next-line no-restricted-syntax -- `backTo` usages in this file are legacy. Do not add new `backTo` params to screens. See contributingGuides/NAVIGATION.md
        backTo?: Routes;
    };
    [SCREENS.WORKSPACE.ACCOUNTING.XERO_EXPORT_BANK_ACCOUNT_SELECT]: {
        policyID: string;
        // eslint-disable-next-line no-restricted-syntax -- `backTo` usages in this file are legacy. Do not add new `backTo` params to screens. See contributingGuides/NAVIGATION.md
        backTo?: Routes;
    };
    [SCREENS.WORKSPACE.ACCOUNTING.XERO_INVOICE_ACCOUNT_SELECTOR]: {
        policyID: string;
    };
    [SCREENS.WORKSPACE.ACCOUNTING.XERO_EXPORT_PREFERRED_EXPORTER_SELECT]: {
        policyID: string;
        // eslint-disable-next-line no-restricted-syntax -- `backTo` usages in this file are legacy. Do not add new `backTo` params to screens. See contributingGuides/NAVIGATION.md
        backTo?: Routes;
    };
    [SCREENS.WORKSPACE.ACCOUNTING.XERO_BILL_PAYMENT_ACCOUNT_SELECTOR]: {
        policyID: string;
    };
    [SCREENS.WORKSPACE.ACCOUNTING.SAGE_INTACCT_PREREQUISITES]: {
        policyID: string;
        // eslint-disable-next-line no-restricted-syntax -- `backTo` usages in this file are legacy. Do not add new `backTo` params to screens. See contributingGuides/NAVIGATION.md
        backTo?: Routes;
    };
    [SCREENS.WORKSPACE.ACCOUNTING.ENTER_SAGE_INTACCT_CREDENTIALS]: {
        policyID: string;
    };
    [SCREENS.WORKSPACE.ACCOUNTING.EXISTING_SAGE_INTACCT_CONNECTIONS]: {
        policyID: string;
    };
    [SCREENS.WORKSPACE.ACCOUNTING.SAGE_INTACCT_ENTITY]: {
        policyID: string;
    };
    [SCREENS.WORKSPACE.ACCOUNTING.NETSUITE_SUBSIDIARY_SELECTOR]: {
        policyID: string;
    };
    [SCREENS.WORKSPACE.ACCOUNTING.NETSUITE_REUSE_EXISTING_CONNECTIONS]: {
        policyID: string;
    };
    [SCREENS.WORKSPACE.ACCOUNTING.NETSUITE_TOKEN_INPUT]: {
        policyID: string;
    };
    [SCREENS.WORKSPACE.ACCOUNTING.NETSUITE_IMPORT]: {
        policyID: string;
    };
    [SCREENS.WORKSPACE.ACCOUNTING.NETSUITE_IMPORT_CUSTOMERS_OR_PROJECTS]: {
        policyID: string;
    };
    [SCREENS.WORKSPACE.ACCOUNTING.NETSUITE_IMPORT_CUSTOMERS_OR_PROJECTS_SELECT]: {
        policyID: string;
    };
    [SCREENS.WORKSPACE.ACCOUNTING.NETSUITE_IMPORT_MAPPING]: {
        policyID: string;
        importField: TupleToUnion<typeof CONST.NETSUITE_CONFIG.IMPORT_FIELDS>;
    };
    [SCREENS.WORKSPACE.ACCOUNTING.NETSUITE_IMPORT_CUSTOM_FIELD]: {
        policyID: string;
        importCustomField: TupleToUnion<typeof CONST.NETSUITE_CONFIG.IMPORT_CUSTOM_FIELDS>;
    };
    [SCREENS.WORKSPACE.ACCOUNTING.NETSUITE_IMPORT_CUSTOM_FIELD_VIEW]: {
        policyID: string;
        importCustomField: TupleToUnion<typeof CONST.NETSUITE_CONFIG.IMPORT_CUSTOM_FIELDS>;
        internalID: string;
    };
    [SCREENS.WORKSPACE.ACCOUNTING.NETSUITE_IMPORT_CUSTOM_FIELD_EDIT]: {
        policyID: string;
        importCustomField: TupleToUnion<typeof CONST.NETSUITE_CONFIG.IMPORT_CUSTOM_FIELDS>;
        internalID: string;
        fieldName: string;
    };
    [SCREENS.WORKSPACE.ACCOUNTING.NETSUITE_IMPORT_CUSTOM_LIST_ADD]: {
        policyID: string;
    };
    [SCREENS.WORKSPACE.ACCOUNTING.NETSUITE_IMPORT_CUSTOM_SEGMENT_ADD]: {
        policyID: string;
    };
    [SCREENS.WORKSPACE.ACCOUNTING.NETSUITE_EXPORT]: {
        policyID: string;
        // eslint-disable-next-line no-restricted-syntax -- `backTo` usages in this file are legacy. Do not add new `backTo` params to screens. See contributingGuides/NAVIGATION.md
        backTo?: Routes;
    };
    [SCREENS.WORKSPACE.ACCOUNTING.NETSUITE_PREFERRED_EXPORTER_SELECT]: {
        policyID: string;
        // eslint-disable-next-line no-restricted-syntax -- `backTo` usages in this file are legacy. Do not add new `backTo` params to screens. See contributingGuides/NAVIGATION.md
        backTo?: Routes;
    };
    [SCREENS.WORKSPACE.ACCOUNTING.NETSUITE_DATE_SELECT]: {
        policyID: string;
        // eslint-disable-next-line no-restricted-syntax -- `backTo` usages in this file are legacy. Do not add new `backTo` params to screens. See contributingGuides/NAVIGATION.md
        backTo?: Routes;
    };
    [SCREENS.WORKSPACE.ACCOUNTING.NETSUITE_EXPORT_EXPENSES]: {
        policyID: string;
        expenseType: ValueOf<typeof CONST.NETSUITE_EXPENSE_TYPE>;
        // eslint-disable-next-line no-restricted-syntax -- `backTo` usages in this file are legacy. Do not add new `backTo` params to screens. See contributingGuides/NAVIGATION.md
        backTo?: Routes;
    };
    [SCREENS.WORKSPACE.ACCOUNTING.NETSUITE_EXPORT_EXPENSES_DESTINATION_SELECT]: {
        policyID: string;
        expenseType: ValueOf<typeof CONST.NETSUITE_EXPENSE_TYPE>;
        // eslint-disable-next-line no-restricted-syntax -- `backTo` usages in this file are legacy. Do not add new `backTo` params to screens. See contributingGuides/NAVIGATION.md
        backTo?: Routes;
    };
    [SCREENS.WORKSPACE.ACCOUNTING.NETSUITE_EXPORT_EXPENSES_VENDOR_SELECT]: {
        policyID: string;
        expenseType: ValueOf<typeof CONST.NETSUITE_EXPENSE_TYPE>;
        // eslint-disable-next-line no-restricted-syntax -- `backTo` usages in this file are legacy. Do not add new `backTo` params to screens. See contributingGuides/NAVIGATION.md
        backTo?: Routes;
    };
    [SCREENS.WORKSPACE.ACCOUNTING.NETSUITE_EXPORT_EXPENSES_PAYABLE_ACCOUNT_SELECT]: {
        policyID: string;
        expenseType: ValueOf<typeof CONST.NETSUITE_EXPENSE_TYPE>;
        // eslint-disable-next-line no-restricted-syntax -- `backTo` usages in this file are legacy. Do not add new `backTo` params to screens. See contributingGuides/NAVIGATION.md
        backTo?: Routes;
    };
    [SCREENS.WORKSPACE.ACCOUNTING.NETSUITE_EXPORT_EXPENSES_JOURNAL_POSTING_PREFERENCE_SELECT]: {
        policyID: string;
        expenseType: ValueOf<typeof CONST.NETSUITE_EXPENSE_TYPE>;
        // eslint-disable-next-line no-restricted-syntax -- `backTo` usages in this file are legacy. Do not add new `backTo` params to screens. See contributingGuides/NAVIGATION.md
        backTo?: Routes;
    };
    [SCREENS.WORKSPACE.ACCOUNTING.NETSUITE_RECEIVABLE_ACCOUNT_SELECT]: {
        policyID: string;
        // eslint-disable-next-line no-restricted-syntax -- `backTo` usages in this file are legacy. Do not add new `backTo` params to screens. See contributingGuides/NAVIGATION.md
        backTo?: Routes;
    };
    [SCREENS.WORKSPACE.ACCOUNTING.NETSUITE_INVOICE_ITEM_PREFERENCE_SELECT]: {
        policyID: string;
        // eslint-disable-next-line no-restricted-syntax -- `backTo` usages in this file are legacy. Do not add new `backTo` params to screens. See contributingGuides/NAVIGATION.md
        backTo?: Routes;
    };
    [SCREENS.WORKSPACE.ACCOUNTING.NETSUITE_INVOICE_ITEM_SELECT]: {
        policyID: string;
    };
    [SCREENS.WORKSPACE.ACCOUNTING.NETSUITE_TAX_POSTING_ACCOUNT_SELECT]: {
        policyID: string;
    };
    [SCREENS.WORKSPACE.ACCOUNTING.NETSUITE_PROVINCIAL_TAX_POSTING_ACCOUNT_SELECT]: {
        policyID: string;
    };
    [SCREENS.WORKSPACE.ACCOUNTING.NETSUITE_ADVANCED]: {
        policyID: string;
    };
    [SCREENS.WORKSPACE.ACCOUNTING.NETSUITE_REIMBURSEMENT_ACCOUNT_SELECT]: {
        policyID: string;
    };
    [SCREENS.WORKSPACE.ACCOUNTING.NETSUITE_COLLECTION_ACCOUNT_SELECT]: {
        policyID: string;
    };
    [SCREENS.WORKSPACE.ACCOUNTING.NETSUITE_EXPENSE_REPORT_APPROVAL_LEVEL_SELECT]: {
        policyID: string;
    };
    [SCREENS.WORKSPACE.ACCOUNTING.NETSUITE_VENDOR_BILL_APPROVAL_LEVEL_SELECT]: {
        policyID: string;
    };
    [SCREENS.WORKSPACE.ACCOUNTING.NETSUITE_JOURNAL_ENTRY_APPROVAL_LEVEL_SELECT]: {
        policyID: string;
    };
    [SCREENS.WORKSPACE.ACCOUNTING.NETSUITE_APPROVAL_ACCOUNT_SELECT]: {
        policyID: string;
    };
    [SCREENS.WORKSPACE.ACCOUNTING.NETSUITE_CUSTOM_FORM_ID]: {
        policyID: string;
        expenseType: ValueOf<typeof CONST.NETSUITE_EXPENSE_TYPE>;
    };
    [SCREENS.WORKSPACE.ACCOUNTING.SAGE_INTACCT_IMPORT]: {
        policyID: string;
    };
    [SCREENS.WORKSPACE.ACCOUNTING.SAGE_INTACCT_TOGGLE_MAPPING]: {
        policyID: string;
        mapping: SageIntacctMappingName;
    };
    [SCREENS.WORKSPACE.ACCOUNTING.SAGE_INTACCT_MAPPING_TYPE]: {
        policyID: string;
        mapping: SageIntacctMappingName;
    };
    [SCREENS.WORKSPACE.ACCOUNTING.SAGE_INTACCT_IMPORT_TAX]: {
        policyID: string;
    };
    [SCREENS.WORKSPACE.ACCOUNTING.SAGE_INTACCT_ADD_USER_DIMENSION]: {
        policyID: string;
    };
    [SCREENS.WORKSPACE.ACCOUNTING.SAGE_INTACCT_USER_DIMENSIONS]: {
        policyID: string;
    };
    [SCREENS.WORKSPACE.ACCOUNTING.SAGE_INTACCT_EDIT_USER_DIMENSION]: {
        policyID: string;
        dimensionName: string;
    };
    [SCREENS.WORKSPACE.ACCOUNTING.SAGE_INTACCT_EXPORT]: {
        policyID: string;
        // eslint-disable-next-line no-restricted-syntax -- `backTo` usages in this file are legacy. Do not add new `backTo` params to screens. See contributingGuides/NAVIGATION.md
        backTo?: Routes;
    };
    [SCREENS.WORKSPACE.ACCOUNTING.SAGE_INTACCT_PREFERRED_EXPORTER]: {
        policyID: string;
        // eslint-disable-next-line no-restricted-syntax -- `backTo` usages in this file are legacy. Do not add new `backTo` params to screens. See contributingGuides/NAVIGATION.md
        backTo?: Routes;
    };
    [SCREENS.WORKSPACE.ACCOUNTING.SAGE_INTACCT_EXPORT_DATE]: {
        policyID: string;
        // eslint-disable-next-line no-restricted-syntax -- `backTo` usages in this file are legacy. Do not add new `backTo` params to screens. See contributingGuides/NAVIGATION.md
        backTo?: Routes;
    };
    [SCREENS.WORKSPACE.ACCOUNTING.SAGE_INTACCT_REIMBURSABLE_EXPENSES]: {
        policyID: string;
        // eslint-disable-next-line no-restricted-syntax -- `backTo` usages in this file are legacy. Do not add new `backTo` params to screens. See contributingGuides/NAVIGATION.md
        backTo?: Routes;
    };
    [SCREENS.WORKSPACE.ACCOUNTING.SAGE_INTACCT_NON_REIMBURSABLE_EXPENSES]: {
        policyID: string;
        // eslint-disable-next-line no-restricted-syntax -- `backTo` usages in this file are legacy. Do not add new `backTo` params to screens. See contributingGuides/NAVIGATION.md
        backTo?: Routes;
    };
    [SCREENS.WORKSPACE.ACCOUNTING.SAGE_INTACCT_REIMBURSABLE_DESTINATION]: {
        policyID: string;
        // eslint-disable-next-line no-restricted-syntax -- `backTo` usages in this file are legacy. Do not add new `backTo` params to screens. See contributingGuides/NAVIGATION.md
        backTo?: Routes;
    };
    [SCREENS.WORKSPACE.ACCOUNTING.SAGE_INTACCT_NON_REIMBURSABLE_DESTINATION]: {
        policyID: string;
        // eslint-disable-next-line no-restricted-syntax -- `backTo` usages in this file are legacy. Do not add new `backTo` params to screens. See contributingGuides/NAVIGATION.md
        backTo?: Routes;
    };
    [SCREENS.WORKSPACE.ACCOUNTING.SAGE_INTACCT_DEFAULT_VENDOR]: {
        policyID: string;
        reimbursable: string;
        // eslint-disable-next-line no-restricted-syntax -- `backTo` usages in this file are legacy. Do not add new `backTo` params to screens. See contributingGuides/NAVIGATION.md
        backTo?: Routes;
    };
    [SCREENS.WORKSPACE.ACCOUNTING.SAGE_INTACCT_NON_REIMBURSABLE_CREDIT_CARD_ACCOUNT]: {
        policyID: string;
        // eslint-disable-next-line no-restricted-syntax -- `backTo` usages in this file are legacy. Do not add new `backTo` params to screens. See contributingGuides/NAVIGATION.md
        backTo?: Routes;
    };
    [SCREENS.WORKSPACE.ACCOUNTING.SAGE_INTACCT_ADVANCED]: {
        policyID: string;
    };
    [SCREENS.WORKSPACE.ACCOUNTING.SAGE_INTACCT_PAYMENT_ACCOUNT]: {
        policyID: string;
    };
    [SCREENS.WORKSPACE.ACCOUNTING.CARD_RECONCILIATION]: {
        policyID: string;
        connection: ValueOf<typeof CONST.POLICY.CONNECTIONS.ROUTE>;
    };
    [SCREENS.WORKSPACE.ACCOUNTING.RECONCILIATION_ACCOUNT_SETTINGS]: {
        policyID: string;
        connection: ValueOf<typeof CONST.POLICY.CONNECTIONS.ROUTE>;
    };
    [SCREENS.TWO_FACTOR_AUTH.DISABLED]: undefined;
    [SCREENS.TWO_FACTOR_AUTH.DISABLE]: undefined;
    [SCREENS.SETTINGS.DELEGATE.VERIFY_ACCOUNT]: undefined;
    [SCREENS.SETTINGS.DELEGATE.ADD_DELEGATE]: undefined;
    [SCREENS.SETTINGS.DELEGATE.DELEGATE_ROLE]: {
        login: string;
        role?: string;
        // eslint-disable-next-line no-restricted-syntax -- `backTo` usages in this file are legacy. Do not add new `backTo` params to screens. See contributingGuides/NAVIGATION.md
        backTo?: Routes;
    };
    [SCREENS.SETTINGS.DELEGATE.UPDATE_DELEGATE_ROLE]: {
        login: string;
        currentRole: string;
    };
    [SCREENS.SETTINGS.DELEGATE.UPDATE_DELEGATE_ROLE_CONFIRM_MAGIC_CODE]: {
        login: string;
        currentRole: string;
        newRole: string;
    };
    [SCREENS.SETTINGS.DELEGATE.DELEGATE_CONFIRM]: {
        login: string;
        role: string;
    };
    [SCREENS.SETTINGS.DELEGATE.DELEGATE_CONFIRM_MAGIC_CODE]: {
        login: string;
        role: string;
    };
    [SCREENS.SETTINGS.REPORT_CARD_LOST_OR_DAMAGED]: {
        /** cardID of selected card */
        cardID: string;
    };
    [SCREENS.KEYBOARD_SHORTCUTS]: {
        // eslint-disable-next-line no-restricted-syntax -- `backTo` usages in this file are legacy. Do not add new `backTo` params to screens. See contributingGuides/NAVIGATION.md
        backTo: Routes;
    };
    [SCREENS.SETTINGS.EXIT_SURVEY.REASON]: undefined;
    [SCREENS.SETTINGS.EXIT_SURVEY.RESPONSE]: {
        [EXIT_SURVEY_REASON_FORM_INPUT_IDS.REASON]: ValueOf<typeof CONST.EXIT_SURVEY.REASONS>;
        // eslint-disable-next-line no-restricted-syntax -- `backTo` usages in this file are legacy. Do not add new `backTo` params to screens. See contributingGuides/NAVIGATION.md
        backTo: Routes;
    };
    [SCREENS.SETTINGS.EXIT_SURVEY.CONFIRM]: {
        // eslint-disable-next-line no-restricted-syntax -- `backTo` usages in this file are legacy. Do not add new `backTo` params to screens. See contributingGuides/NAVIGATION.md
        backTo: Routes;
    };
    [SCREENS.WORKSPACE.TAX_CREATE]: {
        policyID: string;
    };
    [SCREENS.WORKSPACE.TAX_EDIT]: {
        policyID: string;
        taxID: string;
    };
    [SCREENS.WORKSPACE.TAX_NAME]: {
        policyID: string;
        taxID: string;
    };
    [SCREENS.WORKSPACE.TAX_VALUE]: {
        policyID: string;
        taxID: string;
    };
    [SCREENS.WORKSPACE.TAX_CODE]: {
        policyID: string;
        taxID: string;
    };
    [SCREENS.WORKSPACE.INVOICES_VERIFY_ACCOUNT]: {
        policyID: string;
    };
    [SCREENS.WORKSPACE.INVOICES_COMPANY_NAME]: {
        policyID: string;
    };
    [SCREENS.WORKSPACE.INVOICES_COMPANY_WEBSITE]: {
        policyID: string;
    };
    [SCREENS.WORKSPACE.COMPANY_CARDS_SELECT_FEED]: {
        policyID: string;
    };
    [SCREENS.WORKSPACE.COMPANY_CARDS_BANK_CONNECTION]: {
        policyID: string;
        bankName: string;
        // eslint-disable-next-line no-restricted-syntax -- `backTo` usages in this file are legacy. Do not add new `backTo` params to screens. See contributingGuides/NAVIGATION.md
        backTo: Routes;
    };
    [SCREENS.WORKSPACE.COMPANY_CARD_DETAILS]: {
        policyID: string;
        bank: CompanyCardFeed;
        cardID: string;
        // eslint-disable-next-line no-restricted-syntax -- `backTo` usages in this file are legacy. Do not add new `backTo` params to screens. See contributingGuides/NAVIGATION.md
        backTo?: Routes;
    };
    [SCREENS.WORKSPACE.COMPANY_CARD_NAME]: {
        policyID: string;
        cardID: string;
        bank: string;
    };
    [SCREENS.WORKSPACE.COMPANY_CARD_EXPORT]: {
        policyID: string;
        cardID: string;
        bank: string;
        // eslint-disable-next-line no-restricted-syntax -- `backTo` usages in this file are legacy. Do not add new `backTo` params to screens. See contributingGuides/NAVIGATION.md
        backTo?: Routes;
    };
    [SCREENS.WORKSPACE.EXPENSIFY_CARD_ISSUE_NEW]: {
        policyID: string;
        // eslint-disable-next-line no-restricted-syntax -- `backTo` usages in this file are legacy. Do not add new `backTo` params to screens. See contributingGuides/NAVIGATION.md
        backTo?: Routes;
    };
    [SCREENS.WORKSPACE.EXPENSIFY_CARD_BANK_ACCOUNT]: {
        policyID: string;
    };
    [SCREENS.WORKSPACE.EXPENSIFY_CARD_SETTINGS]: {
        policyID: string;
    };
    [SCREENS.WORKSPACE.EXPENSIFY_CARD_SETTINGS_ACCOUNT]: {
        policyID: string;
        // eslint-disable-next-line no-restricted-syntax -- `backTo` usages in this file are legacy. Do not add new `backTo` params to screens. See contributingGuides/NAVIGATION.md
        backTo?: Routes;
    };
    [SCREENS.WORKSPACE.EXPENSIFY_CARD_SETTINGS_FREQUENCY]: {
        policyID: string;
    };
    [SCREENS.WORKSPACE.COMPANY_CARDS_SETTINGS]: {
        policyID: string;
    };
    [SCREENS.WORKSPACE.COMPANY_CARDS_ASSIGN_CARD]: {
        policyID: string;
        feed: CompanyCardFeed;
        // eslint-disable-next-line no-restricted-syntax -- `backTo` usages in this file are legacy. Do not add new `backTo` params to screens. See contributingGuides/NAVIGATION.md
        backTo?: Routes;
    };
    [SCREENS.WORKSPACE.COMPANY_CARDS_SETTINGS_FEED_NAME]: {
        policyID: string;
    };
    [SCREENS.WORKSPACE.COMPANY_CARDS_SETTINGS_STATEMENT_CLOSE_DATE]: {
        policyID: string;
    };
    [SCREENS.WORKSPACE.EXPENSIFY_CARD_DETAILS]: {
        policyID: string;
        cardID: string;
        // eslint-disable-next-line no-restricted-syntax -- `backTo` usages in this file are legacy. Do not add new `backTo` params to screens. See contributingGuides/NAVIGATION.md
        backTo?: Routes;
    };
    [SCREENS.WORKSPACE.EXPENSIFY_CARD_NAME]: {
        policyID: string;
        cardID: string;
        // eslint-disable-next-line no-restricted-syntax -- `backTo` usages in this file are legacy. Do not add new `backTo` params to screens. See contributingGuides/NAVIGATION.md
        backTo?: Routes;
    };
    [SCREENS.WORKSPACE.EXPENSIFY_CARD_LIMIT]: {
        policyID: string;
        cardID: string;
        // eslint-disable-next-line no-restricted-syntax -- `backTo` usages in this file are legacy. Do not add new `backTo` params to screens. See contributingGuides/NAVIGATION.md
        backTo?: Routes;
    };
    [SCREENS.WORKSPACE.EXPENSIFY_CARD_LIMIT_TYPE]: {
        policyID: string;
        cardID: string;
        // eslint-disable-next-line no-restricted-syntax -- `backTo` usages in this file are legacy. Do not add new `backTo` params to screens. See contributingGuides/NAVIGATION.md
        backTo?: Routes;
    };
    [SCREENS.EXPENSIFY_CARD.EXPENSIFY_CARD_DETAILS]: {
        policyID: string;
        cardID: string;
        // eslint-disable-next-line no-restricted-syntax -- `backTo` usages in this file are legacy. Do not add new `backTo` params to screens. See contributingGuides/NAVIGATION.md
        backTo?: Routes;
    };
    [SCREENS.EXPENSIFY_CARD.EXPENSIFY_CARD_NAME]: {
        policyID: string;
        cardID: string;
        // eslint-disable-next-line no-restricted-syntax -- `backTo` usages in this file are legacy. Do not add new `backTo` params to screens. See contributingGuides/NAVIGATION.md
        backTo?: Routes;
    };
    [SCREENS.EXPENSIFY_CARD.EXPENSIFY_CARD_LIMIT]: {
        policyID: string;
        cardID: string;
        // eslint-disable-next-line no-restricted-syntax -- `backTo` usages in this file are legacy. Do not add new `backTo` params to screens. See contributingGuides/NAVIGATION.md
        backTo?: Routes;
    };
    [SCREENS.EXPENSIFY_CARD.EXPENSIFY_CARD_LIMIT_TYPE]: {
        policyID: string;
        cardID: string;
        // eslint-disable-next-line no-restricted-syntax -- `backTo` usages in this file are legacy. Do not add new `backTo` params to screens. See contributingGuides/NAVIGATION.md
        backTo?: Routes;
    };
    [SCREENS.WORKSPACE.REPORTS_DEFAULT_TITLE]: {
        policyID: string;
    };
    [SCREENS.WORKSPACE.RULES_AUTO_APPROVE_REPORTS_UNDER]: {
        policyID: string;
    };
    [SCREENS.WORKSPACE.RULES_RANDOM_REPORT_AUDIT]: {
        policyID: string;
    };
    [SCREENS.WORKSPACE.RULES_AUTO_PAY_REPORTS_UNDER]: {
        policyID: string;
    };
    [SCREENS.WORKSPACE.RULES_RECEIPT_REQUIRED_AMOUNT]: {
        policyID: string;
    };
    [SCREENS.WORKSPACE.RULES_MAX_EXPENSE_AMOUNT]: {
        policyID: string;
    };
    [SCREENS.WORKSPACE.RULES_MAX_EXPENSE_AGE]: {
        policyID: string;
    };
    [SCREENS.WORKSPACE.RULES_BILLABLE_DEFAULT]: {
        policyID: string;
    };
    [SCREENS.WORKSPACE.RULES_REIMBURSABLE_DEFAULT]: {
        policyID: string;
    };
    [SCREENS.WORKSPACE.RULES_PROHIBITED_DEFAULT]: {
        policyID: string;
    };
    [SCREENS.WORKSPACE.RULES_CUSTOM]: {
        policyID: string;
    };
    [SCREENS.WORKSPACE.PER_DIEM_IMPORT]: {
        policyID: string;
    };
    [SCREENS.WORKSPACE.PER_DIEM_IMPORTED]: {
        policyID: string;
    };
    [SCREENS.WORKSPACE.PER_DIEM_SETTINGS]: {
        policyID: string;
    };
    [SCREENS.WORKSPACE.PER_DIEM_DETAILS]: {
        policyID: string;
        rateID: string;
        subRateID: string;
    };
    [SCREENS.WORKSPACE.PER_DIEM_EDIT_DESTINATION]: {
        policyID: string;
        rateID: string;
        subRateID: string;
    };
    [SCREENS.WORKSPACE.PER_DIEM_EDIT_SUBRATE]: {
        policyID: string;
        rateID: string;
        subRateID: string;
    };
    [SCREENS.WORKSPACE.PER_DIEM_EDIT_AMOUNT]: {
        policyID: string;
        rateID: string;
        subRateID: string;
    };
    [SCREENS.WORKSPACE.PER_DIEM_EDIT_CURRENCY]: {
        policyID: string;
        rateID: string;
        subRateID: string;
    };
} & ReimbursementAccountNavigatorParamList;

type TwoFactorAuthNavigatorParamList = {
    [SCREENS.TWO_FACTOR_AUTH.ROOT]: {
        // eslint-disable-next-line no-restricted-syntax -- `backTo` usages in this file are legacy. Do not add new `backTo` params to screens. See contributingGuides/NAVIGATION.md
        backTo?: Routes;
        forwardTo?: string;
    };
    [SCREENS.TWO_FACTOR_AUTH.VERIFY_ACCOUNT]: {
        // eslint-disable-next-line no-restricted-syntax -- `backTo` usages in this file are legacy. Do not add new `backTo` params to screens. See contributingGuides/NAVIGATION.md
        backTo?: Routes;
        forwardTo?: Routes;
    };
    [SCREENS.TWO_FACTOR_AUTH.VERIFY]: {
        // eslint-disable-next-line no-restricted-syntax -- `backTo` usages in this file are legacy. Do not add new `backTo` params to screens. See contributingGuides/NAVIGATION.md
        backTo?: Routes;
        forwardTo?: string;
    };
    [SCREENS.TWO_FACTOR_AUTH.SUCCESS]: {
        // eslint-disable-next-line no-restricted-syntax -- `backTo` usages in this file are legacy. Do not add new `backTo` params to screens. See contributingGuides/NAVIGATION.md
        backTo?: Routes;
        forwardTo?: string;
    };
    [SCREENS.TWO_FACTOR_AUTH.DISABLE]: undefined;
    [SCREENS.TWO_FACTOR_AUTH.DISABLED]: undefined;
};

type NewChatNavigatorParamList = {
    [SCREENS.NEW_CHAT.ROOT]: undefined;
    [SCREENS.NEW_CHAT.NEW_CHAT_CONFIRM]: undefined;
    [SCREENS.NEW_CHAT.NEW_CHAT_EDIT_NAME]: undefined;
};

type DetailsNavigatorParamList = {
    [SCREENS.DETAILS_ROOT]: {
        login: string;
        reportID: string;
    };
};

type ProfileNavigatorParamList = {
    [SCREENS.PROFILE_ROOT]: {
        accountID: string;
        reportID: string;
        login?: string;
        // eslint-disable-next-line no-restricted-syntax -- `backTo` usages in this file are legacy. Do not add new `backTo` params to screens. See contributingGuides/NAVIGATION.md
        backTo: Routes;
    };
};

type NewReportWorkspaceSelectionNavigatorParamList = {
    [SCREENS.NEW_REPORT_WORKSPACE_SELECTION.ROOT]: {
        isMovingExpenses?: boolean;
        // eslint-disable-next-line no-restricted-syntax -- `backTo` usages in this file are legacy. Do not add new `backTo` params to screens. See contributingGuides/NAVIGATION.md
        backTo?: Routes;
    };
};

<<<<<<< HEAD
type SetDefaultWorkspaceNavigatorParamList = {
    [SCREENS.SET_DEFAULT_WORKSPACE.ROOT]: {
        // eslint-disable-next-line no-restricted-syntax -- `backTo` usages in this file are legacy. Do not add new `backTo` params to screens. See contributingGuides/NAVIGATION.md
        backTo?: Routes;
    };
};

=======
>>>>>>> e119404c
type ReportDetailsNavigatorParamList = {
    [SCREENS.REPORT_DETAILS.ROOT]: {
        reportID: string;
        // eslint-disable-next-line no-restricted-syntax -- `backTo` usages in this file are legacy. Do not add new `backTo` params to screens. See contributingGuides/NAVIGATION.md
        backTo?: Routes;
    };
    [SCREENS.REPORT_DETAILS.SHARE_CODE]: {
        reportID: string;
        // eslint-disable-next-line no-restricted-syntax -- `backTo` usages in this file are legacy. Do not add new `backTo` params to screens. See contributingGuides/NAVIGATION.md
        backTo?: Routes;
    };
    [SCREENS.REPORT_DETAILS.EXPORT]: {
        reportID: string;
        policyID: string;
        connectionName: ConnectionName;
        // eslint-disable-next-line no-restricted-syntax -- `backTo` usages in this file are legacy. Do not add new `backTo` params to screens. See contributingGuides/NAVIGATION.md
        backTo?: Routes;
    };
};

type ReportChangeWorkspaceNavigatorParamList = {
    [SCREENS.REPORT_CHANGE_WORKSPACE.ROOT]: {
        reportID: string;
        // eslint-disable-next-line no-restricted-syntax -- `backTo` usages in this file are legacy. Do not add new `backTo` params to screens. See contributingGuides/NAVIGATION.md
        backTo?: Routes;
    };
};

type ReportSettingsNavigatorParamList = {
    [SCREENS.REPORT_SETTINGS.ROOT]: {
        reportID: string;
        // eslint-disable-next-line no-restricted-syntax -- `backTo` usages in this file are legacy. Do not add new `backTo` params to screens. See contributingGuides/NAVIGATION.md
        backTo?: Routes;
    };
    [SCREENS.REPORT_SETTINGS.NAME]: {
        reportID: string;
        // eslint-disable-next-line no-restricted-syntax -- `backTo` usages in this file are legacy. Do not add new `backTo` params to screens. See contributingGuides/NAVIGATION.md
        backTo?: Routes;
    };
    [SCREENS.REPORT_SETTINGS.NOTIFICATION_PREFERENCES]: {
        reportID: string;
        // eslint-disable-next-line no-restricted-syntax -- `backTo` usages in this file are legacy. Do not add new `backTo` params to screens. See contributingGuides/NAVIGATION.md
        backTo?: Routes;
    };
    [SCREENS.REPORT_SETTINGS.WRITE_CAPABILITY]: {
        reportID: string;
        // eslint-disable-next-line no-restricted-syntax -- `backTo` usages in this file are legacy. Do not add new `backTo` params to screens. See contributingGuides/NAVIGATION.md
        backTo?: Routes;
    };
    [SCREENS.REPORT_SETTINGS.VISIBILITY]: {
        reportID: string;
        // eslint-disable-next-line no-restricted-syntax -- `backTo` usages in this file are legacy. Do not add new `backTo` params to screens. See contributingGuides/NAVIGATION.md
        backTo?: Routes;
    };
};

type ReportDescriptionNavigatorParamList = {
    [SCREENS.REPORT_DESCRIPTION_ROOT]: {
        reportID: string;
        // eslint-disable-next-line no-restricted-syntax -- `backTo` usages in this file are legacy. Do not add new `backTo` params to screens. See contributingGuides/NAVIGATION.md
        backTo?: Routes;
    };
};

type ParticipantsNavigatorParamList = {
    [SCREENS.REPORT_PARTICIPANTS.ROOT]: {
        reportID: string;
        // eslint-disable-next-line no-restricted-syntax -- `backTo` usages in this file are legacy. Do not add new `backTo` params to screens. See contributingGuides/NAVIGATION.md
        backTo?: Routes;
    };
    [SCREENS.REPORT_PARTICIPANTS.INVITE]: {
        reportID: string;
        // eslint-disable-next-line no-restricted-syntax -- `backTo` usages in this file are legacy. Do not add new `backTo` params to screens. See contributingGuides/NAVIGATION.md
        backTo?: Routes;
    };
    [SCREENS.REPORT_PARTICIPANTS.DETAILS]: {
        reportID: string;
        accountID: string;
        // eslint-disable-next-line no-restricted-syntax -- `backTo` usages in this file are legacy. Do not add new `backTo` params to screens. See contributingGuides/NAVIGATION.md
        backTo?: Routes;
    };
    [SCREENS.REPORT_PARTICIPANTS.ROLE]: {
        reportID: string;
        accountID: string;
        // eslint-disable-next-line no-restricted-syntax -- `backTo` usages in this file are legacy. Do not add new `backTo` params to screens. See contributingGuides/NAVIGATION.md
        backTo?: Routes;
    };
};

type RoomMembersNavigatorParamList = {
    [SCREENS.ROOM_MEMBERS.ROOT]: {
        reportID: string;
        // eslint-disable-next-line no-restricted-syntax -- `backTo` usages in this file are legacy. Do not add new `backTo` params to screens. See contributingGuides/NAVIGATION.md
        backTo?: Routes;
    };
    [SCREENS.ROOM_MEMBERS.INVITE]: {
        reportID: string;
        role?: 'accountant';
        // eslint-disable-next-line no-restricted-syntax -- `backTo` usages in this file are legacy. Do not add new `backTo` params to screens. See contributingGuides/NAVIGATION.md
        backTo?: Routes;
    };
    [SCREENS.ROOM_MEMBERS.DETAILS]: {
        reportID: string;
        accountID: string;
        // eslint-disable-next-line no-restricted-syntax -- `backTo` usages in this file are legacy. Do not add new `backTo` params to screens. See contributingGuides/NAVIGATION.md
        backTo?: Routes;
    };
};

type MoneyRequestNavigatorParamList = {
    [SCREENS.MONEY_REQUEST.STEP_SEND_FROM]: {
        iouType: IOUType;
        transactionID: string;
        reportID: string;
        // eslint-disable-next-line no-restricted-syntax -- `backTo` usages in this file are legacy. Do not add new `backTo` params to screens. See contributingGuides/NAVIGATION.md
        backTo: Routes;
    };
    [SCREENS.MONEY_REQUEST.EDIT_REPORT]: {
        action: IOUAction;
        iouType: IOUType;
        reportID: string;
        // eslint-disable-next-line no-restricted-syntax -- `backTo` usages in this file are legacy. Do not add new `backTo` params to screens. See contributingGuides/NAVIGATION.md
        backTo: Routes;
        shouldTurnOffSelectionMode?: boolean;
    };
    [SCREENS.MONEY_REQUEST.STEP_REPORT]: {
        action: IOUAction;
        iouType: IOUType;
        transactionID: string;
        reportID: string;
        // eslint-disable-next-line no-restricted-syntax -- `backTo` usages in this file are legacy. Do not add new `backTo` params to screens. See contributingGuides/NAVIGATION.md
        backTo: Routes;
        reportActionID?: string;
    };
    [SCREENS.MONEY_REQUEST.STEP_COMPANY_INFO]: {
        iouType: IOUType;
        transactionID: string;
        reportID: string;
        // eslint-disable-next-line no-restricted-syntax -- `backTo` usages in this file are legacy. Do not add new `backTo` params to screens. See contributingGuides/NAVIGATION.md
        backTo: Routes;
    };
    [SCREENS.MONEY_REQUEST.STEP_PARTICIPANTS]: {
        action: IOUAction;
        iouType: Exclude<IOUType, typeof CONST.IOU.TYPE.REQUEST | typeof CONST.IOU.TYPE.SEND>;
        transactionID: string;
        reportID: string;
        // eslint-disable-next-line no-restricted-syntax -- `backTo` usages in this file are legacy. Do not add new `backTo` params to screens. See contributingGuides/NAVIGATION.md
        backTo: Routes;
    };
    [SCREENS.MONEY_REQUEST.STEP_DATE]: {
        action: IOUAction;
        iouType: Exclude<IOUType, typeof CONST.IOU.TYPE.REQUEST | typeof CONST.IOU.TYPE.SEND>;
        transactionID: string;
        reportID: string;
        // eslint-disable-next-line no-restricted-syntax -- `backTo` usages in this file are legacy. Do not add new `backTo` params to screens. See contributingGuides/NAVIGATION.md
        backTo: Routes;
        reportActionID?: string;
    };
    [SCREENS.MONEY_REQUEST.STEP_DESCRIPTION]: {
        action: IOUAction;
        iouType: Exclude<IOUType, typeof CONST.IOU.TYPE.REQUEST | typeof CONST.IOU.TYPE.SEND>;
        transactionID: string;
        reportID: string;
        // eslint-disable-next-line no-restricted-syntax -- `backTo` usages in this file are legacy. Do not add new `backTo` params to screens. See contributingGuides/NAVIGATION.md
        backTo: Routes;
        reportActionID: string;
    };
    [SCREENS.MONEY_REQUEST.STEP_CATEGORY]: {
        action: IOUAction;
        iouType: Exclude<IOUType, typeof CONST.IOU.TYPE.REQUEST | typeof CONST.IOU.TYPE.SEND>;
        transactionID: string;
        reportActionID: string;
        reportID: string;
        // eslint-disable-next-line no-restricted-syntax -- `backTo` usages in this file are legacy. Do not add new `backTo` params to screens. See contributingGuides/NAVIGATION.md
        backTo: Routes;
    };
    [SCREENS.MONEY_REQUEST.STEP_TAX_AMOUNT]: {
        action: IOUAction;
        iouType: Exclude<IOUType, typeof CONST.IOU.TYPE.REQUEST | typeof CONST.IOU.TYPE.SEND>;
        transactionID: string;
        reportID: string;
        // eslint-disable-next-line no-restricted-syntax -- `backTo` usages in this file are legacy. Do not add new `backTo` params to screens. See contributingGuides/NAVIGATION.md
        backTo: Routes;
        currency?: string;
    };
    [SCREENS.MONEY_REQUEST.STEP_TAG]: {
        action: IOUAction;
        iouType: Exclude<IOUType, typeof CONST.IOU.TYPE.REQUEST | typeof CONST.IOU.TYPE.SEND>;
        transactionID: string;
        reportID: string;
        // eslint-disable-next-line no-restricted-syntax -- `backTo` usages in this file are legacy. Do not add new `backTo` params to screens. See contributingGuides/NAVIGATION.md
        backTo: Routes;
        reportActionID: string;
        orderWeight: string;
    };
    [SCREENS.MONEY_REQUEST.STEP_TAX_RATE]: {
        action: IOUAction;
        iouType: Exclude<IOUType, typeof CONST.IOU.TYPE.REQUEST | typeof CONST.IOU.TYPE.SEND>;
        transactionID: string;
        reportID: string;
        // eslint-disable-next-line no-restricted-syntax -- `backTo` usages in this file are legacy. Do not add new `backTo` params to screens. See contributingGuides/NAVIGATION.md
        backTo: Routes;
    };
    [SCREENS.MONEY_REQUEST.STEP_WAYPOINT]: {
        iouType: IOUType;
        reportID: string;
        // eslint-disable-next-line no-restricted-syntax -- `backTo` usages in this file are legacy. Do not add new `backTo` params to screens. See contributingGuides/NAVIGATION.md
        // eslint-disable-next-line no-restricted-syntax -- `backTo` usages in this file are legacy. Do not add new `backTo` params to screens. See contributingGuides/NAVIGATION.md
        backTo: Routes | undefined;
        action: IOUAction;
        pageIndex: string;
        transactionID: string;
    };
    [SCREENS.MONEY_REQUEST.STEP_MERCHANT]: {
        action: IOUAction;
        iouType: Exclude<IOUType, typeof CONST.IOU.TYPE.REQUEST | typeof CONST.IOU.TYPE.SEND>;
        transactionID: string;
        reportID: string;
        // eslint-disable-next-line no-restricted-syntax -- `backTo` usages in this file are legacy. Do not add new `backTo` params to screens. See contributingGuides/NAVIGATION.md
        backTo: Routes;
        reportActionID?: string;
    };
    [SCREENS.IOU_SEND.ENABLE_PAYMENTS]: undefined;
    [SCREENS.IOU_SEND.ADD_BANK_ACCOUNT]: undefined;
    [SCREENS.IOU_SEND.ADD_DEBIT_CARD]: undefined;
    [SCREENS.MONEY_REQUEST.STEP_DISTANCE]: {
        action: IOUAction;
        iouType: IOUType;
        transactionID: string;
        reportID: string;
        // eslint-disable-next-line no-restricted-syntax -- `backTo` usages in this file are legacy. Do not add new `backTo` params to screens. See contributingGuides/NAVIGATION.md
        backTo: Routes;
        backToReport?: string;
        reportActionID?: string;
    };
    [SCREENS.MONEY_REQUEST.STEP_DISTANCE_MAP]: {
        action: IOUAction;
        iouType: IOUType;
        transactionID: string;
        reportID: string;
        // eslint-disable-next-line no-restricted-syntax -- `backTo` usages in this file are legacy. Do not add new `backTo` params to screens. See contributingGuides/NAVIGATION.md
        backTo: Routes;
        backToReport?: string;
        reportActionID?: string;
    };
    [SCREENS.MONEY_REQUEST.STEP_DISTANCE_MANUAL]: {
        action: IOUAction;
        iouType: IOUType;
        transactionID: string;
        reportID: string;
        // eslint-disable-next-line no-restricted-syntax -- `backTo` usages in this file are legacy. Do not add new `backTo` params to screens. See contributingGuides/NAVIGATION.md
        backTo: Routes;
        backToReport?: string;
        reportActionID?: string;
    };
    [SCREENS.MONEY_REQUEST.CREATE]: {
        iouType: IOUType;
        reportID: string;
        transactionID: string;

        // These are not used in the screen, but are needed for the navigation
        // for IOURequestStepDistance and IOURequestStepAmount components
        // eslint-disable-next-line no-restricted-syntax -- `backTo` usages in this file are legacy. Do not add new `backTo` params to screens. See contributingGuides/NAVIGATION.md
        backTo: never;
        action: never;
        currency: never;
        pageIndex?: string;
        backToReport?: string;
        reportActionID?: string;
    };
    [SCREENS.MONEY_REQUEST.START]: {
        iouType: IOUType;
        reportID: string;
        transactionID: string;
        iouRequestType: IOURequestType;
    };
    [SCREENS.MONEY_REQUEST.STEP_AMOUNT]: {
        iouType: IOUType;
        reportID: string;
        transactionID: string;
        // eslint-disable-next-line no-restricted-syntax -- `backTo` usages in this file are legacy. Do not add new `backTo` params to screens. See contributingGuides/NAVIGATION.md
        backTo: Routes;
        action: IOUAction;
        pageIndex?: string;
        currency?: string;
        backToReport?: string;
        reportActionID?: string;
    };
    [SCREENS.MONEY_REQUEST.STEP_DISTANCE_RATE]: {
        action: IOUAction;
        iouType: ValueOf<typeof CONST.IOU.TYPE>;
        transactionID: string;
        // eslint-disable-next-line no-restricted-syntax -- `backTo` usages in this file are legacy. Do not add new `backTo` params to screens. See contributingGuides/NAVIGATION.md
        backTo: Routes;
        reportID: string;
        reportActionID?: string;
    };
    [SCREENS.MONEY_REQUEST.STEP_CONFIRMATION]: {
        action: IOUAction;
        iouType: Exclude<IOUType, typeof CONST.IOU.TYPE.REQUEST | typeof CONST.IOU.TYPE.SEND>;
        transactionID: string;
        reportID: string;
        pageIndex?: string;
        // eslint-disable-next-line no-restricted-syntax -- `backTo` usages in this file are legacy. Do not add new `backTo` params to screens. See contributingGuides/NAVIGATION.md
        backTo?: Routes;
        participantsAutoAssigned?: string;
        backToReport?: string;
    };
    [SCREENS.MONEY_REQUEST.STEP_SCAN]: {
        action: IOUAction;
        iouType: IOUType;
        transactionID: string;
        reportID: string;
        pageIndex: number;
        // eslint-disable-next-line no-restricted-syntax -- `backTo` usages in this file are legacy. Do not add new `backTo` params to screens. See contributingGuides/NAVIGATION.md
        backTo: Routes;
        backToReport?: string;
    };
    [SCREENS.MONEY_REQUEST.RECEIPT_VIEW]: {
        transactionID: string;
        // eslint-disable-next-line no-restricted-syntax -- `backTo` usages in this file are legacy. Do not add new `backTo` params to screens. See contributingGuides/NAVIGATION.md
        backTo: Routes;
    };
    [SCREENS.MONEY_REQUEST.STEP_CURRENCY]: {
        action: IOUAction;
        iouType: IOUType;
        transactionID: string;
        reportID: string;
        pageIndex?: string;
        // eslint-disable-next-line no-restricted-syntax -- `backTo` usages in this file are legacy. Do not add new `backTo` params to screens. See contributingGuides/NAVIGATION.md
        backTo?: Routes;
        currency?: string;
    };
    [SCREENS.MONEY_REQUEST.HOLD]: {
        /** ID of the transaction the page was opened for */
        transactionID: string;

        /** ID of the report that user is providing hold reason to */
        reportID: string;

        /** Link to previous page */
        // eslint-disable-next-line no-restricted-syntax -- `backTo` usages in this file are legacy. Do not add new `backTo` params to screens. See contributingGuides/NAVIGATION.md
        backTo: ExpensifyRoute;

        /** Hash that includes info about what is searched for */
        searchHash?: number;
    };
    [SCREENS.MONEY_REQUEST.REJECT]: {
        /** ID of the transaction the page was opened for */
        transactionID: string;

        /** ID of the report that user is providing hold reason to */
        reportID: string;

        /** Link to previous page */
        // eslint-disable-next-line no-restricted-syntax -- `backTo` usages in this file are legacy. Do not add new `backTo` params to screens. See contributingGuides/NAVIGATION.md
        backTo: ExpensifyRoute;
    };
    [SCREENS.MONEY_REQUEST.STEP_ATTENDEES]: {
        action: IOUAction;
        iouType: Exclude<IOUType, typeof CONST.IOU.TYPE.REQUEST | typeof CONST.IOU.TYPE.SEND>;
        transactionID: string;
        reportID: string;
        // eslint-disable-next-line no-restricted-syntax -- `backTo` usages in this file are legacy. Do not add new `backTo` params to screens. See contributingGuides/NAVIGATION.md
        backTo: Routes;
    };
    [SCREENS.MONEY_REQUEST.STEP_ACCOUNTANT]: {
        action: IOUAction;
        iouType: Exclude<IOUType, typeof CONST.IOU.TYPE.REQUEST | typeof CONST.IOU.TYPE.SEND>;
        transactionID: string;
        reportID: string;
        // eslint-disable-next-line no-restricted-syntax -- `backTo` usages in this file are legacy. Do not add new `backTo` params to screens. See contributingGuides/NAVIGATION.md
        backTo: Routes;
    };
    [SCREENS.MONEY_REQUEST.STEP_UPGRADE]: {
        action: IOUAction;
        iouType: Exclude<IOUType, typeof CONST.IOU.TYPE.REQUEST | typeof CONST.IOU.TYPE.SEND>;
        transactionID: string;
        reportID: string;
        // eslint-disable-next-line no-restricted-syntax -- `backTo` usages in this file are legacy. Do not add new `backTo` params to screens. See contributingGuides/NAVIGATION.md
        backTo: Routes;
        upgradePath?: ValueOf<typeof CONST.UPGRADE_PATHS>;
        shouldSubmitExpense?: boolean;
    };
    [SCREENS.MONEY_REQUEST.STEP_DESTINATION]: {
        action: IOUAction;
        iouType: Exclude<IOUType, typeof CONST.IOU.TYPE.REQUEST | typeof CONST.IOU.TYPE.SEND>;
        transactionID: string;
        reportID: string;
        // eslint-disable-next-line no-restricted-syntax -- `backTo` usages in this file are legacy. Do not add new `backTo` params to screens. See contributingGuides/NAVIGATION.md
        backTo: Routes | undefined;
    };
    [SCREENS.MONEY_REQUEST.STEP_TIME]: {
        action: IOUAction;
        iouType: Exclude<IOUType, typeof CONST.IOU.TYPE.REQUEST | typeof CONST.IOU.TYPE.SEND>;
        transactionID: string;
        reportID: string;
        // eslint-disable-next-line no-restricted-syntax -- `backTo` usages in this file are legacy. Do not add new `backTo` params to screens. See contributingGuides/NAVIGATION.md
        backTo: Routes | undefined;
    };
    [SCREENS.MONEY_REQUEST.STEP_SUBRATE]: {
        iouType: Exclude<IOUType, typeof CONST.IOU.TYPE.REQUEST | typeof CONST.IOU.TYPE.SEND>;
        reportID: string;
        // eslint-disable-next-line no-restricted-syntax -- `backTo` usages in this file are legacy. Do not add new `backTo` params to screens. See contributingGuides/NAVIGATION.md
        backTo: Routes | undefined;
        action: IOUAction;
        pageIndex: string;
        transactionID: string;
    };
    [SCREENS.MONEY_REQUEST.STEP_DESTINATION_EDIT]: {
        action: IOUAction;
        iouType: Exclude<IOUType, typeof CONST.IOU.TYPE.REQUEST | typeof CONST.IOU.TYPE.SEND>;
        transactionID: string;
        reportID: string;
        // eslint-disable-next-line no-restricted-syntax -- `backTo` usages in this file are legacy. Do not add new `backTo` params to screens. See contributingGuides/NAVIGATION.md
        backTo: Routes | undefined;
    };
    [SCREENS.MONEY_REQUEST.STEP_TIME_EDIT]: {
        action: IOUAction;
        iouType: Exclude<IOUType, typeof CONST.IOU.TYPE.REQUEST | typeof CONST.IOU.TYPE.SEND>;
        transactionID: string;
        reportID: string;
        // eslint-disable-next-line no-restricted-syntax -- `backTo` usages in this file are legacy. Do not add new `backTo` params to screens. See contributingGuides/NAVIGATION.md
        backTo: Routes | undefined;
    };
    [SCREENS.MONEY_REQUEST.STEP_SUBRATE_EDIT]: {
        iouType: Exclude<IOUType, typeof CONST.IOU.TYPE.REQUEST | typeof CONST.IOU.TYPE.SEND>;
        reportID: string;
        // eslint-disable-next-line no-restricted-syntax -- `backTo` usages in this file are legacy. Do not add new `backTo` params to screens. See contributingGuides/NAVIGATION.md
        backTo: Routes | undefined;
        action: IOUAction;
        pageIndex: string;
        transactionID: string;
    };
    [SCREENS.MONEY_REQUEST.DISTANCE_CREATE]: {
        iouType: IOUType;
        reportID: string;
        transactionID: string;

        // These are not used in the screen, but are needed for the navigation
        // for IOURequestStepDistanceMap component
        // eslint-disable-next-line no-restricted-syntax -- `backTo` usages in this file are legacy. Do not add new `backTo` params to screens. See contributingGuides/NAVIGATION.md
        backTo: never;
        action: never;
        currency: never;
        pageIndex?: string;
        backToReport?: string;
        reportActionID?: string;
    };
};

type WorkspaceConfirmationNavigatorParamList = {
    [SCREENS.WORKSPACE_CONFIRMATION.ROOT]: {
        // eslint-disable-next-line no-restricted-syntax -- `backTo` usages in this file are legacy. Do not add new `backTo` params to screens. See contributingGuides/NAVIGATION.md
        backTo?: Routes;
    };
    [SCREENS.CURRENCY.SELECTION]: {
        // eslint-disable-next-line no-restricted-syntax -- `backTo` usages in this file are legacy. Do not add new `backTo` params to screens. See contributingGuides/NAVIGATION.md
        backTo?: Routes;
    };
};

type WorkspaceDuplicateNavigatorParamList = {
    [SCREENS.WORKSPACE_DUPLICATE.ROOT]: {
        policyID: string;
    };
    [SCREENS.WORKSPACE_DUPLICATE.SELECT_FEATURES]: {
        policyID: string;
    };
};

type NewTaskNavigatorParamList = {
    [SCREENS.NEW_TASK.ROOT]: {
        // eslint-disable-next-line no-restricted-syntax -- `backTo` usages in this file are legacy. Do not add new `backTo` params to screens. See contributingGuides/NAVIGATION.md
        backTo?: Routes;
    };
    [SCREENS.NEW_TASK.TASK_ASSIGNEE_SELECTOR]: {
        // eslint-disable-next-line no-restricted-syntax -- `backTo` usages in this file are legacy. Do not add new `backTo` params to screens. See contributingGuides/NAVIGATION.md
        backTo?: Routes;
    };
    [SCREENS.NEW_TASK.TASK_SHARE_DESTINATION_SELECTOR]: undefined;
    [SCREENS.NEW_TASK.DETAILS]: {
        // eslint-disable-next-line no-restricted-syntax -- `backTo` usages in this file are legacy. Do not add new `backTo` params to screens. See contributingGuides/NAVIGATION.md
        backTo?: Routes;
    };
    [SCREENS.NEW_TASK.TITLE]: {
        // eslint-disable-next-line no-restricted-syntax -- `backTo` usages in this file are legacy. Do not add new `backTo` params to screens. See contributingGuides/NAVIGATION.md
        backTo?: Routes;
    };
    [SCREENS.NEW_TASK.DESCRIPTION]: {
        // eslint-disable-next-line no-restricted-syntax -- `backTo` usages in this file are legacy. Do not add new `backTo` params to screens. See contributingGuides/NAVIGATION.md
        backTo?: Routes;
    };
};

type TeachersUniteNavigatorParamList = {
    [SCREENS.SAVE_THE_WORLD.ROOT]: undefined;
    [SCREENS.I_KNOW_A_TEACHER]: undefined;
    [SCREENS.INTRO_SCHOOL_PRINCIPAL]: undefined;
    [SCREENS.I_AM_A_TEACHER]: undefined;
};

type TaskDetailsNavigatorParamList = {
    [SCREENS.TASK.TITLE]: {
        // eslint-disable-next-line no-restricted-syntax -- `backTo` usages in this file are legacy. Do not add new `backTo` params to screens. See contributingGuides/NAVIGATION.md
        backTo?: Routes;
    };
    [SCREENS.TASK.ASSIGNEE]: {
        reportID: string;
        // eslint-disable-next-line no-restricted-syntax -- `backTo` usages in this file are legacy. Do not add new `backTo` params to screens. See contributingGuides/NAVIGATION.md
        backTo?: Routes;
    };
};

type EnablePaymentsNavigatorParamList = {
    [SCREENS.ENABLE_PAYMENTS_ROOT]: undefined;
};

type SplitDetailsNavigatorParamList = {
    [SCREENS.SPLIT_DETAILS.ROOT]: {
        reportID: string;
        reportActionID: string;
        // eslint-disable-next-line no-restricted-syntax -- `backTo` usages in this file are legacy. Do not add new `backTo` params to screens. See contributingGuides/NAVIGATION.md
        backTo?: Routes;
    };
    [SCREENS.SPLIT_DETAILS.EDIT_REQUEST]: {
        field: string;
        reportID: string;
        reportActionID: string;
        currency: string;
        tagIndex: string;
    };
};

type AddPersonalBankAccountNavigatorParamList = {
    [SCREENS.ADD_PERSONAL_BANK_ACCOUNT_ROOT]: undefined;
};

type ReimbursementAccountNavigatorParamList = {
    [SCREENS.REIMBURSEMENT_ACCOUNT_ROOT]: {
        stepToOpen?: ReimbursementAccountStepToOpen;
        // eslint-disable-next-line no-restricted-syntax -- `backTo` usages in this file are legacy. Do not add new `backTo` params to screens. See contributingGuides/NAVIGATION.md
        backTo?: Routes;
        policyID?: string;
    };
};

type ReimbursementAccountEnterSignerInfoNavigatorParamList = {
    [SCREENS.REIMBURSEMENT_ACCOUNT_ENTER_SIGNER_INFO]: {
        policyID: string;
        bankAccountID: string;
        isCompleted: string;
    };
};

type WalletStatementNavigatorParamList = {
    [SCREENS.WALLET_STATEMENT_ROOT]: {
        /** The statement year and month as one string, i.e. 202110 */
        yearMonth: string;
    };
};

type FlagCommentNavigatorParamList = {
    [SCREENS.FLAG_COMMENT_ROOT]: {
        reportID: string;
        reportActionID: string;
        // eslint-disable-next-line no-restricted-syntax -- `backTo` usages in this file are legacy. Do not add new `backTo` params to screens. See contributingGuides/NAVIGATION.md
        backTo?: Routes;
    };
};

type EditRequestNavigatorParamList = {
    [SCREENS.EDIT_REQUEST.REPORT_FIELD]: {
        fieldID: string;
        reportID: string;
        policyID: string;
        // eslint-disable-next-line no-restricted-syntax -- `backTo` usages in this file are legacy. Do not add new `backTo` params to screens. See contributingGuides/NAVIGATION.md
        backTo?: Routes;
    };
};

type SignInNavigatorParamList = {
    [SCREENS.SIGN_IN_ROOT]: undefined;
};

type FeatureTrainingNavigatorParamList = {
    [SCREENS.FEATURE_TRAINING_ROOT]: undefined;
    [SCREENS.PROCESS_MONEY_REQUEST_HOLD_ROOT]: undefined;
    [SCREENS.AUTO_SUBMIT_ROOT]: undefined;
    [SCREENS.CHANGE_POLICY_EDUCATIONAL_ROOT]: undefined;
};

type ReferralDetailsNavigatorParamList = {
    [SCREENS.REFERRAL_DETAILS]: {
        contentType: ValueOf<typeof CONST.REFERRAL_PROGRAM.CONTENT_TYPES>;
        // eslint-disable-next-line no-restricted-syntax -- `backTo` usages in this file are legacy. Do not add new `backTo` params to screens. See contributingGuides/NAVIGATION.md
        backTo: string;
    };
};

type PrivateNotesNavigatorParamList = {
    [SCREENS.PRIVATE_NOTES.LIST]: {
        // eslint-disable-next-line no-restricted-syntax -- `backTo` usages in this file are legacy. Do not add new `backTo` params to screens. See contributingGuides/NAVIGATION.md
        backTo?: Routes;
    };
    [SCREENS.PRIVATE_NOTES.EDIT]: {
        reportID: string;
        accountID: string;
        // eslint-disable-next-line no-restricted-syntax -- `backTo` usages in this file are legacy. Do not add new `backTo` params to screens. See contributingGuides/NAVIGATION.md
        backTo?: Routes;
    };
};

type TransactionDuplicateNavigatorParamList = {
    [SCREENS.TRANSACTION_DUPLICATE.REVIEW]: {
        threadReportID: string;
        // eslint-disable-next-line no-restricted-syntax -- `backTo` usages in this file are legacy. Do not add new `backTo` params to screens. See contributingGuides/NAVIGATION.md
        backTo?: Routes;
    };
    [SCREENS.TRANSACTION_DUPLICATE.MERCHANT]: {
        threadReportID: string;
        // eslint-disable-next-line no-restricted-syntax -- `backTo` usages in this file are legacy. Do not add new `backTo` params to screens. See contributingGuides/NAVIGATION.md
        backTo?: Routes;
    };
    [SCREENS.TRANSACTION_DUPLICATE.CATEGORY]: {
        threadReportID: string;
        // eslint-disable-next-line no-restricted-syntax -- `backTo` usages in this file are legacy. Do not add new `backTo` params to screens. See contributingGuides/NAVIGATION.md
        backTo?: Routes;
    };
    [SCREENS.TRANSACTION_DUPLICATE.TAG]: {
        threadReportID: string;
        // eslint-disable-next-line no-restricted-syntax -- `backTo` usages in this file are legacy. Do not add new `backTo` params to screens. See contributingGuides/NAVIGATION.md
        backTo?: Routes;
    };
    [SCREENS.TRANSACTION_DUPLICATE.DESCRIPTION]: {
        threadReportID: string;
        // eslint-disable-next-line no-restricted-syntax -- `backTo` usages in this file are legacy. Do not add new `backTo` params to screens. See contributingGuides/NAVIGATION.md
        backTo?: Routes;
    };
    [SCREENS.TRANSACTION_DUPLICATE.TAX_CODE]: {
        threadReportID: string;
        // eslint-disable-next-line no-restricted-syntax -- `backTo` usages in this file are legacy. Do not add new `backTo` params to screens. See contributingGuides/NAVIGATION.md
        backTo?: Routes;
    };
    [SCREENS.TRANSACTION_DUPLICATE.BILLABLE]: {
        threadReportID: string;
        // eslint-disable-next-line no-restricted-syntax -- `backTo` usages in this file are legacy. Do not add new `backTo` params to screens. See contributingGuides/NAVIGATION.md
        backTo?: Routes;
    };
    [SCREENS.TRANSACTION_DUPLICATE.REIMBURSABLE]: {
        threadReportID: string;
        // eslint-disable-next-line no-restricted-syntax -- `backTo` usages in this file are legacy. Do not add new `backTo` params to screens. See contributingGuides/NAVIGATION.md
        backTo?: Routes;
    };
};

type MergeTransactionNavigatorParamList = {
    [SCREENS.MERGE_TRANSACTION.LIST_PAGE]: {
        transactionID: string;
        // eslint-disable-next-line no-restricted-syntax -- `backTo` usages in this file are legacy. Do not add new `backTo` params to screens. See contributingGuides/NAVIGATION.md
        backTo?: Routes;
    };
    [SCREENS.MERGE_TRANSACTION.RECEIPT_PAGE]: {
        transactionID: string;
        // eslint-disable-next-line no-restricted-syntax -- `backTo` usages in this file are legacy. Do not add new `backTo` params to screens. See contributingGuides/NAVIGATION.md
        backTo?: Routes;
    };
    [SCREENS.MERGE_TRANSACTION.DETAILS_PAGE]: {
        transactionID: string;
        // eslint-disable-next-line no-restricted-syntax -- `backTo` usages in this file are legacy. Do not add new `backTo` params to screens. See contributingGuides/NAVIGATION.md
        backTo?: Routes;
    };
    [SCREENS.MERGE_TRANSACTION.CONFIRMATION_PAGE]: {
        transactionID: string;
        // eslint-disable-next-line no-restricted-syntax -- `backTo` usages in this file are legacy. Do not add new `backTo` params to screens. See contributingGuides/NAVIGATION.md
        backTo?: Routes;
    };
};

type RightModalNavigatorParamList = {
    [SCREENS.RIGHT_MODAL.SETTINGS]: NavigatorScreenParams<SettingsNavigatorParamList>;
    [SCREENS.RIGHT_MODAL.TWO_FACTOR_AUTH]: NavigatorScreenParams<TwoFactorAuthNavigatorParamList>;
    [SCREENS.RIGHT_MODAL.NEW_CHAT]: NavigatorScreenParams<NewChatNavigatorParamList>;
    [SCREENS.RIGHT_MODAL.DETAILS]: NavigatorScreenParams<DetailsNavigatorParamList>;
    [SCREENS.RIGHT_MODAL.PROFILE]: NavigatorScreenParams<ProfileNavigatorParamList>;
    [SCREENS.SETTINGS.SHARE_CODE]: undefined;
    [SCREENS.RIGHT_MODAL.NEW_REPORT_WORKSPACE_SELECTION]: NavigatorScreenParams<NewReportWorkspaceSelectionNavigatorParamList>;
    [SCREENS.RIGHT_MODAL.REPORT_DETAILS]: NavigatorScreenParams<ReportDetailsNavigatorParamList>;
    [SCREENS.RIGHT_MODAL.REPORT_CHANGE_WORKSPACE]: NavigatorScreenParams<ReportChangeWorkspaceNavigatorParamList>;
    [SCREENS.RIGHT_MODAL.REPORT_SETTINGS]: NavigatorScreenParams<ReportSettingsNavigatorParamList>;
    [SCREENS.RIGHT_MODAL.SETTINGS_CATEGORIES]: NavigatorScreenParams<SettingsNavigatorParamList>;
    [SCREENS.RIGHT_MODAL.SETTINGS_TAGS]: NavigatorScreenParams<SettingsNavigatorParamList>;
    [SCREENS.RIGHT_MODAL.EXPENSIFY_CARD]: NavigatorScreenParams<SettingsNavigatorParamList>;
    [SCREENS.RIGHT_MODAL.DOMAIN_CARD]: NavigatorScreenParams<SettingsNavigatorParamList>;
    [SCREENS.RIGHT_MODAL.REPORT_DESCRIPTION]: NavigatorScreenParams<ReportDescriptionNavigatorParamList>;
    [SCREENS.RIGHT_MODAL.PARTICIPANTS]: NavigatorScreenParams<ParticipantsNavigatorParamList>;
    [SCREENS.RIGHT_MODAL.ROOM_MEMBERS]: NavigatorScreenParams<RoomMembersNavigatorParamList>;
    [SCREENS.RIGHT_MODAL.MONEY_REQUEST]: NavigatorScreenParams<MoneyRequestNavigatorParamList>;
    [SCREENS.RIGHT_MODAL.WORKSPACE_CONFIRMATION]: NavigatorScreenParams<WorkspaceConfirmationNavigatorParamList>;
    [SCREENS.RIGHT_MODAL.WORKSPACE_DUPLICATE]: NavigatorScreenParams<WorkspaceDuplicateNavigatorParamList>;
    [SCREENS.RIGHT_MODAL.NEW_TASK]: NavigatorScreenParams<NewTaskNavigatorParamList>;
    [SCREENS.RIGHT_MODAL.TEACHERS_UNITE]: NavigatorScreenParams<TeachersUniteNavigatorParamList>;
    [SCREENS.RIGHT_MODAL.TASK_DETAILS]: NavigatorScreenParams<TaskDetailsNavigatorParamList>;
    [SCREENS.RIGHT_MODAL.ENABLE_PAYMENTS]: NavigatorScreenParams<EnablePaymentsNavigatorParamList>;
    [SCREENS.RIGHT_MODAL.SPLIT_DETAILS]: NavigatorScreenParams<SplitDetailsNavigatorParamList>;
    [SCREENS.RIGHT_MODAL.ADD_PERSONAL_BANK_ACCOUNT]: NavigatorScreenParams<AddPersonalBankAccountNavigatorParamList>;
    [SCREENS.RIGHT_MODAL.WALLET_STATEMENT]: NavigatorScreenParams<WalletStatementNavigatorParamList>;
    [SCREENS.RIGHT_MODAL.FLAG_COMMENT]: NavigatorScreenParams<FlagCommentNavigatorParamList>;
    [SCREENS.RIGHT_MODAL.EDIT_REQUEST]: NavigatorScreenParams<EditRequestNavigatorParamList>;
    [SCREENS.RIGHT_MODAL.SIGN_IN]: NavigatorScreenParams<SignInNavigatorParamList>;
    [SCREENS.RIGHT_MODAL.REFERRAL]: NavigatorScreenParams<ReferralDetailsNavigatorParamList>;
    [SCREENS.RIGHT_MODAL.PRIVATE_NOTES]: NavigatorScreenParams<PrivateNotesNavigatorParamList>;
    [SCREENS.RIGHT_MODAL.TRANSACTION_DUPLICATE]: NavigatorScreenParams<TransactionDuplicateNavigatorParamList>;
    [SCREENS.RIGHT_MODAL.TRAVEL]: NavigatorScreenParams<TravelNavigatorParamList>;
    [SCREENS.RIGHT_MODAL.SEARCH_REPORT]: NavigatorScreenParams<SearchReportParamList>;
    [SCREENS.RIGHT_MODAL.RESTRICTED_ACTION]: NavigatorScreenParams<RestrictedActionParamList>;
    [SCREENS.RIGHT_MODAL.SEARCH_ADVANCED_FILTERS]: NavigatorScreenParams<SearchAdvancedFiltersParamList>;
    [SCREENS.RIGHT_MODAL.SEARCH_SAVED_SEARCH]: NavigatorScreenParams<SearchSavedSearchParamList>;
    [SCREENS.RIGHT_MODAL.MISSING_PERSONAL_DETAILS]: NavigatorScreenParams<MissingPersonalDetailsParamList>;
    [SCREENS.RIGHT_MODAL.DEBUG]: NavigatorScreenParams<DebugParamList>;
    [SCREENS.MONEY_REQUEST.SPLIT_EXPENSE]: NavigatorScreenParams<SplitExpenseParamList>;
    [SCREENS.MONEY_REQUEST.SPLIT_EXPENSE_EDIT]: NavigatorScreenParams<SplitExpenseParamList>;
    [SCREENS.RIGHT_MODAL.ADD_UNREPORTED_EXPENSE]: NavigatorScreenParams<{reportId: string | undefined}>;
    [SCREENS.RIGHT_MODAL.SCHEDULE_CALL]: NavigatorScreenParams<ScheduleCallParamList>;
    [SCREENS.RIGHT_MODAL.REPORT_CHANGE_APPROVER]: NavigatorScreenParams<ReportChangeApproverParamList>;
    [SCREENS.RIGHT_MODAL.MERGE_TRANSACTION]: NavigatorScreenParams<MergeTransactionNavigatorParamList>;
};

type TravelNavigatorParamList = {
    [SCREENS.TRAVEL.MY_TRIPS]: undefined;
    [SCREENS.TRAVEL.TRAVEL_DOT_LINK_WEB_VIEW]: {
        token: string;
        isTestAccount?: string;
    };
    [SCREENS.TRAVEL.TRIP_SUMMARY]: {
        reportID: string;
        transactionID: string;
        // eslint-disable-next-line no-restricted-syntax -- `backTo` usages in this file are legacy. Do not add new `backTo` params to screens. See contributingGuides/NAVIGATION.md
        backTo?: string;
    };
    [SCREENS.TRAVEL.TRIP_DETAILS]: {
        reportID: string;
        transactionID: string;
        sequenceIndex: number;
        pnr: string;
        // eslint-disable-next-line no-restricted-syntax -- `backTo` usages in this file are legacy. Do not add new `backTo` params to screens. See contributingGuides/NAVIGATION.md
        backTo?: string;
    };
    [SCREENS.TRAVEL.TCS]: {
        domain?: string;
    };
    [SCREENS.TRAVEL.DOMAIN_PERMISSION_INFO]: {
        domain: string;
    };
    [SCREENS.TRAVEL.WORKSPACE_ADDRESS]: {
        domain: string;
        // eslint-disable-next-line no-restricted-syntax -- `backTo` usages in this file are legacy. Do not add new `backTo` params to screens. See contributingGuides/NAVIGATION.md
        backTo?: Routes;
    };
    [SCREENS.TRAVEL.PUBLIC_DOMAIN_ERROR]: {
        // eslint-disable-next-line no-restricted-syntax -- `backTo` usages in this file are legacy. Do not add new `backTo` params to screens. See contributingGuides/NAVIGATION.md
        backTo?: Routes;
    };
    [SCREENS.TRAVEL.UPGRADE]: {
        // eslint-disable-next-line no-restricted-syntax -- `backTo` usages in this file are legacy. Do not add new `backTo` params to screens. See contributingGuides/NAVIGATION.md
        backTo?: Routes;
    };
    [SCREENS.TRAVEL.DOMAIN_SELECTOR]: {
        // eslint-disable-next-line no-restricted-syntax -- `backTo` usages in this file are legacy. Do not add new `backTo` params to screens. See contributingGuides/NAVIGATION.md
        backTo?: Routes;
    };
    [SCREENS.TRAVEL.VERIFY_ACCOUNT]: {
        domain: string;
    };
};

type ReportsSplitNavigatorParamList = {
    [SCREENS.HOME]: undefined;
    [SCREENS.REPORT]: {
        reportID: string;
        reportActionID?: string;
        openOnAdminRoom?: boolean;
        referrer?: string;
        // eslint-disable-next-line no-restricted-syntax -- `backTo` usages in this file are legacy. Do not add new `backTo` params to screens. See contributingGuides/NAVIGATION.md
        backTo?: Routes;
    };
    [SCREENS.REPORT_ATTACHMENTS]: AttachmentModalScreensParamList[typeof SCREENS.REPORT_ATTACHMENTS];
};

type SettingsSplitNavigatorParamList = {
    [SCREENS.SETTINGS.ROOT]: undefined;
    [SCREENS.SETTINGS.PREFERENCES.ROOT]: undefined;
    [SCREENS.SETTINGS.SECURITY]: undefined;
    [SCREENS.SETTINGS.PROFILE.ROOT]?: {
        // eslint-disable-next-line no-restricted-syntax -- `backTo` usages in this file are legacy. Do not add new `backTo` params to screens. See contributingGuides/NAVIGATION.md
        backTo?: Routes;
    };
    [SCREENS.SETTINGS.WALLET.ROOT]: undefined;
    [SCREENS.SETTINGS.ABOUT]: undefined;
    [SCREENS.SETTINGS.TROUBLESHOOT]: undefined;
    [SCREENS.SETTINGS.SAVE_THE_WORLD]: undefined;
    [SCREENS.SETTINGS.SUBSCRIPTION.ROOT]?: {
        // eslint-disable-next-line no-restricted-syntax -- `backTo` usages in this file are legacy. Do not add new `backTo` params to screens. See contributingGuides/NAVIGATION.md
        backTo?: Routes;
    };
};

type WorkspaceSplitNavigatorParamList = {
    [SCREENS.WORKSPACE.INITIAL]: {
        policyID: string;
        // eslint-disable-next-line no-restricted-syntax -- `backTo` usages in this file are legacy. Do not add new `backTo` params to screens. See contributingGuides/NAVIGATION.md
        backTo?: Routes;
    };
    [SCREENS.WORKSPACE.PROFILE]: {
        policyID: string;
        // eslint-disable-next-line no-restricted-syntax -- `backTo` usages in this file are legacy. Do not add new `backTo` params to screens. See contributingGuides/NAVIGATION.md
        backTo?: Routes;
    };
    [SCREENS.WORKSPACE.EXPENSIFY_CARD]: {
        policyID: string;
    };
    [SCREENS.WORKSPACE.COMPANY_CARDS]: {
        policyID: string;
    };
    [SCREENS.WORKSPACE.RECEIPT_PARTNERS]: {
        policyID: string;
    };
    [SCREENS.WORKSPACE.RECEIPT_PARTNERS_INVITE]: {
        policyID: string;
        integration: string;
        // eslint-disable-next-line no-restricted-syntax -- `backTo` usages in this file are legacy. Do not add new `backTo` params to screens. See contributingGuides/NAVIGATION.md
        backTo?: Routes;
    };
    [SCREENS.WORKSPACE.RECEIPT_PARTNERS_CHANGE_BILLING_ACCOUNT]: {
        policyID: string;
        integration: string;
    };

    [SCREENS.WORKSPACE.RECEIPT_PARTNERS_INVITE_EDIT]: {
        policyID: string;
        integration: string;
        // eslint-disable-next-line no-restricted-syntax -- `backTo` usages in this file are legacy. Do not add new `backTo` params to screens. See contributingGuides/NAVIGATION.md
        backTo?: Routes;
    };
    [SCREENS.WORKSPACE.COMPANY_CARDS_ADD_NEW]: {
        policyID: string;
        // eslint-disable-next-line no-restricted-syntax -- `backTo` usages in this file are legacy. Do not add new `backTo` params to screens. See contributingGuides/NAVIGATION.md
        backTo?: Routes;
    };
    [SCREENS.WORKSPACE.COMPANY_CARDS_TRANSACTION_START_DATE]: {
        policyID: string;
        feed: string;
        // eslint-disable-next-line no-restricted-syntax -- `backTo` usages in this file are legacy. Do not add new `backTo` params to screens. See contributingGuides/NAVIGATION.md
        backTo?: Routes;
    };
    [SCREENS.WORKSPACE.PER_DIEM]: {
        policyID: string;
    };
    [SCREENS.WORKSPACE.WORKFLOWS]: {
        policyID: string;
    };
    [SCREENS.WORKSPACE.WORKFLOWS_APPROVALS_NEW]: {
        policyID: string;
        // eslint-disable-next-line no-restricted-syntax -- `backTo` usages in this file are legacy. Do not add new `backTo` params to screens. See contributingGuides/NAVIGATION.md
        backTo?: Routes;
    };
    [SCREENS.WORKSPACE.WORKFLOWS_APPROVALS_EDIT]: {
        policyID: string;
        firstApproverEmail: string;
    };
    [SCREENS.WORKSPACE.WORKFLOWS_APPROVALS_EXPENSES_FROM]: {
        policyID: string;
        // eslint-disable-next-line no-restricted-syntax -- `backTo` usages in this file are legacy. Do not add new `backTo` params to screens. See contributingGuides/NAVIGATION.md
        backTo?: Routes;
    };
    [SCREENS.WORKSPACE.WORKFLOWS_APPROVALS_APPROVER]: {
        policyID: string;
        approverIndex: number;
        // eslint-disable-next-line no-restricted-syntax -- `backTo` usages in this file are legacy. Do not add new `backTo` params to screens. See contributingGuides/NAVIGATION.md
        backTo?: Routes;
    };
    [SCREENS.WORKSPACE.WORKFLOWS_AUTO_REPORTING_FREQUENCY]: {
        policyID: string;
    };
    [SCREENS.WORKSPACE.WORKFLOWS_AUTO_REPORTING_MONTHLY_OFFSET]: {
        policyID: string;
    };
    [SCREENS.WORKSPACE.WORKFLOWS_CONNECT_EXISTING_BANK_ACCOUNT]: {
        policyID: string;
    };
    [SCREENS.WORKSPACE.INVOICES]: {
        policyID: string;
    };
    [SCREENS.WORKSPACE.INVOICES_VERIFY_ACCOUNT]: {
        policyID: string;
    };
    [SCREENS.WORKSPACE.MEMBERS]: {
        policyID: string;
    };
    [SCREENS.WORKSPACE.CATEGORIES]: {
        policyID: string;
        // eslint-disable-next-line no-restricted-syntax -- `backTo` usages in this file are legacy. Do not add new `backTo` params to screens. See contributingGuides/NAVIGATION.md
        backTo?: Routes;
    };
    [SCREENS.SETTINGS_CATEGORIES.SETTINGS_CATEGORIES_ROOT]: {
        policyID: string;
        // eslint-disable-next-line no-restricted-syntax -- `backTo` usages in this file are legacy. Do not add new `backTo` params to screens. See contributingGuides/NAVIGATION.md
        backTo?: Routes;
    };
    [SCREENS.WORKSPACE.MORE_FEATURES]: {
        policyID: string;
    };
    [SCREENS.WORKSPACE.TAGS]: {
        policyID: string;
        // eslint-disable-next-line no-restricted-syntax -- `backTo` usages in this file are legacy. Do not add new `backTo` params to screens. See contributingGuides/NAVIGATION.md
        backTo?: Routes;
    };
    [SCREENS.SETTINGS_TAGS.SETTINGS_TAGS_ROOT]: {
        policyID: string;
        // eslint-disable-next-line no-restricted-syntax -- `backTo` usages in this file are legacy. Do not add new `backTo` params to screens. See contributingGuides/NAVIGATION.md
        backTo?: Routes;
    };
    [SCREENS.WORKSPACE.TAXES]: {
        policyID: string;
    };
    [SCREENS.WORKSPACE.REPORTS]: {
        policyID: string;
    };
    [SCREENS.WORKSPACE.DISTANCE_RATES]: {
        policyID: string;
    };
    [SCREENS.WORKSPACE.ACCOUNTING.ROOT]: {
        policyID: string;
    };
    [SCREENS.WORKSPACE.ACCOUNTING.QUICKBOOKS_ONLINE_ADVANCED]: {
        policyID: string;
    };
    [SCREENS.WORKSPACE.ACCOUNTING.QUICKBOOKS_ONLINE_ACCOUNT_SELECTOR]: {
        policyID: string;
    };
    [SCREENS.WORKSPACE.ACCOUNTING.QUICKBOOKS_ONLINE_INVOICE_ACCOUNT_SELECTOR]: {
        policyID: string;
    };
    [SCREENS.WORKSPACE.ACCOUNTING.QUICKBOOKS_ONLINE_CLASSES_DISPLAYED_AS]: {
        policyID: string;
    };
    [SCREENS.WORKSPACE.ACCOUNTING.QUICKBOOKS_ONLINE_CUSTOMERS_DISPLAYED_AS]: {
        policyID: string;
    };
    [SCREENS.WORKSPACE.ACCOUNTING.QUICKBOOKS_ONLINE_LOCATIONS_DISPLAYED_AS]: {
        policyID: string;
    };
    [SCREENS.WORKSPACE.EXPENSIFY_CARD]: {
        policyID: string;
    };
    [SCREENS.WORKSPACE.RULES]: {
        policyID: string;
    };
};

type OnboardingModalNavigatorParamList = {
    [SCREENS.ONBOARDING.PERSONAL_DETAILS]: {
        // eslint-disable-next-line no-restricted-syntax -- `backTo` usages in this file are legacy. Do not add new `backTo` params to screens. See contributingGuides/NAVIGATION.md
        backTo?: string;
    };
    [SCREENS.ONBOARDING.PRIVATE_DOMAIN]: {
        // eslint-disable-next-line no-restricted-syntax -- `backTo` usages in this file are legacy. Do not add new `backTo` params to screens. See contributingGuides/NAVIGATION.md
        backTo?: string;
    };
    [SCREENS.ONBOARDING.WORKSPACES]: {
        // eslint-disable-next-line no-restricted-syntax -- `backTo` usages in this file are legacy. Do not add new `backTo` params to screens. See contributingGuides/NAVIGATION.md
        backTo?: string;
    };
    [SCREENS.ONBOARDING.PURPOSE]: {
        // eslint-disable-next-line no-restricted-syntax -- `backTo` usages in this file are legacy. Do not add new `backTo` params to screens. See contributingGuides/NAVIGATION.md
        backTo?: string;
    };
    [SCREENS.ONBOARDING.EMPLOYEES]: {
        // eslint-disable-next-line no-restricted-syntax -- `backTo` usages in this file are legacy. Do not add new `backTo` params to screens. See contributingGuides/NAVIGATION.md
        backTo?: string;
    };
    [SCREENS.ONBOARDING.ACCOUNTING]: {
        // eslint-disable-next-line no-restricted-syntax -- `backTo` usages in this file are legacy. Do not add new `backTo` params to screens. See contributingGuides/NAVIGATION.md
        backTo?: string;
    };
    [SCREENS.ONBOARDING.INTERESTED_FEATURES]: {
        // eslint-disable-next-line no-restricted-syntax -- `backTo` usages in this file are legacy. Do not add new `backTo` params to screens. See contributingGuides/NAVIGATION.md
        backTo?: string;
    };
    [SCREENS.ONBOARDING.WORK_EMAIL]: {
        // eslint-disable-next-line no-restricted-syntax -- `backTo` usages in this file are legacy. Do not add new `backTo` params to screens. See contributingGuides/NAVIGATION.md
        backTo?: string;
    };
    [SCREENS.ONBOARDING.WORK_EMAIL_VALIDATION]: {
        // eslint-disable-next-line no-restricted-syntax -- `backTo` usages in this file are legacy. Do not add new `backTo` params to screens. See contributingGuides/NAVIGATION.md
        backTo?: string;
    };
    [SCREENS.ONBOARDING.WORKSPACE_OPTIONAL]: {
        // eslint-disable-next-line no-restricted-syntax -- `backTo` usages in this file are legacy. Do not add new `backTo` params to screens. See contributingGuides/NAVIGATION.md
        backTo?: string;
    };
    [SCREENS.ONBOARDING.WORKSPACE_CONFIRMATION]: {
        // eslint-disable-next-line no-restricted-syntax -- `backTo` usages in this file are legacy. Do not add new `backTo` params to screens. See contributingGuides/NAVIGATION.md
        backTo?: string;
    };
    [SCREENS.ONBOARDING.WORKSPACE_CURRENCY]: {
        // eslint-disable-next-line no-restricted-syntax -- `backTo` usages in this file are legacy. Do not add new `backTo` params to screens. See contributingGuides/NAVIGATION.md
        backTo?: string;
    };
    [SCREENS.ONBOARDING.WORKSPACE_INVITE]: {
        // eslint-disable-next-line no-restricted-syntax -- `backTo` usages in this file are legacy. Do not add new `backTo` params to screens. See contributingGuides/NAVIGATION.md
        backTo?: string;
    };
};

type ExplanationModalNavigatorParamList = {
    [SCREENS.EXPLANATION_MODAL.ROOT]: undefined;
};

type MigratedUserModalNavigatorParamList = {
    [SCREENS.MIGRATED_USER_WELCOME_MODAL.ROOT]: {
        shouldOpenSearch?: string;
    };
};

type TestDriveModalNavigatorParamList = {
    [SCREENS.TEST_DRIVE_MODAL.ROOT]: {
        bossEmail?: string;
    };
};

type TestDriveDemoNavigatorParamList = {
    [SCREENS.TEST_DRIVE_DEMO.ROOT]: undefined;
};

type SharedScreensParamList = {
    [NAVIGATORS.REPORTS_SPLIT_NAVIGATOR]: NavigatorScreenParams<ReportsSplitNavigatorParamList>;
    [SCREENS.TRANSITION_BETWEEN_APPS]: {
        email?: string;
        accountID?: number;
        error?: string;
        shortLivedAuthToken?: string;
        shortLivedToken?: string;
        authTokenType?: ValueOf<typeof CONST.AUTH_TOKEN_TYPES>;
        // eslint-disable-next-line @typescript-eslint/no-redundant-type-constituents
        exitTo?: Routes;
        shouldForceLogin: string;
        domain?: Routes;
        delegatorEmail?: string;
    };
    [SCREENS.VALIDATE_LOGIN]: {
        accountID: string;
        validateCode: string;
        // eslint-disable-next-line @typescript-eslint/no-redundant-type-constituents
        exitTo?: Routes;
    };
};

type ShareNavigatorParamList = {
    [SCREENS.SHARE.ROOT]: undefined;
    [SCREENS.SHARE.SHARE_DETAILS]: {reportOrAccountID: string};
    [SCREENS.SHARE.SUBMIT_DETAILS]: {reportOrAccountID: string};
};

type PublicScreensParamList = SharedScreensParamList & {
    [SCREENS.UNLINK_LOGIN]: {
        accountID?: string;
        validateCode?: string;
    };
    [SCREENS.SIGN_IN_WITH_APPLE_DESKTOP]: undefined;
    [SCREENS.SIGN_IN_WITH_GOOGLE_DESKTOP]: undefined;
    [SCREENS.SAML_SIGN_IN]: undefined;
    [SCREENS.CONNECTION_COMPLETE]: undefined;
    [SCREENS.BANK_CONNECTION_COMPLETE]: undefined;
    [NAVIGATORS.PUBLIC_RIGHT_MODAL_NAVIGATOR]: NavigatorScreenParams<ConsoleNavigatorParamList>;
    [NAVIGATORS.TEST_TOOLS_MODAL_NAVIGATOR]: NavigatorScreenParams<TestToolsModalModalNavigatorParamList>;
};

type AttachmentModalScreensParamList = {
    [SCREENS.REPORT_ATTACHMENTS]: AttachmentModalContainerModalProps & {
        source?: AvatarSource;
        reportID?: string;
        accountID?: number;
        attachmentID?: string;
        type?: ValueOf<typeof CONST.ATTACHMENT_TYPE>;
        fallbackSource?: AvatarSource;
        isAuthTokenRequired?: boolean;
        originalFileName?: string;
        attachmentLink?: string;
        headerTitle?: string;
        hashKey?: number;
        maybeIcon?: boolean;
        file?: FileObject;
        shouldDisableSendButton?: boolean;
    };
    [SCREENS.REPORT_ADD_ATTACHMENT]: AttachmentModalContainerModalProps & {
        reportID?: string;
        accountID?: number;
        attachmentID?: string;
        source?: AvatarSource;
        file?: FileObject | FileObject[];
        dataTransferItems?: DataTransferItem[];
        type?: ValueOf<typeof CONST.ATTACHMENT_TYPE>;
        isAuthTokenRequired?: boolean;
        originalFileName?: string;
        attachmentLink?: string;
        hashKey?: number;
        headerTitle?: string;
        shouldDisableSendButton?: boolean;
        onConfirm?: (file: FileObject | FileObject[]) => void;
    };
    [SCREENS.PROFILE_AVATAR]: AttachmentModalContainerModalProps & {
        accountID: number;
        // eslint-disable-next-line no-restricted-syntax -- `backTo` usages in this file are legacy. Do not add new `backTo` params to screens. See contributingGuides/NAVIGATION.md
        backTo?: Routes;
    };
    [SCREENS.WORKSPACE_AVATAR]: AttachmentModalContainerModalProps & {
        policyID: string;
        letter?: UpperCaseCharacters;
    };
    [SCREENS.REPORT_AVATAR]: AttachmentModalContainerModalProps & {
        reportID: string;
        policyID?: string;
    };
    [SCREENS.TRANSACTION_RECEIPT]: AttachmentModalContainerModalProps & {
        reportID: string;
        transactionID: string;
        readonly?: string;
        isFromReviewDuplicates?: string;
        action?: IOUAction;
        iouType?: IOUType;
        mergeTransactionID?: string;
    };
    [SCREENS.MONEY_REQUEST.RECEIPT_PREVIEW]: AttachmentModalContainerModalProps & {
        reportID: string;
        transactionID: string;
        action: IOUAction;
        iouType: IOUType;
        readonly: string;
    };
};

type AuthScreensParamList = SharedScreensParamList &
    AttachmentModalScreensParamList & {
        [SCREENS.CONCIERGE]: undefined;
        [SCREENS.TRACK_EXPENSE]: undefined;
        [SCREENS.SUBMIT_EXPENSE]: undefined;
        [SCREENS.WORKSPACES_LIST]: {
            // eslint-disable-next-line no-restricted-syntax -- `backTo` usages in this file are legacy. Do not add new `backTo` params to screens. See contributingGuides/NAVIGATION.md
            backTo?: Routes;
        };
        [SCREENS.WORKSPACE_JOIN_USER]: {
            policyID: string;
            email: string;
        };
        [SCREENS.NOT_FOUND]: undefined;
        [SCREENS.REQUIRE_TWO_FACTOR_AUTH]: undefined;
        [NAVIGATORS.REPORTS_SPLIT_NAVIGATOR]: NavigatorScreenParams<ReportsSplitNavigatorParamList>;
        [NAVIGATORS.SETTINGS_SPLIT_NAVIGATOR]: NavigatorScreenParams<SettingsSplitNavigatorParamList>;
        [NAVIGATORS.WORKSPACE_SPLIT_NAVIGATOR]: NavigatorScreenParams<WorkspaceSplitNavigatorParamList>;
        [NAVIGATORS.RIGHT_MODAL_NAVIGATOR]: NavigatorScreenParams<RightModalNavigatorParamList>;
        [NAVIGATORS.ONBOARDING_MODAL_NAVIGATOR]: NavigatorScreenParams<OnboardingModalNavigatorParamList>;
        [NAVIGATORS.FEATURE_TRAINING_MODAL_NAVIGATOR]: NavigatorScreenParams<FeatureTrainingNavigatorParamList>;
        [NAVIGATORS.EXPLANATION_MODAL_NAVIGATOR]: NavigatorScreenParams<ExplanationModalNavigatorParamList>;
        [NAVIGATORS.MIGRATED_USER_MODAL_NAVIGATOR]: NavigatorScreenParams<MigratedUserModalNavigatorParamList>;
        [NAVIGATORS.TEST_DRIVE_MODAL_NAVIGATOR]: NavigatorScreenParams<TestDriveModalNavigatorParamList>;
        [NAVIGATORS.TEST_DRIVE_DEMO_NAVIGATOR]: NavigatorScreenParams<TestDriveDemoNavigatorParamList>;
        [NAVIGATORS.SEARCH_FULLSCREEN_NAVIGATOR]: NavigatorScreenParams<SearchFullscreenNavigatorParamList>;
        [SCREENS.DESKTOP_SIGN_IN_REDIRECT]: undefined;
        [SCREENS.CONNECTION_COMPLETE]: undefined;
        [NAVIGATORS.SHARE_MODAL_NAVIGATOR]: NavigatorScreenParams<ShareNavigatorParamList>;
        [SCREENS.BANK_CONNECTION_COMPLETE]: undefined;
        [NAVIGATORS.TEST_TOOLS_MODAL_NAVIGATOR]: NavigatorScreenParams<TestToolsModalModalNavigatorParamList>;
    };

type SearchReportParamList = {
    [SCREENS.SEARCH.REPORT_RHP]: {
        reportID: string;
        reportActionID?: string;
        // eslint-disable-next-line no-restricted-syntax -- `backTo` usages in this file are legacy. Do not add new `backTo` params to screens. See contributingGuides/NAVIGATION.md
        backTo?: Routes;
    };
    [SCREENS.SEARCH.TRANSACTION_HOLD_REASON_RHP]: {
        /** ID of the transaction the page was opened for */
        transactionID: string;

        /** ID of the report that user is providing hold reason to */
        reportID: string;

        /** Link to previous page */
        // eslint-disable-next-line no-restricted-syntax -- `backTo` usages in this file are legacy. Do not add new `backTo` params to screens. See contributingGuides/NAVIGATION.md
        backTo: ExpensifyRoute;

        /** Hash that includes info about what is searched for */
        searchHash?: number;
    };
    [SCREENS.SEARCH.MONEY_REQUEST_REPORT_HOLD_TRANSACTIONS]: {
        /** Link to previous page */
        // eslint-disable-next-line no-restricted-syntax -- `backTo` usages in this file are legacy. Do not add new `backTo` params to screens. See contributingGuides/NAVIGATION.md
        backTo: Routes;
        /** Selected transactions' report ID  */
        reportID: string;
    };
};

type SearchFullscreenNavigatorParamList = {
    [SCREENS.SEARCH.ROOT]: {
        q: SearchQueryString;
        name?: string;
        groupBy?: string;
    };
    [SCREENS.SEARCH.MONEY_REQUEST_REPORT]: {
        reportID: string;
        // eslint-disable-next-line no-restricted-syntax -- `backTo` usages in this file are legacy. Do not add new `backTo` params to screens. See contributingGuides/NAVIGATION.md
        backTo?: Routes;
    };
};

type SearchAdvancedFiltersParamList = {
    [SCREENS.SEARCH.ADVANCED_FILTERS_RHP]: Record<string, never>;
};

type SearchSavedSearchParamList = {
    [SCREENS.SEARCH.SAVED_SEARCH_RENAME_RHP]: SaveSearchParams;
};

type RestrictedActionParamList = {
    [SCREENS.RESTRICTED_ACTION_ROOT]: {
        policyID: string;
    };
};

type MissingPersonalDetailsParamList = {
    [SCREENS.MISSING_PERSONAL_DETAILS_ROOT]: undefined;
};

type SplitExpenseParamList = {
    [SCREENS.MONEY_REQUEST.SPLIT_EXPENSE]: {
        reportID: string;
        transactionID: string;
        splitExpenseTransactionID?: string;
        // eslint-disable-next-line no-restricted-syntax -- `backTo` usages in this file are legacy. Do not add new `backTo` params to screens. See contributingGuides/NAVIGATION.md
        backTo?: Routes;
    };
    [SCREENS.MONEY_REQUEST.SPLIT_EXPENSE_EDIT]: {
        reportID: string;
        transactionID: string;
        splitExpenseTransactionID: string;
        // eslint-disable-next-line no-restricted-syntax -- `backTo` usages in this file are legacy. Do not add new `backTo` params to screens. See contributingGuides/NAVIGATION.md
        backTo?: Routes;
    };
};

type AddUnreportedExpensesParamList = {
    [SCREENS.ADD_UNREPORTED_EXPENSES_ROOT]: {
        reportID: string;
        backToReport?: string;
    };
};

type DebugParamList = {
    [SCREENS.DEBUG.REPORT]: {
        reportID: string;
    };
    [SCREENS.DEBUG.REPORT_ACTION]: {
        reportID: string;
        reportActionID: string;
    };
    [SCREENS.DEBUG.REPORT_ACTION_CREATE]: {
        reportID: string;
    };
    [SCREENS.DEBUG.DETAILS_CONSTANT_PICKER_PAGE]: {
        formType: string;
        fieldName: string;
        fieldValue?: string;
        policyID?: string;
        // eslint-disable-next-line no-restricted-syntax -- `backTo` usages in this file are legacy. Do not add new `backTo` params to screens. See contributingGuides/NAVIGATION.md
        backTo?: string;
    };
    [SCREENS.DEBUG.DETAILS_DATE_TIME_PICKER_PAGE]: {
        fieldName: string;
        fieldValue?: string;
        // eslint-disable-next-line no-restricted-syntax -- `backTo` usages in this file are legacy. Do not add new `backTo` params to screens. See contributingGuides/NAVIGATION.md
        backTo?: string;
    };
    [SCREENS.DEBUG.TRANSACTION]: {
        transactionID: string;
    };
    [SCREENS.DEBUG.TRANSACTION_VIOLATION_CREATE]: {
        transactionID: string;
    };
    [SCREENS.DEBUG.TRANSACTION_VIOLATION]: {
        transactionID: string;
        index: string;
    };
};

type ScheduleCallParamList = {
    [SCREENS.SCHEDULE_CALL.BOOK]: {
        reportID: string;
    };
    [SCREENS.SCHEDULE_CALL.CONFIRMATION]: {
        reportID: string;
    };
};

type ReportChangeApproverParamList = {
    [SCREENS.REPORT_CHANGE_APPROVER.ROOT]: {
        reportID: string;
    };
    [SCREENS.REPORT_CHANGE_APPROVER.ADD_APPROVER]: {
        reportID: string;
    };
};

type TestToolsModalModalNavigatorParamList = {
    [SCREENS.TEST_TOOLS_MODAL.ROOT]: {
        // eslint-disable-next-line no-restricted-syntax -- `backTo` usages in this file are legacy. Do not add new `backTo` params to screens. See contributingGuides/NAVIGATION.md
        backTo?: Routes;
    };
};

type RootNavigatorParamList = PublicScreensParamList & AuthScreensParamList & SearchFullscreenNavigatorParamList;

type OnboardingFlowName = keyof OnboardingModalNavigatorParamList;

type SplitNavigatorName = keyof SplitNavigatorParamList;

type SearchFullscreenNavigatorName = typeof NAVIGATORS.SEARCH_FULLSCREEN_NAVIGATOR;

type FullScreenName = SplitNavigatorName | SearchFullscreenNavigatorName | typeof SCREENS.WORKSPACES_LIST;

// There are two screens/navigators which can be displayed when the Workspaces tab is selected
type WorkspacesTabNavigatorName = typeof SCREENS.WORKSPACES_LIST | typeof NAVIGATORS.WORKSPACE_SPLIT_NAVIGATOR;

type WorkspaceScreenName = keyof WorkspaceSplitNavigatorParamList;

declare global {
    // eslint-disable-next-line @typescript-eslint/no-namespace
    namespace ReactNavigation {
        // eslint-disable-next-line @typescript-eslint/consistent-type-definitions, @typescript-eslint/no-empty-object-type
        interface RootParamList extends RootNavigatorParamList {}
    }
}

export type {
    AddPersonalBankAccountNavigatorParamList,
    AddUnreportedExpensesParamList,
    AuthScreensParamList,
    BackToParams,
    DebugParamList,
    DetailsNavigatorParamList,
    EditRequestNavigatorParamList,
    EnablePaymentsNavigatorParamList,
    ExplanationModalNavigatorParamList,
    FeatureTrainingNavigatorParamList,
    FlagCommentNavigatorParamList,
    FullScreenName,
    MissingPersonalDetailsParamList,
    MoneyRequestNavigatorParamList,
    NavigationPartialRoute,
    NavigationRef,
    NavigationRoot,
    NavigationStateRoute,
    NavigationRoute,
    NewChatNavigatorParamList,
    NewTaskNavigatorParamList,
    OnboardingFlowName,
    OnboardingModalNavigatorParamList,
    ParticipantsNavigatorParamList,
    PrivateNotesNavigatorParamList,
    ProfileNavigatorParamList,
    PublicScreensParamList,
    ReferralDetailsNavigatorParamList,
    ReimbursementAccountNavigatorParamList,
    ReimbursementAccountEnterSignerInfoNavigatorParamList,
    NewReportWorkspaceSelectionNavigatorParamList,
    ReportDescriptionNavigatorParamList,
    ReportDetailsNavigatorParamList,
    ReportChangeWorkspaceNavigatorParamList,
    ReportSettingsNavigatorParamList,
    ReportsSplitNavigatorParamList,
    RestrictedActionParamList,
    ShareNavigatorParamList,
    RightModalNavigatorParamList,
    RoomMembersNavigatorParamList,
    RootNavigatorParamList,
    SearchAdvancedFiltersParamList,
    SearchReportParamList,
    SearchSavedSearchParamList,
    SearchFullscreenNavigatorParamList,
    SettingsNavigatorParamList,
    SettingsSplitNavigatorParamList,
    SignInNavigatorParamList,
    SplitDetailsNavigatorParamList,
    SplitNavigatorBySidebar,
    SplitNavigatorName,
    SplitNavigatorParamList,
    SplitNavigatorSidebarScreen,
    StackNavigationAction,
    State,
    StateOrRoute,
    TaskDetailsNavigatorParamList,
    TeachersUniteNavigatorParamList,
    TransactionDuplicateNavigatorParamList,
    TravelNavigatorParamList,
    WalletStatementNavigatorParamList,
    WorkspaceSplitNavigatorParamList,
    MigratedUserModalNavigatorParamList,
    WorkspaceConfirmationNavigatorParamList,
    WorkspaceDuplicateNavigatorParamList,
    TwoFactorAuthNavigatorParamList,
    ConsoleNavigatorParamList,
    ScheduleCallParamList,
    TestDriveModalNavigatorParamList,
    WorkspaceScreenName,
    TestDriveDemoNavigatorParamList,
    SplitExpenseParamList,
    SetParamsAction,
    WorkspacesTabNavigatorName,
    ReportChangeApproverParamList,
    TestToolsModalModalNavigatorParamList,
    MergeTransactionNavigatorParamList,
    AttachmentModalScreensParamList,
};<|MERGE_RESOLUTION|>--- conflicted
+++ resolved
@@ -1347,16 +1347,6 @@
     };
 };
 
-<<<<<<< HEAD
-type SetDefaultWorkspaceNavigatorParamList = {
-    [SCREENS.SET_DEFAULT_WORKSPACE.ROOT]: {
-        // eslint-disable-next-line no-restricted-syntax -- `backTo` usages in this file are legacy. Do not add new `backTo` params to screens. See contributingGuides/NAVIGATION.md
-        backTo?: Routes;
-    };
-};
-
-=======
->>>>>>> e119404c
 type ReportDetailsNavigatorParamList = {
     [SCREENS.REPORT_DETAILS.ROOT]: {
         reportID: string;
