/* eslint-disable @typescript-eslint/naming-convention  */
import type {
    CommonActions,
    NavigationContainerRefWithCurrent,
    NavigationHelpers,
    NavigationState,
    NavigatorScreenParams,
    ParamListBase,
    PartialRoute,
    PartialState,
    Route,
} from '@react-navigation/native';
import type {TupleToUnion, ValueOf} from 'type-fest';
import type {SearchQueryString} from '@components/Search/types';
import type {IOURequestType} from '@libs/actions/IOU';
import type {SaveSearchParams} from '@libs/API/parameters';
import type {ReimbursementAccountStepToOpen} from '@libs/ReimbursementAccountUtils';
import type CONST from '@src/CONST';
import type {Country, IOUAction, IOUType} from '@src/CONST';
import type NAVIGATORS from '@src/NAVIGATORS';
import type {Route as ExpensifyRoute, HybridAppRoute, Route as Routes} from '@src/ROUTES';
import type SCREENS from '@src/SCREENS';
import type EXIT_SURVEY_REASON_FORM_INPUT_IDS from '@src/types/form/ExitSurveyReasonForm';
import type {CompanyCardFeed} from '@src/types/onyx';
import type {ConnectionName, SageIntacctMappingName} from '@src/types/onyx/Policy';
import type {CustomFieldType} from '@src/types/onyx/PolicyEmployee';
import type {SIDEBAR_TO_SPLIT} from './linkingConfig/RELATIONS';

type NavigationRef = NavigationContainerRefWithCurrent<RootNavigatorParamList>;

type NavigationRoot = NavigationHelpers<RootNavigatorParamList>;

type GoBackAction = Extract<CommonActions.Action, {type: 'GO_BACK'}>;
type ResetAction = Extract<CommonActions.Action, {type: 'RESET'}>;
type SetParamsAction = Extract<CommonActions.Action, {type: 'SET_PARAMS'}>;

type ActionNavigate = {
    type: ValueOf<typeof CONST.NAVIGATION.ACTION_TYPE>;
    payload: {
        name?: string;
        key?: string;
        // eslint-disable-next-line @typescript-eslint/no-explicit-any
        params?: any;
        path?: string;
        merge?: boolean;
    };
    source?: string;
    target?: string;
};

type StackNavigationAction = GoBackAction | ResetAction | SetParamsAction | ActionNavigate | undefined;

type NavigationStateRoute = NavigationState['routes'][number];
type NavigationPartialRoute<TRouteName extends string = string> = PartialRoute<Route<TRouteName>>;
type StateOrRoute = NavigationState | NavigationStateRoute | NavigationPartialRoute;
type State<TParamList extends ParamListBase = ParamListBase> = NavigationState<TParamList> | PartialState<NavigationState<TParamList>>;
type NavigationRoute = NavigationStateRoute | NavigationPartialRoute;

type SplitNavigatorSidebarScreen = keyof typeof SIDEBAR_TO_SPLIT;

type SplitNavigatorParamList = {
    [NAVIGATORS.SETTINGS_SPLIT_NAVIGATOR]: SettingsSplitNavigatorParamList;
    [NAVIGATORS.REPORTS_SPLIT_NAVIGATOR]: ReportsSplitNavigatorParamList;
    [NAVIGATORS.WORKSPACE_SPLIT_NAVIGATOR]: WorkspaceSplitNavigatorParamList;
};

type SplitNavigatorBySidebar<T extends SplitNavigatorSidebarScreen> = (typeof SIDEBAR_TO_SPLIT)[T];

type BackToParams = {
    backTo?: Routes;
};

type ConsoleNavigatorParamList = {
    [SCREENS.PUBLIC_CONSOLE_DEBUG]: {
        backTo: Routes;
    };
};

type SettingsNavigatorParamList = {
    [SCREENS.SETTINGS.SHARE_CODE]: undefined;
    [SCREENS.SETTINGS.PROFILE.PRONOUNS]: undefined;
    [SCREENS.SETTINGS.PROFILE.DISPLAY_NAME]: undefined;
    [SCREENS.SETTINGS.PROFILE.TIMEZONE]: undefined;
    [SCREENS.SETTINGS.PROFILE.TIMEZONE_SELECT]: undefined;
    [SCREENS.SETTINGS.PROFILE.LEGAL_NAME]: undefined;
    [SCREENS.SETTINGS.PROFILE.DATE_OF_BIRTH]: undefined;
    [SCREENS.SETTINGS.PROFILE.ADDRESS]: {
        country?: Country | '';
    };
    [SCREENS.SETTINGS.PROFILE.ADDRESS_COUNTRY]: {
        backTo?: Routes;
        country: string;
    };
    [SCREENS.SETTINGS.PROFILE.CONTACT_METHODS]: {
        backTo: Routes;
    };
    [SCREENS.SETTINGS.PROFILE.CONTACT_METHOD_DETAILS]: {
        contactMethod: string;
        backTo?: Routes;
        shouldSkipInitialValidation?: string;
    };
    [SCREENS.SETTINGS.PROFILE.NEW_CONTACT_METHOD]: {
        backTo?: Routes;
        forwardTo?: Routes;
    };
    [SCREENS.SETTINGS.PREFERENCES.PRIORITY_MODE]: undefined;
    [SCREENS.SETTINGS.PREFERENCES.PAYMENT_CURRENCY]: undefined;
    [SCREENS.SETTINGS.PREFERENCES.LANGUAGE]: undefined;
    [SCREENS.SETTINGS.PREFERENCES.THEME]: undefined;
    [SCREENS.SETTINGS.CLOSE]: undefined;
    [SCREENS.SETTINGS.MERGE_ACCOUNTS.ACCOUNT_DETAILS]: {
        email?: string;
    };
    [SCREENS.SETTINGS.MERGE_ACCOUNTS.ACCOUNT_VALIDATE]: {
        login: string;
        backTo?: Routes;
        forwardTo?: Routes;
    };
    [SCREENS.SETTINGS.MERGE_ACCOUNTS.MERGE_RESULT]: {
        backTo?: Routes;
        result: ValueOf<typeof CONST.MERGE_ACCOUNT_RESULTS>;
        login: string;
    };
    [SCREENS.SETTINGS.CONSOLE]: {
        backTo: Routes;
    };
    [SCREENS.SETTINGS.SHARE_LOG]: {
        /** URL of the generated file to share logs in a report */
        source: string;
        backTo: Routes;
    };
    [SCREENS.SETTINGS.WALLET.CARDS_DIGITAL_DETAILS_UPDATE_ADDRESS]: undefined;
    [SCREENS.SETTINGS.WALLET.DOMAIN_CARD]: {
        /** cardID of selected card */
        cardID: string;
    };
    [SCREENS.SETTINGS.WALLET.REPORT_VIRTUAL_CARD_FRAUD]: {
        /** cardID of selected card */
        cardID: string;
        backTo?: Routes;
    };
    [SCREENS.SETTINGS.WALLET.REPORT_VIRTUAL_CARD_FRAUD_CONFIRMATION]: {
        /** cardID of selected card */
        cardID: string;
    };
    [SCREENS.SETTINGS.WALLET.CARD_ACTIVATE]: {
        /** cardID of selected card */
        cardID: string;
    };
    [SCREENS.WORKSPACE.WORKFLOWS_PAYER]: {
        policyID: string;
    };
    [SCREENS.SETTINGS.WALLET.TRANSFER_BALANCE]: undefined;
    [SCREENS.SETTINGS.WALLET.CHOOSE_TRANSFER_ACCOUNT]: undefined;
    [SCREENS.SETTINGS.WALLET.ENABLE_PAYMENTS]: undefined;
    [SCREENS.SETTINGS.WALLET.VERIFY_ACCOUNT]: {
        backTo?: Routes;
    };
    [SCREENS.SETTINGS.ADD_DEBIT_CARD]: undefined;
    [SCREENS.SETTINGS.ADD_BANK_ACCOUNT]: undefined;
    [SCREENS.SETTINGS.ADD_US_BANK_ACCOUNT]: undefined;
    [SCREENS.SETTINGS.PROFILE.STATUS]: undefined;
    [SCREENS.SETTINGS.PROFILE.STATUS_CLEAR_AFTER]: undefined;
    [SCREENS.SETTINGS.PROFILE.STATUS_CLEAR_AFTER_DATE]: undefined;
    [SCREENS.SETTINGS.PROFILE.STATUS_CLEAR_AFTER_TIME]: undefined;
    [SCREENS.WORKSPACE.CURRENCY]: undefined;
    [SCREENS.WORKSPACE.ADDRESS]: {
        policyID: string;
        country?: Country | '';
        backTo?: Routes;
    };
    [SCREENS.WORKSPACE.NAME]: undefined;
    [SCREENS.WORKSPACE.DESCRIPTION]: undefined;
    [SCREENS.WORKSPACE.SHARE]: undefined;
    [SCREENS.WORKSPACE.INVITE]: {
        policyID: string;
        backTo?: Routes;
    };
    [SCREENS.WORKSPACE.MEMBERS_IMPORT]: {
        policyID: string;
    };
    [SCREENS.WORKSPACE.MEMBERS_IMPORTED]: {
        policyID: string;
    };
    [SCREENS.WORKSPACE.INVITE_MESSAGE]: {
        policyID: string;
        backTo?: Routes;
    };
    [SCREENS.WORKSPACE.INVITE_MESSAGE_ROLE]: {
        policyID: string;
        backTo?: Routes;
    };
    [SCREENS.WORKSPACE.CATEGORY_CREATE]: {
        policyID: string;
        backTo?: Routes;
    };
    [SCREENS.WORKSPACE.CATEGORY_EDIT]: {
        policyID: string;
        categoryName: string;
        backTo?: Routes;
    };
    [SCREENS.WORKSPACE.CATEGORY_PAYROLL_CODE]: {
        policyID: string;
        categoryName: string;
        backTo?: Routes;
    };
    [SCREENS.WORKSPACE.CATEGORY_GL_CODE]: {
        policyID: string;
        categoryName: string;
        backTo?: Routes;
    };
    [SCREENS.WORKSPACE.CATEGORY_DEFAULT_TAX_RATE]: {
        policyID: string;
        categoryName: string;
    };
    [SCREENS.WORKSPACE.CATEGORY_FLAG_AMOUNTS_OVER]: {
        policyID: string;
        categoryName: string;
    };
    [SCREENS.WORKSPACE.CATEGORY_DESCRIPTION_HINT]: {
        policyID: string;
        categoryName: string;
    };
    [SCREENS.WORKSPACE.CATEGORY_APPROVER]: {
        policyID: string;
        categoryName: string;
    };
    [SCREENS.WORKSPACE.CATEGORY_REQUIRE_RECEIPTS_OVER]: {
        policyID: string;
        categoryName: string;
    };
    [SCREENS.WORKSPACE.CATEGORY_SETTINGS]: {
        policyID: string;
        categoryName: string;
        backTo?: Routes;
    };
    [SCREENS.WORKSPACE.UPGRADE]: {
        policyID?: string;
        featureName?: string;
        backTo?: Routes;
        categoryId?: string;
    };
    [SCREENS.WORKSPACE.DOWNGRADE]: {
        policyID?: string;
        backTo?: Routes;
    };
    [SCREENS.WORKSPACE.PAY_AND_DOWNGRADE]: {
        policyID?: string;
    };
    [SCREENS.WORKSPACE.CATEGORIES_SETTINGS]: {
        policyID: string;
        backTo?: Routes;
    };
    [SCREENS.WORKSPACE.CATEGORIES_IMPORT]: {
        policyID: string;
        backTo?: Routes;
    };
    [SCREENS.WORKSPACE.CATEGORIES_IMPORTED]: {
        policyID: string;
        backTo?: Routes;
    };
    [SCREENS.WORKSPACE.TAG_CREATE]: {
        policyID: string;
        backTo?: Routes;
    };
    [SCREENS.WORKSPACE.DISTANCE_RATE_DETAILS]: {
        policyID: string;
        rateID: string;
    };
    [SCREENS.WORKSPACE.DISTANCE_RATE_EDIT]: {
        policyID: string;
        rateID: string;
    };
    [SCREENS.WORKSPACE.DISTANCE_RATE_TAX_RECLAIMABLE_ON_EDIT]: {
        policyID: string;
        rateID: string;
    };
    [SCREENS.WORKSPACE.DISTANCE_RATE_TAX_RATE_EDIT]: {
        policyID: string;
        rateID: string;
    };
    [SCREENS.WORKSPACE.TAGS_SETTINGS]: {
        policyID: string;
        backTo?: Routes;
    };
    [SCREENS.WORKSPACE.TAGS_IMPORT]: {
        policyID: string;
        backTo?: Routes;
    };
    [SCREENS.WORKSPACE.TAGS_IMPORTED]: {
        policyID: string;
        backTo?: Routes;
    };
    [SCREENS.WORKSPACE.TAG_SETTINGS]: {
        policyID: string;
        orderWeight: number;
        tagName: string;
        backTo?: Routes;
    };
    [SCREENS.WORKSPACE.TAG_LIST_VIEW]: {
        policyID: string;
        orderWeight: number;
        backTo?: Routes;
    };
    [SCREENS.WORKSPACE.TAGS_EDIT]: {
        policyID: string;
        orderWeight: number;
        backTo?: Routes;
    };
    [SCREENS.WORKSPACE.TAG_EDIT]: {
        policyID: string;
        orderWeight: number;
        tagName: string;
        backTo?: Routes;
    };
    [SCREENS.WORKSPACE.TAG_APPROVER]: {
        policyID: string;
        orderWeight: number;
        tagName: string;
        backTo?: Routes;
    };
    [SCREENS.WORKSPACE.TAG_GL_CODE]: {
        policyID: string;
        orderWeight: number;
        tagName: string;
        backTo?: Routes;
    };
    [SCREENS.SETTINGS.PROFILE.ROOT]: {backTo?: Routes};
    [SCREENS.SETTINGS.SUBSCRIPTION.ROOT]: {backTo?: Routes};
    [SCREENS.SETTINGS.SUBSCRIPTION.SIZE]: {
        canChangeSize: 0 | 1;
    };
    [SCREENS.SETTINGS.SUBSCRIPTION.SETTINGS_DETAILS]: undefined;
    [SCREENS.SETTINGS.SUBSCRIPTION.ADD_PAYMENT_CARD]: undefined;
    [SCREENS.SETTINGS.SUBSCRIPTION.CHANGE_BILLING_CURRENCY]: undefined;
    [SCREENS.SETTINGS.SUBSCRIPTION.CHANGE_PAYMENT_CURRENCY]: undefined;
    [SCREENS.WORKSPACE.TAXES_SETTINGS]: {
        policyID: string;
    };
    [SCREENS.WORKSPACE.TAXES_SETTINGS_CUSTOM_TAX_NAME]: {
        policyID: string;
    };
    [SCREENS.WORKSPACE.TAXES_SETTINGS_FOREIGN_CURRENCY_DEFAULT]: {
        policyID: string;
    };
    [SCREENS.WORKSPACE.TAXES_SETTINGS_WORKSPACE_CURRENCY_DEFAULT]: {
        policyID: string;
    };
    [SCREENS.WORKSPACE.REPORT_FIELDS_CREATE]: {
        policyID: string;
    };
    [SCREENS.WORKSPACE.REPORT_FIELDS_LIST_VALUES]: {
        policyID: string;
        reportFieldID?: string;
    };
    [SCREENS.WORKSPACE.REPORT_FIELDS_ADD_VALUE]: {
        policyID: string;
        reportFieldID?: string;
    };
    [SCREENS.WORKSPACE.REPORT_FIELDS_VALUE_SETTINGS]: {
        policyID: string;
        valueIndex: number;
        reportFieldID?: string;
    };
    [SCREENS.WORKSPACE.REPORT_FIELDS_EDIT_VALUE]: {
        policyID: string;
        valueIndex: number;
    };
    [SCREENS.WORKSPACE.REPORT_FIELDS_SETTINGS]: {
        policyID: string;
        reportFieldID: string;
    };
    [SCREENS.WORKSPACE.REPORT_FIELDS_EDIT_INITIAL_VALUE]: {
        policyID: string;
        reportFieldID: string;
    };
    [SCREENS.WORKSPACE.MEMBER_DETAILS]: {
        policyID: string;
        accountID: string;
    };
    [SCREENS.WORKSPACE.MEMBER_CUSTOM_FIELD]: {
        policyID: string;
        accountID: string;
        customFieldType: CustomFieldType;
    };
    [SCREENS.WORKSPACE.MEMBER_NEW_CARD]: {
        policyID: string;
        accountID: string;
    };
    [SCREENS.WORKSPACE.OWNER_CHANGE_SUCCESS]: {
        policyID: string;
        accountID: number;
    };
    [SCREENS.WORKSPACE.OWNER_CHANGE_ERROR]: {
        policyID: string;
        accountID: number;
    };
    [SCREENS.WORKSPACE.OWNER_CHANGE_CHECK]: {
        policyID: string;
        accountID: number;
        error: ValueOf<typeof CONST.POLICY.OWNERSHIP_ERRORS>;
    };
    [SCREENS.WORKSPACE.CREATE_DISTANCE_RATE]: {
        policyID: string;
    };
    [SCREENS.WORKSPACE.DISTANCE_RATES_SETTINGS]: {
        policyID: string;
    };
    [SCREENS.WORKSPACE.ACCOUNTING.QUICKBOOKS_ONLINE_IMPORT]: {
        policyID: string;
    };
    [SCREENS.WORKSPACE.ACCOUNTING.QUICKBOOKS_ONLINE_CHART_OF_ACCOUNTS]: {
        policyID: string;
    };
    [SCREENS.WORKSPACE.ACCOUNTING.QUICKBOOKS_ONLINE_LOCATIONS]: {
        policyID: string;
    };
    [SCREENS.WORKSPACE.ACCOUNTING.QUICKBOOKS_ONLINE_CLASSES]: {
        policyID: string;
    };
    [SCREENS.WORKSPACE.ACCOUNTING.QUICKBOOKS_ONLINE_CUSTOMERS]: {
        policyID: string;
    };
    [SCREENS.WORKSPACE.ACCOUNTING.QUICKBOOKS_ONLINE_TAXES]: {
        policyID: string;
    };
    [SCREENS.WORKSPACE.ACCOUNTING.QUICKBOOKS_ONLINE_EXPORT]: {
        policyID: string;
        backTo?: Routes;
    };
    [SCREENS.WORKSPACE.ACCOUNTING.QUICKBOOKS_ONLINE_EXPORT_DATE_SELECT]: {
        policyID: string;
        backTo?: Routes;
    };
    [SCREENS.WORKSPACE.ACCOUNTING.QUICKBOOKS_ONLINE_EXPORT_INVOICE_ACCOUNT_SELECT]: {
        policyID: string;
        backTo?: Routes;
    };
    [SCREENS.WORKSPACE.ACCOUNTING.QUICKBOOKS_ONLINE_EXPORT_OUT_OF_POCKET_EXPENSES_ACCOUNT_SELECT]: {
        policyID: string;
        backTo?: Routes;
    };
    [SCREENS.WORKSPACE.ACCOUNTING.QUICKBOOKS_ONLINE_EXPORT_OUT_OF_POCKET_EXPENSES]: {
        policyID: string;
        backTo?: Routes;
    };
    [SCREENS.WORKSPACE.ACCOUNTING.QUICKBOOKS_ONLINE_EXPORT_OUT_OF_POCKET_EXPENSES_SELECT]: {
        policyID: string;
        backTo?: Routes;
    };
    [SCREENS.WORKSPACE.ACCOUNTING.QUICKBOOKS_ONLINE_NON_REIMBURSABLE_DEFAULT_VENDOR_SELECT]: {
        policyID: string;
    };
    [SCREENS.WORKSPACE.ACCOUNTING.QUICKBOOKS_ONLINE_COMPANY_CARD_EXPENSE_ACCOUNT_SELECT]: {
        policyID: string;
        backTo?: Routes;
    };
    [SCREENS.WORKSPACE.ACCOUNTING.QUICKBOOKS_ONLINE_COMPANY_CARD_EXPENSE_ACCOUNT]: {
        policyID: string;
        backTo?: Routes;
    };
    [SCREENS.WORKSPACE.ACCOUNTING.QUICKBOOKS_ONLINE_COMPANY_CARD_EXPENSE_ACCOUNT_COMPANY_CARD_SELECT]: {
        policyID: string;
        backTo?: Routes;
    };
    [SCREENS.WORKSPACE.ACCOUNTING.QUICKBOOKS_ONLINE_EXPORT_PREFERRED_EXPORTER]: {
        policyID: string;
        backTo?: Routes;
    };
    [SCREENS.WORKSPACE.ACCOUNTING.QUICKBOOKS_DESKTOP_COMPANY_CARD_EXPENSE_ACCOUNT_SELECT]: {
        policyID: string;
        backTo?: Routes;
    };
    [SCREENS.WORKSPACE.ACCOUNTING.QUICKBOOKS_DESKTOP_COMPANY_CARD_EXPENSE_ACCOUNT_COMPANY_CARD_SELECT]: {
        policyID: string;
        backTo?: Routes;
    };
    [SCREENS.WORKSPACE.ACCOUNTING.QUICKBOOKS_DESKTOP_NON_REIMBURSABLE_DEFAULT_VENDOR_SELECT]: {
        policyID: string;
    };
    [SCREENS.WORKSPACE.ACCOUNTING.QUICKBOOKS_DESKTOP_COMPANY_CARD_EXPENSE_ACCOUNT]: {
        policyID: string;
        backTo?: Routes;
    };
    [SCREENS.WORKSPACE.ACCOUNTING.QUICKBOOKS_DESKTOP_ADVANCED]: {
        policyID: string;
    };
    [SCREENS.WORKSPACE.ACCOUNTING.QUICKBOOKS_DESKTOP_EXPORT_DATE_SELECT]: {
        policyID: string;
        backTo?: Routes;
    };
    [SCREENS.WORKSPACE.ACCOUNTING.QUICKBOOKS_DESKTOP_EXPORT_PREFERRED_EXPORTER]: {
        policyID: string;
        backTo?: Routes;
    };
    [SCREENS.WORKSPACE.ACCOUNTING.QUICKBOOKS_DESKTOP_EXPORT_OUT_OF_POCKET_EXPENSES_ACCOUNT_SELECT]: {
        policyID: string;
        backTo?: Routes;
    };
    [SCREENS.WORKSPACE.ACCOUNTING.QUICKBOOKS_DESKTOP_EXPORT_OUT_OF_POCKET_EXPENSES]: {
        policyID: string;
        backTo?: Routes;
    };
    [SCREENS.WORKSPACE.ACCOUNTING.QUICKBOOKS_DESKTOP_EXPORT_OUT_OF_POCKET_EXPENSES_SELECT]: {
        policyID: string;
        backTo?: Routes;
    };
    [SCREENS.WORKSPACE.ACCOUNTING.QUICKBOOKS_DESKTOP_EXPORT]: {
        policyID: string;
        backTo?: Routes;
    };
    [SCREENS.WORKSPACE.ACCOUNTING.QUICKBOOKS_DESKTOP_SETUP_MODAL]: {
        policyID: string;
    };
    [SCREENS.WORKSPACE.ACCOUNTING.QUICKBOOKS_DESKTOP_SETUP_REQUIRED_DEVICE_MODAL]: {
        policyID: string;
    };
    [SCREENS.WORKSPACE.ACCOUNTING.QUICKBOOKS_DESKTOP_IMPORT]: {
        policyID: string;
    };
    [SCREENS.WORKSPACE.ACCOUNTING.QUICKBOOKS_DESKTOP_CHART_OF_ACCOUNTS]: {
        policyID: string;
    };
    [SCREENS.WORKSPACE.ACCOUNTING.QUICKBOOKS_DESKTOP_CLASSES]: {
        policyID: string;
    };
    [SCREENS.WORKSPACE.ACCOUNTING.QUICKBOOKS_DESKTOP_CLASSES_DISPLAYED_AS]: {
        policyID: string;
    };
    [SCREENS.WORKSPACE.ACCOUNTING.QUICKBOOKS_DESKTOP_CUSTOMERS]: {
        policyID: string;
    };
    [SCREENS.WORKSPACE.ACCOUNTING.QUICKBOOKS_DESKTOP_CUSTOMERS_DISPLAYED_AS]: {
        policyID: string;
    };
    [SCREENS.WORKSPACE.ACCOUNTING.QUICKBOOKS_DESKTOP_ITEMS]: {
        policyID: string;
    };
    [SCREENS.WORKSPACE.ACCOUNTING.XERO_IMPORT]: {
        policyID: string;
    };
    [SCREENS.WORKSPACE.ACCOUNTING.XERO_CHART_OF_ACCOUNTS]: {
        policyID: string;
    };
    [SCREENS.WORKSPACE.ACCOUNTING.XERO_CUSTOMER]: {
        policyID: string;
    };
    [SCREENS.WORKSPACE.ACCOUNTING.XERO_ORGANIZATION]: {
        policyID: string;
        organizationID: string;
    };
    [SCREENS.WORKSPACE.ACCOUNTING.XERO_TAXES]: {
        policyID: string;
    };
    [SCREENS.WORKSPACE.ACCOUNTING.XERO_TRACKING_CATEGORIES]: {
        policyID: string;
    };
    [SCREENS.WORKSPACE.ACCOUNTING.XERO_MAP_TRACKING_CATEGORY]: {
        policyID: string;
        categoryId: string;
        categoryName: string;
    };
    [SCREENS.WORKSPACE.ACCOUNTING.XERO_EXPORT]: {
        policyID: string;
        backTo?: Routes;
    };
    [SCREENS.WORKSPACE.ACCOUNTING.XERO_EXPORT_PURCHASE_BILL_DATE_SELECT]: {
        policyID: string;
        backTo?: Routes;
    };
    [SCREENS.WORKSPACE.ACCOUNTING.XERO_ADVANCED]: {
        policyID: string;
    };
    [SCREENS.WORKSPACE.ACCOUNTING.XERO_BILL_STATUS_SELECTOR]: {
        policyID: string;
        backTo?: Routes;
    };
    [SCREENS.WORKSPACE.ACCOUNTING.XERO_EXPORT_BANK_ACCOUNT_SELECT]: {
        policyID: string;
        backTo?: Routes;
    };
    [SCREENS.WORKSPACE.ACCOUNTING.XERO_INVOICE_ACCOUNT_SELECTOR]: {
        policyID: string;
    };
    [SCREENS.WORKSPACE.ACCOUNTING.XERO_EXPORT_PREFERRED_EXPORTER_SELECT]: {
        policyID: string;
        backTo?: Routes;
    };
    [SCREENS.WORKSPACE.ACCOUNTING.XERO_BILL_PAYMENT_ACCOUNT_SELECTOR]: {
        policyID: string;
    };
    [SCREENS.WORKSPACE.ACCOUNTING.SAGE_INTACCT_PREREQUISITES]: {
        policyID: string;
        backTo?: Routes;
    };
    [SCREENS.WORKSPACE.ACCOUNTING.ENTER_SAGE_INTACCT_CREDENTIALS]: {
        policyID: string;
    };
    [SCREENS.WORKSPACE.ACCOUNTING.EXISTING_SAGE_INTACCT_CONNECTIONS]: {
        policyID: string;
    };
    [SCREENS.WORKSPACE.ACCOUNTING.SAGE_INTACCT_ENTITY]: {
        policyID: string;
    };
    [SCREENS.WORKSPACE.ACCOUNTING.NETSUITE_SUBSIDIARY_SELECTOR]: {
        policyID: string;
    };
    [SCREENS.WORKSPACE.ACCOUNTING.NETSUITE_REUSE_EXISTING_CONNECTIONS]: {
        policyID: string;
    };
    [SCREENS.WORKSPACE.ACCOUNTING.NETSUITE_TOKEN_INPUT]: {
        policyID: string;
    };
    [SCREENS.WORKSPACE.ACCOUNTING.NETSUITE_IMPORT]: {
        policyID: string;
    };
    [SCREENS.WORKSPACE.ACCOUNTING.NETSUITE_IMPORT_CUSTOMERS_OR_PROJECTS]: {
        policyID: string;
    };
    [SCREENS.WORKSPACE.ACCOUNTING.NETSUITE_IMPORT_CUSTOMERS_OR_PROJECTS_SELECT]: {
        policyID: string;
    };
    [SCREENS.WORKSPACE.ACCOUNTING.NETSUITE_IMPORT_MAPPING]: {
        policyID: string;
        importField: TupleToUnion<typeof CONST.NETSUITE_CONFIG.IMPORT_FIELDS>;
    };
    [SCREENS.WORKSPACE.ACCOUNTING.NETSUITE_IMPORT_CUSTOM_FIELD]: {
        policyID: string;
        importCustomField: TupleToUnion<typeof CONST.NETSUITE_CONFIG.IMPORT_CUSTOM_FIELDS>;
    };
    [SCREENS.WORKSPACE.ACCOUNTING.NETSUITE_IMPORT_CUSTOM_FIELD_VIEW]: {
        policyID: string;
        importCustomField: TupleToUnion<typeof CONST.NETSUITE_CONFIG.IMPORT_CUSTOM_FIELDS>;
        internalID: string;
    };
    [SCREENS.WORKSPACE.ACCOUNTING.NETSUITE_IMPORT_CUSTOM_FIELD_EDIT]: {
        policyID: string;
        importCustomField: TupleToUnion<typeof CONST.NETSUITE_CONFIG.IMPORT_CUSTOM_FIELDS>;
        internalID: string;
        fieldName: string;
    };
    [SCREENS.WORKSPACE.ACCOUNTING.NETSUITE_IMPORT_CUSTOM_LIST_ADD]: {
        policyID: string;
    };
    [SCREENS.WORKSPACE.ACCOUNTING.NETSUITE_IMPORT_CUSTOM_SEGMENT_ADD]: {
        policyID: string;
    };
    [SCREENS.WORKSPACE.ACCOUNTING.NETSUITE_EXPORT]: {
        policyID: string;
        backTo?: Routes;
    };
    [SCREENS.WORKSPACE.ACCOUNTING.NETSUITE_PREFERRED_EXPORTER_SELECT]: {
        policyID: string;
        backTo?: Routes;
    };
    [SCREENS.WORKSPACE.ACCOUNTING.NETSUITE_DATE_SELECT]: {
        policyID: string;
        backTo?: Routes;
    };
    [SCREENS.WORKSPACE.ACCOUNTING.NETSUITE_EXPORT_EXPENSES]: {
        policyID: string;
        expenseType: ValueOf<typeof CONST.NETSUITE_EXPENSE_TYPE>;
        backTo?: Routes;
    };
    [SCREENS.WORKSPACE.ACCOUNTING.NETSUITE_EXPORT_EXPENSES_DESTINATION_SELECT]: {
        policyID: string;
        expenseType: ValueOf<typeof CONST.NETSUITE_EXPENSE_TYPE>;
        backTo?: Routes;
    };
    [SCREENS.WORKSPACE.ACCOUNTING.NETSUITE_EXPORT_EXPENSES_VENDOR_SELECT]: {
        policyID: string;
        expenseType: ValueOf<typeof CONST.NETSUITE_EXPENSE_TYPE>;
        backTo?: Routes;
    };
    [SCREENS.WORKSPACE.ACCOUNTING.NETSUITE_EXPORT_EXPENSES_PAYABLE_ACCOUNT_SELECT]: {
        policyID: string;
        expenseType: ValueOf<typeof CONST.NETSUITE_EXPENSE_TYPE>;
        backTo?: Routes;
    };
    [SCREENS.WORKSPACE.ACCOUNTING.NETSUITE_EXPORT_EXPENSES_JOURNAL_POSTING_PREFERENCE_SELECT]: {
        policyID: string;
        expenseType: ValueOf<typeof CONST.NETSUITE_EXPENSE_TYPE>;
        backTo?: Routes;
    };
    [SCREENS.WORKSPACE.ACCOUNTING.NETSUITE_RECEIVABLE_ACCOUNT_SELECT]: {
        policyID: string;
        backTo?: Routes;
    };
    [SCREENS.WORKSPACE.ACCOUNTING.NETSUITE_INVOICE_ITEM_PREFERENCE_SELECT]: {
        policyID: string;
        backTo?: Routes;
    };
    [SCREENS.WORKSPACE.ACCOUNTING.NETSUITE_INVOICE_ITEM_SELECT]: {
        policyID: string;
    };
    [SCREENS.WORKSPACE.ACCOUNTING.NETSUITE_TAX_POSTING_ACCOUNT_SELECT]: {
        policyID: string;
    };
    [SCREENS.WORKSPACE.ACCOUNTING.NETSUITE_PROVINCIAL_TAX_POSTING_ACCOUNT_SELECT]: {
        policyID: string;
    };
    [SCREENS.WORKSPACE.ACCOUNTING.NETSUITE_ADVANCED]: {
        policyID: string;
    };
    [SCREENS.WORKSPACE.ACCOUNTING.NETSUITE_REIMBURSEMENT_ACCOUNT_SELECT]: {
        policyID: string;
    };
    [SCREENS.WORKSPACE.ACCOUNTING.NETSUITE_COLLECTION_ACCOUNT_SELECT]: {
        policyID: string;
    };
    [SCREENS.WORKSPACE.ACCOUNTING.NETSUITE_EXPENSE_REPORT_APPROVAL_LEVEL_SELECT]: {
        policyID: string;
    };
    [SCREENS.WORKSPACE.ACCOUNTING.NETSUITE_VENDOR_BILL_APPROVAL_LEVEL_SELECT]: {
        policyID: string;
    };
    [SCREENS.WORKSPACE.ACCOUNTING.NETSUITE_JOURNAL_ENTRY_APPROVAL_LEVEL_SELECT]: {
        policyID: string;
    };
    [SCREENS.WORKSPACE.ACCOUNTING.NETSUITE_APPROVAL_ACCOUNT_SELECT]: {
        policyID: string;
    };
    [SCREENS.WORKSPACE.ACCOUNTING.NETSUITE_CUSTOM_FORM_ID]: {
        policyID: string;
        expenseType: ValueOf<typeof CONST.NETSUITE_EXPENSE_TYPE>;
    };
    [SCREENS.WORKSPACE.ACCOUNTING.SAGE_INTACCT_IMPORT]: {
        policyID: string;
    };
    [SCREENS.WORKSPACE.ACCOUNTING.SAGE_INTACCT_TOGGLE_MAPPING]: {
        policyID: string;
        mapping: SageIntacctMappingName;
    };
    [SCREENS.WORKSPACE.ACCOUNTING.SAGE_INTACCT_MAPPING_TYPE]: {
        policyID: string;
        mapping: SageIntacctMappingName;
    };
    [SCREENS.WORKSPACE.ACCOUNTING.SAGE_INTACCT_IMPORT_TAX]: {
        policyID: string;
    };
    [SCREENS.WORKSPACE.ACCOUNTING.SAGE_INTACCT_ADD_USER_DIMENSION]: {
        policyID: string;
    };
    [SCREENS.WORKSPACE.ACCOUNTING.SAGE_INTACCT_USER_DIMENSIONS]: {
        policyID: string;
    };
    [SCREENS.WORKSPACE.ACCOUNTING.SAGE_INTACCT_EDIT_USER_DIMENSION]: {
        policyID: string;
        dimensionName: string;
    };
    [SCREENS.WORKSPACE.ACCOUNTING.SAGE_INTACCT_EXPORT]: {
        policyID: string;
        backTo?: Routes;
    };
    [SCREENS.WORKSPACE.ACCOUNTING.SAGE_INTACCT_PREFERRED_EXPORTER]: {
        policyID: string;
        backTo?: Routes;
    };
    [SCREENS.WORKSPACE.ACCOUNTING.SAGE_INTACCT_EXPORT_DATE]: {
        policyID: string;
        backTo?: Routes;
    };
    [SCREENS.WORKSPACE.ACCOUNTING.SAGE_INTACCT_REIMBURSABLE_EXPENSES]: {
        policyID: string;
        backTo?: Routes;
    };
    [SCREENS.WORKSPACE.ACCOUNTING.SAGE_INTACCT_NON_REIMBURSABLE_EXPENSES]: {
        policyID: string;
        backTo?: Routes;
    };
    [SCREENS.WORKSPACE.ACCOUNTING.SAGE_INTACCT_REIMBURSABLE_DESTINATION]: {
        policyID: string;
        backTo?: Routes;
    };
    [SCREENS.WORKSPACE.ACCOUNTING.SAGE_INTACCT_NON_REIMBURSABLE_DESTINATION]: {
        policyID: string;
        backTo?: Routes;
    };
    [SCREENS.WORKSPACE.ACCOUNTING.SAGE_INTACCT_DEFAULT_VENDOR]: {
        policyID: string;
        reimbursable: string;
        backTo?: Routes;
    };
    [SCREENS.WORKSPACE.ACCOUNTING.SAGE_INTACCT_NON_REIMBURSABLE_CREDIT_CARD_ACCOUNT]: {
        policyID: string;
        backTo?: Routes;
    };
    [SCREENS.WORKSPACE.ACCOUNTING.SAGE_INTACCT_ADVANCED]: {
        policyID: string;
    };
    [SCREENS.WORKSPACE.ACCOUNTING.SAGE_INTACCT_PAYMENT_ACCOUNT]: {
        policyID: string;
    };
    [SCREENS.WORKSPACE.ACCOUNTING.CARD_RECONCILIATION]: {
        policyID: string;
        connection: ValueOf<typeof CONST.POLICY.CONNECTIONS.ROUTE>;
    };
    [SCREENS.WORKSPACE.ACCOUNTING.RECONCILIATION_ACCOUNT_SETTINGS]: {
        policyID: string;
        connection: ValueOf<typeof CONST.POLICY.CONNECTIONS.ROUTE>;
    };
    [SCREENS.TWO_FACTOR_AUTH.DISABLED]: undefined;
    [SCREENS.TWO_FACTOR_AUTH.DISABLE]: undefined;
    [SCREENS.SETTINGS.DELEGATE.ADD_DELEGATE]: undefined;
    [SCREENS.SETTINGS.DELEGATE.DELEGATE_ROLE]: {
        login: string;
        role?: string;
        backTo?: Routes;
    };
    [SCREENS.SETTINGS.DELEGATE.UPDATE_DELEGATE_ROLE]: {
        login: string;
        currentRole: string;
        showValidateActionModal?: string;
        newRole?: ValueOf<typeof CONST.DELEGATE_ROLE>;
    };
    [SCREENS.SETTINGS.DELEGATE.DELEGATE_CONFIRM]: {
        login: string;
        role: string;
        showValidateActionModal?: string;
    };
    [SCREENS.SETTINGS.REPORT_CARD_LOST_OR_DAMAGED]: {
        /** cardID of selected card */
        cardID: string;
    };
    [SCREENS.KEYBOARD_SHORTCUTS]: undefined;
    [SCREENS.SETTINGS.EXIT_SURVEY.REASON]: undefined;
    [SCREENS.SETTINGS.EXIT_SURVEY.RESPONSE]: {
        [EXIT_SURVEY_REASON_FORM_INPUT_IDS.REASON]: ValueOf<typeof CONST.EXIT_SURVEY.REASONS>;
        backTo: Routes;
    };
    [SCREENS.SETTINGS.EXIT_SURVEY.CONFIRM]: {
        backTo: Routes;
    };
    [SCREENS.WORKSPACE.TAX_CREATE]: {
        policyID: string;
    };
    [SCREENS.WORKSPACE.TAX_EDIT]: {
        policyID: string;
        taxID: string;
    };
    [SCREENS.WORKSPACE.TAX_NAME]: {
        policyID: string;
        taxID: string;
    };
    [SCREENS.WORKSPACE.TAX_VALUE]: {
        policyID: string;
        taxID: string;
    };
    [SCREENS.WORKSPACE.TAX_CODE]: {
        policyID: string;
        taxID: string;
    };
    [SCREENS.WORKSPACE.INVOICES_COMPANY_NAME]: {
        policyID: string;
    };
    [SCREENS.WORKSPACE.INVOICES_COMPANY_WEBSITE]: {
        policyID: string;
    };
    [SCREENS.WORKSPACE.COMPANY_CARDS_SELECT_FEED]: {
        policyID: string;
    };
    [SCREENS.WORKSPACE.COMPANY_CARDS_BANK_CONNECTION]: {
        policyID: string;
        bankName: string;
        backTo: Routes;
    };
    [SCREENS.WORKSPACE.COMPANY_CARD_DETAILS]: {
        policyID: string;
        bank: CompanyCardFeed;
        cardID: string;
        backTo?: Routes;
    };
    [SCREENS.WORKSPACE.COMPANY_CARD_NAME]: {
        policyID: string;
        cardID: string;
        bank: string;
    };
    [SCREENS.WORKSPACE.COMPANY_CARD_EXPORT]: {
        policyID: string;
        cardID: string;
        bank: string;
        backTo?: Routes;
    };
    [SCREENS.WORKSPACE.EXPENSIFY_CARD_ISSUE_NEW]: {
        policyID: string;
        backTo?: Routes;
    };
    [SCREENS.WORKSPACE.EXPENSIFY_CARD_BANK_ACCOUNT]: {
        policyID: string;
    };
    [SCREENS.WORKSPACE.EXPENSIFY_CARD_SETTINGS]: {
        policyID: string;
    };
    [SCREENS.WORKSPACE.EXPENSIFY_CARD_SETTINGS_ACCOUNT]: {
        policyID: string;
        backTo?: Routes;
    };
    [SCREENS.WORKSPACE.EXPENSIFY_CARD_SETTINGS_FREQUENCY]: {
        policyID: string;
    };
    [SCREENS.WORKSPACE.COMPANY_CARDS_SETTINGS]: {
        policyID: string;
    };
    [SCREENS.WORKSPACE.COMPANY_CARDS_ASSIGN_CARD]: {
        policyID: string;
        feed: CompanyCardFeed;
        backTo?: Routes;
    };
    [SCREENS.WORKSPACE.COMPANY_CARDS_SETTINGS_FEED_NAME]: {
        policyID: string;
    };
    [SCREENS.WORKSPACE.EXPENSIFY_CARD_DETAILS]: {
        policyID: string;
        cardID: string;
        backTo?: Routes;
    };
    [SCREENS.WORKSPACE.EXPENSIFY_CARD_NAME]: {
        policyID: string;
        cardID: string;
        backTo?: Routes;
    };
    [SCREENS.WORKSPACE.EXPENSIFY_CARD_LIMIT]: {
        policyID: string;
        cardID: string;
        backTo?: Routes;
    };
    [SCREENS.WORKSPACE.EXPENSIFY_CARD_LIMIT_TYPE]: {
        policyID: string;
        cardID: string;
        backTo?: Routes;
    };
    [SCREENS.EXPENSIFY_CARD.EXPENSIFY_CARD_DETAILS]: {
        policyID: string;
        cardID: string;
        backTo?: Routes;
    };
    [SCREENS.EXPENSIFY_CARD.EXPENSIFY_CARD_NAME]: {
        policyID: string;
        cardID: string;
        backTo?: Routes;
    };
    [SCREENS.EXPENSIFY_CARD.EXPENSIFY_CARD_LIMIT]: {
        policyID: string;
        cardID: string;
        backTo?: Routes;
    };
    [SCREENS.EXPENSIFY_CARD.EXPENSIFY_CARD_LIMIT_TYPE]: {
        policyID: string;
        cardID: string;
        backTo?: Routes;
    };
    [SCREENS.WORKSPACE.RULES_CUSTOM_NAME]: {
        policyID: string;
    };
    [SCREENS.WORKSPACE.RULES_AUTO_APPROVE_REPORTS_UNDER]: {
        policyID: string;
    };
    [SCREENS.WORKSPACE.RULES_RANDOM_REPORT_AUDIT]: {
        policyID: string;
    };
    [SCREENS.WORKSPACE.RULES_AUTO_PAY_REPORTS_UNDER]: {
        policyID: string;
    };
    [SCREENS.WORKSPACE.RULES_RECEIPT_REQUIRED_AMOUNT]: {
        policyID: string;
    };
    [SCREENS.WORKSPACE.RULES_MAX_EXPENSE_AMOUNT]: {
        policyID: string;
    };
    [SCREENS.WORKSPACE.RULES_MAX_EXPENSE_AGE]: {
        policyID: string;
    };
    [SCREENS.WORKSPACE.RULES_BILLABLE_DEFAULT]: {
        policyID: string;
    };
    [SCREENS.WORKSPACE.RULES_PROHIBITED_DEFAULT]: {
        policyID: string;
    };
    [SCREENS.WORKSPACE.RULES_CUSTOM]: {
        policyID: string;
    };
    [SCREENS.WORKSPACE.PER_DIEM_IMPORT]: {
        policyID: string;
    };
    [SCREENS.WORKSPACE.PER_DIEM_IMPORTED]: {
        policyID: string;
    };
    [SCREENS.WORKSPACE.PER_DIEM_SETTINGS]: {
        policyID: string;
    };
    [SCREENS.WORKSPACE.PER_DIEM_DETAILS]: {
        policyID: string;
        rateID: string;
        subRateID: string;
    };
    [SCREENS.WORKSPACE.PER_DIEM_EDIT_DESTINATION]: {
        policyID: string;
        rateID: string;
        subRateID: string;
    };
    [SCREENS.WORKSPACE.PER_DIEM_EDIT_SUBRATE]: {
        policyID: string;
        rateID: string;
        subRateID: string;
    };
    [SCREENS.WORKSPACE.PER_DIEM_EDIT_AMOUNT]: {
        policyID: string;
        rateID: string;
        subRateID: string;
    };
    [SCREENS.WORKSPACE.PER_DIEM_EDIT_CURRENCY]: {
        policyID: string;
        rateID: string;
        subRateID: string;
    };
} & ReimbursementAccountNavigatorParamList;

type TwoFactorAuthNavigatorParamList = {
    [SCREENS.TWO_FACTOR_AUTH.ROOT]: {
        backTo?: Routes;
        forwardTo?: string;
    };
    [SCREENS.TWO_FACTOR_AUTH.VERIFY]: {
        backTo?: Routes;
        forwardTo?: string;
    };
    [SCREENS.TWO_FACTOR_AUTH.SUCCESS]: {
        backTo?: Routes;
        forwardTo?: string;
    };
    [SCREENS.TWO_FACTOR_AUTH.DISABLE]: undefined;
    [SCREENS.TWO_FACTOR_AUTH.DISABLED]: undefined;
};

type NewChatNavigatorParamList = {
    [SCREENS.NEW_CHAT.ROOT]: undefined;
    [SCREENS.NEW_CHAT.NEW_CHAT_CONFIRM]: undefined;
    [SCREENS.NEW_CHAT.NEW_CHAT_EDIT_NAME]: undefined;
};

type DetailsNavigatorParamList = {
    [SCREENS.DETAILS_ROOT]: {
        login: string;
        reportID: string;
    };
};

type ProfileNavigatorParamList = {
    [SCREENS.PROFILE_ROOT]: {
        accountID: string;
        reportID: string;
        login?: string;
        backTo: Routes;
    };
};

type NewReportWorkspaceSelectionNavigatorParamList = {
    [SCREENS.NEW_REPORT_WORKSPACE_SELECTION.ROOT]: undefined;
};

type ReportDetailsNavigatorParamList = {
    [SCREENS.REPORT_DETAILS.ROOT]: {
        reportID: string;
        backTo?: Routes;
    };
    [SCREENS.REPORT_DETAILS.SHARE_CODE]: {
        reportID: string;
        backTo?: Routes;
    };
    [SCREENS.REPORT_DETAILS.EXPORT]: {
        reportID: string;
        policyID: string;
        connectionName: ConnectionName;
        backTo?: Routes;
    };
};

type ReportChangeWorkspaceNavigatorParamList = {
    [SCREENS.REPORT_CHANGE_WORKSPACE.ROOT]: {
        reportID: string;
        backTo?: Routes;
    };
};

type ReportSettingsNavigatorParamList = {
    [SCREENS.REPORT_SETTINGS.ROOT]: {
        reportID: string;
        backTo?: Routes;
    };
    [SCREENS.REPORT_SETTINGS.NAME]: {
        reportID: string;
        backTo?: Routes;
    };
    [SCREENS.REPORT_SETTINGS.NOTIFICATION_PREFERENCES]: {
        reportID: string;
        backTo?: Routes;
    };
    [SCREENS.REPORT_SETTINGS.WRITE_CAPABILITY]: {
        reportID: string;
        backTo?: Routes;
    };
    [SCREENS.REPORT_SETTINGS.VISIBILITY]: {
        reportID: string;
        backTo?: Routes;
    };
};

type ReportDescriptionNavigatorParamList = {
    [SCREENS.REPORT_DESCRIPTION_ROOT]: {
        reportID: string;
        backTo?: Routes;
    };
};

type ParticipantsNavigatorParamList = {
    [SCREENS.REPORT_PARTICIPANTS.ROOT]: {
        reportID: string;
        backTo?: Routes;
    };
    [SCREENS.REPORT_PARTICIPANTS.INVITE]: {
        reportID: string;
        backTo?: Routes;
    };
    [SCREENS.REPORT_PARTICIPANTS.DETAILS]: {
        reportID: string;
        accountID: string;
        backTo?: Routes;
    };
    [SCREENS.REPORT_PARTICIPANTS.ROLE]: {
        reportID: string;
        accountID: string;
        backTo?: Routes;
    };
};

type RoomMembersNavigatorParamList = {
    [SCREENS.ROOM_MEMBERS.ROOT]: {
        reportID: string;
        backTo?: Routes;
    };
    [SCREENS.ROOM_MEMBERS.INVITE]: {
        reportID: string;
        role?: 'accountant';
        backTo?: Routes;
    };
    [SCREENS.ROOM_MEMBERS.DETAILS]: {
        reportID: string;
        accountID: string;
        backTo?: Routes;
    };
};

type MoneyRequestNavigatorParamList = {
    [SCREENS.MONEY_REQUEST.STEP_SEND_FROM]: {
        iouType: IOUType;
        transactionID: string;
        reportID: string;
        backTo: Routes;
    };
    [SCREENS.MONEY_REQUEST.STEP_REPORT]: {
        action: IOUAction;
        iouType: IOUType;
        transactionID: string;
        reportID: string;
        backTo: Routes;
    };
    [SCREENS.MONEY_REQUEST.STEP_COMPANY_INFO]: {
        iouType: IOUType;
        transactionID: string;
        reportID: string;
        backTo: Routes;
    };
    [SCREENS.MONEY_REQUEST.STEP_PARTICIPANTS]: {
        action: IOUAction;
        iouType: Exclude<IOUType, typeof CONST.IOU.TYPE.REQUEST | typeof CONST.IOU.TYPE.SEND>;
        transactionID: string;
        reportID: string;
        backTo: Routes;
    };
    [SCREENS.MONEY_REQUEST.STEP_DATE]: {
        action: IOUAction;
        iouType: Exclude<IOUType, typeof CONST.IOU.TYPE.REQUEST | typeof CONST.IOU.TYPE.SEND>;
        transactionID: string;
        reportID: string;
        backTo: Routes;
        reportActionID?: string;
    };
    [SCREENS.MONEY_REQUEST.STEP_DESCRIPTION]: {
        action: IOUAction;
        iouType: Exclude<IOUType, typeof CONST.IOU.TYPE.REQUEST | typeof CONST.IOU.TYPE.SEND>;
        transactionID: string;
        reportID: string;
        backTo: Routes;
        reportActionID: string;
    };
    [SCREENS.MONEY_REQUEST.STEP_CATEGORY]: {
        action: IOUAction;
        iouType: Exclude<IOUType, typeof CONST.IOU.TYPE.REQUEST | typeof CONST.IOU.TYPE.SEND>;
        transactionID: string;
        reportActionID: string;
        reportID: string;
        backTo: Routes;
    };
    [SCREENS.MONEY_REQUEST.STEP_TAX_AMOUNT]: {
        action: IOUAction;
        iouType: Exclude<IOUType, typeof CONST.IOU.TYPE.REQUEST | typeof CONST.IOU.TYPE.SEND>;
        transactionID: string;
        reportID: string;
        backTo: Routes;
        currency?: string;
    };
    [SCREENS.MONEY_REQUEST.STEP_TAG]: {
        action: IOUAction;
        iouType: Exclude<IOUType, typeof CONST.IOU.TYPE.REQUEST | typeof CONST.IOU.TYPE.SEND>;
        transactionID: string;
        reportID: string;
        backTo: Routes;
        reportActionID: string;
        orderWeight: string;
    };
    [SCREENS.MONEY_REQUEST.STEP_TAX_RATE]: {
        action: IOUAction;
        iouType: Exclude<IOUType, typeof CONST.IOU.TYPE.REQUEST | typeof CONST.IOU.TYPE.SEND>;
        transactionID: string;
        reportID: string;
        backTo: Routes;
    };
    [SCREENS.MONEY_REQUEST.STEP_WAYPOINT]: {
        iouType: IOUType;
        reportID: string;
        backTo: Routes | undefined;
        action: IOUAction;
        pageIndex: string;
        transactionID: string;
    };
    [SCREENS.MONEY_REQUEST.STEP_MERCHANT]: {
        action: IOUAction;
        iouType: Exclude<IOUType, typeof CONST.IOU.TYPE.REQUEST | typeof CONST.IOU.TYPE.SEND>;
        transactionID: string;
        reportID: string;
        backTo: Routes;
    };
    [SCREENS.MONEY_REQUEST.STEP_SPLIT_PAYER]: {
        action: ValueOf<typeof CONST.IOU.ACTION>;
        iouType: ValueOf<typeof CONST.IOU.TYPE>;
        transactionID: string;
        reportID: string;
        backTo: Routes;
    };
    [SCREENS.IOU_SEND.ENABLE_PAYMENTS]: undefined;
    [SCREENS.IOU_SEND.ADD_BANK_ACCOUNT]: undefined;
    [SCREENS.IOU_SEND.ADD_DEBIT_CARD]: undefined;
    [SCREENS.MONEY_REQUEST.STEP_DISTANCE]: {
        action: IOUAction;
        iouType: IOUType;
        transactionID: string;
        reportID: string;
        backTo: Routes;
    };
    [SCREENS.MONEY_REQUEST.CREATE]: {
        iouType: IOUType;
        reportID: string;
        transactionID: string;

        // These are not used in the screen, but are needed for the navigation
        // for IOURequestStepDistance and IOURequestStepAmount components
        backTo: never;
        action: never;
        currency: never;
        pageIndex?: string;
    };
    [SCREENS.MONEY_REQUEST.START]: {
        iouType: IOUType;
        reportID: string;
        transactionID: string;
        iouRequestType: IOURequestType;
    };
    [SCREENS.MONEY_REQUEST.STEP_AMOUNT]: {
        iouType: IOUType;
        reportID: string;
        transactionID: string;
        backTo: Routes;
        action: IOUAction;
        pageIndex?: string;
        currency?: string;
    };
    [SCREENS.MONEY_REQUEST.STEP_DISTANCE_RATE]: {
        action: IOUAction;
        iouType: ValueOf<typeof CONST.IOU.TYPE>;
        transactionID: string;
        backTo: Routes;
        reportID: string;
    };
    [SCREENS.MONEY_REQUEST.STEP_CONFIRMATION]: {
        action: IOUAction;
        iouType: Exclude<IOUType, typeof CONST.IOU.TYPE.REQUEST | typeof CONST.IOU.TYPE.SEND>;
        transactionID: string;
        reportID: string;
        pageIndex?: string;
        backTo?: string;
        participantsAutoAssigned?: string;
    };
    [SCREENS.MONEY_REQUEST.STEP_SCAN]: {
        action: IOUAction;
        iouType: IOUType;
        transactionID: string;
        reportID: string;
        pageIndex: number;
        backTo: Routes;
    };
    [SCREENS.MONEY_REQUEST.STEP_CURRENCY]: {
        action: IOUAction;
        iouType: IOUType;
        transactionID: string;
        reportID: string;
        pageIndex?: string;
        backTo?: Routes;
        currency?: string;
    };
    [SCREENS.MONEY_REQUEST.HOLD]: {
        /** ID of the transaction the page was opened for */
        transactionID: string;

        /** ID of the report that user is providing hold reason to */
        reportID: string;

        /** Link to previous page */
        backTo: ExpensifyRoute;

        /** Hash that includes info about what is searched for */
        searchHash?: number;
    };
    [SCREENS.MONEY_REQUEST.STEP_ATTENDEES]: {
        action: IOUAction;
        iouType: Exclude<IOUType, typeof CONST.IOU.TYPE.REQUEST | typeof CONST.IOU.TYPE.SEND>;
        transactionID: string;
        reportID: string;
        backTo: Routes;
    };
    [SCREENS.MONEY_REQUEST.STEP_ACCOUNTANT]: {
        action: IOUAction;
        iouType: Exclude<IOUType, typeof CONST.IOU.TYPE.REQUEST | typeof CONST.IOU.TYPE.SEND>;
        transactionID: string;
        reportID: string;
        backTo: Routes;
    };
    [SCREENS.MONEY_REQUEST.STEP_UPGRADE]: {
        action: IOUAction;
        iouType: Exclude<IOUType, typeof CONST.IOU.TYPE.REQUEST | typeof CONST.IOU.TYPE.SEND>;
        transactionID: string;
        reportID: string;
        backTo: Routes;
    };
    [SCREENS.MONEY_REQUEST.STEP_DESTINATION]: {
        action: IOUAction;
        iouType: Exclude<IOUType, typeof CONST.IOU.TYPE.REQUEST | typeof CONST.IOU.TYPE.SEND>;
        transactionID: string;
        reportID: string;
        backTo: Routes | undefined;
    };
    [SCREENS.MONEY_REQUEST.STEP_TIME]: {
        action: IOUAction;
        iouType: Exclude<IOUType, typeof CONST.IOU.TYPE.REQUEST | typeof CONST.IOU.TYPE.SEND>;
        transactionID: string;
        reportID: string;
        backTo: Routes | undefined;
    };
    [SCREENS.MONEY_REQUEST.STEP_SUBRATE]: {
        iouType: Exclude<IOUType, typeof CONST.IOU.TYPE.REQUEST | typeof CONST.IOU.TYPE.SEND>;
        reportID: string;
        backTo: Routes | undefined;
        action: IOUAction;
        pageIndex: string;
        transactionID: string;
    };
    [SCREENS.MONEY_REQUEST.STEP_DESTINATION_EDIT]: {
        action: IOUAction;
        iouType: Exclude<IOUType, typeof CONST.IOU.TYPE.REQUEST | typeof CONST.IOU.TYPE.SEND>;
        transactionID: string;
        reportID: string;
        backTo: Routes | undefined;
    };
    [SCREENS.MONEY_REQUEST.STEP_TIME_EDIT]: {
        action: IOUAction;
        iouType: Exclude<IOUType, typeof CONST.IOU.TYPE.REQUEST | typeof CONST.IOU.TYPE.SEND>;
        transactionID: string;
        reportID: string;
        backTo: Routes | undefined;
    };
    [SCREENS.MONEY_REQUEST.STEP_SUBRATE_EDIT]: {
        iouType: Exclude<IOUType, typeof CONST.IOU.TYPE.REQUEST | typeof CONST.IOU.TYPE.SEND>;
        reportID: string;
        backTo: Routes | undefined;
        action: IOUAction;
        pageIndex: string;
        transactionID: string;
    };
};

type WorkspaceConfirmationNavigatorParamList = {
    [SCREENS.WORKSPACE_CONFIRMATION.ROOT]: {
        backTo?: Routes;
    };
};

type NewTaskNavigatorParamList = {
    [SCREENS.NEW_TASK.ROOT]: {
        backTo?: Routes;
    };
    [SCREENS.NEW_TASK.TASK_ASSIGNEE_SELECTOR]: {
        backTo?: Routes;
    };
    [SCREENS.NEW_TASK.TASK_SHARE_DESTINATION_SELECTOR]: undefined;
    [SCREENS.NEW_TASK.DETAILS]: {
        backTo?: Routes;
    };
    [SCREENS.NEW_TASK.TITLE]: {
        backTo?: Routes;
    };
    [SCREENS.NEW_TASK.DESCRIPTION]: {
        backTo?: Routes;
    };
};

type TeachersUniteNavigatorParamList = {
    [SCREENS.SAVE_THE_WORLD.ROOT]: undefined;
    [SCREENS.I_KNOW_A_TEACHER]: undefined;
    [SCREENS.INTRO_SCHOOL_PRINCIPAL]: undefined;
    [SCREENS.I_AM_A_TEACHER]: undefined;
};

type TaskDetailsNavigatorParamList = {
    [SCREENS.TASK.TITLE]: {
        backTo?: Routes;
    };
    [SCREENS.TASK.ASSIGNEE]: {
        reportID: string;
        backTo?: Routes;
    };
};

type EnablePaymentsNavigatorParamList = {
    [SCREENS.ENABLE_PAYMENTS_ROOT]: undefined;
};

type SplitDetailsNavigatorParamList = {
    [SCREENS.SPLIT_DETAILS.ROOT]: {
        reportID: string;
        reportActionID: string;
        backTo?: Routes;
    };
    [SCREENS.SPLIT_DETAILS.EDIT_REQUEST]: {
        field: string;
        reportID: string;
        reportActionID: string;
        currency: string;
        tagIndex: string;
    };
};

type AddPersonalBankAccountNavigatorParamList = {
    [SCREENS.ADD_PERSONAL_BANK_ACCOUNT_ROOT]: undefined;
};

type ReimbursementAccountNavigatorParamList = {
    [SCREENS.REIMBURSEMENT_ACCOUNT_ROOT]: {
        stepToOpen?: ReimbursementAccountStepToOpen;
        backTo?: Routes;
        policyID?: string;
    };
};

type WalletStatementNavigatorParamList = {
    [SCREENS.WALLET_STATEMENT_ROOT]: {
        /** The statement year and month as one string, i.e. 202110 */
        yearMonth: string;
    };
};

type FlagCommentNavigatorParamList = {
    [SCREENS.FLAG_COMMENT_ROOT]: {
        reportID: string;
        reportActionID: string;
        backTo?: Routes;
    };
};

type EditRequestNavigatorParamList = {
    [SCREENS.EDIT_REQUEST.REPORT_FIELD]: {
        fieldID: string;
        reportID: string;
        policyID: string;
        backTo?: Routes;
    };
};

type SignInNavigatorParamList = {
    [SCREENS.SIGN_IN_ROOT]: undefined;
};

type FeatureTrainingNavigatorParamList = {
    [SCREENS.FEATURE_TRAINING_ROOT]: undefined;
    [SCREENS.PROCESS_MONEY_REQUEST_HOLD_ROOT]: undefined;
    [SCREENS.CHANGE_POLICY_EDUCATIONAL_ROOT]: undefined;
};

type ReferralDetailsNavigatorParamList = {
    [SCREENS.REFERRAL_DETAILS]: {
        contentType: ValueOf<typeof CONST.REFERRAL_PROGRAM.CONTENT_TYPES>;
        backTo: string;
    };
};

type PrivateNotesNavigatorParamList = {
    [SCREENS.PRIVATE_NOTES.LIST]: {
        backTo?: Routes;
    };
    [SCREENS.PRIVATE_NOTES.EDIT]: {
        reportID: string;
        accountID: string;
        backTo?: Routes;
    };
};

type TransactionDuplicateNavigatorParamList = {
    [SCREENS.TRANSACTION_DUPLICATE.REVIEW]: {
        threadReportID: string;
        backTo?: Routes;
    };
    [SCREENS.TRANSACTION_DUPLICATE.MERCHANT]: {
        threadReportID: string;
        backTo?: Routes;
    };
    [SCREENS.TRANSACTION_DUPLICATE.CATEGORY]: {
        threadReportID: string;
        backTo?: Routes;
    };
    [SCREENS.TRANSACTION_DUPLICATE.TAG]: {
        threadReportID: string;
        backTo?: Routes;
    };
    [SCREENS.TRANSACTION_DUPLICATE.DESCRIPTION]: {
        threadReportID: string;
        backTo?: Routes;
    };
    [SCREENS.TRANSACTION_DUPLICATE.TAX_CODE]: {
        threadReportID: string;
        backTo?: Routes;
    };
    [SCREENS.TRANSACTION_DUPLICATE.BILLABLE]: {
        threadReportID: string;
        backTo?: Routes;
    };
    [SCREENS.TRANSACTION_DUPLICATE.REIMBURSABLE]: {
        threadReportID: string;
        backTo?: Routes;
    };
};

type LeftModalNavigatorParamList = {
    [SCREENS.LEFT_MODAL.WORKSPACE_SWITCHER]: undefined;
};

type RightModalNavigatorParamList = {
    [SCREENS.RIGHT_MODAL.SETTINGS]: NavigatorScreenParams<SettingsNavigatorParamList>;
    [SCREENS.RIGHT_MODAL.TWO_FACTOR_AUTH]: NavigatorScreenParams<TwoFactorAuthNavigatorParamList>;
    [SCREENS.RIGHT_MODAL.NEW_CHAT]: NavigatorScreenParams<NewChatNavigatorParamList>;
    [SCREENS.RIGHT_MODAL.DETAILS]: NavigatorScreenParams<DetailsNavigatorParamList>;
    [SCREENS.RIGHT_MODAL.PROFILE]: NavigatorScreenParams<ProfileNavigatorParamList>;
    [SCREENS.SETTINGS.SHARE_CODE]: undefined;
    [SCREENS.RIGHT_MODAL.NEW_REPORT_WORKSPACE_SELECTION]: NavigatorScreenParams<NewReportWorkspaceSelectionNavigatorParamList>;
    [SCREENS.RIGHT_MODAL.REPORT_DETAILS]: NavigatorScreenParams<ReportDetailsNavigatorParamList>;
    [SCREENS.RIGHT_MODAL.REPORT_CHANGE_WORKSPACE]: NavigatorScreenParams<ReportChangeWorkspaceNavigatorParamList>;
    [SCREENS.RIGHT_MODAL.REPORT_SETTINGS]: NavigatorScreenParams<ReportSettingsNavigatorParamList>;
    [SCREENS.RIGHT_MODAL.SETTINGS_CATEGORIES]: NavigatorScreenParams<SettingsNavigatorParamList>;
    [SCREENS.RIGHT_MODAL.SETTINGS_TAGS]: NavigatorScreenParams<SettingsNavigatorParamList>;
    [SCREENS.RIGHT_MODAL.EXPENSIFY_CARD]: NavigatorScreenParams<SettingsNavigatorParamList>;
    [SCREENS.RIGHT_MODAL.DOMAIN_CARD]: NavigatorScreenParams<SettingsNavigatorParamList>;
    [SCREENS.RIGHT_MODAL.REPORT_DESCRIPTION]: NavigatorScreenParams<ReportDescriptionNavigatorParamList>;
    [SCREENS.RIGHT_MODAL.PARTICIPANTS]: NavigatorScreenParams<ParticipantsNavigatorParamList>;
    [SCREENS.RIGHT_MODAL.ROOM_MEMBERS]: NavigatorScreenParams<RoomMembersNavigatorParamList>;
    [SCREENS.RIGHT_MODAL.MONEY_REQUEST]: NavigatorScreenParams<MoneyRequestNavigatorParamList>;
    [SCREENS.RIGHT_MODAL.WORKSPACE_CONFIRMATION]: NavigatorScreenParams<WorkspaceConfirmationNavigatorParamList>;
    [SCREENS.RIGHT_MODAL.NEW_TASK]: NavigatorScreenParams<NewTaskNavigatorParamList>;
    [SCREENS.RIGHT_MODAL.TEACHERS_UNITE]: NavigatorScreenParams<TeachersUniteNavigatorParamList>;
    [SCREENS.RIGHT_MODAL.TASK_DETAILS]: NavigatorScreenParams<TaskDetailsNavigatorParamList>;
    [SCREENS.RIGHT_MODAL.ENABLE_PAYMENTS]: NavigatorScreenParams<EnablePaymentsNavigatorParamList>;
    [SCREENS.RIGHT_MODAL.SPLIT_DETAILS]: NavigatorScreenParams<SplitDetailsNavigatorParamList>;
    [SCREENS.RIGHT_MODAL.ADD_PERSONAL_BANK_ACCOUNT]: NavigatorScreenParams<AddPersonalBankAccountNavigatorParamList>;
    [SCREENS.RIGHT_MODAL.WALLET_STATEMENT]: NavigatorScreenParams<WalletStatementNavigatorParamList>;
    [SCREENS.RIGHT_MODAL.FLAG_COMMENT]: NavigatorScreenParams<FlagCommentNavigatorParamList>;
    [SCREENS.RIGHT_MODAL.EDIT_REQUEST]: NavigatorScreenParams<EditRequestNavigatorParamList>;
    [SCREENS.RIGHT_MODAL.SIGN_IN]: NavigatorScreenParams<SignInNavigatorParamList>;
    [SCREENS.RIGHT_MODAL.REFERRAL]: NavigatorScreenParams<ReferralDetailsNavigatorParamList>;
    [SCREENS.RIGHT_MODAL.PRIVATE_NOTES]: NavigatorScreenParams<PrivateNotesNavigatorParamList>;
    [SCREENS.RIGHT_MODAL.TRANSACTION_DUPLICATE]: NavigatorScreenParams<TransactionDuplicateNavigatorParamList>;
    [SCREENS.RIGHT_MODAL.TRAVEL]: NavigatorScreenParams<TravelNavigatorParamList>;
    [SCREENS.RIGHT_MODAL.SEARCH_REPORT]: NavigatorScreenParams<SearchReportParamList>;
    [SCREENS.RIGHT_MODAL.RESTRICTED_ACTION]: NavigatorScreenParams<RestrictedActionParamList>;
    [SCREENS.RIGHT_MODAL.SEARCH_ADVANCED_FILTERS]: NavigatorScreenParams<SearchAdvancedFiltersParamList>;
    [SCREENS.RIGHT_MODAL.SEARCH_SAVED_SEARCH]: NavigatorScreenParams<SearchSavedSearchParamList>;
    [SCREENS.RIGHT_MODAL.MISSING_PERSONAL_DETAILS]: NavigatorScreenParams<MissingPersonalDetailsParamList>;
    [SCREENS.RIGHT_MODAL.DEBUG]: NavigatorScreenParams<DebugParamList>;
    [SCREENS.RIGHT_MODAL.ADD_UNREPORTED_EXPENSE]: NavigatorScreenParams<{reportId: string | undefined}>;
    [SCREENS.RIGHT_MODAL.SCHEDULE_CALL]: NavigatorScreenParams<ScheduleCallParamList>;
};

type TravelNavigatorParamList = {
    [SCREENS.TRAVEL.MY_TRIPS]: undefined;
    [SCREENS.TRAVEL.TRIP_SUMMARY]: {
        reportID: string;
        transactionID: string;
        backTo?: string;
    };
    [SCREENS.TRAVEL.TRIP_DETAILS]: {
        reportID: string;
        transactionID: string;
        reservationIndex: number;
        backTo?: string;
    };
    [SCREENS.TRAVEL.TCS]: {
        domain?: string;
    };
    [SCREENS.TRAVEL.DOMAIN_PERMISSION_INFO]: {
        domain: string;
    };
    [SCREENS.TRAVEL.WORKSPACE_ADDRESS]: {
        domain: string;
    };
};

type ReportsSplitNavigatorParamList = {
    [SCREENS.HOME]: undefined;
    [SCREENS.REPORT]: {
        reportActionID: string;
        reportID: string;
        openOnAdminRoom?: boolean;
        referrer?: string;
        backTo?: Routes;
        moneyRequestReportActionID?: string;
        transactionID?: string;
        iouReportID?: string;
    };
};

type SettingsSplitNavigatorParamList = {
    [SCREENS.SETTINGS.ROOT]: undefined;
    [SCREENS.SETTINGS.WORKSPACES]: {
        backTo?: Routes;
    };
    [SCREENS.SETTINGS.PREFERENCES.ROOT]: undefined;
    [SCREENS.SETTINGS.SECURITY]: undefined;
    [SCREENS.SETTINGS.PROFILE.ROOT]: undefined;
    [SCREENS.SETTINGS.WALLET.ROOT]: undefined;
    [SCREENS.SETTINGS.ABOUT]: undefined;
    [SCREENS.SETTINGS.TROUBLESHOOT]: undefined;
    [SCREENS.SETTINGS.SAVE_THE_WORLD]: undefined;
    [SCREENS.SETTINGS.SUBSCRIPTION.ROOT]: undefined;
};

type WorkspaceSplitNavigatorParamList = {
    [SCREENS.WORKSPACE.INITIAL]: {
        policyID: string;
        backTo?: Routes;
    };
    [SCREENS.WORKSPACE.PROFILE]: {
        policyID: string;
        backTo?: Routes;
    };
    [SCREENS.WORKSPACE.EXPENSIFY_CARD]: {
        policyID: string;
    };
    [SCREENS.WORKSPACE.COMPANY_CARDS]: {
        policyID: string;
    };
    [SCREENS.WORKSPACE.COMPANY_CARDS_ADD_NEW]: {
        policyID: string;
        backTo?: Routes;
    };
    [SCREENS.WORKSPACE.COMPANY_CARDS_TRANSACTION_START_DATE]: {
        policyID: string;
        feed: string;
        backTo?: Routes;
    };
    [SCREENS.WORKSPACE.PER_DIEM]: {
        policyID: string;
    };
    [SCREENS.WORKSPACE.WORKFLOWS]: {
        policyID: string;
    };
    [SCREENS.WORKSPACE.WORKFLOWS_APPROVALS_NEW]: {
        policyID: string;
        backTo?: Routes;
    };
    [SCREENS.WORKSPACE.WORKFLOWS_APPROVALS_EDIT]: {
        policyID: string;
        firstApproverEmail: string;
    };
    [SCREENS.WORKSPACE.WORKFLOWS_APPROVALS_EXPENSES_FROM]: {
        policyID: string;
        backTo?: Routes;
    };
    [SCREENS.WORKSPACE.WORKFLOWS_APPROVALS_APPROVER]: {
        policyID: string;
        approverIndex: number;
        backTo?: Routes;
    };
    [SCREENS.WORKSPACE.WORKFLOWS_AUTO_REPORTING_FREQUENCY]: {
        policyID: string;
    };
    [SCREENS.WORKSPACE.WORKFLOWS_AUTO_REPORTING_MONTHLY_OFFSET]: {
        policyID: string;
    };
    [SCREENS.WORKSPACE.INVOICES]: {
        policyID: string;
    };
    [SCREENS.WORKSPACE.MEMBERS]: {
        policyID: string;
    };
    [SCREENS.WORKSPACE.CATEGORIES]: {
        policyID: string;
        backTo?: Routes;
    };
    [SCREENS.WORKSPACE.MORE_FEATURES]: {
        policyID: string;
    };
    [SCREENS.WORKSPACE.TAGS]: {
        policyID: string;
        backTo?: Routes;
    };
    [SCREENS.WORKSPACE.TAXES]: {
        policyID: string;
    };
    [SCREENS.WORKSPACE.REPORT_FIELDS]: {
        policyID: string;
    };
    [SCREENS.WORKSPACE.DISTANCE_RATES]: {
        policyID: string;
    };
    [SCREENS.WORKSPACE.ACCOUNTING.ROOT]: {
        policyID: string;
    };
    [SCREENS.WORKSPACE.ACCOUNTING.QUICKBOOKS_ONLINE_ADVANCED]: {
        policyID: string;
    };
    [SCREENS.WORKSPACE.ACCOUNTING.QUICKBOOKS_ONLINE_ACCOUNT_SELECTOR]: {
        policyID: string;
    };
    [SCREENS.WORKSPACE.ACCOUNTING.QUICKBOOKS_ONLINE_INVOICE_ACCOUNT_SELECTOR]: {
        policyID: string;
    };
    [SCREENS.WORKSPACE.ACCOUNTING.QUICKBOOKS_ONLINE_CLASSES_DISPLAYED_AS]: {
        policyID: string;
    };
    [SCREENS.WORKSPACE.ACCOUNTING.QUICKBOOKS_ONLINE_CUSTOMERS_DISPLAYED_AS]: {
        policyID: string;
    };
    [SCREENS.WORKSPACE.ACCOUNTING.QUICKBOOKS_ONLINE_LOCATIONS_DISPLAYED_AS]: {
        policyID: string;
    };
    [SCREENS.WORKSPACE.EXPENSIFY_CARD]: {
        policyID: string;
    };
    [SCREENS.WORKSPACE.RULES]: {
        policyID: string;
    };
};

type OnboardingModalNavigatorParamList = {
    [SCREENS.ONBOARDING_MODAL.ONBOARDING]: {
        backTo?: string;
    };
    [SCREENS.ONBOARDING.PERSONAL_DETAILS]: {
        backTo?: string;
    };
    [SCREENS.ONBOARDING.PRIVATE_DOMAIN]: {
        backTo?: string;
    };
    [SCREENS.ONBOARDING.WORKSPACES]: {
        backTo?: string;
    };
    [SCREENS.ONBOARDING.PURPOSE]: {
        backTo?: string;
    };
    [SCREENS.ONBOARDING.EMPLOYEES]: {
        backTo?: string;
    };
    [SCREENS.ONBOARDING.ACCOUNTING]: {
        backTo?: string;
    };
    [SCREENS.ONBOARDING.WORK_EMAIL]: {
        backTo?: string;
    };
    [SCREENS.ONBOARDING.WORK_EMAIL_VALIDATION]: {
        backTo?: string;
    };
};

type WelcomeVideoModalNavigatorParamList = {
    [SCREENS.WELCOME_VIDEO.ROOT]: undefined;
};

type ExplanationModalNavigatorParamList = {
    [SCREENS.EXPLANATION_MODAL.ROOT]: undefined;
};

type MigratedUserModalNavigatorParamList = {
    [SCREENS.MIGRATED_USER_WELCOME_MODAL.ROOT]: undefined;
};

type TestDriveModalNavigatorParamList = {
    [SCREENS.TEST_DRIVE_MODAL.ROOT]: undefined;
};

type TestDriveDemoNavigatorParamList = {
    [SCREENS.TEST_DRIVE_DEMO.ROOT]: undefined;
};

type TestToolsModalModalNavigatorParamList = {
    [SCREENS.TEST_TOOLS_MODAL.ROOT]: undefined;
};

type SharedScreensParamList = {
    [NAVIGATORS.REPORTS_SPLIT_NAVIGATOR]: NavigatorScreenParams<ReportsSplitNavigatorParamList>;
    [SCREENS.TRANSITION_BETWEEN_APPS]: {
        email?: string;
        accountID?: number;
        error?: string;
        shortLivedAuthToken?: string;
        shortLivedToken?: string;
        authTokenType?: ValueOf<typeof CONST.AUTH_TOKEN_TYPES>;
        exitTo?: Routes | HybridAppRoute;
        shouldForceLogin: string;
        domain?: Routes;
        delegatorEmail?: string;
    };
    [SCREENS.VALIDATE_LOGIN]: {
        accountID: string;
        validateCode: string;
        exitTo?: Routes | HybridAppRoute;
    };
};

type ShareNavigatorParamList = {
    [SCREENS.SHARE.ROOT]: undefined;
    [SCREENS.SHARE.SHARE_DETAILS]: {reportOrAccountID: string};
    [SCREENS.SHARE.SUBMIT_DETAILS]: {reportOrAccountID: string};
};

type PublicScreensParamList = SharedScreensParamList & {
    [SCREENS.UNLINK_LOGIN]: {
        accountID?: string;
        validateCode?: string;
    };
    [SCREENS.SIGN_IN_WITH_APPLE_DESKTOP]: undefined;
    [SCREENS.SIGN_IN_WITH_GOOGLE_DESKTOP]: undefined;
    [SCREENS.SAML_SIGN_IN]: undefined;
    [SCREENS.CONNECTION_COMPLETE]: undefined;
    [SCREENS.BANK_CONNECTION_COMPLETE]: undefined;
    [NAVIGATORS.PUBLIC_RIGHT_MODAL_NAVIGATOR]: NavigatorScreenParams<ConsoleNavigatorParamList>;
    [NAVIGATORS.TEST_TOOLS_MODAL_NAVIGATOR]: NavigatorScreenParams<TestToolsModalModalNavigatorParamList>;
};

type AuthScreensParamList = SharedScreensParamList & {
    [SCREENS.CONCIERGE]: undefined;
    [SCREENS.TRACK_EXPENSE]: undefined;
    [SCREENS.SUBMIT_EXPENSE]: undefined;
    [SCREENS.ATTACHMENTS]: {
        reportID: string;
        attachmentID?: string;
        source: string;
        type: ValueOf<typeof CONST.ATTACHMENT_TYPE>;
        accountID: string;
        isAuthTokenRequired?: string;
        fileName?: string;
        attachmentLink?: string;
        hashKey?: number;
    };
    [SCREENS.PROFILE_AVATAR]: {
        accountID: string;
    };
    [SCREENS.WORKSPACE_AVATAR]: {
        policyID: string;
    };
    [SCREENS.WORKSPACE_JOIN_USER]: {
        policyID: string;
        email: string;
    };
    [SCREENS.REPORT_AVATAR]: {
        reportID: string;
        policyID?: string;
    };
    [SCREENS.NOT_FOUND]: undefined;
    [SCREENS.REQUIRE_TWO_FACTOR_AUTH]: undefined;
    [NAVIGATORS.REPORTS_SPLIT_NAVIGATOR]: NavigatorScreenParams<ReportsSplitNavigatorParamList> & {policyID?: string};
    [NAVIGATORS.SETTINGS_SPLIT_NAVIGATOR]: NavigatorScreenParams<SettingsSplitNavigatorParamList> & {policyID?: string};
    [NAVIGATORS.WORKSPACE_SPLIT_NAVIGATOR]: NavigatorScreenParams<WorkspaceSplitNavigatorParamList>;
    [NAVIGATORS.LEFT_MODAL_NAVIGATOR]: NavigatorScreenParams<LeftModalNavigatorParamList>;
    [NAVIGATORS.RIGHT_MODAL_NAVIGATOR]: NavigatorScreenParams<RightModalNavigatorParamList>;
    [NAVIGATORS.ONBOARDING_MODAL_NAVIGATOR]: NavigatorScreenParams<OnboardingModalNavigatorParamList>;
    [NAVIGATORS.FEATURE_TRAINING_MODAL_NAVIGATOR]: NavigatorScreenParams<FeatureTrainingNavigatorParamList>;
    [NAVIGATORS.WELCOME_VIDEO_MODAL_NAVIGATOR]: NavigatorScreenParams<WelcomeVideoModalNavigatorParamList>;
    [NAVIGATORS.EXPLANATION_MODAL_NAVIGATOR]: NavigatorScreenParams<ExplanationModalNavigatorParamList>;
    [NAVIGATORS.MIGRATED_USER_MODAL_NAVIGATOR]: NavigatorScreenParams<MigratedUserModalNavigatorParamList>;
    [NAVIGATORS.TEST_DRIVE_MODAL_NAVIGATOR]: NavigatorScreenParams<TestDriveModalNavigatorParamList>;
    [NAVIGATORS.TEST_DRIVE_DEMO_NAVIGATOR]: NavigatorScreenParams<TestDriveDemoNavigatorParamList>;
    [NAVIGATORS.SEARCH_FULLSCREEN_NAVIGATOR]: NavigatorScreenParams<SearchFullscreenNavigatorParamList>;
    [SCREENS.DESKTOP_SIGN_IN_REDIRECT]: undefined;
    [SCREENS.TRANSACTION_RECEIPT]: {
        reportID: string;
        transactionID: string;
        readonly?: string;
        isFromReviewDuplicates?: string;
        action?: IOUAction;
        iouType?: IOUType;
    };
    [SCREENS.CONNECTION_COMPLETE]: undefined;
    [NAVIGATORS.SHARE_MODAL_NAVIGATOR]: NavigatorScreenParams<ShareNavigatorParamList>;
    [SCREENS.BANK_CONNECTION_COMPLETE]: undefined;
    [NAVIGATORS.TEST_TOOLS_MODAL_NAVIGATOR]: NavigatorScreenParams<TestToolsModalModalNavigatorParamList>;
};

type SearchReportParamList = {
    [SCREENS.SEARCH.REPORT_RHP]: {
        reportID: string;
        reportActionID?: string;
    };
    [SCREENS.SEARCH.TRANSACTION_HOLD_REASON_RHP]: {
        /** ID of the transaction the page was opened for */
        transactionID: string;

        /** ID of the report that user is providing hold reason to */
        reportID: string;

        /** Link to previous page */
        backTo: ExpensifyRoute;

        /** Hash that includes info about what is searched for */
        searchHash?: number;
    };
    [SCREENS.SEARCH.MONEY_REQUEST_REPORT_HOLD_TRANSACTIONS]: {
        /** Link to previous page */
        backTo: Routes;
        /** Selected transactions' report ID  */
        reportID: string;
    };
};

type SearchFullscreenNavigatorParamList = {
    [SCREENS.SEARCH.ROOT]: {
        q: SearchQueryString;
        name?: string;
        groupBy?: string;
    };
    [SCREENS.SEARCH.MONEY_REQUEST_REPORT]: {
        reportID: string;
        backTo?: Routes;
    };
};

type SearchAdvancedFiltersParamList = {
    [SCREENS.SEARCH.ADVANCED_FILTERS_RHP]: Record<string, never>;
};

type SearchSavedSearchParamList = {
    [SCREENS.SEARCH.SAVED_SEARCH_RENAME_RHP]: SaveSearchParams;
};

type RestrictedActionParamList = {
    [SCREENS.RESTRICTED_ACTION_ROOT]: {
        policyID: string;
    };
};

type MissingPersonalDetailsParamList = {
    [SCREENS.MISSING_PERSONAL_DETAILS_ROOT]: undefined;
};

type AddUnreportedExpensesParamList = {
    [SCREENS.ADD_UNREPORTED_EXPENSES_ROOT]: {
        reportID: string;
    };
};

type DebugParamList = {
    [SCREENS.DEBUG.REPORT]: {
        reportID: string;
    };
    [SCREENS.DEBUG.REPORT_ACTION]: {
        reportID: string;
        reportActionID: string;
    };
    [SCREENS.DEBUG.REPORT_ACTION_CREATE]: {
        reportID: string;
    };
    [SCREENS.DEBUG.DETAILS_CONSTANT_PICKER_PAGE]: {
        formType: string;
        fieldName: string;
        fieldValue?: string;
        policyID?: string;
        backTo?: string;
    };
    [SCREENS.DEBUG.DETAILS_DATE_TIME_PICKER_PAGE]: {
        fieldName: string;
        fieldValue?: string;
        backTo?: string;
    };
    [SCREENS.DEBUG.TRANSACTION]: {
        transactionID: string;
    };
    [SCREENS.DEBUG.TRANSACTION_VIOLATION_CREATE]: {
        transactionID: string;
    };
    [SCREENS.DEBUG.TRANSACTION_VIOLATION]: {
        transactionID: string;
        index: string;
    };
};

type ScheduleCallParamList = {
    [SCREENS.SCHEDULE_CALL.BOOK]: {
        reportID: string;
    };
    [SCREENS.SCHEDULE_CALL.CONFIRMATION]: {
        reportID: string;
    };
};

type RootNavigatorParamList = PublicScreensParamList & AuthScreensParamList & LeftModalNavigatorParamList & SearchFullscreenNavigatorParamList;

type OnboardingFlowName = keyof OnboardingModalNavigatorParamList;

type SplitNavigatorName = keyof SplitNavigatorParamList;

type SearchFullscreenNavigatorName = typeof NAVIGATORS.SEARCH_FULLSCREEN_NAVIGATOR;

type FullScreenName = SplitNavigatorName | SearchFullscreenNavigatorName;

type SettingsTabScreenName = typeof NAVIGATORS.SETTINGS_SPLIT_NAVIGATOR | typeof NAVIGATORS.WORKSPACE_SPLIT_NAVIGATOR;

type WorkspaceScreenName = keyof WorkspaceSplitNavigatorParamList;

declare global {
    // eslint-disable-next-line @typescript-eslint/no-namespace
    namespace ReactNavigation {
        // eslint-disable-next-line @typescript-eslint/consistent-type-definitions, @typescript-eslint/no-empty-interface
        interface RootParamList extends RootNavigatorParamList {}
    }
}

export type {
    AddPersonalBankAccountNavigatorParamList,
    AddUnreportedExpensesParamList,
    AuthScreensParamList,
    BackToParams,
    DebugParamList,
    DetailsNavigatorParamList,
    EditRequestNavigatorParamList,
    EnablePaymentsNavigatorParamList,
    ExplanationModalNavigatorParamList,
    FeatureTrainingNavigatorParamList,
    FlagCommentNavigatorParamList,
    FullScreenName,
    LeftModalNavigatorParamList,
    MissingPersonalDetailsParamList,
    MoneyRequestNavigatorParamList,
    NavigationPartialRoute,
    NavigationRef,
    NavigationRoot,
    NavigationStateRoute,
    NavigationRoute,
    NewChatNavigatorParamList,
    NewTaskNavigatorParamList,
    OnboardingFlowName,
    OnboardingModalNavigatorParamList,
    ParticipantsNavigatorParamList,
    PrivateNotesNavigatorParamList,
    ProfileNavigatorParamList,
    PublicScreensParamList,
    ReferralDetailsNavigatorParamList,
    ReimbursementAccountNavigatorParamList,
    NewReportWorkspaceSelectionNavigatorParamList,
    ReportDescriptionNavigatorParamList,
    ReportDetailsNavigatorParamList,
    ReportChangeWorkspaceNavigatorParamList,
    ReportSettingsNavigatorParamList,
    ReportsSplitNavigatorParamList,
    RestrictedActionParamList,
    ShareNavigatorParamList,
    RightModalNavigatorParamList,
    RoomMembersNavigatorParamList,
    RootNavigatorParamList,
    SearchAdvancedFiltersParamList,
    SearchReportParamList,
    SearchSavedSearchParamList,
    SearchFullscreenNavigatorParamList,
    SettingsNavigatorParamList,
    SettingsSplitNavigatorParamList,
    SignInNavigatorParamList,
    SplitDetailsNavigatorParamList,
    SplitNavigatorBySidebar,
    SplitNavigatorName,
    SplitNavigatorParamList,
    SplitNavigatorSidebarScreen,
    StackNavigationAction,
    State,
    StateOrRoute,
    TaskDetailsNavigatorParamList,
    TeachersUniteNavigatorParamList,
    TransactionDuplicateNavigatorParamList,
    TravelNavigatorParamList,
    WalletStatementNavigatorParamList,
    WelcomeVideoModalNavigatorParamList,
    WorkspaceSplitNavigatorParamList,
    MigratedUserModalNavigatorParamList,
    WorkspaceConfirmationNavigatorParamList,
    TwoFactorAuthNavigatorParamList,
    ConsoleNavigatorParamList,
    ScheduleCallParamList,
    TestDriveModalNavigatorParamList,
    WorkspaceScreenName,
    SettingsTabScreenName,
    TestDriveDemoNavigatorParamList,
<<<<<<< HEAD
    SetParamsAction,
=======
    TestToolsModalModalNavigatorParamList,
>>>>>>> 5dce2eb8
};<|MERGE_RESOLUTION|>--- conflicted
+++ resolved
@@ -2121,9 +2121,6 @@
     WorkspaceScreenName,
     SettingsTabScreenName,
     TestDriveDemoNavigatorParamList,
-<<<<<<< HEAD
     SetParamsAction,
-=======
     TestToolsModalModalNavigatorParamList,
->>>>>>> 5dce2eb8
 };