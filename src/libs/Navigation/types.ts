--- conflicted
+++ resolved
@@ -1546,19 +1546,10 @@
     [SCREENS.EXPLANATION_MODAL.ROOT]: undefined;
 };
 
-<<<<<<< HEAD
-=======
 type MigratedUserModalNavigatorParamList = {
     [SCREENS.MIGRATED_USER_WELCOME_MODAL.ROOT]: undefined;
 };
 
-type BottomTabNavigatorParamList = {
-    [SCREENS.HOME]: {policyID?: string};
-    [SCREENS.SEARCH.BOTTOM_TAB]: undefined;
-    [SCREENS.SETTINGS.ROOT]: {policyID?: string};
-};
-
->>>>>>> e8212bdf
 type SharedScreensParamList = {
     [NAVIGATORS.REPORTS_SPLIT_NAVIGATOR]: NavigatorScreenParams<ReportsSplitNavigatorParamList>;
     [SCREENS.TRANSITION_BETWEEN_APPS]: {
@@ -1590,7 +1581,6 @@
     [SCREENS.CONNECTION_COMPLETE]: undefined;
 };
 
-<<<<<<< HEAD
 type AuthScreensParamList = SharedScreensParamList & {
     [SCREENS.CONCIERGE]: undefined;
     [SCREENS.TRACK_EXPENSE]: undefined;
@@ -1628,6 +1618,7 @@
     [NAVIGATORS.FEATURE_TRANING_MODAL_NAVIGATOR]: NavigatorScreenParams<FeatureTrainingNavigatorParamList>;
     [NAVIGATORS.WELCOME_VIDEO_MODAL_NAVIGATOR]: NavigatorScreenParams<WelcomeVideoModalNavigatorParamList>;
     [NAVIGATORS.EXPLANATION_MODAL_NAVIGATOR]: NavigatorScreenParams<ExplanationModalNavigatorParamList>;
+    [NAVIGATORS.MIGRATED_USER_MODAL_NAVIGATOR]: NavigatorScreenParams<MigratedUserModalNavigatorParamList>;
     [SCREENS.DESKTOP_SIGN_IN_REDIRECT]: undefined;
     [SCREENS.TRANSACTION_RECEIPT]: {
         reportID: string;
@@ -1639,53 +1630,6 @@
     [SCREENS.SEARCH.CENTRAL_PANE]: {
         q: SearchQueryString;
         name?: string;
-=======
-type AuthScreensParamList = CentralPaneScreensParamList &
-    SharedScreensParamList & {
-        [SCREENS.CONCIERGE]: undefined;
-        [SCREENS.TRACK_EXPENSE]: undefined;
-        [SCREENS.SUBMIT_EXPENSE]: undefined;
-        [SCREENS.ATTACHMENTS]: {
-            reportID: string;
-            source: string;
-            type: ValueOf<typeof CONST.ATTACHMENT_TYPE>;
-            accountID: string;
-            isAuthTokenRequired?: string;
-            fileName?: string;
-            attachmentLink?: string;
-        };
-        [SCREENS.PROFILE_AVATAR]: {
-            accountID: string;
-        };
-        [SCREENS.WORKSPACE_AVATAR]: {
-            policyID: string;
-        };
-        [SCREENS.WORKSPACE_JOIN_USER]: {
-            policyID: string;
-            email: string;
-        };
-        [SCREENS.REPORT_AVATAR]: {
-            reportID: string;
-            policyID?: string;
-        };
-        [SCREENS.NOT_FOUND]: undefined;
-        [NAVIGATORS.LEFT_MODAL_NAVIGATOR]: NavigatorScreenParams<LeftModalNavigatorParamList>;
-        [NAVIGATORS.RIGHT_MODAL_NAVIGATOR]: NavigatorScreenParams<RightModalNavigatorParamList>;
-        [NAVIGATORS.FULL_SCREEN_NAVIGATOR]: NavigatorScreenParams<FullScreenNavigatorParamList>;
-        [NAVIGATORS.ONBOARDING_MODAL_NAVIGATOR]: NavigatorScreenParams<OnboardingModalNavigatorParamList>;
-        [NAVIGATORS.FEATURE_TRANING_MODAL_NAVIGATOR]: NavigatorScreenParams<FeatureTrainingNavigatorParamList>;
-        [NAVIGATORS.WELCOME_VIDEO_MODAL_NAVIGATOR]: NavigatorScreenParams<WelcomeVideoModalNavigatorParamList>;
-        [NAVIGATORS.EXPLANATION_MODAL_NAVIGATOR]: NavigatorScreenParams<ExplanationModalNavigatorParamList>;
-        [NAVIGATORS.MIGRATED_USER_MODAL_NAVIGATOR]: NavigatorScreenParams<MigratedUserModalNavigatorParamList>;
-        [SCREENS.DESKTOP_SIGN_IN_REDIRECT]: undefined;
-        [SCREENS.TRANSACTION_RECEIPT]: {
-            reportID: string;
-            transactionID: string;
-            readonly?: string;
-            isFromReviewDuplicates?: string;
-        };
-        [SCREENS.CONNECTION_COMPLETE]: undefined;
->>>>>>> e8212bdf
     };
 };
 
@@ -1841,17 +1785,7 @@
     TravelNavigatorParamList,
     WalletStatementNavigatorParamList,
     WelcomeVideoModalNavigatorParamList,
-<<<<<<< HEAD
     WorkspaceScreenName,
     WorkspaceSplitNavigatorParamList,
-=======
-    TransactionDuplicateNavigatorParamList,
-    SearchReportParamList,
-    SearchAdvancedFiltersParamList,
-    SearchSavedSearchParamList,
-    RestrictedActionParamList,
-    MissingPersonalDetailsParamList,
-    DebugParamList,
     MigratedUserModalNavigatorParamList,
->>>>>>> e8212bdf
 };