/* eslint-disable @typescript-eslint/naming-convention  */
import type {
    CommonActions,
    NavigationContainerRefWithCurrent,
    NavigationHelpers,
    NavigationState,
    NavigatorScreenParams,
    ParamListBase,
    PartialRoute,
    PartialState,
    Route,
} from '@react-navigation/native';
import type {TupleToUnion, ValueOf} from 'type-fest';
import type {SearchQueryString} from '@components/Search/types';
import type {IOURequestType} from '@libs/actions/IOU';
import type {SaveSearchParams} from '@libs/API/parameters';
import type {ReimbursementAccountStepToOpen} from '@libs/ReimbursementAccountUtils';
import type CONST from '@src/CONST';
import type {Country, IOUAction, IOUType} from '@src/CONST';
import type NAVIGATORS from '@src/NAVIGATORS';
import type {Route as ExpensifyRoute, HybridAppRoute, Route as Routes} from '@src/ROUTES';
import type SCREENS from '@src/SCREENS';
import type EXIT_SURVEY_REASON_FORM_INPUT_IDS from '@src/types/form/ExitSurveyReasonForm';
import type {CompanyCardFeed} from '@src/types/onyx';
import type {ConnectionName, SageIntacctMappingName} from '@src/types/onyx/Policy';
import type {SIDEBAR_TO_SPLIT} from './linkingConfig/RELATIONS';

type NavigationRef = NavigationContainerRefWithCurrent<RootNavigatorParamList>;

type NavigationRoot = NavigationHelpers<RootNavigatorParamList>;

type GoBackAction = Extract<CommonActions.Action, {type: 'GO_BACK'}>;
type ResetAction = Extract<CommonActions.Action, {type: 'RESET'}>;
type SetParamsAction = Extract<CommonActions.Action, {type: 'SET_PARAMS'}>;

type ActionNavigate = {
    type: ValueOf<typeof CONST.NAVIGATION.ACTION_TYPE>;
    payload: {
        name?: string;
        key?: string;
        // eslint-disable-next-line @typescript-eslint/no-explicit-any
        params?: any;
        path?: string;
        merge?: boolean;
    };
    source?: string;
    target?: string;
};

type StackNavigationAction = GoBackAction | ResetAction | SetParamsAction | ActionNavigate | undefined;

type NavigationStateRoute = NavigationState['routes'][number];
type NavigationPartialRoute<TRouteName extends string = string> = PartialRoute<Route<TRouteName>>;
type StateOrRoute = NavigationState | NavigationStateRoute | NavigationPartialRoute;
type State<TParamList extends ParamListBase = ParamListBase> = NavigationState<TParamList> | PartialState<NavigationState<TParamList>>;
type NavigationRoute = NavigationStateRoute | NavigationPartialRoute;

type SplitNavigatorSidebarScreen = keyof typeof SIDEBAR_TO_SPLIT;

type SplitNavigatorParamList = {
    [NAVIGATORS.SETTINGS_SPLIT_NAVIGATOR]: SettingsSplitNavigatorParamList;
    [NAVIGATORS.REPORTS_SPLIT_NAVIGATOR]: ReportsSplitNavigatorParamList;
    [NAVIGATORS.WORKSPACE_SPLIT_NAVIGATOR]: WorkspaceSplitNavigatorParamList;
};

type SplitNavigatorBySidebar<T extends SplitNavigatorSidebarScreen> = (typeof SIDEBAR_TO_SPLIT)[T];

type BackToParams = {
    backTo?: Routes;
};

type ConsoleNavigatorParamList = {
    [SCREENS.PUBLIC_CONSOLE_DEBUG]: {
        backTo: Routes;
    };
};

type SettingsNavigatorParamList = {
    [SCREENS.SETTINGS.SHARE_CODE]: undefined;
    [SCREENS.SETTINGS.PROFILE.PRONOUNS]: undefined;
    [SCREENS.SETTINGS.PROFILE.DISPLAY_NAME]: undefined;
    [SCREENS.SETTINGS.PROFILE.TIMEZONE]: undefined;
    [SCREENS.SETTINGS.PROFILE.TIMEZONE_SELECT]: undefined;
    [SCREENS.SETTINGS.PROFILE.LEGAL_NAME]: undefined;
    [SCREENS.SETTINGS.PROFILE.DATE_OF_BIRTH]: undefined;
    [SCREENS.SETTINGS.PROFILE.ADDRESS]: {
        country?: Country | '';
    };
    [SCREENS.SETTINGS.PROFILE.ADDRESS_COUNTRY]: {
        backTo?: Routes;
        country: string;
    };
    [SCREENS.SETTINGS.PROFILE.CONTACT_METHODS]: {
        backTo: Routes;
    };
    [SCREENS.SETTINGS.PROFILE.CONTACT_METHOD_DETAILS]: {
        contactMethod: string;
        backTo?: Routes;
    };
    [SCREENS.SETTINGS.PROFILE.NEW_CONTACT_METHOD]: {
        backTo?: Routes;
        forwardTo?: Routes;
    };
    [SCREENS.SETTINGS.PREFERENCES.PRIORITY_MODE]: undefined;
    [SCREENS.SETTINGS.PREFERENCES.PAYMENT_CURRENCY]: undefined;
    [SCREENS.SETTINGS.PREFERENCES.LANGUAGE]: undefined;
    [SCREENS.SETTINGS.PREFERENCES.THEME]: undefined;
    [SCREENS.SETTINGS.CLOSE]: undefined;
    [SCREENS.SETTINGS.MERGE_ACCOUNTS.ACCOUNT_DETAILS]: {
        email?: string;
    };
    [SCREENS.SETTINGS.MERGE_ACCOUNTS.ACCOUNT_VALIDATE]: {
        login: string;
        backTo?: Routes;
        forwardTo?: Routes;
    };
    [SCREENS.SETTINGS.MERGE_ACCOUNTS.MERGE_RESULT]: {
        backTo?: Routes;
        result: ValueOf<typeof CONST.MERGE_ACCOUNT_RESULTS>;
        login: string;
    };
    [SCREENS.SETTINGS.CONSOLE]: {
        backTo: Routes;
    };
    [SCREENS.SETTINGS.SHARE_LOG]: {
        /** URL of the generated file to share logs in a report */
        source: string;
        backTo: Routes;
    };
    [SCREENS.SETTINGS.WALLET.CARDS_DIGITAL_DETAILS_UPDATE_ADDRESS]: undefined;
    [SCREENS.SETTINGS.WALLET.DOMAIN_CARD]: {
        /** cardID of selected card */
        cardID: string;
    };
    [SCREENS.SETTINGS.WALLET.REPORT_VIRTUAL_CARD_FRAUD]: {
        /** cardID of selected card */
        cardID: string;
        backTo?: Routes;
    };
    [SCREENS.SETTINGS.WALLET.REPORT_VIRTUAL_CARD_FRAUD_CONFIRMATION]: {
        /** cardID of selected card */
        cardID: string;
    };
    [SCREENS.SETTINGS.WALLET.CARD_ACTIVATE]: {
        /** cardID of selected card */
        cardID: string;
    };
    [SCREENS.WORKSPACE.WORKFLOWS_PAYER]: {
        policyID: string;
    };
    [SCREENS.SETTINGS.WALLET.TRANSFER_BALANCE]: undefined;
    [SCREENS.SETTINGS.WALLET.CHOOSE_TRANSFER_ACCOUNT]: undefined;
    [SCREENS.SETTINGS.WALLET.ENABLE_PAYMENTS]: undefined;
    [SCREENS.SETTINGS.WALLET.VERIFY_ACCOUNT]: {
        backTo?: Routes;
    };
    [SCREENS.SETTINGS.ADD_DEBIT_CARD]: undefined;
    [SCREENS.SETTINGS.ADD_BANK_ACCOUNT]: undefined;
    [SCREENS.SETTINGS.ADD_US_BANK_ACCOUNT]: undefined;
    [SCREENS.SETTINGS.PROFILE.STATUS]: undefined;
    [SCREENS.SETTINGS.PROFILE.STATUS_CLEAR_AFTER]: undefined;
    [SCREENS.SETTINGS.PROFILE.STATUS_CLEAR_AFTER_DATE]: undefined;
    [SCREENS.SETTINGS.PROFILE.STATUS_CLEAR_AFTER_TIME]: undefined;
    [SCREENS.WORKSPACE.CURRENCY]: undefined;
    [SCREENS.WORKSPACE.ADDRESS]: {
        policyID: string;
        country?: Country | '';
        backTo?: Routes;
    };
    [SCREENS.WORKSPACE.NAME]: undefined;
    [SCREENS.WORKSPACE.DESCRIPTION]: undefined;
    [SCREENS.WORKSPACE.SHARE]: undefined;
    [SCREENS.WORKSPACE.INVITE]: {
        policyID: string;
        backTo?: Routes;
    };
    [SCREENS.WORKSPACE.MEMBERS_IMPORT]: {
        policyID: string;
    };
    [SCREENS.WORKSPACE.MEMBERS_IMPORTED]: {
        policyID: string;
    };
    [SCREENS.WORKSPACE.INVITE_MESSAGE]: {
        policyID: string;
        backTo?: Routes;
    };
    [SCREENS.WORKSPACE.CATEGORY_CREATE]: {
        policyID: string;
        backTo?: Routes;
    };
    [SCREENS.WORKSPACE.CATEGORY_EDIT]: {
        policyID: string;
        categoryName: string;
        backTo?: Routes;
    };
    [SCREENS.WORKSPACE.CATEGORY_PAYROLL_CODE]: {
        policyID: string;
        categoryName: string;
        backTo?: Routes;
    };
    [SCREENS.WORKSPACE.CATEGORY_GL_CODE]: {
        policyID: string;
        categoryName: string;
        backTo?: Routes;
    };
    [SCREENS.WORKSPACE.CATEGORY_DEFAULT_TAX_RATE]: {
        policyID: string;
        categoryName: string;
    };
    [SCREENS.WORKSPACE.CATEGORY_FLAG_AMOUNTS_OVER]: {
        policyID: string;
        categoryName: string;
    };
    [SCREENS.WORKSPACE.CATEGORY_DESCRIPTION_HINT]: {
        policyID: string;
        categoryName: string;
    };
    [SCREENS.WORKSPACE.CATEGORY_APPROVER]: {
        policyID: string;
        categoryName: string;
    };
    [SCREENS.WORKSPACE.CATEGORY_REQUIRE_RECEIPTS_OVER]: {
        policyID: string;
        categoryName: string;
    };
    [SCREENS.WORKSPACE.CATEGORY_SETTINGS]: {
        policyID: string;
        categoryName: string;
        backTo?: Routes;
    };
    [SCREENS.WORKSPACE.UPGRADE]: {
        policyID?: string;
        featureName?: string;
        backTo?: Routes;
        categoryId?: string;
    };
    [SCREENS.WORKSPACE.DOWNGRADE]: {
        policyID?: string;
        backTo?: Routes;
    };
    [SCREENS.WORKSPACE.PAY_AND_DOWNGRADE]: {
        policyID?: string;
    };
    [SCREENS.WORKSPACE.CATEGORIES_SETTINGS]: {
        policyID: string;
        backTo?: Routes;
    };
    [SCREENS.WORKSPACE.CATEGORIES_IMPORT]: {
        policyID: string;
        backTo?: Routes;
    };
    [SCREENS.WORKSPACE.CATEGORIES_IMPORTED]: {
        policyID: string;
        backTo?: Routes;
    };
    [SCREENS.WORKSPACE.TAG_CREATE]: {
        policyID: string;
        backTo?: Routes;
    };
    [SCREENS.WORKSPACE.DISTANCE_RATE_DETAILS]: {
        policyID: string;
        rateID: string;
    };
    [SCREENS.WORKSPACE.DISTANCE_RATE_EDIT]: {
        policyID: string;
        rateID: string;
    };
    [SCREENS.WORKSPACE.DISTANCE_RATE_TAX_RECLAIMABLE_ON_EDIT]: {
        policyID: string;
        rateID: string;
    };
    [SCREENS.WORKSPACE.DISTANCE_RATE_TAX_RATE_EDIT]: {
        policyID: string;
        rateID: string;
    };
    [SCREENS.WORKSPACE.TAGS_SETTINGS]: {
        policyID: string;
        backTo?: Routes;
    };
    [SCREENS.WORKSPACE.TAGS_IMPORT]: {
        policyID: string;
        backTo?: Routes;
    };
    [SCREENS.WORKSPACE.TAGS_IMPORTED]: {
        policyID: string;
        backTo?: Routes;
    };
    [SCREENS.WORKSPACE.TAG_SETTINGS]: {
        policyID: string;
        orderWeight: number;
        tagName: string;
        backTo?: Routes;
    };
    [SCREENS.WORKSPACE.TAG_LIST_VIEW]: {
        policyID: string;
        orderWeight: number;
        backTo?: Routes;
    };
    [SCREENS.WORKSPACE.TAGS_EDIT]: {
        policyID: string;
        orderWeight: number;
        backTo?: Routes;
    };
    [SCREENS.WORKSPACE.TAG_EDIT]: {
        policyID: string;
        orderWeight: number;
        tagName: string;
        backTo?: Routes;
    };
    [SCREENS.WORKSPACE.TAG_APPROVER]: {
        policyID: string;
        orderWeight: number;
        tagName: string;
        backTo?: Routes;
    };
    [SCREENS.WORKSPACE.TAG_GL_CODE]: {
        policyID: string;
        orderWeight: number;
        tagName: string;
        backTo?: Routes;
    };
    [SCREENS.SETTINGS.PROFILE.ROOT]: {backTo?: Routes};
    [SCREENS.SETTINGS.SUBSCRIPTION.ROOT]: {backTo?: Routes};
    [SCREENS.SETTINGS.SUBSCRIPTION.SIZE]: {
        canChangeSize: 0 | 1;
    };
    [SCREENS.SETTINGS.SUBSCRIPTION.SETTINGS_DETAILS]: undefined;
    [SCREENS.SETTINGS.SUBSCRIPTION.ADD_PAYMENT_CARD]: undefined;
    [SCREENS.SETTINGS.SUBSCRIPTION.CHANGE_BILLING_CURRENCY]: undefined;
    [SCREENS.SETTINGS.SUBSCRIPTION.CHANGE_PAYMENT_CURRENCY]: undefined;
    [SCREENS.WORKSPACE.TAXES_SETTINGS]: {
        policyID: string;
    };
    [SCREENS.WORKSPACE.TAXES_SETTINGS_CUSTOM_TAX_NAME]: {
        policyID: string;
    };
    [SCREENS.WORKSPACE.TAXES_SETTINGS_FOREIGN_CURRENCY_DEFAULT]: {
        policyID: string;
    };
    [SCREENS.WORKSPACE.TAXES_SETTINGS_WORKSPACE_CURRENCY_DEFAULT]: {
        policyID: string;
    };
    [SCREENS.WORKSPACE.REPORT_FIELDS_CREATE]: {
        policyID: string;
    };
    [SCREENS.WORKSPACE.REPORT_FIELDS_LIST_VALUES]: {
        policyID: string;
        reportFieldID?: string;
    };
    [SCREENS.WORKSPACE.REPORT_FIELDS_ADD_VALUE]: {
        policyID: string;
        reportFieldID?: string;
    };
    [SCREENS.WORKSPACE.REPORT_FIELDS_VALUE_SETTINGS]: {
        policyID: string;
        valueIndex: number;
        reportFieldID?: string;
    };
    [SCREENS.WORKSPACE.REPORT_FIELDS_EDIT_VALUE]: {
        policyID: string;
        valueIndex: number;
    };
    [SCREENS.WORKSPACE.REPORT_FIELDS_SETTINGS]: {
        policyID: string;
        reportFieldID: string;
    };
    [SCREENS.WORKSPACE.REPORT_FIELDS_EDIT_INITIAL_VALUE]: {
        policyID: string;
        reportFieldID: string;
    };
    [SCREENS.WORKSPACE.MEMBER_DETAILS]: {
        policyID: string;
        accountID: string;
    };
    [SCREENS.WORKSPACE.MEMBER_NEW_CARD]: {
        policyID: string;
        accountID: string;
    };
    [SCREENS.WORKSPACE.OWNER_CHANGE_SUCCESS]: {
        policyID: string;
        accountID: number;
    };
    [SCREENS.WORKSPACE.OWNER_CHANGE_ERROR]: {
        policyID: string;
        accountID: number;
    };
    [SCREENS.WORKSPACE.OWNER_CHANGE_CHECK]: {
        policyID: string;
        accountID: number;
        error: ValueOf<typeof CONST.POLICY.OWNERSHIP_ERRORS>;
    };
    [SCREENS.WORKSPACE.CREATE_DISTANCE_RATE]: {
        policyID: string;
    };
    [SCREENS.WORKSPACE.DISTANCE_RATES_SETTINGS]: {
        policyID: string;
    };
    [SCREENS.WORKSPACE.ACCOUNTING.QUICKBOOKS_ONLINE_IMPORT]: {
        policyID: string;
    };
    [SCREENS.WORKSPACE.ACCOUNTING.QUICKBOOKS_ONLINE_CHART_OF_ACCOUNTS]: {
        policyID: string;
    };
    [SCREENS.WORKSPACE.ACCOUNTING.QUICKBOOKS_ONLINE_LOCATIONS]: {
        policyID: string;
    };
    [SCREENS.WORKSPACE.ACCOUNTING.QUICKBOOKS_ONLINE_CLASSES]: {
        policyID: string;
    };
    [SCREENS.WORKSPACE.ACCOUNTING.QUICKBOOKS_ONLINE_CUSTOMERS]: {
        policyID: string;
    };
    [SCREENS.WORKSPACE.ACCOUNTING.QUICKBOOKS_ONLINE_TAXES]: {
        policyID: string;
    };
    [SCREENS.WORKSPACE.ACCOUNTING.QUICKBOOKS_ONLINE_EXPORT]: {
        policyID: string;
        backTo?: Routes;
    };
    [SCREENS.WORKSPACE.ACCOUNTING.QUICKBOOKS_ONLINE_EXPORT_DATE_SELECT]: {
        policyID: string;
        backTo?: Routes;
    };
    [SCREENS.WORKSPACE.ACCOUNTING.QUICKBOOKS_ONLINE_EXPORT_INVOICE_ACCOUNT_SELECT]: {
        policyID: string;
        backTo?: Routes;
    };
    [SCREENS.WORKSPACE.ACCOUNTING.QUICKBOOKS_ONLINE_EXPORT_OUT_OF_POCKET_EXPENSES_ACCOUNT_SELECT]: {
        policyID: string;
        backTo?: Routes;
    };
    [SCREENS.WORKSPACE.ACCOUNTING.QUICKBOOKS_ONLINE_EXPORT_OUT_OF_POCKET_EXPENSES]: {
        policyID: string;
        backTo?: Routes;
    };
    [SCREENS.WORKSPACE.ACCOUNTING.QUICKBOOKS_ONLINE_EXPORT_OUT_OF_POCKET_EXPENSES_SELECT]: {
        policyID: string;
        backTo?: Routes;
    };
    [SCREENS.WORKSPACE.ACCOUNTING.QUICKBOOKS_ONLINE_NON_REIMBURSABLE_DEFAULT_VENDOR_SELECT]: {
        policyID: string;
    };
    [SCREENS.WORKSPACE.ACCOUNTING.QUICKBOOKS_ONLINE_COMPANY_CARD_EXPENSE_ACCOUNT_SELECT]: {
        policyID: string;
        backTo?: Routes;
    };
    [SCREENS.WORKSPACE.ACCOUNTING.QUICKBOOKS_ONLINE_COMPANY_CARD_EXPENSE_ACCOUNT]: {
        policyID: string;
        backTo?: Routes;
    };
    [SCREENS.WORKSPACE.ACCOUNTING.QUICKBOOKS_ONLINE_COMPANY_CARD_EXPENSE_ACCOUNT_COMPANY_CARD_SELECT]: {
        policyID: string;
        backTo?: Routes;
    };
    [SCREENS.WORKSPACE.ACCOUNTING.QUICKBOOKS_ONLINE_EXPORT_PREFERRED_EXPORTER]: {
        policyID: string;
        backTo?: Routes;
    };
    [SCREENS.WORKSPACE.ACCOUNTING.QUICKBOOKS_DESKTOP_COMPANY_CARD_EXPENSE_ACCOUNT_SELECT]: {
        policyID: string;
    };
    [SCREENS.WORKSPACE.ACCOUNTING.QUICKBOOKS_DESKTOP_COMPANY_CARD_EXPENSE_ACCOUNT_COMPANY_CARD_SELECT]: {
        policyID: string;
    };
    [SCREENS.WORKSPACE.ACCOUNTING.QUICKBOOKS_DESKTOP_NON_REIMBURSABLE_DEFAULT_VENDOR_SELECT]: {
        policyID: string;
    };
    [SCREENS.WORKSPACE.ACCOUNTING.QUICKBOOKS_DESKTOP_COMPANY_CARD_EXPENSE_ACCOUNT]: {
        policyID: string;
    };
    [SCREENS.WORKSPACE.ACCOUNTING.QUICKBOOKS_DESKTOP_ADVANCED]: {
        policyID: string;
    };
    [SCREENS.WORKSPACE.ACCOUNTING.QUICKBOOKS_DESKTOP_EXPORT_DATE_SELECT]: {
        policyID: string;
    };
    [SCREENS.WORKSPACE.ACCOUNTING.QUICKBOOKS_DESKTOP_EXPORT_PREFERRED_EXPORTER]: {
        policyID: string;
    };
    [SCREENS.WORKSPACE.ACCOUNTING.QUICKBOOKS_DESKTOP_EXPORT_OUT_OF_POCKET_EXPENSES_ACCOUNT_SELECT]: {
        policyID: string;
    };
    [SCREENS.WORKSPACE.ACCOUNTING.QUICKBOOKS_DESKTOP_EXPORT_OUT_OF_POCKET_EXPENSES]: {
        policyID: string;
    };
    [SCREENS.WORKSPACE.ACCOUNTING.QUICKBOOKS_DESKTOP_EXPORT_OUT_OF_POCKET_EXPENSES_SELECT]: {
        policyID: string;
    };
    [SCREENS.WORKSPACE.ACCOUNTING.QUICKBOOKS_DESKTOP_EXPORT]: {
        policyID: string;
    };
    [SCREENS.WORKSPACE.ACCOUNTING.QUICKBOOKS_DESKTOP_SETUP_MODAL]: {
        policyID: string;
    };
    [SCREENS.WORKSPACE.ACCOUNTING.QUICKBOOKS_DESKTOP_SETUP_REQUIRED_DEVICE_MODAL]: {
        policyID: string;
    };
    [SCREENS.WORKSPACE.ACCOUNTING.QUICKBOOKS_DESKTOP_IMPORT]: {
        policyID: string;
    };
    [SCREENS.WORKSPACE.ACCOUNTING.QUICKBOOKS_DESKTOP_CHART_OF_ACCOUNTS]: {
        policyID: string;
    };
    [SCREENS.WORKSPACE.ACCOUNTING.QUICKBOOKS_DESKTOP_CLASSES]: {
        policyID: string;
    };
    [SCREENS.WORKSPACE.ACCOUNTING.QUICKBOOKS_DESKTOP_CLASSES_DISPLAYED_AS]: {
        policyID: string;
    };
    [SCREENS.WORKSPACE.ACCOUNTING.QUICKBOOKS_DESKTOP_CUSTOMERS]: {
        policyID: string;
    };
    [SCREENS.WORKSPACE.ACCOUNTING.QUICKBOOKS_DESKTOP_CUSTOMERS_DISPLAYED_AS]: {
        policyID: string;
    };
    [SCREENS.WORKSPACE.ACCOUNTING.QUICKBOOKS_DESKTOP_ITEMS]: {
        policyID: string;
    };
    [SCREENS.WORKSPACE.ACCOUNTING.XERO_IMPORT]: {
        policyID: string;
    };
    [SCREENS.WORKSPACE.ACCOUNTING.XERO_CHART_OF_ACCOUNTS]: {
        policyID: string;
    };
    [SCREENS.WORKSPACE.ACCOUNTING.XERO_CUSTOMER]: {
        policyID: string;
    };
    [SCREENS.WORKSPACE.ACCOUNTING.XERO_ORGANIZATION]: {
        policyID: string;
        organizationID: string;
    };
    [SCREENS.WORKSPACE.ACCOUNTING.XERO_TAXES]: {
        policyID: string;
    };
    [SCREENS.WORKSPACE.ACCOUNTING.XERO_TRACKING_CATEGORIES]: {
        policyID: string;
    };
    [SCREENS.WORKSPACE.ACCOUNTING.XERO_MAP_TRACKING_CATEGORY]: {
        policyID: string;
        categoryId: string;
        categoryName: string;
    };
    [SCREENS.WORKSPACE.ACCOUNTING.XERO_EXPORT]: {
        policyID: string;
        backTo?: Routes;
    };
    [SCREENS.WORKSPACE.ACCOUNTING.XERO_EXPORT_PURCHASE_BILL_DATE_SELECT]: {
        policyID: string;
        backTo?: Routes;
    };
    [SCREENS.WORKSPACE.ACCOUNTING.XERO_ADVANCED]: {
        policyID: string;
    };
    [SCREENS.WORKSPACE.ACCOUNTING.XERO_BILL_STATUS_SELECTOR]: {
        policyID: string;
        backTo?: Routes;
    };
    [SCREENS.WORKSPACE.ACCOUNTING.XERO_EXPORT_BANK_ACCOUNT_SELECT]: {
        policyID: string;
        backTo?: Routes;
    };
    [SCREENS.WORKSPACE.ACCOUNTING.XERO_INVOICE_ACCOUNT_SELECTOR]: {
        policyID: string;
    };
    [SCREENS.WORKSPACE.ACCOUNTING.XERO_EXPORT_PREFERRED_EXPORTER_SELECT]: {
        policyID: string;
        backTo?: Routes;
    };
    [SCREENS.WORKSPACE.ACCOUNTING.XERO_BILL_PAYMENT_ACCOUNT_SELECTOR]: {
        policyID: string;
    };
    [SCREENS.WORKSPACE.ACCOUNTING.SAGE_INTACCT_PREREQUISITES]: {
        policyID: string;
        backTo?: Routes;
    };
    [SCREENS.WORKSPACE.ACCOUNTING.ENTER_SAGE_INTACCT_CREDENTIALS]: {
        policyID: string;
    };
    [SCREENS.WORKSPACE.ACCOUNTING.EXISTING_SAGE_INTACCT_CONNECTIONS]: {
        policyID: string;
    };
    [SCREENS.WORKSPACE.ACCOUNTING.SAGE_INTACCT_ENTITY]: {
        policyID: string;
    };
    [SCREENS.WORKSPACE.ACCOUNTING.NETSUITE_SUBSIDIARY_SELECTOR]: {
        policyID: string;
    };
    [SCREENS.WORKSPACE.ACCOUNTING.NETSUITE_REUSE_EXISTING_CONNECTIONS]: {
        policyID: string;
    };
    [SCREENS.WORKSPACE.ACCOUNTING.NETSUITE_TOKEN_INPUT]: {
        policyID: string;
    };
    [SCREENS.WORKSPACE.ACCOUNTING.NETSUITE_IMPORT]: {
        policyID: string;
    };
    [SCREENS.WORKSPACE.ACCOUNTING.NETSUITE_IMPORT_CUSTOMERS_OR_PROJECTS]: {
        policyID: string;
    };
    [SCREENS.WORKSPACE.ACCOUNTING.NETSUITE_IMPORT_CUSTOMERS_OR_PROJECTS_SELECT]: {
        policyID: string;
    };
    [SCREENS.WORKSPACE.ACCOUNTING.NETSUITE_IMPORT_MAPPING]: {
        policyID: string;
        importField: TupleToUnion<typeof CONST.NETSUITE_CONFIG.IMPORT_FIELDS>;
    };
    [SCREENS.WORKSPACE.ACCOUNTING.NETSUITE_IMPORT_CUSTOM_FIELD]: {
        policyID: string;
        importCustomField: TupleToUnion<typeof CONST.NETSUITE_CONFIG.IMPORT_CUSTOM_FIELDS>;
    };
    [SCREENS.WORKSPACE.ACCOUNTING.NETSUITE_IMPORT_CUSTOM_FIELD_VIEW]: {
        policyID: string;
        importCustomField: TupleToUnion<typeof CONST.NETSUITE_CONFIG.IMPORT_CUSTOM_FIELDS>;
        internalID: string;
    };
    [SCREENS.WORKSPACE.ACCOUNTING.NETSUITE_IMPORT_CUSTOM_FIELD_EDIT]: {
        policyID: string;
        importCustomField: TupleToUnion<typeof CONST.NETSUITE_CONFIG.IMPORT_CUSTOM_FIELDS>;
        internalID: string;
        fieldName: string;
    };
    [SCREENS.WORKSPACE.ACCOUNTING.NETSUITE_IMPORT_CUSTOM_LIST_ADD]: {
        policyID: string;
    };
    [SCREENS.WORKSPACE.ACCOUNTING.NETSUITE_IMPORT_CUSTOM_SEGMENT_ADD]: {
        policyID: string;
    };
    [SCREENS.WORKSPACE.ACCOUNTING.NETSUITE_EXPORT]: {
        policyID: string;
        backTo?: Routes;
    };
    [SCREENS.WORKSPACE.ACCOUNTING.NETSUITE_PREFERRED_EXPORTER_SELECT]: {
        policyID: string;
        backTo?: Routes;
    };
    [SCREENS.WORKSPACE.ACCOUNTING.NETSUITE_DATE_SELECT]: {
        policyID: string;
        backTo?: Routes;
    };
    [SCREENS.WORKSPACE.ACCOUNTING.NETSUITE_EXPORT_EXPENSES]: {
        policyID: string;
        expenseType: ValueOf<typeof CONST.NETSUITE_EXPENSE_TYPE>;
        backTo?: Routes;
    };
    [SCREENS.WORKSPACE.ACCOUNTING.NETSUITE_EXPORT_EXPENSES_DESTINATION_SELECT]: {
        policyID: string;
        expenseType: ValueOf<typeof CONST.NETSUITE_EXPENSE_TYPE>;
        backTo?: Routes;
    };
    [SCREENS.WORKSPACE.ACCOUNTING.NETSUITE_EXPORT_EXPENSES_VENDOR_SELECT]: {
        policyID: string;
        expenseType: ValueOf<typeof CONST.NETSUITE_EXPENSE_TYPE>;
        backTo?: Routes;
    };
    [SCREENS.WORKSPACE.ACCOUNTING.NETSUITE_EXPORT_EXPENSES_PAYABLE_ACCOUNT_SELECT]: {
        policyID: string;
        expenseType: ValueOf<typeof CONST.NETSUITE_EXPENSE_TYPE>;
        backTo?: Routes;
    };
    [SCREENS.WORKSPACE.ACCOUNTING.NETSUITE_EXPORT_EXPENSES_JOURNAL_POSTING_PREFERENCE_SELECT]: {
        policyID: string;
        expenseType: ValueOf<typeof CONST.NETSUITE_EXPENSE_TYPE>;
        backTo?: Routes;
    };
    [SCREENS.WORKSPACE.ACCOUNTING.NETSUITE_RECEIVABLE_ACCOUNT_SELECT]: {
        policyID: string;
        backTo?: Routes;
    };
    [SCREENS.WORKSPACE.ACCOUNTING.NETSUITE_INVOICE_ITEM_PREFERENCE_SELECT]: {
        policyID: string;
        backTo?: Routes;
    };
    [SCREENS.WORKSPACE.ACCOUNTING.NETSUITE_INVOICE_ITEM_SELECT]: {
        policyID: string;
    };
    [SCREENS.WORKSPACE.ACCOUNTING.NETSUITE_TAX_POSTING_ACCOUNT_SELECT]: {
        policyID: string;
    };
    [SCREENS.WORKSPACE.ACCOUNTING.NETSUITE_PROVINCIAL_TAX_POSTING_ACCOUNT_SELECT]: {
        policyID: string;
    };
    [SCREENS.WORKSPACE.ACCOUNTING.NETSUITE_ADVANCED]: {
        policyID: string;
    };
    [SCREENS.WORKSPACE.ACCOUNTING.NETSUITE_REIMBURSEMENT_ACCOUNT_SELECT]: {
        policyID: string;
    };
    [SCREENS.WORKSPACE.ACCOUNTING.NETSUITE_COLLECTION_ACCOUNT_SELECT]: {
        policyID: string;
    };
    [SCREENS.WORKSPACE.ACCOUNTING.NETSUITE_EXPENSE_REPORT_APPROVAL_LEVEL_SELECT]: {
        policyID: string;
    };
    [SCREENS.WORKSPACE.ACCOUNTING.NETSUITE_VENDOR_BILL_APPROVAL_LEVEL_SELECT]: {
        policyID: string;
    };
    [SCREENS.WORKSPACE.ACCOUNTING.NETSUITE_JOURNAL_ENTRY_APPROVAL_LEVEL_SELECT]: {
        policyID: string;
    };
    [SCREENS.WORKSPACE.ACCOUNTING.NETSUITE_APPROVAL_ACCOUNT_SELECT]: {
        policyID: string;
    };
    [SCREENS.WORKSPACE.ACCOUNTING.NETSUITE_CUSTOM_FORM_ID]: {
        policyID: string;
        expenseType: ValueOf<typeof CONST.NETSUITE_EXPENSE_TYPE>;
    };
    [SCREENS.WORKSPACE.ACCOUNTING.SAGE_INTACCT_IMPORT]: {
        policyID: string;
    };
    [SCREENS.WORKSPACE.ACCOUNTING.SAGE_INTACCT_TOGGLE_MAPPING]: {
        policyID: string;
        mapping: SageIntacctMappingName;
    };
    [SCREENS.WORKSPACE.ACCOUNTING.SAGE_INTACCT_MAPPING_TYPE]: {
        policyID: string;
        mapping: SageIntacctMappingName;
    };
    [SCREENS.WORKSPACE.ACCOUNTING.SAGE_INTACCT_IMPORT_TAX]: {
        policyID: string;
    };
    [SCREENS.WORKSPACE.ACCOUNTING.SAGE_INTACCT_ADD_USER_DIMENSION]: {
        policyID: string;
    };
    [SCREENS.WORKSPACE.ACCOUNTING.SAGE_INTACCT_USER_DIMENSIONS]: {
        policyID: string;
    };
    [SCREENS.WORKSPACE.ACCOUNTING.SAGE_INTACCT_EDIT_USER_DIMENSION]: {
        policyID: string;
        dimensionName: string;
    };
    [SCREENS.WORKSPACE.ACCOUNTING.SAGE_INTACCT_EXPORT]: {
        policyID: string;
        backTo?: Routes;
    };
    [SCREENS.WORKSPACE.ACCOUNTING.SAGE_INTACCT_PREFERRED_EXPORTER]: {
        policyID: string;
        backTo?: Routes;
    };
    [SCREENS.WORKSPACE.ACCOUNTING.SAGE_INTACCT_EXPORT_DATE]: {
        policyID: string;
        backTo?: Routes;
    };
    [SCREENS.WORKSPACE.ACCOUNTING.SAGE_INTACCT_REIMBURSABLE_EXPENSES]: {
        policyID: string;
        backTo?: Routes;
    };
    [SCREENS.WORKSPACE.ACCOUNTING.SAGE_INTACCT_NON_REIMBURSABLE_EXPENSES]: {
        policyID: string;
        backTo?: Routes;
    };
    [SCREENS.WORKSPACE.ACCOUNTING.SAGE_INTACCT_REIMBURSABLE_DESTINATION]: {
        policyID: string;
        backTo?: Routes;
    };
    [SCREENS.WORKSPACE.ACCOUNTING.SAGE_INTACCT_NON_REIMBURSABLE_DESTINATION]: {
        policyID: string;
        backTo?: Routes;
    };
    [SCREENS.WORKSPACE.ACCOUNTING.SAGE_INTACCT_DEFAULT_VENDOR]: {
        policyID: string;
        reimbursable: string;
        backTo?: Routes;
    };
    [SCREENS.WORKSPACE.ACCOUNTING.SAGE_INTACCT_NON_REIMBURSABLE_CREDIT_CARD_ACCOUNT]: {
        policyID: string;
        backTo?: Routes;
    };
    [SCREENS.WORKSPACE.ACCOUNTING.SAGE_INTACCT_ADVANCED]: {
        policyID: string;
    };
    [SCREENS.WORKSPACE.ACCOUNTING.SAGE_INTACCT_PAYMENT_ACCOUNT]: {
        policyID: string;
    };
    [SCREENS.WORKSPACE.ACCOUNTING.CARD_RECONCILIATION]: {
        policyID: string;
        connection: ValueOf<typeof CONST.POLICY.CONNECTIONS.ROUTE>;
    };
    [SCREENS.WORKSPACE.ACCOUNTING.RECONCILIATION_ACCOUNT_SETTINGS]: {
        policyID: string;
        connection: ValueOf<typeof CONST.POLICY.CONNECTIONS.ROUTE>;
    };
    [SCREENS.TWO_FACTOR_AUTH.DISABLED]: undefined;
    [SCREENS.TWO_FACTOR_AUTH.DISABLE]: undefined;
    [SCREENS.SETTINGS.DELEGATE.ADD_DELEGATE]: undefined;
    [SCREENS.SETTINGS.DELEGATE.DELEGATE_ROLE]: {
        login: string;
        role?: string;
        backTo?: Routes;
    };
    [SCREENS.SETTINGS.DELEGATE.UPDATE_DELEGATE_ROLE]: {
        login: string;
        currentRole: string;
        showValidateActionModal?: string;
        newRole?: ValueOf<typeof CONST.DELEGATE_ROLE>;
    };
    [SCREENS.SETTINGS.DELEGATE.DELEGATE_CONFIRM]: {
        login: string;
        role: string;
        showValidateActionModal?: string;
    };
    [SCREENS.SETTINGS.REPORT_CARD_LOST_OR_DAMAGED]: {
        /** cardID of selected card */
        cardID: string;
    };
    [SCREENS.KEYBOARD_SHORTCUTS]: undefined;
    [SCREENS.SETTINGS.EXIT_SURVEY.REASON]: undefined;
    [SCREENS.SETTINGS.EXIT_SURVEY.BOOK_CALL]: undefined;
    [SCREENS.SETTINGS.EXIT_SURVEY.RESPONSE]: {
        [EXIT_SURVEY_REASON_FORM_INPUT_IDS.REASON]: ValueOf<typeof CONST.EXIT_SURVEY.REASONS>;
        backTo: Routes;
    };
    [SCREENS.SETTINGS.EXIT_SURVEY.CONFIRM]: {
        backTo: Routes;
    };
    [SCREENS.WORKSPACE.TAX_CREATE]: {
        policyID: string;
    };
    [SCREENS.WORKSPACE.TAX_EDIT]: {
        policyID: string;
        taxID: string;
    };
    [SCREENS.WORKSPACE.TAX_NAME]: {
        policyID: string;
        taxID: string;
    };
    [SCREENS.WORKSPACE.TAX_VALUE]: {
        policyID: string;
        taxID: string;
    };
    [SCREENS.WORKSPACE.TAX_CODE]: {
        policyID: string;
        taxID: string;
    };
    [SCREENS.WORKSPACE.INVOICES_COMPANY_NAME]: {
        policyID: string;
    };
    [SCREENS.WORKSPACE.INVOICES_COMPANY_WEBSITE]: {
        policyID: string;
    };
    [SCREENS.WORKSPACE.COMPANY_CARDS_SELECT_FEED]: {
        policyID: string;
    };
    [SCREENS.WORKSPACE.COMPANY_CARDS_BANK_CONNECTION]: {
        policyID: string;
        bankName: string;
        backTo: Routes;
    };
    [SCREENS.WORKSPACE.COMPANY_CARD_DETAILS]: {
        policyID: string;
        bank: CompanyCardFeed;
        cardID: string;
        backTo?: Routes;
    };
    [SCREENS.WORKSPACE.COMPANY_CARD_NAME]: {
        policyID: string;
        cardID: string;
        bank: string;
    };
    [SCREENS.WORKSPACE.COMPANY_CARD_EXPORT]: {
        policyID: string;
        cardID: string;
        bank: string;
        backTo?: Routes;
    };
    [SCREENS.WORKSPACE.EXPENSIFY_CARD_ISSUE_NEW]: {
        policyID: string;
        backTo?: Routes;
    };
    [SCREENS.WORKSPACE.EXPENSIFY_CARD_BANK_ACCOUNT]: {
        policyID: string;
    };
    [SCREENS.WORKSPACE.EXPENSIFY_CARD_SETTINGS]: {
        policyID: string;
    };
    [SCREENS.WORKSPACE.EXPENSIFY_CARD_SETTINGS_ACCOUNT]: {
        policyID: string;
        backTo?: Routes;
    };
    [SCREENS.WORKSPACE.EXPENSIFY_CARD_SETTINGS_FREQUENCY]: {
        policyID: string;
    };
    [SCREENS.WORKSPACE.COMPANY_CARDS_SETTINGS]: {
        policyID: string;
    };
    [SCREENS.WORKSPACE.COMPANY_CARDS_ASSIGN_CARD]: {
        policyID: string;
        feed: CompanyCardFeed;
        backTo?: Routes;
    };
    [SCREENS.WORKSPACE.COMPANY_CARDS_SETTINGS_FEED_NAME]: {
        policyID: string;
    };
    [SCREENS.WORKSPACE.EXPENSIFY_CARD_DETAILS]: {
        policyID: string;
        cardID: string;
        backTo?: Routes;
    };
    [SCREENS.WORKSPACE.EXPENSIFY_CARD_NAME]: {
        policyID: string;
        cardID: string;
        backTo?: Routes;
    };
    [SCREENS.WORKSPACE.EXPENSIFY_CARD_LIMIT]: {
        policyID: string;
        cardID: string;
        backTo?: Routes;
    };
    [SCREENS.WORKSPACE.EXPENSIFY_CARD_LIMIT_TYPE]: {
        policyID: string;
        cardID: string;
        backTo?: Routes;
    };
    [SCREENS.EXPENSIFY_CARD.EXPENSIFY_CARD_DETAILS]: {
        policyID: string;
        cardID: string;
        backTo?: Routes;
    };
    [SCREENS.EXPENSIFY_CARD.EXPENSIFY_CARD_NAME]: {
        policyID: string;
        cardID: string;
        backTo?: Routes;
    };
    [SCREENS.EXPENSIFY_CARD.EXPENSIFY_CARD_LIMIT]: {
        policyID: string;
        cardID: string;
        backTo?: Routes;
    };
    [SCREENS.EXPENSIFY_CARD.EXPENSIFY_CARD_LIMIT_TYPE]: {
        policyID: string;
        cardID: string;
        backTo?: Routes;
    };
    [SCREENS.WORKSPACE.RULES_CUSTOM_NAME]: {
        policyID: string;
    };
    [SCREENS.WORKSPACE.RULES_AUTO_APPROVE_REPORTS_UNDER]: {
        policyID: string;
    };
    [SCREENS.WORKSPACE.RULES_RANDOM_REPORT_AUDIT]: {
        policyID: string;
    };
    [SCREENS.WORKSPACE.RULES_AUTO_PAY_REPORTS_UNDER]: {
        policyID: string;
    };
    [SCREENS.WORKSPACE.RULES_RECEIPT_REQUIRED_AMOUNT]: {
        policyID: string;
    };
    [SCREENS.WORKSPACE.RULES_MAX_EXPENSE_AMOUNT]: {
        policyID: string;
    };
    [SCREENS.WORKSPACE.RULES_MAX_EXPENSE_AGE]: {
        policyID: string;
    };
    [SCREENS.WORKSPACE.RULES_BILLABLE_DEFAULT]: {
        policyID: string;
    };
    [SCREENS.WORKSPACE.RULES_PROHIBITED_DEFAULT]: {
        policyID: string;
    };
    [SCREENS.WORKSPACE.RULES_CUSTOM]: {
        policyID: string;
    };
    [SCREENS.WORKSPACE.PER_DIEM_IMPORT]: {
        policyID: string;
    };
    [SCREENS.WORKSPACE.PER_DIEM_IMPORTED]: {
        policyID: string;
    };
    [SCREENS.WORKSPACE.PER_DIEM_SETTINGS]: {
        policyID: string;
    };
    [SCREENS.WORKSPACE.PER_DIEM_DETAILS]: {
        policyID: string;
        rateID: string;
        subRateID: string;
    };
    [SCREENS.WORKSPACE.PER_DIEM_EDIT_DESTINATION]: {
        policyID: string;
        rateID: string;
        subRateID: string;
    };
    [SCREENS.WORKSPACE.PER_DIEM_EDIT_SUBRATE]: {
        policyID: string;
        rateID: string;
        subRateID: string;
    };
    [SCREENS.WORKSPACE.PER_DIEM_EDIT_AMOUNT]: {
        policyID: string;
        rateID: string;
        subRateID: string;
    };
    [SCREENS.WORKSPACE.PER_DIEM_EDIT_CURRENCY]: {
        policyID: string;
        rateID: string;
        subRateID: string;
    };
} & ReimbursementAccountNavigatorParamList;

type TwoFactorAuthNavigatorParamList = {
    [SCREENS.TWO_FACTOR_AUTH.ROOT]: {
        backTo?: Routes;
        forwardTo?: string;
    };
    [SCREENS.TWO_FACTOR_AUTH.VERIFY]: {
        backTo?: Routes;
        forwardTo?: string;
    };
    [SCREENS.TWO_FACTOR_AUTH.SUCCESS]: {
        backTo?: Routes;
        forwardTo?: string;
    };
    [SCREENS.TWO_FACTOR_AUTH.DISABLE]: undefined;
    [SCREENS.TWO_FACTOR_AUTH.DISABLED]: undefined;
};

type NewChatNavigatorParamList = {
    [SCREENS.NEW_CHAT.ROOT]: undefined;
    [SCREENS.NEW_CHAT.NEW_CHAT_CONFIRM]: undefined;
    [SCREENS.NEW_CHAT.NEW_CHAT_EDIT_NAME]: undefined;
};

type DetailsNavigatorParamList = {
    [SCREENS.DETAILS_ROOT]: {
        login: string;
        reportID: string;
    };
};

type ProfileNavigatorParamList = {
    [SCREENS.PROFILE_ROOT]: {
        accountID: string;
        reportID: string;
        login?: string;
        backTo: Routes;
    };
};

type NewReportWorkspaceSelectionNavigatorParamList = {
    [SCREENS.NEW_REPORT_WORKSPACE_SELECTION.ROOT]: undefined;
};

type ReportDetailsNavigatorParamList = {
    [SCREENS.REPORT_DETAILS.ROOT]: {
        reportID: string;
        backTo?: Routes;
    };
    [SCREENS.REPORT_DETAILS.SHARE_CODE]: {
        reportID: string;
        backTo?: Routes;
    };
    [SCREENS.REPORT_DETAILS.EXPORT]: {
        reportID: string;
        policyID: string;
        connectionName: ConnectionName;
        backTo?: Routes;
    };
};

type ReportChangeWorkspaceNavigatorParamList = {
    [SCREENS.REPORT_CHANGE_WORKSPACE.ROOT]: {
        reportID: string;
        backTo?: Routes;
    };
};

type ReportSettingsNavigatorParamList = {
    [SCREENS.REPORT_SETTINGS.ROOT]: {
        reportID: string;
        backTo?: Routes;
    };
    [SCREENS.REPORT_SETTINGS.NAME]: {
        reportID: string;
        backTo?: Routes;
    };
    [SCREENS.REPORT_SETTINGS.NOTIFICATION_PREFERENCES]: {
        reportID: string;
        backTo?: Routes;
    };
    [SCREENS.REPORT_SETTINGS.WRITE_CAPABILITY]: {
        reportID: string;
        backTo?: Routes;
    };
    [SCREENS.REPORT_SETTINGS.VISIBILITY]: {
        reportID: string;
        backTo?: Routes;
    };
};

type ReportDescriptionNavigatorParamList = {
    [SCREENS.REPORT_DESCRIPTION_ROOT]: {
        reportID: string;
        backTo?: Routes;
    };
};

type ParticipantsNavigatorParamList = {
    [SCREENS.REPORT_PARTICIPANTS.ROOT]: {
        reportID: string;
        backTo?: Routes;
    };
    [SCREENS.REPORT_PARTICIPANTS.INVITE]: {
        reportID: string;
        backTo?: Routes;
    };
    [SCREENS.REPORT_PARTICIPANTS.DETAILS]: {
        reportID: string;
        accountID: string;
        backTo?: Routes;
    };
    [SCREENS.REPORT_PARTICIPANTS.ROLE]: {
        reportID: string;
        accountID: string;
        backTo?: Routes;
    };
};

type RoomMembersNavigatorParamList = {
    [SCREENS.ROOM_MEMBERS.ROOT]: {
        reportID: string;
        backTo?: Routes;
    };
    [SCREENS.ROOM_MEMBERS.INVITE]: {
        reportID: string;
        role?: 'accountant';
        backTo?: Routes;
    };
    [SCREENS.ROOM_MEMBERS.DETAILS]: {
        reportID: string;
        accountID: string;
        backTo?: Routes;
    };
};

type MoneyRequestNavigatorParamList = {
    [SCREENS.MONEY_REQUEST.STEP_SEND_FROM]: {
        iouType: IOUType;
        transactionID: string;
        reportID: string;
        backTo: Routes;
    };
    [SCREENS.MONEY_REQUEST.STEP_REPORT]: {
        action: IOUAction;
        iouType: IOUType;
        transactionID: string;
        reportID: string;
        backTo: Routes;
    };
    [SCREENS.MONEY_REQUEST.STEP_COMPANY_INFO]: {
        iouType: IOUType;
        transactionID: string;
        reportID: string;
        backTo: Routes;
    };
    [SCREENS.MONEY_REQUEST.STEP_PARTICIPANTS]: {
        action: IOUAction;
        iouType: Exclude<IOUType, typeof CONST.IOU.TYPE.REQUEST | typeof CONST.IOU.TYPE.SEND>;
        transactionID: string;
        reportID: string;
        backTo: Routes;
    };
    [SCREENS.MONEY_REQUEST.STEP_DATE]: {
        action: IOUAction;
        iouType: Exclude<IOUType, typeof CONST.IOU.TYPE.REQUEST | typeof CONST.IOU.TYPE.SEND>;
        transactionID: string;
        reportID: string;
        backTo: Routes;
        reportActionID?: string;
    };
    [SCREENS.MONEY_REQUEST.STEP_DESCRIPTION]: {
        action: IOUAction;
        iouType: Exclude<IOUType, typeof CONST.IOU.TYPE.REQUEST | typeof CONST.IOU.TYPE.SEND>;
        transactionID: string;
        reportID: string;
        backTo: Routes;
        reportActionID: string;
    };
    [SCREENS.MONEY_REQUEST.STEP_CATEGORY]: {
        action: IOUAction;
        iouType: Exclude<IOUType, typeof CONST.IOU.TYPE.REQUEST | typeof CONST.IOU.TYPE.SEND>;
        transactionID: string;
        reportActionID: string;
        reportID: string;
        backTo: Routes;
    };
    [SCREENS.MONEY_REQUEST.STEP_TAX_AMOUNT]: {
        action: IOUAction;
        iouType: Exclude<IOUType, typeof CONST.IOU.TYPE.REQUEST | typeof CONST.IOU.TYPE.SEND>;
        transactionID: string;
        reportID: string;
        backTo: Routes;
        currency?: string;
    };
    [SCREENS.MONEY_REQUEST.STEP_TAG]: {
        action: IOUAction;
        iouType: Exclude<IOUType, typeof CONST.IOU.TYPE.REQUEST | typeof CONST.IOU.TYPE.SEND>;
        transactionID: string;
        reportID: string;
        backTo: Routes;
        reportActionID: string;
        orderWeight: string;
    };
    [SCREENS.MONEY_REQUEST.STEP_TAX_RATE]: {
        action: IOUAction;
        iouType: Exclude<IOUType, typeof CONST.IOU.TYPE.REQUEST | typeof CONST.IOU.TYPE.SEND>;
        transactionID: string;
        reportID: string;
        backTo: Routes;
    };
    [SCREENS.MONEY_REQUEST.STEP_WAYPOINT]: {
        iouType: IOUType;
        reportID: string;
        backTo: Routes | undefined;
        action: IOUAction;
        pageIndex: string;
        transactionID: string;
    };
    [SCREENS.MONEY_REQUEST.STEP_MERCHANT]: {
        action: IOUAction;
        iouType: Exclude<IOUType, typeof CONST.IOU.TYPE.REQUEST | typeof CONST.IOU.TYPE.SEND>;
        transactionID: string;
        reportID: string;
        backTo: Routes;
    };
    [SCREENS.MONEY_REQUEST.STEP_SPLIT_PAYER]: {
        action: ValueOf<typeof CONST.IOU.ACTION>;
        iouType: ValueOf<typeof CONST.IOU.TYPE>;
        transactionID: string;
        reportID: string;
        backTo: Routes;
    };
    [SCREENS.IOU_SEND.ENABLE_PAYMENTS]: undefined;
    [SCREENS.IOU_SEND.ADD_BANK_ACCOUNT]: undefined;
    [SCREENS.IOU_SEND.ADD_DEBIT_CARD]: undefined;
    [SCREENS.MONEY_REQUEST.STEP_DISTANCE]: {
        action: IOUAction;
        iouType: IOUType;
        transactionID: string;
        reportID: string;
        backTo: Routes;
    };
    [SCREENS.MONEY_REQUEST.CREATE]: {
        iouType: IOUType;
        reportID: string;
        transactionID: string;

        // These are not used in the screen, but are needed for the navigation
        // for IOURequestStepDistance and IOURequestStepAmount components
        backTo: never;
        action: never;
        currency: never;
        pageIndex?: string;
    };
    [SCREENS.MONEY_REQUEST.START]: {
        iouType: IOUType;
        reportID: string;
        transactionID: string;
        iouRequestType: IOURequestType;
    };
    [SCREENS.MONEY_REQUEST.STEP_AMOUNT]: {
        iouType: IOUType;
        reportID: string;
        transactionID: string;
        backTo: Routes;
        action: IOUAction;
        pageIndex?: string;
        currency?: string;
    };
    [SCREENS.MONEY_REQUEST.STEP_DISTANCE_RATE]: {
        action: IOUAction;
        iouType: ValueOf<typeof CONST.IOU.TYPE>;
        transactionID: string;
        backTo: Routes;
        reportID: string;
    };
    [SCREENS.MONEY_REQUEST.STEP_CONFIRMATION]: {
        action: IOUAction;
        iouType: Exclude<IOUType, typeof CONST.IOU.TYPE.REQUEST | typeof CONST.IOU.TYPE.SEND>;
        transactionID: string;
        reportID: string;
        pageIndex?: string;
        backTo?: string;
        participantsAutoAssigned?: string;
    };
    [SCREENS.MONEY_REQUEST.STEP_SCAN]: {
        action: IOUAction;
        iouType: IOUType;
        transactionID: string;
        reportID: string;
        pageIndex: number;
        backTo: Routes;
    };
    [SCREENS.MONEY_REQUEST.STEP_CURRENCY]: {
        action: IOUAction;
        iouType: IOUType;
        transactionID: string;
        reportID: string;
        pageIndex?: string;
        backTo?: Routes;
        currency?: string;
    };
    [SCREENS.MONEY_REQUEST.HOLD]: {
        /** ID of the transaction the page was opened for */
        transactionID: string;

        /** ID of the report that user is providing hold reason to */
        reportID: string;

        /** Link to previous page */
        backTo: ExpensifyRoute;

        /** Hash that includes info about what is searched for */
        searchHash?: number;
    };
    [SCREENS.MONEY_REQUEST.STEP_ATTENDEES]: {
        action: IOUAction;
        iouType: Exclude<IOUType, typeof CONST.IOU.TYPE.REQUEST | typeof CONST.IOU.TYPE.SEND>;
        transactionID: string;
        reportID: string;
        backTo: Routes;
    };
    [SCREENS.MONEY_REQUEST.STEP_UPGRADE]: {
        action: IOUAction;
        iouType: Exclude<IOUType, typeof CONST.IOU.TYPE.REQUEST | typeof CONST.IOU.TYPE.SEND>;
        transactionID: string;
        reportID: string;
        backTo: Routes;
    };
    [SCREENS.MONEY_REQUEST.STEP_DESTINATION]: {
        action: IOUAction;
        iouType: Exclude<IOUType, typeof CONST.IOU.TYPE.REQUEST | typeof CONST.IOU.TYPE.SEND>;
        transactionID: string;
        reportID: string;
        backTo: Routes | undefined;
    };
    [SCREENS.MONEY_REQUEST.STEP_TIME]: {
        action: IOUAction;
        iouType: Exclude<IOUType, typeof CONST.IOU.TYPE.REQUEST | typeof CONST.IOU.TYPE.SEND>;
        transactionID: string;
        reportID: string;
        backTo: Routes | undefined;
    };
    [SCREENS.MONEY_REQUEST.STEP_SUBRATE]: {
        iouType: Exclude<IOUType, typeof CONST.IOU.TYPE.REQUEST | typeof CONST.IOU.TYPE.SEND>;
        reportID: string;
        backTo: Routes | undefined;
        action: IOUAction;
        pageIndex: string;
        transactionID: string;
    };
    [SCREENS.MONEY_REQUEST.STEP_DESTINATION_EDIT]: {
        action: IOUAction;
        iouType: Exclude<IOUType, typeof CONST.IOU.TYPE.REQUEST | typeof CONST.IOU.TYPE.SEND>;
        transactionID: string;
        reportID: string;
        backTo: Routes | undefined;
    };
    [SCREENS.MONEY_REQUEST.STEP_TIME_EDIT]: {
        action: IOUAction;
        iouType: Exclude<IOUType, typeof CONST.IOU.TYPE.REQUEST | typeof CONST.IOU.TYPE.SEND>;
        transactionID: string;
        reportID: string;
        backTo: Routes | undefined;
    };
    [SCREENS.MONEY_REQUEST.STEP_SUBRATE_EDIT]: {
        iouType: Exclude<IOUType, typeof CONST.IOU.TYPE.REQUEST | typeof CONST.IOU.TYPE.SEND>;
        reportID: string;
        backTo: Routes | undefined;
        action: IOUAction;
        pageIndex: string;
        transactionID: string;
    };
};

type WorkspaceConfirmationNavigatorParamList = {
    [SCREENS.WORKSPACE_CONFIRMATION.ROOT]: {
        backTo?: Routes;
    };
};

type NewTaskNavigatorParamList = {
    [SCREENS.NEW_TASK.ROOT]: {
        backTo?: Routes;
    };
    [SCREENS.NEW_TASK.TASK_ASSIGNEE_SELECTOR]: {
        backTo?: Routes;
    };
    [SCREENS.NEW_TASK.TASK_SHARE_DESTINATION_SELECTOR]: undefined;
    [SCREENS.NEW_TASK.DETAILS]: {
        backTo?: Routes;
    };
    [SCREENS.NEW_TASK.TITLE]: {
        backTo?: Routes;
    };
    [SCREENS.NEW_TASK.DESCRIPTION]: {
        backTo?: Routes;
    };
};

type TeachersUniteNavigatorParamList = {
    [SCREENS.SAVE_THE_WORLD.ROOT]: undefined;
    [SCREENS.I_KNOW_A_TEACHER]: undefined;
    [SCREENS.INTRO_SCHOOL_PRINCIPAL]: undefined;
    [SCREENS.I_AM_A_TEACHER]: undefined;
};

type TaskDetailsNavigatorParamList = {
    [SCREENS.TASK.TITLE]: {
        backTo?: Routes;
    };
    [SCREENS.TASK.ASSIGNEE]: {
        reportID: string;
        backTo?: Routes;
    };
};

type EnablePaymentsNavigatorParamList = {
    [SCREENS.ENABLE_PAYMENTS_ROOT]: undefined;
};

type SplitDetailsNavigatorParamList = {
    [SCREENS.SPLIT_DETAILS.ROOT]: {
        reportID: string;
        reportActionID: string;
        backTo?: Routes;
    };
    [SCREENS.SPLIT_DETAILS.EDIT_REQUEST]: {
        field: string;
        reportID: string;
        reportActionID: string;
        currency: string;
        tagIndex: string;
    };
};

type AddPersonalBankAccountNavigatorParamList = {
    [SCREENS.ADD_PERSONAL_BANK_ACCOUNT_ROOT]: undefined;
};

type ReimbursementAccountNavigatorParamList = {
    [SCREENS.REIMBURSEMENT_ACCOUNT_ROOT]: {
        stepToOpen?: ReimbursementAccountStepToOpen;
        backTo?: Routes;
        policyID?: string;
    };
};

type WalletStatementNavigatorParamList = {
    [SCREENS.WALLET_STATEMENT_ROOT]: {
        /** The statement year and month as one string, i.e. 202110 */
        yearMonth: string;
    };
};

type FlagCommentNavigatorParamList = {
    [SCREENS.FLAG_COMMENT_ROOT]: {
        reportID: string;
        reportActionID: string;
        backTo?: Routes;
    };
};

type EditRequestNavigatorParamList = {
    [SCREENS.EDIT_REQUEST.REPORT_FIELD]: {
        fieldID: string;
        reportID: string;
        policyID: string;
        backTo?: Routes;
    };
};

type SignInNavigatorParamList = {
    [SCREENS.SIGN_IN_ROOT]: undefined;
};

type FeatureTrainingNavigatorParamList = {
    [SCREENS.FEATURE_TRAINING_ROOT]: undefined;
    [SCREENS.PROCESS_MONEY_REQUEST_HOLD_ROOT]: undefined;
    [SCREENS.CHANGE_POLICY_EDUCATIONAL_ROOT]: undefined;
};

type ReferralDetailsNavigatorParamList = {
    [SCREENS.REFERRAL_DETAILS]: {
        contentType: ValueOf<typeof CONST.REFERRAL_PROGRAM.CONTENT_TYPES>;
        backTo: string;
    };
};

type PrivateNotesNavigatorParamList = {
    [SCREENS.PRIVATE_NOTES.LIST]: {
        backTo?: Routes;
    };
    [SCREENS.PRIVATE_NOTES.EDIT]: {
        reportID: string;
        accountID: string;
        backTo?: Routes;
    };
};

type TransactionDuplicateNavigatorParamList = {
    [SCREENS.TRANSACTION_DUPLICATE.REVIEW]: {
        threadReportID: string;
        backTo?: Routes;
    };
    [SCREENS.TRANSACTION_DUPLICATE.MERCHANT]: {
        threadReportID: string;
        backTo?: Routes;
    };
    [SCREENS.TRANSACTION_DUPLICATE.CATEGORY]: {
        threadReportID: string;
        backTo?: Routes;
    };
    [SCREENS.TRANSACTION_DUPLICATE.TAG]: {
        threadReportID: string;
        backTo?: Routes;
    };
    [SCREENS.TRANSACTION_DUPLICATE.DESCRIPTION]: {
        threadReportID: string;
        backTo?: Routes;
    };
    [SCREENS.TRANSACTION_DUPLICATE.TAX_CODE]: {
        threadReportID: string;
        backTo?: Routes;
    };
    [SCREENS.TRANSACTION_DUPLICATE.BILLABLE]: {
        threadReportID: string;
        backTo?: Routes;
    };
    [SCREENS.TRANSACTION_DUPLICATE.REIMBURSABLE]: {
        threadReportID: string;
        backTo?: Routes;
    };
};

type LeftModalNavigatorParamList = {
    [SCREENS.LEFT_MODAL.WORKSPACE_SWITCHER]: undefined;
};

type RightModalNavigatorParamList = {
    [SCREENS.RIGHT_MODAL.SETTINGS]: NavigatorScreenParams<SettingsNavigatorParamList>;
    [SCREENS.RIGHT_MODAL.TWO_FACTOR_AUTH]: NavigatorScreenParams<TwoFactorAuthNavigatorParamList>;
    [SCREENS.RIGHT_MODAL.NEW_CHAT]: NavigatorScreenParams<NewChatNavigatorParamList>;
    [SCREENS.RIGHT_MODAL.DETAILS]: NavigatorScreenParams<DetailsNavigatorParamList>;
    [SCREENS.RIGHT_MODAL.PROFILE]: NavigatorScreenParams<ProfileNavigatorParamList>;
    [SCREENS.SETTINGS.SHARE_CODE]: undefined;
    [SCREENS.RIGHT_MODAL.NEW_REPORT_WORKSPACE_SELECTION]: NavigatorScreenParams<NewReportWorkspaceSelectionNavigatorParamList>;
    [SCREENS.RIGHT_MODAL.REPORT_DETAILS]: NavigatorScreenParams<ReportDetailsNavigatorParamList>;
    [SCREENS.RIGHT_MODAL.REPORT_CHANGE_WORKSPACE]: NavigatorScreenParams<ReportChangeWorkspaceNavigatorParamList>;
    [SCREENS.RIGHT_MODAL.REPORT_SETTINGS]: NavigatorScreenParams<ReportSettingsNavigatorParamList>;
    [SCREENS.RIGHT_MODAL.SETTINGS_CATEGORIES]: NavigatorScreenParams<SettingsNavigatorParamList>;
    [SCREENS.RIGHT_MODAL.SETTINGS_TAGS]: NavigatorScreenParams<SettingsNavigatorParamList>;
    [SCREENS.RIGHT_MODAL.EXPENSIFY_CARD]: NavigatorScreenParams<SettingsNavigatorParamList>;
    [SCREENS.RIGHT_MODAL.DOMAIN_CARD]: NavigatorScreenParams<SettingsNavigatorParamList>;
    [SCREENS.RIGHT_MODAL.REPORT_DESCRIPTION]: NavigatorScreenParams<ReportDescriptionNavigatorParamList>;
    [SCREENS.RIGHT_MODAL.PARTICIPANTS]: NavigatorScreenParams<ParticipantsNavigatorParamList>;
    [SCREENS.RIGHT_MODAL.ROOM_MEMBERS]: NavigatorScreenParams<RoomMembersNavigatorParamList>;
    [SCREENS.RIGHT_MODAL.MONEY_REQUEST]: NavigatorScreenParams<MoneyRequestNavigatorParamList>;
    [SCREENS.RIGHT_MODAL.WORKSPACE_CONFIRMATION]: NavigatorScreenParams<WorkspaceConfirmationNavigatorParamList>;
    [SCREENS.RIGHT_MODAL.NEW_TASK]: NavigatorScreenParams<NewTaskNavigatorParamList>;
    [SCREENS.RIGHT_MODAL.TEACHERS_UNITE]: NavigatorScreenParams<TeachersUniteNavigatorParamList>;
    [SCREENS.RIGHT_MODAL.TASK_DETAILS]: NavigatorScreenParams<TaskDetailsNavigatorParamList>;
    [SCREENS.RIGHT_MODAL.ENABLE_PAYMENTS]: NavigatorScreenParams<EnablePaymentsNavigatorParamList>;
    [SCREENS.RIGHT_MODAL.SPLIT_DETAILS]: NavigatorScreenParams<SplitDetailsNavigatorParamList>;
    [SCREENS.RIGHT_MODAL.ADD_PERSONAL_BANK_ACCOUNT]: NavigatorScreenParams<AddPersonalBankAccountNavigatorParamList>;
    [SCREENS.RIGHT_MODAL.WALLET_STATEMENT]: NavigatorScreenParams<WalletStatementNavigatorParamList>;
    [SCREENS.RIGHT_MODAL.FLAG_COMMENT]: NavigatorScreenParams<FlagCommentNavigatorParamList>;
    [SCREENS.RIGHT_MODAL.EDIT_REQUEST]: NavigatorScreenParams<EditRequestNavigatorParamList>;
    [SCREENS.RIGHT_MODAL.SIGN_IN]: NavigatorScreenParams<SignInNavigatorParamList>;
    [SCREENS.RIGHT_MODAL.REFERRAL]: NavigatorScreenParams<ReferralDetailsNavigatorParamList>;
    [SCREENS.RIGHT_MODAL.PRIVATE_NOTES]: NavigatorScreenParams<PrivateNotesNavigatorParamList>;
    [SCREENS.RIGHT_MODAL.TRANSACTION_DUPLICATE]: NavigatorScreenParams<TransactionDuplicateNavigatorParamList>;
    [SCREENS.RIGHT_MODAL.TRAVEL]: NavigatorScreenParams<TravelNavigatorParamList>;
    [SCREENS.RIGHT_MODAL.SEARCH_REPORT]: NavigatorScreenParams<SearchReportParamList>;
    [SCREENS.RIGHT_MODAL.RESTRICTED_ACTION]: NavigatorScreenParams<RestrictedActionParamList>;
    [SCREENS.RIGHT_MODAL.SEARCH_ADVANCED_FILTERS]: NavigatorScreenParams<SearchAdvancedFiltersParamList>;
    [SCREENS.RIGHT_MODAL.SEARCH_SAVED_SEARCH]: NavigatorScreenParams<SearchSavedSearchParamList>;
    [SCREENS.RIGHT_MODAL.MISSING_PERSONAL_DETAILS]: NavigatorScreenParams<MissingPersonalDetailsParamList>;
    [SCREENS.RIGHT_MODAL.DEBUG]: NavigatorScreenParams<DebugParamList>;
    [SCREENS.RIGHT_MODAL.SCHEDULE_CALL]: NavigatorScreenParams<ScheduleCallParamList>;
};

type TravelNavigatorParamList = {
    [SCREENS.TRAVEL.MY_TRIPS]: undefined;
    [SCREENS.TRAVEL.TRIP_SUMMARY]: {
        reportID: string;
        transactionID: string;
        backTo?: string;
    };
    [SCREENS.TRAVEL.TRIP_DETAILS]: {
        reportID: string;
        transactionID: string;
        reservationIndex: number;
        backTo?: string;
    };
    [SCREENS.TRAVEL.TCS]: {
        domain?: string;
    };
    [SCREENS.TRAVEL.DOMAIN_PERMISSION_INFO]: {
        domain: string;
    };
    [SCREENS.TRAVEL.WORKSPACE_ADDRESS]: {
        domain: string;
    };
};

type ReportsSplitNavigatorParamList = {
    [SCREENS.HOME]: undefined;
    [SCREENS.REPORT]: {
        reportActionID: string;
        reportID: string;
        openOnAdminRoom?: boolean;
        referrer?: string;
        backTo?: Routes;
        moneyRequestReportActionID?: string;
        transactionID?: string;
    };
};

type SettingsSplitNavigatorParamList = {
    [SCREENS.SETTINGS.ROOT]: undefined;
    [SCREENS.SETTINGS.WORKSPACES]: {
        backTo?: Routes;
    };
    [SCREENS.SETTINGS.PREFERENCES.ROOT]: undefined;
    [SCREENS.SETTINGS.SECURITY]: undefined;
    [SCREENS.SETTINGS.PROFILE.ROOT]: undefined;
    [SCREENS.SETTINGS.WALLET.ROOT]: undefined;
    [SCREENS.SETTINGS.ABOUT]: undefined;
    [SCREENS.SETTINGS.TROUBLESHOOT]: undefined;
    [SCREENS.SETTINGS.SAVE_THE_WORLD]: undefined;
    [SCREENS.SETTINGS.SUBSCRIPTION.ROOT]: undefined;
};

type WorkspaceSplitNavigatorParamList = {
    [SCREENS.WORKSPACE.INITIAL]: {
        policyID: string;
        backTo?: Routes;
    };
    [SCREENS.WORKSPACE.PROFILE]: {
        policyID: string;
        backTo?: Routes;
    };
    [SCREENS.WORKSPACE.EXPENSIFY_CARD]: {
        policyID: string;
    };
    [SCREENS.WORKSPACE.COMPANY_CARDS]: {
        policyID: string;
    };
    [SCREENS.WORKSPACE.COMPANY_CARDS_ADD_NEW]: {
        policyID: string;
        backTo?: Routes;
    };
    [SCREENS.WORKSPACE.COMPANY_CARDS_TRANSACTION_START_DATE]: {
        policyID: string;
        feed: string;
        backTo?: Routes;
    };
    [SCREENS.WORKSPACE.PER_DIEM]: {
        policyID: string;
    };
    [SCREENS.WORKSPACE.WORKFLOWS]: {
        policyID: string;
    };
    [SCREENS.WORKSPACE.WORKFLOWS_APPROVALS_NEW]: {
        policyID: string;
        backTo?: Routes;
    };
    [SCREENS.WORKSPACE.WORKFLOWS_APPROVALS_EDIT]: {
        policyID: string;
        firstApproverEmail: string;
    };
    [SCREENS.WORKSPACE.WORKFLOWS_APPROVALS_EXPENSES_FROM]: {
        policyID: string;
        backTo?: Routes;
    };
    [SCREENS.WORKSPACE.WORKFLOWS_APPROVALS_APPROVER]: {
        policyID: string;
        approverIndex: number;
        backTo?: Routes;
    };
    [SCREENS.WORKSPACE.WORKFLOWS_AUTO_REPORTING_FREQUENCY]: {
        policyID: string;
    };
    [SCREENS.WORKSPACE.WORKFLOWS_AUTO_REPORTING_MONTHLY_OFFSET]: {
        policyID: string;
    };
    [SCREENS.WORKSPACE.INVOICES]: {
        policyID: string;
    };
    [SCREENS.WORKSPACE.MEMBERS]: {
        policyID: string;
    };
    [SCREENS.WORKSPACE.CATEGORIES]: {
        policyID: string;
        backTo?: Routes;
    };
    [SCREENS.WORKSPACE.MORE_FEATURES]: {
        policyID: string;
    };
    [SCREENS.WORKSPACE.TAGS]: {
        policyID: string;
        backTo?: Routes;
    };
    [SCREENS.WORKSPACE.TAXES]: {
        policyID: string;
    };
    [SCREENS.WORKSPACE.REPORT_FIELDS]: {
        policyID: string;
    };
    [SCREENS.WORKSPACE.DISTANCE_RATES]: {
        policyID: string;
    };
    [SCREENS.WORKSPACE.ACCOUNTING.ROOT]: {
        policyID: string;
    };
    [SCREENS.WORKSPACE.ACCOUNTING.QUICKBOOKS_ONLINE_ADVANCED]: {
        policyID: string;
    };
    [SCREENS.WORKSPACE.ACCOUNTING.QUICKBOOKS_ONLINE_ACCOUNT_SELECTOR]: {
        policyID: string;
    };
    [SCREENS.WORKSPACE.ACCOUNTING.QUICKBOOKS_ONLINE_INVOICE_ACCOUNT_SELECTOR]: {
        policyID: string;
    };
    [SCREENS.WORKSPACE.ACCOUNTING.QUICKBOOKS_ONLINE_CLASSES_DISPLAYED_AS]: {
        policyID: string;
    };
    [SCREENS.WORKSPACE.ACCOUNTING.QUICKBOOKS_ONLINE_CUSTOMERS_DISPLAYED_AS]: {
        policyID: string;
    };
    [SCREENS.WORKSPACE.ACCOUNTING.QUICKBOOKS_ONLINE_LOCATIONS_DISPLAYED_AS]: {
        policyID: string;
    };
    [SCREENS.WORKSPACE.EXPENSIFY_CARD]: {
        policyID: string;
    };
    [SCREENS.WORKSPACE.RULES]: {
        policyID: string;
    };
};

type OnboardingModalNavigatorParamList = {
    [SCREENS.ONBOARDING_MODAL.ONBOARDING]: {
        backTo?: string;
    };
    [SCREENS.ONBOARDING.PERSONAL_DETAILS]: {
        backTo?: string;
    };
    [SCREENS.ONBOARDING.PRIVATE_DOMAIN]: {
        backTo?: string;
    };
    [SCREENS.ONBOARDING.WORKSPACES]: {
        backTo?: string;
    };
    [SCREENS.ONBOARDING.PURPOSE]: {
        backTo?: string;
    };
    [SCREENS.ONBOARDING.EMPLOYEES]: {
        backTo?: string;
    };
    [SCREENS.ONBOARDING.ACCOUNTING]: {
        backTo?: string;
    };
    [SCREENS.ONBOARDING.WORK_EMAIL]: {
        backTo?: string;
    };
    [SCREENS.ONBOARDING.WORK_EMAIL_VALIDATION]: {
        backTo?: string;
    };
};

type WelcomeVideoModalNavigatorParamList = {
    [SCREENS.WELCOME_VIDEO.ROOT]: undefined;
};

type ExplanationModalNavigatorParamList = {
    [SCREENS.EXPLANATION_MODAL.ROOT]: undefined;
};

type MigratedUserModalNavigatorParamList = {
    [SCREENS.MIGRATED_USER_WELCOME_MODAL.ROOT]: undefined;
};

type TestDriveModalNavigatorParamList = {
    [SCREENS.TEST_DRIVE_MODAL.ROOT]: undefined;
};

type SharedScreensParamList = {
    [NAVIGATORS.REPORTS_SPLIT_NAVIGATOR]: NavigatorScreenParams<ReportsSplitNavigatorParamList>;
    [SCREENS.TRANSITION_BETWEEN_APPS]: {
        email?: string;
        accountID?: number;
        error?: string;
        shortLivedAuthToken?: string;
        shortLivedToken?: string;
        authTokenType?: ValueOf<typeof CONST.AUTH_TOKEN_TYPES>;
        exitTo?: Routes | HybridAppRoute;
        shouldForceLogin: string;
        domain?: Routes;
        delegatorEmail?: string;
    };
    [SCREENS.VALIDATE_LOGIN]: {
        accountID: string;
        validateCode: string;
        exitTo?: Routes | HybridAppRoute;
    };
};

type ShareNavigatorParamList = {
    [SCREENS.SHARE.ROOT]: undefined;
    [SCREENS.SHARE.SHARE_DETAILS]: {reportOrAccountID: string};
    [SCREENS.SHARE.SUBMIT_DETAILS]: {reportOrAccountID: string};
};

type PublicScreensParamList = SharedScreensParamList & {
    [SCREENS.UNLINK_LOGIN]: {
        accountID?: string;
        validateCode?: string;
    };
    [SCREENS.SIGN_IN_WITH_APPLE_DESKTOP]: undefined;
    [SCREENS.SIGN_IN_WITH_GOOGLE_DESKTOP]: undefined;
    [SCREENS.SAML_SIGN_IN]: undefined;
    [SCREENS.CONNECTION_COMPLETE]: undefined;
    [SCREENS.BANK_CONNECTION_COMPLETE]: undefined;
    [NAVIGATORS.PUBLIC_RIGHT_MODAL_NAVIGATOR]: NavigatorScreenParams<ConsoleNavigatorParamList>;
};

type AuthScreensParamList = SharedScreensParamList & {
    [SCREENS.CONCIERGE]: undefined;
    [SCREENS.TRACK_EXPENSE]: undefined;
    [SCREENS.SUBMIT_EXPENSE]: undefined;
    [SCREENS.ATTACHMENTS]: {
        reportID: string;
        attachmentID?: string;
        source: string;
        type: ValueOf<typeof CONST.ATTACHMENT_TYPE>;
        accountID: string;
        isAuthTokenRequired?: string;
        fileName?: string;
        attachmentLink?: string;
        hashKey?: number;
    };
    [SCREENS.PROFILE_AVATAR]: {
        accountID: string;
    };
    [SCREENS.WORKSPACE_AVATAR]: {
        policyID: string;
    };
    [SCREENS.WORKSPACE_JOIN_USER]: {
        policyID: string;
        email: string;
    };
    [SCREENS.REPORT_AVATAR]: {
        reportID: string;
        policyID?: string;
    };
    [SCREENS.NOT_FOUND]: undefined;
    [SCREENS.REQUIRE_TWO_FACTOR_AUTH]: undefined;
    [NAVIGATORS.REPORTS_SPLIT_NAVIGATOR]: NavigatorScreenParams<ReportsSplitNavigatorParamList> & {policyID?: string};
    [NAVIGATORS.SETTINGS_SPLIT_NAVIGATOR]: NavigatorScreenParams<SettingsSplitNavigatorParamList> & {policyID?: string};
    [NAVIGATORS.WORKSPACE_SPLIT_NAVIGATOR]: NavigatorScreenParams<WorkspaceSplitNavigatorParamList>;
    [NAVIGATORS.LEFT_MODAL_NAVIGATOR]: NavigatorScreenParams<LeftModalNavigatorParamList>;
    [NAVIGATORS.RIGHT_MODAL_NAVIGATOR]: NavigatorScreenParams<RightModalNavigatorParamList>;
    [NAVIGATORS.ONBOARDING_MODAL_NAVIGATOR]: NavigatorScreenParams<OnboardingModalNavigatorParamList>;
    [NAVIGATORS.FEATURE_TRANING_MODAL_NAVIGATOR]: NavigatorScreenParams<FeatureTrainingNavigatorParamList>;
    [NAVIGATORS.WELCOME_VIDEO_MODAL_NAVIGATOR]: NavigatorScreenParams<WelcomeVideoModalNavigatorParamList>;
    [NAVIGATORS.EXPLANATION_MODAL_NAVIGATOR]: NavigatorScreenParams<ExplanationModalNavigatorParamList>;
    [NAVIGATORS.MIGRATED_USER_MODAL_NAVIGATOR]: NavigatorScreenParams<MigratedUserModalNavigatorParamList>;
    [NAVIGATORS.TEST_DRIVE_MODAL_NAVIGATOR]: NavigatorScreenParams<TestDriveModalNavigatorParamList>;
    [NAVIGATORS.SEARCH_FULLSCREEN_NAVIGATOR]: NavigatorScreenParams<SearchFullscreenNavigatorParamList>;
    [SCREENS.DESKTOP_SIGN_IN_REDIRECT]: undefined;
    [SCREENS.TRANSACTION_RECEIPT]: {
        reportID: string;
        transactionID: string;
        readonly?: string;
        isFromReviewDuplicates?: string;
        action?: IOUAction;
        iouType?: IOUType;
    };
    [SCREENS.CONNECTION_COMPLETE]: undefined;
    [NAVIGATORS.SHARE_MODAL_NAVIGATOR]: NavigatorScreenParams<ShareNavigatorParamList>;
    [SCREENS.BANK_CONNECTION_COMPLETE]: undefined;
};

type SearchReportParamList = {
    [SCREENS.SEARCH.REPORT_RHP]: {
        reportID: string;
        reportActionID?: string;
    };
    [SCREENS.SEARCH.TRANSACTION_HOLD_REASON_RHP]: {
        /** ID of the transaction the page was opened for */
        transactionID: string;

        /** ID of the report that user is providing hold reason to */
        reportID: string;

        /** Link to previous page */
        backTo: ExpensifyRoute;

        /** Hash that includes info about what is searched for */
        searchHash?: number;
    };
    [SCREENS.SEARCH.MONEY_REQUEST_REPORT_HOLD_TRANSACTIONS]: {
        /** Link to previous page */
        backTo: Routes;
        /** Selected transactions' report ID  */
        reportID: string;
    };
};

type SearchFullscreenNavigatorParamList = {
    [SCREENS.SEARCH.ROOT]: {
        q: SearchQueryString;
        name?: string;
        groupBy?: string;
    };
    [SCREENS.SEARCH.MONEY_REQUEST_REPORT]: {
        reportID: string;
        backTo?: Routes;
    };
};

type SearchAdvancedFiltersParamList = {
    [SCREENS.SEARCH.ADVANCED_FILTERS_RHP]: Record<string, never>;
};

type SearchSavedSearchParamList = {
    [SCREENS.SEARCH.SAVED_SEARCH_RENAME_RHP]: SaveSearchParams;
};

type RestrictedActionParamList = {
    [SCREENS.RESTRICTED_ACTION_ROOT]: {
        policyID: string;
    };
};

type MissingPersonalDetailsParamList = {
    [SCREENS.MISSING_PERSONAL_DETAILS_ROOT]: undefined;
};

type DebugParamList = {
    [SCREENS.DEBUG.REPORT]: {
        reportID: string;
    };
    [SCREENS.DEBUG.REPORT_ACTION]: {
        reportID: string;
        reportActionID: string;
    };
    [SCREENS.DEBUG.REPORT_ACTION_CREATE]: {
        reportID: string;
    };
    [SCREENS.DEBUG.DETAILS_CONSTANT_PICKER_PAGE]: {
        formType: string;
        fieldName: string;
        fieldValue?: string;
        policyID?: string;
        backTo?: string;
    };
    [SCREENS.DEBUG.DETAILS_DATE_TIME_PICKER_PAGE]: {
        fieldName: string;
        fieldValue?: string;
        backTo?: string;
    };
    [SCREENS.DEBUG.TRANSACTION]: {
        transactionID: string;
    };
    [SCREENS.DEBUG.TRANSACTION_VIOLATION_CREATE]: {
        transactionID: string;
    };
    [SCREENS.DEBUG.TRANSACTION_VIOLATION]: {
        transactionID: string;
        index: string;
    };
};

type ScheduleCallParamList = {
    [SCREENS.SCHEDULE_CALL.BOOK_CALL]: undefined;
    [SCREENS.SCHEDULE_CALL.CONFIRMATION]: undefined;
};

type RootNavigatorParamList = PublicScreensParamList & AuthScreensParamList & LeftModalNavigatorParamList & SearchFullscreenNavigatorParamList;

type OnboardingFlowName = keyof OnboardingModalNavigatorParamList;

type SplitNavigatorName = keyof SplitNavigatorParamList;

type SearchFullscreenNavigatorName = typeof NAVIGATORS.SEARCH_FULLSCREEN_NAVIGATOR;

type FullScreenName = SplitNavigatorName | SearchFullscreenNavigatorName;

type SettingsTabScreenName = typeof NAVIGATORS.SETTINGS_SPLIT_NAVIGATOR | typeof NAVIGATORS.WORKSPACE_SPLIT_NAVIGATOR;

type WorkspaceScreenName = keyof WorkspaceSplitNavigatorParamList;

declare global {
    // eslint-disable-next-line @typescript-eslint/no-namespace
    namespace ReactNavigation {
        // eslint-disable-next-line @typescript-eslint/consistent-type-definitions, @typescript-eslint/no-empty-interface
        interface RootParamList extends RootNavigatorParamList {}
    }
}

export type {
    AddPersonalBankAccountNavigatorParamList,
    AuthScreensParamList,
    BackToParams,
    DebugParamList,
    DetailsNavigatorParamList,
    EditRequestNavigatorParamList,
    EnablePaymentsNavigatorParamList,
    ExplanationModalNavigatorParamList,
    FeatureTrainingNavigatorParamList,
    FlagCommentNavigatorParamList,
    FullScreenName,
    LeftModalNavigatorParamList,
    MissingPersonalDetailsParamList,
    MoneyRequestNavigatorParamList,
    NavigationPartialRoute,
    NavigationRef,
    NavigationRoot,
    NavigationStateRoute,
    NavigationRoute,
    NewChatNavigatorParamList,
    NewTaskNavigatorParamList,
    OnboardingFlowName,
    OnboardingModalNavigatorParamList,
    ParticipantsNavigatorParamList,
    PrivateNotesNavigatorParamList,
    ProfileNavigatorParamList,
    PublicScreensParamList,
    ReferralDetailsNavigatorParamList,
    ReimbursementAccountNavigatorParamList,
    NewReportWorkspaceSelectionNavigatorParamList,
    ReportDescriptionNavigatorParamList,
    ReportDetailsNavigatorParamList,
    ReportChangeWorkspaceNavigatorParamList,
    ReportSettingsNavigatorParamList,
    ReportsSplitNavigatorParamList,
    RestrictedActionParamList,
    ShareNavigatorParamList,
    RightModalNavigatorParamList,
    RoomMembersNavigatorParamList,
    RootNavigatorParamList,
    SearchAdvancedFiltersParamList,
    SearchReportParamList,
    SearchSavedSearchParamList,
    SearchFullscreenNavigatorParamList,
    SettingsNavigatorParamList,
    SettingsSplitNavigatorParamList,
    SignInNavigatorParamList,
    SplitDetailsNavigatorParamList,
    SplitNavigatorBySidebar,
    SplitNavigatorName,
    SplitNavigatorParamList,
    SplitNavigatorSidebarScreen,
    StackNavigationAction,
    State,
    StateOrRoute,
    TaskDetailsNavigatorParamList,
    TeachersUniteNavigatorParamList,
    TransactionDuplicateNavigatorParamList,
    TravelNavigatorParamList,
    WalletStatementNavigatorParamList,
    WelcomeVideoModalNavigatorParamList,
    WorkspaceSplitNavigatorParamList,
    MigratedUserModalNavigatorParamList,
    WorkspaceConfirmationNavigatorParamList,
    TwoFactorAuthNavigatorParamList,
    ConsoleNavigatorParamList,
<<<<<<< HEAD
    ScheduleCallParamList,
=======
    TestDriveModalNavigatorParamList,
>>>>>>> 7a42c6af
    WorkspaceScreenName,
    SettingsTabScreenName,
};<|MERGE_RESOLUTION|>--- conflicted
+++ resolved
@@ -2066,11 +2066,8 @@
     WorkspaceConfirmationNavigatorParamList,
     TwoFactorAuthNavigatorParamList,
     ConsoleNavigatorParamList,
-<<<<<<< HEAD
     ScheduleCallParamList,
-=======
     TestDriveModalNavigatorParamList,
->>>>>>> 7a42c6af
     WorkspaceScreenName,
     SettingsTabScreenName,
 };