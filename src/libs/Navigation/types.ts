/* eslint-disable @typescript-eslint/naming-convention  */
import type {
    CommonActions,
    NavigationContainerRefWithCurrent,
    NavigationHelpers,
    NavigationState,
    NavigatorScreenParams,
    ParamListBase,
    PartialRoute,
    PartialState,
    Route,
} from '@react-navigation/native';
import type {TupleToUnion, ValueOf} from 'type-fest';
import type {IOURequestType} from '@libs/actions/IOU';
import type {SearchColumnType, SortOrder} from '@libs/SearchUtils';
import type CONST from '@src/CONST';
import type {Country, IOUAction, IOUType} from '@src/CONST';
import type NAVIGATORS from '@src/NAVIGATORS';
import type {HybridAppRoute, Route as Routes} from '@src/ROUTES';
import type SCREENS from '@src/SCREENS';
import type EXIT_SURVEY_REASON_FORM_INPUT_IDS from '@src/types/form/ExitSurveyReasonForm';

type NavigationRef = NavigationContainerRefWithCurrent<RootStackParamList>;

type NavigationRoot = NavigationHelpers<RootStackParamList>;

type GoBackAction = Extract<CommonActions.Action, {type: 'GO_BACK'}>;
type ResetAction = Extract<CommonActions.Action, {type: 'RESET'}>;
type SetParamsAction = Extract<CommonActions.Action, {type: 'SET_PARAMS'}>;

type ActionNavigate = {
    type: ValueOf<typeof CONST.NAVIGATION.ACTION_TYPE>;
    payload: {
        name?: string;
        key?: string;
        // eslint-disable-next-line @typescript-eslint/no-explicit-any
        params?: any;
        path?: string;
        merge?: boolean;
    };
    source?: string;
    target?: string;
};

type StackNavigationAction = GoBackAction | ResetAction | SetParamsAction | ActionNavigate | undefined;

type NavigationStateRoute = NavigationState['routes'][number];
type NavigationPartialRoute<TRouteName extends string = string> = PartialRoute<Route<TRouteName>>;
type StateOrRoute = NavigationState | NavigationStateRoute | NavigationPartialRoute;
type State<TParamList extends ParamListBase = ParamListBase> = NavigationState<TParamList> | PartialState<NavigationState<TParamList>>;

type BackToParams = {
    backTo?: Routes;
};

type CentralPaneScreensParamList = {
    [SCREENS.REPORT]: {
        reportActionID: string;
        reportID: string;
        openOnAdminRoom?: boolean;
        referrer?: string;
    };
    [SCREENS.SETTINGS.PROFILE.ROOT]: undefined;
    [SCREENS.SETTINGS.PREFERENCES.ROOT]: undefined;
    [SCREENS.SETTINGS.SECURITY]: undefined;
    [SCREENS.SETTINGS.WALLET.ROOT]: undefined;
    [SCREENS.SETTINGS.ABOUT]: undefined;
    [SCREENS.SETTINGS.TROUBLESHOOT]: undefined;
    [SCREENS.SETTINGS.WORKSPACES]: undefined;
    [SCREENS.SEARCH.CENTRAL_PANE]: {
        query: string;
        policyIDs?: string;
        offset?: number;
        sortBy?: SearchColumnType;
        sortOrder?: SortOrder;
    };
    [SCREENS.SETTINGS.SAVE_THE_WORLD]: undefined;
    [SCREENS.SETTINGS.SUBSCRIPTION.ROOT]: undefined;
};

type SettingsNavigatorParamList = {
    [SCREENS.SETTINGS.SHARE_CODE]: undefined;
    [SCREENS.SETTINGS.PROFILE.ROOT]: undefined;
    [SCREENS.SETTINGS.PROFILE.PRONOUNS]: undefined;
    [SCREENS.SETTINGS.PROFILE.DISPLAY_NAME]: undefined;
    [SCREENS.SETTINGS.PROFILE.TIMEZONE]: undefined;
    [SCREENS.SETTINGS.PROFILE.TIMEZONE_SELECT]: undefined;
    [SCREENS.SETTINGS.PROFILE.LEGAL_NAME]: undefined;
    [SCREENS.SETTINGS.PROFILE.DATE_OF_BIRTH]: undefined;
    [SCREENS.SETTINGS.PROFILE.ADDRESS]: {
        country?: Country | '';
    };
    [SCREENS.SETTINGS.PROFILE.ADDRESS_COUNTRY]: {
        backTo?: Routes;
        country: string;
    };
    [SCREENS.SETTINGS.PROFILE.CONTACT_METHODS]: {
        backTo: Routes;
    };
    [SCREENS.SETTINGS.PROFILE.CONTACT_METHOD_DETAILS]: {
        contactMethod: string;
    };
    [SCREENS.SETTINGS.PROFILE.NEW_CONTACT_METHOD]: {
        backTo: Routes;
    };
    [SCREENS.SETTINGS.PREFERENCES.ROOT]: undefined;
    [SCREENS.SETTINGS.SUBSCRIPTION.ROOT]: undefined;
    [SCREENS.SETTINGS.PREFERENCES.PRIORITY_MODE]: undefined;
    [SCREENS.SETTINGS.PREFERENCES.LANGUAGE]: undefined;
    [SCREENS.SETTINGS.PREFERENCES.THEME]: undefined;
    [SCREENS.SETTINGS.CLOSE]: undefined;
    [SCREENS.SETTINGS.SECURITY]: undefined;
    [SCREENS.SETTINGS.ABOUT]: undefined;
    [SCREENS.SETTINGS.TROUBLESHOOT]: undefined;
    [SCREENS.SETTINGS.APP_DOWNLOAD_LINKS]: undefined;
    [SCREENS.SETTINGS.TROUBLESHOOT]: undefined;
    [SCREENS.SETTINGS.CONSOLE]: {
        backTo: Routes;
    };
    [SCREENS.SETTINGS.SHARE_LOG]: {
        /** URL of the generated file to share logs in a report */
        source: string;
        backTo: Routes;
    };
    [SCREENS.SETTINGS.WALLET.ROOT]: undefined;
    [SCREENS.SETTINGS.WALLET.CARDS_DIGITAL_DETAILS_UPDATE_ADDRESS]: undefined;
    [SCREENS.SETTINGS.WALLET.DOMAIN_CARD]: {
        /** cardID of selected card */
        cardID: string;
    };
    [SCREENS.SETTINGS.WALLET.REPORT_VIRTUAL_CARD_FRAUD]: {
        /** cardID of selected card */
        cardID: string;
    };
    [SCREENS.SETTINGS.WALLET.CARD_ACTIVATE]: {
        /** cardID of selected card */
        cardID: string;
    };
    [SCREENS.SETTINGS.WALLET.CARD_GET_PHYSICAL.NAME]: {
        /** domain of selected card */
        domain: string;
    };
    [SCREENS.SETTINGS.WALLET.CARD_GET_PHYSICAL.PHONE]: {
        /** domain of selected card */
        domain: string;
    };
    [SCREENS.SETTINGS.WALLET.CARD_GET_PHYSICAL.ADDRESS]: {
        /** Currently selected country */
        country: string;
        /** domain of selected card */
        domain: string;
    };
    [SCREENS.SETTINGS.WALLET.CARD_GET_PHYSICAL.CONFIRM]: {
        /** Currently selected country */
        country: string;
        /** domain of selected card */
        domain: string;
    };
    [SCREENS.WORKSPACE.WORKFLOWS_PAYER]: {
        policyID: string;
    };
    [SCREENS.SETTINGS.WALLET.TRANSFER_BALANCE]: undefined;
    [SCREENS.SETTINGS.WALLET.CHOOSE_TRANSFER_ACCOUNT]: undefined;
    [SCREENS.SETTINGS.WALLET.ENABLE_PAYMENTS]: undefined;
    [SCREENS.SETTINGS.ADD_DEBIT_CARD]: undefined;
    [SCREENS.SETTINGS.ADD_BANK_ACCOUNT]: undefined;
    [SCREENS.SETTINGS.PROFILE.STATUS]: undefined;
    [SCREENS.SETTINGS.PROFILE.STATUS_CLEAR_AFTER]: undefined;
    [SCREENS.SETTINGS.PROFILE.STATUS_CLEAR_AFTER_DATE]: undefined;
    [SCREENS.SETTINGS.PROFILE.STATUS_CLEAR_AFTER_TIME]: undefined;
    [SCREENS.WORKSPACE.CURRENCY]: undefined;
    [SCREENS.WORKSPACE.ADDRESS]: {
        policyID: string;
        country?: Country | '';
    };
    [SCREENS.WORKSPACE.NAME]: undefined;
    [SCREENS.WORKSPACE.DESCRIPTION]: undefined;
    [SCREENS.WORKSPACE.SHARE]: undefined;
    [SCREENS.WORKSPACE.RATE_AND_UNIT]: {
        policyID: string;
    };
    [SCREENS.WORKSPACE.RATE_AND_UNIT_RATE]: {
        policyID: string;
    };
    [SCREENS.WORKSPACE.RATE_AND_UNIT_UNIT]: {
        policyID: string;
    };
    [SCREENS.WORKSPACE.INVITE]: {
        policyID: string;
    };
    [SCREENS.WORKSPACE.INVITE_MESSAGE]: {
        policyID: string;
    };
    [SCREENS.WORKSPACE.CATEGORY_CREATE]: {
        policyID: string;
        backTo?: Routes;
    };
    [SCREENS.WORKSPACE.CATEGORY_EDIT]: {
        policyID: string;
        categoryName: string;
        backTo?: Routes;
    };
    [SCREENS.WORKSPACE.CATEGORY_SETTINGS]: {
        policyID: string;
        categoryName: string;
        backTo?: Routes;
    };
    [SCREENS.WORKSPACE.UPGRADE]: {
        policyID: string;
        featureName: string;
        backTo?: Routes;
    };
    [SCREENS.WORKSPACE.CATEGORIES_SETTINGS]: {
        policyID: string;
        backTo?: Routes;
    };
    [SCREENS.WORKSPACE.TAG_CREATE]: {
        policyID: string;
    };
    [SCREENS.WORKSPACE.DISTANCE_RATE_DETAILS]: {
        policyID: string;
        rateID: string;
    };
    [SCREENS.WORKSPACE.DISTANCE_RATE_EDIT]: {
        policyID: string;
        rateID: string;
    };
    [SCREENS.WORKSPACE.DISTANCE_RATE_TAX_RECLAIMABLE_ON_EDIT]: {
        policyID: string;
        rateID: string;
    };
    [SCREENS.WORKSPACE.DISTANCE_RATE_TAX_RATE_EDIT]: {
        policyID: string;
        rateID: string;
    };
    [SCREENS.WORKSPACE.TAGS_SETTINGS]: {
        policyID: string;
    };
    [SCREENS.WORKSPACE.TAG_SETTINGS]: {
        policyID: string;
        orderWeight: number;
        tagName: string;
    };
    [SCREENS.WORKSPACE.TAG_LIST_VIEW]: {
        policyID: string;
        orderWeight: number;
    };
    [SCREENS.WORKSPACE.TAGS_EDIT]: {
        policyID: string;
        orderWeight: number;
    };
    [SCREENS.WORKSPACE.TAG_EDIT]: {
        policyID: string;
        orderWeight: number;
        tagName: string;
    };
    [SCREENS.SETTINGS.SUBSCRIPTION.ROOT]: undefined;
    [SCREENS.SETTINGS.SUBSCRIPTION.SIZE]: {
        canChangeSize: 0 | 1;
    };
    [SCREENS.SETTINGS.SUBSCRIPTION.ADD_PAYMENT_CARD]: undefined;
    [SCREENS.SETTINGS.SUBSCRIPTION.CHANGE_BILLING_CURRENCY]: undefined;
    [SCREENS.SETTINGS.SUBSCRIPTION.CHANGE_PAYMENT_CURRENCY]: undefined;
    [SCREENS.WORKSPACE.TAXES_SETTINGS]: {
        policyID: string;
    };
    [SCREENS.WORKSPACE.TAXES_SETTINGS_CUSTOM_TAX_NAME]: {
        policyID: string;
    };
    [SCREENS.WORKSPACE.TAXES_SETTINGS_FOREIGN_CURRENCY_DEFAULT]: {
        policyID: string;
    };
    [SCREENS.WORKSPACE.TAXES_SETTINGS_WORKSPACE_CURRENCY_DEFAULT]: {
        policyID: string;
    };
    [SCREENS.WORKSPACE.REPORT_FIELDS_CREATE]: {
        policyID: string;
    };
    [SCREENS.WORKSPACE.REPORT_FIELDS_LIST_VALUES]: {
        policyID: string;
        reportFieldID?: string;
    };
    [SCREENS.WORKSPACE.REPORT_FIELDS_ADD_VALUE]: {
        policyID: string;
        reportFieldID?: string;
    };
    [SCREENS.WORKSPACE.REPORT_FIELDS_VALUE_SETTINGS]: {
        policyID: string;
        valueIndex: number;
        reportFieldID?: string;
    };
    [SCREENS.WORKSPACE.REPORT_FIELDS_EDIT_VALUE]: {
        policyID: string;
        valueIndex: number;
    };
    [SCREENS.WORKSPACE.REPORT_FIELD_SETTINGS]: {
        policyID: string;
        reportFieldID: string;
    };
    [SCREENS.WORKSPACE.REPORT_FIELDS_EDIT_INITIAL_VALUE]: {
        policyID: string;
        reportFieldID: string;
    };
    [SCREENS.WORKSPACE.MEMBER_DETAILS]: {
        policyID: string;
        accountID: string;
    };
    [SCREENS.WORKSPACE.OWNER_CHANGE_SUCCESS]: {
        policyID: string;
        accountID: number;
    };
    [SCREENS.WORKSPACE.OWNER_CHANGE_ERROR]: {
        policyID: string;
        accountID: number;
    };
    [SCREENS.WORKSPACE.OWNER_CHANGE_CHECK]: {
        policyID: string;
        accountID: number;
        error: ValueOf<typeof CONST.POLICY.OWNERSHIP_ERRORS>;
    };
    [SCREENS.WORKSPACE.CREATE_DISTANCE_RATE]: {
        policyID: string;
    };
    [SCREENS.WORKSPACE.DISTANCE_RATES_SETTINGS]: {
        policyID: string;
    };
    [SCREENS.WORKSPACE.ACCOUNTING.QUICKBOOKS_ONLINE_IMPORT]: {
        policyID: string;
    };
    [SCREENS.WORKSPACE.ACCOUNTING.QUICKBOOKS_ONLINE_CHART_OF_ACCOUNTS]: {
        policyID: string;
    };
    [SCREENS.WORKSPACE.ACCOUNTING.QUICKBOOKS_ONLINE_LOCATIONS]: {
        policyID: string;
    };
    [SCREENS.WORKSPACE.ACCOUNTING.QUICKBOOKS_ONLINE_CLASSES]: {
        policyID: string;
    };
    [SCREENS.WORKSPACE.ACCOUNTING.QUICKBOOKS_ONLINE_CUSTOMERS]: {
        policyID: string;
    };
    [SCREENS.WORKSPACE.ACCOUNTING.QUICKBOOKS_ONLINE_TAXES]: {
        policyID: string;
    };
    [SCREENS.WORKSPACE.ACCOUNTING.QUICKBOOKS_ONLINE_EXPORT]: {
        policyID: string;
    };
    [SCREENS.WORKSPACE.ACCOUNTING.QUICKBOOKS_ONLINE_EXPORT_DATE_SELECT]: {
        policyID: string;
    };
    [SCREENS.WORKSPACE.ACCOUNTING.QUICKBOOKS_ONLINE_EXPORT_INVOICE_ACCOUNT_SELECT]: {
        policyID: string;
    };
    [SCREENS.WORKSPACE.ACCOUNTING.QUICKBOOKS_ONLINE_EXPORT_OUT_OF_POCKET_EXPENSES_ACCOUNT_SELECT]: {
        policyID: string;
    };
    [SCREENS.WORKSPACE.ACCOUNTING.QUICKBOOKS_ONLINE_EXPORT_OUT_OF_POCKET_EXPENSES]: {
        policyID: string;
    };
    [SCREENS.WORKSPACE.ACCOUNTING.QUICKBOOKS_ONLINE_EXPORT_OUT_OF_POCKET_EXPENSES_SELECT]: {
        policyID: string;
    };
    [SCREENS.WORKSPACE.ACCOUNTING.QUICKBOOKS_ONLINE_NON_REIMBURSABLE_DEFAULT_VENDOR_SELECT]: {
        policyID: string;
    };
    [SCREENS.WORKSPACE.ACCOUNTING.QUICKBOOKS_ONLINE_COMPANY_CARD_EXPENSE_ACCOUNT_SELECT]: {
        policyID: string;
    };
    [SCREENS.WORKSPACE.ACCOUNTING.QUICKBOOKS_ONLINE_COMPANY_CARD_EXPENSE_ACCOUNT]: {
        policyID: string;
    };
    [SCREENS.WORKSPACE.ACCOUNTING.QUICKBOOKS_ONLINE_COMPANY_CARD_EXPENSE_ACCOUNT_COMPANY_CARD_SELECT]: {
        policyID: string;
    };
    [SCREENS.WORKSPACE.ACCOUNTING.QUICKBOOKS_ONLINE_EXPORT_PREFERRED_EXPORTER]: {
        policyID: string;
    };
    [SCREENS.WORKSPACE.ACCOUNTING.XERO_IMPORT]: {
        policyID: string;
    };
    [SCREENS.WORKSPACE.ACCOUNTING.XERO_CHART_OF_ACCOUNTS]: {
        policyID: string;
    };
    [SCREENS.WORKSPACE.ACCOUNTING.XERO_CUSTOMER]: {
        policyID: string;
    };
    [SCREENS.WORKSPACE.ACCOUNTING.XERO_ORGANIZATION]: {
        policyID: string;
        organizationID: string;
    };
    [SCREENS.WORKSPACE.ACCOUNTING.XERO_TAXES]: {
        policyID: string;
    };
    [SCREENS.WORKSPACE.ACCOUNTING.XERO_TRACKING_CATEGORIES]: {
        policyID: string;
    };
    [SCREENS.WORKSPACE.ACCOUNTING.XERO_MAP_TRACKING_CATEGORY]: {
        policyID: string;
        categoryId: string;
        categoryName: string;
    };
    [SCREENS.WORKSPACE.ACCOUNTING.XERO_EXPORT]: {
        policyID: string;
    };
    [SCREENS.WORKSPACE.ACCOUNTING.XERO_EXPORT_PURCHASE_BILL_DATE_SELECT]: {
        policyID: string;
    };
    [SCREENS.WORKSPACE.ACCOUNTING.XERO_ADVANCED]: {
        policyID: string;
    };
    [SCREENS.WORKSPACE.ACCOUNTING.XERO_BILL_STATUS_SELECTOR]: {
        policyID: string;
    };
    [SCREENS.WORKSPACE.ACCOUNTING.XERO_INVOICE_ACCOUNT_SELECTOR]: {
        policyID: string;
    };
    [SCREENS.WORKSPACE.ACCOUNTING.XERO_EXPORT_PREFERRED_EXPORTER_SELECT]: {
        policyID: string;
    };
    [SCREENS.WORKSPACE.ACCOUNTING.XERO_BILL_PAYMENT_ACCOUNT_SELECTOR]: {
        policyID: string;
    };
    [SCREENS.WORKSPACE.ACCOUNTING.SAGE_INTACCT_PREREQUISITES]: {
        policyID: string;
    };
    [SCREENS.WORKSPACE.ACCOUNTING.ENTER_SAGE_INTACCT_CREDENTIALS]: {
        policyID: string;
    };
    [SCREENS.WORKSPACE.ACCOUNTING.EXISTING_SAGE_INTACCT_CONNECTIONS]: {
        policyID: string;
    };
    [SCREENS.WORKSPACE.ACCOUNTING.NETSUITE_SUBSIDIARY_SELECTOR]: {
        policyID: string;
    };
    [SCREENS.WORKSPACE.ACCOUNTING.NETSUITE_TOKEN_INPUT]: {
        policyID: string;
    };
    [SCREENS.WORKSPACE.ACCOUNTING.NETSUITE_IMPORT]: {
        policyID: string;
    };
    [SCREENS.WORKSPACE.ACCOUNTING.NETSUITE_IMPORT_CUSTOMERS_OR_PROJECTS]: {
        policyID: string;
    };
    [SCREENS.WORKSPACE.ACCOUNTING.NETSUITE_IMPORT_CUSTOMERS_OR_PROJECTS_SELECT]: {
        policyID: string;
    };
    [SCREENS.WORKSPACE.ACCOUNTING.NETSUITE_IMPORT_MAPPING]: {
        policyID: string;
        importField: TupleToUnion<typeof CONST.NETSUITE_CONFIG.IMPORT_FIELDS>;
    };
    [SCREENS.WORKSPACE.ACCOUNTING.NETSUITE_EXPORT]: {
        policyID: string;
    };
    [SCREENS.WORKSPACE.ACCOUNTING.NETSUITE_PREFERRED_EXPORTER_SELECT]: {
        policyID: string;
    };
    [SCREENS.WORKSPACE.ACCOUNTING.NETSUITE_DATE_SELECT]: {
        policyID: string;
    };
    [SCREENS.WORKSPACE.ACCOUNTING.NETSUITE_EXPORT_EXPENSES]: {
        policyID: string;
        expenseType: ValueOf<typeof CONST.NETSUITE_EXPENSE_TYPE>;
    };
    [SCREENS.WORKSPACE.ACCOUNTING.NETSUITE_EXPORT_EXPENSES_DESTINATION_SELECT]: {
        policyID: string;
        expenseType: ValueOf<typeof CONST.NETSUITE_EXPENSE_TYPE>;
    };
    [SCREENS.WORKSPACE.ACCOUNTING.NETSUITE_EXPORT_EXPENSES_VENDOR_SELECT]: {
        policyID: string;
        expenseType: ValueOf<typeof CONST.NETSUITE_EXPENSE_TYPE>;
    };
    [SCREENS.WORKSPACE.ACCOUNTING.NETSUITE_EXPORT_EXPENSES_PAYABLE_ACCOUNT_SELECT]: {
        policyID: string;
        expenseType: ValueOf<typeof CONST.NETSUITE_EXPENSE_TYPE>;
    };
    [SCREENS.WORKSPACE.ACCOUNTING.NETSUITE_EXPORT_EXPENSES_JOURNAL_POSTING_PREFERENCE_SELECT]: {
        policyID: string;
        expenseType: ValueOf<typeof CONST.NETSUITE_EXPENSE_TYPE>;
    };
    [SCREENS.WORKSPACE.ACCOUNTING.NETSUITE_RECEIVABLE_ACCOUNT_SELECT]: {
        policyID: string;
    };
    [SCREENS.WORKSPACE.ACCOUNTING.NETSUITE_INVOICE_ITEM_PREFERENCE_SELECT]: {
        policyID: string;
    };
    [SCREENS.WORKSPACE.ACCOUNTING.NETSUITE_INVOICE_ITEM_SELECT]: {
        policyID: string;
    };
    [SCREENS.WORKSPACE.ACCOUNTING.NETSUITE_TAX_POSTING_ACCOUNT_SELECT]: {
        policyID: string;
    };
    [SCREENS.WORKSPACE.ACCOUNTING.NETSUITE_PROVINCIAL_TAX_POSTING_ACCOUNT_SELECT]: {
        policyID: string;
    };
    [SCREENS.WORKSPACE.ACCOUNTING.NETSUITE_ADVANCED]: {
        policyID: string;
    };
    [SCREENS.WORKSPACE.ACCOUNTING.NETSUITE_REIMBURSEMENT_ACCOUNT_SELECT]: {
        policyID: string;
    };
    [SCREENS.WORKSPACE.ACCOUNTING.NETSUITE_COLLECTION_ACCOUNT_SELECT]: {
        policyID: string;
    };
    [SCREENS.WORKSPACE.ACCOUNTING.NETSUITE_EXPENSE_REPORT_APPROVAL_LEVEL_SELECT]: {
        policyID: string;
    };
    [SCREENS.WORKSPACE.ACCOUNTING.NETSUITE_VENDOR_BILL_APPROVAL_LEVEL_SELECT]: {
        policyID: string;
    };
    [SCREENS.WORKSPACE.ACCOUNTING.NETSUITE_JOURNAL_ENTRY_APPROVAL_LEVEL_SELECT]: {
        policyID: string;
    };
    [SCREENS.WORKSPACE.ACCOUNTING.NETSUITE_APPROVAL_ACCOUNT_SELECT]: {
        policyID: string;
    };
    [SCREENS.WORKSPACE.ACCOUNTING.NETSUITE_CUSTOM_FORM_ID]: {
        policyID: string;
        expenseType: ValueOf<typeof CONST.NETSUITE_EXPENSE_TYPE>;
    };
<<<<<<< HEAD
=======
    [SCREENS.WORKSPACE.ACCOUNTING.SAGE_INTACCT_EXPORT]: {
        policyID: string;
    };
    [SCREENS.WORKSPACE.ACCOUNTING.SAGE_INTACCT_PREFERRED_EXPORTER]: {
        policyID: string;
    };
    [SCREENS.WORKSPACE.ACCOUNTING.SAGE_INTACCT_EXPORT_DATE]: {
        policyID: string;
    };
    [SCREENS.WORKSPACE.ACCOUNTING.SAGE_INTACCT_REIMBURSABLE_EXPENSES]: {
        policyID: string;
    };
    [SCREENS.WORKSPACE.ACCOUNTING.SAGE_INTACCT_NON_REIMBURSABLE_EXPENSES]: {
        policyID: string;
    };
    [SCREENS.WORKSPACE.ACCOUNTING.SAGE_INTACCT_DEFAULT_VENDOR]: {
        policyID: string;
        reimbursable: string;
    };
    [SCREENS.WORKSPACE.ACCOUNTING.SAGE_INTACCT_NON_REIMBURSABLE_CREDIT_CARD_ACCOUNT]: {
        policyID: string;
    };
    [SCREENS.WORKSPACE.ACCOUNTING.SAGE_INTACCT_ADVANCED]: {
        policyID: string;
    };
    [SCREENS.WORKSPACE.ACCOUNTING.SAGE_INTACCT_PAYMENT_ACCOUNT]: {
        policyID: string;
    };
>>>>>>> 50bea902
    [SCREENS.GET_ASSISTANCE]: {
        backTo: Routes;
    };
    [SCREENS.SETTINGS.TWO_FACTOR_AUTH]: BackToParams;
    [SCREENS.SETTINGS.REPORT_CARD_LOST_OR_DAMAGED]: {
        /** cardID of selected card */
        cardID: string;
    };
    [SCREENS.KEYBOARD_SHORTCUTS]: undefined;
    [SCREENS.SETTINGS.EXIT_SURVEY.REASON]: undefined;
    [SCREENS.SETTINGS.EXIT_SURVEY.RESPONSE]: {
        [EXIT_SURVEY_REASON_FORM_INPUT_IDS.REASON]: ValueOf<typeof CONST.EXIT_SURVEY.REASONS>;
        backTo: Routes;
    };
    [SCREENS.SETTINGS.EXIT_SURVEY.CONFIRM]: {
        backTo: Routes;
    };
    [SCREENS.WORKSPACE.TAX_CREATE]: {
        policyID: string;
    };
    [SCREENS.WORKSPACE.TAX_EDIT]: {
        policyID: string;
        taxID: string;
    };
    [SCREENS.WORKSPACE.TAX_NAME]: {
        policyID: string;
        taxID: string;
    };
    [SCREENS.WORKSPACE.TAX_VALUE]: {
        policyID: string;
        taxID: string;
    };
    [SCREENS.WORKSPACE.EXPENSIFY_CARD_ISSUE_NEW]: {
        policyID: string;
    };
} & ReimbursementAccountNavigatorParamList;

type NewChatNavigatorParamList = {
    [SCREENS.NEW_CHAT.ROOT]: undefined;
    [SCREENS.NEW_CHAT.NEW_CHAT_CONFIRM]: undefined;
    [SCREENS.NEW_CHAT.NEW_CHAT_EDIT_NAME]: undefined;
};

type DetailsNavigatorParamList = {
    [SCREENS.DETAILS_ROOT]: {
        login: string;
        reportID: string;
    };
};

type ProfileNavigatorParamList = {
    [SCREENS.PROFILE_ROOT]: {
        accountID: string;
        reportID: string;
        login?: string;
        backTo: Routes;
    };
};

type ReportDetailsNavigatorParamList = {
    [SCREENS.REPORT_DETAILS.ROOT]: undefined;
    [SCREENS.REPORT_DETAILS.SHARE_CODE]: {
        reportID: string;
    };
};

type ReportSettingsNavigatorParamList = {
    [SCREENS.REPORT_SETTINGS.ROOT]: {reportID: string};
    [SCREENS.REPORT_SETTINGS.NAME]: {reportID: string};
    [SCREENS.REPORT_SETTINGS.NOTIFICATION_PREFERENCES]: {reportID: string};
    [SCREENS.REPORT_SETTINGS.WRITE_CAPABILITY]: {reportID: string};
    [SCREENS.REPORT_SETTINGS.VISIBILITY]: {
        reportID: string;
    };
};

type ReportDescriptionNavigatorParamList = {
    [SCREENS.REPORT_DESCRIPTION_ROOT]: {reportID: string};
};

type ParticipantsNavigatorParamList = {
    [SCREENS.REPORT_PARTICIPANTS.ROOT]: {reportID: string};
    [SCREENS.REPORT_PARTICIPANTS.INVITE]: {reportID: string};
    [SCREENS.REPORT_PARTICIPANTS.DETAILS]: {
        reportID: string;
        accountID: string;
    };
    [SCREENS.REPORT_PARTICIPANTS.ROLE]: {
        reportID: string;
        accountID: string;
    };
};

type RoomMembersNavigatorParamList = {
    [SCREENS.ROOM_MEMBERS_ROOT]: undefined;
};

type RoomInviteNavigatorParamList = {
    [SCREENS.ROOM_INVITE_ROOT]: {
        reportID: string;
        role?: 'accountant';
    };
};

type MoneyRequestNavigatorParamList = {
    [SCREENS.MONEY_REQUEST.STEP_SEND_FROM]: {
        iouType: IOUType;
        transactionID: string;
        reportID: string;
        backTo: Routes;
    };
    [SCREENS.MONEY_REQUEST.STEP_PARTICIPANTS]: {
        action: IOUAction;
        iouType: Exclude<IOUType, typeof CONST.IOU.TYPE.REQUEST | typeof CONST.IOU.TYPE.SEND>;
        transactionID: string;
        reportID: string;
        backTo: string;
    };
    [SCREENS.MONEY_REQUEST.STEP_DATE]: {
        action: IOUAction;
        iouType: Exclude<IOUType, typeof CONST.IOU.TYPE.REQUEST | typeof CONST.IOU.TYPE.SEND>;
        transactionID: string;
        reportID: string;
        backTo: Routes;
        reportActionID?: string;
    };
    [SCREENS.MONEY_REQUEST.STEP_DESCRIPTION]: {
        action: IOUAction;
        iouType: Exclude<IOUType, typeof CONST.IOU.TYPE.REQUEST | typeof CONST.IOU.TYPE.SEND>;
        transactionID: string;
        reportID: string;
        backTo: Routes;
        reportActionID: string;
    };
    [SCREENS.MONEY_REQUEST.STEP_CATEGORY]: {
        action: IOUAction;
        iouType: Exclude<IOUType, typeof CONST.IOU.TYPE.REQUEST | typeof CONST.IOU.TYPE.SEND>;
        transactionID: string;
        reportActionID: string;
        reportID: string;
        backTo: Routes;
    };
    [SCREENS.MONEY_REQUEST.STEP_TAX_AMOUNT]: {
        action: IOUAction;
        iouType: Exclude<IOUType, typeof CONST.IOU.TYPE.REQUEST | typeof CONST.IOU.TYPE.SEND>;
        transactionID: string;
        reportID: string;
        backTo: Routes;
        currency?: string;
    };
    [SCREENS.MONEY_REQUEST.STEP_TAG]: {
        action: IOUAction;
        iouType: Exclude<IOUType, typeof CONST.IOU.TYPE.REQUEST | typeof CONST.IOU.TYPE.SEND>;
        transactionID: string;
        reportID: string;
        backTo: Routes;
        reportActionID: string;
        orderWeight: string;
    };
    [SCREENS.MONEY_REQUEST.STEP_TAX_RATE]: {
        action: IOUAction;
        iouType: Exclude<IOUType, typeof CONST.IOU.TYPE.REQUEST | typeof CONST.IOU.TYPE.SEND>;
        transactionID: string;
        reportID: string;
        backTo: Routes;
    };
    [SCREENS.MONEY_REQUEST.STEP_WAYPOINT]: {
        iouType: IOUType;
        reportID: string;
        backTo: Routes | undefined;
        action: IOUAction;
        pageIndex: string;
        transactionID: string;
    };
    [SCREENS.MONEY_REQUEST.STEP_MERCHANT]: {
        action: IOUAction;
        iouType: Exclude<IOUType, typeof CONST.IOU.TYPE.REQUEST | typeof CONST.IOU.TYPE.SEND>;
        transactionID: string;
        reportID: string;
        backTo: Routes;
    };
    [SCREENS.MONEY_REQUEST.STEP_SPLIT_PAYER]: {
        action: ValueOf<typeof CONST.IOU.ACTION>;
        iouType: ValueOf<typeof CONST.IOU.TYPE>;
        transactionID: string;
        reportID: string;
        backTo: Routes;
    };
    [SCREENS.IOU_SEND.ENABLE_PAYMENTS]: undefined;
    [SCREENS.IOU_SEND.ADD_BANK_ACCOUNT]: undefined;
    [SCREENS.IOU_SEND.ADD_DEBIT_CARD]: undefined;
    [SCREENS.MONEY_REQUEST.STEP_DISTANCE]: {
        action: IOUAction;
        iouType: IOUType;
        transactionID: string;
        reportID: string;
        backTo: Routes;
    };
    [SCREENS.MONEY_REQUEST.CREATE]: {
        iouType: IOUType;
        reportID: string;
        transactionID: string;

        // These are not used in the screen, but are needed for the navigation
        // for IOURequestStepDistance and IOURequestStepAmount components
        backTo: never;
        action: never;
        currency: never;
    };
    [SCREENS.MONEY_REQUEST.START]: {
        iouType: IOUType;
        reportID: string;
        transactionID: string;
        iouRequestType: IOURequestType;
    };
    [SCREENS.MONEY_REQUEST.STEP_AMOUNT]: {
        iouType: IOUType;
        reportID: string;
        transactionID: string;
        backTo: Routes;
        action: IOUAction;
        currency?: string;
    };
    [SCREENS.MONEY_REQUEST.STEP_DISTANCE_RATE]: {
        iouType: ValueOf<typeof CONST.IOU.TYPE>;
        transactionID: string;
        backTo: Routes;
        reportID: string;
    };
    [SCREENS.MONEY_REQUEST.STEP_CONFIRMATION]: {
        action: IOUAction;
        iouType: Exclude<IOUType, typeof CONST.IOU.TYPE.REQUEST | typeof CONST.IOU.TYPE.SEND>;
        transactionID: string;
        reportID: string;
        pageIndex?: string;
        backTo?: string;
    };
    [SCREENS.MONEY_REQUEST.STEP_SCAN]: {
        action: IOUAction;
        iouType: IOUType;
        transactionID: string;
        reportID: string;
        pageIndex: number;
        backTo: Routes;
    };
    [SCREENS.MONEY_REQUEST.STEP_CURRENCY]: {
        action: IOUAction;
        iouType: IOUType;
        transactionID: string;
        reportID: string;
        pageIndex?: string;
        backTo?: Routes;
        currency?: string;
    };
};

type NewTaskNavigatorParamList = {
    [SCREENS.NEW_TASK.ROOT]: undefined;
    [SCREENS.NEW_TASK.TASK_ASSIGNEE_SELECTOR]: undefined;
    [SCREENS.NEW_TASK.TASK_SHARE_DESTINATION_SELECTOR]: undefined;
    [SCREENS.NEW_TASK.DETAILS]: undefined;
    [SCREENS.NEW_TASK.TITLE]: undefined;
    [SCREENS.NEW_TASK.DESCRIPTION]: undefined;
};

type TeachersUniteNavigatorParamList = {
    [SCREENS.SAVE_THE_WORLD.ROOT]: undefined;
    [SCREENS.I_KNOW_A_TEACHER]: undefined;
    [SCREENS.INTRO_SCHOOL_PRINCIPAL]: undefined;
    [SCREENS.I_AM_A_TEACHER]: undefined;
};

type TaskDetailsNavigatorParamList = {
    [SCREENS.TASK.TITLE]: undefined;
    [SCREENS.TASK.ASSIGNEE]: {
        reportID: string;
    };
};

type EnablePaymentsNavigatorParamList = {
    [SCREENS.ENABLE_PAYMENTS_ROOT]: undefined;
};

type SplitDetailsNavigatorParamList = {
    [SCREENS.SPLIT_DETAILS.ROOT]: {
        reportID: string;
        reportActionID: string;
    };
    [SCREENS.SPLIT_DETAILS.EDIT_REQUEST]: {
        field: string;
        reportID: string;
        reportActionID: string;
        currency: string;
        tagIndex: string;
    };
};

type AddPersonalBankAccountNavigatorParamList = {
    [SCREENS.ADD_PERSONAL_BANK_ACCOUNT_ROOT]: undefined;
};

type ReimbursementAccountNavigatorParamList = {
    [SCREENS.REIMBURSEMENT_ACCOUNT_ROOT]: {
        stepToOpen?: string;
        backTo?: Routes;
        policyID?: string;
    };
};

type WalletStatementNavigatorParamList = {
    [SCREENS.WALLET_STATEMENT_ROOT]: {
        /** The statement year and month as one string, i.e. 202110 */
        yearMonth: string;
    };
};

type FlagCommentNavigatorParamList = {
    [SCREENS.FLAG_COMMENT_ROOT]: {
        reportID: string;
        reportActionID: string;
    };
};

type EditRequestNavigatorParamList = {
    [SCREENS.EDIT_REQUEST.REPORT_FIELD]: undefined;
};

type SignInNavigatorParamList = {
    [SCREENS.SIGN_IN_ROOT]: undefined;
};

type FeatureTrainingNavigatorParamList = {
    [SCREENS.FEATURE_TRAINING_ROOT]: undefined;
};

type ReferralDetailsNavigatorParamList = {
    [SCREENS.REFERRAL_DETAILS]: {
        contentType: ValueOf<typeof CONST.REFERRAL_PROGRAM.CONTENT_TYPES>;
        backTo: string;
    };
};

type ProcessMoneyRequestHoldNavigatorParamList = {
    [SCREENS.PROCESS_MONEY_REQUEST_HOLD_ROOT]: undefined;
};

type PrivateNotesNavigatorParamList = {
    [SCREENS.PRIVATE_NOTES.LIST]: undefined;
    [SCREENS.PRIVATE_NOTES.EDIT]: {
        reportID: string;
        accountID: string;
    };
};

type TransactionDuplicateNavigatorParamList = {
    [SCREENS.TRANSACTION_DUPLICATE.REVIEW]: {
        threadReportID: string;
    };
    [SCREENS.TRANSACTION_DUPLICATE.MERCHANT]: {
        threadReportID: string;
    };
    [SCREENS.TRANSACTION_DUPLICATE.CATEGORY]: {
        threadReportID: string;
    };
    [SCREENS.TRANSACTION_DUPLICATE.TAG]: {
        threadReportID: string;
    };
    [SCREENS.TRANSACTION_DUPLICATE.DESCRIPTION]: {
        threadReportID: string;
    };
    [SCREENS.TRANSACTION_DUPLICATE.TAX_CODE]: {
        threadReportID: string;
    };
    [SCREENS.TRANSACTION_DUPLICATE.BILLABLE]: {
        threadReportID: string;
    };
    [SCREENS.TRANSACTION_DUPLICATE.REIMBURSABLE]: {
        threadReportID: string;
    };
};

type LeftModalNavigatorParamList = {
    [SCREENS.LEFT_MODAL.CHAT_FINDER]: undefined;
    [SCREENS.LEFT_MODAL.WORKSPACE_SWITCHER]: undefined;
};

type RightModalNavigatorParamList = {
    [SCREENS.RIGHT_MODAL.SETTINGS]: NavigatorScreenParams<SettingsNavigatorParamList>;
    [SCREENS.RIGHT_MODAL.NEW_CHAT]: NavigatorScreenParams<NewChatNavigatorParamList>;
    [SCREENS.RIGHT_MODAL.DETAILS]: NavigatorScreenParams<DetailsNavigatorParamList>;
    [SCREENS.RIGHT_MODAL.PROFILE]: NavigatorScreenParams<ProfileNavigatorParamList>;
    [SCREENS.SETTINGS.SHARE_CODE]: undefined;
    [SCREENS.RIGHT_MODAL.REPORT_DETAILS]: NavigatorScreenParams<ReportDetailsNavigatorParamList>;
    [SCREENS.RIGHT_MODAL.REPORT_SETTINGS]: NavigatorScreenParams<ReportSettingsNavigatorParamList>;
    [SCREENS.RIGHT_MODAL.SETTINGS_CATEGORIES]: NavigatorScreenParams<SettingsNavigatorParamList>;
    [SCREENS.RIGHT_MODAL.REPORT_DESCRIPTION]: NavigatorScreenParams<ReportDescriptionNavigatorParamList>;
    [SCREENS.RIGHT_MODAL.PARTICIPANTS]: NavigatorScreenParams<ParticipantsNavigatorParamList>;
    [SCREENS.RIGHT_MODAL.ROOM_MEMBERS]: NavigatorScreenParams<RoomMembersNavigatorParamList>;
    [SCREENS.RIGHT_MODAL.ROOM_INVITE]: NavigatorScreenParams<RoomInviteNavigatorParamList>;
    [SCREENS.RIGHT_MODAL.MONEY_REQUEST]: NavigatorScreenParams<MoneyRequestNavigatorParamList>;
    [SCREENS.RIGHT_MODAL.NEW_TASK]: NavigatorScreenParams<NewTaskNavigatorParamList>;
    [SCREENS.RIGHT_MODAL.TEACHERS_UNITE]: NavigatorScreenParams<TeachersUniteNavigatorParamList>;
    [SCREENS.RIGHT_MODAL.TASK_DETAILS]: NavigatorScreenParams<TaskDetailsNavigatorParamList>;
    [SCREENS.RIGHT_MODAL.ENABLE_PAYMENTS]: NavigatorScreenParams<EnablePaymentsNavigatorParamList>;
    [SCREENS.RIGHT_MODAL.SPLIT_DETAILS]: NavigatorScreenParams<SplitDetailsNavigatorParamList>;
    [SCREENS.RIGHT_MODAL.ADD_PERSONAL_BANK_ACCOUNT]: NavigatorScreenParams<AddPersonalBankAccountNavigatorParamList>;
    [SCREENS.RIGHT_MODAL.WALLET_STATEMENT]: NavigatorScreenParams<WalletStatementNavigatorParamList>;
    [SCREENS.RIGHT_MODAL.FLAG_COMMENT]: NavigatorScreenParams<FlagCommentNavigatorParamList>;
    [SCREENS.RIGHT_MODAL.EDIT_REQUEST]: NavigatorScreenParams<EditRequestNavigatorParamList>;
    [SCREENS.RIGHT_MODAL.SIGN_IN]: NavigatorScreenParams<SignInNavigatorParamList>;
    [SCREENS.RIGHT_MODAL.PROCESS_MONEY_REQUEST_HOLD]: NavigatorScreenParams<ProcessMoneyRequestHoldNavigatorParamList>;
    [SCREENS.RIGHT_MODAL.REFERRAL]: NavigatorScreenParams<ReferralDetailsNavigatorParamList>;
    [SCREENS.RIGHT_MODAL.PRIVATE_NOTES]: NavigatorScreenParams<PrivateNotesNavigatorParamList>;
    [SCREENS.RIGHT_MODAL.TRANSACTION_DUPLICATE]: NavigatorScreenParams<TransactionDuplicateNavigatorParamList>;
    [SCREENS.RIGHT_MODAL.TRAVEL]: NavigatorScreenParams<TravelNavigatorParamList>;
    [SCREENS.RIGHT_MODAL.SEARCH_REPORT]: NavigatorScreenParams<SearchReportParamList>;
    [SCREENS.RIGHT_MODAL.RESTRICTED_ACTION]: NavigatorScreenParams<RestrictedActionParamList>;
};

type TravelNavigatorParamList = {
    [SCREENS.TRAVEL.MY_TRIPS]: undefined;
    [SCREENS.RIGHT_MODAL.SEARCH_REPORT]: NavigatorScreenParams<SearchReportParamList>;
};

type FullScreenNavigatorParamList = {
    [SCREENS.WORKSPACE.INITIAL]: {
        policyID: string;
    };
    [SCREENS.WORKSPACE.PROFILE]: {
        policyID: string;
    };
    [SCREENS.WORKSPACE.CARD]: {
        policyID: string;
    };
    [SCREENS.WORKSPACE.EXPENSIFY_CARD]: {
        policyID: string;
    };
    [SCREENS.WORKSPACE.WORKFLOWS]: {
        policyID: string;
    };
    [SCREENS.WORKSPACE.EXPENSIFY_CARD]: {
        policyID: string;
    };
    [SCREENS.WORKSPACE.WORKFLOWS_APPROVER]: {
        policyID: string;
    };
    [SCREENS.WORKSPACE.WORKFLOWS_AUTO_REPORTING_FREQUENCY]: {
        policyID: string;
    };
    [SCREENS.WORKSPACE.WORKFLOWS_AUTO_REPORTING_MONTHLY_OFFSET]: {
        policyID: string;
    };
    [SCREENS.WORKSPACE.REIMBURSE]: {
        policyID: string;
    };
    [SCREENS.WORKSPACE.BILLS]: {
        policyID: string;
    };
    [SCREENS.WORKSPACE.INVOICES]: {
        policyID: string;
    };
    [SCREENS.WORKSPACE.TRAVEL]: {
        policyID: string;
    };
    [SCREENS.WORKSPACE.MEMBERS]: {
        policyID: string;
    };
    [SCREENS.WORKSPACE.CATEGORIES]: {
        policyID: string;
        backTo?: Routes;
    };
    [SCREENS.WORKSPACE.MORE_FEATURES]: {
        policyID: string;
    };
    [SCREENS.WORKSPACE.TAGS]: {
        policyID: string;
    };
    [SCREENS.WORKSPACE.TAXES]: {
        policyID: string;
    };
    [SCREENS.WORKSPACE.REPORT_FIELDS]: {
        policyID: string;
    };
    [SCREENS.WORKSPACE.DISTANCE_RATES]: {
        policyID: string;
    };
    [SCREENS.WORKSPACE.ACCOUNTING.ROOT]: {
        policyID: string;
    };
    [SCREENS.WORKSPACE.ACCOUNTING.QUICKBOOKS_ONLINE_ADVANCED]: {
        policyID: string;
    };
    [SCREENS.WORKSPACE.ACCOUNTING.QUICKBOOKS_ONLINE_ACCOUNT_SELECTOR]: {
        policyID: string;
    };
    [SCREENS.WORKSPACE.ACCOUNTING.QUICKBOOKS_ONLINE_INVOICE_ACCOUNT_SELECTOR]: {
        policyID: string;
    };
    [SCREENS.WORKSPACE.EXPENSIFY_CARD]: {
        policyID: string;
    };
};

type OnboardingModalNavigatorParamList = {
    [SCREENS.ONBOARDING_MODAL.ONBOARDING]: undefined;
    [SCREENS.ONBOARDING.PERSONAL_DETAILS]: undefined;
    [SCREENS.ONBOARDING.PURPOSE]: undefined;
    [SCREENS.ONBOARDING.WORK]: undefined;
};

type WelcomeVideoModalNavigatorParamList = {
    [SCREENS.WELCOME_VIDEO.ROOT]: undefined;
};

type ExplanationModalNavigatorParamList = {
    [SCREENS.EXPLANATION_MODAL.ROOT]: undefined;
};

type BottomTabNavigatorParamList = {
    [SCREENS.HOME]: {policyID?: string};
    [SCREENS.SEARCH.BOTTOM_TAB]: {
        query: string;
        policyID?: string;
        offset?: number;
        sortBy?: SearchColumnType;
        sortOrder?: SortOrder;
    };
    [SCREENS.SETTINGS.ROOT]: {policyID?: string};
};

type SharedScreensParamList = {
    [NAVIGATORS.BOTTOM_TAB_NAVIGATOR]: NavigatorScreenParams<BottomTabNavigatorParamList>;
    [SCREENS.TRANSITION_BETWEEN_APPS]: {
        email?: string;
        accountID?: number;
        error?: string;
        shortLivedAuthToken?: string;
        shortLivedToken?: string;
        authTokenType?: ValueOf<typeof CONST.AUTH_TOKEN_TYPES>;
        exitTo?: Routes | HybridAppRoute;
        shouldForceLogin: string;
        domain?: Routes;
    };
    [SCREENS.VALIDATE_LOGIN]: {
        accountID: string;
        validateCode: string;
        exitTo?: Routes | HybridAppRoute;
    };
};

type PublicScreensParamList = SharedScreensParamList & {
    [SCREENS.UNLINK_LOGIN]: {
        accountID?: string;
        validateCode?: string;
    };
    [SCREENS.SIGN_IN_WITH_APPLE_DESKTOP]: undefined;
    [SCREENS.SIGN_IN_WITH_GOOGLE_DESKTOP]: undefined;
    [SCREENS.SAML_SIGN_IN]: undefined;
    [SCREENS.CONNECTION_COMPLETE]: undefined;
};

type AuthScreensParamList = CentralPaneScreensParamList &
    SharedScreensParamList & {
        [SCREENS.CONCIERGE]: undefined;
        [SCREENS.ATTACHMENTS]: {
            reportID: string;
            source: string;
            type: ValueOf<typeof CONST.ATTACHMENT_TYPE>;
            accountID: string;
        };
        [SCREENS.PROFILE_AVATAR]: {
            accountID: string;
        };
        [SCREENS.WORKSPACE_AVATAR]: {
            policyID: string;
        };
        [SCREENS.WORKSPACE_JOIN_USER]: {
            policyID: string;
            email: string;
        };
        [SCREENS.REPORT_AVATAR]: {
            reportID: string;
        };
        [SCREENS.NOT_FOUND]: undefined;
        [NAVIGATORS.LEFT_MODAL_NAVIGATOR]: NavigatorScreenParams<LeftModalNavigatorParamList>;
        [NAVIGATORS.RIGHT_MODAL_NAVIGATOR]: NavigatorScreenParams<RightModalNavigatorParamList>;
        [NAVIGATORS.FULL_SCREEN_NAVIGATOR]: NavigatorScreenParams<FullScreenNavigatorParamList>;
        [NAVIGATORS.ONBOARDING_MODAL_NAVIGATOR]: NavigatorScreenParams<OnboardingModalNavigatorParamList>;
        [NAVIGATORS.FEATURE_TRANING_MODAL_NAVIGATOR]: NavigatorScreenParams<FeatureTrainingNavigatorParamList>;
        [NAVIGATORS.WELCOME_VIDEO_MODAL_NAVIGATOR]: NavigatorScreenParams<WelcomeVideoModalNavigatorParamList>;
        [NAVIGATORS.EXPLANATION_MODAL_NAVIGATOR]: NavigatorScreenParams<ExplanationModalNavigatorParamList>;
        [SCREENS.DESKTOP_SIGN_IN_REDIRECT]: undefined;
        [SCREENS.TRANSACTION_RECEIPT]: {
            reportID: string;
            transactionID: string;
        };
        [SCREENS.CONNECTION_COMPLETE]: undefined;
    };

type SearchReportParamList = {
    [SCREENS.SEARCH.REPORT_RHP]: {
        query: string;
        reportID: string;
    };
};

type RestrictedActionParamList = {
    [SCREENS.RESTRICTED_ACTION_ROOT]: {
        policyID: string;
    };
};

type RootStackParamList = PublicScreensParamList & AuthScreensParamList & LeftModalNavigatorParamList;

type BottomTabName = keyof BottomTabNavigatorParamList;

type FullScreenName = keyof FullScreenNavigatorParamList;

type CentralPaneName = keyof CentralPaneScreensParamList;

type SwitchPolicyIDParams = {
    policyID?: string;
    route?: Routes;
    isPolicyAdmin?: boolean;
};

export type {
    AddPersonalBankAccountNavigatorParamList,
    AuthScreensParamList,
    CentralPaneScreensParamList,
    CentralPaneName,
    BackToParams,
    BottomTabName,
    BottomTabNavigatorParamList,
    DetailsNavigatorParamList,
    EditRequestNavigatorParamList,
    EnablePaymentsNavigatorParamList,
    ExplanationModalNavigatorParamList,
    FlagCommentNavigatorParamList,
    FullScreenName,
    FullScreenNavigatorParamList,
    LeftModalNavigatorParamList,
    MoneyRequestNavigatorParamList,
    NavigationPartialRoute,
    NavigationRef,
    NavigationRoot,
    NavigationStateRoute,
    NewChatNavigatorParamList,
    NewTaskNavigatorParamList,
    OnboardingModalNavigatorParamList,
    ParticipantsNavigatorParamList,
    PrivateNotesNavigatorParamList,
    ProfileNavigatorParamList,
    PublicScreensParamList,
    ReferralDetailsNavigatorParamList,
    ReimbursementAccountNavigatorParamList,
    ReportDescriptionNavigatorParamList,
    ReportDetailsNavigatorParamList,
    ReportSettingsNavigatorParamList,
    RightModalNavigatorParamList,
    RoomInviteNavigatorParamList,
    RoomMembersNavigatorParamList,
    RootStackParamList,
    SettingsNavigatorParamList,
    SignInNavigatorParamList,
    FeatureTrainingNavigatorParamList,
    SplitDetailsNavigatorParamList,
    StackNavigationAction,
    State,
    StateOrRoute,
    SwitchPolicyIDParams,
    TravelNavigatorParamList,
    TaskDetailsNavigatorParamList,
    TeachersUniteNavigatorParamList,
    WalletStatementNavigatorParamList,
    WelcomeVideoModalNavigatorParamList,
    TransactionDuplicateNavigatorParamList,
    SearchReportParamList,
    RestrictedActionParamList,
};<|MERGE_RESOLUTION|>--- conflicted
+++ resolved
@@ -517,8 +517,6 @@
         policyID: string;
         expenseType: ValueOf<typeof CONST.NETSUITE_EXPENSE_TYPE>;
     };
-<<<<<<< HEAD
-=======
     [SCREENS.WORKSPACE.ACCOUNTING.SAGE_INTACCT_EXPORT]: {
         policyID: string;
     };
@@ -547,7 +545,6 @@
     [SCREENS.WORKSPACE.ACCOUNTING.SAGE_INTACCT_PAYMENT_ACCOUNT]: {
         policyID: string;
     };
->>>>>>> 50bea902
     [SCREENS.GET_ASSISTANCE]: {
         backTo: Routes;
     };
