--- conflicted
+++ resolved
@@ -49,9 +49,11 @@
 type StateOrRoute = NavigationState | NavigationStateRoute | NavigationPartialRoute;
 type State<TParamList extends ParamListBase = ParamListBase> = NavigationState<TParamList> | PartialState<NavigationState<TParamList>>;
 
-<<<<<<< HEAD
-=======
-type CentralPaneNavigatorParamList = {
+type BackToParams = {
+    backTo?: Routes;
+};
+
+type CentralPaneScreensParamList = {
     [SCREENS.REPORT]: {
         reportActionID: string;
         reportID: string;
@@ -74,11 +76,6 @@
     };
     [SCREENS.SETTINGS.SAVE_THE_WORLD]: undefined;
     [SCREENS.SETTINGS.SUBSCRIPTION.ROOT]: undefined;
-};
-
->>>>>>> ca2d4b5b
-type BackToParams = {
-    backTo?: Routes;
 };
 
 type SettingsNavigatorParamList = {
@@ -881,59 +878,42 @@
     [SCREENS.CONNECTION_COMPLETE]: undefined;
 };
 
-type AuthScreensParamList = SharedScreensParamList & {
-    [SCREENS.CONCIERGE]: undefined;
-    [SCREENS.ATTACHMENTS]: {
-        reportID: string;
-        source: string;
-        type: ValueOf<typeof CONST.ATTACHMENT_TYPE>;
-        accountID: string;
-    };
-    [SCREENS.PROFILE_AVATAR]: {
-        accountID: string;
-    };
-    [SCREENS.WORKSPACE_AVATAR]: {
-        policyID: string;
-    };
-    [SCREENS.WORKSPACE_JOIN_USER]: {
-        policyID: string;
-        email: string;
-    };
-    [SCREENS.REPORT_AVATAR]: {
-        reportID: string;
-    };
-    [SCREENS.NOT_FOUND]: undefined;
-    [NAVIGATORS.LEFT_MODAL_NAVIGATOR]: NavigatorScreenParams<LeftModalNavigatorParamList>;
-    [NAVIGATORS.RIGHT_MODAL_NAVIGATOR]: NavigatorScreenParams<RightModalNavigatorParamList>;
-    [NAVIGATORS.FULL_SCREEN_NAVIGATOR]: NavigatorScreenParams<FullScreenNavigatorParamList>;
-    [NAVIGATORS.ONBOARDING_MODAL_NAVIGATOR]: NavigatorScreenParams<OnboardingModalNavigatorParamList>;
-    [NAVIGATORS.FEATURE_TRANING_MODAL_NAVIGATOR]: NavigatorScreenParams<FeatureTrainingNavigatorParamList>;
-    [NAVIGATORS.WELCOME_VIDEO_MODAL_NAVIGATOR]: NavigatorScreenParams<WelcomeVideoModalNavigatorParamList>;
-    [SCREENS.DESKTOP_SIGN_IN_REDIRECT]: undefined;
-    [SCREENS.TRANSACTION_RECEIPT]: {
-        reportID: string;
-        transactionID: string;
-    };
-    [SCREENS.CONNECTION_COMPLETE]: undefined;
-    [SCREENS.REPORT]: {
-        reportActionID: string;
-        reportID: string;
-        openOnAdminRoom?: boolean;
-        referrer?: string;
-    };
-
-    [SCREENS.SEARCH.CENTRAL_PANE]: {
-        query: string;
-    };
-    [SCREENS.SETTINGS.PROFILE.ROOT]: undefined;
-    [SCREENS.SETTINGS.PREFERENCES.ROOT]: undefined;
-    [SCREENS.SETTINGS.SECURITY]: undefined;
-    [SCREENS.SETTINGS.WALLET.ROOT]: undefined;
-    [SCREENS.SETTINGS.ABOUT]: undefined;
-    [SCREENS.SETTINGS.TROUBLESHOOT]: undefined;
-    [SCREENS.SETTINGS.WORKSPACES]: undefined;
-    [SCREENS.SETTINGS.SAVE_THE_WORLD]: undefined;
-};
+type AuthScreensParamList = CentralPaneScreensParamList &
+    SharedScreensParamList & {
+        [SCREENS.CONCIERGE]: undefined;
+        [SCREENS.ATTACHMENTS]: {
+            reportID: string;
+            source: string;
+            type: ValueOf<typeof CONST.ATTACHMENT_TYPE>;
+            accountID: string;
+        };
+        [SCREENS.PROFILE_AVATAR]: {
+            accountID: string;
+        };
+        [SCREENS.WORKSPACE_AVATAR]: {
+            policyID: string;
+        };
+        [SCREENS.WORKSPACE_JOIN_USER]: {
+            policyID: string;
+            email: string;
+        };
+        [SCREENS.REPORT_AVATAR]: {
+            reportID: string;
+        };
+        [SCREENS.NOT_FOUND]: undefined;
+        [NAVIGATORS.LEFT_MODAL_NAVIGATOR]: NavigatorScreenParams<LeftModalNavigatorParamList>;
+        [NAVIGATORS.RIGHT_MODAL_NAVIGATOR]: NavigatorScreenParams<RightModalNavigatorParamList>;
+        [NAVIGATORS.FULL_SCREEN_NAVIGATOR]: NavigatorScreenParams<FullScreenNavigatorParamList>;
+        [NAVIGATORS.ONBOARDING_MODAL_NAVIGATOR]: NavigatorScreenParams<OnboardingModalNavigatorParamList>;
+        [NAVIGATORS.FEATURE_TRANING_MODAL_NAVIGATOR]: NavigatorScreenParams<FeatureTrainingNavigatorParamList>;
+        [NAVIGATORS.WELCOME_VIDEO_MODAL_NAVIGATOR]: NavigatorScreenParams<WelcomeVideoModalNavigatorParamList>;
+        [SCREENS.DESKTOP_SIGN_IN_REDIRECT]: undefined;
+        [SCREENS.TRANSACTION_RECEIPT]: {
+            reportID: string;
+            transactionID: string;
+        };
+        [SCREENS.CONNECTION_COMPLETE]: undefined;
+    };
 
 type SearchReportParamList = {
     [SCREENS.SEARCH.REPORT_RHP]: {
@@ -957,6 +937,7 @@
 export type {
     AddPersonalBankAccountNavigatorParamList,
     AuthScreensParamList,
+    CentralPaneScreensParamList,
     BackToParams,
     BottomTabName,
     BottomTabNavigatorParamList,
