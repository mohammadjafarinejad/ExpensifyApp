--- conflicted
+++ resolved
@@ -1531,16 +1531,13 @@
         transactionID: string;
         reportID: string;
         backTo: Routes;
-<<<<<<< HEAD
+        featureName?: string;
         /** Whether is categorizing the expense */
         isCategorizing?: boolean;
         /** Whether is adding an unreported expense to a report */
         isReporting?: boolean;
         /** Whether the user starts to categorize expense using Categorize it whisper action */
         shouldSubmitExpense?: boolean;
-=======
-        featureName?: string;
->>>>>>> aacbf6b4
     };
     [SCREENS.MONEY_REQUEST.STEP_DESTINATION]: {
         action: IOUAction;
