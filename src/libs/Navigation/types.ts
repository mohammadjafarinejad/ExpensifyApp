--- conflicted
+++ resolved
@@ -2195,18 +2195,18 @@
     };
 };
 
-<<<<<<< HEAD
 type ReportChangeApproverParamList = {
     [SCREENS.REPORT_CHANGE_APPROVER.ROOT]: {
         reportID: string;
     };
     [SCREENS.REPORT_CHANGE_APPROVER.ADD_APPROVER]: {
         reportID: string;
-=======
+    };
+};
+
 type TestToolsModalModalNavigatorParamList = {
     [SCREENS.TEST_TOOLS_MODAL.ROOT]: {
         backTo?: Routes;
->>>>>>> 9824a80e
     };
 };
 
@@ -2307,9 +2307,6 @@
     SplitExpenseParamList,
     SetParamsAction,
     WorkspacesTabNavigatorName,
-<<<<<<< HEAD
-    ReportChangeApproverParamList
-=======
+    ReportChangeApproverParamList,
     TestToolsModalModalNavigatorParamList,
->>>>>>> 9824a80e
 };