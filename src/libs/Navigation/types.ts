/* eslint-disable @typescript-eslint/naming-convention  */
import type {
    CommonActions,
    NavigationContainerRefWithCurrent,
    NavigationHelpers,
    NavigationState,
    NavigatorScreenParams,
    ParamListBase,
    PartialRoute,
    PartialState,
    Route,
} from '@react-navigation/native';
import type {TupleToUnion, ValueOf} from 'type-fest';
import type {SearchQueryString} from '@components/Search/types';
import type {IOURequestType} from '@libs/actions/IOU';
import type {SaveSearchParams} from '@libs/API/parameters';
import type {ReimbursementAccountStepToOpen} from '@libs/ReimbursementAccountUtils';
import type CONST from '@src/CONST';
import type {Country, IOUAction, IOUType} from '@src/CONST';
import type NAVIGATORS from '@src/NAVIGATORS';
import type {Route as ExpensifyRoute, HybridAppRoute, Route as Routes} from '@src/ROUTES';
import type SCREENS from '@src/SCREENS';
import type EXIT_SURVEY_REASON_FORM_INPUT_IDS from '@src/types/form/ExitSurveyReasonForm';
import type {CompanyCardFeed} from '@src/types/onyx';
import type {ConnectionName, SageIntacctMappingName} from '@src/types/onyx/Policy';
import type {SIDEBAR_TO_SPLIT} from './linkingConfig/RELATIONS';

type NavigationRef = NavigationContainerRefWithCurrent<RootNavigatorParamList>;

type NavigationRoot = NavigationHelpers<RootNavigatorParamList>;

type GoBackAction = Extract<CommonActions.Action, {type: 'GO_BACK'}>;
type ResetAction = Extract<CommonActions.Action, {type: 'RESET'}>;
type SetParamsAction = Extract<CommonActions.Action, {type: 'SET_PARAMS'}>;

type ActionNavigate = {
    type: ValueOf<typeof CONST.NAVIGATION.ACTION_TYPE>;
    payload: {
        name?: string;
        key?: string;
        // eslint-disable-next-line @typescript-eslint/no-explicit-any
        params?: any;
        path?: string;
        merge?: boolean;
    };
    source?: string;
    target?: string;
};

type StackNavigationAction = GoBackAction | ResetAction | SetParamsAction | ActionNavigate | undefined;

type NavigationStateRoute = NavigationState['routes'][number];
type NavigationPartialRoute<TRouteName extends string = string> = PartialRoute<Route<TRouteName>>;
type StateOrRoute = NavigationState | NavigationStateRoute | NavigationPartialRoute;
type State<TParamList extends ParamListBase = ParamListBase> = NavigationState<TParamList> | PartialState<NavigationState<TParamList>>;
type NavigationRoute = NavigationStateRoute | NavigationPartialRoute;

type SplitNavigatorSidebarScreen = keyof typeof SIDEBAR_TO_SPLIT;

type SplitNavigatorParamList = {
    [NAVIGATORS.SETTINGS_SPLIT_NAVIGATOR]: SettingsSplitNavigatorParamList;
    [NAVIGATORS.REPORTS_SPLIT_NAVIGATOR]: ReportsSplitNavigatorParamList;
    [NAVIGATORS.WORKSPACE_SPLIT_NAVIGATOR]: WorkspaceSplitNavigatorParamList;
};

type SplitNavigatorBySidebar<T extends SplitNavigatorSidebarScreen> = (typeof SIDEBAR_TO_SPLIT)[T];

type BackToParams = {
    backTo?: Routes;
};

type ConsoleNavigatorParamList = {
    [SCREENS.PUBLIC_CONSOLE_DEBUG]: {
        backTo: Routes;
    };
};

type SettingsNavigatorParamList = {
    [SCREENS.SETTINGS.SHARE_CODE]: undefined;
    [SCREENS.SETTINGS.PROFILE.PRONOUNS]: undefined;
    [SCREENS.SETTINGS.PROFILE.DISPLAY_NAME]: undefined;
    [SCREENS.SETTINGS.PROFILE.TIMEZONE]: undefined;
    [SCREENS.SETTINGS.PROFILE.TIMEZONE_SELECT]: undefined;
    [SCREENS.SETTINGS.PROFILE.LEGAL_NAME]: undefined;
    [SCREENS.SETTINGS.PROFILE.DATE_OF_BIRTH]: undefined;
    [SCREENS.SETTINGS.PROFILE.ADDRESS]: {
        country?: Country | '';
    };
    [SCREENS.SETTINGS.PROFILE.ADDRESS_COUNTRY]: {
        backTo?: Routes;
        country: string;
    };
    [SCREENS.SETTINGS.PROFILE.CONTACT_METHODS]: {
        backTo: Routes;
    };
    [SCREENS.SETTINGS.PROFILE.CONTACT_METHOD_DETAILS]: {
        contactMethod: string;
        backTo?: Routes;
    };
    [SCREENS.SETTINGS.PROFILE.NEW_CONTACT_METHOD]: {
        backTo?: Routes;
        forwardTo?: Routes;
    };
    [SCREENS.SETTINGS.PREFERENCES.PRIORITY_MODE]: undefined;
    [SCREENS.SETTINGS.PREFERENCES.PAYMENT_CURRENCY]: undefined;
    [SCREENS.SETTINGS.PREFERENCES.LANGUAGE]: undefined;
    [SCREENS.SETTINGS.PREFERENCES.THEME]: undefined;
    [SCREENS.SETTINGS.CLOSE]: undefined;
    [SCREENS.SETTINGS.MERGE_ACCOUNTS.ACCOUNT_DETAILS]: {
        email?: string;
    };
    [SCREENS.SETTINGS.MERGE_ACCOUNTS.ACCOUNT_VALIDATE]: {
        login: string;
        backTo?: Routes;
        forwardTo?: Routes;
    };
    [SCREENS.SETTINGS.MERGE_ACCOUNTS.MERGE_RESULT]: {
        backTo?: Routes;
        result: ValueOf<typeof CONST.MERGE_ACCOUNT_RESULTS>;
        login: string;
    };
    [SCREENS.SETTINGS.CONSOLE]: {
        backTo: Routes;
    };
    [SCREENS.SETTINGS.SHARE_LOG]: {
        /** URL of the generated file to share logs in a report */
        source: string;
        backTo: Routes;
    };
    [SCREENS.SETTINGS.WALLET.CARDS_DIGITAL_DETAILS_UPDATE_ADDRESS]: undefined;
    [SCREENS.SETTINGS.WALLET.DOMAIN_CARD]: {
        /** cardID of selected card */
        cardID: string;
    };
    [SCREENS.SETTINGS.WALLET.REPORT_VIRTUAL_CARD_FRAUD]: {
        /** cardID of selected card */
        cardID: string;
        backTo?: Routes;
    };
    [SCREENS.SETTINGS.WALLET.REPORT_VIRTUAL_CARD_FRAUD_CONFIRMATION]: {
        /** cardID of selected card */
        cardID: string;
    };
    [SCREENS.SETTINGS.WALLET.CARD_ACTIVATE]: {
        /** cardID of selected card */
        cardID: string;
    };
    [SCREENS.WORKSPACE.WORKFLOWS_PAYER]: {
        policyID: string;
    };
    [SCREENS.SETTINGS.WALLET.TRANSFER_BALANCE]: undefined;
    [SCREENS.SETTINGS.WALLET.CHOOSE_TRANSFER_ACCOUNT]: undefined;
    [SCREENS.SETTINGS.WALLET.ENABLE_PAYMENTS]: undefined;
    [SCREENS.SETTINGS.WALLET.VERIFY_ACCOUNT]: {
        backTo?: Routes;
    };
    [SCREENS.SETTINGS.ADD_DEBIT_CARD]: undefined;
    [SCREENS.SETTINGS.ADD_BANK_ACCOUNT]: undefined;
    [SCREENS.SETTINGS.ADD_US_BANK_ACCOUNT]: undefined;
    [SCREENS.SETTINGS.PROFILE.STATUS]: undefined;
    [SCREENS.SETTINGS.PROFILE.STATUS_CLEAR_AFTER]: undefined;
    [SCREENS.SETTINGS.PROFILE.STATUS_CLEAR_AFTER_DATE]: undefined;
    [SCREENS.SETTINGS.PROFILE.STATUS_CLEAR_AFTER_TIME]: undefined;
    [SCREENS.WORKSPACE.CURRENCY]: undefined;
    [SCREENS.WORKSPACE.ADDRESS]: {
        policyID: string;
        country?: Country | '';
        backTo?: Routes;
    };
    [SCREENS.WORKSPACE.NAME]: undefined;
    [SCREENS.WORKSPACE.DESCRIPTION]: undefined;
    [SCREENS.WORKSPACE.SHARE]: undefined;
    [SCREENS.WORKSPACE.INVITE]: {
        policyID: string;
        backTo?: Routes;
    };
    [SCREENS.WORKSPACE.MEMBERS_IMPORT]: {
        policyID: string;
    };
    [SCREENS.WORKSPACE.MEMBERS_IMPORTED]: {
        policyID: string;
    };
    [SCREENS.WORKSPACE.INVITE_MESSAGE]: {
        policyID: string;
        backTo?: Routes;
    };
    [SCREENS.WORKSPACE.CATEGORY_CREATE]: {
        policyID: string;
        backTo?: Routes;
    };
    [SCREENS.WORKSPACE.CATEGORY_EDIT]: {
        policyID: string;
        categoryName: string;
        backTo?: Routes;
    };
    [SCREENS.WORKSPACE.CATEGORY_PAYROLL_CODE]: {
        policyID: string;
        categoryName: string;
        backTo?: Routes;
    };
    [SCREENS.WORKSPACE.CATEGORY_GL_CODE]: {
        policyID: string;
        categoryName: string;
        backTo?: Routes;
    };
    [SCREENS.WORKSPACE.CATEGORY_DEFAULT_TAX_RATE]: {
        policyID: string;
        categoryName: string;
    };
    [SCREENS.WORKSPACE.CATEGORY_FLAG_AMOUNTS_OVER]: {
        policyID: string;
        categoryName: string;
    };
    [SCREENS.WORKSPACE.CATEGORY_DESCRIPTION_HINT]: {
        policyID: string;
        categoryName: string;
    };
    [SCREENS.WORKSPACE.CATEGORY_APPROVER]: {
        policyID: string;
        categoryName: string;
    };
    [SCREENS.WORKSPACE.CATEGORY_REQUIRE_RECEIPTS_OVER]: {
        policyID: string;
        categoryName: string;
    };
    [SCREENS.WORKSPACE.CATEGORY_SETTINGS]: {
        policyID: string;
        categoryName: string;
        backTo?: Routes;
    };
    [SCREENS.WORKSPACE.UPGRADE]: {
        policyID?: string;
        featureName?: string;
        backTo?: Routes;
        categoryId?: string;
    };
    [SCREENS.WORKSPACE.DOWNGRADE]: {
        policyID?: string;
        backTo?: Routes;
    };
    [SCREENS.WORKSPACE.PAY_AND_DOWNGRADE]: {
        policyID?: string;
    };
    [SCREENS.WORKSPACE.CATEGORIES_SETTINGS]: {
        policyID: string;
        backTo?: Routes;
    };
    [SCREENS.WORKSPACE.CATEGORIES_IMPORT]: {
        policyID: string;
        backTo?: Routes;
    };
    [SCREENS.WORKSPACE.CATEGORIES_IMPORTED]: {
        policyID: string;
        backTo?: Routes;
    };
    [SCREENS.WORKSPACE.TAG_CREATE]: {
        policyID: string;
        backTo?: Routes;
    };
    [SCREENS.WORKSPACE.DISTANCE_RATE_DETAILS]: {
        policyID: string;
        rateID: string;
    };
    [SCREENS.WORKSPACE.DISTANCE_RATE_EDIT]: {
        policyID: string;
        rateID: string;
    };
    [SCREENS.WORKSPACE.DISTANCE_RATE_TAX_RECLAIMABLE_ON_EDIT]: {
        policyID: string;
        rateID: string;
    };
    [SCREENS.WORKSPACE.DISTANCE_RATE_TAX_RATE_EDIT]: {
        policyID: string;
        rateID: string;
    };
    [SCREENS.WORKSPACE.TAGS_SETTINGS]: {
        policyID: string;
        backTo?: Routes;
    };
    [SCREENS.WORKSPACE.TAGS_IMPORT]: {
        policyID: string;
        backTo?: Routes;
    };
    [SCREENS.WORKSPACE.TAGS_IMPORTED]: {
        policyID: string;
        backTo?: Routes;
    };
    [SCREENS.WORKSPACE.TAG_SETTINGS]: {
        policyID: string;
        orderWeight: number;
        tagName: string;
        backTo?: Routes;
    };
    [SCREENS.WORKSPACE.TAG_LIST_VIEW]: {
        policyID: string;
        orderWeight: number;
        backTo?: Routes;
    };
    [SCREENS.WORKSPACE.TAGS_EDIT]: {
        policyID: string;
        orderWeight: number;
        backTo?: Routes;
    };
    [SCREENS.WORKSPACE.TAG_EDIT]: {
        policyID: string;
        orderWeight: number;
        tagName: string;
        backTo?: Routes;
    };
    [SCREENS.WORKSPACE.TAG_APPROVER]: {
        policyID: string;
        orderWeight: number;
        tagName: string;
        backTo?: Routes;
    };
    [SCREENS.WORKSPACE.TAG_GL_CODE]: {
        policyID: string;
        orderWeight: number;
        tagName: string;
        backTo?: Routes;
    };
    [SCREENS.SETTINGS.PROFILE.ROOT]: {backTo?: Routes};
    [SCREENS.SETTINGS.SUBSCRIPTION.ROOT]: {backTo?: Routes};
    [SCREENS.SETTINGS.SUBSCRIPTION.SIZE]: {
        canChangeSize: 0 | 1;
    };
    [SCREENS.SETTINGS.SUBSCRIPTION.SETTINGS_DETAILS]: undefined;
    [SCREENS.SETTINGS.SUBSCRIPTION.ADD_PAYMENT_CARD]: undefined;
    [SCREENS.SETTINGS.SUBSCRIPTION.CHANGE_BILLING_CURRENCY]: undefined;
    [SCREENS.SETTINGS.SUBSCRIPTION.CHANGE_PAYMENT_CURRENCY]: undefined;
    [SCREENS.WORKSPACE.TAXES_SETTINGS]: {
        policyID: string;
    };
    [SCREENS.WORKSPACE.TAXES_SETTINGS_CUSTOM_TAX_NAME]: {
        policyID: string;
    };
    [SCREENS.WORKSPACE.TAXES_SETTINGS_FOREIGN_CURRENCY_DEFAULT]: {
        policyID: string;
    };
    [SCREENS.WORKSPACE.TAXES_SETTINGS_WORKSPACE_CURRENCY_DEFAULT]: {
        policyID: string;
    };
    [SCREENS.WORKSPACE.REPORT_FIELDS_CREATE]: {
        policyID: string;
    };
    [SCREENS.WORKSPACE.REPORT_FIELDS_LIST_VALUES]: {
        policyID: string;
        reportFieldID?: string;
    };
    [SCREENS.WORKSPACE.REPORT_FIELDS_ADD_VALUE]: {
        policyID: string;
        reportFieldID?: string;
    };
    [SCREENS.WORKSPACE.REPORT_FIELDS_VALUE_SETTINGS]: {
        policyID: string;
        valueIndex: number;
        reportFieldID?: string;
    };
    [SCREENS.WORKSPACE.REPORT_FIELDS_EDIT_VALUE]: {
        policyID: string;
        valueIndex: number;
    };
    [SCREENS.WORKSPACE.REPORT_FIELDS_SETTINGS]: {
        policyID: string;
        reportFieldID: string;
    };
    [SCREENS.WORKSPACE.REPORT_FIELDS_EDIT_INITIAL_VALUE]: {
        policyID: string;
        reportFieldID: string;
    };
    [SCREENS.WORKSPACE.MEMBER_DETAILS]: {
        policyID: string;
        accountID: string;
    };
    [SCREENS.WORKSPACE.MEMBER_NEW_CARD]: {
        policyID: string;
        accountID: string;
    };
    [SCREENS.WORKSPACE.OWNER_CHANGE_SUCCESS]: {
        policyID: string;
        accountID: number;
    };
    [SCREENS.WORKSPACE.OWNER_CHANGE_ERROR]: {
        policyID: string;
        accountID: number;
    };
    [SCREENS.WORKSPACE.OWNER_CHANGE_CHECK]: {
        policyID: string;
        accountID: number;
        error: ValueOf<typeof CONST.POLICY.OWNERSHIP_ERRORS>;
    };
    [SCREENS.WORKSPACE.CREATE_DISTANCE_RATE]: {
        policyID: string;
    };
    [SCREENS.WORKSPACE.DISTANCE_RATES_SETTINGS]: {
        policyID: string;
    };
    [SCREENS.WORKSPACE.ACCOUNTING.QUICKBOOKS_ONLINE_IMPORT]: {
        policyID: string;
    };
    [SCREENS.WORKSPACE.ACCOUNTING.QUICKBOOKS_ONLINE_CHART_OF_ACCOUNTS]: {
        policyID: string;
    };
    [SCREENS.WORKSPACE.ACCOUNTING.QUICKBOOKS_ONLINE_LOCATIONS]: {
        policyID: string;
    };
    [SCREENS.WORKSPACE.ACCOUNTING.QUICKBOOKS_ONLINE_CLASSES]: {
        policyID: string;
    };
    [SCREENS.WORKSPACE.ACCOUNTING.QUICKBOOKS_ONLINE_CUSTOMERS]: {
        policyID: string;
    };
    [SCREENS.WORKSPACE.ACCOUNTING.QUICKBOOKS_ONLINE_TAXES]: {
        policyID: string;
    };
    [SCREENS.WORKSPACE.ACCOUNTING.QUICKBOOKS_ONLINE_EXPORT]: {
        policyID: string;
        backTo?: Routes;
    };
    [SCREENS.WORKSPACE.ACCOUNTING.QUICKBOOKS_ONLINE_EXPORT_DATE_SELECT]: {
        policyID: string;
        backTo?: Routes;
    };
    [SCREENS.WORKSPACE.ACCOUNTING.QUICKBOOKS_ONLINE_EXPORT_INVOICE_ACCOUNT_SELECT]: {
        policyID: string;
        backTo?: Routes;
    };
    [SCREENS.WORKSPACE.ACCOUNTING.QUICKBOOKS_ONLINE_EXPORT_OUT_OF_POCKET_EXPENSES_ACCOUNT_SELECT]: {
        policyID: string;
        backTo?: Routes;
    };
    [SCREENS.WORKSPACE.ACCOUNTING.QUICKBOOKS_ONLINE_EXPORT_OUT_OF_POCKET_EXPENSES]: {
        policyID: string;
        backTo?: Routes;
    };
    [SCREENS.WORKSPACE.ACCOUNTING.QUICKBOOKS_ONLINE_EXPORT_OUT_OF_POCKET_EXPENSES_SELECT]: {
        policyID: string;
        backTo?: Routes;
    };
    [SCREENS.WORKSPACE.ACCOUNTING.QUICKBOOKS_ONLINE_NON_REIMBURSABLE_DEFAULT_VENDOR_SELECT]: {
        policyID: string;
    };
    [SCREENS.WORKSPACE.ACCOUNTING.QUICKBOOKS_ONLINE_COMPANY_CARD_EXPENSE_ACCOUNT_SELECT]: {
        policyID: string;
        backTo?: Routes;
    };
    [SCREENS.WORKSPACE.ACCOUNTING.QUICKBOOKS_ONLINE_COMPANY_CARD_EXPENSE_ACCOUNT]: {
        policyID: string;
        backTo?: Routes;
    };
    [SCREENS.WORKSPACE.ACCOUNTING.QUICKBOOKS_ONLINE_COMPANY_CARD_EXPENSE_ACCOUNT_COMPANY_CARD_SELECT]: {
        policyID: string;
        backTo?: Routes;
    };
    [SCREENS.WORKSPACE.ACCOUNTING.QUICKBOOKS_ONLINE_EXPORT_PREFERRED_EXPORTER]: {
        policyID: string;
        backTo?: Routes;
    };
    [SCREENS.WORKSPACE.ACCOUNTING.QUICKBOOKS_DESKTOP_COMPANY_CARD_EXPENSE_ACCOUNT_SELECT]: {
        policyID: string;
        backTo?: Routes;
    };
    [SCREENS.WORKSPACE.ACCOUNTING.QUICKBOOKS_DESKTOP_COMPANY_CARD_EXPENSE_ACCOUNT_COMPANY_CARD_SELECT]: {
        policyID: string;
        backTo?: Routes;
    };
    [SCREENS.WORKSPACE.ACCOUNTING.QUICKBOOKS_DESKTOP_NON_REIMBURSABLE_DEFAULT_VENDOR_SELECT]: {
        policyID: string;
    };
    [SCREENS.WORKSPACE.ACCOUNTING.QUICKBOOKS_DESKTOP_COMPANY_CARD_EXPENSE_ACCOUNT]: {
        policyID: string;
        backTo?: Routes;
    };
    [SCREENS.WORKSPACE.ACCOUNTING.QUICKBOOKS_DESKTOP_ADVANCED]: {
        policyID: string;
    };
    [SCREENS.WORKSPACE.ACCOUNTING.QUICKBOOKS_DESKTOP_EXPORT_DATE_SELECT]: {
        policyID: string;
        backTo?: Routes;
    };
    [SCREENS.WORKSPACE.ACCOUNTING.QUICKBOOKS_DESKTOP_EXPORT_PREFERRED_EXPORTER]: {
        policyID: string;
        backTo?: Routes;
    };
    [SCREENS.WORKSPACE.ACCOUNTING.QUICKBOOKS_DESKTOP_EXPORT_OUT_OF_POCKET_EXPENSES_ACCOUNT_SELECT]: {
        policyID: string;
        backTo?: Routes;
    };
    [SCREENS.WORKSPACE.ACCOUNTING.QUICKBOOKS_DESKTOP_EXPORT_OUT_OF_POCKET_EXPENSES]: {
        policyID: string;
        backTo?: Routes;
    };
    [SCREENS.WORKSPACE.ACCOUNTING.QUICKBOOKS_DESKTOP_EXPORT_OUT_OF_POCKET_EXPENSES_SELECT]: {
        policyID: string;
        backTo?: Routes;
    };
    [SCREENS.WORKSPACE.ACCOUNTING.QUICKBOOKS_DESKTOP_EXPORT]: {
        policyID: string;
        backTo?: Routes;
    };
    [SCREENS.WORKSPACE.ACCOUNTING.QUICKBOOKS_DESKTOP_SETUP_MODAL]: {
        policyID: string;
    };
    [SCREENS.WORKSPACE.ACCOUNTING.QUICKBOOKS_DESKTOP_SETUP_REQUIRED_DEVICE_MODAL]: {
        policyID: string;
    };
    [SCREENS.WORKSPACE.ACCOUNTING.QUICKBOOKS_DESKTOP_IMPORT]: {
        policyID: string;
    };
    [SCREENS.WORKSPACE.ACCOUNTING.QUICKBOOKS_DESKTOP_CHART_OF_ACCOUNTS]: {
        policyID: string;
    };
    [SCREENS.WORKSPACE.ACCOUNTING.QUICKBOOKS_DESKTOP_CLASSES]: {
        policyID: string;
    };
    [SCREENS.WORKSPACE.ACCOUNTING.QUICKBOOKS_DESKTOP_CLASSES_DISPLAYED_AS]: {
        policyID: string;
    };
    [SCREENS.WORKSPACE.ACCOUNTING.QUICKBOOKS_DESKTOP_CUSTOMERS]: {
        policyID: string;
    };
    [SCREENS.WORKSPACE.ACCOUNTING.QUICKBOOKS_DESKTOP_CUSTOMERS_DISPLAYED_AS]: {
        policyID: string;
    };
    [SCREENS.WORKSPACE.ACCOUNTING.QUICKBOOKS_DESKTOP_ITEMS]: {
        policyID: string;
    };
    [SCREENS.WORKSPACE.ACCOUNTING.XERO_IMPORT]: {
        policyID: string;
    };
    [SCREENS.WORKSPACE.ACCOUNTING.XERO_CHART_OF_ACCOUNTS]: {
        policyID: string;
    };
    [SCREENS.WORKSPACE.ACCOUNTING.XERO_CUSTOMER]: {
        policyID: string;
    };
    [SCREENS.WORKSPACE.ACCOUNTING.XERO_ORGANIZATION]: {
        policyID: string;
        organizationID: string;
    };
    [SCREENS.WORKSPACE.ACCOUNTING.XERO_TAXES]: {
        policyID: string;
    };
    [SCREENS.WORKSPACE.ACCOUNTING.XERO_TRACKING_CATEGORIES]: {
        policyID: string;
    };
    [SCREENS.WORKSPACE.ACCOUNTING.XERO_MAP_TRACKING_CATEGORY]: {
        policyID: string;
        categoryId: string;
        categoryName: string;
    };
    [SCREENS.WORKSPACE.ACCOUNTING.XERO_EXPORT]: {
        policyID: string;
        backTo?: Routes;
    };
    [SCREENS.WORKSPACE.ACCOUNTING.XERO_EXPORT_PURCHASE_BILL_DATE_SELECT]: {
        policyID: string;
        backTo?: Routes;
    };
    [SCREENS.WORKSPACE.ACCOUNTING.XERO_ADVANCED]: {
        policyID: string;
    };
    [SCREENS.WORKSPACE.ACCOUNTING.XERO_BILL_STATUS_SELECTOR]: {
        policyID: string;
        backTo?: Routes;
    };
    [SCREENS.WORKSPACE.ACCOUNTING.XERO_EXPORT_BANK_ACCOUNT_SELECT]: {
        policyID: string;
        backTo?: Routes;
    };
    [SCREENS.WORKSPACE.ACCOUNTING.XERO_INVOICE_ACCOUNT_SELECTOR]: {
        policyID: string;
    };
    [SCREENS.WORKSPACE.ACCOUNTING.XERO_EXPORT_PREFERRED_EXPORTER_SELECT]: {
        policyID: string;
        backTo?: Routes;
    };
    [SCREENS.WORKSPACE.ACCOUNTING.XERO_BILL_PAYMENT_ACCOUNT_SELECTOR]: {
        policyID: string;
    };
    [SCREENS.WORKSPACE.ACCOUNTING.SAGE_INTACCT_PREREQUISITES]: {
        policyID: string;
        backTo?: Routes;
    };
    [SCREENS.WORKSPACE.ACCOUNTING.ENTER_SAGE_INTACCT_CREDENTIALS]: {
        policyID: string;
    };
    [SCREENS.WORKSPACE.ACCOUNTING.EXISTING_SAGE_INTACCT_CONNECTIONS]: {
        policyID: string;
    };
    [SCREENS.WORKSPACE.ACCOUNTING.SAGE_INTACCT_ENTITY]: {
        policyID: string;
    };
    [SCREENS.WORKSPACE.ACCOUNTING.NETSUITE_SUBSIDIARY_SELECTOR]: {
        policyID: string;
    };
    [SCREENS.WORKSPACE.ACCOUNTING.NETSUITE_REUSE_EXISTING_CONNECTIONS]: {
        policyID: string;
    };
    [SCREENS.WORKSPACE.ACCOUNTING.NETSUITE_TOKEN_INPUT]: {
        policyID: string;
    };
    [SCREENS.WORKSPACE.ACCOUNTING.NETSUITE_IMPORT]: {
        policyID: string;
    };
    [SCREENS.WORKSPACE.ACCOUNTING.NETSUITE_IMPORT_CUSTOMERS_OR_PROJECTS]: {
        policyID: string;
    };
    [SCREENS.WORKSPACE.ACCOUNTING.NETSUITE_IMPORT_CUSTOMERS_OR_PROJECTS_SELECT]: {
        policyID: string;
    };
    [SCREENS.WORKSPACE.ACCOUNTING.NETSUITE_IMPORT_MAPPING]: {
        policyID: string;
        importField: TupleToUnion<typeof CONST.NETSUITE_CONFIG.IMPORT_FIELDS>;
    };
    [SCREENS.WORKSPACE.ACCOUNTING.NETSUITE_IMPORT_CUSTOM_FIELD]: {
        policyID: string;
        importCustomField: TupleToUnion<typeof CONST.NETSUITE_CONFIG.IMPORT_CUSTOM_FIELDS>;
    };
    [SCREENS.WORKSPACE.ACCOUNTING.NETSUITE_IMPORT_CUSTOM_FIELD_VIEW]: {
        policyID: string;
        importCustomField: TupleToUnion<typeof CONST.NETSUITE_CONFIG.IMPORT_CUSTOM_FIELDS>;
        internalID: string;
    };
    [SCREENS.WORKSPACE.ACCOUNTING.NETSUITE_IMPORT_CUSTOM_FIELD_EDIT]: {
        policyID: string;
        importCustomField: TupleToUnion<typeof CONST.NETSUITE_CONFIG.IMPORT_CUSTOM_FIELDS>;
        internalID: string;
        fieldName: string;
    };
    [SCREENS.WORKSPACE.ACCOUNTING.NETSUITE_IMPORT_CUSTOM_LIST_ADD]: {
        policyID: string;
    };
    [SCREENS.WORKSPACE.ACCOUNTING.NETSUITE_IMPORT_CUSTOM_SEGMENT_ADD]: {
        policyID: string;
    };
    [SCREENS.WORKSPACE.ACCOUNTING.NETSUITE_EXPORT]: {
        policyID: string;
        backTo?: Routes;
    };
    [SCREENS.WORKSPACE.ACCOUNTING.NETSUITE_PREFERRED_EXPORTER_SELECT]: {
        policyID: string;
        backTo?: Routes;
    };
    [SCREENS.WORKSPACE.ACCOUNTING.NETSUITE_DATE_SELECT]: {
        policyID: string;
        backTo?: Routes;
    };
    [SCREENS.WORKSPACE.ACCOUNTING.NETSUITE_EXPORT_EXPENSES]: {
        policyID: string;
        expenseType: ValueOf<typeof CONST.NETSUITE_EXPENSE_TYPE>;
        backTo?: Routes;
    };
    [SCREENS.WORKSPACE.ACCOUNTING.NETSUITE_EXPORT_EXPENSES_DESTINATION_SELECT]: {
        policyID: string;
        expenseType: ValueOf<typeof CONST.NETSUITE_EXPENSE_TYPE>;
        backTo?: Routes;
    };
    [SCREENS.WORKSPACE.ACCOUNTING.NETSUITE_EXPORT_EXPENSES_VENDOR_SELECT]: {
        policyID: string;
        expenseType: ValueOf<typeof CONST.NETSUITE_EXPENSE_TYPE>;
        backTo?: Routes;
    };
    [SCREENS.WORKSPACE.ACCOUNTING.NETSUITE_EXPORT_EXPENSES_PAYABLE_ACCOUNT_SELECT]: {
        policyID: string;
        expenseType: ValueOf<typeof CONST.NETSUITE_EXPENSE_TYPE>;
        backTo?: Routes;
    };
    [SCREENS.WORKSPACE.ACCOUNTING.NETSUITE_EXPORT_EXPENSES_JOURNAL_POSTING_PREFERENCE_SELECT]: {
        policyID: string;
        expenseType: ValueOf<typeof CONST.NETSUITE_EXPENSE_TYPE>;
        backTo?: Routes;
    };
    [SCREENS.WORKSPACE.ACCOUNTING.NETSUITE_RECEIVABLE_ACCOUNT_SELECT]: {
        policyID: string;
        backTo?: Routes;
    };
    [SCREENS.WORKSPACE.ACCOUNTING.NETSUITE_INVOICE_ITEM_PREFERENCE_SELECT]: {
        policyID: string;
        backTo?: Routes;
    };
    [SCREENS.WORKSPACE.ACCOUNTING.NETSUITE_INVOICE_ITEM_SELECT]: {
        policyID: string;
    };
    [SCREENS.WORKSPACE.ACCOUNTING.NETSUITE_TAX_POSTING_ACCOUNT_SELECT]: {
        policyID: string;
    };
    [SCREENS.WORKSPACE.ACCOUNTING.NETSUITE_PROVINCIAL_TAX_POSTING_ACCOUNT_SELECT]: {
        policyID: string;
    };
    [SCREENS.WORKSPACE.ACCOUNTING.NETSUITE_ADVANCED]: {
        policyID: string;
    };
    [SCREENS.WORKSPACE.ACCOUNTING.NETSUITE_REIMBURSEMENT_ACCOUNT_SELECT]: {
        policyID: string;
    };
    [SCREENS.WORKSPACE.ACCOUNTING.NETSUITE_COLLECTION_ACCOUNT_SELECT]: {
        policyID: string;
    };
    [SCREENS.WORKSPACE.ACCOUNTING.NETSUITE_EXPENSE_REPORT_APPROVAL_LEVEL_SELECT]: {
        policyID: string;
    };
    [SCREENS.WORKSPACE.ACCOUNTING.NETSUITE_VENDOR_BILL_APPROVAL_LEVEL_SELECT]: {
        policyID: string;
    };
    [SCREENS.WORKSPACE.ACCOUNTING.NETSUITE_JOURNAL_ENTRY_APPROVAL_LEVEL_SELECT]: {
        policyID: string;
    };
    [SCREENS.WORKSPACE.ACCOUNTING.NETSUITE_APPROVAL_ACCOUNT_SELECT]: {
        policyID: string;
    };
    [SCREENS.WORKSPACE.ACCOUNTING.NETSUITE_CUSTOM_FORM_ID]: {
        policyID: string;
        expenseType: ValueOf<typeof CONST.NETSUITE_EXPENSE_TYPE>;
    };
    [SCREENS.WORKSPACE.ACCOUNTING.SAGE_INTACCT_IMPORT]: {
        policyID: string;
    };
    [SCREENS.WORKSPACE.ACCOUNTING.SAGE_INTACCT_TOGGLE_MAPPING]: {
        policyID: string;
        mapping: SageIntacctMappingName;
    };
    [SCREENS.WORKSPACE.ACCOUNTING.SAGE_INTACCT_MAPPING_TYPE]: {
        policyID: string;
        mapping: SageIntacctMappingName;
    };
    [SCREENS.WORKSPACE.ACCOUNTING.SAGE_INTACCT_IMPORT_TAX]: {
        policyID: string;
    };
    [SCREENS.WORKSPACE.ACCOUNTING.SAGE_INTACCT_ADD_USER_DIMENSION]: {
        policyID: string;
    };
    [SCREENS.WORKSPACE.ACCOUNTING.SAGE_INTACCT_USER_DIMENSIONS]: {
        policyID: string;
    };
    [SCREENS.WORKSPACE.ACCOUNTING.SAGE_INTACCT_EDIT_USER_DIMENSION]: {
        policyID: string;
        dimensionName: string;
    };
    [SCREENS.WORKSPACE.ACCOUNTING.SAGE_INTACCT_EXPORT]: {
        policyID: string;
        backTo?: Routes;
    };
    [SCREENS.WORKSPACE.ACCOUNTING.SAGE_INTACCT_PREFERRED_EXPORTER]: {
        policyID: string;
        backTo?: Routes;
    };
    [SCREENS.WORKSPACE.ACCOUNTING.SAGE_INTACCT_EXPORT_DATE]: {
        policyID: string;
        backTo?: Routes;
    };
    [SCREENS.WORKSPACE.ACCOUNTING.SAGE_INTACCT_REIMBURSABLE_EXPENSES]: {
        policyID: string;
        backTo?: Routes;
    };
    [SCREENS.WORKSPACE.ACCOUNTING.SAGE_INTACCT_NON_REIMBURSABLE_EXPENSES]: {
        policyID: string;
        backTo?: Routes;
    };
    [SCREENS.WORKSPACE.ACCOUNTING.SAGE_INTACCT_REIMBURSABLE_DESTINATION]: {
        policyID: string;
        backTo?: Routes;
    };
    [SCREENS.WORKSPACE.ACCOUNTING.SAGE_INTACCT_NON_REIMBURSABLE_DESTINATION]: {
        policyID: string;
        backTo?: Routes;
    };
    [SCREENS.WORKSPACE.ACCOUNTING.SAGE_INTACCT_DEFAULT_VENDOR]: {
        policyID: string;
        reimbursable: string;
        backTo?: Routes;
    };
    [SCREENS.WORKSPACE.ACCOUNTING.SAGE_INTACCT_NON_REIMBURSABLE_CREDIT_CARD_ACCOUNT]: {
        policyID: string;
        backTo?: Routes;
    };
    [SCREENS.WORKSPACE.ACCOUNTING.SAGE_INTACCT_ADVANCED]: {
        policyID: string;
    };
    [SCREENS.WORKSPACE.ACCOUNTING.SAGE_INTACCT_PAYMENT_ACCOUNT]: {
        policyID: string;
    };
    [SCREENS.WORKSPACE.ACCOUNTING.CARD_RECONCILIATION]: {
        policyID: string;
        connection: ValueOf<typeof CONST.POLICY.CONNECTIONS.ROUTE>;
    };
    [SCREENS.WORKSPACE.ACCOUNTING.RECONCILIATION_ACCOUNT_SETTINGS]: {
        policyID: string;
        connection: ValueOf<typeof CONST.POLICY.CONNECTIONS.ROUTE>;
    };
    [SCREENS.TWO_FACTOR_AUTH.DISABLED]: undefined;
    [SCREENS.TWO_FACTOR_AUTH.DISABLE]: undefined;
    [SCREENS.SETTINGS.DELEGATE.ADD_DELEGATE]: undefined;
    [SCREENS.SETTINGS.DELEGATE.DELEGATE_ROLE]: {
        login: string;
        role?: string;
        backTo?: Routes;
    };
    [SCREENS.SETTINGS.DELEGATE.UPDATE_DELEGATE_ROLE]: {
        login: string;
        currentRole: string;
        showValidateActionModal?: string;
        newRole?: ValueOf<typeof CONST.DELEGATE_ROLE>;
    };
    [SCREENS.SETTINGS.DELEGATE.DELEGATE_CONFIRM]: {
        login: string;
        role: string;
        showValidateActionModal?: string;
    };
    [SCREENS.SETTINGS.REPORT_CARD_LOST_OR_DAMAGED]: {
        /** cardID of selected card */
        cardID: string;
    };
    [SCREENS.KEYBOARD_SHORTCUTS]: undefined;
    [SCREENS.SETTINGS.EXIT_SURVEY.REASON]: undefined;
    [SCREENS.SETTINGS.EXIT_SURVEY.BOOK_CALL]: undefined;
    [SCREENS.SETTINGS.EXIT_SURVEY.RESPONSE]: {
        [EXIT_SURVEY_REASON_FORM_INPUT_IDS.REASON]: ValueOf<typeof CONST.EXIT_SURVEY.REASONS>;
        backTo: Routes;
    };
    [SCREENS.SETTINGS.EXIT_SURVEY.CONFIRM]: {
        backTo: Routes;
    };
    [SCREENS.WORKSPACE.TAX_CREATE]: {
        policyID: string;
    };
    [SCREENS.WORKSPACE.TAX_EDIT]: {
        policyID: string;
        taxID: string;
    };
    [SCREENS.WORKSPACE.TAX_NAME]: {
        policyID: string;
        taxID: string;
    };
    [SCREENS.WORKSPACE.TAX_VALUE]: {
        policyID: string;
        taxID: string;
    };
    [SCREENS.WORKSPACE.TAX_CODE]: {
        policyID: string;
        taxID: string;
    };
    [SCREENS.WORKSPACE.INVOICES_COMPANY_NAME]: {
        policyID: string;
    };
    [SCREENS.WORKSPACE.INVOICES_COMPANY_WEBSITE]: {
        policyID: string;
    };
    [SCREENS.WORKSPACE.COMPANY_CARDS_SELECT_FEED]: {
        policyID: string;
    };
    [SCREENS.WORKSPACE.COMPANY_CARDS_BANK_CONNECTION]: {
        policyID: string;
        bankName: string;
        backTo: Routes;
    };
    [SCREENS.WORKSPACE.COMPANY_CARD_DETAILS]: {
        policyID: string;
        bank: CompanyCardFeed;
        cardID: string;
        backTo?: Routes;
    };
    [SCREENS.WORKSPACE.COMPANY_CARD_NAME]: {
        policyID: string;
        cardID: string;
        bank: string;
    };
    [SCREENS.WORKSPACE.COMPANY_CARD_EXPORT]: {
        policyID: string;
        cardID: string;
        bank: string;
        backTo?: Routes;
    };
    [SCREENS.WORKSPACE.EXPENSIFY_CARD_ISSUE_NEW]: {
        policyID: string;
        backTo?: Routes;
    };
    [SCREENS.WORKSPACE.EXPENSIFY_CARD_BANK_ACCOUNT]: {
        policyID: string;
    };
    [SCREENS.WORKSPACE.EXPENSIFY_CARD_SETTINGS]: {
        policyID: string;
    };
    [SCREENS.WORKSPACE.EXPENSIFY_CARD_SETTINGS_ACCOUNT]: {
        policyID: string;
        backTo?: Routes;
    };
    [SCREENS.WORKSPACE.EXPENSIFY_CARD_SETTINGS_FREQUENCY]: {
        policyID: string;
    };
    [SCREENS.WORKSPACE.COMPANY_CARDS_SETTINGS]: {
        policyID: string;
    };
    [SCREENS.WORKSPACE.COMPANY_CARDS_ASSIGN_CARD]: {
        policyID: string;
        feed: CompanyCardFeed;
        backTo?: Routes;
    };
    [SCREENS.WORKSPACE.COMPANY_CARDS_SETTINGS_FEED_NAME]: {
        policyID: string;
    };
    [SCREENS.WORKSPACE.EXPENSIFY_CARD_DETAILS]: {
        policyID: string;
        cardID: string;
        backTo?: Routes;
    };
    [SCREENS.WORKSPACE.EXPENSIFY_CARD_NAME]: {
        policyID: string;
        cardID: string;
        backTo?: Routes;
    };
    [SCREENS.WORKSPACE.EXPENSIFY_CARD_LIMIT]: {
        policyID: string;
        cardID: string;
        backTo?: Routes;
    };
    [SCREENS.WORKSPACE.EXPENSIFY_CARD_LIMIT_TYPE]: {
        policyID: string;
        cardID: string;
        backTo?: Routes;
    };
    [SCREENS.EXPENSIFY_CARD.EXPENSIFY_CARD_DETAILS]: {
        policyID: string;
        cardID: string;
        backTo?: Routes;
    };
    [SCREENS.EXPENSIFY_CARD.EXPENSIFY_CARD_NAME]: {
        policyID: string;
        cardID: string;
        backTo?: Routes;
    };
    [SCREENS.EXPENSIFY_CARD.EXPENSIFY_CARD_LIMIT]: {
        policyID: string;
        cardID: string;
        backTo?: Routes;
    };
    [SCREENS.EXPENSIFY_CARD.EXPENSIFY_CARD_LIMIT_TYPE]: {
        policyID: string;
        cardID: string;
        backTo?: Routes;
    };
    [SCREENS.WORKSPACE.RULES_CUSTOM_NAME]: {
        policyID: string;
    };
    [SCREENS.WORKSPACE.RULES_AUTO_APPROVE_REPORTS_UNDER]: {
        policyID: string;
    };
    [SCREENS.WORKSPACE.RULES_RANDOM_REPORT_AUDIT]: {
        policyID: string;
    };
    [SCREENS.WORKSPACE.RULES_AUTO_PAY_REPORTS_UNDER]: {
        policyID: string;
    };
    [SCREENS.WORKSPACE.RULES_RECEIPT_REQUIRED_AMOUNT]: {
        policyID: string;
    };
    [SCREENS.WORKSPACE.RULES_MAX_EXPENSE_AMOUNT]: {
        policyID: string;
    };
    [SCREENS.WORKSPACE.RULES_MAX_EXPENSE_AGE]: {
        policyID: string;
    };
    [SCREENS.WORKSPACE.RULES_BILLABLE_DEFAULT]: {
        policyID: string;
    };
    [SCREENS.WORKSPACE.RULES_PROHIBITED_DEFAULT]: {
        policyID: string;
    };
    [SCREENS.WORKSPACE.RULES_CUSTOM]: {
        policyID: string;
    };
    [SCREENS.WORKSPACE.PER_DIEM_IMPORT]: {
        policyID: string;
    };
    [SCREENS.WORKSPACE.PER_DIEM_IMPORTED]: {
        policyID: string;
    };
    [SCREENS.WORKSPACE.PER_DIEM_SETTINGS]: {
        policyID: string;
    };
    [SCREENS.WORKSPACE.PER_DIEM_DETAILS]: {
        policyID: string;
        rateID: string;
        subRateID: string;
    };
    [SCREENS.WORKSPACE.PER_DIEM_EDIT_DESTINATION]: {
        policyID: string;
        rateID: string;
        subRateID: string;
    };
    [SCREENS.WORKSPACE.PER_DIEM_EDIT_SUBRATE]: {
        policyID: string;
        rateID: string;
        subRateID: string;
    };
    [SCREENS.WORKSPACE.PER_DIEM_EDIT_AMOUNT]: {
        policyID: string;
        rateID: string;
        subRateID: string;
    };
    [SCREENS.WORKSPACE.PER_DIEM_EDIT_CURRENCY]: {
        policyID: string;
        rateID: string;
        subRateID: string;
    };
} & ReimbursementAccountNavigatorParamList;

type TwoFactorAuthNavigatorParamList = {
    [SCREENS.TWO_FACTOR_AUTH.ROOT]: {
        backTo?: Routes;
        forwardTo?: string;
    };
    [SCREENS.TWO_FACTOR_AUTH.VERIFY]: {
        backTo?: Routes;
        forwardTo?: string;
    };
    [SCREENS.TWO_FACTOR_AUTH.SUCCESS]: {
        backTo?: Routes;
        forwardTo?: string;
    };
    [SCREENS.TWO_FACTOR_AUTH.DISABLE]: undefined;
    [SCREENS.TWO_FACTOR_AUTH.DISABLED]: undefined;
};

type NewChatNavigatorParamList = {
    [SCREENS.NEW_CHAT.ROOT]: undefined;
    [SCREENS.NEW_CHAT.NEW_CHAT_CONFIRM]: undefined;
    [SCREENS.NEW_CHAT.NEW_CHAT_EDIT_NAME]: undefined;
};

type DetailsNavigatorParamList = {
    [SCREENS.DETAILS_ROOT]: {
        login: string;
        reportID: string;
    };
};

type ProfileNavigatorParamList = {
    [SCREENS.PROFILE_ROOT]: {
        accountID: string;
        reportID: string;
        login?: string;
        backTo: Routes;
    };
};

type NewReportWorkspaceSelectionNavigatorParamList = {
    [SCREENS.NEW_REPORT_WORKSPACE_SELECTION.ROOT]: undefined;
};

type ReportDetailsNavigatorParamList = {
    [SCREENS.REPORT_DETAILS.ROOT]: {
        reportID: string;
        backTo?: Routes;
    };
    [SCREENS.REPORT_DETAILS.SHARE_CODE]: {
        reportID: string;
        backTo?: Routes;
    };
    [SCREENS.REPORT_DETAILS.EXPORT]: {
        reportID: string;
        policyID: string;
        connectionName: ConnectionName;
        backTo?: Routes;
    };
};

type ReportChangeWorkspaceNavigatorParamList = {
    [SCREENS.REPORT_CHANGE_WORKSPACE.ROOT]: {
        reportID: string;
        backTo?: Routes;
    };
};

type ReportSettingsNavigatorParamList = {
    [SCREENS.REPORT_SETTINGS.ROOT]: {
        reportID: string;
        backTo?: Routes;
    };
    [SCREENS.REPORT_SETTINGS.NAME]: {
        reportID: string;
        backTo?: Routes;
    };
    [SCREENS.REPORT_SETTINGS.NOTIFICATION_PREFERENCES]: {
        reportID: string;
        backTo?: Routes;
    };
    [SCREENS.REPORT_SETTINGS.WRITE_CAPABILITY]: {
        reportID: string;
        backTo?: Routes;
    };
    [SCREENS.REPORT_SETTINGS.VISIBILITY]: {
        reportID: string;
        backTo?: Routes;
    };
};

type ReportDescriptionNavigatorParamList = {
    [SCREENS.REPORT_DESCRIPTION_ROOT]: {
        reportID: string;
        backTo?: Routes;
    };
};

type ParticipantsNavigatorParamList = {
    [SCREENS.REPORT_PARTICIPANTS.ROOT]: {
        reportID: string;
        backTo?: Routes;
    };
    [SCREENS.REPORT_PARTICIPANTS.INVITE]: {
        reportID: string;
        backTo?: Routes;
    };
    [SCREENS.REPORT_PARTICIPANTS.DETAILS]: {
        reportID: string;
        accountID: string;
        backTo?: Routes;
    };
    [SCREENS.REPORT_PARTICIPANTS.ROLE]: {
        reportID: string;
        accountID: string;
        backTo?: Routes;
    };
};

type RoomMembersNavigatorParamList = {
    [SCREENS.ROOM_MEMBERS.ROOT]: {
        reportID: string;
        backTo?: Routes;
    };
    [SCREENS.ROOM_MEMBERS.INVITE]: {
        reportID: string;
        role?: 'accountant';
        backTo?: Routes;
    };
    [SCREENS.ROOM_MEMBERS.DETAILS]: {
        reportID: string;
        accountID: string;
        backTo?: Routes;
    };
};

type MoneyRequestNavigatorParamList = {
    [SCREENS.MONEY_REQUEST.STEP_SEND_FROM]: {
        iouType: IOUType;
        transactionID: string;
        reportID: string;
        backTo: Routes;
    };
    [SCREENS.MONEY_REQUEST.STEP_REPORT]: {
        action: IOUAction;
        iouType: IOUType;
        transactionID: string;
        reportID: string;
        backTo: Routes;
    };
    [SCREENS.MONEY_REQUEST.STEP_COMPANY_INFO]: {
        iouType: IOUType;
        transactionID: string;
        reportID: string;
        backTo: Routes;
    };
    [SCREENS.MONEY_REQUEST.STEP_PARTICIPANTS]: {
        action: IOUAction;
        iouType: Exclude<IOUType, typeof CONST.IOU.TYPE.REQUEST | typeof CONST.IOU.TYPE.SEND>;
        transactionID: string;
        reportID: string;
        backTo: Routes;
    };
    [SCREENS.MONEY_REQUEST.STEP_DATE]: {
        action: IOUAction;
        iouType: Exclude<IOUType, typeof CONST.IOU.TYPE.REQUEST | typeof CONST.IOU.TYPE.SEND>;
        transactionID: string;
        reportID: string;
        backTo: Routes;
        reportActionID?: string;
    };
    [SCREENS.MONEY_REQUEST.STEP_DESCRIPTION]: {
        action: IOUAction;
        iouType: Exclude<IOUType, typeof CONST.IOU.TYPE.REQUEST | typeof CONST.IOU.TYPE.SEND>;
        transactionID: string;
        reportID: string;
        backTo: Routes;
        reportActionID: string;
    };
    [SCREENS.MONEY_REQUEST.STEP_CATEGORY]: {
        action: IOUAction;
        iouType: Exclude<IOUType, typeof CONST.IOU.TYPE.REQUEST | typeof CONST.IOU.TYPE.SEND>;
        transactionID: string;
        reportActionID: string;
        reportID: string;
        backTo: Routes;
    };
    [SCREENS.MONEY_REQUEST.STEP_TAX_AMOUNT]: {
        action: IOUAction;
        iouType: Exclude<IOUType, typeof CONST.IOU.TYPE.REQUEST | typeof CONST.IOU.TYPE.SEND>;
        transactionID: string;
        reportID: string;
        backTo: Routes;
        currency?: string;
    };
    [SCREENS.MONEY_REQUEST.STEP_TAG]: {
        action: IOUAction;
        iouType: Exclude<IOUType, typeof CONST.IOU.TYPE.REQUEST | typeof CONST.IOU.TYPE.SEND>;
        transactionID: string;
        reportID: string;
        backTo: Routes;
        reportActionID: string;
        orderWeight: string;
    };
    [SCREENS.MONEY_REQUEST.STEP_TAX_RATE]: {
        action: IOUAction;
        iouType: Exclude<IOUType, typeof CONST.IOU.TYPE.REQUEST | typeof CONST.IOU.TYPE.SEND>;
        transactionID: string;
        reportID: string;
        backTo: Routes;
    };
    [SCREENS.MONEY_REQUEST.STEP_WAYPOINT]: {
        iouType: IOUType;
        reportID: string;
        backTo: Routes | undefined;
        action: IOUAction;
        pageIndex: string;
        transactionID: string;
    };
    [SCREENS.MONEY_REQUEST.STEP_MERCHANT]: {
        action: IOUAction;
        iouType: Exclude<IOUType, typeof CONST.IOU.TYPE.REQUEST | typeof CONST.IOU.TYPE.SEND>;
        transactionID: string;
        reportID: string;
        backTo: Routes;
    };
    [SCREENS.MONEY_REQUEST.STEP_SPLIT_PAYER]: {
        action: ValueOf<typeof CONST.IOU.ACTION>;
        iouType: ValueOf<typeof CONST.IOU.TYPE>;
        transactionID: string;
        reportID: string;
        backTo: Routes;
    };
    [SCREENS.IOU_SEND.ENABLE_PAYMENTS]: undefined;
    [SCREENS.IOU_SEND.ADD_BANK_ACCOUNT]: undefined;
    [SCREENS.IOU_SEND.ADD_DEBIT_CARD]: undefined;
    [SCREENS.MONEY_REQUEST.STEP_DISTANCE]: {
        action: IOUAction;
        iouType: IOUType;
        transactionID: string;
        reportID: string;
        backTo: Routes;
    };
    [SCREENS.MONEY_REQUEST.CREATE]: {
        iouType: IOUType;
        reportID: string;
        transactionID: string;

        // These are not used in the screen, but are needed for the navigation
        // for IOURequestStepDistance and IOURequestStepAmount components
        backTo: never;
        action: never;
        currency: never;
        pageIndex?: string;
    };
    [SCREENS.MONEY_REQUEST.START]: {
        iouType: IOUType;
        reportID: string;
        transactionID: string;
        iouRequestType: IOURequestType;
    };
    [SCREENS.MONEY_REQUEST.STEP_AMOUNT]: {
        iouType: IOUType;
        reportID: string;
        transactionID: string;
        backTo: Routes;
        action: IOUAction;
        pageIndex?: string;
        currency?: string;
    };
    [SCREENS.MONEY_REQUEST.STEP_DISTANCE_RATE]: {
        action: IOUAction;
        iouType: ValueOf<typeof CONST.IOU.TYPE>;
        transactionID: string;
        backTo: Routes;
        reportID: string;
    };
    [SCREENS.MONEY_REQUEST.STEP_CONFIRMATION]: {
        action: IOUAction;
        iouType: Exclude<IOUType, typeof CONST.IOU.TYPE.REQUEST | typeof CONST.IOU.TYPE.SEND>;
        transactionID: string;
        reportID: string;
        pageIndex?: string;
        backTo?: string;
        participantsAutoAssigned?: string;
    };
    [SCREENS.MONEY_REQUEST.STEP_SCAN]: {
        action: IOUAction;
        iouType: IOUType;
        transactionID: string;
        reportID: string;
        pageIndex: number;
        backTo: Routes;
    };
    [SCREENS.MONEY_REQUEST.STEP_CURRENCY]: {
        action: IOUAction;
        iouType: IOUType;
        transactionID: string;
        reportID: string;
        pageIndex?: string;
        backTo?: Routes;
        currency?: string;
    };
    [SCREENS.MONEY_REQUEST.HOLD]: {
        /** ID of the transaction the page was opened for */
        transactionID: string;

        /** ID of the report that user is providing hold reason to */
        reportID: string;

        /** Link to previous page */
        backTo: ExpensifyRoute;

        /** Hash that includes info about what is searched for */
        searchHash?: number;
    };
    [SCREENS.MONEY_REQUEST.STEP_ATTENDEES]: {
        action: IOUAction;
        iouType: Exclude<IOUType, typeof CONST.IOU.TYPE.REQUEST | typeof CONST.IOU.TYPE.SEND>;
        transactionID: string;
        reportID: string;
        backTo: Routes;
    };
    [SCREENS.MONEY_REQUEST.STEP_UPGRADE]: {
        action: IOUAction;
        iouType: Exclude<IOUType, typeof CONST.IOU.TYPE.REQUEST | typeof CONST.IOU.TYPE.SEND>;
        transactionID: string;
        reportID: string;
        backTo: Routes;
    };
    [SCREENS.MONEY_REQUEST.STEP_DESTINATION]: {
        action: IOUAction;
        iouType: Exclude<IOUType, typeof CONST.IOU.TYPE.REQUEST | typeof CONST.IOU.TYPE.SEND>;
        transactionID: string;
        reportID: string;
        backTo: Routes | undefined;
    };
    [SCREENS.MONEY_REQUEST.STEP_TIME]: {
        action: IOUAction;
        iouType: Exclude<IOUType, typeof CONST.IOU.TYPE.REQUEST | typeof CONST.IOU.TYPE.SEND>;
        transactionID: string;
        reportID: string;
        backTo: Routes | undefined;
    };
    [SCREENS.MONEY_REQUEST.STEP_SUBRATE]: {
        iouType: Exclude<IOUType, typeof CONST.IOU.TYPE.REQUEST | typeof CONST.IOU.TYPE.SEND>;
        reportID: string;
        backTo: Routes | undefined;
        action: IOUAction;
        pageIndex: string;
        transactionID: string;
    };
    [SCREENS.MONEY_REQUEST.STEP_DESTINATION_EDIT]: {
        action: IOUAction;
        iouType: Exclude<IOUType, typeof CONST.IOU.TYPE.REQUEST | typeof CONST.IOU.TYPE.SEND>;
        transactionID: string;
        reportID: string;
        backTo: Routes | undefined;
    };
    [SCREENS.MONEY_REQUEST.STEP_TIME_EDIT]: {
        action: IOUAction;
        iouType: Exclude<IOUType, typeof CONST.IOU.TYPE.REQUEST | typeof CONST.IOU.TYPE.SEND>;
        transactionID: string;
        reportID: string;
        backTo: Routes | undefined;
    };
    [SCREENS.MONEY_REQUEST.STEP_SUBRATE_EDIT]: {
        iouType: Exclude<IOUType, typeof CONST.IOU.TYPE.REQUEST | typeof CONST.IOU.TYPE.SEND>;
        reportID: string;
        backTo: Routes | undefined;
        action: IOUAction;
        pageIndex: string;
        transactionID: string;
    };
};

type WorkspaceConfirmationNavigatorParamList = {
    [SCREENS.WORKSPACE_CONFIRMATION.ROOT]: {
        backTo?: Routes;
    };
};

type NewTaskNavigatorParamList = {
    [SCREENS.NEW_TASK.ROOT]: {
        backTo?: Routes;
    };
    [SCREENS.NEW_TASK.TASK_ASSIGNEE_SELECTOR]: {
        backTo?: Routes;
    };
    [SCREENS.NEW_TASK.TASK_SHARE_DESTINATION_SELECTOR]: undefined;
    [SCREENS.NEW_TASK.DETAILS]: {
        backTo?: Routes;
    };
    [SCREENS.NEW_TASK.TITLE]: {
        backTo?: Routes;
    };
    [SCREENS.NEW_TASK.DESCRIPTION]: {
        backTo?: Routes;
    };
};

type TeachersUniteNavigatorParamList = {
    [SCREENS.SAVE_THE_WORLD.ROOT]: undefined;
    [SCREENS.I_KNOW_A_TEACHER]: undefined;
    [SCREENS.INTRO_SCHOOL_PRINCIPAL]: undefined;
    [SCREENS.I_AM_A_TEACHER]: undefined;
};

type TaskDetailsNavigatorParamList = {
    [SCREENS.TASK.TITLE]: {
        backTo?: Routes;
    };
    [SCREENS.TASK.ASSIGNEE]: {
        reportID: string;
        backTo?: Routes;
    };
};

type EnablePaymentsNavigatorParamList = {
    [SCREENS.ENABLE_PAYMENTS_ROOT]: undefined;
};

type SplitDetailsNavigatorParamList = {
    [SCREENS.SPLIT_DETAILS.ROOT]: {
        reportID: string;
        reportActionID: string;
        backTo?: Routes;
    };
    [SCREENS.SPLIT_DETAILS.EDIT_REQUEST]: {
        field: string;
        reportID: string;
        reportActionID: string;
        currency: string;
        tagIndex: string;
    };
};

type AddPersonalBankAccountNavigatorParamList = {
    [SCREENS.ADD_PERSONAL_BANK_ACCOUNT_ROOT]: undefined;
};

type ReimbursementAccountNavigatorParamList = {
    [SCREENS.REIMBURSEMENT_ACCOUNT_ROOT]: {
        stepToOpen?: ReimbursementAccountStepToOpen;
        backTo?: Routes;
        policyID?: string;
    };
};

type WalletStatementNavigatorParamList = {
    [SCREENS.WALLET_STATEMENT_ROOT]: {
        /** The statement year and month as one string, i.e. 202110 */
        yearMonth: string;
    };
};

type FlagCommentNavigatorParamList = {
    [SCREENS.FLAG_COMMENT_ROOT]: {
        reportID: string;
        reportActionID: string;
        backTo?: Routes;
    };
};

type EditRequestNavigatorParamList = {
    [SCREENS.EDIT_REQUEST.REPORT_FIELD]: {
        fieldID: string;
        reportID: string;
        policyID: string;
        backTo?: Routes;
    };
};

type SignInNavigatorParamList = {
    [SCREENS.SIGN_IN_ROOT]: undefined;
};

type FeatureTrainingNavigatorParamList = {
    [SCREENS.FEATURE_TRAINING_ROOT]: undefined;
    [SCREENS.PROCESS_MONEY_REQUEST_HOLD_ROOT]: undefined;
    [SCREENS.CHANGE_POLICY_EDUCATIONAL_ROOT]: undefined;
};

type ReferralDetailsNavigatorParamList = {
    [SCREENS.REFERRAL_DETAILS]: {
        contentType: ValueOf<typeof CONST.REFERRAL_PROGRAM.CONTENT_TYPES>;
        backTo: string;
    };
};

type PrivateNotesNavigatorParamList = {
    [SCREENS.PRIVATE_NOTES.LIST]: {
        backTo?: Routes;
    };
    [SCREENS.PRIVATE_NOTES.EDIT]: {
        reportID: string;
        accountID: string;
        backTo?: Routes;
    };
};

type TransactionDuplicateNavigatorParamList = {
    [SCREENS.TRANSACTION_DUPLICATE.REVIEW]: {
        threadReportID: string;
        backTo?: Routes;
    };
    [SCREENS.TRANSACTION_DUPLICATE.MERCHANT]: {
        threadReportID: string;
        backTo?: Routes;
    };
    [SCREENS.TRANSACTION_DUPLICATE.CATEGORY]: {
        threadReportID: string;
        backTo?: Routes;
    };
    [SCREENS.TRANSACTION_DUPLICATE.TAG]: {
        threadReportID: string;
        backTo?: Routes;
    };
    [SCREENS.TRANSACTION_DUPLICATE.DESCRIPTION]: {
        threadReportID: string;
        backTo?: Routes;
    };
    [SCREENS.TRANSACTION_DUPLICATE.TAX_CODE]: {
        threadReportID: string;
        backTo?: Routes;
    };
    [SCREENS.TRANSACTION_DUPLICATE.BILLABLE]: {
        threadReportID: string;
        backTo?: Routes;
    };
    [SCREENS.TRANSACTION_DUPLICATE.REIMBURSABLE]: {
        threadReportID: string;
        backTo?: Routes;
    };
};

type LeftModalNavigatorParamList = {
    [SCREENS.LEFT_MODAL.WORKSPACE_SWITCHER]: undefined;
};

type RightModalNavigatorParamList = {
    [SCREENS.RIGHT_MODAL.SETTINGS]: NavigatorScreenParams<SettingsNavigatorParamList>;
    [SCREENS.RIGHT_MODAL.TWO_FACTOR_AUTH]: NavigatorScreenParams<TwoFactorAuthNavigatorParamList>;
    [SCREENS.RIGHT_MODAL.NEW_CHAT]: NavigatorScreenParams<NewChatNavigatorParamList>;
    [SCREENS.RIGHT_MODAL.DETAILS]: NavigatorScreenParams<DetailsNavigatorParamList>;
    [SCREENS.RIGHT_MODAL.PROFILE]: NavigatorScreenParams<ProfileNavigatorParamList>;
    [SCREENS.SETTINGS.SHARE_CODE]: undefined;
    [SCREENS.RIGHT_MODAL.NEW_REPORT_WORKSPACE_SELECTION]: NavigatorScreenParams<NewReportWorkspaceSelectionNavigatorParamList>;
    [SCREENS.RIGHT_MODAL.REPORT_DETAILS]: NavigatorScreenParams<ReportDetailsNavigatorParamList>;
    [SCREENS.RIGHT_MODAL.REPORT_CHANGE_WORKSPACE]: NavigatorScreenParams<ReportChangeWorkspaceNavigatorParamList>;
    [SCREENS.RIGHT_MODAL.REPORT_SETTINGS]: NavigatorScreenParams<ReportSettingsNavigatorParamList>;
    [SCREENS.RIGHT_MODAL.SETTINGS_CATEGORIES]: NavigatorScreenParams<SettingsNavigatorParamList>;
    [SCREENS.RIGHT_MODAL.SETTINGS_TAGS]: NavigatorScreenParams<SettingsNavigatorParamList>;
    [SCREENS.RIGHT_MODAL.EXPENSIFY_CARD]: NavigatorScreenParams<SettingsNavigatorParamList>;
    [SCREENS.RIGHT_MODAL.DOMAIN_CARD]: NavigatorScreenParams<SettingsNavigatorParamList>;
    [SCREENS.RIGHT_MODAL.REPORT_DESCRIPTION]: NavigatorScreenParams<ReportDescriptionNavigatorParamList>;
    [SCREENS.RIGHT_MODAL.PARTICIPANTS]: NavigatorScreenParams<ParticipantsNavigatorParamList>;
    [SCREENS.RIGHT_MODAL.ROOM_MEMBERS]: NavigatorScreenParams<RoomMembersNavigatorParamList>;
    [SCREENS.RIGHT_MODAL.MONEY_REQUEST]: NavigatorScreenParams<MoneyRequestNavigatorParamList>;
    [SCREENS.RIGHT_MODAL.WORKSPACE_CONFIRMATION]: NavigatorScreenParams<WorkspaceConfirmationNavigatorParamList>;
    [SCREENS.RIGHT_MODAL.NEW_TASK]: NavigatorScreenParams<NewTaskNavigatorParamList>;
    [SCREENS.RIGHT_MODAL.TEACHERS_UNITE]: NavigatorScreenParams<TeachersUniteNavigatorParamList>;
    [SCREENS.RIGHT_MODAL.TASK_DETAILS]: NavigatorScreenParams<TaskDetailsNavigatorParamList>;
    [SCREENS.RIGHT_MODAL.ENABLE_PAYMENTS]: NavigatorScreenParams<EnablePaymentsNavigatorParamList>;
    [SCREENS.RIGHT_MODAL.SPLIT_DETAILS]: NavigatorScreenParams<SplitDetailsNavigatorParamList>;
    [SCREENS.RIGHT_MODAL.ADD_PERSONAL_BANK_ACCOUNT]: NavigatorScreenParams<AddPersonalBankAccountNavigatorParamList>;
    [SCREENS.RIGHT_MODAL.WALLET_STATEMENT]: NavigatorScreenParams<WalletStatementNavigatorParamList>;
    [SCREENS.RIGHT_MODAL.FLAG_COMMENT]: NavigatorScreenParams<FlagCommentNavigatorParamList>;
    [SCREENS.RIGHT_MODAL.EDIT_REQUEST]: NavigatorScreenParams<EditRequestNavigatorParamList>;
    [SCREENS.RIGHT_MODAL.SIGN_IN]: NavigatorScreenParams<SignInNavigatorParamList>;
    [SCREENS.RIGHT_MODAL.REFERRAL]: NavigatorScreenParams<ReferralDetailsNavigatorParamList>;
    [SCREENS.RIGHT_MODAL.PRIVATE_NOTES]: NavigatorScreenParams<PrivateNotesNavigatorParamList>;
    [SCREENS.RIGHT_MODAL.TRANSACTION_DUPLICATE]: NavigatorScreenParams<TransactionDuplicateNavigatorParamList>;
    [SCREENS.RIGHT_MODAL.TRAVEL]: NavigatorScreenParams<TravelNavigatorParamList>;
    [SCREENS.RIGHT_MODAL.SEARCH_REPORT]: NavigatorScreenParams<SearchReportParamList>;
    [SCREENS.RIGHT_MODAL.RESTRICTED_ACTION]: NavigatorScreenParams<RestrictedActionParamList>;
    [SCREENS.RIGHT_MODAL.SEARCH_ADVANCED_FILTERS]: NavigatorScreenParams<SearchAdvancedFiltersParamList>;
    [SCREENS.RIGHT_MODAL.SEARCH_SAVED_SEARCH]: NavigatorScreenParams<SearchSavedSearchParamList>;
    [SCREENS.RIGHT_MODAL.MISSING_PERSONAL_DETAILS]: NavigatorScreenParams<MissingPersonalDetailsParamList>;
    [SCREENS.RIGHT_MODAL.DEBUG]: NavigatorScreenParams<DebugParamList>;
};

type TravelNavigatorParamList = {
    [SCREENS.TRAVEL.MY_TRIPS]: undefined;
    [SCREENS.TRAVEL.TRIP_SUMMARY]: {
        reportID: string;
        transactionID: string;
        backTo?: string;
    };
    [SCREENS.TRAVEL.TRIP_DETAILS]: {
        reportID: string;
        transactionID: string;
        reservationIndex: number;
        backTo?: string;
    };
    [SCREENS.TRAVEL.TCS]: {
        domain?: string;
    };
    [SCREENS.TRAVEL.DOMAIN_PERMISSION_INFO]: {
        domain: string;
    };
    [SCREENS.TRAVEL.WORKSPACE_ADDRESS]: {
        domain: string;
    };
};

type ReportsSplitNavigatorParamList = {
    [SCREENS.HOME]: undefined;
    [SCREENS.REPORT]: {
        reportActionID: string;
        reportID: string;
        openOnAdminRoom?: boolean;
        referrer?: string;
        backTo?: Routes;
        moneyRequestReportActionID?: string;
        transactionID?: string;
    };
};

type SettingsSplitNavigatorParamList = {
    [SCREENS.SETTINGS.ROOT]: undefined;
    [SCREENS.SETTINGS.WORKSPACES]: {
        backTo?: Routes;
    };
    [SCREENS.SETTINGS.PREFERENCES.ROOT]: undefined;
    [SCREENS.SETTINGS.SECURITY]: undefined;
    [SCREENS.SETTINGS.PROFILE.ROOT]: undefined;
    [SCREENS.SETTINGS.WALLET.ROOT]: undefined;
    [SCREENS.SETTINGS.ABOUT]: undefined;
    [SCREENS.SETTINGS.TROUBLESHOOT]: undefined;
    [SCREENS.SETTINGS.SAVE_THE_WORLD]: undefined;
    [SCREENS.SETTINGS.SUBSCRIPTION.ROOT]: undefined;
};

type WorkspaceSplitNavigatorParamList = {
    [SCREENS.WORKSPACE.INITIAL]: {
        policyID: string;
        backTo?: Routes;
    };
    [SCREENS.WORKSPACE.PROFILE]: {
        policyID: string;
        backTo?: Routes;
    };
    [SCREENS.WORKSPACE.EXPENSIFY_CARD]: {
        policyID: string;
    };
    [SCREENS.WORKSPACE.COMPANY_CARDS]: {
        policyID: string;
    };
    [SCREENS.WORKSPACE.COMPANY_CARDS_ADD_NEW]: {
        policyID: string;
        backTo?: Routes;
    };
    [SCREENS.WORKSPACE.COMPANY_CARDS_TRANSACTION_START_DATE]: {
        policyID: string;
        feed: string;
        backTo?: Routes;
    };
    [SCREENS.WORKSPACE.PER_DIEM]: {
        policyID: string;
    };
    [SCREENS.WORKSPACE.WORKFLOWS]: {
        policyID: string;
    };
    [SCREENS.WORKSPACE.WORKFLOWS_APPROVALS_NEW]: {
        policyID: string;
        backTo?: Routes;
    };
    [SCREENS.WORKSPACE.WORKFLOWS_APPROVALS_EDIT]: {
        policyID: string;
        firstApproverEmail: string;
    };
    [SCREENS.WORKSPACE.WORKFLOWS_APPROVALS_EXPENSES_FROM]: {
        policyID: string;
        backTo?: Routes;
    };
    [SCREENS.WORKSPACE.WORKFLOWS_APPROVALS_APPROVER]: {
        policyID: string;
        approverIndex: number;
        backTo?: Routes;
    };
    [SCREENS.WORKSPACE.WORKFLOWS_AUTO_REPORTING_FREQUENCY]: {
        policyID: string;
    };
    [SCREENS.WORKSPACE.WORKFLOWS_AUTO_REPORTING_MONTHLY_OFFSET]: {
        policyID: string;
    };
    [SCREENS.WORKSPACE.INVOICES]: {
        policyID: string;
    };
    [SCREENS.WORKSPACE.MEMBERS]: {
        policyID: string;
    };
    [SCREENS.WORKSPACE.CATEGORIES]: {
        policyID: string;
        backTo?: Routes;
    };
    [SCREENS.WORKSPACE.MORE_FEATURES]: {
        policyID: string;
    };
    [SCREENS.WORKSPACE.TAGS]: {
        policyID: string;
        backTo?: Routes;
    };
    [SCREENS.WORKSPACE.TAXES]: {
        policyID: string;
    };
    [SCREENS.WORKSPACE.REPORT_FIELDS]: {
        policyID: string;
    };
    [SCREENS.WORKSPACE.DISTANCE_RATES]: {
        policyID: string;
    };
    [SCREENS.WORKSPACE.ACCOUNTING.ROOT]: {
        policyID: string;
    };
    [SCREENS.WORKSPACE.ACCOUNTING.QUICKBOOKS_ONLINE_ADVANCED]: {
        policyID: string;
    };
    [SCREENS.WORKSPACE.ACCOUNTING.QUICKBOOKS_ONLINE_ACCOUNT_SELECTOR]: {
        policyID: string;
    };
    [SCREENS.WORKSPACE.ACCOUNTING.QUICKBOOKS_ONLINE_INVOICE_ACCOUNT_SELECTOR]: {
        policyID: string;
    };
    [SCREENS.WORKSPACE.ACCOUNTING.QUICKBOOKS_ONLINE_CLASSES_DISPLAYED_AS]: {
        policyID: string;
    };
    [SCREENS.WORKSPACE.ACCOUNTING.QUICKBOOKS_ONLINE_CUSTOMERS_DISPLAYED_AS]: {
        policyID: string;
    };
    [SCREENS.WORKSPACE.ACCOUNTING.QUICKBOOKS_ONLINE_LOCATIONS_DISPLAYED_AS]: {
        policyID: string;
    };
    [SCREENS.WORKSPACE.EXPENSIFY_CARD]: {
        policyID: string;
    };
    [SCREENS.WORKSPACE.RULES]: {
        policyID: string;
    };
};

type OnboardingModalNavigatorParamList = {
    [SCREENS.ONBOARDING_MODAL.ONBOARDING]: {
        backTo?: string;
    };
    [SCREENS.ONBOARDING.PERSONAL_DETAILS]: {
        backTo?: string;
    };
    [SCREENS.ONBOARDING.PRIVATE_DOMAIN]: {
        backTo?: string;
    };
    [SCREENS.ONBOARDING.WORKSPACES]: {
        backTo?: string;
    };
    [SCREENS.ONBOARDING.PURPOSE]: {
        backTo?: string;
    };
    [SCREENS.ONBOARDING.EMPLOYEES]: {
        backTo?: string;
    };
    [SCREENS.ONBOARDING.ACCOUNTING]: {
        backTo?: string;
    };
    [SCREENS.ONBOARDING.WORK_EMAIL]: {
        backTo?: string;
    };
    [SCREENS.ONBOARDING.WORK_EMAIL_VALIDATION]: {
        backTo?: string;
    };
};

type WelcomeVideoModalNavigatorParamList = {
    [SCREENS.WELCOME_VIDEO.ROOT]: undefined;
};

type ExplanationModalNavigatorParamList = {
    [SCREENS.EXPLANATION_MODAL.ROOT]: undefined;
};

type MigratedUserModalNavigatorParamList = {
    [SCREENS.MIGRATED_USER_WELCOME_MODAL.ROOT]: undefined;
};

type TestDriveModalNavigatorParamList = {
    [SCREENS.TEST_DRIVE_MODAL.ROOT]: undefined;
};

<<<<<<< HEAD
type TestToolsModalModalNavigatorParamList = {
    [SCREENS.TEST_TOOLS_MODAL.ROOT]: undefined;
=======
type TestDriveDemoNavigatorParamList = {
    [SCREENS.TEST_DRIVE_DEMO.ROOT]: undefined;
>>>>>>> fabc8b33
};

type SharedScreensParamList = {
    [NAVIGATORS.REPORTS_SPLIT_NAVIGATOR]: NavigatorScreenParams<ReportsSplitNavigatorParamList>;
    [SCREENS.TRANSITION_BETWEEN_APPS]: {
        email?: string;
        accountID?: number;
        error?: string;
        shortLivedAuthToken?: string;
        shortLivedToken?: string;
        authTokenType?: ValueOf<typeof CONST.AUTH_TOKEN_TYPES>;
        exitTo?: Routes | HybridAppRoute;
        shouldForceLogin: string;
        domain?: Routes;
        delegatorEmail?: string;
    };
    [SCREENS.VALIDATE_LOGIN]: {
        accountID: string;
        validateCode: string;
        exitTo?: Routes | HybridAppRoute;
    };
};

type ShareNavigatorParamList = {
    [SCREENS.SHARE.ROOT]: undefined;
    [SCREENS.SHARE.SHARE_DETAILS]: {reportOrAccountID: string};
    [SCREENS.SHARE.SUBMIT_DETAILS]: {reportOrAccountID: string};
};

type PublicScreensParamList = SharedScreensParamList & {
    [SCREENS.UNLINK_LOGIN]: {
        accountID?: string;
        validateCode?: string;
    };
    [SCREENS.SIGN_IN_WITH_APPLE_DESKTOP]: undefined;
    [SCREENS.SIGN_IN_WITH_GOOGLE_DESKTOP]: undefined;
    [SCREENS.SAML_SIGN_IN]: undefined;
    [SCREENS.CONNECTION_COMPLETE]: undefined;
    [SCREENS.BANK_CONNECTION_COMPLETE]: undefined;
    [NAVIGATORS.PUBLIC_RIGHT_MODAL_NAVIGATOR]: NavigatorScreenParams<ConsoleNavigatorParamList>;
    [NAVIGATORS.TEST_TOOLS_MODAL_NAVIGATOR]: NavigatorScreenParams<TestToolsModalModalNavigatorParamList>;
};

type AuthScreensParamList = SharedScreensParamList & {
    [SCREENS.CONCIERGE]: undefined;
    [SCREENS.TRACK_EXPENSE]: undefined;
    [SCREENS.SUBMIT_EXPENSE]: undefined;
    [SCREENS.ATTACHMENTS]: {
        reportID: string;
        attachmentID?: string;
        source: string;
        type: ValueOf<typeof CONST.ATTACHMENT_TYPE>;
        accountID: string;
        isAuthTokenRequired?: string;
        fileName?: string;
        attachmentLink?: string;
        hashKey?: number;
    };
    [SCREENS.PROFILE_AVATAR]: {
        accountID: string;
    };
    [SCREENS.WORKSPACE_AVATAR]: {
        policyID: string;
    };
    [SCREENS.WORKSPACE_JOIN_USER]: {
        policyID: string;
        email: string;
    };
    [SCREENS.REPORT_AVATAR]: {
        reportID: string;
        policyID?: string;
    };
    [SCREENS.NOT_FOUND]: undefined;
    [SCREENS.REQUIRE_TWO_FACTOR_AUTH]: undefined;
    [NAVIGATORS.REPORTS_SPLIT_NAVIGATOR]: NavigatorScreenParams<ReportsSplitNavigatorParamList> & {policyID?: string};
    [NAVIGATORS.SETTINGS_SPLIT_NAVIGATOR]: NavigatorScreenParams<SettingsSplitNavigatorParamList> & {policyID?: string};
    [NAVIGATORS.WORKSPACE_SPLIT_NAVIGATOR]: NavigatorScreenParams<WorkspaceSplitNavigatorParamList>;
    [NAVIGATORS.LEFT_MODAL_NAVIGATOR]: NavigatorScreenParams<LeftModalNavigatorParamList>;
    [NAVIGATORS.RIGHT_MODAL_NAVIGATOR]: NavigatorScreenParams<RightModalNavigatorParamList>;
    [NAVIGATORS.ONBOARDING_MODAL_NAVIGATOR]: NavigatorScreenParams<OnboardingModalNavigatorParamList>;
    [NAVIGATORS.FEATURE_TRANING_MODAL_NAVIGATOR]: NavigatorScreenParams<FeatureTrainingNavigatorParamList>;
    [NAVIGATORS.WELCOME_VIDEO_MODAL_NAVIGATOR]: NavigatorScreenParams<WelcomeVideoModalNavigatorParamList>;
    [NAVIGATORS.EXPLANATION_MODAL_NAVIGATOR]: NavigatorScreenParams<ExplanationModalNavigatorParamList>;
    [NAVIGATORS.MIGRATED_USER_MODAL_NAVIGATOR]: NavigatorScreenParams<MigratedUserModalNavigatorParamList>;
    [NAVIGATORS.TEST_DRIVE_MODAL_NAVIGATOR]: NavigatorScreenParams<TestDriveModalNavigatorParamList>;
    [NAVIGATORS.TEST_DRIVE_DEMO_NAVIGATOR]: NavigatorScreenParams<TestDriveDemoNavigatorParamList>;
    [NAVIGATORS.SEARCH_FULLSCREEN_NAVIGATOR]: NavigatorScreenParams<SearchFullscreenNavigatorParamList>;
    [SCREENS.DESKTOP_SIGN_IN_REDIRECT]: undefined;
    [SCREENS.TRANSACTION_RECEIPT]: {
        reportID: string;
        transactionID: string;
        readonly?: string;
        isFromReviewDuplicates?: string;
        action?: IOUAction;
        iouType?: IOUType;
    };
    [SCREENS.CONNECTION_COMPLETE]: undefined;
    [NAVIGATORS.SHARE_MODAL_NAVIGATOR]: NavigatorScreenParams<ShareNavigatorParamList>;
    [SCREENS.BANK_CONNECTION_COMPLETE]: undefined;
    [NAVIGATORS.TEST_TOOLS_MODAL_NAVIGATOR]: NavigatorScreenParams<TestToolsModalModalNavigatorParamList>;
};

type SearchReportParamList = {
    [SCREENS.SEARCH.REPORT_RHP]: {
        reportID: string;
        reportActionID?: string;
    };
    [SCREENS.SEARCH.TRANSACTION_HOLD_REASON_RHP]: {
        /** ID of the transaction the page was opened for */
        transactionID: string;

        /** ID of the report that user is providing hold reason to */
        reportID: string;

        /** Link to previous page */
        backTo: ExpensifyRoute;

        /** Hash that includes info about what is searched for */
        searchHash?: number;
    };
    [SCREENS.SEARCH.MONEY_REQUEST_REPORT_HOLD_TRANSACTIONS]: {
        /** Link to previous page */
        backTo: Routes;
        /** Selected transactions' report ID  */
        reportID: string;
    };
};

type SearchFullscreenNavigatorParamList = {
    [SCREENS.SEARCH.ROOT]: {
        q: SearchQueryString;
        name?: string;
        groupBy?: string;
    };
    [SCREENS.SEARCH.MONEY_REQUEST_REPORT]: {
        reportID: string;
        backTo?: Routes;
    };
};

type SearchAdvancedFiltersParamList = {
    [SCREENS.SEARCH.ADVANCED_FILTERS_RHP]: Record<string, never>;
};

type SearchSavedSearchParamList = {
    [SCREENS.SEARCH.SAVED_SEARCH_RENAME_RHP]: SaveSearchParams;
};

type RestrictedActionParamList = {
    [SCREENS.RESTRICTED_ACTION_ROOT]: {
        policyID: string;
    };
};

type MissingPersonalDetailsParamList = {
    [SCREENS.MISSING_PERSONAL_DETAILS_ROOT]: undefined;
};

type DebugParamList = {
    [SCREENS.DEBUG.REPORT]: {
        reportID: string;
    };
    [SCREENS.DEBUG.REPORT_ACTION]: {
        reportID: string;
        reportActionID: string;
    };
    [SCREENS.DEBUG.REPORT_ACTION_CREATE]: {
        reportID: string;
    };
    [SCREENS.DEBUG.DETAILS_CONSTANT_PICKER_PAGE]: {
        formType: string;
        fieldName: string;
        fieldValue?: string;
        policyID?: string;
        backTo?: string;
    };
    [SCREENS.DEBUG.DETAILS_DATE_TIME_PICKER_PAGE]: {
        fieldName: string;
        fieldValue?: string;
        backTo?: string;
    };
    [SCREENS.DEBUG.TRANSACTION]: {
        transactionID: string;
    };
    [SCREENS.DEBUG.TRANSACTION_VIOLATION_CREATE]: {
        transactionID: string;
    };
    [SCREENS.DEBUG.TRANSACTION_VIOLATION]: {
        transactionID: string;
        index: string;
    };
};

type RootNavigatorParamList = PublicScreensParamList & AuthScreensParamList & LeftModalNavigatorParamList & SearchFullscreenNavigatorParamList;

type OnboardingFlowName = keyof OnboardingModalNavigatorParamList;

type SplitNavigatorName = keyof SplitNavigatorParamList;

type SearchFullscreenNavigatorName = typeof NAVIGATORS.SEARCH_FULLSCREEN_NAVIGATOR;

type FullScreenName = SplitNavigatorName | SearchFullscreenNavigatorName;

type SettingsTabScreenName = typeof NAVIGATORS.SETTINGS_SPLIT_NAVIGATOR | typeof NAVIGATORS.WORKSPACE_SPLIT_NAVIGATOR;

type WorkspaceScreenName = keyof WorkspaceSplitNavigatorParamList;

declare global {
    // eslint-disable-next-line @typescript-eslint/no-namespace
    namespace ReactNavigation {
        // eslint-disable-next-line @typescript-eslint/consistent-type-definitions, @typescript-eslint/no-empty-interface
        interface RootParamList extends RootNavigatorParamList {}
    }
}

export type {
    AddPersonalBankAccountNavigatorParamList,
    AuthScreensParamList,
    BackToParams,
    DebugParamList,
    DetailsNavigatorParamList,
    EditRequestNavigatorParamList,
    EnablePaymentsNavigatorParamList,
    ExplanationModalNavigatorParamList,
    FeatureTrainingNavigatorParamList,
    FlagCommentNavigatorParamList,
    FullScreenName,
    LeftModalNavigatorParamList,
    MissingPersonalDetailsParamList,
    MoneyRequestNavigatorParamList,
    NavigationPartialRoute,
    NavigationRef,
    NavigationRoot,
    NavigationStateRoute,
    NavigationRoute,
    NewChatNavigatorParamList,
    NewTaskNavigatorParamList,
    OnboardingFlowName,
    OnboardingModalNavigatorParamList,
    ParticipantsNavigatorParamList,
    PrivateNotesNavigatorParamList,
    ProfileNavigatorParamList,
    PublicScreensParamList,
    ReferralDetailsNavigatorParamList,
    ReimbursementAccountNavigatorParamList,
    NewReportWorkspaceSelectionNavigatorParamList,
    ReportDescriptionNavigatorParamList,
    ReportDetailsNavigatorParamList,
    ReportChangeWorkspaceNavigatorParamList,
    ReportSettingsNavigatorParamList,
    ReportsSplitNavigatorParamList,
    RestrictedActionParamList,
    ShareNavigatorParamList,
    RightModalNavigatorParamList,
    RoomMembersNavigatorParamList,
    RootNavigatorParamList,
    SearchAdvancedFiltersParamList,
    SearchReportParamList,
    SearchSavedSearchParamList,
    SearchFullscreenNavigatorParamList,
    SettingsNavigatorParamList,
    SettingsSplitNavigatorParamList,
    SignInNavigatorParamList,
    SplitDetailsNavigatorParamList,
    SplitNavigatorBySidebar,
    SplitNavigatorName,
    SplitNavigatorParamList,
    SplitNavigatorSidebarScreen,
    StackNavigationAction,
    State,
    StateOrRoute,
    TaskDetailsNavigatorParamList,
    TeachersUniteNavigatorParamList,
    TransactionDuplicateNavigatorParamList,
    TravelNavigatorParamList,
    WalletStatementNavigatorParamList,
    WelcomeVideoModalNavigatorParamList,
    WorkspaceSplitNavigatorParamList,
    MigratedUserModalNavigatorParamList,
    WorkspaceConfirmationNavigatorParamList,
    TwoFactorAuthNavigatorParamList,
    ConsoleNavigatorParamList,
    TestDriveModalNavigatorParamList,
    WorkspaceScreenName,
    SettingsTabScreenName,
<<<<<<< HEAD
    TestToolsModalModalNavigatorParamList,
=======
    TestDriveDemoNavigatorParamList,
>>>>>>> fabc8b33
};<|MERGE_RESOLUTION|>--- conflicted
+++ resolved
@@ -1792,13 +1792,12 @@
     [SCREENS.TEST_DRIVE_MODAL.ROOT]: undefined;
 };
 
-<<<<<<< HEAD
+type TestDriveDemoNavigatorParamList = {
+    [SCREENS.TEST_DRIVE_DEMO.ROOT]: undefined;
+};
+
 type TestToolsModalModalNavigatorParamList = {
     [SCREENS.TEST_TOOLS_MODAL.ROOT]: undefined;
-=======
-type TestDriveDemoNavigatorParamList = {
-    [SCREENS.TEST_DRIVE_DEMO.ROOT]: undefined;
->>>>>>> fabc8b33
 };
 
 type SharedScreensParamList = {
@@ -2084,9 +2083,6 @@
     TestDriveModalNavigatorParamList,
     WorkspaceScreenName,
     SettingsTabScreenName,
-<<<<<<< HEAD
+    TestDriveDemoNavigatorParamList,
     TestToolsModalModalNavigatorParamList,
-=======
-    TestDriveDemoNavigatorParamList,
->>>>>>> fabc8b33
 };