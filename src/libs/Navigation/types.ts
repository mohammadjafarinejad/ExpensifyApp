--- conflicted
+++ resolved
@@ -1580,12 +1580,9 @@
         reportID: string;
         openOnAdminRoom?: boolean;
         referrer?: string;
-<<<<<<< HEAD
         backTo?: string;
-=======
         moneyRequestReportActionID?: string;
         transactionID?: string;
->>>>>>> 9a58e7db
     };
 };
 
