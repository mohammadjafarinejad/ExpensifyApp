/* eslint-disable @typescript-eslint/naming-convention  */
import type {
    CommonActions,
    NavigationContainerRefWithCurrent,
    NavigationHelpers,
    NavigationState,
    NavigatorScreenParams,
    ParamListBase,
    PartialRoute,
    PartialState,
    Route,
} from '@react-navigation/native';
import type {TupleToUnion, ValueOf} from 'type-fest';
import type {SearchQueryString} from '@components/Search/types';
import type {IOURequestType} from '@libs/actions/IOU';
import type {SaveSearchParams} from '@libs/API/parameters';
import type {ReimbursementAccountStepToOpen} from '@libs/ReimbursementAccountUtils';
import type CONST from '@src/CONST';
import type {Country, IOUAction, IOUType} from '@src/CONST';
import type NAVIGATORS from '@src/NAVIGATORS';
import type {Route as ExpensifyRoute, HybridAppRoute, Route as Routes} from '@src/ROUTES';
import type SCREENS from '@src/SCREENS';
import type EXIT_SURVEY_REASON_FORM_INPUT_IDS from '@src/types/form/ExitSurveyReasonForm';
import type {CompanyCardFeed} from '@src/types/onyx';
import type {ConnectionName, SageIntacctMappingName} from '@src/types/onyx/Policy';
import type {CustomFieldType} from '@src/types/onyx/PolicyEmployee';
import type {SIDEBAR_TO_SPLIT} from './linkingConfig/RELATIONS';

type NavigationRef = NavigationContainerRefWithCurrent<RootNavigatorParamList>;

type NavigationRoot = NavigationHelpers<RootNavigatorParamList>;

type GoBackAction = Extract<CommonActions.Action, {type: 'GO_BACK'}>;
type ResetAction = Extract<CommonActions.Action, {type: 'RESET'}>;
type SetParamsAction = Extract<CommonActions.Action, {type: 'SET_PARAMS'}>;

type ActionNavigate = {
    type: ValueOf<typeof CONST.NAVIGATION.ACTION_TYPE>;
    payload: {
        name?: string;
        key?: string;
        // eslint-disable-next-line @typescript-eslint/no-explicit-any
        params?: any;
        path?: string;
        merge?: boolean;
    };
    source?: string;
    target?: string;
};

type StackNavigationAction = GoBackAction | ResetAction | SetParamsAction | ActionNavigate | undefined;

type NavigationStateRoute = NavigationState['routes'][number];
type NavigationPartialRoute<TRouteName extends string = string> = PartialRoute<Route<TRouteName>>;
type StateOrRoute = NavigationState | NavigationStateRoute | NavigationPartialRoute;
type State<TParamList extends ParamListBase = ParamListBase> = NavigationState<TParamList> | PartialState<NavigationState<TParamList>>;
type NavigationRoute = NavigationStateRoute | NavigationPartialRoute;

type SplitNavigatorSidebarScreen = keyof typeof SIDEBAR_TO_SPLIT;

type SplitNavigatorParamList = {
    [NAVIGATORS.SETTINGS_SPLIT_NAVIGATOR]: SettingsSplitNavigatorParamList;
    [NAVIGATORS.REPORTS_SPLIT_NAVIGATOR]: ReportsSplitNavigatorParamList;
    [NAVIGATORS.WORKSPACE_HUB_SPLIT_NAVIGATOR]: WorkspaceHubSplitNavigatorParamList;
    [NAVIGATORS.WORKSPACE_SPLIT_NAVIGATOR]: WorkspaceSplitNavigatorParamList;
};

type SplitNavigatorBySidebar<T extends SplitNavigatorSidebarScreen> = (typeof SIDEBAR_TO_SPLIT)[T];

type BackToParams = {
    backTo?: Routes;
};

type ConsoleNavigatorParamList = {
    [SCREENS.PUBLIC_CONSOLE_DEBUG]: {
        backTo: Routes;
    };
};

type SettingsNavigatorParamList = {
    [SCREENS.SETTINGS.SHARE_CODE]: undefined;
    [SCREENS.SETTINGS.PROFILE.PRONOUNS]: undefined;
    [SCREENS.SETTINGS.PROFILE.DISPLAY_NAME]: undefined;
    [SCREENS.SETTINGS.PROFILE.TIMEZONE]: undefined;
    [SCREENS.SETTINGS.PROFILE.TIMEZONE_SELECT]: undefined;
    [SCREENS.SETTINGS.PROFILE.LEGAL_NAME]: undefined;
    [SCREENS.SETTINGS.PROFILE.DATE_OF_BIRTH]: undefined;
    [SCREENS.SETTINGS.PROFILE.ADDRESS]: {
        country?: Country | '';
    };
    [SCREENS.SETTINGS.PROFILE.ADDRESS_COUNTRY]: {
        backTo?: Routes;
        country: string;
    };
    [SCREENS.SETTINGS.PROFILE.CONTACT_METHODS]: {
        backTo: Routes;
    };
    [SCREENS.SETTINGS.PROFILE.CONTACT_METHOD_DETAILS]: {
        contactMethod: string;
        backTo?: Routes;
        shouldSkipInitialValidation?: string;
    };
    [SCREENS.SETTINGS.PROFILE.NEW_CONTACT_METHOD]: {
        backTo?: Routes;
        forwardTo?: Routes;
    };
    [SCREENS.SETTINGS.PREFERENCES.PRIORITY_MODE]: undefined;
    [SCREENS.SETTINGS.PREFERENCES.PAYMENT_CURRENCY]: undefined;
    [SCREENS.SETTINGS.PREFERENCES.LANGUAGE]: undefined;
    [SCREENS.SETTINGS.PREFERENCES.THEME]: undefined;
    [SCREENS.SETTINGS.CLOSE]: undefined;
    [SCREENS.SETTINGS.MERGE_ACCOUNTS.ACCOUNT_DETAILS]: {
        email?: string;
    };
    [SCREENS.SETTINGS.MERGE_ACCOUNTS.ACCOUNT_VALIDATE]: {
        login: string;
        backTo?: Routes;
        forwardTo?: Routes;
    };
    [SCREENS.SETTINGS.MERGE_ACCOUNTS.MERGE_RESULT]: {
        backTo?: Routes;
        result: ValueOf<typeof CONST.MERGE_ACCOUNT_RESULTS>;
        login: string;
    };
    [SCREENS.SETTINGS.CONSOLE]: {
        backTo: Routes;
    };
    [SCREENS.SETTINGS.SHARE_LOG]: {
        /** URL of the generated file to share logs in a report */
        source: string;
        backTo: Routes;
    };
    [SCREENS.SETTINGS.WALLET.CARDS_DIGITAL_DETAILS_UPDATE_ADDRESS]: undefined;
    [SCREENS.SETTINGS.WALLET.DOMAIN_CARD]: {
        /** cardID of selected card */
        cardID: string;
    };
    [SCREENS.SETTINGS.WALLET.REPORT_VIRTUAL_CARD_FRAUD]: {
        /** cardID of selected card */
        cardID: string;
        backTo?: Routes;
    };
    [SCREENS.SETTINGS.WALLET.REPORT_VIRTUAL_CARD_FRAUD_CONFIRMATION]: {
        /** cardID of selected card */
        cardID: string;
    };
    [SCREENS.SETTINGS.WALLET.CARD_ACTIVATE]: {
        /** cardID of selected card */
        cardID: string;
    };
    [SCREENS.WORKSPACE.WORKFLOWS_PAYER]: {
        policyID: string;
    };
    [SCREENS.SETTINGS.WALLET.TRANSFER_BALANCE]: undefined;
    [SCREENS.SETTINGS.WALLET.CHOOSE_TRANSFER_ACCOUNT]: undefined;
    [SCREENS.SETTINGS.WALLET.ENABLE_PAYMENTS]: undefined;
    [SCREENS.SETTINGS.WALLET.VERIFY_ACCOUNT]: {
        backTo?: Routes;
    };
    [SCREENS.SETTINGS.ADD_DEBIT_CARD]: undefined;
    [SCREENS.SETTINGS.ADD_BANK_ACCOUNT]: undefined;
    [SCREENS.SETTINGS.ADD_US_BANK_ACCOUNT]: undefined;
    [SCREENS.SETTINGS.PROFILE.STATUS]: undefined;
    [SCREENS.SETTINGS.PROFILE.STATUS_CLEAR_AFTER]: undefined;
    [SCREENS.SETTINGS.PROFILE.STATUS_CLEAR_AFTER_DATE]: undefined;
    [SCREENS.SETTINGS.PROFILE.STATUS_CLEAR_AFTER_TIME]: undefined;
    [SCREENS.WORKSPACE.CURRENCY]: undefined;
    [SCREENS.WORKSPACE.ADDRESS]: {
        policyID: string;
        country?: Country | '';
        backTo?: Routes;
    };
    [SCREENS.WORKSPACE.NAME]: undefined;
    [SCREENS.WORKSPACE.DESCRIPTION]: undefined;
    [SCREENS.WORKSPACE.SHARE]: undefined;
    [SCREENS.WORKSPACE.INVITE]: {
        policyID: string;
        backTo?: Routes;
    };
    [SCREENS.WORKSPACE.MEMBERS_IMPORT]: {
        policyID: string;
    };
    [SCREENS.WORKSPACE.MEMBERS_IMPORTED]: {
        policyID: string;
    };
    [SCREENS.WORKSPACE.INVITE_MESSAGE]: {
        policyID: string;
        backTo?: Routes;
    };
    [SCREENS.WORKSPACE.INVITE_MESSAGE_ROLE]: {
        policyID: string;
        backTo?: Routes;
    };
    [SCREENS.WORKSPACE.CATEGORY_CREATE]: {
        policyID: string;
        backTo?: Routes;
    };
    [SCREENS.WORKSPACE.CATEGORY_EDIT]: {
        policyID: string;
        categoryName: string;
        backTo?: Routes;
    };
    [SCREENS.WORKSPACE.CATEGORY_PAYROLL_CODE]: {
        policyID: string;
        categoryName: string;
        backTo?: Routes;
    };
    [SCREENS.WORKSPACE.CATEGORY_GL_CODE]: {
        policyID: string;
        categoryName: string;
        backTo?: Routes;
    };
    [SCREENS.WORKSPACE.CATEGORY_DEFAULT_TAX_RATE]: {
        policyID: string;
        categoryName: string;
    };
    [SCREENS.WORKSPACE.CATEGORY_FLAG_AMOUNTS_OVER]: {
        policyID: string;
        categoryName: string;
    };
    [SCREENS.WORKSPACE.CATEGORY_DESCRIPTION_HINT]: {
        policyID: string;
        categoryName: string;
    };
    [SCREENS.WORKSPACE.CATEGORY_APPROVER]: {
        policyID: string;
        categoryName: string;
    };
    [SCREENS.WORKSPACE.CATEGORY_REQUIRE_RECEIPTS_OVER]: {
        policyID: string;
        categoryName: string;
    };
    [SCREENS.WORKSPACE.CATEGORY_SETTINGS]: {
        policyID: string;
        categoryName: string;
        backTo?: Routes;
    };
    [SCREENS.WORKSPACE.UPGRADE]: {
        policyID?: string;
        featureName?: string;
        backTo?: Routes;
        categoryId?: string;
    };
    [SCREENS.WORKSPACE.DOWNGRADE]: {
        policyID?: string;
        backTo?: Routes;
    };
    [SCREENS.WORKSPACE.PAY_AND_DOWNGRADE]: {
        policyID?: string;
    };
    [SCREENS.WORKSPACE.CATEGORIES_SETTINGS]: {
        policyID: string;
        backTo?: Routes;
    };
    [SCREENS.WORKSPACE.CATEGORIES_IMPORT]: {
        policyID: string;
        backTo?: Routes;
    };
    [SCREENS.WORKSPACE.CATEGORIES_IMPORTED]: {
        policyID: string;
        backTo?: Routes;
    };
    [SCREENS.WORKSPACE.TAG_CREATE]: {
        policyID: string;
        backTo?: Routes;
    };
    [SCREENS.WORKSPACE.DISTANCE_RATE_DETAILS]: {
        policyID: string;
        rateID: string;
    };
    [SCREENS.WORKSPACE.DISTANCE_RATE_EDIT]: {
        policyID: string;
        rateID: string;
    };
    [SCREENS.WORKSPACE.DISTANCE_RATE_TAX_RECLAIMABLE_ON_EDIT]: {
        policyID: string;
        rateID: string;
    };
    [SCREENS.WORKSPACE.DISTANCE_RATE_TAX_RATE_EDIT]: {
        policyID: string;
        rateID: string;
    };
    [SCREENS.WORKSPACE.TAGS_SETTINGS]: {
        policyID: string;
        backTo?: Routes;
    };
    [SCREENS.WORKSPACE.TAGS_IMPORT]: {
        policyID: string;
        backTo?: Routes;
    };
    [SCREENS.WORKSPACE.TAGS_IMPORTED]: {
        policyID: string;
        backTo?: Routes;
    };
    [SCREENS.WORKSPACE.TAG_SETTINGS]: {
        policyID: string;
        orderWeight: number;
        tagName: string;
        backTo?: Routes;
    };
    [SCREENS.WORKSPACE.TAG_LIST_VIEW]: {
        policyID: string;
        orderWeight: number;
        backTo?: Routes;
    };
    [SCREENS.WORKSPACE.TAGS_EDIT]: {
        policyID: string;
        orderWeight: number;
        backTo?: Routes;
    };
    [SCREENS.WORKSPACE.TAG_EDIT]: {
        policyID: string;
        orderWeight: number;
        tagName: string;
        backTo?: Routes;
    };
    [SCREENS.WORKSPACE.TAG_APPROVER]: {
        policyID: string;
        orderWeight: number;
        tagName: string;
        backTo?: Routes;
    };
    [SCREENS.WORKSPACE.TAG_GL_CODE]: {
        policyID: string;
        orderWeight: number;
        tagName: string;
        backTo?: Routes;
    };
    [SCREENS.WORKSPACE_HUB.SUBSCRIPTION.ROOT]: {backTo?: Routes};
    [SCREENS.WORKSPACE_HUB.SUBSCRIPTION.SIZE]: {
        canChangeSize: 0 | 1;
    };
    [SCREENS.WORKSPACE_HUB.SUBSCRIPTION.SETTINGS_DETAILS]: undefined;
    [SCREENS.WORKSPACE_HUB.SUBSCRIPTION.ADD_PAYMENT_CARD]: undefined;
    [SCREENS.WORKSPACE_HUB.SUBSCRIPTION.CHANGE_BILLING_CURRENCY]: undefined;
    [SCREENS.WORKSPACE_HUB.SUBSCRIPTION.CHANGE_PAYMENT_CURRENCY]: undefined;
    [SCREENS.WORKSPACE.TAXES_SETTINGS]: {
        policyID: string;
    };
    [SCREENS.WORKSPACE.TAXES_SETTINGS_CUSTOM_TAX_NAME]: {
        policyID: string;
    };
    [SCREENS.WORKSPACE.TAXES_SETTINGS_FOREIGN_CURRENCY_DEFAULT]: {
        policyID: string;
    };
    [SCREENS.WORKSPACE.TAXES_SETTINGS_WORKSPACE_CURRENCY_DEFAULT]: {
        policyID: string;
    };
    [SCREENS.WORKSPACE.REPORT_FIELDS_CREATE]: {
        policyID: string;
    };
    [SCREENS.WORKSPACE.REPORT_FIELDS_LIST_VALUES]: {
        policyID: string;
        reportFieldID?: string;
    };
    [SCREENS.WORKSPACE.REPORT_FIELDS_ADD_VALUE]: {
        policyID: string;
        reportFieldID?: string;
    };
    [SCREENS.WORKSPACE.REPORT_FIELDS_VALUE_SETTINGS]: {
        policyID: string;
        valueIndex: number;
        reportFieldID?: string;
    };
    [SCREENS.WORKSPACE.REPORT_FIELDS_EDIT_VALUE]: {
        policyID: string;
        valueIndex: number;
    };
    [SCREENS.WORKSPACE.REPORT_FIELDS_SETTINGS]: {
        policyID: string;
        reportFieldID: string;
    };
    [SCREENS.WORKSPACE.REPORT_FIELDS_EDIT_INITIAL_VALUE]: {
        policyID: string;
        reportFieldID: string;
    };
    [SCREENS.WORKSPACE.MEMBER_DETAILS]: {
        policyID: string;
        accountID: string;
    };
    [SCREENS.WORKSPACE.MEMBER_CUSTOM_FIELD]: {
        policyID: string;
        accountID: string;
        customFieldType: CustomFieldType;
    };
    [SCREENS.WORKSPACE.MEMBER_NEW_CARD]: {
        policyID: string;
        accountID: string;
    };
    [SCREENS.WORKSPACE.OWNER_CHANGE_SUCCESS]: {
        policyID: string;
        accountID: number;
    };
    [SCREENS.WORKSPACE.OWNER_CHANGE_ERROR]: {
        policyID: string;
        accountID: number;
    };
    [SCREENS.WORKSPACE.OWNER_CHANGE_CHECK]: {
        policyID: string;
        accountID: number;
        error: ValueOf<typeof CONST.POLICY.OWNERSHIP_ERRORS>;
    };
    [SCREENS.WORKSPACE.CREATE_DISTANCE_RATE]: {
        policyID: string;
    };
    [SCREENS.WORKSPACE.DISTANCE_RATES_SETTINGS]: {
        policyID: string;
    };
    [SCREENS.WORKSPACE.ACCOUNTING.QUICKBOOKS_ONLINE_IMPORT]: {
        policyID: string;
    };
    [SCREENS.WORKSPACE.ACCOUNTING.QUICKBOOKS_ONLINE_CHART_OF_ACCOUNTS]: {
        policyID: string;
    };
    [SCREENS.WORKSPACE.ACCOUNTING.QUICKBOOKS_ONLINE_LOCATIONS]: {
        policyID: string;
    };
    [SCREENS.WORKSPACE.ACCOUNTING.QUICKBOOKS_ONLINE_CLASSES]: {
        policyID: string;
    };
    [SCREENS.WORKSPACE.ACCOUNTING.QUICKBOOKS_ONLINE_CUSTOMERS]: {
        policyID: string;
    };
    [SCREENS.WORKSPACE.ACCOUNTING.QUICKBOOKS_ONLINE_TAXES]: {
        policyID: string;
    };
    [SCREENS.WORKSPACE.ACCOUNTING.QUICKBOOKS_ONLINE_EXPORT]: {
        policyID: string;
        backTo?: Routes;
    };
    [SCREENS.WORKSPACE.ACCOUNTING.QUICKBOOKS_ONLINE_EXPORT_DATE_SELECT]: {
        policyID: string;
        backTo?: Routes;
    };
    [SCREENS.WORKSPACE.ACCOUNTING.QUICKBOOKS_ONLINE_EXPORT_INVOICE_ACCOUNT_SELECT]: {
        policyID: string;
        backTo?: Routes;
    };
    [SCREENS.WORKSPACE.ACCOUNTING.QUICKBOOKS_ONLINE_EXPORT_OUT_OF_POCKET_EXPENSES_ACCOUNT_SELECT]: {
        policyID: string;
        backTo?: Routes;
    };
    [SCREENS.WORKSPACE.ACCOUNTING.QUICKBOOKS_ONLINE_EXPORT_OUT_OF_POCKET_EXPENSES]: {
        policyID: string;
        backTo?: Routes;
    };
    [SCREENS.WORKSPACE.ACCOUNTING.QUICKBOOKS_ONLINE_EXPORT_OUT_OF_POCKET_EXPENSES_SELECT]: {
        policyID: string;
        backTo?: Routes;
    };
    [SCREENS.WORKSPACE.ACCOUNTING.QUICKBOOKS_ONLINE_NON_REIMBURSABLE_DEFAULT_VENDOR_SELECT]: {
        policyID: string;
    };
    [SCREENS.WORKSPACE.ACCOUNTING.QUICKBOOKS_ONLINE_COMPANY_CARD_EXPENSE_ACCOUNT_SELECT]: {
        policyID: string;
        backTo?: Routes;
    };
    [SCREENS.WORKSPACE.ACCOUNTING.QUICKBOOKS_ONLINE_COMPANY_CARD_EXPENSE_ACCOUNT]: {
        policyID: string;
        backTo?: Routes;
    };
    [SCREENS.WORKSPACE.ACCOUNTING.QUICKBOOKS_ONLINE_COMPANY_CARD_EXPENSE_ACCOUNT_COMPANY_CARD_SELECT]: {
        policyID: string;
        backTo?: Routes;
    };
    [SCREENS.WORKSPACE.ACCOUNTING.QUICKBOOKS_ONLINE_EXPORT_PREFERRED_EXPORTER]: {
        policyID: string;
        backTo?: Routes;
    };
    [SCREENS.WORKSPACE.ACCOUNTING.QUICKBOOKS_DESKTOP_COMPANY_CARD_EXPENSE_ACCOUNT_SELECT]: {
        policyID: string;
        backTo?: Routes;
    };
    [SCREENS.WORKSPACE.ACCOUNTING.QUICKBOOKS_DESKTOP_COMPANY_CARD_EXPENSE_ACCOUNT_COMPANY_CARD_SELECT]: {
        policyID: string;
        backTo?: Routes;
    };
    [SCREENS.WORKSPACE.ACCOUNTING.QUICKBOOKS_DESKTOP_NON_REIMBURSABLE_DEFAULT_VENDOR_SELECT]: {
        policyID: string;
    };
    [SCREENS.WORKSPACE.ACCOUNTING.QUICKBOOKS_DESKTOP_COMPANY_CARD_EXPENSE_ACCOUNT]: {
        policyID: string;
        backTo?: Routes;
    };
    [SCREENS.WORKSPACE.ACCOUNTING.QUICKBOOKS_DESKTOP_ADVANCED]: {
        policyID: string;
    };
    [SCREENS.WORKSPACE.ACCOUNTING.QUICKBOOKS_DESKTOP_EXPORT_DATE_SELECT]: {
        policyID: string;
        backTo?: Routes;
    };
    [SCREENS.WORKSPACE.ACCOUNTING.QUICKBOOKS_DESKTOP_EXPORT_PREFERRED_EXPORTER]: {
        policyID: string;
        backTo?: Routes;
    };
    [SCREENS.WORKSPACE.ACCOUNTING.QUICKBOOKS_DESKTOP_EXPORT_OUT_OF_POCKET_EXPENSES_ACCOUNT_SELECT]: {
        policyID: string;
        backTo?: Routes;
    };
    [SCREENS.WORKSPACE.ACCOUNTING.QUICKBOOKS_DESKTOP_EXPORT_OUT_OF_POCKET_EXPENSES]: {
        policyID: string;
        backTo?: Routes;
    };
    [SCREENS.WORKSPACE.ACCOUNTING.QUICKBOOKS_DESKTOP_EXPORT_OUT_OF_POCKET_EXPENSES_SELECT]: {
        policyID: string;
        backTo?: Routes;
    };
    [SCREENS.WORKSPACE.ACCOUNTING.QUICKBOOKS_DESKTOP_EXPORT]: {
        policyID: string;
        backTo?: Routes;
    };
    [SCREENS.WORKSPACE.ACCOUNTING.QUICKBOOKS_DESKTOP_SETUP_MODAL]: {
        policyID: string;
    };
    [SCREENS.WORKSPACE.ACCOUNTING.QUICKBOOKS_DESKTOP_SETUP_REQUIRED_DEVICE_MODAL]: {
        policyID: string;
    };
    [SCREENS.WORKSPACE.ACCOUNTING.QUICKBOOKS_DESKTOP_IMPORT]: {
        policyID: string;
    };
    [SCREENS.WORKSPACE.ACCOUNTING.QUICKBOOKS_DESKTOP_CHART_OF_ACCOUNTS]: {
        policyID: string;
    };
    [SCREENS.WORKSPACE.ACCOUNTING.QUICKBOOKS_DESKTOP_CLASSES]: {
        policyID: string;
    };
    [SCREENS.WORKSPACE.ACCOUNTING.QUICKBOOKS_DESKTOP_CLASSES_DISPLAYED_AS]: {
        policyID: string;
    };
    [SCREENS.WORKSPACE.ACCOUNTING.QUICKBOOKS_DESKTOP_CUSTOMERS]: {
        policyID: string;
    };
    [SCREENS.WORKSPACE.ACCOUNTING.QUICKBOOKS_DESKTOP_CUSTOMERS_DISPLAYED_AS]: {
        policyID: string;
    };
    [SCREENS.WORKSPACE.ACCOUNTING.QUICKBOOKS_DESKTOP_ITEMS]: {
        policyID: string;
    };
    [SCREENS.WORKSPACE.ACCOUNTING.XERO_IMPORT]: {
        policyID: string;
    };
    [SCREENS.WORKSPACE.ACCOUNTING.XERO_CHART_OF_ACCOUNTS]: {
        policyID: string;
    };
    [SCREENS.WORKSPACE.ACCOUNTING.XERO_CUSTOMER]: {
        policyID: string;
    };
    [SCREENS.WORKSPACE.ACCOUNTING.XERO_ORGANIZATION]: {
        policyID: string;
        organizationID: string;
    };
    [SCREENS.WORKSPACE.ACCOUNTING.XERO_TAXES]: {
        policyID: string;
    };
    [SCREENS.WORKSPACE.ACCOUNTING.XERO_TRACKING_CATEGORIES]: {
        policyID: string;
    };
    [SCREENS.WORKSPACE.ACCOUNTING.XERO_MAP_TRACKING_CATEGORY]: {
        policyID: string;
        categoryId: string;
        categoryName: string;
    };
    [SCREENS.WORKSPACE.ACCOUNTING.XERO_EXPORT]: {
        policyID: string;
        backTo?: Routes;
    };
    [SCREENS.WORKSPACE.ACCOUNTING.XERO_EXPORT_PURCHASE_BILL_DATE_SELECT]: {
        policyID: string;
        backTo?: Routes;
    };
    [SCREENS.WORKSPACE.ACCOUNTING.XERO_ADVANCED]: {
        policyID: string;
    };
    [SCREENS.WORKSPACE.ACCOUNTING.XERO_BILL_STATUS_SELECTOR]: {
        policyID: string;
        backTo?: Routes;
    };
    [SCREENS.WORKSPACE.ACCOUNTING.XERO_EXPORT_BANK_ACCOUNT_SELECT]: {
        policyID: string;
        backTo?: Routes;
    };
    [SCREENS.WORKSPACE.ACCOUNTING.XERO_INVOICE_ACCOUNT_SELECTOR]: {
        policyID: string;
    };
    [SCREENS.WORKSPACE.ACCOUNTING.XERO_EXPORT_PREFERRED_EXPORTER_SELECT]: {
        policyID: string;
        backTo?: Routes;
    };
    [SCREENS.WORKSPACE.ACCOUNTING.XERO_BILL_PAYMENT_ACCOUNT_SELECTOR]: {
        policyID: string;
    };
    [SCREENS.WORKSPACE.ACCOUNTING.SAGE_INTACCT_PREREQUISITES]: {
        policyID: string;
        backTo?: Routes;
    };
    [SCREENS.WORKSPACE.ACCOUNTING.ENTER_SAGE_INTACCT_CREDENTIALS]: {
        policyID: string;
    };
    [SCREENS.WORKSPACE.ACCOUNTING.EXISTING_SAGE_INTACCT_CONNECTIONS]: {
        policyID: string;
    };
    [SCREENS.WORKSPACE.ACCOUNTING.SAGE_INTACCT_ENTITY]: {
        policyID: string;
    };
    [SCREENS.WORKSPACE.ACCOUNTING.NETSUITE_SUBSIDIARY_SELECTOR]: {
        policyID: string;
    };
    [SCREENS.WORKSPACE.ACCOUNTING.NETSUITE_REUSE_EXISTING_CONNECTIONS]: {
        policyID: string;
    };
    [SCREENS.WORKSPACE.ACCOUNTING.NETSUITE_TOKEN_INPUT]: {
        policyID: string;
    };
    [SCREENS.WORKSPACE.ACCOUNTING.NETSUITE_IMPORT]: {
        policyID: string;
    };
    [SCREENS.WORKSPACE.ACCOUNTING.NETSUITE_IMPORT_CUSTOMERS_OR_PROJECTS]: {
        policyID: string;
    };
    [SCREENS.WORKSPACE.ACCOUNTING.NETSUITE_IMPORT_CUSTOMERS_OR_PROJECTS_SELECT]: {
        policyID: string;
    };
    [SCREENS.WORKSPACE.ACCOUNTING.NETSUITE_IMPORT_MAPPING]: {
        policyID: string;
        importField: TupleToUnion<typeof CONST.NETSUITE_CONFIG.IMPORT_FIELDS>;
    };
    [SCREENS.WORKSPACE.ACCOUNTING.NETSUITE_IMPORT_CUSTOM_FIELD]: {
        policyID: string;
        importCustomField: TupleToUnion<typeof CONST.NETSUITE_CONFIG.IMPORT_CUSTOM_FIELDS>;
    };
    [SCREENS.WORKSPACE.ACCOUNTING.NETSUITE_IMPORT_CUSTOM_FIELD_VIEW]: {
        policyID: string;
        importCustomField: TupleToUnion<typeof CONST.NETSUITE_CONFIG.IMPORT_CUSTOM_FIELDS>;
        internalID: string;
    };
    [SCREENS.WORKSPACE.ACCOUNTING.NETSUITE_IMPORT_CUSTOM_FIELD_EDIT]: {
        policyID: string;
        importCustomField: TupleToUnion<typeof CONST.NETSUITE_CONFIG.IMPORT_CUSTOM_FIELDS>;
        internalID: string;
        fieldName: string;
    };
    [SCREENS.WORKSPACE.ACCOUNTING.NETSUITE_IMPORT_CUSTOM_LIST_ADD]: {
        policyID: string;
    };
    [SCREENS.WORKSPACE.ACCOUNTING.NETSUITE_IMPORT_CUSTOM_SEGMENT_ADD]: {
        policyID: string;
    };
    [SCREENS.WORKSPACE.ACCOUNTING.NETSUITE_EXPORT]: {
        policyID: string;
        backTo?: Routes;
    };
    [SCREENS.WORKSPACE.ACCOUNTING.NETSUITE_PREFERRED_EXPORTER_SELECT]: {
        policyID: string;
        backTo?: Routes;
    };
    [SCREENS.WORKSPACE.ACCOUNTING.NETSUITE_DATE_SELECT]: {
        policyID: string;
        backTo?: Routes;
    };
    [SCREENS.WORKSPACE.ACCOUNTING.NETSUITE_EXPORT_EXPENSES]: {
        policyID: string;
        expenseType: ValueOf<typeof CONST.NETSUITE_EXPENSE_TYPE>;
        backTo?: Routes;
    };
    [SCREENS.WORKSPACE.ACCOUNTING.NETSUITE_EXPORT_EXPENSES_DESTINATION_SELECT]: {
        policyID: string;
        expenseType: ValueOf<typeof CONST.NETSUITE_EXPENSE_TYPE>;
        backTo?: Routes;
    };
    [SCREENS.WORKSPACE.ACCOUNTING.NETSUITE_EXPORT_EXPENSES_VENDOR_SELECT]: {
        policyID: string;
        expenseType: ValueOf<typeof CONST.NETSUITE_EXPENSE_TYPE>;
        backTo?: Routes;
    };
    [SCREENS.WORKSPACE.ACCOUNTING.NETSUITE_EXPORT_EXPENSES_PAYABLE_ACCOUNT_SELECT]: {
        policyID: string;
        expenseType: ValueOf<typeof CONST.NETSUITE_EXPENSE_TYPE>;
        backTo?: Routes;
    };
    [SCREENS.WORKSPACE.ACCOUNTING.NETSUITE_EXPORT_EXPENSES_JOURNAL_POSTING_PREFERENCE_SELECT]: {
        policyID: string;
        expenseType: ValueOf<typeof CONST.NETSUITE_EXPENSE_TYPE>;
        backTo?: Routes;
    };
    [SCREENS.WORKSPACE.ACCOUNTING.NETSUITE_RECEIVABLE_ACCOUNT_SELECT]: {
        policyID: string;
        backTo?: Routes;
    };
    [SCREENS.WORKSPACE.ACCOUNTING.NETSUITE_INVOICE_ITEM_PREFERENCE_SELECT]: {
        policyID: string;
        backTo?: Routes;
    };
    [SCREENS.WORKSPACE.ACCOUNTING.NETSUITE_INVOICE_ITEM_SELECT]: {
        policyID: string;
    };
    [SCREENS.WORKSPACE.ACCOUNTING.NETSUITE_TAX_POSTING_ACCOUNT_SELECT]: {
        policyID: string;
    };
    [SCREENS.WORKSPACE.ACCOUNTING.NETSUITE_PROVINCIAL_TAX_POSTING_ACCOUNT_SELECT]: {
        policyID: string;
    };
    [SCREENS.WORKSPACE.ACCOUNTING.NETSUITE_ADVANCED]: {
        policyID: string;
    };
    [SCREENS.WORKSPACE.ACCOUNTING.NETSUITE_REIMBURSEMENT_ACCOUNT_SELECT]: {
        policyID: string;
    };
    [SCREENS.WORKSPACE.ACCOUNTING.NETSUITE_COLLECTION_ACCOUNT_SELECT]: {
        policyID: string;
    };
    [SCREENS.WORKSPACE.ACCOUNTING.NETSUITE_EXPENSE_REPORT_APPROVAL_LEVEL_SELECT]: {
        policyID: string;
    };
    [SCREENS.WORKSPACE.ACCOUNTING.NETSUITE_VENDOR_BILL_APPROVAL_LEVEL_SELECT]: {
        policyID: string;
    };
    [SCREENS.WORKSPACE.ACCOUNTING.NETSUITE_JOURNAL_ENTRY_APPROVAL_LEVEL_SELECT]: {
        policyID: string;
    };
    [SCREENS.WORKSPACE.ACCOUNTING.NETSUITE_APPROVAL_ACCOUNT_SELECT]: {
        policyID: string;
    };
    [SCREENS.WORKSPACE.ACCOUNTING.NETSUITE_CUSTOM_FORM_ID]: {
        policyID: string;
        expenseType: ValueOf<typeof CONST.NETSUITE_EXPENSE_TYPE>;
    };
    [SCREENS.WORKSPACE.ACCOUNTING.SAGE_INTACCT_IMPORT]: {
        policyID: string;
    };
    [SCREENS.WORKSPACE.ACCOUNTING.SAGE_INTACCT_TOGGLE_MAPPING]: {
        policyID: string;
        mapping: SageIntacctMappingName;
    };
    [SCREENS.WORKSPACE.ACCOUNTING.SAGE_INTACCT_MAPPING_TYPE]: {
        policyID: string;
        mapping: SageIntacctMappingName;
    };
    [SCREENS.WORKSPACE.ACCOUNTING.SAGE_INTACCT_IMPORT_TAX]: {
        policyID: string;
    };
    [SCREENS.WORKSPACE.ACCOUNTING.SAGE_INTACCT_ADD_USER_DIMENSION]: {
        policyID: string;
    };
    [SCREENS.WORKSPACE.ACCOUNTING.SAGE_INTACCT_USER_DIMENSIONS]: {
        policyID: string;
    };
    [SCREENS.WORKSPACE.ACCOUNTING.SAGE_INTACCT_EDIT_USER_DIMENSION]: {
        policyID: string;
        dimensionName: string;
    };
    [SCREENS.WORKSPACE.ACCOUNTING.SAGE_INTACCT_EXPORT]: {
        policyID: string;
        backTo?: Routes;
    };
    [SCREENS.WORKSPACE.ACCOUNTING.SAGE_INTACCT_PREFERRED_EXPORTER]: {
        policyID: string;
        backTo?: Routes;
    };
    [SCREENS.WORKSPACE.ACCOUNTING.SAGE_INTACCT_EXPORT_DATE]: {
        policyID: string;
        backTo?: Routes;
    };
    [SCREENS.WORKSPACE.ACCOUNTING.SAGE_INTACCT_REIMBURSABLE_EXPENSES]: {
        policyID: string;
        backTo?: Routes;
    };
    [SCREENS.WORKSPACE.ACCOUNTING.SAGE_INTACCT_NON_REIMBURSABLE_EXPENSES]: {
        policyID: string;
        backTo?: Routes;
    };
    [SCREENS.WORKSPACE.ACCOUNTING.SAGE_INTACCT_REIMBURSABLE_DESTINATION]: {
        policyID: string;
        backTo?: Routes;
    };
    [SCREENS.WORKSPACE.ACCOUNTING.SAGE_INTACCT_NON_REIMBURSABLE_DESTINATION]: {
        policyID: string;
        backTo?: Routes;
    };
    [SCREENS.WORKSPACE.ACCOUNTING.SAGE_INTACCT_DEFAULT_VENDOR]: {
        policyID: string;
        reimbursable: string;
        backTo?: Routes;
    };
    [SCREENS.WORKSPACE.ACCOUNTING.SAGE_INTACCT_NON_REIMBURSABLE_CREDIT_CARD_ACCOUNT]: {
        policyID: string;
        backTo?: Routes;
    };
    [SCREENS.WORKSPACE.ACCOUNTING.SAGE_INTACCT_ADVANCED]: {
        policyID: string;
    };
    [SCREENS.WORKSPACE.ACCOUNTING.SAGE_INTACCT_PAYMENT_ACCOUNT]: {
        policyID: string;
    };
    [SCREENS.WORKSPACE.ACCOUNTING.CARD_RECONCILIATION]: {
        policyID: string;
        connection: ValueOf<typeof CONST.POLICY.CONNECTIONS.ROUTE>;
    };
    [SCREENS.WORKSPACE.ACCOUNTING.RECONCILIATION_ACCOUNT_SETTINGS]: {
        policyID: string;
        connection: ValueOf<typeof CONST.POLICY.CONNECTIONS.ROUTE>;
    };
    [SCREENS.TWO_FACTOR_AUTH.DISABLED]: undefined;
    [SCREENS.TWO_FACTOR_AUTH.DISABLE]: undefined;
    [SCREENS.SETTINGS.DELEGATE.ADD_DELEGATE]: undefined;
    [SCREENS.SETTINGS.DELEGATE.DELEGATE_ROLE]: {
        login: string;
        role?: string;
        backTo?: Routes;
    };
    [SCREENS.SETTINGS.DELEGATE.UPDATE_DELEGATE_ROLE]: {
        login: string;
        currentRole: string;
        showValidateActionModal?: string;
        newRole?: ValueOf<typeof CONST.DELEGATE_ROLE>;
    };
    [SCREENS.SETTINGS.DELEGATE.DELEGATE_CONFIRM]: {
        login: string;
        role: string;
        showValidateActionModal?: string;
    };
    [SCREENS.SETTINGS.REPORT_CARD_LOST_OR_DAMAGED]: {
        /** cardID of selected card */
        cardID: string;
    };
    [SCREENS.KEYBOARD_SHORTCUTS]: undefined;
    [SCREENS.SETTINGS.EXIT_SURVEY.REASON]: undefined;
    [SCREENS.SETTINGS.EXIT_SURVEY.RESPONSE]: {
        [EXIT_SURVEY_REASON_FORM_INPUT_IDS.REASON]: ValueOf<typeof CONST.EXIT_SURVEY.REASONS>;
        backTo: Routes;
    };
    [SCREENS.SETTINGS.EXIT_SURVEY.CONFIRM]: {
        backTo: Routes;
    };
    [SCREENS.WORKSPACE.TAX_CREATE]: {
        policyID: string;
    };
    [SCREENS.WORKSPACE.TAX_EDIT]: {
        policyID: string;
        taxID: string;
    };
    [SCREENS.WORKSPACE.TAX_NAME]: {
        policyID: string;
        taxID: string;
    };
    [SCREENS.WORKSPACE.TAX_VALUE]: {
        policyID: string;
        taxID: string;
    };
    [SCREENS.WORKSPACE.TAX_CODE]: {
        policyID: string;
        taxID: string;
    };
    [SCREENS.WORKSPACE.INVOICES_COMPANY_NAME]: {
        policyID: string;
    };
    [SCREENS.WORKSPACE.INVOICES_COMPANY_WEBSITE]: {
        policyID: string;
    };
    [SCREENS.WORKSPACE.COMPANY_CARDS_SELECT_FEED]: {
        policyID: string;
    };
    [SCREENS.WORKSPACE.COMPANY_CARDS_BANK_CONNECTION]: {
        policyID: string;
        bankName: string;
        backTo: Routes;
    };
    [SCREENS.WORKSPACE.COMPANY_CARD_DETAILS]: {
        policyID: string;
        bank: CompanyCardFeed;
        cardID: string;
        backTo?: Routes;
    };
    [SCREENS.WORKSPACE.COMPANY_CARD_NAME]: {
        policyID: string;
        cardID: string;
        bank: string;
    };
    [SCREENS.WORKSPACE.COMPANY_CARD_EXPORT]: {
        policyID: string;
        cardID: string;
        bank: string;
        backTo?: Routes;
    };
    [SCREENS.WORKSPACE.EXPENSIFY_CARD_ISSUE_NEW]: {
        policyID: string;
        backTo?: Routes;
    };
    [SCREENS.WORKSPACE.EXPENSIFY_CARD_BANK_ACCOUNT]: {
        policyID: string;
    };
    [SCREENS.WORKSPACE.EXPENSIFY_CARD_SETTINGS]: {
        policyID: string;
    };
    [SCREENS.WORKSPACE.EXPENSIFY_CARD_SETTINGS_ACCOUNT]: {
        policyID: string;
        backTo?: Routes;
    };
    [SCREENS.WORKSPACE.EXPENSIFY_CARD_SETTINGS_FREQUENCY]: {
        policyID: string;
    };
    [SCREENS.WORKSPACE.COMPANY_CARDS_SETTINGS]: {
        policyID: string;
    };
    [SCREENS.WORKSPACE.COMPANY_CARDS_ASSIGN_CARD]: {
        policyID: string;
        feed: CompanyCardFeed;
        backTo?: Routes;
    };
    [SCREENS.WORKSPACE.COMPANY_CARDS_SETTINGS_FEED_NAME]: {
        policyID: string;
    };
    [SCREENS.WORKSPACE.EXPENSIFY_CARD_DETAILS]: {
        policyID: string;
        cardID: string;
        backTo?: Routes;
    };
    [SCREENS.WORKSPACE.EXPENSIFY_CARD_NAME]: {
        policyID: string;
        cardID: string;
        backTo?: Routes;
    };
    [SCREENS.WORKSPACE.EXPENSIFY_CARD_LIMIT]: {
        policyID: string;
        cardID: string;
        backTo?: Routes;
    };
    [SCREENS.WORKSPACE.EXPENSIFY_CARD_LIMIT_TYPE]: {
        policyID: string;
        cardID: string;
        backTo?: Routes;
    };
    [SCREENS.EXPENSIFY_CARD.EXPENSIFY_CARD_DETAILS]: {
        policyID: string;
        cardID: string;
        backTo?: Routes;
    };
    [SCREENS.EXPENSIFY_CARD.EXPENSIFY_CARD_NAME]: {
        policyID: string;
        cardID: string;
        backTo?: Routes;
    };
    [SCREENS.EXPENSIFY_CARD.EXPENSIFY_CARD_LIMIT]: {
        policyID: string;
        cardID: string;
        backTo?: Routes;
    };
    [SCREENS.EXPENSIFY_CARD.EXPENSIFY_CARD_LIMIT_TYPE]: {
        policyID: string;
        cardID: string;
        backTo?: Routes;
    };
    [SCREENS.WORKSPACE.RULES_CUSTOM_NAME]: {
        policyID: string;
    };
    [SCREENS.WORKSPACE.RULES_AUTO_APPROVE_REPORTS_UNDER]: {
        policyID: string;
    };
    [SCREENS.WORKSPACE.RULES_RANDOM_REPORT_AUDIT]: {
        policyID: string;
    };
    [SCREENS.WORKSPACE.RULES_AUTO_PAY_REPORTS_UNDER]: {
        policyID: string;
    };
    [SCREENS.WORKSPACE.RULES_RECEIPT_REQUIRED_AMOUNT]: {
        policyID: string;
    };
    [SCREENS.WORKSPACE.RULES_MAX_EXPENSE_AMOUNT]: {
        policyID: string;
    };
    [SCREENS.WORKSPACE.RULES_MAX_EXPENSE_AGE]: {
        policyID: string;
    };
    [SCREENS.WORKSPACE.RULES_BILLABLE_DEFAULT]: {
        policyID: string;
    };
    [SCREENS.WORKSPACE.RULES_PROHIBITED_DEFAULT]: {
        policyID: string;
    };
    [SCREENS.WORKSPACE.RULES_CUSTOM]: {
        policyID: string;
    };
    [SCREENS.WORKSPACE.PER_DIEM_IMPORT]: {
        policyID: string;
    };
    [SCREENS.WORKSPACE.PER_DIEM_IMPORTED]: {
        policyID: string;
    };
    [SCREENS.WORKSPACE.PER_DIEM_SETTINGS]: {
        policyID: string;
    };
    [SCREENS.WORKSPACE.PER_DIEM_DETAILS]: {
        policyID: string;
        rateID: string;
        subRateID: string;
    };
    [SCREENS.WORKSPACE.PER_DIEM_EDIT_DESTINATION]: {
        policyID: string;
        rateID: string;
        subRateID: string;
    };
    [SCREENS.WORKSPACE.PER_DIEM_EDIT_SUBRATE]: {
        policyID: string;
        rateID: string;
        subRateID: string;
    };
    [SCREENS.WORKSPACE.PER_DIEM_EDIT_AMOUNT]: {
        policyID: string;
        rateID: string;
        subRateID: string;
    };
    [SCREENS.WORKSPACE.PER_DIEM_EDIT_CURRENCY]: {
        policyID: string;
        rateID: string;
        subRateID: string;
    };
} & ReimbursementAccountNavigatorParamList;

type TwoFactorAuthNavigatorParamList = {
    [SCREENS.TWO_FACTOR_AUTH.ROOT]: {
        backTo?: Routes;
        forwardTo?: string;
    };
    [SCREENS.TWO_FACTOR_AUTH.VERIFY]: {
        backTo?: Routes;
        forwardTo?: string;
    };
    [SCREENS.TWO_FACTOR_AUTH.SUCCESS]: {
        backTo?: Routes;
        forwardTo?: string;
    };
    [SCREENS.TWO_FACTOR_AUTH.DISABLE]: undefined;
    [SCREENS.TWO_FACTOR_AUTH.DISABLED]: undefined;
};

type NewChatNavigatorParamList = {
    [SCREENS.NEW_CHAT.ROOT]: undefined;
    [SCREENS.NEW_CHAT.NEW_CHAT_CONFIRM]: undefined;
    [SCREENS.NEW_CHAT.NEW_CHAT_EDIT_NAME]: undefined;
};

type DetailsNavigatorParamList = {
    [SCREENS.DETAILS_ROOT]: {
        login: string;
        reportID: string;
    };
};

type ProfileNavigatorParamList = {
    [SCREENS.PROFILE_ROOT]: {
        accountID: string;
        reportID: string;
        login?: string;
        backTo: Routes;
    };
};

type NewReportWorkspaceSelectionNavigatorParamList = {
    [SCREENS.NEW_REPORT_WORKSPACE_SELECTION.ROOT]: undefined;
};

type ReportDetailsNavigatorParamList = {
    [SCREENS.REPORT_DETAILS.ROOT]: {
        reportID: string;
        backTo?: Routes;
    };
    [SCREENS.REPORT_DETAILS.SHARE_CODE]: {
        reportID: string;
        backTo?: Routes;
    };
    [SCREENS.REPORT_DETAILS.EXPORT]: {
        reportID: string;
        policyID: string;
        connectionName: ConnectionName;
        backTo?: Routes;
    };
};

type ReportChangeWorkspaceNavigatorParamList = {
    [SCREENS.REPORT_CHANGE_WORKSPACE.ROOT]: {
        reportID: string;
        backTo?: Routes;
    };
};

type ReportSettingsNavigatorParamList = {
    [SCREENS.REPORT_SETTINGS.ROOT]: {
        reportID: string;
        backTo?: Routes;
    };
    [SCREENS.REPORT_SETTINGS.NAME]: {
        reportID: string;
        backTo?: Routes;
    };
    [SCREENS.REPORT_SETTINGS.NOTIFICATION_PREFERENCES]: {
        reportID: string;
        backTo?: Routes;
    };
    [SCREENS.REPORT_SETTINGS.WRITE_CAPABILITY]: {
        reportID: string;
        backTo?: Routes;
    };
    [SCREENS.REPORT_SETTINGS.VISIBILITY]: {
        reportID: string;
        backTo?: Routes;
    };
};

type ReportDescriptionNavigatorParamList = {
    [SCREENS.REPORT_DESCRIPTION_ROOT]: {
        reportID: string;
        backTo?: Routes;
    };
};

type ParticipantsNavigatorParamList = {
    [SCREENS.REPORT_PARTICIPANTS.ROOT]: {
        reportID: string;
        backTo?: Routes;
    };
    [SCREENS.REPORT_PARTICIPANTS.INVITE]: {
        reportID: string;
        backTo?: Routes;
    };
    [SCREENS.REPORT_PARTICIPANTS.DETAILS]: {
        reportID: string;
        accountID: string;
        backTo?: Routes;
    };
    [SCREENS.REPORT_PARTICIPANTS.ROLE]: {
        reportID: string;
        accountID: string;
        backTo?: Routes;
    };
};

type RoomMembersNavigatorParamList = {
    [SCREENS.ROOM_MEMBERS.ROOT]: {
        reportID: string;
        backTo?: Routes;
    };
    [SCREENS.ROOM_MEMBERS.INVITE]: {
        reportID: string;
        role?: 'accountant';
        backTo?: Routes;
    };
    [SCREENS.ROOM_MEMBERS.DETAILS]: {
        reportID: string;
        accountID: string;
        backTo?: Routes;
    };
};

type MoneyRequestNavigatorParamList = {
    [SCREENS.MONEY_REQUEST.STEP_SEND_FROM]: {
        iouType: IOUType;
        transactionID: string;
        reportID: string;
        backTo: Routes;
    };
    [SCREENS.MONEY_REQUEST.STEP_REPORT]: {
        action: IOUAction;
        iouType: IOUType;
        transactionID: string;
        reportID: string;
        backTo: Routes;
    };
    [SCREENS.MONEY_REQUEST.STEP_COMPANY_INFO]: {
        iouType: IOUType;
        transactionID: string;
        reportID: string;
        backTo: Routes;
    };
    [SCREENS.MONEY_REQUEST.STEP_PARTICIPANTS]: {
        action: IOUAction;
        iouType: Exclude<IOUType, typeof CONST.IOU.TYPE.REQUEST | typeof CONST.IOU.TYPE.SEND>;
        transactionID: string;
        reportID: string;
        backTo: Routes;
    };
    [SCREENS.MONEY_REQUEST.STEP_DATE]: {
        action: IOUAction;
        iouType: Exclude<IOUType, typeof CONST.IOU.TYPE.REQUEST | typeof CONST.IOU.TYPE.SEND>;
        transactionID: string;
        reportID: string;
        backTo: Routes;
        reportActionID?: string;
    };
    [SCREENS.MONEY_REQUEST.STEP_DESCRIPTION]: {
        action: IOUAction;
        iouType: Exclude<IOUType, typeof CONST.IOU.TYPE.REQUEST | typeof CONST.IOU.TYPE.SEND>;
        transactionID: string;
        reportID: string;
        backTo: Routes;
        reportActionID: string;
    };
    [SCREENS.MONEY_REQUEST.STEP_CATEGORY]: {
        action: IOUAction;
        iouType: Exclude<IOUType, typeof CONST.IOU.TYPE.REQUEST | typeof CONST.IOU.TYPE.SEND>;
        transactionID: string;
        reportActionID: string;
        reportID: string;
        backTo: Routes;
    };
    [SCREENS.MONEY_REQUEST.STEP_TAX_AMOUNT]: {
        action: IOUAction;
        iouType: Exclude<IOUType, typeof CONST.IOU.TYPE.REQUEST | typeof CONST.IOU.TYPE.SEND>;
        transactionID: string;
        reportID: string;
        backTo: Routes;
        currency?: string;
    };
    [SCREENS.MONEY_REQUEST.STEP_TAG]: {
        action: IOUAction;
        iouType: Exclude<IOUType, typeof CONST.IOU.TYPE.REQUEST | typeof CONST.IOU.TYPE.SEND>;
        transactionID: string;
        reportID: string;
        backTo: Routes;
        reportActionID: string;
        orderWeight: string;
    };
    [SCREENS.MONEY_REQUEST.STEP_TAX_RATE]: {
        action: IOUAction;
        iouType: Exclude<IOUType, typeof CONST.IOU.TYPE.REQUEST | typeof CONST.IOU.TYPE.SEND>;
        transactionID: string;
        reportID: string;
        backTo: Routes;
    };
    [SCREENS.MONEY_REQUEST.STEP_WAYPOINT]: {
        iouType: IOUType;
        reportID: string;
        backTo: Routes | undefined;
        action: IOUAction;
        pageIndex: string;
        transactionID: string;
    };
    [SCREENS.MONEY_REQUEST.STEP_MERCHANT]: {
        action: IOUAction;
        iouType: Exclude<IOUType, typeof CONST.IOU.TYPE.REQUEST | typeof CONST.IOU.TYPE.SEND>;
        transactionID: string;
        reportID: string;
        backTo: Routes;
    };
    [SCREENS.MONEY_REQUEST.STEP_SPLIT_PAYER]: {
        action: ValueOf<typeof CONST.IOU.ACTION>;
        iouType: ValueOf<typeof CONST.IOU.TYPE>;
        transactionID: string;
        reportID: string;
        backTo: Routes;
    };
    [SCREENS.IOU_SEND.ENABLE_PAYMENTS]: undefined;
    [SCREENS.IOU_SEND.ADD_BANK_ACCOUNT]: undefined;
    [SCREENS.IOU_SEND.ADD_DEBIT_CARD]: undefined;
    [SCREENS.MONEY_REQUEST.STEP_DISTANCE]: {
        action: IOUAction;
        iouType: IOUType;
        transactionID: string;
        reportID: string;
        backTo: Routes;
        backToReport?: string;
    };
    [SCREENS.MONEY_REQUEST.CREATE]: {
        iouType: IOUType;
        reportID: string;
        transactionID: string;

        // These are not used in the screen, but are needed for the navigation
        // for IOURequestStepDistance and IOURequestStepAmount components
        backTo: never;
        action: never;
        currency: never;
        pageIndex?: string;
        backToReport?: string;
    };
    [SCREENS.MONEY_REQUEST.START]: {
        iouType: IOUType;
        reportID: string;
        transactionID: string;
        iouRequestType: IOURequestType;
    };
    [SCREENS.MONEY_REQUEST.STEP_AMOUNT]: {
        iouType: IOUType;
        reportID: string;
        transactionID: string;
        backTo: Routes;
        action: IOUAction;
        pageIndex?: string;
        currency?: string;
        backToReport?: string;
    };
    [SCREENS.MONEY_REQUEST.STEP_DISTANCE_RATE]: {
        action: IOUAction;
        iouType: ValueOf<typeof CONST.IOU.TYPE>;
        transactionID: string;
        backTo: Routes;
        reportID: string;
    };
    [SCREENS.MONEY_REQUEST.STEP_CONFIRMATION]: {
        action: IOUAction;
        iouType: Exclude<IOUType, typeof CONST.IOU.TYPE.REQUEST | typeof CONST.IOU.TYPE.SEND>;
        transactionID: string;
        reportID: string;
        pageIndex?: string;
        backTo?: string;
        participantsAutoAssigned?: string;
        backToReport?: string;
    };
    [SCREENS.MONEY_REQUEST.STEP_SCAN]: {
        action: IOUAction;
        iouType: IOUType;
        transactionID: string;
        reportID: string;
        pageIndex: number;
        backTo: Routes;
        backToReport?: string;
    };
    [SCREENS.MONEY_REQUEST.STEP_CURRENCY]: {
        action: IOUAction;
        iouType: IOUType;
        transactionID: string;
        reportID: string;
        pageIndex?: string;
        backTo?: Routes;
        currency?: string;
    };
    [SCREENS.MONEY_REQUEST.HOLD]: {
        /** ID of the transaction the page was opened for */
        transactionID: string;

        /** ID of the report that user is providing hold reason to */
        reportID: string;

        /** Link to previous page */
        backTo: ExpensifyRoute;

        /** Hash that includes info about what is searched for */
        searchHash?: number;
    };
    [SCREENS.MONEY_REQUEST.STEP_ATTENDEES]: {
        action: IOUAction;
        iouType: Exclude<IOUType, typeof CONST.IOU.TYPE.REQUEST | typeof CONST.IOU.TYPE.SEND>;
        transactionID: string;
        reportID: string;
        backTo: Routes;
    };
    [SCREENS.MONEY_REQUEST.STEP_ACCOUNTANT]: {
        action: IOUAction;
        iouType: Exclude<IOUType, typeof CONST.IOU.TYPE.REQUEST | typeof CONST.IOU.TYPE.SEND>;
        transactionID: string;
        reportID: string;
        backTo: Routes;
    };
    [SCREENS.MONEY_REQUEST.STEP_UPGRADE]: {
        action: IOUAction;
        iouType: Exclude<IOUType, typeof CONST.IOU.TYPE.REQUEST | typeof CONST.IOU.TYPE.SEND>;
        transactionID: string;
        reportID: string;
        backTo: Routes;
    };
    [SCREENS.MONEY_REQUEST.STEP_DESTINATION]: {
        action: IOUAction;
        iouType: Exclude<IOUType, typeof CONST.IOU.TYPE.REQUEST | typeof CONST.IOU.TYPE.SEND>;
        transactionID: string;
        reportID: string;
        backTo: Routes | undefined;
    };
    [SCREENS.MONEY_REQUEST.STEP_TIME]: {
        action: IOUAction;
        iouType: Exclude<IOUType, typeof CONST.IOU.TYPE.REQUEST | typeof CONST.IOU.TYPE.SEND>;
        transactionID: string;
        reportID: string;
        backTo: Routes | undefined;
    };
    [SCREENS.MONEY_REQUEST.STEP_SUBRATE]: {
        iouType: Exclude<IOUType, typeof CONST.IOU.TYPE.REQUEST | typeof CONST.IOU.TYPE.SEND>;
        reportID: string;
        backTo: Routes | undefined;
        action: IOUAction;
        pageIndex: string;
        transactionID: string;
    };
    [SCREENS.MONEY_REQUEST.STEP_DESTINATION_EDIT]: {
        action: IOUAction;
        iouType: Exclude<IOUType, typeof CONST.IOU.TYPE.REQUEST | typeof CONST.IOU.TYPE.SEND>;
        transactionID: string;
        reportID: string;
        backTo: Routes | undefined;
    };
    [SCREENS.MONEY_REQUEST.STEP_TIME_EDIT]: {
        action: IOUAction;
        iouType: Exclude<IOUType, typeof CONST.IOU.TYPE.REQUEST | typeof CONST.IOU.TYPE.SEND>;
        transactionID: string;
        reportID: string;
        backTo: Routes | undefined;
    };
    [SCREENS.MONEY_REQUEST.STEP_SUBRATE_EDIT]: {
        iouType: Exclude<IOUType, typeof CONST.IOU.TYPE.REQUEST | typeof CONST.IOU.TYPE.SEND>;
        reportID: string;
        backTo: Routes | undefined;
        action: IOUAction;
        pageIndex: string;
        transactionID: string;
    };
};

type WorkspaceConfirmationNavigatorParamList = {
    [SCREENS.WORKSPACE_CONFIRMATION.ROOT]: {
        backTo?: Routes;
    };
};

type NewTaskNavigatorParamList = {
    [SCREENS.NEW_TASK.ROOT]: {
        backTo?: Routes;
    };
    [SCREENS.NEW_TASK.TASK_ASSIGNEE_SELECTOR]: {
        backTo?: Routes;
    };
    [SCREENS.NEW_TASK.TASK_SHARE_DESTINATION_SELECTOR]: undefined;
    [SCREENS.NEW_TASK.DETAILS]: {
        backTo?: Routes;
    };
    [SCREENS.NEW_TASK.TITLE]: {
        backTo?: Routes;
    };
    [SCREENS.NEW_TASK.DESCRIPTION]: {
        backTo?: Routes;
    };
};

type TeachersUniteNavigatorParamList = {
    [SCREENS.SAVE_THE_WORLD.ROOT]: undefined;
    [SCREENS.I_KNOW_A_TEACHER]: undefined;
    [SCREENS.INTRO_SCHOOL_PRINCIPAL]: undefined;
    [SCREENS.I_AM_A_TEACHER]: undefined;
};

type TaskDetailsNavigatorParamList = {
    [SCREENS.TASK.TITLE]: {
        backTo?: Routes;
    };
    [SCREENS.TASK.ASSIGNEE]: {
        reportID: string;
        backTo?: Routes;
    };
};

type EnablePaymentsNavigatorParamList = {
    [SCREENS.ENABLE_PAYMENTS_ROOT]: undefined;
};

type SplitDetailsNavigatorParamList = {
    [SCREENS.SPLIT_DETAILS.ROOT]: {
        reportID: string;
        reportActionID: string;
        backTo?: Routes;
    };
    [SCREENS.SPLIT_DETAILS.EDIT_REQUEST]: {
        field: string;
        reportID: string;
        reportActionID: string;
        currency: string;
        tagIndex: string;
    };
};

type AddPersonalBankAccountNavigatorParamList = {
    [SCREENS.ADD_PERSONAL_BANK_ACCOUNT_ROOT]: undefined;
};

type ReimbursementAccountNavigatorParamList = {
    [SCREENS.REIMBURSEMENT_ACCOUNT_ROOT]: {
        stepToOpen?: ReimbursementAccountStepToOpen;
        backTo?: Routes;
        policyID?: string;
    };
};

type WalletStatementNavigatorParamList = {
    [SCREENS.WALLET_STATEMENT_ROOT]: {
        /** The statement year and month as one string, i.e. 202110 */
        yearMonth: string;
    };
};

type FlagCommentNavigatorParamList = {
    [SCREENS.FLAG_COMMENT_ROOT]: {
        reportID: string;
        reportActionID: string;
        backTo?: Routes;
    };
};

type EditRequestNavigatorParamList = {
    [SCREENS.EDIT_REQUEST.REPORT_FIELD]: {
        fieldID: string;
        reportID: string;
        policyID: string;
        backTo?: Routes;
    };
};

type SignInNavigatorParamList = {
    [SCREENS.SIGN_IN_ROOT]: undefined;
};

type FeatureTrainingNavigatorParamList = {
    [SCREENS.FEATURE_TRAINING_ROOT]: undefined;
    [SCREENS.PROCESS_MONEY_REQUEST_HOLD_ROOT]: undefined;
    [SCREENS.CHANGE_POLICY_EDUCATIONAL_ROOT]: undefined;
};

type ReferralDetailsNavigatorParamList = {
    [SCREENS.REFERRAL_DETAILS]: {
        contentType: ValueOf<typeof CONST.REFERRAL_PROGRAM.CONTENT_TYPES>;
        backTo: string;
    };
};

type PrivateNotesNavigatorParamList = {
    [SCREENS.PRIVATE_NOTES.LIST]: {
        backTo?: Routes;
    };
    [SCREENS.PRIVATE_NOTES.EDIT]: {
        reportID: string;
        accountID: string;
        backTo?: Routes;
    };
};

type TransactionDuplicateNavigatorParamList = {
    [SCREENS.TRANSACTION_DUPLICATE.REVIEW]: {
        threadReportID: string;
        backTo?: Routes;
    };
    [SCREENS.TRANSACTION_DUPLICATE.MERCHANT]: {
        threadReportID: string;
        backTo?: Routes;
    };
    [SCREENS.TRANSACTION_DUPLICATE.CATEGORY]: {
        threadReportID: string;
        backTo?: Routes;
    };
    [SCREENS.TRANSACTION_DUPLICATE.TAG]: {
        threadReportID: string;
        backTo?: Routes;
    };
    [SCREENS.TRANSACTION_DUPLICATE.DESCRIPTION]: {
        threadReportID: string;
        backTo?: Routes;
    };
    [SCREENS.TRANSACTION_DUPLICATE.TAX_CODE]: {
        threadReportID: string;
        backTo?: Routes;
    };
    [SCREENS.TRANSACTION_DUPLICATE.BILLABLE]: {
        threadReportID: string;
        backTo?: Routes;
    };
    [SCREENS.TRANSACTION_DUPLICATE.REIMBURSABLE]: {
        threadReportID: string;
        backTo?: Routes;
    };
};

type LeftModalNavigatorParamList = {
    [SCREENS.LEFT_MODAL.WORKSPACE_SWITCHER]: undefined;
};

type RightModalNavigatorParamList = {
    [SCREENS.RIGHT_MODAL.SETTINGS]: NavigatorScreenParams<SettingsNavigatorParamList>;
    [SCREENS.RIGHT_MODAL.TWO_FACTOR_AUTH]: NavigatorScreenParams<TwoFactorAuthNavigatorParamList>;
    [SCREENS.RIGHT_MODAL.NEW_CHAT]: NavigatorScreenParams<NewChatNavigatorParamList>;
    [SCREENS.RIGHT_MODAL.DETAILS]: NavigatorScreenParams<DetailsNavigatorParamList>;
    [SCREENS.RIGHT_MODAL.PROFILE]: NavigatorScreenParams<ProfileNavigatorParamList>;
    [SCREENS.SETTINGS.SHARE_CODE]: undefined;
    [SCREENS.RIGHT_MODAL.NEW_REPORT_WORKSPACE_SELECTION]: NavigatorScreenParams<NewReportWorkspaceSelectionNavigatorParamList>;
    [SCREENS.RIGHT_MODAL.REPORT_DETAILS]: NavigatorScreenParams<ReportDetailsNavigatorParamList>;
    [SCREENS.RIGHT_MODAL.REPORT_CHANGE_WORKSPACE]: NavigatorScreenParams<ReportChangeWorkspaceNavigatorParamList>;
    [SCREENS.RIGHT_MODAL.REPORT_SETTINGS]: NavigatorScreenParams<ReportSettingsNavigatorParamList>;
    [SCREENS.RIGHT_MODAL.SETTINGS_CATEGORIES]: NavigatorScreenParams<SettingsNavigatorParamList>;
    [SCREENS.RIGHT_MODAL.SETTINGS_TAGS]: NavigatorScreenParams<SettingsNavigatorParamList>;
    [SCREENS.RIGHT_MODAL.EXPENSIFY_CARD]: NavigatorScreenParams<SettingsNavigatorParamList>;
    [SCREENS.RIGHT_MODAL.DOMAIN_CARD]: NavigatorScreenParams<SettingsNavigatorParamList>;
    [SCREENS.RIGHT_MODAL.REPORT_DESCRIPTION]: NavigatorScreenParams<ReportDescriptionNavigatorParamList>;
    [SCREENS.RIGHT_MODAL.PARTICIPANTS]: NavigatorScreenParams<ParticipantsNavigatorParamList>;
    [SCREENS.RIGHT_MODAL.ROOM_MEMBERS]: NavigatorScreenParams<RoomMembersNavigatorParamList>;
    [SCREENS.RIGHT_MODAL.MONEY_REQUEST]: NavigatorScreenParams<MoneyRequestNavigatorParamList>;
    [SCREENS.RIGHT_MODAL.WORKSPACE_CONFIRMATION]: NavigatorScreenParams<WorkspaceConfirmationNavigatorParamList>;
    [SCREENS.RIGHT_MODAL.NEW_TASK]: NavigatorScreenParams<NewTaskNavigatorParamList>;
    [SCREENS.RIGHT_MODAL.TEACHERS_UNITE]: NavigatorScreenParams<TeachersUniteNavigatorParamList>;
    [SCREENS.RIGHT_MODAL.TASK_DETAILS]: NavigatorScreenParams<TaskDetailsNavigatorParamList>;
    [SCREENS.RIGHT_MODAL.ENABLE_PAYMENTS]: NavigatorScreenParams<EnablePaymentsNavigatorParamList>;
    [SCREENS.RIGHT_MODAL.SPLIT_DETAILS]: NavigatorScreenParams<SplitDetailsNavigatorParamList>;
    [SCREENS.RIGHT_MODAL.ADD_PERSONAL_BANK_ACCOUNT]: NavigatorScreenParams<AddPersonalBankAccountNavigatorParamList>;
    [SCREENS.RIGHT_MODAL.WALLET_STATEMENT]: NavigatorScreenParams<WalletStatementNavigatorParamList>;
    [SCREENS.RIGHT_MODAL.FLAG_COMMENT]: NavigatorScreenParams<FlagCommentNavigatorParamList>;
    [SCREENS.RIGHT_MODAL.EDIT_REQUEST]: NavigatorScreenParams<EditRequestNavigatorParamList>;
    [SCREENS.RIGHT_MODAL.SIGN_IN]: NavigatorScreenParams<SignInNavigatorParamList>;
    [SCREENS.RIGHT_MODAL.REFERRAL]: NavigatorScreenParams<ReferralDetailsNavigatorParamList>;
    [SCREENS.RIGHT_MODAL.PRIVATE_NOTES]: NavigatorScreenParams<PrivateNotesNavigatorParamList>;
    [SCREENS.RIGHT_MODAL.TRANSACTION_DUPLICATE]: NavigatorScreenParams<TransactionDuplicateNavigatorParamList>;
    [SCREENS.RIGHT_MODAL.TRAVEL]: NavigatorScreenParams<TravelNavigatorParamList>;
    [SCREENS.RIGHT_MODAL.SEARCH_REPORT]: NavigatorScreenParams<SearchReportParamList>;
    [SCREENS.RIGHT_MODAL.RESTRICTED_ACTION]: NavigatorScreenParams<RestrictedActionParamList>;
    [SCREENS.RIGHT_MODAL.SEARCH_ADVANCED_FILTERS]: NavigatorScreenParams<SearchAdvancedFiltersParamList>;
    [SCREENS.RIGHT_MODAL.SEARCH_SAVED_SEARCH]: NavigatorScreenParams<SearchSavedSearchParamList>;
    [SCREENS.RIGHT_MODAL.MISSING_PERSONAL_DETAILS]: NavigatorScreenParams<MissingPersonalDetailsParamList>;
    [SCREENS.RIGHT_MODAL.DEBUG]: NavigatorScreenParams<DebugParamList>;
    [SCREENS.RIGHT_MODAL.ADD_UNREPORTED_EXPENSE]: NavigatorScreenParams<{reportId: string | undefined}>;
    [SCREENS.RIGHT_MODAL.SCHEDULE_CALL]: NavigatorScreenParams<ScheduleCallParamList>;
};

type TravelNavigatorParamList = {
    [SCREENS.TRAVEL.MY_TRIPS]: undefined;
    [SCREENS.TRAVEL.TRIP_SUMMARY]: {
        reportID: string;
        transactionID: string;
        backTo?: string;
    };
    [SCREENS.TRAVEL.TRIP_DETAILS]: {
        reportID: string;
        transactionID: string;
        reservationIndex: number;
        backTo?: string;
    };
    [SCREENS.TRAVEL.TCS]: {
        domain?: string;
    };
    [SCREENS.TRAVEL.DOMAIN_PERMISSION_INFO]: {
        domain: string;
    };
    [SCREENS.TRAVEL.WORKSPACE_ADDRESS]: {
        domain: string;
    };
};

type ReportsSplitNavigatorParamList = {
    [SCREENS.HOME]: undefined;
    [SCREENS.REPORT]: {
        reportActionID: string;
        reportID: string;
        openOnAdminRoom?: boolean;
        referrer?: string;
        backTo?: Routes;
        moneyRequestReportActionID?: string;
        transactionID?: string;
    };
};

type SettingsSplitNavigatorParamList = {
    [SCREENS.SETTINGS.ROOT]: undefined;
    [SCREENS.SETTINGS.PREFERENCES.ROOT]: undefined;
    [SCREENS.SETTINGS.SECURITY]: undefined;
    [SCREENS.SETTINGS.PROFILE.ROOT]: {
        backTo?: Routes;
    };
    [SCREENS.SETTINGS.WALLET.ROOT]: undefined;
    [SCREENS.SETTINGS.ABOUT]: undefined;
    [SCREENS.SETTINGS.TROUBLESHOOT]: undefined;
    [SCREENS.SETTINGS.SAVE_THE_WORLD]: undefined;
};

type WorkspaceHubSplitNavigatorParamList = {
    [SCREENS.WORKSPACE_HUB.ROOT]: undefined;
    [SCREENS.WORKSPACE_HUB.WORKSPACES]: {
        backTo?: Routes;
    };
    [SCREENS.WORKSPACE_HUB.SUBSCRIPTION.ROOT]: undefined;
};

type WorkspaceSplitNavigatorParamList = {
    [SCREENS.WORKSPACE.INITIAL]: {
        policyID: string;
        backTo?: Routes;
    };
    [SCREENS.WORKSPACE.PROFILE]: {
        policyID: string;
        backTo?: Routes;
    };
    [SCREENS.WORKSPACE.EXPENSIFY_CARD]: {
        policyID: string;
    };
    [SCREENS.WORKSPACE.COMPANY_CARDS]: {
        policyID: string;
    };
    [SCREENS.WORKSPACE.COMPANY_CARDS_ADD_NEW]: {
        policyID: string;
        backTo?: Routes;
    };
    [SCREENS.WORKSPACE.COMPANY_CARDS_TRANSACTION_START_DATE]: {
        policyID: string;
        feed: string;
        backTo?: Routes;
    };
    [SCREENS.WORKSPACE.PER_DIEM]: {
        policyID: string;
    };
    [SCREENS.WORKSPACE.WORKFLOWS]: {
        policyID: string;
    };
    [SCREENS.WORKSPACE.WORKFLOWS_APPROVALS_NEW]: {
        policyID: string;
        backTo?: Routes;
    };
    [SCREENS.WORKSPACE.WORKFLOWS_APPROVALS_EDIT]: {
        policyID: string;
        firstApproverEmail: string;
    };
    [SCREENS.WORKSPACE.WORKFLOWS_APPROVALS_EXPENSES_FROM]: {
        policyID: string;
        backTo?: Routes;
    };
    [SCREENS.WORKSPACE.WORKFLOWS_APPROVALS_APPROVER]: {
        policyID: string;
        approverIndex: number;
        backTo?: Routes;
    };
    [SCREENS.WORKSPACE.WORKFLOWS_AUTO_REPORTING_FREQUENCY]: {
        policyID: string;
    };
    [SCREENS.WORKSPACE.WORKFLOWS_AUTO_REPORTING_MONTHLY_OFFSET]: {
        policyID: string;
    };
    [SCREENS.WORKSPACE.INVOICES]: {
        policyID: string;
    };
    [SCREENS.WORKSPACE.MEMBERS]: {
        policyID: string;
    };
    [SCREENS.WORKSPACE.CATEGORIES]: {
        policyID: string;
        backTo?: Routes;
    };
    [SCREENS.WORKSPACE.MORE_FEATURES]: {
        policyID: string;
    };
    [SCREENS.WORKSPACE.TAGS]: {
        policyID: string;
        backTo?: Routes;
    };
    [SCREENS.WORKSPACE.TAXES]: {
        policyID: string;
    };
    [SCREENS.WORKSPACE.REPORT_FIELDS]: {
        policyID: string;
    };
    [SCREENS.WORKSPACE.DISTANCE_RATES]: {
        policyID: string;
    };
    [SCREENS.WORKSPACE.ACCOUNTING.ROOT]: {
        policyID: string;
    };
    [SCREENS.WORKSPACE.ACCOUNTING.QUICKBOOKS_ONLINE_ADVANCED]: {
        policyID: string;
    };
    [SCREENS.WORKSPACE.ACCOUNTING.QUICKBOOKS_ONLINE_ACCOUNT_SELECTOR]: {
        policyID: string;
    };
    [SCREENS.WORKSPACE.ACCOUNTING.QUICKBOOKS_ONLINE_INVOICE_ACCOUNT_SELECTOR]: {
        policyID: string;
    };
    [SCREENS.WORKSPACE.ACCOUNTING.QUICKBOOKS_ONLINE_CLASSES_DISPLAYED_AS]: {
        policyID: string;
    };
    [SCREENS.WORKSPACE.ACCOUNTING.QUICKBOOKS_ONLINE_CUSTOMERS_DISPLAYED_AS]: {
        policyID: string;
    };
    [SCREENS.WORKSPACE.ACCOUNTING.QUICKBOOKS_ONLINE_LOCATIONS_DISPLAYED_AS]: {
        policyID: string;
    };
    [SCREENS.WORKSPACE.EXPENSIFY_CARD]: {
        policyID: string;
    };
    [SCREENS.WORKSPACE.RULES]: {
        policyID: string;
    };
};

type OnboardingModalNavigatorParamList = {
    [SCREENS.ONBOARDING_MODAL.ONBOARDING]: {
        backTo?: string;
    };
    [SCREENS.ONBOARDING.PERSONAL_DETAILS]: {
        backTo?: string;
    };
    [SCREENS.ONBOARDING.PRIVATE_DOMAIN]: {
        backTo?: string;
    };
    [SCREENS.ONBOARDING.WORKSPACES]: {
        backTo?: string;
    };
    [SCREENS.ONBOARDING.PURPOSE]: {
        backTo?: string;
    };
    [SCREENS.ONBOARDING.EMPLOYEES]: {
        backTo?: string;
    };
    [SCREENS.ONBOARDING.ACCOUNTING]: {
        backTo?: string;
    };
    [SCREENS.ONBOARDING.WORK_EMAIL]: {
        backTo?: string;
    };
    [SCREENS.ONBOARDING.WORK_EMAIL_VALIDATION]: {
        backTo?: string;
    };
};

type WelcomeVideoModalNavigatorParamList = {
    [SCREENS.WELCOME_VIDEO.ROOT]: undefined;
};

type ExplanationModalNavigatorParamList = {
    [SCREENS.EXPLANATION_MODAL.ROOT]: undefined;
};

type MigratedUserModalNavigatorParamList = {
    [SCREENS.MIGRATED_USER_WELCOME_MODAL.ROOT]: undefined;
};

type TestDriveModalNavigatorParamList = {
    [SCREENS.TEST_DRIVE_MODAL.ROOT]: undefined;
};

type TestDriveDemoNavigatorParamList = {
    [SCREENS.TEST_DRIVE_DEMO.ROOT]: undefined;
};

type SharedScreensParamList = {
    [NAVIGATORS.REPORTS_SPLIT_NAVIGATOR]: NavigatorScreenParams<ReportsSplitNavigatorParamList>;
    [SCREENS.TRANSITION_BETWEEN_APPS]: {
        email?: string;
        accountID?: number;
        error?: string;
        shortLivedAuthToken?: string;
        shortLivedToken?: string;
        authTokenType?: ValueOf<typeof CONST.AUTH_TOKEN_TYPES>;
        exitTo?: Routes | HybridAppRoute;
        shouldForceLogin: string;
        domain?: Routes;
        delegatorEmail?: string;
    };
    [SCREENS.VALIDATE_LOGIN]: {
        accountID: string;
        validateCode: string;
        exitTo?: Routes | HybridAppRoute;
    };
};

type ShareNavigatorParamList = {
    [SCREENS.SHARE.ROOT]: undefined;
    [SCREENS.SHARE.SHARE_DETAILS]: {reportOrAccountID: string};
    [SCREENS.SHARE.SUBMIT_DETAILS]: {reportOrAccountID: string};
};

type PublicScreensParamList = SharedScreensParamList & {
    [SCREENS.UNLINK_LOGIN]: {
        accountID?: string;
        validateCode?: string;
    };
    [SCREENS.SIGN_IN_WITH_APPLE_DESKTOP]: undefined;
    [SCREENS.SIGN_IN_WITH_GOOGLE_DESKTOP]: undefined;
    [SCREENS.SAML_SIGN_IN]: undefined;
    [SCREENS.CONNECTION_COMPLETE]: undefined;
    [SCREENS.BANK_CONNECTION_COMPLETE]: undefined;
    [NAVIGATORS.PUBLIC_RIGHT_MODAL_NAVIGATOR]: NavigatorScreenParams<ConsoleNavigatorParamList>;
};

type AuthScreensParamList = SharedScreensParamList & {
    [SCREENS.CONCIERGE]: undefined;
    [SCREENS.TRACK_EXPENSE]: undefined;
    [SCREENS.SUBMIT_EXPENSE]: undefined;
    [SCREENS.ATTACHMENTS]: {
        reportID: string;
        attachmentID?: string;
        source: string;
        type: ValueOf<typeof CONST.ATTACHMENT_TYPE>;
        accountID: string;
        isAuthTokenRequired?: string;
        fileName?: string;
        attachmentLink?: string;
        hashKey?: number;
    };
    [SCREENS.PROFILE_AVATAR]: {
        accountID: string;
    };
    [SCREENS.WORKSPACE_AVATAR]: {
        policyID: string;
    };
    [SCREENS.WORKSPACE_JOIN_USER]: {
        policyID: string;
        email: string;
    };
    [SCREENS.REPORT_AVATAR]: {
        reportID: string;
        policyID?: string;
    };
    [SCREENS.NOT_FOUND]: undefined;
    [SCREENS.REQUIRE_TWO_FACTOR_AUTH]: undefined;
    [NAVIGATORS.REPORTS_SPLIT_NAVIGATOR]: NavigatorScreenParams<ReportsSplitNavigatorParamList> & {policyID?: string};
    [NAVIGATORS.SETTINGS_SPLIT_NAVIGATOR]: NavigatorScreenParams<SettingsSplitNavigatorParamList> & {policyID?: string};
    [NAVIGATORS.WORKSPACE_HUB_SPLIT_NAVIGATOR]: NavigatorScreenParams<WorkspaceHubSplitNavigatorParamList>;
    [NAVIGATORS.WORKSPACE_SPLIT_NAVIGATOR]: NavigatorScreenParams<WorkspaceSplitNavigatorParamList>;
    [NAVIGATORS.LEFT_MODAL_NAVIGATOR]: NavigatorScreenParams<LeftModalNavigatorParamList>;
    [NAVIGATORS.RIGHT_MODAL_NAVIGATOR]: NavigatorScreenParams<RightModalNavigatorParamList>;
    [NAVIGATORS.ONBOARDING_MODAL_NAVIGATOR]: NavigatorScreenParams<OnboardingModalNavigatorParamList>;
    [NAVIGATORS.FEATURE_TRAINING_MODAL_NAVIGATOR]: NavigatorScreenParams<FeatureTrainingNavigatorParamList>;
    [NAVIGATORS.WELCOME_VIDEO_MODAL_NAVIGATOR]: NavigatorScreenParams<WelcomeVideoModalNavigatorParamList>;
    [NAVIGATORS.EXPLANATION_MODAL_NAVIGATOR]: NavigatorScreenParams<ExplanationModalNavigatorParamList>;
    [NAVIGATORS.MIGRATED_USER_MODAL_NAVIGATOR]: NavigatorScreenParams<MigratedUserModalNavigatorParamList>;
    [NAVIGATORS.TEST_DRIVE_MODAL_NAVIGATOR]: NavigatorScreenParams<TestDriveModalNavigatorParamList>;
    [NAVIGATORS.TEST_DRIVE_DEMO_NAVIGATOR]: NavigatorScreenParams<TestDriveDemoNavigatorParamList>;
    [NAVIGATORS.SEARCH_FULLSCREEN_NAVIGATOR]: NavigatorScreenParams<SearchFullscreenNavigatorParamList>;
    [SCREENS.DESKTOP_SIGN_IN_REDIRECT]: undefined;
    [SCREENS.TRANSACTION_RECEIPT]: {
        reportID: string;
        transactionID: string;
        readonly?: string;
        isFromReviewDuplicates?: string;
        action?: IOUAction;
        iouType?: IOUType;
    };
    [SCREENS.CONNECTION_COMPLETE]: undefined;
    [NAVIGATORS.SHARE_MODAL_NAVIGATOR]: NavigatorScreenParams<ShareNavigatorParamList>;
    [SCREENS.BANK_CONNECTION_COMPLETE]: undefined;
};

type SearchReportParamList = {
    [SCREENS.SEARCH.REPORT_RHP]: {
        reportID: string;
        reportActionID?: string;
    };
    [SCREENS.SEARCH.TRANSACTION_HOLD_REASON_RHP]: {
        /** ID of the transaction the page was opened for */
        transactionID: string;

        /** ID of the report that user is providing hold reason to */
        reportID: string;

        /** Link to previous page */
        backTo: ExpensifyRoute;

        /** Hash that includes info about what is searched for */
        searchHash?: number;
    };
    [SCREENS.SEARCH.MONEY_REQUEST_REPORT_HOLD_TRANSACTIONS]: {
        /** Link to previous page */
        backTo: Routes;
        /** Selected transactions' report ID  */
        reportID: string;
    };
};

type SearchFullscreenNavigatorParamList = {
    [SCREENS.SEARCH.ROOT]: {
        q: SearchQueryString;
        name?: string;
        groupBy?: string;
    };
    [SCREENS.SEARCH.MONEY_REQUEST_REPORT]: {
        reportID: string;
        backTo?: Routes;
    };
};

type SearchAdvancedFiltersParamList = {
    [SCREENS.SEARCH.ADVANCED_FILTERS_RHP]: Record<string, never>;
};

type SearchSavedSearchParamList = {
    [SCREENS.SEARCH.SAVED_SEARCH_RENAME_RHP]: SaveSearchParams;
};

type RestrictedActionParamList = {
    [SCREENS.RESTRICTED_ACTION_ROOT]: {
        policyID: string;
    };
};

type MissingPersonalDetailsParamList = {
    [SCREENS.MISSING_PERSONAL_DETAILS_ROOT]: undefined;
};

type AddUnreportedExpensesParamList = {
    [SCREENS.ADD_UNREPORTED_EXPENSES_ROOT]: {
        reportID: string;
    };
};

type DebugParamList = {
    [SCREENS.DEBUG.REPORT]: {
        reportID: string;
    };
    [SCREENS.DEBUG.REPORT_ACTION]: {
        reportID: string;
        reportActionID: string;
    };
    [SCREENS.DEBUG.REPORT_ACTION_CREATE]: {
        reportID: string;
    };
    [SCREENS.DEBUG.DETAILS_CONSTANT_PICKER_PAGE]: {
        formType: string;
        fieldName: string;
        fieldValue?: string;
        policyID?: string;
        backTo?: string;
    };
    [SCREENS.DEBUG.DETAILS_DATE_TIME_PICKER_PAGE]: {
        fieldName: string;
        fieldValue?: string;
        backTo?: string;
    };
    [SCREENS.DEBUG.TRANSACTION]: {
        transactionID: string;
    };
    [SCREENS.DEBUG.TRANSACTION_VIOLATION_CREATE]: {
        transactionID: string;
    };
    [SCREENS.DEBUG.TRANSACTION_VIOLATION]: {
        transactionID: string;
        index: string;
    };
};

type ScheduleCallParamList = {
    [SCREENS.SCHEDULE_CALL.BOOK]: {
        reportID: string;
    };
    [SCREENS.SCHEDULE_CALL.CONFIRMATION]: {
        reportID: string;
    };
};

type RootNavigatorParamList = PublicScreensParamList & AuthScreensParamList & LeftModalNavigatorParamList & SearchFullscreenNavigatorParamList;

type OnboardingFlowName = keyof OnboardingModalNavigatorParamList;

type SplitNavigatorName = keyof SplitNavigatorParamList;

type SearchFullscreenNavigatorName = typeof NAVIGATORS.SEARCH_FULLSCREEN_NAVIGATOR;

type FullScreenName = SplitNavigatorName | SearchFullscreenNavigatorName;

type WorkspacesTabScreenName = typeof NAVIGATORS.WORKSPACE_HUB_SPLIT_NAVIGATOR | typeof NAVIGATORS.WORKSPACE_SPLIT_NAVIGATOR;

type WorkspaceScreenName = keyof WorkspaceSplitNavigatorParamList;

declare global {
    // eslint-disable-next-line @typescript-eslint/no-namespace
    namespace ReactNavigation {
        // eslint-disable-next-line @typescript-eslint/consistent-type-definitions, @typescript-eslint/no-empty-interface
        interface RootParamList extends RootNavigatorParamList {}
    }
}

export type {
    AddPersonalBankAccountNavigatorParamList,
    AddUnreportedExpensesParamList,
    AuthScreensParamList,
    BackToParams,
    DebugParamList,
    DetailsNavigatorParamList,
    EditRequestNavigatorParamList,
    EnablePaymentsNavigatorParamList,
    ExplanationModalNavigatorParamList,
    FeatureTrainingNavigatorParamList,
    FlagCommentNavigatorParamList,
    FullScreenName,
    LeftModalNavigatorParamList,
    MissingPersonalDetailsParamList,
    MoneyRequestNavigatorParamList,
    NavigationPartialRoute,
    NavigationRef,
    NavigationRoot,
    NavigationStateRoute,
    NavigationRoute,
    NewChatNavigatorParamList,
    NewTaskNavigatorParamList,
    OnboardingFlowName,
    OnboardingModalNavigatorParamList,
    ParticipantsNavigatorParamList,
    PrivateNotesNavigatorParamList,
    ProfileNavigatorParamList,
    PublicScreensParamList,
    ReferralDetailsNavigatorParamList,
    ReimbursementAccountNavigatorParamList,
    NewReportWorkspaceSelectionNavigatorParamList,
    ReportDescriptionNavigatorParamList,
    ReportDetailsNavigatorParamList,
    ReportChangeWorkspaceNavigatorParamList,
    ReportSettingsNavigatorParamList,
    ReportsSplitNavigatorParamList,
    RestrictedActionParamList,
    ShareNavigatorParamList,
    RightModalNavigatorParamList,
    RoomMembersNavigatorParamList,
    RootNavigatorParamList,
    SearchAdvancedFiltersParamList,
    SearchReportParamList,
    SearchSavedSearchParamList,
    SearchFullscreenNavigatorParamList,
    SettingsNavigatorParamList,
    SettingsSplitNavigatorParamList,
    SignInNavigatorParamList,
    SplitDetailsNavigatorParamList,
    SplitNavigatorBySidebar,
    SplitNavigatorName,
    SplitNavigatorParamList,
    SplitNavigatorSidebarScreen,
    StackNavigationAction,
    State,
    StateOrRoute,
    TaskDetailsNavigatorParamList,
    TeachersUniteNavigatorParamList,
    TransactionDuplicateNavigatorParamList,
    TravelNavigatorParamList,
    WalletStatementNavigatorParamList,
    WelcomeVideoModalNavigatorParamList,
    WorkspaceHubSplitNavigatorParamList,
    WorkspaceSplitNavigatorParamList,
    MigratedUserModalNavigatorParamList,
    WorkspaceConfirmationNavigatorParamList,
    TwoFactorAuthNavigatorParamList,
    ConsoleNavigatorParamList,
    ScheduleCallParamList,
    TestDriveModalNavigatorParamList,
    WorkspaceScreenName,
    TestDriveDemoNavigatorParamList,
<<<<<<< HEAD
    SetParamsAction,
    TestToolsModalModalNavigatorParamList,
=======
    WorkspacesTabScreenName,
>>>>>>> 84d940bf
};<|MERGE_RESOLUTION|>--- conflicted
+++ resolved
@@ -2126,10 +2126,6 @@
     TestDriveModalNavigatorParamList,
     WorkspaceScreenName,
     TestDriveDemoNavigatorParamList,
-<<<<<<< HEAD
     SetParamsAction,
-    TestToolsModalModalNavigatorParamList,
-=======
     WorkspacesTabScreenName,
->>>>>>> 84d940bf
 };