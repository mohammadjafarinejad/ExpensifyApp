--- conflicted
+++ resolved
@@ -436,7 +436,6 @@
     [SCREENS.WORKSPACE.ACCOUNTING.QUICKBOOKS_ONLINE_EXPORT_PREFERRED_EXPORTER]: {
         policyID: string;
     };
-<<<<<<< HEAD
     [SCREENS.WORKSPACE.ACCOUNTING.QUICKBOOKS_DESKTOP_EXPORT_OUT_OF_POCKET_EXPENSES_ACCOUNT_SELECT]: {
         policyID: string;
     };
@@ -444,9 +443,9 @@
         policyID: string;
     };
     [SCREENS.WORKSPACE.ACCOUNTING.QUICKBOOKS_DESKTOP_EXPORT_OUT_OF_POCKET_EXPENSES_SELECT]: {
-=======
+        policyID: string;
+    };
     [SCREENS.WORKSPACE.ACCOUNTING.QUICKBOOKS_DESKTOP_EXPORT]: {
->>>>>>> 7981265d
         policyID: string;
     };
     [SCREENS.WORKSPACE.ACCOUNTING.XERO_IMPORT]: {
