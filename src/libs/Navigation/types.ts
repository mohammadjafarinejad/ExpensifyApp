/* eslint-disable @typescript-eslint/naming-convention  */
import type {
    CommonActions,
    NavigationContainerRefWithCurrent,
    NavigationHelpers,
    NavigationState,
    NavigatorScreenParams,
    ParamListBase,
    PartialRoute,
    PartialState,
    Route,
} from '@react-navigation/native';
import type {TupleToUnion, ValueOf} from 'type-fest';
import type {SearchQueryString} from '@components/Search/types';
import type {IOURequestType} from '@libs/actions/IOU';
import type {SaveSearchParams} from '@libs/API/parameters';
import type CONST from '@src/CONST';
import type {Country, IOUAction, IOUType} from '@src/CONST';
import type NAVIGATORS from '@src/NAVIGATORS';
import type {HybridAppRoute, Route as Routes} from '@src/ROUTES';
import type SCREENS from '@src/SCREENS';
import type EXIT_SURVEY_REASON_FORM_INPUT_IDS from '@src/types/form/ExitSurveyReasonForm';
import type {CompanyCardFeed} from '@src/types/onyx';
import type {ConnectionName, SageIntacctMappingName} from '@src/types/onyx/Policy';

type NavigationRef = NavigationContainerRefWithCurrent<RootStackParamList>;

type NavigationRoot = NavigationHelpers<RootStackParamList>;

type GoBackAction = Extract<CommonActions.Action, {type: 'GO_BACK'}>;
type ResetAction = Extract<CommonActions.Action, {type: 'RESET'}>;
type SetParamsAction = Extract<CommonActions.Action, {type: 'SET_PARAMS'}>;

type ActionNavigate = {
    type: ValueOf<typeof CONST.NAVIGATION.ACTION_TYPE>;
    payload: {
        name?: string;
        key?: string;
        // eslint-disable-next-line @typescript-eslint/no-explicit-any
        params?: any;
        path?: string;
        merge?: boolean;
    };
    source?: string;
    target?: string;
};

type StackNavigationAction = GoBackAction | ResetAction | SetParamsAction | ActionNavigate | undefined;

type NavigationStateRoute = NavigationState['routes'][number];
type NavigationPartialRoute<TRouteName extends string = string> = PartialRoute<Route<TRouteName>>;
type StateOrRoute = NavigationState | NavigationStateRoute | NavigationPartialRoute;
type State<TParamList extends ParamListBase = ParamListBase> = NavigationState<TParamList> | PartialState<NavigationState<TParamList>>;

type CentralPaneScreensParamList = {
    [SCREENS.REPORT]: {
        reportActionID: string;
        reportID: string;
        openOnAdminRoom?: boolean;
        referrer?: string;
    };
    [SCREENS.SETTINGS.PROFILE.ROOT]: undefined;
    [SCREENS.SETTINGS.PREFERENCES.ROOT]: undefined;
    [SCREENS.SETTINGS.SECURITY]: undefined;
    [SCREENS.SETTINGS.WALLET.ROOT]: undefined;
    [SCREENS.SETTINGS.ABOUT]: undefined;
    [SCREENS.SETTINGS.TROUBLESHOOT]: undefined;
    [SCREENS.SETTINGS.WORKSPACES]: undefined;

    [SCREENS.SEARCH.CENTRAL_PANE]: {
        q: SearchQueryString;
        name?: string;
    };
    [SCREENS.SETTINGS.SAVE_THE_WORLD]: undefined;
    [SCREENS.SETTINGS.SUBSCRIPTION.ROOT]: undefined;
};

type BackToParams = {
    backTo?: Routes;
};

type BackToAndForwardToParms = {
    backTo?: Routes;
    forwardTo?: Routes;
};

type SettingsNavigatorParamList = {
    [SCREENS.SETTINGS.SHARE_CODE]: undefined;
    [SCREENS.SETTINGS.PROFILE.ROOT]: undefined;
    [SCREENS.SETTINGS.PROFILE.PRONOUNS]: undefined;
    [SCREENS.SETTINGS.PROFILE.DISPLAY_NAME]: undefined;
    [SCREENS.SETTINGS.PROFILE.TIMEZONE]: undefined;
    [SCREENS.SETTINGS.PROFILE.TIMEZONE_SELECT]: undefined;
    [SCREENS.SETTINGS.PROFILE.LEGAL_NAME]: undefined;
    [SCREENS.SETTINGS.PROFILE.DATE_OF_BIRTH]: undefined;
    [SCREENS.SETTINGS.PROFILE.ADDRESS]: {
        country?: Country | '';
    };
    [SCREENS.SETTINGS.PROFILE.ADDRESS_COUNTRY]: {
        backTo?: Routes;
        country: string;
    };
    [SCREENS.SETTINGS.PROFILE.CONTACT_METHODS]: {
        backTo: Routes;
    };
    [SCREENS.SETTINGS.PROFILE.CONTACT_METHOD_DETAILS]: {
        contactMethod: string;
        backTo?: Routes;
    };
    [SCREENS.SETTINGS.PROFILE.NEW_CONTACT_METHOD]: {
        backTo: Routes;
    };
    [SCREENS.SETTINGS.PREFERENCES.ROOT]: undefined;
    [SCREENS.SETTINGS.SUBSCRIPTION.ROOT]: undefined;
    [SCREENS.SETTINGS.PREFERENCES.PRIORITY_MODE]: undefined;
    [SCREENS.SETTINGS.PREFERENCES.LANGUAGE]: undefined;
    [SCREENS.SETTINGS.PREFERENCES.THEME]: undefined;
    [SCREENS.SETTINGS.CLOSE]: undefined;
    [SCREENS.SETTINGS.SECURITY]: undefined;
    [SCREENS.SETTINGS.ABOUT]: undefined;
    [SCREENS.SETTINGS.TROUBLESHOOT]: undefined;
    [SCREENS.SETTINGS.APP_DOWNLOAD_LINKS]: undefined;
    [SCREENS.SETTINGS.TROUBLESHOOT]: undefined;
    [SCREENS.SETTINGS.CONSOLE]: {
        backTo: Routes;
    };
    [SCREENS.SETTINGS.SHARE_LOG]: {
        /** URL of the generated file to share logs in a report */
        source: string;
        backTo: Routes;
    };
    [SCREENS.SETTINGS.WALLET.ROOT]: undefined;
    [SCREENS.SETTINGS.WALLET.CARDS_DIGITAL_DETAILS_UPDATE_ADDRESS]: undefined;
    [SCREENS.SETTINGS.WALLET.DOMAIN_CARD]: {
        /** cardID of selected card */
        cardID: string;
    };
    [SCREENS.SETTINGS.WALLET.REPORT_VIRTUAL_CARD_FRAUD]: {
        /** cardID of selected card */
        cardID: string;
    };
    [SCREENS.SETTINGS.WALLET.CARD_ACTIVATE]: {
        /** cardID of selected card */
        cardID: string;
    };
    [SCREENS.SETTINGS.WALLET.CARD_GET_PHYSICAL.NAME]: {
        /** domain of selected card */
        domain: string;
    };
    [SCREENS.SETTINGS.WALLET.CARD_GET_PHYSICAL.PHONE]: {
        /** domain of selected card */
        domain: string;
    };
    [SCREENS.SETTINGS.WALLET.CARD_GET_PHYSICAL.ADDRESS]: {
        /** Currently selected country */
        country: string;
        /** domain of selected card */
        domain: string;
    };
    [SCREENS.SETTINGS.WALLET.CARD_GET_PHYSICAL.CONFIRM]: {
        /** Currently selected country */
        country: string;
        /** domain of selected card */
        domain: string;
    };
    [SCREENS.WORKSPACE.WORKFLOWS_PAYER]: {
        policyID: string;
    };
    [SCREENS.SETTINGS.WALLET.TRANSFER_BALANCE]: undefined;
    [SCREENS.SETTINGS.WALLET.CHOOSE_TRANSFER_ACCOUNT]: undefined;
    [SCREENS.SETTINGS.WALLET.ENABLE_PAYMENTS]: undefined;
    [SCREENS.SETTINGS.WALLET.VERIFY_ACCOUNT]: {
        backTo?: Routes;
    };
    [SCREENS.SETTINGS.ADD_DEBIT_CARD]: undefined;
    [SCREENS.SETTINGS.ADD_BANK_ACCOUNT]: undefined;
    [SCREENS.SETTINGS.PROFILE.STATUS]: undefined;
    [SCREENS.SETTINGS.PROFILE.STATUS_CLEAR_AFTER]: undefined;
    [SCREENS.SETTINGS.PROFILE.STATUS_CLEAR_AFTER_DATE]: undefined;
    [SCREENS.SETTINGS.PROFILE.STATUS_CLEAR_AFTER_TIME]: undefined;
    [SCREENS.WORKSPACE.CURRENCY]: undefined;
    [SCREENS.WORKSPACE.ADDRESS]: {
        policyID: string;
        country?: Country | '';
        backTo?: Routes;
    };
    [SCREENS.WORKSPACE.NAME]: undefined;
    [SCREENS.WORKSPACE.DESCRIPTION]: undefined;
    [SCREENS.WORKSPACE.SHARE]: undefined;
    [SCREENS.WORKSPACE.INVITE]: {
        policyID: string;
    };
    [SCREENS.WORKSPACE.MEMBERS_IMPORT]: {
        policyID: string;
    };
    [SCREENS.WORKSPACE.MEMBERS_IMPORTED]: {
        policyID: string;
    };
    [SCREENS.WORKSPACE.INVITE_MESSAGE]: {
        policyID: string;
    };
    [SCREENS.WORKSPACE.CATEGORY_CREATE]: {
        policyID: string;
        backTo?: Routes;
    };
    [SCREENS.WORKSPACE.CATEGORY_EDIT]: {
        policyID: string;
        categoryName: string;
        backTo?: Routes;
    };
    [SCREENS.WORKSPACE.CATEGORY_PAYROLL_CODE]: {
        policyID: string;
        categoryName: string;
        backTo?: Routes;
    };
    [SCREENS.WORKSPACE.CATEGORY_GL_CODE]: {
        policyID: string;
        categoryName: string;
        backTo?: Routes;
    };
    [SCREENS.WORKSPACE.CATEGORY_DEFAULT_TAX_RATE]: {
        policyID: string;
        categoryName: string;
    };
    [SCREENS.WORKSPACE.CATEGORY_FLAG_AMOUNTS_OVER]: {
        policyID: string;
        categoryName: string;
    };
    [SCREENS.WORKSPACE.CATEGORY_DESCRIPTION_HINT]: {
        policyID: string;
        categoryName: string;
    };
    [SCREENS.WORKSPACE.CATEGORY_APPROVER]: {
        policyID: string;
        categoryName: string;
    };
    [SCREENS.WORKSPACE.CATEGORY_REQUIRE_RECEIPTS_OVER]: {
        policyID: string;
        categoryName: string;
    };
    [SCREENS.WORKSPACE.CATEGORY_SETTINGS]: {
        policyID: string;
        categoryName: string;
        backTo?: Routes;
    };
    [SCREENS.WORKSPACE.UPGRADE]: {
        policyID: string;
        featureName: string;
        backTo?: Routes;
    };
    [SCREENS.WORKSPACE.DOWNGRADE]: {
        policyID: string;
    };
    [SCREENS.WORKSPACE.CATEGORIES_SETTINGS]: {
        policyID: string;
        backTo?: Routes;
    };
    [SCREENS.WORKSPACE.CATEGORIES_IMPORT]: {
        policyID: string;
        backTo?: Routes;
    };
    [SCREENS.WORKSPACE.CATEGORIES_IMPORTED]: {
        policyID: string;
        backTo?: Routes;
    };
    [SCREENS.WORKSPACE.TAG_CREATE]: {
        policyID: string;
        backTo?: Routes;
    };
    [SCREENS.WORKSPACE.DISTANCE_RATE_DETAILS]: {
        policyID: string;
        rateID: string;
    };
    [SCREENS.WORKSPACE.DISTANCE_RATE_EDIT]: {
        policyID: string;
        rateID: string;
    };
    [SCREENS.WORKSPACE.DISTANCE_RATE_TAX_RECLAIMABLE_ON_EDIT]: {
        policyID: string;
        rateID: string;
    };
    [SCREENS.WORKSPACE.DISTANCE_RATE_TAX_RATE_EDIT]: {
        policyID: string;
        rateID: string;
    };
    [SCREENS.WORKSPACE.TAGS_SETTINGS]: {
        policyID: string;
        backTo?: Routes;
    };
    [SCREENS.WORKSPACE.TAGS_IMPORT]: {
        policyID: string;
        backTo?: Routes;
    };
    [SCREENS.WORKSPACE.TAGS_IMPORTED]: {
        policyID: string;
        backTo?: Routes;
    };
    [SCREENS.WORKSPACE.TAG_SETTINGS]: {
        policyID: string;
        orderWeight: number;
        tagName: string;
        backTo?: Routes;
    };
    [SCREENS.WORKSPACE.TAG_LIST_VIEW]: {
        policyID: string;
        orderWeight: number;
        backTo?: Routes;
    };
    [SCREENS.WORKSPACE.TAGS_EDIT]: {
        policyID: string;
        orderWeight: number;
        backTo?: Routes;
    };
    [SCREENS.WORKSPACE.TAG_EDIT]: {
        policyID: string;
        orderWeight: number;
        tagName: string;
        backTo?: Routes;
    };
    [SCREENS.WORKSPACE.TAG_APPROVER]: {
        policyID: string;
        orderWeight: number;
        tagName: string;
        backTo?: Routes;
    };
    [SCREENS.WORKSPACE.TAG_GL_CODE]: {
        policyID: string;
        orderWeight: number;
        tagName: string;
        backTo?: Routes;
    };
    [SCREENS.SETTINGS.SUBSCRIPTION.ROOT]: undefined;
    [SCREENS.SETTINGS.SUBSCRIPTION.SIZE]: {
        canChangeSize: 0 | 1;
    };
    [SCREENS.SETTINGS.SUBSCRIPTION.ADD_PAYMENT_CARD]: undefined;
    [SCREENS.SETTINGS.SUBSCRIPTION.CHANGE_BILLING_CURRENCY]: undefined;
    [SCREENS.SETTINGS.SUBSCRIPTION.CHANGE_PAYMENT_CURRENCY]: undefined;
    [SCREENS.WORKSPACE.TAXES_SETTINGS]: {
        policyID: string;
    };
    [SCREENS.WORKSPACE.TAXES_SETTINGS_CUSTOM_TAX_NAME]: {
        policyID: string;
    };
    [SCREENS.WORKSPACE.TAXES_SETTINGS_FOREIGN_CURRENCY_DEFAULT]: {
        policyID: string;
    };
    [SCREENS.WORKSPACE.TAXES_SETTINGS_WORKSPACE_CURRENCY_DEFAULT]: {
        policyID: string;
    };
    [SCREENS.WORKSPACE.REPORT_FIELDS_CREATE]: {
        policyID: string;
    };
    [SCREENS.WORKSPACE.REPORT_FIELDS_LIST_VALUES]: {
        policyID: string;
        reportFieldID?: string;
    };
    [SCREENS.WORKSPACE.REPORT_FIELDS_ADD_VALUE]: {
        policyID: string;
        reportFieldID?: string;
    };
    [SCREENS.WORKSPACE.REPORT_FIELDS_VALUE_SETTINGS]: {
        policyID: string;
        valueIndex: number;
        reportFieldID?: string;
    };
    [SCREENS.WORKSPACE.REPORT_FIELDS_EDIT_VALUE]: {
        policyID: string;
        valueIndex: number;
    };
    [SCREENS.WORKSPACE.REPORT_FIELDS_SETTINGS]: {
        policyID: string;
        reportFieldID: string;
    };
    [SCREENS.WORKSPACE.REPORT_FIELDS_EDIT_INITIAL_VALUE]: {
        policyID: string;
        reportFieldID: string;
    };
    [SCREENS.WORKSPACE.MEMBER_DETAILS]: {
        policyID: string;
        accountID: string;
    };
    [SCREENS.WORKSPACE.MEMBER_NEW_CARD]: {
        policyID: string;
        accountID: string;
    };
    [SCREENS.WORKSPACE.OWNER_CHANGE_SUCCESS]: {
        policyID: string;
        accountID: number;
    };
    [SCREENS.WORKSPACE.OWNER_CHANGE_ERROR]: {
        policyID: string;
        accountID: number;
    };
    [SCREENS.WORKSPACE.OWNER_CHANGE_CHECK]: {
        policyID: string;
        accountID: number;
        error: ValueOf<typeof CONST.POLICY.OWNERSHIP_ERRORS>;
    };
    [SCREENS.WORKSPACE.CREATE_DISTANCE_RATE]: {
        policyID: string;
    };
    [SCREENS.WORKSPACE.DISTANCE_RATES_SETTINGS]: {
        policyID: string;
    };
    [SCREENS.WORKSPACE.ACCOUNTING.QUICKBOOKS_ONLINE_IMPORT]: {
        policyID: string;
    };
    [SCREENS.WORKSPACE.ACCOUNTING.QUICKBOOKS_ONLINE_CHART_OF_ACCOUNTS]: {
        policyID: string;
    };
    [SCREENS.WORKSPACE.ACCOUNTING.QUICKBOOKS_ONLINE_LOCATIONS]: {
        policyID: string;
    };
    [SCREENS.WORKSPACE.ACCOUNTING.QUICKBOOKS_ONLINE_CLASSES]: {
        policyID: string;
    };
    [SCREENS.WORKSPACE.ACCOUNTING.QUICKBOOKS_ONLINE_CUSTOMERS]: {
        policyID: string;
    };
    [SCREENS.WORKSPACE.ACCOUNTING.QUICKBOOKS_ONLINE_TAXES]: {
        policyID: string;
    };
    [SCREENS.WORKSPACE.ACCOUNTING.QUICKBOOKS_ONLINE_EXPORT]: {
        policyID: string;
    };
    [SCREENS.WORKSPACE.ACCOUNTING.QUICKBOOKS_ONLINE_EXPORT_DATE_SELECT]: {
        policyID: string;
    };
    [SCREENS.WORKSPACE.ACCOUNTING.QUICKBOOKS_ONLINE_EXPORT_INVOICE_ACCOUNT_SELECT]: {
        policyID: string;
    };
    [SCREENS.WORKSPACE.ACCOUNTING.QUICKBOOKS_ONLINE_EXPORT_OUT_OF_POCKET_EXPENSES_ACCOUNT_SELECT]: {
        policyID: string;
    };
    [SCREENS.WORKSPACE.ACCOUNTING.QUICKBOOKS_ONLINE_EXPORT_OUT_OF_POCKET_EXPENSES]: {
        policyID: string;
    };
    [SCREENS.WORKSPACE.ACCOUNTING.QUICKBOOKS_ONLINE_EXPORT_OUT_OF_POCKET_EXPENSES_SELECT]: {
        policyID: string;
    };
    [SCREENS.WORKSPACE.ACCOUNTING.QUICKBOOKS_ONLINE_NON_REIMBURSABLE_DEFAULT_VENDOR_SELECT]: {
        policyID: string;
    };
    [SCREENS.WORKSPACE.ACCOUNTING.QUICKBOOKS_ONLINE_COMPANY_CARD_EXPENSE_ACCOUNT_SELECT]: {
        policyID: string;
    };
    [SCREENS.WORKSPACE.ACCOUNTING.QUICKBOOKS_ONLINE_COMPANY_CARD_EXPENSE_ACCOUNT]: {
        policyID: string;
    };
    [SCREENS.WORKSPACE.ACCOUNTING.QUICKBOOKS_ONLINE_COMPANY_CARD_EXPENSE_ACCOUNT_COMPANY_CARD_SELECT]: {
        policyID: string;
    };
    [SCREENS.WORKSPACE.ACCOUNTING.QUICKBOOKS_ONLINE_EXPORT_PREFERRED_EXPORTER]: {
        policyID: string;
    };
    [SCREENS.WORKSPACE.ACCOUNTING.QUICKBOOKS_DESKTOP_COMPANY_CARD_EXPENSE_ACCOUNT_SELECT]: {
        policyID: string;
    };
    [SCREENS.WORKSPACE.ACCOUNTING.QUICKBOOKS_DESKTOP_COMPANY_CARD_EXPENSE_ACCOUNT_COMPANY_CARD_SELECT]: {
        policyID: string;
    };
    [SCREENS.WORKSPACE.ACCOUNTING.QUICKBOOKS_DESKTOP_NON_REIMBURSABLE_DEFAULT_VENDOR_SELECT]: {
        policyID: string;
    };
    [SCREENS.WORKSPACE.ACCOUNTING.QUICKBOOKS_DESKTOP_COMPANY_CARD_EXPENSE_ACCOUNT]: {
        policyID: string;
    };
    [SCREENS.WORKSPACE.ACCOUNTING.QUICKBOOKS_DESKTOP_ADVANCED]: {
        policyID: string;
    };
    [SCREENS.WORKSPACE.ACCOUNTING.QUICKBOOKS_DESKTOP_EXPORT_DATE_SELECT]: {
        policyID: string;
    };
    [SCREENS.WORKSPACE.ACCOUNTING.QUICKBOOKS_DESKTOP_EXPORT_PREFERRED_EXPORTER]: {
        policyID: string;
    };
    [SCREENS.WORKSPACE.ACCOUNTING.QUICKBOOKS_DESKTOP_EXPORT_OUT_OF_POCKET_EXPENSES_ACCOUNT_SELECT]: {
        policyID: string;
    };
    [SCREENS.WORKSPACE.ACCOUNTING.QUICKBOOKS_DESKTOP_EXPORT_OUT_OF_POCKET_EXPENSES]: {
        policyID: string;
    };
    [SCREENS.WORKSPACE.ACCOUNTING.QUICKBOOKS_DESKTOP_EXPORT_OUT_OF_POCKET_EXPENSES_SELECT]: {
        policyID: string;
    };
    [SCREENS.WORKSPACE.ACCOUNTING.QUICKBOOKS_DESKTOP_EXPORT]: {
        policyID: string;
    };
    [SCREENS.WORKSPACE.ACCOUNTING.QUICKBOOKS_DESKTOP_SETUP_MODAL]: {
        policyID: string;
    };
    [SCREENS.WORKSPACE.ACCOUNTING.QUICKBOOKS_DESKTOP_SETUP_REQUIRED_DEVICE_MODAL]: {
        policyID: string;
    };
    [SCREENS.WORKSPACE.ACCOUNTING.QUICKBOOKS_DESKTOP_IMPORT]: {
        policyID: string;
    };
    [SCREENS.WORKSPACE.ACCOUNTING.QUICKBOOKS_DESKTOP_CHART_OF_ACCOUNTS]: {
        policyID: string;
    };
    [SCREENS.WORKSPACE.ACCOUNTING.QUICKBOOKS_DESKTOP_CLASSES]: {
        policyID: string;
    };
    [SCREENS.WORKSPACE.ACCOUNTING.QUICKBOOKS_DESKTOP_CLASSES_DISPLAYED_AS]: {
        policyID: string;
    };
    [SCREENS.WORKSPACE.ACCOUNTING.QUICKBOOKS_DESKTOP_CUSTOMERS]: {
        policyID: string;
    };
    [SCREENS.WORKSPACE.ACCOUNTING.QUICKBOOKS_DESKTOP_CUSTOMERS_DISPLAYED_AS]: {
        policyID: string;
    };
    [SCREENS.WORKSPACE.ACCOUNTING.QUICKBOOKS_DESKTOP_ITEMS]: {
        policyID: string;
    };
    [SCREENS.WORKSPACE.ACCOUNTING.XERO_IMPORT]: {
        policyID: string;
    };
    [SCREENS.WORKSPACE.ACCOUNTING.XERO_CHART_OF_ACCOUNTS]: {
        policyID: string;
    };
    [SCREENS.WORKSPACE.ACCOUNTING.XERO_CUSTOMER]: {
        policyID: string;
    };
    [SCREENS.WORKSPACE.ACCOUNTING.XERO_ORGANIZATION]: {
        policyID: string;
        organizationID: string;
    };
    [SCREENS.WORKSPACE.ACCOUNTING.XERO_TAXES]: {
        policyID: string;
    };
    [SCREENS.WORKSPACE.ACCOUNTING.XERO_TRACKING_CATEGORIES]: {
        policyID: string;
    };
    [SCREENS.WORKSPACE.ACCOUNTING.XERO_MAP_TRACKING_CATEGORY]: {
        policyID: string;
        categoryId: string;
        categoryName: string;
    };
    [SCREENS.WORKSPACE.ACCOUNTING.XERO_EXPORT]: {
        policyID: string;
    };
    [SCREENS.WORKSPACE.ACCOUNTING.XERO_EXPORT_PURCHASE_BILL_DATE_SELECT]: {
        policyID: string;
    };
    [SCREENS.WORKSPACE.ACCOUNTING.XERO_ADVANCED]: {
        policyID: string;
    };
    [SCREENS.WORKSPACE.ACCOUNTING.XERO_BILL_STATUS_SELECTOR]: {
        policyID: string;
    };
    [SCREENS.WORKSPACE.ACCOUNTING.XERO_INVOICE_ACCOUNT_SELECTOR]: {
        policyID: string;
    };
    [SCREENS.WORKSPACE.ACCOUNTING.XERO_EXPORT_PREFERRED_EXPORTER_SELECT]: {
        policyID: string;
    };
    [SCREENS.WORKSPACE.ACCOUNTING.XERO_BILL_PAYMENT_ACCOUNT_SELECTOR]: {
        policyID: string;
    };
    [SCREENS.WORKSPACE.ACCOUNTING.SAGE_INTACCT_PREREQUISITES]: {
        policyID: string;
    };
    [SCREENS.WORKSPACE.ACCOUNTING.ENTER_SAGE_INTACCT_CREDENTIALS]: {
        policyID: string;
    };
    [SCREENS.WORKSPACE.ACCOUNTING.EXISTING_SAGE_INTACCT_CONNECTIONS]: {
        policyID: string;
    };
    [SCREENS.WORKSPACE.ACCOUNTING.SAGE_INTACCT_ENTITY]: {
        policyID: string;
    };
    [SCREENS.WORKSPACE.ACCOUNTING.NETSUITE_SUBSIDIARY_SELECTOR]: {
        policyID: string;
    };
    [SCREENS.WORKSPACE.ACCOUNTING.NETSUITE_REUSE_EXISTING_CONNECTIONS]: {
        policyID: string;
    };
    [SCREENS.WORKSPACE.ACCOUNTING.NETSUITE_TOKEN_INPUT]: {
        policyID: string;
    };
    [SCREENS.WORKSPACE.ACCOUNTING.NETSUITE_IMPORT]: {
        policyID: string;
    };
    [SCREENS.WORKSPACE.ACCOUNTING.NETSUITE_IMPORT_CUSTOMERS_OR_PROJECTS]: {
        policyID: string;
    };
    [SCREENS.WORKSPACE.ACCOUNTING.NETSUITE_IMPORT_CUSTOMERS_OR_PROJECTS_SELECT]: {
        policyID: string;
    };
    [SCREENS.WORKSPACE.ACCOUNTING.NETSUITE_IMPORT_MAPPING]: {
        policyID: string;
        importField: TupleToUnion<typeof CONST.NETSUITE_CONFIG.IMPORT_FIELDS>;
    };
    [SCREENS.WORKSPACE.ACCOUNTING.NETSUITE_IMPORT_CUSTOM_FIELD]: {
        policyID: string;
        importCustomField: TupleToUnion<typeof CONST.NETSUITE_CONFIG.IMPORT_CUSTOM_FIELDS>;
    };
    [SCREENS.WORKSPACE.ACCOUNTING.NETSUITE_IMPORT_CUSTOM_FIELD_VIEW]: {
        policyID: string;
        importCustomField: TupleToUnion<typeof CONST.NETSUITE_CONFIG.IMPORT_CUSTOM_FIELDS>;
        internalID: string;
    };
    [SCREENS.WORKSPACE.ACCOUNTING.NETSUITE_IMPORT_CUSTOM_FIELD_EDIT]: {
        policyID: string;
        importCustomField: TupleToUnion<typeof CONST.NETSUITE_CONFIG.IMPORT_CUSTOM_FIELDS>;
        internalID: string;
        fieldName: string;
    };
    [SCREENS.WORKSPACE.ACCOUNTING.NETSUITE_IMPORT_CUSTOM_LIST_ADD]: {
        policyID: string;
    };
    [SCREENS.WORKSPACE.ACCOUNTING.NETSUITE_IMPORT_CUSTOM_SEGMENT_ADD]: {
        policyID: string;
    };
    [SCREENS.WORKSPACE.ACCOUNTING.NETSUITE_EXPORT]: {
        policyID: string;
    };
    [SCREENS.WORKSPACE.ACCOUNTING.NETSUITE_PREFERRED_EXPORTER_SELECT]: {
        policyID: string;
    };
    [SCREENS.WORKSPACE.ACCOUNTING.NETSUITE_DATE_SELECT]: {
        policyID: string;
    };
    [SCREENS.WORKSPACE.ACCOUNTING.NETSUITE_EXPORT_EXPENSES]: {
        policyID: string;
        expenseType: ValueOf<typeof CONST.NETSUITE_EXPENSE_TYPE>;
    };
    [SCREENS.WORKSPACE.ACCOUNTING.NETSUITE_EXPORT_EXPENSES_DESTINATION_SELECT]: {
        policyID: string;
        expenseType: ValueOf<typeof CONST.NETSUITE_EXPENSE_TYPE>;
    };
    [SCREENS.WORKSPACE.ACCOUNTING.NETSUITE_EXPORT_EXPENSES_VENDOR_SELECT]: {
        policyID: string;
        expenseType: ValueOf<typeof CONST.NETSUITE_EXPENSE_TYPE>;
    };
    [SCREENS.WORKSPACE.ACCOUNTING.NETSUITE_EXPORT_EXPENSES_PAYABLE_ACCOUNT_SELECT]: {
        policyID: string;
        expenseType: ValueOf<typeof CONST.NETSUITE_EXPENSE_TYPE>;
    };
    [SCREENS.WORKSPACE.ACCOUNTING.NETSUITE_EXPORT_EXPENSES_JOURNAL_POSTING_PREFERENCE_SELECT]: {
        policyID: string;
        expenseType: ValueOf<typeof CONST.NETSUITE_EXPENSE_TYPE>;
    };
    [SCREENS.WORKSPACE.ACCOUNTING.NETSUITE_RECEIVABLE_ACCOUNT_SELECT]: {
        policyID: string;
    };
    [SCREENS.WORKSPACE.ACCOUNTING.NETSUITE_INVOICE_ITEM_PREFERENCE_SELECT]: {
        policyID: string;
    };
    [SCREENS.WORKSPACE.ACCOUNTING.NETSUITE_INVOICE_ITEM_SELECT]: {
        policyID: string;
    };
    [SCREENS.WORKSPACE.ACCOUNTING.NETSUITE_TAX_POSTING_ACCOUNT_SELECT]: {
        policyID: string;
    };
    [SCREENS.WORKSPACE.ACCOUNTING.NETSUITE_PROVINCIAL_TAX_POSTING_ACCOUNT_SELECT]: {
        policyID: string;
    };
    [SCREENS.WORKSPACE.ACCOUNTING.NETSUITE_ADVANCED]: {
        policyID: string;
    };
    [SCREENS.WORKSPACE.ACCOUNTING.NETSUITE_REIMBURSEMENT_ACCOUNT_SELECT]: {
        policyID: string;
    };
    [SCREENS.WORKSPACE.ACCOUNTING.NETSUITE_COLLECTION_ACCOUNT_SELECT]: {
        policyID: string;
    };
    [SCREENS.WORKSPACE.ACCOUNTING.NETSUITE_EXPENSE_REPORT_APPROVAL_LEVEL_SELECT]: {
        policyID: string;
    };
    [SCREENS.WORKSPACE.ACCOUNTING.NETSUITE_VENDOR_BILL_APPROVAL_LEVEL_SELECT]: {
        policyID: string;
    };
    [SCREENS.WORKSPACE.ACCOUNTING.NETSUITE_JOURNAL_ENTRY_APPROVAL_LEVEL_SELECT]: {
        policyID: string;
    };
    [SCREENS.WORKSPACE.ACCOUNTING.NETSUITE_APPROVAL_ACCOUNT_SELECT]: {
        policyID: string;
    };
    [SCREENS.WORKSPACE.ACCOUNTING.NETSUITE_CUSTOM_FORM_ID]: {
        policyID: string;
        expenseType: ValueOf<typeof CONST.NETSUITE_EXPENSE_TYPE>;
    };
    [SCREENS.WORKSPACE.ACCOUNTING.SAGE_INTACCT_IMPORT]: {
        policyID: string;
    };
    [SCREENS.WORKSPACE.ACCOUNTING.SAGE_INTACCT_TOGGLE_MAPPING]: {
        policyID: string;
        mapping: SageIntacctMappingName;
    };
    [SCREENS.WORKSPACE.ACCOUNTING.SAGE_INTACCT_MAPPING_TYPE]: {
        policyID: string;
        mapping: SageIntacctMappingName;
    };
    [SCREENS.WORKSPACE.ACCOUNTING.SAGE_INTACCT_ADD_USER_DIMENSION]: {
        policyID: string;
    };
    [SCREENS.WORKSPACE.ACCOUNTING.SAGE_INTACCT_USER_DIMENSIONS]: {
        policyID: string;
    };
    [SCREENS.WORKSPACE.ACCOUNTING.SAGE_INTACCT_EDIT_USER_DIMENSION]: {
        policyID: string;
        dimensionName: string;
    };
    [SCREENS.WORKSPACE.ACCOUNTING.SAGE_INTACCT_EXPORT]: {
        policyID: string;
    };
    [SCREENS.WORKSPACE.ACCOUNTING.SAGE_INTACCT_PREFERRED_EXPORTER]: {
        policyID: string;
    };
    [SCREENS.WORKSPACE.ACCOUNTING.SAGE_INTACCT_EXPORT_DATE]: {
        policyID: string;
    };
    [SCREENS.WORKSPACE.ACCOUNTING.SAGE_INTACCT_REIMBURSABLE_EXPENSES]: {
        policyID: string;
    };
    [SCREENS.WORKSPACE.ACCOUNTING.SAGE_INTACCT_NON_REIMBURSABLE_EXPENSES]: {
        policyID: string;
    };
    [SCREENS.WORKSPACE.ACCOUNTING.SAGE_INTACCT_REIMBURSABLE_DESTINATION]: {
        policyID: string;
    };
    [SCREENS.WORKSPACE.ACCOUNTING.SAGE_INTACCT_NON_REIMBURSABLE_DESTINATION]: {
        policyID: string;
    };
    [SCREENS.WORKSPACE.ACCOUNTING.SAGE_INTACCT_DEFAULT_VENDOR]: {
        policyID: string;
        reimbursable: string;
    };
    [SCREENS.WORKSPACE.ACCOUNTING.SAGE_INTACCT_NON_REIMBURSABLE_CREDIT_CARD_ACCOUNT]: {
        policyID: string;
    };
    [SCREENS.WORKSPACE.ACCOUNTING.SAGE_INTACCT_ADVANCED]: {
        policyID: string;
    };
    [SCREENS.WORKSPACE.ACCOUNTING.SAGE_INTACCT_PAYMENT_ACCOUNT]: {
        policyID: string;
    };
    [SCREENS.WORKSPACE.ACCOUNTING.CARD_RECONCILIATION]: {
        policyID: string;
        connection: ValueOf<typeof CONST.POLICY.CONNECTIONS.ROUTE>;
    };
    [SCREENS.WORKSPACE.ACCOUNTING.RECONCILIATION_ACCOUNT_SETTINGS]: {
        policyID: string;
        connection: ValueOf<typeof CONST.POLICY.CONNECTIONS.ROUTE>;
    };
    [SCREENS.GET_ASSISTANCE]: {
        backTo: Routes;
    };
    [SCREENS.SETTINGS.TWO_FACTOR_AUTH]: {
        backTo?: Routes;
        forwardTo?: string;
    };
    [SCREENS.SETTINGS.DELEGATE.ADD_DELEGATE]: undefined;
    [SCREENS.SETTINGS.DELEGATE.DELEGATE_ROLE]: {
        login: string;
        role?: string;
    };
    [SCREENS.SETTINGS.DELEGATE.UPDATE_DELEGATE_ROLE]: {
        login: string;
        currentRole: string;
    };
    [SCREENS.SETTINGS.DELEGATE.UPDATE_DELEGATE_ROLE_MAGIC_CODE]: {
        login: string;
        role: string;
    };
    [SCREENS.SETTINGS.DELEGATE.DELEGATE_CONFIRM]: {
        login: string;
        role: string;
        showValidateActionModal?: string;
    };
    [SCREENS.SETTINGS.REPORT_CARD_LOST_OR_DAMAGED]: {
        /** cardID of selected card */
        cardID: string;
    };
    [SCREENS.KEYBOARD_SHORTCUTS]: undefined;
    [SCREENS.SETTINGS.EXIT_SURVEY.REASON]: undefined;
    [SCREENS.SETTINGS.EXIT_SURVEY.RESPONSE]: {
        [EXIT_SURVEY_REASON_FORM_INPUT_IDS.REASON]: ValueOf<typeof CONST.EXIT_SURVEY.REASONS>;
        backTo: Routes;
    };
    [SCREENS.SETTINGS.EXIT_SURVEY.CONFIRM]: {
        backTo: Routes;
    };
    [SCREENS.WORKSPACE.TAX_CREATE]: {
        policyID: string;
    };
    [SCREENS.WORKSPACE.TAX_EDIT]: {
        policyID: string;
        taxID: string;
    };
    [SCREENS.WORKSPACE.TAX_NAME]: {
        policyID: string;
        taxID: string;
    };
    [SCREENS.WORKSPACE.TAX_VALUE]: {
        policyID: string;
        taxID: string;
    };
    [SCREENS.WORKSPACE.TAX_CODE]: {
        policyID: string;
        taxID: string;
    };
    [SCREENS.WORKSPACE.INVOICES_COMPANY_NAME]: {
        policyID: string;
    };
    [SCREENS.WORKSPACE.INVOICES_COMPANY_WEBSITE]: {
        policyID: string;
    };
    [SCREENS.WORKSPACE.COMPANY_CARDS_SELECT_FEED]: {
        policyID: string;
    };
    [SCREENS.WORKSPACE.COMPANY_CARD_DETAILS]: {
        policyID: string;
        bank: string;
        cardID: string;
        backTo?: Routes;
    };
    [SCREENS.WORKSPACE.COMPANY_CARD_NAME]: {
        policyID: string;
        cardID: string;
        bank: string;
    };
    [SCREENS.WORKSPACE.COMPANY_CARD_EXPORT]: {
        policyID: string;
        cardID: string;
        bank: string;
    };
    [SCREENS.WORKSPACE.EXPENSIFY_CARD_ISSUE_NEW]: {
        policyID: string;
        backTo?: Routes;
    };
    [SCREENS.WORKSPACE.EXPENSIFY_CARD_BANK_ACCOUNT]: {
        policyID: string;
    };
    [SCREENS.WORKSPACE.EXPENSIFY_CARD_SETTINGS]: {
        policyID: string;
    };
    [SCREENS.WORKSPACE.EXPENSIFY_CARD_SETTINGS_ACCOUNT]: {
        policyID: string;
    };
    [SCREENS.WORKSPACE.EXPENSIFY_CARD_SETTINGS_FREQUENCY]: {
        policyID: string;
    };
    [SCREENS.WORKSPACE.COMPANY_CARDS_SETTINGS]: {
        policyID: string;
    };
    [SCREENS.WORKSPACE.COMPANY_CARDS_ASSIGN_CARD]: {
        policyID: string;
        feed: CompanyCardFeed;
        backTo?: Routes;
    };
    [SCREENS.WORKSPACE.COMPANY_CARDS_SETTINGS_FEED_NAME]: {
        policyID: string;
    };
    [SCREENS.WORKSPACE.EXPENSIFY_CARD_DETAILS]: {
        policyID: string;
        cardID: string;
        backTo?: Routes;
    };
    [SCREENS.WORKSPACE.EXPENSIFY_CARD_NAME]: {
        policyID: string;
        cardID: string;
    };
    [SCREENS.WORKSPACE.EXPENSIFY_CARD_LIMIT]: {
        policyID: string;
        cardID: string;
    };
    [SCREENS.WORKSPACE.EXPENSIFY_CARD_LIMIT_TYPE]: {
        policyID: string;
        cardID: string;
    };
    [SCREENS.WORKSPACE.RULES_CUSTOM_NAME]: {
        policyID: string;
    };
    [SCREENS.WORKSPACE.RULES_AUTO_APPROVE_REPORTS_UNDER]: {
        policyID: string;
    };
    [SCREENS.WORKSPACE.RULES_RANDOM_REPORT_AUDIT]: {
        policyID: string;
    };
    [SCREENS.WORKSPACE.RULES_AUTO_PAY_REPORTS_UNDER]: {
        policyID: string;
    };
    [SCREENS.WORKSPACE.RULES_RECEIPT_REQUIRED_AMOUNT]: {
        policyID: string;
    };
    [SCREENS.WORKSPACE.RULES_MAX_EXPENSE_AMOUNT]: {
        policyID: string;
    };
    [SCREENS.WORKSPACE.RULES_MAX_EXPENSE_AGE]: {
        policyID: string;
    };
    [SCREENS.WORKSPACE.RULES_BILLABLE_DEFAULT]: {
        policyID: string;
    };
} & ReimbursementAccountNavigatorParamList;

type NewChatNavigatorParamList = {
    [SCREENS.NEW_CHAT.ROOT]: undefined;
    [SCREENS.NEW_CHAT.NEW_CHAT_CONFIRM]: undefined;
    [SCREENS.NEW_CHAT.NEW_CHAT_EDIT_NAME]: undefined;
};

type DetailsNavigatorParamList = {
    [SCREENS.DETAILS_ROOT]: {
        login: string;
        reportID: string;
    };
};

type ProfileNavigatorParamList = {
    [SCREENS.PROFILE_ROOT]: {
        accountID: string;
        reportID: string;
        login?: string;
        backTo: Routes;
    };
};

type ReportDetailsNavigatorParamList = {
    [SCREENS.REPORT_DETAILS.ROOT]: {
        reportID: string;
        backTo?: Routes;
    };
    [SCREENS.REPORT_DETAILS.SHARE_CODE]: {
        reportID: string;
        backTo?: Routes;
    };
    [SCREENS.REPORT_DETAILS.EXPORT]: {
        reportID: string;
        policyID: string;
        connectionName: ConnectionName;
        backTo?: Routes;
    };
};

type ReportSettingsNavigatorParamList = {
    [SCREENS.REPORT_SETTINGS.ROOT]: {
        reportID: string;
        backTo?: Routes;
    };
    [SCREENS.REPORT_SETTINGS.NAME]: {
        reportID: string;
        backTo?: Routes;
    };
    [SCREENS.REPORT_SETTINGS.NOTIFICATION_PREFERENCES]: {
        reportID: string;
        backTo?: Routes;
    };
    [SCREENS.REPORT_SETTINGS.WRITE_CAPABILITY]: {
        reportID: string;
        backTo?: Routes;
    };
    [SCREENS.REPORT_SETTINGS.VISIBILITY]: {
        reportID: string;
        backTo?: Routes;
    };
};

type ReportDescriptionNavigatorParamList = {
    [SCREENS.REPORT_DESCRIPTION_ROOT]: {
        reportID: string;
        backTo?: Routes;
    };
};

type ParticipantsNavigatorParamList = {
    [SCREENS.REPORT_PARTICIPANTS.ROOT]: {
        reportID: string;
        backTo?: Routes;
    };
    [SCREENS.REPORT_PARTICIPANTS.INVITE]: {
        reportID: string;
        backTo?: Routes;
    };
    [SCREENS.REPORT_PARTICIPANTS.DETAILS]: {
        reportID: string;
        accountID: string;
        backTo?: Routes;
    };
    [SCREENS.REPORT_PARTICIPANTS.ROLE]: {
        reportID: string;
        accountID: string;
        backTo?: Routes;
    };
};

type RoomMembersNavigatorParamList = {
    [SCREENS.ROOM_MEMBERS.ROOT]: {
        reportID: string;
        backTo?: Routes;
    };
    [SCREENS.ROOM_MEMBERS.INVITE]: {
        reportID: string;
        role?: 'accountant';
        backTo?: Routes;
    };
    [SCREENS.ROOM_MEMBERS.DETAILS]: {
        reportID: string;
        accountID: string;
        backTo?: Routes;
    };
};

type MoneyRequestNavigatorParamList = {
    [SCREENS.MONEY_REQUEST.STEP_SEND_FROM]: {
        iouType: IOUType;
        transactionID: string;
        reportID: string;
        backTo: Routes;
    };
    [SCREENS.MONEY_REQUEST.STEP_COMPANY_INFO]: {
        iouType: IOUType;
        transactionID: string;
        reportID: string;
        backTo: Routes;
    };
    [SCREENS.MONEY_REQUEST.STEP_PARTICIPANTS]: {
        action: IOUAction;
        iouType: Exclude<IOUType, typeof CONST.IOU.TYPE.REQUEST | typeof CONST.IOU.TYPE.SEND>;
        transactionID: string;
        reportID: string;
        backTo: string;
    };
    [SCREENS.MONEY_REQUEST.STEP_DATE]: {
        action: IOUAction;
        iouType: Exclude<IOUType, typeof CONST.IOU.TYPE.REQUEST | typeof CONST.IOU.TYPE.SEND>;
        transactionID: string;
        reportID: string;
        backTo: Routes;
        reportActionID?: string;
    };
    [SCREENS.MONEY_REQUEST.STEP_DESCRIPTION]: {
        action: IOUAction;
        iouType: Exclude<IOUType, typeof CONST.IOU.TYPE.REQUEST | typeof CONST.IOU.TYPE.SEND>;
        transactionID: string;
        reportID: string;
        backTo: Routes;
        reportActionID: string;
    };
    [SCREENS.MONEY_REQUEST.STEP_CATEGORY]: {
        action: IOUAction;
        iouType: Exclude<IOUType, typeof CONST.IOU.TYPE.REQUEST | typeof CONST.IOU.TYPE.SEND>;
        transactionID: string;
        reportActionID: string;
        reportID: string;
        backTo: Routes;
    };
    [SCREENS.MONEY_REQUEST.STEP_TAX_AMOUNT]: {
        action: IOUAction;
        iouType: Exclude<IOUType, typeof CONST.IOU.TYPE.REQUEST | typeof CONST.IOU.TYPE.SEND>;
        transactionID: string;
        reportID: string;
        backTo: Routes;
        currency?: string;
    };
    [SCREENS.MONEY_REQUEST.STEP_TAG]: {
        action: IOUAction;
        iouType: Exclude<IOUType, typeof CONST.IOU.TYPE.REQUEST | typeof CONST.IOU.TYPE.SEND>;
        transactionID: string;
        reportID: string;
        backTo: Routes;
        reportActionID: string;
        orderWeight: string;
    };
    [SCREENS.MONEY_REQUEST.STEP_TAX_RATE]: {
        action: IOUAction;
        iouType: Exclude<IOUType, typeof CONST.IOU.TYPE.REQUEST | typeof CONST.IOU.TYPE.SEND>;
        transactionID: string;
        reportID: string;
        backTo: Routes;
    };
    [SCREENS.MONEY_REQUEST.STEP_WAYPOINT]: {
        iouType: IOUType;
        reportID: string;
        backTo: Routes | undefined;
        action: IOUAction;
        pageIndex: string;
        transactionID: string;
    };
    [SCREENS.MONEY_REQUEST.STEP_MERCHANT]: {
        action: IOUAction;
        iouType: Exclude<IOUType, typeof CONST.IOU.TYPE.REQUEST | typeof CONST.IOU.TYPE.SEND>;
        transactionID: string;
        reportID: string;
        backTo: Routes;
    };
    [SCREENS.MONEY_REQUEST.STEP_SPLIT_PAYER]: {
        action: ValueOf<typeof CONST.IOU.ACTION>;
        iouType: ValueOf<typeof CONST.IOU.TYPE>;
        transactionID: string;
        reportID: string;
        backTo: Routes;
    };
    [SCREENS.IOU_SEND.ENABLE_PAYMENTS]: undefined;
    [SCREENS.IOU_SEND.ADD_BANK_ACCOUNT]: undefined;
    [SCREENS.IOU_SEND.ADD_DEBIT_CARD]: undefined;
    [SCREENS.MONEY_REQUEST.STEP_DISTANCE]: {
        action: IOUAction;
        iouType: IOUType;
        transactionID: string;
        reportID: string;
        backTo: Routes;
    };
    [SCREENS.MONEY_REQUEST.CREATE]: {
        iouType: IOUType;
        reportID: string;
        transactionID: string;

        // These are not used in the screen, but are needed for the navigation
        // for IOURequestStepDistance and IOURequestStepAmount components
        backTo: never;
        action: never;
        currency: never;
        pageIndex?: string;
    };
    [SCREENS.MONEY_REQUEST.START]: {
        iouType: IOUType;
        reportID: string;
        transactionID: string;
        iouRequestType: IOURequestType;
    };
    [SCREENS.MONEY_REQUEST.STEP_AMOUNT]: {
        iouType: IOUType;
        reportID: string;
        transactionID: string;
        backTo: Routes;
        action: IOUAction;
        pageIndex?: string;
        currency?: string;
    };
    [SCREENS.MONEY_REQUEST.STEP_DISTANCE_RATE]: {
        action: IOUAction;
        iouType: ValueOf<typeof CONST.IOU.TYPE>;
        transactionID: string;
        backTo: Routes;
        reportID: string;
    };
    [SCREENS.MONEY_REQUEST.STEP_CONFIRMATION]: {
        action: IOUAction;
        iouType: Exclude<IOUType, typeof CONST.IOU.TYPE.REQUEST | typeof CONST.IOU.TYPE.SEND>;
        transactionID: string;
        reportID: string;
        pageIndex?: string;
        backTo?: string;
        participantsAutoAssigned?: string;
    };
    [SCREENS.MONEY_REQUEST.STEP_SCAN]: {
        action: IOUAction;
        iouType: IOUType;
        transactionID: string;
        reportID: string;
        pageIndex: number;
        backTo: Routes;
    };
    [SCREENS.MONEY_REQUEST.STEP_CURRENCY]: {
        action: IOUAction;
        iouType: IOUType;
        transactionID: string;
        reportID: string;
        pageIndex?: string;
        backTo?: Routes;
        currency?: string;
    };
    [SCREENS.MONEY_REQUEST.STEP_ATTENDEES]: {
        action: IOUAction;
        iouType: Exclude<IOUType, typeof CONST.IOU.TYPE.REQUEST | typeof CONST.IOU.TYPE.SEND>;
        transactionID: string;
        reportID: string;
        backTo: Routes;
    };
};

type NewTaskNavigatorParamList = {
    [SCREENS.NEW_TASK.ROOT]: {
        backTo?: Routes;
    };
    [SCREENS.NEW_TASK.TASK_ASSIGNEE_SELECTOR]: {
        backTo?: Routes;
    };
    [SCREENS.NEW_TASK.TASK_SHARE_DESTINATION_SELECTOR]: undefined;
    [SCREENS.NEW_TASK.DETAILS]: {
        backTo?: Routes;
    };
    [SCREENS.NEW_TASK.TITLE]: {
        backTo?: Routes;
    };
    [SCREENS.NEW_TASK.DESCRIPTION]: {
        backTo?: Routes;
    };
};

type TeachersUniteNavigatorParamList = {
    [SCREENS.SAVE_THE_WORLD.ROOT]: undefined;
    [SCREENS.I_KNOW_A_TEACHER]: undefined;
    [SCREENS.INTRO_SCHOOL_PRINCIPAL]: undefined;
    [SCREENS.I_AM_A_TEACHER]: undefined;
};

type TaskDetailsNavigatorParamList = {
    [SCREENS.TASK.TITLE]: {
        backTo?: Routes;
    };
    [SCREENS.TASK.ASSIGNEE]: {
        reportID: string;
        backTo?: Routes;
    };
};

type EnablePaymentsNavigatorParamList = {
    [SCREENS.ENABLE_PAYMENTS_ROOT]: undefined;
};

type SplitDetailsNavigatorParamList = {
    [SCREENS.SPLIT_DETAILS.ROOT]: {
        reportID: string;
        reportActionID: string;
        backTo?: Routes;
    };
    [SCREENS.SPLIT_DETAILS.EDIT_REQUEST]: {
        field: string;
        reportID: string;
        reportActionID: string;
        currency: string;
        tagIndex: string;
    };
};

type AddPersonalBankAccountNavigatorParamList = {
    [SCREENS.ADD_PERSONAL_BANK_ACCOUNT_ROOT]: undefined;
};

type ReimbursementAccountNavigatorParamList = {
    [SCREENS.REIMBURSEMENT_ACCOUNT_ROOT]: {
        stepToOpen?: string;
        backTo?: Routes;
        policyID?: string;
    };
};

type WalletStatementNavigatorParamList = {
    [SCREENS.WALLET_STATEMENT_ROOT]: {
        /** The statement year and month as one string, i.e. 202110 */
        yearMonth: string;
    };
};

type FlagCommentNavigatorParamList = {
    [SCREENS.FLAG_COMMENT_ROOT]: {
        reportID: string;
        reportActionID: string;
        backTo?: Routes;
    };
};

type EditRequestNavigatorParamList = {
    [SCREENS.EDIT_REQUEST.REPORT_FIELD]: {
        fieldID: string;
        reportID: string;
        policyID: string;
        backTo?: Routes;
    };
};

type SignInNavigatorParamList = {
    [SCREENS.SIGN_IN_ROOT]: undefined;
};

type FeatureTrainingNavigatorParamList = {
    [SCREENS.FEATURE_TRAINING_ROOT]: undefined;
};

type ReferralDetailsNavigatorParamList = {
    [SCREENS.REFERRAL_DETAILS]: {
        contentType: ValueOf<typeof CONST.REFERRAL_PROGRAM.CONTENT_TYPES>;
        backTo: string;
    };
};

type ProcessMoneyRequestHoldNavigatorParamList = {
    [SCREENS.PROCESS_MONEY_REQUEST_HOLD_ROOT]: undefined;
};

type PrivateNotesNavigatorParamList = {
    [SCREENS.PRIVATE_NOTES.LIST]: {
        backTo?: Routes;
    };
    [SCREENS.PRIVATE_NOTES.EDIT]: {
        reportID: string;
        accountID: string;
        backTo?: Routes;
    };
};

type TransactionDuplicateNavigatorParamList = {
    [SCREENS.TRANSACTION_DUPLICATE.REVIEW]: {
        threadReportID: string;
        backTo?: Routes;
    };
    [SCREENS.TRANSACTION_DUPLICATE.MERCHANT]: {
        threadReportID: string;
        backTo?: Routes;
    };
    [SCREENS.TRANSACTION_DUPLICATE.CATEGORY]: {
        threadReportID: string;
        backTo?: Routes;
    };
    [SCREENS.TRANSACTION_DUPLICATE.TAG]: {
        threadReportID: string;
        backTo?: Routes;
    };
    [SCREENS.TRANSACTION_DUPLICATE.DESCRIPTION]: {
        threadReportID: string;
        backTo?: Routes;
    };
    [SCREENS.TRANSACTION_DUPLICATE.TAX_CODE]: {
        threadReportID: string;
        backTo?: Routes;
    };
    [SCREENS.TRANSACTION_DUPLICATE.BILLABLE]: {
        threadReportID: string;
        backTo?: Routes;
    };
    [SCREENS.TRANSACTION_DUPLICATE.REIMBURSABLE]: {
        threadReportID: string;
        backTo?: Routes;
    };
};

type LeftModalNavigatorParamList = {
    [SCREENS.LEFT_MODAL.WORKSPACE_SWITCHER]: undefined;
};

type RightModalNavigatorParamList = {
    [SCREENS.RIGHT_MODAL.SETTINGS]: NavigatorScreenParams<SettingsNavigatorParamList>;
    [SCREENS.RIGHT_MODAL.NEW_CHAT]: NavigatorScreenParams<NewChatNavigatorParamList>;
    [SCREENS.RIGHT_MODAL.DETAILS]: NavigatorScreenParams<DetailsNavigatorParamList>;
    [SCREENS.RIGHT_MODAL.PROFILE]: NavigatorScreenParams<ProfileNavigatorParamList>;
    [SCREENS.SETTINGS.SHARE_CODE]: undefined;
    [SCREENS.RIGHT_MODAL.REPORT_DETAILS]: NavigatorScreenParams<ReportDetailsNavigatorParamList>;
    [SCREENS.RIGHT_MODAL.REPORT_SETTINGS]: NavigatorScreenParams<ReportSettingsNavigatorParamList>;
    [SCREENS.RIGHT_MODAL.SETTINGS_CATEGORIES]: NavigatorScreenParams<SettingsNavigatorParamList>;
    [SCREENS.RIGHT_MODAL.SETTINGS_TAGS]: NavigatorScreenParams<SettingsNavigatorParamList>;
    [SCREENS.RIGHT_MODAL.EXPENSIFY_CARD]: NavigatorScreenParams<SettingsNavigatorParamList>;
    [SCREENS.RIGHT_MODAL.DOMAIN_CARD]: NavigatorScreenParams<SettingsNavigatorParamList>;
    [SCREENS.RIGHT_MODAL.REPORT_DESCRIPTION]: NavigatorScreenParams<ReportDescriptionNavigatorParamList>;
    [SCREENS.RIGHT_MODAL.PARTICIPANTS]: NavigatorScreenParams<ParticipantsNavigatorParamList>;
    [SCREENS.RIGHT_MODAL.ROOM_MEMBERS]: NavigatorScreenParams<RoomMembersNavigatorParamList>;
    [SCREENS.RIGHT_MODAL.MONEY_REQUEST]: NavigatorScreenParams<MoneyRequestNavigatorParamList>;
    [SCREENS.RIGHT_MODAL.NEW_TASK]: NavigatorScreenParams<NewTaskNavigatorParamList>;
    [SCREENS.RIGHT_MODAL.TEACHERS_UNITE]: NavigatorScreenParams<TeachersUniteNavigatorParamList>;
    [SCREENS.RIGHT_MODAL.TASK_DETAILS]: NavigatorScreenParams<TaskDetailsNavigatorParamList>;
    [SCREENS.RIGHT_MODAL.ENABLE_PAYMENTS]: NavigatorScreenParams<EnablePaymentsNavigatorParamList>;
    [SCREENS.RIGHT_MODAL.SPLIT_DETAILS]: NavigatorScreenParams<SplitDetailsNavigatorParamList>;
    [SCREENS.RIGHT_MODAL.ADD_PERSONAL_BANK_ACCOUNT]: NavigatorScreenParams<AddPersonalBankAccountNavigatorParamList>;
    [SCREENS.RIGHT_MODAL.WALLET_STATEMENT]: NavigatorScreenParams<WalletStatementNavigatorParamList>;
    [SCREENS.RIGHT_MODAL.FLAG_COMMENT]: NavigatorScreenParams<FlagCommentNavigatorParamList>;
    [SCREENS.RIGHT_MODAL.EDIT_REQUEST]: NavigatorScreenParams<EditRequestNavigatorParamList>;
    [SCREENS.RIGHT_MODAL.SIGN_IN]: NavigatorScreenParams<SignInNavigatorParamList>;
    [SCREENS.RIGHT_MODAL.PROCESS_MONEY_REQUEST_HOLD]: NavigatorScreenParams<ProcessMoneyRequestHoldNavigatorParamList>;
    [SCREENS.RIGHT_MODAL.REFERRAL]: NavigatorScreenParams<ReferralDetailsNavigatorParamList>;
    [SCREENS.RIGHT_MODAL.PRIVATE_NOTES]: NavigatorScreenParams<PrivateNotesNavigatorParamList>;
    [SCREENS.RIGHT_MODAL.TRANSACTION_DUPLICATE]: NavigatorScreenParams<TransactionDuplicateNavigatorParamList>;
    [SCREENS.RIGHT_MODAL.TRAVEL]: NavigatorScreenParams<TravelNavigatorParamList>;
    [SCREENS.RIGHT_MODAL.SEARCH_REPORT]: NavigatorScreenParams<SearchReportParamList>;
    [SCREENS.RIGHT_MODAL.RESTRICTED_ACTION]: NavigatorScreenParams<RestrictedActionParamList>;
    [SCREENS.RIGHT_MODAL.SEARCH_ADVANCED_FILTERS]: NavigatorScreenParams<SearchAdvancedFiltersParamList>;
    [SCREENS.RIGHT_MODAL.SEARCH_SAVED_SEARCH]: NavigatorScreenParams<SearchSavedSearchParamList>;
    [SCREENS.RIGHT_MODAL.MISSING_PERSONAL_DETAILS]: NavigatorScreenParams<MissingPersonalDetailsParamList>;
    [SCREENS.RIGHT_MODAL.DEBUG]: NavigatorScreenParams<DebugParamList>;
};

type TravelNavigatorParamList = {
    [SCREENS.TRAVEL.MY_TRIPS]: undefined;
};

type FullScreenNavigatorParamList = {
    [SCREENS.WORKSPACE.INITIAL]: {
        policyID: string;
        backTo?: string;
    };
    [SCREENS.WORKSPACE.PROFILE]: {
        policyID: string;
    };
    [SCREENS.WORKSPACE.EXPENSIFY_CARD]: {
        policyID: string;
    };
    [SCREENS.WORKSPACE.COMPANY_CARDS]: {
        policyID: string;
    };
    [SCREENS.WORKSPACE.COMPANY_CARDS_ADD_NEW]: {
        policyID: string;
    };
    [SCREENS.WORKSPACE.PER_DIEM]: {
        policyID: string;
    };
    [SCREENS.WORKSPACE.WORKFLOWS]: {
        policyID: string;
    };
    [SCREENS.WORKSPACE.WORKFLOWS_APPROVALS_NEW]: {
        policyID: string;
        backTo?: Routes;
    };
    [SCREENS.WORKSPACE.WORKFLOWS_APPROVALS_EDIT]: {
        policyID: string;
        firstApproverEmail: string;
    };
    [SCREENS.WORKSPACE.WORKFLOWS_APPROVALS_EXPENSES_FROM]: {
        policyID: string;
        backTo?: Routes;
    };
    [SCREENS.WORKSPACE.WORKFLOWS_APPROVALS_APPROVER]: {
        policyID: string;
        approverIndex: number;
        backTo?: Routes;
    };
    [SCREENS.WORKSPACE.WORKFLOWS_AUTO_REPORTING_FREQUENCY]: {
        policyID: string;
    };
    [SCREENS.WORKSPACE.WORKFLOWS_AUTO_REPORTING_MONTHLY_OFFSET]: {
        policyID: string;
    };
    [SCREENS.WORKSPACE.INVOICES]: {
        policyID: string;
    };
    [SCREENS.WORKSPACE.MEMBERS]: {
        policyID: string;
    };
    [SCREENS.WORKSPACE.CATEGORIES]: {
        policyID: string;
        backTo?: Routes;
    };
    [SCREENS.WORKSPACE.MORE_FEATURES]: {
        policyID: string;
    };
    [SCREENS.WORKSPACE.TAGS]: {
        policyID: string;
        backTo?: Routes;
    };
    [SCREENS.WORKSPACE.TAXES]: {
        policyID: string;
    };
    [SCREENS.WORKSPACE.REPORT_FIELDS]: {
        policyID: string;
    };
    [SCREENS.WORKSPACE.DISTANCE_RATES]: {
        policyID: string;
    };
    [SCREENS.WORKSPACE.ACCOUNTING.ROOT]: {
        policyID: string;
    };
    [SCREENS.WORKSPACE.ACCOUNTING.QUICKBOOKS_ONLINE_ADVANCED]: {
        policyID: string;
    };
    [SCREENS.WORKSPACE.ACCOUNTING.QUICKBOOKS_ONLINE_ACCOUNT_SELECTOR]: {
        policyID: string;
    };
    [SCREENS.WORKSPACE.ACCOUNTING.QUICKBOOKS_ONLINE_INVOICE_ACCOUNT_SELECTOR]: {
        policyID: string;
    };
    [SCREENS.WORKSPACE.ACCOUNTING.QUICKBOOKS_ONLINE_CLASSES_DISPLAYED_AS]: {
        policyID: string;
    };
    [SCREENS.WORKSPACE.ACCOUNTING.QUICKBOOKS_ONLINE_CUSTOMERS_DISPLAYED_AS]: {
        policyID: string;
    };
    [SCREENS.WORKSPACE.ACCOUNTING.QUICKBOOKS_ONLINE_LOCATIONS_DISPLAYED_AS]: {
        policyID: string;
    };
    [SCREENS.WORKSPACE.EXPENSIFY_CARD]: {
        policyID: string;
    };
    [SCREENS.WORKSPACE.RULES]: {
        policyID: string;
    };
};

type OnboardingModalNavigatorParamList = {
    [SCREENS.ONBOARDING_MODAL.ONBOARDING]: {
        backTo?: string;
    };
    [SCREENS.ONBOARDING.PERSONAL_DETAILS]: {
        backTo?: string;
    };
    [SCREENS.ONBOARDING.PURPOSE]: {
        backTo?: string;
    };
    [SCREENS.ONBOARDING.EMPLOYEES]: {
        backTo?: string;
    };
    [SCREENS.ONBOARDING.ACCOUNTING]: {
        backTo?: string;
    };
};

type WelcomeVideoModalNavigatorParamList = {
    [SCREENS.WELCOME_VIDEO.ROOT]: undefined;
};

type ExplanationModalNavigatorParamList = {
    [SCREENS.EXPLANATION_MODAL.ROOT]: undefined;
};

type BottomTabNavigatorParamList = {
    [SCREENS.HOME]: {policyID?: string};
    [SCREENS.SEARCH.BOTTOM_TAB]: undefined;
    [SCREENS.SETTINGS.ROOT]: {policyID?: string};
};

type SharedScreensParamList = {
    [NAVIGATORS.BOTTOM_TAB_NAVIGATOR]: NavigatorScreenParams<BottomTabNavigatorParamList>;
    [SCREENS.TRANSITION_BETWEEN_APPS]: {
        email?: string;
        accountID?: number;
        error?: string;
        shortLivedAuthToken?: string;
        shortLivedToken?: string;
        authTokenType?: ValueOf<typeof CONST.AUTH_TOKEN_TYPES>;
        exitTo?: Routes | HybridAppRoute;
        shouldForceLogin: string;
        domain?: Routes;
    };
    [SCREENS.VALIDATE_LOGIN]: {
        accountID: string;
        validateCode: string;
        exitTo?: Routes | HybridAppRoute;
    };
};

type PublicScreensParamList = SharedScreensParamList & {
    [SCREENS.UNLINK_LOGIN]: {
        accountID?: string;
        validateCode?: string;
    };
    [SCREENS.SIGN_IN_WITH_APPLE_DESKTOP]: undefined;
    [SCREENS.SIGN_IN_WITH_GOOGLE_DESKTOP]: undefined;
    [SCREENS.SAML_SIGN_IN]: undefined;
    [SCREENS.CONNECTION_COMPLETE]: undefined;
};

type AuthScreensParamList = CentralPaneScreensParamList &
    SharedScreensParamList & {
        [SCREENS.CONCIERGE]: undefined;
        [SCREENS.TRACK_EXPENSE]: undefined;
        [SCREENS.SUBMIT_EXPENSE]: undefined;
        [SCREENS.ATTACHMENTS]: {
            reportID: string;
            source: string;
            type: ValueOf<typeof CONST.ATTACHMENT_TYPE>;
            accountID: string;
            isAuthTokenRequired?: string;
<<<<<<< HEAD
            attachmentLink?: string;
=======
            fileName?: string;
>>>>>>> be4d7f50
        };
        [SCREENS.PROFILE_AVATAR]: {
            accountID: string;
        };
        [SCREENS.WORKSPACE_AVATAR]: {
            policyID: string;
        };
        [SCREENS.WORKSPACE_JOIN_USER]: {
            policyID: string;
            email: string;
        };
        [SCREENS.REPORT_AVATAR]: {
            reportID: string;
            policyID?: string;
        };
        [SCREENS.NOT_FOUND]: undefined;
        [NAVIGATORS.LEFT_MODAL_NAVIGATOR]: NavigatorScreenParams<LeftModalNavigatorParamList>;
        [NAVIGATORS.RIGHT_MODAL_NAVIGATOR]: NavigatorScreenParams<RightModalNavigatorParamList>;
        [NAVIGATORS.FULL_SCREEN_NAVIGATOR]: NavigatorScreenParams<FullScreenNavigatorParamList>;
        [NAVIGATORS.ONBOARDING_MODAL_NAVIGATOR]: NavigatorScreenParams<OnboardingModalNavigatorParamList>;
        [NAVIGATORS.FEATURE_TRANING_MODAL_NAVIGATOR]: NavigatorScreenParams<FeatureTrainingNavigatorParamList>;
        [NAVIGATORS.WELCOME_VIDEO_MODAL_NAVIGATOR]: NavigatorScreenParams<WelcomeVideoModalNavigatorParamList>;
        [NAVIGATORS.EXPLANATION_MODAL_NAVIGATOR]: NavigatorScreenParams<ExplanationModalNavigatorParamList>;
        [SCREENS.DESKTOP_SIGN_IN_REDIRECT]: undefined;
        [SCREENS.TRANSACTION_RECEIPT]: {
            reportID: string;
            transactionID: string;
            readonly?: string;
            isFromReviewDuplicates?: string;
        };
        [SCREENS.CONNECTION_COMPLETE]: undefined;
    };

type SearchReportParamList = {
    [SCREENS.SEARCH.REPORT_RHP]: {
        reportID: string;
        reportActionID?: string;
    };
};

type SearchAdvancedFiltersParamList = {
    [SCREENS.SEARCH.ADVANCED_FILTERS_RHP]: Record<string, never>;
};

type SearchSavedSearchParamList = {
    [SCREENS.SEARCH.SAVED_SEARCH_RENAME_RHP]: SaveSearchParams;
};

type RestrictedActionParamList = {
    [SCREENS.RESTRICTED_ACTION_ROOT]: {
        policyID: string;
    };
};

type MissingPersonalDetailsParamList = {
    [SCREENS.MISSING_PERSONAL_DETAILS_ROOT]: undefined;
};

type DebugParamList = {
    [SCREENS.DEBUG.REPORT]: {
        reportID: string;
    };
    [SCREENS.DEBUG.REPORT_ACTION]: {
        reportID: string;
        reportActionID: string;
    };
    [SCREENS.DEBUG.REPORT_ACTION_CREATE]: {
        reportID: string;
    };
    [SCREENS.DEBUG.DETAILS_CONSTANT_PICKER_PAGE]: {
        fieldName: string;
        fieldValue?: string;
        backTo?: string;
    };
    [SCREENS.DEBUG.DETAILS_DATE_TIME_PICKER_PAGE]: {
        fieldName: string;
        fieldValue?: string;
        backTo?: string;
    };
};

type RootStackParamList = PublicScreensParamList & AuthScreensParamList & LeftModalNavigatorParamList;

type BottomTabName = keyof BottomTabNavigatorParamList;

type FullScreenName = keyof FullScreenNavigatorParamList;

type CentralPaneName = keyof CentralPaneScreensParamList;

type OnboardingFlowName = keyof OnboardingModalNavigatorParamList;

type SwitchPolicyIDParams = {
    policyID?: string;
    route?: Routes;
    isPolicyAdmin?: boolean;
};

export type {
    AddPersonalBankAccountNavigatorParamList,
    AuthScreensParamList,
    CentralPaneScreensParamList,
    CentralPaneName,
    BackToParams,
    BackToAndForwardToParms,
    BottomTabName,
    BottomTabNavigatorParamList,
    DetailsNavigatorParamList,
    EditRequestNavigatorParamList,
    EnablePaymentsNavigatorParamList,
    ExplanationModalNavigatorParamList,
    FlagCommentNavigatorParamList,
    FullScreenName,
    FullScreenNavigatorParamList,
    LeftModalNavigatorParamList,
    MoneyRequestNavigatorParamList,
    NavigationPartialRoute,
    NavigationRef,
    NavigationRoot,
    NavigationStateRoute,
    NewChatNavigatorParamList,
    NewTaskNavigatorParamList,
    OnboardingModalNavigatorParamList,
    OnboardingFlowName,
    ParticipantsNavigatorParamList,
    PrivateNotesNavigatorParamList,
    ProfileNavigatorParamList,
    PublicScreensParamList,
    ReferralDetailsNavigatorParamList,
    ReimbursementAccountNavigatorParamList,
    ReportDescriptionNavigatorParamList,
    ReportDetailsNavigatorParamList,
    ReportSettingsNavigatorParamList,
    RightModalNavigatorParamList,
    RoomMembersNavigatorParamList,
    RootStackParamList,
    SettingsNavigatorParamList,
    SignInNavigatorParamList,
    FeatureTrainingNavigatorParamList,
    SplitDetailsNavigatorParamList,
    StackNavigationAction,
    State,
    StateOrRoute,
    SwitchPolicyIDParams,
    TravelNavigatorParamList,
    TaskDetailsNavigatorParamList,
    TeachersUniteNavigatorParamList,
    WalletStatementNavigatorParamList,
    WelcomeVideoModalNavigatorParamList,
    TransactionDuplicateNavigatorParamList,
    SearchReportParamList,
    SearchAdvancedFiltersParamList,
    SearchSavedSearchParamList,
    RestrictedActionParamList,
    MissingPersonalDetailsParamList,
    DebugParamList,
};<|MERGE_RESOLUTION|>--- conflicted
+++ resolved
@@ -1552,11 +1552,8 @@
             type: ValueOf<typeof CONST.ATTACHMENT_TYPE>;
             accountID: string;
             isAuthTokenRequired?: string;
-<<<<<<< HEAD
+            fileName?: string;
             attachmentLink?: string;
-=======
-            fileName?: string;
->>>>>>> be4d7f50
         };
         [SCREENS.PROFILE_AVATAR]: {
             accountID: string;
