--- conflicted
+++ resolved
@@ -1567,17 +1567,6 @@
         backTo: Routes;
         reportActionID?: string;
     };
-<<<<<<< HEAD
-    [SCREENS.MONEY_REQUEST.STEP_SPLIT_PAYER]: {
-        action: ValueOf<typeof CONST.IOU.ACTION>;
-        iouType: ValueOf<typeof CONST.IOU.TYPE>;
-        transactionID: string;
-        reportID: string;
-        // eslint-disable-next-line no-restricted-syntax -- `backTo` usages in this file are legacy. Do not add new `backTo` params to screens. See contributingGuides/NAVIGATION.md
-        backTo: Routes;
-    };
-=======
->>>>>>> e95b3e68
     [SCREENS.IOU_SEND.ENABLE_PAYMENTS]: undefined;
     [SCREENS.IOU_SEND.ADD_BANK_ACCOUNT]: undefined;
     [SCREENS.IOU_SEND.ADD_DEBIT_CARD]: undefined;
