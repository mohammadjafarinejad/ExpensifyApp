/* eslint-disable @typescript-eslint/naming-convention  */
import type {
    CommonActions,
    NavigationContainerRefWithCurrent,
    NavigationHelpers,
    NavigationState,
    NavigatorScreenParams,
    ParamListBase,
    PartialRoute,
    PartialState,
    Route,
} from '@react-navigation/native';
import type {ValueOf} from 'type-fest';
import type CONST from '@src/CONST';
import type {Country} from '@src/CONST';
import type NAVIGATORS from '@src/NAVIGATORS';
import type {HybridAppRoute, Route as Routes} from '@src/ROUTES';
import type SCREENS from '@src/SCREENS';
import type EXIT_SURVEY_REASON_FORM_INPUT_IDS from '@src/types/form/ExitSurveyReasonForm';

type NavigationRef = NavigationContainerRefWithCurrent<RootStackParamList>;

type NavigationRoot = NavigationHelpers<RootStackParamList>;

type GoBackAction = Extract<CommonActions.Action, {type: 'GO_BACK'}>;
type ResetAction = Extract<CommonActions.Action, {type: 'RESET'}>;
type SetParamsAction = Extract<CommonActions.Action, {type: 'SET_PARAMS'}>;

type ActionNavigate = {
    type: ValueOf<typeof CONST.NAVIGATION.ACTION_TYPE>;
    payload: {
        name?: string;
        key?: string;
        // eslint-disable-next-line @typescript-eslint/no-explicit-any
        params?: any;
        path?: string;
        merge?: boolean;
    };
    source?: string;
    target?: string;
};

type StackNavigationAction = GoBackAction | ResetAction | SetParamsAction | ActionNavigate | undefined;

type NavigationStateRoute = NavigationState['routes'][number];
type NavigationPartialRoute<TRouteName extends string = string> = PartialRoute<Route<TRouteName>>;
type StateOrRoute = NavigationState | NavigationStateRoute | NavigationPartialRoute;
type State<TParamList extends ParamListBase = ParamListBase> = NavigationState<TParamList> | PartialState<NavigationState<TParamList>>;

type CentralPaneNavigatorParamList = {
    [SCREENS.REPORT]: {
        reportActionID: string;
        reportID: string;
        openOnAdminRoom?: boolean;
    };
    [SCREENS.SETTINGS.PROFILE.ROOT]: undefined;
    [SCREENS.SETTINGS.PREFERENCES.ROOT]: undefined;
    [SCREENS.SETTINGS.SECURITY]: undefined;
    [SCREENS.SETTINGS.WALLET.ROOT]: undefined;
    [SCREENS.SETTINGS.ABOUT]: undefined;
    [SCREENS.SETTINGS.WORKSPACES]: undefined;
};

type WorkspaceSwitcherNavigatorParamList = {
    [SCREENS.WORKSPACE_SWITCHER.ROOT]: undefined;
};

type BackToParams = {
    backTo?: Routes;
};

type SettingsNavigatorParamList = {
    [SCREENS.SETTINGS.ROOT]: undefined;
    [SCREENS.SETTINGS.SHARE_CODE]: undefined;
    [SCREENS.SETTINGS.PROFILE.ROOT]: undefined;
    [SCREENS.SETTINGS.PROFILE.PRONOUNS]: undefined;
    [SCREENS.SETTINGS.PROFILE.DISPLAY_NAME]: undefined;
    [SCREENS.SETTINGS.PROFILE.TIMEZONE]: undefined;
    [SCREENS.SETTINGS.PROFILE.TIMEZONE_SELECT]: undefined;
    [SCREENS.SETTINGS.PROFILE.LEGAL_NAME]: undefined;
    [SCREENS.SETTINGS.PROFILE.DATE_OF_BIRTH]: undefined;
    [SCREENS.SETTINGS.PROFILE.ADDRESS]: {
        country?: Country | '';
    };
    [SCREENS.SETTINGS.PROFILE.ADDRESS_COUNTRY]: {
        backTo?: Routes;
        country: string;
    };
    [SCREENS.SETTINGS.PROFILE.CONTACT_METHODS]: {
        backTo: Routes;
    };
    [SCREENS.SETTINGS.PROFILE.CONTACT_METHOD_DETAILS]: {
        contactMethod: string;
    };
    [SCREENS.SETTINGS.PROFILE.NEW_CONTACT_METHOD]: {
        backTo: Routes;
    };
    [SCREENS.SETTINGS.PREFERENCES.ROOT]: undefined;
    [SCREENS.SETTINGS.PREFERENCES.PRIORITY_MODE]: undefined;
    [SCREENS.SETTINGS.PREFERENCES.LANGUAGE]: undefined;
    [SCREENS.SETTINGS.PREFERENCES.THEME]: undefined;
    [SCREENS.SETTINGS.CLOSE]: undefined;
    [SCREENS.SETTINGS.SECURITY]: undefined;
    [SCREENS.SETTINGS.ABOUT]: undefined;
    [SCREENS.SETTINGS.APP_DOWNLOAD_LINKS]: undefined;
    [SCREENS.SETTINGS.TROUBLESHOOT]: undefined;
    [SCREENS.SETTINGS.CONSOLE]: undefined;
    [SCREENS.SETTINGS.SHARE_LOG]: {
        /** URL of the generated file to share logs in a report */
        source: string;
    };
    [SCREENS.SETTINGS.WALLET.ROOT]: undefined;
    [SCREENS.SETTINGS.WALLET.CARDS_DIGITAL_DETAILS_UPDATE_ADDRESS]: undefined;
    [SCREENS.SETTINGS.WALLET.DOMAIN_CARD]: undefined;
    [SCREENS.SETTINGS.WALLET.REPORT_VIRTUAL_CARD_FRAUD]: undefined;
    [SCREENS.SETTINGS.WALLET.CARD_ACTIVATE]: undefined;
    [SCREENS.SETTINGS.WALLET.CARD_GET_PHYSICAL.NAME]: {
        /** domain passed via route /settings/wallet/card/:domain */
        domain: string;
    };
    [SCREENS.SETTINGS.WALLET.CARD_GET_PHYSICAL.PHONE]: {
        /** domain passed via route /settings/wallet/card/:domain */
        domain: string;
    };
    [SCREENS.SETTINGS.WALLET.CARD_GET_PHYSICAL.ADDRESS]: {
        /** Currently selected country */
        country: string;
        /** domain passed via route /settings/wallet/card/:domain */
        domain: string;
    };
    [SCREENS.SETTINGS.WALLET.CARD_GET_PHYSICAL.CONFIRM]: {
        /** Currently selected country */
        country: string;
        /** domain passed via route /settings/wallet/card/:domain */
        domain: string;
    };
    [SCREENS.WORKSPACE.WORKFLOWS_PAYER]: {
        policyID: string;
    };
    [SCREENS.SETTINGS.WALLET.TRANSFER_BALANCE]: undefined;
    [SCREENS.SETTINGS.WALLET.CHOOSE_TRANSFER_ACCOUNT]: undefined;
    [SCREENS.SETTINGS.WALLET.ENABLE_PAYMENTS]: undefined;
    [SCREENS.SETTINGS.ADD_DEBIT_CARD]: undefined;
    [SCREENS.SETTINGS.ADD_BANK_ACCOUNT]: undefined;
    [SCREENS.SETTINGS.PROFILE.STATUS]: undefined;
    [SCREENS.SETTINGS.PROFILE.STATUS_CLEAR_AFTER]: undefined;
    [SCREENS.SETTINGS.PROFILE.STATUS_CLEAR_AFTER_DATE]: undefined;
    [SCREENS.SETTINGS.PROFILE.STATUS_CLEAR_AFTER_TIME]: undefined;
    [SCREENS.WORKSPACE.CURRENCY]: undefined;
    [SCREENS.WORKSPACE.NAME]: undefined;
    [SCREENS.WORKSPACE.DESCRIPTION]: undefined;
    [SCREENS.WORKSPACE.SHARE]: undefined;
    [SCREENS.WORKSPACE.RATE_AND_UNIT]: {
        policyID: string;
    };
    [SCREENS.WORKSPACE.RATE_AND_UNIT_RATE]: {
        policyID: string;
    };
    [SCREENS.WORKSPACE.RATE_AND_UNIT_UNIT]: {
        policyID: string;
    };
    [SCREENS.WORKSPACE.INVITE]: {
        policyID: string;
    };
    [SCREENS.WORKSPACE.INVITE_MESSAGE]: {
        policyID: string;
    };
    [SCREENS.WORKSPACE.CATEGORY_CREATE]: {
        policyID: string;
    };
    [SCREENS.WORKSPACE.CATEGORY_EDIT]: {
        policyID: string;
        categoryName: string;
    };
    [SCREENS.WORKSPACE.CATEGORY_SETTINGS]: {
        policyID: string;
        categoryName: string;
    };
    [SCREENS.WORKSPACE.CATEGORIES_SETTINGS]: {
        policyID: string;
    };
    [SCREENS.WORKSPACE.TAG_CREATE]: {
        policyID: string;
    };
    [SCREENS.WORKSPACE.TAGS_SETTINGS]: {
        policyID: string;
    };
    [SCREENS.WORKSPACE.TAG_SETTINGS]: {
        policyID: string;
        tagName: string;
    };
    [SCREENS.WORKSPACE.TAGS_EDIT]: {
        policyID: string;
        tagName: string;
    };
    [SCREENS.WORKSPACE.TAG_EDIT]: {
        policyID: string;
        tagName: string;
    };
    [SCREENS.WORKSPACE.TAXES_SETTINGS]: {
        policyID: string;
    };
    [SCREENS.WORKSPACE.TAXES_SETTINGS_CUSTOM_TAX_NAME]: {
        policyID: string;
    };
    [SCREENS.WORKSPACE.TAXES_SETTINGS_FOREIGN_CURRENCY_DEFAULT]: {
        policyID: string;
    };
    [SCREENS.WORKSPACE.TAXES_SETTINGS_WORKSPACE_CURRENCY_DEFAULT]: {
        policyID: string;
    };
    [SCREENS.WORKSPACE.MEMBER_DETAILS]: {
        policyID: string;
        accountID: string;
        backTo: Routes;
    };
    [SCREENS.WORKSPACE.MEMBER_DETAILS_ROLE_SELECTION]: {
        policyID: string;
        accountID: string;
        backTo: Routes;
    };
    [SCREENS.WORKSPACE.CREATE_DISTANCE_RATE]: {
        policyID: string;
    };
    [SCREENS.WORKSPACE.DISTANCE_RATES_SETTINGS]: {
        policyID: string;
    };
    [SCREENS.GET_ASSISTANCE]: {
        backTo: Routes;
    };
    [SCREENS.SETTINGS.TWO_FACTOR_AUTH]: BackToParams;
    [SCREENS.SETTINGS.REPORT_CARD_LOST_OR_DAMAGED]: undefined;
    [SCREENS.KEYBOARD_SHORTCUTS]: undefined;
    [SCREENS.SETTINGS.EXIT_SURVEY.REASON]: undefined;
    [SCREENS.SETTINGS.EXIT_SURVEY.RESPONSE]: {
        [EXIT_SURVEY_REASON_FORM_INPUT_IDS.REASON]: ValueOf<typeof CONST.EXIT_SURVEY.REASONS>;
        backTo: Routes;
    };
    [SCREENS.SETTINGS.EXIT_SURVEY.CONFIRM]: {
        backTo: Routes;
    };
    [SCREENS.WORKSPACE.TAX_CREATE]: {
        policyID: string;
    };
} & ReimbursementAccountNavigatorParamList;

type NewChatNavigatorParamList = {
    [SCREENS.NEW_CHAT.ROOT]: undefined;
};

type SearchNavigatorParamList = {
    [SCREENS.SEARCH_ROOT]: undefined;
};

type DetailsNavigatorParamList = {
    [SCREENS.DETAILS_ROOT]: {
        login: string;
        reportID: string;
    };
};

type ProfileNavigatorParamList = {
    [SCREENS.PROFILE_ROOT]: {
        accountID: string;
        reportID: string;
        backTo: Routes;
    };
};

type ReportDetailsNavigatorParamList = {
    [SCREENS.REPORT_DETAILS.ROOT]: undefined;
    [SCREENS.REPORT_DETAILS.SHARE_CODE]: {
        reportID: string;
    };
};

type ReportSettingsNavigatorParamList = {
    [SCREENS.REPORT_SETTINGS.ROOT]: undefined;
    [SCREENS.REPORT_SETTINGS.ROOM_NAME]: undefined;
    [SCREENS.REPORT_SETTINGS.NOTIFICATION_PREFERENCES]: undefined;
    [SCREENS.REPORT_SETTINGS.WRITE_CAPABILITY]: undefined;
    [SCREENS.REPORT_SETTINGS.VISIBILITY]: {
        reportID: string;
    };
};

type ReportDescriptionNavigatorParamList = {
    [SCREENS.REPORT_DESCRIPTION_ROOT]: {reportID: string};
};

type ParticipantsNavigatorParamList = {
    [SCREENS.REPORT_PARTICIPANTS_ROOT]: {reportID: string};
};

type RoomMembersNavigatorParamList = {
    [SCREENS.ROOM_MEMBERS_ROOT]: undefined;
};

type RoomInviteNavigatorParamList = {
    [SCREENS.ROOM_INVITE_ROOT]: {
        reportID: string;
    };
};

type MoneyRequestNavigatorParamList = {
<<<<<<< HEAD
    [SCREENS.MONEY_REQUEST.ROOT]: undefined;
=======
    [SCREENS.MONEY_REQUEST.AMOUNT]: undefined;
>>>>>>> ddf9e7ae
    [SCREENS.MONEY_REQUEST.PARTICIPANTS]: {
        iouType: string;
        reportID: string;
    };
    [SCREENS.MONEY_REQUEST.CONFIRMATION]: {
        iouType: string;
        reportID: string;
    };
    [SCREENS.MONEY_REQUEST.CURRENCY]: {
        iouType: string;
        reportID: string;
        currency: string;
        backTo: string;
    };
    [SCREENS.MONEY_REQUEST.STEP_DATE]: {
        action: ValueOf<typeof CONST.IOU.ACTION>;
        iouType: ValueOf<typeof CONST.IOU.TYPE>;
        transactionID: string;
        reportID: string;
        backTo: string;
    };
    [SCREENS.MONEY_REQUEST.STEP_DESCRIPTION]: {
        action: ValueOf<typeof CONST.IOU.ACTION>;
        iouType: ValueOf<typeof CONST.IOU.TYPE>;
        transactionID: string;
        reportID: string;
        backTo: string;
    };
    [SCREENS.MONEY_REQUEST.STEP_CATEGORY]: {
        action: ValueOf<typeof CONST.IOU.ACTION>;
        iouType: ValueOf<typeof CONST.IOU.TYPE>;
        transactionID: string;
        reportID: string;
        backTo: string;
    };
    [SCREENS.MONEY_REQUEST.STEP_TAX_AMOUNT]: {
        iouType: string;
        transactionID: string;
        reportID: string;
        backTo: string;
    };
    [SCREENS.MONEY_REQUEST.STEP_TAG]: {
        action: ValueOf<typeof CONST.IOU.ACTION>;
        iouType: ValueOf<typeof CONST.IOU.TYPE>;
        transactionID: string;
        reportID: string;
        backTo: string;
    };
    [SCREENS.MONEY_REQUEST.STEP_TAX_RATE]: {
        iouType: string;
        transactionID: string;
        reportID: string;
        backTo: string;
    };
    [SCREENS.MONEY_REQUEST.STEP_WAYPOINT]: {
        iouType: ValueOf<typeof CONST.IOU.TYPE>;
        reportID: string;
        backTo: Routes | undefined;
        action: ValueOf<typeof CONST.IOU.ACTION>;
        pageIndex: string;
    };
    [SCREENS.MONEY_REQUEST.STEP_MERCHANT]: {
        action: ValueOf<typeof CONST.IOU.ACTION>;
        iouType: ValueOf<typeof CONST.IOU.TYPE>;
        transactionID: string;
        reportID: string;
        backTo: string;
    };
    [SCREENS.IOU_SEND.ENABLE_PAYMENTS]: undefined;
    [SCREENS.IOU_SEND.ADD_BANK_ACCOUNT]: undefined;
    [SCREENS.IOU_SEND.ADD_DEBIT_CARD]: undefined;
    [SCREENS.MONEY_REQUEST.WAYPOINT]: {
        iouType: string;
        transactionID: string;
        waypointIndex: string;
        threadReportID: number;
    };
    [SCREENS.MONEY_REQUEST.DISTANCE]: {
        iouType: ValueOf<typeof CONST.IOU.TYPE>;
        reportID: string;
    };
    [SCREENS.MONEY_REQUEST.RECEIPT]: {
        iouType: string;
        reportID: string;
    };
};

type NewTaskNavigatorParamList = {
    [SCREENS.NEW_TASK.ROOT]: undefined;
    [SCREENS.NEW_TASK.TASK_ASSIGNEE_SELECTOR]: undefined;
    [SCREENS.NEW_TASK.TASK_SHARE_DESTINATION_SELECTOR]: undefined;
    [SCREENS.NEW_TASK.DETAILS]: undefined;
    [SCREENS.NEW_TASK.TITLE]: undefined;
    [SCREENS.NEW_TASK.DESCRIPTION]: undefined;
};

type OnboardEngagementNavigatorParamList = {
    [SCREENS.ONBOARD_ENGAGEMENT.ROOT]: undefined;
    [SCREENS.ONBOARD_ENGAGEMENT.MANAGE_TEAMS_EXPENSES]: undefined;
    [SCREENS.ONBOARD_ENGAGEMENT.EXPENSIFY_CLASSIC]: undefined;
};

type TeachersUniteNavigatorParamList = {
    [SCREENS.SAVE_THE_WORLD.ROOT]: undefined;
    [SCREENS.I_KNOW_A_TEACHER]: undefined;
    [SCREENS.INTRO_SCHOOL_PRINCIPAL]: undefined;
    [SCREENS.I_AM_A_TEACHER]: undefined;
};

type TaskDetailsNavigatorParamList = {
    [SCREENS.TASK.TITLE]: undefined;
    [SCREENS.TASK.ASSIGNEE]: {
        reportID: string;
    };
};

type EnablePaymentsNavigatorParamList = {
    [SCREENS.ENABLE_PAYMENTS_ROOT]: undefined;
};

type SplitDetailsNavigatorParamList = {
    [SCREENS.SPLIT_DETAILS.ROOT]: {
        reportActionID: string;
    };
    [SCREENS.SPLIT_DETAILS.EDIT_REQUEST]: {
        field: string;
        reportID: string;
        reportActionID: string;
        currency: string;
        tagIndex: string;
    };
    [SCREENS.SPLIT_DETAILS.EDIT_CURRENCY]: undefined;
};

type AddPersonalBankAccountNavigatorParamList = {
    [SCREENS.ADD_PERSONAL_BANK_ACCOUNT_ROOT]: undefined;
};

type ReimbursementAccountNavigatorParamList = {
    [SCREENS.REIMBURSEMENT_ACCOUNT_ROOT]: {
        stepToOpen: string;
        policyID: string;
    };
};

type WalletStatementNavigatorParamList = {
    [SCREENS.WALLET_STATEMENT_ROOT]: {
        /** The statement year and month as one string, i.e. 202110 */
        yearMonth: string;
    };
};

type FlagCommentNavigatorParamList = {
    [SCREENS.FLAG_COMMENT_ROOT]: {
        reportID: string;
        reportActionID: string;
    };
};

type EditRequestNavigatorParamList = {
    [SCREENS.EDIT_REQUEST.ROOT]: {
        field: string;
        threadReportID: string;
    };
    [SCREENS.EDIT_REQUEST.CURRENCY]: undefined;
};

type SignInNavigatorParamList = {
    [SCREENS.SIGN_IN_ROOT]: undefined;
};

type ReferralDetailsNavigatorParamList = {
    [SCREENS.REFERRAL_DETAILS]: {
        contentType: ValueOf<typeof CONST.REFERRAL_PROGRAM.CONTENT_TYPES>;
        backTo: string;
    };
};

type ProcessMoneyRequestHoldNavigatorParamList = {
    [SCREENS.PROCESS_MONEY_REQUEST_HOLD_ROOT]: undefined;
};

type PrivateNotesNavigatorParamList = {
    [SCREENS.PRIVATE_NOTES.LIST]: undefined;
    [SCREENS.PRIVATE_NOTES.EDIT]: {
        reportID: string;
        accountID: string;
    };
};

type LeftModalNavigatorParamList = {
    [SCREENS.LEFT_MODAL.SEARCH]: NavigatorScreenParams<SearchNavigatorParamList>;
    [SCREENS.LEFT_MODAL.WORKSPACE_SWITCHER]: NavigatorScreenParams<WorkspaceSwitcherNavigatorParamList>;
};

type RightModalNavigatorParamList = {
    [SCREENS.RIGHT_MODAL.SETTINGS]: NavigatorScreenParams<SettingsNavigatorParamList>;
    [SCREENS.RIGHT_MODAL.NEW_CHAT]: NavigatorScreenParams<NewChatNavigatorParamList>;
    [SCREENS.RIGHT_MODAL.DETAILS]: NavigatorScreenParams<DetailsNavigatorParamList>;
    [SCREENS.RIGHT_MODAL.PROFILE]: NavigatorScreenParams<ProfileNavigatorParamList>;
    [SCREENS.SETTINGS.SHARE_CODE]: undefined;
    [SCREENS.RIGHT_MODAL.REPORT_DETAILS]: NavigatorScreenParams<ReportDetailsNavigatorParamList>;
    [SCREENS.RIGHT_MODAL.REPORT_SETTINGS]: NavigatorScreenParams<ReportSettingsNavigatorParamList>;
    [SCREENS.RIGHT_MODAL.REPORT_DESCRIPTION]: NavigatorScreenParams<ReportDescriptionNavigatorParamList>;
    [SCREENS.RIGHT_MODAL.PARTICIPANTS]: NavigatorScreenParams<ParticipantsNavigatorParamList>;
    [SCREENS.RIGHT_MODAL.ROOM_MEMBERS]: NavigatorScreenParams<RoomMembersNavigatorParamList>;
    [SCREENS.RIGHT_MODAL.ROOM_INVITE]: NavigatorScreenParams<RoomInviteNavigatorParamList>;
    [SCREENS.RIGHT_MODAL.MONEY_REQUEST]: NavigatorScreenParams<MoneyRequestNavigatorParamList>;
    [SCREENS.RIGHT_MODAL.NEW_TASK]: NavigatorScreenParams<NewTaskNavigatorParamList>;
    [SCREENS.RIGHT_MODAL.ONBOARD_ENGAGEMENT]: NavigatorScreenParams<OnboardEngagementNavigatorParamList>;
    [SCREENS.RIGHT_MODAL.TEACHERS_UNITE]: NavigatorScreenParams<TeachersUniteNavigatorParamList>;
    [SCREENS.RIGHT_MODAL.TASK_DETAILS]: NavigatorScreenParams<TaskDetailsNavigatorParamList>;
    [SCREENS.RIGHT_MODAL.ENABLE_PAYMENTS]: NavigatorScreenParams<EnablePaymentsNavigatorParamList>;
    [SCREENS.RIGHT_MODAL.SPLIT_DETAILS]: NavigatorScreenParams<SplitDetailsNavigatorParamList>;
    [SCREENS.RIGHT_MODAL.ADD_PERSONAL_BANK_ACCOUNT]: NavigatorScreenParams<AddPersonalBankAccountNavigatorParamList>;
    [SCREENS.RIGHT_MODAL.WALLET_STATEMENT]: NavigatorScreenParams<WalletStatementNavigatorParamList>;
    [SCREENS.RIGHT_MODAL.FLAG_COMMENT]: NavigatorScreenParams<FlagCommentNavigatorParamList>;
    [SCREENS.RIGHT_MODAL.EDIT_REQUEST]: NavigatorScreenParams<EditRequestNavigatorParamList>;
    [SCREENS.RIGHT_MODAL.SIGN_IN]: NavigatorScreenParams<SignInNavigatorParamList>;
    [SCREENS.RIGHT_MODAL.PROCESS_MONEY_REQUEST_HOLD]: NavigatorScreenParams<ProcessMoneyRequestHoldNavigatorParamList>;
    [SCREENS.RIGHT_MODAL.REFERRAL]: NavigatorScreenParams<ReferralDetailsNavigatorParamList>;
    [SCREENS.RIGHT_MODAL.PRIVATE_NOTES]: NavigatorScreenParams<PrivateNotesNavigatorParamList>;
};

type WorkspacesCentralPaneNavigatorParamList = {
    [SCREENS.WORKSPACE.PROFILE]: {
        policyID: string;
    };
    [SCREENS.WORKSPACE.CARD]: {
        policyID: string;
    };
    [SCREENS.WORKSPACE.WORKFLOWS]: {
        policyID: string;
    };
    [SCREENS.WORKSPACE.WORKFLOWS_APPROVER]: {
        policyID: string;
    };
    [SCREENS.WORKSPACE.WORKFLOWS_AUTO_REPORTING_FREQUENCY]: {
        policyID: string;
    };
    [SCREENS.WORKSPACE.WORKFLOWS_AUTO_REPORTING_MONTHLY_OFFSET]: {
        policyID: string;
    };
    [SCREENS.WORKSPACE.REIMBURSE]: {
        policyID: string;
    };
    [SCREENS.WORKSPACE.BILLS]: {
        policyID: string;
    };
    [SCREENS.WORKSPACE.INVOICES]: {
        policyID: string;
    };
    [SCREENS.WORKSPACE.TRAVEL]: {
        policyID: string;
    };
    [SCREENS.WORKSPACE.MEMBERS]: {
        policyID: string;
    };
    [SCREENS.WORKSPACE.CATEGORIES]: {
        policyID: string;
    };
    [SCREENS.WORKSPACE.MORE_FEATURES]: {
        policyID: string;
    };
    [SCREENS.WORKSPACE.TAGS]: {
        policyID: string;
        tagName: string;
    };
    [SCREENS.WORKSPACE.TAXES]: {
        policyID: string;
    };
    [SCREENS.WORKSPACE.DISTANCE_RATES]: {
        policyID: string;
    };
};

type FullScreenNavigatorParamList = {
    [SCREENS.WORKSPACE.INITIAL]: {
        policyID: string;
    };
    [SCREENS.WORKSPACES_CENTRAL_PANE]: NavigatorScreenParams<WorkspacesCentralPaneNavigatorParamList>;
};

type BottomTabNavigatorParamList = {
    [SCREENS.HOME]: undefined;
    [SCREENS.SETTINGS.ROOT]: undefined;
};

type SharedScreensParamList = {
    [NAVIGATORS.BOTTOM_TAB_NAVIGATOR]: NavigatorScreenParams<BottomTabNavigatorParamList>;
    [SCREENS.TRANSITION_BETWEEN_APPS]: {
        email?: string;
        accountID?: number;
        error?: string;
        shortLivedAuthToken?: string;
        shortLivedToken?: string;
        authTokenType?: ValueOf<typeof CONST.AUTH_TOKEN_TYPES>;
        exitTo?: Routes | HybridAppRoute;
        shouldForceLogin: string;
        domain?: Routes;
    };
    [SCREENS.VALIDATE_LOGIN]: {
        accountID: string;
        validateCode: string;
        exitTo?: Routes | HybridAppRoute;
    };
};

type PublicScreensParamList = SharedScreensParamList & {
    [SCREENS.UNLINK_LOGIN]: {
        accountID?: string;
        validateCode?: string;
    };
    [SCREENS.SIGN_IN_WITH_APPLE_DESKTOP]: undefined;
    [SCREENS.SIGN_IN_WITH_GOOGLE_DESKTOP]: undefined;
    [SCREENS.SAML_SIGN_IN]: undefined;
};

type AuthScreensParamList = SharedScreensParamList & {
    [NAVIGATORS.CENTRAL_PANE_NAVIGATOR]: NavigatorScreenParams<CentralPaneNavigatorParamList>;
    [SCREENS.CONCIERGE]: undefined;
    [SCREENS.REPORT_ATTACHMENTS]: {
        reportID: string;
        source: string;
    };
    [SCREENS.PROFILE_AVATAR]: {
        accountID: string;
    };
    [SCREENS.WORKSPACE_AVATAR]: {
        policyID: string;
    };
    [SCREENS.WORKSPACE_JOIN_USER]: {
        policyID: string;
        email: string;
    };
    [SCREENS.REPORT_AVATAR]: {
        reportID: string;
    };
    [SCREENS.NOT_FOUND]: undefined;
    [NAVIGATORS.LEFT_MODAL_NAVIGATOR]: NavigatorScreenParams<LeftModalNavigatorParamList>;
    [NAVIGATORS.RIGHT_MODAL_NAVIGATOR]: NavigatorScreenParams<RightModalNavigatorParamList>;
    [NAVIGATORS.FULL_SCREEN_NAVIGATOR]: NavigatorScreenParams<FullScreenNavigatorParamList>;
    [SCREENS.DESKTOP_SIGN_IN_REDIRECT]: undefined;
    [SCREENS.TRANSACTION_RECEIPT]: {
        reportID: string;
        transactionID: string;
    };
};

type RootStackParamList = PublicScreensParamList & AuthScreensParamList & SearchNavigatorParamList;

type BottomTabName = keyof BottomTabNavigatorParamList;

type CentralPaneName = keyof CentralPaneNavigatorParamList;

type FullScreenName = keyof WorkspacesCentralPaneNavigatorParamList;

type SwitchPolicyIDParams = {
    policyID?: string;
    route?: Routes;
    isPolicyAdmin?: boolean;
};

export type {
    NavigationRef,
    StackNavigationAction,
    CentralPaneNavigatorParamList,
    BottomTabName,
    CentralPaneName,
    FullScreenName,
    RootStackParamList,
    StateOrRoute,
    NavigationStateRoute,
    NavigationPartialRoute,
    NavigationRoot,
    AuthScreensParamList,
    BottomTabNavigatorParamList,
    LeftModalNavigatorParamList,
    RightModalNavigatorParamList,
    PublicScreensParamList,
    MoneyRequestNavigatorParamList,
    SplitDetailsNavigatorParamList,
    DetailsNavigatorParamList,
    ProfileNavigatorParamList,
    ReportDetailsNavigatorParamList,
    ReportSettingsNavigatorParamList,
    TaskDetailsNavigatorParamList,
    ReportDescriptionNavigatorParamList,
    ParticipantsNavigatorParamList,
    RoomMembersNavigatorParamList,
    RoomInviteNavigatorParamList,
    SearchNavigatorParamList,
    NewChatNavigatorParamList,
    NewTaskNavigatorParamList,
    TeachersUniteNavigatorParamList,
    SettingsNavigatorParamList,
    EnablePaymentsNavigatorParamList,
    AddPersonalBankAccountNavigatorParamList,
    WalletStatementNavigatorParamList,
    FlagCommentNavigatorParamList,
    EditRequestNavigatorParamList,
    PrivateNotesNavigatorParamList,
    SignInNavigatorParamList,
    ReferralDetailsNavigatorParamList,
    ReimbursementAccountNavigatorParamList,
    State,
    WorkspaceSwitcherNavigatorParamList,
    OnboardEngagementNavigatorParamList,
    SwitchPolicyIDParams,
    FullScreenNavigatorParamList,
    WorkspacesCentralPaneNavigatorParamList,
    BackToParams,
};<|MERGE_RESOLUTION|>--- conflicted
+++ resolved
@@ -303,11 +303,7 @@
 };
 
 type MoneyRequestNavigatorParamList = {
-<<<<<<< HEAD
-    [SCREENS.MONEY_REQUEST.ROOT]: undefined;
-=======
     [SCREENS.MONEY_REQUEST.AMOUNT]: undefined;
->>>>>>> ddf9e7ae
     [SCREENS.MONEY_REQUEST.PARTICIPANTS]: {
         iouType: string;
         reportID: string;
