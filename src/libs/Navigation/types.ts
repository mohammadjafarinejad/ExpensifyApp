/* eslint-disable @typescript-eslint/naming-convention  */
import type {
    CommonActions,
    NavigationContainerRefWithCurrent,
    NavigationHelpers,
    NavigationState,
    NavigatorScreenParams,
    ParamListBase,
    PartialRoute,
    PartialState,
    Route,
} from '@react-navigation/native';
import type {TupleToUnion, ValueOf} from 'type-fest';
import type {SearchQueryString} from '@components/Search/types';
import type {IOURequestType} from '@libs/actions/IOU';
import type {SaveSearchParams} from '@libs/API/parameters';
import type {ReimbursementAccountStepToOpen} from '@libs/ReimbursementAccountUtils';
import type CONST from '@src/CONST';
import type {Country, IOUAction, IOUType} from '@src/CONST';
import type NAVIGATORS from '@src/NAVIGATORS';
import type {Route as ExpensifyRoute, HybridAppRoute, Route as Routes} from '@src/ROUTES';
import type SCREENS from '@src/SCREENS';
import type EXIT_SURVEY_REASON_FORM_INPUT_IDS from '@src/types/form/ExitSurveyReasonForm';
import type {CompanyCardFeed} from '@src/types/onyx';
import type {ConnectionName, SageIntacctMappingName} from '@src/types/onyx/Policy';
import type {SIDEBAR_TO_SPLIT} from './linkingConfig/RELATIONS';

type NavigationRef = NavigationContainerRefWithCurrent<RootNavigatorParamList>;

type NavigationRoot = NavigationHelpers<RootNavigatorParamList>;

type GoBackAction = Extract<CommonActions.Action, {type: 'GO_BACK'}>;
type ResetAction = Extract<CommonActions.Action, {type: 'RESET'}>;
type SetParamsAction = Extract<CommonActions.Action, {type: 'SET_PARAMS'}>;

type ActionNavigate = {
    type: ValueOf<typeof CONST.NAVIGATION.ACTION_TYPE>;
    payload: {
        name?: string;
        key?: string;
        // eslint-disable-next-line @typescript-eslint/no-explicit-any
        params?: any;
        path?: string;
        merge?: boolean;
    };
    source?: string;
    target?: string;
};

type StackNavigationAction = GoBackAction | ResetAction | SetParamsAction | ActionNavigate | undefined;

type NavigationStateRoute = NavigationState['routes'][number];
type NavigationPartialRoute<TRouteName extends string = string> = PartialRoute<Route<TRouteName>>;
type StateOrRoute = NavigationState | NavigationStateRoute | NavigationPartialRoute;
type State<TParamList extends ParamListBase = ParamListBase> = NavigationState<TParamList> | PartialState<NavigationState<TParamList>>;
type NavigationRoute = NavigationStateRoute | NavigationPartialRoute;

type SplitNavigatorSidebarScreen = keyof typeof SIDEBAR_TO_SPLIT;

type SplitNavigatorParamList = {
    [NAVIGATORS.SETTINGS_SPLIT_NAVIGATOR]: SettingsSplitNavigatorParamList;
    [NAVIGATORS.REPORTS_SPLIT_NAVIGATOR]: ReportsSplitNavigatorParamList;
    [NAVIGATORS.WORKSPACE_SPLIT_NAVIGATOR]: WorkspaceSplitNavigatorParamList;
};

type SplitNavigatorBySidebar<T extends SplitNavigatorSidebarScreen> = (typeof SIDEBAR_TO_SPLIT)[T];

type BackToParams = {
    backTo?: Routes;
};

type ConsoleNavigatorParamList = {
    [SCREENS.PUBLIC_CONSOLE_DEBUG]: {
        backTo: Routes;
    };
};

type SettingsNavigatorParamList = {
    [SCREENS.SETTINGS.SHARE_CODE]: undefined;
    [SCREENS.SETTINGS.PROFILE.PRONOUNS]: undefined;
    [SCREENS.SETTINGS.PROFILE.DISPLAY_NAME]: undefined;
    [SCREENS.SETTINGS.PROFILE.TIMEZONE]: undefined;
    [SCREENS.SETTINGS.PROFILE.TIMEZONE_SELECT]: undefined;
    [SCREENS.SETTINGS.PROFILE.LEGAL_NAME]: undefined;
    [SCREENS.SETTINGS.PROFILE.DATE_OF_BIRTH]: undefined;
    [SCREENS.SETTINGS.PROFILE.ADDRESS]: {
        country?: Country | '';
    };
    [SCREENS.SETTINGS.PROFILE.ADDRESS_COUNTRY]: {
        backTo?: Routes;
        country: string;
    };
    [SCREENS.SETTINGS.PROFILE.CONTACT_METHODS]: {
        backTo: Routes;
    };
    [SCREENS.SETTINGS.PROFILE.CONTACT_METHOD_DETAILS]: {
        contactMethod: string;
        backTo?: Routes;
    };
    [SCREENS.SETTINGS.PROFILE.NEW_CONTACT_METHOD]: {
        backTo?: Routes;
        forwardTo?: Routes;
    };
    [SCREENS.SETTINGS.PREFERENCES.PRIORITY_MODE]: undefined;
    [SCREENS.SETTINGS.PREFERENCES.PAYMENT_CURRENCY]: undefined;
    [SCREENS.SETTINGS.PREFERENCES.LANGUAGE]: undefined;
    [SCREENS.SETTINGS.PREFERENCES.THEME]: undefined;
    [SCREENS.SETTINGS.CLOSE]: undefined;
    [SCREENS.SETTINGS.MERGE_ACCOUNTS.ACCOUNT_DETAILS]: {
        email?: string;
    };
    [SCREENS.SETTINGS.MERGE_ACCOUNTS.ACCOUNT_VALIDATE]: {
        login: string;
        backTo?: Routes;
        forwardTo?: Routes;
    };
    [SCREENS.SETTINGS.MERGE_ACCOUNTS.MERGE_RESULT]: {
        backTo?: Routes;
        result: ValueOf<typeof CONST.MERGE_ACCOUNT_RESULTS>;
        login: string;
    };
    [SCREENS.SETTINGS.CONSOLE]: {
        backTo: Routes;
    };
    [SCREENS.SETTINGS.SHARE_LOG]: {
        /** URL of the generated file to share logs in a report */
        source: string;
        backTo: Routes;
    };
    [SCREENS.SETTINGS.WALLET.CARDS_DIGITAL_DETAILS_UPDATE_ADDRESS]: undefined;
    [SCREENS.SETTINGS.WALLET.DOMAIN_CARD]: {
        /** cardID of selected card */
        cardID: string;
    };
    [SCREENS.SETTINGS.WALLET.REPORT_VIRTUAL_CARD_FRAUD]: {
        /** cardID of selected card */
        cardID: string;
    };
    [SCREENS.SETTINGS.WALLET.REPORT_VIRTUAL_CARD_FRAUD_CONFIRMATION]: {
        /** cardID of selected card */
        cardID: string;
    };
    [SCREENS.SETTINGS.WALLET.CARD_ACTIVATE]: {
        /** cardID of selected card */
        cardID: string;
    };
    [SCREENS.WORKSPACE.WORKFLOWS_PAYER]: {
        policyID: string;
    };
    [SCREENS.SETTINGS.WALLET.TRANSFER_BALANCE]: undefined;
    [SCREENS.SETTINGS.WALLET.CHOOSE_TRANSFER_ACCOUNT]: undefined;
    [SCREENS.SETTINGS.WALLET.ENABLE_PAYMENTS]: undefined;
    [SCREENS.SETTINGS.WALLET.VERIFY_ACCOUNT]: {
        backTo?: Routes;
    };
    [SCREENS.SETTINGS.ADD_DEBIT_CARD]: undefined;
    [SCREENS.SETTINGS.ADD_BANK_ACCOUNT]: undefined;
    [SCREENS.SETTINGS.ADD_US_BANK_ACCOUNT]: undefined;
    [SCREENS.SETTINGS.PROFILE.STATUS]: undefined;
    [SCREENS.SETTINGS.PROFILE.STATUS_CLEAR_AFTER]: undefined;
    [SCREENS.SETTINGS.PROFILE.STATUS_CLEAR_AFTER_DATE]: undefined;
    [SCREENS.SETTINGS.PROFILE.STATUS_CLEAR_AFTER_TIME]: undefined;
    [SCREENS.WORKSPACE.CURRENCY]: undefined;
    [SCREENS.WORKSPACE.ADDRESS]: {
        policyID: string;
        country?: Country | '';
        backTo?: Routes;
    };
    [SCREENS.WORKSPACE.NAME]: undefined;
    [SCREENS.WORKSPACE.DESCRIPTION]: undefined;
    [SCREENS.WORKSPACE.SHARE]: undefined;
    [SCREENS.WORKSPACE.INVITE]: {
        policyID: string;
        backTo?: Routes;
    };
    [SCREENS.WORKSPACE.MEMBERS_IMPORT]: {
        policyID: string;
    };
    [SCREENS.WORKSPACE.MEMBERS_IMPORTED]: {
        policyID: string;
    };
    [SCREENS.WORKSPACE.INVITE_MESSAGE]: {
        policyID: string;
        backTo?: Routes;
    };
    [SCREENS.WORKSPACE.CATEGORY_CREATE]: {
        policyID: string;
        backTo?: Routes;
    };
    [SCREENS.WORKSPACE.CATEGORY_EDIT]: {
        policyID: string;
        categoryName: string;
        backTo?: Routes;
    };
    [SCREENS.WORKSPACE.CATEGORY_PAYROLL_CODE]: {
        policyID: string;
        categoryName: string;
        backTo?: Routes;
    };
    [SCREENS.WORKSPACE.CATEGORY_GL_CODE]: {
        policyID: string;
        categoryName: string;
        backTo?: Routes;
    };
    [SCREENS.WORKSPACE.CATEGORY_DEFAULT_TAX_RATE]: {
        policyID: string;
        categoryName: string;
    };
    [SCREENS.WORKSPACE.CATEGORY_FLAG_AMOUNTS_OVER]: {
        policyID: string;
        categoryName: string;
    };
    [SCREENS.WORKSPACE.CATEGORY_DESCRIPTION_HINT]: {
        policyID: string;
        categoryName: string;
    };
    [SCREENS.WORKSPACE.CATEGORY_APPROVER]: {
        policyID: string;
        categoryName: string;
    };
    [SCREENS.WORKSPACE.CATEGORY_REQUIRE_RECEIPTS_OVER]: {
        policyID: string;
        categoryName: string;
    };
    [SCREENS.WORKSPACE.CATEGORY_SETTINGS]: {
        policyID: string;
        categoryName: string;
        backTo?: Routes;
    };
    [SCREENS.WORKSPACE.UPGRADE]: {
        policyID?: string;
        featureName?: string;
        backTo?: Routes;
        categoryId?: string;
    };
    [SCREENS.WORKSPACE.DOWNGRADE]: {
        policyID?: string;
        backTo?: Routes;
    };
    [SCREENS.WORKSPACE.CATEGORIES_SETTINGS]: {
        policyID: string;
        backTo?: Routes;
    };
    [SCREENS.WORKSPACE.CATEGORIES_IMPORT]: {
        policyID: string;
        backTo?: Routes;
    };
    [SCREENS.WORKSPACE.CATEGORIES_IMPORTED]: {
        policyID: string;
        backTo?: Routes;
    };
    [SCREENS.WORKSPACE.TAG_CREATE]: {
        policyID: string;
        backTo?: Routes;
    };
    [SCREENS.WORKSPACE.DISTANCE_RATE_DETAILS]: {
        policyID: string;
        rateID: string;
    };
    [SCREENS.WORKSPACE.DISTANCE_RATE_EDIT]: {
        policyID: string;
        rateID: string;
    };
    [SCREENS.WORKSPACE.DISTANCE_RATE_TAX_RECLAIMABLE_ON_EDIT]: {
        policyID: string;
        rateID: string;
    };
    [SCREENS.WORKSPACE.DISTANCE_RATE_TAX_RATE_EDIT]: {
        policyID: string;
        rateID: string;
    };
    [SCREENS.WORKSPACE.TAGS_SETTINGS]: {
        policyID: string;
        backTo?: Routes;
    };
    [SCREENS.WORKSPACE.TAGS_IMPORT]: {
        policyID: string;
        backTo?: Routes;
    };
    [SCREENS.WORKSPACE.TAGS_IMPORTED]: {
        policyID: string;
        backTo?: Routes;
    };
    [SCREENS.WORKSPACE.TAG_SETTINGS]: {
        policyID: string;
        orderWeight: number;
        tagName: string;
        backTo?: Routes;
    };
    [SCREENS.WORKSPACE.TAG_LIST_VIEW]: {
        policyID: string;
        orderWeight: number;
        backTo?: Routes;
    };
    [SCREENS.WORKSPACE.TAGS_EDIT]: {
        policyID: string;
        orderWeight: number;
        backTo?: Routes;
    };
    [SCREENS.WORKSPACE.TAG_EDIT]: {
        policyID: string;
        orderWeight: number;
        tagName: string;
        backTo?: Routes;
    };
    [SCREENS.WORKSPACE.TAG_APPROVER]: {
        policyID: string;
        orderWeight: number;
        tagName: string;
        backTo?: Routes;
    };
    [SCREENS.WORKSPACE.TAG_GL_CODE]: {
        policyID: string;
        orderWeight: number;
        tagName: string;
        backTo?: Routes;
    };
    [SCREENS.SETTINGS.PROFILE.ROOT]: {backTo?: Routes};
    [SCREENS.SETTINGS.SUBSCRIPTION.ROOT]: {backTo?: Routes};
    [SCREENS.SETTINGS.SUBSCRIPTION.SIZE]: {
        canChangeSize: 0 | 1;
    };
    [SCREENS.SETTINGS.SUBSCRIPTION.ADD_PAYMENT_CARD]: undefined;
    [SCREENS.SETTINGS.SUBSCRIPTION.CHANGE_BILLING_CURRENCY]: undefined;
    [SCREENS.SETTINGS.SUBSCRIPTION.CHANGE_PAYMENT_CURRENCY]: undefined;
    [SCREENS.WORKSPACE.TAXES_SETTINGS]: {
        policyID: string;
    };
    [SCREENS.WORKSPACE.TAXES_SETTINGS_CUSTOM_TAX_NAME]: {
        policyID: string;
    };
    [SCREENS.WORKSPACE.TAXES_SETTINGS_FOREIGN_CURRENCY_DEFAULT]: {
        policyID: string;
    };
    [SCREENS.WORKSPACE.TAXES_SETTINGS_WORKSPACE_CURRENCY_DEFAULT]: {
        policyID: string;
    };
    [SCREENS.WORKSPACE.REPORT_FIELDS_CREATE]: {
        policyID: string;
    };
    [SCREENS.WORKSPACE.REPORT_FIELDS_LIST_VALUES]: {
        policyID: string;
        reportFieldID?: string;
    };
    [SCREENS.WORKSPACE.REPORT_FIELDS_ADD_VALUE]: {
        policyID: string;
        reportFieldID?: string;
    };
    [SCREENS.WORKSPACE.REPORT_FIELDS_VALUE_SETTINGS]: {
        policyID: string;
        valueIndex: number;
        reportFieldID?: string;
    };
    [SCREENS.WORKSPACE.REPORT_FIELDS_EDIT_VALUE]: {
        policyID: string;
        valueIndex: number;
    };
    [SCREENS.WORKSPACE.REPORT_FIELDS_SETTINGS]: {
        policyID: string;
        reportFieldID: string;
    };
    [SCREENS.WORKSPACE.REPORT_FIELDS_EDIT_INITIAL_VALUE]: {
        policyID: string;
        reportFieldID: string;
    };
    [SCREENS.WORKSPACE.MEMBER_DETAILS]: {
        policyID: string;
        accountID: string;
    };
    [SCREENS.WORKSPACE.MEMBER_NEW_CARD]: {
        policyID: string;
        accountID: string;
    };
    [SCREENS.WORKSPACE.OWNER_CHANGE_SUCCESS]: {
        policyID: string;
        accountID: number;
    };
    [SCREENS.WORKSPACE.OWNER_CHANGE_ERROR]: {
        policyID: string;
        accountID: number;
    };
    [SCREENS.WORKSPACE.OWNER_CHANGE_CHECK]: {
        policyID: string;
        accountID: number;
        error: ValueOf<typeof CONST.POLICY.OWNERSHIP_ERRORS>;
    };
    [SCREENS.WORKSPACE.CREATE_DISTANCE_RATE]: {
        policyID: string;
    };
    [SCREENS.WORKSPACE.DISTANCE_RATES_SETTINGS]: {
        policyID: string;
    };
    [SCREENS.WORKSPACE.ACCOUNTING.QUICKBOOKS_ONLINE_IMPORT]: {
        policyID: string;
    };
    [SCREENS.WORKSPACE.ACCOUNTING.QUICKBOOKS_ONLINE_CHART_OF_ACCOUNTS]: {
        policyID: string;
    };
    [SCREENS.WORKSPACE.ACCOUNTING.QUICKBOOKS_ONLINE_LOCATIONS]: {
        policyID: string;
    };
    [SCREENS.WORKSPACE.ACCOUNTING.QUICKBOOKS_ONLINE_CLASSES]: {
        policyID: string;
    };
    [SCREENS.WORKSPACE.ACCOUNTING.QUICKBOOKS_ONLINE_CUSTOMERS]: {
        policyID: string;
    };
    [SCREENS.WORKSPACE.ACCOUNTING.QUICKBOOKS_ONLINE_TAXES]: {
        policyID: string;
    };
    [SCREENS.WORKSPACE.ACCOUNTING.QUICKBOOKS_ONLINE_EXPORT]: {
        policyID: string;
        backTo?: Routes;
    };
    [SCREENS.WORKSPACE.ACCOUNTING.QUICKBOOKS_ONLINE_EXPORT_DATE_SELECT]: {
        policyID: string;
        backTo?: Routes;
    };
    [SCREENS.WORKSPACE.ACCOUNTING.QUICKBOOKS_ONLINE_EXPORT_INVOICE_ACCOUNT_SELECT]: {
        policyID: string;
        backTo?: Routes;
    };
    [SCREENS.WORKSPACE.ACCOUNTING.QUICKBOOKS_ONLINE_EXPORT_OUT_OF_POCKET_EXPENSES_ACCOUNT_SELECT]: {
        policyID: string;
        backTo?: Routes;
    };
    [SCREENS.WORKSPACE.ACCOUNTING.QUICKBOOKS_ONLINE_EXPORT_OUT_OF_POCKET_EXPENSES]: {
        policyID: string;
        backTo?: Routes;
    };
    [SCREENS.WORKSPACE.ACCOUNTING.QUICKBOOKS_ONLINE_EXPORT_OUT_OF_POCKET_EXPENSES_SELECT]: {
        policyID: string;
        backTo?: Routes;
    };
    [SCREENS.WORKSPACE.ACCOUNTING.QUICKBOOKS_ONLINE_NON_REIMBURSABLE_DEFAULT_VENDOR_SELECT]: {
        policyID: string;
    };
    [SCREENS.WORKSPACE.ACCOUNTING.QUICKBOOKS_ONLINE_COMPANY_CARD_EXPENSE_ACCOUNT_SELECT]: {
        policyID: string;
        backTo?: Routes;
    };
    [SCREENS.WORKSPACE.ACCOUNTING.QUICKBOOKS_ONLINE_COMPANY_CARD_EXPENSE_ACCOUNT]: {
        policyID: string;
        backTo?: Routes;
    };
    [SCREENS.WORKSPACE.ACCOUNTING.QUICKBOOKS_ONLINE_COMPANY_CARD_EXPENSE_ACCOUNT_COMPANY_CARD_SELECT]: {
        policyID: string;
        backTo?: Routes;
    };
    [SCREENS.WORKSPACE.ACCOUNTING.QUICKBOOKS_ONLINE_EXPORT_PREFERRED_EXPORTER]: {
        policyID: string;
        backTo?: Routes;
    };
    [SCREENS.WORKSPACE.ACCOUNTING.QUICKBOOKS_DESKTOP_COMPANY_CARD_EXPENSE_ACCOUNT_SELECT]: {
        policyID: string;
    };
    [SCREENS.WORKSPACE.ACCOUNTING.QUICKBOOKS_DESKTOP_COMPANY_CARD_EXPENSE_ACCOUNT_COMPANY_CARD_SELECT]: {
        policyID: string;
    };
    [SCREENS.WORKSPACE.ACCOUNTING.QUICKBOOKS_DESKTOP_NON_REIMBURSABLE_DEFAULT_VENDOR_SELECT]: {
        policyID: string;
    };
    [SCREENS.WORKSPACE.ACCOUNTING.QUICKBOOKS_DESKTOP_COMPANY_CARD_EXPENSE_ACCOUNT]: {
        policyID: string;
    };
    [SCREENS.WORKSPACE.ACCOUNTING.QUICKBOOKS_DESKTOP_ADVANCED]: {
        policyID: string;
    };
    [SCREENS.WORKSPACE.ACCOUNTING.QUICKBOOKS_DESKTOP_EXPORT_DATE_SELECT]: {
        policyID: string;
    };
    [SCREENS.WORKSPACE.ACCOUNTING.QUICKBOOKS_DESKTOP_EXPORT_PREFERRED_EXPORTER]: {
        policyID: string;
    };
    [SCREENS.WORKSPACE.ACCOUNTING.QUICKBOOKS_DESKTOP_EXPORT_OUT_OF_POCKET_EXPENSES_ACCOUNT_SELECT]: {
        policyID: string;
    };
    [SCREENS.WORKSPACE.ACCOUNTING.QUICKBOOKS_DESKTOP_EXPORT_OUT_OF_POCKET_EXPENSES]: {
        policyID: string;
    };
    [SCREENS.WORKSPACE.ACCOUNTING.QUICKBOOKS_DESKTOP_EXPORT_OUT_OF_POCKET_EXPENSES_SELECT]: {
        policyID: string;
    };
    [SCREENS.WORKSPACE.ACCOUNTING.QUICKBOOKS_DESKTOP_EXPORT]: {
        policyID: string;
    };
    [SCREENS.WORKSPACE.ACCOUNTING.QUICKBOOKS_DESKTOP_SETUP_MODAL]: {
        policyID: string;
    };
    [SCREENS.WORKSPACE.ACCOUNTING.QUICKBOOKS_DESKTOP_SETUP_REQUIRED_DEVICE_MODAL]: {
        policyID: string;
    };
    [SCREENS.WORKSPACE.ACCOUNTING.QUICKBOOKS_DESKTOP_IMPORT]: {
        policyID: string;
    };
    [SCREENS.WORKSPACE.ACCOUNTING.QUICKBOOKS_DESKTOP_CHART_OF_ACCOUNTS]: {
        policyID: string;
    };
    [SCREENS.WORKSPACE.ACCOUNTING.QUICKBOOKS_DESKTOP_CLASSES]: {
        policyID: string;
    };
    [SCREENS.WORKSPACE.ACCOUNTING.QUICKBOOKS_DESKTOP_CLASSES_DISPLAYED_AS]: {
        policyID: string;
    };
    [SCREENS.WORKSPACE.ACCOUNTING.QUICKBOOKS_DESKTOP_CUSTOMERS]: {
        policyID: string;
    };
    [SCREENS.WORKSPACE.ACCOUNTING.QUICKBOOKS_DESKTOP_CUSTOMERS_DISPLAYED_AS]: {
        policyID: string;
    };
    [SCREENS.WORKSPACE.ACCOUNTING.QUICKBOOKS_DESKTOP_ITEMS]: {
        policyID: string;
    };
    [SCREENS.WORKSPACE.ACCOUNTING.XERO_IMPORT]: {
        policyID: string;
    };
    [SCREENS.WORKSPACE.ACCOUNTING.XERO_CHART_OF_ACCOUNTS]: {
        policyID: string;
    };
    [SCREENS.WORKSPACE.ACCOUNTING.XERO_CUSTOMER]: {
        policyID: string;
    };
    [SCREENS.WORKSPACE.ACCOUNTING.XERO_ORGANIZATION]: {
        policyID: string;
        organizationID: string;
    };
    [SCREENS.WORKSPACE.ACCOUNTING.XERO_TAXES]: {
        policyID: string;
    };
    [SCREENS.WORKSPACE.ACCOUNTING.XERO_TRACKING_CATEGORIES]: {
        policyID: string;
    };
    [SCREENS.WORKSPACE.ACCOUNTING.XERO_MAP_TRACKING_CATEGORY]: {
        policyID: string;
        categoryId: string;
        categoryName: string;
    };
    [SCREENS.WORKSPACE.ACCOUNTING.XERO_EXPORT]: {
        policyID: string;
        backTo?: Routes;
    };
    [SCREENS.WORKSPACE.ACCOUNTING.XERO_EXPORT_PURCHASE_BILL_DATE_SELECT]: {
        policyID: string;
        backTo?: Routes;
    };
    [SCREENS.WORKSPACE.ACCOUNTING.XERO_ADVANCED]: {
        policyID: string;
    };
    [SCREENS.WORKSPACE.ACCOUNTING.XERO_BILL_STATUS_SELECTOR]: {
        policyID: string;
        backTo?: Routes;
    };
    [SCREENS.WORKSPACE.ACCOUNTING.XERO_EXPORT_BANK_ACCOUNT_SELECT]: {
        policyID: string;
        backTo?: Routes;
    };
    [SCREENS.WORKSPACE.ACCOUNTING.XERO_INVOICE_ACCOUNT_SELECTOR]: {
        policyID: string;
    };
    [SCREENS.WORKSPACE.ACCOUNTING.XERO_EXPORT_PREFERRED_EXPORTER_SELECT]: {
        policyID: string;
        backTo?: Routes;
    };
    [SCREENS.WORKSPACE.ACCOUNTING.XERO_BILL_PAYMENT_ACCOUNT_SELECTOR]: {
        policyID: string;
    };
    [SCREENS.WORKSPACE.ACCOUNTING.SAGE_INTACCT_PREREQUISITES]: {
        policyID: string;
        backTo?: Routes;
    };
    [SCREENS.WORKSPACE.ACCOUNTING.ENTER_SAGE_INTACCT_CREDENTIALS]: {
        policyID: string;
    };
    [SCREENS.WORKSPACE.ACCOUNTING.EXISTING_SAGE_INTACCT_CONNECTIONS]: {
        policyID: string;
    };
    [SCREENS.WORKSPACE.ACCOUNTING.SAGE_INTACCT_ENTITY]: {
        policyID: string;
    };
    [SCREENS.WORKSPACE.ACCOUNTING.NETSUITE_SUBSIDIARY_SELECTOR]: {
        policyID: string;
    };
    [SCREENS.WORKSPACE.ACCOUNTING.NETSUITE_REUSE_EXISTING_CONNECTIONS]: {
        policyID: string;
    };
    [SCREENS.WORKSPACE.ACCOUNTING.NETSUITE_TOKEN_INPUT]: {
        policyID: string;
    };
    [SCREENS.WORKSPACE.ACCOUNTING.NETSUITE_IMPORT]: {
        policyID: string;
    };
    [SCREENS.WORKSPACE.ACCOUNTING.NETSUITE_IMPORT_CUSTOMERS_OR_PROJECTS]: {
        policyID: string;
    };
    [SCREENS.WORKSPACE.ACCOUNTING.NETSUITE_IMPORT_CUSTOMERS_OR_PROJECTS_SELECT]: {
        policyID: string;
    };
    [SCREENS.WORKSPACE.ACCOUNTING.NETSUITE_IMPORT_MAPPING]: {
        policyID: string;
        importField: TupleToUnion<typeof CONST.NETSUITE_CONFIG.IMPORT_FIELDS>;
    };
    [SCREENS.WORKSPACE.ACCOUNTING.NETSUITE_IMPORT_CUSTOM_FIELD]: {
        policyID: string;
        importCustomField: TupleToUnion<typeof CONST.NETSUITE_CONFIG.IMPORT_CUSTOM_FIELDS>;
    };
    [SCREENS.WORKSPACE.ACCOUNTING.NETSUITE_IMPORT_CUSTOM_FIELD_VIEW]: {
        policyID: string;
        importCustomField: TupleToUnion<typeof CONST.NETSUITE_CONFIG.IMPORT_CUSTOM_FIELDS>;
        internalID: string;
    };
    [SCREENS.WORKSPACE.ACCOUNTING.NETSUITE_IMPORT_CUSTOM_FIELD_EDIT]: {
        policyID: string;
        importCustomField: TupleToUnion<typeof CONST.NETSUITE_CONFIG.IMPORT_CUSTOM_FIELDS>;
        internalID: string;
        fieldName: string;
    };
    [SCREENS.WORKSPACE.ACCOUNTING.NETSUITE_IMPORT_CUSTOM_LIST_ADD]: {
        policyID: string;
    };
    [SCREENS.WORKSPACE.ACCOUNTING.NETSUITE_IMPORT_CUSTOM_SEGMENT_ADD]: {
        policyID: string;
    };
    [SCREENS.WORKSPACE.ACCOUNTING.NETSUITE_EXPORT]: {
        policyID: string;
        backTo?: Routes;
    };
    [SCREENS.WORKSPACE.ACCOUNTING.NETSUITE_PREFERRED_EXPORTER_SELECT]: {
        policyID: string;
        backTo?: Routes;
    };
    [SCREENS.WORKSPACE.ACCOUNTING.NETSUITE_DATE_SELECT]: {
        policyID: string;
        backTo?: Routes;
    };
    [SCREENS.WORKSPACE.ACCOUNTING.NETSUITE_EXPORT_EXPENSES]: {
        policyID: string;
        expenseType: ValueOf<typeof CONST.NETSUITE_EXPENSE_TYPE>;
        backTo?: Routes;
    };
    [SCREENS.WORKSPACE.ACCOUNTING.NETSUITE_EXPORT_EXPENSES_DESTINATION_SELECT]: {
        policyID: string;
        expenseType: ValueOf<typeof CONST.NETSUITE_EXPENSE_TYPE>;
        backTo?: Routes;
    };
    [SCREENS.WORKSPACE.ACCOUNTING.NETSUITE_EXPORT_EXPENSES_VENDOR_SELECT]: {
        policyID: string;
        expenseType: ValueOf<typeof CONST.NETSUITE_EXPENSE_TYPE>;
        backTo?: Routes;
    };
    [SCREENS.WORKSPACE.ACCOUNTING.NETSUITE_EXPORT_EXPENSES_PAYABLE_ACCOUNT_SELECT]: {
        policyID: string;
        expenseType: ValueOf<typeof CONST.NETSUITE_EXPENSE_TYPE>;
        backTo?: Routes;
    };
    [SCREENS.WORKSPACE.ACCOUNTING.NETSUITE_EXPORT_EXPENSES_JOURNAL_POSTING_PREFERENCE_SELECT]: {
        policyID: string;
        expenseType: ValueOf<typeof CONST.NETSUITE_EXPENSE_TYPE>;
        backTo?: Routes;
    };
    [SCREENS.WORKSPACE.ACCOUNTING.NETSUITE_RECEIVABLE_ACCOUNT_SELECT]: {
        policyID: string;
        backTo?: Routes;
    };
    [SCREENS.WORKSPACE.ACCOUNTING.NETSUITE_INVOICE_ITEM_PREFERENCE_SELECT]: {
        policyID: string;
        backTo?: Routes;
    };
    [SCREENS.WORKSPACE.ACCOUNTING.NETSUITE_INVOICE_ITEM_SELECT]: {
        policyID: string;
    };
    [SCREENS.WORKSPACE.ACCOUNTING.NETSUITE_TAX_POSTING_ACCOUNT_SELECT]: {
        policyID: string;
    };
    [SCREENS.WORKSPACE.ACCOUNTING.NETSUITE_PROVINCIAL_TAX_POSTING_ACCOUNT_SELECT]: {
        policyID: string;
    };
    [SCREENS.WORKSPACE.ACCOUNTING.NETSUITE_ADVANCED]: {
        policyID: string;
    };
    [SCREENS.WORKSPACE.ACCOUNTING.NETSUITE_REIMBURSEMENT_ACCOUNT_SELECT]: {
        policyID: string;
    };
    [SCREENS.WORKSPACE.ACCOUNTING.NETSUITE_COLLECTION_ACCOUNT_SELECT]: {
        policyID: string;
    };
    [SCREENS.WORKSPACE.ACCOUNTING.NETSUITE_EXPENSE_REPORT_APPROVAL_LEVEL_SELECT]: {
        policyID: string;
    };
    [SCREENS.WORKSPACE.ACCOUNTING.NETSUITE_VENDOR_BILL_APPROVAL_LEVEL_SELECT]: {
        policyID: string;
    };
    [SCREENS.WORKSPACE.ACCOUNTING.NETSUITE_JOURNAL_ENTRY_APPROVAL_LEVEL_SELECT]: {
        policyID: string;
    };
    [SCREENS.WORKSPACE.ACCOUNTING.NETSUITE_APPROVAL_ACCOUNT_SELECT]: {
        policyID: string;
    };
    [SCREENS.WORKSPACE.ACCOUNTING.NETSUITE_CUSTOM_FORM_ID]: {
        policyID: string;
        expenseType: ValueOf<typeof CONST.NETSUITE_EXPENSE_TYPE>;
    };
    [SCREENS.WORKSPACE.ACCOUNTING.SAGE_INTACCT_IMPORT]: {
        policyID: string;
    };
    [SCREENS.WORKSPACE.ACCOUNTING.SAGE_INTACCT_TOGGLE_MAPPING]: {
        policyID: string;
        mapping: SageIntacctMappingName;
    };
    [SCREENS.WORKSPACE.ACCOUNTING.SAGE_INTACCT_MAPPING_TYPE]: {
        policyID: string;
        mapping: SageIntacctMappingName;
    };
    [SCREENS.WORKSPACE.ACCOUNTING.SAGE_INTACCT_ADD_USER_DIMENSION]: {
        policyID: string;
    };
    [SCREENS.WORKSPACE.ACCOUNTING.SAGE_INTACCT_USER_DIMENSIONS]: {
        policyID: string;
    };
    [SCREENS.WORKSPACE.ACCOUNTING.SAGE_INTACCT_EDIT_USER_DIMENSION]: {
        policyID: string;
        dimensionName: string;
    };
    [SCREENS.WORKSPACE.ACCOUNTING.SAGE_INTACCT_EXPORT]: {
        policyID: string;
        backTo?: Routes;
    };
    [SCREENS.WORKSPACE.ACCOUNTING.SAGE_INTACCT_PREFERRED_EXPORTER]: {
        policyID: string;
        backTo?: Routes;
    };
    [SCREENS.WORKSPACE.ACCOUNTING.SAGE_INTACCT_EXPORT_DATE]: {
        policyID: string;
        backTo?: Routes;
    };
    [SCREENS.WORKSPACE.ACCOUNTING.SAGE_INTACCT_REIMBURSABLE_EXPENSES]: {
        policyID: string;
        backTo?: Routes;
    };
    [SCREENS.WORKSPACE.ACCOUNTING.SAGE_INTACCT_NON_REIMBURSABLE_EXPENSES]: {
        policyID: string;
        backTo?: Routes;
    };
    [SCREENS.WORKSPACE.ACCOUNTING.SAGE_INTACCT_REIMBURSABLE_DESTINATION]: {
        policyID: string;
        backTo?: Routes;
    };
    [SCREENS.WORKSPACE.ACCOUNTING.SAGE_INTACCT_NON_REIMBURSABLE_DESTINATION]: {
        policyID: string;
        backTo?: Routes;
    };
    [SCREENS.WORKSPACE.ACCOUNTING.SAGE_INTACCT_DEFAULT_VENDOR]: {
        policyID: string;
        reimbursable: string;
        backTo?: Routes;
    };
    [SCREENS.WORKSPACE.ACCOUNTING.SAGE_INTACCT_NON_REIMBURSABLE_CREDIT_CARD_ACCOUNT]: {
        policyID: string;
        backTo?: Routes;
    };
    [SCREENS.WORKSPACE.ACCOUNTING.SAGE_INTACCT_ADVANCED]: {
        policyID: string;
    };
    [SCREENS.WORKSPACE.ACCOUNTING.SAGE_INTACCT_PAYMENT_ACCOUNT]: {
        policyID: string;
    };
    [SCREENS.WORKSPACE.ACCOUNTING.CARD_RECONCILIATION]: {
        policyID: string;
        connection: ValueOf<typeof CONST.POLICY.CONNECTIONS.ROUTE>;
    };
    [SCREENS.WORKSPACE.ACCOUNTING.RECONCILIATION_ACCOUNT_SETTINGS]: {
        policyID: string;
        connection: ValueOf<typeof CONST.POLICY.CONNECTIONS.ROUTE>;
    };
    [SCREENS.TWO_FACTOR_AUTH.DISABLED]: undefined;
    [SCREENS.TWO_FACTOR_AUTH.DISABLE]: undefined;
    [SCREENS.SETTINGS.DELEGATE.ADD_DELEGATE]: undefined;
    [SCREENS.SETTINGS.DELEGATE.DELEGATE_ROLE]: {
        login: string;
        role?: string;
        backTo?: Routes;
    };
    [SCREENS.SETTINGS.DELEGATE.UPDATE_DELEGATE_ROLE]: {
        login: string;
        currentRole: string;
        showValidateActionModal?: string;
        newRole?: ValueOf<typeof CONST.DELEGATE_ROLE>;
    };
    [SCREENS.SETTINGS.DELEGATE.DELEGATE_CONFIRM]: {
        login: string;
        role: string;
        showValidateActionModal?: string;
    };
    [SCREENS.SETTINGS.REPORT_CARD_LOST_OR_DAMAGED]: {
        /** cardID of selected card */
        cardID: string;
    };
    [SCREENS.KEYBOARD_SHORTCUTS]: undefined;
    [SCREENS.SETTINGS.EXIT_SURVEY.REASON]: undefined;
    [SCREENS.SETTINGS.EXIT_SURVEY.BOOK_CALL]: undefined;
    [SCREENS.SETTINGS.EXIT_SURVEY.RESPONSE]: {
        [EXIT_SURVEY_REASON_FORM_INPUT_IDS.REASON]: ValueOf<typeof CONST.EXIT_SURVEY.REASONS>;
        backTo: Routes;
    };
    [SCREENS.SETTINGS.EXIT_SURVEY.CONFIRM]: {
        backTo: Routes;
    };
    [SCREENS.WORKSPACE.TAX_CREATE]: {
        policyID: string;
    };
    [SCREENS.WORKSPACE.TAX_EDIT]: {
        policyID: string;
        taxID: string;
    };
    [SCREENS.WORKSPACE.TAX_NAME]: {
        policyID: string;
        taxID: string;
    };
    [SCREENS.WORKSPACE.TAX_VALUE]: {
        policyID: string;
        taxID: string;
    };
    [SCREENS.WORKSPACE.TAX_CODE]: {
        policyID: string;
        taxID: string;
    };
    [SCREENS.WORKSPACE.INVOICES_COMPANY_NAME]: {
        policyID: string;
    };
    [SCREENS.WORKSPACE.INVOICES_COMPANY_WEBSITE]: {
        policyID: string;
    };
    [SCREENS.WORKSPACE.COMPANY_CARDS_SELECT_FEED]: {
        policyID: string;
    };
    [SCREENS.WORKSPACE.COMPANY_CARDS_BANK_CONNECTION]: {
        policyID: string;
        bankName: string;
        backTo: Routes;
    };
    [SCREENS.WORKSPACE.COMPANY_CARD_DETAILS]: {
        policyID: string;
        bank: CompanyCardFeed;
        cardID: string;
        backTo?: Routes;
    };
    [SCREENS.WORKSPACE.COMPANY_CARD_NAME]: {
        policyID: string;
        cardID: string;
        bank: string;
    };
    [SCREENS.WORKSPACE.COMPANY_CARD_EXPORT]: {
        policyID: string;
        cardID: string;
        bank: string;
        backTo?: Routes;
    };
    [SCREENS.WORKSPACE.EXPENSIFY_CARD_ISSUE_NEW]: {
        policyID: string;
        backTo?: Routes;
    };
    [SCREENS.WORKSPACE.EXPENSIFY_CARD_BANK_ACCOUNT]: {
        policyID: string;
    };
    [SCREENS.WORKSPACE.EXPENSIFY_CARD_SETTINGS]: {
        policyID: string;
    };
    [SCREENS.WORKSPACE.EXPENSIFY_CARD_SETTINGS_ACCOUNT]: {
        policyID: string;
        backTo?: Routes;
    };
    [SCREENS.WORKSPACE.EXPENSIFY_CARD_SETTINGS_FREQUENCY]: {
        policyID: string;
    };
    [SCREENS.WORKSPACE.COMPANY_CARDS_SETTINGS]: {
        policyID: string;
    };
    [SCREENS.WORKSPACE.COMPANY_CARDS_ASSIGN_CARD]: {
        policyID: string;
        feed: CompanyCardFeed;
        backTo?: Routes;
    };
    [SCREENS.WORKSPACE.COMPANY_CARDS_SETTINGS_FEED_NAME]: {
        policyID: string;
    };
    [SCREENS.WORKSPACE.EXPENSIFY_CARD_DETAILS]: {
        policyID: string;
        cardID: string;
        backTo?: Routes;
    };
    [SCREENS.WORKSPACE.EXPENSIFY_CARD_NAME]: {
        policyID: string;
        cardID: string;
        backTo?: Routes;
    };
    [SCREENS.WORKSPACE.EXPENSIFY_CARD_LIMIT]: {
        policyID: string;
        cardID: string;
        backTo?: Routes;
    };
    [SCREENS.WORKSPACE.EXPENSIFY_CARD_LIMIT_TYPE]: {
        policyID: string;
        cardID: string;
        backTo?: Routes;
    };
    [SCREENS.EXPENSIFY_CARD.EXPENSIFY_CARD_DETAILS]: {
        policyID: string;
        cardID: string;
        backTo?: Routes;
    };
    [SCREENS.EXPENSIFY_CARD.EXPENSIFY_CARD_NAME]: {
        policyID: string;
        cardID: string;
        backTo?: Routes;
    };
    [SCREENS.EXPENSIFY_CARD.EXPENSIFY_CARD_LIMIT]: {
        policyID: string;
        cardID: string;
        backTo?: Routes;
    };
    [SCREENS.EXPENSIFY_CARD.EXPENSIFY_CARD_LIMIT_TYPE]: {
        policyID: string;
        cardID: string;
        backTo?: Routes;
    };
    [SCREENS.WORKSPACE.RULES_CUSTOM_NAME]: {
        policyID: string;
    };
    [SCREENS.WORKSPACE.RULES_AUTO_APPROVE_REPORTS_UNDER]: {
        policyID: string;
    };
    [SCREENS.WORKSPACE.RULES_RANDOM_REPORT_AUDIT]: {
        policyID: string;
    };
    [SCREENS.WORKSPACE.RULES_AUTO_PAY_REPORTS_UNDER]: {
        policyID: string;
    };
    [SCREENS.WORKSPACE.RULES_RECEIPT_REQUIRED_AMOUNT]: {
        policyID: string;
    };
    [SCREENS.WORKSPACE.RULES_MAX_EXPENSE_AMOUNT]: {
        policyID: string;
    };
    [SCREENS.WORKSPACE.RULES_MAX_EXPENSE_AGE]: {
        policyID: string;
    };
    [SCREENS.WORKSPACE.RULES_BILLABLE_DEFAULT]: {
        policyID: string;
    };
    [SCREENS.WORKSPACE.RULES_PROHIBITED_DEFAULT]: {
        policyID: string;
    };
    [SCREENS.WORKSPACE.RULES_CUSTOM]: {
        policyID: string;
    };
    [SCREENS.WORKSPACE.PER_DIEM_IMPORT]: {
        policyID: string;
    };
    [SCREENS.WORKSPACE.PER_DIEM_IMPORTED]: {
        policyID: string;
    };
    [SCREENS.WORKSPACE.PER_DIEM_SETTINGS]: {
        policyID: string;
    };
    [SCREENS.WORKSPACE.PER_DIEM_DETAILS]: {
        policyID: string;
        rateID: string;
        subRateID: string;
    };
    [SCREENS.WORKSPACE.PER_DIEM_EDIT_DESTINATION]: {
        policyID: string;
        rateID: string;
        subRateID: string;
    };
    [SCREENS.WORKSPACE.PER_DIEM_EDIT_SUBRATE]: {
        policyID: string;
        rateID: string;
        subRateID: string;
    };
    [SCREENS.WORKSPACE.PER_DIEM_EDIT_AMOUNT]: {
        policyID: string;
        rateID: string;
        subRateID: string;
    };
    [SCREENS.WORKSPACE.PER_DIEM_EDIT_CURRENCY]: {
        policyID: string;
        rateID: string;
        subRateID: string;
    };
} & ReimbursementAccountNavigatorParamList;

type TwoFactorAuthNavigatorParamList = {
    [SCREENS.TWO_FACTOR_AUTH.ROOT]: {
        backTo?: Routes;
        forwardTo?: string;
    };
    [SCREENS.TWO_FACTOR_AUTH.VERIFY]: {
        backTo?: Routes;
        forwardTo?: string;
    };
    [SCREENS.TWO_FACTOR_AUTH.SUCCESS]: {
        backTo?: Routes;
        forwardTo?: string;
    };
    [SCREENS.TWO_FACTOR_AUTH.DISABLE]: undefined;
    [SCREENS.TWO_FACTOR_AUTH.DISABLED]: undefined;
};

type NewChatNavigatorParamList = {
    [SCREENS.NEW_CHAT.ROOT]: undefined;
    [SCREENS.NEW_CHAT.NEW_CHAT_CONFIRM]: undefined;
    [SCREENS.NEW_CHAT.NEW_CHAT_EDIT_NAME]: undefined;
};

type DetailsNavigatorParamList = {
    [SCREENS.DETAILS_ROOT]: {
        login: string;
        reportID: string;
    };
};

type ProfileNavigatorParamList = {
    [SCREENS.PROFILE_ROOT]: {
        accountID: string;
        reportID: string;
        login?: string;
        backTo: Routes;
    };
};

type NewReportWorkspaceSelectionNavigatorParamList = {
    [SCREENS.NEW_REPORT_WORKSPACE_SELECTION.ROOT]: undefined;
};

type ReportDetailsNavigatorParamList = {
    [SCREENS.REPORT_DETAILS.ROOT]: {
        reportID: string;
        backTo?: Routes;
    };
    [SCREENS.REPORT_DETAILS.SHARE_CODE]: {
        reportID: string;
        backTo?: Routes;
    };
    [SCREENS.REPORT_DETAILS.EXPORT]: {
        reportID: string;
        policyID: string;
        connectionName: ConnectionName;
        backTo?: Routes;
    };
};

type ReportChangeWorkspaceNavigatorParamList = {
    [SCREENS.REPORT_CHANGE_WORKSPACE.ROOT]: {
        reportID: string;
        backTo?: Routes;
    };
};

type ReportSettingsNavigatorParamList = {
    [SCREENS.REPORT_SETTINGS.ROOT]: {
        reportID: string;
        backTo?: Routes;
    };
    [SCREENS.REPORT_SETTINGS.NAME]: {
        reportID: string;
        backTo?: Routes;
    };
    [SCREENS.REPORT_SETTINGS.NOTIFICATION_PREFERENCES]: {
        reportID: string;
        backTo?: Routes;
    };
    [SCREENS.REPORT_SETTINGS.WRITE_CAPABILITY]: {
        reportID: string;
        backTo?: Routes;
    };
    [SCREENS.REPORT_SETTINGS.VISIBILITY]: {
        reportID: string;
        backTo?: Routes;
    };
};

type ReportDescriptionNavigatorParamList = {
    [SCREENS.REPORT_DESCRIPTION_ROOT]: {
        reportID: string;
        backTo?: Routes;
    };
};

type ParticipantsNavigatorParamList = {
    [SCREENS.REPORT_PARTICIPANTS.ROOT]: {
        reportID: string;
        backTo?: Routes;
    };
    [SCREENS.REPORT_PARTICIPANTS.INVITE]: {
        reportID: string;
        backTo?: Routes;
    };
    [SCREENS.REPORT_PARTICIPANTS.DETAILS]: {
        reportID: string;
        accountID: string;
        backTo?: Routes;
    };
    [SCREENS.REPORT_PARTICIPANTS.ROLE]: {
        reportID: string;
        accountID: string;
        backTo?: Routes;
    };
};

type RoomMembersNavigatorParamList = {
    [SCREENS.ROOM_MEMBERS.ROOT]: {
        reportID: string;
        backTo?: Routes;
    };
    [SCREENS.ROOM_MEMBERS.INVITE]: {
        reportID: string;
        role?: 'accountant';
        backTo?: Routes;
    };
    [SCREENS.ROOM_MEMBERS.DETAILS]: {
        reportID: string;
        accountID: string;
        backTo?: Routes;
    };
};

type MoneyRequestNavigatorParamList = {
    [SCREENS.MONEY_REQUEST.STEP_SEND_FROM]: {
        iouType: IOUType;
        transactionID: string;
        reportID: string;
        backTo: Routes;
    };
    [SCREENS.MONEY_REQUEST.STEP_COMPANY_INFO]: {
        iouType: IOUType;
        transactionID: string;
        reportID: string;
        backTo: Routes;
    };
    [SCREENS.MONEY_REQUEST.STEP_PARTICIPANTS]: {
        action: IOUAction;
        iouType: Exclude<IOUType, typeof CONST.IOU.TYPE.REQUEST | typeof CONST.IOU.TYPE.SEND>;
        transactionID: string;
        reportID: string;
        backTo: Routes;
    };
    [SCREENS.MONEY_REQUEST.STEP_DATE]: {
        action: IOUAction;
        iouType: Exclude<IOUType, typeof CONST.IOU.TYPE.REQUEST | typeof CONST.IOU.TYPE.SEND>;
        transactionID: string;
        reportID: string;
        backTo: Routes;
        reportActionID?: string;
    };
    [SCREENS.MONEY_REQUEST.STEP_DESCRIPTION]: {
        action: IOUAction;
        iouType: Exclude<IOUType, typeof CONST.IOU.TYPE.REQUEST | typeof CONST.IOU.TYPE.SEND>;
        transactionID: string;
        reportID: string;
        backTo: Routes;
        reportActionID: string;
    };
    [SCREENS.MONEY_REQUEST.STEP_CATEGORY]: {
        action: IOUAction;
        iouType: Exclude<IOUType, typeof CONST.IOU.TYPE.REQUEST | typeof CONST.IOU.TYPE.SEND>;
        transactionID: string;
        reportActionID: string;
        reportID: string;
        backTo: Routes;
    };
    [SCREENS.MONEY_REQUEST.STEP_TAX_AMOUNT]: {
        action: IOUAction;
        iouType: Exclude<IOUType, typeof CONST.IOU.TYPE.REQUEST | typeof CONST.IOU.TYPE.SEND>;
        transactionID: string;
        reportID: string;
        backTo: Routes;
        currency?: string;
    };
    [SCREENS.MONEY_REQUEST.STEP_TAG]: {
        action: IOUAction;
        iouType: Exclude<IOUType, typeof CONST.IOU.TYPE.REQUEST | typeof CONST.IOU.TYPE.SEND>;
        transactionID: string;
        reportID: string;
        backTo: Routes;
        reportActionID: string;
        orderWeight: string;
    };
    [SCREENS.MONEY_REQUEST.STEP_TAX_RATE]: {
        action: IOUAction;
        iouType: Exclude<IOUType, typeof CONST.IOU.TYPE.REQUEST | typeof CONST.IOU.TYPE.SEND>;
        transactionID: string;
        reportID: string;
        backTo: Routes;
    };
    [SCREENS.MONEY_REQUEST.STEP_WAYPOINT]: {
        iouType: IOUType;
        reportID: string;
        backTo: Routes | undefined;
        action: IOUAction;
        pageIndex: string;
        transactionID: string;
    };
    [SCREENS.MONEY_REQUEST.STEP_MERCHANT]: {
        action: IOUAction;
        iouType: Exclude<IOUType, typeof CONST.IOU.TYPE.REQUEST | typeof CONST.IOU.TYPE.SEND>;
        transactionID: string;
        reportID: string;
        backTo: Routes;
    };
    [SCREENS.MONEY_REQUEST.STEP_SPLIT_PAYER]: {
        action: ValueOf<typeof CONST.IOU.ACTION>;
        iouType: ValueOf<typeof CONST.IOU.TYPE>;
        transactionID: string;
        reportID: string;
        backTo: Routes;
    };
    [SCREENS.IOU_SEND.ENABLE_PAYMENTS]: undefined;
    [SCREENS.IOU_SEND.ADD_BANK_ACCOUNT]: undefined;
    [SCREENS.IOU_SEND.ADD_DEBIT_CARD]: undefined;
    [SCREENS.MONEY_REQUEST.STEP_DISTANCE]: {
        action: IOUAction;
        iouType: IOUType;
        transactionID: string;
        reportID: string;
        backTo: Routes;
    };
    [SCREENS.MONEY_REQUEST.CREATE]: {
        iouType: IOUType;
        reportID: string;
        transactionID: string;

        // These are not used in the screen, but are needed for the navigation
        // for IOURequestStepDistance and IOURequestStepAmount components
        backTo: never;
        action: never;
        currency: never;
        pageIndex?: string;
    };
    [SCREENS.MONEY_REQUEST.START]: {
        iouType: IOUType;
        reportID: string;
        transactionID: string;
        iouRequestType: IOURequestType;
    };
    [SCREENS.MONEY_REQUEST.STEP_AMOUNT]: {
        iouType: IOUType;
        reportID: string;
        transactionID: string;
        backTo: Routes;
        action: IOUAction;
        pageIndex?: string;
        currency?: string;
    };
    [SCREENS.MONEY_REQUEST.STEP_DISTANCE_RATE]: {
        action: IOUAction;
        iouType: ValueOf<typeof CONST.IOU.TYPE>;
        transactionID: string;
        backTo: Routes;
        reportID: string;
    };
    [SCREENS.MONEY_REQUEST.STEP_CONFIRMATION]: {
        action: IOUAction;
        iouType: Exclude<IOUType, typeof CONST.IOU.TYPE.REQUEST | typeof CONST.IOU.TYPE.SEND>;
        transactionID: string;
        reportID: string;
        pageIndex?: string;
        backTo?: string;
        participantsAutoAssigned?: string;
    };
    [SCREENS.MONEY_REQUEST.STEP_SCAN]: {
        action: IOUAction;
        iouType: IOUType;
        transactionID: string;
        reportID: string;
        pageIndex: number;
        backTo: Routes;
    };
    [SCREENS.MONEY_REQUEST.STEP_CURRENCY]: {
        action: IOUAction;
        iouType: IOUType;
        transactionID: string;
        reportID: string;
        pageIndex?: string;
        backTo?: Routes;
        currency?: string;
    };
    [SCREENS.MONEY_REQUEST.HOLD]: {
        /** ID of the transaction the page was opened for */
        transactionID: string;

        /** ID of the report that user is providing hold reason to */
        reportID: string;

        /** Link to previous page */
        backTo: ExpensifyRoute;

        /** Hash that includes info about what is searched for */
        searchHash?: number;
    };
    [SCREENS.MONEY_REQUEST.STEP_ATTENDEES]: {
        action: IOUAction;
        iouType: Exclude<IOUType, typeof CONST.IOU.TYPE.REQUEST | typeof CONST.IOU.TYPE.SEND>;
        transactionID: string;
        reportID: string;
        backTo: Routes;
    };
    [SCREENS.MONEY_REQUEST.STEP_UPGRADE]: {
        action: IOUAction;
        iouType: Exclude<IOUType, typeof CONST.IOU.TYPE.REQUEST | typeof CONST.IOU.TYPE.SEND>;
        transactionID: string;
        reportID: string;
        backTo: Routes;
    };
    [SCREENS.MONEY_REQUEST.STEP_DESTINATION]: {
        action: IOUAction;
        iouType: Exclude<IOUType, typeof CONST.IOU.TYPE.REQUEST | typeof CONST.IOU.TYPE.SEND>;
        transactionID: string;
        reportID: string;
        backTo: Routes | undefined;
    };
    [SCREENS.MONEY_REQUEST.STEP_TIME]: {
        action: IOUAction;
        iouType: Exclude<IOUType, typeof CONST.IOU.TYPE.REQUEST | typeof CONST.IOU.TYPE.SEND>;
        transactionID: string;
        reportID: string;
        backTo: Routes | undefined;
    };
    [SCREENS.MONEY_REQUEST.STEP_SUBRATE]: {
        iouType: Exclude<IOUType, typeof CONST.IOU.TYPE.REQUEST | typeof CONST.IOU.TYPE.SEND>;
        reportID: string;
        backTo: Routes | undefined;
        action: IOUAction;
        pageIndex: string;
        transactionID: string;
    };
    [SCREENS.MONEY_REQUEST.STEP_DESTINATION_EDIT]: {
        action: IOUAction;
        iouType: Exclude<IOUType, typeof CONST.IOU.TYPE.REQUEST | typeof CONST.IOU.TYPE.SEND>;
        transactionID: string;
        reportID: string;
        backTo: Routes | undefined;
    };
    [SCREENS.MONEY_REQUEST.STEP_TIME_EDIT]: {
        action: IOUAction;
        iouType: Exclude<IOUType, typeof CONST.IOU.TYPE.REQUEST | typeof CONST.IOU.TYPE.SEND>;
        transactionID: string;
        reportID: string;
        backTo: Routes | undefined;
    };
    [SCREENS.MONEY_REQUEST.STEP_SUBRATE_EDIT]: {
        iouType: Exclude<IOUType, typeof CONST.IOU.TYPE.REQUEST | typeof CONST.IOU.TYPE.SEND>;
        reportID: string;
        backTo: Routes | undefined;
        action: IOUAction;
        pageIndex: string;
        transactionID: string;
    };
};

type WorkspaceConfirmationNavigatorParamList = {
    [SCREENS.WORKSPACE_CONFIRMATION.ROOT]: {
        backTo?: Routes;
    };
};

type NewTaskNavigatorParamList = {
    [SCREENS.NEW_TASK.ROOT]: {
        backTo?: Routes;
    };
    [SCREENS.NEW_TASK.TASK_ASSIGNEE_SELECTOR]: {
        backTo?: Routes;
    };
    [SCREENS.NEW_TASK.TASK_SHARE_DESTINATION_SELECTOR]: undefined;
    [SCREENS.NEW_TASK.DETAILS]: {
        backTo?: Routes;
    };
    [SCREENS.NEW_TASK.TITLE]: {
        backTo?: Routes;
    };
    [SCREENS.NEW_TASK.DESCRIPTION]: {
        backTo?: Routes;
    };
};

type TeachersUniteNavigatorParamList = {
    [SCREENS.SAVE_THE_WORLD.ROOT]: undefined;
    [SCREENS.I_KNOW_A_TEACHER]: undefined;
    [SCREENS.INTRO_SCHOOL_PRINCIPAL]: undefined;
    [SCREENS.I_AM_A_TEACHER]: undefined;
};

type TaskDetailsNavigatorParamList = {
    [SCREENS.TASK.TITLE]: {
        backTo?: Routes;
    };
    [SCREENS.TASK.ASSIGNEE]: {
        reportID: string;
        backTo?: Routes;
    };
};

type EnablePaymentsNavigatorParamList = {
    [SCREENS.ENABLE_PAYMENTS_ROOT]: undefined;
};

type SplitDetailsNavigatorParamList = {
    [SCREENS.SPLIT_DETAILS.ROOT]: {
        reportID: string;
        reportActionID: string;
        backTo?: Routes;
    };
    [SCREENS.SPLIT_DETAILS.EDIT_REQUEST]: {
        field: string;
        reportID: string;
        reportActionID: string;
        currency: string;
        tagIndex: string;
    };
};

type AddPersonalBankAccountNavigatorParamList = {
    [SCREENS.ADD_PERSONAL_BANK_ACCOUNT_ROOT]: undefined;
};

type ReimbursementAccountNavigatorParamList = {
    [SCREENS.REIMBURSEMENT_ACCOUNT_ROOT]: {
        stepToOpen?: ReimbursementAccountStepToOpen;
        backTo?: Routes;
        policyID?: string;
    };
};

type WalletStatementNavigatorParamList = {
    [SCREENS.WALLET_STATEMENT_ROOT]: {
        /** The statement year and month as one string, i.e. 202110 */
        yearMonth: string;
    };
};

type FlagCommentNavigatorParamList = {
    [SCREENS.FLAG_COMMENT_ROOT]: {
        reportID: string;
        reportActionID: string;
        backTo?: Routes;
    };
};

type EditRequestNavigatorParamList = {
    [SCREENS.EDIT_REQUEST.REPORT_FIELD]: {
        fieldID: string;
        reportID: string;
        policyID: string;
        backTo?: Routes;
    };
};

type SignInNavigatorParamList = {
    [SCREENS.SIGN_IN_ROOT]: undefined;
};

type FeatureTrainingNavigatorParamList = {
    [SCREENS.FEATURE_TRAINING_ROOT]: undefined;
    [SCREENS.PROCESS_MONEY_REQUEST_HOLD_ROOT]: undefined;
    [SCREENS.CHANGE_POLICY_EDUCATIONAL_ROOT]: undefined;
};

type ReferralDetailsNavigatorParamList = {
    [SCREENS.REFERRAL_DETAILS]: {
        contentType: ValueOf<typeof CONST.REFERRAL_PROGRAM.CONTENT_TYPES>;
        backTo: string;
    };
};

type PrivateNotesNavigatorParamList = {
    [SCREENS.PRIVATE_NOTES.LIST]: {
        backTo?: Routes;
    };
    [SCREENS.PRIVATE_NOTES.EDIT]: {
        reportID: string;
        accountID: string;
        backTo?: Routes;
    };
};

type TransactionDuplicateNavigatorParamList = {
    [SCREENS.TRANSACTION_DUPLICATE.REVIEW]: {
        threadReportID: string;
        backTo?: Routes;
    };
    [SCREENS.TRANSACTION_DUPLICATE.MERCHANT]: {
        threadReportID: string;
        backTo?: Routes;
    };
    [SCREENS.TRANSACTION_DUPLICATE.CATEGORY]: {
        threadReportID: string;
        backTo?: Routes;
    };
    [SCREENS.TRANSACTION_DUPLICATE.TAG]: {
        threadReportID: string;
        backTo?: Routes;
    };
    [SCREENS.TRANSACTION_DUPLICATE.DESCRIPTION]: {
        threadReportID: string;
        backTo?: Routes;
    };
    [SCREENS.TRANSACTION_DUPLICATE.TAX_CODE]: {
        threadReportID: string;
        backTo?: Routes;
    };
    [SCREENS.TRANSACTION_DUPLICATE.BILLABLE]: {
        threadReportID: string;
        backTo?: Routes;
    };
    [SCREENS.TRANSACTION_DUPLICATE.REIMBURSABLE]: {
        threadReportID: string;
        backTo?: Routes;
    };
};

type LeftModalNavigatorParamList = {
    [SCREENS.LEFT_MODAL.WORKSPACE_SWITCHER]: undefined;
};

type RightModalNavigatorParamList = {
    [SCREENS.RIGHT_MODAL.SETTINGS]: NavigatorScreenParams<SettingsNavigatorParamList>;
    [SCREENS.RIGHT_MODAL.TWO_FACTOR_AUTH]: NavigatorScreenParams<TwoFactorAuthNavigatorParamList>;
    [SCREENS.RIGHT_MODAL.NEW_CHAT]: NavigatorScreenParams<NewChatNavigatorParamList>;
    [SCREENS.RIGHT_MODAL.DETAILS]: NavigatorScreenParams<DetailsNavigatorParamList>;
    [SCREENS.RIGHT_MODAL.PROFILE]: NavigatorScreenParams<ProfileNavigatorParamList>;
    [SCREENS.SETTINGS.SHARE_CODE]: undefined;
    [SCREENS.RIGHT_MODAL.NEW_REPORT_WORKSPACE_SELECTION]: NavigatorScreenParams<NewReportWorkspaceSelectionNavigatorParamList>;
    [SCREENS.RIGHT_MODAL.REPORT_DETAILS]: NavigatorScreenParams<ReportDetailsNavigatorParamList>;
    [SCREENS.RIGHT_MODAL.REPORT_CHANGE_WORKSPACE]: NavigatorScreenParams<ReportChangeWorkspaceNavigatorParamList>;
    [SCREENS.RIGHT_MODAL.REPORT_SETTINGS]: NavigatorScreenParams<ReportSettingsNavigatorParamList>;
    [SCREENS.RIGHT_MODAL.SETTINGS_CATEGORIES]: NavigatorScreenParams<SettingsNavigatorParamList>;
    [SCREENS.RIGHT_MODAL.SETTINGS_TAGS]: NavigatorScreenParams<SettingsNavigatorParamList>;
    [SCREENS.RIGHT_MODAL.EXPENSIFY_CARD]: NavigatorScreenParams<SettingsNavigatorParamList>;
    [SCREENS.RIGHT_MODAL.DOMAIN_CARD]: NavigatorScreenParams<SettingsNavigatorParamList>;
    [SCREENS.RIGHT_MODAL.REPORT_DESCRIPTION]: NavigatorScreenParams<ReportDescriptionNavigatorParamList>;
    [SCREENS.RIGHT_MODAL.PARTICIPANTS]: NavigatorScreenParams<ParticipantsNavigatorParamList>;
    [SCREENS.RIGHT_MODAL.ROOM_MEMBERS]: NavigatorScreenParams<RoomMembersNavigatorParamList>;
    [SCREENS.RIGHT_MODAL.MONEY_REQUEST]: NavigatorScreenParams<MoneyRequestNavigatorParamList>;
    [SCREENS.RIGHT_MODAL.WORKSPACE_CONFIRMATION]: NavigatorScreenParams<WorkspaceConfirmationNavigatorParamList>;
    [SCREENS.RIGHT_MODAL.NEW_TASK]: NavigatorScreenParams<NewTaskNavigatorParamList>;
    [SCREENS.RIGHT_MODAL.TEACHERS_UNITE]: NavigatorScreenParams<TeachersUniteNavigatorParamList>;
    [SCREENS.RIGHT_MODAL.TASK_DETAILS]: NavigatorScreenParams<TaskDetailsNavigatorParamList>;
    [SCREENS.RIGHT_MODAL.ENABLE_PAYMENTS]: NavigatorScreenParams<EnablePaymentsNavigatorParamList>;
    [SCREENS.RIGHT_MODAL.SPLIT_DETAILS]: NavigatorScreenParams<SplitDetailsNavigatorParamList>;
    [SCREENS.RIGHT_MODAL.ADD_PERSONAL_BANK_ACCOUNT]: NavigatorScreenParams<AddPersonalBankAccountNavigatorParamList>;
    [SCREENS.RIGHT_MODAL.WALLET_STATEMENT]: NavigatorScreenParams<WalletStatementNavigatorParamList>;
    [SCREENS.RIGHT_MODAL.FLAG_COMMENT]: NavigatorScreenParams<FlagCommentNavigatorParamList>;
    [SCREENS.RIGHT_MODAL.EDIT_REQUEST]: NavigatorScreenParams<EditRequestNavigatorParamList>;
    [SCREENS.RIGHT_MODAL.SIGN_IN]: NavigatorScreenParams<SignInNavigatorParamList>;
    [SCREENS.RIGHT_MODAL.REFERRAL]: NavigatorScreenParams<ReferralDetailsNavigatorParamList>;
    [SCREENS.RIGHT_MODAL.PRIVATE_NOTES]: NavigatorScreenParams<PrivateNotesNavigatorParamList>;
    [SCREENS.RIGHT_MODAL.TRANSACTION_DUPLICATE]: NavigatorScreenParams<TransactionDuplicateNavigatorParamList>;
    [SCREENS.RIGHT_MODAL.TRAVEL]: NavigatorScreenParams<TravelNavigatorParamList>;
    [SCREENS.RIGHT_MODAL.SEARCH_REPORT]: NavigatorScreenParams<SearchReportParamList>;
    [SCREENS.RIGHT_MODAL.RESTRICTED_ACTION]: NavigatorScreenParams<RestrictedActionParamList>;
    [SCREENS.RIGHT_MODAL.SEARCH_ADVANCED_FILTERS]: NavigatorScreenParams<SearchAdvancedFiltersParamList>;
    [SCREENS.RIGHT_MODAL.SEARCH_SAVED_SEARCH]: NavigatorScreenParams<SearchSavedSearchParamList>;
    [SCREENS.RIGHT_MODAL.MISSING_PERSONAL_DETAILS]: NavigatorScreenParams<MissingPersonalDetailsParamList>;
    [SCREENS.RIGHT_MODAL.DEBUG]: NavigatorScreenParams<DebugParamList>;
};

type TravelNavigatorParamList = {
    [SCREENS.TRAVEL.MY_TRIPS]: undefined;
    [SCREENS.TRAVEL.TRIP_SUMMARY]: {
        reportID: string;
        transactionID: string;
        backTo?: string;
    };
    [SCREENS.TRAVEL.TRIP_DETAILS]: {
        reportID: string;
        transactionID: string;
        reservationIndex: number;
        backTo?: string;
    };
    [SCREENS.TRAVEL.TCS]: {
        domain?: string;
    };
    [SCREENS.TRAVEL.DOMAIN_PERMISSION_INFO]: {
        domain: string;
    };
    [SCREENS.TRAVEL.WORKSPACE_ADDRESS]: {
        domain: string;
    };
};

type ReportsSplitNavigatorParamList = {
    [SCREENS.HOME]: undefined;
    [SCREENS.REPORT]: {
        reportActionID: string;
        reportID: string;
        openOnAdminRoom?: boolean;
        referrer?: string;
<<<<<<< HEAD
        backTo?: string;
=======
        backTo?: Routes;
>>>>>>> 4a32417a
        moneyRequestReportActionID?: string;
        transactionID?: string;
    };
};

type SettingsSplitNavigatorParamList = {
    [SCREENS.SETTINGS.ROOT]: undefined;
    [SCREENS.SETTINGS.WORKSPACES]: {
        backTo?: Routes;
    };
    [SCREENS.SETTINGS.PREFERENCES.ROOT]: undefined;
    [SCREENS.SETTINGS.SECURITY]: undefined;
    [SCREENS.SETTINGS.PROFILE.ROOT]: undefined;
    [SCREENS.SETTINGS.WALLET.ROOT]: undefined;
    [SCREENS.SETTINGS.ABOUT]: undefined;
    [SCREENS.SETTINGS.TROUBLESHOOT]: undefined;
    [SCREENS.SETTINGS.SAVE_THE_WORLD]: undefined;
    [SCREENS.SETTINGS.SUBSCRIPTION.ROOT]: undefined;
};

type WorkspaceSplitNavigatorParamList = {
    [SCREENS.WORKSPACE.INITIAL]: {
        policyID: string;
        backTo?: Routes;
    };
    [SCREENS.WORKSPACE.PROFILE]: {
        policyID: string;
        backTo?: Routes;
    };
    [SCREENS.WORKSPACE.EXPENSIFY_CARD]: {
        policyID: string;
    };
    [SCREENS.WORKSPACE.COMPANY_CARDS]: {
        policyID: string;
    };
    [SCREENS.WORKSPACE.COMPANY_CARDS_ADD_NEW]: {
        policyID: string;
        backTo?: Routes;
    };
    [SCREENS.WORKSPACE.COMPANY_CARDS_TRANSACTION_START_DATE]: {
        policyID: string;
        feed: string;
        backTo?: Routes;
    };
    [SCREENS.WORKSPACE.PER_DIEM]: {
        policyID: string;
    };
    [SCREENS.WORKSPACE.WORKFLOWS]: {
        policyID: string;
    };
    [SCREENS.WORKSPACE.WORKFLOWS_APPROVALS_NEW]: {
        policyID: string;
        backTo?: Routes;
    };
    [SCREENS.WORKSPACE.WORKFLOWS_APPROVALS_EDIT]: {
        policyID: string;
        firstApproverEmail: string;
    };
    [SCREENS.WORKSPACE.WORKFLOWS_APPROVALS_EXPENSES_FROM]: {
        policyID: string;
        backTo?: Routes;
    };
    [SCREENS.WORKSPACE.WORKFLOWS_APPROVALS_APPROVER]: {
        policyID: string;
        approverIndex: number;
        backTo?: Routes;
    };
    [SCREENS.WORKSPACE.WORKFLOWS_AUTO_REPORTING_FREQUENCY]: {
        policyID: string;
    };
    [SCREENS.WORKSPACE.WORKFLOWS_AUTO_REPORTING_MONTHLY_OFFSET]: {
        policyID: string;
    };
    [SCREENS.WORKSPACE.INVOICES]: {
        policyID: string;
    };
    [SCREENS.WORKSPACE.MEMBERS]: {
        policyID: string;
    };
    [SCREENS.WORKSPACE.CATEGORIES]: {
        policyID: string;
        backTo?: Routes;
    };
    [SCREENS.WORKSPACE.MORE_FEATURES]: {
        policyID: string;
    };
    [SCREENS.WORKSPACE.TAGS]: {
        policyID: string;
        backTo?: Routes;
    };
    [SCREENS.WORKSPACE.TAXES]: {
        policyID: string;
    };
    [SCREENS.WORKSPACE.REPORT_FIELDS]: {
        policyID: string;
    };
    [SCREENS.WORKSPACE.DISTANCE_RATES]: {
        policyID: string;
    };
    [SCREENS.WORKSPACE.ACCOUNTING.ROOT]: {
        policyID: string;
    };
    [SCREENS.WORKSPACE.ACCOUNTING.QUICKBOOKS_ONLINE_ADVANCED]: {
        policyID: string;
    };
    [SCREENS.WORKSPACE.ACCOUNTING.QUICKBOOKS_ONLINE_ACCOUNT_SELECTOR]: {
        policyID: string;
    };
    [SCREENS.WORKSPACE.ACCOUNTING.QUICKBOOKS_ONLINE_INVOICE_ACCOUNT_SELECTOR]: {
        policyID: string;
    };
    [SCREENS.WORKSPACE.ACCOUNTING.QUICKBOOKS_ONLINE_CLASSES_DISPLAYED_AS]: {
        policyID: string;
    };
    [SCREENS.WORKSPACE.ACCOUNTING.QUICKBOOKS_ONLINE_CUSTOMERS_DISPLAYED_AS]: {
        policyID: string;
    };
    [SCREENS.WORKSPACE.ACCOUNTING.QUICKBOOKS_ONLINE_LOCATIONS_DISPLAYED_AS]: {
        policyID: string;
    };
    [SCREENS.WORKSPACE.EXPENSIFY_CARD]: {
        policyID: string;
    };
    [SCREENS.WORKSPACE.RULES]: {
        policyID: string;
    };
};

type OnboardingModalNavigatorParamList = {
    [SCREENS.ONBOARDING_MODAL.ONBOARDING]: {
        backTo?: string;
    };
    [SCREENS.ONBOARDING.PERSONAL_DETAILS]: {
        backTo?: string;
    };
    [SCREENS.ONBOARDING.PRIVATE_DOMAIN]: {
        backTo?: string;
    };
    [SCREENS.ONBOARDING.WORKSPACES]: {
        backTo?: string;
    };
    [SCREENS.ONBOARDING.PURPOSE]: {
        backTo?: string;
    };
    [SCREENS.ONBOARDING.EMPLOYEES]: {
        backTo?: string;
    };
    [SCREENS.ONBOARDING.ACCOUNTING]: {
        backTo?: string;
    };
};

type WelcomeVideoModalNavigatorParamList = {
    [SCREENS.WELCOME_VIDEO.ROOT]: undefined;
};

type ExplanationModalNavigatorParamList = {
    [SCREENS.EXPLANATION_MODAL.ROOT]: undefined;
};

type MigratedUserModalNavigatorParamList = {
    [SCREENS.MIGRATED_USER_WELCOME_MODAL.ROOT]: undefined;
};

type SharedScreensParamList = {
    [NAVIGATORS.REPORTS_SPLIT_NAVIGATOR]: NavigatorScreenParams<ReportsSplitNavigatorParamList>;
    [SCREENS.TRANSITION_BETWEEN_APPS]: {
        email?: string;
        accountID?: number;
        error?: string;
        shortLivedAuthToken?: string;
        shortLivedToken?: string;
        authTokenType?: ValueOf<typeof CONST.AUTH_TOKEN_TYPES>;
        exitTo?: Routes | HybridAppRoute;
        shouldForceLogin: string;
        domain?: Routes;
        delegatorEmail?: string;
    };
    [SCREENS.VALIDATE_LOGIN]: {
        accountID: string;
        validateCode: string;
        exitTo?: Routes | HybridAppRoute;
    };
};

type ShareNavigatorParamList = {
    [SCREENS.SHARE.ROOT]: undefined;
    [SCREENS.SHARE.SHARE_DETAILS]: {reportOrAccountID: string};
    [SCREENS.SHARE.SUBMIT_DETAILS]: {reportOrAccountID: string};
};

type PublicScreensParamList = SharedScreensParamList & {
    [SCREENS.UNLINK_LOGIN]: {
        accountID?: string;
        validateCode?: string;
    };
    [SCREENS.SIGN_IN_WITH_APPLE_DESKTOP]: undefined;
    [SCREENS.SIGN_IN_WITH_GOOGLE_DESKTOP]: undefined;
    [SCREENS.SAML_SIGN_IN]: undefined;
    [SCREENS.CONNECTION_COMPLETE]: undefined;
    [SCREENS.BANK_CONNECTION_COMPLETE]: undefined;
    [NAVIGATORS.PUBLIC_RIGHT_MODAL_NAVIGATOR]: NavigatorScreenParams<ConsoleNavigatorParamList>;
};

type AuthScreensParamList = SharedScreensParamList & {
    [SCREENS.CONCIERGE]: undefined;
    [SCREENS.TRACK_EXPENSE]: undefined;
    [SCREENS.SUBMIT_EXPENSE]: undefined;
    [SCREENS.ATTACHMENTS]: {
        reportID: string;
        attachmentID?: string;
        source: string;
        type: ValueOf<typeof CONST.ATTACHMENT_TYPE>;
        accountID: string;
        isAuthTokenRequired?: string;
        fileName?: string;
        attachmentLink?: string;
    };
    [SCREENS.PROFILE_AVATAR]: {
        accountID: string;
    };
    [SCREENS.WORKSPACE_AVATAR]: {
        policyID: string;
    };
    [SCREENS.WORKSPACE_JOIN_USER]: {
        policyID: string;
        email: string;
    };
    [SCREENS.REPORT_AVATAR]: {
        reportID: string;
        policyID?: string;
    };
    [SCREENS.NOT_FOUND]: undefined;
    [SCREENS.REQUIRE_TWO_FACTOR_AUTH]: undefined;
    [NAVIGATORS.REPORTS_SPLIT_NAVIGATOR]: NavigatorScreenParams<ReportsSplitNavigatorParamList> & {policyID?: string};
    [NAVIGATORS.SETTINGS_SPLIT_NAVIGATOR]: NavigatorScreenParams<SettingsSplitNavigatorParamList> & {policyID?: string};
    [NAVIGATORS.WORKSPACE_SPLIT_NAVIGATOR]: NavigatorScreenParams<WorkspaceSplitNavigatorParamList>;
    [NAVIGATORS.LEFT_MODAL_NAVIGATOR]: NavigatorScreenParams<LeftModalNavigatorParamList>;
    [NAVIGATORS.RIGHT_MODAL_NAVIGATOR]: NavigatorScreenParams<RightModalNavigatorParamList>;
    [NAVIGATORS.ONBOARDING_MODAL_NAVIGATOR]: NavigatorScreenParams<OnboardingModalNavigatorParamList>;
    [NAVIGATORS.FEATURE_TRANING_MODAL_NAVIGATOR]: NavigatorScreenParams<FeatureTrainingNavigatorParamList>;
    [NAVIGATORS.WELCOME_VIDEO_MODAL_NAVIGATOR]: NavigatorScreenParams<WelcomeVideoModalNavigatorParamList>;
    [NAVIGATORS.EXPLANATION_MODAL_NAVIGATOR]: NavigatorScreenParams<ExplanationModalNavigatorParamList>;
    [NAVIGATORS.MIGRATED_USER_MODAL_NAVIGATOR]: NavigatorScreenParams<MigratedUserModalNavigatorParamList>;
    [NAVIGATORS.SEARCH_FULLSCREEN_NAVIGATOR]: NavigatorScreenParams<SearchFullscreenNavigatorParamList>;
    [SCREENS.DESKTOP_SIGN_IN_REDIRECT]: undefined;
    [SCREENS.TRANSACTION_RECEIPT]: {
        reportID: string;
        transactionID: string;
        readonly?: string;
        isFromReviewDuplicates?: string;
        action?: IOUAction;
        iouType?: IOUType;
    };
    [SCREENS.CONNECTION_COMPLETE]: undefined;
    [NAVIGATORS.SHARE_MODAL_NAVIGATOR]: NavigatorScreenParams<ShareNavigatorParamList>;
    [SCREENS.BANK_CONNECTION_COMPLETE]: undefined;
};

type SearchReportParamList = {
    [SCREENS.SEARCH.REPORT_RHP]: {
        reportID: string;
        reportActionID?: string;
    };
    [SCREENS.SEARCH.TRANSACTION_HOLD_REASON_RHP]: {
        /** ID of the transaction the page was opened for */
        transactionID: string;

        /** ID of the report that user is providing hold reason to */
        reportID: string;

        /** Link to previous page */
        backTo: ExpensifyRoute;

        /** Hash that includes info about what is searched for */
        searchHash?: number;
    };
    [SCREENS.SEARCH.MONEY_REQUEST_REPORT_HOLD_TRANSACTIONS]: {
        /** Link to previous page */
        backTo: Routes;
        /** Selected transactions' report ID  */
        reportID: string;
    };
};

type SearchFullscreenNavigatorParamList = {
    [SCREENS.SEARCH.ROOT]: {
        q: SearchQueryString;
        name?: string;
        groupBy?: string;
    };
    [SCREENS.SEARCH.MONEY_REQUEST_REPORT]: {
        reportID: string;
        backTo?: Routes;
    };
};

type SearchAdvancedFiltersParamList = {
    [SCREENS.SEARCH.ADVANCED_FILTERS_RHP]: Record<string, never>;
};

type SearchSavedSearchParamList = {
    [SCREENS.SEARCH.SAVED_SEARCH_RENAME_RHP]: SaveSearchParams;
};

type RestrictedActionParamList = {
    [SCREENS.RESTRICTED_ACTION_ROOT]: {
        policyID: string;
    };
};

type MissingPersonalDetailsParamList = {
    [SCREENS.MISSING_PERSONAL_DETAILS_ROOT]: undefined;
};

type DebugParamList = {
    [SCREENS.DEBUG.REPORT]: {
        reportID: string;
    };
    [SCREENS.DEBUG.REPORT_ACTION]: {
        reportID: string;
        reportActionID: string;
    };
    [SCREENS.DEBUG.REPORT_ACTION_CREATE]: {
        reportID: string;
    };
    [SCREENS.DEBUG.DETAILS_CONSTANT_PICKER_PAGE]: {
        formType: string;
        fieldName: string;
        fieldValue?: string;
        policyID?: string;
        backTo?: string;
    };
    [SCREENS.DEBUG.DETAILS_DATE_TIME_PICKER_PAGE]: {
        fieldName: string;
        fieldValue?: string;
        backTo?: string;
    };
    [SCREENS.DEBUG.TRANSACTION]: {
        transactionID: string;
    };
    [SCREENS.DEBUG.TRANSACTION_VIOLATION_CREATE]: {
        transactionID: string;
    };
    [SCREENS.DEBUG.TRANSACTION_VIOLATION]: {
        transactionID: string;
        index: string;
    };
};

type RootNavigatorParamList = PublicScreensParamList & AuthScreensParamList & LeftModalNavigatorParamList & SearchFullscreenNavigatorParamList;

type OnboardingFlowName = keyof OnboardingModalNavigatorParamList;

type SplitNavigatorName = keyof SplitNavigatorParamList;

type SearchFullscreenNavigatorName = typeof NAVIGATORS.SEARCH_FULLSCREEN_NAVIGATOR;

type FullScreenName = SplitNavigatorName | SearchFullscreenNavigatorName;

declare global {
    // eslint-disable-next-line @typescript-eslint/no-namespace
    namespace ReactNavigation {
        // eslint-disable-next-line @typescript-eslint/consistent-type-definitions, @typescript-eslint/no-empty-interface
        interface RootParamList extends RootNavigatorParamList {}
    }
}

export type {
    AddPersonalBankAccountNavigatorParamList,
    AuthScreensParamList,
    BackToParams,
    DebugParamList,
    DetailsNavigatorParamList,
    EditRequestNavigatorParamList,
    EnablePaymentsNavigatorParamList,
    ExplanationModalNavigatorParamList,
    FeatureTrainingNavigatorParamList,
    FlagCommentNavigatorParamList,
    FullScreenName,
    LeftModalNavigatorParamList,
    MissingPersonalDetailsParamList,
    MoneyRequestNavigatorParamList,
    NavigationPartialRoute,
    NavigationRef,
    NavigationRoot,
    NavigationStateRoute,
    NavigationRoute,
    NewChatNavigatorParamList,
    NewTaskNavigatorParamList,
    OnboardingFlowName,
    OnboardingModalNavigatorParamList,
    ParticipantsNavigatorParamList,
    PrivateNotesNavigatorParamList,
    ProfileNavigatorParamList,
    PublicScreensParamList,
    ReferralDetailsNavigatorParamList,
    ReimbursementAccountNavigatorParamList,
    NewReportWorkspaceSelectionNavigatorParamList,
    ReportDescriptionNavigatorParamList,
    ReportDetailsNavigatorParamList,
    ReportChangeWorkspaceNavigatorParamList,
    ReportSettingsNavigatorParamList,
    ReportsSplitNavigatorParamList,
    RestrictedActionParamList,
    ShareNavigatorParamList,
    RightModalNavigatorParamList,
    RoomMembersNavigatorParamList,
    RootNavigatorParamList,
    SearchAdvancedFiltersParamList,
    SearchReportParamList,
    SearchSavedSearchParamList,
    SearchFullscreenNavigatorParamList,
    SettingsNavigatorParamList,
    SettingsSplitNavigatorParamList,
    SignInNavigatorParamList,
    SplitDetailsNavigatorParamList,
    SplitNavigatorBySidebar,
    SplitNavigatorName,
    SplitNavigatorParamList,
    SplitNavigatorSidebarScreen,
    StackNavigationAction,
    State,
    StateOrRoute,
    TaskDetailsNavigatorParamList,
    TeachersUniteNavigatorParamList,
    TransactionDuplicateNavigatorParamList,
    TravelNavigatorParamList,
    WalletStatementNavigatorParamList,
    WelcomeVideoModalNavigatorParamList,
    WorkspaceSplitNavigatorParamList,
    MigratedUserModalNavigatorParamList,
    WorkspaceConfirmationNavigatorParamList,
    TwoFactorAuthNavigatorParamList,
    ConsoleNavigatorParamList,
};<|MERGE_RESOLUTION|>--- conflicted
+++ resolved
@@ -1593,11 +1593,7 @@
         reportID: string;
         openOnAdminRoom?: boolean;
         referrer?: string;
-<<<<<<< HEAD
-        backTo?: string;
-=======
-        backTo?: Routes;
->>>>>>> 4a32417a
+        backTo?: Routes;
         moneyRequestReportActionID?: string;
         transactionID?: string;
     };
