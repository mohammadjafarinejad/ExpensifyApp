--- conflicted
+++ resolved
@@ -387,14 +387,13 @@
     [SCREENS.WORKSPACE.ACCOUNTING.XERO_BILL_PAYMENT_ACCOUNT_SELECTOR]: {
         policyID: string;
     };
-<<<<<<< HEAD
+    [SCREENS.WORKSPACE.ACCOUNTING.NETSUITE_SUBSIDIARY_SELECTOR]: {
+        policyID: string;
+    };
     [SCREENS.WORKSPACE.ACCOUNTING.SAGE_INTACCT_ADVANCED]: {
         policyID: string;
     };
     [SCREENS.WORKSPACE.ACCOUNTING.SAGE_INTACCT_PAYMENT_ACCOUNT]: {
-=======
-    [SCREENS.WORKSPACE.ACCOUNTING.NETSUITE_SUBSIDIARY_SELECTOR]: {
->>>>>>> 1d607aca
         policyID: string;
     };
     [SCREENS.GET_ASSISTANCE]: {
