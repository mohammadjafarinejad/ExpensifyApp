--- conflicted
+++ resolved
@@ -2150,10 +2150,7 @@
     TestDriveModalNavigatorParamList,
     WorkspaceScreenName,
     TestDriveDemoNavigatorParamList,
-<<<<<<< HEAD
     SplitExpenseParamList,
-=======
     SetParamsAction,
->>>>>>> 62f3fdf2
     WorkspacesTabNavigatorName,
 };