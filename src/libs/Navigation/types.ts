--- conflicted
+++ resolved
@@ -249,16 +249,14 @@
         orderWeight: number;
         tagName: string;
     };
-<<<<<<< HEAD
     [SCREENS.WORKSPACE.TAG_GL_CODE]: {
         policyID: string;
         orderWeight: number;
         tagName: string;
-=======
+    };
     [SCREENS.SETTINGS.SUBSCRIPTION.ROOT]: undefined;
     [SCREENS.SETTINGS.SUBSCRIPTION.SIZE]: {
         canChangeSize: 0 | 1;
->>>>>>> d047467a
     };
     [SCREENS.SETTINGS.SUBSCRIPTION.ADD_PAYMENT_CARD]: undefined;
     [SCREENS.WORKSPACE.TAXES_SETTINGS]: {
