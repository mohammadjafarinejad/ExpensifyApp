--- conflicted
+++ resolved
@@ -2045,10 +2045,7 @@
     TwoFactorAuthNavigatorParamList,
     ConsoleNavigatorParamList,
     TestDriveModalNavigatorParamList,
-<<<<<<< HEAD
-    TestDriveDemoNavigatorParamList,
-=======
     WorkspaceScreenName,
     SettingsTabScreenName,
->>>>>>> 8c0fc1b3
+    TestDriveDemoNavigatorParamList,
 };