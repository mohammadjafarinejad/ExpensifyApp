--- conflicted
+++ resolved
@@ -14,11 +14,7 @@
     flush();
 
     // Start main queue and process once every n ms delay
-<<<<<<< HEAD
-    setInterval(process, CONST.NETWORK.PROCESS_REQUEST_DELAY_MS);
-=======
-    processQueueInterval = setInterval(MainQueue.process, CONST.NETWORK.PROCESS_REQUEST_DELAY_MS);
->>>>>>> 814c7b48
+    processQueueInterval = setInterval(process, CONST.NETWORK.PROCESS_REQUEST_DELAY_MS);
 });
 
 /**
