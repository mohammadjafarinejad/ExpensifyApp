import NetInfo from '@react-native-community/netinfo';
import {differenceInHours} from 'date-fns/differenceInHours';
import isBoolean from 'lodash/isBoolean';
import throttle from 'lodash/throttle';
import Onyx from 'react-native-onyx';
import type {ValueOf} from 'type-fest';
import CONFIG from '@src/CONFIG';
import CONST from '@src/CONST';
import ONYXKEYS from '@src/ONYXKEYS';
import type Network from '@src/types/onyx/Network';
import type {ConnectionChanges} from '@src/types/onyx/Network';
import {setConnectionChanges, setIsOffline, setNetWorkStatus, setPoorConnectionTimeoutID} from './actions/Network';
import AppStateMonitor from './AppStateMonitor';
import Log from './Log';

let isOffline = false;
type NetworkStatus = ValueOf<typeof CONST.NETWORK.NETWORK_STATUS>;

type ResponseJSON = {
    jsonCode: number;
};

// Holds all of the callbacks that need to be triggered when the network reconnects
let callbackID = 0;
const reconnectionCallbacks: Record<string, () => void> = {};

let isServerUp = true;
let wasServerDown = false;

/**
 * Loop over all reconnection callbacks and fire each one
 */
const triggerReconnectionCallbacks = throttle(
    (reason) => {
        let delay = 0;

        if (wasServerDown && isServerUp) {
            delay = Math.floor(Math.random() * 61000);
            wasServerDown = false;
        }
        setTimeout(() => {
            Log.info(`[NetworkConnection] Firing reconnection callbacks because ${reason}`);
            Object.values(reconnectionCallbacks).forEach((callback) => {
                callback();
            });
        }, delay);
    },
    5000,
    {trailing: false},
);

/**
 * Called when the offline status of the app changes and if the network is "reconnecting" (going from offline to online)
 * then all of the reconnection callbacks are triggered
 */
function setOfflineStatus(isCurrentlyOffline: boolean, reason = ''): void {
    trackConnectionChanges();
    setIsOffline(isCurrentlyOffline, reason);

    // When reconnecting, ie, going from offline to online, all the reconnection callbacks
    // are triggered (this is usually Actions that need to re-download data from the server)
    if (isOffline && !isCurrentlyOffline) {
        triggerReconnectionCallbacks('offline status changed');
    }

    isOffline = isCurrentlyOffline;
}

// Update the offline status in response to changes in shouldForceOffline
let shouldForceOffline = false;
let isPoorConnectionSimulated: boolean | undefined;
let connectionChanges: ConnectionChanges | undefined;
<<<<<<< HEAD
let isNetworkInitialized = false;
Onyx.connect({
=======

// We do not depend on updates on the UI to determine the network status
// or the offline status, so we can use `connectWithoutView` here.
Onyx.connectWithoutView({
>>>>>>> f574d5e4
    key: ONYXKEYS.NETWORK,
    callback: (network) => {
        if (!network) {
            return;
        }

        isNetworkInitialized = true;

        simulatePoorConnection(network);

        isPoorConnectionSimulated = !!network.shouldSimulatePoorConnection;
        connectionChanges = network.connectionChanges;

        const currentShouldForceOffline = !!network.shouldForceOffline;
        if (currentShouldForceOffline === shouldForceOffline) {
            return;
        }
        shouldForceOffline = currentShouldForceOffline;
        if (shouldForceOffline) {
            setOfflineStatus(true, 'shouldForceOffline was detected in the Onyx data');
            Log.info(`[NetworkStatus] Setting "offlineStatus" to "true" because user is under force offline`);
        } else {
            // If we are no longer forcing offline fetch the NetInfo to set isOffline appropriately
            NetInfo.fetch().then((state) => {
                const isInternetUnreachable = (state.isInternetReachable ?? false) === false;
                setOfflineStatus(isInternetUnreachable || !isServerUp, 'NetInfo checked if the internet is reachable');
                Log.info(
                    `[NetworkStatus] The force-offline mode was turned off. Getting the device network status from NetInfo. Network state: ${JSON.stringify(
                        state,
                    )}. Setting the offline status to: ${isInternetUnreachable}.`,
                );
            });
        }
    },
});

let accountID = 0;
Onyx.connect({
    key: ONYXKEYS.SESSION,
    callback: (session) => {
        if (!session?.accountID) {
            return;
        }
        accountID = session.accountID;
    },
});

function simulatePoorConnection(network: Network) {
    // Starts random network status change when shouldSimulatePoorConnection is turned into true
    // or after app restart if shouldSimulatePoorConnection is true already
    if (!isPoorConnectionSimulated && !!network.shouldSimulatePoorConnection) {
        clearTimeout(network.poorConnectionTimeoutID);
        setRandomNetworkStatus(true);
    }

    // Fetch the NetInfo state to set the correct offline status when shouldSimulatePoorConnection is turned into false
    if (isPoorConnectionSimulated && !network.shouldSimulatePoorConnection) {
        NetInfo.fetch().then((state) => {
            const isInternetUnreachable = !state.isInternetReachable;
            const stringifiedState = JSON.stringify(state);
            setOfflineStatus(isInternetUnreachable || !isServerUp, 'NetInfo checked if the internet is reachable');
            Log.info(
                `[NetworkStatus] The poor connection simulation mode was turned off. Getting the device network status from NetInfo. Network state: ${stringifiedState}. Setting the offline status to: ${isInternetUnreachable}.`,
            );
        });
    }
}

/** Sets online/offline connection randomly every 2-5 seconds */
function setRandomNetworkStatus(initialCall = false) {
    // The check to ensure no new timeouts are scheduled after poor connection simulation is stopped
    if (!isPoorConnectionSimulated && !initialCall) {
        return;
    }

    const statuses = [CONST.NETWORK.NETWORK_STATUS.OFFLINE, CONST.NETWORK.NETWORK_STATUS.ONLINE];
    const randomStatus = statuses[Math.floor(Math.random() * statuses.length)];
    const randomInterval = Math.random() * (5000 - 2000) + 2000; // random interval between 2-5 seconds
    Log.info(`[NetworkConnection] Set connection status "${randomStatus}" for ${randomInterval} sec`);

    setOfflineStatus(randomStatus === CONST.NETWORK.NETWORK_STATUS.OFFLINE);

    const timeoutID = setTimeout(setRandomNetworkStatus, randomInterval);
    setPoorConnectionTimeoutID(timeoutID);
}

/** Tracks how many times the connection has changed within the time period */
function trackConnectionChanges() {
    if (!connectionChanges?.startTime) {
        setConnectionChanges({startTime: new Date().getTime(), amount: 1});
        return;
    }

    const diffInHours = differenceInHours(new Date(), connectionChanges.startTime);
    const newAmount = (connectionChanges.amount ?? 0) + 1;

    if (diffInHours < 1) {
        setConnectionChanges({amount: newAmount});
        return;
    }

    Log.info(
        `[NetworkConnection] Connection has changed ${newAmount} time(s) for the last ${diffInHours} hour(s). Poor connection simulation is turned ${
            isPoorConnectionSimulated ? 'on' : 'off'
        }`,
    );

    setConnectionChanges({startTime: new Date().getTime(), amount: 0});
}

/**
 * Set up the event listener for NetInfo to tell whether the user has
 * internet connectivity or not. This is more reliable than the Pusher
 * `disconnected` event which takes about 10-15 seconds to emit.
 * @returns unsubscribe method
 */
function subscribeToNetInfo(): () => void {
    // Note: We are disabling the configuration for NetInfo when using the local web API since requests can get stuck in a 'Pending' state and are not reliable indicators for "offline".
    // If you need to test the "recheck" feature then switch to the production API proxy server.
    if (!CONFIG.IS_USING_LOCAL_WEB) {
        // Calling NetInfo.configure (re)checks current state. We use it to force a recheck whenever we (re)subscribe
        NetInfo.configure({
            // By default, NetInfo uses `/` for `reachabilityUrl`
            // When App is served locally (or from Electron) this address is always reachable - even offline
            // Using the API url ensures reachability is tested over internet
            reachabilityUrl: `${CONFIG.EXPENSIFY.DEFAULT_API_ROOT}api/Ping?accountID=${accountID || 'unknown'}`,
            reachabilityMethod: 'GET',
            reachabilityTest: (response) => {
                if (!response.ok) {
                    return Promise.resolve(false);
                }
                return response
                    .json()
                    .then((json: ResponseJSON) => {
                        if (json.jsonCode !== 200 && isServerUp) {
                            Log.info('[NetworkConnection] Received non-200 response from reachability test. Setting isServerUp status to false.');
                            isServerUp = false;
                            wasServerDown = true;
                        } else if (json.jsonCode === 200 && !isServerUp) {
                            Log.info('[NetworkConnection] Received 200 response from reachability test. Setting isServerUp status to true.');
                            isServerUp = true;
                        }
                        return Promise.resolve(json.jsonCode === 200);
                    })
                    .catch(() => {
                        isServerUp = false;
                        wasServerDown = true;
                        return Promise.resolve(false);
                    });
            },

            // If a check is taking longer than this time we're considered offline
            reachabilityRequestTimeout: CONST.NETWORK.MAX_PENDING_TIME_MS,
        });
    }

    // Subscribe to the state change event via NetInfo so we can update
    // whether a user has internet connectivity or not.
    const unsubscribeNetInfo = NetInfo.addEventListener((state) => {
        if (!isNetworkInitialized) {
            return;
        }

        Log.info('[NetworkConnection] NetInfo state change', false, {...state});
        if (shouldForceOffline) {
            Log.info('[NetworkConnection] Not setting offline status because shouldForceOffline = true');
            return;
        }
        setOfflineStatus(state.isInternetReachable === false || !isServerUp, 'NetInfo received a state change event');
        Log.info(`[NetworkStatus] NetInfo.addEventListener event coming, setting "offlineStatus" to ${!!state.isInternetReachable} with network state: ${JSON.stringify(state)}`);
        let networkStatus;
        if (!isBoolean(state.isInternetReachable)) {
            networkStatus = CONST.NETWORK.NETWORK_STATUS.UNKNOWN;
        } else {
            networkStatus = state.isInternetReachable ? CONST.NETWORK.NETWORK_STATUS.ONLINE : CONST.NETWORK.NETWORK_STATUS.OFFLINE;
        }
        setNetWorkStatus(networkStatus);
    });

    // Periodically recheck the network connection
    // More info: https://github.com/Expensify/App/issues/42988
    const recheckIntervalID = setInterval(() => {
        if (!isOffline) {
            return;
        }
        recheckNetworkConnection();
        Log.info(`[NetworkStatus] Rechecking the network connection with "isOffline" set to "true" to double-check internet reachability.`);
    }, CONST.NETWORK.RECHECK_INTERVAL_MS);

    return () => {
        clearInterval(recheckIntervalID);
        unsubscribeNetInfo();
    };
}

function listenForReconnect() {
    Log.info('[NetworkConnection] listenForReconnect called');

    AppStateMonitor.addBecameActiveListener(() => {
        triggerReconnectionCallbacks('app became active');
    });
}

/**
 * Register callback to fire when we reconnect
 * @returns unsubscribe method
 */
function onReconnect(callback: () => void): () => void {
    const currentID = callbackID;
    callbackID++;
    reconnectionCallbacks[currentID] = callback;
    return () => delete reconnectionCallbacks[currentID];
}

/**
 * Delete all queued reconnection callbacks
 */
function clearReconnectionCallbacks() {
    Object.keys(reconnectionCallbacks).forEach((key) => delete reconnectionCallbacks[key]);
}

/**
 * Refresh NetInfo state.
 */
function recheckNetworkConnection() {
    Log.info('[NetworkConnection] recheck NetInfo');
    NetInfo.refresh();
}

export default {
    clearReconnectionCallbacks,
    setOfflineStatus,
    listenForReconnect,
    onReconnect,
    triggerReconnectionCallbacks,
    recheckNetworkConnection,
    subscribeToNetInfo,
};
export type {NetworkStatus};<|MERGE_RESOLUTION|>--- conflicted
+++ resolved
@@ -70,15 +70,10 @@
 let shouldForceOffline = false;
 let isPoorConnectionSimulated: boolean | undefined;
 let connectionChanges: ConnectionChanges | undefined;
-<<<<<<< HEAD
 let isNetworkInitialized = false;
-Onyx.connect({
-=======
-
 // We do not depend on updates on the UI to determine the network status
 // or the offline status, so we can use `connectWithoutView` here.
 Onyx.connectWithoutView({
->>>>>>> f574d5e4
     key: ONYXKEYS.NETWORK,
     callback: (network) => {
         if (!network) {
