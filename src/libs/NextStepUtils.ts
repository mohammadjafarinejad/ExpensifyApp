--- conflicted
+++ resolved
@@ -13,11 +13,8 @@
 import {getApprovalWorkflow, getCorrectedAutoReportingFrequency, getReimburserAccountID} from './PolicyUtils';
 import {
     getDisplayNameForParticipant,
-<<<<<<< HEAD
     getMoneyRequestSpendBreakdown,
-=======
     getNextApproverAccountID,
->>>>>>> fe2137f1
     getPersonalDetailsForAccountID,
     hasViolations as hasViolationsReportUtils,
     isExpenseReport,
