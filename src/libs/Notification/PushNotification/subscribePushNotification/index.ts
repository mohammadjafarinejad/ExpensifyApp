import {NativeModules} from 'react-native';
import Onyx from 'react-native-onyx';
import applyOnyxUpdatesReliably from '@libs/actions/applyOnyxUpdatesReliably';
import * as ActiveClientManager from '@libs/ActiveClientManager';
import Log from '@libs/Log';
import Navigation from '@libs/Navigation/Navigation';
import type {ReportActionPushNotificationData} from '@libs/Notification/PushNotification/NotificationType';
import {extractPolicyIDFromPath} from '@libs/PolicyUtils';
import Visibility from '@libs/Visibility';
import {updateLastVisitedPath} from '@userActions/App';
import * as Modal from '@userActions/Modal';
import CONST from '@src/CONST';
import ONYXKEYS from '@src/ONYXKEYS';
import ROUTES from '@src/ROUTES';
import type {OnyxUpdatesFromServer} from '@src/types/onyx';
import PushNotification from '..';

let lastVisitedPath: string | undefined;
Onyx.connect({
    key: ONYXKEYS.LAST_VISITED_PATH,
    callback: (value) => {
        if (!value) {
            return;
        }
        lastVisitedPath = value;
    },
});

function getLastUpdateIDAppliedToClient(): Promise<number> {
    return new Promise((resolve) => {
        Onyx.connect({
            key: ONYXKEYS.ONYX_UPDATES_LAST_UPDATE_ID_APPLIED_TO_CLIENT,
            callback: (value) => resolve(value ?? CONST.DEFAULT_NUMBER_ID),
        });
    });
}

function applyOnyxData({reportID, reportActionID, onyxData, lastUpdateID, previousUpdateID, hasPendingOnyxUpdates = false}: ReportActionPushNotificationData): Promise<void> {
    Log.info(`[PushNotification] Applying onyx data in the ${Visibility.isVisible() ? 'foreground' : 'background'}`, false, {reportID, reportActionID});

    if (!ActiveClientManager.isClientTheLeader()) {
        Log.info('[PushNotification] received report comment notification, but ignoring it since this is not the active client');
        return Promise.resolve();
    }

    const logMissingOnyxDataInfo = (isDataMissing: boolean): boolean => {
        if (isDataMissing) {
            Log.hmmm("[PushNotification] didn't apply onyx updates because some data is missing", {lastUpdateID, previousUpdateID, onyxDataCount: onyxData?.length ?? 0});
            return false;
        }

        Log.info('[PushNotification] reliable onyx update received', false, {lastUpdateID, previousUpdateID, onyxDataCount: onyxData?.length ?? 0});
        return true;
    };

    let updates: OnyxUpdatesFromServer;
    if (hasPendingOnyxUpdates) {
        const isDataMissing = !lastUpdateID;
        logMissingOnyxDataInfo(isDataMissing);
        if (isDataMissing) {
            return Promise.resolve();
        }

        updates = {
            type: CONST.ONYX_UPDATE_TYPES.AIRSHIP,
            lastUpdateID,
            shouldFetchPendingUpdates: true,
            updates: [],
        };
    } else {
        const isDataMissing = !lastUpdateID || !onyxData || !previousUpdateID;
        logMissingOnyxDataInfo(isDataMissing);
        if (isDataMissing) {
            return Promise.resolve();
        }

        updates = {
            type: CONST.ONYX_UPDATE_TYPES.AIRSHIP,
            lastUpdateID,
            previousUpdateID,
            updates: [
                {
                    eventType: '', // This is only needed for Pusher events
                    data: onyxData,
                },
            ],
        };
    }

    /**
     * When this callback runs in the background on Android (via Headless JS), no other Onyx.connect callbacks will run. This means that
     * lastUpdateIDAppliedToClient will NOT be populated in other libs. To workaround this, we manually read the value here
     * and pass it as a param
     */
    return getLastUpdateIDAppliedToClient().then((lastUpdateIDAppliedToClient) => applyOnyxUpdatesReliably(updates, {shouldRunSync: true, clientLastUpdateID: lastUpdateIDAppliedToClient}));
}

function navigateToReport({reportID, reportActionID}: ReportActionPushNotificationData): Promise<void> {
    Log.info('[PushNotification] Navigating to report', false, {reportID, reportActionID});

    const policyID = lastVisitedPath && extractPolicyIDFromPath(lastVisitedPath);

<<<<<<< HEAD
    Navigation.isNavigationReady()
        .then(Navigation.waitForProtectedRoutes)
        .then(() => {
            // The attachment modal remains open when navigating to the report so we need to close it
            Modal.close(() => {
                try {
                    // Get rid of the transition screen, if it is on the top of the stack
                    if (NativeModules.HybridAppModule && Navigation.getActiveRoute().includes(ROUTES.TRANSITION_BETWEEN_APPS)) {
                        Navigation.goBack();
                    }
                    // If a chat is visible other than the one we are trying to navigate to, then we need to navigate back
                    if (Navigation.getActiveRoute().slice(1, 2) === ROUTES.REPORT && !Navigation.isActiveRoute(`r/${reportID}`)) {
                        Navigation.goBack();
                    }

                    Log.info('[PushNotification] onSelected() - Navigation is ready. Navigating...', false, {reportID, reportActionID});
                    Navigation.navigateToReportWithPolicyCheck({reportID: String(reportID), policyIDToCheck: policyID});
                    updateLastVisitedPath(ROUTES.REPORT_WITH_ID.getRoute(String(reportID)));
                } catch (error) {
                    let errorMessage = String(error);
                    if (error instanceof Error) {
                        errorMessage = error.message;
                    }

                    Log.alert('[PushNotification] onSelected() - failed', {reportID, reportActionID, error: errorMessage});
=======
    Navigation.waitForProtectedRoutes().then(() => {
        // The attachment modal remains open when navigating to the report so we need to close it
        Modal.close(() => {
            try {
                // Get rid of the transition screen, if it is on the top of the stack
                if (NativeModules.HybridAppModule && Navigation.getActiveRoute().includes(ROUTES.TRANSITION_BETWEEN_APPS)) {
                    Navigation.goBack();
>>>>>>> 4bf233e7
                }
                // If a chat is visible other than the one we are trying to navigate to, then we need to navigate back
                if (Navigation.getActiveRoute().slice(1, 2) === ROUTES.REPORT && !Navigation.isActiveRoute(`r/${reportID}`)) {
                    Navigation.goBack();
                }

                Log.info('[PushNotification] onSelected() - Navigation is ready. Navigating...', false, {reportID, reportActionID});
                if (!reportBelongsToWorkspace) {
                    Navigation.navigateWithSwitchPolicyID({route: ROUTES.HOME});
                }
                Navigation.navigate(ROUTES.REPORT_WITH_ID.getRoute(String(reportID)));
                updateLastVisitedPath(ROUTES.REPORT_WITH_ID.getRoute(String(reportID)));
            } catch (error) {
                let errorMessage = String(error);
                if (error instanceof Error) {
                    errorMessage = error.message;
                }

                Log.alert('[PushNotification] onSelected() - failed', {reportID, reportActionID, error: errorMessage});
            }
        });
    });

    return Promise.resolve();
}

/**
 * Manage push notification subscriptions on sign-in/sign-out.
 *
 * On Android, AuthScreens unmounts when the app is closed with the back button so we manage the
 * push subscription when the session changes here.
 */
Onyx.connect({
    key: ONYXKEYS.NVP_PRIVATE_PUSH_NOTIFICATION_ID,
    callback: (notificationID) => {
        if (notificationID) {
            PushNotification.register(notificationID);
            PushNotification.init();

            // Subscribe handlers for different push notification types
            PushNotification.onReceived(PushNotification.TYPE.REPORT_COMMENT, applyOnyxData);
            PushNotification.onSelected(PushNotification.TYPE.REPORT_COMMENT, navigateToReport);

            PushNotification.onReceived(PushNotification.TYPE.MONEY_REQUEST, applyOnyxData);
            PushNotification.onSelected(PushNotification.TYPE.MONEY_REQUEST, navigateToReport);
        } else {
            PushNotification.deregister();
            PushNotification.clearNotifications();
        }
    },
});<|MERGE_RESOLUTION|>--- conflicted
+++ resolved
@@ -100,33 +100,6 @@
 
     const policyID = lastVisitedPath && extractPolicyIDFromPath(lastVisitedPath);
 
-<<<<<<< HEAD
-    Navigation.isNavigationReady()
-        .then(Navigation.waitForProtectedRoutes)
-        .then(() => {
-            // The attachment modal remains open when navigating to the report so we need to close it
-            Modal.close(() => {
-                try {
-                    // Get rid of the transition screen, if it is on the top of the stack
-                    if (NativeModules.HybridAppModule && Navigation.getActiveRoute().includes(ROUTES.TRANSITION_BETWEEN_APPS)) {
-                        Navigation.goBack();
-                    }
-                    // If a chat is visible other than the one we are trying to navigate to, then we need to navigate back
-                    if (Navigation.getActiveRoute().slice(1, 2) === ROUTES.REPORT && !Navigation.isActiveRoute(`r/${reportID}`)) {
-                        Navigation.goBack();
-                    }
-
-                    Log.info('[PushNotification] onSelected() - Navigation is ready. Navigating...', false, {reportID, reportActionID});
-                    Navigation.navigateToReportWithPolicyCheck({reportID: String(reportID), policyIDToCheck: policyID});
-                    updateLastVisitedPath(ROUTES.REPORT_WITH_ID.getRoute(String(reportID)));
-                } catch (error) {
-                    let errorMessage = String(error);
-                    if (error instanceof Error) {
-                        errorMessage = error.message;
-                    }
-
-                    Log.alert('[PushNotification] onSelected() - failed', {reportID, reportActionID, error: errorMessage});
-=======
     Navigation.waitForProtectedRoutes().then(() => {
         // The attachment modal remains open when navigating to the report so we need to close it
         Modal.close(() => {
@@ -134,7 +107,6 @@
                 // Get rid of the transition screen, if it is on the top of the stack
                 if (NativeModules.HybridAppModule && Navigation.getActiveRoute().includes(ROUTES.TRANSITION_BETWEEN_APPS)) {
                     Navigation.goBack();
->>>>>>> 4bf233e7
                 }
                 // If a chat is visible other than the one we are trying to navigate to, then we need to navigate back
                 if (Navigation.getActiveRoute().slice(1, 2) === ROUTES.REPORT && !Navigation.isActiveRoute(`r/${reportID}`)) {
@@ -142,10 +114,7 @@
                 }
 
                 Log.info('[PushNotification] onSelected() - Navigation is ready. Navigating...', false, {reportID, reportActionID});
-                if (!reportBelongsToWorkspace) {
-                    Navigation.navigateWithSwitchPolicyID({route: ROUTES.HOME});
-                }
-                Navigation.navigate(ROUTES.REPORT_WITH_ID.getRoute(String(reportID)));
+                Navigation.navigateToReportWithPolicyCheck({reportID: String(reportID), policyIDToCheck: policyID});
                 updateLastVisitedPath(ROUTES.REPORT_WITH_ID.getRoute(String(reportID)));
             } catch (error) {
                 let errorMessage = String(error);
