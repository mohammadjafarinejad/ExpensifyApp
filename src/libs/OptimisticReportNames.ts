import type {OnyxEntry, OnyxUpdate} from 'react-native-onyx';
import Onyx from 'react-native-onyx';
import CONST from '@src/CONST';
import type {OnyxKey} from '@src/ONYXKEYS';
import ONYXKEYS from '@src/ONYXKEYS';
import type {Transaction} from '@src/types/onyx';
import type Policy from '@src/types/onyx/Policy';
import type Report from '@src/types/onyx/Report';
import type {FormulaContext} from './Formula';
import {compute, FORMULA_PART_TYPES, parse} from './Formula';
import Log from './Log';
import type {UpdateContext} from './OptimisticReportNamesConnectionManager';
import Permissions from './Permissions';
<<<<<<< HEAD
import {getTitleReportField, isArchivedReport, isValidReport} from './ReportUtils';
=======
import {isArchivedReport} from './ReportUtils';

/**
 * Get the title field from report name value pairs
 */
function getTitleFieldFromRNVP(reportID: string, context: UpdateContext) {
    const reportNameValuePairs = context.allReportNameValuePairs[`${ONYXKEYS.COLLECTION.REPORT_NAME_VALUE_PAIRS}${reportID}`];
    return reportNameValuePairs?.expensify_text_title;
}
>>>>>>> 3a430419

/**
 * Get the object type from an Onyx key
 */
function determineObjectTypeByKey(key: string): 'report' | 'policy' | 'transaction' | 'unknown' {
    if (key.startsWith(ONYXKEYS.COLLECTION.REPORT)) {
        return 'report';
    }
    if (key.startsWith(ONYXKEYS.COLLECTION.POLICY)) {
        return 'policy';
    }
    if (key.startsWith(ONYXKEYS.COLLECTION.TRANSACTION)) {
        return 'transaction';
    }
    return 'unknown';
}

/**
 * Extract report ID from an Onyx key
 */
function getReportIDFromKey(key: string): string {
    return key.replace(ONYXKEYS.COLLECTION.REPORT, '');
}

/**
 * Extract policy ID from an Onyx key
 */
function getPolicyIDFromKey(key: string): string {
    return key.replace(ONYXKEYS.COLLECTION.POLICY, '');
}

/**
 * Extract transaction ID from an Onyx key
 */
// eslint-disable-next-line @typescript-eslint/no-unused-vars -- this will be used in near future
function getTransactionIDFromKey(key: string): string {
    return key.replace(ONYXKEYS.COLLECTION.TRANSACTION, '');
}

/**
 * Get report by ID from the reports collection
 */
function getReportByID(reportID: string, allReports: Record<string, Report>): Report | undefined {
    return allReports[`${ONYXKEYS.COLLECTION.REPORT}${reportID}`];
}

/**
 * Get policy by ID from the policies collection
 */
function getPolicyByID(policyID: string | undefined, allPolicies: Record<string, Policy>): Policy | undefined {
    if (!policyID) {
        return;
    }
    return allPolicies[`${ONYXKEYS.COLLECTION.POLICY}${policyID}`];
}

/**
 * Get transaction by ID from the transactions collection
 */
function getTransactionByID(transactionID: string, allTransactions: Record<string, Transaction>): Transaction | undefined {
    return allTransactions[`${ONYXKEYS.COLLECTION.TRANSACTION}${transactionID}`];
}

/**
 * Get all reports associated with a policy ID
 */
function getReportsForNameComputation(policyID: string, allReports: Record<string, Report>, context: UpdateContext): Report[] {
    if (policyID === CONST.POLICY.ID_FAKE) {
        return [];
    }
    return Object.values(allReports).filter((report) => {
        if (report?.policyID !== policyID) {
            return false;
        }

        // Filter by type - only reports that support custom names
        if (!isValidReportType(report.type)) {
            return false;
        }

        // Filter by state - exclude reports in high states (like approved or higher)
        const stateThreshold = CONST.REPORT.STATE_NUM.APPROVED;
        if (report.stateNum && report.stateNum > stateThreshold) {
            return false;
        }

        // Filter by isArchived - exclude archived reports
        const reportNameValuePairs = context.allReportNameValuePairs[`${ONYXKEYS.COLLECTION.REPORT_NAME_VALUE_PAIRS}${report?.reportID}`];
        if (isArchivedReport(reportNameValuePairs)) {
            return false;
        }

        return true;
    });
}

/**
 * Get the report associated with a transaction ID
 */
function getReportByTransactionID(transactionID: string, context: UpdateContext): Report | undefined {
    if (!transactionID) {
        return undefined;
    }

    const transaction = getTransactionByID(transactionID, context.allTransactions);

    if (!transaction?.reportID) {
        return undefined;
    }

    // Get the report using the transaction's reportID from context
    return getReportByID(transaction.reportID, context.allReports);
}

/**
 * Generate the Onyx key for a report
 */
function getReportKey(reportID: string): OnyxKey {
    return `${ONYXKEYS.COLLECTION.REPORT}${reportID}` as OnyxKey;
}

/**
 * Check if a report should have its name automatically computed
 */
function shouldComputeReportName(report: Report, context: UpdateContext): boolean {
    if (!report) {
        return false;
    }

    if (!isValidReportType(report.type)) {
        return false;
    }

    // Only compute names for expense reports with policies that have title fields
    // Check if the report has a title field with a formula in rNVP
    const reportTitleField = getTitleFieldFromRNVP(report.reportID, context);
    if (!reportTitleField?.defaultValue) {
        return false;
    }
    return true;
}

function isValidReportType(reportType?: string): boolean {
    if (!reportType) {
        return false;
    }
    return (
        reportType === CONST.REPORT.TYPE.EXPENSE ||
        reportType === CONST.REPORT.TYPE.INVOICE ||
        reportType === CONST.REPORT.UNSUPPORTED_TYPE.BILL ||
        reportType === CONST.REPORT.UNSUPPORTED_TYPE.PAYCHECK ||
        reportType === 'trip'
    );
}

/**
 * Checks if a report is partial/incomplete by validating essential fields.
 */
function isPartialReport(report: Partial<Report>): boolean {
    if (!report) {
        return true;
    }

    // These fields are the ONLY ones ALWAYS set in ALL optimistic report building functions
    const hasEssentialFields = report.reportID && report.type && report.ownerAccountID !== undefined && report.stateNum !== undefined && report.statusNum !== undefined;

    return !hasEssentialFields;
}

/**
 * Returns the first update containing the most complete Report in the batch.
 */
function getReportFromUpdates(reportID: string, updates: OnyxUpdate[]): Report | undefined {
    if (!reportID) {
        return undefined;
    }
    const reportKey = getReportKey(reportID);

    const report = updates.find((update) => {
        if (update.key !== reportKey) {
            return false;
        }

        const reportUpdate = update.value as OnyxEntry<Report> | undefined;
        if (!reportUpdate || isValidReport(reportUpdate) || !isValidReportType(reportUpdate.type)) {
            return false;
        }

        if (isPartialReport(reportUpdate)) {
            return false;
        }

        return true;
    })?.value as Report | undefined;

    return report;
}

/**
 * Compute a new report name if needed based on an optimistic update
 */
function computeReportNameIfNeeded(report: Report | undefined, incomingUpdate: OnyxUpdate, context: UpdateContext): string | null {
    const {allPolicies} = context;

    // If no report is provided, extract it from the update (for new reports)
    const targetReport = report ?? (incomingUpdate.value as Report);

    if (!targetReport) {
        return null;
    }

    const policy = getPolicyByID(targetReport.policyID, allPolicies);

    if (!shouldComputeReportName(targetReport, context)) {
        return null;
    }

    const titleField = getTitleFieldFromRNVP(targetReport.reportID, context);

    // Quick check: see if the update might affect the report name
    const updateType = determineObjectTypeByKey(incomingUpdate.key);
    const formula = titleField?.defaultValue;
    const formulaParts = parse(formula);

    let transaction: Transaction | undefined;
    if (updateType === 'transaction') {
        transaction = getTransactionByID((incomingUpdate.value as Transaction).transactionID, context.allTransactions);
    }

    // Check if any formula part might be affected by this update
    const isAffected = formulaParts.some((part) => {
        if (part.type === FORMULA_PART_TYPES.REPORT) {
            // Checking if the formula part is affected in this manner works, but it could certainly be more precise.
            // For example, a policy update only affects the part if the formula in the policy changed, or if the report part references a field on the policy.
            // However, if we run into performance problems, this would be a good place to optimize.
            return updateType === 'report' || updateType === 'transaction' || updateType === 'policy';
        }
        if (part.type === FORMULA_PART_TYPES.FIELD) {
            return updateType === 'report';
        }
        return false;
    });

    if (!isAffected) {
        return null;
    }

    // Build context with the updated data
    const updatedReport =
        updateType === 'report' && targetReport.reportID === getReportIDFromKey(incomingUpdate.key) ? {...targetReport, ...(incomingUpdate.value as Partial<Report>)} : targetReport;

    const updatedPolicy = updateType === 'policy' && targetReport.policyID === getPolicyIDFromKey(incomingUpdate.key) ? {...(policy ?? {}), ...(incomingUpdate.value as Policy)} : policy;

    const updatedTransaction = updateType === 'transaction' ? {...(transaction ?? {}), ...(incomingUpdate.value as Transaction)} : undefined;

    // Compute the new name
    const formulaContext: FormulaContext = {
        report: updatedReport,
        policy: updatedPolicy,
        transaction: updatedTransaction,
    };

    const newName = compute(formula, formulaContext);

    // Only return an update if the name actually changed
    if (newName && newName !== targetReport.reportName) {
        Log.info('[OptimisticReportNames] Report name computed', false, {
            updateType,
            isNewReport: !report,
        });

        return newName;
    }

    return null;
}

/**
 * Update optimistic report names based on incoming updates
 * This is the main middleware function that processes optimistic data
 */
function updateOptimisticReportNamesFromUpdates(updates: OnyxUpdate[], context: UpdateContext): OnyxUpdate[] {
    const {betas, allReports, betaConfiguration} = context;

    // Check if the feature is enabled
    if (!Permissions.isBetaEnabled(CONST.BETAS.CUSTOM_REPORT_NAMES, betas, betaConfiguration)) {
        return updates;
    }

    Log.info('[OptimisticReportNames] Processing optimistic updates for report names', false, {
        updatesCount: updates.length,
    });

    const additionalUpdates: OnyxUpdate[] = [];

    for (const update of updates) {
        const objectType = determineObjectTypeByKey(update.key);

        switch (objectType) {
            case 'report': {
                const reportID = getReportIDFromKey(update.key);
                const report = getReportByID(reportID, allReports);

                // Handle both existing and new reports with the same function
                const reportNameUpdate = computeReportNameIfNeeded(report, update, context);

                if (reportNameUpdate) {
                    additionalUpdates.push({
                        key: getReportKey(reportID),
                        onyxMethod: Onyx.METHOD.MERGE,
                        value: {
                            reportName: reportNameUpdate,
                        },
                    });
                }
                break;
            }

            case 'policy': {
                const policyID = getPolicyIDFromKey(update.key);
                const affectedReports = getReportsForNameComputation(policyID, allReports, context);
                for (const report of affectedReports) {
                    const reportNameUpdate = computeReportNameIfNeeded(report, update, context);

                    if (reportNameUpdate) {
                        additionalUpdates.push({
                            key: getReportKey(report.reportID),
                            onyxMethod: Onyx.METHOD.MERGE,
                            value: {
                                reportName: reportNameUpdate,
                            },
                        });
                    }
                }
                break;
            }

            case 'transaction': {
                let report: Report | undefined;
                const transactionUpdate = update.value as Partial<Transaction>;
                if (transactionUpdate.reportID) {
                    report = getReportByID(transactionUpdate.reportID, allReports);
                } else {
                    report = getReportByTransactionID(getTransactionIDFromKey(update.key), context);
                }

                // Send the latest report data to `compute()` for transaction updates, just like for report updates.
                // Without this, if a batch includes both report and transaction updates,
                // the report name could be computed with stale data and overwrite the correct one.
                const reportID = report?.reportID ?? transactionUpdate.reportID;
                const reportUpdate = reportID ? getReportFromUpdates(reportID, updates) : undefined;
                if (reportUpdate) {
                    report = {...(report ?? {}), ...reportUpdate};
                }

                if (report) {
                    const reportNameUpdate = computeReportNameIfNeeded(report, update, context);

                    if (reportNameUpdate) {
                        additionalUpdates.push({
                            key: getReportKey(report.reportID),
                            onyxMethod: Onyx.METHOD.MERGE,
                            value: {
                                reportName: reportNameUpdate,
                            },
                        });
                    }
                }
                break;
            }

            default:
                continue;
        }
    }

    Log.info('[OptimisticReportNames] Processing completed', false, {
        additionalUpdatesCount: additionalUpdates.length,
    });

    return updates.concat(additionalUpdates);
}

export {computeReportNameIfNeeded, getReportByTransactionID, shouldComputeReportName, updateOptimisticReportNamesFromUpdates};
export type {UpdateContext};<|MERGE_RESOLUTION|>--- conflicted
+++ resolved
@@ -11,10 +11,7 @@
 import Log from './Log';
 import type {UpdateContext} from './OptimisticReportNamesConnectionManager';
 import Permissions from './Permissions';
-<<<<<<< HEAD
-import {getTitleReportField, isArchivedReport, isValidReport} from './ReportUtils';
-=======
-import {isArchivedReport} from './ReportUtils';
+import {getTitleReportField, isArchivedReport, isValidReport, isArchivedReport} from './ReportUtils';
 
 /**
  * Get the title field from report name value pairs
@@ -23,7 +20,6 @@
     const reportNameValuePairs = context.allReportNameValuePairs[`${ONYXKEYS.COLLECTION.REPORT_NAME_VALUE_PAIRS}${reportID}`];
     return reportNameValuePairs?.expensify_text_title;
 }
->>>>>>> 3a430419
 
 /**
  * Get the object type from an Onyx key
