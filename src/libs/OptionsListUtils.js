/* eslint-disable no-continue */
import _ from 'underscore';
import Onyx from 'react-native-onyx';
import lodashGet from 'lodash/get';
import lodashOrderBy from 'lodash/orderBy';
import Str from 'expensify-common/lib/str';
import ONYXKEYS from '../ONYXKEYS';
import CONST from '../CONST';
import * as ReportUtils from './reportUtils';
import * as Localize from './Localize';
import Permissions from './Permissions';
import md5 from './md5';

/**
 * OptionsListUtils is used to build a list options passed to the OptionsList component. Several different UI views can
 * be configured to display different results based on the options passed to the private getOptions() method. Public
 * methods should be named for the views they build options for and then exported for use in a component.
 */

let currentUserLogin;
Onyx.connect({
    key: ONYXKEYS.SESSION,
    callback: val => currentUserLogin = val && val.email,
});

let currentUser;
Onyx.connect({
    key: ONYXKEYS.USER,
    callback: val => currentUser = val,
});

let countryCodeByIP;
Onyx.connect({
    key: ONYXKEYS.COUNTRY_CODE,
    callback: val => countryCodeByIP = val || 1,
});

let preferredLocale;
Onyx.connect({
    key: ONYXKEYS.NVP_PREFERRED_LOCALE,
    callback: val => preferredLocale = val || CONST.DEFAULT_LOCALE,
});

const reportsWithDraft = {};
Onyx.connect({
    key: ONYXKEYS.COLLECTION.REPORTS_WITH_DRAFT,
    callback: (hasDraft, key) => {
        if (!key) {
            return;
        }

        reportsWithDraft[key] = hasDraft;
    },
});

const policies = {};
Onyx.connect({
    key: ONYXKEYS.COLLECTION.POLICY,
    callback: (policy, key) => {
        if (!policy || !key || !policy.name) {
            return;
        }

        policies[key] = policy;
    },
});

const iouReports = {};
Onyx.connect({
    key: ONYXKEYS.COLLECTION.REPORT_IOUS,
    callback: (iouReport, key) => {
        if (!iouReport || !key || !iouReport.ownerEmail) {
            return;
        }

        iouReports[key] = iouReport;
    },
});

/**
 * Helper method to return a default avatar
 *
 * @param {String} [login]
 * @returns {String}
 */
function getDefaultAvatar(login = '') {
    // There are 8 possible default avatars, so we choose which one this user has based
    // on a simple hash of their login (which is converted from HEX to INT)
    const loginHashBucket = (parseInt(md5(login).substring(0, 4), 16) % 8) + 1;
    return `${CONST.CLOUDFRONT_URL}/images/avatars/avatar_${loginHashBucket}.png`;
}

// We are initializing a default avatar here so that we use the same default color for each user we are inviting. This
// will update when the OptionsListUtils re-loads. But will stay the same color for the life of the JS session.
const defaultAvatarForUserToInvite = getDefaultAvatar();

/**
 * Adds expensify SMS domain (@expensify.sms) if login is a phone number and if it's not included yet
 *
 * @param {String} login
 * @return {String}
 */
function addSMSDomainIfPhoneNumber(login) {
    if (Str.isValidPhone(login) && !Str.isValidEmail(login)) {
        return login + CONST.SMS.DOMAIN;
    }
    return login;
}

/**
 * Returns the personal details for an array of logins
 *
 * @param {Array} logins
 * @param {Object} personalDetails
 * @returns {Array}
 */
function getPersonalDetailsForLogins(logins, personalDetails) {
    return _.map(logins, (login) => {
        let personalDetail = personalDetails[login];

        if (!personalDetail) {
            personalDetail = {
                login,
                displayName: login,
                avatar: getDefaultAvatar(login),
            };
        }

        return personalDetail;
    });
}

/**
 * Constructs a Set with all possible names (displayName, firstName, lastName, email) for all participants in a report,
 * to be used in isSearchStringMatch.
 *
 * @param {Array<Object>} personalDetailList
 * @return {Set<String>}
 */
function getParticipantNames(personalDetailList) {
    // We use a Set because `Set.has(value)` on a Set of with n entries is up to n (or log(n)) times faster than
    // `_.contains(Array, value)` for an Array with n members.
    const participantNames = new Set();
    _.each(personalDetailList, (participant) => {
        if (participant.login) {
            participantNames.add(participant.login.toLowerCase());
        }
        if (participant.firstName) {
            participantNames.add(participant.firstName.toLowerCase());
        }
        if (participant.lastName) {
            participantNames.add(participant.lastName.toLowerCase());
        }
        if (participant.displayName) {
            participantNames.add(participant.displayName.toLowerCase());
        }
    });
    return participantNames;
}

/**
 * Returns a string with all relevant search terms.
 * Default should be serachable by policy/domain name but not by participants.
 *
 * @param {Object} report
 * @param {Array} personalDetailList
 * @param {Boolean} isChatRoom
 * @return {String}
 */
function getSearchText(report, personalDetailList, isChatRoom) {
    const searchTerms = [];

    if (!isChatRoom) {
        _.each(personalDetailList, (personalDetail) => {
            searchTerms.push(personalDetail.displayName);
            searchTerms.push(personalDetail.login);
        });
    }
    if (report) {
        searchTerms.push(...report.reportName);
        searchTerms.push(..._.map(report.reportName.split(','), name => name.trim()));

        if (isChatRoom) {
            const chatRoomSubtitle = ReportUtils.getChatRoomSubtitle(report, policies);
            searchTerms.push(...chatRoomSubtitle);
            searchTerms.push(..._.map(chatRoomSubtitle.split(','), name => name.trim()));
        } else {
            searchTerms.push(...report.participants);
        }
    }

    return _.unique(searchTerms).join(' ');
}

/**
 * Determines whether a report has a draft comment.
 *
 * @param {Object} report
 * @return {Boolean}
 */
function hasReportDraftComment(report) {
    return report
        && reportsWithDraft
        && lodashGet(reportsWithDraft, `${ONYXKEYS.COLLECTION.REPORTS_WITH_DRAFT}${report.reportID}`, false);
}

/**
 * Creates a report list option
 *
 * @param {Array<Object>} personalDetailList
 * @param {Object} [report]
 * @param {Boolean} showChatPreviewLine
 * @param {Boolean} forcePolicyNamePreview
 * @returns {Object}
 */
function createOption(personalDetailList, report, {
    showChatPreviewLine = false, forcePolicyNamePreview = false,
}) {
    const isChatRoom = ReportUtils.isChatRoom(report);
    const hasMultipleParticipants = personalDetailList.length > 1 || isChatRoom;
    const personalDetail = personalDetailList[0];
    const hasDraftComment = hasReportDraftComment(report);
    const hasOutstandingIOU = lodashGet(report, 'hasOutstandingIOU', false);
    const iouReport = hasOutstandingIOU
        ? lodashGet(iouReports, `${ONYXKEYS.COLLECTION.REPORT_IOUS}${report.iouReportID}`, {})
        : {};

    const lastActorDetails = report ? _.find(personalDetailList, {login: report.lastActorEmail}) : null;
    const lastMessageText = report
        ? (hasMultipleParticipants && lastActorDetails
            ? `${lastActorDetails.displayName}: `
            : '')
        + Str.htmlDecode(report.lastMessageText)
        : '';

    const tooltipText = ReportUtils.getReportParticipantsTitle(lodashGet(report, ['participants'], []));

    let text;
    let alternateText;
    let icons;
    if (isChatRoom) {
        text = lodashGet(report, ['reportName'], '');
        alternateText = (showChatPreviewLine && !forcePolicyNamePreview && lastMessageText)
            ? lastMessageText
            : ReportUtils.getChatRoomSubtitle(report, policies);

        // Chat rooms do not use icons from their users for the avatar so falling back on personalDetails
        // doesn't make sense here
        icons = lodashGet(report, 'icons', ['']);
    } else {
        text = hasMultipleParticipants
            ? _.map(personalDetailList, ({firstName, login}) => firstName || Str.removeSMSDomain(login))
                .join(', ')
            : lodashGet(report, ['reportName'], personalDetail.displayName);
        alternateText = (showChatPreviewLine && lastMessageText)
            ? lastMessageText
            : Str.removeSMSDomain(personalDetail.login);
        icons = lodashGet(report, 'icons', [personalDetail.avatar]);
    }
    return {
        text,
        alternateText,
        icons,
        tooltipText,
        participantsList: personalDetailList,

        // It doesn't make sense to provide a login in the case of a report with multiple participants since
        // there isn't any one single login to refer to for a report.
        login: !hasMultipleParticipants ? personalDetail.login : null,
        reportID: report ? report.reportID : null,
        phoneNumber: !hasMultipleParticipants ? personalDetail.phoneNumber : null,
        payPalMeAddress: !hasMultipleParticipants ? personalDetail.payPalMeAddress : null,
        isUnread: report ? report.unreadActionCount > 0 : null,
        hasDraftComment,
        keyForList: report ? String(report.reportID) : personalDetail.login,
        searchText: getSearchText(report, personalDetailList, isChatRoom),
        isPinned: lodashGet(report, 'isPinned', false),
        hasOutstandingIOU,
        iouReportID: lodashGet(report, 'iouReportID'),
        isIOUReportOwner: lodashGet(iouReport, 'ownerEmail', '') === currentUserLogin,
        iouReportAmount: lodashGet(iouReport, 'total', 0),
        isChatRoom,
        isArchivedRoom: ReportUtils.isArchivedRoom(report),
    };
}

/**
 * Searches for a match when provided with a value
 *
 * @param {String} searchValue
 * @param {String} searchText
 * @param {Set<String>} [participantNames]
 * @param {Boolean} isChatRoom
 * @returns {Boolean}
 */
function isSearchStringMatch(searchValue, searchText, participantNames = new Set(), isChatRoom = false) {
    const searchWords = _.map(
        searchValue
            .replace(/,/g, ' ')
            .split(' '),
        word => word.trim(),
    );
    return _.every(searchWords, (word) => {
        const matchRegex = new RegExp(Str.escapeForRegExp(word), 'i');
        const valueToSearch = searchText && searchText.replace(new RegExp(/&nbsp;/g), '');
        return matchRegex.test(valueToSearch) || (!isChatRoom && participantNames.has(word));
    });
}

/**
 * Returns the given userDetails is currentUser or not.
 * @param {Object} userDetails
 * @returns {Bool}
 */

function isCurrentUser(userDetails) {
    if (!userDetails) {
        // If userDetails is null or undefined
        return false;
    }

    // If user login is mobile number, append sms domain if not appended already.
    const userDetailsLogin = addSMSDomainIfPhoneNumber(userDetails.login);

    // Initial check with currentUserLogin
    let result = currentUserLogin.toLowerCase() === userDetailsLogin.toLowerCase();
    const loginList = _.isEmpty(currentUser) || _.isEmpty(currentUser.loginList) ? [] : currentUser.loginList;
    let index = 0;

    // Checking userDetailsLogin against to current user login options.
    while (index < loginList.length && !result) {
        if (loginList[index].partnerUserID.toLowerCase() === userDetailsLogin.toLowerCase()) {
            result = true;
        }
        index++;
    }
    return result;
}

/**
 * Build the options
 *
 * @param {Object} reports
 * @param {Object} personalDetails
 * @param {Number} activeReportID
 * @param {Object} options
 * @returns {Object}
 * @private
 */
function getOptions(reports, personalDetails, activeReportID, {
    betas = [],
    selectedOptions = [],
    maxRecentReportsToShow = 0,
    excludeLogins = [],
    excludeDefaultRooms = false,
    includeMultipleParticipantReports = false,
    includePersonalDetails = false,
    includeRecentReports = false,
    prioritizePinnedReports = false,
    prioritizeDefaultRoomsInSearch = false,

    // When sortByReportTypeInSearch flag is true, recentReports will include the personalDetails options as well.
    sortByReportTypeInSearch = false,
    sortByLastMessageTimestamp = false,
    searchValue = '',
    showChatPreviewLine = false,
    showReportsWithNoComments = false,
    hideReadReports = false,
    sortByAlphaAsc = false,
    forcePolicyNamePreview = false,
    prioritizeIOUDebts = false,
    prioritizeReportsWithDraftComments = false,
}) {
    let recentReportOptions = [];
    const pinnedReportOptions = [];
    let personalDetailsOptions = [];
    const iouDebtReportOptions = [];
    const draftReportOptions = [];

    const reportMapForLogins = {};
    let sortProperty = sortByLastMessageTimestamp
        ? ['lastMessageTimestamp']
        : ['lastVisitedTimestamp'];
    if (sortByAlphaAsc) {
        sortProperty = ['reportName'];
    }
    const sortDirection = [sortByAlphaAsc ? 'asc' : 'desc'];
    const orderedReports = lodashOrderBy(reports, sortProperty, sortDirection);

    const allReportOptions = [];
    _.each(orderedReports, (report) => {
        const logins = lodashGet(report, ['participants'], []);

        // Report data can sometimes be incomplete. If we have no logins or reportID then we will skip this entry.
        if (!report || !report.reportID || (_.isEmpty(logins) && !ReportUtils.isChatRoom(report))) {
            return;
        }

        const hasDraftComment = hasReportDraftComment(report);
        const iouReportOwner = lodashGet(report, 'hasOutstandingIOU', false)
            ? lodashGet(iouReports, [`${ONYXKEYS.COLLECTION.REPORT_IOUS}${report.iouReportID}`, 'ownerEmail'], '')
            : '';

        const reportContainsIOUDebt = iouReportOwner && iouReportOwner !== currentUserLogin;
        const shouldFilterReportIfEmpty = !showReportsWithNoComments && report.lastMessageTimestamp === 0;
        const shouldFilterReportIfRead = hideReadReports && report.unreadActionCount === 0;
        const shouldFilterReport = shouldFilterReportIfEmpty || shouldFilterReportIfRead;
        if (report.reportID !== activeReportID
            && !report.isPinned
            && !hasDraftComment
            && shouldFilterReport
            && !reportContainsIOUDebt) {
            return;
        }

        if (ReportUtils.isChatRoom(report) && (!Permissions.canUseDefaultRooms(betas) || excludeDefaultRooms)) {
            return;
        }

        const reportPersonalDetails = getPersonalDetailsForLogins(logins, personalDetails);

        // Save the report in the map if this is a single participant so we can associate the reportID with the
        // personal detail option later.
        if (logins.length <= 1) {
            reportMapForLogins[logins[0]] = report;
        }
        allReportOptions.push(createOption(reportPersonalDetails, report, {
            showChatPreviewLine,
            forcePolicyNamePreview,
        }));
    });

    const allPersonalDetailsOptions = _.map(personalDetails, personalDetail => (
        createOption([personalDetail], reportMapForLogins[personalDetail.login], {
            showChatPreviewLine,
            forcePolicyNamePreview,
        })
    ));

    // Always exclude already selected options and the currently logged in user
    const loginOptionsToExclude = [...selectedOptions, {login: currentUserLogin}];

    _.each(excludeLogins, (login) => {
        loginOptionsToExclude.push({login});
    });

    if (includeRecentReports) {
        for (let i = 0; i < allReportOptions.length; i++) {
            // Stop adding options to the recentReports array when we reach the maxRecentReportsToShow value
            if (recentReportOptions.length > 0 && recentReportOptions.length === maxRecentReportsToShow) {
                break;
            }

            const reportOption = allReportOptions[i];

            // Skip if we aren't including multiple participant reports and this report has multiple participants
            if (!includeMultipleParticipantReports && !reportOption.login) {
                continue;
            }

            // Check the report to see if it has a single participant and if the participant is already selected
            if (reportOption.login && _.some(loginOptionsToExclude, option => option.login === reportOption.login)) {
                continue;
            }

            // Finally check to see if this option is a match for the provided search string if we have one
            const {searchText, participantsList, isChatRoom} = reportOption;
            const participantNames = getParticipantNames(participantsList);
            if (searchValue && !isSearchStringMatch(searchValue, searchText, participantNames, isChatRoom)) {
                continue;
            }

            // If the report is pinned and we are using the option to display pinned reports on top then we need to
            // collect the pinned reports so we can sort them alphabetically once they are collected
            if (prioritizePinnedReports && reportOption.isPinned) {
                pinnedReportOptions.push(reportOption);
            } else if (prioritizeIOUDebts && reportOption.hasOutstandingIOU && !reportOption.isIOUReportOwner) {
                iouDebtReportOptions.push(reportOption);
            } else if (prioritizeReportsWithDraftComments && reportOption.hasDraftComment) {
                draftReportOptions.push(reportOption);
            } else {
                recentReportOptions.push(reportOption);
            }

            // Add this login to the exclude list so it won't appear when we process the personal details
            if (reportOption.login) {
                loginOptionsToExclude.push({login: reportOption.login});
            }
        }
    }

    // If we are prioritizing reports with draft comments, add them before the normal recent report options
    // and sort them by report name.
    if (prioritizeReportsWithDraftComments) {
        const sortedDraftReports = lodashOrderBy(draftReportOptions, ['text'], ['asc']);
        recentReportOptions = sortedDraftReports.concat(recentReportOptions);
    }

    // If we are prioritizing IOUs the user owes, add them before the normal recent report options and reports
    // with draft comments.
    if (prioritizeIOUDebts) {
        const sortedIOUReports = lodashOrderBy(iouDebtReportOptions, ['iouReportAmount'], ['desc']);
        recentReportOptions = sortedIOUReports.concat(recentReportOptions);
    }

    // If we are prioritizing our pinned reports then shift them to the front and sort them by report name
    if (prioritizePinnedReports) {
        const sortedPinnedReports = lodashOrderBy(pinnedReportOptions, ['text'], ['asc']);
        recentReportOptions = sortedPinnedReports.concat(recentReportOptions);
    }

    // If we are prioritizing default rooms in search, do it only once we started something
    if (prioritizeDefaultRoomsInSearch && searchValue !== '') {
        const reportsSplitByDefaultChatRoom = _.partition(recentReportOptions, option => option.isChatRoom);
        recentReportOptions = reportsSplitByDefaultChatRoom[0].concat(reportsSplitByDefaultChatRoom[1]);
    }

<<<<<<< HEAD
=======
    // If we are prioritizing 1:1 chats in search, do it only once we started searching
    if (sortByReportTypeInSearch && searchValue !== '') {
        recentReportOptions = lodashOrderBy(recentReportOptions, [(option) => {
            if (option.isChatRoom || option.isArchivedRoom) {
                return 3;
            }
            if (!option.login) {
                return 2;
            }
            return 1;
        }], ['asc']);
    }

>>>>>>> 6803d009
    if (includePersonalDetails) {
        // Next loop over all personal details removing any that are selectedUsers or recentChats
        _.each(allPersonalDetailsOptions, (personalDetailOption) => {
            if (_.some(loginOptionsToExclude, loginOptionToExclude => (
                loginOptionToExclude.login === personalDetailOption.login
            ))) {
                return;
            }
            const {searchText, participantsList, isChatRoom} = personalDetailOption;
            const participantNames = getParticipantNames(participantsList);
            if (searchValue && !isSearchStringMatch(searchValue, searchText, participantNames, isChatRoom)) {
                return;
            }
            personalDetailsOptions.push(personalDetailOption);
        });
    }

    let userToInvite = null;
    if (searchValue
        && recentReportOptions.length === 0
        && personalDetailsOptions.length === 0
        && !isCurrentUser({login: searchValue})
        && _.every(selectedOptions, option => option.login !== searchValue)
        && ((Str.isValidEmail(searchValue) && !Str.isDomainEmail(searchValue)) || Str.isValidPhone(searchValue))
        && (!_.find(loginOptionsToExclude, loginOptionToExclude => loginOptionToExclude.login === searchValue.toLowerCase()))
        && (searchValue !== CONST.EMAIL.CHRONOS || Permissions.canUseChronos(betas))
    ) {
        // If the phone number doesn't have an international code then let's prefix it with the
        // current user's international code based on their IP address.
        const login = (Str.isValidPhone(searchValue) && !searchValue.includes('+'))
            ? `+${countryCodeByIP}${searchValue}`
            : searchValue;
        const userInvitePersonalDetails = getPersonalDetailsForLogins([login], personalDetails);
        userToInvite = createOption(userInvitePersonalDetails, null, {
            showChatPreviewLine,
        });
        userToInvite.icons = [defaultAvatarForUserToInvite];
    }

    // If we are prioritizing 1:1 chats in search, do it only once we started searching
    if (sortByReportTypeInSearch && searchValue !== '') {
        // When sortByReportTypeInSearch is true, recentReports will be returned with all the reports including personalDetailsOptions in the correct Order.
        recentReportOptions.push(...personalDetailsOptions);
        personalDetailsOptions = [];
        recentReportOptions = lodashOrderBy(recentReportOptions, [(option) => {
            if (option.isDefaultChatRoom || option.isArchivedRoom) {
                return 3;
            }
            if (!option.login) {
                return 2;
            }
            return 1;
        }], ['asc']);
    }

    return {
        personalDetails: personalDetailsOptions,
        recentReports: recentReportOptions,
        userToInvite,
    };
}

/**
 * Build the options for the Search view
 *
 * @param {Object} reports
 * @param {Object} personalDetails
 * @param {String} searchValue
 * @param {Array<String>} betas
 * @returns {Object}
 */
function getSearchOptions(
    reports,
    personalDetails,
    searchValue = '',
    betas,
) {
    return getOptions(reports, personalDetails, 0, {
        betas,
        searchValue: searchValue.trim(),
        includeRecentReports: true,
        includeMultipleParticipantReports: true,
        maxRecentReportsToShow: 0, // Unlimited
        prioritizePinnedReports: false,
        prioritizeDefaultRoomsInSearch: false,
        sortByReportTypeInSearch: true,
        showChatPreviewLine: true,
        showReportsWithNoComments: true,
        includePersonalDetails: true,
        sortByLastMessageTimestamp: false,
        forcePolicyNamePreview: true,
        prioritizeIOUDebts: false,
    });
}

/**
 * Build the IOUConfirmation options for showing MyPersonalDetail
 *
 * @param {Object} myPersonalDetail
 * @param {String} amountText
 * @returns {Object}
 */
function getIOUConfirmationOptionsFromMyPersonalDetail(myPersonalDetail, amountText) {
    return {
        text: myPersonalDetail.displayName,
        alternateText: myPersonalDetail.login,
        icons: [myPersonalDetail.avatar],
        descriptiveText: amountText,
        login: myPersonalDetail.login,
    };
}

/**
 * Build the IOUConfirmationOptions for showing participants
 *
 * @param {Array} participants
 * @param {String} amountText
 * @returns {Array}
 */
function getIOUConfirmationOptionsFromParticipants(
    participants, amountText,
) {
    return _.map(participants, participant => ({
        ...participant, descriptiveText: amountText,
    }));
}

/**
 * Build the options for the New Group view
 *
 * @param {Object} reports
 * @param {Object} personalDetails
 * @param {Array<String>} betas
 * @param {String} searchValue
 * @param {Array} selectedOptions
 * @param {Array} excludeLogins
 * @returns {Object}
 */
function getNewChatOptions(
    reports,
    personalDetails,
    betas = [],
    searchValue = '',
    selectedOptions = [],
    excludeLogins = [],
) {
    return getOptions(reports, personalDetails, 0, {
        betas,
        searchValue: searchValue.trim(),
        selectedOptions,
        excludeDefaultRooms: true,
        includeRecentReports: true,
        includePersonalDetails: true,
        maxRecentReportsToShow: 5,
        excludeLogins,
    });
}

/**
 * Build the options for the Sidebar a.k.a. LHN
 *
 * @param {Object} reports
 * @param {Object} personalDetails
 * @param {Number} activeReportID
 * @param {String} priorityMode
 * @param {Array<String>} betas
 * @returns {Object}
 */
function getSidebarOptions(
    reports,
    personalDetails,
    activeReportID,
    priorityMode,
    betas,
) {
    let sideBarOptions = {
        prioritizePinnedReports: true,
        prioritizeIOUDebts: true,
        prioritizeReportsWithDraftComments: true,
    };
    if (priorityMode === CONST.PRIORITY_MODE.GSD) {
        sideBarOptions = {
            hideReadReports: true,
            sortByAlphaAsc: true,
        };
    }

    return getOptions(reports, personalDetails, activeReportID, {
        betas,
        includeRecentReports: true,
        includeMultipleParticipantReports: true,
        maxRecentReportsToShow: 0, // Unlimited
        sortByLastMessageTimestamp: true,
        showChatPreviewLine: true,
        ...sideBarOptions,
    });
}

/**
 * Helper method that returns the text to be used for the header's message and title (if any)
 *
 * @param {Boolean} hasSelectableOptions
 * @param {Boolean} hasUserToInvite
 * @param {String} searchValue
 * @param {Boolean} [maxParticipantsReached]
 * @return {String}
 */
function getHeaderMessage(hasSelectableOptions, hasUserToInvite, searchValue, maxParticipantsReached = false) {
    if (maxParticipantsReached) {
        return Localize.translate(preferredLocale, 'messages.maxParticipantsReached');
    }

    if (searchValue && CONST.REGEX.DIGITS_AND_PLUS.test(searchValue) && !Str.isValidPhone(searchValue)) {
        return Localize.translate(preferredLocale, 'messages.errorMessageInvalidPhone');
    }

    // Without a search value, it would be very confusing to see a search validation message.
    // Therefore, this skips the validation when there is no search value.
    if (searchValue && !hasSelectableOptions && !hasUserToInvite) {
        if (/^\d+$/.test(searchValue)) {
            return Localize.translate(preferredLocale, 'messages.errorMessageInvalidPhone');
        }

        return Localize.translate(preferredLocale, 'common.noResultsFound');
    }

    return '';
}

/**
 * Returns the currency list for sections display
 *
 * @param {Object} currencyOptions
 * @param {String} searchValue
 * @returns {Array}
 */
function getCurrencyListForSections(currencyOptions, searchValue) {
    const filteredOptions = _.filter(currencyOptions, currencyOption => (
        isSearchStringMatch(searchValue, currencyOption.searchText)));

    return {
        // returns filtered options i.e. options with string match if search text is entered
        currencyOptions: filteredOptions,
    };
}

/**
 * Returns the appropriate icons for the given chat report using personalDetails if applicable
 *
 * @param {Object} report
 * @param {Object} personalDetails
 * @returns {String}
 */
function getReportIcons(report, personalDetails) {
    // Default rooms have a specific avatar so we can return any non-empty array
    if (ReportUtils.isChatRoom(report)) {
        return [''];
    }
    const sortedParticipants = _.map(report.participants, dmParticipant => ({
        firstName: lodashGet(personalDetails, [dmParticipant, 'firstName'], ''),
        avatar: lodashGet(personalDetails, [dmParticipant, 'avatarThumbnail'], '')
            || getDefaultAvatar(dmParticipant),
    }))
        .sort((first, second) => first.firstName - second.firstName);
    return _.map(sortedParticipants, item => item.avatar);
}

export {
    addSMSDomainIfPhoneNumber,
    isCurrentUser,
    getSearchOptions,
    getNewChatOptions,
    getSidebarOptions,
    getHeaderMessage,
    getPersonalDetailsForLogins,
    getCurrencyListForSections,
    getIOUConfirmationOptionsFromMyPersonalDetail,
    getIOUConfirmationOptionsFromParticipants,
    getDefaultAvatar,
    getReportIcons,
};<|MERGE_RESOLUTION|>--- conflicted
+++ resolved
@@ -515,22 +515,6 @@
         recentReportOptions = reportsSplitByDefaultChatRoom[0].concat(reportsSplitByDefaultChatRoom[1]);
     }
 
-<<<<<<< HEAD
-=======
-    // If we are prioritizing 1:1 chats in search, do it only once we started searching
-    if (sortByReportTypeInSearch && searchValue !== '') {
-        recentReportOptions = lodashOrderBy(recentReportOptions, [(option) => {
-            if (option.isChatRoom || option.isArchivedRoom) {
-                return 3;
-            }
-            if (!option.login) {
-                return 2;
-            }
-            return 1;
-        }], ['asc']);
-    }
-
->>>>>>> 6803d009
     if (includePersonalDetails) {
         // Next loop over all personal details removing any that are selectedUsers or recentChats
         _.each(allPersonalDetailsOptions, (personalDetailOption) => {
@@ -576,7 +560,7 @@
         recentReportOptions.push(...personalDetailsOptions);
         personalDetailsOptions = [];
         recentReportOptions = lodashOrderBy(recentReportOptions, [(option) => {
-            if (option.isDefaultChatRoom || option.isArchivedRoom) {
+            if (option.isChatRoom || option.isArchivedRoom) {
                 return 3;
             }
             if (!option.login) {
