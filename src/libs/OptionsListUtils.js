/* eslint-disable no-continue */
import _ from 'underscore';
import Onyx from 'react-native-onyx';
import lodashOrderBy from 'lodash/orderBy';
import lodashGet from 'lodash/get';
import Str from 'expensify-common/lib/str';
import {parsePhoneNumber} from 'awesome-phonenumber';
import ONYXKEYS from '../ONYXKEYS';
import CONST from '../CONST';
import * as ReportUtils from './ReportUtils';
import * as Localize from './Localize';
import Permissions from './Permissions';
import * as CollectionUtils from './CollectionUtils';
import Navigation from './Navigation/Navigation';
import * as LoginUtils from './LoginUtils';
import * as LocalePhoneNumber from './LocalePhoneNumber';
import * as UserUtils from './UserUtils';
import * as ReportActionUtils from './ReportActionsUtils';
import * as PersonalDetailsUtils from './PersonalDetailsUtils';
import * as ErrorUtils from './ErrorUtils';

/**
 * OptionsListUtils is used to build a list options passed to the OptionsList component. Several different UI views can
 * be configured to display different results based on the options passed to the private getOptions() method. Public
 * methods should be named for the views they build options for and then exported for use in a component.
 */

let currentUserLogin;
let currentUserAccountID;
Onyx.connect({
    key: ONYXKEYS.SESSION,
    callback: (val) => {
        currentUserLogin = val && val.email;
        currentUserAccountID = val && val.accountID;
    },
});

let loginList;
Onyx.connect({
    key: ONYXKEYS.LOGIN_LIST,
    callback: (val) => (loginList = _.isEmpty(val) ? {} : val),
});

let allPersonalDetails;
Onyx.connect({
    key: ONYXKEYS.PERSONAL_DETAILS_LIST,
    callback: (val) => (allPersonalDetails = _.isEmpty(val) ? {} : val),
});

let preferredLocale;
Onyx.connect({
    key: ONYXKEYS.NVP_PREFERRED_LOCALE,
    callback: (val) => (preferredLocale = val || CONST.LOCALES.DEFAULT),
});

const policies = {};
Onyx.connect({
    key: ONYXKEYS.COLLECTION.POLICY,
    callback: (policy, key) => {
        if (!policy || !key || !policy.name) {
            return;
        }

        policies[key] = policy;
    },
});

const lastReportActions = {};
const allSortedReportActions = {};
Onyx.connect({
    key: ONYXKEYS.COLLECTION.REPORT_ACTIONS,
    callback: (actions, key) => {
        if (!key || !actions) {
            return;
        }
        const sortedReportActions = ReportActionUtils.getSortedReportActions(_.toArray(actions), true);
        const reportID = CollectionUtils.extractCollectionItemID(key);
        allSortedReportActions[reportID] = sortedReportActions;
        lastReportActions[reportID] = _.first(sortedReportActions);
    },
});

const policyExpenseReports = {};
Onyx.connect({
    key: ONYXKEYS.COLLECTION.REPORT,
    callback: (report, key) => {
        if (!ReportUtils.isPolicyExpenseChat(report)) {
            return;
        }
        policyExpenseReports[key] = report;
    },
});

/**
 * Get the option for a policy expense report.
 * @param {Object} report
 * @returns {Object}
 */
function getPolicyExpenseReportOption(report) {
    const expenseReport = policyExpenseReports[`${ONYXKEYS.COLLECTION.REPORT}${report.reportID}`];
    const policyExpenseChatAvatarSource = ReportUtils.getWorkspaceAvatar(expenseReport);
    const reportName = ReportUtils.getReportName(expenseReport);
    return {
        ...expenseReport,
        keyForList: expenseReport.policyID,
        text: reportName,
        alternateText: Localize.translateLocal('workspace.common.workspace'),
        icons: [
            {
                source: policyExpenseChatAvatarSource,
                name: reportName,
                type: CONST.ICON_TYPE_WORKSPACE,
            },
        ],
        selected: report.selected,
        isPolicyExpenseChat: true,
        searchText: report.searchText,
    };
}

/**
 * Adds expensify SMS domain (@expensify.sms) if login is a phone number and if it's not included yet
 *
 * @param {String} login
 * @return {String}
 */
function addSMSDomainIfPhoneNumber(login) {
    const parsedPhoneNumber = parsePhoneNumber(login);
    if (parsedPhoneNumber.possible && !Str.isValidEmail(login)) {
        return parsedPhoneNumber.number.e164 + CONST.SMS.DOMAIN;
    }
    return login;
}

/**
 * Returns avatar data for a list of user accountIDs
 *
 * @param {Array<Number>} accountIDs
 * @param {Object} personalDetails
 * @param {Object} defaultValues {login: accountID} In workspace invite page, when new user is added we pass available data to opt in
 * @returns {Object}
 */
function getAvatarsForAccountIDs(accountIDs, personalDetails, defaultValues = {}) {
    const reversedDefaultValues = {};
    _.map(Object.entries(defaultValues), (item) => {
        reversedDefaultValues[item[1]] = item[0];
    });

    return _.map(accountIDs, (accountID) => {
        const login = lodashGet(reversedDefaultValues, accountID, '');
        const userPersonalDetail = lodashGet(personalDetails, accountID, {login, accountID, avatar: ''});

        return {
            id: accountID,
            source: UserUtils.getAvatar(userPersonalDetail.avatar, userPersonalDetail.accountID),
            type: CONST.ICON_TYPE_AVATAR,
            name: userPersonalDetail.login,
        };
    });
}

/**
 * Returns the personal details for an array of accountIDs
 *
 * @param {Array} accountIDs
 * @param {Object} personalDetails
 * @returns {Object} – keys of the object are emails, values are PersonalDetails objects.
 */
function getPersonalDetailsForAccountIDs(accountIDs, personalDetails) {
    const personalDetailsForAccountIDs = {};
    if (!personalDetails) {
        return personalDetailsForAccountIDs;
    }
    _.each(accountIDs, (accountID) => {
        const cleanAccountID = Number(accountID);
        let personalDetail = personalDetails[accountID];
        if (!personalDetail) {
            personalDetail = {
                avatar: UserUtils.getDefaultAvatar(cleanAccountID),
            };
        }

        if (cleanAccountID === CONST.ACCOUNT_ID.CONCIERGE) {
            personalDetail.avatar = CONST.CONCIERGE_ICON_URL;
        }

        personalDetail.accountID = cleanAccountID;
        personalDetailsForAccountIDs[cleanAccountID] = personalDetail;
    });
    return personalDetailsForAccountIDs;
}

/**
 * Return true if personal details data is ready, i.e. report list options can be created.
 * @param {Object} personalDetails
 * @returns {Boolean}
 */
function isPersonalDetailsReady(personalDetails) {
    return !_.isEmpty(personalDetails) && _.some(_.keys(personalDetails), (key) => personalDetails[key].accountID);
}

/**
 * Get the participant option for a report.
 * @param {Object} participant
 * @param {Array<Object>} personalDetails
 * @returns {Object}
 */
function getParticipantsOption(participant, personalDetails) {
    const detail = getPersonalDetailsForAccountIDs([participant.accountID], personalDetails)[participant.accountID];
    const login = detail.login || participant.login;
    const displayName = detail.displayName || LocalePhoneNumber.formatPhoneNumber(login);
    return {
        keyForList: String(detail.accountID),
        login,
        accountID: detail.accountID,
        text: displayName,
        firstName: lodashGet(detail, 'firstName', ''),
        lastName: lodashGet(detail, 'lastName', ''),
        alternateText: LocalePhoneNumber.formatPhoneNumber(login) || displayName,
        icons: [
            {
                source: UserUtils.getAvatar(detail.avatar, detail.accountID),
                name: login,
                type: CONST.ICON_TYPE_AVATAR,
                id: detail.accountID,
            },
        ],
        phoneNumber: lodashGet(detail, 'phoneNumber', ''),
        selected: participant.selected,
        searchText: participant.searchText,
    };
}

/**
 * Constructs a Set with all possible names (displayName, firstName, lastName, email) for all participants in a report,
 * to be used in isSearchStringMatch.
 *
 * @param {Array<Object>} personalDetailList
 * @return {Set<String>}
 */
function getParticipantNames(personalDetailList) {
    // We use a Set because `Set.has(value)` on a Set of with n entries is up to n (or log(n)) times faster than
    // `_.contains(Array, value)` for an Array with n members.
    const participantNames = new Set();
    _.each(personalDetailList, (participant) => {
        if (participant.login) {
            participantNames.add(participant.login.toLowerCase());
        }
        if (participant.firstName) {
            participantNames.add(participant.firstName.toLowerCase());
        }
        if (participant.lastName) {
            participantNames.add(participant.lastName.toLowerCase());
        }
        if (participant.displayName) {
            participantNames.add(participant.displayName.toLowerCase());
        }
    });
    return participantNames;
}

/**
 * A very optimized method to remove duplicates from an array.
 * Taken from https://stackoverflow.com/a/9229821/9114791
 *
 * @param {Array} items
 * @returns {Array}
 */
function uniqFast(items) {
    const seenItems = {};
    const result = [];
    let j = 0;
    for (let i = 0; i < items.length; i++) {
        const item = items[i];
        if (seenItems[item] !== 1) {
            seenItems[item] = 1;
            result[j++] = item;
        }
    }
    return result;
}

/**
 * Returns a string with all relevant search terms.
 * Default should be serachable by policy/domain name but not by participants.
 *
 * This method must be incredibly performant. It was found to be a big performance bottleneck
 * when dealing with accounts that have thousands of reports. For loops are more efficient than _.each
 * Array.prototype.push.apply is faster than using the spread operator, and concat() is faster than push().
 *
 * @param {Object} report
 * @param {String} reportName
 * @param {Array} personalDetailList
 * @param {Boolean} isChatRoomOrPolicyExpenseChat
 * @param {Boolean} isThread
 * @return {String}
 */
function getSearchText(report, reportName, personalDetailList, isChatRoomOrPolicyExpenseChat, isThread) {
    let searchTerms = [];

    if (!isChatRoomOrPolicyExpenseChat) {
        for (let i = 0; i < personalDetailList.length; i++) {
            const personalDetail = personalDetailList[i];

            if (personalDetail.login) {
                // The regex below is used to remove dots only from the local part of the user email (local-part@domain)
                // so that we can match emails that have dots without explicitly writing the dots (e.g: fistlast@domain will match first.last@domain)
                // More info https://github.com/Expensify/App/issues/8007
                searchTerms = searchTerms.concat([personalDetail.displayName, personalDetail.login, personalDetail.login.replace(/\.(?=[^\s@]*@)/g, '')]);
            }
        }
    }
    if (report) {
        Array.prototype.push.apply(searchTerms, reportName.split(/[,\s]/));

        if (isThread) {
            const title = ReportUtils.getReportName(report);
            const chatRoomSubtitle = ReportUtils.getChatRoomSubtitle(report);

            Array.prototype.push.apply(searchTerms, title.split(/[,\s]/));
            Array.prototype.push.apply(searchTerms, chatRoomSubtitle.split(/[,\s]/));
        } else if (isChatRoomOrPolicyExpenseChat) {
            const chatRoomSubtitle = ReportUtils.getChatRoomSubtitle(report);

            Array.prototype.push.apply(searchTerms, chatRoomSubtitle.split(/[,\s]/));
        } else {
            const participantAccountIDs = report.participantAccountIDs || [];
            for (let i = 0; i < participantAccountIDs.length; i++) {
                const accountID = participantAccountIDs[i];

                if (allPersonalDetails[accountID] && allPersonalDetails[accountID].login) {
                    searchTerms = searchTerms.concat(allPersonalDetails[accountID].login);
                }
            }
        }
    }

    return uniqFast(searchTerms).join(' ');
}

/**
 * Get an object of error messages keyed by microtime by combining all error objects related to the report.
 * @param {Object} report
 * @param {Object} reportActions
 * @returns {Object}
 */
function getAllReportErrors(report, reportActions) {
    const reportErrors = report.errors || {};
    const reportErrorFields = report.errorFields || {};
    const reportActionErrors = {};
    _.each(reportActions, (action) => {
        if (action && !_.isEmpty(action.errors)) {
            _.extend(reportActionErrors, action.errors);
        } else if (ReportActionUtils.isReportPreviewAction(action)) {
            const iouReportID = ReportActionUtils.getIOUReportIDFromReportActionPreview(action);

            // Instead of adding all Smartscan errors, let's just add a generic error if there are any. This
            // will be more performant and provide the same result in the UI
            if (ReportUtils.hasMissingSmartscanFields(iouReportID)) {
                _.extend(reportActionErrors, {smartscan: ErrorUtils.getMicroSecondOnyxError('report.genericSmartscanFailureMessage')});
            }
        }
    });

    // All error objects related to the report. Each object in the sources contains error messages keyed by microtime
    const errorSources = {
        reportErrors,
        ...reportErrorFields,
        reportActionErrors,
    };

    // Combine all error messages keyed by microtime into one object
    const allReportErrors = _.reduce(errorSources, (prevReportErrors, errors) => (_.isEmpty(errors) ? prevReportErrors : _.extend(prevReportErrors, errors)), {});

    return allReportErrors;
}

/**
 * Get the last message text from the report directly or from other sources for special cases.
 * @param {Object} report
 * @returns {String}
 */
function getLastMessageTextForReport(report) {
    const lastReportAction = _.find(
        allSortedReportActions[report.reportID],
        (reportAction, key) => ReportActionUtils.shouldReportActionBeVisible(reportAction, key) && reportAction.pendingAction !== CONST.RED_BRICK_ROAD_PENDING_ACTION.DELETE,
    );
    let lastMessageTextFromReport = '';
    const lastActionName = lodashGet(lastReportAction, 'actionName', '');

    if (ReportUtils.isReportMessageAttachment({text: report.lastMessageText, html: report.lastMessageHtml, translationKey: report.lastMessageTranslationKey})) {
        lastMessageTextFromReport = `[${Localize.translateLocal(report.lastMessageTranslationKey || 'common.attachment')}]`;
    } else if (ReportActionUtils.isMoneyRequestAction(lastReportAction)) {
        lastMessageTextFromReport = ReportUtils.getReportPreviewMessage(report, lastReportAction, true);
    } else if (ReportActionUtils.isReportPreviewAction(lastReportAction)) {
        const iouReport = ReportUtils.getReport(ReportActionUtils.getIOUReportIDFromReportActionPreview(lastReportAction));
        const lastIOUMoneyReport = _.find(
            allSortedReportActions[iouReport.reportID],
            (reportAction, key) =>
                ReportActionUtils.shouldReportActionBeVisible(reportAction, key) &&
                reportAction.pendingAction !== CONST.RED_BRICK_ROAD_PENDING_ACTION.DELETE &&
                ReportActionUtils.isMoneyRequestAction(reportAction),
        );
        lastMessageTextFromReport = ReportUtils.getReportPreviewMessage(iouReport, lastIOUMoneyReport, true);
    } else if (ReportActionUtils.isModifiedExpenseAction(lastReportAction)) {
        const properSchemaForModifiedExpenseMessage = ReportUtils.getModifiedExpenseMessage(lastReportAction);
        lastMessageTextFromReport = ReportUtils.formatReportLastMessageText(properSchemaForModifiedExpenseMessage, true);
<<<<<<< HEAD
=======
    } else if (
        lastActionName === CONST.REPORT.ACTIONS.TYPE.TASKCOMPLETED ||
        lastActionName === CONST.REPORT.ACTIONS.TYPE.TASKREOPENED ||
        lastActionName === CONST.REPORT.ACTIONS.TYPE.TASKCANCELLED
    ) {
        lastMessageTextFromReport = lodashGet(lastReportAction, 'message[0].text', '');
>>>>>>> 25f7ac14
    } else {
        lastMessageTextFromReport = report ? report.lastMessageText || '' : '';

        // Yeah this is a bit ugly. If the latest report action that is not a whisper has been moderated as pending remove
        // then set the last message text to the text of the latest visible action that is not a whisper or the report creation message.
        const lastNonWhisper = _.find(allSortedReportActions[report.reportID], (action) => !ReportActionUtils.isWhisperAction(action)) || {};
        if (ReportActionUtils.isPendingRemove(lastNonWhisper)) {
            const latestVisibleAction =
                _.find(
                    allSortedReportActions[report.reportID],
                    (action) => ReportActionUtils.shouldReportActionBeVisibleAsLastAction(action) && !ReportActionUtils.isCreatedAction(action),
                ) || {};
            lastMessageTextFromReport = lodashGet(latestVisibleAction, 'message[0].text', '');
        }
    }
    return lastMessageTextFromReport;
}

/**
 * Creates a report list option
 *
 * @param {Array<Number>} accountIDs
 * @param {Object} personalDetails
 * @param {Object} report
 * @param {Object} reportActions
 * @param {Object} options
 * @param {Boolean} [options.showChatPreviewLine]
 * @param {Boolean} [options.forcePolicyNamePreview]
 * @returns {Object}
 */
function createOption(accountIDs, personalDetails, report, reportActions = {}, {showChatPreviewLine = false, forcePolicyNamePreview = false}) {
    const result = {
        text: null,
        alternateText: null,
        pendingAction: null,
        allReportErrors: null,
        brickRoadIndicator: null,
        icons: null,
        tooltipText: null,
        ownerAccountID: null,
        subtitle: null,
        participantsList: null,
        accountID: 0,
        login: null,
        reportID: null,
        phoneNumber: null,
        hasDraftComment: false,
        keyForList: null,
        searchText: null,
        isDefaultRoom: false,
        isPinned: false,
        hasOutstandingIOU: false,
        isWaitingOnBankAccount: false,
        iouReportID: null,
        isIOUReportOwner: null,
        iouReportAmount: 0,
        isChatRoom: false,
        isArchivedRoom: false,
        shouldShowSubscript: false,
        isPolicyExpenseChat: false,
        isExpenseReport: false,
        policyID: null,
        isOptimisticPersonalDetail: false,
    };

    const personalDetailMap = getPersonalDetailsForAccountIDs(accountIDs, personalDetails);
    const personalDetailList = _.values(personalDetailMap);
    const personalDetail = personalDetailList[0] || {};
    let hasMultipleParticipants = personalDetailList.length > 1;
    let subtitle;
    let reportName;

    result.participantsList = personalDetailList;
    result.isOptimisticPersonalDetail = personalDetail.isOptimisticPersonalDetail;

    if (report) {
        result.isChatRoom = ReportUtils.isChatRoom(report);
        result.isDefaultRoom = ReportUtils.isDefaultRoom(report);
        result.isArchivedRoom = ReportUtils.isArchivedRoom(report);
        result.isPolicyExpenseChat = ReportUtils.isPolicyExpenseChat(report);
        result.isExpenseReport = ReportUtils.isExpenseReport(report);
        result.isMoneyRequestReport = ReportUtils.isMoneyRequestReport(report);
        result.isThread = ReportUtils.isChatThread(report);
        result.isTaskReport = ReportUtils.isTaskReport(report);
        result.shouldShowSubscript = ReportUtils.shouldReportShowSubscript(report);
        result.allReportErrors = getAllReportErrors(report, reportActions);
        result.brickRoadIndicator = !_.isEmpty(result.allReportErrors) ? CONST.BRICK_ROAD_INDICATOR_STATUS.ERROR : '';
        result.pendingAction = report.pendingFields ? report.pendingFields.addWorkspaceRoom || report.pendingFields.createChat : null;
        result.ownerAccountID = report.ownerAccountID;
        result.reportID = report.reportID;
        result.isUnread = ReportUtils.isUnread(report);
        result.hasDraftComment = report.hasDraft;
        result.isPinned = report.isPinned;
        result.iouReportID = report.iouReportID;
        result.keyForList = String(report.reportID);
        result.tooltipText = ReportUtils.getReportParticipantsTitle(report.participantAccountIDs || []);
        result.hasOutstandingIOU = report.hasOutstandingIOU;
        result.isWaitingOnBankAccount = report.isWaitingOnBankAccount;
        result.policyID = report.policyID;

        hasMultipleParticipants = personalDetailList.length > 1 || result.isChatRoom || result.isPolicyExpenseChat;
        subtitle = ReportUtils.getChatRoomSubtitle(report);

        const lastMessageTextFromReport = getLastMessageTextForReport(report);
        const lastActorDetails = personalDetailMap[report.lastActorAccountID] || null;
        let lastMessageText = hasMultipleParticipants && lastActorDetails && lastActorDetails.accountID !== currentUserAccountID ? `${lastActorDetails.displayName}: ` : '';
        lastMessageText += report ? lastMessageTextFromReport : '';

        if (result.isArchivedRoom) {
            const archiveReason =
                (lastReportActions[report.reportID] && lastReportActions[report.reportID].originalMessage && lastReportActions[report.reportID].originalMessage.reason) ||
                CONST.REPORT.ARCHIVE_REASON.DEFAULT;
            lastMessageText = Localize.translate(preferredLocale, `reportArchiveReasons.${archiveReason}`, {
                displayName: archiveReason.displayName || PersonalDetailsUtils.getDisplayNameOrDefault(lastActorDetails, 'displayName'),
                policyName: ReportUtils.getPolicyName(report),
            });
        }

        if (result.isChatRoom || result.isPolicyExpenseChat) {
            result.alternateText = showChatPreviewLine && !forcePolicyNamePreview && lastMessageText ? lastMessageText : subtitle;
        } else if (result.isMoneyRequestReport) {
            result.alternateText = lastMessageTextFromReport.length > 0 ? lastMessageText : Localize.translate(preferredLocale, 'report.noActivityYet');
        } else if (result.isTaskReport) {
            result.alternateText = showChatPreviewLine && lastMessageText ? lastMessageTextFromReport : Localize.translate(preferredLocale, 'report.noActivityYet');
        } else {
            result.alternateText = showChatPreviewLine && lastMessageText ? lastMessageText : LocalePhoneNumber.formatPhoneNumber(personalDetail.login);
        }
        reportName = ReportUtils.getReportName(report);
    } else {
        reportName = ReportUtils.getDisplayNameForParticipant(accountIDs[0]);
        result.keyForList = String(accountIDs[0]);
        result.alternateText = LocalePhoneNumber.formatPhoneNumber(lodashGet(personalDetails, [accountIDs[0], 'login'], ''));
    }

    result.isIOUReportOwner = ReportUtils.isIOUOwnedByCurrentUser(result);
    result.iouReportAmount = ReportUtils.getMoneyRequestTotal(result);

    if (!hasMultipleParticipants) {
        result.login = personalDetail.login;
        result.accountID = Number(personalDetail.accountID);
        result.phoneNumber = personalDetail.phoneNumber;
    }

    result.text = reportName;
    result.searchText = getSearchText(report, reportName, personalDetailList, result.isChatRoom || result.isPolicyExpenseChat, result.isThread);
    result.icons = ReportUtils.getIcons(report, personalDetails, UserUtils.getAvatar(personalDetail.avatar, personalDetail.accountID), personalDetail.login, personalDetail.accountID);
    result.subtitle = subtitle;

    return result;
}

/**
 * Searches for a match when provided with a value
 *
 * @param {String} searchValue
 * @param {String} searchText
 * @param {Set<String>} [participantNames]
 * @param {Boolean} isChatRoom
 * @returns {Boolean}
 */
function isSearchStringMatch(searchValue, searchText, participantNames = new Set(), isChatRoom = false) {
    const searchWords = new Set(searchValue.replace(/,/g, ' ').split(' '));
    const valueToSearch = searchText && searchText.replace(new RegExp(/&nbsp;/g), '');
    let matching = true;
    searchWords.forEach((word) => {
        // if one of the word is not matching, we don't need to check further
        if (!matching) {
            return;
        }
        const matchRegex = new RegExp(Str.escapeForRegExp(word), 'i');
        matching = matchRegex.test(valueToSearch) || (!isChatRoom && participantNames.has(word));
    });
    return matching;
}

/**
 * Checks if the given userDetails is currentUser or not.
 * Note: We can't migrate this off of using logins because this is used to check if you're trying to start a chat with
 * yourself or a different user, and people won't be starting new chats via accountID usually.
 *
 * @param {Object} userDetails
 * @returns {Boolean}
 */
function isCurrentUser(userDetails) {
    if (!userDetails) {
        return false;
    }

    // If user login is a mobile number, append sms domain if not appended already.
    const userDetailsLogin = addSMSDomainIfPhoneNumber(userDetails.login);

    if (currentUserLogin.toLowerCase() === userDetailsLogin.toLowerCase()) {
        return true;
    }

    // Check if userDetails login exists in loginList
    return _.some(_.keys(loginList), (login) => login.toLowerCase() === userDetailsLogin.toLowerCase());
}

/**
 * Calculates count of all enabled options
 *
 * @param {Object[]} options - an initial strings array
 * @param {Boolean} options[].enabled - a flag to enable/disable option in a list
 * @param {String} options[].name - a name of an option
 * @returns {Number}
 */
function getEnabledCategoriesCount(options) {
    return _.filter(options, (option) => option.enabled).length;
}

/**
 * Verifies that there is at least one enabled option
 *
 * @param {Object[]} options - an initial strings array
 * @param {Boolean} options[].enabled - a flag to enable/disable option in a list
 * @param {String} options[].name - a name of an option
 * @returns {Boolean}
 */
function hasEnabledOptions(options) {
    return _.some(options, (option) => option.enabled);
}

/**
 * Build the options for the category tree hierarchy via indents
 *
 * @param {Object[]} options - an initial object array
 * @param {Boolean} options[].enabled - a flag to enable/disable option in a list
 * @param {String} options[].name - a name of an option
 * @param {Boolean} [isOneLine] - a flag to determine if text should be one line
 * @returns {Array<Object>}
 */
function getCategoryOptionTree(options, isOneLine = false) {
    const optionCollection = {};

    _.each(options, (option) => {
        if (!option.enabled) {
            return;
        }

        if (isOneLine) {
            if (_.has(optionCollection, option.name)) {
                return;
            }

            optionCollection[option.name] = {
                text: option.name,
                keyForList: option.name,
                searchText: option.name,
                tooltipText: option.name,
                isDisabled: !option.enabled,
            };

            return;
        }

        option.name.split(CONST.PARENT_CHILD_SEPARATOR).forEach((optionName, index, array) => {
            const indents = _.times(index, () => CONST.INDENTS).join('');
            const isChild = array.length - 1 === index;

            if (_.has(optionCollection, optionName)) {
                return;
            }

            optionCollection[optionName] = {
                text: `${indents}${optionName}`,
                keyForList: optionName,
                searchText: array.slice(0, index + 1).join(CONST.PARENT_CHILD_SEPARATOR),
                tooltipText: optionName,
                isDisabled: isChild ? !option.enabled : true,
            };
        });
    });

    return _.values(optionCollection);
}

/**
 * Build the section list for categories
 *
 * @param {Object<String, {name: String, enabled: Boolean}>} categories
 * @param {String[]} recentlyUsedCategories
 * @param {Object[]} selectedOptions
 * @param {String} selectedOptions[].name
 * @param {String} searchInputValue
 * @param {Number} maxRecentReportsToShow
 * @returns {Array<Object>}
 */
function getCategoryListSections(categories, recentlyUsedCategories, selectedOptions, searchInputValue, maxRecentReportsToShow) {
    const categorySections = [];
    const categoriesValues = _.chain(categories)
        .values()
        .filter((category) => category.enabled)
        .value();

    const numberOfCategories = _.size(categoriesValues);
    let indexOffset = 0;

    if (numberOfCategories === 0 && selectedOptions.length > 0) {
        categorySections.push({
            // "Selected" section
            title: '',
            shouldShow: false,
            indexOffset,
            data: getCategoryOptionTree(selectedOptions, true),
        });

        return categorySections;
    }

    if (!_.isEmpty(searchInputValue)) {
        const searchCategories = _.filter(categoriesValues, (category) => category.name.toLowerCase().includes(searchInputValue.toLowerCase()));

        categorySections.push({
            // "Search" section
            title: '',
            shouldShow: false,
            indexOffset,
            data: getCategoryOptionTree(searchCategories, true),
        });

        return categorySections;
    }

    if (numberOfCategories < CONST.CATEGORY_LIST_THRESHOLD) {
        categorySections.push({
            // "All" section when items amount less than the threshold
            title: '',
            shouldShow: false,
            indexOffset,
            data: getCategoryOptionTree(categoriesValues),
        });

        return categorySections;
    }

    const selectedOptionNames = _.map(selectedOptions, (selectedOption) => selectedOption.name);
    const filteredRecentlyUsedCategories = _.map(
        _.filter(recentlyUsedCategories, (category) => !_.includes(selectedOptionNames, category)),
        (category) => ({
            name: category,
            enabled: lodashGet(categories, `${category}.enabled`, false),
        }),
    );
    const filteredCategories = _.filter(categoriesValues, (category) => !_.includes(selectedOptionNames, category.name));

    if (!_.isEmpty(selectedOptions)) {
        categorySections.push({
            // "Selected" section
            title: '',
            shouldShow: false,
            indexOffset,
            data: getCategoryOptionTree(selectedOptions, true),
        });

        indexOffset += selectedOptions.length;
    }

    if (!_.isEmpty(filteredRecentlyUsedCategories)) {
        const cutRecentlyUsedCategories = filteredRecentlyUsedCategories.slice(0, maxRecentReportsToShow);

        categorySections.push({
            // "Recent" section
            title: Localize.translateLocal('common.recent'),
            shouldShow: true,
            indexOffset,
            data: getCategoryOptionTree(cutRecentlyUsedCategories, true),
        });

        indexOffset += filteredRecentlyUsedCategories.length;
    }

    categorySections.push({
        // "All" section when items amount more than the threshold
        title: Localize.translateLocal('common.all'),
        shouldShow: true,
        indexOffset,
        data: getCategoryOptionTree(filteredCategories),
    });

    return categorySections;
}

/**
 * Transforms the provided tags into objects with a specific structure.
 *
 * @param {Object[]} tags - an initial tag array
 * @param {Boolean} tags[].enabled - a flag to enable/disable option in a list
 * @param {String} tags[].name - a name of an option
 * @returns {Array<Object>}
 */
function getTagsOptions(tags) {
    return _.map(tags, (tag) => ({
        text: tag.name,
        keyForList: tag.name,
        searchText: tag.name,
        tooltipText: tag.name,
        isDisabled: !tag.enabled,
    }));
}

/**
 * Build the section list for tags
 *
 * @param {Object[]} tags
 * @param {String} tags[].name
 * @param {Boolean} tags[].enabled
 * @param {String[]} recentlyUsedTags
 * @param {Object[]} selectedOptions
 * @param {String} selectedOptions[].name
 * @param {String} searchInputValue
 * @param {Number} maxRecentReportsToShow
 * @returns {Array<Object>}
 */
function getTagListSections(tags, recentlyUsedTags, selectedOptions, searchInputValue, maxRecentReportsToShow) {
    const tagSections = [];
    const enabledTags = _.filter(tags, (tag) => tag.enabled);
    const numberOfTags = _.size(enabledTags);
    let indexOffset = 0;

    // If all tags are disabled but there's a previously selected tag, show only the selected tag
    if (numberOfTags === 0 && selectedOptions.length > 0) {
        const selectedTagOptions = _.map(selectedOptions, (option) => ({
            name: option.name,
            // Should be marked as enabled to be able to be de-selected
            enabled: true,
        }));
        tagSections.push({
            // "Selected" section
            title: '',
            shouldShow: false,
            indexOffset,
            data: getTagsOptions(selectedTagOptions),
        });

        return tagSections;
    }

    if (!_.isEmpty(searchInputValue)) {
        const searchTags = _.filter(enabledTags, (tag) => tag.name.toLowerCase().includes(searchInputValue.toLowerCase()));

        tagSections.push({
            // "Search" section
            title: '',
            shouldShow: false,
            indexOffset,
            data: getTagsOptions(searchTags),
        });

        return tagSections;
    }

    if (numberOfTags < CONST.TAG_LIST_THRESHOLD) {
        tagSections.push({
            // "All" section when items amount less than the threshold
            title: '',
            shouldShow: false,
            indexOffset,
            data: getTagsOptions(enabledTags),
        });

        return tagSections;
    }

    const selectedOptionNames = _.map(selectedOptions, (selectedOption) => selectedOption.name);
    const filteredRecentlyUsedTags = _.map(
        _.filter(recentlyUsedTags, (recentlyUsedTag) => {
            const tagObject = _.find(tags, (tag) => tag.name === recentlyUsedTag);
            return Boolean(tagObject && tagObject.enabled) && !_.includes(selectedOptionNames, recentlyUsedTag);
        }),
        (tag) => ({name: tag, enabled: true}),
    );
    const filteredTags = _.filter(enabledTags, (tag) => !_.includes(selectedOptionNames, tag.name));

    if (!_.isEmpty(selectedOptions)) {
        const selectedTagOptions = _.map(selectedOptions, (option) => {
            const tagObject = _.find(tags, (tag) => tag.name === option.name);
            return {
                name: option.name,
                enabled: Boolean(tagObject && tagObject.enabled),
            };
        });

        tagSections.push({
            // "Selected" section
            title: '',
            shouldShow: false,
            indexOffset,
            data: getTagsOptions(selectedTagOptions),
        });

        indexOffset += selectedOptions.length;
    }

    if (!_.isEmpty(filteredRecentlyUsedTags)) {
        const cutRecentlyUsedTags = filteredRecentlyUsedTags.slice(0, maxRecentReportsToShow);

        tagSections.push({
            // "Recent" section
            title: Localize.translateLocal('common.recent'),
            shouldShow: true,
            indexOffset,
            data: getTagsOptions(cutRecentlyUsedTags),
        });

        indexOffset += filteredRecentlyUsedTags.length;
    }

    tagSections.push({
        // "All" section when items amount more than the threshold
        title: Localize.translateLocal('common.all'),
        shouldShow: true,
        indexOffset,
        data: getTagsOptions(filteredTags),
    });

    return tagSections;
}

/**
 * Build the options
 *
 * @param {Object} reports
 * @param {Object} personalDetails
 * @param {Object} options
 * @returns {Object}
 * @private
 */
function getOptions(
    reports,
    personalDetails,
    {
        reportActions = {},
        betas = [],
        selectedOptions = [],
        maxRecentReportsToShow = 0,
        excludeLogins = [],
        includeMultipleParticipantReports = false,
        includePersonalDetails = false,
        includeRecentReports = false,
        // When sortByReportTypeInSearch flag is true, recentReports will include the personalDetails options as well.
        sortByReportTypeInSearch = false,
        searchInputValue = '',
        showChatPreviewLine = false,
        sortPersonalDetailsByAlphaAsc = true,
        forcePolicyNamePreview = false,
        includeOwnedWorkspaceChats = false,
        includeThreads = false,
        includeTasks = false,
        includeMoneyRequests = false,
        excludeUnknownUsers = false,
        includeP2P = true,
        includeCategories = false,
        categories = {},
        recentlyUsedCategories = [],
        includeTags = false,
        tags = {},
        recentlyUsedTags = [],
        canInviteUser = true,
    },
) {
    if (includeCategories) {
        const categoryOptions = getCategoryListSections(categories, recentlyUsedCategories, selectedOptions, searchInputValue, maxRecentReportsToShow);

        return {
            recentReports: [],
            personalDetails: [],
            userToInvite: null,
            currentUserOption: null,
            categoryOptions,
            tagOptions: [],
        };
    }

    if (includeTags) {
        const tagOptions = getTagListSections(_.values(tags), recentlyUsedTags, selectedOptions, searchInputValue, maxRecentReportsToShow);

        return {
            recentReports: [],
            personalDetails: [],
            userToInvite: null,
            currentUserOption: null,
            categoryOptions: [],
            tagOptions,
        };
    }

    if (!isPersonalDetailsReady(personalDetails)) {
        return {
            recentReports: [],
            personalDetails: [],
            userToInvite: null,
            currentUserOption: null,
            categoryOptions: [],
            tagOptions: [],
        };
    }

    let recentReportOptions = [];
    let personalDetailsOptions = [];
    const reportMapForAccountIDs = {};
    const parsedPhoneNumber = parsePhoneNumber(LoginUtils.appendCountryCode(Str.removeSMSDomain(searchInputValue)));
    const searchValue = parsedPhoneNumber.possible ? parsedPhoneNumber.number.e164 : searchInputValue.toLowerCase();

    // Filter out all the reports that shouldn't be displayed
    const filteredReports = _.filter(reports, (report) => ReportUtils.shouldReportBeInOptionList(report, Navigation.getTopmostReportId(), false, betas, policies));

    // Sorting the reports works like this:
    // - Order everything by the last message timestamp (descending)
    // - All archived reports should remain at the bottom
    const orderedReports = _.sortBy(filteredReports, (report) => {
        if (ReportUtils.isArchivedRoom(report)) {
            return CONST.DATE.UNIX_EPOCH;
        }

        return report.lastVisibleActionCreated;
    });
    orderedReports.reverse();

    const allReportOptions = [];
    _.each(orderedReports, (report) => {
        if (!report) {
            return;
        }

        const isThread = ReportUtils.isChatThread(report);
        const isChatRoom = ReportUtils.isChatRoom(report);
        const isTaskReport = ReportUtils.isTaskReport(report);
        const isPolicyExpenseChat = ReportUtils.isPolicyExpenseChat(report);
        const isMoneyRequestReport = ReportUtils.isMoneyRequestReport(report);
        const accountIDs = report.participantAccountIDs || [];

        if (isPolicyExpenseChat && report.isOwnPolicyExpenseChat && !includeOwnedWorkspaceChats) {
            return;
        }

        // When passing includeP2P false we are trying to hide features from users that are not ready for P2P and limited to workspace chats only.
        if (!includeP2P && !isPolicyExpenseChat) {
            return;
        }

        if (isThread && !includeThreads) {
            return;
        }

        if (isTaskReport && !includeTasks) {
            return;
        }

        if (isMoneyRequestReport && !includeMoneyRequests) {
            return;
        }

        // In case user needs to add credit bank account, don't allow them to request more money from the workspace.
        if (includeOwnedWorkspaceChats && ReportUtils.hasIOUWaitingOnCurrentUserBankAccount(report)) {
            return;
        }

        // Save the report in the map if this is a single participant so we can associate the reportID with the
        // personal detail option later. Individuals should not be associated with single participant
        // policyExpenseChats or chatRooms since those are not people.
        if (accountIDs.length <= 1 && !isPolicyExpenseChat && !isChatRoom) {
            reportMapForAccountIDs[accountIDs[0]] = report;
        }
        const isSearchingSomeonesPolicyExpenseChat = !report.isOwnPolicyExpenseChat && searchValue !== '';

        // Checks to see if the current user is the admin of the policy, if so the policy
        // name preview will be shown.
        const isPolicyChatAdmin = ReportUtils.isPolicyExpenseChatAdmin(report, policies);

        allReportOptions.push(
            createOption(accountIDs, personalDetails, report, reportActions, {
                showChatPreviewLine,
                forcePolicyNamePreview: isPolicyExpenseChat ? isSearchingSomeonesPolicyExpenseChat || isPolicyChatAdmin : forcePolicyNamePreview,
            }),
        );
    });

    // We're only picking personal details that have logins set
    // This is a temporary fix for all the logic that's been breaking because of the new privacy changes
    // See https://github.com/Expensify/Expensify/issues/293465 for more context
    // Moreover, we should not override the personalDetails object, otherwise the createOption util won't work properly, it returns incorrect tooltipText
    const havingLoginPersonalDetails = !includeP2P ? {} : _.pick(personalDetails, (detail) => Boolean(detail.login));
    let allPersonalDetailsOptions = _.map(havingLoginPersonalDetails, (personalDetail) =>
        createOption([personalDetail.accountID], personalDetails, reportMapForAccountIDs[personalDetail.accountID], reportActions, {
            showChatPreviewLine,
            forcePolicyNamePreview,
        }),
    );

    if (sortPersonalDetailsByAlphaAsc) {
        // PersonalDetails should be ordered Alphabetically by default - https://github.com/Expensify/App/issues/8220#issuecomment-1104009435
        allPersonalDetailsOptions = lodashOrderBy(allPersonalDetailsOptions, [(personalDetail) => personalDetail.text && personalDetail.text.toLowerCase()], 'asc');
    }

    // Always exclude already selected options and the currently logged in user
    const optionsToExclude = [...selectedOptions, {login: currentUserLogin}];

    _.each(excludeLogins, (login) => {
        optionsToExclude.push({login});
    });

    if (includeRecentReports) {
        for (let i = 0; i < allReportOptions.length; i++) {
            const reportOption = allReportOptions[i];

            // Stop adding options to the recentReports array when we reach the maxRecentReportsToShow value
            if (recentReportOptions.length > 0 && recentReportOptions.length === maxRecentReportsToShow) {
                break;
            }

            const isCurrentUserOwnedPolicyExpenseChatThatCouldShow =
                reportOption.isPolicyExpenseChat && reportOption.ownerAccountID === currentUserAccountID && includeOwnedWorkspaceChats && !reportOption.isArchivedRoom;

            // Skip if we aren't including multiple participant reports and this report has multiple participants
            if (!isCurrentUserOwnedPolicyExpenseChatThatCouldShow && !includeMultipleParticipantReports && !reportOption.login) {
                continue;
            }

            // If we're excluding threads, check the report to see if it has a single participant and if the participant is already selected
            if (
                !includeThreads &&
                (reportOption.login || reportOption.reportID) &&
                _.some(optionsToExclude, (option) => (option.login && option.login === reportOption.login) || (option.reportID && option.reportID === reportOption.reportID))
            ) {
                continue;
            }

            // Finally check to see if this option is a match for the provided search string if we have one
            const {searchText, participantsList, isChatRoom} = reportOption;
            const participantNames = getParticipantNames(participantsList);

            if (searchValue) {
                // Determine if the search is happening within a chat room and starts with the report ID
                const isReportIdSearch = isChatRoom && Str.startsWith(reportOption.reportID, searchValue);

                // Check if the search string matches the search text or participant names considering the type of the room
                const isSearchMatch = isSearchStringMatch(searchValue, searchText, participantNames, isChatRoom);

                if (!isReportIdSearch && !isSearchMatch) {
                    continue;
                }
            }

            recentReportOptions.push(reportOption);

            // Add this login to the exclude list so it won't appear when we process the personal details
            if (reportOption.login) {
                optionsToExclude.push({login: reportOption.login});
            }
        }
    }

    if (includePersonalDetails) {
        // Next loop over all personal details removing any that are selectedUsers or recentChats
        _.each(allPersonalDetailsOptions, (personalDetailOption) => {
            if (_.some(optionsToExclude, (optionToExclude) => optionToExclude.login === personalDetailOption.login)) {
                return;
            }
            const {searchText, participantsList, isChatRoom} = personalDetailOption;
            const participantNames = getParticipantNames(participantsList);
            if (searchValue && !isSearchStringMatch(searchValue, searchText, participantNames, isChatRoom)) {
                return;
            }

            personalDetailsOptions.push(personalDetailOption);
        });
    }

    let currentUserOption = _.find(allPersonalDetailsOptions, (personalDetailsOption) => personalDetailsOption.login === currentUserLogin);
    if (searchValue && currentUserOption && !isSearchStringMatch(searchValue, currentUserOption.searchText)) {
        currentUserOption = null;
    }

    let userToInvite = null;
    const noOptions = recentReportOptions.length + personalDetailsOptions.length === 0 && !currentUserOption;
    const noOptionsMatchExactly = !_.find(
        personalDetailsOptions.concat(recentReportOptions),
        (option) => option.login === addSMSDomainIfPhoneNumber(searchValue).toLowerCase() || option.login === searchValue.toLowerCase(),
    );

    if (
        searchValue &&
        (noOptions || noOptionsMatchExactly) &&
        !isCurrentUser({login: searchValue}) &&
        _.every(selectedOptions, (option) => option.login !== searchValue) &&
        ((Str.isValidEmail(searchValue) && !Str.isDomainEmail(searchValue) && !Str.endsWith(searchValue, CONST.SMS.DOMAIN)) ||
            (parsedPhoneNumber.possible && Str.isValidPhone(LoginUtils.getPhoneNumberWithoutSpecialChars(parsedPhoneNumber.number.input)))) &&
        !_.find(optionsToExclude, (optionToExclude) => optionToExclude.login === addSMSDomainIfPhoneNumber(searchValue).toLowerCase()) &&
        (searchValue !== CONST.EMAIL.CHRONOS || Permissions.canUseChronos(betas)) &&
        !excludeUnknownUsers
    ) {
        // Generates an optimistic account ID for new users not yet saved in Onyx
        const optimisticAccountID = UserUtils.generateAccountID(searchValue);
        const personalDetailsExtended = {
            ...personalDetails,
            [optimisticAccountID]: {
                accountID: optimisticAccountID,
                login: searchValue,
                avatar: UserUtils.getDefaultAvatar(optimisticAccountID),
            },
        };
        userToInvite = createOption([optimisticAccountID], personalDetailsExtended, null, reportActions, {
            showChatPreviewLine,
        });
        userToInvite.isOptimisticAccount = true;
        userToInvite.login = searchValue;
        userToInvite.text = userToInvite.text || searchValue;
        userToInvite.alternateText = userToInvite.alternateText || searchValue;

        // If user doesn't exist, use a default avatar
        userToInvite.icons = [
            {
                source: UserUtils.getAvatar('', optimisticAccountID),
                name: searchValue,
                type: CONST.ICON_TYPE_AVATAR,
            },
        ];
    }

    // If we are prioritizing 1:1 chats in search, do it only once we started searching
    if (sortByReportTypeInSearch && searchValue !== '') {
        // When sortByReportTypeInSearch is true, recentReports will be returned with all the reports including personalDetailsOptions in the correct Order.
        recentReportOptions.push(...personalDetailsOptions);
        personalDetailsOptions = [];
        recentReportOptions = lodashOrderBy(
            recentReportOptions,
            [
                (option) => {
                    if (option.isChatRoom || option.isArchivedRoom) {
                        return 3;
                    }
                    if (!option.login) {
                        return 2;
                    }
                    if (option.login.toLowerCase() !== searchValue.toLowerCase()) {
                        return 1;
                    }

                    // When option.login is an exact match with the search value, returning 0 puts it at the top of the option list
                    return 0;
                },
            ],
            ['asc'],
        );
    }

    return {
        personalDetails: _.filter(personalDetailsOptions, (personalDetailsOption) => !personalDetailsOption.isOptimisticPersonalDetail),
        recentReports: recentReportOptions,
        userToInvite: canInviteUser ? userToInvite : null,
        currentUserOption,
        categoryOptions: [],
        tagOptions: [],
    };
}

/**
 * Build the options for the Search view
 *
 * @param {Object} reports
 * @param {Object} personalDetails
 * @param {String} searchValue
 * @param {Array<String>} betas
 * @returns {Object}
 */
function getSearchOptions(reports, personalDetails, searchValue = '', betas) {
    return getOptions(reports, personalDetails, {
        betas,
        searchInputValue: searchValue.trim(),
        includeRecentReports: true,
        includeMultipleParticipantReports: true,
        maxRecentReportsToShow: 0, // Unlimited
        sortByReportTypeInSearch: true,
        showChatPreviewLine: true,
        includePersonalDetails: true,
        forcePolicyNamePreview: true,
        includeOwnedWorkspaceChats: true,
        includeThreads: true,
        includeMoneyRequests: true,
        includeTasks: true,
    });
}

/**
 * Build the IOUConfirmation options for showing the payee personalDetail
 *
 * @param {Object} personalDetail
 * @param {String} amountText
 * @returns {Object}
 */
function getIOUConfirmationOptionsFromPayeePersonalDetail(personalDetail, amountText) {
    const formattedLogin = LocalePhoneNumber.formatPhoneNumber(personalDetail.login);
    return {
        text: personalDetail.displayName || formattedLogin,
        alternateText: formattedLogin || personalDetail.displayName,
        icons: [
            {
                source: UserUtils.getAvatar(personalDetail.avatar, personalDetail.accountID),
                name: personalDetail.login,
                type: CONST.ICON_TYPE_AVATAR,
                id: personalDetail.accountID,
            },
        ],
        descriptiveText: amountText,
        login: personalDetail.login,
        accountID: personalDetail.accountID,
    };
}

/**
 * Build the IOUConfirmationOptions for showing participants
 *
 * @param {Array} participants
 * @param {String} amountText
 * @returns {Array}
 */
function getIOUConfirmationOptionsFromParticipants(participants, amountText) {
    return _.map(participants, (participant) => ({
        ...participant,
        descriptiveText: amountText,
    }));
}

/**
 * Build the options for the New Group view
 *
 * @param {Object} reports
 * @param {Object} personalDetails
 * @param {Array<String>} [betas]
 * @param {String} [searchValue]
 * @param {Array} [selectedOptions]
 * @param {Array} [excludeLogins]
 * @param {Boolean} [includeOwnedWorkspaceChats]
 * @param {boolean} [includeP2P]
 * @param {boolean} [includeCategories]
 * @param {Object} [categories]
 * @param {Array<String>} [recentlyUsedCategories]
 * @param {boolean} [includeTags]
 * @param {Object} [tags]
 * @param {Array<String>} [recentlyUsedTags]
 * @param {boolean} [canInviteUser]
 * @returns {Object}
 */
function getFilteredOptions(
    reports,
    personalDetails,
    betas = [],
    searchValue = '',
    selectedOptions = [],
    excludeLogins = [],
    includeOwnedWorkspaceChats = false,
    includeP2P = true,
    includeCategories = false,
    categories = {},
    recentlyUsedCategories = [],
    includeTags = false,
    tags = {},
    recentlyUsedTags = [],
    canInviteUser = true,
) {
    return getOptions(reports, personalDetails, {
        betas,
        searchInputValue: searchValue.trim(),
        selectedOptions,
        includeRecentReports: true,
        includePersonalDetails: true,
        maxRecentReportsToShow: 5,
        excludeLogins,
        includeOwnedWorkspaceChats,
        includeP2P,
        includeCategories,
        categories,
        recentlyUsedCategories,
        includeTags,
        tags,
        recentlyUsedTags,
        canInviteUser,
    });
}

/**
 * Build the options for the Share Destination for a Task
 * *
 * @param {Object} reports
 * @param {Object} personalDetails
 * @param {Array<String>} [betas]
 * @param {String} [searchValue]
 * @param {Array} [selectedOptions]
 * @param {Array} [excludeLogins]
 * @param {Boolean} [includeOwnedWorkspaceChats]
 * @returns {Object}
 *
 */

function getShareDestinationOptions(
    reports,
    personalDetails,
    betas = [],
    searchValue = '',
    selectedOptions = [],
    excludeLogins = [],
    includeOwnedWorkspaceChats = true,
    excludeUnknownUsers = true,
) {
    return getOptions(reports, personalDetails, {
        betas,
        searchInputValue: searchValue.trim(),
        selectedOptions,
        maxRecentReportsToShow: 0, // Unlimited
        includeRecentReports: true,
        includeMultipleParticipantReports: true,
        includePersonalDetails: false,
        showChatPreviewLine: true,
        forcePolicyNamePreview: true,
        includeThreads: true,
        includeMoneyRequests: true,
        includeTasks: true,
        excludeLogins,
        includeOwnedWorkspaceChats,
        excludeUnknownUsers,
    });
}

/**
 * Format personalDetails or userToInvite to be shown in the list
 *
 * @param {Object} member - personalDetails or userToInvite
 * @param {Object} config - keys to overwrite the default values
 * @returns {Object}
 */
function formatMemberForList(member, config = {}) {
    if (!member) {
        return undefined;
    }

    const accountID = lodashGet(member, 'accountID', '');

    return {
        text: lodashGet(member, 'text', '') || lodashGet(member, 'displayName', ''),
        alternateText: lodashGet(member, 'alternateText', '') || lodashGet(member, 'login', ''),
        keyForList: lodashGet(member, 'keyForList', '') || String(accountID),
        isSelected: false,
        isDisabled: false,
        accountID,
        login: lodashGet(member, 'login', ''),
        rightElement: null,
        icons: lodashGet(member, 'icons'),
        pendingAction: lodashGet(member, 'pendingAction'),
        ...config,
    };
}

/**
 * Build the options for the Workspace Member Invite view
 *
 * @param {Object} personalDetails
 * @param {Array<String>} betas
 * @param {String} searchValue
 * @param {Array} excludeLogins
 * @returns {Object}
 */
function getMemberInviteOptions(personalDetails, betas = [], searchValue = '', excludeLogins = []) {
    return getOptions([], personalDetails, {
        betas,
        searchInputValue: searchValue.trim(),
        includePersonalDetails: true,
        excludeLogins,
        sortPersonalDetailsByAlphaAsc: true,
    });
}

/**
 * Helper method that returns the text to be used for the header's message and title (if any)
 *
 * @param {Boolean} hasSelectableOptions
 * @param {Boolean} hasUserToInvite
 * @param {String} searchValue
 * @param {Boolean} [maxParticipantsReached]
 * @param {Boolean} [hasMatchedParticipant]
 * @return {String}
 */
function getHeaderMessage(hasSelectableOptions, hasUserToInvite, searchValue, maxParticipantsReached = false, hasMatchedParticipant = false) {
    if (maxParticipantsReached) {
        return Localize.translate(preferredLocale, 'common.maxParticipantsReached', {count: CONST.REPORT.MAXIMUM_PARTICIPANTS});
    }

    const isValidPhone = parsePhoneNumber(LoginUtils.appendCountryCode(searchValue)).possible;

    const isValidEmail = Str.isValidEmail(searchValue);

    if (searchValue && CONST.REGEX.DIGITS_AND_PLUS.test(searchValue) && !isValidPhone && !hasSelectableOptions) {
        return Localize.translate(preferredLocale, 'messages.errorMessageInvalidPhone');
    }

    // Without a search value, it would be very confusing to see a search validation message.
    // Therefore, this skips the validation when there is no search value.
    if (searchValue && !hasSelectableOptions && !hasUserToInvite) {
        if (/^\d+$/.test(searchValue) && !isValidPhone) {
            return Localize.translate(preferredLocale, 'messages.errorMessageInvalidPhone');
        }
        if (/@/.test(searchValue) && !isValidEmail) {
            return Localize.translate(preferredLocale, 'messages.errorMessageInvalidEmail');
        }
        if (hasMatchedParticipant && (isValidEmail || isValidPhone)) {
            return '';
        }
        return Localize.translate(preferredLocale, 'common.noResultsFound');
    }

    return '';
}

/**
 * Helper method to check whether an option can show tooltip or not
 * @param {Object} option
 * @returns {Boolean}
 */
function shouldOptionShowTooltip(option) {
    return (!option.isChatRoom || option.isThread) && !option.isArchivedRoom;
}

export {
    addSMSDomainIfPhoneNumber,
    getAvatarsForAccountIDs,
    isCurrentUser,
    isPersonalDetailsReady,
    getSearchOptions,
    getFilteredOptions,
    getShareDestinationOptions,
    getMemberInviteOptions,
    getHeaderMessage,
    getPersonalDetailsForAccountIDs,
    getIOUConfirmationOptionsFromPayeePersonalDetail,
    getIOUConfirmationOptionsFromParticipants,
    getSearchText,
    getAllReportErrors,
    getPolicyExpenseReportOption,
    getParticipantsOption,
    isSearchStringMatch,
    shouldOptionShowTooltip,
    getLastMessageTextForReport,
    getEnabledCategoriesCount,
    hasEnabledOptions,
    getCategoryOptionTree,
    formatMemberForList,
};<|MERGE_RESOLUTION|>--- conflicted
+++ resolved
@@ -405,15 +405,12 @@
     } else if (ReportActionUtils.isModifiedExpenseAction(lastReportAction)) {
         const properSchemaForModifiedExpenseMessage = ReportUtils.getModifiedExpenseMessage(lastReportAction);
         lastMessageTextFromReport = ReportUtils.formatReportLastMessageText(properSchemaForModifiedExpenseMessage, true);
-<<<<<<< HEAD
-=======
     } else if (
         lastActionName === CONST.REPORT.ACTIONS.TYPE.TASKCOMPLETED ||
         lastActionName === CONST.REPORT.ACTIONS.TYPE.TASKREOPENED ||
         lastActionName === CONST.REPORT.ACTIONS.TYPE.TASKCANCELLED
     ) {
         lastMessageTextFromReport = lodashGet(lastReportAction, 'message[0].text', '');
->>>>>>> 25f7ac14
     } else {
         lastMessageTextFromReport = report ? report.lastMessageText || '' : '';
 
