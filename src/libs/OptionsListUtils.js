/* eslint-disable no-continue */
import _ from 'underscore';
import Onyx from 'react-native-onyx';
import lodashOrderBy from 'lodash/orderBy';
import lodashGet from 'lodash/get';
import Str from 'expensify-common/lib/str';
import {parsePhoneNumber} from 'awesome-phonenumber';
import ONYXKEYS from '../ONYXKEYS';
import CONST from '../CONST';
import * as ReportUtils from './ReportUtils';
import * as Localize from './Localize';
import Permissions from './Permissions';
import * as CollectionUtils from './CollectionUtils';
import Navigation from './Navigation/Navigation';
import * as LoginUtils from './LoginUtils';
import * as LocalePhoneNumber from './LocalePhoneNumber';
import * as UserUtils from './UserUtils';

/**
 * OptionsListUtils is used to build a list options passed to the OptionsList component. Several different UI views can
 * be configured to display different results based on the options passed to the private getOptions() method. Public
 * methods should be named for the views they build options for and then exported for use in a component.
 */

let currentUserLogin;
Onyx.connect({
    key: ONYXKEYS.SESSION,
    callback: (val) => (currentUserLogin = val && val.email),
});

let loginList;
Onyx.connect({
    key: ONYXKEYS.LOGIN_LIST,
    callback: (val) => (loginList = _.isEmpty(val) ? {} : val),
});

let preferredLocale;
Onyx.connect({
    key: ONYXKEYS.NVP_PREFERRED_LOCALE,
    callback: (val) => (preferredLocale = val || CONST.LOCALES.DEFAULT),
});

const policies = {};
Onyx.connect({
    key: ONYXKEYS.COLLECTION.POLICY,
    callback: (policy, key) => {
        if (!policy || !key || !policy.name) {
            return;
        }

        policies[key] = policy;
    },
});

const expenseReports = {};
const iouReports = {};
Onyx.connect({
    key: ONYXKEYS.COLLECTION.REPORT,
    callback: (report, key) => {
        if (!report || !key || !report.ownerEmail) {
            return;
        }

        if (ReportUtils.isExpenseReport(report)) {
            expenseReports[key] = report;
            return;
        }

        if (ReportUtils.isIOUReport(report)) {
            iouReports[key] = report;
        }
    },
});

const lastReportActions = {};
const allReportActions = {};
Onyx.connect({
    key: ONYXKEYS.COLLECTION.REPORT_ACTIONS,
    callback: (actions, key) => {
        if (!key || !actions) {
            return;
        }
        allReportActions[key] = actions;
        const reportID = CollectionUtils.extractCollectionItemID(key);
        lastReportActions[reportID] = _.last(_.toArray(actions));
    },
});

const policyExpenseReports = {};
Onyx.connect({
    key: ONYXKEYS.COLLECTION.REPORT,
    callback: (report, key) => {
        if (!ReportUtils.isPolicyExpenseChat(report)) {
            return;
        }
        policyExpenseReports[key] = report;
    },
});

/**
 * Get the options for a policy expense report.
 * @param {Object} report
 * @returns {Array}
 */
function getPolicyExpenseReportOptions(report) {
    if (!ReportUtils.isPolicyExpenseChat(report)) {
        return [];
    }
    const filteredPolicyExpenseReports = _.filter(
        policyExpenseReports,
        (policyExpenseReport) => policyExpenseReport.policyID === report.policyID && policyExpenseReport.isOwnPolicyExpenseChat,
    );
    return _.map(filteredPolicyExpenseReports, (expenseReport) => {
        const policyExpenseChatAvatarSource = ReportUtils.getWorkspaceAvatar(expenseReport);
        return {
            ...expenseReport,
            keyForList: expenseReport.policyID,
            text: expenseReport.displayName,
            alternateText: Localize.translateLocal('workspace.common.workspace'),
            icons: [
                {
                    source: policyExpenseChatAvatarSource,
                    name: expenseReport.displayName,
                    type: CONST.ICON_TYPE_WORKSPACE,
                },
            ],
        };
    });
}

/**
 * Adds expensify SMS domain (@expensify.sms) if login is a phone number and if it's not included yet
 *
 * @param {String} login
 * @return {String}
 */
function addSMSDomainIfPhoneNumber(login) {
    const parsedPhoneNumber = parsePhoneNumber(login);
    if (parsedPhoneNumber.possible && !Str.isValidEmail(login)) {
        return parsedPhoneNumber.number.e164 + CONST.SMS.DOMAIN;
    }
    return login;
}

/**
 * Returns avatar data for a list of user logins
 *
 * @param {Array<String>} logins
 * @param {Object} personalDetails
 * @returns {Object}
 */
function getAvatarsForLogins(logins, personalDetails) {
    return _.map(logins, (login) => {
        const userPersonalDetail = lodashGet(personalDetails, login, {login, avatar: ''});
        return {
            source: UserUtils.getAvatar(userPersonalDetail.avatar, userPersonalDetail.login),
            type: CONST.ICON_TYPE_AVATAR,
            name: userPersonalDetail.login,
        };
    });
}

/**
 * Returns the personal details for an array of logins
 *
 * @param {Array} logins
 * @param {Object} personalDetails
 * @returns {Object} – keys of the object are emails, values are PersonalDetails objects.
 */
function getPersonalDetailsForLogins(logins, personalDetails) {
    const personalDetailsForLogins = {};
    if (!personalDetails) {
        return personalDetailsForLogins;
    }
    _.chain(logins)

        // Somehow it's possible for the logins coming from report.participants to contain undefined values so we use compact to remove them.
        .compact()
        .each((login) => {
            let personalDetail = personalDetails[login];
            if (!personalDetail) {
                personalDetail = {
                    login,
                    displayName: LocalePhoneNumber.formatPhoneNumber(login),
                    avatar: UserUtils.getDefaultAvatar(login),
                };
            }

            if (login === CONST.EMAIL.CONCIERGE) {
                personalDetail.avatar = CONST.CONCIERGE_ICON_URL;
            }

            personalDetailsForLogins[login] = personalDetail;
        });
    return personalDetailsForLogins;
}

/**
 * Return true if personal details data is ready, i.e. report list options can be created.
 * @param {Object} personalDetails
 * @returns {Boolean}
 */
function isPersonalDetailsReady(personalDetails) {
    return !_.isEmpty(personalDetails) && _.some(_.keys(personalDetails), (key) => personalDetails[key].login);
}

/**
 * Get the participant options for a report.
 * @param {Object} report
 * @param {Array<Object>} personalDetails
 * @returns {Array}
 */
function getParticipantsOptions(report, personalDetails) {
    const participants = lodashGet(report, 'participants', []);
    return _.map(getPersonalDetailsForLogins(participants, personalDetails), (details) => ({
        keyForList: details.login,
        login: details.login,
        text: details.displayName,
        firstName: lodashGet(details, 'firstName', ''),
        lastName: lodashGet(details, 'lastName', ''),
        alternateText: Str.isSMSLogin(details.login || '') ? LocalePhoneNumber.formatPhoneNumber(details.login) : details.login,
        icons: [
            {
                source: UserUtils.getAvatar(details.avatar, details.login),
                name: details.login,
                type: CONST.ICON_TYPE_AVATAR,
            },
        ],
        payPalMeAddress: lodashGet(details, 'payPalMeAddress', ''),
        phoneNumber: lodashGet(details, 'phoneNumber', ''),
    }));
}

/**
 * Constructs a Set with all possible names (displayName, firstName, lastName, email) for all participants in a report,
 * to be used in isSearchStringMatch.
 *
 * @param {Array<Object>} personalDetailList
 * @return {Set<String>}
 */
function getParticipantNames(personalDetailList) {
    // We use a Set because `Set.has(value)` on a Set of with n entries is up to n (or log(n)) times faster than
    // `_.contains(Array, value)` for an Array with n members.
    const participantNames = new Set();
    _.each(personalDetailList, (participant) => {
        if (participant.login) {
            participantNames.add(participant.login.toLowerCase());
        }
        if (participant.firstName) {
            participantNames.add(participant.firstName.toLowerCase());
        }
        if (participant.lastName) {
            participantNames.add(participant.lastName.toLowerCase());
        }
        if (participant.displayName) {
            participantNames.add(participant.displayName.toLowerCase());
        }
    });
    return participantNames;
}

/**
 * A very optimized method to remove duplicates from an array.
 * Taken from https://stackoverflow.com/a/9229821/9114791
 *
 * @param {Array} items
 * @returns {Array}
 */
function uniqFast(items) {
    const seenItems = {};
    const result = [];
    let j = 0;
    for (let i = 0; i < items.length; i++) {
        const item = items[i];
        if (seenItems[item] !== 1) {
            seenItems[item] = 1;
            result[j++] = item;
        }
    }
    return result;
}

/**
 * Returns a string with all relevant search terms.
 * Default should be serachable by policy/domain name but not by participants.
 *
 * This method must be incredibly performant. It was found to be a big performance bottleneck
 * when dealing with accounts that have thousands of reports. For loops are more efficient than _.each
 * Array.prototype.push.apply is faster than using the spread operator, and concat() is faster than push().
 *
 * @param {Object} report
 * @param {String} reportName
 * @param {Array} personalDetailList
 * @param {Boolean} isChatRoomOrPolicyExpenseChat
 * @param {Boolean} isThread
 * @return {String}
 */
function getSearchText(report, reportName, personalDetailList, isChatRoomOrPolicyExpenseChat, isThread) {
    let searchTerms = [];

    if (!isChatRoomOrPolicyExpenseChat) {
        for (let i = 0; i < personalDetailList.length; i++) {
            const personalDetail = personalDetailList[i];

            // The regex below is used to remove dots only from the local part of the user email (local-part@domain)
            // so that we can match emails that have dots without explicitly writing the dots (e.g: fistlast@domain will match first.last@domain)
            // More info https://github.com/Expensify/App/issues/8007
            searchTerms = searchTerms.concat([personalDetail.displayName, personalDetail.login, personalDetail.login.replace(/\.(?=[^\s@]*@)/g, '')]);
        }
    }
    if (report) {
        Array.prototype.push.apply(searchTerms, reportName.split(/[,\s]/));

        if (isThread) {
            const title = ReportUtils.getReportName(report);
            const chatRoomSubtitle = ReportUtils.getChatRoomSubtitle(report);

            Array.prototype.push.apply(searchTerms, title.split(/[,\s]/));
            Array.prototype.push.apply(searchTerms, chatRoomSubtitle.split(/[,\s]/));
        } else if (isChatRoomOrPolicyExpenseChat) {
            const chatRoomSubtitle = ReportUtils.getChatRoomSubtitle(report);

            Array.prototype.push.apply(searchTerms, chatRoomSubtitle.split(/[,\s]/));
        } else {
            searchTerms = searchTerms.concat(report.participants);
        }
    }

    return uniqFast(searchTerms).join(' ');
}

/**
 * Get an object of error messages keyed by microtime by combining all error objects related to the report.
 * @param {Object} report
 * @param {Object} reportActions
 * @returns {Object}
 */
function getAllReportErrors(report, reportActions) {
    const reportErrors = report.errors || {};
    const reportErrorFields = report.errorFields || {};
    const reportID = report.reportID;
    const reportsActions = reportActions[`${ONYXKEYS.COLLECTION.REPORT_ACTIONS}${reportID}`] || {};
    const reportActionErrors = _.reduce(
        reportsActions,
        (prevReportActionErrors, action) => (_.isEmpty(action.errors) ? prevReportActionErrors : _.extend(prevReportActionErrors, action.errors)),
        {},
    );

    // All error objects related to the report. Each object in the sources contains error messages keyed by microtime
    const errorSources = {
        reportErrors,
        ...reportErrorFields,
        reportActionErrors,
    };

    // Combine all error messages keyed by microtime into one object
    const allReportErrors = _.reduce(errorSources, (prevReportErrors, errors) => (_.isEmpty(errors) ? prevReportErrors : _.extend(prevReportErrors, errors)), {});

    return allReportErrors;
}

/**
 * Creates a report list option
 *
 * @param {Array<String>} logins
 * @param {Object} personalDetails
 * @param {Object} report
 * @param {Object} reportActions
 * @param {Object} options
 * @param {Boolean} [options.showChatPreviewLine]
 * @param {Boolean} [options.forcePolicyNamePreview]
 * @returns {Object}
 */
function createOption(logins, personalDetails, report, reportActions = {}, {showChatPreviewLine = false, forcePolicyNamePreview = false}) {
    const result = {
        text: null,
        alternateText: null,
        pendingAction: null,
        allReportErrors: null,
        brickRoadIndicator: null,
        icons: null,
        tooltipText: null,
        ownerEmail: null,
        subtitle: null,
        participantsList: null,
        login: null,
        reportID: null,
        phoneNumber: null,
        payPalMeAddress: null,
        hasDraftComment: false,
        keyForList: null,
        searchText: null,
        isDefaultRoom: false,
        isPinned: false,
        hasOutstandingIOU: false,
        iouReportID: null,
        isIOUReportOwner: null,
        iouReportAmount: 0,
        isChatRoom: false,
        isArchivedRoom: false,
        shouldShowSubscript: false,
        isPolicyExpenseChat: false,
    };

    const personalDetailMap = getPersonalDetailsForLogins(logins, personalDetails);
    const personalDetailList = _.values(personalDetailMap);
    const personalDetail = personalDetailList[0] || {};
    let hasMultipleParticipants = personalDetailList.length > 1;
    let subtitle;
    let reportName;

    result.participantsList = personalDetailList;

    if (report) {
        result.isChatRoom = ReportUtils.isChatRoom(report);
        result.isDefaultRoom = ReportUtils.isDefaultRoom(report);
        result.isArchivedRoom = ReportUtils.isArchivedRoom(report);
        result.isPolicyExpenseChat = ReportUtils.isPolicyExpenseChat(report);
        result.isMoneyRequestReport = ReportUtils.isMoneyRequestReport(report);
        result.isThread = ReportUtils.isThread(report);
        result.isTaskReport = ReportUtils.isTaskReport(report);
        result.shouldShowSubscript = result.isPolicyExpenseChat && !report.isOwnPolicyExpenseChat && !result.isArchivedRoom;
        result.allReportErrors = getAllReportErrors(report, reportActions);
        result.brickRoadIndicator = !_.isEmpty(result.allReportErrors) ? CONST.BRICK_ROAD_INDICATOR_STATUS.ERROR : '';
        result.pendingAction = report.pendingFields ? report.pendingFields.addWorkspaceRoom || report.pendingFields.createChat : null;
        result.ownerEmail = report.ownerEmail;
        result.reportID = report.reportID;
        result.isUnread = ReportUtils.isUnread(report);
        result.hasDraftComment = report.hasDraft;
        result.isPinned = report.isPinned;
        result.iouReportID = report.iouReportID;
        result.keyForList = String(report.reportID);
        result.tooltipText = ReportUtils.getReportParticipantsTitle(report.participants || []);
        result.hasOutstandingIOU = report.hasOutstandingIOU;

        hasMultipleParticipants = personalDetailList.length > 1 || result.isChatRoom || result.isPolicyExpenseChat;
        subtitle = ReportUtils.getChatRoomSubtitle(report);

        let lastMessageTextFromReport = '';
        if (ReportUtils.isReportMessageAttachment({text: report.lastMessageText, html: report.lastMessageHtml})) {
            lastMessageTextFromReport = `[${Localize.translateLocal('common.attachment')}]`;
        } else {
            lastMessageTextFromReport = report ? report.lastMessageText || '' : '';
        }

        const lastActorDetails = personalDetailMap[report.lastActorEmail] || null;
        let lastMessageText = hasMultipleParticipants && lastActorDetails && lastActorDetails.login !== currentUserLogin ? `${lastActorDetails.displayName}: ` : '';
        lastMessageText += report ? lastMessageTextFromReport : '';

        if (result.isArchivedRoom) {
            const archiveReason =
                (lastReportActions[report.reportID] && lastReportActions[report.reportID].originalMessage && lastReportActions[report.reportID].originalMessage.reason) ||
                CONST.REPORT.ARCHIVE_REASON.DEFAULT;
            lastMessageText = Localize.translate(preferredLocale, `reportArchiveReasons.${archiveReason}`, {
                displayName: archiveReason.displayName || report.lastActorEmail,
                policyName: ReportUtils.getPolicyName(report),
            });
        }

        if (result.isChatRoom || result.isPolicyExpenseChat) {
            result.alternateText = showChatPreviewLine && !forcePolicyNamePreview && lastMessageText ? lastMessageText : subtitle;
        } else if (result.isMoneyRequestReport) {
            result.alternateText = lastMessageTextFromReport.length > 0 ? lastMessageText : Localize.translate(preferredLocale, 'report.noActivityYet');
        } else {
            result.alternateText = showChatPreviewLine && lastMessageText ? lastMessageText : LocalePhoneNumber.formatPhoneNumber(personalDetail.login);
        }
        reportName = ReportUtils.getReportName(report);
    } else {
        const login = logins[0];
        reportName = ReportUtils.getDisplayNameForParticipant(login);
        result.keyForList = login;
        result.alternateText = LocalePhoneNumber.formatPhoneNumber(login);
    }

    result.isIOUReportOwner = ReportUtils.isIOUOwnedByCurrentUser(result, iouReports);
    result.iouReportAmount = ReportUtils.getMoneyRequestTotal(result, iouReports);

    if (!hasMultipleParticipants) {
        result.login = personalDetail.login;
        result.phoneNumber = personalDetail.phoneNumber;
        result.payPalMeAddress = personalDetail.payPalMeAddress;
    }

    result.text = reportName;
    result.searchText = getSearchText(report, reportName, personalDetailList, result.isChatRoom || result.isPolicyExpenseChat, result.isThread);
    result.icons = ReportUtils.getIcons(report, personalDetails, UserUtils.getAvatar(personalDetail.avatar, personalDetail.login));
    result.subtitle = subtitle;

    return result;
}

/**
 * Searches for a match when provided with a value
 *
 * @param {String} searchValue
 * @param {String} searchText
 * @param {Set<String>} [participantNames]
 * @param {Boolean} isChatRoom
 * @returns {Boolean}
 */
function isSearchStringMatch(searchValue, searchText, participantNames = new Set(), isChatRoom = false) {
    const searchWords = _.compact(uniqFast([searchValue, ..._.map(searchValue.replace(/,/g, ' ').split(' '), (word) => word.trim())]));
    const valueToSearch = searchText && searchText.replace(new RegExp(/&nbsp;/g), '');
    return _.some(searchWords, (word) => {
        const matchRegex = new RegExp(Str.escapeForRegExp(word), 'i');
        return matchRegex.test(valueToSearch) || (!isChatRoom && participantNames.has(word));
    });
}

/**
 * Checks if the given userDetails is currentUser or not.
 *
 * @param {Object} userDetails
 * @returns {Boolean}
 */
function isCurrentUser(userDetails) {
    if (!userDetails) {
        return false;
    }

    // If user login is a mobile number, append sms domain if not appended already.
    const userDetailsLogin = addSMSDomainIfPhoneNumber(userDetails.login);

    if (currentUserLogin.toLowerCase() === userDetailsLogin.toLowerCase()) {
        return true;
    }

    // Check if userDetails login exists in loginList
    return _.some(_.keys(loginList), (login) => login.toLowerCase() === userDetailsLogin.toLowerCase());
}

/**
 * Build the options
 *
 * @param {Object} reports
 * @param {Object} personalDetails
 * @param {Object} options
 * @returns {Object}
 * @private
 */
function getOptions(
    reports,
    personalDetails,
    {
        reportActions = {},
        betas = [],
        selectedOptions = [],
        maxRecentReportsToShow = 0,
        excludeLogins = [],
        includeMultipleParticipantReports = false,
        includePersonalDetails = false,
        includeRecentReports = false,
        // When sortByReportTypeInSearch flag is true, recentReports will include the personalDetails options as well.
        sortByReportTypeInSearch = false,
        searchInputValue = '',
        showChatPreviewLine = false,
        sortPersonalDetailsByAlphaAsc = true,
        forcePolicyNamePreview = false,
        includeOwnedWorkspaceChats = false,
        includeThreads = false,
        includeTasks = false,
    },
) {
    if (!isPersonalDetailsReady(personalDetails)) {
        return {
            recentReports: [],
            personalDetails: [],
            userToInvite: null,
        };
    }

    let recentReportOptions = [];
    let personalDetailsOptions = [];
    const reportMapForLogins = {};
    const parsedPhoneNumber = parsePhoneNumber(LoginUtils.appendCountryCode(searchInputValue));
    const searchValue = parsedPhoneNumber.possible ? parsedPhoneNumber.number.e164 : searchInputValue;

    // Filter out all the reports that shouldn't be displayed
    const filteredReports = _.filter(reports, (report) =>
        ReportUtils.shouldReportBeInOptionList(report, Navigation.getReportIDFromRoute(), false, currentUserLogin, iouReports, betas, policies),
    );

    // Sorting the reports works like this:
    // - Order everything by the last message timestamp (descending)
    // - All archived reports should remain at the bottom
    const orderedReports = _.sortBy(filteredReports, (report) => {
        if (ReportUtils.isArchivedRoom(report)) {
            return CONST.DATE.UNIX_EPOCH;
        }

        return report.lastVisibleActionCreated;
    });
    orderedReports.reverse();

    const allReportOptions = [];
    _.each(orderedReports, (report) => {
        if (!report) {
            return;
        }

        const isThread = ReportUtils.isThread(report);
        const isChatRoom = ReportUtils.isChatRoom(report);
        const isTaskReport = ReportUtils.isTaskReport(report);
        const isPolicyExpenseChat = ReportUtils.isPolicyExpenseChat(report);
        const logins = report.participants || [];

        if (isPolicyExpenseChat && report.isOwnPolicyExpenseChat && !includeOwnedWorkspaceChats) {
            return;
        }

        if (isThread && !includeThreads) {
            return;
        }

        if (isTaskReport && !includeTasks) {
            return;
        }

        // Save the report in the map if this is a single participant so we can associate the reportID with the
        // personal detail option later. Individuals should not be associated with single participant
        // policyExpenseChats or chatRooms since those are not people.
        if (logins.length <= 1 && !isPolicyExpenseChat && !isChatRoom) {
            reportMapForLogins[logins[0]] = report;
        }
        const isSearchingSomeonesPolicyExpenseChat = !report.isOwnPolicyExpenseChat && searchValue !== '';

        // Checks to see if the current user is the admin of the policy, if so the policy
        // name preview will be shown.
        const isPolicyChatAdmin = ReportUtils.isPolicyExpenseChatAdmin(report, policies);

        allReportOptions.push(
            createOption(logins, personalDetails, report, reportActions, {
                showChatPreviewLine,
                forcePolicyNamePreview: isPolicyExpenseChat ? isSearchingSomeonesPolicyExpenseChat || isPolicyChatAdmin : forcePolicyNamePreview,
            }),
        );
    });

    let allPersonalDetailsOptions = _.map(personalDetails, (personalDetail) =>
        createOption([personalDetail.login], personalDetails, reportMapForLogins[personalDetail.login], reportActions, {
            showChatPreviewLine,
            forcePolicyNamePreview,
        }),
    );

    if (sortPersonalDetailsByAlphaAsc) {
        // PersonalDetails should be ordered Alphabetically by default - https://github.com/Expensify/App/issues/8220#issuecomment-1104009435
        allPersonalDetailsOptions = lodashOrderBy(allPersonalDetailsOptions, [(personalDetail) => personalDetail.text && personalDetail.text.toLowerCase()], 'asc');
    }

    // Always exclude already selected options and the currently logged in user
    const loginOptionsToExclude = [...selectedOptions, {login: currentUserLogin}];

    _.each(excludeLogins, (login) => {
        loginOptionsToExclude.push({login});
    });

    if (includeRecentReports) {
        for (let i = 0; i < allReportOptions.length; i++) {
            const reportOption = allReportOptions[i];

            // Stop adding options to the recentReports array when we reach the maxRecentReportsToShow value
            if (recentReportOptions.length > 0 && recentReportOptions.length === maxRecentReportsToShow) {
                break;
            }

            const isCurrentUserOwnedPolicyExpenseChatThatCouldShow =
                reportOption.isPolicyExpenseChat && reportOption.ownerEmail === currentUserLogin && includeOwnedWorkspaceChats && !reportOption.isArchivedRoom;

            // Skip if we aren't including multiple participant reports and this report has multiple participants
            if (!isCurrentUserOwnedPolicyExpenseChatThatCouldShow && !includeMultipleParticipantReports && !reportOption.login) {
                continue;
            }

            // Check the report to see if it has a single participant and if the participant is already selected
            if (reportOption.login && _.some(loginOptionsToExclude, (option) => option.login === reportOption.login)) {
                continue;
            }

            // Finally check to see if this option is a match for the provided search string if we have one
            const {searchText, participantsList, isChatRoom} = reportOption;
            const participantNames = getParticipantNames(participantsList);
            if (searchValue && !isSearchStringMatch(searchValue, searchText, participantNames, isChatRoom)) {
                continue;
            }

            recentReportOptions.push(reportOption);

            // Add this login to the exclude list so it won't appear when we process the personal details
            if (reportOption.login) {
                loginOptionsToExclude.push({login: reportOption.login});
            }
        }
    }

    if (includePersonalDetails) {
        // Next loop over all personal details removing any that are selectedUsers or recentChats
        _.each(allPersonalDetailsOptions, (personalDetailOption) => {
            if (_.some(loginOptionsToExclude, (loginOptionToExclude) => loginOptionToExclude.login === personalDetailOption.login)) {
                return;
            }
            const {searchText, participantsList, isChatRoom} = personalDetailOption;
            const participantNames = getParticipantNames(participantsList);
            if (searchValue && !isSearchStringMatch(searchValue, searchText, participantNames, isChatRoom)) {
                return;
            }
            personalDetailsOptions.push(personalDetailOption);
        });
    }

    let userToInvite = null;
    const noOptions = recentReportOptions.length + personalDetailsOptions.length === 0;
    const noOptionsMatchExactly = !_.find(personalDetailsOptions.concat(recentReportOptions), (option) => option.login === searchValue.toLowerCase());

    if (
        searchValue &&
        (noOptions || noOptionsMatchExactly) &&
        !isCurrentUser({login: searchValue}) &&
        _.every(selectedOptions, (option) => option.login !== searchValue) &&
        ((Str.isValidEmail(searchValue) && !Str.isDomainEmail(searchValue)) || parsedPhoneNumber.possible) &&
        !_.find(loginOptionsToExclude, (loginOptionToExclude) => loginOptionToExclude.login === addSMSDomainIfPhoneNumber(searchValue).toLowerCase()) &&
        (searchValue !== CONST.EMAIL.CHRONOS || Permissions.canUseChronos(betas))
    ) {
        userToInvite = createOption([searchValue], personalDetails, null, reportActions, {
            showChatPreviewLine,
        });

        // If user doesn't exist, use a default avatar
        userToInvite.icons = [
            {
                source: UserUtils.getAvatar('', searchValue),
                name: searchValue,
                type: CONST.ICON_TYPE_AVATAR,
            },
        ];
    }

    // If we are prioritizing 1:1 chats in search, do it only once we started searching
    if (sortByReportTypeInSearch && searchValue !== '') {
        // When sortByReportTypeInSearch is true, recentReports will be returned with all the reports including personalDetailsOptions in the correct Order.
        recentReportOptions.push(...personalDetailsOptions);
        personalDetailsOptions = [];
        recentReportOptions = lodashOrderBy(
            recentReportOptions,
            [
                (option) => {
                    if (option.isChatRoom || option.isArchivedRoom) {
                        return 3;
                    }
                    if (!option.login) {
                        return 2;
                    }
                    if (option.login.toLowerCase() !== searchValue.toLowerCase()) {
                        return 1;
                    }

                    // When option.login is an exact match with the search value, returning 0 puts it at the top of the option list
                    return 0;
                },
            ],
            ['asc'],
        );
    }

    return {
        personalDetails: personalDetailsOptions,
        recentReports: recentReportOptions,
        userToInvite,
    };
}

/**
 * Build the options for the Search view
 *
 * @param {Object} reports
 * @param {Object} personalDetails
 * @param {String} searchValue
 * @param {Array<String>} betas
 * @returns {Object}
 */
function getSearchOptions(reports, personalDetails, searchValue = '', betas) {
    return getOptions(reports, personalDetails, {
        betas,
        searchInputValue: searchValue.trim(),
        includeRecentReports: true,
        includeMultipleParticipantReports: true,
        maxRecentReportsToShow: 0, // Unlimited
        sortByReportTypeInSearch: true,
        showChatPreviewLine: true,
        includePersonalDetails: true,
        forcePolicyNamePreview: true,
        includeOwnedWorkspaceChats: true,
        includeThreads: true,
    });
}

/**
 * Build the IOUConfirmation options for showing the payee personalDetail
 *
 * @param {Object} personalDetail
 * @param {String} amountText
 * @returns {Object}
 */
function getIOUConfirmationOptionsFromPayeePersonalDetail(personalDetail, amountText) {
    return {
        text: personalDetail.displayName ? personalDetail.displayName : personalDetail.login,
        alternateText: personalDetail.login,
        icons: [
            {
<<<<<<< HEAD
                source: UserUtils.getAvatar(myPersonalDetail.avatar, myPersonalDetail.login),
                name: myPersonalDetail.login,
=======
                source: ReportUtils.getAvatar(personalDetail.avatar, personalDetail.login),
                name: personalDetail.login,
>>>>>>> a6e6fe92
                type: CONST.ICON_TYPE_AVATAR,
            },
        ],
        descriptiveText: amountText,
        login: personalDetail.login,
    };
}

/**
 * Build the IOUConfirmationOptions for showing participants
 *
 * @param {Array} participants
 * @param {String} amountText
 * @returns {Array}
 */
function getIOUConfirmationOptionsFromParticipants(participants, amountText) {
    return _.map(participants, (participant) => ({
        ...participant,
        descriptiveText: amountText,
    }));
}

/**
 * Build the options for the New Group view
 *
 * @param {Object} reports
 * @param {Object} personalDetails
 * @param {Array<String>} [betas]
 * @param {String} [searchValue]
 * @param {Array} [selectedOptions]
 * @param {Array} [excludeLogins]
 * @param {Boolean} [includeOwnedWorkspaceChats]
 * @returns {Object}
 */
function getNewChatOptions(reports, personalDetails, betas = [], searchValue = '', selectedOptions = [], excludeLogins = [], includeOwnedWorkspaceChats = false) {
    return getOptions(reports, personalDetails, {
        betas,
        searchInputValue: searchValue.trim(),
        selectedOptions,
        includeRecentReports: true,
        includePersonalDetails: true,
        maxRecentReportsToShow: 5,
        excludeLogins,
        includeOwnedWorkspaceChats,
    });
}

/**
 * Build the options for the Share Destination for a Task
 * *
 * @param {Object} reports
 * @param {Object} personalDetails
 * @param {Array<String>} [betas]
 * @param {String} [searchValue]
 * @param {Array} [selectedOptions]
 * @param {Array} [excludeLogins]
 * @param {Boolean} [includeOwnedWorkspaceChats]
 * @returns {Object}
 *
 */

function getShareDestinationOptions(reports, personalDetails, betas = [], searchValue = '', selectedOptions = [], excludeLogins = [], includeOwnedWorkspaceChats = true) {
    // We want to filter out any IOUs or expense reports
    const filteredReports = _.filter(reports, (report) => !ReportUtils.isMoneyRequestReport(report));
    return getOptions(filteredReports, personalDetails, {
        betas,
        searchInputValue: searchValue.trim(),
        selectedOptions,
        maxRecentReportsToShow: 5,
        includeRecentReports: true,
        includeMultipleParticipantReports: true,
        includePersonalDetails: true,
        excludeLogins,
        includeOwnedWorkspaceChats,
    });
}

/**
 * Build the options for the Workspace Member Invite view
 *
 * @param {Object} personalDetails
 * @param {Array<String>} betas
 * @param {String} searchValue
 * @param {Array} excludeLogins
 * @returns {Object}
 */
function getMemberInviteOptions(personalDetails, betas = [], searchValue = '', excludeLogins = []) {
    return getOptions([], personalDetails, {
        betas,
        searchInputValue: searchValue.trim(),
        includePersonalDetails: true,
        excludeLogins,
        sortPersonalDetailsByAlphaAsc: true,
    });
}

/**
 * Helper method that returns the text to be used for the header's message and title (if any)
 *
 * @param {Boolean} hasSelectableOptions
 * @param {Boolean} hasUserToInvite
 * @param {String} searchValue
 * @param {Boolean} [maxParticipantsReached]
 * @return {String}
 */
function getHeaderMessage(hasSelectableOptions, hasUserToInvite, searchValue, maxParticipantsReached = false) {
    if (maxParticipantsReached) {
        return Localize.translate(preferredLocale, 'common.maxParticipantsReached', {count: CONST.REPORT.MAXIMUM_PARTICIPANTS});
    }

    const isValidPhone = parsePhoneNumber(LoginUtils.appendCountryCode(searchValue)).possible;

    const isValidEmail = Str.isValidEmail(searchValue);

    if (searchValue && CONST.REGEX.DIGITS_AND_PLUS.test(searchValue) && !isValidPhone) {
        return Localize.translate(preferredLocale, 'messages.errorMessageInvalidPhone');
    }

    // Without a search value, it would be very confusing to see a search validation message.
    // Therefore, this skips the validation when there is no search value.
    if (searchValue && !hasSelectableOptions && !hasUserToInvite) {
        if (/^\d+$/.test(searchValue) && !isValidPhone) {
            return Localize.translate(preferredLocale, 'messages.errorMessageInvalidPhone');
        }
        if (/@/.test(searchValue) && !isValidEmail) {
            return Localize.translate(preferredLocale, 'messages.errorMessageInvalidEmail');
        }

        return Localize.translate(preferredLocale, 'common.noResultsFound');
    }

    return '';
}

export {
    addSMSDomainIfPhoneNumber,
    getAvatarsForLogins,
    isCurrentUser,
    isPersonalDetailsReady,
    getSearchOptions,
    getNewChatOptions,
    getShareDestinationOptions,
    getMemberInviteOptions,
    getHeaderMessage,
    getPersonalDetailsForLogins,
    getIOUConfirmationOptionsFromPayeePersonalDetail,
    getIOUConfirmationOptionsFromParticipants,
    getSearchText,
    getAllReportErrors,
    getPolicyExpenseReportOptions,
    getParticipantsOptions,
    isSearchStringMatch,
};<|MERGE_RESOLUTION|>--- conflicted
+++ resolved
@@ -807,13 +807,8 @@
         alternateText: personalDetail.login,
         icons: [
             {
-<<<<<<< HEAD
-                source: UserUtils.getAvatar(myPersonalDetail.avatar, myPersonalDetail.login),
-                name: myPersonalDetail.login,
-=======
-                source: ReportUtils.getAvatar(personalDetail.avatar, personalDetail.login),
+                source: UserUtils.getAvatar(personalDetail.avatar, personalDetail.login),
                 name: personalDetail.login,
->>>>>>> a6e6fe92
                 type: CONST.ICON_TYPE_AVATAR,
             },
         ],
