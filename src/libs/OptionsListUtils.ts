--- conflicted
+++ resolved
@@ -178,12 +178,9 @@
     includeInvoiceRooms?: boolean;
     includeDomainEmail?: boolean;
     action?: IOUAction;
-<<<<<<< HEAD
     shouldAcceptName?: boolean;
     recentAttendees?: Attendee[];
-=======
     shouldBoldTitleByDefault?: boolean;
->>>>>>> b00b9bc8
 };
 
 type GetUserToInviteConfig = {
@@ -1756,11 +1753,8 @@
         includeInvoiceRooms = false,
         includeDomainEmail = false,
         action,
-<<<<<<< HEAD
         recentAttendees,
-=======
         shouldBoldTitleByDefault = true,
->>>>>>> b00b9bc8
     }: GetOptionsConfig,
 ): Options {
     if (includeCategories) {
