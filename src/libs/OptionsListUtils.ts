/* eslint-disable @typescript-eslint/prefer-for-of */
import {Str} from 'expensify-common';
import deburr from 'lodash/deburr';
import keyBy from 'lodash/keyBy';
import lodashOrderBy from 'lodash/orderBy';
import type {OnyxCollection, OnyxEntry} from 'react-native-onyx';
import Onyx from 'react-native-onyx';
import type {SetNonNullable} from 'type-fest';
import {FallbackAvatar} from '@components/Icon/Expensicons';
import type {LocaleContextProps} from '@components/LocaleContextProvider';
import type {PolicyTagList} from '@pages/workspace/tags/types';
import type {IOUAction} from '@src/CONST';
import CONST from '@src/CONST';
import ONYXKEYS from '@src/ONYXKEYS';
import type {
    Beta,
    DismissedProductTraining,
    Login,
    OnyxInputOrEntry,
    PersonalDetails,
    PersonalDetailsList,
    Policy,
    PolicyCategories,
    PolicyCategory,
    PolicyTag,
    PolicyTagLists,
    Report,
    ReportAction,
    ReportActions,
    ReportAttributesDerivedValue,
    ReportNameValuePairs,
    TransactionViolation,
} from '@src/types/onyx';
import type {Attendee, Participant} from '@src/types/onyx/IOU';
import type {Icon, PendingAction} from '@src/types/onyx/OnyxCommon';
import type {OriginalMessageMovedTransaction} from '@src/types/onyx/OriginalMessage';
import type {SearchTransaction} from '@src/types/onyx/SearchResults';
import {isEmptyObject} from '@src/types/utils/EmptyObject';
import Timing from './actions/Timing';
import {getEnabledCategoriesCount} from './CategoryUtils';
import filterArrayByMatch from './filterArrayByMatch';
import {isReportMessageAttachment} from './isReportMessageAttachment';
import {formatPhoneNumber} from './LocalePhoneNumber';
import {translateLocal} from './Localize';
import {appendCountryCode, getPhoneNumberWithoutSpecialChars} from './LoginUtils';
import {MaxHeap} from './MaxHeap';
import {MinHeap} from './MinHeap';
import ModifiedExpenseMessage from './ModifiedExpenseMessage';
import Navigation from './Navigation/Navigation';
import Parser from './Parser';
import Performance from './Performance';
import Permissions from './Permissions';
import {getDisplayNameOrDefault, getPersonalDetailByEmail, getPersonalDetailsByIDs} from './PersonalDetailsUtils';
import {addSMSDomainIfPhoneNumber, parsePhoneNumber} from './PhoneNumber';
import {
    canSendInvoiceFromWorkspace,
    canSubmitPerDiemExpenseFromWorkspace,
    getCountOfEnabledTagsOfList,
    getCountOfRequiredTagLists,
    getSubmitToAccountID,
    isUserInvitedToWorkspace,
} from './PolicyUtils';
import {
    getCombinedReportActions,
    getExportIntegrationLastMessageText,
    getIOUReportIDFromReportActionPreview,
    getJoinRequestMessage,
    getLastVisibleMessage,
    getLeaveRoomMessage,
    getMentionedAccountIDsFromAction,
    getMessageOfOldDotReportAction,
    getOneTransactionThreadReportID,
    getOriginalMessage,
    getReceiptScanFailedMessage,
    getRenamedAction,
    getReopenedMessage,
    getReportActionHtml,
    getReportActionMessageText,
    getRetractedMessage,
    getSortedReportActions,
    getTravelUpdateMessage,
    getUpdateRoomDescriptionMessage,
    isActionableAddPaymentCard,
    isActionableJoinRequest,
    isActionOfType,
    isAddCommentAction,
    isClosedAction,
    isCreatedTaskReportAction,
    isDeletedAction,
    isDeletedParentAction,
    isMarkAsClosedAction,
    isModifiedExpenseAction,
    isMoneyRequestAction,
    isMovedTransactionAction,
    isOldDotReportAction,
    isPendingRemove,
    isReimbursementDeQueuedOrCanceledAction,
    isReimbursementQueuedAction,
    isRenamedAction,
    isReportPreviewAction,
    isTaskAction,
    isThreadParentMessage,
    isUnapprovedAction,
    shouldReportActionBeVisible,
} from './ReportActionsUtils';
import type {OptionData} from './ReportUtils';
import {
    canUserPerformWriteAction,
    formatReportLastMessageText,
    getChatByParticipants,
    getChatRoomSubtitle,
    getDeletedParentActionMessageForChatReport,
    getDeletedTransactionMessage,
    getDisplayNameForParticipant,
    getDowngradeWorkspaceMessage,
    getIcons,
    getMoneyRequestSpendBreakdown,
    getMovedTransactionMessage,
    getParticipantsAccountIDsForDisplay,
    getPolicyChangeMessage,
    getPolicyName,
    getReimbursementDeQueuedOrCanceledActionMessage,
    getReimbursementQueuedActionMessage,
    getRejectedReportMessage,
    getReportLastMessage,
    getReportName,
    getReportNotificationPreference,
    getReportOrDraftReport,
    getReportParticipantsTitle,
    getReportPreviewMessage,
    getReportSubtitlePrefix,
    getUpgradeWorkspaceMessage,
    hasIOUWaitingOnCurrentUserBankAccount,
    isArchivedNonExpenseReport,
    isChatThread,
    isDefaultRoom,
    isDM,
    isDraftReport,
    isExpenseReport,
    isHiddenForCurrentUser,
    isInvoiceRoom,
    isIOUOwnedByCurrentUser,
    isMoneyRequest,
    isPolicyAdmin,
    isUnread,
    isAdminRoom as reportUtilsIsAdminRoom,
    isAnnounceRoom as reportUtilsIsAnnounceRoom,
    isChatReport as reportUtilsIsChatReport,
    isChatRoom as reportUtilsIsChatRoom,
    isGroupChat as reportUtilsIsGroupChat,
    isMoneyRequestReport as reportUtilsIsMoneyRequestReport,
    isOneOnOneChat as reportUtilsIsOneOnOneChat,
    isPolicyExpenseChat as reportUtilsIsPolicyExpenseChat,
    isSelfDM as reportUtilsIsSelfDM,
    isTaskReport as reportUtilsIsTaskReport,
    shouldDisplayViolationsRBRInLHN,
    shouldReportBeInOptionList,
    shouldReportShowSubscript,
} from './ReportUtils';
import StringUtils from './StringUtils';
import {getTaskCreatedMessage, getTaskReportActionMessage} from './TaskUtils';
import type {AvatarSource} from './UserUtils';
import {generateAccountID} from './UserUtils';

type SearchOption<T> = OptionData & {
    item: T;
};

type OptionList = {
    reports: Array<SearchOption<Report>>;
    personalDetails: Array<SearchOption<PersonalDetails>>;
};

type Option = Partial<OptionData>;

/**
 * A narrowed version of `Option` is used when we have a guarantee that given values exist.
 */
type OptionTree = {
    text: string;
    keyForList: string;
    searchText: string;
    tooltipText: string;
    isDisabled: boolean;
    isSelected: boolean;
    pendingAction?: PendingAction;
} & Option;

type PayeePersonalDetails = {
    text: string;
    alternateText: string;
    icons: Icon[];
    descriptiveText: string;
    login: string;
    accountID: number;
    keyForList: string;
    isInteractive: boolean;
};

type SectionBase = {
    title: string | undefined;
    shouldShow: boolean;
};

type Section = SectionBase & {
    data: Option[];
};

type GetValidOptionsSharedConfig = {
    includeP2P?: boolean;
    transactionViolations?: OnyxCollection<TransactionViolation[]>;
    action?: IOUAction;
    shouldBoldTitleByDefault?: boolean;
    selectedOptions?: Option[];
};

type GetValidReportsConfig = {
    betas?: OnyxEntry<Beta[]>;
    includeMultipleParticipantReports?: boolean;
    showChatPreviewLine?: boolean;
    forcePolicyNamePreview?: boolean;
    includeSelfDM?: boolean;
    includeOwnedWorkspaceChats?: boolean;
    includeThreads?: boolean;
    includeTasks?: boolean;
    includeMoneyRequests?: boolean;
    includeInvoiceRooms?: boolean;
    includeDomainEmail?: boolean;
    includeReadOnly?: boolean;
    loginsToExclude?: Record<string, boolean>;
    shouldSeparateWorkspaceChat?: boolean;
    shouldSeparateSelfDMChat?: boolean;
    excludeNonAdminWorkspaces?: boolean;
    isPerDiemRequest?: boolean;
    showRBR?: boolean;
} & GetValidOptionsSharedConfig;

type GetValidReportsReturnTypeCombined = {
    selfDMOption: OptionData | undefined;
    workspaceOptions: OptionData[];
    recentReports: OptionData[];
};

type GetOptionsConfig = {
    excludeLogins?: Record<string, boolean>;
    includeCurrentUser?: boolean;
    includeRecentReports?: boolean;
    includeSelectedOptions?: boolean;
    recentAttendees?: Option[];
    excludeHiddenThreads?: boolean;
    canShowManagerMcTest?: boolean;
    searchString?: string;
    maxElements?: number;
    includeUserToInvite?: boolean;
} & GetValidReportsConfig;

type GetUserToInviteConfig = {
    searchValue: string | undefined;
    loginsToExclude?: Record<string, boolean>;
    reportActions?: ReportActions;
    firstName?: string;
    lastName?: string;
    email?: string;
    phone?: string;
    avatar?: AvatarSource;
    shouldAcceptName?: boolean;
    optionsToExclude?: GetOptionsConfig['selectedOptions'];
} & Pick<GetOptionsConfig, 'selectedOptions' | 'showChatPreviewLine'>;

type MemberForList = {
    text: string;
    alternateText: string;
    keyForList: string;
    isSelected: boolean;
    isDisabled: boolean;
    accountID?: number;
    login: string;
    icons?: Icon[];
    pendingAction?: PendingAction;
    reportID: string;
};

type SectionForSearchTerm = {
    section: Section;
};
type Options = {
    recentReports: OptionData[];
    personalDetails: OptionData[];
    userToInvite: OptionData | null;
    currentUserOption: OptionData | null | undefined;
    workspaceChats?: OptionData[];
    selfDMChat?: OptionData | undefined;
};

type PreviewConfig = {
    showChatPreviewLine?: boolean;
    forcePolicyNamePreview?: boolean;
    showPersonalDetails?: boolean;
    isDisabled?: boolean | null;
    selected?: boolean;
    isSelected?: boolean;
};

type FilterUserToInviteConfig = Pick<GetUserToInviteConfig, 'selectedOptions' | 'shouldAcceptName'> & {
    canInviteUser?: boolean;
    excludeLogins?: Record<string, boolean>;
};

type OrderOptionsConfig =
    | {
          maxRecentReportsToShow?: never;
          /* When sortByReportTypeInSearch flag is true, recentReports will include the personalDetails options as well. */
          sortByReportTypeInSearch?: true;
      }
    | {
          // When specifying maxRecentReportsToShow, you can't sort by report type in search
          maxRecentReportsToShow?: number;
          sortByReportTypeInSearch?: false;
      };

type OrderReportOptionsConfig = {
    preferChatRoomsOverThreads?: boolean;
    preferPolicyExpenseChat?: boolean;
    preferRecentExpenseReports?: boolean;
};

type ReportAndPersonalDetailOptions = Pick<Options, 'recentReports' | 'personalDetails' | 'workspaceChats'>;

/**
 * OptionsListUtils is used to build a list options passed to the OptionsList component. Several different UI views can
 * be configured to display different results based on the options passed to the private getOptions() method. Public
 * methods should be named for the views they build options for and then exported for use in a component.
 */
let currentUserLogin: string | undefined;
let currentUserAccountID: number | undefined;
Onyx.connect({
    key: ONYXKEYS.SESSION,
    callback: (value) => {
        currentUserLogin = value?.email;
        currentUserAccountID = value?.accountID;
    },
});

let loginList: OnyxEntry<Login>;
Onyx.connect({
    key: ONYXKEYS.LOGIN_LIST,
    callback: (value) => (loginList = isEmptyObject(value) ? {} : value),
});

let allPersonalDetails: OnyxEntry<PersonalDetailsList>;
Onyx.connect({
    key: ONYXKEYS.PERSONAL_DETAILS_LIST,
    callback: (value) => (allPersonalDetails = isEmptyObject(value) ? {} : value),
});

const policies: OnyxCollection<Policy> = {};
Onyx.connect({
    key: ONYXKEYS.COLLECTION.POLICY,
    callback: (policy, key) => {
        if (!policy || !key || !policy.name) {
            return;
        }

        policies[key] = policy;
    },
});

let allPolicies: OnyxCollection<Policy> = {};
Onyx.connect({
    key: ONYXKEYS.COLLECTION.POLICY,
    waitForCollectionCallback: true,
    callback: (val) => (allPolicies = val),
});

let allReports: OnyxCollection<Report>;
Onyx.connect({
    key: ONYXKEYS.COLLECTION.REPORT,
    waitForCollectionCallback: true,
    callback: (value) => {
        allReports = value;
    },
});

let allReportNameValuePairs: OnyxCollection<ReportNameValuePairs>;
Onyx.connect({
    key: ONYXKEYS.COLLECTION.REPORT_NAME_VALUE_PAIRS,
    waitForCollectionCallback: true,
    callback: (value) => {
        allReportNameValuePairs = value;
    },
});

const lastReportActions: ReportActions = {};
const allSortedReportActions: Record<string, ReportAction[]> = {};
let allReportActions: OnyxCollection<ReportActions>;
const lastVisibleReportActions: ReportActions = {};
Onyx.connect({
    key: ONYXKEYS.COLLECTION.REPORT_ACTIONS,
    waitForCollectionCallback: true,
    callback: (actions) => {
        if (!actions) {
            return;
        }

        allReportActions = actions ?? {};

        // Iterate over the report actions to build the sorted and lastVisible report actions objects
        Object.entries(allReportActions).forEach((reportActions) => {
            const reportID = reportActions[0].split('_').at(1);
            if (!reportID) {
                return;
            }

            const reportActionsArray = Object.values(reportActions[1] ?? {});
            let sortedReportActions = getSortedReportActions(reportActionsArray, true);
            allSortedReportActions[reportID] = sortedReportActions;
            const report = allReports?.[`${ONYXKEYS.COLLECTION.REPORT}${reportID}`];
            const chatReport = allReports?.[`${ONYXKEYS.COLLECTION.REPORT}${report?.chatReportID}`];

            // If the report is a one-transaction report and has , we need to return the combined reportActions so that the LHN can display modifications
            // to the transaction thread or the report itself
            const transactionThreadReportID = getOneTransactionThreadReportID(report, chatReport, actions[reportActions[0]]);
            if (transactionThreadReportID) {
                const transactionThreadReportActionsArray = Object.values(actions[`${ONYXKEYS.COLLECTION.REPORT_ACTIONS}${transactionThreadReportID}`] ?? {});
                sortedReportActions = getCombinedReportActions(sortedReportActions, transactionThreadReportID, transactionThreadReportActionsArray, reportID);
            }

            const firstReportAction = sortedReportActions.at(0);
            if (!firstReportAction) {
                delete lastReportActions[reportID];
            } else {
                lastReportActions[reportID] = firstReportAction;
            }

            const isWriteActionAllowed = canUserPerformWriteAction(report);

            // The report is only visible if it is the last action not deleted that
            // does not match a closed or created state.
            const reportActionsForDisplay = sortedReportActions.filter(
                (reportAction, actionKey) =>
                    shouldReportActionBeVisible(reportAction, actionKey, isWriteActionAllowed) &&
                    reportAction.actionName !== CONST.REPORT.ACTIONS.TYPE.CREATED &&
                    reportAction.pendingAction !== CONST.RED_BRICK_ROAD_PENDING_ACTION.DELETE,
            );
            const reportActionForDisplay = reportActionsForDisplay.at(0);
            if (!reportActionForDisplay) {
                delete lastVisibleReportActions[reportID];
                return;
            }
            lastVisibleReportActions[reportID] = reportActionForDisplay;
        });
    },
});

let activePolicyID: OnyxEntry<string>;
Onyx.connect({
    key: ONYXKEYS.NVP_ACTIVE_POLICY_ID,
    callback: (value) => (activePolicyID = value),
});

let nvpDismissedProductTraining: OnyxEntry<DismissedProductTraining>;
Onyx.connect({
    key: ONYXKEYS.NVP_DISMISSED_PRODUCT_TRAINING,
    callback: (value) => (nvpDismissedProductTraining = value),
});

/**
 * Returns the personal details for an array of accountIDs
 * @returns keys of the object are emails, values are PersonalDetails objects.
 */
function getPersonalDetailsForAccountIDs(accountIDs: number[] | undefined, personalDetails: OnyxInputOrEntry<PersonalDetailsList>): SetNonNullable<PersonalDetailsList> {
    const personalDetailsForAccountIDs: SetNonNullable<PersonalDetailsList> = {};
    if (!personalDetails) {
        return personalDetailsForAccountIDs;
    }
    accountIDs?.forEach((accountID) => {
        const cleanAccountID = Number(accountID);
        if (!cleanAccountID) {
            return;
        }
        let personalDetail: OnyxEntry<PersonalDetails> = personalDetails[accountID] ?? undefined;
        if (!personalDetail) {
            personalDetail = {} as PersonalDetails;
        }

        if (cleanAccountID === CONST.ACCOUNT_ID.CONCIERGE) {
            personalDetail.avatar = CONST.CONCIERGE_ICON_URL;
        }

        personalDetail.accountID = cleanAccountID;
        personalDetailsForAccountIDs[cleanAccountID] = personalDetail;
    });
    return personalDetailsForAccountIDs;
}

/**
 * Return true if personal details data is ready, i.e. report list options can be created.
 */
function isPersonalDetailsReady(personalDetails: OnyxEntry<PersonalDetailsList>): boolean {
    const personalDetailsKeys = Object.keys(personalDetails ?? {});
    return personalDetailsKeys.some((key) => personalDetails?.[key]?.accountID);
}

/**
 * Get the participant option for a report.
 */
function getParticipantsOption(participant: OptionData | Participant, personalDetails: OnyxEntry<PersonalDetailsList>): Participant {
    const detail = participant.accountID ? getPersonalDetailsForAccountIDs([participant.accountID], personalDetails)[participant.accountID] : undefined;
    // eslint-disable-next-line @typescript-eslint/prefer-nullish-coalescing
    const login = detail?.login || participant.login || '';
    // eslint-disable-next-line @typescript-eslint/prefer-nullish-coalescing
    const displayName = participant?.displayName || formatPhoneNumber(getDisplayNameOrDefault(detail, login || participant.text));

    return {
        keyForList: String(detail?.accountID ?? login),
        login,
        accountID: detail?.accountID,
        text: displayName,
        // eslint-disable-next-line @typescript-eslint/prefer-nullish-coalescing
        firstName: (detail?.firstName || participant.firstName) ?? '',
        // eslint-disable-next-line @typescript-eslint/prefer-nullish-coalescing
        lastName: (detail?.lastName || participant.lastName) ?? '',
        alternateText: formatPhoneNumber(login) || displayName,
        icons: [
            {
                // eslint-disable-next-line @typescript-eslint/prefer-nullish-coalescing
                source: (participant.avatar || detail?.avatar) ?? FallbackAvatar,
                name: login,
                type: CONST.ICON_TYPE_AVATAR,
                id: detail?.accountID,
            },
        ],
        // eslint-disable-next-line @typescript-eslint/prefer-nullish-coalescing
        phoneNumber: (detail?.phoneNumber || participant?.phoneNumber) ?? '',
        selected: participant.selected,
        isSelected: participant.selected,
        searchText: participant.searchText ?? undefined,
    };
}

/**
 * A very optimized method to remove duplicates from an array.
 * Taken from https://stackoverflow.com/a/9229821/9114791
 */
function uniqFast(items: string[]): string[] {
    const seenItems: Record<string, number> = {};
    const result: string[] = [];
    let j = 0;

    for (const item of items) {
        if (seenItems[item] !== 1) {
            seenItems[item] = 1;
            result[j++] = item;
        }
    }

    return result;
}

/**
 * Get the last actor display name from last actor details.
 */
function getLastActorDisplayName(lastActorDetails: Partial<PersonalDetails> | null) {
    if (!lastActorDetails) {
        return '';
    }

    return lastActorDetails.accountID !== currentUserAccountID
        ? // eslint-disable-next-line @typescript-eslint/prefer-nullish-coalescing
          lastActorDetails.firstName || formatPhoneNumber(getDisplayNameOrDefault(lastActorDetails))
        : translateLocal('common.you');
}

/**
 * Should show the last actor display name from last actor details.
 */
function shouldShowLastActorDisplayName(report: OnyxEntry<Report>, lastActorDetails: Partial<PersonalDetails> | null, lastAction: OnyxEntry<ReportAction>) {
    if (
        !lastActorDetails ||
        reportUtilsIsSelfDM(report) ||
        (isDM(report) && lastActorDetails.accountID !== currentUserAccountID) ||
        lastAction?.actionName === CONST.REPORT.ACTIONS.TYPE.IOU ||
        (lastAction?.actionName === CONST.REPORT.ACTIONS.TYPE.REPORT_PREVIEW &&
            Object.keys(report?.participants ?? {})?.some((participantID) => participantID === CONST.ACCOUNT_ID.MANAGER_MCTEST.toString()))
    ) {
        return false;
    }

    const lastActorDisplayName = getLastActorDisplayName(lastActorDetails);

    if (!lastActorDisplayName) {
        return false;
    }

    return true;
}

/**
 * Update alternate text for the option when applicable
 */
function getAlternateText(option: OptionData, {showChatPreviewLine = false, forcePolicyNamePreview = false}: PreviewConfig) {
    const report = getReportOrDraftReport(option.reportID);
    const isAdminRoom = reportUtilsIsAdminRoom(report);
    const isAnnounceRoom = reportUtilsIsAnnounceRoom(report);
    const isGroupChat = reportUtilsIsGroupChat(report);
    const isExpenseThread = isMoneyRequest(report);
    const formattedLastMessageText = formatReportLastMessageText(Parser.htmlToText(option.lastMessageText ?? ''));
    const reportPrefix = getReportSubtitlePrefix(report);
    const formattedLastMessageTextWithPrefix = reportPrefix + formattedLastMessageText;

    if (isExpenseThread || option.isMoneyRequestReport) {
        return showChatPreviewLine && formattedLastMessageText ? formattedLastMessageTextWithPrefix : translateLocal('iou.expense');
    }

    if (option.isThread) {
        return showChatPreviewLine && formattedLastMessageText ? formattedLastMessageTextWithPrefix : translateLocal('threads.thread');
    }

    if (option.isChatRoom && !isAdminRoom && !isAnnounceRoom) {
        return showChatPreviewLine && formattedLastMessageText ? formattedLastMessageTextWithPrefix : option.subtitle;
    }

    if ((option.isPolicyExpenseChat ?? false) || isAdminRoom || isAnnounceRoom) {
        return showChatPreviewLine && !forcePolicyNamePreview && formattedLastMessageText ? formattedLastMessageTextWithPrefix : option.subtitle;
    }

    if (option.isTaskReport) {
        return showChatPreviewLine && formattedLastMessageText ? formattedLastMessageTextWithPrefix : translateLocal('task.task');
    }

    if (isGroupChat) {
        return showChatPreviewLine && formattedLastMessageText ? formattedLastMessageTextWithPrefix : translateLocal('common.group');
    }

    return showChatPreviewLine && formattedLastMessageText
        ? formattedLastMessageTextWithPrefix
        : formatPhoneNumber(option.participantsList && option.participantsList.length > 0 ? (option.participantsList.at(0)?.login ?? '') : '');
}

/**
 * Searches for a match when provided with a value
 */
function isSearchStringMatch(searchValue: string, searchText?: string | null, participantNames = new Set<string>(), isReportChatRoom = false): boolean {
    const searchWords = new Set(searchValue.replace(/,/g, ' ').split(/\s+/));
    const valueToSearch = searchText?.replace(new RegExp(/&nbsp;/g), '');
    let matching = true;
    searchWords.forEach((word) => {
        // if one of the word is not matching, we don't need to check further
        if (!matching) {
            return;
        }
        const matchRegex = new RegExp(Str.escapeForRegExp(word), 'i');
        matching = matchRegex.test(valueToSearch ?? '') || (!isReportChatRoom && participantNames.has(word));
    });
    return matching;
}

function isSearchStringMatchUserDetails(personalDetail: PersonalDetails, searchValue: string) {
    let memberDetails = '';
    if (personalDetail.login) {
        memberDetails += ` ${personalDetail.login}`;
    }
    if (personalDetail.firstName) {
        memberDetails += ` ${personalDetail.firstName}`;
    }
    if (personalDetail.lastName) {
        memberDetails += ` ${personalDetail.lastName}`;
    }
    if (personalDetail.displayName) {
        memberDetails += ` ${getDisplayNameOrDefault(personalDetail)}`;
    }
    if (personalDetail.phoneNumber) {
        memberDetails += ` ${personalDetail.phoneNumber}`;
    }
    return isSearchStringMatch(searchValue.trim(), memberDetails.toLowerCase());
}

/**
 * Get IOU report ID of report last action if the action is report action preview
 */
function getIOUReportIDOfLastAction(report: OnyxEntry<Report>): string | undefined {
    if (!report?.reportID) {
        return;
    }
    const lastAction = lastVisibleReportActions[report.reportID];
    if (!isReportPreviewAction(lastAction)) {
        return;
    }
    return getReportOrDraftReport(getIOUReportIDFromReportActionPreview(lastAction))?.reportID;
}

function hasHiddenDisplayNames(accountIDs: number[]) {
    return getPersonalDetailsByIDs({accountIDs, currentUserAccountID: 0}).some((personalDetail) => !getDisplayNameOrDefault(personalDetail, undefined, false));
}

/**
 * Get the last message text from the report directly or from other sources for special cases.
 */
function getLastMessageTextForReport(report: OnyxEntry<Report>, lastActorDetails: Partial<PersonalDetails> | null, policy?: OnyxEntry<Policy>, isReportArchived = false): string {
    const reportID = report?.reportID;
    const lastReportAction = reportID ? lastVisibleReportActions[reportID] : undefined;
    const lastVisibleMessage = getLastVisibleMessage(report?.reportID);

    // some types of actions are filtered out for lastReportAction, in some cases we need to check the actual last action
    const lastOriginalReportAction = reportID ? lastReportActions[reportID] : undefined;
    let lastMessageTextFromReport = '';

    if (isArchivedNonExpenseReport(report, isReportArchived)) {
        const archiveReason =
            // eslint-disable-next-line @typescript-eslint/prefer-nullish-coalescing
            (isClosedAction(lastOriginalReportAction) && getOriginalMessage(lastOriginalReportAction)?.reason) || CONST.REPORT.ARCHIVE_REASON.DEFAULT;
        switch (archiveReason) {
            case CONST.REPORT.ARCHIVE_REASON.ACCOUNT_CLOSED:
            case CONST.REPORT.ARCHIVE_REASON.REMOVED_FROM_POLICY:
            case CONST.REPORT.ARCHIVE_REASON.POLICY_DELETED: {
                lastMessageTextFromReport = translateLocal(`reportArchiveReasons.${archiveReason}`, {
                    displayName: formatPhoneNumber(getDisplayNameOrDefault(lastActorDetails)),
                    policyName: getPolicyName({report, policy}),
                });
                break;
            }
            case CONST.REPORT.ARCHIVE_REASON.BOOKING_END_DATE_HAS_PASSED: {
                lastMessageTextFromReport = translateLocal(`reportArchiveReasons.${archiveReason}`);
                break;
            }
            default: {
                lastMessageTextFromReport = translateLocal(`reportArchiveReasons.default`);
            }
        }
    } else if (isMoneyRequestAction(lastReportAction)) {
        const properSchemaForMoneyRequestMessage = getReportPreviewMessage(report, lastReportAction, true, false, null, true);
        lastMessageTextFromReport = formatReportLastMessageText(properSchemaForMoneyRequestMessage);
    } else if (isReportPreviewAction(lastReportAction)) {
        const iouReport = getReportOrDraftReport(getIOUReportIDFromReportActionPreview(lastReportAction));
        const lastIOUMoneyReportAction = iouReport?.reportID
            ? allSortedReportActions[iouReport.reportID]?.find(
                  (reportAction, key): reportAction is ReportAction<typeof CONST.REPORT.ACTIONS.TYPE.IOU> =>
                      shouldReportActionBeVisible(reportAction, key, canUserPerformWriteAction(report)) &&
                      reportAction.pendingAction !== CONST.RED_BRICK_ROAD_PENDING_ACTION.DELETE &&
                      isMoneyRequestAction(reportAction),
              )
            : undefined;
        const reportPreviewMessage = getReportPreviewMessage(
            !isEmptyObject(iouReport) ? iouReport : null,
            lastIOUMoneyReportAction ?? lastReportAction,
            true,
            reportUtilsIsChatReport(report),
            null,
            true,
            lastReportAction,
        );
        lastMessageTextFromReport = formatReportLastMessageText(reportPreviewMessage);
    } else if (isReimbursementQueuedAction(lastReportAction)) {
        lastMessageTextFromReport = getReimbursementQueuedActionMessage({reportAction: lastReportAction, reportOrID: report});
    } else if (isReimbursementDeQueuedOrCanceledAction(lastReportAction)) {
        lastMessageTextFromReport = getReimbursementDeQueuedOrCanceledActionMessage(lastReportAction, report, true);
    } else if (isDeletedParentAction(lastReportAction) && reportUtilsIsChatReport(report)) {
        lastMessageTextFromReport = getDeletedParentActionMessageForChatReport(lastReportAction);
    } else if (isPendingRemove(lastReportAction) && report?.reportID && isThreadParentMessage(lastReportAction, report.reportID)) {
        lastMessageTextFromReport = translateLocal('parentReportAction.hiddenMessage');
    } else if (isReportMessageAttachment({text: report?.lastMessageText ?? '', html: report?.lastMessageHtml, type: ''})) {
        lastMessageTextFromReport = `[${translateLocal('common.attachment')}]`;
    } else if (isModifiedExpenseAction(lastReportAction)) {
        const properSchemaForModifiedExpenseMessage = ModifiedExpenseMessage.getForReportAction({reportOrID: report?.reportID, reportAction: lastReportAction});
        lastMessageTextFromReport = formatReportLastMessageText(properSchemaForModifiedExpenseMessage, true);
    } else if (isMovedTransactionAction(lastReportAction)) {
        const movedTransactionOriginalMessage = getOriginalMessage(lastReportAction) ?? {};
        const {toReportID} = movedTransactionOriginalMessage as OriginalMessageMovedTransaction;
        const toReport = allReports?.[`${ONYXKEYS.COLLECTION.REPORT}${toReportID}`];
        lastMessageTextFromReport = getMovedTransactionMessage(toReport);
    } else if (isTaskAction(lastReportAction)) {
        lastMessageTextFromReport = formatReportLastMessageText(getTaskReportActionMessage(lastReportAction).text);
    } else if (isCreatedTaskReportAction(lastReportAction)) {
        lastMessageTextFromReport = getTaskCreatedMessage(lastReportAction);
    } else if (
        isActionOfType(lastReportAction, CONST.REPORT.ACTIONS.TYPE.SUBMITTED) ||
        isActionOfType(lastReportAction, CONST.REPORT.ACTIONS.TYPE.SUBMITTED_AND_CLOSED) ||
        isMarkAsClosedAction(lastReportAction)
    ) {
        const wasSubmittedViaHarvesting = !isMarkAsClosedAction(lastReportAction) ? (getOriginalMessage(lastReportAction)?.harvesting ?? false) : false;
        if (wasSubmittedViaHarvesting) {
            lastMessageTextFromReport = translateLocal('iou.automaticallySubmitted');
        } else {
            lastMessageTextFromReport = translateLocal('iou.submitted');
        }
    } else if (isActionOfType(lastReportAction, CONST.REPORT.ACTIONS.TYPE.APPROVED)) {
        const {automaticAction} = getOriginalMessage(lastReportAction) ?? {};
        if (automaticAction) {
            lastMessageTextFromReport = translateLocal('iou.automaticallyApproved');
        } else {
            lastMessageTextFromReport = translateLocal('iou.approvedMessage');
        }
    } else if (isUnapprovedAction(lastReportAction)) {
        lastMessageTextFromReport = translateLocal('iou.unapproved');
    } else if (isActionOfType(lastReportAction, CONST.REPORT.ACTIONS.TYPE.FORWARDED)) {
        const {automaticAction} = getOriginalMessage(lastReportAction) ?? {};
        if (automaticAction) {
            lastMessageTextFromReport = translateLocal('iou.automaticallyForwarded');
        } else {
            lastMessageTextFromReport = translateLocal('iou.forwarded');
        }
    } else if (lastReportAction?.actionName === CONST.REPORT.ACTIONS.TYPE.REJECTED) {
        lastMessageTextFromReport = getRejectedReportMessage();
    } else if (lastReportAction?.actionName === CONST.REPORT.ACTIONS.TYPE.POLICY_CHANGE_LOG.CORPORATE_UPGRADE) {
        lastMessageTextFromReport = getUpgradeWorkspaceMessage();
    } else if (lastReportAction?.actionName === CONST.REPORT.ACTIONS.TYPE.POLICY_CHANGE_LOG.TEAM_DOWNGRADE) {
        lastMessageTextFromReport = getDowngradeWorkspaceMessage();
    } else if (isActionableAddPaymentCard(lastReportAction) || isActionOfType(lastReportAction, CONST.REPORT.ACTIONS.TYPE.MOVED)) {
        lastMessageTextFromReport = getReportActionMessageText(lastReportAction);
    } else if (lastReportAction?.actionName === CONST.REPORT.ACTIONS.TYPE.EXPORTED_TO_INTEGRATION) {
        lastMessageTextFromReport = getExportIntegrationLastMessageText(lastReportAction);
    } else if (lastReportAction?.actionName === CONST.REPORT.ACTIONS.TYPE.RECEIPT_SCAN_FAILED) {
        lastMessageTextFromReport = getReceiptScanFailedMessage();
    } else if (lastReportAction?.actionName && isOldDotReportAction(lastReportAction)) {
        lastMessageTextFromReport = getMessageOfOldDotReportAction(lastReportAction, false);
    } else if (isActionableJoinRequest(lastReportAction)) {
        lastMessageTextFromReport = getJoinRequestMessage(lastReportAction);
    } else if (lastReportAction?.actionName === CONST.REPORT.ACTIONS.TYPE.ROOM_CHANGE_LOG.LEAVE_ROOM) {
        lastMessageTextFromReport = getLeaveRoomMessage();
    } else if (lastReportAction?.actionName === CONST.REPORT.ACTIONS.TYPE.RESOLVED_DUPLICATES) {
        lastMessageTextFromReport = translateLocal('violations.resolvedDuplicates');
    } else if (isActionOfType(lastReportAction, CONST.REPORT.ACTIONS.TYPE.ROOM_CHANGE_LOG.UPDATE_ROOM_DESCRIPTION)) {
        lastMessageTextFromReport = getUpdateRoomDescriptionMessage(lastReportAction);
    } else if (isActionOfType(lastReportAction, CONST.REPORT.ACTIONS.TYPE.RETRACTED)) {
        lastMessageTextFromReport = getRetractedMessage();
    } else if (isActionOfType(lastReportAction, CONST.REPORT.ACTIONS.TYPE.REOPENED)) {
        lastMessageTextFromReport = getReopenedMessage();
    } else if (isActionOfType(lastReportAction, CONST.REPORT.ACTIONS.TYPE.CHANGE_POLICY)) {
        lastMessageTextFromReport = getPolicyChangeMessage(lastReportAction);
    } else if (isActionOfType(lastReportAction, CONST.REPORT.ACTIONS.TYPE.TRAVEL_UPDATE)) {
        lastMessageTextFromReport = getTravelUpdateMessage(lastReportAction);
    } else if (isRenamedAction(lastReportAction)) {
        lastMessageTextFromReport = getRenamedAction(lastReportAction, isExpenseReport(report));
    } else if (isActionOfType(lastReportAction, CONST.REPORT.ACTIONS.TYPE.DELETED_TRANSACTION)) {
        lastMessageTextFromReport = getDeletedTransactionMessage(lastReportAction);
    }

    // we do not want to show report closed in LHN for non archived report so use getReportLastMessage as fallback instead of lastMessageText from report
    if (
        reportID &&
        !isReportArchived &&
        (report.lastActionType === CONST.REPORT.ACTIONS.TYPE.CLOSED || (lastOriginalReportAction?.reportActionID && isDeletedAction(lastOriginalReportAction)))
    ) {
        return lastMessageTextFromReport || (getReportLastMessage(reportID).lastMessageText ?? '');
    }

    // When the last report action has unknown mentions (@Hidden), we want to consistently show @Hidden in LHN and report screen
    // so we reconstruct the last message text of the report from the last report action.
    if (!lastMessageTextFromReport && lastReportAction && hasHiddenDisplayNames(getMentionedAccountIDsFromAction(lastReportAction))) {
        lastMessageTextFromReport = Parser.htmlToText(getReportActionHtml(lastReportAction));
    }

    // If the last report action is a pending moderation action, get the last message text from the last visible report action
    if (reportID && !lastMessageTextFromReport && isPendingRemove(lastOriginalReportAction)) {
        lastMessageTextFromReport = getReportActionMessageText(lastReportAction);
    }

    if (reportID && !lastMessageTextFromReport && lastReportAction) {
        const chatReport = allReports?.[`${ONYXKEYS.COLLECTION.REPORT}${report?.chatReportID}`];
        // If the report is a one-transaction report, get the last message text from combined report actions so the LHN can display modifications to the transaction thread or the report itself
        const transactionThreadReportID = getOneTransactionThreadReportID(report, chatReport, allSortedReportActions[reportID]);
        if (transactionThreadReportID) {
            lastMessageTextFromReport = getReportActionMessageText(lastReportAction);
        }
    }

    // If the last action is AddComment and no last message text was determined yet, use getLastVisibleMessage to get the preview text
    if (reportID && !lastMessageTextFromReport && isAddCommentAction(lastReportAction)) {
        lastMessageTextFromReport = lastVisibleMessage?.lastMessageText;
    }

    return lastMessageTextFromReport || (report?.lastMessageText ?? '');
}

/**
 * Creates a report list option
 */
function createOption(
    accountIDs: number[],
    personalDetails: OnyxInputOrEntry<PersonalDetailsList>,
    report: OnyxInputOrEntry<Report>,
    config?: PreviewConfig,
    reportAttributesDerived?: ReportAttributesDerivedValue['reports'],
    transactions?: SearchTransaction[],
): OptionData {
    const {showChatPreviewLine = false, forcePolicyNamePreview = false, showPersonalDetails = false, selected, isSelected, isDisabled} = config ?? {};
    const result: OptionData = {
        text: undefined,
        alternateText: undefined,
        pendingAction: undefined,
        allReportErrors: undefined,
        brickRoadIndicator: null,
        icons: undefined,
        tooltipText: null,
        ownerAccountID: undefined,
        subtitle: undefined,
        participantsList: undefined,
        accountID: 0,
        login: undefined,
        reportID: '',
        phoneNumber: undefined,
        hasDraftComment: false,
        keyForList: undefined,
        isDefaultRoom: false,
        isPinned: false,
        isWaitingOnBankAccount: false,
        iouReportID: undefined,
        isIOUReportOwner: null,
        iouReportAmount: 0,
        isChatRoom: false,
        shouldShowSubscript: false,
        isPolicyExpenseChat: false,
        isOwnPolicyExpenseChat: false,
        isExpenseReport: false,
        policyID: undefined,
        isOptimisticPersonalDetail: false,
        lastMessageText: '',
        lastVisibleActionCreated: undefined,
        selected,
        isSelected,
        isDisabled,
    };

    const personalDetailMap = getPersonalDetailsForAccountIDs(accountIDs, personalDetails);
    const personalDetailList = Object.values(personalDetailMap).filter((details): details is PersonalDetails => !!details);
    const personalDetail = personalDetailList.at(0);
    let hasMultipleParticipants = personalDetailList.length > 1;
    let subtitle;
    let reportName;
    result.participantsList = personalDetailList;
    result.isOptimisticPersonalDetail = personalDetail?.isOptimisticPersonalDetail;
    if (report) {
        const reportNameValuePairs = allReportNameValuePairs?.[`${ONYXKEYS.COLLECTION.REPORT_NAME_VALUE_PAIRS}${report.reportID}`];
        result.isChatRoom = reportUtilsIsChatRoom(report);
        result.isDefaultRoom = isDefaultRoom(report);
        result.private_isArchived = reportNameValuePairs?.private_isArchived;
        result.isExpenseReport = isExpenseReport(report);
        result.isInvoiceRoom = isInvoiceRoom(report);
        result.isMoneyRequestReport = reportUtilsIsMoneyRequestReport(report);
        result.isThread = isChatThread(report);
        result.isTaskReport = reportUtilsIsTaskReport(report);
        result.shouldShowSubscript = shouldReportShowSubscript(report, !!result.private_isArchived);
        result.isPolicyExpenseChat = reportUtilsIsPolicyExpenseChat(report);
        result.isOwnPolicyExpenseChat = report.isOwnPolicyExpenseChat ?? false;
        result.allReportErrors = reportAttributesDerived?.[report.reportID]?.reportErrors ?? {};
        result.brickRoadIndicator = !isEmptyObject(result.allReportErrors) ? CONST.BRICK_ROAD_INDICATOR_STATUS.ERROR : '';
        result.pendingAction = report.pendingFields ? (report.pendingFields.addWorkspaceRoom ?? report.pendingFields.createChat) : undefined;
        result.ownerAccountID = report.ownerAccountID;
        result.reportID = report.reportID;
        const chatReport = allReports?.[`${ONYXKEYS.COLLECTION.REPORT}${report.chatReportID}`];
        const oneTransactionThreadReportID = getOneTransactionThreadReportID(report, chatReport, allReportActions?.[`${ONYXKEYS.COLLECTION.REPORT_ACTIONS}${report.reportID}`]);
        const oneTransactionThreadReport = allReports?.[`${ONYXKEYS.COLLECTION.REPORT}${oneTransactionThreadReportID}`];
        result.isUnread = isUnread(report, oneTransactionThreadReport);
        result.isPinned = report.isPinned;
        result.iouReportID = report.iouReportID;
        result.keyForList = String(report.reportID);
        result.isWaitingOnBankAccount = report.isWaitingOnBankAccount;
        result.policyID = report.policyID;
        result.policyName = getPolicyName({report, returnEmptyIfNotFound: true});
        result.isSelfDM = reportUtilsIsSelfDM(report);
        result.notificationPreference = getReportNotificationPreference(report);
        result.lastVisibleActionCreated = report.lastVisibleActionCreated;

        const visibleParticipantAccountIDs = getParticipantsAccountIDsForDisplay(report, true);

        result.tooltipText = getReportParticipantsTitle(visibleParticipantAccountIDs);

        hasMultipleParticipants = personalDetailList.length > 1 || result.isChatRoom || result.isPolicyExpenseChat || reportUtilsIsGroupChat(report);
        subtitle = getChatRoomSubtitle(report, {isCreateExpenseFlow: true});

        const lastAction = lastVisibleReportActions[report.reportID];
        // lastActorAccountID can be an empty string
        // eslint-disable-next-line @typescript-eslint/prefer-nullish-coalescing
        const lastActorAccountID = lastAction?.actorAccountID || report.lastActorAccountID;
        const lastActorDetails = lastActorAccountID ? (personalDetails?.[lastActorAccountID] ?? null) : null;
        const lastActorDisplayName = getLastActorDisplayName(lastActorDetails);
        const lastMessageTextFromReport = getLastMessageTextForReport(report, lastActorDetails, undefined, !!result.private_isArchived);
        let lastMessageText = lastMessageTextFromReport;

        const shouldDisplayLastActorName =
            lastAction &&
            lastAction.actionName !== CONST.REPORT.ACTIONS.TYPE.REPORT_PREVIEW &&
            lastAction.actionName !== CONST.REPORT.ACTIONS.TYPE.IOU &&
            !isArchivedNonExpenseReport(report, !!reportNameValuePairs?.private_isArchived) &&
            shouldShowLastActorDisplayName(report, lastActorDetails, lastAction);
        if (shouldDisplayLastActorName && lastActorDisplayName && lastMessageTextFromReport) {
            lastMessageText = `${lastActorDisplayName}: ${lastMessageTextFromReport}`;
        }

        result.lastMessageText = lastMessageText;

        // If displaying chat preview line is needed, let's overwrite the default alternate text
        result.alternateText = showPersonalDetails && personalDetail?.login ? personalDetail.login : getAlternateText(result, {showChatPreviewLine, forcePolicyNamePreview});

        reportName = showPersonalDetails
<<<<<<< HEAD
            ? getDisplayNameForParticipant({formatPhoneNumber, accountID: accountIDs.at(0)}) || formatPhoneNumber(personalDetail?.login ?? '')
            : getReportName(report);
=======
            ? getDisplayNameForParticipant({accountID: accountIDs.at(0)}) || formatPhoneNumber(personalDetail?.login ?? '')
            : getReportName(report, undefined, undefined, undefined, undefined, undefined, transactions);
>>>>>>> 44f190c3
    } else {
        // eslint-disable-next-line @typescript-eslint/prefer-nullish-coalescing
        reportName = getDisplayNameForParticipant({formatPhoneNumber, accountID: accountIDs.at(0)}) || formatPhoneNumber(personalDetail?.login ?? '');
        result.keyForList = String(accountIDs.at(0));

        result.alternateText = formatPhoneNumber(personalDetails?.[accountIDs[0]]?.login ?? '');
    }

    result.isIOUReportOwner = isIOUOwnedByCurrentUser(result);
    result.iouReportAmount = getMoneyRequestSpendBreakdown(result).totalDisplaySpend;

    if (!hasMultipleParticipants && (!report || (report && !reportUtilsIsGroupChat(report) && !reportUtilsIsChatRoom(report)))) {
        result.login = personalDetail?.login;
        result.accountID = Number(personalDetail?.accountID);
        result.phoneNumber = personalDetail?.phoneNumber;
    }

    result.text = reportName;
    result.icons = getIcons(report, personalDetails, personalDetail?.avatar, personalDetail?.login, personalDetail?.accountID, null, undefined, !!result?.private_isArchived);
    result.subtitle = subtitle;

    return result;
}

/**
 * Get the option for a given report.
 */
function getReportOption(participant: Participant, reportAttributesDerived?: ReportAttributesDerivedValue['reports']): OptionData {
    const report = getReportOrDraftReport(participant.reportID);
    const visibleParticipantAccountIDs = getParticipantsAccountIDsForDisplay(report, true);

    const option = createOption(
        visibleParticipantAccountIDs,
        allPersonalDetails ?? {},
        !isEmptyObject(report) ? report : undefined,
        {
            showChatPreviewLine: false,
            forcePolicyNamePreview: false,
        },
        reportAttributesDerived,
    );

    // Update text & alternateText because createOption returns workspace name only if report is owned by the user
    if (option.isSelfDM) {
        option.alternateText = translateLocal('reportActionsView.yourSpace');
    } else if (option.isInvoiceRoom) {
        option.text = getReportName(report);
        option.alternateText = translateLocal('workspace.common.invoices');
    } else {
        option.text = getPolicyName({report});
        option.alternateText = translateLocal('workspace.common.workspace');

        if (report?.policyID) {
            const policy = allPolicies?.[`${ONYXKEYS.COLLECTION.POLICY}${report.policyID}`];
            const submitToAccountID = getSubmitToAccountID(policy, report);
            const submitsToAccountDetails = allPersonalDetails?.[submitToAccountID];
            const subtitle = submitsToAccountDetails?.displayName ?? submitsToAccountDetails?.login;

            if (subtitle) {
                option.alternateText = translateLocal('iou.submitsTo', {name: subtitle ?? ''});
            }
        }
    }
    option.isDisabled = isDraftReport(participant.reportID);
    option.selected = participant.selected;
    option.isSelected = participant.selected;
    option.brickRoadIndicator = null;
    return option;
}

/**
 * Get the display option for a given report.
 */
function getReportDisplayOption(report: OnyxEntry<Report>, unknownUserDetails: OnyxEntry<Participant>, reportAttributesDerived?: ReportAttributesDerivedValue['reports']): OptionData {
    const visibleParticipantAccountIDs = getParticipantsAccountIDsForDisplay(report, true);

    const option = createOption(
        visibleParticipantAccountIDs,
        allPersonalDetails ?? {},
        !isEmptyObject(report) ? report : undefined,
        {
            showChatPreviewLine: false,
            forcePolicyNamePreview: false,
        },
        reportAttributesDerived,
    );

    // Update text & alternateText because createOption returns workspace name only if report is owned by the user
    if (option.isSelfDM) {
        option.alternateText = translateLocal('reportActionsView.yourSpace');
    } else if (option.isInvoiceRoom) {
        option.text = getReportName(report);
        option.alternateText = translateLocal('workspace.common.invoices');
    } else if (unknownUserDetails && !option.text) {
        option.text = unknownUserDetails.text ?? unknownUserDetails.login;
        option.alternateText = unknownUserDetails.login;
        option.participantsList = [{...unknownUserDetails, displayName: unknownUserDetails.login, accountID: unknownUserDetails.accountID ?? CONST.DEFAULT_NUMBER_ID}];
    } else if (report?.ownerAccountID !== 0 || !option.text) {
        option.text = getPolicyName({report});
        option.alternateText = translateLocal('workspace.common.workspace');
    }
    option.isDisabled = true;
    option.selected = false;
    option.isSelected = false;

    return option;
}
/**
 * Get the option for a policy expense report.
 */
function getPolicyExpenseReportOption(participant: Participant | OptionData, reportAttributesDerived?: ReportAttributesDerivedValue['reports']): OptionData {
    const expenseReport = reportUtilsIsPolicyExpenseChat(participant) ? getReportOrDraftReport(participant.reportID) : null;

    const visibleParticipantAccountIDs = Object.entries(expenseReport?.participants ?? {})
        .filter(([, reportParticipant]) => reportParticipant && !isHiddenForCurrentUser(reportParticipant.notificationPreference))
        .map(([accountID]) => Number(accountID));

    const option = createOption(
        visibleParticipantAccountIDs,
        allPersonalDetails ?? {},
        !isEmptyObject(expenseReport) ? expenseReport : null,
        {
            showChatPreviewLine: false,
            forcePolicyNamePreview: false,
        },
        reportAttributesDerived,
    );

    // Update text & alternateText because createOption returns workspace name only if report is owned by the user
    option.text = getPolicyName({report: expenseReport});
    option.alternateText = translateLocal('workspace.common.workspace');
    option.selected = participant.selected;
    option.isSelected = participant.selected;
    return option;
}

/**
 * Checks if the given userDetails is currentUser or not.
 * Note: We can't migrate this off of using logins because this is used to check if you're trying to start a chat with
 * yourself or a different user, and people won't be starting new chats via accountID usually.
 */
function isCurrentUser(userDetails: PersonalDetails): boolean {
    if (!userDetails) {
        return false;
    }

    // If user login is a mobile number, append sms domain if not appended already.
    const userDetailsLogin = addSMSDomainIfPhoneNumber(userDetails.login ?? '');

    if (currentUserLogin?.toLowerCase() === userDetailsLogin.toLowerCase()) {
        return true;
    }

    // Check if userDetails login exists in loginList
    return Object.keys(loginList ?? {}).some((login) => login.toLowerCase() === userDetailsLogin.toLowerCase());
}

function isDisablingOrDeletingLastEnabledCategory(
    policy: Policy | undefined,
    policyCategories: PolicyCategories | undefined,
    selectedCategories: Array<PolicyCategory | undefined>,
): boolean {
    const enabledCategoriesCount = getEnabledCategoriesCount(policyCategories);

    if (!enabledCategoriesCount) {
        return false;
    }

    if (policy?.requiresCategory && selectedCategories.filter((selectedCategory) => selectedCategory?.enabled).length === enabledCategoriesCount) {
        return true;
    }

    return false;
}

function isDisablingOrDeletingLastEnabledTag(policyTagList: PolicyTagList | undefined, selectedTags: Array<PolicyTag | undefined>): boolean {
    const enabledTagsCount = getCountOfEnabledTagsOfList(policyTagList?.tags);

    if (!enabledTagsCount) {
        return false;
    }

    if (policyTagList?.required && selectedTags.filter((selectedTag) => selectedTag?.enabled).length === enabledTagsCount) {
        return true;
    }
    return false;
}

function isMakingLastRequiredTagListOptional(policy: Policy | undefined, policyTags: PolicyTagLists | undefined, selectedTagLists: Array<PolicyTagList | undefined>): boolean {
    const requiredTagsCount = getCountOfRequiredTagLists(policyTags);

    if (!requiredTagsCount) {
        return false;
    }

    if (policy?.requiresTag && selectedTagLists.filter((selectedTagList) => selectedTagList?.required).length === requiredTagsCount) {
        return true;
    }
    return false;
}

function getSearchValueForPhoneOrEmail(searchTerm: string) {
    const parsedPhoneNumber = parsePhoneNumber(appendCountryCode(Str.removeSMSDomain(searchTerm)));
    return parsedPhoneNumber.possible ? (parsedPhoneNumber.number?.e164 ?? '') : searchTerm.toLowerCase();
}

/**
 * Verifies that there is at least one enabled option
 */
function hasEnabledOptions(options: PolicyCategories | PolicyTag[]): boolean {
    return Object.values(options).some((option: PolicyTag | PolicyCategory) => option.enabled && option.pendingAction !== CONST.RED_BRICK_ROAD_PENDING_ACTION.DELETE);
}

/**
 * Checks if a report option is selected based on matching accountID or reportID.
 *
 * @param reportOption - The report option to be checked.
 * @param selectedOptions - Array of selected options to compare with.
 * @returns true if the report option matches any of the selected options by accountID or reportID, false otherwise.
 */
function isReportSelected(reportOption: OptionData, selectedOptions: Array<Partial<OptionData>>) {
    if (!selectedOptions || selectedOptions.length === 0) {
        return false;
    }

    // eslint-disable-next-line @typescript-eslint/prefer-nullish-coalescing
    return selectedOptions.some((option) => (option.accountID && option.accountID === reportOption.accountID) || (option.reportID && option.reportID === reportOption.reportID));
}

function processReport(
    report: OnyxEntry<Report>,
    personalDetails: OnyxEntry<PersonalDetailsList>,
    reportAttributesDerived?: ReportAttributesDerivedValue['reports'],
    transactions?: SearchTransaction[],
): {
    reportMapEntry?: [number, Report]; // The entry to add to reportMapForAccountIDs if applicable
    reportOption: SearchOption<Report> | null; // The report option to add to allReportOptions if applicable
} {
    if (!report) {
        return {reportOption: null};
    }

    const isOneOnOneChat = reportUtilsIsOneOnOneChat(report);
    const accountIDs = getParticipantsAccountIDsForDisplay(report);
    const isChatRoom = reportUtilsIsChatRoom(report);

    if ((!accountIDs || accountIDs.length === 0) && !isChatRoom) {
        return {reportOption: null};
    }

    // Determine if this report should be mapped to a personal detail
    const reportMapEntry = accountIDs.length <= 1 && isOneOnOneChat ? ([accountIDs.at(0), report] as [number, Report]) : undefined;

    return {
        reportMapEntry,
        reportOption: {
            item: report,
            ...createOption(accountIDs, personalDetails, report, undefined, reportAttributesDerived, transactions),
        },
    };
}

function createOptionList(personalDetails: OnyxEntry<PersonalDetailsList>, reports?: OnyxCollection<Report>, reportAttributesDerived?: ReportAttributesDerivedValue['reports']) {
    const reportMapForAccountIDs: Record<number, Report> = {};
    const allReportOptions: Array<SearchOption<Report>> = [];

    if (reports) {
        Object.values(reports).forEach((report) => {
            const {reportMapEntry, reportOption} = processReport(report, personalDetails, reportAttributesDerived);

            if (reportMapEntry) {
                const [accountID, reportValue] = reportMapEntry;
                reportMapForAccountIDs[accountID] = reportValue;
            }

            if (reportOption) {
                allReportOptions.push(reportOption);
            }
        });
    }

    const allPersonalDetailsOptions = Object.values(personalDetails ?? {}).map((personalDetail) => ({
        item: personalDetail,
        ...createOption(
            [personalDetail?.accountID ?? CONST.DEFAULT_NUMBER_ID],
            personalDetails,
            reportMapForAccountIDs[personalDetail?.accountID ?? CONST.DEFAULT_NUMBER_ID],
            {
                showPersonalDetails: true,
            },
            reportAttributesDerived,
        ),
    }));

    return {
        reports: allReportOptions,
        personalDetails: allPersonalDetailsOptions as Array<SearchOption<PersonalDetails>>,
    };
}

function createOptionFromReport(report: Report, personalDetails: OnyxEntry<PersonalDetailsList>, reportAttributesDerived?: ReportAttributesDerivedValue['reports']) {
    const accountIDs = getParticipantsAccountIDsForDisplay(report);

    return {
        item: report,
        ...createOption(accountIDs, personalDetails, report, undefined, reportAttributesDerived),
    };
}

function orderPersonalDetailsOptions(options: OptionData[]) {
    // PersonalDetails should be ordered Alphabetically by default - https://github.com/Expensify/App/issues/8220#issuecomment-1104009435
    return lodashOrderBy(options, [(personalDetail) => personalDetail.text?.toLowerCase()], 'asc');
}

/**
 * Orders report options without grouping them by kind.
 * Usually used when there is no search value
 */
function orderReportOptions(options: OptionData[]) {
    return lodashOrderBy(options, [sortComparatorReportOptionByArchivedStatus, sortComparatorReportOptionByDate], ['asc', 'desc']);
}

/**
 * Sort personal details by displayName or login in alphabetical order
 */
const personalDetailsComparator = (personalDetail: OptionData) => {
    const name = personalDetail.text ?? personalDetail.alternateText ?? personalDetail.login ?? '';
    return name.toLowerCase();
};

/**
 * Sort reports by archived status and last visible action
 */
const recentReportComparator = (option: OptionData) => {
    return `${option.private_isArchived ? 0 : 1}_${option.lastVisibleActionCreated ?? ''}`;
};

/**
 * Sort options by a given comparator and return first sorted options.
 * Function uses a min heap to efficiently get the first sorted options.
 */
function optionsOrderBy<T = OptionData>(options: T[], comparator: (option: T) => number | string, limit?: number, filter?: (option: T) => boolean | undefined, reversed = false): T[] {
    Timing.start(CONST.TIMING.SEARCH_MOST_RECENT_OPTIONS);
    const heap = reversed ? new MaxHeap<T>(comparator) : new MinHeap<T>(comparator);
    options.forEach((option) => {
        if (filter && !filter(option)) {
            return;
        }
        if (limit && heap.size() >= limit) {
            const peekedValue = heap.peek();
            if (!peekedValue) {
                throw new Error('Heap is empty, cannot peek value');
            }
            if (comparator(option) > comparator(peekedValue)) {
                heap.pop();
                heap.push(option);
            }
        } else {
            heap.push(option);
        }
    });
    Timing.end(CONST.TIMING.SEARCH_MOST_RECENT_OPTIONS);
    return [...heap].reverse();
}

/**
 * Ordering for report options when you have a search value, will order them by kind additionally.
 * @param options - list of options to be sorted
 * @param searchValue - search string
 * @returns a sorted list of options
 */
function orderReportOptionsWithSearch(
    options: OptionData[],
    searchValue: string,
    {preferChatRoomsOverThreads = false, preferPolicyExpenseChat = false, preferRecentExpenseReports = false}: OrderReportOptionsConfig = {},
) {
    const orderedByDate = orderReportOptions(options);

    return lodashOrderBy(
        orderedByDate,
        [
            // Sorting by kind:
            (option) => {
                if (option.isPolicyExpenseChat && preferPolicyExpenseChat && option.policyID === activePolicyID) {
                    return 0;
                }

                if (option.isSelfDM) {
                    return -1;
                }
                if (preferRecentExpenseReports && !!option?.lastIOUCreationDate) {
                    return 1;
                }
                if (preferRecentExpenseReports && option.isPolicyExpenseChat) {
                    return 1;
                }
                if (preferChatRoomsOverThreads && option.isThread) {
                    return 4;
                }
                if (!!option.isChatRoom || option.private_isArchived) {
                    return 3;
                }
                if (!option.login) {
                    return 2;
                }
                if (option.login.toLowerCase() !== searchValue?.toLowerCase()) {
                    return 1;
                }

                // When option.login is an exact match with the search value, returning 0 puts it at the top of the option list
                return 0;
            },
            // For Submit Expense flow, prioritize the most recent expense reports and then policy expense chats (without expense requests)
            preferRecentExpenseReports ? (option) => option?.lastIOUCreationDate ?? '' : '',
            preferRecentExpenseReports ? (option) => option?.isPolicyExpenseChat : 0,
        ],
        ['asc', 'desc', 'desc'],
    );
}

function orderWorkspaceOptions(options: OptionData[]): OptionData[] {
    return options.sort((a, b) => {
        // Check if `a` is the default workspace
        if (a.isPolicyExpenseChat && a.policyID === activePolicyID) {
            return -1;
        }

        // Check if `b` is the default workspace
        if (b.isPolicyExpenseChat && b.policyID === activePolicyID) {
            return 1;
        }

        return 0;
    });
}

function sortComparatorReportOptionByArchivedStatus(option: OptionData) {
    return option.private_isArchived ? 1 : 0;
}

function sortComparatorReportOptionByDate(options: OptionData) {
    // If there is no date (ie. a personal detail option), the option will be sorted to the bottom
    // (comparing a dateString > '' returns true, and we are sorting descending, so the dateString will come before '')
    return options.lastVisibleActionCreated ?? '';
}

/**
 * Sorts reports and personal details independently.
 */
function orderOptions(options: ReportAndPersonalDetailOptions): ReportAndPersonalDetailOptions;

/**
 * Sorts reports and personal details independently, but prioritizes the search value.
 */
function orderOptions(options: ReportAndPersonalDetailOptions, searchValue: string, config?: OrderReportOptionsConfig): ReportAndPersonalDetailOptions;
function orderOptions(options: ReportAndPersonalDetailOptions, searchValue?: string, config?: OrderReportOptionsConfig): ReportAndPersonalDetailOptions {
    let orderedReportOptions: OptionData[];
    if (searchValue) {
        orderedReportOptions = orderReportOptionsWithSearch(options.recentReports, searchValue, config);
    } else {
        orderedReportOptions = orderReportOptions(options.recentReports);
    }
    const orderedPersonalDetailsOptions = orderPersonalDetailsOptions(options.personalDetails);
    const orderedWorkspaceChats = orderWorkspaceOptions(options?.workspaceChats ?? []);

    return {
        recentReports: orderedReportOptions,
        personalDetails: orderedPersonalDetailsOptions,
        workspaceChats: orderedWorkspaceChats,
    };
}

function canCreateOptimisticPersonalDetailOption({
    recentReportOptions,
    personalDetailsOptions,
    currentUserOption,
    searchValue,
}: {
    recentReportOptions: OptionData[];
    personalDetailsOptions: OptionData[];
    currentUserOption?: OptionData | null;
    searchValue: string;
}) {
    if (recentReportOptions.length + personalDetailsOptions.length > 0) {
        return false;
    }
    if (!currentUserOption) {
        return true;
    }
    return currentUserOption.login !== addSMSDomainIfPhoneNumber(searchValue ?? '').toLowerCase() && currentUserOption.login !== searchValue?.toLowerCase();
}

/**
 * We create a new user option if the following conditions are satisfied:
 * - There's no matching recent report and personal detail option
 * - The searchValue is a valid email or phone number
 * - If prop shouldAcceptName = true, the searchValue can be also a normal string
 * - The searchValue isn't the current personal detail login
 */
function getUserToInviteOption({searchValue, loginsToExclude = {}, selectedOptions = [], showChatPreviewLine = false, shouldAcceptName = false}: GetUserToInviteConfig): OptionData | null {
    if (!searchValue) {
        return null;
    }

    const parsedPhoneNumber = parsePhoneNumber(appendCountryCode(Str.removeSMSDomain(searchValue)));
    const isCurrentUserLogin = isCurrentUser({login: searchValue} as PersonalDetails);
    const isInSelectedOption = selectedOptions.some((option) => 'login' in option && option.login === searchValue);
    const isValidEmail = Str.isValidEmail(searchValue) && !Str.isDomainEmail(searchValue) && !Str.endsWith(searchValue, CONST.SMS.DOMAIN);
    const isValidPhoneNumber = parsedPhoneNumber.possible && Str.isValidE164Phone(getPhoneNumberWithoutSpecialChars(parsedPhoneNumber.number?.input ?? ''));
    const isInOptionToExclude = loginsToExclude[addSMSDomainIfPhoneNumber(searchValue).toLowerCase()];

    if (isCurrentUserLogin || isInSelectedOption || (!isValidEmail && !isValidPhoneNumber && !shouldAcceptName) || isInOptionToExclude) {
        return null;
    }

    // Generates an optimistic account ID for new users not yet saved in Onyx
    const optimisticAccountID = generateAccountID(searchValue);
    const personalDetailsExtended = {
        ...allPersonalDetails,
        [optimisticAccountID]: {
            accountID: optimisticAccountID,
            login: searchValue,
        },
    };
    const userToInvite = createOption([optimisticAccountID], personalDetailsExtended, null, {
        showChatPreviewLine,
    });
    userToInvite.isOptimisticAccount = true;
    userToInvite.login = isValidEmail || isValidPhoneNumber ? searchValue : '';
    // eslint-disable-next-line @typescript-eslint/prefer-nullish-coalescing
    userToInvite.text = userToInvite.text || searchValue;
    // eslint-disable-next-line @typescript-eslint/prefer-nullish-coalescing
    userToInvite.alternateText = userToInvite.alternateText || searchValue;

    // If user doesn't exist, use a fallback avatar
    userToInvite.icons = [
        {
            source: FallbackAvatar,
            id: optimisticAccountID,
            name: searchValue,
            type: CONST.ICON_TYPE_AVATAR,
        },
    ];

    return userToInvite;
}

function getUserToInviteContactOption({
    searchValue = '',
    optionsToExclude = [],
    selectedOptions = [],
    firstName = '',
    lastName = '',
    email = '',
    phone = '',
    avatar = '',
}: GetUserToInviteConfig): SearchOption<PersonalDetails> | null {
    // If email is provided, use it as the primary identifier
    // eslint-disable-next-line @typescript-eslint/prefer-nullish-coalescing
    const effectiveSearchValue = email || searchValue;

    // Handle phone number parsing for either provided phone or searchValue
    // eslint-disable-next-line @typescript-eslint/prefer-nullish-coalescing
    const phoneToCheck = phone || searchValue;
    const parsedPhoneNumber = parsePhoneNumber(appendCountryCode(Str.removeSMSDomain(phoneToCheck)));

    const isCurrentUserLogin = isCurrentUser({login: effectiveSearchValue} as PersonalDetails);
    const isInSelectedOption = selectedOptions.some((option) => 'login' in option && option.login === effectiveSearchValue);

    // Validate email (either provided email or searchValue)
    const isValidEmail = Str.isValidEmail(effectiveSearchValue) && !Str.isDomainEmail(effectiveSearchValue) && !Str.endsWith(effectiveSearchValue, CONST.SMS.DOMAIN);

    const isValidPhoneNumber = parsedPhoneNumber.possible && Str.isValidE164Phone(getPhoneNumberWithoutSpecialChars(parsedPhoneNumber.number?.input ?? ''));

    const isInOptionToExclude =
        optionsToExclude.findIndex((optionToExclude) => 'login' in optionToExclude && optionToExclude.login === addSMSDomainIfPhoneNumber(effectiveSearchValue).toLowerCase()) !== -1;

    if (!effectiveSearchValue || isCurrentUserLogin || isInSelectedOption || (!isValidEmail && !isValidPhoneNumber) || isInOptionToExclude) {
        return null;
    }

    // Generates an optimistic account ID for new users not yet saved in Onyx
    const optimisticAccountID = generateAccountID(effectiveSearchValue);

    // Construct display name if firstName/lastName are provided
    // eslint-disable-next-line @typescript-eslint/prefer-nullish-coalescing
    const displayName = firstName && lastName ? `${firstName} ${lastName}` : firstName || lastName || effectiveSearchValue;

    // Create the base user details that will be used in both item and participantsList
    const userDetails = {
        accountID: optimisticAccountID,
        // eslint-disable-next-line @typescript-eslint/prefer-nullish-coalescing
        avatar: avatar || FallbackAvatar,
        firstName: firstName ?? '',
        lastName: lastName ?? '',
        displayName,
        login: effectiveSearchValue,
        pronouns: '',
        phoneNumber: phone ?? '',
        validated: true,
    };

    const userToInvite = {
        item: userDetails,
        text: displayName,
        displayName,
        firstName,
        lastName,
        alternateText: displayName !== effectiveSearchValue ? effectiveSearchValue : undefined,
        brickRoadIndicator: null,
        icons: [
            {
                source: userDetails.avatar,
                type: CONST.ICON_TYPE_AVATAR,
                name: effectiveSearchValue,
                id: optimisticAccountID,
            },
        ],
        tooltipText: null,
        participantsList: [userDetails],
        accountID: optimisticAccountID,
        login: effectiveSearchValue,
        reportID: '',
        phoneNumber: phone ?? '',
        hasDraftComment: false,
        keyForList: optimisticAccountID.toString(),
        isDefaultRoom: false,
        isPinned: false,
        isWaitingOnBankAccount: false,
        isIOUReportOwner: false,
        iouReportAmount: 0,
        isChatRoom: false,
        shouldShowSubscript: false,
        isPolicyExpenseChat: false,
        isOwnPolicyExpenseChat: false,
        isExpenseReport: false,
        lastMessageText: '',
        isBold: true,
        isOptimisticAccount: true,
    };

    return userToInvite;
}

function isValidReport(option: SearchOption<Report>, config: GetValidReportsConfig): boolean {
    const {
        betas = [],
        includeMultipleParticipantReports = false,
        includeOwnedWorkspaceChats = false,
        includeThreads = false,
        includeTasks = false,
        includeMoneyRequests = false,
        includeReadOnly = true,
        transactionViolations = {},
        includeSelfDM = false,
        includeInvoiceRooms = false,
        action,
        includeP2P = true,
        includeDomainEmail = false,
        loginsToExclude = {},
        excludeNonAdminWorkspaces,
    } = config;
    const topmostReportId = Navigation.getTopmostReportId();

    const chatReport = allReports?.[`${ONYXKEYS.COLLECTION.REPORT}${option.item.chatReportID}`];
    const doesReportHaveViolations = shouldDisplayViolationsRBRInLHN(option.item, transactionViolations);

    const shouldBeInOptionList = shouldReportBeInOptionList({
        report: option.item,
        chatReport,
        currentReportId: topmostReportId,
        betas,
        doesReportHaveViolations,
        isInFocusMode: false,
        excludeEmptyChats: false,
        includeSelfDM,
        login: option.login,
        includeDomainEmail,
        isReportArchived: !!option.private_isArchived,
    });

    if (!shouldBeInOptionList) {
        return false;
    }

    const isThread = option.isThread;
    const isTaskReport = option.isTaskReport;
    const isPolicyExpenseChat = option.isPolicyExpenseChat;
    const isMoneyRequestReport = option.isMoneyRequestReport;
    const isSelfDM = option.isSelfDM;
    const isChatRoom = option.isChatRoom;
    const accountIDs = getParticipantsAccountIDsForDisplay(option.item);

    if (excludeNonAdminWorkspaces && !isPolicyAdmin(option.policyID, policies)) {
        return false;
    }

    if (isPolicyExpenseChat && option.isOwnPolicyExpenseChat && !includeOwnedWorkspaceChats) {
        return false;
    }
    // When passing includeP2P false we are trying to hide features from users that are not ready for P2P and limited to expense chats only.
    if (!includeP2P && !isPolicyExpenseChat) {
        return false;
    }

    if (isSelfDM && !includeSelfDM) {
        return false;
    }

    if (isThread && !includeThreads) {
        return false;
    }

    if (isTaskReport && !includeTasks) {
        return false;
    }

    if (isMoneyRequestReport && !includeMoneyRequests) {
        return false;
    }

    if (!canUserPerformWriteAction(option.item) && !includeReadOnly) {
        return false;
    }

    // In case user needs to add credit bank account, don't allow them to submit an expense from the workspace.
    if (includeOwnedWorkspaceChats && hasIOUWaitingOnCurrentUserBankAccount(option.item)) {
        return false;
    }

    if ((!accountIDs || accountIDs.length === 0) && !isChatRoom) {
        return false;
    }

    if (option.login === CONST.EMAIL.NOTIFICATIONS) {
        return false;
    }
    const isCurrentUserOwnedPolicyExpenseChatThatCouldShow =
        option.isPolicyExpenseChat && option.ownerAccountID === currentUserAccountID && includeOwnedWorkspaceChats && !option.private_isArchived;

    const shouldShowInvoiceRoom =
        includeInvoiceRooms && isInvoiceRoom(option.item) && isPolicyAdmin(option.policyID, policies) && !option.private_isArchived && canSendInvoiceFromWorkspace(option.policyID);

    /*
    Exclude the report option if it doesn't meet any of the following conditions:
    - It is not an owned policy expense chat that could be shown
    - Multiple participant reports are not included
    - It doesn't have a login
    - It is not an invoice room that should be shown
    */
    if (!isCurrentUserOwnedPolicyExpenseChatThatCouldShow && !includeMultipleParticipantReports && !option.login && !shouldShowInvoiceRoom) {
        return false;
    }

    // If we're excluding threads, check the report to see if it has a single participant and if the participant is already selected
    if (!includeThreads && ((!!option.login && loginsToExclude[option.login]) || loginsToExclude[option.reportID])) {
        return false;
    }

    if (action === CONST.IOU.ACTION.CATEGORIZE) {
        const reportPolicy = allPolicies?.[`${ONYXKEYS.COLLECTION.POLICY}${option.policyID}`];
        if (!reportPolicy?.areCategoriesEnabled) {
            return false;
        }
    }
    return true;
}

function getValidReports(reports: OptionList['reports'], config: GetValidReportsConfig): GetValidReportsReturnTypeCombined {
    const {
        showChatPreviewLine = false,
        forcePolicyNamePreview = false,
        action,
        selectedOptions = [],
        shouldBoldTitleByDefault = true,
        shouldSeparateSelfDMChat,
        shouldSeparateWorkspaceChat,
        isPerDiemRequest = false,
        showRBR = true,
    } = config;

    const validReportOptions: OptionData[] = [];
    const workspaceChats: OptionData[] = [];
    let selfDMChat: OptionData | undefined;
    const preferRecentExpenseReports = action === CONST.IOU.ACTION.CREATE;

    for (let i = 0; i < reports.length; i++) {
        // eslint-disable-next-line rulesdir/prefer-at
        const option = reports[i];
        const report = option.item;

        /**
         * By default, generated options does not have the chat preview line enabled.
         * If showChatPreviewLine or forcePolicyNamePreview are true, let's generate and overwrite the alternate text.
         */
        const alternateText = getAlternateText(option, {showChatPreviewLine, forcePolicyNamePreview});
        const isSelected = isReportSelected(option, selectedOptions);
        const isBold = shouldBoldTitleByDefault || shouldUseBoldText(option);
        let lastIOUCreationDate;

        // Add a field to sort the recent reports by the time of last IOU request for create actions
        if (preferRecentExpenseReports) {
            const reportPreviewAction = allSortedReportActions[option.reportID]?.find((reportAction) => isActionOfType(reportAction, CONST.REPORT.ACTIONS.TYPE.REPORT_PREVIEW));

            if (reportPreviewAction) {
                const iouReportID = getIOUReportIDFromReportActionPreview(reportPreviewAction);
                const iouReportActions = iouReportID ? (allSortedReportActions[iouReportID] ?? []) : [];
                const lastIOUAction = iouReportActions.find((iouAction) => iouAction.actionName === CONST.REPORT.ACTIONS.TYPE.IOU);
                if (lastIOUAction) {
                    lastIOUCreationDate = lastIOUAction.lastModified;
                }
            }
        }

        const newReportOption = {
            ...option,
            alternateText,
            isSelected,
            isBold,
            lastIOUCreationDate,
            brickRoadIndicator: showRBR ? option.brickRoadIndicator : null,
        };

        if (shouldSeparateWorkspaceChat && newReportOption.isOwnPolicyExpenseChat && !newReportOption.private_isArchived) {
            newReportOption.text = getPolicyName({report});
            newReportOption.alternateText = translateLocal('workspace.common.workspace');
            if (report?.policyID) {
                const policy = allPolicies?.[`${ONYXKEYS.COLLECTION.POLICY}${report.policyID}`];
                const submitToAccountID = getSubmitToAccountID(policy, report);
                const submitsToAccountDetails = allPersonalDetails?.[submitToAccountID];
                const subtitle = submitsToAccountDetails?.displayName ?? submitsToAccountDetails?.login;

                if (subtitle) {
                    newReportOption.alternateText = translateLocal('iou.submitsTo', {name: subtitle ?? ''});
                }
                const canSubmitPerDiemExpense = canSubmitPerDiemExpenseFromWorkspace(policy);
                if (!canSubmitPerDiemExpense && isPerDiemRequest) {
                    continue;
                }
            }
            workspaceChats.push(newReportOption);
        } else if (shouldSeparateSelfDMChat && newReportOption.isSelfDM) {
            selfDMChat = newReportOption;
        } else {
            validReportOptions.push(newReportOption);
        }
    }

    return {
        recentReports: validReportOptions,
        workspaceOptions: workspaceChats,
        selfDMOption: selfDMChat,
    };
}

/**
 * Whether user submitted already an expense or scanned receipt
 */
function getIsUserSubmittedExpenseOrScannedReceipt(): boolean {
    return !!nvpDismissedProductTraining?.[CONST.PRODUCT_TRAINING_TOOLTIP_NAMES.SCAN_TEST_TOOLTIP];
}

/**
 * Whether the report is a Manager McTest report
 */
function isManagerMcTestReport(report: SearchOption<Report>): boolean {
    return report.participantsList?.some((participant) => participant.accountID === CONST.ACCOUNT_ID.MANAGER_MCTEST) ?? false;
}

/**
 * Returns a list of logins that should be restricted (i.e., hidden or excluded in the UI)
 * based on dynamic business logic and feature flags.
 * Centralizes restriction logic to avoid scattering conditions across the codebase.
 */
function getRestrictedLogins(config: GetOptionsConfig, options: OptionList, canShowManagerMcTest: boolean): Record<string, boolean> {
    const userHasReportWithManagerMcTest = Object.values(options.reports).some((report) => isManagerMcTestReport(report));
    return {
        [CONST.EMAIL.MANAGER_MCTEST]:
            !canShowManagerMcTest ||
            (getIsUserSubmittedExpenseOrScannedReceipt() && !userHasReportWithManagerMcTest) ||
            !Permissions.isBetaEnabled(CONST.BETAS.NEWDOT_MANAGER_MCTEST, config.betas) ||
            isUserInvitedToWorkspace(),
    };
}

/**
 * Options are reports and personal details. This function filters out the options that are not valid to be displayed.
 */
function getValidOptions(
    options: OptionList,
    {
        excludeLogins = {},
        includeSelectedOptions = false,
        includeRecentReports = true,
        recentAttendees,
        selectedOptions = [],
        shouldSeparateSelfDMChat = false,
        shouldSeparateWorkspaceChat = false,
        excludeHiddenThreads = false,
        canShowManagerMcTest = false,
        searchString,
        maxElements,
        includeUserToInvite = false,
        ...config
    }: GetOptionsConfig = {},
): Options {
    const restrictedLogins = getRestrictedLogins(config, options, canShowManagerMcTest);

    // Gather shared configs:
    const loginsToExclude: Record<string, boolean> = {
        [CONST.EMAIL.NOTIFICATIONS]: true,
        ...excludeLogins,
        ...restrictedLogins,
    };
    // If we're including selected options from the search results, we only want to exclude them if the search input is empty
    // This is because on certain pages, we show the selected options at the top when the search input is empty
    // This prevents the issue of seeing the selected option twice if you have them as a recent chat and select them
    if (!includeSelectedOptions) {
        selectedOptions.forEach((option) => {
            if (!option.login) {
                return;
            }
            loginsToExclude[option.login] = true;
        });
    }
    const {includeP2P = true, shouldBoldTitleByDefault = true, includeDomainEmail = false, ...getValidReportsConfig} = config;

    let filteredReports = options.reports;

    // Get valid recent reports:
    let recentReportOptions: OptionData[] = [];
    let workspaceChats: OptionData[] = [];
    let selfDMChat: OptionData | undefined;

    if (includeRecentReports) {
        // if maxElements is passed, filter the recent reports by searchString and return only most recent reports (@see recentReportsComparator)
        const searchTerms = processSearchString(searchString);

        const filteringFunction = (report: SearchOption<Report>) => {
            let searchText = `${report.text ?? ''}${report.login ?? ''}`;

            if (report.isThread) {
                searchText += report.alternateText ?? '';
            } else if (report.isChatRoom) {
                searchText += report.subtitle ?? '';
            } else if (report.isPolicyExpenseChat) {
                searchText += `${report.subtitle ?? ''}${report.policyName ?? ''}`;
            }
            searchText = deburr(searchText.toLocaleLowerCase());
            const searchTermsFound = searchTerms.every((term) => searchText.includes(term));

            if (!searchTermsFound) {
                return false;
            }

            return isValidReport(report, {
                ...getValidReportsConfig,
                includeP2P,
                includeDomainEmail,
                selectedOptions,
                loginsToExclude,
                shouldBoldTitleByDefault,
                shouldSeparateSelfDMChat,
                shouldSeparateWorkspaceChat,
            });
        };

        filteredReports = optionsOrderBy(options.reports, recentReportComparator, maxElements, filteringFunction);

        const {recentReports, workspaceOptions, selfDMOption} = getValidReports(filteredReports, {
            ...getValidReportsConfig,
            selectedOptions,
            loginsToExclude,
            shouldBoldTitleByDefault,
            shouldSeparateSelfDMChat,
            shouldSeparateWorkspaceChat,
        });

        recentReportOptions = recentReports;
        workspaceChats = workspaceOptions;
        selfDMChat = selfDMOption;
    } else if (recentAttendees && recentAttendees?.length > 0) {
        recentAttendees.filter((attendee) => {
            const login = attendee.login ?? attendee.displayName;
            if (login) {
                loginsToExclude[login] = true;
                return true;
            }

            return false;
        });
        recentReportOptions = recentAttendees as OptionData[];
    }

    // Get valid personal details and check if we can find the current user:
    let personalDetailsOptions: OptionData[] = [];
    const currentUserRef = {
        current: undefined as OptionData | undefined,
    };

    if (includeP2P) {
        let personalDetailLoginsToExclude = loginsToExclude;
        if (currentUserLogin) {
            personalDetailLoginsToExclude = {
                ...loginsToExclude,
                [currentUserLogin]: !config.includeCurrentUser,
            };
        }

        const searchTerms = processSearchString(searchString);
        const filteringFunction = (personalDetail: OptionData) => {
            if (
                !personalDetail?.login ||
                !personalDetail.accountID ||
                !!personalDetail?.isOptimisticPersonalDetail ||
                (!includeDomainEmail && Str.isDomainEmail(personalDetail.login)) ||
                // Exclude the setup specialist from the list of personal details as it's a fallback if guide is not assigned
                personalDetail?.login === CONST.SETUP_SPECIALIST_LOGIN
            ) {
                return false;
            }
            if (personalDetailLoginsToExclude[personalDetail.login]) {
                return false;
            }
            const searchText = deburr(`${personalDetail.text ?? ''} ${personalDetail.login ?? ''}`.toLocaleLowerCase());

            return searchTerms.every((term) => searchText.includes(term));
        };

        personalDetailsOptions = optionsOrderBy(options.personalDetails, personalDetailsComparator, maxElements, filteringFunction, true);

        for (let i = 0; i < personalDetailsOptions.length; i++) {
            const personalDetail = personalDetailsOptions.at(i);
            if (!personalDetail) {
                continue;
            }
            if (!!currentUserLogin && personalDetail?.login === currentUserLogin) {
                currentUserRef.current = personalDetail;
            }
            personalDetail.isBold = shouldBoldTitleByDefault;
        }
    }

    if (excludeHiddenThreads) {
        recentReportOptions = recentReportOptions.filter((option) => !option.isThread || option.notificationPreference !== CONST.REPORT.NOTIFICATION_PREFERENCE.HIDDEN);
    }

    let userToInvite: OptionData | null = null;
    if (includeUserToInvite) {
        userToInvite = filterUserToInvite({currentUserOption: currentUserRef.current, recentReports: recentReportOptions, personalDetails: personalDetailsOptions}, searchString ?? '');
    }

    return {
        personalDetails: personalDetailsOptions,
        recentReports: recentReportOptions,
        currentUserOption: currentUserRef.current,
        userToInvite,
        workspaceChats,
        selfDMChat,
    };
}

/**
 * Build the options for the Search view
 */
function getSearchOptions(
    options: OptionList,
    betas: Beta[] = [],
    isUsedInChatFinder = true,
    includeReadOnly = true,
    searchQuery = '',
    maxResults?: number,
    includeUserToInvite?: boolean,
    includeRecentReports = true,
): Options {
    Timing.start(CONST.TIMING.LOAD_SEARCH_OPTIONS);
    Performance.markStart(CONST.TIMING.LOAD_SEARCH_OPTIONS);
    const optionList = getValidOptions(options, {
        betas,
        includeRecentReports,
        includeMultipleParticipantReports: true,
        showChatPreviewLine: isUsedInChatFinder,
        includeP2P: true,
        includeOwnedWorkspaceChats: true,
        includeThreads: true,
        includeMoneyRequests: true,
        includeTasks: true,
        includeReadOnly,
        includeSelfDM: true,
        shouldBoldTitleByDefault: !isUsedInChatFinder,
        excludeHiddenThreads: true,
        maxElements: maxResults,
        searchString: searchQuery,
        includeUserToInvite,
    });

    Timing.end(CONST.TIMING.LOAD_SEARCH_OPTIONS);
    Performance.markEnd(CONST.TIMING.LOAD_SEARCH_OPTIONS);

    return optionList;
}

function getShareLogOptions(options: OptionList, betas: Beta[] = []): Options {
    return getValidOptions(options, {
        betas,
        includeMultipleParticipantReports: true,
        includeP2P: true,
        forcePolicyNamePreview: true,
        includeOwnedWorkspaceChats: true,
        includeSelfDM: true,
        includeThreads: true,
        includeReadOnly: false,
    });
}

/**
 * Build the IOUConfirmation options for showing the payee personalDetail
 */
function getIOUConfirmationOptionsFromPayeePersonalDetail(personalDetail: OnyxEntry<PersonalDetails>, amountText?: string): PayeePersonalDetails {
    const login = personalDetail?.login ?? '';
    return {
        text: formatPhoneNumber(getDisplayNameOrDefault(personalDetail, login)),
        alternateText: formatPhoneNumber(login || getDisplayNameOrDefault(personalDetail, '', false)),
        icons: [
            {
                source: personalDetail?.avatar ?? FallbackAvatar,
                name: personalDetail?.login ?? '',
                type: CONST.ICON_TYPE_AVATAR,
                id: personalDetail?.accountID,
            },
        ],
        descriptiveText: amountText ?? '',
        login: personalDetail?.login ?? '',
        accountID: personalDetail?.accountID ?? CONST.DEFAULT_NUMBER_ID,
        keyForList: String(personalDetail?.accountID ?? CONST.DEFAULT_NUMBER_ID),
        isInteractive: false,
    };
}

function getAttendeeOptions(
    reports: Array<SearchOption<Report>>,
    personalDetails: Array<SearchOption<PersonalDetails>>,
    betas: OnyxEntry<Beta[]>,
    attendees: Attendee[],
    recentAttendees: Attendee[],
    includeOwnedWorkspaceChats = false,
    includeP2P = true,
    includeInvoiceRooms = false,
    action: IOUAction | undefined = undefined,
) {
    const personalDetailList = keyBy(
        personalDetails.map(({item}) => item),
        'accountID',
    );

    const recentAttendeeHasCurrentUser = recentAttendees.find((attendee) => attendee.email === currentUserLogin || attendee.login === currentUserLogin);
    if (!recentAttendeeHasCurrentUser && currentUserLogin) {
        const details = getPersonalDetailByEmail(currentUserLogin);
        recentAttendees.push({
            email: currentUserLogin,
            login: currentUserLogin,
            displayName: details?.displayName ?? currentUserLogin,
            accountID: currentUserAccountID,
            text: details?.displayName ?? currentUserLogin,
            searchText: details?.displayName ?? currentUserLogin,
            avatarUrl: details?.avatarThumbnail ?? '',
        });
    }

    const filteredRecentAttendees = recentAttendees
        .filter((attendee) => !attendees.find(({email, displayName}) => (attendee.email ? email === attendee.email : displayName === attendee.displayName)))
        .map((attendee) => ({
            ...attendee,
            login: attendee.email ?? attendee.displayName,
            ...getPersonalDetailByEmail(attendee.email),
        }))
        .map((attendee) => getParticipantsOption(attendee, personalDetailList as never));

    return getValidOptions(
        {reports, personalDetails},
        {
            betas,
            selectedOptions: attendees.map((attendee) => ({...attendee, login: attendee.email})),
            excludeLogins: CONST.EXPENSIFY_EMAILS_OBJECT,
            includeOwnedWorkspaceChats,
            includeRecentReports: false,
            includeP2P,
            includeSelectedOptions: false,
            includeSelfDM: false,
            includeInvoiceRooms,
            action,
            recentAttendees: filteredRecentAttendees,
        },
    );
}

/**
 * Build the options for the Share Destination for a Task
 */

function getShareDestinationOptions(
    reports: Array<SearchOption<Report>> = [],
    personalDetails: Array<SearchOption<PersonalDetails>> = [],
    betas: OnyxEntry<Beta[]> = [],
    selectedOptions: Array<Partial<OptionData>> = [],
    excludeLogins: Record<string, boolean> = {},
    includeOwnedWorkspaceChats = true,
) {
    return getValidOptions(
        {reports, personalDetails},
        {
            betas,
            selectedOptions,
            includeMultipleParticipantReports: true,
            showChatPreviewLine: true,
            forcePolicyNamePreview: true,
            includeThreads: true,
            includeMoneyRequests: true,
            includeTasks: true,
            excludeLogins,
            includeOwnedWorkspaceChats,
            includeSelfDM: true,
        },
    );
}

/**
 * Format personalDetails or userToInvite to be shown in the list
 *
 * @param member - personalDetails or userToInvite
 * @param config - keys to overwrite the default values
 */
function formatMemberForList(member: OptionData): MemberForList {
    const accountID = member.accountID;

    return {
        // eslint-disable-next-line @typescript-eslint/prefer-nullish-coalescing
        text: member.text || member.displayName || '',
        // eslint-disable-next-line @typescript-eslint/prefer-nullish-coalescing
        alternateText: member.alternateText || member.login || '',
        // eslint-disable-next-line @typescript-eslint/prefer-nullish-coalescing
        keyForList: member.keyForList || String(accountID ?? CONST.DEFAULT_NUMBER_ID) || '',
        isSelected: member.isSelected ?? false,
        isDisabled: member.isDisabled ?? false,
        accountID,
        login: member.login ?? '',
        icons: member.icons,
        pendingAction: member.pendingAction,
        reportID: member.reportID,
    };
}

/**
 * Build the options for the Workspace Member Invite view
 */
function getMemberInviteOptions(
    personalDetails: Array<SearchOption<PersonalDetails>>,
    betas: Beta[] = [],
    excludeLogins: Record<string, boolean> = {},
    includeSelectedOptions = false,
    reports: Array<SearchOption<Report>> = [],
    includeRecentReports = false,
): Options {
    const options = getValidOptions(
        {reports, personalDetails},
        {
            betas,
            includeP2P: true,
            excludeLogins,
            includeSelectedOptions,
            includeRecentReports,
        },
    );

    const orderedOptions = orderOptions(options);
    return {
        ...options,
        personalDetails: orderedOptions.personalDetails,
        recentReports: orderedOptions.recentReports,
    };
}

/**
 * Helper method that returns the text to be used for the header's message and title (if any)
 */
function getHeaderMessage(hasSelectableOptions: boolean, hasUserToInvite: boolean, searchValue: string, hasMatchedParticipant = false): string {
    const isValidPhone = parsePhoneNumber(appendCountryCode(searchValue)).possible;

    const isValidEmail = Str.isValidEmail(searchValue);

    if (searchValue && CONST.REGEX.DIGITS_AND_PLUS.test(searchValue) && !isValidPhone && !hasSelectableOptions) {
        return translateLocal('messages.errorMessageInvalidPhone');
    }

    // Without a search value, it would be very confusing to see a search validation message.
    // Therefore, this skips the validation when there is no search value.
    if (searchValue && !hasSelectableOptions && !hasUserToInvite) {
        if (/^\d+$/.test(searchValue) && !isValidPhone) {
            return translateLocal('messages.errorMessageInvalidPhone');
        }
        if (/@/.test(searchValue) && !isValidEmail) {
            return translateLocal('messages.errorMessageInvalidEmail');
        }
        if (hasMatchedParticipant && (isValidEmail || isValidPhone)) {
            return '';
        }
        return translateLocal('common.noResultsFound');
    }

    return '';
}

/**
 * Helper method for non-user lists (eg. categories and tags) that returns the text to be used for the header's message and title (if any)
 */
function getHeaderMessageForNonUserList(hasSelectableOptions: boolean, searchValue: string): string {
    if (searchValue && !hasSelectableOptions) {
        return translateLocal('common.noResultsFound');
    }
    return '';
}

/**
 * Helper method to check whether an option can show tooltip or not
 */
function shouldOptionShowTooltip(option: OptionData): boolean {
    return !option.private_isArchived;
}

/**
 * Handles the logic for displaying selected participants from the search term
 */
function formatSectionsFromSearchTerm(
    searchTerm: string,
    selectedOptions: OptionData[],
    filteredRecentReports: OptionData[],
    filteredPersonalDetails: OptionData[],
    personalDetails: OnyxEntry<PersonalDetailsList> = {},
    shouldGetOptionDetails = false,
    filteredWorkspaceChats: OptionData[] = [],
    reportAttributesDerived?: ReportAttributesDerivedValue['reports'],
): SectionForSearchTerm {
    // We show the selected participants at the top of the list when there is no search term or maximum number of participants has already been selected
    // However, if there is a search term we remove the selected participants from the top of the list unless they are part of the search results
    // This clears up space on mobile views, where if you create a group with 4+ people you can't see the selected participants and the search results at the same time
    if (searchTerm === '') {
        return {
            section: {
                title: undefined,
                data: shouldGetOptionDetails
                    ? selectedOptions.map((participant) => {
                          const isReportPolicyExpenseChat = participant.isPolicyExpenseChat ?? false;
                          return isReportPolicyExpenseChat ? getPolicyExpenseReportOption(participant, reportAttributesDerived) : getParticipantsOption(participant, personalDetails);
                      })
                    : selectedOptions,
                shouldShow: selectedOptions.length > 0,
            },
        };
    }

    const cleanSearchTerm = searchTerm.trim().toLowerCase();
    // If you select a new user you don't have a contact for, they won't get returned as part of a recent report or personal details
    // This will add them to the list of options, deduping them if they already exist in the other lists
    const selectedParticipantsWithoutDetails = selectedOptions.filter((participant) => {
        const accountID = participant.accountID ?? null;
        const isPartOfSearchTerm = getPersonalDetailSearchTerms(participant).join(' ').toLowerCase().includes(cleanSearchTerm);
        const isReportInRecentReports = filteredRecentReports.some((report) => report.accountID === accountID) || filteredWorkspaceChats.some((report) => report.accountID === accountID);
        const isReportInPersonalDetails = filteredPersonalDetails.some((personalDetail) => personalDetail.accountID === accountID);

        return isPartOfSearchTerm && !isReportInRecentReports && !isReportInPersonalDetails;
    });

    return {
        section: {
            title: undefined,
            data: shouldGetOptionDetails
                ? selectedParticipantsWithoutDetails.map((participant) => {
                      const isReportPolicyExpenseChat = participant.isPolicyExpenseChat ?? false;
                      return isReportPolicyExpenseChat ? getPolicyExpenseReportOption(participant, reportAttributesDerived) : getParticipantsOption(participant, personalDetails);
                  })
                : selectedParticipantsWithoutDetails,
            shouldShow: selectedParticipantsWithoutDetails.length > 0,
        },
    };
}

/**
 * Helper method to get the `keyForList` for the first option in the OptionsList
 */
function getFirstKeyForList(data?: Option[] | null) {
    if (!data?.length) {
        return '';
    }

    const firstNonEmptyDataObj = data.at(0);

    return firstNonEmptyDataObj?.keyForList ? firstNonEmptyDataObj?.keyForList : '';
}

function getPersonalDetailSearchTerms(item: Partial<OptionData>) {
    return [item.participantsList?.[0]?.displayName ?? '', item.login ?? '', item.login?.replace(CONST.EMAIL_SEARCH_REGEX, '') ?? ''];
}

function getCurrentUserSearchTerms(item: OptionData) {
    return [item.text ?? '', item.login ?? '', item.login?.replace(CONST.EMAIL_SEARCH_REGEX, '') ?? ''];
}

/**
 * Remove the personal details for the DMs that are already in the recent reports so that we don't show duplicates.
 */
function filteredPersonalDetailsOfRecentReports(recentReports: OptionData[], personalDetails: OptionData[]) {
    const excludedLogins = new Set(recentReports.map((report) => report.login));
    return personalDetails.filter((personalDetail) => !excludedLogins.has(personalDetail.login));
}

/**
 * Filters options based on the search input value
 */
function filterReports(reports: OptionData[], searchTerms: string[]): OptionData[] {
    const normalizedSearchTerms = searchTerms.map((term) => StringUtils.normalizeAccents(term));
    // We search eventually for multiple whitespace separated search terms.
    // We start with the search term at the end, and then narrow down those filtered search results with the next search term.
    // We repeat (reduce) this until all search terms have been used:
    const filteredReports = normalizedSearchTerms.reduceRight(
        (items, term) =>
            filterArrayByMatch(items, term, (item) => {
                const values: string[] = [];
                if (item.text) {
                    values.push(StringUtils.normalizeAccents(item.text));
                    values.push(StringUtils.normalizeAccents(item.text).replace(/['-]/g, ''));
                }

                if (item.login) {
                    values.push(StringUtils.normalizeAccents(item.login));
                    values.push(StringUtils.normalizeAccents(item.login.replace(CONST.EMAIL_SEARCH_REGEX, '')));
                }

                if (item.isThread) {
                    if (item.alternateText) {
                        values.push(StringUtils.normalizeAccents(item.alternateText));
                    }
                } else if (!!item.isChatRoom || !!item.isPolicyExpenseChat) {
                    if (item.subtitle) {
                        values.push(StringUtils.normalizeAccents(item.subtitle));
                    }
                }

                return uniqFast(values);
            }),
        // We start from all unfiltered reports:
        reports,
    );

    return filteredReports;
}

function filterWorkspaceChats(reports: OptionData[], searchTerms: string[]): OptionData[] {
    const filteredReports = searchTerms.reduceRight(
        (items, term) =>
            filterArrayByMatch(items, term, (item) => {
                const values: string[] = [];
                if (item.text) {
                    values.push(item.text);
                }
                return uniqFast(values);
            }),
        // We start from all unfiltered reports:
        reports,
    );

    return filteredReports;
}

function filterPersonalDetails(personalDetails: OptionData[], searchTerms: string[]): OptionData[] {
    return searchTerms.reduceRight(
        (items, term) =>
            filterArrayByMatch(items, term, (item) => {
                const values = getPersonalDetailSearchTerms(item);
                return uniqFast(values);
            }),
        personalDetails,
    );
}

function filterCurrentUserOption(currentUserOption: OptionData | null | undefined, searchTerms: string[]): OptionData | null | undefined {
    return searchTerms.reduceRight((item, term) => {
        if (!item) {
            return null;
        }

        const currentUserOptionSearchText = uniqFast(getCurrentUserSearchTerms(item)).join(' ');
        return isSearchStringMatch(term, currentUserOptionSearchText) ? item : null;
    }, currentUserOption);
}

function filterUserToInvite(options: Omit<Options, 'userToInvite'>, searchValue: string, config?: FilterUserToInviteConfig): OptionData | null {
    const {canInviteUser = true, excludeLogins = {}} = config ?? {};
    if (!canInviteUser) {
        return null;
    }

    const canCreateOptimisticDetail = canCreateOptimisticPersonalDetailOption({
        recentReportOptions: options.recentReports,
        personalDetailsOptions: options.personalDetails,
        currentUserOption: options.currentUserOption,
        searchValue,
    });

    if (!canCreateOptimisticDetail) {
        return null;
    }

    const loginsToExclude: Record<string, boolean> = {
        [CONST.EMAIL.NOTIFICATIONS]: true,
        ...excludeLogins,
    };
    return getUserToInviteOption({
        searchValue,
        loginsToExclude,
        ...config,
    });
}

function filterSelfDMChat(report: OptionData, searchTerms: string[]): OptionData | undefined {
    const isMatch = searchTerms.every((term) => {
        const values: string[] = [];

        if (report.text) {
            values.push(report.text);
        }
        if (report.login) {
            values.push(report.login);
            values.push(report.login.replace(CONST.EMAIL_SEARCH_REGEX, ''));
        }
        if (report.isThread) {
            if (report.alternateText) {
                values.push(report.alternateText);
            }
        } else if (!!report.isChatRoom || !!report.isPolicyExpenseChat) {
            if (report.subtitle) {
                values.push(report.subtitle);
            }
        }

        // Remove duplicate values and check if the term matches any value
        return uniqFast(values).some((value) => value.includes(term));
    });

    return isMatch ? report : undefined;
}

function filterOptions(options: Options, searchInputValue: string, config?: FilterUserToInviteConfig): Options {
    const parsedPhoneNumber = parsePhoneNumber(appendCountryCode(Str.removeSMSDomain(searchInputValue)));
    const searchValue = parsedPhoneNumber.possible && parsedPhoneNumber.number?.e164 ? parsedPhoneNumber.number.e164 : searchInputValue.toLowerCase();
    const searchTerms = searchValue ? searchValue.split(' ') : [];

    const recentReports = filterReports(options.recentReports, searchTerms);
    const personalDetails = filterPersonalDetails(options.personalDetails, searchTerms);
    const currentUserOption = filterCurrentUserOption(options.currentUserOption, searchTerms);
    const userToInvite = filterUserToInvite(
        {
            recentReports,
            personalDetails,
            currentUserOption,
        },
        searchValue,
        config,
    );
    const workspaceChats = filterWorkspaceChats(options.workspaceChats ?? [], searchTerms);

    const selfDMChat = options.selfDMChat ? filterSelfDMChat(options.selfDMChat, searchTerms) : undefined;

    return {
        personalDetails,
        recentReports,
        userToInvite,
        currentUserOption,
        workspaceChats,
        selfDMChat,
    };
}

type AllOrderConfigs = OrderReportOptionsConfig & OrderOptionsConfig;
type FilterAndOrderConfig = FilterUserToInviteConfig & AllOrderConfigs;

/**
 * Orders the reports and personal details based on the search input value.
 * Personal details will be filtered out if they are part of the recent reports.
 * Additional configs can be applied.
 */
function combineOrderingOfReportsAndPersonalDetails(
    options: ReportAndPersonalDetailOptions,
    searchInputValue: string,
    {maxRecentReportsToShow, sortByReportTypeInSearch, ...orderReportOptionsConfig}: AllOrderConfigs = {},
): ReportAndPersonalDetailOptions {
    // sortByReportTypeInSearch will show the personal details as part of the recent reports
    if (sortByReportTypeInSearch) {
        const personalDetailsWithoutDMs = filteredPersonalDetailsOfRecentReports(options.recentReports, options.personalDetails);
        const reportsAndPersonalDetails = options.recentReports.concat(personalDetailsWithoutDMs);
        return orderOptions({recentReports: reportsAndPersonalDetails, personalDetails: []}, searchInputValue, orderReportOptionsConfig);
    }

    let orderedReports = orderReportOptionsWithSearch(options.recentReports, searchInputValue, orderReportOptionsConfig);
    if (typeof maxRecentReportsToShow === 'number') {
        orderedReports = orderedReports.slice(0, maxRecentReportsToShow);
    }

    const personalDetailsWithoutDMs = filteredPersonalDetailsOfRecentReports(orderedReports, options.personalDetails);
    const orderedPersonalDetails = orderPersonalDetailsOptions(personalDetailsWithoutDMs);

    return {
        recentReports: orderedReports,
        personalDetails: orderedPersonalDetails,
    };
}

/**
 * Filters and orders the options based on the search input value.
 * Note that personal details that are part of the recent reports will always be shown as part of the recent reports (ie. DMs).
 */
function filterAndOrderOptions(options: Options, searchInputValue: string, config: FilterAndOrderConfig = {}): Options {
    let filterResult = options;
    if (searchInputValue.trim().length > 0) {
        filterResult = filterOptions(options, searchInputValue, config);
    }

    const orderedOptions = combineOrderingOfReportsAndPersonalDetails(filterResult, searchInputValue, config);

    // on staging server, in specific cases (see issue) BE returns duplicated personalDetails entries
    const uniqueLogins = new Set<string>();
    orderedOptions.personalDetails = orderedOptions.personalDetails.filter((detail) => {
        const login = detail.login ?? '';
        if (uniqueLogins.has(login)) {
            return false;
        }
        uniqueLogins.add(login);
        return true;
    });

    return {
        ...filterResult,
        ...orderedOptions,
    };
}

/**
 * Filter out selected options from personal details and recent reports
 * @param options - The options to filter
 * @param selectedOptions - The selected options to filter out.
 * @returns The filtered options
 */
function filterSelectedOptions(options: Options, selectedOptions: Set<number | undefined>): Options {
    const filteredOptions = {
        ...options,
        personalDetails: options.personalDetails.filter(({accountID}) => !selectedOptions.has(accountID)),
        recentReports: options.recentReports.filter(({accountID}) => !selectedOptions.has(accountID)),
    };
    return filteredOptions;
}

function sortAlphabetically<T extends Partial<Record<TKey, string | undefined>>, TKey extends keyof T>(items: T[], key: TKey, localeCompare: LocaleContextProps['localeCompare']): T[] {
    return items.sort((a, b) => localeCompare(a[key]?.toLowerCase() ?? '', b[key]?.toLowerCase() ?? ''));
}

function getEmptyOptions(): Options {
    return {
        recentReports: [],
        personalDetails: [],
        userToInvite: null,
        currentUserOption: null,
    };
}

function shouldUseBoldText(report: OptionData): boolean {
    const notificationPreference = report.notificationPreference ?? getReportNotificationPreference(report);
    return report.isUnread === true && notificationPreference !== CONST.REPORT.NOTIFICATION_PREFERENCE.MUTE && !isHiddenForCurrentUser(notificationPreference);
}

function getManagerMcTestParticipant(): Participant | undefined {
    const managerMcTestPersonalDetails = Object.values(allPersonalDetails ?? {}).find((personalDetails) => personalDetails?.login === CONST.EMAIL.MANAGER_MCTEST);
    const managerMcTestReport =
        managerMcTestPersonalDetails?.accountID && currentUserAccountID ? getChatByParticipants([managerMcTestPersonalDetails?.accountID, currentUserAccountID]) : undefined;
    return managerMcTestPersonalDetails ? {...getParticipantsOption(managerMcTestPersonalDetails, allPersonalDetails), reportID: managerMcTestReport?.reportID} : undefined;
}

function shallowOptionsListCompare(a: OptionList, b: OptionList): boolean {
    if (!a || !b) {
        return false;
    }
    if (a.reports.length !== b.reports.length || a.personalDetails.length !== b.personalDetails.length) {
        return false;
    }
    for (let i = 0; i < a.reports.length; i++) {
        const aReport = a.reports.at(i);
        const bReport = b.reports.at(i);
        if (aReport?.reportID !== bReport?.reportID || aReport?.text !== bReport?.text) {
            return false;
        }
    }
    for (let i = 0; i < a.personalDetails.length; i++) {
        if (a.personalDetails.at(i)?.login !== b.personalDetails.at(i)?.login) {
            return false;
        }
    }
    return true;
}

/**
 * Process a search string into normalized search terms
 * @param searchString - The raw search string to process
 * @returns Array of normalized search terms
 */
function processSearchString(searchString: string | undefined): string[] {
    return deburr(searchString ?? '')
        .toLowerCase()
        .split(' ')
        .filter((term) => term.length > 0);
}

export {
    canCreateOptimisticPersonalDetailOption,
    combineOrderingOfReportsAndPersonalDetails,
    createOptionFromReport,
    createOptionList,
    filterAndOrderOptions,
    filterOptions,
    filterReports,
    filterSelectedOptions,
    filterSelfDMChat,
    filterUserToInvite,
    filterWorkspaceChats,
    filteredPersonalDetailsOfRecentReports,
    formatMemberForList,
    formatSectionsFromSearchTerm,
    getAlternateText,
    getAttendeeOptions,
    getCurrentUserSearchTerms,
    getEmptyOptions,
    getFirstKeyForList,
    getHeaderMessage,
    getHeaderMessageForNonUserList,
    getIOUConfirmationOptionsFromPayeePersonalDetail,
    getIOUReportIDOfLastAction,
    getIsUserSubmittedExpenseOrScannedReceipt,
    getLastActorDisplayName,
    getLastMessageTextForReport,
    getManagerMcTestParticipant,
    getMemberInviteOptions,
    getParticipantsOption,
    getPersonalDetailSearchTerms,
    getPersonalDetailsForAccountIDs,
    getPolicyExpenseReportOption,
    getReportDisplayOption,
    getReportOption,
    getSearchOptions,
    getSearchValueForPhoneOrEmail,
    getShareDestinationOptions,
    getShareLogOptions,
    getUserToInviteContactOption,
    getUserToInviteOption,
    getValidOptions,
    hasEnabledOptions,
    isCurrentUser,
    isDisablingOrDeletingLastEnabledCategory,
    isDisablingOrDeletingLastEnabledTag,
    isMakingLastRequiredTagListOptional,
    isPersonalDetailsReady,
    isSearchStringMatch,
    isSearchStringMatchUserDetails,
    optionsOrderBy,
    orderOptions,
    orderPersonalDetailsOptions,
    orderReportOptions,
    orderReportOptionsWithSearch,
    orderWorkspaceOptions,
    processReport,
    recentReportComparator,
    shallowOptionsListCompare,
    shouldOptionShowTooltip,
    shouldShowLastActorDisplayName,
    shouldUseBoldText,
    sortAlphabetically,
};

export type {MemberForList, Option, OptionList, OptionTree, Options, ReportAndPersonalDetailOptions, SearchOption, Section, SectionBase};<|MERGE_RESOLUTION|>--- conflicted
+++ resolved
@@ -993,13 +993,8 @@
         result.alternateText = showPersonalDetails && personalDetail?.login ? personalDetail.login : getAlternateText(result, {showChatPreviewLine, forcePolicyNamePreview});
 
         reportName = showPersonalDetails
-<<<<<<< HEAD
             ? getDisplayNameForParticipant({formatPhoneNumber, accountID: accountIDs.at(0)}) || formatPhoneNumber(personalDetail?.login ?? '')
-            : getReportName(report);
-=======
-            ? getDisplayNameForParticipant({accountID: accountIDs.at(0)}) || formatPhoneNumber(personalDetail?.login ?? '')
             : getReportName(report, undefined, undefined, undefined, undefined, undefined, transactions);
->>>>>>> 44f190c3
     } else {
         // eslint-disable-next-line @typescript-eslint/prefer-nullish-coalescing
         reportName = getDisplayNameForParticipant({formatPhoneNumber, accountID: accountIDs.at(0)}) || formatPhoneNumber(personalDetail?.login ?? '');
