/* eslint-disable @typescript-eslint/prefer-for-of */

/* eslint-disable no-continue */
import {Str} from 'expensify-common';
import lodashOrderBy from 'lodash/orderBy';
import Onyx from 'react-native-onyx';
import type {OnyxCollection, OnyxEntry} from 'react-native-onyx';
import type {SetNonNullable} from 'type-fest';
import {FallbackAvatar} from '@components/Icon/Expensicons';
import type {IOUAction} from '@src/CONST';
import CONST from '@src/CONST';
import ONYXKEYS from '@src/ONYXKEYS';
import type {
    Beta,
    DismissedProductTraining,
    Login,
    OnyxInputOrEntry,
    PersonalDetails,
    PersonalDetailsList,
    Policy,
    PolicyCategories,
    PolicyCategory,
    PolicyTag,
    Report,
    ReportAction,
    ReportActions,
    ReportNameValuePairs,
    TransactionViolation,
} from '@src/types/onyx';
import type {Attendee, Participant} from '@src/types/onyx/IOU';
import type {Icon, PendingAction} from '@src/types/onyx/OnyxCommon';
import type DeepValueOf from '@src/types/utils/DeepValueOf';
import {isEmptyObject} from '@src/types/utils/EmptyObject';
import Timing from './actions/Timing';
import filterArrayByMatch from './filterArrayByMatch';
import {isReportMessageAttachment} from './isReportMessageAttachment';
import {formatPhoneNumber} from './LocalePhoneNumber';
import {translate, translateLocal} from './Localize';
import {appendCountryCode, getPhoneNumberWithoutSpecialChars} from './LoginUtils';
import ModifiedExpenseMessage from './ModifiedExpenseMessage';
import Navigation from './Navigation/Navigation';
import Parser from './Parser';
import Performance from './Performance';
import Permissions from './Permissions';
import {getDisplayNameOrDefault} from './PersonalDetailsUtils';
import {addSMSDomainIfPhoneNumber, parsePhoneNumber} from './PhoneNumber';
import {canSendInvoiceFromWorkspace, getSubmitToAccountID} from './PolicyUtils';
import {
    getCombinedReportActions,
    getExportIntegrationLastMessageText,
    getIOUReportIDFromReportActionPreview,
    getMessageOfOldDotReportAction,
    getOneTransactionThreadReportID,
    getOriginalMessage,
    getReportActionMessageText,
    getSortedReportActions,
    getUpdateRoomDescriptionMessage,
    isActionableAddPaymentCard,
    isActionOfType,
    isClosedAction,
    isCreatedTaskReportAction,
    isDeletedParentAction,
    isModifiedExpenseAction,
    isMoneyRequestAction,
    isOldDotReportAction,
    isPendingRemove,
    isReimbursementDeQueuedOrCanceledAction,
    isReimbursementQueuedAction,
    isReportPreviewAction,
    isTaskAction,
    isThreadParentMessage,
    isUnapprovedAction,
    isWhisperAction,
    shouldReportActionBeVisible,
} from './ReportActionsUtils';
import {
    canUserPerformWriteAction,
    formatReportLastMessageText,
    getAllReportErrors,
    getChatByParticipants,
    getChatRoomSubtitle,
    getDeletedParentActionMessageForChatReport,
    getDisplayNameForParticipant,
    getDowngradeWorkspaceMessage,
    getIcons,
    getIOUApprovedMessage,
    getIOUForwardedMessage,
    getIOUSubmittedMessage,
    getIOUUnapprovedMessage,
    getMoneyRequestSpendBreakdown,
    getParticipantsAccountIDsForDisplay,
    getPolicyName,
    getReimbursementDeQueuedOrCanceledActionMessage,
    getReimbursementQueuedActionMessage,
    getRejectedReportMessage,
    getReportAutomaticallyApprovedMessage,
    getReportAutomaticallyForwardedMessage,
    getReportAutomaticallySubmittedMessage,
    getReportLastMessage,
    getReportName,
    getReportNotificationPreference,
    getReportOrDraftReport,
    getReportParticipantsTitle,
    getReportPreviewMessage,
    getReportSubtitlePrefix,
    getUpgradeWorkspaceMessage,
    hasIOUWaitingOnCurrentUserBankAccount,
    isArchivedNonExpenseReport,
    isArchivedReport,
    isChatThread,
    isDefaultRoom,
    isDM,
    isDraftReport,
    isExpenseReport,
    isHiddenForCurrentUser,
    isInvoiceRoom,
    isIOUOwnedByCurrentUser,
    isMoneyRequest,
    isPolicyAdmin,
    isUnread,
    isAdminRoom as reportUtilsIsAdminRoom,
    isAnnounceRoom as reportUtilsIsAnnounceRoom,
    isChatReport as reportUtilsIsChatReport,
    isChatRoom as reportUtilsIsChatRoom,
    isGroupChat as reportUtilsIsGroupChat,
    isMoneyRequestReport as reportUtilsIsMoneyRequestReport,
    isOneOnOneChat as reportUtilsIsOneOnOneChat,
    isPolicyExpenseChat as reportUtilsIsPolicyExpenseChat,
    isSelfDM as reportUtilsIsSelfDM,
    isTaskReport as reportUtilsIsTaskReport,
    shouldDisplayViolationsRBRInLHN,
    shouldReportBeInOptionList,
    shouldReportShowSubscript,
} from './ReportUtils';
import type {OptionData} from './ReportUtils';
import StringUtils from './StringUtils';
import {getTaskCreatedMessage, getTaskReportActionMessage} from './TaskUtils';
import {generateAccountID} from './UserUtils';

type SearchOption<T> = OptionData & {
    item: T;
};

type OptionList = {
    reports: Array<SearchOption<Report>>;
    personalDetails: Array<SearchOption<PersonalDetails>>;
};

type Option = Partial<OptionData>;

/**
 * A narrowed version of `Option` is used when we have a guarantee that given values exist.
 */
type OptionTree = {
    text: string;
    keyForList: string;
    searchText: string;
    tooltipText: string;
    isDisabled: boolean;
    isSelected: boolean;
    pendingAction?: PendingAction;
} & Option;

type PayeePersonalDetails = {
    text: string;
    alternateText: string;
    icons: Icon[];
    descriptiveText: string;
    login: string;
    accountID: number;
    keyForList: string;
    isInteractive: boolean;
};

type SectionBase = {
    title: string | undefined;
    shouldShow: boolean;
};

type Section = SectionBase & {
    data: Option[];
};

type GetValidOptionsSharedConfig = {
    includeP2P?: boolean;
    transactionViolations?: OnyxCollection<TransactionViolation[]>;
    action?: IOUAction;
    shouldBoldTitleByDefault?: boolean;
    selectedOptions?: Option[];
};

type GetValidReportsConfig = {
    betas?: OnyxEntry<Beta[]>;
    includeMultipleParticipantReports?: boolean;
    showChatPreviewLine?: boolean;
    forcePolicyNamePreview?: boolean;
    includeSelfDM?: boolean;
    includeOwnedWorkspaceChats?: boolean;
    includeThreads?: boolean;
    includeTasks?: boolean;
    includeMoneyRequests?: boolean;
    includeInvoiceRooms?: boolean;
    includeDomainEmail?: boolean;
    includeReadOnly?: boolean;
    loginsToExclude?: Record<string, boolean>;
    shouldSeparateWorkspaceChat?: boolean;
    shouldSeparateSelfDMChat?: boolean;
} & GetValidOptionsSharedConfig;

type GetValidReportsReturnTypeCombined = {
    selfDMOption: OptionData | undefined;
    workspaceOptions: OptionData[];
    recentReports: OptionData[];
};

type GetOptionsConfig = {
    excludeLogins?: Record<string, boolean>;
    includeRecentReports?: boolean;
    includeSelectedOptions?: boolean;
    recentAttendees?: Attendee[];
    excludeHiddenThreads?: boolean;
    excludeHiddenChatRoom?: boolean;
    canShowManagerMcTest?: boolean;
} & GetValidReportsConfig;

type GetUserToInviteConfig = {
    searchValue: string | undefined;
    loginsToExclude?: Record<string, boolean>;
    reportActions?: ReportActions;
    shouldAcceptName?: boolean;
} & Pick<GetOptionsConfig, 'selectedOptions' | 'showChatPreviewLine'>;

type MemberForList = {
    text: string;
    alternateText: string;
    keyForList: string;
    isSelected: boolean;
    isDisabled: boolean;
    accountID?: number;
    login: string;
    icons?: Icon[];
    pendingAction?: PendingAction;
    reportID: string;
};

type SectionForSearchTerm = {
    section: Section;
};
type Options = {
    recentReports: OptionData[];
    personalDetails: OptionData[];
    userToInvite: OptionData | null;
    currentUserOption: OptionData | null | undefined;
    workspaceChats?: OptionData[];
    selfDMChat?: OptionData | undefined;
};

type PreviewConfig = {
    showChatPreviewLine?: boolean;
    forcePolicyNamePreview?: boolean;
    showPersonalDetails?: boolean;
    isDisabled?: boolean | null;
    selected?: boolean;
    isSelected?: boolean;
};

type FilterUserToInviteConfig = Pick<GetUserToInviteConfig, 'selectedOptions' | 'shouldAcceptName'> & {
    canInviteUser?: boolean;
    excludeLogins?: Record<string, boolean>;
};

type OrderOptionsConfig =
    | {
          maxRecentReportsToShow?: never;
          /* When sortByReportTypeInSearch flag is true, recentReports will include the personalDetails options as well. */
          sortByReportTypeInSearch?: true;
      }
    | {
          // When specifying maxRecentReportsToShow, you can't sort by report type in search
          maxRecentReportsToShow?: number;
          sortByReportTypeInSearch?: false;
      };

type OrderReportOptionsConfig = {
    preferChatroomsOverThreads?: boolean;
    preferPolicyExpenseChat?: boolean;
    preferRecentExpenseReports?: boolean;
};

type ReportAndPersonalDetailOptions = Pick<Options, 'recentReports' | 'personalDetails' | 'workspaceChats'>;

/**
 * OptionsListUtils is used to build a list options passed to the OptionsList component. Several different UI views can
 * be configured to display different results based on the options passed to the private getOptions() method. Public
 * methods should be named for the views they build options for and then exported for use in a component.
 */
let currentUserLogin: string | undefined;
let currentUserAccountID: number | undefined;
Onyx.connect({
    key: ONYXKEYS.SESSION,
    callback: (value) => {
        currentUserLogin = value?.email;
        currentUserAccountID = value?.accountID;
    },
});

let loginList: OnyxEntry<Login>;
Onyx.connect({
    key: ONYXKEYS.LOGIN_LIST,
    callback: (value) => (loginList = isEmptyObject(value) ? {} : value),
});

let allPersonalDetails: OnyxEntry<PersonalDetailsList>;
Onyx.connect({
    key: ONYXKEYS.PERSONAL_DETAILS_LIST,
    callback: (value) => (allPersonalDetails = isEmptyObject(value) ? {} : value),
});

let preferredLocale: DeepValueOf<typeof CONST.LOCALES> = CONST.LOCALES.DEFAULT;
Onyx.connect({
    key: ONYXKEYS.NVP_PREFERRED_LOCALE,
    callback: (value) => {
        if (!value) {
            return;
        }
        preferredLocale = value;
    },
});

const policies: OnyxCollection<Policy> = {};
Onyx.connect({
    key: ONYXKEYS.COLLECTION.POLICY,
    callback: (policy, key) => {
        if (!policy || !key || !policy.name) {
            return;
        }

        policies[key] = policy;
    },
});

let allPolicies: OnyxCollection<Policy> = {};
Onyx.connect({
    key: ONYXKEYS.COLLECTION.POLICY,
    waitForCollectionCallback: true,
    callback: (val) => (allPolicies = val),
});

let allReports: OnyxCollection<Report>;
Onyx.connect({
    key: ONYXKEYS.COLLECTION.REPORT,
    waitForCollectionCallback: true,
    callback: (value) => {
        allReports = value;
    },
});

let allReportNameValuePairs: OnyxCollection<ReportNameValuePairs>;
Onyx.connect({
    key: ONYXKEYS.COLLECTION.REPORT_NAME_VALUE_PAIRS,
    waitForCollectionCallback: true,
    callback: (value) => {
        allReportNameValuePairs = value;
    },
});

const lastReportActions: ReportActions = {};
const allSortedReportActions: Record<string, ReportAction[]> = {};
let allReportActions: OnyxCollection<ReportActions>;
const lastVisibleReportActions: ReportActions = {};
Onyx.connect({
    key: ONYXKEYS.COLLECTION.REPORT_ACTIONS,
    waitForCollectionCallback: true,
    callback: (actions) => {
        if (!actions) {
            return;
        }

        allReportActions = actions ?? {};

        // Iterate over the report actions to build the sorted and lastVisible report actions objects
        Object.entries(allReportActions).forEach((reportActions) => {
            const reportID = reportActions[0].split('_').at(1);
            if (!reportID) {
                return;
            }

            const reportActionsArray = Object.values(reportActions[1] ?? {});
            let sortedReportActions = getSortedReportActions(reportActionsArray, true);
            allSortedReportActions[reportID] = sortedReportActions;

            // If the report is a one-transaction report and has , we need to return the combined reportActions so that the LHN can display modifications
            // to the transaction thread or the report itself
            const transactionThreadReportID = getOneTransactionThreadReportID(reportID, actions[reportActions[0]]);
            if (transactionThreadReportID) {
                const transactionThreadReportActionsArray = Object.values(actions[`${ONYXKEYS.COLLECTION.REPORT_ACTIONS}${transactionThreadReportID}`] ?? {});
                sortedReportActions = getCombinedReportActions(sortedReportActions, transactionThreadReportID, transactionThreadReportActionsArray, reportID, false);
            }

            const firstReportAction = sortedReportActions.at(0);
            if (!firstReportAction) {
                delete lastReportActions[reportID];
            } else {
                lastReportActions[reportID] = firstReportAction;
            }

            const report = allReports?.[`${ONYXKEYS.COLLECTION.REPORT}${reportID}`];
            const isWriteActionAllowed = canUserPerformWriteAction(report);

            // The report is only visible if it is the last action not deleted that
            // does not match a closed or created state.
            const reportActionsForDisplay = sortedReportActions.filter(
                (reportAction, actionKey) =>
                    shouldReportActionBeVisible(reportAction, actionKey, isWriteActionAllowed) &&
                    !isWhisperAction(reportAction) &&
                    reportAction.actionName !== CONST.REPORT.ACTIONS.TYPE.CREATED &&
                    reportAction.pendingAction !== CONST.RED_BRICK_ROAD_PENDING_ACTION.DELETE,
            );
            const reportActionForDisplay = reportActionsForDisplay.at(0);
            if (!reportActionForDisplay) {
                delete lastVisibleReportActions[reportID];
                return;
            }
            lastVisibleReportActions[reportID] = reportActionForDisplay;
        });
    },
});

let activePolicyID: OnyxEntry<string>;
Onyx.connect({
    key: ONYXKEYS.NVP_ACTIVE_POLICY_ID,
    callback: (value) => (activePolicyID = value),
});

let nvpDismissedProductTraining: OnyxEntry<DismissedProductTraining>;
Onyx.connect({
    key: ONYXKEYS.NVP_DISMISSED_PRODUCT_TRAINING,
    callback: (value) => (nvpDismissedProductTraining = value),
});

/**
 * @param defaultValues {login: accountID} In workspace invite page, when new user is added we pass available data to opt in
 * @returns Returns avatar data for a list of user accountIDs
 */
function getAvatarsForAccountIDs(accountIDs: number[], personalDetails: OnyxEntry<PersonalDetailsList>, defaultValues: Record<string, number> = {}): Icon[] {
    const reversedDefaultValues: Record<number, string> = {};

    Object.entries(defaultValues).forEach((item) => {
        reversedDefaultValues[item[1]] = item[0];
    });

    return accountIDs.map((accountID) => {
        const login = reversedDefaultValues[accountID] ?? '';
        const userPersonalDetail = personalDetails?.[accountID] ?? {login, accountID};

        return {
            id: accountID,
            source: userPersonalDetail.avatar ?? FallbackAvatar,
            type: CONST.ICON_TYPE_AVATAR,
            name: userPersonalDetail.login ?? '',
        };
    });
}

/**
 * Returns the personal details for an array of accountIDs
 * @returns keys of the object are emails, values are PersonalDetails objects.
 */
function getPersonalDetailsForAccountIDs(accountIDs: number[] | undefined, personalDetails: OnyxInputOrEntry<PersonalDetailsList>): SetNonNullable<PersonalDetailsList> {
    const personalDetailsForAccountIDs: SetNonNullable<PersonalDetailsList> = {};
    if (!personalDetails) {
        return personalDetailsForAccountIDs;
    }
    accountIDs?.forEach((accountID) => {
        const cleanAccountID = Number(accountID);
        if (!cleanAccountID) {
            return;
        }
        let personalDetail: OnyxEntry<PersonalDetails> = personalDetails[accountID] ?? undefined;
        if (!personalDetail) {
            personalDetail = {} as PersonalDetails;
        }

        if (cleanAccountID === CONST.ACCOUNT_ID.CONCIERGE) {
            personalDetail.avatar = CONST.CONCIERGE_ICON_URL;
        }

        personalDetail.accountID = cleanAccountID;
        personalDetailsForAccountIDs[cleanAccountID] = personalDetail;
    });
    return personalDetailsForAccountIDs;
}

/**
 * Return true if personal details data is ready, i.e. report list options can be created.
 */
function isPersonalDetailsReady(personalDetails: OnyxEntry<PersonalDetailsList>): boolean {
    const personalDetailsKeys = Object.keys(personalDetails ?? {});
    return personalDetailsKeys.some((key) => personalDetails?.[key]?.accountID);
}

/**
 * Get the participant option for a report.
 */
function getParticipantsOption(participant: OptionData | Participant, personalDetails: OnyxEntry<PersonalDetailsList>): Participant {
    const detail = participant.accountID ? getPersonalDetailsForAccountIDs([participant.accountID], personalDetails)[participant.accountID] : undefined;
    // eslint-disable-next-line @typescript-eslint/prefer-nullish-coalescing
    const login = detail?.login || participant.login || '';
    const displayName = formatPhoneNumber(getDisplayNameOrDefault(detail, login || participant.text));

    return {
        keyForList: String(detail?.accountID ?? login),
        login,
        accountID: detail?.accountID,
        text: displayName,
        firstName: detail?.firstName ?? '',
        lastName: detail?.lastName ?? '',
        alternateText: formatPhoneNumber(login) || displayName,
        icons: [
            {
                source: detail?.avatar ?? FallbackAvatar,
                name: login,
                type: CONST.ICON_TYPE_AVATAR,
                id: detail?.accountID,
            },
        ],
        phoneNumber: detail?.phoneNumber ?? '',
        selected: participant.selected,
        isSelected: participant.selected,
        searchText: participant.searchText ?? undefined,
    };
}

/**
 * A very optimized method to remove duplicates from an array.
 * Taken from https://stackoverflow.com/a/9229821/9114791
 */
function uniqFast(items: string[]): string[] {
    const seenItems: Record<string, number> = {};
    const result: string[] = [];
    let j = 0;

    for (const item of items) {
        if (seenItems[item] !== 1) {
            seenItems[item] = 1;
            result[j++] = item;
        }
    }

    return result;
}

/**
 * Get the last actor display name from last actor details.
 */
function getLastActorDisplayName(lastActorDetails: Partial<PersonalDetails> | null) {
    if (!lastActorDetails) {
        return '';
    }

    return lastActorDetails.accountID !== currentUserAccountID
        ? // eslint-disable-next-line @typescript-eslint/prefer-nullish-coalescing
          lastActorDetails.firstName || formatPhoneNumber(getDisplayNameOrDefault(lastActorDetails))
        : translateLocal('common.you');
}

/**
 * Should show the last actor display name from last actor details.
 */
function shouldShowLastActorDisplayName(report: OnyxEntry<Report>, lastActorDetails: Partial<PersonalDetails> | null, lastAction: OnyxEntry<ReportAction>) {
    if (
        !lastActorDetails ||
        reportUtilsIsSelfDM(report) ||
        (isDM(report) && lastActorDetails.accountID !== currentUserAccountID) ||
        lastAction?.actionName === CONST.REPORT.ACTIONS.TYPE.IOU ||
        lastAction?.actionName === CONST.REPORT.ACTIONS.TYPE.REPORT_PREVIEW
    ) {
        return false;
    }

    const lastActorDisplayName = getLastActorDisplayName(lastActorDetails);

    if (!lastActorDisplayName) {
        return false;
    }

    return true;
}

/**
 * Update alternate text for the option when applicable
 */
function getAlternateText(option: OptionData, {showChatPreviewLine = false, forcePolicyNamePreview = false}: PreviewConfig) {
    const report = getReportOrDraftReport(option.reportID);
    const isAdminRoom = reportUtilsIsAdminRoom(report);
    const isAnnounceRoom = reportUtilsIsAnnounceRoom(report);
    const isGroupChat = reportUtilsIsGroupChat(report);
    const isExpenseThread = isMoneyRequest(report);
    const formattedLastMessageText = formatReportLastMessageText(Parser.htmlToText(option.lastMessageText ?? ''));
    const reportPrefix = getReportSubtitlePrefix(report);
    const formattedLastMessageTextWithPrefix = reportPrefix + formattedLastMessageText;

    if (isExpenseThread || option.isMoneyRequestReport) {
        return showChatPreviewLine && formattedLastMessageText ? formattedLastMessageTextWithPrefix : translate(preferredLocale, 'iou.expense');
    }

    if (option.isThread) {
        return showChatPreviewLine && formattedLastMessageText ? formattedLastMessageTextWithPrefix : translate(preferredLocale, 'threads.thread');
    }

    if (option.isChatRoom && !isAdminRoom && !isAnnounceRoom) {
        return showChatPreviewLine && formattedLastMessageText ? formattedLastMessageTextWithPrefix : option.subtitle;
    }

    if ((option.isPolicyExpenseChat ?? false) || isAdminRoom || isAnnounceRoom) {
        return showChatPreviewLine && !forcePolicyNamePreview && formattedLastMessageText ? formattedLastMessageTextWithPrefix : option.subtitle;
    }

    if (option.isTaskReport) {
        return showChatPreviewLine && formattedLastMessageText ? formattedLastMessageTextWithPrefix : translate(preferredLocale, 'task.task');
    }

    if (isGroupChat) {
        return showChatPreviewLine && formattedLastMessageText ? formattedLastMessageTextWithPrefix : translate(preferredLocale, 'common.group');
    }

    return showChatPreviewLine && formattedLastMessageText
        ? formattedLastMessageTextWithPrefix
        : formatPhoneNumber(option.participantsList && option.participantsList.length > 0 ? option.participantsList.at(0)?.login ?? '' : '');
}

/**
 * Searches for a match when provided with a value
 */
function isSearchStringMatch(searchValue: string, searchText?: string | null, participantNames = new Set<string>(), isReportChatRoom = false): boolean {
    const searchWords = new Set(searchValue.replace(/,/g, ' ').split(' '));
    const valueToSearch = searchText?.replace(new RegExp(/&nbsp;/g), '');
    let matching = true;
    searchWords.forEach((word) => {
        // if one of the word is not matching, we don't need to check further
        if (!matching) {
            return;
        }
        const matchRegex = new RegExp(Str.escapeForRegExp(word), 'i');
        matching = matchRegex.test(valueToSearch ?? '') || (!isReportChatRoom && participantNames.has(word));
    });
    return matching;
}

function isSearchStringMatchUserDetails(personalDetail: PersonalDetails, searchValue: string) {
    let memberDetails = '';
    if (personalDetail.login) {
        memberDetails += ` ${personalDetail.login}`;
    }
    if (personalDetail.firstName) {
        memberDetails += ` ${personalDetail.firstName}`;
    }
    if (personalDetail.lastName) {
        memberDetails += ` ${personalDetail.lastName}`;
    }
    if (personalDetail.displayName) {
        memberDetails += ` ${getDisplayNameOrDefault(personalDetail)}`;
    }
    if (personalDetail.phoneNumber) {
        memberDetails += ` ${personalDetail.phoneNumber}`;
    }
    return isSearchStringMatch(searchValue.trim(), memberDetails.toLowerCase());
}

/**
 * Get IOU report ID of report last action if the action is report action preview
 */
function getIOUReportIDOfLastAction(report: OnyxEntry<Report>): string | undefined {
    if (!report?.reportID) {
        return;
    }
    const lastAction = lastVisibleReportActions[report.reportID];
    if (!isReportPreviewAction(lastAction)) {
        return;
    }
    return getReportOrDraftReport(getIOUReportIDFromReportActionPreview(lastAction))?.reportID;
}

/**
 * Get the last message text from the report directly or from other sources for special cases.
 */
function getLastMessageTextForReport(
    report: OnyxEntry<Report>,
    lastActorDetails: Partial<PersonalDetails> | null,
    policy?: OnyxEntry<Policy>,
    reportNameValuePairs?: OnyxInputOrEntry<ReportNameValuePairs>,
): string {
    const reportID = report?.reportID;
    const lastReportAction = reportID ? lastVisibleReportActions[reportID] : undefined;

    // some types of actions are filtered out for lastReportAction, in some cases we need to check the actual last action
    const lastOriginalReportAction = reportID ? lastReportActions[reportID] : undefined;
    let lastMessageTextFromReport = '';

    if (isArchivedNonExpenseReport(report, reportNameValuePairs)) {
        const archiveReason =
            // eslint-disable-next-line @typescript-eslint/prefer-nullish-coalescing
            (isClosedAction(lastOriginalReportAction) && getOriginalMessage(lastOriginalReportAction)?.reason) || CONST.REPORT.ARCHIVE_REASON.DEFAULT;
        switch (archiveReason) {
            case CONST.REPORT.ARCHIVE_REASON.ACCOUNT_CLOSED:
            case CONST.REPORT.ARCHIVE_REASON.REMOVED_FROM_POLICY:
            case CONST.REPORT.ARCHIVE_REASON.POLICY_DELETED: {
                lastMessageTextFromReport = translate(preferredLocale, `reportArchiveReasons.${archiveReason}`, {
                    displayName: formatPhoneNumber(getDisplayNameOrDefault(lastActorDetails)),
                    policyName: getPolicyName({report, policy}),
                });
                break;
            }
            case CONST.REPORT.ARCHIVE_REASON.BOOKING_END_DATE_HAS_PASSED: {
                lastMessageTextFromReport = translate(preferredLocale, `reportArchiveReasons.${archiveReason}`);
                break;
            }
            default: {
                lastMessageTextFromReport = translate(preferredLocale, `reportArchiveReasons.default`);
            }
        }
    } else if (isMoneyRequestAction(lastReportAction)) {
        const properSchemaForMoneyRequestMessage = getReportPreviewMessage(report, lastReportAction, true, false, null, true);
        lastMessageTextFromReport = formatReportLastMessageText(properSchemaForMoneyRequestMessage);
    } else if (isReportPreviewAction(lastReportAction)) {
        const iouReport = getReportOrDraftReport(getIOUReportIDFromReportActionPreview(lastReportAction));
        const lastIOUMoneyReportAction = iouReport?.reportID
            ? allSortedReportActions[iouReport.reportID]?.find(
                  (reportAction, key): reportAction is ReportAction<typeof CONST.REPORT.ACTIONS.TYPE.IOU> =>
                      shouldReportActionBeVisible(reportAction, key, canUserPerformWriteAction(report)) &&
                      reportAction.pendingAction !== CONST.RED_BRICK_ROAD_PENDING_ACTION.DELETE &&
                      isMoneyRequestAction(reportAction),
              )
            : undefined;
        const reportPreviewMessage = getReportPreviewMessage(
            !isEmptyObject(iouReport) ? iouReport : null,
            lastIOUMoneyReportAction ?? lastReportAction,
            true,
            reportUtilsIsChatReport(report),
            null,
            true,
            lastReportAction,
        );
        lastMessageTextFromReport = formatReportLastMessageText(reportPreviewMessage);
    } else if (isReimbursementQueuedAction(lastReportAction)) {
        lastMessageTextFromReport = getReimbursementQueuedActionMessage({reportAction: lastReportAction, reportOrID: report});
    } else if (isReimbursementDeQueuedOrCanceledAction(lastReportAction)) {
        lastMessageTextFromReport = getReimbursementDeQueuedOrCanceledActionMessage(lastReportAction, report, true);
    } else if (isDeletedParentAction(lastReportAction) && reportUtilsIsChatReport(report)) {
        lastMessageTextFromReport = getDeletedParentActionMessageForChatReport(lastReportAction);
    } else if (isPendingRemove(lastReportAction) && report?.reportID && isThreadParentMessage(lastReportAction, report.reportID)) {
        lastMessageTextFromReport = translateLocal('parentReportAction.hiddenMessage');
    } else if (isReportMessageAttachment({text: report?.lastMessageText ?? '', html: report?.lastMessageHtml, type: ''})) {
        lastMessageTextFromReport = `[${translateLocal('common.attachment')}]`;
    } else if (isModifiedExpenseAction(lastReportAction)) {
        const properSchemaForModifiedExpenseMessage = ModifiedExpenseMessage.getForReportAction({reportOrID: report?.reportID, reportAction: lastReportAction});
        lastMessageTextFromReport = formatReportLastMessageText(properSchemaForModifiedExpenseMessage, true);
    } else if (isTaskAction(lastReportAction)) {
        lastMessageTextFromReport = formatReportLastMessageText(getTaskReportActionMessage(lastReportAction).text);
    } else if (isCreatedTaskReportAction(lastReportAction)) {
        lastMessageTextFromReport = getTaskCreatedMessage(lastReportAction);
    } else if (isActionOfType(lastReportAction, CONST.REPORT.ACTIONS.TYPE.SUBMITTED) || isActionOfType(lastReportAction, CONST.REPORT.ACTIONS.TYPE.SUBMITTED_AND_CLOSED)) {
        const wasSubmittedViaHarvesting = getOriginalMessage(lastReportAction)?.harvesting ?? false;
        if (wasSubmittedViaHarvesting) {
            lastMessageTextFromReport = getReportAutomaticallySubmittedMessage(lastReportAction);
        } else {
            lastMessageTextFromReport = getIOUSubmittedMessage(lastReportAction);
        }
    } else if (isActionOfType(lastReportAction, CONST.REPORT.ACTIONS.TYPE.APPROVED)) {
        const {automaticAction} = getOriginalMessage(lastReportAction) ?? {};
        if (automaticAction) {
            lastMessageTextFromReport = getReportAutomaticallyApprovedMessage(lastReportAction);
        } else {
            lastMessageTextFromReport = getIOUApprovedMessage(lastReportAction);
        }
    } else if (isUnapprovedAction(lastReportAction)) {
        lastMessageTextFromReport = getIOUUnapprovedMessage(lastReportAction);
    } else if (isActionOfType(lastReportAction, CONST.REPORT.ACTIONS.TYPE.FORWARDED)) {
        const {automaticAction} = getOriginalMessage(lastReportAction) ?? {};
        if (automaticAction) {
            lastMessageTextFromReport = getReportAutomaticallyForwardedMessage(lastReportAction, reportID);
        } else {
            lastMessageTextFromReport = getIOUForwardedMessage(lastReportAction, report);
        }
    } else if (lastReportAction?.actionName === CONST.REPORT.ACTIONS.TYPE.REJECTED) {
        lastMessageTextFromReport = getRejectedReportMessage();
    } else if (lastReportAction?.actionName === CONST.REPORT.ACTIONS.TYPE.POLICY_CHANGE_LOG.CORPORATE_UPGRADE) {
        lastMessageTextFromReport = getUpgradeWorkspaceMessage();
    } else if (lastReportAction?.actionName === CONST.REPORT.ACTIONS.TYPE.POLICY_CHANGE_LOG.TEAM_DOWNGRADE) {
        lastMessageTextFromReport = getDowngradeWorkspaceMessage();
    } else if (isActionableAddPaymentCard(lastReportAction) || isActionOfType(lastReportAction, CONST.REPORT.ACTIONS.TYPE.CHANGE_POLICY)) {
        lastMessageTextFromReport = getReportActionMessageText(lastReportAction);
    } else if (lastReportAction?.actionName === 'EXPORTINTEGRATION') {
        lastMessageTextFromReport = getExportIntegrationLastMessageText(lastReportAction);
    } else if (lastReportAction?.actionName && isOldDotReportAction(lastReportAction)) {
        lastMessageTextFromReport = getMessageOfOldDotReportAction(lastReportAction, false);
    } else if (lastReportAction?.actionName === CONST.REPORT.ACTIONS.TYPE.RESOLVED_DUPLICATES) {
        lastMessageTextFromReport = translateLocal('violations.resolvedDuplicates');
    } else if (isActionOfType(lastReportAction, CONST.REPORT.ACTIONS.TYPE.ROOM_CHANGE_LOG.UPDATE_ROOM_DESCRIPTION)) {
        lastMessageTextFromReport = getUpdateRoomDescriptionMessage(lastReportAction);
    }

    // we do not want to show report closed in LHN for non archived report so use getReportLastMessage as fallback instead of lastMessageText from report
    if (reportID && !isArchivedReport(reportNameValuePairs) && report.lastActionType === CONST.REPORT.ACTIONS.TYPE.CLOSED) {
        return lastMessageTextFromReport || (getReportLastMessage(reportID).lastMessageText ?? '');
    }
    return lastMessageTextFromReport || (report?.lastMessageText ?? '');
}

function hasReportErrors(report: Report, reportActions: OnyxEntry<ReportActions>) {
    return !isEmptyObject(getAllReportErrors(report, reportActions));
}

/**
 * Creates a report list option
 */
function createOption(
    accountIDs: number[],
    personalDetails: OnyxInputOrEntry<PersonalDetailsList>,
    report: OnyxInputOrEntry<Report>,
    reportActions: ReportActions,
    config?: PreviewConfig,
): OptionData {
    const {showChatPreviewLine = false, forcePolicyNamePreview = false, showPersonalDetails = false, selected, isSelected, isDisabled} = config ?? {};
    const result: OptionData = {
        text: undefined,
        alternateText: undefined,
        pendingAction: undefined,
        allReportErrors: undefined,
        brickRoadIndicator: null,
        icons: undefined,
        tooltipText: null,
        ownerAccountID: undefined,
        subtitle: undefined,
        participantsList: undefined,
        accountID: 0,
        login: undefined,
        reportID: '',
        phoneNumber: undefined,
        hasDraftComment: false,
        keyForList: undefined,
        isDefaultRoom: false,
        isPinned: false,
        isWaitingOnBankAccount: false,
        iouReportID: undefined,
        isIOUReportOwner: null,
        iouReportAmount: 0,
        isChatRoom: false,
        shouldShowSubscript: false,
        isPolicyExpenseChat: false,
        isOwnPolicyExpenseChat: false,
        isExpenseReport: false,
        policyID: undefined,
        isOptimisticPersonalDetail: false,
        lastMessageText: '',
        lastVisibleActionCreated: undefined,
        selected,
        isSelected,
        isDisabled,
    };

    const personalDetailMap = getPersonalDetailsForAccountIDs(accountIDs, personalDetails);
    const personalDetailList = Object.values(personalDetailMap).filter((details): details is PersonalDetails => !!details);
    const personalDetail = personalDetailList.at(0);
    let hasMultipleParticipants = personalDetailList.length > 1;
    let subtitle;
    let reportName;
    result.participantsList = personalDetailList;
    result.isOptimisticPersonalDetail = personalDetail?.isOptimisticPersonalDetail;
    if (report) {
<<<<<<< HEAD
        // eslint-disable-next-line deprecation/deprecation
        const reportNameValuePairs = getReportNameValuePairs(report.reportID);
=======
        const reportNameValuePairs = allReportNameValuePairs?.[`${ONYXKEYS.COLLECTION.REPORT_NAME_VALUE_PAIRS}${report.reportID}`];
>>>>>>> 1d2dda7f
        result.isChatRoom = reportUtilsIsChatRoom(report);
        result.isDefaultRoom = isDefaultRoom(report);
        result.private_isArchived = reportNameValuePairs?.private_isArchived;
        result.isExpenseReport = isExpenseReport(report);
        result.isInvoiceRoom = isInvoiceRoom(report);
        result.isMoneyRequestReport = reportUtilsIsMoneyRequestReport(report);
        result.isThread = isChatThread(report);
        result.isTaskReport = reportUtilsIsTaskReport(report);
        result.shouldShowSubscript = shouldReportShowSubscript(report);
        result.isPolicyExpenseChat = reportUtilsIsPolicyExpenseChat(report);
        result.isOwnPolicyExpenseChat = report.isOwnPolicyExpenseChat ?? false;
        result.allReportErrors = getAllReportErrors(report, reportActions);
        result.brickRoadIndicator = hasReportErrors(report, reportActions) ? CONST.BRICK_ROAD_INDICATOR_STATUS.ERROR : '';
        result.pendingAction = report.pendingFields ? report.pendingFields.addWorkspaceRoom ?? report.pendingFields.createChat : undefined;
        result.ownerAccountID = report.ownerAccountID;
        result.reportID = report.reportID;
        const oneTransactionThreadReportID = getOneTransactionThreadReportID(report.reportID, allReportActions?.[`${ONYXKEYS.COLLECTION.REPORT_ACTIONS}${report.reportID}`]);
        const oneTransactionThreadReport = allReports?.[`${ONYXKEYS.COLLECTION.REPORT}${oneTransactionThreadReportID}`];
        result.isUnread = isUnread(report, oneTransactionThreadReport);
        result.isPinned = report.isPinned;
        result.iouReportID = report.iouReportID;
        result.keyForList = String(report.reportID);
        result.isWaitingOnBankAccount = report.isWaitingOnBankAccount;
        result.policyID = report.policyID;
        result.isSelfDM = reportUtilsIsSelfDM(report);
        result.notificationPreference = getReportNotificationPreference(report);
        result.lastVisibleActionCreated = report.lastVisibleActionCreated;

        const visibleParticipantAccountIDs = getParticipantsAccountIDsForDisplay(report, true);

        result.tooltipText = getReportParticipantsTitle(visibleParticipantAccountIDs);

        hasMultipleParticipants = personalDetailList.length > 1 || result.isChatRoom || result.isPolicyExpenseChat || reportUtilsIsGroupChat(report);
        subtitle = getChatRoomSubtitle(report, {isCreateExpenseFlow: true});

        const lastAction = lastVisibleReportActions[report.reportID];
        // lastActorAccountID can be an empty string
        // eslint-disable-next-line @typescript-eslint/prefer-nullish-coalescing
        const lastActorAccountID = report.lastActorAccountID || lastAction?.actorAccountID;
        const lastActorDetails = lastActorAccountID ? personalDetails?.[lastActorAccountID] ?? null : null;
        const lastActorDisplayName = getLastActorDisplayName(lastActorDetails);
        const lastMessageTextFromReport = getLastMessageTextForReport(report, lastActorDetails, undefined, reportNameValuePairs);
        let lastMessageText = lastMessageTextFromReport;

        const shouldDisplayLastActorName =
            lastAction &&
            lastAction.actionName !== CONST.REPORT.ACTIONS.TYPE.REPORT_PREVIEW &&
            lastAction.actionName !== CONST.REPORT.ACTIONS.TYPE.IOU &&
            !isArchivedNonExpenseReport(report, reportNameValuePairs) &&
            shouldShowLastActorDisplayName(report, lastActorDetails, lastAction);
        if (shouldDisplayLastActorName && lastActorDisplayName && lastMessageTextFromReport) {
            lastMessageText = `${lastActorDisplayName}: ${lastMessageTextFromReport}`;
        }

        result.lastMessageText = lastMessageText;

        // If displaying chat preview line is needed, let's overwrite the default alternate text
        result.alternateText = showPersonalDetails && personalDetail?.login ? personalDetail.login : getAlternateText(result, {showChatPreviewLine, forcePolicyNamePreview});

        reportName = showPersonalDetails ? getDisplayNameForParticipant({accountID: accountIDs.at(0)}) || formatPhoneNumber(personalDetail?.login ?? '') : getReportName(report);
    } else {
        // eslint-disable-next-line @typescript-eslint/prefer-nullish-coalescing
        reportName = getDisplayNameForParticipant({accountID: accountIDs.at(0)}) || formatPhoneNumber(personalDetail?.login ?? '');
        result.keyForList = String(accountIDs.at(0));

        result.alternateText = formatPhoneNumber(personalDetails?.[accountIDs[0]]?.login ?? '');
    }

    result.isIOUReportOwner = isIOUOwnedByCurrentUser(result);
    result.iouReportAmount = getMoneyRequestSpendBreakdown(result).totalDisplaySpend;

    if (!hasMultipleParticipants && (!report || (report && !reportUtilsIsGroupChat(report) && !reportUtilsIsChatRoom(report)))) {
        result.login = personalDetail?.login;
        result.accountID = Number(personalDetail?.accountID);
        result.phoneNumber = personalDetail?.phoneNumber;
    }

    result.text = reportName;
    result.icons = getIcons(report, personalDetails, personalDetail?.avatar, personalDetail?.login, personalDetail?.accountID, null);
    result.subtitle = subtitle;

    return result;
}

/**
 * Get the option for a given report.
 */
function getReportOption(participant: Participant): OptionData {
    const report = getReportOrDraftReport(participant.reportID);
    const visibleParticipantAccountIDs = getParticipantsAccountIDsForDisplay(report, true);

    const option = createOption(
        visibleParticipantAccountIDs,
        allPersonalDetails ?? {},
        !isEmptyObject(report) ? report : undefined,
        {},
        {
            showChatPreviewLine: false,
            forcePolicyNamePreview: false,
        },
    );

    // Update text & alternateText because createOption returns workspace name only if report is owned by the user
    if (option.isSelfDM) {
        option.alternateText = translateLocal('reportActionsView.yourSpace');
    } else if (option.isInvoiceRoom) {
        option.text = getReportName(report);
        option.alternateText = translateLocal('workspace.common.invoices');
    } else {
        option.text = getPolicyName({report});
        option.alternateText = translateLocal('workspace.common.workspace');

        if (report?.policyID) {
            const policy = allPolicies?.[`${ONYXKEYS.COLLECTION.POLICY}${report.policyID}`];
            const submitToAccountID = getSubmitToAccountID(policy, report);
            const submitsToAccountDetails = allPersonalDetails?.[submitToAccountID];
            const subtitle = submitsToAccountDetails?.displayName ?? submitsToAccountDetails?.login;

            if (subtitle) {
                option.alternateText = translateLocal('iou.submitsTo', {name: subtitle ?? ''});
            }
        }
    }
    option.isDisabled = isDraftReport(participant.reportID);
    option.selected = participant.selected;
    option.isSelected = participant.selected;
    return option;
}

/**
 * Get the display option for a given report.
 */
function getReportDisplayOption(report: OnyxEntry<Report>, unknownUserDetails: OnyxEntry<Participant>): OptionData {
    const visibleParticipantAccountIDs = getParticipantsAccountIDsForDisplay(report, true);

    const option = createOption(
        visibleParticipantAccountIDs,
        allPersonalDetails ?? {},
        !isEmptyObject(report) ? report : undefined,
        {},
        {
            showChatPreviewLine: false,
            forcePolicyNamePreview: false,
        },
    );

    // Update text & alternateText because createOption returns workspace name only if report is owned by the user
    if (option.isSelfDM) {
        option.alternateText = translateLocal('reportActionsView.yourSpace');
    } else if (option.isInvoiceRoom) {
        option.text = getReportName(report);
        option.alternateText = translateLocal('workspace.common.invoices');
    } else if (unknownUserDetails && !option.text) {
        option.text = unknownUserDetails.text ?? unknownUserDetails.login;
        option.alternateText = unknownUserDetails.login;
        option.participantsList = [{...unknownUserDetails, displayName: unknownUserDetails.login, accountID: unknownUserDetails.accountID ?? CONST.DEFAULT_NUMBER_ID}];
    } else if (report?.ownerAccountID !== 0 || !option.text) {
        option.text = getPolicyName({report});
        option.alternateText = translateLocal('workspace.common.workspace');
    }
    option.isDisabled = true;
    option.selected = false;
    option.isSelected = false;

    return option;
}
/**
 * Get the option for a policy expense report.
 */
function getPolicyExpenseReportOption(participant: Participant | OptionData): OptionData {
    const expenseReport = reportUtilsIsPolicyExpenseChat(participant) ? getReportOrDraftReport(participant.reportID) : null;

    const visibleParticipantAccountIDs = Object.entries(expenseReport?.participants ?? {})
        .filter(([, reportParticipant]) => reportParticipant && !isHiddenForCurrentUser(reportParticipant.notificationPreference))
        .map(([accountID]) => Number(accountID));

    const option = createOption(
        visibleParticipantAccountIDs,
        allPersonalDetails ?? {},
        !isEmptyObject(expenseReport) ? expenseReport : null,
        {},
        {
            showChatPreviewLine: false,
            forcePolicyNamePreview: false,
        },
    );

    // Update text & alternateText because createOption returns workspace name only if report is owned by the user
    option.text = getPolicyName({report: expenseReport});
    option.alternateText = translateLocal('workspace.common.workspace');
    option.selected = participant.selected;
    option.isSelected = participant.selected;
    return option;
}

/**
 * Checks if the given userDetails is currentUser or not.
 * Note: We can't migrate this off of using logins because this is used to check if you're trying to start a chat with
 * yourself or a different user, and people won't be starting new chats via accountID usually.
 */
function isCurrentUser(userDetails: PersonalDetails): boolean {
    if (!userDetails) {
        return false;
    }

    // If user login is a mobile number, append sms domain if not appended already.
    const userDetailsLogin = addSMSDomainIfPhoneNumber(userDetails.login ?? '');

    if (currentUserLogin?.toLowerCase() === userDetailsLogin.toLowerCase()) {
        return true;
    }

    // Check if userDetails login exists in loginList
    return Object.keys(loginList ?? {}).some((login) => login.toLowerCase() === userDetailsLogin.toLowerCase());
}

/**
 * Calculates count of all enabled options
 */
function getEnabledCategoriesCount(options: PolicyCategories): number {
    return Object.values(options).filter((option) => option.enabled).length;
}

function getSearchValueForPhoneOrEmail(searchTerm: string) {
    const parsedPhoneNumber = parsePhoneNumber(appendCountryCode(Str.removeSMSDomain(searchTerm)));
    return parsedPhoneNumber.possible ? parsedPhoneNumber.number?.e164 ?? '' : searchTerm.toLowerCase();
}

/**
 * Verifies that there is at least one enabled option
 */
function hasEnabledOptions(options: PolicyCategories | PolicyTag[]): boolean {
    return Object.values(options).some((option: PolicyTag | PolicyCategory) => option.enabled && option.pendingAction !== CONST.RED_BRICK_ROAD_PENDING_ACTION.DELETE);
}

/**
 * Checks if a report option is selected based on matching accountID or reportID.
 *
 * @param reportOption - The report option to be checked.
 * @param selectedOptions - Array of selected options to compare with.
 * @returns true if the report option matches any of the selected options by accountID or reportID, false otherwise.
 */
function isReportSelected(reportOption: OptionData, selectedOptions: Array<Partial<OptionData>>) {
    if (!selectedOptions || selectedOptions.length === 0) {
        return false;
    }

    // eslint-disable-next-line @typescript-eslint/prefer-nullish-coalescing
    return selectedOptions.some((option) => (option.accountID && option.accountID === reportOption.accountID) || (option.reportID && option.reportID === reportOption.reportID));
}

function createOptionList(personalDetails: OnyxEntry<PersonalDetailsList>, reports?: OnyxCollection<Report>) {
    const reportMapForAccountIDs: Record<number, Report> = {};
    const allReportOptions: Array<SearchOption<Report>> = [];

    if (reports) {
        Object.values(reports).forEach((report) => {
            if (!report) {
                return;
            }

            const isOneOnOneChat = reportUtilsIsOneOnOneChat(report);
            const accountIDs = getParticipantsAccountIDsForDisplay(report);

            const isChatRoom = reportUtilsIsChatRoom(report);
            if ((!accountIDs || accountIDs.length === 0) && !isChatRoom) {
                return;
            }

            // Save the report in the map if this is a single participant so we can associate the reportID with the
            // personal detail option later. Individuals should not be associated with single participant
            // policyExpenseChats or chatRooms since those are not people.
            if (accountIDs.length <= 1 && isOneOnOneChat) {
                reportMapForAccountIDs[accountIDs[0]] = report;
            }

            allReportOptions.push({
                item: report,
                ...createOption(accountIDs, personalDetails, report, {}),
            });
        });
    }

    const allPersonalDetailsOptions = Object.values(personalDetails ?? {}).map((personalDetail) => ({
        item: personalDetail,
        ...createOption(
            [personalDetail?.accountID ?? CONST.DEFAULT_NUMBER_ID],
            personalDetails,
            reportMapForAccountIDs[personalDetail?.accountID ?? CONST.DEFAULT_NUMBER_ID],
            {},
            {showPersonalDetails: true},
        ),
    }));

    return {
        reports: allReportOptions,
        personalDetails: allPersonalDetailsOptions as Array<SearchOption<PersonalDetails>>,
    };
}

function createOptionFromReport(report: Report, personalDetails: OnyxEntry<PersonalDetailsList>) {
    const accountIDs = getParticipantsAccountIDsForDisplay(report);

    return {
        item: report,
        ...createOption(accountIDs, personalDetails, report, {}),
    };
}

function orderPersonalDetailsOptions(options: OptionData[]) {
    // PersonalDetails should be ordered Alphabetically by default - https://github.com/Expensify/App/issues/8220#issuecomment-1104009435
    return lodashOrderBy(options, [(personalDetail) => personalDetail.text?.toLowerCase()], 'asc');
}

/**
 * Orders report options without grouping them by kind.
 * Usually used when there is no search value
 */
function orderReportOptions(options: OptionData[]) {
    return lodashOrderBy(options, [sortComparatorReportOptionByArchivedStatus, sortComparatorReportOptionByDate], ['asc', 'desc']);
}

/**
 * Ordering for report options when you have a search value, will order them by kind additionally.
 * @param options - list of options to be sorted
 * @param searchValue - search string
 * @returns a sorted list of options
 */
function orderReportOptionsWithSearch(
    options: OptionData[],
    searchValue: string,
    {preferChatroomsOverThreads = false, preferPolicyExpenseChat = false, preferRecentExpenseReports = false}: OrderReportOptionsConfig = {},
) {
    const orderedByDate = orderReportOptions(options);

    return lodashOrderBy(
        orderedByDate,
        [
            // Sorting by kind:
            (option) => {
                if (option.isPolicyExpenseChat && preferPolicyExpenseChat && option.policyID === activePolicyID) {
                    return 0;
                }

                if (option.isSelfDM) {
                    return -1;
                }
                if (preferRecentExpenseReports && !!option?.lastIOUCreationDate) {
                    return 1;
                }
                if (preferRecentExpenseReports && option.isPolicyExpenseChat) {
                    return 1;
                }
                if (preferChatroomsOverThreads && option.isThread) {
                    return 4;
                }
                if (!!option.isChatRoom || option.private_isArchived) {
                    return 3;
                }
                if (!option.login) {
                    return 2;
                }
                if (option.login.toLowerCase() !== searchValue?.toLowerCase()) {
                    return 1;
                }

                // When option.login is an exact match with the search value, returning 0 puts it at the top of the option list
                return 0;
            },
            // For Submit Expense flow, prioritize the most recent expense reports and then policy expense chats (without expense requests)
            preferRecentExpenseReports ? (option) => option?.lastIOUCreationDate ?? '' : '',
            preferRecentExpenseReports ? (option) => option?.isPolicyExpenseChat : 0,
        ],
        ['asc', 'desc', 'desc'],
    );
}

function orderWorkspaceOptions(options: OptionData[]): OptionData[] {
    return options.sort((a, b) => {
        // Check if `a` is the default workspace
        if (a.isPolicyExpenseChat && a.policyID === activePolicyID) {
            return -1;
        }

        // Check if `b` is the default workspace
        if (b.isPolicyExpenseChat && b.policyID === activePolicyID) {
            return 1;
        }

        return 0;
    });
}

function sortComparatorReportOptionByArchivedStatus(option: OptionData) {
    return option.private_isArchived ? 1 : 0;
}

function sortComparatorReportOptionByDate(options: OptionData) {
    // If there is no date (ie. a personal detail option), the option will be sorted to the bottom
    // (comparing a dateString > '' returns true, and we are sorting descending, so the dateString will come before '')
    return options.lastVisibleActionCreated ?? '';
}

/**
 * Sorts reports and personal details independently.
 */
function orderOptions(options: ReportAndPersonalDetailOptions): ReportAndPersonalDetailOptions;

/**
 * Sorts reports and personal details independently, but prioritizes the search value.
 */
function orderOptions(options: ReportAndPersonalDetailOptions, searchValue: string, config?: OrderReportOptionsConfig): ReportAndPersonalDetailOptions;
function orderOptions(options: ReportAndPersonalDetailOptions, searchValue?: string, config?: OrderReportOptionsConfig): ReportAndPersonalDetailOptions {
    let orderedReportOptions: OptionData[];
    if (searchValue) {
        orderedReportOptions = orderReportOptionsWithSearch(options.recentReports, searchValue, config);
    } else {
        orderedReportOptions = orderReportOptions(options.recentReports);
    }
    const orderedPersonalDetailsOptions = orderPersonalDetailsOptions(options.personalDetails);
    const orderedWorkspaceChats = orderWorkspaceOptions(options?.workspaceChats ?? []);

    return {
        recentReports: orderedReportOptions,
        personalDetails: orderedPersonalDetailsOptions,
        workspaceChats: orderedWorkspaceChats,
    };
}

function canCreateOptimisticPersonalDetailOption({
    recentReportOptions,
    personalDetailsOptions,
    currentUserOption,
    searchValue,
}: {
    recentReportOptions: OptionData[];
    personalDetailsOptions: OptionData[];
    currentUserOption?: OptionData | null;
    searchValue: string;
}) {
    if (recentReportOptions.length + personalDetailsOptions.length > 0) {
        return false;
    }
    if (!currentUserOption) {
        return true;
    }
    return currentUserOption.login !== addSMSDomainIfPhoneNumber(searchValue ?? '').toLowerCase() && currentUserOption.login !== searchValue?.toLowerCase();
}

/**
 * We create a new user option if the following conditions are satisfied:
 * - There's no matching recent report and personal detail option
 * - The searchValue is a valid email or phone number
 * - If prop shouldAcceptName = true, the searchValue can be also a normal string
 * - The searchValue isn't the current personal detail login
 */
function getUserToInviteOption({
    searchValue,
    loginsToExclude = {},
    selectedOptions = [],
    reportActions = {},
    showChatPreviewLine = false,
    shouldAcceptName = false,
}: GetUserToInviteConfig): OptionData | null {
    if (!searchValue) {
        return null;
    }

    const parsedPhoneNumber = parsePhoneNumber(appendCountryCode(Str.removeSMSDomain(searchValue)));
    const isCurrentUserLogin = isCurrentUser({login: searchValue} as PersonalDetails);
    const isInSelectedOption = selectedOptions.some((option) => 'login' in option && option.login === searchValue);
    const isValidEmail = Str.isValidEmail(searchValue) && !Str.isDomainEmail(searchValue) && !Str.endsWith(searchValue, CONST.SMS.DOMAIN);
    const isValidPhoneNumber = parsedPhoneNumber.possible && Str.isValidE164Phone(getPhoneNumberWithoutSpecialChars(parsedPhoneNumber.number?.input ?? ''));
    const isInOptionToExclude = loginsToExclude[addSMSDomainIfPhoneNumber(searchValue).toLowerCase()];

    if (isCurrentUserLogin || isInSelectedOption || (!isValidEmail && !isValidPhoneNumber && !shouldAcceptName) || isInOptionToExclude) {
        return null;
    }

    // Generates an optimistic account ID for new users not yet saved in Onyx
    const optimisticAccountID = generateAccountID(searchValue);
    const personalDetailsExtended = {
        ...allPersonalDetails,
        [optimisticAccountID]: {
            accountID: optimisticAccountID,
            login: searchValue,
        },
    };
    const userToInvite = createOption([optimisticAccountID], personalDetailsExtended, null, reportActions, {
        showChatPreviewLine,
    });
    userToInvite.isOptimisticAccount = true;
    userToInvite.login = isValidEmail || isValidPhoneNumber ? searchValue : '';
    // eslint-disable-next-line @typescript-eslint/prefer-nullish-coalescing
    userToInvite.text = userToInvite.text || searchValue;
    // eslint-disable-next-line @typescript-eslint/prefer-nullish-coalescing
    userToInvite.alternateText = userToInvite.alternateText || searchValue;

    // If user doesn't exist, use a fallback avatar
    userToInvite.icons = [
        {
            source: FallbackAvatar,
            id: optimisticAccountID,
            name: searchValue,
            type: CONST.ICON_TYPE_AVATAR,
        },
    ];

    return userToInvite;
}

function getValidReports(reports: OptionList['reports'], config: GetValidReportsConfig): GetValidReportsReturnTypeCombined {
    const {
        betas = [],
        includeMultipleParticipantReports = false,
        showChatPreviewLine = false,
        forcePolicyNamePreview = false,
        includeOwnedWorkspaceChats = false,
        includeThreads = false,
        includeTasks = false,
        includeMoneyRequests = false,
        includeReadOnly = true,
        transactionViolations = {},
        includeSelfDM = false,
        includeInvoiceRooms = false,
        action,
        selectedOptions = [],
        includeP2P = true,
        includeDomainEmail = false,
        shouldBoldTitleByDefault = true,
        loginsToExclude = {},
        shouldSeparateSelfDMChat,
        shouldSeparateWorkspaceChat,
    } = config;
    const topmostReportId = Navigation.getTopmostReportId();

    const validReportOptions: OptionData[] = [];
    const workspaceChats: OptionData[] = [];
    let selfDMChat: OptionData | undefined;
    const preferRecentExpenseReports = action === CONST.IOU.ACTION.CREATE;

    for (let i = 0; i < reports.length; i++) {
        // eslint-disable-next-line rulesdir/prefer-at
        const option = reports[i];
        const report = option.item;
        const doesReportHaveViolations = shouldDisplayViolationsRBRInLHN(report, transactionViolations);

        const shouldBeInOptionList = shouldReportBeInOptionList({
            report,
            currentReportId: topmostReportId,
            betas,
            policies,
            doesReportHaveViolations,
            isInFocusMode: false,
            excludeEmptyChats: false,
            includeSelfDM,
            login: option.login,
            includeDomainEmail,
        });

        if (!shouldBeInOptionList) {
            continue;
        }

        const isThread = option.isThread;
        const isTaskReport = option.isTaskReport;
        const isPolicyExpenseChat = option.isPolicyExpenseChat;
        const isMoneyRequestReport = option.isMoneyRequestReport;
        const isSelfDM = option.isSelfDM;
        const isChatRoom = option.isChatRoom;
        const accountIDs = getParticipantsAccountIDsForDisplay(report);

        if (isPolicyExpenseChat && report.isOwnPolicyExpenseChat && !includeOwnedWorkspaceChats) {
            continue;
        }

        // When passing includeP2P false we are trying to hide features from users that are not ready for P2P and limited to workspace chats only.
        if (!includeP2P && !isPolicyExpenseChat) {
            continue;
        }

        if (isSelfDM && !includeSelfDM) {
            continue;
        }

        if (isThread && !includeThreads) {
            continue;
        }

        if (isTaskReport && !includeTasks) {
            continue;
        }

        if (isMoneyRequestReport && !includeMoneyRequests) {
            continue;
        }

        if (!canUserPerformWriteAction(report) && !includeReadOnly) {
            continue;
        }

        // In case user needs to add credit bank account, don't allow them to submit an expense from the workspace.
        if (includeOwnedWorkspaceChats && hasIOUWaitingOnCurrentUserBankAccount(report)) {
            continue;
        }

        if ((!accountIDs || accountIDs.length === 0) && !isChatRoom) {
            continue;
        }

        if (option.login === CONST.EMAIL.NOTIFICATIONS) {
            continue;
        }

        const isCurrentUserOwnedPolicyExpenseChatThatCouldShow =
            option.isPolicyExpenseChat && option.ownerAccountID === currentUserAccountID && includeOwnedWorkspaceChats && !option.private_isArchived;

        const shouldShowInvoiceRoom =
            includeInvoiceRooms && isInvoiceRoom(option.item) && isPolicyAdmin(option.policyID, policies) && !option.private_isArchived && canSendInvoiceFromWorkspace(option.policyID);

        /*
        Exclude the report option if it doesn't meet any of the following conditions:
        - It is not an owned policy expense chat that could be shown
        - Multiple participant reports are not included
        - It doesn't have a login
        - It is not an invoice room that should be shown
        */
        if (!isCurrentUserOwnedPolicyExpenseChatThatCouldShow && !includeMultipleParticipantReports && !option.login && !shouldShowInvoiceRoom) {
            continue;
        }

        // If we're excluding threads, check the report to see if it has a single participant and if the participant is already selected
        if (!includeThreads && ((!!option.login && loginsToExclude[option.login]) || loginsToExclude[option.reportID])) {
            continue;
        }

        if (action === CONST.IOU.ACTION.CATEGORIZE) {
            const reportPolicy = allPolicies?.[`${ONYXKEYS.COLLECTION.POLICY}${option.policyID}`];
            if (!reportPolicy?.areCategoriesEnabled) {
                continue;
            }
        }

        /**
         * By default, generated options does not have the chat preview line enabled.
         * If showChatPreviewLine or forcePolicyNamePreview are true, let's generate and overwrite the alternate text.
         */
        const alternateText = getAlternateText(option, {showChatPreviewLine, forcePolicyNamePreview});
        const isSelected = isReportSelected(option, selectedOptions);
        const isBold = shouldBoldTitleByDefault || shouldUseBoldText(option);
        let lastIOUCreationDate;

        // Add a field to sort the recent reports by the time of last IOU request for create actions
        if (preferRecentExpenseReports) {
            const reportPreviewAction = allSortedReportActions[option.reportID]?.find((reportAction) => isActionOfType(reportAction, CONST.REPORT.ACTIONS.TYPE.REPORT_PREVIEW));

            if (reportPreviewAction) {
                const iouReportID = getIOUReportIDFromReportActionPreview(reportPreviewAction);
                const iouReportActions = iouReportID ? allSortedReportActions[iouReportID] ?? [] : [];
                const lastIOUAction = iouReportActions.find((iouAction) => iouAction.actionName === CONST.REPORT.ACTIONS.TYPE.IOU);
                if (lastIOUAction) {
                    lastIOUCreationDate = lastIOUAction.lastModified;
                }
            }
        }

        const newReportOption = {
            ...option,
            alternateText,
            isSelected,
            isBold,
            lastIOUCreationDate,
        };

        if (shouldSeparateWorkspaceChat && newReportOption.isOwnPolicyExpenseChat && !newReportOption.private_isArchived) {
            workspaceChats.push(newReportOption);
        } else if (shouldSeparateSelfDMChat && newReportOption.isSelfDM) {
            selfDMChat = newReportOption;
        } else {
            validReportOptions.push(newReportOption);
        }
    }

    return {
        recentReports: validReportOptions,
        workspaceOptions: workspaceChats,
        selfDMOption: selfDMChat,
    };
}

/**
 * Whether user submitted already an expense or scanned receipt
 */
function getIsUserSubmittedExpenseOrScannedReceipt(): boolean {
    return !!nvpDismissedProductTraining?.[CONST.PRODUCT_TRAINING_TOOLTIP_NAMES.SCAN_TEST_TOOLTIP];
}

/**
 * Whether the report is a Manager McTest report
 */
function isManagerMcTestReport(report: SearchOption<Report>): boolean {
    return report.participantsList?.some((participant) => participant.accountID === CONST.ACCOUNT_ID.MANAGER_MCTEST) ?? false;
}

function getValidPersonalDetailOptions(
    options: OptionList['personalDetails'],
    {
        loginsToExclude = {},
        includeDomainEmail = false,
        shouldBoldTitleByDefault = false,
        currentUserRef,
    }: {
        loginsToExclude?: Record<string, boolean>;
        includeDomainEmail?: boolean;
        shouldBoldTitleByDefault: boolean;
        // If the current user is found in the options and you pass an object ref, it will be assigned
        currentUserRef?: {
            current?: OptionData;
        };
    },
) {
    const personalDetailsOptions: OptionData[] = [];
    for (let i = 0; i < options.length; i++) {
        // eslint-disable-next-line rulesdir/prefer-at
        const detail = options[i];
        if (
            !detail?.login ||
            !detail.accountID ||
            !!detail?.isOptimisticPersonalDetail ||
            (!includeDomainEmail && Str.isDomainEmail(detail.login)) ||
            // Exclude the setup specialist from the list of personal details as it's a fallback if guide is not assigned
            detail?.login === CONST.SETUP_SPECIALIST_LOGIN
        ) {
            continue;
        }

        if (currentUserRef && !!currentUserLogin && detail.login === currentUserLogin) {
            // eslint-disable-next-line no-param-reassign
            currentUserRef.current = detail;
        }

        if (loginsToExclude[detail.login]) {
            continue;
        }

        detail.isBold = shouldBoldTitleByDefault;

        personalDetailsOptions.push(detail);
    }

    return personalDetailsOptions;
}

/**
 * Options are reports and personal details. This function filters out the options that are not valid to be displayed.
 */
function getValidOptions(
    options: OptionList,
    {
        excludeLogins = {},
        includeSelectedOptions = false,
        includeRecentReports = true,
        recentAttendees,
        selectedOptions = [],
        shouldSeparateSelfDMChat = false,
        shouldSeparateWorkspaceChat = false,
        excludeHiddenThreads = false,
        excludeHiddenChatRoom = false,
        canShowManagerMcTest = false,
        ...config
    }: GetOptionsConfig = {},
): Options {
    const userHasReportWithManagerMcTest = Object.values(options.reports).some((report) => isManagerMcTestReport(report));
    // If user has a workspace that he isn't owner, it means he was invited to it.
    const isUserInvitedToWorkspace = Object.values(policies ?? {}).some(
        (policy) => policy?.ownerAccountID !== currentUserAccountID && policy?.isPolicyExpenseChatEnabled && policy?.id && policy.id !== CONST.POLICY.ID_FAKE,
    );

    // Gather shared configs:
    const loginsToExclude: Record<string, boolean> = {
        [CONST.EMAIL.NOTIFICATIONS]: true,
        ...excludeLogins,
        // Exclude Manager McTest if selection is made from Create or Submit flow
        [CONST.EMAIL.MANAGER_MCTEST]:
            !canShowManagerMcTest ||
            (getIsUserSubmittedExpenseOrScannedReceipt() && !userHasReportWithManagerMcTest) ||
            !Permissions.canUseManagerMcTest(config.betas) ||
            isUserInvitedToWorkspace,
    };
    // If we're including selected options from the search results, we only want to exclude them if the search input is empty
    // This is because on certain pages, we show the selected options at the top when the search input is empty
    // This prevents the issue of seeing the selected option twice if you have them as a recent chat and select them
    if (!includeSelectedOptions) {
        selectedOptions.forEach((option) => {
            if (!option.login) {
                return;
            }
            loginsToExclude[option.login] = true;
        });
    }
    const {includeP2P = true, shouldBoldTitleByDefault = true, includeDomainEmail = false, ...getValidReportsConfig} = config;

    // Get valid recent reports:
    let recentReportOptions: OptionData[] = [];
    let workspaceChats: OptionData[] = [];
    let selfDMChat: OptionData | undefined;
    if (includeRecentReports) {
        const {recentReports, workspaceOptions, selfDMOption} = getValidReports(options.reports, {
            ...getValidReportsConfig,
            includeP2P,
            includeDomainEmail,
            selectedOptions,
            loginsToExclude,
            shouldBoldTitleByDefault,
            shouldSeparateSelfDMChat,
            shouldSeparateWorkspaceChat,
        });
        recentReportOptions = recentReports;
        workspaceChats = workspaceOptions;
        selfDMChat = selfDMOption;
    } else if (recentAttendees && recentAttendees?.length > 0) {
        recentAttendees.filter((attendee) => {
            const login = attendee.login ?? attendee.displayName;
            if (login) {
                loginsToExclude[login] = true;
                return true;
            }

            return false;
        });
        recentReportOptions = recentAttendees as OptionData[];
    }

    // Get valid personal details and check if we can find the current user:
    let personalDetailsOptions: OptionData[] = [];
    const currentUserRef = {
        current: undefined as OptionData | undefined,
    };
    if (includeP2P) {
        let personalDetailLoginsToExclude = loginsToExclude;
        if (currentUserLogin) {
            personalDetailLoginsToExclude = {
                ...loginsToExclude,
                [currentUserLogin]: true,
            };
        }

        personalDetailsOptions = getValidPersonalDetailOptions(options.personalDetails, {
            loginsToExclude: personalDetailLoginsToExclude,
            shouldBoldTitleByDefault,
            includeDomainEmail,
            currentUserRef,
        });
    }

    if (excludeHiddenThreads) {
        recentReportOptions = recentReportOptions.filter((option) => !option.isThread || option.notificationPreference !== CONST.REPORT.NOTIFICATION_PREFERENCE.HIDDEN);
    }

    if (excludeHiddenChatRoom) {
        recentReportOptions = recentReportOptions.filter((option) => !option.isChatRoom || option.notificationPreference !== CONST.REPORT.NOTIFICATION_PREFERENCE.HIDDEN);
    }

    return {
        personalDetails: personalDetailsOptions,
        recentReports: recentReportOptions,
        currentUserOption: currentUserRef.current,
        // User to invite is generated by the search input of a user.
        // As this function isn't concerned with any search input yet, this is null (will be set when using filterOptions).
        userToInvite: null,
        workspaceChats,
        selfDMChat,
    };
}

/**
 * Build the options for the Search view
 */
function getSearchOptions(options: OptionList, betas: Beta[] = [], isUsedInChatFinder = true): Options {
    Timing.start(CONST.TIMING.LOAD_SEARCH_OPTIONS);
    Performance.markStart(CONST.TIMING.LOAD_SEARCH_OPTIONS);
    const optionList = getValidOptions(options, {
        betas,
        includeRecentReports: true,
        includeMultipleParticipantReports: true,
        showChatPreviewLine: isUsedInChatFinder,
        includeP2P: true,
        includeOwnedWorkspaceChats: true,
        includeThreads: true,
        includeMoneyRequests: true,
        includeTasks: true,
        includeSelfDM: true,
        shouldBoldTitleByDefault: !isUsedInChatFinder,
        excludeHiddenThreads: true,
        excludeHiddenChatRoom: true,
    });
    const orderedOptions = orderOptions(optionList);
    Timing.end(CONST.TIMING.LOAD_SEARCH_OPTIONS);
    Performance.markEnd(CONST.TIMING.LOAD_SEARCH_OPTIONS);

    return {
        ...optionList,
        ...orderedOptions,
    };
}

function getShareLogOptions(options: OptionList, betas: Beta[] = []): Options {
    return getValidOptions(options, {
        betas,
        includeMultipleParticipantReports: true,
        includeP2P: true,
        forcePolicyNamePreview: true,
        includeOwnedWorkspaceChats: true,
        includeSelfDM: true,
        includeThreads: true,
        includeReadOnly: false,
    });
}

/**
 * Build the IOUConfirmation options for showing the payee personalDetail
 */
function getIOUConfirmationOptionsFromPayeePersonalDetail(personalDetail: OnyxEntry<PersonalDetails>, amountText?: string): PayeePersonalDetails {
    const login = personalDetail?.login ?? '';
    return {
        text: formatPhoneNumber(getDisplayNameOrDefault(personalDetail, login)),
        alternateText: formatPhoneNumber(login || getDisplayNameOrDefault(personalDetail, '', false)),
        icons: [
            {
                source: personalDetail?.avatar ?? FallbackAvatar,
                name: personalDetail?.login ?? '',
                type: CONST.ICON_TYPE_AVATAR,
                id: personalDetail?.accountID,
            },
        ],
        descriptiveText: amountText ?? '',
        login: personalDetail?.login ?? '',
        accountID: personalDetail?.accountID ?? CONST.DEFAULT_NUMBER_ID,
        keyForList: String(personalDetail?.accountID ?? CONST.DEFAULT_NUMBER_ID),
        isInteractive: false,
    };
}

function getAttendeeOptions(
    reports: Array<SearchOption<Report>>,
    personalDetails: Array<SearchOption<PersonalDetails>>,
    betas: OnyxEntry<Beta[]>,
    attendees: Attendee[],
    recentAttendees: Attendee[],
    includeOwnedWorkspaceChats = false,
    includeP2P = true,
    includeInvoiceRooms = false,
    action: IOUAction | undefined = undefined,
) {
    return getValidOptions(
        {reports, personalDetails},
        {
            betas,
            selectedOptions: attendees,
            excludeLogins: CONST.EXPENSIFY_EMAILS_OBJECT,
            includeOwnedWorkspaceChats,
            includeRecentReports: false,
            includeP2P,
            includeSelectedOptions: false,
            includeSelfDM: false,
            includeInvoiceRooms,
            action,
            recentAttendees,
        },
    );
}

/**
 * Build the options for the Share Destination for a Task
 */

function getShareDestinationOptions(
    reports: Array<SearchOption<Report>> = [],
    personalDetails: Array<SearchOption<PersonalDetails>> = [],
    betas: OnyxEntry<Beta[]> = [],
    selectedOptions: Array<Partial<OptionData>> = [],
    excludeLogins: Record<string, boolean> = {},
    includeOwnedWorkspaceChats = true,
) {
    return getValidOptions(
        {reports, personalDetails},
        {
            betas,
            selectedOptions,
            includeMultipleParticipantReports: true,
            showChatPreviewLine: true,
            forcePolicyNamePreview: true,
            includeThreads: true,
            includeMoneyRequests: true,
            includeTasks: true,
            excludeLogins,
            includeOwnedWorkspaceChats,
            includeSelfDM: true,
        },
    );
}

/**
 * Format personalDetails or userToInvite to be shown in the list
 *
 * @param member - personalDetails or userToInvite
 * @param config - keys to overwrite the default values
 */
function formatMemberForList(member: OptionData): MemberForList {
    const accountID = member.accountID;

    return {
        // eslint-disable-next-line @typescript-eslint/prefer-nullish-coalescing
        text: member.text || member.displayName || '',
        // eslint-disable-next-line @typescript-eslint/prefer-nullish-coalescing
        alternateText: member.alternateText || member.login || '',
        // eslint-disable-next-line @typescript-eslint/prefer-nullish-coalescing
        keyForList: member.keyForList || String(accountID ?? CONST.DEFAULT_NUMBER_ID) || '',
        isSelected: member.isSelected ?? false,
        isDisabled: member.isDisabled ?? false,
        accountID,
        login: member.login ?? '',
        icons: member.icons,
        pendingAction: member.pendingAction,
        reportID: member.reportID,
    };
}

/**
 * Build the options for the Workspace Member Invite view
 */
function getMemberInviteOptions(
    personalDetails: Array<SearchOption<PersonalDetails>>,
    betas: Beta[] = [],
    excludeLogins: Record<string, boolean> = {},
    includeSelectedOptions = false,
    reports: Array<SearchOption<Report>> = [],
    includeRecentReports = false,
): Options {
    const options = getValidOptions(
        {reports, personalDetails},
        {
            betas,
            includeP2P: true,
            excludeLogins,
            includeSelectedOptions,
            includeRecentReports,
        },
    );

    const orderedOptions = orderOptions(options);
    return {
        ...options,
        personalDetails: orderedOptions.personalDetails,
        recentReports: orderedOptions.recentReports,
    };
}

/**
 * Helper method that returns the text to be used for the header's message and title (if any)
 */
function getHeaderMessage(hasSelectableOptions: boolean, hasUserToInvite: boolean, searchValue: string, hasMatchedParticipant = false): string {
    const isValidPhone = parsePhoneNumber(appendCountryCode(searchValue)).possible;

    const isValidEmail = Str.isValidEmail(searchValue);

    if (searchValue && CONST.REGEX.DIGITS_AND_PLUS.test(searchValue) && !isValidPhone && !hasSelectableOptions) {
        return translate(preferredLocale, 'messages.errorMessageInvalidPhone');
    }

    // Without a search value, it would be very confusing to see a search validation message.
    // Therefore, this skips the validation when there is no search value.
    if (searchValue && !hasSelectableOptions && !hasUserToInvite) {
        if (/^\d+$/.test(searchValue) && !isValidPhone) {
            return translate(preferredLocale, 'messages.errorMessageInvalidPhone');
        }
        if (/@/.test(searchValue) && !isValidEmail) {
            return translate(preferredLocale, 'messages.errorMessageInvalidEmail');
        }
        if (hasMatchedParticipant && (isValidEmail || isValidPhone)) {
            return '';
        }
        return translate(preferredLocale, 'common.noResultsFound');
    }

    return '';
}

/**
 * Helper method for non-user lists (eg. categories and tags) that returns the text to be used for the header's message and title (if any)
 */
function getHeaderMessageForNonUserList(hasSelectableOptions: boolean, searchValue: string): string {
    if (searchValue && !hasSelectableOptions) {
        return translate(preferredLocale, 'common.noResultsFound');
    }
    return '';
}

/**
 * Helper method to check whether an option can show tooltip or not
 */
function shouldOptionShowTooltip(option: OptionData): boolean {
    return !option.private_isArchived;
}

/**
 * Handles the logic for displaying selected participants from the search term
 */
function formatSectionsFromSearchTerm(
    searchTerm: string,
    selectedOptions: OptionData[],
    filteredRecentReports: OptionData[],
    filteredPersonalDetails: OptionData[],
    personalDetails: OnyxEntry<PersonalDetailsList> = {},
    shouldGetOptionDetails = false,
    filteredWorkspaceChats: OptionData[] = [],
): SectionForSearchTerm {
    // We show the selected participants at the top of the list when there is no search term or maximum number of participants has already been selected
    // However, if there is a search term we remove the selected participants from the top of the list unless they are part of the search results
    // This clears up space on mobile views, where if you create a group with 4+ people you can't see the selected participants and the search results at the same time
    if (searchTerm === '') {
        return {
            section: {
                title: undefined,
                data: shouldGetOptionDetails
                    ? selectedOptions.map((participant) => {
                          const isReportPolicyExpenseChat = participant.isPolicyExpenseChat ?? false;
                          return isReportPolicyExpenseChat ? getPolicyExpenseReportOption(participant) : getParticipantsOption(participant, personalDetails);
                      })
                    : selectedOptions,
                shouldShow: selectedOptions.length > 0,
            },
        };
    }

    const cleanSearchTerm = searchTerm.trim().toLowerCase();
    // If you select a new user you don't have a contact for, they won't get returned as part of a recent report or personal details
    // This will add them to the list of options, deduping them if they already exist in the other lists
    const selectedParticipantsWithoutDetails = selectedOptions.filter((participant) => {
        const accountID = participant.accountID ?? null;
        const isPartOfSearchTerm = getPersonalDetailSearchTerms(participant).join(' ').toLowerCase().includes(cleanSearchTerm);
        const isReportInRecentReports = filteredRecentReports.some((report) => report.accountID === accountID) || filteredWorkspaceChats.some((report) => report.accountID === accountID);
        const isReportInPersonalDetails = filteredPersonalDetails.some((personalDetail) => personalDetail.accountID === accountID);

        return isPartOfSearchTerm && !isReportInRecentReports && !isReportInPersonalDetails;
    });

    return {
        section: {
            title: undefined,
            data: shouldGetOptionDetails
                ? selectedParticipantsWithoutDetails.map((participant) => {
                      const isReportPolicyExpenseChat = participant.isPolicyExpenseChat ?? false;
                      return isReportPolicyExpenseChat ? getPolicyExpenseReportOption(participant) : getParticipantsOption(participant, personalDetails);
                  })
                : selectedParticipantsWithoutDetails,
            shouldShow: selectedParticipantsWithoutDetails.length > 0,
        },
    };
}

/**
 * Helper method to get the `keyForList` for the first option in the OptionsList
 */
function getFirstKeyForList(data?: Option[] | null) {
    if (!data?.length) {
        return '';
    }

    const firstNonEmptyDataObj = data.at(0);

    return firstNonEmptyDataObj?.keyForList ? firstNonEmptyDataObj?.keyForList : '';
}

function getPersonalDetailSearchTerms(item: Partial<OptionData>) {
    return [item.participantsList?.[0]?.displayName ?? '', item.login ?? '', item.login?.replace(CONST.EMAIL_SEARCH_REGEX, '') ?? ''];
}

function getCurrentUserSearchTerms(item: OptionData) {
    return [item.text ?? '', item.login ?? '', item.login?.replace(CONST.EMAIL_SEARCH_REGEX, '') ?? ''];
}

/**
 * Remove the personal details for the DMs that are already in the recent reports so that we don't show duplicates.
 */
function filteredPersonalDetailsOfRecentReports(recentReports: OptionData[], personalDetails: OptionData[]) {
    const excludedLogins = new Set(recentReports.map((report) => report.login));
    return personalDetails.filter((personalDetail) => !excludedLogins.has(personalDetail.login));
}

/**
 * Filters options based on the search input value
 */
function filterReports(reports: OptionData[], searchTerms: string[]): OptionData[] {
    const normalizedSearchTerms = searchTerms.map((term) => StringUtils.normalizeAccents(term));
    // We search eventually for multiple whitespace separated search terms.
    // We start with the search term at the end, and then narrow down those filtered search results with the next search term.
    // We repeat (reduce) this until all search terms have been used:
    const filteredReports = normalizedSearchTerms.reduceRight(
        (items, term) =>
            filterArrayByMatch(items, term, (item) => {
                const values: string[] = [];
                if (item.text) {
                    values.push(StringUtils.normalizeAccents(item.text));
                    values.push(StringUtils.normalizeAccents(item.text).replace(/['-]/g, ''));
                }

                if (item.login) {
                    values.push(StringUtils.normalizeAccents(item.login));
                    values.push(StringUtils.normalizeAccents(item.login.replace(CONST.EMAIL_SEARCH_REGEX, '')));
                }

                if (item.isThread) {
                    if (item.alternateText) {
                        values.push(StringUtils.normalizeAccents(item.alternateText));
                    }
                } else if (!!item.isChatRoom || !!item.isPolicyExpenseChat) {
                    if (item.subtitle) {
                        values.push(StringUtils.normalizeAccents(item.subtitle));
                    }
                }

                return uniqFast(values);
            }),
        // We start from all unfiltered reports:
        reports,
    );

    return filteredReports;
}

function filterWorkspaceChats(reports: OptionData[], searchTerms: string[]): OptionData[] {
    const filteredReports = searchTerms.reduceRight(
        (items, term) =>
            filterArrayByMatch(items, term, (item) => {
                const values: string[] = [];
                if (item.text) {
                    values.push(item.text);
                }
                return uniqFast(values);
            }),
        // We start from all unfiltered reports:
        reports,
    );

    return filteredReports;
}

function filterPersonalDetails(personalDetails: OptionData[], searchTerms: string[]): OptionData[] {
    return searchTerms.reduceRight(
        (items, term) =>
            filterArrayByMatch(items, term, (item) => {
                const values = getPersonalDetailSearchTerms(item);
                return uniqFast(values);
            }),
        personalDetails,
    );
}

function filterCurrentUserOption(currentUserOption: OptionData | null | undefined, searchTerms: string[]): OptionData | null | undefined {
    return searchTerms.reduceRight((item, term) => {
        if (!item) {
            return null;
        }

        const currentUserOptionSearchText = uniqFast(getCurrentUserSearchTerms(item)).join(' ');
        return isSearchStringMatch(term, currentUserOptionSearchText) ? item : null;
    }, currentUserOption);
}

function filterUserToInvite(options: Omit<Options, 'userToInvite'>, searchValue: string, config?: FilterUserToInviteConfig): OptionData | null {
    const {canInviteUser = true, excludeLogins = {}} = config ?? {};
    if (!canInviteUser) {
        return null;
    }

    const canCreateOptimisticDetail = canCreateOptimisticPersonalDetailOption({
        recentReportOptions: options.recentReports,
        personalDetailsOptions: options.personalDetails,
        currentUserOption: options.currentUserOption,
        searchValue,
    });

    if (!canCreateOptimisticDetail) {
        return null;
    }

    const loginsToExclude: Record<string, boolean> = {
        [CONST.EMAIL.NOTIFICATIONS]: true,
        ...excludeLogins,
    };
    return getUserToInviteOption({
        searchValue,
        loginsToExclude,
        ...config,
    });
}

function filterSelfDMChat(report: OptionData, searchTerms: string[]): OptionData | undefined {
    const isMatch = searchTerms.every((term) => {
        const values: string[] = [];

        if (report.text) {
            values.push(report.text);
        }
        if (report.login) {
            values.push(report.login);
            values.push(report.login.replace(CONST.EMAIL_SEARCH_REGEX, ''));
        }
        if (report.isThread) {
            if (report.alternateText) {
                values.push(report.alternateText);
            }
        } else if (!!report.isChatRoom || !!report.isPolicyExpenseChat) {
            if (report.subtitle) {
                values.push(report.subtitle);
            }
        }

        // Remove duplicate values and check if the term matches any value
        return uniqFast(values).some((value) => value.includes(term));
    });

    return isMatch ? report : undefined;
}

function filterOptions(options: Options, searchInputValue: string, config?: FilterUserToInviteConfig): Options {
    const parsedPhoneNumber = parsePhoneNumber(appendCountryCode(Str.removeSMSDomain(searchInputValue)));
    const searchValue = parsedPhoneNumber.possible && parsedPhoneNumber.number?.e164 ? parsedPhoneNumber.number.e164 : searchInputValue.toLowerCase();
    const searchTerms = searchValue ? searchValue.split(' ') : [];

    const recentReports = filterReports(options.recentReports, searchTerms);
    const personalDetails = filterPersonalDetails(options.personalDetails, searchTerms);
    const currentUserOption = filterCurrentUserOption(options.currentUserOption, searchTerms);
    const userToInvite = filterUserToInvite(
        {
            recentReports,
            personalDetails,
            currentUserOption,
        },
        searchValue,
        config,
    );
    const workspaceChats = filterWorkspaceChats(options.workspaceChats ?? [], searchTerms);

    const selfDMChat = options.selfDMChat ? filterSelfDMChat(options.selfDMChat, searchTerms) : undefined;

    return {
        personalDetails,
        recentReports,
        userToInvite,
        currentUserOption,
        workspaceChats,
        selfDMChat,
    };
}

type AllOrderConfigs = OrderReportOptionsConfig & OrderOptionsConfig;
type FilterAndOrderConfig = FilterUserToInviteConfig & AllOrderConfigs;

/**
 * Orders the reports and personal details based on the search input value.
 * Personal details will be filtered out if they are part of the recent reports.
 * Additional configs can be applied.
 */
function combineOrderingOfReportsAndPersonalDetails(
    options: ReportAndPersonalDetailOptions,
    searchInputValue: string,
    {maxRecentReportsToShow, sortByReportTypeInSearch, ...orderReportOptionsConfig}: AllOrderConfigs = {},
): ReportAndPersonalDetailOptions {
    // sortByReportTypeInSearch will show the personal details as part of the recent reports
    if (sortByReportTypeInSearch) {
        const personalDetailsWithoutDMs = filteredPersonalDetailsOfRecentReports(options.recentReports, options.personalDetails);
        const reportsAndPersonalDetails = options.recentReports.concat(personalDetailsWithoutDMs);
        return orderOptions({recentReports: reportsAndPersonalDetails, personalDetails: []}, searchInputValue, orderReportOptionsConfig);
    }

    let orderedReports = orderReportOptionsWithSearch(options.recentReports, searchInputValue, orderReportOptionsConfig);
    if (typeof maxRecentReportsToShow === 'number') {
        orderedReports = orderedReports.slice(0, maxRecentReportsToShow);
    }

    const personalDetailsWithoutDMs = filteredPersonalDetailsOfRecentReports(orderedReports, options.personalDetails);
    const orderedPersonalDetails = orderPersonalDetailsOptions(personalDetailsWithoutDMs);

    return {
        recentReports: orderedReports,
        personalDetails: orderedPersonalDetails,
    };
}

/**
 * Filters and orders the options based on the search input value.
 * Note that personal details that are part of the recent reports will always be shown as part of the recent reports (ie. DMs).
 */
function filterAndOrderOptions(options: Options, searchInputValue: string, config: FilterAndOrderConfig = {}): Options {
    let filterResult = options;
    if (searchInputValue.trim().length > 0) {
        filterResult = filterOptions(options, searchInputValue, config);
    }

    const orderedOptions = combineOrderingOfReportsAndPersonalDetails(filterResult, searchInputValue, config);

    // on staging server, in specific cases (see issue) BE returns duplicated personalDetails entries
    const uniqueLogins = new Set<string>();
    orderedOptions.personalDetails = orderedOptions.personalDetails.filter((detail) => {
        const login = detail.login ?? '';
        if (uniqueLogins.has(login)) {
            return false;
        }
        uniqueLogins.add(login);
        return true;
    });

    return {
        ...filterResult,
        ...orderedOptions,
    };
}

function sortAlphabetically<T extends Partial<Record<TKey, string | undefined>>, TKey extends keyof T>(items: T[], key: TKey): T[] {
    return items.sort((a, b) => (a[key] ?? '').toLowerCase().localeCompare((b[key] ?? '').toLowerCase()));
}

function getEmptyOptions(): Options {
    return {
        recentReports: [],
        personalDetails: [],
        userToInvite: null,
        currentUserOption: null,
    };
}

function shouldUseBoldText(report: OptionData): boolean {
    const notificationPreference = report.notificationPreference ?? getReportNotificationPreference(report);
    return report.isUnread === true && notificationPreference !== CONST.REPORT.NOTIFICATION_PREFERENCE.MUTE && !isHiddenForCurrentUser(notificationPreference);
}

function getManagerMcTestParticipant(): Participant | undefined {
    const managerMcTestPersonalDetails = Object.values(allPersonalDetails ?? {}).find((personalDetails) => personalDetails?.login === CONST.EMAIL.MANAGER_MCTEST);
    const managerMcTestReport =
        managerMcTestPersonalDetails?.accountID && currentUserAccountID ? getChatByParticipants([managerMcTestPersonalDetails?.accountID, currentUserAccountID]) : undefined;
    return managerMcTestPersonalDetails ? {...getParticipantsOption(managerMcTestPersonalDetails, allPersonalDetails), reportID: managerMcTestReport?.reportID} : undefined;
}

export {
    getAvatarsForAccountIDs,
    isCurrentUser,
    isPersonalDetailsReady,
    getValidOptions,
    getValidPersonalDetailOptions,
    getSearchOptions,
    getShareDestinationOptions,
    getMemberInviteOptions,
    getHeaderMessage,
    getHeaderMessageForNonUserList,
    getSearchValueForPhoneOrEmail,
    getPersonalDetailsForAccountIDs,
    getIOUConfirmationOptionsFromPayeePersonalDetail,
    isSearchStringMatchUserDetails,
    getPolicyExpenseReportOption,
    getIOUReportIDOfLastAction,
    getParticipantsOption,
    isSearchStringMatch,
    shouldOptionShowTooltip,
    getLastActorDisplayName,
    getLastMessageTextForReport,
    getEnabledCategoriesCount,
    hasEnabledOptions,
    sortAlphabetically,
    formatMemberForList,
    formatSectionsFromSearchTerm,
    getShareLogOptions,
    orderOptions,
    filterUserToInvite,
    filterOptions,
    filteredPersonalDetailsOfRecentReports,
    orderReportOptions,
    orderReportOptionsWithSearch,
    orderPersonalDetailsOptions,
    filterAndOrderOptions,
    createOptionList,
    createOptionFromReport,
    getReportOption,
    getFirstKeyForList,
    canCreateOptimisticPersonalDetailOption,
    getUserToInviteOption,
    getPersonalDetailSearchTerms,
    getCurrentUserSearchTerms,
    getEmptyOptions,
    shouldUseBoldText,
    getAttendeeOptions,
    getAlternateText,
    getReportDisplayOption,
    hasReportErrors,
    combineOrderingOfReportsAndPersonalDetails,
    filterWorkspaceChats,
    orderWorkspaceOptions,
    filterSelfDMChat,
    filterReports,
    getIsUserSubmittedExpenseOrScannedReceipt,
    getManagerMcTestParticipant,
    shouldShowLastActorDisplayName,
};

export type {Section, SectionBase, MemberForList, Options, OptionList, SearchOption, Option, OptionTree, ReportAndPersonalDetailOptions};<|MERGE_RESOLUTION|>--- conflicted
+++ resolved
@@ -868,12 +868,7 @@
     result.participantsList = personalDetailList;
     result.isOptimisticPersonalDetail = personalDetail?.isOptimisticPersonalDetail;
     if (report) {
-<<<<<<< HEAD
-        // eslint-disable-next-line deprecation/deprecation
-        const reportNameValuePairs = getReportNameValuePairs(report.reportID);
-=======
         const reportNameValuePairs = allReportNameValuePairs?.[`${ONYXKEYS.COLLECTION.REPORT_NAME_VALUE_PAIRS}${report.reportID}`];
->>>>>>> 1d2dda7f
         result.isChatRoom = reportUtilsIsChatRoom(report);
         result.isDefaultRoom = isDefaultRoom(report);
         result.private_isArchived = reportNameValuePairs?.private_isArchived;
