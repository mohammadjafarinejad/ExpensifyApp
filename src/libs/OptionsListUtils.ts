/* eslint-disable no-continue */
import {Str} from 'expensify-common';
// eslint-disable-next-line you-dont-need-lodash-underscore/get
import lodashGet from 'lodash/get';
import lodashOrderBy from 'lodash/orderBy';
import lodashSet from 'lodash/set';
import lodashSortBy from 'lodash/sortBy';
import Onyx from 'react-native-onyx';
import type {OnyxCollection, OnyxEntry} from 'react-native-onyx';
import type {SetNonNullable} from 'type-fest';
import {FallbackAvatar} from '@components/Icon/Expensicons';
import type {SelectedTagOption} from '@components/TagPicker';
import type {IOUAction} from '@src/CONST';
import CONST from '@src/CONST';
import type {TranslationPaths} from '@src/languages/types';
import ONYXKEYS from '@src/ONYXKEYS';
import type {
    Beta,
    Login,
    OnyxInputOrEntry,
    PersonalDetails,
    PersonalDetailsList,
    Policy,
    PolicyCategories,
    PolicyCategory,
    PolicyTag,
    PolicyTagLists,
    PolicyTags,
    Report,
    ReportAction,
    ReportActions,
    TaxRate,
    TaxRates,
    TaxRatesWithDefault,
    Transaction,
    TransactionViolation,
} from '@src/types/onyx';
import type {Attendee, Participant} from '@src/types/onyx/IOU';
import type * as OnyxCommon from '@src/types/onyx/OnyxCommon';
import type DeepValueOf from '@src/types/utils/DeepValueOf';
import {isEmptyObject} from '@src/types/utils/EmptyObject';
import times from '@src/utils/times';
import Timing from './actions/Timing';
import * as ErrorUtils from './ErrorUtils';
import filterArrayByMatch from './filterArrayByMatch';
import localeCompare from './LocaleCompare';
import * as LocalePhoneNumber from './LocalePhoneNumber';
import * as Localize from './Localize';
import * as LoginUtils from './LoginUtils';
import ModifiedExpenseMessage from './ModifiedExpenseMessage';
import Navigation from './Navigation/Navigation';
import Performance from './Performance';
import * as PersonalDetailsUtils from './PersonalDetailsUtils';
import * as PhoneNumber from './PhoneNumber';
import * as PolicyUtils from './PolicyUtils';
import * as ReportActionUtils from './ReportActionsUtils';
import * as ReportUtils from './ReportUtils';
import * as TaskUtils from './TaskUtils';
import * as TransactionUtils from './TransactionUtils';
import * as UserUtils from './UserUtils';

type SearchOption<T> = ReportUtils.OptionData & {
    item: T;
};

type OptionList = {
    reports: Array<SearchOption<Report>>;
    personalDetails: Array<SearchOption<PersonalDetails>>;
};

type Option = Partial<ReportUtils.OptionData>;

/**
 * A narrowed version of `Option` is used when we have a guarantee that given values exist.
 */
type OptionTree = {
    text: string;
    keyForList: string;
    searchText: string;
    tooltipText: string;
    isDisabled: boolean;
    isSelected: boolean;
    pendingAction?: OnyxCommon.PendingAction;
} & Option;

type PayeePersonalDetails = {
    text: string;
    alternateText: string;
    icons: OnyxCommon.Icon[];
    descriptiveText: string;
    login: string;
    accountID: number;
    keyForList: string;
};

type CategorySectionBase = {
    title: string | undefined;
    shouldShow: boolean;
};

type CategorySection = CategorySectionBase & {
    data: Option[];
};

type TaxRatesOption = {
    text?: string;
    code?: string;
    searchText?: string;
    tooltipText?: string;
    isDisabled?: boolean;
    keyForList?: string;
    isSelected?: boolean;
    pendingAction?: OnyxCommon.PendingAction;
};

type TaxSection = {
    title: string | undefined;
    shouldShow: boolean;
    data: TaxRatesOption[];
};

type CategoryTreeSection = CategorySectionBase & {
    data: OptionTree[];
    indexOffset?: number;
};

type Category = {
    name: string;
    enabled: boolean;
    isSelected?: boolean;
    pendingAction?: OnyxCommon.PendingAction;
};

type Tax = {
    modifiedName: string;
    isSelected?: boolean;
    isDisabled?: boolean;
};

type Hierarchy = Record<string, Category & {[key: string]: Hierarchy & Category}>;

type GetOptionsConfig = {
    reportActions?: ReportActions;
    betas?: OnyxEntry<Beta[]>;
    selectedOptions?: Option[];
    maxRecentReportsToShow?: number;
    excludeLogins?: string[];
    includeMultipleParticipantReports?: boolean;
    includeRecentReports?: boolean;
    includeSelfDM?: boolean;
    sortByReportTypeInSearch?: boolean;
    searchInputValue?: string;
    showChatPreviewLine?: boolean;
    sortPersonalDetailsByAlphaAsc?: boolean;
    forcePolicyNamePreview?: boolean;
    includeOwnedWorkspaceChats?: boolean;
    includeThreads?: boolean;
    includeTasks?: boolean;
    includeMoneyRequests?: boolean;
    excludeUnknownUsers?: boolean;
    includeP2P?: boolean;
    includeCategories?: boolean;
    categories?: PolicyCategories;
    recentlyUsedCategories?: string[];
    includeTags?: boolean;
    tags?: PolicyTags | Array<SelectedTagOption | PolicyTag>;
    recentlyUsedTags?: string[];
    canInviteUser?: boolean;
    includeSelectedOptions?: boolean;
    includeTaxRates?: boolean;
    taxRates?: TaxRatesWithDefault;
    policy?: OnyxEntry<Policy>;
    transaction?: OnyxEntry<Transaction>;
    includePolicyReportFieldOptions?: boolean;
    policyReportFieldOptions?: string[];
    recentlyUsedPolicyReportFieldOptions?: string[];
    transactionViolations?: OnyxCollection<TransactionViolation[]>;
    includeInvoiceRooms?: boolean;
    includeDomainEmail?: boolean;
    action?: IOUAction;
    shouldAcceptName?: boolean;
    recentAttendees?: Attendee[];
    shouldBoldTitleByDefault?: boolean;
};

type GetUserToInviteConfig = {
    searchValue: string;
    excludeUnknownUsers?: boolean;
    optionsToExclude?: Array<Partial<ReportUtils.OptionData>>;
    selectedOptions?: Array<Partial<ReportUtils.OptionData>>;
    reportActions?: ReportActions;
    showChatPreviewLine?: boolean;
    shouldAcceptName?: boolean;
};

type MemberForList = {
    text: string;
    alternateText: string;
    keyForList: string;
    isSelected: boolean;
    isDisabled: boolean;
    accountID?: number;
    login: string;
    icons?: OnyxCommon.Icon[];
    pendingAction?: OnyxCommon.PendingAction;
    reportID: string;
};

type SectionForSearchTerm = {
    section: CategorySection;
};
type Options = {
    recentReports: ReportUtils.OptionData[];
    personalDetails: ReportUtils.OptionData[];
    userToInvite: ReportUtils.OptionData | null;
    currentUserOption: ReportUtils.OptionData | null | undefined;
    categoryOptions: CategoryTreeSection[];
    tagOptions: CategorySection[];
    taxRatesOptions: CategorySection[];
    policyReportFieldOptions?: CategorySection[] | null;
};

type PreviewConfig = {showChatPreviewLine?: boolean; forcePolicyNamePreview?: boolean; showPersonalDetails?: boolean};

type FilterOptionsConfig = Pick<
    GetOptionsConfig,
    'sortByReportTypeInSearch' | 'canInviteUser' | 'selectedOptions' | 'excludeUnknownUsers' | 'excludeLogins' | 'maxRecentReportsToShow' | 'shouldAcceptName'
> & {
    preferChatroomsOverThreads?: boolean;
    preferPolicyExpenseChat?: boolean;
    preferRecentExpenseReports?: boolean;
};

/**
 * OptionsListUtils is used to build a list options passed to the OptionsList component. Several different UI views can
 * be configured to display different results based on the options passed to the private getOptions() method. Public
 * methods should be named for the views they build options for and then exported for use in a component.
 */
let currentUserLogin: string | undefined;
let currentUserAccountID: number | undefined;
Onyx.connect({
    key: ONYXKEYS.SESSION,
    callback: (value) => {
        currentUserLogin = value?.email;
        currentUserAccountID = value?.accountID;
    },
});

let loginList: OnyxEntry<Login>;
Onyx.connect({
    key: ONYXKEYS.LOGIN_LIST,
    callback: (value) => (loginList = isEmptyObject(value) ? {} : value),
});

let allPersonalDetails: OnyxEntry<PersonalDetailsList>;
Onyx.connect({
    key: ONYXKEYS.PERSONAL_DETAILS_LIST,
    callback: (value) => (allPersonalDetails = isEmptyObject(value) ? {} : value),
});

let preferredLocale: DeepValueOf<typeof CONST.LOCALES> = CONST.LOCALES.DEFAULT;
Onyx.connect({
    key: ONYXKEYS.NVP_PREFERRED_LOCALE,
    callback: (value) => {
        if (!value) {
            return;
        }
        preferredLocale = value;
    },
});

const policies: OnyxCollection<Policy> = {};
Onyx.connect({
    key: ONYXKEYS.COLLECTION.POLICY,
    callback: (policy, key) => {
        if (!policy || !key || !policy.name) {
            return;
        }

        policies[key] = policy;
    },
});

let allPolicyCategories: OnyxCollection<PolicyCategories> = {};
Onyx.connect({
    key: ONYXKEYS.COLLECTION.POLICY_CATEGORIES,
    waitForCollectionCallback: true,
    callback: (val) => (allPolicyCategories = val),
});

const lastReportActions: ReportActions = {};
const allSortedReportActions: Record<string, ReportAction[]> = {};
let allReportActions: OnyxCollection<ReportActions>;
const lastVisibleReportActions: ReportActions = {};
Onyx.connect({
    key: ONYXKEYS.COLLECTION.REPORT_ACTIONS,
    waitForCollectionCallback: true,
    callback: (actions) => {
        if (!actions) {
            return;
        }

        allReportActions = actions ?? {};

        // Iterate over the report actions to build the sorted and lastVisible report actions objects
        Object.entries(allReportActions).forEach((reportActions) => {
            const reportID = reportActions[0].split('_').at(1);
            if (!reportID) {
                return;
            }

            const reportActionsArray = Object.values(reportActions[1] ?? {});
            let sortedReportActions = ReportActionUtils.getSortedReportActions(reportActionsArray, true);
            allSortedReportActions[reportID] = sortedReportActions;

            // If the report is a one-transaction report and has , we need to return the combined reportActions so that the LHN can display modifications
            // to the transaction thread or the report itself
            const transactionThreadReportID = ReportActionUtils.getOneTransactionThreadReportID(reportID, actions[reportActions[0]]);
            if (transactionThreadReportID) {
                const transactionThreadReportActionsArray = Object.values(actions[`${ONYXKEYS.COLLECTION.REPORT_ACTIONS}${transactionThreadReportID}`] ?? {});
                sortedReportActions = ReportActionUtils.getCombinedReportActions(sortedReportActions, transactionThreadReportID, transactionThreadReportActionsArray, reportID, false);
            }

            const firstReportAction = sortedReportActions.at(0);
            if (!firstReportAction) {
                return;
            }

            lastReportActions[reportID] = firstReportAction;

            // The report is only visible if it is the last action not deleted that
            // does not match a closed or created state.
            const reportActionsForDisplay = sortedReportActions.filter(
                (reportAction, actionKey) =>
                    ReportActionUtils.shouldReportActionBeVisible(reportAction, actionKey) &&
                    !ReportActionUtils.isWhisperAction(reportAction) &&
                    reportAction.actionName !== CONST.REPORT.ACTIONS.TYPE.CREATED &&
                    reportAction.pendingAction !== CONST.RED_BRICK_ROAD_PENDING_ACTION.DELETE &&
                    !ReportActionUtils.isResolvedActionTrackExpense(reportAction),
            );
            const reportActionForDisplay = reportActionsForDisplay.at(0);
            if (!reportActionForDisplay) {
                return;
            }
            lastVisibleReportActions[reportID] = reportActionForDisplay;
        });
    },
});

let allTransactions: OnyxCollection<Transaction> = {};
Onyx.connect({
    key: ONYXKEYS.COLLECTION.TRANSACTION,
    waitForCollectionCallback: true,
    callback: (value) => {
        if (!value) {
            return;
        }

        allTransactions = Object.keys(value)
            .filter((key) => !!value[key])
            .reduce((result: OnyxCollection<Transaction>, key) => {
                if (result) {
                    // eslint-disable-next-line no-param-reassign
                    result[key] = value[key];
                }
                return result;
            }, {});
    },
});
let activePolicyID: OnyxEntry<string>;
Onyx.connect({
    key: ONYXKEYS.NVP_ACTIVE_POLICY_ID,
    callback: (value) => (activePolicyID = value),
});

/**
 * @param defaultValues {login: accountID} In workspace invite page, when new user is added we pass available data to opt in
 * @returns Returns avatar data for a list of user accountIDs
 */
function getAvatarsForAccountIDs(accountIDs: number[], personalDetails: OnyxEntry<PersonalDetailsList>, defaultValues: Record<string, number> = {}): OnyxCommon.Icon[] {
    const reversedDefaultValues: Record<number, string> = {};

    Object.entries(defaultValues).forEach((item) => {
        reversedDefaultValues[item[1]] = item[0];
    });

    return accountIDs.map((accountID) => {
        const login = reversedDefaultValues[accountID] ?? '';
        const userPersonalDetail = personalDetails?.[accountID] ?? {login, accountID};

        return {
            id: accountID,
            source: userPersonalDetail.avatar ?? FallbackAvatar,
            type: CONST.ICON_TYPE_AVATAR,
            name: userPersonalDetail.login ?? '',
        };
    });
}

/**
 * Returns the personal details for an array of accountIDs
 * @returns keys of the object are emails, values are PersonalDetails objects.
 */
function getPersonalDetailsForAccountIDs(accountIDs: number[] | undefined, personalDetails: OnyxInputOrEntry<PersonalDetailsList>): SetNonNullable<PersonalDetailsList> {
    const personalDetailsForAccountIDs: SetNonNullable<PersonalDetailsList> = {};
    if (!personalDetails) {
        return personalDetailsForAccountIDs;
    }
    accountIDs?.forEach((accountID) => {
        const cleanAccountID = Number(accountID);
        if (!cleanAccountID) {
            return;
        }
        let personalDetail: OnyxEntry<PersonalDetails> = personalDetails[accountID] ?? undefined;
        if (!personalDetail) {
            personalDetail = {} as PersonalDetails;
        }

        if (cleanAccountID === CONST.ACCOUNT_ID.CONCIERGE) {
            personalDetail.avatar = CONST.CONCIERGE_ICON_URL;
        }

        personalDetail.accountID = cleanAccountID;
        personalDetailsForAccountIDs[cleanAccountID] = personalDetail;
    });
    return personalDetailsForAccountIDs;
}

/**
 * Return true if personal details data is ready, i.e. report list options can be created.
 */
function isPersonalDetailsReady(personalDetails: OnyxEntry<PersonalDetailsList>): boolean {
    const personalDetailsKeys = Object.keys(personalDetails ?? {});
    return personalDetailsKeys.some((key) => personalDetails?.[key]?.accountID);
}

/**
 * Get the participant option for a report.
 */
function getParticipantsOption(participant: ReportUtils.OptionData | Participant, personalDetails: OnyxEntry<PersonalDetailsList>): Participant {
    const detail = getPersonalDetailsForAccountIDs([participant.accountID ?? -1], personalDetails)[participant.accountID ?? -1];
    // eslint-disable-next-line @typescript-eslint/prefer-nullish-coalescing
    const login = detail?.login || participant.login || '';
    const displayName = PersonalDetailsUtils.getDisplayNameOrDefault(detail, LocalePhoneNumber.formatPhoneNumber(login) || participant.text);

    return {
        keyForList: String(detail?.accountID),
        login,
        accountID: detail?.accountID ?? -1,
        text: displayName,
        firstName: detail?.firstName ?? '',
        lastName: detail?.lastName ?? '',
        alternateText: LocalePhoneNumber.formatPhoneNumber(login) || displayName,
        icons: [
            {
                source: detail?.avatar ?? FallbackAvatar,
                name: login,
                type: CONST.ICON_TYPE_AVATAR,
                id: detail?.accountID,
            },
        ],
        phoneNumber: detail?.phoneNumber ?? '',
        selected: participant.selected,
        isSelected: participant.selected,
        searchText: participant.searchText ?? undefined,
    };
}

/**
 * A very optimized method to remove duplicates from an array.
 * Taken from https://stackoverflow.com/a/9229821/9114791
 */
function uniqFast(items: string[]): string[] {
    const seenItems: Record<string, number> = {};
    const result: string[] = [];
    let j = 0;

    for (const item of items) {
        if (seenItems[item] !== 1) {
            seenItems[item] = 1;
            result[j++] = item;
        }
    }

    return result;
}

/**
 * Get an object of error messages keyed by microtime by combining all error objects related to the report.
 */
function getAllReportErrors(report: OnyxEntry<Report>, reportActions: OnyxEntry<ReportActions>): OnyxCommon.Errors {
    const reportErrors = report?.errors ?? {};
    const reportErrorFields = report?.errorFields ?? {};
    const reportActionsArray = Object.values(reportActions ?? {});
    const reportActionErrors: OnyxCommon.ErrorFields = {};

    for (const action of reportActionsArray) {
        if (action && !isEmptyObject(action.errors)) {
            Object.assign(reportActionErrors, action.errors);
        }
    }
    const parentReportAction: OnyxEntry<ReportAction> =
        !report?.parentReportID || !report?.parentReportActionID ? undefined : allReportActions?.[report.parentReportID ?? '-1']?.[report.parentReportActionID ?? '-1'];

    if (ReportActionUtils.wasActionTakenByCurrentUser(parentReportAction) && ReportActionUtils.isTransactionThread(parentReportAction)) {
        const transactionID = ReportActionUtils.isMoneyRequestAction(parentReportAction) ? ReportActionUtils.getOriginalMessage(parentReportAction)?.IOUTransactionID : null;
        const transaction = allTransactions?.[`${ONYXKEYS.COLLECTION.TRANSACTION}${transactionID}`];
        if (TransactionUtils.hasMissingSmartscanFields(transaction ?? null) && !ReportUtils.isSettled(transaction?.reportID)) {
            reportActionErrors.smartscan = ErrorUtils.getMicroSecondOnyxErrorWithTranslationKey('iou.error.genericSmartscanFailureMessage');
        }
    } else if ((ReportUtils.isIOUReport(report) || ReportUtils.isExpenseReport(report)) && report?.ownerAccountID === currentUserAccountID) {
        if (ReportUtils.shouldShowRBRForMissingSmartscanFields(report?.reportID ?? '-1') && !ReportUtils.isSettled(report?.reportID)) {
            reportActionErrors.smartscan = ErrorUtils.getMicroSecondOnyxErrorWithTranslationKey('iou.error.genericSmartscanFailureMessage');
        }
    } else if (ReportUtils.hasSmartscanError(reportActionsArray)) {
        reportActionErrors.smartscan = ErrorUtils.getMicroSecondOnyxErrorWithTranslationKey('iou.error.genericSmartscanFailureMessage');
    }
    // All error objects related to the report. Each object in the sources contains error messages keyed by microtime
    const errorSources = {
        reportErrors,
        ...reportErrorFields,
        ...reportActionErrors,
    };

    // Combine all error messages keyed by microtime into one object
    const errorSourcesArray = Object.values(errorSources ?? {});
    const allReportErrors = {};

    for (const errors of errorSourcesArray) {
        if (!isEmptyObject(errors)) {
            Object.assign(allReportErrors, errors);
        }
    }
    return allReportErrors;
}

/**
 * Get the last actor display name from last actor details.
 */
function getLastActorDisplayName(lastActorDetails: Partial<PersonalDetails> | null, hasMultipleParticipants: boolean) {
    return hasMultipleParticipants && lastActorDetails && lastActorDetails.accountID !== currentUserAccountID
        ? // eslint-disable-next-line @typescript-eslint/prefer-nullish-coalescing
          lastActorDetails.firstName || PersonalDetailsUtils.getDisplayNameOrDefault(lastActorDetails)
        : '';
}

/**
 * Update alternate text for the option when applicable
 */
function getAlternateText(option: ReportUtils.OptionData, {showChatPreviewLine = false, forcePolicyNamePreview = false}: PreviewConfig) {
    const report = ReportUtils.getReportOrDraftReport(option.reportID);
    const isAdminRoom = ReportUtils.isAdminRoom(report);
    const isAnnounceRoom = ReportUtils.isAnnounceRoom(report);
    const isGroupChat = ReportUtils.isGroupChat(report);
    const isExpenseThread = ReportUtils.isMoneyRequest(report);

    if (isExpenseThread || option.isMoneyRequestReport) {
        return showChatPreviewLine && option.lastMessageText ? option.lastMessageText : Localize.translate(preferredLocale, 'iou.expense');
    }

    if (option.isThread) {
        return showChatPreviewLine && option.lastMessageText ? option.lastMessageText : Localize.translate(preferredLocale, 'threads.thread');
    }

    if (option.isChatRoom && !isAdminRoom && !isAnnounceRoom) {
        return showChatPreviewLine && option.lastMessageText ? option.lastMessageText : option.subtitle;
    }

    if ((option.isPolicyExpenseChat ?? false) || isAdminRoom || isAnnounceRoom) {
        return showChatPreviewLine && !forcePolicyNamePreview && option.lastMessageText ? option.lastMessageText : option.subtitle;
    }

    if (option.isTaskReport) {
        return showChatPreviewLine && option.lastMessageText ? option.lastMessageText : Localize.translate(preferredLocale, 'task.task');
    }

    if (isGroupChat) {
        return showChatPreviewLine && option.lastMessageText ? option.lastMessageText : Localize.translate(preferredLocale, 'common.group');
    }

    return showChatPreviewLine && option.lastMessageText
        ? option.lastMessageText
        : LocalePhoneNumber.formatPhoneNumber(option.participantsList && option.participantsList.length > 0 ? option.participantsList.at(0)?.login ?? '' : '');
}

function isSearchStringMatchUserDetails(personalDetail: PersonalDetails, searchValue: string) {
    let memberDetails = '';
    if (personalDetail.login) {
        memberDetails += ` ${personalDetail.login}`;
    }
    if (personalDetail.firstName) {
        memberDetails += ` ${personalDetail.firstName}`;
    }
    if (personalDetail.lastName) {
        memberDetails += ` ${personalDetail.lastName}`;
    }
    if (personalDetail.displayName) {
        memberDetails += ` ${PersonalDetailsUtils.getDisplayNameOrDefault(personalDetail)}`;
    }
    if (personalDetail.phoneNumber) {
        memberDetails += ` ${personalDetail.phoneNumber}`;
    }
    return isSearchStringMatch(searchValue.trim(), memberDetails.toLowerCase());
}

/**
 * Get IOU report ID of report last action if the action is report action preview
 */
function getIOUReportIDOfLastAction(report: OnyxEntry<Report>): string | undefined {
    if (!report?.reportID) {
        return;
    }
    const lastAction = lastVisibleReportActions[report.reportID];
    if (!ReportActionUtils.isReportPreviewAction(lastAction)) {
        return;
    }
    return ReportUtils.getReportOrDraftReport(ReportActionUtils.getIOUReportIDFromReportActionPreview(lastAction))?.reportID;
}

/**
 * Get the last message text from the report directly or from other sources for special cases.
 */
function getLastMessageTextForReport(report: OnyxEntry<Report>, lastActorDetails: Partial<PersonalDetails> | null, policy?: OnyxEntry<Policy>): string {
    const reportID = report?.reportID ?? '-1';
    const lastReportAction = lastVisibleReportActions[reportID] ?? null;

    // some types of actions are filtered out for lastReportAction, in some cases we need to check the actual last action
    const lastOriginalReportAction = lastReportActions[reportID] ?? null;
    let lastMessageTextFromReport = '';

    if (report?.private_isArchived) {
        const archiveReason =
            // eslint-disable-next-line @typescript-eslint/prefer-nullish-coalescing
            (ReportActionUtils.isClosedAction(lastOriginalReportAction) && ReportActionUtils.getOriginalMessage(lastOriginalReportAction)?.reason) || CONST.REPORT.ARCHIVE_REASON.DEFAULT;
        switch (archiveReason) {
            case CONST.REPORT.ARCHIVE_REASON.ACCOUNT_CLOSED:
            case CONST.REPORT.ARCHIVE_REASON.REMOVED_FROM_POLICY:
            case CONST.REPORT.ARCHIVE_REASON.POLICY_DELETED: {
                lastMessageTextFromReport = Localize.translate(preferredLocale, `reportArchiveReasons.${archiveReason}`, {
                    displayName: PersonalDetailsUtils.getDisplayNameOrDefault(lastActorDetails),
                    policyName: ReportUtils.getPolicyName(report, false, policy),
                });
                break;
            }
            case CONST.REPORT.ARCHIVE_REASON.BOOKING_END_DATE_HAS_PASSED: {
                lastMessageTextFromReport = Localize.translate(preferredLocale, `reportArchiveReasons.${archiveReason}`);
                break;
            }
            default: {
                lastMessageTextFromReport = Localize.translate(preferredLocale, `reportArchiveReasons.default`);
            }
        }
    } else if (ReportActionUtils.isMoneyRequestAction(lastReportAction)) {
        const properSchemaForMoneyRequestMessage = ReportUtils.getReportPreviewMessage(report, lastReportAction, true, false, null, true);
        lastMessageTextFromReport = ReportUtils.formatReportLastMessageText(properSchemaForMoneyRequestMessage);
    } else if (ReportActionUtils.isReportPreviewAction(lastReportAction)) {
        const iouReport = ReportUtils.getReportOrDraftReport(ReportActionUtils.getIOUReportIDFromReportActionPreview(lastReportAction));
        const lastIOUMoneyReportAction = allSortedReportActions[iouReport?.reportID ?? '-1']?.find(
            (reportAction, key): reportAction is ReportAction<typeof CONST.REPORT.ACTIONS.TYPE.IOU> =>
                ReportActionUtils.shouldReportActionBeVisible(reportAction, key) &&
                reportAction.pendingAction !== CONST.RED_BRICK_ROAD_PENDING_ACTION.DELETE &&
                ReportActionUtils.isMoneyRequestAction(reportAction),
        );
        const reportPreviewMessage = ReportUtils.getReportPreviewMessage(
            !isEmptyObject(iouReport) ? iouReport : null,
            lastIOUMoneyReportAction,
            true,
            ReportUtils.isChatReport(report),
            null,
            true,
            lastReportAction,
        );
        lastMessageTextFromReport = ReportUtils.formatReportLastMessageText(reportPreviewMessage);
    } else if (ReportActionUtils.isReimbursementQueuedAction(lastReportAction)) {
        lastMessageTextFromReport = ReportUtils.getReimbursementQueuedActionMessage(lastReportAction, report);
    } else if (ReportActionUtils.isReimbursementDeQueuedAction(lastReportAction)) {
        lastMessageTextFromReport = ReportUtils.getReimbursementDeQueuedActionMessage(lastReportAction, report, true);
    } else if (ReportActionUtils.isDeletedParentAction(lastReportAction) && ReportUtils.isChatReport(report)) {
        lastMessageTextFromReport = ReportUtils.getDeletedParentActionMessageForChatReport(lastReportAction);
    } else if (ReportActionUtils.isPendingRemove(lastReportAction) && ReportActionUtils.isThreadParentMessage(lastReportAction, report?.reportID ?? '-1')) {
        lastMessageTextFromReport = Localize.translateLocal('parentReportAction.hiddenMessage');
    } else if (ReportUtils.isReportMessageAttachment({text: report?.lastMessageText ?? '-1', html: report?.lastMessageHtml, translationKey: report?.lastMessageTranslationKey, type: ''})) {
        // eslint-disable-next-line @typescript-eslint/prefer-nullish-coalescing
        lastMessageTextFromReport = `[${Localize.translateLocal((report?.lastMessageTranslationKey || 'common.attachment') as TranslationPaths)}]`;
    } else if (ReportActionUtils.isModifiedExpenseAction(lastReportAction)) {
        const properSchemaForModifiedExpenseMessage = ModifiedExpenseMessage.getForReportAction(report?.reportID, lastReportAction);
        lastMessageTextFromReport = ReportUtils.formatReportLastMessageText(properSchemaForModifiedExpenseMessage, true);
    } else if (ReportActionUtils.isTaskAction(lastReportAction)) {
        lastMessageTextFromReport = ReportUtils.formatReportLastMessageText(TaskUtils.getTaskReportActionMessage(lastReportAction).text);
    } else if (ReportActionUtils.isCreatedTaskReportAction(lastReportAction)) {
        lastMessageTextFromReport = TaskUtils.getTaskCreatedMessage(lastReportAction);
    } else if (
        ReportActionUtils.isActionOfType(lastReportAction, CONST.REPORT.ACTIONS.TYPE.SUBMITTED) ||
        ReportActionUtils.isActionOfType(lastReportAction, CONST.REPORT.ACTIONS.TYPE.SUBMITTED_AND_CLOSED)
    ) {
        const wasSubmittedViaHarvesting = ReportActionUtils.getOriginalMessage(lastReportAction)?.harvesting ?? false;
        if (wasSubmittedViaHarvesting) {
            lastMessageTextFromReport = ReportUtils.getReportAutomaticallySubmittedMessage(lastReportAction);
        } else {
            lastMessageTextFromReport = ReportUtils.getIOUSubmittedMessage(lastReportAction);
        }
    } else if (lastReportAction?.actionName === CONST.REPORT.ACTIONS.TYPE.APPROVED) {
        lastMessageTextFromReport = ReportUtils.getIOUApprovedMessage(lastReportAction);
    } else if (lastReportAction?.actionName === CONST.REPORT.ACTIONS.TYPE.FORWARDED) {
        lastMessageTextFromReport = ReportUtils.getIOUForwardedMessage(lastReportAction, report);
    } else if (lastReportAction?.actionName === CONST.REPORT.ACTIONS.TYPE.REJECTED) {
        lastMessageTextFromReport = ReportUtils.getRejectedReportMessage();
    } else if (ReportActionUtils.isActionableAddPaymentCard(lastReportAction)) {
        lastMessageTextFromReport = ReportActionUtils.getReportActionMessageText(lastReportAction);
    } else if (lastReportAction?.actionName === 'EXPORTINTEGRATION') {
        lastMessageTextFromReport = ReportActionUtils.getExportIntegrationLastMessageText(lastReportAction);
    } else if (lastReportAction?.actionName && ReportActionUtils.isOldDotReportAction(lastReportAction)) {
        lastMessageTextFromReport = ReportActionUtils.getMessageOfOldDotReportAction(lastReportAction, false);
    }

    return lastMessageTextFromReport || (report?.lastMessageText ?? '');
}

/**
 * Creates a report list option
 */
function createOption(
    accountIDs: number[],
    personalDetails: OnyxInputOrEntry<PersonalDetailsList>,
    report: OnyxInputOrEntry<Report>,
    reportActions: ReportActions,
    config?: PreviewConfig,
): ReportUtils.OptionData {
    const {showChatPreviewLine = false, forcePolicyNamePreview = false, showPersonalDetails = false} = config ?? {};
    const result: ReportUtils.OptionData = {
        text: undefined,
        alternateText: undefined,
        pendingAction: undefined,
        allReportErrors: undefined,
        brickRoadIndicator: null,
        icons: undefined,
        tooltipText: null,
        ownerAccountID: undefined,
        subtitle: undefined,
        participantsList: undefined,
        accountID: 0,
        login: undefined,
        reportID: '',
        phoneNumber: undefined,
        hasDraftComment: false,
        keyForList: undefined,
        isDefaultRoom: false,
        isPinned: false,
        isWaitingOnBankAccount: false,
        iouReportID: undefined,
        isIOUReportOwner: null,
        iouReportAmount: 0,
        isChatRoom: false,
        shouldShowSubscript: false,
        isPolicyExpenseChat: false,
        isOwnPolicyExpenseChat: false,
        isExpenseReport: false,
        policyID: undefined,
        isOptimisticPersonalDetail: false,
        lastMessageText: '',
    };

    const personalDetailMap = getPersonalDetailsForAccountIDs(accountIDs, personalDetails);
    const personalDetailList = Object.values(personalDetailMap).filter((details): details is PersonalDetails => !!details);
    const personalDetail = personalDetailList.at(0);
    let hasMultipleParticipants = personalDetailList.length > 1;
    let subtitle;
    let reportName;
    result.participantsList = personalDetailList;
    result.isOptimisticPersonalDetail = personalDetail?.isOptimisticPersonalDetail;
    if (report) {
        result.isChatRoom = ReportUtils.isChatRoom(report);
        result.isDefaultRoom = ReportUtils.isDefaultRoom(report);
        // eslint-disable-next-line @typescript-eslint/naming-convention
        result.private_isArchived = report.private_isArchived;
        result.isExpenseReport = ReportUtils.isExpenseReport(report);
        result.isInvoiceRoom = ReportUtils.isInvoiceRoom(report);
        result.isMoneyRequestReport = ReportUtils.isMoneyRequestReport(report);
        result.isThread = ReportUtils.isChatThread(report);
        result.isTaskReport = ReportUtils.isTaskReport(report);
        result.shouldShowSubscript = ReportUtils.shouldReportShowSubscript(report);
        result.isPolicyExpenseChat = ReportUtils.isPolicyExpenseChat(report);
        result.isOwnPolicyExpenseChat = report.isOwnPolicyExpenseChat ?? false;
        result.allReportErrors = getAllReportErrors(report, reportActions);
        result.brickRoadIndicator = !isEmptyObject(result.allReportErrors) ? CONST.BRICK_ROAD_INDICATOR_STATUS.ERROR : '';
        result.pendingAction = report.pendingFields ? report.pendingFields.addWorkspaceRoom ?? report.pendingFields.createChat : undefined;
        result.ownerAccountID = report.ownerAccountID;
        result.reportID = report.reportID;
        result.isUnread = ReportUtils.isUnread(report);
        result.isPinned = report.isPinned;
        result.iouReportID = report.iouReportID;
        result.keyForList = String(report.reportID);
        result.isWaitingOnBankAccount = report.isWaitingOnBankAccount;
        result.policyID = report.policyID;
        result.isSelfDM = ReportUtils.isSelfDM(report);
        result.notificationPreference = ReportUtils.getReportNotificationPreference(report);

        const visibleParticipantAccountIDs = ReportUtils.getParticipantsAccountIDsForDisplay(report, true);

        result.tooltipText = ReportUtils.getReportParticipantsTitle(visibleParticipantAccountIDs);

        hasMultipleParticipants = personalDetailList.length > 1 || result.isChatRoom || result.isPolicyExpenseChat || ReportUtils.isGroupChat(report);
        subtitle = ReportUtils.getChatRoomSubtitle(report);

        const lastActorDetails = personalDetailMap[report.lastActorAccountID ?? -1] ?? null;
        const lastActorDisplayName = getLastActorDisplayName(lastActorDetails, hasMultipleParticipants);
        const lastMessageTextFromReport = getLastMessageTextForReport(report, lastActorDetails);
        let lastMessageText = lastMessageTextFromReport;

        const lastAction = lastVisibleReportActions[report.reportID];
        const shouldDisplayLastActorName = lastAction && lastAction.actionName !== CONST.REPORT.ACTIONS.TYPE.REPORT_PREVIEW && lastAction.actionName !== CONST.REPORT.ACTIONS.TYPE.IOU;

        if (shouldDisplayLastActorName && lastActorDisplayName && lastMessageTextFromReport) {
            lastMessageText = `${lastActorDisplayName}: ${lastMessageTextFromReport}`;
        }

        result.lastMessageText = lastMessageText;

        // If displaying chat preview line is needed, let's overwrite the default alternate text
        result.alternateText = showPersonalDetails && personalDetail?.login ? personalDetail.login : getAlternateText(result, {showChatPreviewLine, forcePolicyNamePreview});

        reportName = showPersonalDetails
            ? ReportUtils.getDisplayNameForParticipant(accountIDs.at(0)) || LocalePhoneNumber.formatPhoneNumber(personalDetail?.login ?? '')
            : ReportUtils.getReportName(report);
    } else {
        // eslint-disable-next-line @typescript-eslint/prefer-nullish-coalescing
        reportName = ReportUtils.getDisplayNameForParticipant(accountIDs.at(0)) || LocalePhoneNumber.formatPhoneNumber(personalDetail?.login ?? '');
        result.keyForList = String(accountIDs.at(0));

        result.alternateText = LocalePhoneNumber.formatPhoneNumber(personalDetails?.[accountIDs[0]]?.login ?? '');
    }

    result.isIOUReportOwner = ReportUtils.isIOUOwnedByCurrentUser(result);
    result.iouReportAmount = ReportUtils.getMoneyRequestSpendBreakdown(result).totalDisplaySpend;

    if (!hasMultipleParticipants && (!report || (report && !ReportUtils.isGroupChat(report) && !ReportUtils.isChatRoom(report)))) {
        result.login = personalDetail?.login;
        result.accountID = Number(personalDetail?.accountID);
        result.phoneNumber = personalDetail?.phoneNumber;
    }

    result.text = reportName;
    result.icons = ReportUtils.getIcons(report, personalDetails, personalDetail?.avatar, personalDetail?.login, personalDetail?.accountID, null);
    result.subtitle = subtitle;

    return result;
}

/**
 * Get the option for a given report.
 */
function getReportOption(participant: Participant): ReportUtils.OptionData {
    const report = ReportUtils.getReportOrDraftReport(participant.reportID);
    const visibleParticipantAccountIDs = ReportUtils.getParticipantsAccountIDsForDisplay(report, true);

    const option = createOption(
        visibleParticipantAccountIDs,
        allPersonalDetails ?? {},
        !isEmptyObject(report) ? report : undefined,
        {},
        {
            showChatPreviewLine: false,
            forcePolicyNamePreview: false,
        },
    );

    // Update text & alternateText because createOption returns workspace name only if report is owned by the user
    if (option.isSelfDM) {
        option.alternateText = Localize.translateLocal('reportActionsView.yourSpace');
    } else if (option.isInvoiceRoom) {
        option.text = ReportUtils.getReportName(report);
        option.alternateText = Localize.translateLocal('workspace.common.invoices');
    } else {
        option.text = ReportUtils.getPolicyName(report);
        option.alternateText = Localize.translateLocal('workspace.common.workspace');
    }
    option.isDisabled = ReportUtils.isDraftReport(participant.reportID);
    option.selected = participant.selected;
    option.isSelected = participant.selected;
    return option;
}

/**
 * Get the option for a policy expense report.
 */
function getPolicyExpenseReportOption(participant: Participant | ReportUtils.OptionData): ReportUtils.OptionData {
    const expenseReport = ReportUtils.isPolicyExpenseChat(participant) ? ReportUtils.getReportOrDraftReport(participant.reportID) : null;

    const visibleParticipantAccountIDs = Object.entries(expenseReport?.participants ?? {})
        .filter(([, reportParticipant]) => reportParticipant && reportParticipant.notificationPreference !== CONST.REPORT.NOTIFICATION_PREFERENCE.HIDDEN)
        .map(([accountID]) => Number(accountID));

    const option = createOption(
        visibleParticipantAccountIDs,
        allPersonalDetails ?? {},
        !isEmptyObject(expenseReport) ? expenseReport : null,
        {},
        {
            showChatPreviewLine: false,
            forcePolicyNamePreview: false,
        },
    );

    // Update text & alternateText because createOption returns workspace name only if report is owned by the user
    option.text = ReportUtils.getPolicyName(expenseReport);
    option.alternateText = Localize.translateLocal('workspace.common.workspace');
    option.selected = participant.selected;
    option.isSelected = participant.selected;
    return option;
}

/**
 * Searches for a match when provided with a value
 */
function isSearchStringMatch(searchValue: string, searchText?: string | null, participantNames = new Set<string>(), isChatRoom = false): boolean {
    const searchWords = new Set(searchValue.replace(/,/g, ' ').split(' '));
    const valueToSearch = searchText?.replace(new RegExp(/&nbsp;/g), '');
    let matching = true;
    searchWords.forEach((word) => {
        // if one of the word is not matching, we don't need to check further
        if (!matching) {
            return;
        }
        const matchRegex = new RegExp(Str.escapeForRegExp(word), 'i');
        matching = matchRegex.test(valueToSearch ?? '') || (!isChatRoom && participantNames.has(word));
    });
    return matching;
}

/**
 * Checks if the given userDetails is currentUser or not.
 * Note: We can't migrate this off of using logins because this is used to check if you're trying to start a chat with
 * yourself or a different user, and people won't be starting new chats via accountID usually.
 */
function isCurrentUser(userDetails: PersonalDetails): boolean {
    if (!userDetails) {
        return false;
    }

    // If user login is a mobile number, append sms domain if not appended already.
    const userDetailsLogin = PhoneNumber.addSMSDomainIfPhoneNumber(userDetails.login ?? '');

    if (currentUserLogin?.toLowerCase() === userDetailsLogin.toLowerCase()) {
        return true;
    }

    // Check if userDetails login exists in loginList
    return Object.keys(loginList ?? {}).some((login) => login.toLowerCase() === userDetailsLogin.toLowerCase());
}

/**
 * Calculates count of all enabled options
 */
function getEnabledCategoriesCount(options: PolicyCategories): number {
    return Object.values(options).filter((option) => option.enabled).length;
}

function getSearchValueForPhoneOrEmail(searchTerm: string) {
    const parsedPhoneNumber = PhoneNumber.parsePhoneNumber(LoginUtils.appendCountryCode(Str.removeSMSDomain(searchTerm)));
    return parsedPhoneNumber.possible ? parsedPhoneNumber.number?.e164 ?? '' : searchTerm.toLowerCase();
}

/**
 * Verifies that there is at least one enabled option
 */
function hasEnabledOptions(options: PolicyCategories | PolicyTag[]): boolean {
    return Object.values(options).some((option: PolicyTag | PolicyCategory) => option.enabled && option.pendingAction !== CONST.RED_BRICK_ROAD_PENDING_ACTION.DELETE);
}

/**
 * Sorts categories using a simple object.
 * It builds an hierarchy (based on an object), where each category has a name and other keys as subcategories.
 * Via the hierarchy we avoid duplicating and sort categories one by one. Subcategories are being sorted alphabetically.
 */
function sortCategories(categories: Record<string, Category>): Category[] {
    // Sorts categories alphabetically by name.
    const sortedCategories = Object.values(categories).sort((a, b) => a.name.localeCompare(b.name));

    // An object that respects nesting of categories. Also, can contain only uniq categories.
    const hierarchy: Hierarchy = {};
    /**
     * Iterates over all categories to set each category in a proper place in hierarchy
     * It gets a path based on a category name e.g. "Parent: Child: Subcategory" -> "Parent.Child.Subcategory".
     * {
     *   Parent: {
     *     name: "Parent",
     *     Child: {
     *       name: "Child"
     *       Subcategory: {
     *         name: "Subcategory"
     *       }
     *     }
     *   }
     * }
     */
    sortedCategories.forEach((category) => {
        const path = category.name.split(CONST.PARENT_CHILD_SEPARATOR);
        const existedValue = lodashGet(hierarchy, path, {}) as Hierarchy;
        lodashSet(hierarchy, path, {
            ...existedValue,
            name: category.name,
            pendingAction: category.pendingAction,
        });
    });

    /**
     * A recursive function to convert hierarchy into an array of category objects.
     * The category object contains base 2 properties: "name" and "enabled".
     * It iterates each key one by one. When a category has subcategories, goes deeper into them. Also, sorts subcategories alphabetically.
     */
    const flatHierarchy = (initialHierarchy: Hierarchy) =>
        Object.values(initialHierarchy).reduce((acc: Category[], category) => {
            const {name, pendingAction, ...subcategories} = category;
            if (name) {
                const categoryObject: Category = {
                    name,
                    pendingAction,
                    enabled: categories[name]?.enabled ?? false,
                };

                acc.push(categoryObject);
            }

            if (!isEmptyObject(subcategories)) {
                const nestedCategories = flatHierarchy(subcategories);

                acc.push(...nestedCategories.sort((a, b) => a.name.localeCompare(b.name)));
            }

            return acc;
        }, []);

    return flatHierarchy(hierarchy);
}

/**
 * Sorts tags alphabetically by name.
 */
function sortTags(tags: Record<string, PolicyTag | SelectedTagOption> | Array<PolicyTag | SelectedTagOption>) {
    const sortedTags = Array.isArray(tags) ? tags : Object.values(tags);

    // Use lodash's sortBy to ensure consistency with oldDot.
    return lodashSortBy(sortedTags, 'name', localeCompare);
}

/**
 * Builds the options for the category tree hierarchy via indents
 *
 * @param options - an initial object array
 * @param options[].enabled - a flag to enable/disable option in a list
 * @param options[].name - a name of an option
 * @param [isOneLine] - a flag to determine if text should be one line
 */
function getCategoryOptionTree(options: Record<string, Category> | Category[], isOneLine = false, selectedOptions: Category[] = []): OptionTree[] {
    const optionCollection = new Map<string, OptionTree>();
    Object.values(options).forEach((option) => {
        if (isOneLine) {
            if (optionCollection.has(option.name)) {
                return;
            }

            optionCollection.set(option.name, {
                text: option.name,
                keyForList: option.name,
                searchText: option.name,
                tooltipText: option.name,
                isDisabled: !option.enabled || option.pendingAction === CONST.RED_BRICK_ROAD_PENDING_ACTION.DELETE,
                isSelected: !!option.isSelected,
                pendingAction: option.pendingAction,
            });

            return;
        }

        option.name.split(CONST.PARENT_CHILD_SEPARATOR).forEach((optionName, index, array) => {
            const indents = times(index, () => CONST.INDENTS).join('');
            const isChild = array.length - 1 === index;
            const searchText = array.slice(0, index + 1).join(CONST.PARENT_CHILD_SEPARATOR);
            const selectedParentOption = !isChild && Object.values(selectedOptions).find((op) => op.name === searchText);
            const isParentOptionDisabled = !selectedParentOption || !selectedParentOption.enabled || selectedParentOption.pendingAction === CONST.RED_BRICK_ROAD_PENDING_ACTION.DELETE;

            if (optionCollection.has(searchText)) {
                return;
            }

            optionCollection.set(searchText, {
                text: `${indents}${optionName}`,
                keyForList: searchText,
                searchText,
                tooltipText: optionName,
                isDisabled: isChild ? !option.enabled || option.pendingAction === CONST.RED_BRICK_ROAD_PENDING_ACTION.DELETE : isParentOptionDisabled,
                isSelected: isChild ? !!option.isSelected : !!selectedParentOption,
                pendingAction: option.pendingAction,
            });
        });
    });

    return Array.from(optionCollection.values());
}

/**
 * Builds the section list for categories
 */
function getCategoryListSections(
    categories: PolicyCategories,
    recentlyUsedCategories: string[],
    selectedOptions: Category[],
    searchInputValue: string,
    maxRecentReportsToShow: number,
): CategoryTreeSection[] {
    const sortedCategories = sortCategories(categories);
    const enabledCategories = Object.values(sortedCategories).filter((category) => category.enabled);
    const enabledCategoriesNames = enabledCategories.map((category) => category.name);
    const selectedOptionsWithDisabledState: Category[] = [];
    const categorySections: CategoryTreeSection[] = [];
    const numberOfEnabledCategories = enabledCategories.length;

    selectedOptions.forEach((option) => {
        if (enabledCategoriesNames.includes(option.name)) {
            const categoryObj = enabledCategories.find((category) => category.name === option.name);
            selectedOptionsWithDisabledState.push({...(categoryObj ?? option), isSelected: true, enabled: true});
            return;
        }
        selectedOptionsWithDisabledState.push({...option, isSelected: true, enabled: false});
    });

    if (numberOfEnabledCategories === 0 && selectedOptions.length > 0) {
        const data = getCategoryOptionTree(selectedOptionsWithDisabledState, true);
        categorySections.push({
            // "Selected" section
            title: '',
            shouldShow: false,
            data,
            indexOffset: data.length,
        });

        return categorySections;
    }

    if (searchInputValue) {
        const categoriesForSearch = [...selectedOptionsWithDisabledState, ...enabledCategories];
        const searchCategories: Category[] = [];

        categoriesForSearch.forEach((category) => {
            if (!category.name.toLowerCase().includes(searchInputValue.toLowerCase())) {
                return;
            }
            searchCategories.push({
                ...category,
                isSelected: selectedOptions.some((selectedOption) => selectedOption.name === category.name),
            });
        });

        const data = getCategoryOptionTree(searchCategories, true);
        categorySections.push({
            // "Search" section
            title: '',
            shouldShow: true,
            data,
            indexOffset: data.length,
        });

        return categorySections;
    }

    if (selectedOptions.length > 0) {
        const data = getCategoryOptionTree(selectedOptionsWithDisabledState, true);
        categorySections.push({
            // "Selected" section
            title: '',
            shouldShow: false,
            data,
            indexOffset: data.length,
        });
    }

    const selectedOptionNames = selectedOptions.map((selectedOption) => selectedOption.name);
    const filteredCategories = enabledCategories.filter((category) => !selectedOptionNames.includes(category.name));

    if (numberOfEnabledCategories < CONST.CATEGORY_LIST_THRESHOLD) {
        const data = getCategoryOptionTree(filteredCategories, false, selectedOptionsWithDisabledState);
        categorySections.push({
            // "All" section when items amount less than the threshold
            title: '',
            shouldShow: false,
            data,
            indexOffset: data.length,
        });

        return categorySections;
    }

    const filteredRecentlyUsedCategories = recentlyUsedCategories
        .filter(
            (categoryName) =>
                !selectedOptionNames.includes(categoryName) && categories[categoryName]?.enabled && categories[categoryName]?.pendingAction !== CONST.RED_BRICK_ROAD_PENDING_ACTION.DELETE,
        )
        .map((categoryName) => ({
            name: categoryName,
            enabled: categories[categoryName].enabled ?? false,
        }));

    if (filteredRecentlyUsedCategories.length > 0) {
        const cutRecentlyUsedCategories = filteredRecentlyUsedCategories.slice(0, maxRecentReportsToShow);

        const data = getCategoryOptionTree(cutRecentlyUsedCategories, true);
        categorySections.push({
            // "Recent" section
            title: Localize.translateLocal('common.recent'),
            shouldShow: true,
            data,
            indexOffset: data.length,
        });
    }

    const data = getCategoryOptionTree(filteredCategories, false, selectedOptionsWithDisabledState);
    categorySections.push({
        // "All" section when items amount more than the threshold
        title: Localize.translateLocal('common.all'),
        shouldShow: true,
        data,
        indexOffset: data.length,
    });

    return categorySections;
}

/**
 * Transforms the provided tags into option objects.
 *
 * @param tags - an initial tag array
 */
function getTagsOptions(tags: Array<Pick<PolicyTag, 'name' | 'enabled' | 'pendingAction'>>, selectedOptions?: SelectedTagOption[]): Option[] {
    return tags.map((tag) => {
        // This is to remove unnecessary escaping backslash in tag name sent from backend.
        const cleanedName = PolicyUtils.getCleanedTagName(tag.name);
        return {
            text: cleanedName,
            keyForList: tag.name,
            searchText: tag.name,
            tooltipText: cleanedName,
            isDisabled: !tag.enabled || tag.pendingAction === CONST.RED_BRICK_ROAD_PENDING_ACTION.DELETE,
            isSelected: selectedOptions?.some((selectedTag) => selectedTag.name === tag.name),
            pendingAction: tag.pendingAction,
        };
    });
}

/**
 * Build the section list for tags
 */
function getTagListSections(
    tags: Array<PolicyTag | SelectedTagOption>,
    recentlyUsedTags: string[],
    selectedOptions: SelectedTagOption[],
    searchInputValue: string,
    maxRecentReportsToShow: number,
) {
    const tagSections = [];
    const sortedTags = sortTags(tags) as PolicyTag[];
    const selectedOptionNames = selectedOptions.map((selectedOption) => selectedOption.name);
    const enabledTags = sortedTags.filter((tag) => tag.enabled);
    const enabledTagsNames = enabledTags.map((tag) => tag.name);
    const enabledTagsWithoutSelectedOptions = enabledTags.filter((tag) => !selectedOptionNames.includes(tag.name));
    const selectedTagsWithDisabledState: SelectedTagOption[] = [];
    const numberOfTags = enabledTags.length;

    selectedOptions.forEach((tag) => {
        if (enabledTagsNames.includes(tag.name)) {
            selectedTagsWithDisabledState.push({...tag, enabled: true});
            return;
        }
        selectedTagsWithDisabledState.push({...tag, enabled: false});
    });

    // If all tags are disabled but there's a previously selected tag, show only the selected tag
    if (numberOfTags === 0 && selectedOptions.length > 0) {
        tagSections.push({
            // "Selected" section
            title: '',
            shouldShow: false,
            data: getTagsOptions(selectedTagsWithDisabledState, selectedOptions),
        });

        return tagSections;
    }

    if (searchInputValue) {
        const enabledSearchTags = enabledTagsWithoutSelectedOptions.filter((tag) => PolicyUtils.getCleanedTagName(tag.name.toLowerCase()).includes(searchInputValue.toLowerCase()));
        const selectedSearchTags = selectedTagsWithDisabledState.filter((tag) => PolicyUtils.getCleanedTagName(tag.name.toLowerCase()).includes(searchInputValue.toLowerCase()));
        const tagsForSearch = [...selectedSearchTags, ...enabledSearchTags];

        tagSections.push({
            // "Search" section
            title: '',
            shouldShow: true,
            data: getTagsOptions(tagsForSearch, selectedOptions),
        });

        return tagSections;
    }

    if (numberOfTags < CONST.TAG_LIST_THRESHOLD) {
        tagSections.push({
            // "All" section when items amount less than the threshold
            title: '',
            shouldShow: false,
            data: getTagsOptions([...selectedTagsWithDisabledState, ...enabledTagsWithoutSelectedOptions], selectedOptions),
        });

        return tagSections;
    }

    const filteredRecentlyUsedTags = recentlyUsedTags
        .filter((recentlyUsedTag) => {
            const tagObject = tags.find((tag) => tag.name === recentlyUsedTag);
            return !!tagObject?.enabled && !selectedOptionNames.includes(recentlyUsedTag) && tagObject?.pendingAction !== CONST.RED_BRICK_ROAD_PENDING_ACTION.DELETE;
        })
        .map((tag) => ({name: tag, enabled: true}));

    if (selectedOptions.length) {
        tagSections.push({
            // "Selected" section
            title: '',
            shouldShow: true,
            data: getTagsOptions(selectedTagsWithDisabledState, selectedOptions),
        });
    }

    if (filteredRecentlyUsedTags.length > 0) {
        const cutRecentlyUsedTags = filteredRecentlyUsedTags.slice(0, maxRecentReportsToShow);

        tagSections.push({
            // "Recent" section
            title: Localize.translateLocal('common.recent'),
            shouldShow: true,
            data: getTagsOptions(cutRecentlyUsedTags, selectedOptions),
        });
    }

    tagSections.push({
        // "All" section when items amount more than the threshold
        title: Localize.translateLocal('common.all'),
        shouldShow: true,
        data: getTagsOptions(enabledTagsWithoutSelectedOptions, selectedOptions),
    });

    return tagSections;
}

/**
 * Verifies that there is at least one enabled tag
 */
function hasEnabledTags(policyTagList: Array<PolicyTagLists[keyof PolicyTagLists]>) {
    const policyTagValueList = policyTagList.map(({tags}) => Object.values(tags)).flat();

    return hasEnabledOptions(policyTagValueList);
}

/**
 * Transforms the provided report field options into option objects.
 *
 * @param reportFieldOptions - an initial report field options array
 */
function getReportFieldOptions(reportFieldOptions: string[]): Option[] {
    return reportFieldOptions.map((name) => ({
        text: name,
        keyForList: name,
        searchText: name,
        tooltipText: name,
        isDisabled: false,
    }));
}

/**
 * Build the section list for report field options
 */
function getReportFieldOptionsSection(options: string[], recentlyUsedOptions: string[], selectedOptions: Array<Partial<ReportUtils.OptionData>>, searchInputValue: string) {
    const reportFieldOptionsSections = [];
    const selectedOptionKeys = selectedOptions.map(({text, keyForList, name}) => text ?? keyForList ?? name ?? '').filter((o) => !!o);
    let indexOffset = 0;

    if (searchInputValue) {
        const searchOptions = options.filter((option) => option.toLowerCase().includes(searchInputValue.toLowerCase()));

        reportFieldOptionsSections.push({
            // "Search" section
            title: '',
            shouldShow: true,
            indexOffset,
            data: getReportFieldOptions(searchOptions),
        });

        return reportFieldOptionsSections;
    }

    const filteredRecentlyUsedOptions = recentlyUsedOptions.filter((recentlyUsedOption) => !selectedOptionKeys.includes(recentlyUsedOption));
    const filteredOptions = options.filter((option) => !selectedOptionKeys.includes(option));

    if (selectedOptionKeys.length) {
        reportFieldOptionsSections.push({
            // "Selected" section
            title: '',
            shouldShow: true,
            indexOffset,
            data: getReportFieldOptions(selectedOptionKeys),
        });

        indexOffset += selectedOptionKeys.length;
    }

    if (filteredRecentlyUsedOptions.length > 0) {
        reportFieldOptionsSections.push({
            // "Recent" section
            title: Localize.translateLocal('common.recent'),
            shouldShow: true,
            indexOffset,
            data: getReportFieldOptions(filteredRecentlyUsedOptions),
        });

        indexOffset += filteredRecentlyUsedOptions.length;
    }

    reportFieldOptionsSections.push({
        // "All" section when items amount more than the threshold
        title: Localize.translateLocal('common.all'),
        shouldShow: true,
        indexOffset,
        data: getReportFieldOptions(filteredOptions),
    });

    return reportFieldOptionsSections;
}

/**
 * Sorts tax rates alphabetically by name.
 */
function sortTaxRates(taxRates: TaxRates): TaxRate[] {
    const sortedtaxRates = lodashSortBy(taxRates, (taxRate) => taxRate.name);
    return sortedtaxRates;
}

/**
 * Builds the options for taxRates
 */
function getTaxRatesOptions(taxRates: Array<Partial<TaxRate>>): TaxRatesOption[] {
    return taxRates.map(({code, modifiedName, isDisabled, isSelected, pendingAction}) => ({
        code,
        text: modifiedName,
        keyForList: modifiedName,
        searchText: modifiedName,
        tooltipText: modifiedName,
        isDisabled: !!isDisabled || pendingAction === CONST.RED_BRICK_ROAD_PENDING_ACTION.DELETE,
        isSelected,
        pendingAction,
    }));
}

/**
 * Builds the section list for tax rates
 */
function getTaxRatesSection(policy: OnyxEntry<Policy> | undefined, selectedOptions: Tax[], searchInputValue: string, transaction?: OnyxEntry<Transaction>): TaxSection[] {
    const policyRatesSections = [];

    const taxes = TransactionUtils.transformedTaxRates(policy, transaction);

    const sortedTaxRates = sortTaxRates(taxes);
    const selectedOptionNames = selectedOptions.map((selectedOption) => selectedOption.modifiedName);
    const enabledTaxRates = sortedTaxRates.filter((taxRate) => !taxRate.isDisabled);
    const enabledTaxRatesNames = enabledTaxRates.map((tax) => tax.modifiedName);
    const enabledTaxRatesWithoutSelectedOptions = enabledTaxRates.filter((tax) => tax.modifiedName && !selectedOptionNames.includes(tax.modifiedName));
    const selectedTaxRateWithDisabledState: Tax[] = [];
    const numberOfTaxRates = enabledTaxRates.length;

    selectedOptions.forEach((tax) => {
        if (enabledTaxRatesNames.includes(tax.modifiedName)) {
            selectedTaxRateWithDisabledState.push({...tax, isDisabled: false, isSelected: true});
            return;
        }
        selectedTaxRateWithDisabledState.push({...tax, isDisabled: true, isSelected: true});
    });

    // If all tax are disabled but there's a previously selected tag, show only the selected tag
    if (numberOfTaxRates === 0 && selectedOptions.length > 0) {
        policyRatesSections.push({
            // "Selected" sectiong
            title: '',
            shouldShow: false,
            data: getTaxRatesOptions(selectedTaxRateWithDisabledState),
        });

        return policyRatesSections;
    }

    if (searchInputValue) {
        const enabledSearchTaxRates = enabledTaxRatesWithoutSelectedOptions.filter((taxRate) => taxRate.modifiedName?.toLowerCase().includes(searchInputValue.toLowerCase()));
        const selectedSearchTags = selectedTaxRateWithDisabledState.filter((taxRate) => taxRate.modifiedName?.toLowerCase().includes(searchInputValue.toLowerCase()));
        const taxesForSearch = [...selectedSearchTags, ...enabledSearchTaxRates];

        policyRatesSections.push({
            // "Search" section
            title: '',
            shouldShow: true,
            data: getTaxRatesOptions(taxesForSearch),
        });

        return policyRatesSections;
    }

    if (numberOfTaxRates < CONST.TAX_RATES_LIST_THRESHOLD) {
        policyRatesSections.push({
            // "All" section when items amount less than the threshold
            title: '',
            shouldShow: false,
            data: getTaxRatesOptions([...selectedTaxRateWithDisabledState, ...enabledTaxRatesWithoutSelectedOptions]),
        });

        return policyRatesSections;
    }

    if (selectedOptions.length > 0) {
        policyRatesSections.push({
            // "Selected" section
            title: '',
            shouldShow: true,
            data: getTaxRatesOptions(selectedTaxRateWithDisabledState),
        });
    }

    policyRatesSections.push({
        // "All" section when number of items are more than the threshold
        title: '',
        shouldShow: true,
        data: getTaxRatesOptions(enabledTaxRatesWithoutSelectedOptions),
    });

    return policyRatesSections;
}

/**
 * Checks if a report option is selected based on matching accountID or reportID.
 *
 * @param reportOption - The report option to be checked.
 * @param selectedOptions - Array of selected options to compare with.
 * @returns true if the report option matches any of the selected options by accountID or reportID, false otherwise.
 */
function isReportSelected(reportOption: ReportUtils.OptionData, selectedOptions: Array<Partial<ReportUtils.OptionData>>) {
    if (!selectedOptions || selectedOptions.length === 0) {
        return false;
    }

    // eslint-disable-next-line @typescript-eslint/prefer-nullish-coalescing
    return selectedOptions.some((option) => (option.accountID && option.accountID === reportOption.accountID) || (option.reportID && option.reportID === reportOption.reportID));
}

function createOptionList(personalDetails: OnyxEntry<PersonalDetailsList>, reports?: OnyxCollection<Report>) {
    const reportMapForAccountIDs: Record<number, Report> = {};
    const allReportOptions: Array<SearchOption<Report>> = [];

    if (reports) {
        Object.values(reports).forEach((report) => {
            if (!report) {
                return;
            }

            const isOneOnOneChat = ReportUtils.isOneOnOneChat(report);
            const accountIDs = ReportUtils.getParticipantsAccountIDsForDisplay(report);

            const isChatRoom = ReportUtils.isChatRoom(report);
            if ((!accountIDs || accountIDs.length === 0) && !isChatRoom) {
                return;
            }

            // Save the report in the map if this is a single participant so we can associate the reportID with the
            // personal detail option later. Individuals should not be associated with single participant
            // policyExpenseChats or chatRooms since those are not people.
            if (accountIDs.length <= 1 && isOneOnOneChat) {
                reportMapForAccountIDs[accountIDs[0]] = report;
            }

            allReportOptions.push({
                item: report,
                ...createOption(accountIDs, personalDetails, report, {}),
            });
        });
    }

    const allPersonalDetailsOptions = Object.values(personalDetails ?? {}).map((personalDetail) => ({
        item: personalDetail,
        ...createOption([personalDetail?.accountID ?? -1], personalDetails, reportMapForAccountIDs[personalDetail?.accountID ?? -1], {}, {showPersonalDetails: true}),
    }));

    return {
        reports: allReportOptions,
        personalDetails: allPersonalDetailsOptions as Array<SearchOption<PersonalDetails>>,
    };
}

function createOptionFromReport(report: Report, personalDetails: OnyxEntry<PersonalDetailsList>) {
    const accountIDs = ReportUtils.getParticipantsAccountIDsForDisplay(report);

    return {
        item: report,
        ...createOption(accountIDs, personalDetails, report, {}),
    };
}

/**
 * Options need to be sorted in the specific order
 * @param options - list of options to be sorted
 * @param searchValue - search string
 * @returns a sorted list of options
 */
function orderOptions(
    options: ReportUtils.OptionData[],
    searchValue: string | undefined,
    {preferChatroomsOverThreads = false, preferPolicyExpenseChat = false, preferRecentExpenseReports = false} = {},
) {
    return lodashOrderBy(
        options,
        [
            (option) => {
                if (option.isPolicyExpenseChat && preferPolicyExpenseChat && option.policyID === activePolicyID) {
                    return 0;
                }

                if (option.isSelfDM) {
                    return 0;
                }
                if (preferRecentExpenseReports && !!option?.lastIOUCreationDate) {
                    return 1;
                }
                if (preferRecentExpenseReports && option.isPolicyExpenseChat) {
                    return 1;
                }
                if (preferChatroomsOverThreads && option.isThread) {
                    return 4;
                }
                if (!!option.isChatRoom || option.private_isArchived) {
                    return 3;
                }
                if (!option.login) {
                    return 2;
                }
                if (option.login.toLowerCase() !== searchValue?.toLowerCase()) {
                    return 1;
                }

                // When option.login is an exact match with the search value, returning 0 puts it at the top of the option list
                return 0;
            },
            // For Submit Expense flow, prioritize the most recent expense reports and then policy expense chats (without expense requests)
            preferRecentExpenseReports ? (option) => option?.lastIOUCreationDate ?? '' : '',
            preferRecentExpenseReports ? (option) => option?.isPolicyExpenseChat : 0,
        ],
        ['asc', 'desc', 'desc'],
    );
}

function canCreateOptimisticPersonalDetailOption({
    searchValue,
    recentReportOptions,
    personalDetailsOptions,
    currentUserOption,
}: {
    searchValue: string;
    recentReportOptions: ReportUtils.OptionData[];
    personalDetailsOptions: ReportUtils.OptionData[];
    currentUserOption?: ReportUtils.OptionData | null;
    excludeUnknownUsers: boolean;
}) {
    const noOptions = recentReportOptions.length + personalDetailsOptions.length === 0 && !currentUserOption;
    const noOptionsMatchExactly = !personalDetailsOptions
        .concat(recentReportOptions)
        .find((option) => option.login === PhoneNumber.addSMSDomainIfPhoneNumber(searchValue ?? '').toLowerCase() || option.login === searchValue?.toLowerCase());

    return noOptions || noOptionsMatchExactly;
}

/**
 * We create a new user option if the following conditions are satisfied:
 * - There's no matching recent report and personal detail option
 * - The searchValue is a valid email or phone number
 * - If prop shouldAcceptName = true, the searchValue can be also a normal string
 * - The searchValue isn't the current personal detail login
 */
function getUserToInviteOption({
    searchValue,
    excludeUnknownUsers = false,
    optionsToExclude = [],
    selectedOptions = [],
    reportActions = {},
    showChatPreviewLine = false,
    shouldAcceptName = false,
}: GetUserToInviteConfig): ReportUtils.OptionData | null {
    const parsedPhoneNumber = PhoneNumber.parsePhoneNumber(LoginUtils.appendCountryCode(Str.removeSMSDomain(searchValue)));
    const isCurrentUserLogin = isCurrentUser({login: searchValue} as PersonalDetails);
    const isInSelectedOption = selectedOptions.some((option) => 'login' in option && option.login === searchValue);
    const isValidEmail = Str.isValidEmail(searchValue) && !Str.isDomainEmail(searchValue) && !Str.endsWith(searchValue, CONST.SMS.DOMAIN);
    const isValidPhoneNumber = parsedPhoneNumber.possible && Str.isValidE164Phone(LoginUtils.getPhoneNumberWithoutSpecialChars(parsedPhoneNumber.number?.input ?? ''));
    const isInOptionToExclude =
        optionsToExclude.findIndex((optionToExclude) => 'login' in optionToExclude && optionToExclude.login === PhoneNumber.addSMSDomainIfPhoneNumber(searchValue).toLowerCase()) !== -1;

    if (!searchValue || isCurrentUserLogin || isInSelectedOption || (!isValidEmail && !isValidPhoneNumber && !shouldAcceptName) || isInOptionToExclude || excludeUnknownUsers) {
        return null;
    }

    // Generates an optimistic account ID for new users not yet saved in Onyx
    const optimisticAccountID = UserUtils.generateAccountID(searchValue);
    const personalDetailsExtended = {
        ...allPersonalDetails,
        [optimisticAccountID]: {
            accountID: optimisticAccountID,
            login: searchValue,
        },
    };
    const userToInvite = createOption([optimisticAccountID], personalDetailsExtended, null, reportActions, {
        showChatPreviewLine,
    });
    userToInvite.isOptimisticAccount = true;
    userToInvite.login = isValidEmail || isValidPhoneNumber ? searchValue : '';
    // eslint-disable-next-line @typescript-eslint/prefer-nullish-coalescing
    userToInvite.text = userToInvite.text || searchValue;
    // eslint-disable-next-line @typescript-eslint/prefer-nullish-coalescing
    userToInvite.alternateText = userToInvite.alternateText || searchValue;

    // If user doesn't exist, use a fallback avatar
    userToInvite.icons = [
        {
            source: FallbackAvatar,
            id: optimisticAccountID,
            name: searchValue,
            type: CONST.ICON_TYPE_AVATAR,
        },
    ];

    return userToInvite;
}

/**
 * Check whether report has violations
 */
function shouldShowViolations(report: Report, transactionViolations: OnyxCollection<TransactionViolation[]>) {
    const {parentReportID, parentReportActionID} = report ?? {};
    const canGetParentReport = parentReportID && parentReportActionID && allReportActions;
    if (!canGetParentReport) {
        return false;
    }
    const parentReportActions = allReportActions ? allReportActions[`${ONYXKEYS.COLLECTION.REPORT_ACTIONS}${parentReportID}`] ?? {} : {};
    const parentReportAction = parentReportActions[parentReportActionID] ?? null;
    if (!parentReportAction) {
        return false;
    }
    return ReportUtils.shouldDisplayTransactionThreadViolations(report, transactionViolations, parentReportAction);
}

/**
 * filter options based on specific conditions
 */
function getOptions(
    options: OptionList,
    {
        reportActions = {},
        betas = [],
        selectedOptions = [],
        maxRecentReportsToShow = 0,
        excludeLogins = [],
        includeMultipleParticipantReports = false,
        includeRecentReports = false,
        // When sortByReportTypeInSearch flag is true, recentReports will include the personalDetails options as well.
        sortByReportTypeInSearch = false,
        searchInputValue = '',
        showChatPreviewLine = false,
        sortPersonalDetailsByAlphaAsc = true,
        forcePolicyNamePreview = false,
        includeOwnedWorkspaceChats = false,
        includeThreads = false,
        includeTasks = false,
        includeMoneyRequests = false,
        excludeUnknownUsers = false,
        includeP2P = true,
        includeCategories = false,
        categories = {},
        recentlyUsedCategories = [],
        includeTags = false,
        tags = {},
        recentlyUsedTags = [],
        canInviteUser = true,
        includeSelectedOptions = false,
        transactionViolations = {},
        includeTaxRates,
        policy,
        transaction,
        includeSelfDM = false,
        includePolicyReportFieldOptions = false,
        policyReportFieldOptions = [],
        recentlyUsedPolicyReportFieldOptions = [],
        includeInvoiceRooms = false,
        includeDomainEmail = false,
        action,
        recentAttendees,
        shouldBoldTitleByDefault = true,
    }: GetOptionsConfig,
): Options {
    if (includeCategories) {
        const categoryOptions = getCategoryListSections(categories, recentlyUsedCategories, selectedOptions as Category[], searchInputValue, maxRecentReportsToShow);

        return {
            recentReports: [],
            personalDetails: [],
            userToInvite: null,
            currentUserOption: null,
            categoryOptions,
            tagOptions: [],
            taxRatesOptions: [],
        };
    }

    if (includeTags) {
        const tagOptions = getTagListSections(Object.values(tags), recentlyUsedTags, selectedOptions as SelectedTagOption[], searchInputValue, maxRecentReportsToShow);

        return {
            recentReports: [],
            personalDetails: [],
            userToInvite: null,
            currentUserOption: null,
            categoryOptions: [],
            tagOptions,
            taxRatesOptions: [],
        };
    }

    if (includeTaxRates) {
        const taxRatesOptions = getTaxRatesSection(policy, selectedOptions as Tax[], searchInputValue, transaction);

        return {
            recentReports: [],
            personalDetails: [],
            userToInvite: null,
            currentUserOption: null,
            categoryOptions: [],
            tagOptions: [],
            taxRatesOptions,
        };
    }

    if (includePolicyReportFieldOptions) {
        const transformedPolicyReportFieldOptions = getReportFieldOptionsSection(policyReportFieldOptions, recentlyUsedPolicyReportFieldOptions, selectedOptions, searchInputValue);
        return {
            recentReports: [],
            personalDetails: [],
            userToInvite: null,
            currentUserOption: null,
            categoryOptions: [],
            tagOptions: [],
            taxRatesOptions: [],
            policyReportFieldOptions: transformedPolicyReportFieldOptions,
        };
    }

    const parsedPhoneNumber = PhoneNumber.parsePhoneNumber(LoginUtils.appendCountryCode(Str.removeSMSDomain(searchInputValue)));
    const searchValue = parsedPhoneNumber.possible ? parsedPhoneNumber.number?.e164 ?? '' : searchInputValue.toLowerCase();
    const topmostReportId = Navigation.getTopmostReportId() ?? '-1';

    // Filter out all the reports that shouldn't be displayed
    const filteredReportOptions = options.reports.filter((option) => {
        const report = option.item;
        const doesReportHaveViolations = shouldShowViolations(report, transactionViolations);

        return ReportUtils.shouldReportBeInOptionList({
            report,
            currentReportId: topmostReportId,
            betas,
            policies,
            doesReportHaveViolations,
            isInFocusMode: false,
            excludeEmptyChats: false,
            includeSelfDM,
            login: option.login,
            includeDomainEmail,
        });
    });

    // Sorting the reports works like this:
    // - Order everything by the last message timestamp (descending)
    // - When searching, self DM is put at the top
    // - All archived reports should remain at the bottom
    const orderedReportOptions = lodashSortBy(filteredReportOptions, (option) => {
        const report = option.item;
        if (option.private_isArchived) {
            return CONST.DATE.UNIX_EPOCH;
        }

        if (searchValue) {
            return [option.isSelfDM, report?.lastVisibleActionCreated];
        }

        return report?.lastVisibleActionCreated;
    });
    orderedReportOptions.reverse();

    const allReportOptions = orderedReportOptions.filter((option) => {
        const report = option.item;

        if (!report) {
            return;
        }

        const isThread = option.isThread;
        const isTaskReport = option.isTaskReport;
        const isPolicyExpenseChat = option.isPolicyExpenseChat;
        const isMoneyRequestReport = option.isMoneyRequestReport;
        const isSelfDM = option.isSelfDM;
        const isChatRoom = option.isChatRoom;
        const accountIDs = ReportUtils.getParticipantsAccountIDsForDisplay(report);

        if (isPolicyExpenseChat && report.isOwnPolicyExpenseChat && !includeOwnedWorkspaceChats) {
            return;
        }

        // When passing includeP2P false we are trying to hide features from users that are not ready for P2P and limited to workspace chats only.
        if (!includeP2P && !isPolicyExpenseChat) {
            return;
        }

        if (isSelfDM && !includeSelfDM) {
            return;
        }

        if (isThread && !includeThreads) {
            return;
        }

        if (isTaskReport && !includeTasks) {
            return;
        }

        if (isMoneyRequestReport && !includeMoneyRequests) {
            return;
        }

        // In case user needs to add credit bank account, don't allow them to submit an expense from the workspace.
        if (includeOwnedWorkspaceChats && ReportUtils.hasIOUWaitingOnCurrentUserBankAccount(report)) {
            return;
        }

        if ((!accountIDs || accountIDs.length === 0) && !isChatRoom) {
            return;
        }

        return option;
    });

    const havingLoginPersonalDetails = includeP2P
        ? options.personalDetails.filter((detail) => !!detail?.login && !!detail.accountID && !detail?.isOptimisticPersonalDetail && (includeDomainEmail || !Str.isDomainEmail(detail.login)))
        : [];
    let allPersonalDetailsOptions = havingLoginPersonalDetails;

    if (sortPersonalDetailsByAlphaAsc) {
        // PersonalDetails should be ordered Alphabetically by default - https://github.com/Expensify/App/issues/8220#issuecomment-1104009435
        allPersonalDetailsOptions = lodashOrderBy(allPersonalDetailsOptions, [(personalDetail) => personalDetail.text?.toLowerCase()], 'asc');
    }

    const optionsToExclude: Option[] = [];

    // If we're including selected options from the search results, we only want to exclude them if the search input is empty
    // This is because on certain pages, we show the selected options at the top when the search input is empty
    // This prevents the issue of seeing the selected option twice if you have them as a recent chat and select them
    if (!includeSelectedOptions || searchInputValue === '') {
        optionsToExclude.push(...selectedOptions);
    }

    excludeLogins.forEach((login) => {
        optionsToExclude.push({login});
    });

    let recentReportOptions: ReportUtils.OptionData[] = [];
    let personalDetailsOptions: ReportUtils.OptionData[] = [];

    const preferRecentExpenseReports = action === CONST.IOU.ACTION.CREATE;

    if (includeRecentReports) {
        for (const reportOption of allReportOptions) {
            /**
             * By default, generated options does not have the chat preview line enabled.
             * If showChatPreviewLine or forcePolicyNamePreview are true, let's generate and overwrite the alternate text.
             */
            reportOption.alternateText = getAlternateText(reportOption, {showChatPreviewLine, forcePolicyNamePreview});

            // Stop adding options to the recentReports array when we reach the maxRecentReportsToShow value
            if (recentReportOptions.length > 0 && recentReportOptions.length === maxRecentReportsToShow) {
                break;
            }

            // Skip notifications@expensify.com
            if (reportOption.login === CONST.EMAIL.NOTIFICATIONS) {
                continue;
            }

            const isCurrentUserOwnedPolicyExpenseChatThatCouldShow =
                reportOption.isPolicyExpenseChat && reportOption.ownerAccountID === currentUserAccountID && includeOwnedWorkspaceChats && !reportOption.private_isArchived;

            const shouldShowInvoiceRoom =
                includeInvoiceRooms &&
                ReportUtils.isInvoiceRoom(reportOption.item) &&
                ReportUtils.isPolicyAdmin(reportOption.policyID ?? '', policies) &&
                !reportOption.private_isArchived &&
                PolicyUtils.canSendInvoiceFromWorkspace(reportOption.policyID);

            /**
                Exclude the report option if it doesn't meet any of the following conditions:
                - It is not an owned policy expense chat that could be shown
                - Multiple participant reports are not included
                - It doesn't have a login
                - It is not an invoice room that should be shown
            */
            if (!isCurrentUserOwnedPolicyExpenseChatThatCouldShow && !includeMultipleParticipantReports && !reportOption.login && !shouldShowInvoiceRoom) {
                continue;
            }

            // If we're excluding threads, check the report to see if it has a single participant and if the participant is already selected
            if (
                !includeThreads &&
                (!!reportOption.login || reportOption.reportID) &&
                optionsToExclude.some((option) => option.login === reportOption.login || option.reportID === reportOption.reportID)
            ) {
                continue;
            }

            reportOption.isSelected = isReportSelected(reportOption, selectedOptions);
            reportOption.isBold = shouldBoldTitleByDefault || shouldUseBoldText(reportOption);

            if (action === CONST.IOU.ACTION.CATEGORIZE) {
                const policyCategories = allPolicyCategories?.[`${ONYXKEYS.COLLECTION.POLICY_CATEGORIES}${reportOption.policyID}`] ?? {};
                if (getEnabledCategoriesCount(policyCategories) !== 0) {
                    recentReportOptions.push(reportOption);
                }
            } else {
                recentReportOptions.push(reportOption);
            }

            // Add a field to sort the recent reports by the time of last IOU request for create actions
            if (preferRecentExpenseReports) {
                const reportPreviewAction = allSortedReportActions[reportOption.reportID]?.find((reportAction) =>
                    ReportActionUtils.isActionOfType(reportAction, CONST.REPORT.ACTIONS.TYPE.REPORT_PREVIEW),
                );

                if (reportPreviewAction) {
                    const iouReportID = ReportActionUtils.getIOUReportIDFromReportActionPreview(reportPreviewAction);
                    const iouReportActions = allSortedReportActions[iouReportID] ?? [];
                    const lastIOUAction = iouReportActions.find((iouAction) => iouAction.actionName === CONST.REPORT.ACTIONS.TYPE.IOU);
                    if (lastIOUAction) {
                        reportOption.lastIOUCreationDate = lastIOUAction.lastModified;
                    }
                }
            }

            // Add this login to the exclude list so it won't appear when we process the personal details
            if (reportOption.login) {
                optionsToExclude.push({login: reportOption.login});
            }
        }
    } else if (recentAttendees && recentAttendees?.length > 0) {
        recentAttendees.filter((attendee) => attendee.login ?? attendee.displayName).forEach((a) => optionsToExclude.push({login: a.login ?? a.displayName}));
        recentReportOptions = recentAttendees as ReportUtils.OptionData[];
    }

    const personalDetailsOptionsToExclude = [...optionsToExclude, {login: currentUserLogin}];
    // Next loop over all personal details removing any that are selectedUsers or recentChats
    for (const personalDetailOption of allPersonalDetailsOptions) {
        if (personalDetailsOptionsToExclude.some((optionToExclude) => optionToExclude.login === personalDetailOption.login)) {
            continue;
        }
        personalDetailOption.isBold = shouldBoldTitleByDefault;

        personalDetailsOptions.push(personalDetailOption);
    }

    const currentUserOption = allPersonalDetailsOptions.find((personalDetailsOption) => personalDetailsOption.login === currentUserLogin);

    let userToInvite: ReportUtils.OptionData | null = null;
    if (
        canCreateOptimisticPersonalDetailOption({
            searchValue,
            recentReportOptions,
            personalDetailsOptions,
            currentUserOption,
            excludeUnknownUsers,
        })
    ) {
        userToInvite = getUserToInviteOption({
            searchValue,
            excludeUnknownUsers,
            optionsToExclude,
            selectedOptions,
            reportActions,
            showChatPreviewLine,
        });
    }

    // If we are prioritizing 1:1 chats in search, do it only once we started searching
    if (sortByReportTypeInSearch && (searchValue !== '' || !!action)) {
        // When sortByReportTypeInSearch is true, recentReports will be returned with all the reports including personalDetailsOptions in the correct Order.
        // If we're in money request flow, we only order the recent report option.
        if (!action) {
            recentReportOptions.push(...personalDetailsOptions);
            personalDetailsOptions = [];
        }
        recentReportOptions = orderOptions(recentReportOptions, searchValue, {
            preferChatroomsOverThreads: true,
            preferPolicyExpenseChat: !!action,
            preferRecentExpenseReports,
        });
    }

    return {
        personalDetails: personalDetailsOptions,
        recentReports: recentReportOptions,
        userToInvite: canInviteUser ? userToInvite : null,
        currentUserOption,
        categoryOptions: [],
        tagOptions: [],
        taxRatesOptions: [],
    };
}

/**
 * Build the options for the Search view
 */
function getSearchOptions(options: OptionList, searchValue = '', betas: Beta[] = [], isUsedInChatFinder = true): Options {
    Timing.start(CONST.TIMING.LOAD_SEARCH_OPTIONS);
    Performance.markStart(CONST.TIMING.LOAD_SEARCH_OPTIONS);
    const optionList = getOptions(options, {
        betas,
        searchInputValue: searchValue.trim(),
        includeRecentReports: true,
        includeMultipleParticipantReports: true,
        maxRecentReportsToShow: 0, // Unlimited
        sortByReportTypeInSearch: true,
        showChatPreviewLine: isUsedInChatFinder,
        includeP2P: true,
        forcePolicyNamePreview: true,
        includeOwnedWorkspaceChats: true,
        includeThreads: true,
        includeMoneyRequests: true,
        includeTasks: true,
        includeSelfDM: true,
        shouldBoldTitleByDefault: !isUsedInChatFinder,
    });
    Timing.end(CONST.TIMING.LOAD_SEARCH_OPTIONS);
    Performance.markEnd(CONST.TIMING.LOAD_SEARCH_OPTIONS);

    return optionList;
}

function getShareLogOptions(options: OptionList, searchValue = '', betas: Beta[] = []): Options {
    return getOptions(options, {
        betas,
        searchInputValue: searchValue.trim(),
        includeRecentReports: true,
        includeMultipleParticipantReports: true,
        sortByReportTypeInSearch: true,
        includeP2P: true,
        forcePolicyNamePreview: true,
        includeOwnedWorkspaceChats: true,
        includeSelfDM: true,
        includeThreads: true,
    });
}

/**
 * Build the IOUConfirmation options for showing the payee personalDetail
 */
function getIOUConfirmationOptionsFromPayeePersonalDetail(personalDetail: OnyxEntry<PersonalDetails>, amountText?: string): PayeePersonalDetails {
    const formattedLogin = LocalePhoneNumber.formatPhoneNumber(personalDetail?.login ?? '');
    return {
        text: PersonalDetailsUtils.getDisplayNameOrDefault(personalDetail, formattedLogin),
        alternateText: formattedLogin || PersonalDetailsUtils.getDisplayNameOrDefault(personalDetail, '', false),
        icons: [
            {
                source: personalDetail?.avatar ?? FallbackAvatar,
                name: personalDetail?.login ?? '',
                type: CONST.ICON_TYPE_AVATAR,
                id: personalDetail?.accountID,
            },
        ],
        descriptiveText: amountText ?? '',
        login: personalDetail?.login ?? '',
        accountID: personalDetail?.accountID ?? -1,
        keyForList: String(personalDetail?.accountID ?? -1),
    };
}

/**
 * Build the options for the New Group view
 */
function getFilteredOptions(
    reports: Array<SearchOption<Report>> = [],
    personalDetails: Array<SearchOption<PersonalDetails>> = [],
    betas: OnyxEntry<Beta[]> = [],
    searchValue = '',
    selectedOptions: Array<Partial<ReportUtils.OptionData>> = [],
    excludeLogins: string[] = [],
    includeOwnedWorkspaceChats = false,
    includeP2P = true,
    includeCategories = false,
    categories: PolicyCategories = {},
    recentlyUsedCategories: string[] = [],
    includeTags = false,
    tags: PolicyTags | Array<PolicyTag | SelectedTagOption> = {},
    recentlyUsedTags: string[] = [],
    canInviteUser = true,
    includeSelectedOptions = false,
    includeTaxRates = false,
    maxRecentReportsToShow: number = CONST.IOU.MAX_RECENT_REPORTS_TO_SHOW,
    taxRates: TaxRatesWithDefault = {} as TaxRatesWithDefault,
    includeSelfDM = false,
    includePolicyReportFieldOptions = false,
    policyReportFieldOptions: string[] = [],
    recentlyUsedPolicyReportFieldOptions: string[] = [],
    includeInvoiceRooms = false,
    action: IOUAction | undefined = undefined,
    sortByReportTypeInSearch = false,
) {
    return getOptions(
        {reports, personalDetails},
        {
            betas,
            searchInputValue: searchValue.trim(),
            selectedOptions,
            includeRecentReports: true,
            maxRecentReportsToShow,
            excludeLogins,
            includeOwnedWorkspaceChats,
            includeP2P,
            includeCategories,
            categories,
            recentlyUsedCategories,
            includeTags,
            tags,
            recentlyUsedTags,
            canInviteUser,
            includeSelectedOptions,
            includeTaxRates,
            taxRates,
            includeSelfDM,
            includePolicyReportFieldOptions,
            policyReportFieldOptions,
            recentlyUsedPolicyReportFieldOptions,
            includeInvoiceRooms,
            action,
            sortByReportTypeInSearch,
        },
    );
}

function getAttendeeOptions(
    reports: Array<SearchOption<Report>>,
    personalDetails: Array<SearchOption<PersonalDetails>>,
    betas: OnyxEntry<Beta[]>,
    attendees: Attendee[],
    recentAttendees: Attendee[],
    includeOwnedWorkspaceChats = false,
    includeP2P = true,
    canInviteUser = true,
    includeInvoiceRooms = false,
    action: IOUAction | undefined = undefined,
    sortByReportTypeInSearch = false,
) {
    return getOptions(
        {reports, personalDetails},
        {
            betas,
            searchInputValue: '',
            selectedOptions: attendees,
            excludeLogins: CONST.EXPENSIFY_EMAILS,
            includeOwnedWorkspaceChats,
            includeRecentReports: false,
            includeP2P,
            includeCategories: false,
            categories: {},
            recentlyUsedCategories: [],
            includeTags: false,
            tags: {},
            recentlyUsedTags: [],
            canInviteUser,
            includeSelectedOptions: false,
            includeTaxRates: false,
            maxRecentReportsToShow: 0,
            taxRates: {} as TaxRatesWithDefault,
            includeSelfDM: false,
            includePolicyReportFieldOptions: false,
            policyReportFieldOptions: [],
            recentlyUsedPolicyReportFieldOptions: [],
            includeInvoiceRooms,
            action,
            sortByReportTypeInSearch,
            recentAttendees,
        },
    );
}

/**
 * Build the options for the Share Destination for a Task
 */

function getShareDestinationOptions(
    reports: Array<SearchOption<Report>> = [],
    personalDetails: Array<SearchOption<PersonalDetails>> = [],
    betas: OnyxEntry<Beta[]> = [],
    searchValue = '',
    selectedOptions: Array<Partial<ReportUtils.OptionData>> = [],
    excludeLogins: string[] = [],
    includeOwnedWorkspaceChats = true,
    excludeUnknownUsers = true,
) {
    return getOptions(
        {reports, personalDetails},
        {
            betas,
            searchInputValue: searchValue.trim(),
            selectedOptions,
            maxRecentReportsToShow: 0, // Unlimited
            includeRecentReports: true,
            includeMultipleParticipantReports: true,
            showChatPreviewLine: true,
            forcePolicyNamePreview: true,
            includeThreads: true,
            includeMoneyRequests: true,
            includeTasks: true,
            excludeLogins,
            includeOwnedWorkspaceChats,
            excludeUnknownUsers,
            includeSelfDM: true,
        },
    );
}

/**
 * Format personalDetails or userToInvite to be shown in the list
 *
 * @param member - personalDetails or userToInvite
 * @param config - keys to overwrite the default values
 */
function formatMemberForList(member: ReportUtils.OptionData): MemberForList {
    const accountID = member.accountID;

    return {
        // eslint-disable-next-line @typescript-eslint/prefer-nullish-coalescing
        text: member.text || member.displayName || '',
        // eslint-disable-next-line @typescript-eslint/prefer-nullish-coalescing
        alternateText: member.alternateText || member.login || '',
        // eslint-disable-next-line @typescript-eslint/prefer-nullish-coalescing
        keyForList: member.keyForList || String(accountID ?? -1) || '',
        isSelected: member.isSelected ?? false,
        isDisabled: member.isDisabled ?? false,
        accountID,
        login: member.login ?? '',
        icons: member.icons,
        pendingAction: member.pendingAction,
        reportID: member.reportID ?? '-1',
    };
}

/**
 * Build the options for the Workspace Member Invite view
 */
function getMemberInviteOptions(
    personalDetails: Array<SearchOption<PersonalDetails>>,
    betas: Beta[] = [],
    searchValue = '',
    excludeLogins: string[] = [],
    includeSelectedOptions = false,
    reports: Array<SearchOption<Report>> = [],
    includeRecentReports = false,
): Options {
    return getOptions(
        {reports, personalDetails},
        {
            betas,
            searchInputValue: searchValue.trim(),
            includeP2P: true,
            excludeLogins,
            sortPersonalDetailsByAlphaAsc: true,
            includeSelectedOptions,
            includeRecentReports,
        },
    );
}

/**
 * Helper method that returns the text to be used for the header's message and title (if any)
 */
function getHeaderMessage(hasSelectableOptions: boolean, hasUserToInvite: boolean, searchValue: string, hasMatchedParticipant = false): string {
    const isValidPhone = PhoneNumber.parsePhoneNumber(LoginUtils.appendCountryCode(searchValue)).possible;

    const isValidEmail = Str.isValidEmail(searchValue);

    if (searchValue && CONST.REGEX.DIGITS_AND_PLUS.test(searchValue) && !isValidPhone && !hasSelectableOptions) {
        return Localize.translate(preferredLocale, 'messages.errorMessageInvalidPhone');
    }

    // Without a search value, it would be very confusing to see a search validation message.
    // Therefore, this skips the validation when there is no search value.
    if (searchValue && !hasSelectableOptions && !hasUserToInvite) {
        if (/^\d+$/.test(searchValue) && !isValidPhone) {
            return Localize.translate(preferredLocale, 'messages.errorMessageInvalidPhone');
        }
        if (/@/.test(searchValue) && !isValidEmail) {
            return Localize.translate(preferredLocale, 'messages.errorMessageInvalidEmail');
        }
        if (hasMatchedParticipant && (isValidEmail || isValidPhone)) {
            return '';
        }
        return Localize.translate(preferredLocale, 'common.noResultsFound');
    }

    return '';
}

/**
 * Helper method for non-user lists (eg. categories and tags) that returns the text to be used for the header's message and title (if any)
 */
function getHeaderMessageForNonUserList(hasSelectableOptions: boolean, searchValue: string): string {
    if (searchValue && !hasSelectableOptions) {
        return Localize.translate(preferredLocale, 'common.noResultsFound');
    }
    return '';
}

/**
 * Helper method to check whether an option can show tooltip or not
 */
function shouldOptionShowTooltip(option: ReportUtils.OptionData): boolean {
    return (!option.isChatRoom || !!option.isThread) && !option.private_isArchived;
}

/**
 * Handles the logic for displaying selected participants from the search term
 */
function formatSectionsFromSearchTerm(
    searchTerm: string,
    selectedOptions: ReportUtils.OptionData[],
    filteredRecentReports: ReportUtils.OptionData[],
    filteredPersonalDetails: ReportUtils.OptionData[],
    personalDetails: OnyxEntry<PersonalDetailsList> = {},
    shouldGetOptionDetails = false,
): SectionForSearchTerm {
    // We show the selected participants at the top of the list when there is no search term or maximum number of participants has already been selected
    // However, if there is a search term we remove the selected participants from the top of the list unless they are part of the search results
    // This clears up space on mobile views, where if you create a group with 4+ people you can't see the selected participants and the search results at the same time
    if (searchTerm === '') {
        return {
            section: {
                title: undefined,
                data: shouldGetOptionDetails
                    ? selectedOptions.map((participant) => {
                          const isPolicyExpenseChat = participant.isPolicyExpenseChat ?? false;
                          return isPolicyExpenseChat ? getPolicyExpenseReportOption(participant) : getParticipantsOption(participant, personalDetails);
                      })
                    : selectedOptions,
                shouldShow: selectedOptions.length > 0,
            },
        };
    }

    const cleanSearchTerm = searchTerm.trim().toLowerCase();
    // If you select a new user you don't have a contact for, they won't get returned as part of a recent report or personal details
    // This will add them to the list of options, deduping them if they already exist in the other lists
    const selectedParticipantsWithoutDetails = selectedOptions.filter((participant) => {
        const accountID = participant.accountID ?? null;
        const isPartOfSearchTerm = getPersonalDetailSearchTerms(participant).join(' ').toLowerCase().includes(cleanSearchTerm);
        const isReportInRecentReports = filteredRecentReports.some((report) => report.accountID === accountID);
        const isReportInPersonalDetails = filteredPersonalDetails.some((personalDetail) => personalDetail.accountID === accountID);
        return isPartOfSearchTerm && !isReportInRecentReports && !isReportInPersonalDetails;
    });

    return {
        section: {
            title: undefined,
            data: shouldGetOptionDetails
                ? selectedParticipantsWithoutDetails.map((participant) => {
                      const isPolicyExpenseChat = participant.isPolicyExpenseChat ?? false;
                      return isPolicyExpenseChat ? getPolicyExpenseReportOption(participant) : getParticipantsOption(participant, personalDetails);
                  })
                : selectedParticipantsWithoutDetails,
            shouldShow: selectedParticipantsWithoutDetails.length > 0,
        },
    };
}

/**
 * Helper method to get the `keyForList` for the first option in the OptionsList
 */
function getFirstKeyForList(data?: Option[] | null) {
    if (!data?.length) {
        return '';
    }

    const firstNonEmptyDataObj = data.at(0);

    return firstNonEmptyDataObj?.keyForList ? firstNonEmptyDataObj?.keyForList : '';
}

function getPersonalDetailSearchTerms(item: Partial<ReportUtils.OptionData>) {
    return [item.participantsList?.[0]?.displayName ?? '', item.login ?? '', item.login?.replace(CONST.EMAIL_SEARCH_REGEX, '') ?? ''];
}

function getCurrentUserSearchTerms(item: ReportUtils.OptionData) {
    return [item.text ?? '', item.login ?? '', item.login?.replace(CONST.EMAIL_SEARCH_REGEX, '') ?? ''];
}
/**
 * Filters options based on the search input value
 */
function filterOptions(options: Options, searchInputValue: string, config?: FilterOptionsConfig): Options {
    const {
        sortByReportTypeInSearch = false,
        canInviteUser = true,
        maxRecentReportsToShow = 0,
        excludeLogins = [],
        preferChatroomsOverThreads = false,
        preferPolicyExpenseChat = false,
<<<<<<< HEAD
        shouldAcceptName = false,
=======
        preferRecentExpenseReports = false,
>>>>>>> 3946b226
    } = config ?? {};
    if (searchInputValue.trim() === '' && maxRecentReportsToShow > 0) {
        return {...options, recentReports: options.recentReports.slice(0, maxRecentReportsToShow)};
    }

    const parsedPhoneNumber = PhoneNumber.parsePhoneNumber(LoginUtils.appendCountryCode(Str.removeSMSDomain(searchInputValue)));
    const searchValue = parsedPhoneNumber.possible && parsedPhoneNumber.number?.e164 ? parsedPhoneNumber.number.e164 : searchInputValue.toLowerCase();
    const searchTerms = searchValue ? searchValue.split(' ') : [];

    const optionsToExclude: Option[] = [{login: CONST.EMAIL.NOTIFICATIONS}];

    excludeLogins.forEach((login) => {
        optionsToExclude.push({login});
    });

    const matchResults = searchTerms.reduceRight((items, term) => {
        const recentReports = filterArrayByMatch(items.recentReports, term, (item) => {
            const values: string[] = [];
            if (item.text) {
                values.push(item.text);
            }

            if (item.login) {
                values.push(item.login);
                values.push(item.login.replace(CONST.EMAIL_SEARCH_REGEX, ''));
            }

            if (item.isThread) {
                if (item.alternateText) {
                    values.push(item.alternateText);
                }
            } else if (!!item.isChatRoom || !!item.isPolicyExpenseChat) {
                if (item.subtitle) {
                    values.push(item.subtitle);
                }
            }

            return uniqFast(values);
        });
        const personalDetails = filterArrayByMatch(items.personalDetails, term, (item) => uniqFast(getPersonalDetailSearchTerms(item)));

        const currentUserOptionSearchText = items.currentUserOption ? uniqFast(getCurrentUserSearchTerms(items.currentUserOption)).join(' ') : '';

        const currentUserOption = isSearchStringMatch(term, currentUserOptionSearchText) ? items.currentUserOption : null;

        return {
            recentReports: recentReports ?? [],
            personalDetails: personalDetails ?? [],
            userToInvite: null,
            currentUserOption,
            categoryOptions: [],
            tagOptions: [],
            taxRatesOptions: [],
        };
    }, options);

    let {recentReports, personalDetails} = matchResults;

    if (sortByReportTypeInSearch) {
        recentReports = recentReports.concat(personalDetails);
        personalDetails = [];
        recentReports = orderOptions(recentReports, searchValue);
    }

    let userToInvite = null;
    if (canInviteUser) {
        if (recentReports.length === 0 && personalDetails.length === 0) {
            userToInvite = getUserToInviteOption({
                searchValue,
                selectedOptions: config?.selectedOptions,
                optionsToExclude,
                shouldAcceptName,
            });
        }
    }

    if (maxRecentReportsToShow > 0 && recentReports.length > maxRecentReportsToShow) {
        recentReports.splice(maxRecentReportsToShow);
    }

    return {
        personalDetails,
        recentReports: orderOptions(recentReports, searchValue, {preferChatroomsOverThreads, preferPolicyExpenseChat, preferRecentExpenseReports}),
        userToInvite,
        currentUserOption: matchResults.currentUserOption,
        categoryOptions: [],
        tagOptions: [],
        taxRatesOptions: [],
    };
}

function sortAlphabetically<T extends Partial<Record<TKey, string | undefined>>, TKey extends keyof T>(items: T[], key: TKey): T[] {
    return items.sort((a, b) => (a[key] ?? '').toLowerCase().localeCompare((b[key] ?? '').toLowerCase()));
}

function getEmptyOptions(): Options {
    return {
        recentReports: [],
        personalDetails: [],
        userToInvite: null,
        currentUserOption: null,
        categoryOptions: [],
        tagOptions: [],
        taxRatesOptions: [],
    };
}

function shouldUseBoldText(report: ReportUtils.OptionData): boolean {
    return report.isUnread === true && ReportUtils.getReportNotificationPreference(report) !== CONST.REPORT.NOTIFICATION_PREFERENCE.MUTE;
}

export {
    getAvatarsForAccountIDs,
    isCurrentUser,
    isPersonalDetailsReady,
    getSearchOptions,
    getFilteredOptions,
    getShareDestinationOptions,
    getMemberInviteOptions,
    getHeaderMessage,
    getHeaderMessageForNonUserList,
    getSearchValueForPhoneOrEmail,
    getPersonalDetailsForAccountIDs,
    getIOUConfirmationOptionsFromPayeePersonalDetail,
    isSearchStringMatchUserDetails,
    getAllReportErrors,
    getPolicyExpenseReportOption,
    getIOUReportIDOfLastAction,
    getParticipantsOption,
    isSearchStringMatch,
    shouldOptionShowTooltip,
    getLastActorDisplayName,
    getLastMessageTextForReport,
    getEnabledCategoriesCount,
    hasEnabledOptions,
    sortCategories,
    sortAlphabetically,
    sortTags,
    getCategoryOptionTree,
    hasEnabledTags,
    formatMemberForList,
    formatSectionsFromSearchTerm,
    getShareLogOptions,
    filterOptions,
    createOptionList,
    createOptionFromReport,
    getReportOption,
    getTaxRatesSection,
    getFirstKeyForList,
    canCreateOptimisticPersonalDetailOption,
    getUserToInviteOption,
    shouldShowViolations,
    getPersonalDetailSearchTerms,
    getCurrentUserSearchTerms,
    getEmptyOptions,
    shouldUseBoldText,
    getAttendeeOptions,
    getAlternateText,
};

export type {MemberForList, CategorySection, CategoryTreeSection, Options, OptionList, SearchOption, PayeePersonalDetails, Category, Tax, TaxRatesOption, Option, OptionTree};<|MERGE_RESOLUTION|>--- conflicted
+++ resolved
@@ -2520,11 +2520,8 @@
         excludeLogins = [],
         preferChatroomsOverThreads = false,
         preferPolicyExpenseChat = false,
-<<<<<<< HEAD
         shouldAcceptName = false,
-=======
         preferRecentExpenseReports = false,
->>>>>>> 3946b226
     } = config ?? {};
     if (searchInputValue.trim() === '' && maxRecentReportsToShow > 0) {
         return {...options, recentReports: options.recentReports.slice(0, maxRecentReportsToShow)};
