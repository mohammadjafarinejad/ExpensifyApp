/* eslint-disable no-continue */
import {Str} from 'expensify-common';
import lodashOrderBy from 'lodash/orderBy';
import lodashSortBy from 'lodash/sortBy';
import Onyx from 'react-native-onyx';
import type {OnyxCollection, OnyxEntry} from 'react-native-onyx';
import type {SetNonNullable} from 'type-fest';
import {FallbackAvatar} from '@components/Icon/Expensicons';
import type {IOUAction} from '@src/CONST';
import CONST from '@src/CONST';
import type {TranslationPaths} from '@src/languages/types';
import ONYXKEYS from '@src/ONYXKEYS';
import type {
    Beta,
    Login,
    OnyxInputOrEntry,
    PersonalDetails,
    PersonalDetailsList,
    Policy,
    PolicyCategories,
    PolicyCategory,
    PolicyTag,
    Report,
    ReportAction,
    ReportActions,
    TransactionViolation,
} from '@src/types/onyx';
import type {Attendee, Participant} from '@src/types/onyx/IOU';
import type * as OnyxCommon from '@src/types/onyx/OnyxCommon';
import type DeepValueOf from '@src/types/utils/DeepValueOf';
import {isEmptyObject} from '@src/types/utils/EmptyObject';
import Timing from './actions/Timing';
import filterArrayByMatch from './filterArrayByMatch';
import * as LocalePhoneNumber from './LocalePhoneNumber';
import * as Localize from './Localize';
import * as LoginUtils from './LoginUtils';
import ModifiedExpenseMessage from './ModifiedExpenseMessage';
import Navigation from './Navigation/Navigation';
import Parser from './Parser';
import Performance from './Performance';
import * as PersonalDetailsUtils from './PersonalDetailsUtils';
import * as PhoneNumber from './PhoneNumber';
import * as PolicyUtils from './PolicyUtils';
import * as ReportActionUtils from './ReportActionsUtils';
import * as ReportUtils from './ReportUtils';
import * as TaskUtils from './TaskUtils';
import * as UserUtils from './UserUtils';

type SearchOption<T> = ReportUtils.OptionData & {
    item: T;
};

type OptionList = {
    reports: Array<SearchOption<Report>>;
    personalDetails: Array<SearchOption<PersonalDetails>>;
};

type Option = Partial<ReportUtils.OptionData>;

/**
 * A narrowed version of `Option` is used when we have a guarantee that given values exist.
 */
type OptionTree = {
    text: string;
    keyForList: string;
    searchText: string;
    tooltipText: string;
    isDisabled: boolean;
    isSelected: boolean;
    pendingAction?: OnyxCommon.PendingAction;
} & Option;

type PayeePersonalDetails = {
    text: string;
    alternateText: string;
    icons: OnyxCommon.Icon[];
    descriptiveText: string;
    login: string;
    accountID: number;
    keyForList: string;
};

<<<<<<< HEAD
type TaxRatesOption = {
    text?: string;
    code?: string;
    searchText?: string;
    tooltipText?: string;
    isDisabled?: boolean;
    keyForList?: string;
    isSelected?: boolean;
    pendingAction?: OnyxCommon.PendingAction;
};

type TaxSection = {
    title: string | undefined;
    shouldShow: boolean;
    data: TaxRatesOption[];
};

type Tax = {
    modifiedName: string;
    isSelected?: boolean;
    isDisabled?: boolean;
};

=======
type CategorySectionBase = {
    title: string | undefined;
    shouldShow: boolean;
};

type CategorySection = CategorySectionBase & {
    data: Option[];
};

type CategoryTreeSection = CategorySectionBase & {
    data: OptionTree[];
    indexOffset?: number;
};

type Category = {
    name: string;
    enabled: boolean;
    isSelected?: boolean;
    pendingAction?: OnyxCommon.PendingAction;
};

type Hierarchy = Record<string, Category & {[key: string]: Hierarchy & Category}>;

>>>>>>> e8ac6d4c
type GetOptionsConfig = {
    reportActions?: ReportActions;
    betas?: OnyxEntry<Beta[]>;
    selectedOptions?: Option[];
    maxRecentReportsToShow?: number;
    excludeLogins?: string[];
    includeMultipleParticipantReports?: boolean;
    includeRecentReports?: boolean;
    includeSelfDM?: boolean;
    sortByReportTypeInSearch?: boolean;
    searchInputValue?: string;
    showChatPreviewLine?: boolean;
    sortPersonalDetailsByAlphaAsc?: boolean;
    forcePolicyNamePreview?: boolean;
    includeOwnedWorkspaceChats?: boolean;
    includeThreads?: boolean;
    includeTasks?: boolean;
    includeMoneyRequests?: boolean;
    excludeUnknownUsers?: boolean;
    includeP2P?: boolean;
    canInviteUser?: boolean;
    includeSelectedOptions?: boolean;
    transactionViolations?: OnyxCollection<TransactionViolation[]>;
    includeInvoiceRooms?: boolean;
    includeDomainEmail?: boolean;
    action?: IOUAction;
    shouldAcceptName?: boolean;
    recentAttendees?: Attendee[];
    shouldBoldTitleByDefault?: boolean;
};

type GetUserToInviteConfig = {
    searchValue: string;
    excludeUnknownUsers?: boolean;
    optionsToExclude?: Array<Partial<ReportUtils.OptionData>>;
    selectedOptions?: Array<Partial<ReportUtils.OptionData>>;
    reportActions?: ReportActions;
    showChatPreviewLine?: boolean;
    shouldAcceptName?: boolean;
};

type MemberForList = {
    text: string;
    alternateText: string;
    keyForList: string;
    isSelected: boolean;
    isDisabled: boolean;
    accountID?: number;
    login: string;
    icons?: OnyxCommon.Icon[];
    pendingAction?: OnyxCommon.PendingAction;
    reportID: string;
};

type SectionBase = {
    title: string | undefined;
    shouldShow: boolean;
};

type Section = SectionBase & {
    data: Option[];
};

type SectionForSearchTerm = {
    section: Section;
};
type Options = {
    recentReports: ReportUtils.OptionData[];
    personalDetails: ReportUtils.OptionData[];
    userToInvite: ReportUtils.OptionData | null;
    currentUserOption: ReportUtils.OptionData | null | undefined;
<<<<<<< HEAD
    taxRatesOptions: Section[];
=======
    categoryOptions: CategoryTreeSection[];
>>>>>>> e8ac6d4c
};

type PreviewConfig = {showChatPreviewLine?: boolean; forcePolicyNamePreview?: boolean; showPersonalDetails?: boolean};

type FilterOptionsConfig = Pick<
    GetOptionsConfig,
    'sortByReportTypeInSearch' | 'canInviteUser' | 'selectedOptions' | 'excludeUnknownUsers' | 'excludeLogins' | 'maxRecentReportsToShow' | 'shouldAcceptName'
> & {
    preferChatroomsOverThreads?: boolean;
    preferPolicyExpenseChat?: boolean;
    preferRecentExpenseReports?: boolean;
};

/**
 * OptionsListUtils is used to build a list options passed to the OptionsList component. Several different UI views can
 * be configured to display different results based on the options passed to the private getOptions() method. Public
 * methods should be named for the views they build options for and then exported for use in a component.
 */
let currentUserLogin: string | undefined;
let currentUserAccountID: number | undefined;
Onyx.connect({
    key: ONYXKEYS.SESSION,
    callback: (value) => {
        currentUserLogin = value?.email;
        currentUserAccountID = value?.accountID;
    },
});

let loginList: OnyxEntry<Login>;
Onyx.connect({
    key: ONYXKEYS.LOGIN_LIST,
    callback: (value) => (loginList = isEmptyObject(value) ? {} : value),
});

let allPersonalDetails: OnyxEntry<PersonalDetailsList>;
Onyx.connect({
    key: ONYXKEYS.PERSONAL_DETAILS_LIST,
    callback: (value) => (allPersonalDetails = isEmptyObject(value) ? {} : value),
});

let preferredLocale: DeepValueOf<typeof CONST.LOCALES> = CONST.LOCALES.DEFAULT;
Onyx.connect({
    key: ONYXKEYS.NVP_PREFERRED_LOCALE,
    callback: (value) => {
        if (!value) {
            return;
        }
        preferredLocale = value;
    },
});

const policies: OnyxCollection<Policy> = {};
Onyx.connect({
    key: ONYXKEYS.COLLECTION.POLICY,
    callback: (policy, key) => {
        if (!policy || !key || !policy.name) {
            return;
        }

        policies[key] = policy;
    },
});

let allPolicies: OnyxCollection<Policy> = {};
Onyx.connect({
    key: ONYXKEYS.COLLECTION.POLICY,
    waitForCollectionCallback: true,
    callback: (val) => (allPolicies = val),
});

const lastReportActions: ReportActions = {};
const allSortedReportActions: Record<string, ReportAction[]> = {};
let allReportActions: OnyxCollection<ReportActions>;
const lastVisibleReportActions: ReportActions = {};
Onyx.connect({
    key: ONYXKEYS.COLLECTION.REPORT_ACTIONS,
    waitForCollectionCallback: true,
    callback: (actions) => {
        if (!actions) {
            return;
        }

        allReportActions = actions ?? {};

        // Iterate over the report actions to build the sorted and lastVisible report actions objects
        Object.entries(allReportActions).forEach((reportActions) => {
            const reportID = reportActions[0].split('_').at(1);
            if (!reportID) {
                return;
            }

            const reportActionsArray = Object.values(reportActions[1] ?? {});
            let sortedReportActions = ReportActionUtils.getSortedReportActions(reportActionsArray, true);
            allSortedReportActions[reportID] = sortedReportActions;

            // If the report is a one-transaction report and has , we need to return the combined reportActions so that the LHN can display modifications
            // to the transaction thread or the report itself
            const transactionThreadReportID = ReportActionUtils.getOneTransactionThreadReportID(reportID, actions[reportActions[0]]);
            if (transactionThreadReportID) {
                const transactionThreadReportActionsArray = Object.values(actions[`${ONYXKEYS.COLLECTION.REPORT_ACTIONS}${transactionThreadReportID}`] ?? {});
                sortedReportActions = ReportActionUtils.getCombinedReportActions(sortedReportActions, transactionThreadReportID, transactionThreadReportActionsArray, reportID, false);
            }

            const firstReportAction = sortedReportActions.at(0);
            if (!firstReportAction) {
                delete lastReportActions[reportID];
            } else {
                lastReportActions[reportID] = firstReportAction;
            }

            // The report is only visible if it is the last action not deleted that
            // does not match a closed or created state.
            const reportActionsForDisplay = sortedReportActions.filter(
                (reportAction, actionKey) =>
                    ReportActionUtils.shouldReportActionBeVisible(reportAction, actionKey) &&
                    !ReportActionUtils.isWhisperAction(reportAction) &&
                    reportAction.actionName !== CONST.REPORT.ACTIONS.TYPE.CREATED &&
                    reportAction.pendingAction !== CONST.RED_BRICK_ROAD_PENDING_ACTION.DELETE &&
                    !ReportActionUtils.isResolvedActionTrackExpense(reportAction),
            );
            const reportActionForDisplay = reportActionsForDisplay.at(0);
            if (!reportActionForDisplay) {
                delete lastVisibleReportActions[reportID];
                return;
            }
            lastVisibleReportActions[reportID] = reportActionForDisplay;
        });
    },
});

let activePolicyID: OnyxEntry<string>;
Onyx.connect({
    key: ONYXKEYS.NVP_ACTIVE_POLICY_ID,
    callback: (value) => (activePolicyID = value),
});

/**
 * @param defaultValues {login: accountID} In workspace invite page, when new user is added we pass available data to opt in
 * @returns Returns avatar data for a list of user accountIDs
 */
function getAvatarsForAccountIDs(accountIDs: number[], personalDetails: OnyxEntry<PersonalDetailsList>, defaultValues: Record<string, number> = {}): OnyxCommon.Icon[] {
    const reversedDefaultValues: Record<number, string> = {};

    Object.entries(defaultValues).forEach((item) => {
        reversedDefaultValues[item[1]] = item[0];
    });

    return accountIDs.map((accountID) => {
        const login = reversedDefaultValues[accountID] ?? '';
        const userPersonalDetail = personalDetails?.[accountID] ?? {login, accountID};

        return {
            id: accountID,
            source: userPersonalDetail.avatar ?? FallbackAvatar,
            type: CONST.ICON_TYPE_AVATAR,
            name: userPersonalDetail.login ?? '',
        };
    });
}

/**
 * Returns the personal details for an array of accountIDs
 * @returns keys of the object are emails, values are PersonalDetails objects.
 */
function getPersonalDetailsForAccountIDs(accountIDs: number[] | undefined, personalDetails: OnyxInputOrEntry<PersonalDetailsList>): SetNonNullable<PersonalDetailsList> {
    const personalDetailsForAccountIDs: SetNonNullable<PersonalDetailsList> = {};
    if (!personalDetails) {
        return personalDetailsForAccountIDs;
    }
    accountIDs?.forEach((accountID) => {
        const cleanAccountID = Number(accountID);
        if (!cleanAccountID) {
            return;
        }
        let personalDetail: OnyxEntry<PersonalDetails> = personalDetails[accountID] ?? undefined;
        if (!personalDetail) {
            personalDetail = {} as PersonalDetails;
        }

        if (cleanAccountID === CONST.ACCOUNT_ID.CONCIERGE) {
            personalDetail.avatar = CONST.CONCIERGE_ICON_URL;
        }

        personalDetail.accountID = cleanAccountID;
        personalDetailsForAccountIDs[cleanAccountID] = personalDetail;
    });
    return personalDetailsForAccountIDs;
}

/**
 * Return true if personal details data is ready, i.e. report list options can be created.
 */
function isPersonalDetailsReady(personalDetails: OnyxEntry<PersonalDetailsList>): boolean {
    const personalDetailsKeys = Object.keys(personalDetails ?? {});
    return personalDetailsKeys.some((key) => personalDetails?.[key]?.accountID);
}

/**
 * Get the participant option for a report.
 */
function getParticipantsOption(participant: ReportUtils.OptionData | Participant, personalDetails: OnyxEntry<PersonalDetailsList>): Participant {
    const detail = getPersonalDetailsForAccountIDs([participant.accountID ?? -1], personalDetails)[participant.accountID ?? -1];
    // eslint-disable-next-line @typescript-eslint/prefer-nullish-coalescing
    const login = detail?.login || participant.login || '';
    const displayName = PersonalDetailsUtils.getDisplayNameOrDefault(detail, LocalePhoneNumber.formatPhoneNumber(login) || participant.text);

    return {
        keyForList: String(detail?.accountID),
        login,
        accountID: detail?.accountID ?? -1,
        text: displayName,
        firstName: detail?.firstName ?? '',
        lastName: detail?.lastName ?? '',
        alternateText: LocalePhoneNumber.formatPhoneNumber(login) || displayName,
        icons: [
            {
                source: detail?.avatar ?? FallbackAvatar,
                name: login,
                type: CONST.ICON_TYPE_AVATAR,
                id: detail?.accountID,
            },
        ],
        phoneNumber: detail?.phoneNumber ?? '',
        selected: participant.selected,
        isSelected: participant.selected,
        searchText: participant.searchText ?? undefined,
    };
}

/**
 * A very optimized method to remove duplicates from an array.
 * Taken from https://stackoverflow.com/a/9229821/9114791
 */
function uniqFast(items: string[]): string[] {
    const seenItems: Record<string, number> = {};
    const result: string[] = [];
    let j = 0;

    for (const item of items) {
        if (seenItems[item] !== 1) {
            seenItems[item] = 1;
            result[j++] = item;
        }
    }

    return result;
}

/**
 * Get the last actor display name from last actor details.
 */
function getLastActorDisplayName(lastActorDetails: Partial<PersonalDetails> | null, hasMultipleParticipants: boolean) {
    return hasMultipleParticipants && lastActorDetails && lastActorDetails.accountID !== currentUserAccountID
        ? // eslint-disable-next-line @typescript-eslint/prefer-nullish-coalescing
          lastActorDetails.firstName || PersonalDetailsUtils.getDisplayNameOrDefault(lastActorDetails)
        : '';
}

/**
 * Update alternate text for the option when applicable
 */
function getAlternateText(option: ReportUtils.OptionData, {showChatPreviewLine = false, forcePolicyNamePreview = false}: PreviewConfig) {
    const report = ReportUtils.getReportOrDraftReport(option.reportID);
    const isAdminRoom = ReportUtils.isAdminRoom(report);
    const isAnnounceRoom = ReportUtils.isAnnounceRoom(report);
    const isGroupChat = ReportUtils.isGroupChat(report);
    const isExpenseThread = ReportUtils.isMoneyRequest(report);
    const formattedLastMessageText = ReportUtils.formatReportLastMessageText(Parser.htmlToText(option.lastMessageText ?? ''));

    if (isExpenseThread || option.isMoneyRequestReport) {
        return showChatPreviewLine && formattedLastMessageText ? formattedLastMessageText : Localize.translate(preferredLocale, 'iou.expense');
    }

    if (option.isThread) {
        return showChatPreviewLine && formattedLastMessageText ? formattedLastMessageText : Localize.translate(preferredLocale, 'threads.thread');
    }

    if (option.isChatRoom && !isAdminRoom && !isAnnounceRoom) {
        return showChatPreviewLine && formattedLastMessageText ? formattedLastMessageText : option.subtitle;
    }

    if ((option.isPolicyExpenseChat ?? false) || isAdminRoom || isAnnounceRoom) {
        return showChatPreviewLine && !forcePolicyNamePreview && formattedLastMessageText ? formattedLastMessageText : option.subtitle;
    }

    if (option.isTaskReport) {
        return showChatPreviewLine && formattedLastMessageText ? formattedLastMessageText : Localize.translate(preferredLocale, 'task.task');
    }

    if (isGroupChat) {
        return showChatPreviewLine && formattedLastMessageText ? formattedLastMessageText : Localize.translate(preferredLocale, 'common.group');
    }

    return showChatPreviewLine && formattedLastMessageText
        ? formattedLastMessageText
        : LocalePhoneNumber.formatPhoneNumber(option.participantsList && option.participantsList.length > 0 ? option.participantsList.at(0)?.login ?? '' : '');
}

function isSearchStringMatchUserDetails(personalDetail: PersonalDetails, searchValue: string) {
    let memberDetails = '';
    if (personalDetail.login) {
        memberDetails += ` ${personalDetail.login}`;
    }
    if (personalDetail.firstName) {
        memberDetails += ` ${personalDetail.firstName}`;
    }
    if (personalDetail.lastName) {
        memberDetails += ` ${personalDetail.lastName}`;
    }
    if (personalDetail.displayName) {
        memberDetails += ` ${PersonalDetailsUtils.getDisplayNameOrDefault(personalDetail)}`;
    }
    if (personalDetail.phoneNumber) {
        memberDetails += ` ${personalDetail.phoneNumber}`;
    }
    return isSearchStringMatch(searchValue.trim(), memberDetails.toLowerCase());
}

/**
 * Get IOU report ID of report last action if the action is report action preview
 */
function getIOUReportIDOfLastAction(report: OnyxEntry<Report>): string | undefined {
    if (!report?.reportID) {
        return;
    }
    const lastAction = lastVisibleReportActions[report.reportID];
    if (!ReportActionUtils.isReportPreviewAction(lastAction)) {
        return;
    }
    return ReportUtils.getReportOrDraftReport(ReportActionUtils.getIOUReportIDFromReportActionPreview(lastAction))?.reportID;
}

/**
 * Get the last message text from the report directly or from other sources for special cases.
 */
function getLastMessageTextForReport(report: OnyxEntry<Report>, lastActorDetails: Partial<PersonalDetails> | null, policy?: OnyxEntry<Policy>): string {
    const reportID = report?.reportID ?? '-1';
    const lastReportAction = lastVisibleReportActions[reportID] ?? null;

    // some types of actions are filtered out for lastReportAction, in some cases we need to check the actual last action
    const lastOriginalReportAction = lastReportActions[reportID] ?? null;
    let lastMessageTextFromReport = '';

    if (report?.private_isArchived) {
        const archiveReason =
            // eslint-disable-next-line @typescript-eslint/prefer-nullish-coalescing
            (ReportActionUtils.isClosedAction(lastOriginalReportAction) && ReportActionUtils.getOriginalMessage(lastOriginalReportAction)?.reason) || CONST.REPORT.ARCHIVE_REASON.DEFAULT;
        switch (archiveReason) {
            case CONST.REPORT.ARCHIVE_REASON.ACCOUNT_CLOSED:
            case CONST.REPORT.ARCHIVE_REASON.REMOVED_FROM_POLICY:
            case CONST.REPORT.ARCHIVE_REASON.POLICY_DELETED: {
                lastMessageTextFromReport = Localize.translate(preferredLocale, `reportArchiveReasons.${archiveReason}`, {
                    displayName: PersonalDetailsUtils.getDisplayNameOrDefault(lastActorDetails),
                    policyName: ReportUtils.getPolicyName(report, false, policy),
                });
                break;
            }
            case CONST.REPORT.ARCHIVE_REASON.BOOKING_END_DATE_HAS_PASSED: {
                lastMessageTextFromReport = Localize.translate(preferredLocale, `reportArchiveReasons.${archiveReason}`);
                break;
            }
            default: {
                lastMessageTextFromReport = Localize.translate(preferredLocale, `reportArchiveReasons.default`);
            }
        }
    } else if (ReportActionUtils.isMoneyRequestAction(lastReportAction)) {
        const properSchemaForMoneyRequestMessage = ReportUtils.getReportPreviewMessage(report, lastReportAction, true, false, null, true);
        lastMessageTextFromReport = ReportUtils.formatReportLastMessageText(properSchemaForMoneyRequestMessage);
    } else if (ReportActionUtils.isReportPreviewAction(lastReportAction)) {
        const iouReport = ReportUtils.getReportOrDraftReport(ReportActionUtils.getIOUReportIDFromReportActionPreview(lastReportAction));
        const lastIOUMoneyReportAction = allSortedReportActions[iouReport?.reportID ?? '-1']?.find(
            (reportAction, key): reportAction is ReportAction<typeof CONST.REPORT.ACTIONS.TYPE.IOU> =>
                ReportActionUtils.shouldReportActionBeVisible(reportAction, key) &&
                reportAction.pendingAction !== CONST.RED_BRICK_ROAD_PENDING_ACTION.DELETE &&
                ReportActionUtils.isMoneyRequestAction(reportAction),
        );
        const reportPreviewMessage = ReportUtils.getReportPreviewMessage(
            !isEmptyObject(iouReport) ? iouReport : null,
            lastIOUMoneyReportAction,
            true,
            ReportUtils.isChatReport(report),
            null,
            true,
            lastReportAction,
        );
        lastMessageTextFromReport = ReportUtils.formatReportLastMessageText(reportPreviewMessage);
    } else if (ReportActionUtils.isReimbursementQueuedAction(lastReportAction)) {
        lastMessageTextFromReport = ReportUtils.getReimbursementQueuedActionMessage(lastReportAction, report);
    } else if (ReportActionUtils.isReimbursementDeQueuedAction(lastReportAction)) {
        lastMessageTextFromReport = ReportUtils.getReimbursementDeQueuedActionMessage(lastReportAction, report, true);
    } else if (ReportActionUtils.isDeletedParentAction(lastReportAction) && ReportUtils.isChatReport(report)) {
        lastMessageTextFromReport = ReportUtils.getDeletedParentActionMessageForChatReport(lastReportAction);
    } else if (ReportActionUtils.isPendingRemove(lastReportAction) && ReportActionUtils.isThreadParentMessage(lastReportAction, report?.reportID ?? '-1')) {
        lastMessageTextFromReport = Localize.translateLocal('parentReportAction.hiddenMessage');
    } else if (ReportUtils.isReportMessageAttachment({text: report?.lastMessageText ?? '-1', html: report?.lastMessageHtml, translationKey: report?.lastMessageTranslationKey, type: ''})) {
        // eslint-disable-next-line @typescript-eslint/prefer-nullish-coalescing
        lastMessageTextFromReport = `[${Localize.translateLocal((report?.lastMessageTranslationKey || 'common.attachment') as TranslationPaths)}]`;
    } else if (ReportActionUtils.isModifiedExpenseAction(lastReportAction)) {
        const properSchemaForModifiedExpenseMessage = ModifiedExpenseMessage.getForReportAction(report?.reportID, lastReportAction);
        lastMessageTextFromReport = ReportUtils.formatReportLastMessageText(properSchemaForModifiedExpenseMessage, true);
    } else if (ReportActionUtils.isTaskAction(lastReportAction)) {
        lastMessageTextFromReport = ReportUtils.formatReportLastMessageText(TaskUtils.getTaskReportActionMessage(lastReportAction).text);
    } else if (ReportActionUtils.isCreatedTaskReportAction(lastReportAction)) {
        lastMessageTextFromReport = TaskUtils.getTaskCreatedMessage(lastReportAction);
    } else if (
        ReportActionUtils.isActionOfType(lastReportAction, CONST.REPORT.ACTIONS.TYPE.SUBMITTED) ||
        ReportActionUtils.isActionOfType(lastReportAction, CONST.REPORT.ACTIONS.TYPE.SUBMITTED_AND_CLOSED)
    ) {
        const wasSubmittedViaHarvesting = ReportActionUtils.getOriginalMessage(lastReportAction)?.harvesting ?? false;
        if (wasSubmittedViaHarvesting) {
            lastMessageTextFromReport = ReportUtils.getReportAutomaticallySubmittedMessage(lastReportAction);
        } else {
            lastMessageTextFromReport = ReportUtils.getIOUSubmittedMessage(lastReportAction);
        }
    } else if (ReportActionUtils.isActionOfType(lastReportAction, CONST.REPORT.ACTIONS.TYPE.APPROVED)) {
        const {automaticAction} = ReportActionUtils.getOriginalMessage(lastReportAction) ?? {};
        if (automaticAction) {
            lastMessageTextFromReport = ReportUtils.getReportAutomaticallyApprovedMessage(lastReportAction);
        } else {
            lastMessageTextFromReport = ReportUtils.getIOUApprovedMessage(lastReportAction);
        }
    } else if (ReportActionUtils.isUnapprovedAction(lastReportAction)) {
        lastMessageTextFromReport = ReportUtils.getIOUUnapprovedMessage(lastReportAction);
    } else if (ReportActionUtils.isActionOfType(lastReportAction, CONST.REPORT.ACTIONS.TYPE.FORWARDED)) {
        const {automaticAction} = ReportActionUtils.getOriginalMessage(lastReportAction) ?? {};
        if (automaticAction) {
            lastMessageTextFromReport = ReportUtils.getReportAutomaticallyForwardedMessage(lastReportAction, reportID);
        } else {
            lastMessageTextFromReport = ReportUtils.getIOUForwardedMessage(lastReportAction, report);
        }
    } else if (lastReportAction?.actionName === CONST.REPORT.ACTIONS.TYPE.REJECTED) {
        lastMessageTextFromReport = ReportUtils.getRejectedReportMessage();
    } else if (ReportActionUtils.isActionableAddPaymentCard(lastReportAction)) {
        lastMessageTextFromReport = ReportActionUtils.getReportActionMessageText(lastReportAction);
    } else if (lastReportAction?.actionName === 'EXPORTINTEGRATION') {
        lastMessageTextFromReport = ReportActionUtils.getExportIntegrationLastMessageText(lastReportAction);
    } else if (lastReportAction?.actionName && ReportActionUtils.isOldDotReportAction(lastReportAction)) {
        lastMessageTextFromReport = ReportActionUtils.getMessageOfOldDotReportAction(lastReportAction, false);
    }

    return lastMessageTextFromReport || (report?.lastMessageText ?? '');
}

function hasReportErrors(report: Report, reportActions: OnyxEntry<ReportActions>) {
    return !isEmptyObject(ReportUtils.getAllReportErrors(report, reportActions));
}

/**
 * Creates a report list option
 */
function createOption(
    accountIDs: number[],
    personalDetails: OnyxInputOrEntry<PersonalDetailsList>,
    report: OnyxInputOrEntry<Report>,
    reportActions: ReportActions,
    config?: PreviewConfig,
): ReportUtils.OptionData {
    const {showChatPreviewLine = false, forcePolicyNamePreview = false, showPersonalDetails = false} = config ?? {};
    const result: ReportUtils.OptionData = {
        text: undefined,
        alternateText: undefined,
        pendingAction: undefined,
        allReportErrors: undefined,
        brickRoadIndicator: null,
        icons: undefined,
        tooltipText: null,
        ownerAccountID: undefined,
        subtitle: undefined,
        participantsList: undefined,
        accountID: 0,
        login: undefined,
        reportID: '',
        phoneNumber: undefined,
        hasDraftComment: false,
        keyForList: undefined,
        isDefaultRoom: false,
        isPinned: false,
        isWaitingOnBankAccount: false,
        iouReportID: undefined,
        isIOUReportOwner: null,
        iouReportAmount: 0,
        isChatRoom: false,
        shouldShowSubscript: false,
        isPolicyExpenseChat: false,
        isOwnPolicyExpenseChat: false,
        isExpenseReport: false,
        policyID: undefined,
        isOptimisticPersonalDetail: false,
        lastMessageText: '',
    };

    const personalDetailMap = getPersonalDetailsForAccountIDs(accountIDs, personalDetails);
    const personalDetailList = Object.values(personalDetailMap).filter((details): details is PersonalDetails => !!details);
    const personalDetail = personalDetailList.at(0);
    let hasMultipleParticipants = personalDetailList.length > 1;
    let subtitle;
    let reportName;
    result.participantsList = personalDetailList;
    result.isOptimisticPersonalDetail = personalDetail?.isOptimisticPersonalDetail;
    if (report) {
        result.isChatRoom = ReportUtils.isChatRoom(report);
        result.isDefaultRoom = ReportUtils.isDefaultRoom(report);
        // eslint-disable-next-line @typescript-eslint/naming-convention
        result.private_isArchived = report.private_isArchived;
        result.isExpenseReport = ReportUtils.isExpenseReport(report);
        result.isInvoiceRoom = ReportUtils.isInvoiceRoom(report);
        result.isMoneyRequestReport = ReportUtils.isMoneyRequestReport(report);
        result.isThread = ReportUtils.isChatThread(report);
        result.isTaskReport = ReportUtils.isTaskReport(report);
        result.shouldShowSubscript = ReportUtils.shouldReportShowSubscript(report);
        result.isPolicyExpenseChat = ReportUtils.isPolicyExpenseChat(report);
        result.isOwnPolicyExpenseChat = report.isOwnPolicyExpenseChat ?? false;
        result.allReportErrors = ReportUtils.getAllReportErrors(report, reportActions);
        result.brickRoadIndicator = hasReportErrors(report, reportActions) ? CONST.BRICK_ROAD_INDICATOR_STATUS.ERROR : '';
        result.pendingAction = report.pendingFields ? report.pendingFields.addWorkspaceRoom ?? report.pendingFields.createChat : undefined;
        result.ownerAccountID = report.ownerAccountID;
        result.reportID = report.reportID;
        result.isUnread = ReportUtils.isUnread(report);
        result.isPinned = report.isPinned;
        result.iouReportID = report.iouReportID;
        result.keyForList = String(report.reportID);
        result.isWaitingOnBankAccount = report.isWaitingOnBankAccount;
        result.policyID = report.policyID;
        result.isSelfDM = ReportUtils.isSelfDM(report);
        result.notificationPreference = ReportUtils.getReportNotificationPreference(report);

        const visibleParticipantAccountIDs = ReportUtils.getParticipantsAccountIDsForDisplay(report, true);

        result.tooltipText = ReportUtils.getReportParticipantsTitle(visibleParticipantAccountIDs);

        hasMultipleParticipants = personalDetailList.length > 1 || result.isChatRoom || result.isPolicyExpenseChat || ReportUtils.isGroupChat(report);
        subtitle = ReportUtils.getChatRoomSubtitle(report);

        const lastActorDetails = personalDetailMap[report.lastActorAccountID ?? -1] ?? null;
        const lastActorDisplayName = getLastActorDisplayName(lastActorDetails, hasMultipleParticipants);
        const lastMessageTextFromReport = getLastMessageTextForReport(report, lastActorDetails);
        let lastMessageText = lastMessageTextFromReport;

        const lastAction = lastVisibleReportActions[report.reportID];
        const shouldDisplayLastActorName = lastAction && lastAction.actionName !== CONST.REPORT.ACTIONS.TYPE.REPORT_PREVIEW && lastAction.actionName !== CONST.REPORT.ACTIONS.TYPE.IOU;

        if (shouldDisplayLastActorName && lastActorDisplayName && lastMessageTextFromReport) {
            lastMessageText = `${lastActorDisplayName}: ${lastMessageTextFromReport}`;
        }

        result.lastMessageText = lastMessageText;

        // If displaying chat preview line is needed, let's overwrite the default alternate text
        result.alternateText = showPersonalDetails && personalDetail?.login ? personalDetail.login : getAlternateText(result, {showChatPreviewLine, forcePolicyNamePreview});

        reportName = showPersonalDetails
            ? ReportUtils.getDisplayNameForParticipant(accountIDs.at(0)) || LocalePhoneNumber.formatPhoneNumber(personalDetail?.login ?? '')
            : ReportUtils.getReportName(report);
    } else {
        // eslint-disable-next-line @typescript-eslint/prefer-nullish-coalescing
        reportName = ReportUtils.getDisplayNameForParticipant(accountIDs.at(0)) || LocalePhoneNumber.formatPhoneNumber(personalDetail?.login ?? '');
        result.keyForList = String(accountIDs.at(0));

        result.alternateText = LocalePhoneNumber.formatPhoneNumber(personalDetails?.[accountIDs[0]]?.login ?? '');
    }

    result.isIOUReportOwner = ReportUtils.isIOUOwnedByCurrentUser(result);
    result.iouReportAmount = ReportUtils.getMoneyRequestSpendBreakdown(result).totalDisplaySpend;

    if (!hasMultipleParticipants && (!report || (report && !ReportUtils.isGroupChat(report) && !ReportUtils.isChatRoom(report)))) {
        result.login = personalDetail?.login;
        result.accountID = Number(personalDetail?.accountID);
        result.phoneNumber = personalDetail?.phoneNumber;
    }

    result.text = reportName;
    result.icons = ReportUtils.getIcons(report, personalDetails, personalDetail?.avatar, personalDetail?.login, personalDetail?.accountID, null);
    result.subtitle = subtitle;

    return result;
}

/**
 * Get the option for a given report.
 */
function getReportOption(participant: Participant): ReportUtils.OptionData {
    const report = ReportUtils.getReportOrDraftReport(participant.reportID);
    const visibleParticipantAccountIDs = ReportUtils.getParticipantsAccountIDsForDisplay(report, true);

    const option = createOption(
        visibleParticipantAccountIDs,
        allPersonalDetails ?? {},
        !isEmptyObject(report) ? report : undefined,
        {},
        {
            showChatPreviewLine: false,
            forcePolicyNamePreview: false,
        },
    );

    // Update text & alternateText because createOption returns workspace name only if report is owned by the user
    if (option.isSelfDM) {
        option.alternateText = Localize.translateLocal('reportActionsView.yourSpace');
    } else if (option.isInvoiceRoom) {
        option.text = ReportUtils.getReportName(report);
        option.alternateText = Localize.translateLocal('workspace.common.invoices');
    } else {
        option.text = ReportUtils.getPolicyName(report);
        option.alternateText = Localize.translateLocal('workspace.common.workspace');
    }
    option.isDisabled = ReportUtils.isDraftReport(participant.reportID);
    option.selected = participant.selected;
    option.isSelected = participant.selected;
    return option;
}

/**
 * Get the option for a policy expense report.
 */
function getPolicyExpenseReportOption(participant: Participant | ReportUtils.OptionData): ReportUtils.OptionData {
    const expenseReport = ReportUtils.isPolicyExpenseChat(participant) ? ReportUtils.getReportOrDraftReport(participant.reportID) : null;

    const visibleParticipantAccountIDs = Object.entries(expenseReport?.participants ?? {})
        .filter(([, reportParticipant]) => reportParticipant && reportParticipant.notificationPreference !== CONST.REPORT.NOTIFICATION_PREFERENCE.HIDDEN)
        .map(([accountID]) => Number(accountID));

    const option = createOption(
        visibleParticipantAccountIDs,
        allPersonalDetails ?? {},
        !isEmptyObject(expenseReport) ? expenseReport : null,
        {},
        {
            showChatPreviewLine: false,
            forcePolicyNamePreview: false,
        },
    );

    // Update text & alternateText because createOption returns workspace name only if report is owned by the user
    option.text = ReportUtils.getPolicyName(expenseReport);
    option.alternateText = Localize.translateLocal('workspace.common.workspace');
    option.selected = participant.selected;
    option.isSelected = participant.selected;
    return option;
}

/**
 * Searches for a match when provided with a value
 */
function isSearchStringMatch(searchValue: string, searchText?: string | null, participantNames = new Set<string>(), isChatRoom = false): boolean {
    const searchWords = new Set(searchValue.replace(/,/g, ' ').split(' '));
    const valueToSearch = searchText?.replace(new RegExp(/&nbsp;/g), '');
    let matching = true;
    searchWords.forEach((word) => {
        // if one of the word is not matching, we don't need to check further
        if (!matching) {
            return;
        }
        const matchRegex = new RegExp(Str.escapeForRegExp(word), 'i');
        matching = matchRegex.test(valueToSearch ?? '') || (!isChatRoom && participantNames.has(word));
    });
    return matching;
}

/**
 * Checks if the given userDetails is currentUser or not.
 * Note: We can't migrate this off of using logins because this is used to check if you're trying to start a chat with
 * yourself or a different user, and people won't be starting new chats via accountID usually.
 */
function isCurrentUser(userDetails: PersonalDetails): boolean {
    if (!userDetails) {
        return false;
    }

    // If user login is a mobile number, append sms domain if not appended already.
    const userDetailsLogin = PhoneNumber.addSMSDomainIfPhoneNumber(userDetails.login ?? '');

    if (currentUserLogin?.toLowerCase() === userDetailsLogin.toLowerCase()) {
        return true;
    }

    // Check if userDetails login exists in loginList
    return Object.keys(loginList ?? {}).some((login) => login.toLowerCase() === userDetailsLogin.toLowerCase());
}

/**
 * Calculates count of all enabled options
 */
function getEnabledCategoriesCount(options: PolicyCategories): number {
    return Object.values(options).filter((option) => option.enabled).length;
}

function getSearchValueForPhoneOrEmail(searchTerm: string) {
    const parsedPhoneNumber = PhoneNumber.parsePhoneNumber(LoginUtils.appendCountryCode(Str.removeSMSDomain(searchTerm)));
    return parsedPhoneNumber.possible ? parsedPhoneNumber.number?.e164 ?? '' : searchTerm.toLowerCase();
}

/**
 * Verifies that there is at least one enabled option
 */
function hasEnabledOptions(options: PolicyCategories | PolicyTag[]): boolean {
    return Object.values(options).some((option: PolicyTag | PolicyCategory) => option.enabled && option.pendingAction !== CONST.RED_BRICK_ROAD_PENDING_ACTION.DELETE);
}

/**
<<<<<<< HEAD
 * Sorts tax rates alphabetically by name.
 */
function sortTaxRates(taxRates: TaxRates): TaxRate[] {
    const sortedtaxRates = lodashSortBy(taxRates, (taxRate) => taxRate.name);
    return sortedtaxRates;
}

/**
 * Builds the options for taxRates
 */
function getTaxRatesOptions(taxRates: Array<Partial<TaxRate>>): TaxRatesOption[] {
    return taxRates.map(({code, modifiedName, isDisabled, isSelected, pendingAction}) => ({
        code,
        text: modifiedName,
        keyForList: modifiedName,
        searchText: modifiedName,
        tooltipText: modifiedName,
        isDisabled: !!isDisabled || pendingAction === CONST.RED_BRICK_ROAD_PENDING_ACTION.DELETE,
        isSelected,
        pendingAction,
    }));
}

/**
 * Builds the section list for tax rates
 */
function getTaxRatesSection(policy: OnyxEntry<Policy> | undefined, selectedOptions: Tax[], searchInputValue: string, transaction?: OnyxEntry<Transaction>): TaxSection[] {
    const policyRatesSections = [];

    const taxes = TransactionUtils.transformedTaxRates(policy, transaction);

    const sortedTaxRates = sortTaxRates(taxes);
    const selectedOptionNames = selectedOptions.map((selectedOption) => selectedOption.modifiedName);
    const enabledTaxRates = sortedTaxRates.filter((taxRate) => !taxRate.isDisabled);
    const enabledTaxRatesNames = enabledTaxRates.map((tax) => tax.modifiedName);
    const enabledTaxRatesWithoutSelectedOptions = enabledTaxRates.filter((tax) => tax.modifiedName && !selectedOptionNames.includes(tax.modifiedName));
    const selectedTaxRateWithDisabledState: Tax[] = [];
    const numberOfTaxRates = enabledTaxRates.length;

    selectedOptions.forEach((tax) => {
        if (enabledTaxRatesNames.includes(tax.modifiedName)) {
            selectedTaxRateWithDisabledState.push({...tax, isDisabled: false, isSelected: true});
            return;
        }
        selectedTaxRateWithDisabledState.push({...tax, isDisabled: true, isSelected: true});
    });

    // If all tax are disabled but there's a previously selected tag, show only the selected tag
    if (numberOfTaxRates === 0 && selectedOptions.length > 0) {
        policyRatesSections.push({
            // "Selected" sectiong
            title: '',
            shouldShow: false,
            data: getTaxRatesOptions(selectedTaxRateWithDisabledState),
        });

        return policyRatesSections;
    }

    if (searchInputValue) {
        const enabledSearchTaxRates = enabledTaxRatesWithoutSelectedOptions.filter((taxRate) => taxRate.modifiedName?.toLowerCase().includes(searchInputValue.toLowerCase()));
        const selectedSearchTags = selectedTaxRateWithDisabledState.filter((taxRate) => taxRate.modifiedName?.toLowerCase().includes(searchInputValue.toLowerCase()));
        const taxesForSearch = [...selectedSearchTags, ...enabledSearchTaxRates];

        policyRatesSections.push({
            // "Search" section
            title: '',
            shouldShow: true,
            data: getTaxRatesOptions(taxesForSearch),
        });

        return policyRatesSections;
    }

    if (numberOfTaxRates < CONST.STANDARD_LIST_ITEM_LIMIT) {
        policyRatesSections.push({
            // "All" section when items amount less than the threshold
            title: '',
            shouldShow: false,
            data: getTaxRatesOptions([...selectedTaxRateWithDisabledState, ...enabledTaxRatesWithoutSelectedOptions]),
        });

        return policyRatesSections;
    }

    if (selectedOptions.length > 0) {
        policyRatesSections.push({
            // "Selected" section
            title: '',
            shouldShow: true,
            data: getTaxRatesOptions(selectedTaxRateWithDisabledState),
        });
    }

    policyRatesSections.push({
        // "All" section when number of items are more than the threshold
        title: '',
        shouldShow: true,
        data: getTaxRatesOptions(enabledTaxRatesWithoutSelectedOptions),
    });

    return policyRatesSections;
=======
 * Sorts categories using a simple object.
 * It builds an hierarchy (based on an object), where each category has a name and other keys as subcategories.
 * Via the hierarchy we avoid duplicating and sort categories one by one. Subcategories are being sorted alphabetically.
 */
function sortCategories(categories: Record<string, Category>): Category[] {
    // Sorts categories alphabetically by name.
    const sortedCategories = Object.values(categories).sort((a, b) => a.name.localeCompare(b.name));

    // An object that respects nesting of categories. Also, can contain only uniq categories.
    const hierarchy: Hierarchy = {};
    /**
     * Iterates over all categories to set each category in a proper place in hierarchy
     * It gets a path based on a category name e.g. "Parent: Child: Subcategory" -> "Parent.Child.Subcategory".
     * {
     *   Parent: {
     *     name: "Parent",
     *     Child: {
     *       name: "Child"
     *       Subcategory: {
     *         name: "Subcategory"
     *       }
     *     }
     *   }
     * }
     */
    sortedCategories.forEach((category) => {
        const path = category.name.split(CONST.PARENT_CHILD_SEPARATOR);
        const existedValue = lodashGet(hierarchy, path, {}) as Hierarchy;
        lodashSet(hierarchy, path, {
            ...existedValue,
            name: category.name,
            pendingAction: category.pendingAction,
        });
    });

    /**
     * A recursive function to convert hierarchy into an array of category objects.
     * The category object contains base 2 properties: "name" and "enabled".
     * It iterates each key one by one. When a category has subcategories, goes deeper into them. Also, sorts subcategories alphabetically.
     */
    const flatHierarchy = (initialHierarchy: Hierarchy) =>
        Object.values(initialHierarchy).reduce((acc: Category[], category) => {
            const {name, pendingAction, ...subcategories} = category;
            if (name) {
                const categoryObject: Category = {
                    name,
                    pendingAction,
                    enabled: categories[name]?.enabled ?? false,
                };

                acc.push(categoryObject);
            }

            if (!isEmptyObject(subcategories)) {
                const nestedCategories = flatHierarchy(subcategories);

                acc.push(...nestedCategories.sort((a, b) => a.name.localeCompare(b.name)));
            }

            return acc;
        }, []);

    return flatHierarchy(hierarchy);
}

/**
 * Builds the options for the category tree hierarchy via indents
 *
 * @param options - an initial object array
 * @param options[].enabled - a flag to enable/disable option in a list
 * @param options[].name - a name of an option
 * @param [isOneLine] - a flag to determine if text should be one line
 */
function getCategoryOptionTree(options: Record<string, Category> | Category[], isOneLine = false, selectedOptions: Category[] = []): OptionTree[] {
    const optionCollection = new Map<string, OptionTree>();
    Object.values(options).forEach((option) => {
        if (isOneLine) {
            if (optionCollection.has(option.name)) {
                return;
            }

            optionCollection.set(option.name, {
                text: option.name,
                keyForList: option.name,
                searchText: option.name,
                tooltipText: option.name,
                isDisabled: !option.enabled || option.pendingAction === CONST.RED_BRICK_ROAD_PENDING_ACTION.DELETE,
                isSelected: !!option.isSelected,
                pendingAction: option.pendingAction,
            });

            return;
        }

        option.name.split(CONST.PARENT_CHILD_SEPARATOR).forEach((optionName, index, array) => {
            const indents = times(index, () => CONST.INDENTS).join('');
            const isChild = array.length - 1 === index;
            const searchText = array.slice(0, index + 1).join(CONST.PARENT_CHILD_SEPARATOR);
            const selectedParentOption = !isChild && Object.values(selectedOptions).find((op) => op.name === searchText);
            const isParentOptionDisabled = !selectedParentOption || !selectedParentOption.enabled || selectedParentOption.pendingAction === CONST.RED_BRICK_ROAD_PENDING_ACTION.DELETE;

            if (optionCollection.has(searchText)) {
                return;
            }

            optionCollection.set(searchText, {
                text: `${indents}${optionName}`,
                keyForList: searchText,
                searchText,
                tooltipText: optionName,
                isDisabled: isChild ? !option.enabled || option.pendingAction === CONST.RED_BRICK_ROAD_PENDING_ACTION.DELETE : isParentOptionDisabled,
                isSelected: isChild ? !!option.isSelected : !!selectedParentOption,
                pendingAction: option.pendingAction,
            });
        });
    });

    return Array.from(optionCollection.values());
}

/**
 * Builds the section list for categories
 */
function getCategoryListSections(
    categories: PolicyCategories,
    recentlyUsedCategories: string[],
    selectedOptions: Category[],
    searchInputValue: string,
    maxRecentReportsToShow: number,
): CategoryTreeSection[] {
    const sortedCategories = sortCategories(categories);
    const enabledCategories = Object.values(sortedCategories).filter((category) => category.enabled);
    const enabledCategoriesNames = enabledCategories.map((category) => category.name);
    const selectedOptionsWithDisabledState: Category[] = [];
    const categorySections: CategoryTreeSection[] = [];
    const numberOfEnabledCategories = enabledCategories.length;

    selectedOptions.forEach((option) => {
        if (enabledCategoriesNames.includes(option.name)) {
            const categoryObj = enabledCategories.find((category) => category.name === option.name);
            selectedOptionsWithDisabledState.push({...(categoryObj ?? option), isSelected: true, enabled: true});
            return;
        }
        selectedOptionsWithDisabledState.push({...option, isSelected: true, enabled: false});
    });

    if (numberOfEnabledCategories === 0 && selectedOptions.length > 0) {
        const data = getCategoryOptionTree(selectedOptionsWithDisabledState, true);
        categorySections.push({
            // "Selected" section
            title: '',
            shouldShow: false,
            data,
            indexOffset: data.length,
        });

        return categorySections;
    }

    if (searchInputValue) {
        const categoriesForSearch = [...selectedOptionsWithDisabledState, ...enabledCategories];
        const searchCategories: Category[] = [];

        categoriesForSearch.forEach((category) => {
            if (!category.name.toLowerCase().includes(searchInputValue.toLowerCase())) {
                return;
            }
            searchCategories.push({
                ...category,
                isSelected: selectedOptions.some((selectedOption) => selectedOption.name === category.name),
            });
        });

        const data = getCategoryOptionTree(searchCategories, true);
        categorySections.push({
            // "Search" section
            title: '',
            shouldShow: true,
            data,
            indexOffset: data.length,
        });

        return categorySections;
    }

    if (selectedOptions.length > 0) {
        const data = getCategoryOptionTree(selectedOptionsWithDisabledState, true);
        categorySections.push({
            // "Selected" section
            title: '',
            shouldShow: false,
            data,
            indexOffset: data.length,
        });
    }

    const selectedOptionNames = selectedOptions.map((selectedOption) => selectedOption.name);
    const filteredCategories = enabledCategories.filter((category) => !selectedOptionNames.includes(category.name));

    if (numberOfEnabledCategories < CONST.STANDARD_LIST_ITEM_LIMIT) {
        const data = getCategoryOptionTree(filteredCategories, false, selectedOptionsWithDisabledState);
        categorySections.push({
            // "All" section when items amount less than the threshold
            title: '',
            shouldShow: false,
            data,
            indexOffset: data.length,
        });

        return categorySections;
    }

    const filteredRecentlyUsedCategories = recentlyUsedCategories
        .filter(
            (categoryName) =>
                !selectedOptionNames.includes(categoryName) && categories[categoryName]?.enabled && categories[categoryName]?.pendingAction !== CONST.RED_BRICK_ROAD_PENDING_ACTION.DELETE,
        )
        .map((categoryName) => ({
            name: categoryName,
            enabled: categories[categoryName].enabled ?? false,
        }));

    if (filteredRecentlyUsedCategories.length > 0) {
        const cutRecentlyUsedCategories = filteredRecentlyUsedCategories.slice(0, maxRecentReportsToShow);

        const data = getCategoryOptionTree(cutRecentlyUsedCategories, true);
        categorySections.push({
            // "Recent" section
            title: Localize.translateLocal('common.recent'),
            shouldShow: true,
            data,
            indexOffset: data.length,
        });
    }

    const data = getCategoryOptionTree(filteredCategories, false, selectedOptionsWithDisabledState);
    categorySections.push({
        // "All" section when items amount more than the threshold
        title: Localize.translateLocal('common.all'),
        shouldShow: true,
        data,
        indexOffset: data.length,
    });

    return categorySections;
>>>>>>> e8ac6d4c
}

/**
 * Checks if a report option is selected based on matching accountID or reportID.
 *
 * @param reportOption - The report option to be checked.
 * @param selectedOptions - Array of selected options to compare with.
 * @returns true if the report option matches any of the selected options by accountID or reportID, false otherwise.
 */
function isReportSelected(reportOption: ReportUtils.OptionData, selectedOptions: Array<Partial<ReportUtils.OptionData>>) {
    if (!selectedOptions || selectedOptions.length === 0) {
        return false;
    }

    // eslint-disable-next-line @typescript-eslint/prefer-nullish-coalescing
    return selectedOptions.some((option) => (option.accountID && option.accountID === reportOption.accountID) || (option.reportID && option.reportID === reportOption.reportID));
}

function createOptionList(personalDetails: OnyxEntry<PersonalDetailsList>, reports?: OnyxCollection<Report>) {
    const reportMapForAccountIDs: Record<number, Report> = {};
    const allReportOptions: Array<SearchOption<Report>> = [];

    if (reports) {
        Object.values(reports).forEach((report) => {
            if (!report) {
                return;
            }

            const isOneOnOneChat = ReportUtils.isOneOnOneChat(report);
            const accountIDs = ReportUtils.getParticipantsAccountIDsForDisplay(report);

            const isChatRoom = ReportUtils.isChatRoom(report);
            if ((!accountIDs || accountIDs.length === 0) && !isChatRoom) {
                return;
            }

            // Save the report in the map if this is a single participant so we can associate the reportID with the
            // personal detail option later. Individuals should not be associated with single participant
            // policyExpenseChats or chatRooms since those are not people.
            if (accountIDs.length <= 1 && isOneOnOneChat) {
                reportMapForAccountIDs[accountIDs[0]] = report;
            }

            allReportOptions.push({
                item: report,
                ...createOption(accountIDs, personalDetails, report, {}),
            });
        });
    }

    const allPersonalDetailsOptions = Object.values(personalDetails ?? {}).map((personalDetail) => ({
        item: personalDetail,
        ...createOption([personalDetail?.accountID ?? -1], personalDetails, reportMapForAccountIDs[personalDetail?.accountID ?? -1], {}, {showPersonalDetails: true}),
    }));

    return {
        reports: allReportOptions,
        personalDetails: allPersonalDetailsOptions as Array<SearchOption<PersonalDetails>>,
    };
}

function createOptionFromReport(report: Report, personalDetails: OnyxEntry<PersonalDetailsList>) {
    const accountIDs = ReportUtils.getParticipantsAccountIDsForDisplay(report);

    return {
        item: report,
        ...createOption(accountIDs, personalDetails, report, {}),
    };
}

/**
 * Options need to be sorted in the specific order
 * @param options - list of options to be sorted
 * @param searchValue - search string
 * @returns a sorted list of options
 */
function orderOptions(
    options: ReportUtils.OptionData[],
    searchValue: string | undefined,
    {preferChatroomsOverThreads = false, preferPolicyExpenseChat = false, preferRecentExpenseReports = false} = {},
) {
    return lodashOrderBy(
        options,
        [
            (option) => {
                if (option.isPolicyExpenseChat && preferPolicyExpenseChat && option.policyID === activePolicyID) {
                    return 0;
                }

                if (option.isSelfDM) {
                    return 0;
                }
                if (preferRecentExpenseReports && !!option?.lastIOUCreationDate) {
                    return 1;
                }
                if (preferRecentExpenseReports && option.isPolicyExpenseChat) {
                    return 1;
                }
                if (preferChatroomsOverThreads && option.isThread) {
                    return 4;
                }
                if (!!option.isChatRoom || option.private_isArchived) {
                    return 3;
                }
                if (!option.login) {
                    return 2;
                }
                if (option.login.toLowerCase() !== searchValue?.toLowerCase()) {
                    return 1;
                }

                // When option.login is an exact match with the search value, returning 0 puts it at the top of the option list
                return 0;
            },
            // For Submit Expense flow, prioritize the most recent expense reports and then policy expense chats (without expense requests)
            preferRecentExpenseReports ? (option) => option?.lastIOUCreationDate ?? '' : '',
            preferRecentExpenseReports ? (option) => option?.isPolicyExpenseChat : 0,
        ],
        ['asc', 'desc', 'desc'],
    );
}

function canCreateOptimisticPersonalDetailOption({
    searchValue,
    recentReportOptions,
    personalDetailsOptions,
    currentUserOption,
}: {
    searchValue: string;
    recentReportOptions: ReportUtils.OptionData[];
    personalDetailsOptions: ReportUtils.OptionData[];
    currentUserOption?: ReportUtils.OptionData | null;
    excludeUnknownUsers: boolean;
}) {
    const noOptions = recentReportOptions.length + personalDetailsOptions.length === 0 && !currentUserOption;
    const noOptionsMatchExactly = !personalDetailsOptions
        .concat(recentReportOptions)
        .find((option) => option.login === PhoneNumber.addSMSDomainIfPhoneNumber(searchValue ?? '').toLowerCase() || option.login === searchValue?.toLowerCase());

    return noOptions || noOptionsMatchExactly;
}

/**
 * We create a new user option if the following conditions are satisfied:
 * - There's no matching recent report and personal detail option
 * - The searchValue is a valid email or phone number
 * - If prop shouldAcceptName = true, the searchValue can be also a normal string
 * - The searchValue isn't the current personal detail login
 */
function getUserToInviteOption({
    searchValue,
    excludeUnknownUsers = false,
    optionsToExclude = [],
    selectedOptions = [],
    reportActions = {},
    showChatPreviewLine = false,
    shouldAcceptName = false,
}: GetUserToInviteConfig): ReportUtils.OptionData | null {
    const parsedPhoneNumber = PhoneNumber.parsePhoneNumber(LoginUtils.appendCountryCode(Str.removeSMSDomain(searchValue)));
    const isCurrentUserLogin = isCurrentUser({login: searchValue} as PersonalDetails);
    const isInSelectedOption = selectedOptions.some((option) => 'login' in option && option.login === searchValue);
    const isValidEmail = Str.isValidEmail(searchValue) && !Str.isDomainEmail(searchValue) && !Str.endsWith(searchValue, CONST.SMS.DOMAIN);
    const isValidPhoneNumber = parsedPhoneNumber.possible && Str.isValidE164Phone(LoginUtils.getPhoneNumberWithoutSpecialChars(parsedPhoneNumber.number?.input ?? ''));
    const isInOptionToExclude =
        optionsToExclude.findIndex((optionToExclude) => 'login' in optionToExclude && optionToExclude.login === PhoneNumber.addSMSDomainIfPhoneNumber(searchValue).toLowerCase()) !== -1;

    if (!searchValue || isCurrentUserLogin || isInSelectedOption || (!isValidEmail && !isValidPhoneNumber && !shouldAcceptName) || isInOptionToExclude || excludeUnknownUsers) {
        return null;
    }

    // Generates an optimistic account ID for new users not yet saved in Onyx
    const optimisticAccountID = UserUtils.generateAccountID(searchValue);
    const personalDetailsExtended = {
        ...allPersonalDetails,
        [optimisticAccountID]: {
            accountID: optimisticAccountID,
            login: searchValue,
        },
    };
    const userToInvite = createOption([optimisticAccountID], personalDetailsExtended, null, reportActions, {
        showChatPreviewLine,
    });
    userToInvite.isOptimisticAccount = true;
    userToInvite.login = isValidEmail || isValidPhoneNumber ? searchValue : '';
    // eslint-disable-next-line @typescript-eslint/prefer-nullish-coalescing
    userToInvite.text = userToInvite.text || searchValue;
    // eslint-disable-next-line @typescript-eslint/prefer-nullish-coalescing
    userToInvite.alternateText = userToInvite.alternateText || searchValue;

    // If user doesn't exist, use a fallback avatar
    userToInvite.icons = [
        {
            source: FallbackAvatar,
            id: optimisticAccountID,
            name: searchValue,
            type: CONST.ICON_TYPE_AVATAR,
        },
    ];

    return userToInvite;
}

/**
 * filter options based on specific conditions
 */
function getOptions(
    options: OptionList,
    {
        reportActions = {},
        betas = [],
        selectedOptions = [],
        maxRecentReportsToShow = 0,
        excludeLogins = [],
        includeMultipleParticipantReports = false,
        includeRecentReports = false,
        // When sortByReportTypeInSearch flag is true, recentReports will include the personalDetails options as well.
        sortByReportTypeInSearch = false,
        searchInputValue = '',
        showChatPreviewLine = false,
        sortPersonalDetailsByAlphaAsc = true,
        forcePolicyNamePreview = false,
        includeOwnedWorkspaceChats = false,
        includeThreads = false,
        includeTasks = false,
        includeMoneyRequests = false,
        excludeUnknownUsers = false,
        includeP2P = true,
        canInviteUser = true,
        includeSelectedOptions = false,
        transactionViolations = {},
        includeSelfDM = false,
        includeInvoiceRooms = false,
        includeDomainEmail = false,
        action,
        recentAttendees,
        shouldBoldTitleByDefault = true,
    }: GetOptionsConfig,
): Options {
<<<<<<< HEAD
    if (includeTaxRates) {
        const taxRatesOptions = getTaxRatesSection(policy, selectedOptions as Tax[], searchInputValue, transaction);
=======
    if (includeCategories) {
        const categoryOptions = getCategoryListSections(categories, recentlyUsedCategories, selectedOptions as Category[], searchInputValue, maxRecentReportsToShow);
>>>>>>> e8ac6d4c

        return {
            recentReports: [],
            personalDetails: [],
            userToInvite: null,
            currentUserOption: null,
<<<<<<< HEAD
            taxRatesOptions,
=======
            categoryOptions,
>>>>>>> e8ac6d4c
        };
    }

    const parsedPhoneNumber = PhoneNumber.parsePhoneNumber(LoginUtils.appendCountryCode(Str.removeSMSDomain(searchInputValue)));
    const searchValue = parsedPhoneNumber.possible ? parsedPhoneNumber.number?.e164 ?? '' : searchInputValue.toLowerCase();
    const topmostReportId = Navigation.getTopmostReportId() ?? '-1';

    // Filter out all the reports that shouldn't be displayed
    const filteredReportOptions = options.reports.filter((option) => {
        const report = option.item;
        const doesReportHaveViolations = ReportUtils.shouldDisplayViolationsRBRInLHN(report, transactionViolations);

        return ReportUtils.shouldReportBeInOptionList({
            report,
            currentReportId: topmostReportId,
            betas,
            policies,
            doesReportHaveViolations,
            isInFocusMode: false,
            excludeEmptyChats: false,
            includeSelfDM,
            login: option.login,
            includeDomainEmail,
        });
    });

    // Sorting the reports works like this:
    // - Order everything by the last message timestamp (descending)
    // - When searching, self DM is put at the top
    // - All archived reports should remain at the bottom
    const orderedReportOptions = lodashSortBy(filteredReportOptions, (option) => {
        const report = option.item;
        if (option.private_isArchived) {
            return CONST.DATE.UNIX_EPOCH;
        }

        if (searchValue) {
            return [option.isSelfDM, report?.lastVisibleActionCreated];
        }

        return report?.lastVisibleActionCreated;
    });
    orderedReportOptions.reverse();

    const allReportOptions = orderedReportOptions.filter((option) => {
        const report = option.item;

        if (!report) {
            return;
        }

        const isThread = option.isThread;
        const isTaskReport = option.isTaskReport;
        const isPolicyExpenseChat = option.isPolicyExpenseChat;
        const isMoneyRequestReport = option.isMoneyRequestReport;
        const isSelfDM = option.isSelfDM;
        const isChatRoom = option.isChatRoom;
        const accountIDs = ReportUtils.getParticipantsAccountIDsForDisplay(report);

        if (isPolicyExpenseChat && report.isOwnPolicyExpenseChat && !includeOwnedWorkspaceChats) {
            return;
        }

        // When passing includeP2P false we are trying to hide features from users that are not ready for P2P and limited to workspace chats only.
        if (!includeP2P && !isPolicyExpenseChat) {
            return;
        }

        if (isSelfDM && !includeSelfDM) {
            return;
        }

        if (isThread && !includeThreads) {
            return;
        }

        if (isTaskReport && !includeTasks) {
            return;
        }

        if (isMoneyRequestReport && !includeMoneyRequests) {
            return;
        }

        // In case user needs to add credit bank account, don't allow them to submit an expense from the workspace.
        if (includeOwnedWorkspaceChats && ReportUtils.hasIOUWaitingOnCurrentUserBankAccount(report)) {
            return;
        }

        if ((!accountIDs || accountIDs.length === 0) && !isChatRoom) {
            return;
        }

        return option;
    });

    const havingLoginPersonalDetails = includeP2P
        ? options.personalDetails.filter((detail) => !!detail?.login && !!detail.accountID && !detail?.isOptimisticPersonalDetail && (includeDomainEmail || !Str.isDomainEmail(detail.login)))
        : [];
    let allPersonalDetailsOptions = havingLoginPersonalDetails;

    if (sortPersonalDetailsByAlphaAsc) {
        // PersonalDetails should be ordered Alphabetically by default - https://github.com/Expensify/App/issues/8220#issuecomment-1104009435
        allPersonalDetailsOptions = lodashOrderBy(allPersonalDetailsOptions, [(personalDetail) => personalDetail.text?.toLowerCase()], 'asc');
    }

    const optionsToExclude: Option[] = [{login: CONST.EMAIL.NOTIFICATIONS}];

    // If we're including selected options from the search results, we only want to exclude them if the search input is empty
    // This is because on certain pages, we show the selected options at the top when the search input is empty
    // This prevents the issue of seeing the selected option twice if you have them as a recent chat and select them
    if (!includeSelectedOptions || searchInputValue === '') {
        optionsToExclude.push(...selectedOptions);
    }

    excludeLogins.forEach((login) => {
        optionsToExclude.push({login});
    });

    let recentReportOptions: ReportUtils.OptionData[] = [];
    let personalDetailsOptions: ReportUtils.OptionData[] = [];

    const preferRecentExpenseReports = action === CONST.IOU.ACTION.CREATE;

    if (includeRecentReports) {
        for (const reportOption of allReportOptions) {
            /**
             * By default, generated options does not have the chat preview line enabled.
             * If showChatPreviewLine or forcePolicyNamePreview are true, let's generate and overwrite the alternate text.
             */
            reportOption.alternateText = getAlternateText(reportOption, {showChatPreviewLine, forcePolicyNamePreview});

            // Stop adding options to the recentReports array when we reach the maxRecentReportsToShow value
            if (recentReportOptions.length > 0 && recentReportOptions.length === maxRecentReportsToShow) {
                break;
            }

            // Skip notifications@expensify.com
            if (reportOption.login === CONST.EMAIL.NOTIFICATIONS) {
                continue;
            }

            const isCurrentUserOwnedPolicyExpenseChatThatCouldShow =
                reportOption.isPolicyExpenseChat && reportOption.ownerAccountID === currentUserAccountID && includeOwnedWorkspaceChats && !reportOption.private_isArchived;

            const shouldShowInvoiceRoom =
                includeInvoiceRooms &&
                ReportUtils.isInvoiceRoom(reportOption.item) &&
                ReportUtils.isPolicyAdmin(reportOption.policyID ?? '', policies) &&
                !reportOption.private_isArchived &&
                PolicyUtils.canSendInvoiceFromWorkspace(reportOption.policyID);

            /**
                Exclude the report option if it doesn't meet any of the following conditions:
                - It is not an owned policy expense chat that could be shown
                - Multiple participant reports are not included
                - It doesn't have a login
                - It is not an invoice room that should be shown
            */
            if (!isCurrentUserOwnedPolicyExpenseChatThatCouldShow && !includeMultipleParticipantReports && !reportOption.login && !shouldShowInvoiceRoom) {
                continue;
            }

            // If we're excluding threads, check the report to see if it has a single participant and if the participant is already selected
            if (
                !includeThreads &&
                (!!reportOption.login || reportOption.reportID) &&
                optionsToExclude.some((option) => option.login === reportOption.login || option.reportID === reportOption.reportID)
            ) {
                continue;
            }

            reportOption.isSelected = isReportSelected(reportOption, selectedOptions);
            reportOption.isBold = shouldBoldTitleByDefault || shouldUseBoldText(reportOption);

            if (action === CONST.IOU.ACTION.CATEGORIZE) {
                const reportPolicy = allPolicies?.[`${ONYXKEYS.COLLECTION.POLICY}${reportOption.policyID}`];
                if (reportPolicy?.areCategoriesEnabled) {
                    recentReportOptions.push(reportOption);
                }
            } else {
                recentReportOptions.push(reportOption);
            }

            // Add a field to sort the recent reports by the time of last IOU request for create actions
            if (preferRecentExpenseReports) {
                const reportPreviewAction = allSortedReportActions[reportOption.reportID]?.find((reportAction) =>
                    ReportActionUtils.isActionOfType(reportAction, CONST.REPORT.ACTIONS.TYPE.REPORT_PREVIEW),
                );

                if (reportPreviewAction) {
                    const iouReportID = ReportActionUtils.getIOUReportIDFromReportActionPreview(reportPreviewAction);
                    const iouReportActions = allSortedReportActions[iouReportID] ?? [];
                    const lastIOUAction = iouReportActions.find((iouAction) => iouAction.actionName === CONST.REPORT.ACTIONS.TYPE.IOU);
                    if (lastIOUAction) {
                        reportOption.lastIOUCreationDate = lastIOUAction.lastModified;
                    }
                }
            }
        }
    } else if (recentAttendees && recentAttendees?.length > 0) {
        recentAttendees.filter((attendee) => attendee.login ?? attendee.displayName).forEach((a) => optionsToExclude.push({login: a.login ?? a.displayName}));
        recentReportOptions = recentAttendees as ReportUtils.OptionData[];
    }

    const personalDetailsOptionsToExclude = [...optionsToExclude, {login: currentUserLogin}];
    // Next loop over all personal details removing any that are selectedUsers or recentChats
    for (const personalDetailOption of allPersonalDetailsOptions) {
        if (personalDetailsOptionsToExclude.some((optionToExclude) => optionToExclude.login === personalDetailOption.login)) {
            continue;
        }
        personalDetailOption.isBold = shouldBoldTitleByDefault;

        personalDetailsOptions.push(personalDetailOption);
    }

    const currentUserOption = allPersonalDetailsOptions.find((personalDetailsOption) => personalDetailsOption.login === currentUserLogin);

    let userToInvite: ReportUtils.OptionData | null = null;
    if (
        canCreateOptimisticPersonalDetailOption({
            searchValue,
            recentReportOptions,
            personalDetailsOptions,
            currentUserOption,
            excludeUnknownUsers,
        })
    ) {
        userToInvite = getUserToInviteOption({
            searchValue,
            excludeUnknownUsers,
            optionsToExclude,
            selectedOptions,
            reportActions,
            showChatPreviewLine,
        });
    }

    // If we are prioritizing 1:1 chats in search, do it only once we started searching
    if (sortByReportTypeInSearch && (searchValue !== '' || !!action)) {
        // When sortByReportTypeInSearch is true, recentReports will be returned with all the reports including personalDetailsOptions in the correct Order.
        // If we're in money request flow, we only order the recent report option.
        if (!action) {
            recentReportOptions.push(...personalDetailsOptions);
            personalDetailsOptions = [];
        }
        recentReportOptions = orderOptions(recentReportOptions, searchValue, {
            preferChatroomsOverThreads: true,
            preferPolicyExpenseChat: !!action,
            preferRecentExpenseReports,
        });
    }

    return {
        personalDetails: personalDetailsOptions,
        recentReports: recentReportOptions,
        userToInvite: canInviteUser ? userToInvite : null,
        currentUserOption,
<<<<<<< HEAD
        taxRatesOptions: [],
=======
        categoryOptions: [],
>>>>>>> e8ac6d4c
    };
}

/**
 * Build the options for the Search view
 */
function getSearchOptions(options: OptionList, searchValue = '', betas: Beta[] = [], isUsedInChatFinder = true): Options {
    Timing.start(CONST.TIMING.LOAD_SEARCH_OPTIONS);
    Performance.markStart(CONST.TIMING.LOAD_SEARCH_OPTIONS);
    const optionList = getOptions(options, {
        betas,
        searchInputValue: searchValue.trim(),
        includeRecentReports: true,
        includeMultipleParticipantReports: true,
        maxRecentReportsToShow: 0, // Unlimited
        sortByReportTypeInSearch: true,
        showChatPreviewLine: isUsedInChatFinder,
        includeP2P: true,
        forcePolicyNamePreview: true,
        includeOwnedWorkspaceChats: true,
        includeThreads: true,
        includeMoneyRequests: true,
        includeTasks: true,
        includeSelfDM: true,
        shouldBoldTitleByDefault: !isUsedInChatFinder,
    });
    Timing.end(CONST.TIMING.LOAD_SEARCH_OPTIONS);
    Performance.markEnd(CONST.TIMING.LOAD_SEARCH_OPTIONS);

    return optionList;
}

function getShareLogOptions(options: OptionList, searchValue = '', betas: Beta[] = []): Options {
    return getOptions(options, {
        betas,
        searchInputValue: searchValue.trim(),
        includeRecentReports: true,
        includeMultipleParticipantReports: true,
        sortByReportTypeInSearch: true,
        includeP2P: true,
        forcePolicyNamePreview: true,
        includeOwnedWorkspaceChats: true,
        includeSelfDM: true,
        includeThreads: true,
    });
}

/**
 * Build the IOUConfirmation options for showing the payee personalDetail
 */
function getIOUConfirmationOptionsFromPayeePersonalDetail(personalDetail: OnyxEntry<PersonalDetails>, amountText?: string): PayeePersonalDetails {
    const formattedLogin = LocalePhoneNumber.formatPhoneNumber(personalDetail?.login ?? '');
    return {
        text: PersonalDetailsUtils.getDisplayNameOrDefault(personalDetail, formattedLogin),
        alternateText: formattedLogin || PersonalDetailsUtils.getDisplayNameOrDefault(personalDetail, '', false),
        icons: [
            {
                source: personalDetail?.avatar ?? FallbackAvatar,
                name: personalDetail?.login ?? '',
                type: CONST.ICON_TYPE_AVATAR,
                id: personalDetail?.accountID,
            },
        ],
        descriptiveText: amountText ?? '',
        login: personalDetail?.login ?? '',
        accountID: personalDetail?.accountID ?? -1,
        keyForList: String(personalDetail?.accountID ?? -1),
    };
}

/**
 * Build the options for the New Group view
 */
type FilteredOptionsParams = {
    reports?: Array<SearchOption<Report>>;
    personalDetails?: Array<SearchOption<PersonalDetails>>;
    betas?: OnyxEntry<Beta[]>;
    searchValue?: string;
    selectedOptions?: Array<Partial<ReportUtils.OptionData>>;
    excludeLogins?: string[];
    includeOwnedWorkspaceChats?: boolean;
    includeP2P?: boolean;
    canInviteUser?: boolean;
    includeSelectedOptions?: boolean;
    maxRecentReportsToShow?: number;
    includeSelfDM?: boolean;
    includeInvoiceRooms?: boolean;
    action?: IOUAction;
    sortByReportTypeInSearch?: boolean;
};

// It is not recommended to pass a search value to getFilteredOptions when passing reports and personalDetails.
// If a search value is passed, the search value should be passed to filterOptions.
// When it is necessary to pass a search value when passing reports and personalDetails, follow these steps:
// 1. Use getFilteredOptions with reports and personalDetails only, without the search value.
// 2. Pass the returned options from getFilteredOptions to filterOptions along with the search value.
// The above constraints are enforced with TypeScript.

type FilteredOptionsParamsWithDefaultSearchValue = Omit<FilteredOptionsParams, 'searchValue'> & {searchValue?: ''};

type FilteredOptionsParamsWithoutOptions = Omit<FilteredOptionsParams, 'reports' | 'personalDetails'> & {reports?: []; personalDetails?: []};

function getFilteredOptions(params: FilteredOptionsParamsWithDefaultSearchValue | FilteredOptionsParamsWithoutOptions) {
    const {
        reports = [],
        personalDetails = [],
        betas = [],
        searchValue = '',
        selectedOptions = [],
        excludeLogins = [],
        includeOwnedWorkspaceChats = false,
        includeP2P = true,
        canInviteUser = true,
        includeSelectedOptions = false,
        maxRecentReportsToShow = CONST.IOU.MAX_RECENT_REPORTS_TO_SHOW,
        includeSelfDM = false,
        includeInvoiceRooms = false,
        action,
        sortByReportTypeInSearch = false,
    } = params;
    return getOptions(
        {reports, personalDetails},
        {
            betas,
            searchInputValue: searchValue.trim(),
            selectedOptions,
            includeRecentReports: true,
            maxRecentReportsToShow,
            excludeLogins,
            includeOwnedWorkspaceChats,
            includeP2P,
            canInviteUser,
            includeSelectedOptions,
            includeSelfDM,
            includeInvoiceRooms,
            action,
            sortByReportTypeInSearch,
        },
    );
}

function getAttendeeOptions(
    reports: Array<SearchOption<Report>>,
    personalDetails: Array<SearchOption<PersonalDetails>>,
    betas: OnyxEntry<Beta[]>,
    attendees: Attendee[],
    recentAttendees: Attendee[],
    includeOwnedWorkspaceChats = false,
    includeP2P = true,
    canInviteUser = true,
    includeInvoiceRooms = false,
    action: IOUAction | undefined = undefined,
    sortByReportTypeInSearch = false,
) {
    return getOptions(
        {reports, personalDetails},
        {
            betas,
            searchInputValue: '',
            selectedOptions: attendees,
            excludeLogins: CONST.EXPENSIFY_EMAILS,
            includeOwnedWorkspaceChats,
            includeRecentReports: false,
            includeP2P,
            canInviteUser,
            includeSelectedOptions: false,
            maxRecentReportsToShow: 0,
            includeSelfDM: false,
            includeInvoiceRooms,
            action,
            sortByReportTypeInSearch,
            recentAttendees,
        },
    );
}

/**
 * Build the options for the Share Destination for a Task
 */

function getShareDestinationOptions(
    reports: Array<SearchOption<Report>> = [],
    personalDetails: Array<SearchOption<PersonalDetails>> = [],
    betas: OnyxEntry<Beta[]> = [],
    searchValue = '',
    selectedOptions: Array<Partial<ReportUtils.OptionData>> = [],
    excludeLogins: string[] = [],
    includeOwnedWorkspaceChats = true,
    excludeUnknownUsers = true,
) {
    return getOptions(
        {reports, personalDetails},
        {
            betas,
            searchInputValue: searchValue.trim(),
            selectedOptions,
            maxRecentReportsToShow: 0, // Unlimited
            includeRecentReports: true,
            includeMultipleParticipantReports: true,
            showChatPreviewLine: true,
            forcePolicyNamePreview: true,
            includeThreads: true,
            includeMoneyRequests: true,
            includeTasks: true,
            excludeLogins,
            includeOwnedWorkspaceChats,
            excludeUnknownUsers,
            includeSelfDM: true,
        },
    );
}

/**
 * Format personalDetails or userToInvite to be shown in the list
 *
 * @param member - personalDetails or userToInvite
 * @param config - keys to overwrite the default values
 */
function formatMemberForList(member: ReportUtils.OptionData): MemberForList {
    const accountID = member.accountID;

    return {
        // eslint-disable-next-line @typescript-eslint/prefer-nullish-coalescing
        text: member.text || member.displayName || '',
        // eslint-disable-next-line @typescript-eslint/prefer-nullish-coalescing
        alternateText: member.alternateText || member.login || '',
        // eslint-disable-next-line @typescript-eslint/prefer-nullish-coalescing
        keyForList: member.keyForList || String(accountID ?? -1) || '',
        isSelected: member.isSelected ?? false,
        isDisabled: member.isDisabled ?? false,
        accountID,
        login: member.login ?? '',
        icons: member.icons,
        pendingAction: member.pendingAction,
        reportID: member.reportID ?? '-1',
    };
}

/**
 * Build the options for the Workspace Member Invite view
 */
function getMemberInviteOptions(
    personalDetails: Array<SearchOption<PersonalDetails>>,
    betas: Beta[] = [],
    searchValue = '',
    excludeLogins: string[] = [],
    includeSelectedOptions = false,
    reports: Array<SearchOption<Report>> = [],
    includeRecentReports = false,
): Options {
    return getOptions(
        {reports, personalDetails},
        {
            betas,
            searchInputValue: searchValue.trim(),
            includeP2P: true,
            excludeLogins,
            sortPersonalDetailsByAlphaAsc: true,
            includeSelectedOptions,
            includeRecentReports,
        },
    );
}

/**
 * Helper method that returns the text to be used for the header's message and title (if any)
 */
function getHeaderMessage(hasSelectableOptions: boolean, hasUserToInvite: boolean, searchValue: string, hasMatchedParticipant = false): string {
    const isValidPhone = PhoneNumber.parsePhoneNumber(LoginUtils.appendCountryCode(searchValue)).possible;

    const isValidEmail = Str.isValidEmail(searchValue);

    if (searchValue && CONST.REGEX.DIGITS_AND_PLUS.test(searchValue) && !isValidPhone && !hasSelectableOptions) {
        return Localize.translate(preferredLocale, 'messages.errorMessageInvalidPhone');
    }

    // Without a search value, it would be very confusing to see a search validation message.
    // Therefore, this skips the validation when there is no search value.
    if (searchValue && !hasSelectableOptions && !hasUserToInvite) {
        if (/^\d+$/.test(searchValue) && !isValidPhone) {
            return Localize.translate(preferredLocale, 'messages.errorMessageInvalidPhone');
        }
        if (/@/.test(searchValue) && !isValidEmail) {
            return Localize.translate(preferredLocale, 'messages.errorMessageInvalidEmail');
        }
        if (hasMatchedParticipant && (isValidEmail || isValidPhone)) {
            return '';
        }
        return Localize.translate(preferredLocale, 'common.noResultsFound');
    }

    return '';
}

/**
 * Helper method for non-user lists (eg. categories and tags) that returns the text to be used for the header's message and title (if any)
 */
function getHeaderMessageForNonUserList(hasSelectableOptions: boolean, searchValue: string): string {
    if (searchValue && !hasSelectableOptions) {
        return Localize.translate(preferredLocale, 'common.noResultsFound');
    }
    return '';
}

/**
 * Helper method to check whether an option can show tooltip or not
 */
function shouldOptionShowTooltip(option: ReportUtils.OptionData): boolean {
    return (!option.isChatRoom || !!option.isThread) && !option.private_isArchived;
}

/**
 * Handles the logic for displaying selected participants from the search term
 */
function formatSectionsFromSearchTerm(
    searchTerm: string,
    selectedOptions: ReportUtils.OptionData[],
    filteredRecentReports: ReportUtils.OptionData[],
    filteredPersonalDetails: ReportUtils.OptionData[],
    personalDetails: OnyxEntry<PersonalDetailsList> = {},
    shouldGetOptionDetails = false,
): SectionForSearchTerm {
    // We show the selected participants at the top of the list when there is no search term or maximum number of participants has already been selected
    // However, if there is a search term we remove the selected participants from the top of the list unless they are part of the search results
    // This clears up space on mobile views, where if you create a group with 4+ people you can't see the selected participants and the search results at the same time
    if (searchTerm === '') {
        return {
            section: {
                title: undefined,
                data: shouldGetOptionDetails
                    ? selectedOptions.map((participant) => {
                          const isPolicyExpenseChat = participant.isPolicyExpenseChat ?? false;
                          return isPolicyExpenseChat ? getPolicyExpenseReportOption(participant) : getParticipantsOption(participant, personalDetails);
                      })
                    : selectedOptions,
                shouldShow: selectedOptions.length > 0,
            },
        };
    }

    const cleanSearchTerm = searchTerm.trim().toLowerCase();
    // If you select a new user you don't have a contact for, they won't get returned as part of a recent report or personal details
    // This will add them to the list of options, deduping them if they already exist in the other lists
    const selectedParticipantsWithoutDetails = selectedOptions.filter((participant) => {
        const accountID = participant.accountID ?? null;
        const isPartOfSearchTerm = getPersonalDetailSearchTerms(participant).join(' ').toLowerCase().includes(cleanSearchTerm);
        const isReportInRecentReports = filteredRecentReports.some((report) => report.accountID === accountID);
        const isReportInPersonalDetails = filteredPersonalDetails.some((personalDetail) => personalDetail.accountID === accountID);
        return isPartOfSearchTerm && !isReportInRecentReports && !isReportInPersonalDetails;
    });

    return {
        section: {
            title: undefined,
            data: shouldGetOptionDetails
                ? selectedParticipantsWithoutDetails.map((participant) => {
                      const isPolicyExpenseChat = participant.isPolicyExpenseChat ?? false;
                      return isPolicyExpenseChat ? getPolicyExpenseReportOption(participant) : getParticipantsOption(participant, personalDetails);
                  })
                : selectedParticipantsWithoutDetails,
            shouldShow: selectedParticipantsWithoutDetails.length > 0,
        },
    };
}

/**
 * Helper method to get the `keyForList` for the first option in the OptionsList
 */
function getFirstKeyForList(data?: Option[] | null) {
    if (!data?.length) {
        return '';
    }

    const firstNonEmptyDataObj = data.at(0);

    return firstNonEmptyDataObj?.keyForList ? firstNonEmptyDataObj?.keyForList : '';
}

function getPersonalDetailSearchTerms(item: Partial<ReportUtils.OptionData>) {
    return [item.participantsList?.[0]?.displayName ?? '', item.login ?? '', item.login?.replace(CONST.EMAIL_SEARCH_REGEX, '') ?? ''];
}

function getCurrentUserSearchTerms(item: ReportUtils.OptionData) {
    return [item.text ?? '', item.login ?? '', item.login?.replace(CONST.EMAIL_SEARCH_REGEX, '') ?? ''];
}

/**
 * Remove the personal details for the DMs that are already in the recent reports so that we don't show duplicates.
 */
function filteredPersonalDetailsOfRecentReports(recentReports: ReportUtils.OptionData[], personalDetails: ReportUtils.OptionData[]) {
    const excludedLogins = new Set(recentReports.map((report) => report.login));
    return personalDetails.filter((personalDetail) => !excludedLogins.has(personalDetail.login));
}

/**
 * Filters options based on the search input value
 */
function filterOptions(options: Options, searchInputValue: string, config?: FilterOptionsConfig): Options {
    const {
        sortByReportTypeInSearch = false,
        canInviteUser = true,
        maxRecentReportsToShow = 0,
        excludeLogins = [],
        preferChatroomsOverThreads = false,
        preferPolicyExpenseChat = false,
        preferRecentExpenseReports = false,
    } = config ?? {};
    if (searchInputValue.trim() === '' && maxRecentReportsToShow > 0) {
        const recentReports = options.recentReports.slice(0, maxRecentReportsToShow);
        const personalDetails = filteredPersonalDetailsOfRecentReports(recentReports, options.personalDetails);
        return {
            ...options,
            recentReports,
            personalDetails,
        };
    }

    const parsedPhoneNumber = PhoneNumber.parsePhoneNumber(LoginUtils.appendCountryCode(Str.removeSMSDomain(searchInputValue)));
    const searchValue = parsedPhoneNumber.possible && parsedPhoneNumber.number?.e164 ? parsedPhoneNumber.number.e164 : searchInputValue.toLowerCase();
    const searchTerms = searchValue ? searchValue.split(' ') : [];

    const optionsToExclude: Option[] = [{login: CONST.EMAIL.NOTIFICATIONS}];

    excludeLogins.forEach((login) => {
        optionsToExclude.push({login});
    });

    const matchResults = searchTerms.reduceRight((items, term) => {
        const recentReports = filterArrayByMatch(items.recentReports, term, (item) => {
            const values: string[] = [];
            if (item.text) {
                values.push(item.text);
            }

            if (item.login) {
                values.push(item.login);
                values.push(item.login.replace(CONST.EMAIL_SEARCH_REGEX, ''));
            }

            if (item.isThread) {
                if (item.alternateText) {
                    values.push(item.alternateText);
                }
            } else if (!!item.isChatRoom || !!item.isPolicyExpenseChat) {
                if (item.subtitle) {
                    values.push(item.subtitle);
                }
            }

            return uniqFast(values);
        });
        const personalDetails = filterArrayByMatch(items.personalDetails, term, (item) => uniqFast(getPersonalDetailSearchTerms(item)));

        const currentUserOptionSearchText = items.currentUserOption ? uniqFast(getCurrentUserSearchTerms(items.currentUserOption)).join(' ') : '';

        const currentUserOption = isSearchStringMatch(term, currentUserOptionSearchText) ? items.currentUserOption : null;
        return {
            recentReports: recentReports ?? [],
            personalDetails: personalDetails ?? [],
            userToInvite: null,
            currentUserOption,
<<<<<<< HEAD
            taxRatesOptions: [],
=======
            categoryOptions: [],
>>>>>>> e8ac6d4c
        };
    }, options);

    const {recentReports, personalDetails} = matchResults;

    const personalDetailsWithoutDMs = filteredPersonalDetailsOfRecentReports(recentReports, personalDetails);

    let filteredPersonalDetails: ReportUtils.OptionData[] = personalDetailsWithoutDMs;
    let filteredRecentReports: ReportUtils.OptionData[] = recentReports;
    if (sortByReportTypeInSearch) {
        filteredRecentReports = recentReports.concat(personalDetailsWithoutDMs);
        filteredPersonalDetails = [];
    }

    let userToInvite = null;
    if (canInviteUser) {
        if (recentReports.length === 0 && personalDetails.length === 0) {
            userToInvite = getUserToInviteOption({
                searchValue,
                selectedOptions: config?.selectedOptions,
                optionsToExclude,
            });
        }
    }

    if (maxRecentReportsToShow > 0 && recentReports.length > maxRecentReportsToShow) {
        recentReports.splice(maxRecentReportsToShow);
    }

    const sortedRecentReports = orderOptions(filteredRecentReports, searchValue, {preferChatroomsOverThreads, preferPolicyExpenseChat, preferRecentExpenseReports});
    return {
        personalDetails: filteredPersonalDetails,
        recentReports: sortedRecentReports,
        userToInvite,
        currentUserOption: matchResults.currentUserOption,
<<<<<<< HEAD
        taxRatesOptions: [],
=======
        categoryOptions: [],
>>>>>>> e8ac6d4c
    };
}

function sortAlphabetically<T extends Partial<Record<TKey, string | undefined>>, TKey extends keyof T>(items: T[], key: TKey): T[] {
    return items.sort((a, b) => (a[key] ?? '').toLowerCase().localeCompare((b[key] ?? '').toLowerCase()));
}

function getEmptyOptions(): Options {
    return {
        recentReports: [],
        personalDetails: [],
        userToInvite: null,
        currentUserOption: null,
<<<<<<< HEAD
        taxRatesOptions: [],
=======
        categoryOptions: [],
>>>>>>> e8ac6d4c
    };
}

function shouldUseBoldText(report: ReportUtils.OptionData): boolean {
    const notificationPreference = report.notificationPreference ?? ReportUtils.getReportNotificationPreference(report);
    return report.isUnread === true && notificationPreference !== CONST.REPORT.NOTIFICATION_PREFERENCE.MUTE && notificationPreference !== CONST.REPORT.NOTIFICATION_PREFERENCE.HIDDEN;
}

export {
    getAvatarsForAccountIDs,
    isCurrentUser,
    isPersonalDetailsReady,
    getSearchOptions,
    getFilteredOptions,
    getShareDestinationOptions,
    getMemberInviteOptions,
    getHeaderMessage,
    getHeaderMessageForNonUserList,
    getSearchValueForPhoneOrEmail,
    getPersonalDetailsForAccountIDs,
    getIOUConfirmationOptionsFromPayeePersonalDetail,
    isSearchStringMatchUserDetails,
    getPolicyExpenseReportOption,
    getIOUReportIDOfLastAction,
    getParticipantsOption,
    isSearchStringMatch,
    shouldOptionShowTooltip,
    getLastActorDisplayName,
    getLastMessageTextForReport,
    getEnabledCategoriesCount,
    hasEnabledOptions,
    sortAlphabetically,
    formatMemberForList,
    formatSectionsFromSearchTerm,
    getShareLogOptions,
    filterOptions,
    filteredPersonalDetailsOfRecentReports,
    createOptionList,
    createOptionFromReport,
    getReportOption,
    getFirstKeyForList,
    canCreateOptimisticPersonalDetailOption,
    getUserToInviteOption,
    getPersonalDetailSearchTerms,
    getCurrentUserSearchTerms,
    getEmptyOptions,
    shouldUseBoldText,
    getAttendeeOptions,
    getAlternateText,
    hasReportErrors,
};

<<<<<<< HEAD
export type {Section, SectionBase, MemberForList, Options, OptionList, SearchOption, PayeePersonalDetails, Tax, TaxRatesOption, Option, OptionTree};
=======
export type {MemberForList, CategorySection, CategoryTreeSection, Options, OptionList, SearchOption, PayeePersonalDetails, Category, Option, OptionTree};
>>>>>>> e8ac6d4c
<|MERGE_RESOLUTION|>--- conflicted
+++ resolved
@@ -80,55 +80,15 @@
     keyForList: string;
 };
 
-<<<<<<< HEAD
-type TaxRatesOption = {
-    text?: string;
-    code?: string;
-    searchText?: string;
-    tooltipText?: string;
-    isDisabled?: boolean;
-    keyForList?: string;
-    isSelected?: boolean;
-    pendingAction?: OnyxCommon.PendingAction;
-};
-
-type TaxSection = {
-    title: string | undefined;
-    shouldShow: boolean;
-    data: TaxRatesOption[];
-};
-
-type Tax = {
-    modifiedName: string;
-    isSelected?: boolean;
-    isDisabled?: boolean;
-};
-
-=======
-type CategorySectionBase = {
+type SectionBase = {
     title: string | undefined;
     shouldShow: boolean;
 };
 
-type CategorySection = CategorySectionBase & {
+type Section = SectionBase & {
     data: Option[];
 };
 
-type CategoryTreeSection = CategorySectionBase & {
-    data: OptionTree[];
-    indexOffset?: number;
-};
-
-type Category = {
-    name: string;
-    enabled: boolean;
-    isSelected?: boolean;
-    pendingAction?: OnyxCommon.PendingAction;
-};
-
-type Hierarchy = Record<string, Category & {[key: string]: Hierarchy & Category}>;
-
->>>>>>> e8ac6d4c
 type GetOptionsConfig = {
     reportActions?: ReportActions;
     betas?: OnyxEntry<Beta[]>;
@@ -183,15 +143,6 @@
     reportID: string;
 };
 
-type SectionBase = {
-    title: string | undefined;
-    shouldShow: boolean;
-};
-
-type Section = SectionBase & {
-    data: Option[];
-};
-
 type SectionForSearchTerm = {
     section: Section;
 };
@@ -200,11 +151,6 @@
     personalDetails: ReportUtils.OptionData[];
     userToInvite: ReportUtils.OptionData | null;
     currentUserOption: ReportUtils.OptionData | null | undefined;
-<<<<<<< HEAD
-    taxRatesOptions: Section[];
-=======
-    categoryOptions: CategoryTreeSection[];
->>>>>>> e8ac6d4c
 };
 
 type PreviewConfig = {showChatPreviewLine?: boolean; forcePolicyNamePreview?: boolean; showPersonalDetails?: boolean};
@@ -904,359 +850,6 @@
 }
 
 /**
-<<<<<<< HEAD
- * Sorts tax rates alphabetically by name.
- */
-function sortTaxRates(taxRates: TaxRates): TaxRate[] {
-    const sortedtaxRates = lodashSortBy(taxRates, (taxRate) => taxRate.name);
-    return sortedtaxRates;
-}
-
-/**
- * Builds the options for taxRates
- */
-function getTaxRatesOptions(taxRates: Array<Partial<TaxRate>>): TaxRatesOption[] {
-    return taxRates.map(({code, modifiedName, isDisabled, isSelected, pendingAction}) => ({
-        code,
-        text: modifiedName,
-        keyForList: modifiedName,
-        searchText: modifiedName,
-        tooltipText: modifiedName,
-        isDisabled: !!isDisabled || pendingAction === CONST.RED_BRICK_ROAD_PENDING_ACTION.DELETE,
-        isSelected,
-        pendingAction,
-    }));
-}
-
-/**
- * Builds the section list for tax rates
- */
-function getTaxRatesSection(policy: OnyxEntry<Policy> | undefined, selectedOptions: Tax[], searchInputValue: string, transaction?: OnyxEntry<Transaction>): TaxSection[] {
-    const policyRatesSections = [];
-
-    const taxes = TransactionUtils.transformedTaxRates(policy, transaction);
-
-    const sortedTaxRates = sortTaxRates(taxes);
-    const selectedOptionNames = selectedOptions.map((selectedOption) => selectedOption.modifiedName);
-    const enabledTaxRates = sortedTaxRates.filter((taxRate) => !taxRate.isDisabled);
-    const enabledTaxRatesNames = enabledTaxRates.map((tax) => tax.modifiedName);
-    const enabledTaxRatesWithoutSelectedOptions = enabledTaxRates.filter((tax) => tax.modifiedName && !selectedOptionNames.includes(tax.modifiedName));
-    const selectedTaxRateWithDisabledState: Tax[] = [];
-    const numberOfTaxRates = enabledTaxRates.length;
-
-    selectedOptions.forEach((tax) => {
-        if (enabledTaxRatesNames.includes(tax.modifiedName)) {
-            selectedTaxRateWithDisabledState.push({...tax, isDisabled: false, isSelected: true});
-            return;
-        }
-        selectedTaxRateWithDisabledState.push({...tax, isDisabled: true, isSelected: true});
-    });
-
-    // If all tax are disabled but there's a previously selected tag, show only the selected tag
-    if (numberOfTaxRates === 0 && selectedOptions.length > 0) {
-        policyRatesSections.push({
-            // "Selected" sectiong
-            title: '',
-            shouldShow: false,
-            data: getTaxRatesOptions(selectedTaxRateWithDisabledState),
-        });
-
-        return policyRatesSections;
-    }
-
-    if (searchInputValue) {
-        const enabledSearchTaxRates = enabledTaxRatesWithoutSelectedOptions.filter((taxRate) => taxRate.modifiedName?.toLowerCase().includes(searchInputValue.toLowerCase()));
-        const selectedSearchTags = selectedTaxRateWithDisabledState.filter((taxRate) => taxRate.modifiedName?.toLowerCase().includes(searchInputValue.toLowerCase()));
-        const taxesForSearch = [...selectedSearchTags, ...enabledSearchTaxRates];
-
-        policyRatesSections.push({
-            // "Search" section
-            title: '',
-            shouldShow: true,
-            data: getTaxRatesOptions(taxesForSearch),
-        });
-
-        return policyRatesSections;
-    }
-
-    if (numberOfTaxRates < CONST.STANDARD_LIST_ITEM_LIMIT) {
-        policyRatesSections.push({
-            // "All" section when items amount less than the threshold
-            title: '',
-            shouldShow: false,
-            data: getTaxRatesOptions([...selectedTaxRateWithDisabledState, ...enabledTaxRatesWithoutSelectedOptions]),
-        });
-
-        return policyRatesSections;
-    }
-
-    if (selectedOptions.length > 0) {
-        policyRatesSections.push({
-            // "Selected" section
-            title: '',
-            shouldShow: true,
-            data: getTaxRatesOptions(selectedTaxRateWithDisabledState),
-        });
-    }
-
-    policyRatesSections.push({
-        // "All" section when number of items are more than the threshold
-        title: '',
-        shouldShow: true,
-        data: getTaxRatesOptions(enabledTaxRatesWithoutSelectedOptions),
-    });
-
-    return policyRatesSections;
-=======
- * Sorts categories using a simple object.
- * It builds an hierarchy (based on an object), where each category has a name and other keys as subcategories.
- * Via the hierarchy we avoid duplicating and sort categories one by one. Subcategories are being sorted alphabetically.
- */
-function sortCategories(categories: Record<string, Category>): Category[] {
-    // Sorts categories alphabetically by name.
-    const sortedCategories = Object.values(categories).sort((a, b) => a.name.localeCompare(b.name));
-
-    // An object that respects nesting of categories. Also, can contain only uniq categories.
-    const hierarchy: Hierarchy = {};
-    /**
-     * Iterates over all categories to set each category in a proper place in hierarchy
-     * It gets a path based on a category name e.g. "Parent: Child: Subcategory" -> "Parent.Child.Subcategory".
-     * {
-     *   Parent: {
-     *     name: "Parent",
-     *     Child: {
-     *       name: "Child"
-     *       Subcategory: {
-     *         name: "Subcategory"
-     *       }
-     *     }
-     *   }
-     * }
-     */
-    sortedCategories.forEach((category) => {
-        const path = category.name.split(CONST.PARENT_CHILD_SEPARATOR);
-        const existedValue = lodashGet(hierarchy, path, {}) as Hierarchy;
-        lodashSet(hierarchy, path, {
-            ...existedValue,
-            name: category.name,
-            pendingAction: category.pendingAction,
-        });
-    });
-
-    /**
-     * A recursive function to convert hierarchy into an array of category objects.
-     * The category object contains base 2 properties: "name" and "enabled".
-     * It iterates each key one by one. When a category has subcategories, goes deeper into them. Also, sorts subcategories alphabetically.
-     */
-    const flatHierarchy = (initialHierarchy: Hierarchy) =>
-        Object.values(initialHierarchy).reduce((acc: Category[], category) => {
-            const {name, pendingAction, ...subcategories} = category;
-            if (name) {
-                const categoryObject: Category = {
-                    name,
-                    pendingAction,
-                    enabled: categories[name]?.enabled ?? false,
-                };
-
-                acc.push(categoryObject);
-            }
-
-            if (!isEmptyObject(subcategories)) {
-                const nestedCategories = flatHierarchy(subcategories);
-
-                acc.push(...nestedCategories.sort((a, b) => a.name.localeCompare(b.name)));
-            }
-
-            return acc;
-        }, []);
-
-    return flatHierarchy(hierarchy);
-}
-
-/**
- * Builds the options for the category tree hierarchy via indents
- *
- * @param options - an initial object array
- * @param options[].enabled - a flag to enable/disable option in a list
- * @param options[].name - a name of an option
- * @param [isOneLine] - a flag to determine if text should be one line
- */
-function getCategoryOptionTree(options: Record<string, Category> | Category[], isOneLine = false, selectedOptions: Category[] = []): OptionTree[] {
-    const optionCollection = new Map<string, OptionTree>();
-    Object.values(options).forEach((option) => {
-        if (isOneLine) {
-            if (optionCollection.has(option.name)) {
-                return;
-            }
-
-            optionCollection.set(option.name, {
-                text: option.name,
-                keyForList: option.name,
-                searchText: option.name,
-                tooltipText: option.name,
-                isDisabled: !option.enabled || option.pendingAction === CONST.RED_BRICK_ROAD_PENDING_ACTION.DELETE,
-                isSelected: !!option.isSelected,
-                pendingAction: option.pendingAction,
-            });
-
-            return;
-        }
-
-        option.name.split(CONST.PARENT_CHILD_SEPARATOR).forEach((optionName, index, array) => {
-            const indents = times(index, () => CONST.INDENTS).join('');
-            const isChild = array.length - 1 === index;
-            const searchText = array.slice(0, index + 1).join(CONST.PARENT_CHILD_SEPARATOR);
-            const selectedParentOption = !isChild && Object.values(selectedOptions).find((op) => op.name === searchText);
-            const isParentOptionDisabled = !selectedParentOption || !selectedParentOption.enabled || selectedParentOption.pendingAction === CONST.RED_BRICK_ROAD_PENDING_ACTION.DELETE;
-
-            if (optionCollection.has(searchText)) {
-                return;
-            }
-
-            optionCollection.set(searchText, {
-                text: `${indents}${optionName}`,
-                keyForList: searchText,
-                searchText,
-                tooltipText: optionName,
-                isDisabled: isChild ? !option.enabled || option.pendingAction === CONST.RED_BRICK_ROAD_PENDING_ACTION.DELETE : isParentOptionDisabled,
-                isSelected: isChild ? !!option.isSelected : !!selectedParentOption,
-                pendingAction: option.pendingAction,
-            });
-        });
-    });
-
-    return Array.from(optionCollection.values());
-}
-
-/**
- * Builds the section list for categories
- */
-function getCategoryListSections(
-    categories: PolicyCategories,
-    recentlyUsedCategories: string[],
-    selectedOptions: Category[],
-    searchInputValue: string,
-    maxRecentReportsToShow: number,
-): CategoryTreeSection[] {
-    const sortedCategories = sortCategories(categories);
-    const enabledCategories = Object.values(sortedCategories).filter((category) => category.enabled);
-    const enabledCategoriesNames = enabledCategories.map((category) => category.name);
-    const selectedOptionsWithDisabledState: Category[] = [];
-    const categorySections: CategoryTreeSection[] = [];
-    const numberOfEnabledCategories = enabledCategories.length;
-
-    selectedOptions.forEach((option) => {
-        if (enabledCategoriesNames.includes(option.name)) {
-            const categoryObj = enabledCategories.find((category) => category.name === option.name);
-            selectedOptionsWithDisabledState.push({...(categoryObj ?? option), isSelected: true, enabled: true});
-            return;
-        }
-        selectedOptionsWithDisabledState.push({...option, isSelected: true, enabled: false});
-    });
-
-    if (numberOfEnabledCategories === 0 && selectedOptions.length > 0) {
-        const data = getCategoryOptionTree(selectedOptionsWithDisabledState, true);
-        categorySections.push({
-            // "Selected" section
-            title: '',
-            shouldShow: false,
-            data,
-            indexOffset: data.length,
-        });
-
-        return categorySections;
-    }
-
-    if (searchInputValue) {
-        const categoriesForSearch = [...selectedOptionsWithDisabledState, ...enabledCategories];
-        const searchCategories: Category[] = [];
-
-        categoriesForSearch.forEach((category) => {
-            if (!category.name.toLowerCase().includes(searchInputValue.toLowerCase())) {
-                return;
-            }
-            searchCategories.push({
-                ...category,
-                isSelected: selectedOptions.some((selectedOption) => selectedOption.name === category.name),
-            });
-        });
-
-        const data = getCategoryOptionTree(searchCategories, true);
-        categorySections.push({
-            // "Search" section
-            title: '',
-            shouldShow: true,
-            data,
-            indexOffset: data.length,
-        });
-
-        return categorySections;
-    }
-
-    if (selectedOptions.length > 0) {
-        const data = getCategoryOptionTree(selectedOptionsWithDisabledState, true);
-        categorySections.push({
-            // "Selected" section
-            title: '',
-            shouldShow: false,
-            data,
-            indexOffset: data.length,
-        });
-    }
-
-    const selectedOptionNames = selectedOptions.map((selectedOption) => selectedOption.name);
-    const filteredCategories = enabledCategories.filter((category) => !selectedOptionNames.includes(category.name));
-
-    if (numberOfEnabledCategories < CONST.STANDARD_LIST_ITEM_LIMIT) {
-        const data = getCategoryOptionTree(filteredCategories, false, selectedOptionsWithDisabledState);
-        categorySections.push({
-            // "All" section when items amount less than the threshold
-            title: '',
-            shouldShow: false,
-            data,
-            indexOffset: data.length,
-        });
-
-        return categorySections;
-    }
-
-    const filteredRecentlyUsedCategories = recentlyUsedCategories
-        .filter(
-            (categoryName) =>
-                !selectedOptionNames.includes(categoryName) && categories[categoryName]?.enabled && categories[categoryName]?.pendingAction !== CONST.RED_BRICK_ROAD_PENDING_ACTION.DELETE,
-        )
-        .map((categoryName) => ({
-            name: categoryName,
-            enabled: categories[categoryName].enabled ?? false,
-        }));
-
-    if (filteredRecentlyUsedCategories.length > 0) {
-        const cutRecentlyUsedCategories = filteredRecentlyUsedCategories.slice(0, maxRecentReportsToShow);
-
-        const data = getCategoryOptionTree(cutRecentlyUsedCategories, true);
-        categorySections.push({
-            // "Recent" section
-            title: Localize.translateLocal('common.recent'),
-            shouldShow: true,
-            data,
-            indexOffset: data.length,
-        });
-    }
-
-    const data = getCategoryOptionTree(filteredCategories, false, selectedOptionsWithDisabledState);
-    categorySections.push({
-        // "All" section when items amount more than the threshold
-        title: Localize.translateLocal('common.all'),
-        shouldShow: true,
-        data,
-        indexOffset: data.length,
-    });
-
-    return categorySections;
->>>>>>> e8ac6d4c
-}
-
-/**
  * Checks if a report option is selected based on matching accountID or reportID.
  *
  * @param reportOption - The report option to be checked.
@@ -1492,27 +1085,6 @@
         shouldBoldTitleByDefault = true,
     }: GetOptionsConfig,
 ): Options {
-<<<<<<< HEAD
-    if (includeTaxRates) {
-        const taxRatesOptions = getTaxRatesSection(policy, selectedOptions as Tax[], searchInputValue, transaction);
-=======
-    if (includeCategories) {
-        const categoryOptions = getCategoryListSections(categories, recentlyUsedCategories, selectedOptions as Category[], searchInputValue, maxRecentReportsToShow);
->>>>>>> e8ac6d4c
-
-        return {
-            recentReports: [],
-            personalDetails: [],
-            userToInvite: null,
-            currentUserOption: null,
-<<<<<<< HEAD
-            taxRatesOptions,
-=======
-            categoryOptions,
->>>>>>> e8ac6d4c
-        };
-    }
-
     const parsedPhoneNumber = PhoneNumber.parsePhoneNumber(LoginUtils.appendCountryCode(Str.removeSMSDomain(searchInputValue)));
     const searchValue = parsedPhoneNumber.possible ? parsedPhoneNumber.number?.e164 ?? '' : searchInputValue.toLowerCase();
     const topmostReportId = Navigation.getTopmostReportId() ?? '-1';
@@ -1768,11 +1340,6 @@
         recentReports: recentReportOptions,
         userToInvite: canInviteUser ? userToInvite : null,
         currentUserOption,
-<<<<<<< HEAD
-        taxRatesOptions: [],
-=======
-        categoryOptions: [],
->>>>>>> e8ac6d4c
     };
 }
 
@@ -2234,11 +1801,6 @@
             personalDetails: personalDetails ?? [],
             userToInvite: null,
             currentUserOption,
-<<<<<<< HEAD
-            taxRatesOptions: [],
-=======
-            categoryOptions: [],
->>>>>>> e8ac6d4c
         };
     }, options);
 
@@ -2274,11 +1836,6 @@
         recentReports: sortedRecentReports,
         userToInvite,
         currentUserOption: matchResults.currentUserOption,
-<<<<<<< HEAD
-        taxRatesOptions: [],
-=======
-        categoryOptions: [],
->>>>>>> e8ac6d4c
     };
 }
 
@@ -2292,11 +1849,6 @@
         personalDetails: [],
         userToInvite: null,
         currentUserOption: null,
-<<<<<<< HEAD
-        taxRatesOptions: [],
-=======
-        categoryOptions: [],
->>>>>>> e8ac6d4c
     };
 }
 
@@ -2349,8 +1901,4 @@
     hasReportErrors,
 };
 
-<<<<<<< HEAD
-export type {Section, SectionBase, MemberForList, Options, OptionList, SearchOption, PayeePersonalDetails, Tax, TaxRatesOption, Option, OptionTree};
-=======
-export type {MemberForList, CategorySection, CategoryTreeSection, Options, OptionList, SearchOption, PayeePersonalDetails, Category, Option, OptionTree};
->>>>>>> e8ac6d4c
+export type {Section, SectionBase, MemberForList, Options, OptionList, SearchOption, PayeePersonalDetails, Option, OptionTree};