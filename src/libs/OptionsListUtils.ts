--- conflicted
+++ resolved
@@ -2665,9 +2665,6 @@
     };
 }
 
-<<<<<<< HEAD
-function sortAlphabetically<T extends Partial<Record<TKey, string | undefined>>, TKey extends keyof T>(items: T[], key: TKey, localeCompare: LocaleContextProps['localeCompare']): T[] {
-=======
 /**
  * Filter out selected options from personal details and recent reports
  * @param options - The options to filter
@@ -2683,8 +2680,7 @@
     return filteredOptions;
 }
 
-function sortAlphabetically<T extends Partial<Record<TKey, string | undefined>>, TKey extends keyof T>(items: T[], key: TKey): T[] {
->>>>>>> 8b2a55b6
+function sortAlphabetically<T extends Partial<Record<TKey, string | undefined>>, TKey extends keyof T>(items: T[], key: TKey, , localeCompare: LocaleContextProps['localeCompare']): T[] {
     return items.sort((a, b) => localeCompare(a[key]?.toLowerCase() ?? '', b[key]?.toLowerCase() ?? ''));
 }
 
