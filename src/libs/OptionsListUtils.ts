--- conflicted
+++ resolved
@@ -272,18 +272,6 @@
         if (!actions) {
             return;
         }
-<<<<<<< HEAD
-        const reportID = CollectionUtils.extractCollectionItemID(key);
-        allReportActions[reportID] = actions;
-        let sortedReportActions = ReportActionUtils.getSortedReportActions(Object.values(actions), true);
-        allSortedReportActions[reportID] = sortedReportActions;
-
-        const transactionThreadReportID = ReportActionUtils.getOneTransactionThreadReportID(reportID, allReportActions[reportID], true);
-        if (transactionThreadReportID) {
-            sortedReportActions = ReportActionUtils.getCombinedReportActions(allSortedReportActions[reportID], allSortedReportActions[transactionThreadReportID], reportID);
-        }
-=======
->>>>>>> 525ad6ff
 
         allReportActions = actions ?? {};
 
@@ -299,7 +287,7 @@
             const transactionThreadReportID = ReportActionUtils.getOneTransactionThreadReportID(reportID, actions[reportActions[0]], true);
             if (transactionThreadReportID) {
                 const transactionThreadReportActionsArray = Object.values(actions[`${ONYXKEYS.COLLECTION.REPORT_ACTIONS}${transactionThreadReportID}`] ?? {});
-                sortedReportActions = ReportActionUtils.getCombinedReportActions(reportActionsArray, transactionThreadReportActionsArray);
+                sortedReportActions = ReportActionUtils.getCombinedReportActions(reportActionsArray, transactionThreadReportActionsArray,reportID);
             }
 
             lastReportActions[reportID] = sortedReportActions[0];
