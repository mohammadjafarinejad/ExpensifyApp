--- conflicted
+++ resolved
@@ -757,13 +757,10 @@
         lastMessageTextFromReport = getExportIntegrationLastMessageText(lastReportAction);
     } else if (lastReportAction?.actionName && isOldDotReportAction(lastReportAction)) {
         lastMessageTextFromReport = getMessageOfOldDotReportAction(lastReportAction, false);
-<<<<<<< HEAD
     } else if (isActionableJoinRequest(lastReportAction)) {
         lastMessageTextFromReport = getJoinRequestMessage(lastReportAction);
-=======
     } else if (lastReportAction?.actionName === CONST.REPORT.ACTIONS.TYPE.RESOLVED_DUPLICATES) {
         lastMessageTextFromReport = translateLocal('violations.resolvedDuplicates');
->>>>>>> a5b1c0b8
     }
 
     // we do not want to show report closed in LHN for non archived report so use getReportLastMessage as fallback instead of lastMessageText from report
