--- conflicted
+++ resolved
@@ -518,13 +518,8 @@
             case CONST.REPORT.ARCHIVE_REASON.REMOVED_FROM_POLICY:
             case CONST.REPORT.ARCHIVE_REASON.POLICY_DELETED: {
                 lastMessageTextFromReport = Localize.translate(preferredLocale, `reportArchiveReasons.${archiveReason}`, {
-<<<<<<< HEAD
-                    displayName: PersonalDetailsUtils.getDisplayNameOrDefault(lastActorDetails),
+                    displayName: LocalePhoneNumber.formatPhoneNumber(PersonalDetailsUtils.getDisplayNameOrDefault(lastActorDetails)),
                     policyName: ReportUtils.getPolicyName({report, policy}),
-=======
-                    displayName: LocalePhoneNumber.formatPhoneNumber(PersonalDetailsUtils.getDisplayNameOrDefault(lastActorDetails)),
-                    policyName: ReportUtils.getPolicyName(report, false, policy),
->>>>>>> 65291817
                 });
                 break;
             }
@@ -570,7 +565,7 @@
     } else if (ReportUtils.isReportMessageAttachment({text: report?.lastMessageText ?? '', html: report?.lastMessageHtml, type: ''})) {
         lastMessageTextFromReport = `[${Localize.translateLocal('common.attachment')}]`;
     } else if (ReportActionUtils.isModifiedExpenseAction(lastReportAction)) {
-        const properSchemaForModifiedExpenseMessage = ModifiedExpenseMessage.getForReportAction({reportID: report?.reportID, reportAction: lastReportAction});
+        const properSchemaForModifiedExpenseMessage = ModifiedExpenseMessage.getForReportAction({reportOrID: report?.reportID, reportAction: lastReportAction});
         lastMessageTextFromReport = ReportUtils.formatReportLastMessageText(properSchemaForModifiedExpenseMessage, true);
     } else if (ReportActionUtils.isTaskAction(lastReportAction)) {
         lastMessageTextFromReport = ReportUtils.formatReportLastMessageText(TaskUtils.getTaskReportActionMessage(lastReportAction).text);
