/* eslint-disable @typescript-eslint/prefer-for-of */
import {Str} from 'expensify-common';
import deburr from 'lodash/deburr';
import keyBy from 'lodash/keyBy';
import lodashOrderBy from 'lodash/orderBy';
import type {OnyxCollection, OnyxEntry} from 'react-native-onyx';
import Onyx from 'react-native-onyx';
import type {SetNonNullable} from 'type-fest';
import {FallbackAvatar} from '@components/Icon/Expensicons';
import type {PolicyTagList} from '@pages/workspace/tags/types';
import type {IOUAction} from '@src/CONST';
import CONST from '@src/CONST';
import ONYXKEYS from '@src/ONYXKEYS';
import type {
    Beta,
    DismissedProductTraining,
    Login,
    OnyxInputOrEntry,
    PersonalDetails,
    PersonalDetailsList,
    Policy,
    PolicyCategories,
    PolicyCategory,
    PolicyTag,
    PolicyTagLists,
    Report,
    ReportAction,
    ReportActions,
    ReportAttributesDerivedValue,
    ReportNameValuePairs,
    TransactionViolation,
} from '@src/types/onyx';
import type {Attendee, Participant} from '@src/types/onyx/IOU';
import type {Icon, PendingAction} from '@src/types/onyx/OnyxCommon';
import type {OriginalMessageMovedTransaction} from '@src/types/onyx/OriginalMessage';
import {isEmptyObject} from '@src/types/utils/EmptyObject';
import Timing from './actions/Timing';
import {getEnabledCategoriesCount} from './CategoryUtils';
import filterArrayByMatch from './filterArrayByMatch';
import {isReportMessageAttachment} from './isReportMessageAttachment';
import localeCompare from './LocaleCompare';
import {formatPhoneNumber} from './LocalePhoneNumber';
import {translateLocal} from './Localize';
import {appendCountryCode, getPhoneNumberWithoutSpecialChars} from './LoginUtils';
import {MaxHeap} from './MaxHeap';
import {MinHeap} from './MinHeap';
import ModifiedExpenseMessage from './ModifiedExpenseMessage';
import Navigation from './Navigation/Navigation';
import Parser from './Parser';
import Performance from './Performance';
import Permissions from './Permissions';
import {getDisplayNameOrDefault, getPersonalDetailByEmail, getPersonalDetailsByIDs} from './PersonalDetailsUtils';
import {addSMSDomainIfPhoneNumber, parsePhoneNumber} from './PhoneNumber';
import {
    canSendInvoiceFromWorkspace,
    canSubmitPerDiemExpenseFromWorkspace,
    getCountOfEnabledTagsOfList,
    getCountOfRequiredTagLists,
    getSubmitToAccountID,
    isUserInvitedToWorkspace,
} from './PolicyUtils';
import {
    getCombinedReportActions,
    getExportIntegrationLastMessageText,
    getIOUReportIDFromReportActionPreview,
    getJoinRequestMessage,
    getLastVisibleMessage,
    getLeaveRoomMessage,
    getMentionedAccountIDsFromAction,
    getMessageOfOldDotReportAction,
    getOneTransactionThreadReportID,
    getOriginalMessage,
    getReceiptScanFailedMessage,
    getRenamedAction,
    getReopenedMessage,
    getReportActionHtml,
    getReportActionMessageText,
    getRetractedMessage,
    getSortedReportActions,
    getTravelUpdateMessage,
    getUpdateRoomDescriptionMessage,
    isActionableAddPaymentCard,
    isActionableJoinRequest,
    isActionOfType,
    isAddCommentAction,
    isClosedAction,
    isCreatedTaskReportAction,
    isDeletedAction,
    isDeletedParentAction,
    isMarkAsClosedAction,
    isModifiedExpenseAction,
    isMoneyRequestAction,
    isMovedTransactionAction,
    isOldDotReportAction,
    isPendingRemove,
    isReimbursementDeQueuedOrCanceledAction,
    isReimbursementQueuedAction,
    isRenamedAction,
    isReportPreviewAction,
    isTaskAction,
    isThreadParentMessage,
    isUnapprovedAction,
    shouldReportActionBeVisible,
} from './ReportActionsUtils';
import type {OptionData} from './ReportUtils';
import {
    canUserPerformWriteAction,
    formatReportLastMessageText,
    getChatByParticipants,
    getChatRoomSubtitle,
    getDeletedParentActionMessageForChatReport,
    getDeletedTransactionMessage,
    getDisplayNameForParticipant,
    getDowngradeWorkspaceMessage,
    getIcons,
    getMoneyRequestSpendBreakdown,
    getMovedTransactionMessage,
    getParticipantsAccountIDsForDisplay,
    getPolicyChangeMessage,
    getPolicyName,
    getReimbursementDeQueuedOrCanceledActionMessage,
    getReimbursementQueuedActionMessage,
    getRejectedReportMessage,
    getReportLastMessage,
    getReportName,
    getReportNotificationPreference,
    getReportOrDraftReport,
    getReportParticipantsTitle,
    getReportPreviewMessage,
    getReportSubtitlePrefix,
    getUpgradeWorkspaceMessage,
    hasIOUWaitingOnCurrentUserBankAccount,
    isArchivedNonExpenseReport,
    isChatThread,
    isDefaultRoom,
    isDM,
    isDraftReport,
    isExpenseReport,
    isHiddenForCurrentUser,
    isInvoiceRoom,
    isIOUOwnedByCurrentUser,
    isMoneyRequest,
    isPolicyAdmin,
    isUnread,
    isAdminRoom as reportUtilsIsAdminRoom,
    isAnnounceRoom as reportUtilsIsAnnounceRoom,
    isChatReport as reportUtilsIsChatReport,
    isChatRoom as reportUtilsIsChatRoom,
    isGroupChat as reportUtilsIsGroupChat,
    isMoneyRequestReport as reportUtilsIsMoneyRequestReport,
    isOneOnOneChat as reportUtilsIsOneOnOneChat,
    isPolicyExpenseChat as reportUtilsIsPolicyExpenseChat,
    isSelfDM as reportUtilsIsSelfDM,
    isTaskReport as reportUtilsIsTaskReport,
    shouldDisplayViolationsRBRInLHN,
    shouldReportBeInOptionList,
    shouldReportShowSubscript,
} from './ReportUtils';
import StringUtils from './StringUtils';
import {getTaskCreatedMessage, getTaskReportActionMessage} from './TaskUtils';
import type {AvatarSource} from './UserUtils';
import {generateAccountID} from './UserUtils';

// Optimized type for SearchOption context - only includes properties actually used
type SearchOptionData = Pick<
    OptionData,
    // Core identification
    | 'reportID'
    | 'accountID'
    | 'login'
    | 'policyID'
    | 'ownerAccountID'

    // Display properties
    | 'text'
    | 'alternateText'
    | 'participantsList'
    | 'icons'
    | 'subtitle'
    | 'keyForList'
    | 'displayName'
    | 'firstName'
    | 'lastName'
    | 'avatar'
    | 'phoneNumber'
    | 'searchText'

    // State properties
    | 'isSelected'
    | 'isDisabled'
    | 'brickRoadIndicator'
    | 'isUnread'
    | 'isPinned'
    | 'pendingAction'
    | 'allReportErrors'
    | 'isBold'
    | 'isOptimisticAccount'
    | 'isOptimisticPersonalDetail'
    | 'shouldShowSubscript'
    | 'status'

    // Type/category flags (read-only)
    | 'isPolicyExpenseChat'
    | 'isMoneyRequestReport'
    | 'isThread'
    | 'isTaskReport'
    | 'isSelfDM'
    | 'isChatRoom'
    | 'isInvoiceRoom'
    | 'isDefaultRoom'

    // Status properties
    | 'private_isArchived'
    | 'lastVisibleActionCreated'
    | 'notificationPreference'
    | 'lastMessageText'
    | 'lastIOUCreationDate'

    // Legacy properties kept for backwards compatibility
    | 'selected' // Duplicate of isSelected, kept for backwards compatibility
>;

type SearchOption<T> = SearchOptionData & {
    item: T;
};

type OptionList = {
    reports: Array<SearchOption<Report>>;
    personalDetails: Array<SearchOption<PersonalDetails>>;
};

type Option = Partial<OptionData>;

/**
 * A narrowed version of `Option` is used when we have a guarantee that given values exist.
 */
type OptionTree = {
    text: string;
    keyForList: string;
    searchText: string;
    tooltipText: string;
    isDisabled: boolean;
    isSelected: boolean;
    pendingAction?: PendingAction;
} & Option;

type PayeePersonalDetails = {
    text: string;
    alternateText: string;
    icons: Icon[];
    descriptiveText: string;
    login: string;
    accountID: number;
    keyForList: string;
    isInteractive: boolean;
};

type SectionBase = {
    title: string | undefined;
    shouldShow: boolean;
};

type Section = SectionBase & {
    data: Option[];
};

type GetValidOptionsSharedConfig = {
    includeP2P?: boolean;
    transactionViolations?: OnyxCollection<TransactionViolation[]>;
    action?: IOUAction;
    shouldBoldTitleByDefault?: boolean;
    selectedOptions?: Option[];
};

type GetValidReportsConfig = {
    betas?: OnyxEntry<Beta[]>;
    includeMultipleParticipantReports?: boolean;
    showChatPreviewLine?: boolean;
    forcePolicyNamePreview?: boolean;
    includeSelfDM?: boolean;
    includeOwnedWorkspaceChats?: boolean;
    includeThreads?: boolean;
    includeTasks?: boolean;
    includeMoneyRequests?: boolean;
    includeInvoiceRooms?: boolean;
    includeDomainEmail?: boolean;
    includeReadOnly?: boolean;
    loginsToExclude?: Record<string, boolean>;
    shouldSeparateWorkspaceChat?: boolean;
    shouldSeparateSelfDMChat?: boolean;
    excludeNonAdminWorkspaces?: boolean;
    isPerDiemRequest?: boolean;
    showRBR?: boolean;
} & GetValidOptionsSharedConfig;

type GetValidReportsReturnTypeCombined = {
    selfDMOption: SearchOptionData | undefined;
    workspaceOptions: SearchOptionData[];
    recentReports: SearchOptionData[];
};

type GetOptionsConfig = {
    excludeLogins?: Record<string, boolean>;
    includeCurrentUser?: boolean;
    includeRecentReports?: boolean;
    includeSelectedOptions?: boolean;
    recentAttendees?: Option[];
    excludeHiddenThreads?: boolean;
    canShowManagerMcTest?: boolean;
    searchString?: string;
    maxElements?: number;
    includeUserToInvite?: boolean;
} & GetValidReportsConfig;

type GetUserToInviteConfig = {
    searchValue: string | undefined;
    loginsToExclude?: Record<string, boolean>;
    reportActions?: ReportActions;
    firstName?: string;
    lastName?: string;
    email?: string;
    phone?: string;
    avatar?: AvatarSource;
    shouldAcceptName?: boolean;
    optionsToExclude?: GetOptionsConfig['selectedOptions'];
} & Pick<GetOptionsConfig, 'selectedOptions' | 'showChatPreviewLine'>;

type MemberForList = {
    text: string;
    alternateText: string;
    keyForList: string;
    isSelected: boolean;
    isDisabled: boolean;
    accountID?: number;
    login: string;
    icons?: Icon[];
    pendingAction?: PendingAction;
    reportID: string;
};

type SectionForSearchTerm = {
    section: Section;
};
type Options = {
    recentReports: SearchOptionData[];
    personalDetails: SearchOptionData[];
    userToInvite: SearchOptionData | null;
    currentUserOption: SearchOptionData | null | undefined;
    workspaceChats?: SearchOptionData[];
    selfDMChat?: SearchOptionData | undefined;
};

type PreviewConfig = {
    showChatPreviewLine?: boolean;
    forcePolicyNamePreview?: boolean;
    showPersonalDetails?: boolean;
    isDisabled?: boolean | null;
    selected?: boolean;
    isSelected?: boolean;
};

type FilterUserToInviteConfig = Pick<GetUserToInviteConfig, 'selectedOptions' | 'shouldAcceptName'> & {
    canInviteUser?: boolean;
    excludeLogins?: Record<string, boolean>;
};

type OrderOptionsConfig =
    | {
          maxRecentReportsToShow?: never;
          /* When sortByReportTypeInSearch flag is true, recentReports will include the personalDetails options as well. */
          sortByReportTypeInSearch?: true;
      }
    | {
          // When specifying maxRecentReportsToShow, you can't sort by report type in search
          maxRecentReportsToShow?: number;
          sortByReportTypeInSearch?: false;
      };

type OrderReportOptionsConfig = {
    preferChatRoomsOverThreads?: boolean;
    preferPolicyExpenseChat?: boolean;
    preferRecentExpenseReports?: boolean;
};

type ReportAndPersonalDetailOptions = Pick<Options, 'recentReports' | 'personalDetails' | 'workspaceChats'>;

/**
 * OptionsListUtils is used to build a list options passed to the OptionsList component. Several different UI views can
 * be configured to display different results based on the options passed to the private getOptions() method. Public
 * methods should be named for the views they build options for and then exported for use in a component.
 */
let currentUserLogin: string | undefined;
let currentUserAccountID: number | undefined;
Onyx.connect({
    key: ONYXKEYS.SESSION,
    callback: (value) => {
        currentUserLogin = value?.email;
        currentUserAccountID = value?.accountID;
    },
});

let loginList: OnyxEntry<Login>;
Onyx.connect({
    key: ONYXKEYS.LOGIN_LIST,
    callback: (value) => (loginList = isEmptyObject(value) ? {} : value),
});

let allPersonalDetails: OnyxEntry<PersonalDetailsList>;
Onyx.connect({
    key: ONYXKEYS.PERSONAL_DETAILS_LIST,
    callback: (value) => (allPersonalDetails = isEmptyObject(value) ? {} : value),
});

const policies: OnyxCollection<Policy> = {};
Onyx.connect({
    key: ONYXKEYS.COLLECTION.POLICY,
    callback: (policy, key) => {
        if (!policy || !key || !policy.name) {
            return;
        }

        policies[key] = policy;
    },
});

let allPolicies: OnyxCollection<Policy> = {};
Onyx.connect({
    key: ONYXKEYS.COLLECTION.POLICY,
    waitForCollectionCallback: true,
    callback: (val) => (allPolicies = val),
});

let allReports: OnyxCollection<Report>;
Onyx.connect({
    key: ONYXKEYS.COLLECTION.REPORT,
    waitForCollectionCallback: true,
    callback: (value) => {
        allReports = value;
    },
});

let allReportNameValuePairs: OnyxCollection<ReportNameValuePairs>;
Onyx.connect({
    key: ONYXKEYS.COLLECTION.REPORT_NAME_VALUE_PAIRS,
    waitForCollectionCallback: true,
    callback: (value) => {
        allReportNameValuePairs = value;
    },
});

const lastReportActions: ReportActions = {};
const allSortedReportActions: Record<string, ReportAction[]> = {};
let allReportActions: OnyxCollection<ReportActions>;
const lastVisibleReportActions: ReportActions = {};
Onyx.connect({
    key: ONYXKEYS.COLLECTION.REPORT_ACTIONS,
    waitForCollectionCallback: true,
    callback: (actions) => {
        if (!actions) {
            return;
        }

        allReportActions = actions ?? {};

        // Iterate over the report actions to build the sorted and lastVisible report actions objects
        Object.entries(allReportActions).forEach((reportActions) => {
            const reportID = reportActions[0].split('_').at(1);
            if (!reportID) {
                return;
            }

            const reportActionsArray = Object.values(reportActions[1] ?? {});
            let sortedReportActions = getSortedReportActions(reportActionsArray, true);
            allSortedReportActions[reportID] = sortedReportActions;
            const report = allReports?.[`${ONYXKEYS.COLLECTION.REPORT}${reportID}`];
            const chatReport = allReports?.[`${ONYXKEYS.COLLECTION.REPORT}${report?.chatReportID}`];

            // If the report is a one-transaction report and has , we need to return the combined reportActions so that the LHN can display modifications
            // to the transaction thread or the report itself
            const transactionThreadReportID = getOneTransactionThreadReportID(report, chatReport, actions[reportActions[0]]);
            if (transactionThreadReportID) {
                const transactionThreadReportActionsArray = Object.values(actions[`${ONYXKEYS.COLLECTION.REPORT_ACTIONS}${transactionThreadReportID}`] ?? {});
                sortedReportActions = getCombinedReportActions(sortedReportActions, transactionThreadReportID, transactionThreadReportActionsArray, reportID);
            }

            const firstReportAction = sortedReportActions.at(0);
            if (!firstReportAction) {
                delete lastReportActions[reportID];
            } else {
                lastReportActions[reportID] = firstReportAction;
            }

            const isWriteActionAllowed = canUserPerformWriteAction(report);

            // The report is only visible if it is the last action not deleted that
            // does not match a closed or created state.
            const reportActionsForDisplay = sortedReportActions.filter(
                (reportAction, actionKey) =>
                    shouldReportActionBeVisible(reportAction, actionKey, isWriteActionAllowed) &&
                    reportAction.actionName !== CONST.REPORT.ACTIONS.TYPE.CREATED &&
                    reportAction.pendingAction !== CONST.RED_BRICK_ROAD_PENDING_ACTION.DELETE,
            );
            const reportActionForDisplay = reportActionsForDisplay.at(0);
            if (!reportActionForDisplay) {
                delete lastVisibleReportActions[reportID];
                return;
            }
            lastVisibleReportActions[reportID] = reportActionForDisplay;
        });
    },
});

let activePolicyID: OnyxEntry<string>;
Onyx.connect({
    key: ONYXKEYS.NVP_ACTIVE_POLICY_ID,
    callback: (value) => (activePolicyID = value),
});

let nvpDismissedProductTraining: OnyxEntry<DismissedProductTraining>;
Onyx.connect({
    key: ONYXKEYS.NVP_DISMISSED_PRODUCT_TRAINING,
    callback: (value) => (nvpDismissedProductTraining = value),
});

let reportAttributesDerivedValue: ReportAttributesDerivedValue['reports'] | undefined;
Onyx.connect({
    key: ONYXKEYS.DERIVED.REPORT_ATTRIBUTES,
    callback: (value) => (reportAttributesDerivedValue = value?.reports),
});

/**
 * @param defaultValues {login: accountID} In workspace invite page, when new user is added we pass available data to opt in
 * @returns Returns avatar data for a list of user accountIDs
 */
function getAvatarsForAccountIDs(accountIDs: number[], personalDetails: OnyxEntry<PersonalDetailsList>, defaultValues: Record<string, number> = {}): Icon[] {
    const reversedDefaultValues: Record<number, string> = {};

    Object.entries(defaultValues).forEach((item) => {
        reversedDefaultValues[item[1]] = item[0];
    });

    return accountIDs.map((accountID) => {
        const login = reversedDefaultValues[accountID] ?? '';
        const userPersonalDetail = personalDetails?.[accountID] ?? {login, accountID};

        return {
            id: accountID,
            source: userPersonalDetail.avatar ?? FallbackAvatar,
            type: CONST.ICON_TYPE_AVATAR,
            name: userPersonalDetail.login ?? '',
        };
    });
}

/**
 * Returns the personal details for an array of accountIDs
 * @returns keys of the object are emails, values are PersonalDetails objects.
 */
function getPersonalDetailsForAccountIDs(accountIDs: number[] | undefined, personalDetails: OnyxInputOrEntry<PersonalDetailsList>): SetNonNullable<PersonalDetailsList> {
    const personalDetailsForAccountIDs: SetNonNullable<PersonalDetailsList> = {};
    if (!personalDetails) {
        return personalDetailsForAccountIDs;
    }
    accountIDs?.forEach((accountID) => {
        const cleanAccountID = Number(accountID);
        if (!cleanAccountID) {
            return;
        }
        let personalDetail: OnyxEntry<PersonalDetails> = personalDetails[accountID] ?? undefined;
        if (!personalDetail) {
            personalDetail = {} as PersonalDetails;
        }

        if (cleanAccountID === CONST.ACCOUNT_ID.CONCIERGE) {
            personalDetail.avatar = CONST.CONCIERGE_ICON_URL;
        }

        personalDetail.accountID = cleanAccountID;
        personalDetailsForAccountIDs[cleanAccountID] = personalDetail;
    });
    return personalDetailsForAccountIDs;
}

/**
 * Return true if personal details data is ready, i.e. report list options can be created.
 */
function isPersonalDetailsReady(personalDetails: OnyxEntry<PersonalDetailsList>): boolean {
    const personalDetailsKeys = Object.keys(personalDetails ?? {});
    return personalDetailsKeys.some((key) => personalDetails?.[key]?.accountID);
}

/**
 * Get the participant option for a report.
 */
function getParticipantsOption(participant: OptionData | Participant, personalDetails: OnyxEntry<PersonalDetailsList>): Participant {
    const detail = participant.accountID ? getPersonalDetailsForAccountIDs([participant.accountID], personalDetails)[participant.accountID] : undefined;
    // eslint-disable-next-line @typescript-eslint/prefer-nullish-coalescing
    const login = detail?.login || participant.login || '';
    // eslint-disable-next-line @typescript-eslint/prefer-nullish-coalescing
    const displayName = participant?.displayName || formatPhoneNumber(getDisplayNameOrDefault(detail, login || participant.text));

    return {
        keyForList: String(detail?.accountID ?? login),
        login,
        accountID: detail?.accountID,
        text: displayName,
        // eslint-disable-next-line @typescript-eslint/prefer-nullish-coalescing
        firstName: (detail?.firstName || participant.firstName) ?? '',
        // eslint-disable-next-line @typescript-eslint/prefer-nullish-coalescing
        lastName: (detail?.lastName || participant.lastName) ?? '',
        alternateText: formatPhoneNumber(login) || displayName,
        icons: [
            {
                // eslint-disable-next-line @typescript-eslint/prefer-nullish-coalescing
                source: (participant.avatar || detail?.avatar) ?? FallbackAvatar,
                name: login,
                type: CONST.ICON_TYPE_AVATAR,
                id: detail?.accountID,
            },
        ],
        // eslint-disable-next-line @typescript-eslint/prefer-nullish-coalescing
        phoneNumber: (detail?.phoneNumber || participant?.phoneNumber) ?? '',
        isSelected: participant.selected,
        selected: participant.selected, // Keep for backwards compatibility
        searchText: participant.searchText ?? undefined,
    };
}

/**
 * A very optimized method to remove duplicates from an array.
 * Taken from https://stackoverflow.com/a/9229821/9114791
 */
function uniqFast(items: string[]): string[] {
    const seenItems: Record<string, number> = {};
    const result: string[] = [];
    let j = 0;

    for (const item of items) {
        if (seenItems[item] !== 1) {
            seenItems[item] = 1;
            result[j++] = item;
        }
    }

    return result;
}

/**
 * Get the last actor display name from last actor details.
 */
function getLastActorDisplayName(lastActorDetails: Partial<PersonalDetails> | null) {
    if (!lastActorDetails) {
        return '';
    }

    return lastActorDetails.accountID !== currentUserAccountID
        ? // eslint-disable-next-line @typescript-eslint/prefer-nullish-coalescing
          lastActorDetails.firstName || formatPhoneNumber(getDisplayNameOrDefault(lastActorDetails))
        : translateLocal('common.you');
}

/**
 * Should show the last actor display name from last actor details.
 */
function shouldShowLastActorDisplayName(report: OnyxEntry<Report>, lastActorDetails: Partial<PersonalDetails> | null, lastAction: OnyxEntry<ReportAction>) {
    if (
        !lastActorDetails ||
        reportUtilsIsSelfDM(report) ||
        (isDM(report) && lastActorDetails.accountID !== currentUserAccountID) ||
        lastAction?.actionName === CONST.REPORT.ACTIONS.TYPE.IOU ||
        (lastAction?.actionName === CONST.REPORT.ACTIONS.TYPE.REPORT_PREVIEW &&
            Object.keys(report?.participants ?? {})?.some((participantID) => participantID === CONST.ACCOUNT_ID.MANAGER_MCTEST.toString()))
    ) {
        return false;
    }

    const lastActorDisplayName = getLastActorDisplayName(lastActorDetails);

    if (!lastActorDisplayName) {
        return false;
    }

    return true;
}

/**
 * Update alternate text for the option when applicable
 */
function getAlternateText(option: OptionData, {showChatPreviewLine = false, forcePolicyNamePreview = false}: PreviewConfig) {
    const report = getReportOrDraftReport(option.reportID);
    const isAdminRoom = reportUtilsIsAdminRoom(report);
    const isAnnounceRoom = reportUtilsIsAnnounceRoom(report);
    const isGroupChat = reportUtilsIsGroupChat(report);
    const isExpenseThread = isMoneyRequest(report);
    const formattedLastMessageText = formatReportLastMessageText(Parser.htmlToText(option.lastMessageText ?? ''));
    const reportPrefix = getReportSubtitlePrefix(report);
    const formattedLastMessageTextWithPrefix = reportPrefix + formattedLastMessageText;

    if (isExpenseThread || option.isMoneyRequestReport) {
        return showChatPreviewLine && formattedLastMessageText ? formattedLastMessageTextWithPrefix : translateLocal('iou.expense');
    }

    if (option.isThread) {
        return showChatPreviewLine && formattedLastMessageText ? formattedLastMessageTextWithPrefix : translateLocal('threads.thread');
    }

    if (option.isChatRoom && !isAdminRoom && !isAnnounceRoom) {
        return showChatPreviewLine && formattedLastMessageText ? formattedLastMessageTextWithPrefix : option.subtitle;
    }

    if ((option.isPolicyExpenseChat ?? false) || isAdminRoom || isAnnounceRoom) {
        return showChatPreviewLine && !forcePolicyNamePreview && formattedLastMessageText ? formattedLastMessageTextWithPrefix : option.subtitle;
    }

    if (option.isTaskReport) {
        return showChatPreviewLine && formattedLastMessageText ? formattedLastMessageTextWithPrefix : translateLocal('task.task');
    }

    if (isGroupChat) {
        return showChatPreviewLine && formattedLastMessageText ? formattedLastMessageTextWithPrefix : translateLocal('common.group');
    }

    return showChatPreviewLine && formattedLastMessageText
        ? formattedLastMessageTextWithPrefix
        : formatPhoneNumber(option.participantsList && option.participantsList.length > 0 ? (option.participantsList.at(0)?.login ?? '') : '');
}

/**
 * Searches for a match when provided with a value
 */
function isSearchStringMatch(searchValue: string, searchText?: string | null, participantNames = new Set<string>(), isReportChatRoom = false): boolean {
    const searchWords = new Set(searchValue.replace(/,/g, ' ').split(/\s+/));
    const valueToSearch = searchText?.replace(new RegExp(/&nbsp;/g), '');
    let matching = true;
    searchWords.forEach((word) => {
        // if one of the word is not matching, we don't need to check further
        if (!matching) {
            return;
        }
        const matchRegex = new RegExp(Str.escapeForRegExp(word), 'i');
        matching = matchRegex.test(valueToSearch ?? '') || (!isReportChatRoom && participantNames.has(word));
    });
    return matching;
}

function isSearchStringMatchUserDetails(personalDetail: PersonalDetails, searchValue: string) {
    let memberDetails = '';
    if (personalDetail.login) {
        memberDetails += ` ${personalDetail.login}`;
    }
    if (personalDetail.firstName) {
        memberDetails += ` ${personalDetail.firstName}`;
    }
    if (personalDetail.lastName) {
        memberDetails += ` ${personalDetail.lastName}`;
    }
    if (personalDetail.displayName) {
        memberDetails += ` ${getDisplayNameOrDefault(personalDetail)}`;
    }
    if (personalDetail.phoneNumber) {
        memberDetails += ` ${personalDetail.phoneNumber}`;
    }
    return isSearchStringMatch(searchValue.trim(), memberDetails.toLowerCase());
}

/**
 * Get IOU report ID of report last action if the action is report action preview
 */
function getIOUReportIDOfLastAction(report: OnyxEntry<Report>): string | undefined {
    if (!report?.reportID) {
        return;
    }
    const lastAction = lastVisibleReportActions[report.reportID];
    if (!isReportPreviewAction(lastAction)) {
        return;
    }
    return getReportOrDraftReport(getIOUReportIDFromReportActionPreview(lastAction))?.reportID;
}

function hasHiddenDisplayNames(accountIDs: number[]) {
    return getPersonalDetailsByIDs({accountIDs, currentUserAccountID: 0}).some((personalDetail) => !getDisplayNameOrDefault(personalDetail, undefined, false));
}

/**
 * Get the last message text from the report directly or from other sources for special cases.
 */
function getLastMessageTextForReport(report: OnyxEntry<Report>, lastActorDetails: Partial<PersonalDetails> | null, policy?: OnyxEntry<Policy>, isReportArchived = false): string {
    const reportID = report?.reportID;
    const lastReportAction = reportID ? lastVisibleReportActions[reportID] : undefined;
    const lastVisibleMessage = getLastVisibleMessage(report?.reportID);

    // some types of actions are filtered out for lastReportAction, in some cases we need to check the actual last action
    const lastOriginalReportAction = reportID ? lastReportActions[reportID] : undefined;
    let lastMessageTextFromReport = '';

    if (isArchivedNonExpenseReport(report, isReportArchived)) {
        const archiveReason =
            // eslint-disable-next-line @typescript-eslint/prefer-nullish-coalescing
            (isClosedAction(lastOriginalReportAction) && getOriginalMessage(lastOriginalReportAction)?.reason) || CONST.REPORT.ARCHIVE_REASON.DEFAULT;
        switch (archiveReason) {
            case CONST.REPORT.ARCHIVE_REASON.ACCOUNT_CLOSED:
            case CONST.REPORT.ARCHIVE_REASON.REMOVED_FROM_POLICY:
            case CONST.REPORT.ARCHIVE_REASON.POLICY_DELETED: {
                lastMessageTextFromReport = translateLocal(`reportArchiveReasons.${archiveReason}`, {
                    displayName: formatPhoneNumber(getDisplayNameOrDefault(lastActorDetails)),
                    policyName: getPolicyName({report, policy}),
                });
                break;
            }
            case CONST.REPORT.ARCHIVE_REASON.BOOKING_END_DATE_HAS_PASSED: {
                lastMessageTextFromReport = translateLocal(`reportArchiveReasons.${archiveReason}`);
                break;
            }
            default: {
                lastMessageTextFromReport = translateLocal(`reportArchiveReasons.default`);
            }
        }
    } else if (isMoneyRequestAction(lastReportAction)) {
        const properSchemaForMoneyRequestMessage = getReportPreviewMessage(report, lastReportAction, true, false, null, true);
        lastMessageTextFromReport = formatReportLastMessageText(properSchemaForMoneyRequestMessage);
    } else if (isReportPreviewAction(lastReportAction)) {
        const iouReport = getReportOrDraftReport(getIOUReportIDFromReportActionPreview(lastReportAction));
        const lastIOUMoneyReportAction = iouReport?.reportID
            ? allSortedReportActions[iouReport.reportID]?.find(
                  (reportAction, key): reportAction is ReportAction<typeof CONST.REPORT.ACTIONS.TYPE.IOU> =>
                      shouldReportActionBeVisible(reportAction, key, canUserPerformWriteAction(report)) &&
                      reportAction.pendingAction !== CONST.RED_BRICK_ROAD_PENDING_ACTION.DELETE &&
                      isMoneyRequestAction(reportAction),
              )
            : undefined;
        const reportPreviewMessage = getReportPreviewMessage(
            !isEmptyObject(iouReport) ? iouReport : null,
            lastIOUMoneyReportAction ?? lastReportAction,
            true,
            reportUtilsIsChatReport(report),
            null,
            true,
            lastReportAction,
        );
        lastMessageTextFromReport = formatReportLastMessageText(reportPreviewMessage);
    } else if (isReimbursementQueuedAction(lastReportAction)) {
        lastMessageTextFromReport = getReimbursementQueuedActionMessage({reportAction: lastReportAction, reportOrID: report});
    } else if (isReimbursementDeQueuedOrCanceledAction(lastReportAction)) {
        lastMessageTextFromReport = getReimbursementDeQueuedOrCanceledActionMessage(lastReportAction, report, true);
    } else if (isDeletedParentAction(lastReportAction) && reportUtilsIsChatReport(report)) {
        lastMessageTextFromReport = getDeletedParentActionMessageForChatReport(lastReportAction);
    } else if (isPendingRemove(lastReportAction) && report?.reportID && isThreadParentMessage(lastReportAction, report.reportID)) {
        lastMessageTextFromReport = translateLocal('parentReportAction.hiddenMessage');
    } else if (isReportMessageAttachment({text: report?.lastMessageText ?? '', html: report?.lastMessageHtml, type: ''})) {
        lastMessageTextFromReport = `[${translateLocal('common.attachment')}]`;
    } else if (isModifiedExpenseAction(lastReportAction)) {
        const properSchemaForModifiedExpenseMessage = ModifiedExpenseMessage.getForReportAction({reportOrID: report?.reportID, reportAction: lastReportAction});
        lastMessageTextFromReport = formatReportLastMessageText(properSchemaForModifiedExpenseMessage, true);
    } else if (isMovedTransactionAction(lastReportAction)) {
        const movedTransactionOriginalMessage = getOriginalMessage(lastReportAction) ?? {};
        const {toReportID} = movedTransactionOriginalMessage as OriginalMessageMovedTransaction;
        const toReport = allReports?.[`${ONYXKEYS.COLLECTION.REPORT}${toReportID}`];
        lastMessageTextFromReport = getMovedTransactionMessage(toReport);
    } else if (isTaskAction(lastReportAction)) {
        lastMessageTextFromReport = formatReportLastMessageText(getTaskReportActionMessage(lastReportAction).text);
    } else if (isCreatedTaskReportAction(lastReportAction)) {
        lastMessageTextFromReport = getTaskCreatedMessage(lastReportAction);
    } else if (
        isActionOfType(lastReportAction, CONST.REPORT.ACTIONS.TYPE.SUBMITTED) ||
        isActionOfType(lastReportAction, CONST.REPORT.ACTIONS.TYPE.SUBMITTED_AND_CLOSED) ||
        isMarkAsClosedAction(lastReportAction)
    ) {
        const wasSubmittedViaHarvesting = !isMarkAsClosedAction(lastReportAction) ? (getOriginalMessage(lastReportAction)?.harvesting ?? false) : false;
        if (wasSubmittedViaHarvesting) {
            lastMessageTextFromReport = translateLocal('iou.automaticallySubmitted');
        } else {
            lastMessageTextFromReport = translateLocal('iou.submitted');
        }
    } else if (isActionOfType(lastReportAction, CONST.REPORT.ACTIONS.TYPE.APPROVED)) {
        const {automaticAction} = getOriginalMessage(lastReportAction) ?? {};
        if (automaticAction) {
            lastMessageTextFromReport = translateLocal('iou.automaticallyApproved');
        } else {
            lastMessageTextFromReport = translateLocal('iou.approvedMessage');
        }
    } else if (isUnapprovedAction(lastReportAction)) {
        lastMessageTextFromReport = translateLocal('iou.unapproved');
    } else if (isActionOfType(lastReportAction, CONST.REPORT.ACTIONS.TYPE.FORWARDED)) {
        const {automaticAction} = getOriginalMessage(lastReportAction) ?? {};
        if (automaticAction) {
            lastMessageTextFromReport = translateLocal('iou.automaticallyForwarded');
        } else {
            lastMessageTextFromReport = translateLocal('iou.forwarded');
        }
    } else if (lastReportAction?.actionName === CONST.REPORT.ACTIONS.TYPE.REJECTED) {
        lastMessageTextFromReport = getRejectedReportMessage();
    } else if (lastReportAction?.actionName === CONST.REPORT.ACTIONS.TYPE.POLICY_CHANGE_LOG.CORPORATE_UPGRADE) {
        lastMessageTextFromReport = getUpgradeWorkspaceMessage();
    } else if (lastReportAction?.actionName === CONST.REPORT.ACTIONS.TYPE.POLICY_CHANGE_LOG.TEAM_DOWNGRADE) {
        lastMessageTextFromReport = getDowngradeWorkspaceMessage();
    } else if (isActionableAddPaymentCard(lastReportAction) || isActionOfType(lastReportAction, CONST.REPORT.ACTIONS.TYPE.MOVED)) {
        lastMessageTextFromReport = getReportActionMessageText(lastReportAction);
    } else if (lastReportAction?.actionName === CONST.REPORT.ACTIONS.TYPE.EXPORTED_TO_INTEGRATION) {
        lastMessageTextFromReport = getExportIntegrationLastMessageText(lastReportAction);
    } else if (lastReportAction?.actionName === CONST.REPORT.ACTIONS.TYPE.RECEIPT_SCAN_FAILED) {
        lastMessageTextFromReport = getReceiptScanFailedMessage();
    } else if (lastReportAction?.actionName && isOldDotReportAction(lastReportAction)) {
        lastMessageTextFromReport = getMessageOfOldDotReportAction(lastReportAction, false);
    } else if (isActionableJoinRequest(lastReportAction)) {
        lastMessageTextFromReport = getJoinRequestMessage(lastReportAction);
    } else if (lastReportAction?.actionName === CONST.REPORT.ACTIONS.TYPE.ROOM_CHANGE_LOG.LEAVE_ROOM) {
        lastMessageTextFromReport = getLeaveRoomMessage();
    } else if (lastReportAction?.actionName === CONST.REPORT.ACTIONS.TYPE.RESOLVED_DUPLICATES) {
        lastMessageTextFromReport = translateLocal('violations.resolvedDuplicates');
    } else if (isActionOfType(lastReportAction, CONST.REPORT.ACTIONS.TYPE.ROOM_CHANGE_LOG.UPDATE_ROOM_DESCRIPTION)) {
        lastMessageTextFromReport = getUpdateRoomDescriptionMessage(lastReportAction);
    } else if (isActionOfType(lastReportAction, CONST.REPORT.ACTIONS.TYPE.RETRACTED)) {
        lastMessageTextFromReport = getRetractedMessage();
    } else if (isActionOfType(lastReportAction, CONST.REPORT.ACTIONS.TYPE.REOPENED)) {
        lastMessageTextFromReport = getReopenedMessage();
    } else if (isActionOfType(lastReportAction, CONST.REPORT.ACTIONS.TYPE.CHANGE_POLICY)) {
        lastMessageTextFromReport = getPolicyChangeMessage(lastReportAction);
    } else if (isActionOfType(lastReportAction, CONST.REPORT.ACTIONS.TYPE.TRAVEL_UPDATE)) {
        lastMessageTextFromReport = getTravelUpdateMessage(lastReportAction);
    } else if (isRenamedAction(lastReportAction)) {
        lastMessageTextFromReport = getRenamedAction(lastReportAction, isExpenseReport(report));
    } else if (isActionOfType(lastReportAction, CONST.REPORT.ACTIONS.TYPE.DELETED_TRANSACTION)) {
        lastMessageTextFromReport = getDeletedTransactionMessage(lastReportAction);
    }

    // we do not want to show report closed in LHN for non archived report so use getReportLastMessage as fallback instead of lastMessageText from report
    if (
        reportID &&
        !isReportArchived &&
        (report.lastActionType === CONST.REPORT.ACTIONS.TYPE.CLOSED || (lastOriginalReportAction?.reportActionID && isDeletedAction(lastOriginalReportAction)))
    ) {
        return lastMessageTextFromReport || (getReportLastMessage(reportID).lastMessageText ?? '');
    }

    // When the last report action has unknown mentions (@Hidden), we want to consistently show @Hidden in LHN and report screen
    // so we reconstruct the last message text of the report from the last report action.
    if (!lastMessageTextFromReport && lastReportAction && hasHiddenDisplayNames(getMentionedAccountIDsFromAction(lastReportAction))) {
        lastMessageTextFromReport = Parser.htmlToText(getReportActionHtml(lastReportAction));
    }

    // If the last report action is a pending moderation action, get the last message text from the last visible report action
    if (reportID && !lastMessageTextFromReport && isPendingRemove(lastOriginalReportAction)) {
        lastMessageTextFromReport = getReportActionMessageText(lastReportAction);
    }

    if (reportID && !lastMessageTextFromReport && lastReportAction) {
        const chatReport = allReports?.[`${ONYXKEYS.COLLECTION.REPORT}${report?.chatReportID}`];
        // If the report is a one-transaction report, get the last message text from combined report actions so the LHN can display modifications to the transaction thread or the report itself
        const transactionThreadReportID = getOneTransactionThreadReportID(report, chatReport, allSortedReportActions[reportID]);
        if (transactionThreadReportID) {
            lastMessageTextFromReport = getReportActionMessageText(lastReportAction);
        }
    }

    // If the last action is AddComment and no last message text was determined yet, use getLastVisibleMessage to get the preview text
    if (reportID && !lastMessageTextFromReport && isAddCommentAction(lastReportAction)) {
        lastMessageTextFromReport = lastVisibleMessage?.lastMessageText;
    }

    return lastMessageTextFromReport || (report?.lastMessageText ?? '');
}

/**
 * Creates a report list option - optimized for SearchOption context
 */
function createOption(accountIDs: number[], personalDetails: OnyxInputOrEntry<PersonalDetailsList>, report: OnyxInputOrEntry<Report>, config?: PreviewConfig): SearchOptionData {
    const {showChatPreviewLine = false, forcePolicyNamePreview = false, showPersonalDetails = false, selected, isSelected, isDisabled} = config ?? {};

    // Initialize only the properties that are actually used in SearchOption context
    const result: SearchOptionData = {
        // Core identification - used in SearchOption context
        reportID: report?.reportID ?? '',
        accountID: 0, // Set conditionally below
        login: undefined, // Set conditionally below
        policyID: report?.policyID,
        ownerAccountID: report?.ownerAccountID,

        // Display properties - used in SearchOption context
        text: undefined, // Set below
        alternateText: undefined, // Set below
        participantsList: undefined, // Set below

        // State properties - used in SearchOption context
        isSelected: isSelected ?? selected ?? false, // Use isSelected preferentially, fallback to selected for compatibility
        isDisabled,
        brickRoadIndicator: null,

        // Type/category flags - used in SearchOption context
        isPolicyExpenseChat: report ? reportUtilsIsPolicyExpenseChat(report) : false,
        isMoneyRequestReport: report ? reportUtilsIsMoneyRequestReport(report) : false,
        isThread: report ? isChatThread(report) : false,
        isTaskReport: report ? reportUtilsIsTaskReport(report) : false,
        isSelfDM: report ? reportUtilsIsSelfDM(report) : false,
        isChatRoom: report ? reportUtilsIsChatRoom(report) : false,
        isInvoiceRoom: report ? isInvoiceRoom(report) : false,

        // Status properties - used in SearchOption context
        private_isArchived: undefined, // Set from reportNameValuePairs below
        lastVisibleActionCreated: report?.lastVisibleActionCreated,
        notificationPreference: report ? getReportNotificationPreference(report) : undefined,
        lastMessageText: report?.lastMessageText ?? '',

        // Display properties needed for UI rendering
        icons: undefined, // Set below - needed for avatars
        subtitle: undefined, // Set below - needed for display
        keyForList: undefined, // Set below - needed for React keys

        // Legacy property kept for backwards compatibility
        selected: isSelected ?? selected ?? false, // Duplicate of isSelected for backwards compatibility
    };

    const personalDetailMap = getPersonalDetailsForAccountIDs(accountIDs, personalDetails);
    const personalDetailList = Object.values(personalDetailMap).filter((details): details is PersonalDetails => !!details);
    const personalDetail = personalDetailList.at(0);
    let hasMultipleParticipants = personalDetailList.length > 1;
    let subtitle;
    let reportName;
    result.participantsList = personalDetailList;

    if (report) {
        const reportNameValuePairs = allReportNameValuePairs?.[`${ONYXKEYS.COLLECTION.REPORT_NAME_VALUE_PAIRS}${report.reportID}`];

        // Set properties that are used in SearchOption context
        result.private_isArchived = reportNameValuePairs?.private_isArchived;
        result.keyForList = String(report.reportID);

        // Set lastMessageText - use archived message if report is archived, otherwise use report's lastMessageText
        if (result.private_isArchived) {
            result.lastMessageText = translateLocal('reportArchiveReasons.default');
        } else {
            result.lastMessageText = report.lastMessageText ?? '';
        }

        // Type/category flags already set in initialization above, but update brickRoadIndicator
        const allReportErrors = reportAttributesDerivedValue?.[report.reportID]?.reportErrors ?? {};
        result.brickRoadIndicator = !isEmptyObject(allReportErrors) ? CONST.BRICK_ROAD_INDICATOR_STATUS.ERROR : '';

        hasMultipleParticipants = personalDetailList.length > 1 || result.isChatRoom || result.isPolicyExpenseChat || reportUtilsIsGroupChat(report);
        subtitle = getChatRoomSubtitle(report, {isCreateExpenseFlow: true});

        // If displaying chat preview line is needed, let's overwrite the default alternate text
        result.alternateText = showPersonalDetails && personalDetail?.login ? personalDetail.login : getAlternateText(result, {showChatPreviewLine, forcePolicyNamePreview});

        reportName = showPersonalDetails ? getDisplayNameForParticipant({accountID: accountIDs.at(0)}) || formatPhoneNumber(personalDetail?.login ?? '') : getReportName(report);
    } else {
        // eslint-disable-next-line @typescript-eslint/prefer-nullish-coalescing
        reportName = getDisplayNameForParticipant({accountID: accountIDs.at(0)}) || formatPhoneNumber(personalDetail?.login ?? '');
        result.keyForList = String(accountIDs.at(0));

        result.alternateText = formatPhoneNumber(personalDetails?.[accountIDs[0]]?.login ?? '');
    }

    // Set core display properties that are used in SearchOption context
    result.text = reportName;
    result.icons = getIcons(report, personalDetails, personalDetail?.avatar, personalDetail?.login, personalDetail?.accountID, null);
    result.subtitle = subtitle;

    // Set login and accountID only for single participant cases (used in SearchOption context)
    if (!hasMultipleParticipants && (!report || (report && !reportUtilsIsGroupChat(report) && !reportUtilsIsChatRoom(report)))) {
        result.login = personalDetail?.login;
        result.accountID = Number(personalDetail?.accountID);
    }

    return result;
}

/**
 * Get the option for a given report.
 */
function getReportOption(participant: Participant): OptionData {
    const report = getReportOrDraftReport(participant.reportID);
    const visibleParticipantAccountIDs = getParticipantsAccountIDsForDisplay(report, true);

    const option = createOption(visibleParticipantAccountIDs, allPersonalDetails ?? {}, !isEmptyObject(report) ? report : undefined, {
        showChatPreviewLine: false,
        forcePolicyNamePreview: false,
    });

    // Update text & alternateText because createOption returns workspace name only if report is owned by the user
    if (option.isSelfDM) {
        option.alternateText = translateLocal('reportActionsView.yourSpace');
    } else if (option.isInvoiceRoom) {
        option.text = getReportName(report);
        option.alternateText = translateLocal('workspace.common.invoices');
    } else {
        option.text = getPolicyName({report});
        option.alternateText = translateLocal('workspace.common.workspace');

        if (report?.policyID) {
            const policy = allPolicies?.[`${ONYXKEYS.COLLECTION.POLICY}${report.policyID}`];
            const submitToAccountID = getSubmitToAccountID(policy, report);
            const submitsToAccountDetails = allPersonalDetails?.[submitToAccountID];
            const subtitle = submitsToAccountDetails?.displayName ?? submitsToAccountDetails?.login;

            if (subtitle) {
                option.alternateText = translateLocal('iou.submitsTo', {name: subtitle ?? ''});
            }
        }
    }
    option.isDisabled = isDraftReport(participant.reportID);
    option.isSelected = participant.selected;
    option.selected = participant.selected; // Keep for backwards compatibility
    option.brickRoadIndicator = null;
    return option;
}

/**
 * Get the display option for a given report.
 */
function getReportDisplayOption(report: OnyxEntry<Report>, unknownUserDetails: OnyxEntry<Participant>): OptionData {
    const visibleParticipantAccountIDs = getParticipantsAccountIDsForDisplay(report, true);

    const option = createOption(visibleParticipantAccountIDs, allPersonalDetails ?? {}, !isEmptyObject(report) ? report : undefined, {
        showChatPreviewLine: false,
        forcePolicyNamePreview: false,
    });

    // Update text & alternateText because createOption returns workspace name only if report is owned by the user
    if (option.isSelfDM) {
        option.alternateText = translateLocal('reportActionsView.yourSpace');
    } else if (option.isInvoiceRoom) {
        option.text = getReportName(report);
        option.alternateText = translateLocal('workspace.common.invoices');
    } else if (unknownUserDetails && !option.text) {
        option.text = unknownUserDetails.text ?? unknownUserDetails.login;
        option.alternateText = unknownUserDetails.login;
        option.participantsList = [{...unknownUserDetails, displayName: unknownUserDetails.login, accountID: unknownUserDetails.accountID ?? CONST.DEFAULT_NUMBER_ID}];
    } else if (report?.ownerAccountID !== 0 || !option.text) {
        option.text = getPolicyName({report});
        option.alternateText = translateLocal('workspace.common.workspace');
    }
    option.isDisabled = true;
    option.isSelected = false;
    option.selected = false; // Keep for backwards compatibility

    return option;
}
/**
 * Get the option for a policy expense report.
 */
function getPolicyExpenseReportOption(participant: Participant | SearchOptionData): SearchOptionData {
    const expenseReport = reportUtilsIsPolicyExpenseChat(participant) ? getReportOrDraftReport(participant.reportID) : null;

    const visibleParticipantAccountIDs = Object.entries(expenseReport?.participants ?? {})
        .filter(([, reportParticipant]) => reportParticipant && !isHiddenForCurrentUser(reportParticipant.notificationPreference))
        .map(([accountID]) => Number(accountID));

    const option = createOption(visibleParticipantAccountIDs, allPersonalDetails ?? {}, !isEmptyObject(expenseReport) ? expenseReport : null, {
        showChatPreviewLine: false,
        forcePolicyNamePreview: false,
    });

    // Update text & alternateText because createOption returns workspace name only if report is owned by the user
    option.text = getPolicyName({report: expenseReport});
    option.alternateText = translateLocal('workspace.common.workspace');
    option.isSelected = participant.selected;
    option.selected = participant.selected; // Keep for backwards compatibility
    return option;
}

/**
 * Checks if the given userDetails is currentUser or not.
 * Note: We can't migrate this off of using logins because this is used to check if you're trying to start a chat with
 * yourself or a different user, and people won't be starting new chats via accountID usually.
 */
function isCurrentUser(userDetails: PersonalDetails): boolean {
    if (!userDetails) {
        return false;
    }

    // If user login is a mobile number, append sms domain if not appended already.
    const userDetailsLogin = addSMSDomainIfPhoneNumber(userDetails.login ?? '');

    if (currentUserLogin?.toLowerCase() === userDetailsLogin.toLowerCase()) {
        return true;
    }

    // Check if userDetails login exists in loginList
    return Object.keys(loginList ?? {}).some((login) => login.toLowerCase() === userDetailsLogin.toLowerCase());
}

function isDisablingOrDeletingLastEnabledCategory(
    policy: Policy | undefined,
    policyCategories: PolicyCategories | undefined,
    selectedCategories: Array<PolicyCategory | undefined>,
): boolean {
    const enabledCategoriesCount = getEnabledCategoriesCount(policyCategories);

    if (!enabledCategoriesCount) {
        return false;
    }

    if (policy?.requiresCategory && selectedCategories.filter((selectedCategory) => selectedCategory?.enabled).length === enabledCategoriesCount) {
        return true;
    }

    return false;
}

function isDisablingOrDeletingLastEnabledTag(policyTagList: PolicyTagList | undefined, selectedTags: Array<PolicyTag | undefined>): boolean {
    const enabledTagsCount = getCountOfEnabledTagsOfList(policyTagList?.tags);

    if (!enabledTagsCount) {
        return false;
    }

    if (policyTagList?.required && selectedTags.filter((selectedTag) => selectedTag?.enabled).length === enabledTagsCount) {
        return true;
    }
    return false;
}

function isMakingLastRequiredTagListOptional(policy: Policy | undefined, policyTags: PolicyTagLists | undefined, selectedTagLists: Array<PolicyTagList | undefined>): boolean {
    const requiredTagsCount = getCountOfRequiredTagLists(policyTags);

    if (!requiredTagsCount) {
        return false;
    }

    if (policy?.requiresTag && selectedTagLists.filter((selectedTagList) => selectedTagList?.required).length === requiredTagsCount) {
        return true;
    }
    return false;
}

function getSearchValueForPhoneOrEmail(searchTerm: string) {
    const parsedPhoneNumber = parsePhoneNumber(appendCountryCode(Str.removeSMSDomain(searchTerm)));
    return parsedPhoneNumber.possible ? (parsedPhoneNumber.number?.e164 ?? '') : searchTerm.toLowerCase();
}

/**
 * Verifies that there is at least one enabled option
 */
function hasEnabledOptions(options: PolicyCategories | PolicyTag[]): boolean {
    return Object.values(options).some((option: PolicyTag | PolicyCategory) => option.enabled && option.pendingAction !== CONST.RED_BRICK_ROAD_PENDING_ACTION.DELETE);
}

/**
 * Checks if a report option is selected based on matching accountID or reportID.
 *
 * @param reportOption - The report option to be checked.
 * @param selectedOptions - Array of selected options to compare with.
 * @returns true if the report option matches any of the selected options by accountID or reportID, false otherwise.
 */
function isReportSelected(reportOption: SearchOptionData, selectedOptions: Array<Partial<SearchOptionData>>) {
    if (!selectedOptions || selectedOptions.length === 0) {
        return false;
    }

    // eslint-disable-next-line @typescript-eslint/prefer-nullish-coalescing
    return selectedOptions.some((option) => (option.accountID && option.accountID === reportOption.accountID) || (option.reportID && option.reportID === reportOption.reportID));
}

function processReport(
    report: OnyxEntry<Report>,
    personalDetails: OnyxEntry<PersonalDetailsList>,
): {
    reportMapEntry?: [number, Report]; // The entry to add to reportMapForAccountIDs if applicable
    reportOption: SearchOption<Report> | null; // The report option to add to allReportOptions if applicable
} {
    if (!report) {
        return {reportOption: null};
    }

    const isOneOnOneChat = reportUtilsIsOneOnOneChat(report);
    const accountIDs = getParticipantsAccountIDsForDisplay(report);
    const isChatRoom = reportUtilsIsChatRoom(report);

    if ((!accountIDs || accountIDs.length === 0) && !isChatRoom) {
        return {reportOption: null};
    }

    // Determine if this report should be mapped to a personal detail
    const reportMapEntry = accountIDs.length <= 1 && isOneOnOneChat ? ([accountIDs.at(0), report] as [number, Report]) : undefined;

    return {
        reportMapEntry,
        reportOption: {
            item: report,
            ...createOption(accountIDs, personalDetails, report),
        },
    };
}

function createOptionList(personalDetails: OnyxEntry<PersonalDetailsList>, reports?: OnyxCollection<Report>) {
    const reportMapForAccountIDs: Record<number, Report> = {};
    const allReportOptions: Array<SearchOption<Report>> = [];

    if (reports) {
        Object.values(reports).forEach((report) => {
            const {reportMapEntry, reportOption} = processReport(report, personalDetails);

            if (reportMapEntry) {
                const [accountID, reportValue] = reportMapEntry;
                reportMapForAccountIDs[accountID] = reportValue;
            }

            if (reportOption) {
                allReportOptions.push(reportOption);
            }
        });
    }

    const allPersonalDetailsOptions = Object.values(personalDetails ?? {}).map((personalDetail) => ({
        item: personalDetail,
        ...createOption([personalDetail?.accountID ?? CONST.DEFAULT_NUMBER_ID], personalDetails, reportMapForAccountIDs[personalDetail?.accountID ?? CONST.DEFAULT_NUMBER_ID], {
            showPersonalDetails: true,
        }),
    }));

    return {
        reports: allReportOptions,
        personalDetails: allPersonalDetailsOptions as Array<SearchOption<PersonalDetails>>,
    };
}

function createOptionFromReport(report: Report, personalDetails: OnyxEntry<PersonalDetailsList>) {
    const accountIDs = getParticipantsAccountIDsForDisplay(report);

    return {
        item: report,
        ...createOption(accountIDs, personalDetails, report),
    };
}

function orderPersonalDetailsOptions(options: SearchOptionData[]) {
    // PersonalDetails should be ordered Alphabetically by default - https://github.com/Expensify/App/issues/8220#issuecomment-1104009435
    return lodashOrderBy(options, [(personalDetail) => personalDetail.text?.toLowerCase()], 'asc');
}

/**
 * Orders report options without grouping them by kind.
 * Usually used when there is no search value
 */
function orderReportOptions(options: SearchOptionData[]) {
    return lodashOrderBy(options, [sortComparatorReportOptionByArchivedStatus, sortComparatorReportOptionByDate], ['asc', 'desc']);
}

<<<<<<< HEAD
const recentReportComparator = (option: SearchOptionData) => {
    return `${option.private_isArchived ? 0 : 1}_${option.lastVisibleActionCreated ?? ''}`;
};

function optionsOrderBy<T = SearchOptionData>(options: T[], limit: number, comparator: (option: T) => number | string, filter?: (option: T) => boolean | undefined): T[] {
    Timing.start(CONST.TIMING.SEARCH_MOST_RECENT_OPTIONS);
    const heap = new MinHeap<T>(comparator);
=======
/**
 * Sort personal details by displayName or login in alphabetical order
 */
const personalDetailsComparator = (personalDetail: OptionData) => {
    const name = personalDetail.text ?? personalDetail.alternateText ?? personalDetail.login ?? '';
    return name.toLowerCase();
};

/**
 * Sort reports by archived status and last visible action
 */
const recentReportComparator = (option: OptionData) => {
    return `${option.private_isArchived ? 0 : 1}_${option.lastVisibleActionCreated ?? ''}`;
};

/**
 * Sort options by a given comparator and return first sorted options.
 * Function uses a min heap to efficiently get the first sorted options.
 */
function optionsOrderBy<T = OptionData>(options: T[], comparator: (option: T) => number | string, limit?: number, filter?: (option: T) => boolean | undefined, reversed = false): T[] {
    Timing.start(CONST.TIMING.SEARCH_MOST_RECENT_OPTIONS);
    const heap = reversed ? new MaxHeap<T>(comparator) : new MinHeap<T>(comparator);
>>>>>>> 3fadce8b
    options.forEach((option) => {
        if (filter && !filter(option)) {
            return;
        }
        if (limit && heap.size() >= limit) {
            const peekedValue = heap.peek();
            if (!peekedValue) {
                throw new Error('Heap is empty, cannot peek value');
            }
            if (comparator(option) > comparator(peekedValue)) {
                heap.pop();
                heap.push(option);
            }
        } else {
            heap.push(option);
        }
    });
    Timing.end(CONST.TIMING.SEARCH_MOST_RECENT_OPTIONS);
    return [...heap].reverse();
}

/**
 * Ordering for report options when you have a search value, will order them by kind additionally.
 * @param options - list of options to be sorted
 * @param searchValue - search string
 * @returns a sorted list of options
 */
function orderReportOptionsWithSearch(
    options: SearchOptionData[],
    searchValue: string,
    {preferChatRoomsOverThreads = false, preferPolicyExpenseChat = false, preferRecentExpenseReports = false}: OrderReportOptionsConfig = {},
) {
    const orderedByDate = orderReportOptions(options);

    return lodashOrderBy(
        orderedByDate,
        [
            // Sorting by kind:
            (option) => {
                if (option.isPolicyExpenseChat && preferPolicyExpenseChat && option.policyID === activePolicyID) {
                    return 0;
                }

                if (option.isSelfDM) {
                    return -1;
                }
                if (preferRecentExpenseReports && !!option?.lastIOUCreationDate) {
                    return 1;
                }
                if (preferRecentExpenseReports && option.isPolicyExpenseChat) {
                    return 1;
                }
                if (preferChatRoomsOverThreads && option.isThread) {
                    return 4;
                }
                if (!!option.isChatRoom || option.private_isArchived) {
                    return 3;
                }
                if (!option.login) {
                    return 2;
                }
                if (option.login.toLowerCase() !== searchValue?.toLowerCase()) {
                    return 1;
                }

                // When option.login is an exact match with the search value, returning 0 puts it at the top of the option list
                return 0;
            },
            // For Submit Expense flow, prioritize the most recent expense reports and then policy expense chats (without expense requests)
            preferRecentExpenseReports ? (option) => option?.lastIOUCreationDate ?? '' : '',
            preferRecentExpenseReports ? (option) => option?.isPolicyExpenseChat : 0,
        ],
        ['asc', 'desc', 'desc'],
    );
}

function orderWorkspaceOptions(options: SearchOptionData[]): SearchOptionData[] {
    return options.sort((a, b) => {
        // Check if `a` is the default workspace
        if (a.isPolicyExpenseChat && a.policyID === activePolicyID) {
            return -1;
        }

        // Check if `b` is the default workspace
        if (b.isPolicyExpenseChat && b.policyID === activePolicyID) {
            return 1;
        }

        return 0;
    });
}

function sortComparatorReportOptionByArchivedStatus(option: SearchOptionData) {
    return option.private_isArchived ? 1 : 0;
}

function sortComparatorReportOptionByDate(options: SearchOptionData) {
    // If there is no date (ie. a personal detail option), the option will be sorted to the bottom
    // (comparing a dateString > '' returns true, and we are sorting descending, so the dateString will come before '')
    return options.lastVisibleActionCreated ?? '';
}

/**
 * Sorts reports and personal details independently.
 */
function orderOptions(options: ReportAndPersonalDetailOptions): ReportAndPersonalDetailOptions;

/**
 * Sorts reports and personal details independently, but prioritizes the search value.
 */
function orderOptions(options: ReportAndPersonalDetailOptions, searchValue: string, config?: OrderReportOptionsConfig): ReportAndPersonalDetailOptions;
function orderOptions(options: ReportAndPersonalDetailOptions, searchValue?: string, config?: OrderReportOptionsConfig): ReportAndPersonalDetailOptions {
    let orderedReportOptions: SearchOptionData[];
    if (searchValue) {
        orderedReportOptions = orderReportOptionsWithSearch(options.recentReports, searchValue, config);
    } else {
        orderedReportOptions = orderReportOptions(options.recentReports);
    }
    const orderedPersonalDetailsOptions = orderPersonalDetailsOptions(options.personalDetails);
    const orderedWorkspaceChats = orderWorkspaceOptions(options?.workspaceChats ?? []);

    return {
        recentReports: orderedReportOptions,
        personalDetails: orderedPersonalDetailsOptions,
        workspaceChats: orderedWorkspaceChats,
    };
}

function canCreateOptimisticPersonalDetailOption({
    recentReportOptions,
    personalDetailsOptions,
    currentUserOption,
    searchValue,
}: {
    recentReportOptions: SearchOptionData[];
    personalDetailsOptions: SearchOptionData[];
    currentUserOption?: SearchOptionData | null;
    searchValue: string;
}) {
    if (recentReportOptions.length + personalDetailsOptions.length > 0) {
        return false;
    }
    if (!currentUserOption) {
        return true;
    }
    return currentUserOption.login !== addSMSDomainIfPhoneNumber(searchValue ?? '').toLowerCase() && currentUserOption.login !== searchValue?.toLowerCase();
}

/**
 * We create a new user option if the following conditions are satisfied:
 * - There's no matching recent report and personal detail option
 * - The searchValue is a valid email or phone number
 * - If prop shouldAcceptName = true, the searchValue can be also a normal string
 * - The searchValue isn't the current personal detail login
 */
function getUserToInviteOption({
    searchValue,
    loginsToExclude = {},
    selectedOptions = [],
    showChatPreviewLine = false,
    shouldAcceptName = false,
}: GetUserToInviteConfig): SearchOptionData | null {
    if (!searchValue) {
        return null;
    }

    const parsedPhoneNumber = parsePhoneNumber(appendCountryCode(Str.removeSMSDomain(searchValue)));
    const isCurrentUserLogin = isCurrentUser({login: searchValue} as PersonalDetails);
    const isInSelectedOption = selectedOptions.some((option) => 'login' in option && option.login === searchValue);
    const isValidEmail = Str.isValidEmail(searchValue) && !Str.isDomainEmail(searchValue) && !Str.endsWith(searchValue, CONST.SMS.DOMAIN);
    const isValidPhoneNumber = parsedPhoneNumber.possible && Str.isValidE164Phone(getPhoneNumberWithoutSpecialChars(parsedPhoneNumber.number?.input ?? ''));
    const isInOptionToExclude = loginsToExclude[addSMSDomainIfPhoneNumber(searchValue).toLowerCase()];

    if (isCurrentUserLogin || isInSelectedOption || (!isValidEmail && !isValidPhoneNumber && !shouldAcceptName) || isInOptionToExclude) {
        return null;
    }

    // Generates an optimistic account ID for new users not yet saved in Onyx
    const optimisticAccountID = generateAccountID(searchValue);
    const personalDetailsExtended = {
        ...allPersonalDetails,
        [optimisticAccountID]: {
            accountID: optimisticAccountID,
            login: searchValue,
        },
    };
    const userToInvite = createOption([optimisticAccountID], personalDetailsExtended, null, {
        showChatPreviewLine,
    });
    userToInvite.isOptimisticAccount = true;
    userToInvite.login = isValidEmail || isValidPhoneNumber ? searchValue : '';
    // eslint-disable-next-line @typescript-eslint/prefer-nullish-coalescing
    userToInvite.text = userToInvite.text || searchValue;
    // eslint-disable-next-line @typescript-eslint/prefer-nullish-coalescing
    userToInvite.alternateText = userToInvite.alternateText || searchValue;

    // If user doesn't exist, use a fallback avatar
    userToInvite.icons = [
        {
            source: FallbackAvatar,
            id: optimisticAccountID,
            name: searchValue,
            type: CONST.ICON_TYPE_AVATAR,
        },
    ];

    return userToInvite;
}

function getUserToInviteContactOption({
    searchValue = '',
    optionsToExclude = [],
    selectedOptions = [],
    firstName = '',
    lastName = '',
    email = '',
    phone = '',
    avatar = '',
}: GetUserToInviteConfig): SearchOption<PersonalDetails> | null {
    // If email is provided, use it as the primary identifier
    // eslint-disable-next-line @typescript-eslint/prefer-nullish-coalescing
    const effectiveSearchValue = email || searchValue;

    // Handle phone number parsing for either provided phone or searchValue
    // eslint-disable-next-line @typescript-eslint/prefer-nullish-coalescing
    const phoneToCheck = phone || searchValue;
    const parsedPhoneNumber = parsePhoneNumber(appendCountryCode(Str.removeSMSDomain(phoneToCheck)));

    const isCurrentUserLogin = isCurrentUser({login: effectiveSearchValue} as PersonalDetails);
    const isInSelectedOption = selectedOptions.some((option) => 'login' in option && option.login === effectiveSearchValue);

    // Validate email (either provided email or searchValue)
    const isValidEmail = Str.isValidEmail(effectiveSearchValue) && !Str.isDomainEmail(effectiveSearchValue) && !Str.endsWith(effectiveSearchValue, CONST.SMS.DOMAIN);

    const isValidPhoneNumber = parsedPhoneNumber.possible && Str.isValidE164Phone(getPhoneNumberWithoutSpecialChars(parsedPhoneNumber.number?.input ?? ''));

    const isInOptionToExclude =
        optionsToExclude.findIndex((optionToExclude) => 'login' in optionToExclude && optionToExclude.login === addSMSDomainIfPhoneNumber(effectiveSearchValue).toLowerCase()) !== -1;

    if (!effectiveSearchValue || isCurrentUserLogin || isInSelectedOption || (!isValidEmail && !isValidPhoneNumber) || isInOptionToExclude) {
        return null;
    }

    // Generates an optimistic account ID for new users not yet saved in Onyx
    const optimisticAccountID = generateAccountID(effectiveSearchValue);

    // Construct display name if firstName/lastName are provided
    // eslint-disable-next-line @typescript-eslint/prefer-nullish-coalescing
    const displayName = firstName && lastName ? `${firstName} ${lastName}` : firstName || lastName || effectiveSearchValue;

    // Create the base user details that will be used in both item and participantsList
    const userDetails = {
        accountID: optimisticAccountID,
        // eslint-disable-next-line @typescript-eslint/prefer-nullish-coalescing
        avatar: avatar || FallbackAvatar,
        firstName: firstName ?? '',
        lastName: lastName ?? '',
        displayName,
        login: effectiveSearchValue,
        pronouns: '',
        phoneNumber: phone ?? '',
        validated: true,
    };

    const userToInvite = {
        item: userDetails,
        text: displayName,
        alternateText: displayName !== effectiveSearchValue ? effectiveSearchValue : undefined,
        brickRoadIndicator: null,
        icons: [
            {
                source: userDetails.avatar,
                type: CONST.ICON_TYPE_AVATAR,
                name: effectiveSearchValue,
                id: optimisticAccountID,
            },
        ],
        tooltipText: null,
        participantsList: [userDetails],
        accountID: optimisticAccountID,
        login: effectiveSearchValue,
        reportID: '',
        phoneNumber: phone ?? '',
        hasDraftComment: false,
        keyForList: optimisticAccountID.toString(),
        isDefaultRoom: false,
        isPinned: false,
        isWaitingOnBankAccount: false,
        isIOUReportOwner: false,
        iouReportAmount: 0,
        isChatRoom: false,
        shouldShowSubscript: false,
        isPolicyExpenseChat: false,
        isOwnPolicyExpenseChat: false,
        isExpenseReport: false,
        lastMessageText: '',
        isBold: true,
        isOptimisticAccount: true,
    };

    return userToInvite;
}

function isValidReport(reportOption: SearchOption<Report>, config: GetValidReportsConfig): boolean {
    const {
        betas = [],
        includeMultipleParticipantReports = false,
        includeOwnedWorkspaceChats = false,
        includeThreads = false,
        includeTasks = false,
        includeMoneyRequests = false,
        includeReadOnly = true,
        transactionViolations = {},
        includeSelfDM = false,
        includeInvoiceRooms = false,
        action,
        includeP2P = true,
        includeDomainEmail = false,
        loginsToExclude = {},
        excludeNonAdminWorkspaces,
    } = config;
    const topmostReportId = Navigation.getTopmostReportId();

<<<<<<< HEAD
    const validReportOptions: SearchOptionData[] = [];
    const workspaceChats: SearchOptionData[] = [];
    let selfDMChat: SearchOptionData | undefined;
    const preferRecentExpenseReports = action === CONST.IOU.ACTION.CREATE;
=======
    // eslint-disable-next-line rulesdir/prefer-at
    const option = reportOption;
    const report = reportOption.item;
    const chatReport = allReports?.[`${ONYXKEYS.COLLECTION.REPORT}${option.chatReportID}`];
    const doesReportHaveViolations = shouldDisplayViolationsRBRInLHN(report, transactionViolations);
>>>>>>> 3fadce8b

    const shouldBeInOptionList = shouldReportBeInOptionList({
        report,
        chatReport,
        currentReportId: topmostReportId,
        betas,
        doesReportHaveViolations,
        isInFocusMode: false,
        excludeEmptyChats: false,
        includeSelfDM,
        login: option.login,
        includeDomainEmail,
        isReportArchived: !!option.private_isArchived,
    });

    if (!shouldBeInOptionList) {
        return false;
    }

    const isThread = option.isThread;
    const isTaskReport = option.isTaskReport;
    const isPolicyExpenseChat = option.isPolicyExpenseChat;
    const isMoneyRequestReport = option.isMoneyRequestReport;
    const isSelfDM = option.isSelfDM;
    const isChatRoom = option.isChatRoom;
    const accountIDs = getParticipantsAccountIDsForDisplay(report);

    if (excludeNonAdminWorkspaces && !isPolicyAdmin(option.policyID, policies)) {
        return false;
    }

    if (isPolicyExpenseChat && report?.isOwnPolicyExpenseChat && !includeOwnedWorkspaceChats) {
        return false;
    }
    // When passing includeP2P false we are trying to hide features from users that are not ready for P2P and limited to expense chats only.
    if (!includeP2P && !isPolicyExpenseChat) {
        return false;
    }

    if (isSelfDM && !includeSelfDM) {
        return false;
    }

    if (isThread && !includeThreads) {
        return false;
    }

    if (isTaskReport && !includeTasks) {
        return false;
    }

    if (isMoneyRequestReport && !includeMoneyRequests) {
        return false;
    }

    if (!canUserPerformWriteAction(report) && !includeReadOnly) {
        return false;
    }

    // In case user needs to add credit bank account, don't allow them to submit an expense from the workspace.
    if (includeOwnedWorkspaceChats && hasIOUWaitingOnCurrentUserBankAccount(report)) {
        return false;
    }

    if ((!accountIDs || accountIDs.length === 0) && !isChatRoom) {
        return false;
    }

    if (option.login === CONST.EMAIL.NOTIFICATIONS) {
        return false;
    }
    const isCurrentUserOwnedPolicyExpenseChatThatCouldShow =
        option.isPolicyExpenseChat && option.ownerAccountID === currentUserAccountID && includeOwnedWorkspaceChats && !option.private_isArchived;

    const shouldShowInvoiceRoom =
        includeInvoiceRooms && isInvoiceRoom(report) && isPolicyAdmin(option.policyID, policies) && !option.private_isArchived && canSendInvoiceFromWorkspace(report.policyID);

    /*
    Exclude the report option if it doesn't meet any of the following conditions:
    - It is not an owned policy expense chat that could be shown
    - Multiple participant reports are not included
    - It doesn't have a login
    - It is not an invoice room that should be shown
    */
    if (!isCurrentUserOwnedPolicyExpenseChatThatCouldShow && !includeMultipleParticipantReports && !option.login && !shouldShowInvoiceRoom) {
        return false;
    }

    // If we're excluding threads, check the report to see if it has a single participant and if the participant is already selected
    if (!includeThreads && ((!!option.login && loginsToExclude[option.login]) || loginsToExclude[option.reportID])) {
        return false;
    }

    if (action === CONST.IOU.ACTION.CATEGORIZE) {
        const reportPolicy = allPolicies?.[`${ONYXKEYS.COLLECTION.POLICY}${option.policyID}`];
        if (!reportPolicy?.areCategoriesEnabled) {
            return false;
        }
    }
    return true;
}

function getValidReports(reports: OptionList['reports'], config: GetValidReportsConfig): GetValidReportsReturnTypeCombined {
    const {
        showChatPreviewLine = false,
        forcePolicyNamePreview = false,
        action,
        selectedOptions = [],
        shouldBoldTitleByDefault = true,
        shouldSeparateSelfDMChat,
        shouldSeparateWorkspaceChat,
        isPerDiemRequest = false,
        showRBR = true,
    } = config;

    const validReportOptions: OptionData[] = [];
    const workspaceChats: OptionData[] = [];
    let selfDMChat: OptionData | undefined;
    const preferRecentExpenseReports = action === CONST.IOU.ACTION.CREATE;

    for (let i = 0; i < reports.length; i++) {
        // eslint-disable-next-line rulesdir/prefer-at
        const option = reports[i];
        const report = option.item;

        /**
         * By default, generated options does not have the chat preview line enabled.
         * If showChatPreviewLine or forcePolicyNamePreview are true, let's generate and overwrite the alternate text.
         */
        const alternateText = getAlternateText(option, {showChatPreviewLine, forcePolicyNamePreview});
        const isSelected = isReportSelected(option, selectedOptions);
        const isBold = shouldBoldTitleByDefault || shouldUseBoldText(option);
        let lastIOUCreationDate;

        // Add a field to sort the recent reports by the time of last IOU request for create actions
        if (preferRecentExpenseReports) {
            const reportPreviewAction = allSortedReportActions[option.reportID]?.find((reportAction) => isActionOfType(reportAction, CONST.REPORT.ACTIONS.TYPE.REPORT_PREVIEW));

            if (reportPreviewAction) {
                const iouReportID = getIOUReportIDFromReportActionPreview(reportPreviewAction);
                const iouReportActions = iouReportID ? (allSortedReportActions[iouReportID] ?? []) : [];
                const lastIOUAction = iouReportActions.find((iouAction) => iouAction.actionName === CONST.REPORT.ACTIONS.TYPE.IOU);
                if (lastIOUAction) {
                    lastIOUCreationDate = lastIOUAction.lastModified;
                }
            }
        }

        const newReportOption = {
            ...option,
            alternateText,
            isSelected,
            isBold,
            lastIOUCreationDate,
            brickRoadIndicator: showRBR ? option.brickRoadIndicator : null,
        };

        if (shouldSeparateWorkspaceChat && newReportOption.isPolicyExpenseChat && !newReportOption.private_isArchived) {
            newReportOption.text = getPolicyName({report});
            newReportOption.alternateText = translateLocal('workspace.common.workspace');
            if (report?.policyID) {
                const policy = allPolicies?.[`${ONYXKEYS.COLLECTION.POLICY}${report.policyID}`];
                const submitToAccountID = getSubmitToAccountID(policy, report);
                const submitsToAccountDetails = allPersonalDetails?.[submitToAccountID];
                const subtitle = submitsToAccountDetails?.displayName ?? submitsToAccountDetails?.login;

                if (subtitle) {
                    newReportOption.alternateText = translateLocal('iou.submitsTo', {name: subtitle ?? ''});
                }
                const canSubmitPerDiemExpense = canSubmitPerDiemExpenseFromWorkspace(policy);
                if (!canSubmitPerDiemExpense && isPerDiemRequest) {
                    continue;
                }
            }
            workspaceChats.push(newReportOption);
        } else if (shouldSeparateSelfDMChat && newReportOption.isSelfDM) {
            selfDMChat = newReportOption;
        } else {
            validReportOptions.push(newReportOption);
        }
    }

    return {
        recentReports: validReportOptions,
        workspaceOptions: workspaceChats,
        selfDMOption: selfDMChat,
    };
}

/**
 * Whether user submitted already an expense or scanned receipt
 */
function getIsUserSubmittedExpenseOrScannedReceipt(): boolean {
    return !!nvpDismissedProductTraining?.[CONST.PRODUCT_TRAINING_TOOLTIP_NAMES.SCAN_TEST_TOOLTIP];
}

/**
 * Whether the report is a Manager McTest report
 */
function isManagerMcTestReport(report: SearchOption<Report>): boolean {
    return report.participantsList?.some((participant) => participant.accountID === CONST.ACCOUNT_ID.MANAGER_MCTEST) ?? false;
}

<<<<<<< HEAD
function getValidPersonalDetailOptions(
    options: OptionList['personalDetails'],
    {
        loginsToExclude = {},
        includeDomainEmail = false,
        shouldBoldTitleByDefault = false,
        currentUserRef,
    }: {
        loginsToExclude?: Record<string, boolean>;
        includeDomainEmail?: boolean;
        shouldBoldTitleByDefault: boolean;
        // If the current user is found in the options and you pass an object ref, it will be assigned
        currentUserRef?: {
            current?: SearchOptionData;
        };
    },
) {
    const personalDetailsOptions: SearchOptionData[] = [];
    for (let i = 0; i < options.length; i++) {
        // eslint-disable-next-line rulesdir/prefer-at
        const detail = options[i];
        if (
            !detail?.login ||
            !detail.accountID ||
            !!detail?.isOptimisticPersonalDetail ||
            (!includeDomainEmail && Str.isDomainEmail(detail.login)) ||
            // Exclude the setup specialist from the list of personal details as it's a fallback if guide is not assigned
            detail?.login === CONST.SETUP_SPECIALIST_LOGIN
        ) {
            continue;
        }

        if (currentUserRef && !!currentUserLogin && detail.login === currentUserLogin) {
            // eslint-disable-next-line no-param-reassign
            currentUserRef.current = detail;
        }

        if (loginsToExclude[detail.login]) {
            continue;
        }

        detail.isBold = shouldBoldTitleByDefault;

        personalDetailsOptions.push(detail);
    }

    return personalDetailsOptions;
}

=======
>>>>>>> 3fadce8b
/**
 * Returns a list of logins that should be restricted (i.e., hidden or excluded in the UI)
 * based on dynamic business logic and feature flags.
 * Centralizes restriction logic to avoid scattering conditions across the codebase.
 */
function getRestrictedLogins(config: GetOptionsConfig, options: OptionList, canShowManagerMcTest: boolean): Record<string, boolean> {
    const userHasReportWithManagerMcTest = Object.values(options.reports).some((report) => isManagerMcTestReport(report));
    return {
        [CONST.EMAIL.MANAGER_MCTEST]:
            !canShowManagerMcTest ||
            (getIsUserSubmittedExpenseOrScannedReceipt() && !userHasReportWithManagerMcTest) ||
            !Permissions.isBetaEnabled(CONST.BETAS.NEWDOT_MANAGER_MCTEST, config.betas) ||
            isUserInvitedToWorkspace(),
    };
}

/**
 * Options are reports and personal details. This function filters out the options that are not valid to be displayed.
 */
function getValidOptions(
    options: OptionList,
    {
        excludeLogins = {},
        includeSelectedOptions = false,
        includeRecentReports = true,
        recentAttendees,
        selectedOptions = [],
        shouldSeparateSelfDMChat = false,
        shouldSeparateWorkspaceChat = false,
        excludeHiddenThreads = false,
        canShowManagerMcTest = false,
        searchString,
        maxElements,
        includeUserToInvite = false,
        ...config
    }: GetOptionsConfig = {},
): Options {
    const restrictedLogins = getRestrictedLogins(config, options, canShowManagerMcTest);

    // Gather shared configs:
    const loginsToExclude: Record<string, boolean> = {
        [CONST.EMAIL.NOTIFICATIONS]: true,
        ...excludeLogins,
        ...restrictedLogins,
    };
    // If we're including selected options from the search results, we only want to exclude them if the search input is empty
    // This is because on certain pages, we show the selected options at the top when the search input is empty
    // This prevents the issue of seeing the selected option twice if you have them as a recent chat and select them
    if (!includeSelectedOptions) {
        selectedOptions.forEach((option) => {
            if (!option.login) {
                return;
            }
            loginsToExclude[option.login] = true;
        });
    }
    const {includeP2P = true, shouldBoldTitleByDefault = true, includeDomainEmail = false, ...getValidReportsConfig} = config;

    let filteredReports = options.reports;

    // Get valid recent reports:
<<<<<<< HEAD
    let recentReportOptions: SearchOptionData[] = [];
    let workspaceChats: SearchOptionData[] = [];
    let selfDMChat: SearchOptionData | undefined;
=======
    let recentReportOptions: OptionData[] = [];
    let workspaceChats: OptionData[] = [];
    let selfDMChat: OptionData | undefined;

>>>>>>> 3fadce8b
    if (includeRecentReports) {
        // if maxElements is passed, filter the recent reports by searchString and return only most recent reports (@see recentReportsComparator)
        const searchTerms = deburr(searchString ?? '')
            .toLowerCase()
            .split(' ')
            .filter((term) => term.length > 0);

        const filteringFunction = (report: SearchOption<Report>) => {
            let searchText = `${report.text ?? ''}${report.login ?? ''}`;

            if (report.isThread) {
                searchText += report.alternateText ?? '';
            } else if (report.isChatRoom) {
                searchText += report.subtitle ?? '';
            } else if (report.isPolicyExpenseChat) {
                searchText += `${report.subtitle ?? ''}${report.policyName ?? ''}`;
            }
            searchText = deburr(searchText.toLocaleLowerCase());
            const searchTermsFound = searchTerms.length > 0 ? searchTerms.every((term) => searchText.includes(term)) : true;

            if (!searchTermsFound) {
                return false;
            }

            return isValidReport(report, {
                ...getValidReportsConfig,
                includeP2P,
                includeDomainEmail,
                selectedOptions,
                loginsToExclude,
                shouldBoldTitleByDefault,
                shouldSeparateSelfDMChat,
                shouldSeparateWorkspaceChat,
            });
        };

        filteredReports = optionsOrderBy(options.reports, recentReportComparator, maxElements, filteringFunction);

        const {recentReports, workspaceOptions, selfDMOption} = getValidReports(filteredReports, {
            ...getValidReportsConfig,
            selectedOptions,
            loginsToExclude,
            shouldBoldTitleByDefault,
            shouldSeparateSelfDMChat,
            shouldSeparateWorkspaceChat,
        });

        recentReportOptions = recentReports;
        workspaceChats = workspaceOptions;
        selfDMChat = selfDMOption;
    } else if (recentAttendees && recentAttendees?.length > 0) {
        recentAttendees.filter((attendee) => {
            const login = attendee.login ?? attendee.displayName;
            if (login) {
                loginsToExclude[login] = true;
                return true;
            }

            return false;
        });
        recentReportOptions = recentAttendees as SearchOptionData[];
    }

    // Get valid personal details and check if we can find the current user:
    let personalDetailsOptions: SearchOptionData[] = [];
    const currentUserRef = {
        current: undefined as SearchOptionData | undefined,
    };

    if (includeP2P) {
        let personalDetailLoginsToExclude = loginsToExclude;
        if (currentUserLogin) {
            personalDetailLoginsToExclude = {
                ...loginsToExclude,
                [currentUserLogin]: !config.includeCurrentUser,
            };
        }

        const searchTerms = deburr(searchString ?? '')
            .toLowerCase()
            .split(' ')
            .filter((term) => term.length > 0);
        const filteringFunction = (personalDetail: OptionData) => {
            if (
                !personalDetail?.login ||
                !personalDetail.accountID ||
                !!personalDetail?.isOptimisticPersonalDetail ||
                (!includeDomainEmail && Str.isDomainEmail(personalDetail.login)) ||
                // Exclude the setup specialist from the list of personal details as it's a fallback if guide is not assigned
                personalDetail?.login === CONST.SETUP_SPECIALIST_LOGIN
            ) {
                return false;
            }
            if (personalDetailLoginsToExclude[personalDetail.login]) {
                return false;
            }
            const searchText = deburr(`${personalDetail.text ?? ''} ${personalDetail.login ?? ''}`.toLocaleLowerCase());

            return searchTerms.length > 0 ? searchTerms.every((term) => searchText.includes(term)) : true;
        };

        personalDetailsOptions = optionsOrderBy(options.personalDetails, personalDetailsComparator, maxElements, filteringFunction, true);

        for (let i = 0; i < personalDetailsOptions.length; i++) {
            const personalDetail = personalDetailsOptions.at(i);
            if (!personalDetail) {
                continue;
            }
            if (!!currentUserLogin && personalDetail?.login === currentUserLogin) {
                currentUserRef.current = personalDetail;
            }
            personalDetail.isBold = shouldBoldTitleByDefault;
        }
    }

    if (excludeHiddenThreads) {
        recentReportOptions = recentReportOptions.filter((option) => !option.isThread || option.notificationPreference !== CONST.REPORT.NOTIFICATION_PREFERENCE.HIDDEN);
    }

    let userToInvite: OptionData | null = null;
    if (includeUserToInvite) {
        userToInvite = filterUserToInvite({currentUserOption: currentUserRef.current, recentReports: recentReportOptions, personalDetails: personalDetailsOptions}, searchString ?? '');
    }

    return {
        personalDetails: personalDetailsOptions,
        recentReports: recentReportOptions,
        currentUserOption: currentUserRef.current,
        userToInvite,
        workspaceChats,
        selfDMChat,
    };
}

/**
 * Build the options for the Search view
 */
function getSearchOptions(
    options: OptionList,
    betas: Beta[] = [],
    isUsedInChatFinder = true,
    includeReadOnly = true,
    searchQuery = '',
    maxResults?: number,
    includeUserToInvite?: boolean,
    includeRecentReports = true,
): Options {
    Timing.start(CONST.TIMING.LOAD_SEARCH_OPTIONS);
    Performance.markStart(CONST.TIMING.LOAD_SEARCH_OPTIONS);
    const optionList = getValidOptions(options, {
        betas,
        includeRecentReports,
        includeMultipleParticipantReports: true,
        showChatPreviewLine: isUsedInChatFinder,
        includeP2P: true,
        includeOwnedWorkspaceChats: true,
        includeThreads: true,
        includeMoneyRequests: true,
        includeTasks: true,
        includeReadOnly,
        includeSelfDM: true,
        shouldBoldTitleByDefault: !isUsedInChatFinder,
        excludeHiddenThreads: true,
        maxElements: maxResults,
        searchString: searchQuery,
        includeUserToInvite,
    });

    Timing.end(CONST.TIMING.LOAD_SEARCH_OPTIONS);
    Performance.markEnd(CONST.TIMING.LOAD_SEARCH_OPTIONS);

    return optionList;
}

function getShareLogOptions(options: OptionList, betas: Beta[] = []): Options {
    return getValidOptions(options, {
        betas,
        includeMultipleParticipantReports: true,
        includeP2P: true,
        forcePolicyNamePreview: true,
        includeOwnedWorkspaceChats: true,
        includeSelfDM: true,
        includeThreads: true,
        includeReadOnly: false,
    });
}

/**
 * Build the IOUConfirmation options for showing the payee personalDetail
 */
function getIOUConfirmationOptionsFromPayeePersonalDetail(personalDetail: OnyxEntry<PersonalDetails>, amountText?: string): PayeePersonalDetails {
    const login = personalDetail?.login ?? '';
    return {
        text: formatPhoneNumber(getDisplayNameOrDefault(personalDetail, login)),
        alternateText: formatPhoneNumber(login || getDisplayNameOrDefault(personalDetail, '', false)),
        icons: [
            {
                source: personalDetail?.avatar ?? FallbackAvatar,
                name: personalDetail?.login ?? '',
                type: CONST.ICON_TYPE_AVATAR,
                id: personalDetail?.accountID,
            },
        ],
        descriptiveText: amountText ?? '',
        login: personalDetail?.login ?? '',
        accountID: personalDetail?.accountID ?? CONST.DEFAULT_NUMBER_ID,
        keyForList: String(personalDetail?.accountID ?? CONST.DEFAULT_NUMBER_ID),
        isInteractive: false,
    };
}

function getAttendeeOptions(
    reports: Array<SearchOption<Report>>,
    personalDetails: Array<SearchOption<PersonalDetails>>,
    betas: OnyxEntry<Beta[]>,
    attendees: Attendee[],
    recentAttendees: Attendee[],
    includeOwnedWorkspaceChats = false,
    includeP2P = true,
    includeInvoiceRooms = false,
    action: IOUAction | undefined = undefined,
) {
    const personalDetailList = keyBy(
        personalDetails.map(({item}) => item),
        'accountID',
    );

    const recentAttendeeHasCurrentUser = recentAttendees.find((attendee) => attendee.email === currentUserLogin || attendee.login === currentUserLogin);
    if (!recentAttendeeHasCurrentUser && currentUserLogin) {
        const details = getPersonalDetailByEmail(currentUserLogin);
        recentAttendees.push({
            email: currentUserLogin,
            login: currentUserLogin,
            displayName: details?.displayName ?? currentUserLogin,
            accountID: currentUserAccountID,
            text: details?.displayName ?? currentUserLogin,
            searchText: details?.displayName ?? currentUserLogin,
            avatarUrl: details?.avatarThumbnail ?? '',
        });
    }

    const filteredRecentAttendees = recentAttendees
        .filter((attendee) => !attendees.find(({email, displayName}) => (attendee.email ? email === attendee.email : displayName === attendee.displayName)))
        .map((attendee) => ({
            ...attendee,
            login: attendee.email ?? attendee.displayName,
            ...getPersonalDetailByEmail(attendee.email),
        }))
        .map((attendee) => getParticipantsOption(attendee, personalDetailList as never));

    return getValidOptions(
        {reports, personalDetails},
        {
            betas,
            selectedOptions: attendees.map((attendee) => ({...attendee, login: attendee.email})),
            excludeLogins: CONST.EXPENSIFY_EMAILS_OBJECT,
            includeOwnedWorkspaceChats,
            includeRecentReports: false,
            includeP2P,
            includeSelectedOptions: false,
            includeSelfDM: false,
            includeInvoiceRooms,
            action,
            recentAttendees: filteredRecentAttendees,
        },
    );
}

/**
 * Build the options for the Share Destination for a Task
 */

function getShareDestinationOptions(
    reports: Array<SearchOption<Report>> = [],
    personalDetails: Array<SearchOption<PersonalDetails>> = [],
    betas: OnyxEntry<Beta[]> = [],
    selectedOptions: Array<Partial<SearchOptionData>> = [],
    excludeLogins: Record<string, boolean> = {},
    includeOwnedWorkspaceChats = true,
) {
    return getValidOptions(
        {reports, personalDetails},
        {
            betas,
            selectedOptions,
            includeMultipleParticipantReports: true,
            showChatPreviewLine: true,
            forcePolicyNamePreview: true,
            includeThreads: true,
            includeMoneyRequests: true,
            includeTasks: true,
            excludeLogins,
            includeOwnedWorkspaceChats,
            includeSelfDM: true,
        },
    );
}

/**
 * Format personalDetails or userToInvite to be shown in the list
 *
 * @param member - personalDetails or userToInvite
 * @param config - keys to overwrite the default values
 */
function formatMemberForList(member: SearchOptionData): MemberForList {
    const accountID = member.accountID;

    return {
        // eslint-disable-next-line @typescript-eslint/prefer-nullish-coalescing
        text: member.text || member.displayName || '',
        // eslint-disable-next-line @typescript-eslint/prefer-nullish-coalescing
        alternateText: member.alternateText || member.login || '',
        // eslint-disable-next-line @typescript-eslint/prefer-nullish-coalescing
        keyForList: member.keyForList || String(accountID ?? CONST.DEFAULT_NUMBER_ID) || '',
        isSelected: member.isSelected ?? false,
        isDisabled: member.isDisabled ?? false,
        accountID,
        login: member.login ?? '',
        icons: member.icons,
        pendingAction: member.pendingAction,
        reportID: member.reportID,
    };
}

/**
 * Build the options for the Workspace Member Invite view
 */
function getMemberInviteOptions(
    personalDetails: Array<SearchOption<PersonalDetails>>,
    betas: Beta[] = [],
    excludeLogins: Record<string, boolean> = {},
    includeSelectedOptions = false,
    reports: Array<SearchOption<Report>> = [],
    includeRecentReports = false,
): Options {
    const options = getValidOptions(
        {reports, personalDetails},
        {
            betas,
            includeP2P: true,
            excludeLogins,
            includeSelectedOptions,
            includeRecentReports,
        },
    );

    const orderedOptions = orderOptions(options);
    return {
        ...options,
        personalDetails: orderedOptions.personalDetails,
        recentReports: orderedOptions.recentReports,
    };
}

/**
 * Helper method that returns the text to be used for the header's message and title (if any)
 */
function getHeaderMessage(hasSelectableOptions: boolean, hasUserToInvite: boolean, searchValue: string, hasMatchedParticipant = false): string {
    const isValidPhone = parsePhoneNumber(appendCountryCode(searchValue)).possible;

    const isValidEmail = Str.isValidEmail(searchValue);

    if (searchValue && CONST.REGEX.DIGITS_AND_PLUS.test(searchValue) && !isValidPhone && !hasSelectableOptions) {
        return translateLocal('messages.errorMessageInvalidPhone');
    }

    // Without a search value, it would be very confusing to see a search validation message.
    // Therefore, this skips the validation when there is no search value.
    if (searchValue && !hasSelectableOptions && !hasUserToInvite) {
        if (/^\d+$/.test(searchValue) && !isValidPhone) {
            return translateLocal('messages.errorMessageInvalidPhone');
        }
        if (/@/.test(searchValue) && !isValidEmail) {
            return translateLocal('messages.errorMessageInvalidEmail');
        }
        if (hasMatchedParticipant && (isValidEmail || isValidPhone)) {
            return '';
        }
        return translateLocal('common.noResultsFound');
    }

    return '';
}

/**
 * Helper method for non-user lists (eg. categories and tags) that returns the text to be used for the header's message and title (if any)
 */
function getHeaderMessageForNonUserList(hasSelectableOptions: boolean, searchValue: string): string {
    if (searchValue && !hasSelectableOptions) {
        return translateLocal('common.noResultsFound');
    }
    return '';
}

/**
 * Helper method to check whether an option can show tooltip or not
 */
function shouldOptionShowTooltip(option: SearchOptionData): boolean {
    return !option.private_isArchived;
}

/**
 * Handles the logic for displaying selected participants from the search term
 */
function formatSectionsFromSearchTerm(
    searchTerm: string,
    selectedOptions: SearchOptionData[],
    filteredRecentReports: SearchOptionData[],
    filteredPersonalDetails: SearchOptionData[],
    personalDetails: OnyxEntry<PersonalDetailsList> = {},
    shouldGetOptionDetails = false,
    filteredWorkspaceChats: SearchOptionData[] = [],
): SectionForSearchTerm {
    // We show the selected participants at the top of the list when there is no search term or maximum number of participants has already been selected
    // However, if there is a search term we remove the selected participants from the top of the list unless they are part of the search results
    // This clears up space on mobile views, where if you create a group with 4+ people you can't see the selected participants and the search results at the same time
    if (searchTerm === '') {
        return {
            section: {
                title: undefined,
                data: shouldGetOptionDetails
                    ? selectedOptions.map((participant) => {
                          const isReportPolicyExpenseChat = participant.isPolicyExpenseChat ?? false;
                          return isReportPolicyExpenseChat ? getPolicyExpenseReportOption(participant) : getParticipantsOption(participant, personalDetails);
                      })
                    : selectedOptions,
                shouldShow: selectedOptions.length > 0,
            },
        };
    }

    const cleanSearchTerm = searchTerm.trim().toLowerCase();
    // If you select a new user you don't have a contact for, they won't get returned as part of a recent report or personal details
    // This will add them to the list of options, deduping them if they already exist in the other lists
    const selectedParticipantsWithoutDetails = selectedOptions.filter((participant) => {
        const accountID = participant.accountID ?? null;
        const isPartOfSearchTerm = getPersonalDetailSearchTerms(participant).join(' ').toLowerCase().includes(cleanSearchTerm);
        const isReportInRecentReports = filteredRecentReports.some((report) => report.accountID === accountID) || filteredWorkspaceChats.some((report) => report.accountID === accountID);
        const isReportInPersonalDetails = filteredPersonalDetails.some((personalDetail) => personalDetail.accountID === accountID);

        return isPartOfSearchTerm && !isReportInRecentReports && !isReportInPersonalDetails;
    });

    return {
        section: {
            title: undefined,
            data: shouldGetOptionDetails
                ? selectedParticipantsWithoutDetails.map((participant) => {
                      const isReportPolicyExpenseChat = participant.isPolicyExpenseChat ?? false;
                      return isReportPolicyExpenseChat ? getPolicyExpenseReportOption(participant) : getParticipantsOption(participant, personalDetails);
                  })
                : selectedParticipantsWithoutDetails,
            shouldShow: selectedParticipantsWithoutDetails.length > 0,
        },
    };
}

/**
 * Helper method to get the `keyForList` for the first option in the OptionsList
 */
function getFirstKeyForList(data?: Option[] | null) {
    if (!data?.length) {
        return '';
    }

    const firstNonEmptyDataObj = data.at(0);

    return firstNonEmptyDataObj?.keyForList ? firstNonEmptyDataObj?.keyForList : '';
}

<<<<<<< HEAD
function getPersonalDetailSearchTerms(item: Partial<SearchOptionData>) {
    return [item.participantsList?.[0]?.displayName ?? item?.displayName ?? '', item.login ?? '', item.login?.replace(CONST.EMAIL_SEARCH_REGEX, '') ?? ''];
}

function getCurrentUserSearchTerms(item: SearchOptionData) {
    return [item.text ?? '', item.login ?? '', item.login?.replace(CONST.EMAIL_SEARCH_REGEX, '') ?? '', translateLocal('common.you'), translateLocal('common.me')];
=======
function getPersonalDetailSearchTerms(item: Partial<OptionData>) {
    return [item.participantsList?.[0]?.displayName ?? '', item.login ?? '', item.login?.replace(CONST.EMAIL_SEARCH_REGEX, '') ?? ''];
}

function getCurrentUserSearchTerms(item: OptionData) {
    return [item.text ?? '', item.login ?? '', item.login?.replace(CONST.EMAIL_SEARCH_REGEX, '') ?? ''];
>>>>>>> 3fadce8b
}

/**
 * Remove the personal details for the DMs that are already in the recent reports so that we don't show duplicates.
 */
function filteredPersonalDetailsOfRecentReports(recentReports: SearchOptionData[], personalDetails: SearchOptionData[]) {
    const excludedLogins = new Set(recentReports.map((report) => report.login));
    return personalDetails.filter((personalDetail) => !excludedLogins.has(personalDetail.login));
}

/**
 * Filters options based on the search input value
 */
function filterReports(reports: SearchOptionData[], searchTerms: string[]): SearchOptionData[] {
    const normalizedSearchTerms = searchTerms.map((term) => StringUtils.normalizeAccents(term));
    // We search eventually for multiple whitespace separated search terms.
    // We start with the search term at the end, and then narrow down those filtered search results with the next search term.
    // We repeat (reduce) this until all search terms have been used:
    const filteredReports = normalizedSearchTerms.reduceRight(
        (items, term) =>
            filterArrayByMatch(items, term, (item) => {
                const values: string[] = [];
                if (item.text) {
                    values.push(StringUtils.normalizeAccents(item.text));
                    values.push(StringUtils.normalizeAccents(item.text).replace(/['-]/g, ''));
                }

                if (item.login) {
                    values.push(StringUtils.normalizeAccents(item.login));
                    values.push(StringUtils.normalizeAccents(item.login.replace(CONST.EMAIL_SEARCH_REGEX, '')));
                }

                if (item.isThread) {
                    if (item.alternateText) {
                        values.push(StringUtils.normalizeAccents(item.alternateText));
                    }
                } else if (!!item.isChatRoom || !!item.isPolicyExpenseChat) {
                    if (item.subtitle) {
                        values.push(StringUtils.normalizeAccents(item.subtitle));
                    }
                }

                return uniqFast(values);
            }),
        // We start from all unfiltered reports:
        reports,
    );

    return filteredReports;
}

function filterWorkspaceChats(reports: SearchOptionData[], searchTerms: string[]): SearchOptionData[] {
    const filteredReports = searchTerms.reduceRight(
        (items, term) =>
            filterArrayByMatch(items, term, (item) => {
                const values: string[] = [];
                if (item.text) {
                    values.push(item.text);
                }
                return uniqFast(values);
            }),
        // We start from all unfiltered reports:
        reports,
    );

    return filteredReports;
}

function filterPersonalDetails(personalDetails: SearchOptionData[], searchTerms: string[]): SearchOptionData[] {
    return searchTerms.reduceRight(
        (items, term) =>
            filterArrayByMatch(items, term, (item) => {
                const values = getPersonalDetailSearchTerms(item);
                return uniqFast(values);
            }),
        personalDetails,
    );
}

function filterCurrentUserOption(currentUserOption: SearchOptionData | null | undefined, searchTerms: string[]): SearchOptionData | null | undefined {
    return searchTerms.reduceRight((item, term) => {
        if (!item) {
            return null;
        }

        const currentUserOptionSearchText = uniqFast(getCurrentUserSearchTerms(item)).join(' ');
        return isSearchStringMatch(term, currentUserOptionSearchText) ? item : null;
    }, currentUserOption);
}

function filterUserToInvite(options: Omit<Options, 'userToInvite'>, searchValue: string, config?: FilterUserToInviteConfig): SearchOptionData | null {
    const {canInviteUser = true, excludeLogins = {}} = config ?? {};
    if (!canInviteUser) {
        return null;
    }

    const canCreateOptimisticDetail = canCreateOptimisticPersonalDetailOption({
        recentReportOptions: options.recentReports,
        personalDetailsOptions: options.personalDetails,
        currentUserOption: options.currentUserOption,
        searchValue,
    });

    if (!canCreateOptimisticDetail) {
        return null;
    }

    const loginsToExclude: Record<string, boolean> = {
        [CONST.EMAIL.NOTIFICATIONS]: true,
        ...excludeLogins,
    };
    return getUserToInviteOption({
        searchValue,
        loginsToExclude,
        ...config,
    });
}

function filterSelfDMChat(report: SearchOptionData, searchTerms: string[]): SearchOptionData | undefined {
    const isMatch = searchTerms.every((term) => {
        const values: string[] = [];

        if (report.text) {
            values.push(report.text);
        }
        if (report.login) {
            values.push(report.login);
            values.push(report.login.replace(CONST.EMAIL_SEARCH_REGEX, ''));
        }
        if (report.isThread) {
            if (report.alternateText) {
                values.push(report.alternateText);
            }
        } else if (!!report.isChatRoom || !!report.isPolicyExpenseChat) {
            if (report.subtitle) {
                values.push(report.subtitle);
            }
        }

        // Remove duplicate values and check if the term matches any value
        return uniqFast(values).some((value) => value.includes(term));
    });

    return isMatch ? report : undefined;
}

function filterOptions(options: Options, searchInputValue: string, config?: FilterUserToInviteConfig): Options {
    const parsedPhoneNumber = parsePhoneNumber(appendCountryCode(Str.removeSMSDomain(searchInputValue)));
    const searchValue = parsedPhoneNumber.possible && parsedPhoneNumber.number?.e164 ? parsedPhoneNumber.number.e164 : searchInputValue.toLowerCase();
    const searchTerms = searchValue ? searchValue.split(' ') : [];

    const recentReports = filterReports(options.recentReports, searchTerms);
    const personalDetails = filterPersonalDetails(options.personalDetails, searchTerms);
    const currentUserOption = filterCurrentUserOption(options.currentUserOption, searchTerms);
    const userToInvite = filterUserToInvite(
        {
            recentReports,
            personalDetails,
            currentUserOption,
        },
        searchValue,
        config,
    );
    const workspaceChats = filterWorkspaceChats(options.workspaceChats ?? [], searchTerms);

    const selfDMChat = options.selfDMChat ? filterSelfDMChat(options.selfDMChat, searchTerms) : undefined;

    return {
        personalDetails,
        recentReports,
        userToInvite,
        currentUserOption,
        workspaceChats,
        selfDMChat,
    };
}

type AllOrderConfigs = OrderReportOptionsConfig & OrderOptionsConfig;
type FilterAndOrderConfig = FilterUserToInviteConfig & AllOrderConfigs;

/**
 * Orders the reports and personal details based on the search input value.
 * Personal details will be filtered out if they are part of the recent reports.
 * Additional configs can be applied.
 */
function combineOrderingOfReportsAndPersonalDetails(
    options: ReportAndPersonalDetailOptions,
    searchInputValue: string,
    {maxRecentReportsToShow, sortByReportTypeInSearch, ...orderReportOptionsConfig}: AllOrderConfigs = {},
): ReportAndPersonalDetailOptions {
    // sortByReportTypeInSearch will show the personal details as part of the recent reports
    if (sortByReportTypeInSearch) {
        const personalDetailsWithoutDMs = filteredPersonalDetailsOfRecentReports(options.recentReports, options.personalDetails);
        const reportsAndPersonalDetails = options.recentReports.concat(personalDetailsWithoutDMs);
        return orderOptions({recentReports: reportsAndPersonalDetails, personalDetails: []}, searchInputValue, orderReportOptionsConfig);
    }

    let orderedReports = orderReportOptionsWithSearch(options.recentReports, searchInputValue, orderReportOptionsConfig);
    if (typeof maxRecentReportsToShow === 'number') {
        orderedReports = orderedReports.slice(0, maxRecentReportsToShow);
    }

    const personalDetailsWithoutDMs = filteredPersonalDetailsOfRecentReports(orderedReports, options.personalDetails);
    const orderedPersonalDetails = orderPersonalDetailsOptions(personalDetailsWithoutDMs);

    return {
        recentReports: orderedReports,
        personalDetails: orderedPersonalDetails,
    };
}

/**
 * Filters and orders the options based on the search input value.
 * Note that personal details that are part of the recent reports will always be shown as part of the recent reports (ie. DMs).
 */
function filterAndOrderOptions(options: Options, searchInputValue: string, config: FilterAndOrderConfig = {}): Options {
    let filterResult = options;
    if (searchInputValue.trim().length > 0) {
        filterResult = filterOptions(options, searchInputValue, config);
    }

    const orderedOptions = combineOrderingOfReportsAndPersonalDetails(filterResult, searchInputValue, config);

    // on staging server, in specific cases (see issue) BE returns duplicated personalDetails entries
    const uniqueLogins = new Set<string>();
    orderedOptions.personalDetails = orderedOptions.personalDetails.filter((detail) => {
        const login = detail.login ?? '';
        if (uniqueLogins.has(login)) {
            return false;
        }
        uniqueLogins.add(login);
        return true;
    });

    return {
        ...filterResult,
        ...orderedOptions,
    };
}

function sortAlphabetically<T extends Partial<Record<TKey, string | undefined>>, TKey extends keyof T>(items: T[], key: TKey): T[] {
    return items.sort((a, b) => localeCompare(a[key]?.toLowerCase() ?? '', b[key]?.toLowerCase() ?? ''));
}

function getEmptyOptions(): Options {
    return {
        recentReports: [],
        personalDetails: [],
        userToInvite: null,
        currentUserOption: null,
    };
}

function shouldUseBoldText(report: SearchOptionData): boolean {
    const notificationPreference = report.notificationPreference ?? getReportNotificationPreference(report);
    return report.isUnread === true && notificationPreference !== CONST.REPORT.NOTIFICATION_PREFERENCE.MUTE && !isHiddenForCurrentUser(notificationPreference);
}

function getManagerMcTestParticipant(): Participant | undefined {
    const managerMcTestPersonalDetails = Object.values(allPersonalDetails ?? {}).find((personalDetails) => personalDetails?.login === CONST.EMAIL.MANAGER_MCTEST);
    const managerMcTestReport =
        managerMcTestPersonalDetails?.accountID && currentUserAccountID ? getChatByParticipants([managerMcTestPersonalDetails?.accountID, currentUserAccountID]) : undefined;
    return managerMcTestPersonalDetails ? {...getParticipantsOption(managerMcTestPersonalDetails, allPersonalDetails), reportID: managerMcTestReport?.reportID} : undefined;
}

function shallowOptionsListCompare(a: OptionList, b: OptionList): boolean {
    if (!a || !b) {
        return false;
    }
    if (a.reports.length !== b.reports.length || a.personalDetails.length !== b.personalDetails.length) {
        return false;
    }
    for (let i = 0; i < a.reports.length; i++) {
        if (a.reports.at(i)?.reportID !== b.reports.at(i)?.reportID) {
            return false;
        }
    }
    for (let i = 0; i < a.personalDetails.length; i++) {
        if (a.personalDetails.at(i)?.login !== b.personalDetails.at(i)?.login) {
            return false;
        }
    }
    return true;
}

export {
    canCreateOptimisticPersonalDetailOption,
    combineOrderingOfReportsAndPersonalDetails,
    createOptionFromReport,
    createOptionList,
    filterAndOrderOptions,
    filterOptions,
    filterReports,
    filterSelfDMChat,
    filterUserToInvite,
    filterWorkspaceChats,
    filteredPersonalDetailsOfRecentReports,
    formatMemberForList,
    formatSectionsFromSearchTerm,
    getAlternateText,
    getAttendeeOptions,
    getAvatarsForAccountIDs,
    getCurrentUserSearchTerms,
    getEmptyOptions,
    getFirstKeyForList,
    getHeaderMessage,
    getHeaderMessageForNonUserList,
    getIOUConfirmationOptionsFromPayeePersonalDetail,
    getIOUReportIDOfLastAction,
    getIsUserSubmittedExpenseOrScannedReceipt,
    getLastActorDisplayName,
    getLastMessageTextForReport,
    getManagerMcTestParticipant,
    getMemberInviteOptions,
    getParticipantsOption,
    getPersonalDetailSearchTerms,
    getPersonalDetailsForAccountIDs,
    getPolicyExpenseReportOption,
    getReportDisplayOption,
    getReportOption,
    getSearchOptions,
    getSearchValueForPhoneOrEmail,
    getShareDestinationOptions,
    getShareLogOptions,
    getUserToInviteContactOption,
    getUserToInviteOption,
    getValidOptions,
    hasEnabledOptions,
    isCurrentUser,
    isDisablingOrDeletingLastEnabledCategory,
    isDisablingOrDeletingLastEnabledTag,
    isMakingLastRequiredTagListOptional,
    isPersonalDetailsReady,
    isSearchStringMatch,
    isSearchStringMatchUserDetails,
    optionsOrderBy,
    orderOptions,
    orderPersonalDetailsOptions,
    orderReportOptions,
    orderReportOptionsWithSearch,
    orderWorkspaceOptions,
    processReport,
    recentReportComparator,
    shallowOptionsListCompare,
    shouldOptionShowTooltip,
    shouldShowLastActorDisplayName,
    shouldUseBoldText,
    sortAlphabetically,
};

export type {MemberForList, Option, OptionList, OptionTree, Options, ReportAndPersonalDetailOptions, SearchOption, Section, SectionBase};<|MERGE_RESOLUTION|>--- conflicted
+++ resolved
@@ -1336,38 +1336,28 @@
     return lodashOrderBy(options, [sortComparatorReportOptionByArchivedStatus, sortComparatorReportOptionByDate], ['asc', 'desc']);
 }
 
-<<<<<<< HEAD
+/**
+ * Sort personal details by displayName or login in alphabetical order
+ */
+const personalDetailsComparator = (personalDetail: SearchOptionData) => {
+    const name = personalDetail.text ?? personalDetail.alternateText ?? personalDetail.login ?? '';
+    return name.toLowerCase();
+};
+
+/**
+ * Sort reports by archived status and last visible action
+ */
 const recentReportComparator = (option: SearchOptionData) => {
     return `${option.private_isArchived ? 0 : 1}_${option.lastVisibleActionCreated ?? ''}`;
 };
 
-function optionsOrderBy<T = SearchOptionData>(options: T[], limit: number, comparator: (option: T) => number | string, filter?: (option: T) => boolean | undefined): T[] {
-    Timing.start(CONST.TIMING.SEARCH_MOST_RECENT_OPTIONS);
-    const heap = new MinHeap<T>(comparator);
-=======
-/**
- * Sort personal details by displayName or login in alphabetical order
- */
-const personalDetailsComparator = (personalDetail: OptionData) => {
-    const name = personalDetail.text ?? personalDetail.alternateText ?? personalDetail.login ?? '';
-    return name.toLowerCase();
-};
-
-/**
- * Sort reports by archived status and last visible action
- */
-const recentReportComparator = (option: OptionData) => {
-    return `${option.private_isArchived ? 0 : 1}_${option.lastVisibleActionCreated ?? ''}`;
-};
-
 /**
  * Sort options by a given comparator and return first sorted options.
  * Function uses a min heap to efficiently get the first sorted options.
  */
-function optionsOrderBy<T = OptionData>(options: T[], comparator: (option: T) => number | string, limit?: number, filter?: (option: T) => boolean | undefined, reversed = false): T[] {
+function optionsOrderBy<T = SearchOptionData>(options: T[], comparator: (option: T) => number | string, limit?: number, filter?: (option: T) => boolean | undefined, reversed = false): T[] {
     Timing.start(CONST.TIMING.SEARCH_MOST_RECENT_OPTIONS);
     const heap = reversed ? new MaxHeap<T>(comparator) : new MinHeap<T>(comparator);
->>>>>>> 3fadce8b
     options.forEach((option) => {
         if (filter && !filter(option)) {
             return;
@@ -1691,18 +1681,11 @@
     } = config;
     const topmostReportId = Navigation.getTopmostReportId();
 
-<<<<<<< HEAD
-    const validReportOptions: SearchOptionData[] = [];
-    const workspaceChats: SearchOptionData[] = [];
-    let selfDMChat: SearchOptionData | undefined;
-    const preferRecentExpenseReports = action === CONST.IOU.ACTION.CREATE;
-=======
     // eslint-disable-next-line rulesdir/prefer-at
     const option = reportOption;
     const report = reportOption.item;
     const chatReport = allReports?.[`${ONYXKEYS.COLLECTION.REPORT}${option.chatReportID}`];
     const doesReportHaveViolations = shouldDisplayViolationsRBRInLHN(report, transactionViolations);
->>>>>>> 3fadce8b
 
     const shouldBeInOptionList = shouldReportBeInOptionList({
         report,
@@ -1818,9 +1801,9 @@
         showRBR = true,
     } = config;
 
-    const validReportOptions: OptionData[] = [];
-    const workspaceChats: OptionData[] = [];
-    let selfDMChat: OptionData | undefined;
+    const validReportOptions: SearchOptionData[] = [];
+    const workspaceChats: SearchOptionData[] = [];
+    let selfDMChat: SearchOptionData | undefined;
     const preferRecentExpenseReports = action === CONST.IOU.ACTION.CREATE;
 
     for (let i = 0; i < reports.length; i++) {
@@ -1906,58 +1889,6 @@
     return report.participantsList?.some((participant) => participant.accountID === CONST.ACCOUNT_ID.MANAGER_MCTEST) ?? false;
 }
 
-<<<<<<< HEAD
-function getValidPersonalDetailOptions(
-    options: OptionList['personalDetails'],
-    {
-        loginsToExclude = {},
-        includeDomainEmail = false,
-        shouldBoldTitleByDefault = false,
-        currentUserRef,
-    }: {
-        loginsToExclude?: Record<string, boolean>;
-        includeDomainEmail?: boolean;
-        shouldBoldTitleByDefault: boolean;
-        // If the current user is found in the options and you pass an object ref, it will be assigned
-        currentUserRef?: {
-            current?: SearchOptionData;
-        };
-    },
-) {
-    const personalDetailsOptions: SearchOptionData[] = [];
-    for (let i = 0; i < options.length; i++) {
-        // eslint-disable-next-line rulesdir/prefer-at
-        const detail = options[i];
-        if (
-            !detail?.login ||
-            !detail.accountID ||
-            !!detail?.isOptimisticPersonalDetail ||
-            (!includeDomainEmail && Str.isDomainEmail(detail.login)) ||
-            // Exclude the setup specialist from the list of personal details as it's a fallback if guide is not assigned
-            detail?.login === CONST.SETUP_SPECIALIST_LOGIN
-        ) {
-            continue;
-        }
-
-        if (currentUserRef && !!currentUserLogin && detail.login === currentUserLogin) {
-            // eslint-disable-next-line no-param-reassign
-            currentUserRef.current = detail;
-        }
-
-        if (loginsToExclude[detail.login]) {
-            continue;
-        }
-
-        detail.isBold = shouldBoldTitleByDefault;
-
-        personalDetailsOptions.push(detail);
-    }
-
-    return personalDetailsOptions;
-}
-
-=======
->>>>>>> 3fadce8b
 /**
  * Returns a list of logins that should be restricted (i.e., hidden or excluded in the UI)
  * based on dynamic business logic and feature flags.
@@ -2019,16 +1950,10 @@
     let filteredReports = options.reports;
 
     // Get valid recent reports:
-<<<<<<< HEAD
     let recentReportOptions: SearchOptionData[] = [];
     let workspaceChats: SearchOptionData[] = [];
     let selfDMChat: SearchOptionData | undefined;
-=======
-    let recentReportOptions: OptionData[] = [];
-    let workspaceChats: OptionData[] = [];
-    let selfDMChat: OptionData | undefined;
-
->>>>>>> 3fadce8b
+
     if (includeRecentReports) {
         // if maxElements is passed, filter the recent reports by searchString and return only most recent reports (@see recentReportsComparator)
         const searchTerms = deburr(searchString ?? '')
@@ -2499,21 +2424,12 @@
     return firstNonEmptyDataObj?.keyForList ? firstNonEmptyDataObj?.keyForList : '';
 }
 
-<<<<<<< HEAD
 function getPersonalDetailSearchTerms(item: Partial<SearchOptionData>) {
-    return [item.participantsList?.[0]?.displayName ?? item?.displayName ?? '', item.login ?? '', item.login?.replace(CONST.EMAIL_SEARCH_REGEX, '') ?? ''];
+    return [item.participantsList?.[0]?.displayName ?? '', item.login ?? '', item.login?.replace(CONST.EMAIL_SEARCH_REGEX, '') ?? ''];
 }
 
 function getCurrentUserSearchTerms(item: SearchOptionData) {
-    return [item.text ?? '', item.login ?? '', item.login?.replace(CONST.EMAIL_SEARCH_REGEX, '') ?? '', translateLocal('common.you'), translateLocal('common.me')];
-=======
-function getPersonalDetailSearchTerms(item: Partial<OptionData>) {
-    return [item.participantsList?.[0]?.displayName ?? '', item.login ?? '', item.login?.replace(CONST.EMAIL_SEARCH_REGEX, '') ?? ''];
-}
-
-function getCurrentUserSearchTerms(item: OptionData) {
     return [item.text ?? '', item.login ?? '', item.login?.replace(CONST.EMAIL_SEARCH_REGEX, '') ?? ''];
->>>>>>> 3fadce8b
 }
 
 /**
