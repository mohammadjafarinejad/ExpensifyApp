--- conflicted
+++ resolved
@@ -460,81 +460,6 @@
     return result;
 }
 
-<<<<<<< HEAD
-type ReportErrorsAndReportActionThatRequiresAttention = {
-    errors: OnyxCommon.ErrorFields;
-    reportAction?: OnyxEntry<ReportAction>;
-};
-
-function getAllReportActionsErrorsAndReportActionThatRequiresAttention(report: OnyxEntry<Report>, reportActions: OnyxEntry<ReportActions>): ReportErrorsAndReportActionThatRequiresAttention {
-    const reportActionsArray = Object.values(reportActions ?? {}).filter((action) => !ReportActionUtils.isDeletedAction(action));
-    const reportActionErrors: OnyxCommon.ErrorFields = {};
-    let reportAction: OnyxEntry<ReportAction>;
-
-    for (const action of reportActionsArray) {
-        if (action && !isEmptyObject(action.errors)) {
-            Object.assign(reportActionErrors, action.errors);
-
-            if (!reportAction) {
-                reportAction = action;
-            }
-        }
-    }
-    const parentReportAction: OnyxEntry<ReportAction> =
-        !report?.parentReportID || !report?.parentReportActionID ? undefined : allReportActions?.[report.parentReportID ?? '-1']?.[report.parentReportActionID ?? '-1'];
-
-    if (ReportActionUtils.wasActionTakenByCurrentUser(parentReportAction) && ReportActionUtils.isTransactionThread(parentReportAction)) {
-        const transactionID = ReportActionUtils.isMoneyRequestAction(parentReportAction) ? ReportActionUtils.getOriginalMessage(parentReportAction)?.IOUTransactionID : null;
-        const transaction = allTransactions?.[`${ONYXKEYS.COLLECTION.TRANSACTION}${transactionID}`];
-        if (TransactionUtils.hasMissingSmartscanFields(transaction ?? null) && !ReportUtils.isSettled(transaction?.reportID)) {
-            reportActionErrors.smartscan = ErrorUtils.getMicroSecondOnyxErrorWithTranslationKey('iou.error.genericSmartscanFailureMessage');
-            reportAction = undefined;
-        }
-    } else if ((ReportUtils.isIOUReport(report) || ReportUtils.isExpenseReport(report)) && report?.ownerAccountID === currentUserAccountID) {
-        if (ReportUtils.shouldShowRBRForMissingSmartscanFields(report?.reportID ?? '-1') && !ReportUtils.isSettled(report?.reportID)) {
-            reportActionErrors.smartscan = ErrorUtils.getMicroSecondOnyxErrorWithTranslationKey('iou.error.genericSmartscanFailureMessage');
-            reportAction = ReportUtils.getReportActionWithMissingSmartscanFields(report?.reportID ?? '-1');
-        }
-    } else if (ReportUtils.hasSmartscanError(reportActionsArray)) {
-        reportActionErrors.smartscan = ErrorUtils.getMicroSecondOnyxErrorWithTranslationKey('iou.error.genericSmartscanFailureMessage');
-        reportAction = ReportUtils.getReportActionWithSmartscanError(reportActionsArray);
-    }
-
-    return {
-        errors: reportActionErrors,
-        reportAction,
-    };
-}
-
-/**
- * Get an object of error messages keyed by microtime by combining all error objects related to the report.
- */
-function getAllReportErrors(report: OnyxEntry<Report>, reportActions: OnyxEntry<ReportActions>): OnyxCommon.Errors {
-    const reportErrors = report?.errors ?? {};
-    const reportErrorFields = report?.errorFields ?? {};
-    const {errors: reportActionErrors} = getAllReportActionsErrorsAndReportActionThatRequiresAttention(report, reportActions);
-
-    // All error objects related to the report. Each object in the sources contains error messages keyed by microtime
-    const errorSources = {
-        reportErrors,
-        ...reportErrorFields,
-        ...reportActionErrors,
-    };
-
-    // Combine all error messages keyed by microtime into one object
-    const errorSourcesArray = Object.values(errorSources ?? {});
-    const allReportErrors = {};
-
-    for (const errors of errorSourcesArray) {
-        if (!isEmptyObject(errors)) {
-            Object.assign(allReportErrors, errors);
-        }
-    }
-    return allReportErrors;
-}
-
-=======
->>>>>>> 336c2ddb
 /**
  * Get the last actor display name from last actor details.
  */
