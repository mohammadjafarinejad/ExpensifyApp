--- conflicted
+++ resolved
@@ -34,16 +34,12 @@
 import type {Attendee, Participant} from '@src/types/onyx/IOU';
 import type {Icon, PendingAction} from '@src/types/onyx/OnyxCommon';
 import type {OriginalMessageMovedTransaction} from '@src/types/onyx/OriginalMessage';
-<<<<<<< HEAD
-=======
 import type {SearchTransaction} from '@src/types/onyx/SearchResults';
->>>>>>> 4b22ec27
 import {isEmptyObject} from '@src/types/utils/EmptyObject';
 import Timing from './actions/Timing';
 import {getEnabledCategoriesCount} from './CategoryUtils';
 import filterArrayByMatch from './filterArrayByMatch';
 import {isReportMessageAttachment} from './isReportMessageAttachment';
-import localeCompare from './LocaleCompare';
 import {formatPhoneNumber} from './LocalePhoneNumber';
 import {translateLocal} from './Localize';
 import {appendCountryCode, getPhoneNumberWithoutSpecialChars} from './LoginUtils';
@@ -932,9 +928,6 @@
 /**
  * Creates a report list option - optimized for SearchOption context
  */
-<<<<<<< HEAD
-function createOption(accountIDs: number[], personalDetails: OnyxInputOrEntry<PersonalDetailsList>, report: OnyxInputOrEntry<Report>, config?: PreviewConfig): SearchOptionData {
-=======
 function createOption(
     accountIDs: number[],
     personalDetails: OnyxInputOrEntry<PersonalDetailsList>,
@@ -942,8 +935,7 @@
     config?: PreviewConfig,
     reportAttributesDerived?: ReportAttributesDerivedValue['reports'],
     transactions?: SearchTransaction[],
-): OptionData {
->>>>>>> 4b22ec27
+): SearchOptionData {
     const {showChatPreviewLine = false, forcePolicyNamePreview = false, showPersonalDetails = false, selected, isSelected, isDisabled} = config ?? {};
 
     // Initialize only the properties that are actually used in SearchOption context
@@ -1002,28 +994,6 @@
 
         // Set properties that are used in SearchOption context
         result.private_isArchived = reportNameValuePairs?.private_isArchived;
-<<<<<<< HEAD
-=======
-        result.isExpenseReport = isExpenseReport(report);
-        result.isInvoiceRoom = isInvoiceRoom(report);
-        result.isMoneyRequestReport = reportUtilsIsMoneyRequestReport(report);
-        result.isThread = isChatThread(report);
-        result.isTaskReport = reportUtilsIsTaskReport(report);
-        result.shouldShowSubscript = shouldReportShowSubscript(report, !!result.private_isArchived);
-        result.isPolicyExpenseChat = reportUtilsIsPolicyExpenseChat(report);
-        result.isOwnPolicyExpenseChat = report.isOwnPolicyExpenseChat ?? false;
-        result.allReportErrors = reportAttributesDerived?.[report.reportID]?.reportErrors ?? {};
-        result.brickRoadIndicator = !isEmptyObject(result.allReportErrors) ? CONST.BRICK_ROAD_INDICATOR_STATUS.ERROR : '';
-        result.pendingAction = report.pendingFields ? (report.pendingFields.addWorkspaceRoom ?? report.pendingFields.createChat) : undefined;
-        result.ownerAccountID = report.ownerAccountID;
-        result.reportID = report.reportID;
-        const chatReport = allReports?.[`${ONYXKEYS.COLLECTION.REPORT}${report.chatReportID}`];
-        const oneTransactionThreadReportID = getOneTransactionThreadReportID(report, chatReport, allReportActions?.[`${ONYXKEYS.COLLECTION.REPORT_ACTIONS}${report.reportID}`]);
-        const oneTransactionThreadReport = allReports?.[`${ONYXKEYS.COLLECTION.REPORT}${oneTransactionThreadReportID}`];
-        result.isUnread = isUnread(report, oneTransactionThreadReport);
-        result.isPinned = report.isPinned;
-        result.iouReportID = report.iouReportID;
->>>>>>> 4b22ec27
         result.keyForList = String(report.reportID);
 
         // Set lastMessageText - use archived message if report is archived, otherwise use report's lastMessageText
@@ -1044,13 +1014,9 @@
         // If displaying chat preview line is needed, let's overwrite the default alternate text
         result.alternateText = showPersonalDetails && personalDetail?.login ? personalDetail.login : getAlternateText(result, {showChatPreviewLine, forcePolicyNamePreview});
 
-<<<<<<< HEAD
-        reportName = showPersonalDetails ? (getDisplayNameForParticipant({accountID: accountIDs.at(0)}) ?? formatPhoneNumber(personalDetail?.login ?? '')) : getReportName(report);
-=======
         reportName = showPersonalDetails
             ? getDisplayNameForParticipant({accountID: accountIDs.at(0)}) || formatPhoneNumber(personalDetail?.login ?? '')
             : getReportName(report, undefined, undefined, undefined, undefined, undefined, transactions);
->>>>>>> 4b22ec27
     } else {
         // eslint-disable-next-line @typescript-eslint/prefer-nullish-coalescing
         reportName = getDisplayNameForParticipant({accountID: accountIDs.at(0)}) || formatPhoneNumber(personalDetail?.login ?? '');
@@ -1061,7 +1027,7 @@
 
     // Set core display properties that are used in SearchOption context
     result.text = reportName;
-    result.icons = getIcons(report, personalDetails, personalDetail?.avatar, personalDetail?.login, personalDetail?.accountID, null);
+    result.icons = getIcons(report, personalDetails, personalDetail?.avatar, personalDetail?.login, personalDetail?.accountID, null, undefined, !!result?.private_isArchived);
     result.subtitle = subtitle;
 
     // Set login and accountID only for single participant cases (used in SearchOption context)
@@ -1070,13 +1036,6 @@
         result.accountID = Number(personalDetail?.accountID);
     }
 
-<<<<<<< HEAD
-=======
-    result.text = reportName;
-    result.icons = getIcons(report, personalDetails, personalDetail?.avatar, personalDetail?.login, personalDetail?.accountID, null, undefined, !!result?.private_isArchived);
-    result.subtitle = subtitle;
-
->>>>>>> 4b22ec27
     return result;
 }
 
@@ -1166,11 +1125,7 @@
 /**
  * Get the option for a policy expense report.
  */
-<<<<<<< HEAD
-function getPolicyExpenseReportOption(participant: Participant | SearchOptionData): SearchOptionData {
-=======
-function getPolicyExpenseReportOption(participant: Participant | OptionData, reportAttributesDerived?: ReportAttributesDerivedValue['reports']): OptionData {
->>>>>>> 4b22ec27
+function getPolicyExpenseReportOption(participant: Participant | SearchOptionData, reportAttributesDerived?: ReportAttributesDerivedValue['reports']): SearchOptionData {
     const expenseReport = reportUtilsIsPolicyExpenseChat(participant) ? getReportOrDraftReport(participant.reportID) : null;
 
     const visibleParticipantAccountIDs = Object.entries(expenseReport?.participants ?? {})
@@ -1730,16 +1685,8 @@
     } = config;
     const topmostReportId = Navigation.getTopmostReportId();
 
-<<<<<<< HEAD
-    // eslint-disable-next-line rulesdir/prefer-at
-    const option = reportOption;
-    const report = reportOption.item;
-    const chatReport = allReports?.[`${ONYXKEYS.COLLECTION.REPORT}${option.item.chatReportID}`];
-    const doesReportHaveViolations = shouldDisplayViolationsRBRInLHN(report, transactionViolations);
-=======
     const chatReport = allReports?.[`${ONYXKEYS.COLLECTION.REPORT}${option.item.chatReportID}`];
     const doesReportHaveViolations = shouldDisplayViolationsRBRInLHN(option.item, transactionViolations);
->>>>>>> 4b22ec27
 
     const shouldBeInOptionList = shouldReportBeInOptionList({
         report: option.item,
@@ -2023,11 +1970,7 @@
                 searchText += `${report.subtitle ?? ''}${report.item.policyName ?? ''}`;
             }
             searchText = deburr(searchText.toLocaleLowerCase());
-<<<<<<< HEAD
-            const searchTermsFound = doSearchTermsMatch(searchTerms, searchText);
-=======
             const searchTermsFound = searchTerms.every((term) => searchText.includes(term));
->>>>>>> 4b22ec27
 
             if (!searchTermsFound) {
                 return false;
@@ -2104,11 +2047,7 @@
             }
             const searchText = deburr(`${personalDetail.text ?? ''} ${personalDetail.login ?? ''}`.toLocaleLowerCase());
 
-<<<<<<< HEAD
-            return doSearchTermsMatch(searchTerms, searchText);
-=======
             return searchTerms.every((term) => searchText.includes(term));
->>>>>>> 4b22ec27
         };
 
         personalDetailsOptions = optionsOrderBy(options.personalDetails, personalDetailsComparator, maxElements, filteringFunction, true);
@@ -2421,12 +2360,8 @@
     filteredPersonalDetails: SearchOptionData[],
     personalDetails: OnyxEntry<PersonalDetailsList> = {},
     shouldGetOptionDetails = false,
-<<<<<<< HEAD
     filteredWorkspaceChats: SearchOptionData[] = [],
-=======
-    filteredWorkspaceChats: OptionData[] = [],
     reportAttributesDerived?: ReportAttributesDerivedValue['reports'],
->>>>>>> 4b22ec27
 ): SectionForSearchTerm {
     // We show the selected participants at the top of the list when there is no search term or maximum number of participants has already been selected
     // However, if there is a search term we remove the selected participants from the top of the list unless they are part of the search results
@@ -2485,24 +2420,15 @@
     return firstNonEmptyDataObj?.keyForList ? firstNonEmptyDataObj?.keyForList : '';
 }
 
-<<<<<<< HEAD
 function getPersonalDetailSearchTerms(item: Partial<SearchOptionData>) {
-    return [item.participantsList?.[0]?.displayName ?? '', item.login ?? '', item.login?.replace(CONST.EMAIL_SEARCH_REGEX, '') ?? ''];
-}
-
-function getCurrentUserSearchTerms(item: SearchOptionData) {
-    return [item.text ?? '', item.login ?? '', item.login?.replace(CONST.EMAIL_SEARCH_REGEX, '') ?? ''];
-=======
-function getPersonalDetailSearchTerms(item: Partial<OptionData>) {
     if (item.accountID === currentUserAccountID) {
         return getCurrentUserSearchTerms(item);
     }
     return [item.participantsList?.[0]?.displayName ?? '', item.login ?? '', item.login?.replace(CONST.EMAIL_SEARCH_REGEX, '') ?? ''];
 }
 
-function getCurrentUserSearchTerms(item: Partial<OptionData>) {
+function getCurrentUserSearchTerms(item: Partial<SearchOptionData>) {
     return [item.text ?? '', item.login ?? '', item.login?.replace(CONST.EMAIL_SEARCH_REGEX, '') ?? '', translateLocal('common.you'), translateLocal('common.me')];
->>>>>>> 4b22ec27
 }
 
 /**
@@ -2743,9 +2669,6 @@
     };
 }
 
-<<<<<<< HEAD
-function sortAlphabetically<T extends Partial<Record<TKey, string | undefined>>, TKey extends keyof T>(items: T[], key: TKey): T[] {
-=======
 /**
  * Filter out selected options from personal details and recent reports
  * @param options - The options to filter
@@ -2762,7 +2685,6 @@
 }
 
 function sortAlphabetically<T extends Partial<Record<TKey, string | undefined>>, TKey extends keyof T>(items: T[], key: TKey, localeCompare: LocaleContextProps['localeCompare']): T[] {
->>>>>>> 4b22ec27
     return items.sort((a, b) => localeCompare(a[key]?.toLowerCase() ?? '', b[key]?.toLowerCase() ?? ''));
 }
 
@@ -2821,19 +2743,6 @@
         .filter((term) => term.length > 0);
 }
 
-<<<<<<< HEAD
-/**
- * Check if all search terms are found in the given search text
- * @param searchTerms - Array of normalized search terms
- * @param searchText - The text to search within
- * @returns True if all search terms are found in the search text
- */
-function doSearchTermsMatch(searchTerms: string[], searchText: string): boolean {
-    return searchTerms.length > 0 ? searchTerms.every((term) => searchText.includes(term)) : true;
-}
-
-=======
->>>>>>> 4b22ec27
 export {
     canCreateOptimisticPersonalDetailOption,
     combineOrderingOfReportsAndPersonalDetails,
