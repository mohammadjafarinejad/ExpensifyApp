/* eslint-disable @typescript-eslint/prefer-for-of */

/* eslint-disable no-continue */
import {Str} from 'expensify-common';
import lodashOrderBy from 'lodash/orderBy';
import Onyx from 'react-native-onyx';
import type {OnyxCollection, OnyxEntry} from 'react-native-onyx';
import type {SetNonNullable} from 'type-fest';
import {FallbackAvatar} from '@components/Icon/Expensicons';
import type {IOUAction} from '@src/CONST';
import CONST from '@src/CONST';
import ONYXKEYS from '@src/ONYXKEYS';
import type {
    Beta,
    Login,
    OnyxInputOrEntry,
    PersonalDetails,
    PersonalDetailsList,
    Policy,
    PolicyCategories,
    PolicyCategory,
    PolicyTag,
    Report,
    ReportAction,
    ReportActions,
    TransactionViolation,
} from '@src/types/onyx';
import type {Attendee, Participant} from '@src/types/onyx/IOU';
import type * as OnyxCommon from '@src/types/onyx/OnyxCommon';
import type DeepValueOf from '@src/types/utils/DeepValueOf';
import {isEmptyObject} from '@src/types/utils/EmptyObject';
import Timing from './actions/Timing';
import filterArrayByMatch from './filterArrayByMatch';
import {formatPhoneNumber} from './LocalePhoneNumber';
import {translate, translateLocal} from './Localize';
import {appendCountryCode, getPhoneNumberWithoutSpecialChars} from './LoginUtils';
import ModifiedExpenseMessage from './ModifiedExpenseMessage';
import Navigation from './Navigation/Navigation';
import Parser from './Parser';
import Performance from './Performance';
import {getDisplayNameOrDefault} from './PersonalDetailsUtils';
import {addSMSDomainIfPhoneNumber, parsePhoneNumber} from './PhoneNumber';
import {canSendInvoiceFromWorkspace} from './PolicyUtils';
import {
    getCombinedReportActions,
    getExportIntegrationLastMessageText,
    getIOUReportIDFromReportActionPreview,
    getMessageOfOldDotReportAction,
    getOneTransactionThreadReportID,
    getOriginalMessage,
    getReportActionMessageText,
    getSortedReportActions,
    isActionableAddPaymentCard,
    isActionOfType,
    isClosedAction,
    isCreatedTaskReportAction,
    isDeletedParentAction,
    isModifiedExpenseAction,
    isMoneyRequestAction,
    isOldDotReportAction,
    isPendingRemove,
    isReimbursementDeQueuedAction,
    isReimbursementQueuedAction,
    isReportPreviewAction,
    isResolvedActionTrackExpense,
    isTaskAction,
    isThreadParentMessage,
    isUnapprovedAction,
    isWhisperAction,
    shouldReportActionBeVisible,
} from './ReportActionsUtils';
import {
    canUserPerformWriteAction,
    formatReportLastMessageText,
    getAllReportErrors,
    getChatRoomSubtitle,
    getDeletedParentActionMessageForChatReport,
    getDisplayNameForParticipant,
    getDowngradeWorkspaceMessage,
    getIcons,
    getIOUApprovedMessage,
    getIOUForwardedMessage,
    getIOUSubmittedMessage,
    getIOUUnapprovedMessage,
    getMoneyRequestSpendBreakdown,
    getParticipantsAccountIDsForDisplay,
    getPolicyName,
    getReimbursementDeQueuedActionMessage,
    getReimbursementQueuedActionMessage,
    getRejectedReportMessage,
    getReportAutomaticallyApprovedMessage,
    getReportAutomaticallyForwardedMessage,
    getReportAutomaticallySubmittedMessage,
    getReportLastMessage,
    getReportName,
    getReportNotificationPreference,
    getReportOrDraftReport,
    getReportParticipantsTitle,
    getReportPreviewMessage,
    getUpgradeWorkspaceMessage,
    hasIOUWaitingOnCurrentUserBankAccount,
    isArchivedNonExpenseReport,
    isChatThread,
    isDefaultRoom,
    isDraftReport,
    isExpenseReport,
    isHiddenForCurrentUser,
    isInvoiceRoom,
    isIOUOwnedByCurrentUser,
    isMoneyRequest,
    isPolicyAdmin,
    isReportMessageAttachment,
    isUnread,
    isAdminRoom as reportUtilsIsAdminRoom,
    isAnnounceRoom as reportUtilsIsAnnounceRoom,
    isChatReport as reportUtilsIsChatReport,
    isChatRoom as reportUtilsIsChatRoom,
    isGroupChat as reportUtilsIsGroupChat,
    isMoneyRequestReport as reportUtilsIsMoneyRequestReport,
    isOneOnOneChat as reportUtilsIsOneOnOneChat,
    isPolicyExpenseChat as reportUtilsIsPolicyExpenseChat,
    isSelfDM as reportUtilsIsSelfDM,
    isTaskReport as reportUtilsIsTaskReport,
    shouldDisplayViolationsRBRInLHN,
    shouldReportBeInOptionList,
    shouldReportShowSubscript,
} from './ReportUtils';
import type {OptionData} from './ReportUtils';
import {getTaskCreatedMessage, getTaskReportActionMessage} from './TaskUtils';
import {generateAccountID} from './UserUtils';

type SearchOption<T> = OptionData & {
    item: T;
};

type OptionList = {
    reports: Array<SearchOption<Report>>;
    personalDetails: Array<SearchOption<PersonalDetails>>;
};

type Option = Partial<OptionData>;

/**
 * A narrowed version of `Option` is used when we have a guarantee that given values exist.
 */
type OptionTree = {
    text: string;
    keyForList: string;
    searchText: string;
    tooltipText: string;
    isDisabled: boolean;
    isSelected: boolean;
    pendingAction?: OnyxCommon.PendingAction;
} & Option;

type PayeePersonalDetails = {
    text: string;
    alternateText: string;
    icons: OnyxCommon.Icon[];
    descriptiveText: string;
    login: string;
    accountID: number;
    keyForList: string;
};

type SectionBase = {
    title: string | undefined;
    shouldShow: boolean;
};

type Section = SectionBase & {
    data: Option[];
};

type GetValidOptionsSharedConfig = {
    includeP2P?: boolean;
    transactionViolations?: OnyxCollection<TransactionViolation[]>;
    action?: IOUAction;
    shouldBoldTitleByDefault?: boolean;
    selectedOptions?: Option[];
};

type GetValidReportsConfig = {
    betas?: OnyxEntry<Beta[]>;
    includeMultipleParticipantReports?: boolean;
    showChatPreviewLine?: boolean;
    forcePolicyNamePreview?: boolean;
    includeSelfDM?: boolean;
    includeOwnedWorkspaceChats?: boolean;
    includeThreads?: boolean;
    includeTasks?: boolean;
    includeMoneyRequests?: boolean;
    includeInvoiceRooms?: boolean;
    includeDomainEmail?: boolean;
    loginsToExclude?: Record<string, boolean>;
} & GetValidOptionsSharedConfig;

type GetOptionsConfig = {
    excludeLogins?: Record<string, boolean>;
    includeRecentReports?: boolean;
    includeSelectedOptions?: boolean;
    recentAttendees?: Attendee[];
    shouldSeparateWorkspaceChat?: boolean;
    shouldSeparateSelfDMChat?: boolean;
} & GetValidReportsConfig;

type GetUserToInviteConfig = {
    searchValue: string | undefined;
    loginsToExclude?: Record<string, boolean>;
    reportActions?: ReportActions;
    shouldAcceptName?: boolean;
} & Pick<GetOptionsConfig, 'selectedOptions' | 'showChatPreviewLine'>;

type MemberForList = {
    text: string;
    alternateText: string;
    keyForList: string;
    isSelected: boolean;
    isDisabled: boolean;
    accountID?: number;
    login: string;
    icons?: OnyxCommon.Icon[];
    pendingAction?: OnyxCommon.PendingAction;
    reportID: string;
};

type SectionForSearchTerm = {
    section: Section;
};
type Options = {
    recentReports: OptionData[];
    personalDetails: OptionData[];
    userToInvite: OptionData | null;
    currentUserOption: OptionData | null | undefined;
    workspaceChats?: OptionData[];
    selfDMChat?: OptionData | undefined;
};

type PreviewConfig = {showChatPreviewLine?: boolean; forcePolicyNamePreview?: boolean; showPersonalDetails?: boolean};

type FilterUserToInviteConfig = Pick<GetUserToInviteConfig, 'selectedOptions' | 'shouldAcceptName'> & {
    canInviteUser?: boolean;
    excludeLogins?: Record<string, boolean>;
};

type OrderOptionsConfig =
    | {
          maxRecentReportsToShow?: never;
          /* When sortByReportTypeInSearch flag is true, recentReports will include the personalDetails options as well. */
          sortByReportTypeInSearch?: true;
      }
    | {
          // When specifying maxRecentReportsToShow, you can't sort by report type in search
          maxRecentReportsToShow?: number;
          sortByReportTypeInSearch?: false;
      };

type OrderReportOptionsConfig = {
    preferChatroomsOverThreads?: boolean;
    preferPolicyExpenseChat?: boolean;
    preferRecentExpenseReports?: boolean;
};

type ReportAndPersonalDetailOptions = Pick<Options, 'recentReports' | 'personalDetails' | 'workspaceChats'>;

/**
 * OptionsListUtils is used to build a list options passed to the OptionsList component. Several different UI views can
 * be configured to display different results based on the options passed to the private getOptions() method. Public
 * methods should be named for the views they build options for and then exported for use in a component.
 */
let currentUserLogin: string | undefined;
let currentUserAccountID: number | undefined;
Onyx.connect({
    key: ONYXKEYS.SESSION,
    callback: (value) => {
        currentUserLogin = value?.email;
        currentUserAccountID = value?.accountID;
    },
});

let loginList: OnyxEntry<Login>;
Onyx.connect({
    key: ONYXKEYS.LOGIN_LIST,
    callback: (value) => (loginList = isEmptyObject(value) ? {} : value),
});

let allPersonalDetails: OnyxEntry<PersonalDetailsList>;
Onyx.connect({
    key: ONYXKEYS.PERSONAL_DETAILS_LIST,
    callback: (value) => (allPersonalDetails = isEmptyObject(value) ? {} : value),
});

let preferredLocale: DeepValueOf<typeof CONST.LOCALES> = CONST.LOCALES.DEFAULT;
Onyx.connect({
    key: ONYXKEYS.NVP_PREFERRED_LOCALE,
    callback: (value) => {
        if (!value) {
            return;
        }
        preferredLocale = value;
    },
});

const policies: OnyxCollection<Policy> = {};
Onyx.connect({
    key: ONYXKEYS.COLLECTION.POLICY,
    callback: (policy, key) => {
        if (!policy || !key || !policy.name) {
            return;
        }

        policies[key] = policy;
    },
});

let allPolicies: OnyxCollection<Policy> = {};
Onyx.connect({
    key: ONYXKEYS.COLLECTION.POLICY,
    waitForCollectionCallback: true,
    callback: (val) => (allPolicies = val),
});

let allReports: OnyxCollection<Report>;
Onyx.connect({
    key: ONYXKEYS.COLLECTION.REPORT,
    waitForCollectionCallback: true,
    callback: (value) => {
        allReports = value;
    },
});

const lastReportActions: ReportActions = {};
const allSortedReportActions: Record<string, ReportAction[]> = {};
let allReportActions: OnyxCollection<ReportActions>;
const lastVisibleReportActions: ReportActions = {};
Onyx.connect({
    key: ONYXKEYS.COLLECTION.REPORT_ACTIONS,
    waitForCollectionCallback: true,
    callback: (actions) => {
        if (!actions) {
            return;
        }

        allReportActions = actions ?? {};

        // Iterate over the report actions to build the sorted and lastVisible report actions objects
        Object.entries(allReportActions).forEach((reportActions) => {
            const reportID = reportActions[0].split('_').at(1);
            if (!reportID) {
                return;
            }

            const reportActionsArray = Object.values(reportActions[1] ?? {});
            let sortedReportActions = getSortedReportActions(reportActionsArray, true);
            allSortedReportActions[reportID] = sortedReportActions;

            // If the report is a one-transaction report and has , we need to return the combined reportActions so that the LHN can display modifications
            // to the transaction thread or the report itself
            const transactionThreadReportID = getOneTransactionThreadReportID(reportID, actions[reportActions[0]]);
            if (transactionThreadReportID) {
                const transactionThreadReportActionsArray = Object.values(actions[`${ONYXKEYS.COLLECTION.REPORT_ACTIONS}${transactionThreadReportID}`] ?? {});
                sortedReportActions = getCombinedReportActions(sortedReportActions, transactionThreadReportID, transactionThreadReportActionsArray, reportID, false);
            }

            const firstReportAction = sortedReportActions.at(0);
            if (!firstReportAction) {
                delete lastReportActions[reportID];
            } else {
                lastReportActions[reportID] = firstReportAction;
            }

            const report = allReports?.[`${ONYXKEYS.COLLECTION.REPORT}${reportID}`];
            const isWriteActionAllowed = canUserPerformWriteAction(report);

            // The report is only visible if it is the last action not deleted that
            // does not match a closed or created state.
            const reportActionsForDisplay = sortedReportActions.filter(
                (reportAction, actionKey) =>
                    shouldReportActionBeVisible(reportAction, actionKey, isWriteActionAllowed) &&
                    !isWhisperAction(reportAction) &&
                    reportAction.actionName !== CONST.REPORT.ACTIONS.TYPE.CREATED &&
                    reportAction.pendingAction !== CONST.RED_BRICK_ROAD_PENDING_ACTION.DELETE &&
                    !isResolvedActionTrackExpense(reportAction),
            );
            const reportActionForDisplay = reportActionsForDisplay.at(0);
            if (!reportActionForDisplay) {
                delete lastVisibleReportActions[reportID];
                return;
            }
            lastVisibleReportActions[reportID] = reportActionForDisplay;
        });
    },
});

let activePolicyID: OnyxEntry<string>;
Onyx.connect({
    key: ONYXKEYS.NVP_ACTIVE_POLICY_ID,
    callback: (value) => (activePolicyID = value),
});

/**
 * @param defaultValues {login: accountID} In workspace invite page, when new user is added we pass available data to opt in
 * @returns Returns avatar data for a list of user accountIDs
 */
function getAvatarsForAccountIDs(accountIDs: number[], personalDetails: OnyxEntry<PersonalDetailsList>, defaultValues: Record<string, number> = {}): OnyxCommon.Icon[] {
    const reversedDefaultValues: Record<number, string> = {};

    Object.entries(defaultValues).forEach((item) => {
        reversedDefaultValues[item[1]] = item[0];
    });

    return accountIDs.map((accountID) => {
        const login = reversedDefaultValues[accountID] ?? '';
        const userPersonalDetail = personalDetails?.[accountID] ?? {login, accountID};

        return {
            id: accountID,
            source: userPersonalDetail.avatar ?? FallbackAvatar,
            type: CONST.ICON_TYPE_AVATAR,
            name: userPersonalDetail.login ?? '',
        };
    });
}

/**
 * Returns the personal details for an array of accountIDs
 * @returns keys of the object are emails, values are PersonalDetails objects.
 */
function getPersonalDetailsForAccountIDs(accountIDs: number[] | undefined, personalDetails: OnyxInputOrEntry<PersonalDetailsList>): SetNonNullable<PersonalDetailsList> {
    const personalDetailsForAccountIDs: SetNonNullable<PersonalDetailsList> = {};
    if (!personalDetails) {
        return personalDetailsForAccountIDs;
    }
    accountIDs?.forEach((accountID) => {
        const cleanAccountID = Number(accountID);
        if (!cleanAccountID) {
            return;
        }
        let personalDetail: OnyxEntry<PersonalDetails> = personalDetails[accountID] ?? undefined;
        if (!personalDetail) {
            personalDetail = {} as PersonalDetails;
        }

        if (cleanAccountID === CONST.ACCOUNT_ID.CONCIERGE) {
            personalDetail.avatar = CONST.CONCIERGE_ICON_URL;
        }

        personalDetail.accountID = cleanAccountID;
        personalDetailsForAccountIDs[cleanAccountID] = personalDetail;
    });
    return personalDetailsForAccountIDs;
}

/**
 * Return true if personal details data is ready, i.e. report list options can be created.
 */
function isPersonalDetailsReady(personalDetails: OnyxEntry<PersonalDetailsList>): boolean {
    const personalDetailsKeys = Object.keys(personalDetails ?? {});
    return personalDetailsKeys.some((key) => personalDetails?.[key]?.accountID);
}

/**
 * Get the participant option for a report.
 */
function getParticipantsOption(participant: OptionData | Participant, personalDetails: OnyxEntry<PersonalDetailsList>): Participant {
    const detail = participant.accountID ? getPersonalDetailsForAccountIDs([participant.accountID], personalDetails)[participant.accountID] : undefined;
    // eslint-disable-next-line @typescript-eslint/prefer-nullish-coalescing
    const login = detail?.login || participant.login || '';
    const displayName = formatPhoneNumber(getDisplayNameOrDefault(detail, login || participant.text));

    return {
        keyForList: String(detail?.accountID),
        login,
        accountID: detail?.accountID,
        text: displayName,
        firstName: detail?.firstName ?? '',
        lastName: detail?.lastName ?? '',
        alternateText: formatPhoneNumber(login) || displayName,
        icons: [
            {
                source: detail?.avatar ?? FallbackAvatar,
                name: login,
                type: CONST.ICON_TYPE_AVATAR,
                id: detail?.accountID,
            },
        ],
        phoneNumber: detail?.phoneNumber ?? '',
        selected: participant.selected,
        isSelected: participant.selected,
        searchText: participant.searchText ?? undefined,
    };
}

/**
 * A very optimized method to remove duplicates from an array.
 * Taken from https://stackoverflow.com/a/9229821/9114791
 */
function uniqFast(items: string[]): string[] {
    const seenItems: Record<string, number> = {};
    const result: string[] = [];
    let j = 0;

    for (const item of items) {
        if (seenItems[item] !== 1) {
            seenItems[item] = 1;
            result[j++] = item;
        }
    }

    return result;
}

/**
 * Get the last actor display name from last actor details.
 */
function getLastActorDisplayName(lastActorDetails: Partial<PersonalDetails> | null, hasMultipleParticipants: boolean) {
    return hasMultipleParticipants && lastActorDetails && lastActorDetails.accountID !== currentUserAccountID
        ? // eslint-disable-next-line @typescript-eslint/prefer-nullish-coalescing
          lastActorDetails.firstName || formatPhoneNumber(getDisplayNameOrDefault(lastActorDetails))
        : '';
}

/**
 * Update alternate text for the option when applicable
 */
function getAlternateText(option: OptionData, {showChatPreviewLine = false, forcePolicyNamePreview = false}: PreviewConfig) {
    const report = getReportOrDraftReport(option.reportID);
    const isAdminRoom = reportUtilsIsAdminRoom(report);
    const isAnnounceRoom = reportUtilsIsAnnounceRoom(report);
    const isGroupChat = reportUtilsIsGroupChat(report);
    const isExpenseThread = isMoneyRequest(report);
    const formattedLastMessageText = formatReportLastMessageText(Parser.htmlToText(option.lastMessageText ?? ''));

    if (isExpenseThread || option.isMoneyRequestReport) {
        return showChatPreviewLine && formattedLastMessageText ? formattedLastMessageText : translate(preferredLocale, 'iou.expense');
    }

    if (option.isThread) {
        return showChatPreviewLine && formattedLastMessageText ? formattedLastMessageText : translate(preferredLocale, 'threads.thread');
    }

    if (option.isChatRoom && !isAdminRoom && !isAnnounceRoom) {
        return showChatPreviewLine && formattedLastMessageText ? formattedLastMessageText : option.subtitle;
    }

    if ((option.isPolicyExpenseChat ?? false) || isAdminRoom || isAnnounceRoom) {
        return showChatPreviewLine && !forcePolicyNamePreview && formattedLastMessageText ? formattedLastMessageText : option.subtitle;
    }

    if (option.isTaskReport) {
        return showChatPreviewLine && formattedLastMessageText ? formattedLastMessageText : translate(preferredLocale, 'task.task');
    }

    if (isGroupChat) {
        return showChatPreviewLine && formattedLastMessageText ? formattedLastMessageText : translate(preferredLocale, 'common.group');
    }

    return showChatPreviewLine && formattedLastMessageText
        ? formattedLastMessageText
        : formatPhoneNumber(option.participantsList && option.participantsList.length > 0 ? option.participantsList.at(0)?.login ?? '' : '');
}

function isSearchStringMatchUserDetails(personalDetail: PersonalDetails, searchValue: string) {
    let memberDetails = '';
    if (personalDetail.login) {
        memberDetails += ` ${personalDetail.login}`;
    }
    if (personalDetail.firstName) {
        memberDetails += ` ${personalDetail.firstName}`;
    }
    if (personalDetail.lastName) {
        memberDetails += ` ${personalDetail.lastName}`;
    }
    if (personalDetail.displayName) {
        memberDetails += ` ${getDisplayNameOrDefault(personalDetail)}`;
    }
    if (personalDetail.phoneNumber) {
        memberDetails += ` ${personalDetail.phoneNumber}`;
    }
    return isSearchStringMatch(searchValue.trim(), memberDetails.toLowerCase());
}

/**
 * Get IOU report ID of report last action if the action is report action preview
 */
function getIOUReportIDOfLastAction(report: OnyxEntry<Report>): string | undefined {
    if (!report?.reportID) {
        return;
    }
    const lastAction = lastVisibleReportActions[report.reportID];
    if (!isReportPreviewAction(lastAction)) {
        return;
    }
    return getReportOrDraftReport(getIOUReportIDFromReportActionPreview(lastAction))?.reportID;
}

/**
 * Get the last message text from the report directly or from other sources for special cases.
 */
function getLastMessageTextForReport(report: OnyxEntry<Report>, lastActorDetails: Partial<PersonalDetails> | null, policy?: OnyxEntry<Policy>): string {
    const reportID = report?.reportID;
    const lastReportAction = reportID ? lastVisibleReportActions[reportID] : undefined;

    // some types of actions are filtered out for lastReportAction, in some cases we need to check the actual last action
    const lastOriginalReportAction = reportID ? lastReportActions[reportID] : undefined;
    let lastMessageTextFromReport = '';

    if (isArchivedNonExpenseReport(report)) {
        const archiveReason =
            // eslint-disable-next-line @typescript-eslint/prefer-nullish-coalescing
            (isClosedAction(lastOriginalReportAction) && getOriginalMessage(lastOriginalReportAction)?.reason) || CONST.REPORT.ARCHIVE_REASON.DEFAULT;
        switch (archiveReason) {
            case CONST.REPORT.ARCHIVE_REASON.ACCOUNT_CLOSED:
            case CONST.REPORT.ARCHIVE_REASON.REMOVED_FROM_POLICY:
            case CONST.REPORT.ARCHIVE_REASON.POLICY_DELETED: {
<<<<<<< HEAD
                lastMessageTextFromReport = Localize.translate(preferredLocale, `reportArchiveReasons.${archiveReason}`, {
                    displayName: LocalePhoneNumber.formatPhoneNumber(PersonalDetailsUtils.getDisplayNameOrDefault(lastActorDetails)),
                    policyName: ReportUtils.getPolicyName({report, policy}),
=======
                lastMessageTextFromReport = translate(preferredLocale, `reportArchiveReasons.${archiveReason}`, {
                    displayName: formatPhoneNumber(getDisplayNameOrDefault(lastActorDetails)),
                    policyName: getPolicyName(report, false, policy),
>>>>>>> 77469350
                });
                break;
            }
            case CONST.REPORT.ARCHIVE_REASON.BOOKING_END_DATE_HAS_PASSED: {
                lastMessageTextFromReport = translate(preferredLocale, `reportArchiveReasons.${archiveReason}`);
                break;
            }
            default: {
                lastMessageTextFromReport = translate(preferredLocale, `reportArchiveReasons.default`);
            }
        }
    } else if (isMoneyRequestAction(lastReportAction)) {
        const properSchemaForMoneyRequestMessage = getReportPreviewMessage(report, lastReportAction, true, false, null, true);
        lastMessageTextFromReport = formatReportLastMessageText(properSchemaForMoneyRequestMessage);
    } else if (isReportPreviewAction(lastReportAction)) {
        const iouReport = getReportOrDraftReport(getIOUReportIDFromReportActionPreview(lastReportAction));
        const lastIOUMoneyReportAction = iouReport?.reportID
            ? allSortedReportActions[iouReport.reportID]?.find(
                  (reportAction, key): reportAction is ReportAction<typeof CONST.REPORT.ACTIONS.TYPE.IOU> =>
                      shouldReportActionBeVisible(reportAction, key, canUserPerformWriteAction(report)) &&
                      reportAction.pendingAction !== CONST.RED_BRICK_ROAD_PENDING_ACTION.DELETE &&
                      isMoneyRequestAction(reportAction),
              )
            : undefined;
        const reportPreviewMessage = getReportPreviewMessage(
            !isEmptyObject(iouReport) ? iouReport : null,
            lastIOUMoneyReportAction,
            true,
            reportUtilsIsChatReport(report),
            null,
            true,
            lastReportAction,
        );
<<<<<<< HEAD
        lastMessageTextFromReport = ReportUtils.formatReportLastMessageText(reportPreviewMessage);
    } else if (ReportActionUtils.isReimbursementQueuedAction(lastReportAction)) {
        lastMessageTextFromReport = ReportUtils.getReimbursementQueuedActionMessage({reportAction: lastReportAction, reportOrID: report});
    } else if (ReportActionUtils.isReimbursementDeQueuedAction(lastReportAction)) {
        lastMessageTextFromReport = ReportUtils.getReimbursementDeQueuedActionMessage(lastReportAction, report, true);
    } else if (ReportActionUtils.isDeletedParentAction(lastReportAction) && ReportUtils.isChatReport(report)) {
        lastMessageTextFromReport = ReportUtils.getDeletedParentActionMessageForChatReport(lastReportAction);
    } else if (ReportActionUtils.isPendingRemove(lastReportAction) && report?.reportID && ReportActionUtils.isThreadParentMessage(lastReportAction, report.reportID)) {
        lastMessageTextFromReport = Localize.translateLocal('parentReportAction.hiddenMessage');
    } else if (ReportUtils.isReportMessageAttachment({text: report?.lastMessageText ?? '', html: report?.lastMessageHtml, type: ''})) {
        lastMessageTextFromReport = `[${Localize.translateLocal('common.attachment')}]`;
    } else if (ReportActionUtils.isModifiedExpenseAction(lastReportAction)) {
        const properSchemaForModifiedExpenseMessage = ModifiedExpenseMessage.getForReportAction({reportOrID: report?.reportID, reportAction: lastReportAction});
        lastMessageTextFromReport = ReportUtils.formatReportLastMessageText(properSchemaForModifiedExpenseMessage, true);
    } else if (ReportActionUtils.isTaskAction(lastReportAction)) {
        lastMessageTextFromReport = ReportUtils.formatReportLastMessageText(TaskUtils.getTaskReportActionMessage(lastReportAction).text);
    } else if (ReportActionUtils.isCreatedTaskReportAction(lastReportAction)) {
        lastMessageTextFromReport = TaskUtils.getTaskCreatedMessage(lastReportAction);
    } else if (
        ReportActionUtils.isActionOfType(lastReportAction, CONST.REPORT.ACTIONS.TYPE.SUBMITTED) ||
        ReportActionUtils.isActionOfType(lastReportAction, CONST.REPORT.ACTIONS.TYPE.SUBMITTED_AND_CLOSED)
    ) {
        const wasSubmittedViaHarvesting = ReportActionUtils.getOriginalMessage(lastReportAction)?.harvesting ?? false;
=======
        lastMessageTextFromReport = formatReportLastMessageText(reportPreviewMessage);
    } else if (isReimbursementQueuedAction(lastReportAction)) {
        lastMessageTextFromReport = getReimbursementQueuedActionMessage(lastReportAction, report);
    } else if (isReimbursementDeQueuedAction(lastReportAction)) {
        lastMessageTextFromReport = getReimbursementDeQueuedActionMessage(lastReportAction, report, true);
    } else if (isDeletedParentAction(lastReportAction) && reportUtilsIsChatReport(report)) {
        lastMessageTextFromReport = getDeletedParentActionMessageForChatReport(lastReportAction);
    } else if (isPendingRemove(lastReportAction) && report?.reportID && isThreadParentMessage(lastReportAction, report.reportID)) {
        lastMessageTextFromReport = translateLocal('parentReportAction.hiddenMessage');
    } else if (isReportMessageAttachment({text: report?.lastMessageText ?? '', html: report?.lastMessageHtml, type: ''})) {
        lastMessageTextFromReport = `[${translateLocal('common.attachment')}]`;
    } else if (isModifiedExpenseAction(lastReportAction)) {
        const properSchemaForModifiedExpenseMessage = ModifiedExpenseMessage.getForReportAction(report?.reportID, lastReportAction);
        lastMessageTextFromReport = formatReportLastMessageText(properSchemaForModifiedExpenseMessage, true);
    } else if (isTaskAction(lastReportAction)) {
        lastMessageTextFromReport = formatReportLastMessageText(getTaskReportActionMessage(lastReportAction).text);
    } else if (isCreatedTaskReportAction(lastReportAction)) {
        lastMessageTextFromReport = getTaskCreatedMessage(lastReportAction);
    } else if (isActionOfType(lastReportAction, CONST.REPORT.ACTIONS.TYPE.SUBMITTED) || isActionOfType(lastReportAction, CONST.REPORT.ACTIONS.TYPE.SUBMITTED_AND_CLOSED)) {
        const wasSubmittedViaHarvesting = getOriginalMessage(lastReportAction)?.harvesting ?? false;
>>>>>>> 77469350
        if (wasSubmittedViaHarvesting) {
            lastMessageTextFromReport = getReportAutomaticallySubmittedMessage(lastReportAction);
        } else {
            lastMessageTextFromReport = getIOUSubmittedMessage(lastReportAction);
        }
    } else if (isActionOfType(lastReportAction, CONST.REPORT.ACTIONS.TYPE.APPROVED)) {
        const {automaticAction} = getOriginalMessage(lastReportAction) ?? {};
        if (automaticAction) {
            lastMessageTextFromReport = getReportAutomaticallyApprovedMessage(lastReportAction);
        } else {
            lastMessageTextFromReport = getIOUApprovedMessage(lastReportAction);
        }
    } else if (isUnapprovedAction(lastReportAction)) {
        lastMessageTextFromReport = getIOUUnapprovedMessage(lastReportAction);
    } else if (isActionOfType(lastReportAction, CONST.REPORT.ACTIONS.TYPE.FORWARDED)) {
        const {automaticAction} = getOriginalMessage(lastReportAction) ?? {};
        if (automaticAction) {
            lastMessageTextFromReport = getReportAutomaticallyForwardedMessage(lastReportAction, reportID);
        } else {
            lastMessageTextFromReport = getIOUForwardedMessage(lastReportAction, report);
        }
    } else if (lastReportAction?.actionName === CONST.REPORT.ACTIONS.TYPE.REJECTED) {
        lastMessageTextFromReport = getRejectedReportMessage();
    } else if (lastReportAction?.actionName === CONST.REPORT.ACTIONS.TYPE.POLICY_CHANGE_LOG.CORPORATE_UPGRADE) {
        lastMessageTextFromReport = getUpgradeWorkspaceMessage();
    } else if (lastReportAction?.actionName === CONST.REPORT.ACTIONS.TYPE.POLICY_CHANGE_LOG.TEAM_DOWNGRADE) {
        lastMessageTextFromReport = getDowngradeWorkspaceMessage();
    } else if (isActionableAddPaymentCard(lastReportAction)) {
        lastMessageTextFromReport = getReportActionMessageText(lastReportAction);
    } else if (lastReportAction?.actionName === 'EXPORTINTEGRATION') {
        lastMessageTextFromReport = getExportIntegrationLastMessageText(lastReportAction);
    } else if (lastReportAction?.actionName && isOldDotReportAction(lastReportAction)) {
        lastMessageTextFromReport = getMessageOfOldDotReportAction(lastReportAction, false);
    }

    // we do not want to show report closed in LHN for non archived report so use getReportLastMessage as fallback instead of lastMessageText from report
    if (reportID && !report.private_isArchived && report.lastActionType === CONST.REPORT.ACTIONS.TYPE.CLOSED) {
        return lastMessageTextFromReport || (getReportLastMessage(reportID).lastMessageText ?? '');
    }
    return lastMessageTextFromReport || (report?.lastMessageText ?? '');
}

function hasReportErrors(report: Report, reportActions: OnyxEntry<ReportActions>) {
    return !isEmptyObject(getAllReportErrors(report, reportActions));
}

/**
 * Creates a report list option
 */
function createOption(
    accountIDs: number[],
    personalDetails: OnyxInputOrEntry<PersonalDetailsList>,
    report: OnyxInputOrEntry<Report>,
    reportActions: ReportActions,
    config?: PreviewConfig,
): OptionData {
    const {showChatPreviewLine = false, forcePolicyNamePreview = false, showPersonalDetails = false} = config ?? {};
    const result: OptionData = {
        text: undefined,
        alternateText: undefined,
        pendingAction: undefined,
        allReportErrors: undefined,
        brickRoadIndicator: null,
        icons: undefined,
        tooltipText: null,
        ownerAccountID: undefined,
        subtitle: undefined,
        participantsList: undefined,
        accountID: 0,
        login: undefined,
        reportID: '',
        phoneNumber: undefined,
        hasDraftComment: false,
        keyForList: undefined,
        isDefaultRoom: false,
        isPinned: false,
        isWaitingOnBankAccount: false,
        iouReportID: undefined,
        isIOUReportOwner: null,
        iouReportAmount: 0,
        isChatRoom: false,
        shouldShowSubscript: false,
        isPolicyExpenseChat: false,
        isOwnPolicyExpenseChat: false,
        isExpenseReport: false,
        policyID: undefined,
        isOptimisticPersonalDetail: false,
        lastMessageText: '',
        lastVisibleActionCreated: undefined,
    };

    const personalDetailMap = getPersonalDetailsForAccountIDs(accountIDs, personalDetails);
    const personalDetailList = Object.values(personalDetailMap).filter((details): details is PersonalDetails => !!details);
    const personalDetail = personalDetailList.at(0);
    let hasMultipleParticipants = personalDetailList.length > 1;
    let subtitle;
    let reportName;
    result.participantsList = personalDetailList;
    result.isOptimisticPersonalDetail = personalDetail?.isOptimisticPersonalDetail;
    if (report) {
        result.isChatRoom = reportUtilsIsChatRoom(report);
        result.isDefaultRoom = isDefaultRoom(report);
        // eslint-disable-next-line @typescript-eslint/naming-convention
        result.private_isArchived = report.private_isArchived;
        result.isExpenseReport = isExpenseReport(report);
        result.isInvoiceRoom = isInvoiceRoom(report);
        result.isMoneyRequestReport = reportUtilsIsMoneyRequestReport(report);
        result.isThread = isChatThread(report);
        result.isTaskReport = reportUtilsIsTaskReport(report);
        result.shouldShowSubscript = shouldReportShowSubscript(report);
        result.isPolicyExpenseChat = reportUtilsIsPolicyExpenseChat(report);
        result.isOwnPolicyExpenseChat = report.isOwnPolicyExpenseChat ?? false;
        result.allReportErrors = getAllReportErrors(report, reportActions);
        result.brickRoadIndicator = hasReportErrors(report, reportActions) ? CONST.BRICK_ROAD_INDICATOR_STATUS.ERROR : '';
        result.pendingAction = report.pendingFields ? report.pendingFields.addWorkspaceRoom ?? report.pendingFields.createChat : undefined;
        result.ownerAccountID = report.ownerAccountID;
        result.reportID = report.reportID;
        result.isUnread = isUnread(report);
        result.isPinned = report.isPinned;
        result.iouReportID = report.iouReportID;
        result.keyForList = String(report.reportID);
        result.isWaitingOnBankAccount = report.isWaitingOnBankAccount;
        result.policyID = report.policyID;
        result.isSelfDM = reportUtilsIsSelfDM(report);
        result.notificationPreference = getReportNotificationPreference(report);
        result.lastVisibleActionCreated = report.lastVisibleActionCreated;

        const visibleParticipantAccountIDs = getParticipantsAccountIDsForDisplay(report, true);

        result.tooltipText = getReportParticipantsTitle(visibleParticipantAccountIDs);

        hasMultipleParticipants = personalDetailList.length > 1 || result.isChatRoom || result.isPolicyExpenseChat || reportUtilsIsGroupChat(report);
        subtitle = getChatRoomSubtitle(report);

        const lastActorDetails = report.lastActorAccountID ? personalDetailMap[report.lastActorAccountID] : null;
        const lastActorDisplayName = getLastActorDisplayName(lastActorDetails, hasMultipleParticipants);
        const lastMessageTextFromReport = getLastMessageTextForReport(report, lastActorDetails);
        let lastMessageText = lastMessageTextFromReport;

        const lastAction = lastVisibleReportActions[report.reportID];
        const shouldDisplayLastActorName = lastAction && lastAction.actionName !== CONST.REPORT.ACTIONS.TYPE.REPORT_PREVIEW && lastAction.actionName !== CONST.REPORT.ACTIONS.TYPE.IOU;

        if (shouldDisplayLastActorName && lastActorDisplayName && lastMessageTextFromReport) {
            lastMessageText = `${lastActorDisplayName}: ${lastMessageTextFromReport}`;
        }

        result.lastMessageText = lastMessageText;

        // If displaying chat preview line is needed, let's overwrite the default alternate text
        result.alternateText = showPersonalDetails && personalDetail?.login ? personalDetail.login : getAlternateText(result, {showChatPreviewLine, forcePolicyNamePreview});

<<<<<<< HEAD
        reportName = showPersonalDetails
            ? ReportUtils.getDisplayNameForParticipant({accountID: accountIDs.at(0)}) || LocalePhoneNumber.formatPhoneNumber(personalDetail?.login ?? '')
            : ReportUtils.getReportName({report});
    } else {
        // eslint-disable-next-line @typescript-eslint/prefer-nullish-coalescing
        reportName = ReportUtils.getDisplayNameForParticipant({accountID: accountIDs.at(0)}) || LocalePhoneNumber.formatPhoneNumber(personalDetail?.login ?? '');
=======
        reportName = showPersonalDetails ? getDisplayNameForParticipant(accountIDs.at(0)) || formatPhoneNumber(personalDetail?.login ?? '') : getReportName(report);
    } else {
        // eslint-disable-next-line @typescript-eslint/prefer-nullish-coalescing
        reportName = getDisplayNameForParticipant(accountIDs.at(0)) || formatPhoneNumber(personalDetail?.login ?? '');
>>>>>>> 77469350
        result.keyForList = String(accountIDs.at(0));

        result.alternateText = formatPhoneNumber(personalDetails?.[accountIDs[0]]?.login ?? '');
    }

    result.isIOUReportOwner = isIOUOwnedByCurrentUser(result);
    result.iouReportAmount = getMoneyRequestSpendBreakdown(result).totalDisplaySpend;

    if (!hasMultipleParticipants && (!report || (report && !reportUtilsIsGroupChat(report) && !reportUtilsIsChatRoom(report)))) {
        result.login = personalDetail?.login;
        result.accountID = Number(personalDetail?.accountID);
        result.phoneNumber = personalDetail?.phoneNumber;
    }

    result.text = reportName;
    result.icons = getIcons(report, personalDetails, personalDetail?.avatar, personalDetail?.login, personalDetail?.accountID, null);
    result.subtitle = subtitle;

    return result;
}

/**
 * Get the option for a given report.
 */
function getReportOption(participant: Participant): OptionData {
    const report = getReportOrDraftReport(participant.reportID);
    const visibleParticipantAccountIDs = getParticipantsAccountIDsForDisplay(report, true);

    const option = createOption(
        visibleParticipantAccountIDs,
        allPersonalDetails ?? {},
        !isEmptyObject(report) ? report : undefined,
        {},
        {
            showChatPreviewLine: false,
            forcePolicyNamePreview: false,
        },
    );

    // Update text & alternateText because createOption returns workspace name only if report is owned by the user
    if (option.isSelfDM) {
        option.alternateText = translateLocal('reportActionsView.yourSpace');
    } else if (option.isInvoiceRoom) {
<<<<<<< HEAD
        option.text = ReportUtils.getReportName({report});
        option.alternateText = Localize.translateLocal('workspace.common.invoices');
    } else {
        option.text = ReportUtils.getPolicyName({report});
        option.alternateText = Localize.translateLocal('workspace.common.workspace');
=======
        option.text = getReportName(report);
        option.alternateText = translateLocal('workspace.common.invoices');
    } else {
        option.text = getPolicyName(report);
        option.alternateText = translateLocal('workspace.common.workspace');
>>>>>>> 77469350
    }
    option.isDisabled = isDraftReport(participant.reportID);
    option.selected = participant.selected;
    option.isSelected = participant.selected;
    return option;
}

/**
 * Get the option for a policy expense report.
 */
function getPolicyExpenseReportOption(participant: Participant | OptionData): OptionData {
    const expenseReport = reportUtilsIsPolicyExpenseChat(participant) ? getReportOrDraftReport(participant.reportID) : null;

    const visibleParticipantAccountIDs = Object.entries(expenseReport?.participants ?? {})
        .filter(([, reportParticipant]) => reportParticipant && !isHiddenForCurrentUser(reportParticipant.notificationPreference))
        .map(([accountID]) => Number(accountID));

    const option = createOption(
        visibleParticipantAccountIDs,
        allPersonalDetails ?? {},
        !isEmptyObject(expenseReport) ? expenseReport : null,
        {},
        {
            showChatPreviewLine: false,
            forcePolicyNamePreview: false,
        },
    );

    // Update text & alternateText because createOption returns workspace name only if report is owned by the user
<<<<<<< HEAD
    option.text = ReportUtils.getPolicyName({report: expenseReport});
    option.alternateText = Localize.translateLocal('workspace.common.workspace');
=======
    option.text = getPolicyName(expenseReport);
    option.alternateText = translateLocal('workspace.common.workspace');
>>>>>>> 77469350
    option.selected = participant.selected;
    option.isSelected = participant.selected;
    return option;
}

/**
 * Searches for a match when provided with a value
 */
function isSearchStringMatch(searchValue: string, searchText?: string | null, participantNames = new Set<string>(), isChatRoom = false): boolean {
    const searchWords = new Set(searchValue.replace(/,/g, ' ').split(' '));
    const valueToSearch = searchText?.replace(new RegExp(/&nbsp;/g), '');
    let matching = true;
    searchWords.forEach((word) => {
        // if one of the word is not matching, we don't need to check further
        if (!matching) {
            return;
        }
        const matchRegex = new RegExp(Str.escapeForRegExp(word), 'i');
        matching = matchRegex.test(valueToSearch ?? '') || (!isChatRoom && participantNames.has(word));
    });
    return matching;
}

/**
 * Checks if the given userDetails is currentUser or not.
 * Note: We can't migrate this off of using logins because this is used to check if you're trying to start a chat with
 * yourself or a different user, and people won't be starting new chats via accountID usually.
 */
function isCurrentUser(userDetails: PersonalDetails): boolean {
    if (!userDetails) {
        return false;
    }

    // If user login is a mobile number, append sms domain if not appended already.
    const userDetailsLogin = addSMSDomainIfPhoneNumber(userDetails.login ?? '');

    if (currentUserLogin?.toLowerCase() === userDetailsLogin.toLowerCase()) {
        return true;
    }

    // Check if userDetails login exists in loginList
    return Object.keys(loginList ?? {}).some((login) => login.toLowerCase() === userDetailsLogin.toLowerCase());
}

/**
 * Calculates count of all enabled options
 */
function getEnabledCategoriesCount(options: PolicyCategories): number {
    return Object.values(options).filter((option) => option.enabled).length;
}

function getSearchValueForPhoneOrEmail(searchTerm: string) {
    const parsedPhoneNumber = parsePhoneNumber(appendCountryCode(Str.removeSMSDomain(searchTerm)));
    return parsedPhoneNumber.possible ? parsedPhoneNumber.number?.e164 ?? '' : searchTerm.toLowerCase();
}

/**
 * Verifies that there is at least one enabled option
 */
function hasEnabledOptions(options: PolicyCategories | PolicyTag[]): boolean {
    return Object.values(options).some((option: PolicyTag | PolicyCategory) => option.enabled && option.pendingAction !== CONST.RED_BRICK_ROAD_PENDING_ACTION.DELETE);
}

/**
 * Checks if a report option is selected based on matching accountID or reportID.
 *
 * @param reportOption - The report option to be checked.
 * @param selectedOptions - Array of selected options to compare with.
 * @returns true if the report option matches any of the selected options by accountID or reportID, false otherwise.
 */
function isReportSelected(reportOption: OptionData, selectedOptions: Array<Partial<OptionData>>) {
    if (!selectedOptions || selectedOptions.length === 0) {
        return false;
    }

    // eslint-disable-next-line @typescript-eslint/prefer-nullish-coalescing
    return selectedOptions.some((option) => (option.accountID && option.accountID === reportOption.accountID) || (option.reportID && option.reportID === reportOption.reportID));
}

function createOptionList(personalDetails: OnyxEntry<PersonalDetailsList>, reports?: OnyxCollection<Report>) {
    const reportMapForAccountIDs: Record<number, Report> = {};
    const allReportOptions: Array<SearchOption<Report>> = [];

    if (reports) {
        Object.values(reports).forEach((report) => {
            if (!report) {
                return;
            }

            const isOneOnOneChat = reportUtilsIsOneOnOneChat(report);
            const accountIDs = getParticipantsAccountIDsForDisplay(report);

            const isChatRoom = reportUtilsIsChatRoom(report);
            if ((!accountIDs || accountIDs.length === 0) && !isChatRoom) {
                return;
            }

            // Save the report in the map if this is a single participant so we can associate the reportID with the
            // personal detail option later. Individuals should not be associated with single participant
            // policyExpenseChats or chatRooms since those are not people.
            if (accountIDs.length <= 1 && isOneOnOneChat) {
                reportMapForAccountIDs[accountIDs[0]] = report;
            }

            allReportOptions.push({
                item: report,
                ...createOption(accountIDs, personalDetails, report, {}),
            });
        });
    }

    const allPersonalDetailsOptions = Object.values(personalDetails ?? {}).map((personalDetail) => ({
        item: personalDetail,
        ...createOption(
            [personalDetail?.accountID ?? CONST.DEFAULT_NUMBER_ID],
            personalDetails,
            reportMapForAccountIDs[personalDetail?.accountID ?? CONST.DEFAULT_NUMBER_ID],
            {},
            {showPersonalDetails: true},
        ),
    }));

    return {
        reports: allReportOptions,
        personalDetails: allPersonalDetailsOptions as Array<SearchOption<PersonalDetails>>,
    };
}

function createOptionFromReport(report: Report, personalDetails: OnyxEntry<PersonalDetailsList>) {
    const accountIDs = getParticipantsAccountIDsForDisplay(report);

    return {
        item: report,
        ...createOption(accountIDs, personalDetails, report, {}),
    };
}

function orderPersonalDetailsOptions(options: OptionData[]) {
    // PersonalDetails should be ordered Alphabetically by default - https://github.com/Expensify/App/issues/8220#issuecomment-1104009435
    return lodashOrderBy(options, [(personalDetail) => personalDetail.text?.toLowerCase()], 'asc');
}

/**
 * Orders report options without grouping them by kind.
 * Usually used when there is no search value
 */
function orderReportOptions(options: OptionData[]) {
    return lodashOrderBy(options, [sortComparatorReportOptionByArchivedStatus, sortComparatorReportOptionByDate], ['asc', 'desc']);
}

/**
 * Ordering for report options when you have a search value, will order them by kind additionally.
 * @param options - list of options to be sorted
 * @param searchValue - search string
 * @returns a sorted list of options
 */
function orderReportOptionsWithSearch(
    options: OptionData[],
    searchValue: string,
    {preferChatroomsOverThreads = false, preferPolicyExpenseChat = false, preferRecentExpenseReports = false}: OrderReportOptionsConfig = {},
) {
    const orderedByDate = orderReportOptions(options);

    return lodashOrderBy(
        orderedByDate,
        [
            // Sorting by kind:
            (option) => {
                if (option.isPolicyExpenseChat && preferPolicyExpenseChat && option.policyID === activePolicyID) {
                    return 0;
                }

                if (option.isSelfDM) {
                    return 0;
                }
                if (preferRecentExpenseReports && !!option?.lastIOUCreationDate) {
                    return 1;
                }
                if (preferRecentExpenseReports && option.isPolicyExpenseChat) {
                    return 1;
                }
                if (preferChatroomsOverThreads && option.isThread) {
                    return 4;
                }
                if (!!option.isChatRoom || option.private_isArchived) {
                    return 3;
                }
                if (!option.login) {
                    return 2;
                }
                if (option.login.toLowerCase() !== searchValue?.toLowerCase()) {
                    return 1;
                }

                // When option.login is an exact match with the search value, returning 0 puts it at the top of the option list
                return 0;
            },
            // For Submit Expense flow, prioritize the most recent expense reports and then policy expense chats (without expense requests)
            preferRecentExpenseReports ? (option) => option?.lastIOUCreationDate ?? '' : '',
            preferRecentExpenseReports ? (option) => option?.isPolicyExpenseChat : 0,
        ],
        ['asc', 'desc', 'desc'],
    );
}

function orderWorkspaceOptions(options: OptionData[]): OptionData[] {
    return options.sort((a, b) => {
        // Check if `a` is the default workspace
        if (a.isPolicyExpenseChat && a.policyID === activePolicyID) {
            return -1;
        }

        // Check if `b` is the default workspace
        if (b.isPolicyExpenseChat && b.policyID === activePolicyID) {
            return 1;
        }

        return 0;
    });
}

function sortComparatorReportOptionByArchivedStatus(option: OptionData) {
    return option.private_isArchived ? 1 : 0;
}

function sortComparatorReportOptionByDate(options: OptionData) {
    // If there is no date (ie. a personal detail option), the option will be sorted to the bottom
    // (comparing a dateString > '' returns true, and we are sorting descending, so the dateString will come before '')
    return options.lastVisibleActionCreated ?? '';
}

/**
 * Sorts reports and personal details independently.
 */
function orderOptions(options: ReportAndPersonalDetailOptions): ReportAndPersonalDetailOptions;

/**
 * Sorts reports and personal details independently, but prioritizes the search value.
 */
function orderOptions(options: ReportAndPersonalDetailOptions, searchValue: string, config?: OrderReportOptionsConfig): ReportAndPersonalDetailOptions;
function orderOptions(options: ReportAndPersonalDetailOptions, searchValue?: string, config?: OrderReportOptionsConfig): ReportAndPersonalDetailOptions {
    let orderedReportOptions: OptionData[];
    if (searchValue) {
        orderedReportOptions = orderReportOptionsWithSearch(options.recentReports, searchValue, config);
    } else {
        orderedReportOptions = orderReportOptions(options.recentReports);
    }
    const orderedPersonalDetailsOptions = orderPersonalDetailsOptions(options.personalDetails);
    const orderedWorkspaceChats = orderWorkspaceOptions(options?.workspaceChats ?? []);

    return {
        recentReports: orderedReportOptions,
        personalDetails: orderedPersonalDetailsOptions,
        workspaceChats: orderedWorkspaceChats,
    };
}

function canCreateOptimisticPersonalDetailOption({
    recentReportOptions,
    personalDetailsOptions,
    currentUserOption,
    searchValue,
}: {
    recentReportOptions: OptionData[];
    personalDetailsOptions: OptionData[];
    currentUserOption?: OptionData | null;
    searchValue: string;
}) {
    if (recentReportOptions.length + personalDetailsOptions.length > 0) {
        return false;
    }
    if (!currentUserOption) {
        return true;
    }
    return currentUserOption.login !== addSMSDomainIfPhoneNumber(searchValue ?? '').toLowerCase() && currentUserOption.login !== searchValue?.toLowerCase();
}

/**
 * We create a new user option if the following conditions are satisfied:
 * - There's no matching recent report and personal detail option
 * - The searchValue is a valid email or phone number
 * - If prop shouldAcceptName = true, the searchValue can be also a normal string
 * - The searchValue isn't the current personal detail login
 */
function getUserToInviteOption({
    searchValue,
    loginsToExclude = {},
    selectedOptions = [],
    reportActions = {},
    showChatPreviewLine = false,
    shouldAcceptName = false,
}: GetUserToInviteConfig): OptionData | null {
    if (!searchValue) {
        return null;
    }

    const parsedPhoneNumber = parsePhoneNumber(appendCountryCode(Str.removeSMSDomain(searchValue)));
    const isCurrentUserLogin = isCurrentUser({login: searchValue} as PersonalDetails);
    const isInSelectedOption = selectedOptions.some((option) => 'login' in option && option.login === searchValue);
    const isValidEmail = Str.isValidEmail(searchValue) && !Str.isDomainEmail(searchValue) && !Str.endsWith(searchValue, CONST.SMS.DOMAIN);
    const isValidPhoneNumber = parsedPhoneNumber.possible && Str.isValidE164Phone(getPhoneNumberWithoutSpecialChars(parsedPhoneNumber.number?.input ?? ''));
    const isInOptionToExclude = loginsToExclude[addSMSDomainIfPhoneNumber(searchValue).toLowerCase()];

    if (isCurrentUserLogin || isInSelectedOption || (!isValidEmail && !isValidPhoneNumber && !shouldAcceptName) || isInOptionToExclude) {
        return null;
    }

    // Generates an optimistic account ID for new users not yet saved in Onyx
    const optimisticAccountID = generateAccountID(searchValue);
    const personalDetailsExtended = {
        ...allPersonalDetails,
        [optimisticAccountID]: {
            accountID: optimisticAccountID,
            login: searchValue,
        },
    };
    const userToInvite = createOption([optimisticAccountID], personalDetailsExtended, null, reportActions, {
        showChatPreviewLine,
    });
    userToInvite.isOptimisticAccount = true;
    userToInvite.login = isValidEmail || isValidPhoneNumber ? searchValue : '';
    // eslint-disable-next-line @typescript-eslint/prefer-nullish-coalescing
    userToInvite.text = userToInvite.text || searchValue;
    // eslint-disable-next-line @typescript-eslint/prefer-nullish-coalescing
    userToInvite.alternateText = userToInvite.alternateText || searchValue;

    // If user doesn't exist, use a fallback avatar
    userToInvite.icons = [
        {
            source: FallbackAvatar,
            id: optimisticAccountID,
            name: searchValue,
            type: CONST.ICON_TYPE_AVATAR,
        },
    ];

    return userToInvite;
}

function getValidReports(
    reports: OptionList['reports'],
    {
        betas = [],
        includeMultipleParticipantReports = false,
        showChatPreviewLine = false,
        forcePolicyNamePreview = false,
        includeOwnedWorkspaceChats = false,
        includeThreads = false,
        includeTasks = false,
        includeMoneyRequests = false,
        transactionViolations = {},
        includeSelfDM = false,
        includeInvoiceRooms = false,
        action,
        selectedOptions = [],
        includeP2P = true,
        includeDomainEmail = false,
        shouldBoldTitleByDefault = true,
        loginsToExclude = {},
    }: GetValidReportsConfig,
) {
    const topmostReportId = Navigation.getTopmostReportId();

    const validReportOptions: OptionData[] = [];
    const preferRecentExpenseReports = action === CONST.IOU.ACTION.CREATE;

    for (let i = 0; i < reports.length; i++) {
        // eslint-disable-next-line rulesdir/prefer-at
        const option = reports[i];
        const report = option.item;
        const doesReportHaveViolations = shouldDisplayViolationsRBRInLHN(report, transactionViolations);

        const shouldBeInOptionList = shouldReportBeInOptionList({
            report,
            currentReportId: topmostReportId,
            betas,
            policies,
            doesReportHaveViolations,
            isInFocusMode: false,
            excludeEmptyChats: false,
            includeSelfDM,
            login: option.login,
            includeDomainEmail,
        });

        if (!shouldBeInOptionList) {
            continue;
        }

        const isThread = option.isThread;
        const isTaskReport = option.isTaskReport;
        const isPolicyExpenseChat = option.isPolicyExpenseChat;
        const isMoneyRequestReport = option.isMoneyRequestReport;
        const isSelfDM = option.isSelfDM;
        const isChatRoom = option.isChatRoom;
        const accountIDs = getParticipantsAccountIDsForDisplay(report);

        if (isPolicyExpenseChat && report.isOwnPolicyExpenseChat && !includeOwnedWorkspaceChats) {
            continue;
        }

        // When passing includeP2P false we are trying to hide features from users that are not ready for P2P and limited to workspace chats only.
        if (!includeP2P && !isPolicyExpenseChat) {
            continue;
        }

        if (isSelfDM && !includeSelfDM) {
            continue;
        }

        if (isThread && !includeThreads) {
            continue;
        }

        if (isTaskReport && !includeTasks) {
            continue;
        }

        if (isMoneyRequestReport && !includeMoneyRequests) {
            continue;
        }

        // In case user needs to add credit bank account, don't allow them to submit an expense from the workspace.
        if (includeOwnedWorkspaceChats && hasIOUWaitingOnCurrentUserBankAccount(report)) {
            continue;
        }

        if ((!accountIDs || accountIDs.length === 0) && !isChatRoom) {
            continue;
        }

        if (option.login === CONST.EMAIL.NOTIFICATIONS) {
            continue;
        }

        const isCurrentUserOwnedPolicyExpenseChatThatCouldShow =
            option.isPolicyExpenseChat && option.ownerAccountID === currentUserAccountID && includeOwnedWorkspaceChats && !option.private_isArchived;

        const shouldShowInvoiceRoom =
            includeInvoiceRooms && isInvoiceRoom(option.item) && isPolicyAdmin(option.policyID, policies) && !option.private_isArchived && canSendInvoiceFromWorkspace(option.policyID);

        /*
        Exclude the report option if it doesn't meet any of the following conditions:
        - It is not an owned policy expense chat that could be shown
        - Multiple participant reports are not included
        - It doesn't have a login
        - It is not an invoice room that should be shown
        */
        if (!isCurrentUserOwnedPolicyExpenseChatThatCouldShow && !includeMultipleParticipantReports && !option.login && !shouldShowInvoiceRoom) {
            continue;
        }

        // If we're excluding threads, check the report to see if it has a single participant and if the participant is already selected
        if (!includeThreads && ((!!option.login && loginsToExclude[option.login]) || loginsToExclude[option.reportID])) {
            continue;
        }

        if (action === CONST.IOU.ACTION.CATEGORIZE) {
            const reportPolicy = allPolicies?.[`${ONYXKEYS.COLLECTION.POLICY}${option.policyID}`];
            if (!reportPolicy?.areCategoriesEnabled) {
                continue;
            }
        }

        /**
         * By default, generated options does not have the chat preview line enabled.
         * If showChatPreviewLine or forcePolicyNamePreview are true, let's generate and overwrite the alternate text.
         */
        const alternateText = getAlternateText(option, {showChatPreviewLine, forcePolicyNamePreview});
        const isSelected = isReportSelected(option, selectedOptions);
        const isBold = shouldBoldTitleByDefault || shouldUseBoldText(option);
        let lastIOUCreationDate;

        // Add a field to sort the recent reports by the time of last IOU request for create actions
        if (preferRecentExpenseReports) {
            const reportPreviewAction = allSortedReportActions[option.reportID]?.find((reportAction) => isActionOfType(reportAction, CONST.REPORT.ACTIONS.TYPE.REPORT_PREVIEW));

            if (reportPreviewAction) {
                const iouReportID = getIOUReportIDFromReportActionPreview(reportPreviewAction);
                const iouReportActions = iouReportID ? allSortedReportActions[iouReportID] ?? [] : [];
                const lastIOUAction = iouReportActions.find((iouAction) => iouAction.actionName === CONST.REPORT.ACTIONS.TYPE.IOU);
                if (lastIOUAction) {
                    lastIOUCreationDate = lastIOUAction.lastModified;
                }
            }
        }

        const newReportOption = {
            ...option,
            alternateText,
            isSelected,
            isBold,
            lastIOUCreationDate,
        };

        validReportOptions.push(newReportOption);
    }

    return validReportOptions;
}

/**
 * Options are reports and personal details. This function filters out the options that are not valid to be displayed.
 */
function getValidOptions(
    options: OptionList,
    {
        excludeLogins = {},
        includeSelectedOptions = false,
        includeRecentReports = true,
        recentAttendees,
        selectedOptions = [],
        shouldSeparateSelfDMChat = false,
        shouldSeparateWorkspaceChat = false,
        ...config
    }: GetOptionsConfig = {},
): Options {
    // Gather shared configs:
    const loginsToExclude: Record<string, boolean> = {
        [CONST.EMAIL.NOTIFICATIONS]: true,
        ...excludeLogins,
    };
    // If we're including selected options from the search results, we only want to exclude them if the search input is empty
    // This is because on certain pages, we show the selected options at the top when the search input is empty
    // This prevents the issue of seeing the selected option twice if you have them as a recent chat and select them
    if (!includeSelectedOptions) {
        selectedOptions.forEach((option) => {
            if (!option.login) {
                return;
            }
            loginsToExclude[option.login] = true;
        });
    }
    const {includeP2P = true, shouldBoldTitleByDefault = true, includeDomainEmail = false, ...getValidReportsConfig} = config;

    // Get valid recent reports:
    let recentReportOptions: OptionData[] = [];
    if (includeRecentReports) {
        recentReportOptions = getValidReports(options.reports, {
            ...getValidReportsConfig,
            includeP2P,
            includeDomainEmail,
            selectedOptions,
            loginsToExclude,
            shouldBoldTitleByDefault,
        });
    } else if (recentAttendees && recentAttendees?.length > 0) {
        recentAttendees.filter((attendee) => {
            const login = attendee.login ?? attendee.displayName;
            if (login) {
                loginsToExclude[login] = true;
                return true;
            }

            return false;
        });
        recentReportOptions = recentAttendees as OptionData[];
    }

    // Get valid personal details and check if we can find the current user:
    const personalDetailsOptions: OptionData[] = [];
    let currentUserOption: OptionData | undefined;
    if (includeP2P) {
        let personalDetailLoginsToExclude = loginsToExclude;
        if (currentUserLogin) {
            personalDetailLoginsToExclude = {
                ...loginsToExclude,
                [currentUserLogin]: true,
            };
        }
        for (let i = 0; i < options.personalDetails.length; i++) {
            // eslint-disable-next-line rulesdir/prefer-at
            const detail = options.personalDetails[i];
            if (!detail?.login || !detail.accountID || !!detail?.isOptimisticPersonalDetail || (!includeDomainEmail && Str.isDomainEmail(detail.login))) {
                continue;
            }

            if (!!currentUserLogin && detail.login === currentUserLogin) {
                currentUserOption = detail;
            }

            if (personalDetailLoginsToExclude[detail.login]) {
                continue;
            }

            detail.isBold = shouldBoldTitleByDefault;

            personalDetailsOptions.push(detail);
        }
    }

    let workspaceChats: OptionData[] = [];

    if (shouldSeparateWorkspaceChat) {
        workspaceChats = recentReportOptions.filter((option) => option.isOwnPolicyExpenseChat && !option.private_isArchived);
    }

    let selfDMChat: OptionData | undefined;

    if (shouldSeparateWorkspaceChat) {
        recentReportOptions = recentReportOptions.filter((option) => !option.isPolicyExpenseChat);
    }
    if (shouldSeparateSelfDMChat) {
        selfDMChat = recentReportOptions.find((option) => option.isSelfDM);
        recentReportOptions = recentReportOptions.filter((option) => !option.isSelfDM);
    }

    return {
        personalDetails: personalDetailsOptions,
        recentReports: recentReportOptions,
        currentUserOption,
        // User to invite is generated by the search input of a user.
        // As this function isn't concerned with any search input yet, this is null (will be set when using filterOptions).
        userToInvite: null,
        workspaceChats,
        selfDMChat,
    };
}

/**
 * Build the options for the Search view
 */
function getSearchOptions(options: OptionList, betas: Beta[] = [], isUsedInChatFinder = true): Options {
    Timing.start(CONST.TIMING.LOAD_SEARCH_OPTIONS);
    Performance.markStart(CONST.TIMING.LOAD_SEARCH_OPTIONS);
    const optionList = getValidOptions(options, {
        betas,
        includeRecentReports: true,
        includeMultipleParticipantReports: true,
        showChatPreviewLine: isUsedInChatFinder,
        includeP2P: true,
        includeOwnedWorkspaceChats: true,
        includeThreads: true,
        includeMoneyRequests: true,
        includeTasks: true,
        includeSelfDM: true,
        shouldBoldTitleByDefault: !isUsedInChatFinder,
    });
    const orderedOptions = orderOptions(optionList);
    Timing.end(CONST.TIMING.LOAD_SEARCH_OPTIONS);
    Performance.markEnd(CONST.TIMING.LOAD_SEARCH_OPTIONS);

    return {
        ...optionList,
        ...orderedOptions,
    };
}

function getShareLogOptions(options: OptionList, betas: Beta[] = []): Options {
    return getValidOptions(options, {
        betas,
        includeMultipleParticipantReports: true,
        includeP2P: true,
        forcePolicyNamePreview: true,
        includeOwnedWorkspaceChats: true,
        includeSelfDM: true,
        includeThreads: true,
    });
}

/**
 * Build the IOUConfirmation options for showing the payee personalDetail
 */
function getIOUConfirmationOptionsFromPayeePersonalDetail(personalDetail: OnyxEntry<PersonalDetails>, amountText?: string): PayeePersonalDetails {
    const login = personalDetail?.login ?? '';
    return {
        text: formatPhoneNumber(getDisplayNameOrDefault(personalDetail, login)),
        alternateText: formatPhoneNumber(login || getDisplayNameOrDefault(personalDetail, '', false)),
        icons: [
            {
                source: personalDetail?.avatar ?? FallbackAvatar,
                name: personalDetail?.login ?? '',
                type: CONST.ICON_TYPE_AVATAR,
                id: personalDetail?.accountID,
            },
        ],
        descriptiveText: amountText ?? '',
        login: personalDetail?.login ?? '',
        accountID: personalDetail?.accountID ?? CONST.DEFAULT_NUMBER_ID,
        keyForList: String(personalDetail?.accountID ?? CONST.DEFAULT_NUMBER_ID),
    };
}

function getAttendeeOptions(
    reports: Array<SearchOption<Report>>,
    personalDetails: Array<SearchOption<PersonalDetails>>,
    betas: OnyxEntry<Beta[]>,
    attendees: Attendee[],
    recentAttendees: Attendee[],
    includeOwnedWorkspaceChats = false,
    includeP2P = true,
    includeInvoiceRooms = false,
    action: IOUAction | undefined = undefined,
) {
    return getValidOptions(
        {reports, personalDetails},
        {
            betas,
            selectedOptions: attendees,
            excludeLogins: CONST.EXPENSIFY_EMAILS_OBJECT,
            includeOwnedWorkspaceChats,
            includeRecentReports: false,
            includeP2P,
            includeSelectedOptions: false,
            includeSelfDM: false,
            includeInvoiceRooms,
            action,
            recentAttendees,
        },
    );
}

/**
 * Build the options for the Share Destination for a Task
 */

function getShareDestinationOptions(
    reports: Array<SearchOption<Report>> = [],
    personalDetails: Array<SearchOption<PersonalDetails>> = [],
    betas: OnyxEntry<Beta[]> = [],
    selectedOptions: Array<Partial<OptionData>> = [],
    excludeLogins: Record<string, boolean> = {},
    includeOwnedWorkspaceChats = true,
) {
    return getValidOptions(
        {reports, personalDetails},
        {
            betas,
            selectedOptions,
            includeMultipleParticipantReports: true,
            showChatPreviewLine: true,
            forcePolicyNamePreview: true,
            includeThreads: true,
            includeMoneyRequests: true,
            includeTasks: true,
            excludeLogins,
            includeOwnedWorkspaceChats,
            includeSelfDM: true,
        },
    );
}

/**
 * Format personalDetails or userToInvite to be shown in the list
 *
 * @param member - personalDetails or userToInvite
 * @param config - keys to overwrite the default values
 */
function formatMemberForList(member: OptionData): MemberForList {
    const accountID = member.accountID;

    return {
        // eslint-disable-next-line @typescript-eslint/prefer-nullish-coalescing
        text: member.text || member.displayName || '',
        // eslint-disable-next-line @typescript-eslint/prefer-nullish-coalescing
        alternateText: member.alternateText || member.login || '',
        // eslint-disable-next-line @typescript-eslint/prefer-nullish-coalescing
        keyForList: member.keyForList || String(accountID ?? CONST.DEFAULT_NUMBER_ID) || '',
        isSelected: member.isSelected ?? false,
        isDisabled: member.isDisabled ?? false,
        accountID,
        login: member.login ?? '',
        icons: member.icons,
        pendingAction: member.pendingAction,
        reportID: member.reportID,
    };
}

/**
 * Build the options for the Workspace Member Invite view
 */
function getMemberInviteOptions(
    personalDetails: Array<SearchOption<PersonalDetails>>,
    betas: Beta[] = [],
    excludeLogins: Record<string, boolean> = {},
    includeSelectedOptions = false,
    reports: Array<SearchOption<Report>> = [],
    includeRecentReports = false,
): Options {
    const options = getValidOptions(
        {reports, personalDetails},
        {
            betas,
            includeP2P: true,
            excludeLogins,
            includeSelectedOptions,
            includeRecentReports,
        },
    );

    const orderedOptions = orderOptions(options);
    return {
        ...options,
        personalDetails: orderedOptions.personalDetails,
        recentReports: orderedOptions.recentReports,
    };
}

/**
 * Helper method that returns the text to be used for the header's message and title (if any)
 */
function getHeaderMessage(hasSelectableOptions: boolean, hasUserToInvite: boolean, searchValue: string, hasMatchedParticipant = false): string {
    const isValidPhone = parsePhoneNumber(appendCountryCode(searchValue)).possible;

    const isValidEmail = Str.isValidEmail(searchValue);

    if (searchValue && CONST.REGEX.DIGITS_AND_PLUS.test(searchValue) && !isValidPhone && !hasSelectableOptions) {
        return translate(preferredLocale, 'messages.errorMessageInvalidPhone');
    }

    // Without a search value, it would be very confusing to see a search validation message.
    // Therefore, this skips the validation when there is no search value.
    if (searchValue && !hasSelectableOptions && !hasUserToInvite) {
        if (/^\d+$/.test(searchValue) && !isValidPhone) {
            return translate(preferredLocale, 'messages.errorMessageInvalidPhone');
        }
        if (/@/.test(searchValue) && !isValidEmail) {
            return translate(preferredLocale, 'messages.errorMessageInvalidEmail');
        }
        if (hasMatchedParticipant && (isValidEmail || isValidPhone)) {
            return '';
        }
        return translate(preferredLocale, 'common.noResultsFound');
    }

    return '';
}

/**
 * Helper method for non-user lists (eg. categories and tags) that returns the text to be used for the header's message and title (if any)
 */
function getHeaderMessageForNonUserList(hasSelectableOptions: boolean, searchValue: string): string {
    if (searchValue && !hasSelectableOptions) {
        return translate(preferredLocale, 'common.noResultsFound');
    }
    return '';
}

/**
 * Helper method to check whether an option can show tooltip or not
 */
function shouldOptionShowTooltip(option: OptionData): boolean {
    return !option.private_isArchived;
}

/**
 * Handles the logic for displaying selected participants from the search term
 */
function formatSectionsFromSearchTerm(
    searchTerm: string,
    selectedOptions: OptionData[],
    filteredRecentReports: OptionData[],
    filteredPersonalDetails: OptionData[],
    personalDetails: OnyxEntry<PersonalDetailsList> = {},
    shouldGetOptionDetails = false,
    filteredWorkspaceChats: OptionData[] = [],
): SectionForSearchTerm {
    // We show the selected participants at the top of the list when there is no search term or maximum number of participants has already been selected
    // However, if there is a search term we remove the selected participants from the top of the list unless they are part of the search results
    // This clears up space on mobile views, where if you create a group with 4+ people you can't see the selected participants and the search results at the same time
    if (searchTerm === '') {
        return {
            section: {
                title: undefined,
                data: shouldGetOptionDetails
                    ? selectedOptions.map((participant) => {
                          const isPolicyExpenseChat = participant.isPolicyExpenseChat ?? false;
                          return isPolicyExpenseChat ? getPolicyExpenseReportOption(participant) : getParticipantsOption(participant, personalDetails);
                      })
                    : selectedOptions,
                shouldShow: selectedOptions.length > 0,
            },
        };
    }

    const cleanSearchTerm = searchTerm.trim().toLowerCase();
    // If you select a new user you don't have a contact for, they won't get returned as part of a recent report or personal details
    // This will add them to the list of options, deduping them if they already exist in the other lists
    const selectedParticipantsWithoutDetails = selectedOptions.filter((participant) => {
        const accountID = participant.accountID ?? null;
        const isPartOfSearchTerm = getPersonalDetailSearchTerms(participant).join(' ').toLowerCase().includes(cleanSearchTerm);
        const isReportInRecentReports = filteredRecentReports.some((report) => report.accountID === accountID) || filteredWorkspaceChats.some((report) => report.accountID === accountID);
        const isReportInPersonalDetails = filteredPersonalDetails.some((personalDetail) => personalDetail.accountID === accountID);

        return isPartOfSearchTerm && !isReportInRecentReports && !isReportInPersonalDetails;
    });

    return {
        section: {
            title: undefined,
            data: shouldGetOptionDetails
                ? selectedParticipantsWithoutDetails.map((participant) => {
                      const isPolicyExpenseChat = participant.isPolicyExpenseChat ?? false;
                      return isPolicyExpenseChat ? getPolicyExpenseReportOption(participant) : getParticipantsOption(participant, personalDetails);
                  })
                : selectedParticipantsWithoutDetails,
            shouldShow: selectedParticipantsWithoutDetails.length > 0,
        },
    };
}

/**
 * Helper method to get the `keyForList` for the first option in the OptionsList
 */
function getFirstKeyForList(data?: Option[] | null) {
    if (!data?.length) {
        return '';
    }

    const firstNonEmptyDataObj = data.at(0);

    return firstNonEmptyDataObj?.keyForList ? firstNonEmptyDataObj?.keyForList : '';
}

function getPersonalDetailSearchTerms(item: Partial<OptionData>) {
    return [item.participantsList?.[0]?.displayName ?? '', item.login ?? '', item.login?.replace(CONST.EMAIL_SEARCH_REGEX, '') ?? ''];
}

function getCurrentUserSearchTerms(item: OptionData) {
    return [item.text ?? '', item.login ?? '', item.login?.replace(CONST.EMAIL_SEARCH_REGEX, '') ?? ''];
}

/**
 * Remove the personal details for the DMs that are already in the recent reports so that we don't show duplicates.
 */
function filteredPersonalDetailsOfRecentReports(recentReports: OptionData[], personalDetails: OptionData[]) {
    const excludedLogins = new Set(recentReports.map((report) => report.login));
    return personalDetails.filter((personalDetail) => !excludedLogins.has(personalDetail.login));
}

/**
 * Filters options based on the search input value
 */
function filterReports(reports: OptionData[], searchTerms: string[]): OptionData[] {
    // We search eventually for multiple whitespace separated search terms.
    // We start with the search term at the end, and then narrow down those filtered search results with the next search term.
    // We repeat (reduce) this until all search terms have been used:
    const filteredReports = searchTerms.reduceRight(
        (items, term) =>
            filterArrayByMatch(items, term, (item) => {
                const values: string[] = [];
                if (item.text) {
                    values.push(item.text);
                }

                if (item.login) {
                    values.push(item.login);
                    values.push(item.login.replace(CONST.EMAIL_SEARCH_REGEX, ''));
                }

                if (item.isThread) {
                    if (item.alternateText) {
                        values.push(item.alternateText);
                    }
                } else if (!!item.isChatRoom || !!item.isPolicyExpenseChat) {
                    if (item.subtitle) {
                        values.push(item.subtitle);
                    }
                }

                return uniqFast(values);
            }),
        // We start from all unfiltered reports:
        reports,
    );

    return filteredReports;
}

function filterWorkspaceChats(reports: OptionData[], searchTerms: string[]): OptionData[] {
    const filteredReports = searchTerms.reduceRight(
        (items, term) =>
            filterArrayByMatch(items, term, (item) => {
                const values: string[] = [];
                if (item.text) {
                    values.push(item.text);
                }
                return uniqFast(values);
            }),
        // We start from all unfiltered reports:
        reports,
    );

    return filteredReports;
}

function filterPersonalDetails(personalDetails: OptionData[], searchTerms: string[]): OptionData[] {
    return searchTerms.reduceRight(
        (items, term) =>
            filterArrayByMatch(items, term, (item) => {
                const values = getPersonalDetailSearchTerms(item);
                return uniqFast(values);
            }),
        personalDetails,
    );
}

function filterCurrentUserOption(currentUserOption: OptionData | null | undefined, searchTerms: string[]): OptionData | null | undefined {
    return searchTerms.reduceRight((item, term) => {
        if (!item) {
            return null;
        }

        const currentUserOptionSearchText = uniqFast(getCurrentUserSearchTerms(item)).join(' ');
        return isSearchStringMatch(term, currentUserOptionSearchText) ? item : null;
    }, currentUserOption);
}

function filterUserToInvite(options: Omit<Options, 'userToInvite'>, searchValue: string, config?: FilterUserToInviteConfig): OptionData | null {
    const {canInviteUser = true, excludeLogins = {}} = config ?? {};
    if (!canInviteUser) {
        return null;
    }

    const canCreateOptimisticDetail = canCreateOptimisticPersonalDetailOption({
        recentReportOptions: options.recentReports,
        personalDetailsOptions: options.personalDetails,
        currentUserOption: options.currentUserOption,
        searchValue,
    });

    if (!canCreateOptimisticDetail) {
        return null;
    }

    const loginsToExclude: Record<string, boolean> = {
        [CONST.EMAIL.NOTIFICATIONS]: true,
        ...excludeLogins,
    };
    return getUserToInviteOption({
        searchValue,
        loginsToExclude,
        ...config,
    });
}

function filterSelfDMChat(report: OptionData, searchTerms: string[]): OptionData | undefined {
    const isMatch = searchTerms.every((term) => {
        const values: string[] = [];

        if (report.text) {
            values.push(report.text);
        }
        if (report.login) {
            values.push(report.login);
            values.push(report.login.replace(CONST.EMAIL_SEARCH_REGEX, ''));
        }
        if (report.isThread) {
            if (report.alternateText) {
                values.push(report.alternateText);
            }
        } else if (!!report.isChatRoom || !!report.isPolicyExpenseChat) {
            if (report.subtitle) {
                values.push(report.subtitle);
            }
        }

        // Remove duplicate values and check if the term matches any value
        return uniqFast(values).some((value) => value.includes(term));
    });

    return isMatch ? report : undefined;
}

function filterOptions(options: Options, searchInputValue: string, config?: FilterUserToInviteConfig): Options {
    const parsedPhoneNumber = parsePhoneNumber(appendCountryCode(Str.removeSMSDomain(searchInputValue)));
    const searchValue = parsedPhoneNumber.possible && parsedPhoneNumber.number?.e164 ? parsedPhoneNumber.number.e164 : searchInputValue.toLowerCase();
    const searchTerms = searchValue ? searchValue.split(' ') : [];

    const recentReports = filterReports(options.recentReports, searchTerms);
    const personalDetails = filterPersonalDetails(options.personalDetails, searchTerms);
    const currentUserOption = filterCurrentUserOption(options.currentUserOption, searchTerms);
    const userToInvite = filterUserToInvite(
        {
            recentReports,
            personalDetails,
            currentUserOption,
        },
        searchValue,
        config,
    );
    const workspaceChats = filterWorkspaceChats(options.workspaceChats ?? [], searchTerms);

    const selfDMChat = options.selfDMChat ? filterSelfDMChat(options.selfDMChat, searchTerms) : undefined;

    return {
        personalDetails,
        recentReports,
        userToInvite,
        currentUserOption,
        workspaceChats,
        selfDMChat,
    };
}

type AllOrderConfigs = OrderReportOptionsConfig & OrderOptionsConfig;
type FilterAndOrderConfig = FilterUserToInviteConfig & AllOrderConfigs;

/**
 * Orders the reports and personal details based on the search input value.
 * Personal details will be filtered out if they are part of the recent reports.
 * Additional configs can be applied.
 */
function combineOrderingOfReportsAndPersonalDetails(
    options: ReportAndPersonalDetailOptions,
    searchInputValue: string,
    {maxRecentReportsToShow, sortByReportTypeInSearch, ...orderReportOptionsConfig}: AllOrderConfigs = {},
): ReportAndPersonalDetailOptions {
    // sortByReportTypeInSearch will show the personal details as part of the recent reports
    if (sortByReportTypeInSearch) {
        const personalDetailsWithoutDMs = filteredPersonalDetailsOfRecentReports(options.recentReports, options.personalDetails);
        const reportsAndPersonalDetails = options.recentReports.concat(personalDetailsWithoutDMs);
        return orderOptions({recentReports: reportsAndPersonalDetails, personalDetails: []}, searchInputValue, orderReportOptionsConfig);
    }

    let orderedReports = orderReportOptionsWithSearch(options.recentReports, searchInputValue, orderReportOptionsConfig);
    if (typeof maxRecentReportsToShow === 'number') {
        orderedReports = orderedReports.slice(0, maxRecentReportsToShow);
    }

    const personalDetailsWithoutDMs = filteredPersonalDetailsOfRecentReports(orderedReports, options.personalDetails);
    const orderedPersonalDetails = orderPersonalDetailsOptions(personalDetailsWithoutDMs);

    return {
        recentReports: orderedReports,
        personalDetails: orderedPersonalDetails,
    };
}

/**
 * Filters and orders the options based on the search input value.
 * Note that personal details that are part of the recent reports will always be shown as part of the recent reports (ie. DMs).
 */
function filterAndOrderOptions(options: Options, searchInputValue: string, config: FilterAndOrderConfig = {}): Options {
    let filterResult = options;
    if (searchInputValue.trim().length > 0) {
        filterResult = filterOptions(options, searchInputValue, config);
    }

    const orderedOptions = combineOrderingOfReportsAndPersonalDetails(filterResult, searchInputValue, config);

    // on staging server, in specific cases (see issue) BE returns duplicated personalDetails entries
    orderedOptions.personalDetails = orderedOptions.personalDetails.filter((detail, index, array) => array.findIndex((i) => i.login === detail.login) === index);

    return {
        ...filterResult,
        ...orderedOptions,
    };
}

function sortAlphabetically<T extends Partial<Record<TKey, string | undefined>>, TKey extends keyof T>(items: T[], key: TKey): T[] {
    return items.sort((a, b) => (a[key] ?? '').toLowerCase().localeCompare((b[key] ?? '').toLowerCase()));
}

function getEmptyOptions(): Options {
    return {
        recentReports: [],
        personalDetails: [],
        userToInvite: null,
        currentUserOption: null,
    };
}

function shouldUseBoldText(report: OptionData): boolean {
    const notificationPreference = report.notificationPreference ?? getReportNotificationPreference(report);
    return report.isUnread === true && notificationPreference !== CONST.REPORT.NOTIFICATION_PREFERENCE.MUTE && !isHiddenForCurrentUser(notificationPreference);
}

export {
    getAvatarsForAccountIDs,
    isCurrentUser,
    isPersonalDetailsReady,
    getValidOptions,
    getSearchOptions,
    getShareDestinationOptions,
    getMemberInviteOptions,
    getHeaderMessage,
    getHeaderMessageForNonUserList,
    getSearchValueForPhoneOrEmail,
    getPersonalDetailsForAccountIDs,
    getIOUConfirmationOptionsFromPayeePersonalDetail,
    isSearchStringMatchUserDetails,
    getPolicyExpenseReportOption,
    getIOUReportIDOfLastAction,
    getParticipantsOption,
    isSearchStringMatch,
    shouldOptionShowTooltip,
    getLastActorDisplayName,
    getLastMessageTextForReport,
    getEnabledCategoriesCount,
    hasEnabledOptions,
    sortAlphabetically,
    formatMemberForList,
    formatSectionsFromSearchTerm,
    getShareLogOptions,
    orderOptions,
    filterUserToInvite,
    filterOptions,
    filteredPersonalDetailsOfRecentReports,
    orderReportOptions,
    orderReportOptionsWithSearch,
    orderPersonalDetailsOptions,
    filterAndOrderOptions,
    createOptionList,
    createOptionFromReport,
    getReportOption,
    getFirstKeyForList,
    canCreateOptimisticPersonalDetailOption,
    getUserToInviteOption,
    getPersonalDetailSearchTerms,
    getCurrentUserSearchTerms,
    getEmptyOptions,
    shouldUseBoldText,
    getAttendeeOptions,
    getAlternateText,
    hasReportErrors,
    combineOrderingOfReportsAndPersonalDetails,
    filterWorkspaceChats,
    orderWorkspaceOptions,
    filterSelfDMChat,
};

export type {Section, SectionBase, MemberForList, Options, OptionList, SearchOption, PayeePersonalDetails, Option, OptionTree, ReportAndPersonalDetailOptions, GetUserToInviteConfig};<|MERGE_RESOLUTION|>--- conflicted
+++ resolved
@@ -613,15 +613,9 @@
             case CONST.REPORT.ARCHIVE_REASON.ACCOUNT_CLOSED:
             case CONST.REPORT.ARCHIVE_REASON.REMOVED_FROM_POLICY:
             case CONST.REPORT.ARCHIVE_REASON.POLICY_DELETED: {
-<<<<<<< HEAD
-                lastMessageTextFromReport = Localize.translate(preferredLocale, `reportArchiveReasons.${archiveReason}`, {
-                    displayName: LocalePhoneNumber.formatPhoneNumber(PersonalDetailsUtils.getDisplayNameOrDefault(lastActorDetails)),
-                    policyName: ReportUtils.getPolicyName({report, policy}),
-=======
                 lastMessageTextFromReport = translate(preferredLocale, `reportArchiveReasons.${archiveReason}`, {
                     displayName: formatPhoneNumber(getDisplayNameOrDefault(lastActorDetails)),
-                    policyName: getPolicyName(report, false, policy),
->>>>>>> 77469350
+                    policyName: getPolicyName({report, policy}),
                 });
                 break;
             }
@@ -655,34 +649,9 @@
             true,
             lastReportAction,
         );
-<<<<<<< HEAD
-        lastMessageTextFromReport = ReportUtils.formatReportLastMessageText(reportPreviewMessage);
-    } else if (ReportActionUtils.isReimbursementQueuedAction(lastReportAction)) {
-        lastMessageTextFromReport = ReportUtils.getReimbursementQueuedActionMessage({reportAction: lastReportAction, reportOrID: report});
-    } else if (ReportActionUtils.isReimbursementDeQueuedAction(lastReportAction)) {
-        lastMessageTextFromReport = ReportUtils.getReimbursementDeQueuedActionMessage(lastReportAction, report, true);
-    } else if (ReportActionUtils.isDeletedParentAction(lastReportAction) && ReportUtils.isChatReport(report)) {
-        lastMessageTextFromReport = ReportUtils.getDeletedParentActionMessageForChatReport(lastReportAction);
-    } else if (ReportActionUtils.isPendingRemove(lastReportAction) && report?.reportID && ReportActionUtils.isThreadParentMessage(lastReportAction, report.reportID)) {
-        lastMessageTextFromReport = Localize.translateLocal('parentReportAction.hiddenMessage');
-    } else if (ReportUtils.isReportMessageAttachment({text: report?.lastMessageText ?? '', html: report?.lastMessageHtml, type: ''})) {
-        lastMessageTextFromReport = `[${Localize.translateLocal('common.attachment')}]`;
-    } else if (ReportActionUtils.isModifiedExpenseAction(lastReportAction)) {
-        const properSchemaForModifiedExpenseMessage = ModifiedExpenseMessage.getForReportAction({reportOrID: report?.reportID, reportAction: lastReportAction});
-        lastMessageTextFromReport = ReportUtils.formatReportLastMessageText(properSchemaForModifiedExpenseMessage, true);
-    } else if (ReportActionUtils.isTaskAction(lastReportAction)) {
-        lastMessageTextFromReport = ReportUtils.formatReportLastMessageText(TaskUtils.getTaskReportActionMessage(lastReportAction).text);
-    } else if (ReportActionUtils.isCreatedTaskReportAction(lastReportAction)) {
-        lastMessageTextFromReport = TaskUtils.getTaskCreatedMessage(lastReportAction);
-    } else if (
-        ReportActionUtils.isActionOfType(lastReportAction, CONST.REPORT.ACTIONS.TYPE.SUBMITTED) ||
-        ReportActionUtils.isActionOfType(lastReportAction, CONST.REPORT.ACTIONS.TYPE.SUBMITTED_AND_CLOSED)
-    ) {
-        const wasSubmittedViaHarvesting = ReportActionUtils.getOriginalMessage(lastReportAction)?.harvesting ?? false;
-=======
         lastMessageTextFromReport = formatReportLastMessageText(reportPreviewMessage);
     } else if (isReimbursementQueuedAction(lastReportAction)) {
-        lastMessageTextFromReport = getReimbursementQueuedActionMessage(lastReportAction, report);
+        lastMessageTextFromReport = getReimbursementQueuedActionMessage({reportAction: lastReportAction, reportOrID: report});
     } else if (isReimbursementDeQueuedAction(lastReportAction)) {
         lastMessageTextFromReport = getReimbursementDeQueuedActionMessage(lastReportAction, report, true);
     } else if (isDeletedParentAction(lastReportAction) && reportUtilsIsChatReport(report)) {
@@ -692,7 +661,7 @@
     } else if (isReportMessageAttachment({text: report?.lastMessageText ?? '', html: report?.lastMessageHtml, type: ''})) {
         lastMessageTextFromReport = `[${translateLocal('common.attachment')}]`;
     } else if (isModifiedExpenseAction(lastReportAction)) {
-        const properSchemaForModifiedExpenseMessage = ModifiedExpenseMessage.getForReportAction(report?.reportID, lastReportAction);
+        const properSchemaForModifiedExpenseMessage = ModifiedExpenseMessage.getForReportAction({reportOrID: report?.reportID, reportAction: lastReportAction});
         lastMessageTextFromReport = formatReportLastMessageText(properSchemaForModifiedExpenseMessage, true);
     } else if (isTaskAction(lastReportAction)) {
         lastMessageTextFromReport = formatReportLastMessageText(getTaskReportActionMessage(lastReportAction).text);
@@ -700,7 +669,6 @@
         lastMessageTextFromReport = getTaskCreatedMessage(lastReportAction);
     } else if (isActionOfType(lastReportAction, CONST.REPORT.ACTIONS.TYPE.SUBMITTED) || isActionOfType(lastReportAction, CONST.REPORT.ACTIONS.TYPE.SUBMITTED_AND_CLOSED)) {
         const wasSubmittedViaHarvesting = getOriginalMessage(lastReportAction)?.harvesting ?? false;
->>>>>>> 77469350
         if (wasSubmittedViaHarvesting) {
             lastMessageTextFromReport = getReportAutomaticallySubmittedMessage(lastReportAction);
         } else {
@@ -852,19 +820,10 @@
         // If displaying chat preview line is needed, let's overwrite the default alternate text
         result.alternateText = showPersonalDetails && personalDetail?.login ? personalDetail.login : getAlternateText(result, {showChatPreviewLine, forcePolicyNamePreview});
 
-<<<<<<< HEAD
-        reportName = showPersonalDetails
-            ? ReportUtils.getDisplayNameForParticipant({accountID: accountIDs.at(0)}) || LocalePhoneNumber.formatPhoneNumber(personalDetail?.login ?? '')
-            : ReportUtils.getReportName({report});
+        reportName = showPersonalDetails ? getDisplayNameForParticipant({accountID: accountIDs.at(0)}) || formatPhoneNumber(personalDetail?.login ?? '') : getReportName({report});
     } else {
         // eslint-disable-next-line @typescript-eslint/prefer-nullish-coalescing
-        reportName = ReportUtils.getDisplayNameForParticipant({accountID: accountIDs.at(0)}) || LocalePhoneNumber.formatPhoneNumber(personalDetail?.login ?? '');
-=======
-        reportName = showPersonalDetails ? getDisplayNameForParticipant(accountIDs.at(0)) || formatPhoneNumber(personalDetail?.login ?? '') : getReportName(report);
-    } else {
-        // eslint-disable-next-line @typescript-eslint/prefer-nullish-coalescing
-        reportName = getDisplayNameForParticipant(accountIDs.at(0)) || formatPhoneNumber(personalDetail?.login ?? '');
->>>>>>> 77469350
+        reportName = getDisplayNameForParticipant({accountID: accountIDs.at(0)}) || formatPhoneNumber(personalDetail?.login ?? '');
         result.keyForList = String(accountIDs.at(0));
 
         result.alternateText = formatPhoneNumber(personalDetails?.[accountIDs[0]]?.login ?? '');
@@ -908,19 +867,11 @@
     if (option.isSelfDM) {
         option.alternateText = translateLocal('reportActionsView.yourSpace');
     } else if (option.isInvoiceRoom) {
-<<<<<<< HEAD
-        option.text = ReportUtils.getReportName({report});
-        option.alternateText = Localize.translateLocal('workspace.common.invoices');
-    } else {
-        option.text = ReportUtils.getPolicyName({report});
-        option.alternateText = Localize.translateLocal('workspace.common.workspace');
-=======
-        option.text = getReportName(report);
+        option.text = getReportName({report});
         option.alternateText = translateLocal('workspace.common.invoices');
     } else {
-        option.text = getPolicyName(report);
+        option.text = getPolicyName({report});
         option.alternateText = translateLocal('workspace.common.workspace');
->>>>>>> 77469350
     }
     option.isDisabled = isDraftReport(participant.reportID);
     option.selected = participant.selected;
@@ -950,13 +901,8 @@
     );
 
     // Update text & alternateText because createOption returns workspace name only if report is owned by the user
-<<<<<<< HEAD
-    option.text = ReportUtils.getPolicyName({report: expenseReport});
-    option.alternateText = Localize.translateLocal('workspace.common.workspace');
-=======
-    option.text = getPolicyName(expenseReport);
+    option.text = getPolicyName({report: expenseReport});
     option.alternateText = translateLocal('workspace.common.workspace');
->>>>>>> 77469350
     option.selected = participant.selected;
     option.isSelected = participant.selected;
     return option;
