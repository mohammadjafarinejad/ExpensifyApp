--- conflicted
+++ resolved
@@ -910,16 +910,11 @@
 /**
  * Sorts tags alphabetically by name.
  */
-<<<<<<< HEAD
-function sortTags(tags: Record<string, Tag> | Tag[]) {
-    const tagsArray = Array.isArray(tags) ? tags : Object.values(tags);
-=======
 function sortTags(tags: Record<string, PolicyTag | SelectedTagOption> | Array<PolicyTag | SelectedTagOption>) {
-    let sortedTags;
->>>>>>> 2faf908d
+    const sortedTags = Array.isArray(tags) ? tags : Object.values(tags);
 
     // Use lodash's sortBy to ensure consistency with oldDot.
-    return lodashSortBy(tagsArray, 'name', localeCompare) as Tag[];
+    return lodashSortBy(sortedTags, 'name', localeCompare);
 }
 
 /**
@@ -1116,7 +1111,7 @@
     maxRecentReportsToShow: number,
 ) {
     const tagSections = [];
-    const sortedTags = sortTags(tags);
+    const sortedTags = sortTags(tags) as PolicyTag[];
     const selectedOptionNames = selectedOptions.map((selectedOption) => selectedOption.name);
     const enabledTags = [...selectedOptions, ...sortedTags.filter((tag) => tag.enabled && !selectedOptionNames.includes(tag.name))];
     const numberOfTags = enabledTags.length;
