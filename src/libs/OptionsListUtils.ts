/* eslint-disable @typescript-eslint/prefer-for-of */

/* eslint-disable no-continue */
import {Str} from 'expensify-common';
import lodashOrderBy from 'lodash/orderBy';
import Onyx from 'react-native-onyx';
import type {OnyxCollection, OnyxEntry} from 'react-native-onyx';
import type {SetNonNullable} from 'type-fest';
import {FallbackAvatar} from '@components/Icon/Expensicons';
import type {IOUAction} from '@src/CONST';
import CONST from '@src/CONST';
import ONYXKEYS from '@src/ONYXKEYS';
import type {
    Beta,
    DismissedProductTraining,
    Login,
    OnyxInputOrEntry,
    PersonalDetails,
    PersonalDetailsList,
    Policy,
    PolicyCategories,
    PolicyCategory,
    PolicyTag,
    Report,
    ReportAction,
    ReportActions,
    ReportNameValuePairs,
    TransactionViolation,
} from '@src/types/onyx';
import type {Attendee, Participant} from '@src/types/onyx/IOU';
import type {Icon, PendingAction} from '@src/types/onyx/OnyxCommon';
import type DeepValueOf from '@src/types/utils/DeepValueOf';
import {isEmptyObject} from '@src/types/utils/EmptyObject';
import Timing from './actions/Timing';
import filterArrayByMatch from './filterArrayByMatch';
import {isReportMessageAttachment} from './isReportMessageAttachment';
import {formatPhoneNumber} from './LocalePhoneNumber';
import {translate, translateLocal} from './Localize';
import {appendCountryCode, getPhoneNumberWithoutSpecialChars} from './LoginUtils';
import ModifiedExpenseMessage from './ModifiedExpenseMessage';
import Navigation from './Navigation/Navigation';
import Parser from './Parser';
import Performance from './Performance';
import Permissions from './Permissions';
import {getDisplayNameOrDefault} from './PersonalDetailsUtils';
import {addSMSDomainIfPhoneNumber, parsePhoneNumber} from './PhoneNumber';
import {canSendInvoiceFromWorkspace, getSubmitToAccountID} from './PolicyUtils';
import {
    getCombinedReportActions,
    getExportIntegrationLastMessageText,
    getIOUReportIDFromReportActionPreview,
    getMessageOfOldDotReportAction,
    getOneTransactionThreadReportID,
    getOriginalMessage,
    getReportActionMessageText,
    getSortedReportActions,
    getUpdateRoomDescriptionMessage,
    isActionableAddPaymentCard,
    isActionOfType,
    isClosedAction,
    isCreatedTaskReportAction,
    isDeletedParentAction,
    isModifiedExpenseAction,
    isMoneyRequestAction,
    isOldDotReportAction,
    isPendingRemove,
    isReimbursementDeQueuedOrCanceledAction,
    isReimbursementQueuedAction,
    isReportPreviewAction,
    isTaskAction,
    isThreadParentMessage,
    isUnapprovedAction,
    isWhisperAction,
    shouldReportActionBeVisible,
} from './ReportActionsUtils';
import {
    canUserPerformWriteAction,
    formatReportLastMessageText,
    getAllReportErrors,
    getChatByParticipants,
    getChatRoomSubtitle,
    getDeletedParentActionMessageForChatReport,
    getDisplayNameForParticipant,
    getDowngradeWorkspaceMessage,
    getIcons,
    getIOUApprovedMessage,
    getIOUForwardedMessage,
    getIOUSubmittedMessage,
    getIOUUnapprovedMessage,
    getMoneyRequestSpendBreakdown,
    getParticipantsAccountIDsForDisplay,
    getPolicyName,
    getReimbursementDeQueuedOrCanceledActionMessage,
    getReimbursementQueuedActionMessage,
    getRejectedReportMessage,
    getReportAutomaticallyApprovedMessage,
    getReportAutomaticallyForwardedMessage,
    getReportAutomaticallySubmittedMessage,
    getReportLastMessage,
    getReportName,
    getReportNotificationPreference,
    getReportOrDraftReport,
    getReportParticipantsTitle,
    getReportPreviewMessage,
    getReportSubtitlePrefix,
    getUpgradeWorkspaceMessage,
    hasIOUWaitingOnCurrentUserBankAccount,
    isArchivedNonExpenseReport,
    isArchivedReport,
    isChatThread,
    isDefaultRoom,
    isDM,
    isDraftReport,
    isExpenseReport,
    isHiddenForCurrentUser,
    isInvoiceRoom,
    isIOUOwnedByCurrentUser,
    isMoneyRequest,
    isPolicyAdmin,
    isUnread,
    isAdminRoom as reportUtilsIsAdminRoom,
    isAnnounceRoom as reportUtilsIsAnnounceRoom,
    isChatReport as reportUtilsIsChatReport,
    isChatRoom as reportUtilsIsChatRoom,
    isGroupChat as reportUtilsIsGroupChat,
    isMoneyRequestReport as reportUtilsIsMoneyRequestReport,
    isOneOnOneChat as reportUtilsIsOneOnOneChat,
    isPolicyExpenseChat as reportUtilsIsPolicyExpenseChat,
    isSelfDM as reportUtilsIsSelfDM,
    isTaskReport as reportUtilsIsTaskReport,
    shouldDisplayViolationsRBRInLHN,
    shouldReportBeInOptionList,
    shouldReportShowSubscript,
} from './ReportUtils';
import type {OptionData} from './ReportUtils';
import StringUtils from './StringUtils';
import {getTaskCreatedMessage, getTaskReportActionMessage} from './TaskUtils';
import type {AvatarSource} from './UserUtils';
import {generateAccountID} from './UserUtils';

type SearchOption<T> = OptionData & {
    item: T;
};

type OptionList = {
    reports: Array<SearchOption<Report>>;
    personalDetails: Array<SearchOption<PersonalDetails>>;
};

type Option = Partial<OptionData>;

/**
 * A narrowed version of `Option` is used when we have a guarantee that given values exist.
 */
type OptionTree = {
    text: string;
    keyForList: string;
    searchText: string;
    tooltipText: string;
    isDisabled: boolean;
    isSelected: boolean;
    pendingAction?: PendingAction;
} & Option;

type PayeePersonalDetails = {
    text: string;
    alternateText: string;
    icons: Icon[];
    descriptiveText: string;
    login: string;
    accountID: number;
    keyForList: string;
    isInteractive: boolean;
};

type SectionBase = {
    title: string | undefined;
    shouldShow: boolean;
};

type Section = SectionBase & {
    data: Option[];
};

type GetValidOptionsSharedConfig = {
    includeP2P?: boolean;
    transactionViolations?: OnyxCollection<TransactionViolation[]>;
    action?: IOUAction;
    shouldBoldTitleByDefault?: boolean;
    selectedOptions?: Option[];
};

type GetValidReportsConfig = {
    betas?: OnyxEntry<Beta[]>;
    includeMultipleParticipantReports?: boolean;
    showChatPreviewLine?: boolean;
    forcePolicyNamePreview?: boolean;
    includeSelfDM?: boolean;
    includeOwnedWorkspaceChats?: boolean;
    includeThreads?: boolean;
    includeTasks?: boolean;
    includeMoneyRequests?: boolean;
    includeInvoiceRooms?: boolean;
    includeDomainEmail?: boolean;
    includeReadOnly?: boolean;
    loginsToExclude?: Record<string, boolean>;
    shouldSeparateWorkspaceChat?: boolean;
    shouldSeparateSelfDMChat?: boolean;
} & GetValidOptionsSharedConfig;

type GetValidReportsReturnTypeCombined = {
    selfDMOption: OptionData | undefined;
    workspaceOptions: OptionData[];
    recentReports: OptionData[];
};

type GetOptionsConfig = {
    excludeLogins?: Record<string, boolean>;
    includeRecentReports?: boolean;
    includeSelectedOptions?: boolean;
    recentAttendees?: Attendee[];
    excludeHiddenThreads?: boolean;
    excludeHiddenChatRoom?: boolean;
    canShowManagerMcTest?: boolean;
} & GetValidReportsConfig;

type GetUserToInviteConfig = {
    searchValue: string | undefined;
    loginsToExclude?: Record<string, boolean>;
    reportActions?: ReportActions;
    firstName?: string;
    lastName?: string;
    email?: string;
    phone?: string;
    avatar?: AvatarSource;
    shouldAcceptName?: boolean;
    optionsToExclude?: GetOptionsConfig['selectedOptions'];
} & Pick<GetOptionsConfig, 'selectedOptions' | 'showChatPreviewLine'>;

type MemberForList = {
    text: string;
    alternateText: string;
    keyForList: string;
    isSelected: boolean;
    isDisabled: boolean;
    accountID?: number;
    login: string;
    icons?: Icon[];
    pendingAction?: PendingAction;
    reportID: string;
};

type SectionForSearchTerm = {
    section: Section;
};
type Options = {
    recentReports: OptionData[];
    personalDetails: OptionData[];
    userToInvite: OptionData | null;
    currentUserOption: OptionData | null | undefined;
    workspaceChats?: OptionData[];
    selfDMChat?: OptionData | undefined;
};

type PreviewConfig = {
    showChatPreviewLine?: boolean;
    forcePolicyNamePreview?: boolean;
    showPersonalDetails?: boolean;
    isDisabled?: boolean | null;
    selected?: boolean;
    isSelected?: boolean;
};

type FilterUserToInviteConfig = Pick<GetUserToInviteConfig, 'selectedOptions' | 'shouldAcceptName'> & {
    canInviteUser?: boolean;
    excludeLogins?: Record<string, boolean>;
};

type OrderOptionsConfig =
    | {
          maxRecentReportsToShow?: never;
          /* When sortByReportTypeInSearch flag is true, recentReports will include the personalDetails options as well. */
          sortByReportTypeInSearch?: true;
      }
    | {
          // When specifying maxRecentReportsToShow, you can't sort by report type in search
          maxRecentReportsToShow?: number;
          sortByReportTypeInSearch?: false;
      };

type OrderReportOptionsConfig = {
    preferChatroomsOverThreads?: boolean;
    preferPolicyExpenseChat?: boolean;
    preferRecentExpenseReports?: boolean;
};

type ReportAndPersonalDetailOptions = Pick<Options, 'recentReports' | 'personalDetails' | 'workspaceChats'>;

/**
 * OptionsListUtils is used to build a list options passed to the OptionsList component. Several different UI views can
 * be configured to display different results based on the options passed to the private getOptions() method. Public
 * methods should be named for the views they build options for and then exported for use in a component.
 */
let currentUserLogin: string | undefined;
let currentUserAccountID: number | undefined;
Onyx.connect({
    key: ONYXKEYS.SESSION,
    callback: (value) => {
        currentUserLogin = value?.email;
        currentUserAccountID = value?.accountID;
    },
});

let loginList: OnyxEntry<Login>;
Onyx.connect({
    key: ONYXKEYS.LOGIN_LIST,
    callback: (value) => (loginList = isEmptyObject(value) ? {} : value),
});

let allPersonalDetails: OnyxEntry<PersonalDetailsList>;
Onyx.connect({
    key: ONYXKEYS.PERSONAL_DETAILS_LIST,
    callback: (value) => (allPersonalDetails = isEmptyObject(value) ? {} : value),
});

let preferredLocale: DeepValueOf<typeof CONST.LOCALES> = CONST.LOCALES.DEFAULT;
Onyx.connect({
    key: ONYXKEYS.NVP_PREFERRED_LOCALE,
    callback: (value) => {
        if (!value) {
            return;
        }
        preferredLocale = value;
    },
});

const policies: OnyxCollection<Policy> = {};
Onyx.connect({
    key: ONYXKEYS.COLLECTION.POLICY,
    callback: (policy, key) => {
        if (!policy || !key || !policy.name) {
            return;
        }

        policies[key] = policy;
    },
});

let allPolicies: OnyxCollection<Policy> = {};
Onyx.connect({
    key: ONYXKEYS.COLLECTION.POLICY,
    waitForCollectionCallback: true,
    callback: (val) => (allPolicies = val),
});

let allReports: OnyxCollection<Report>;
Onyx.connect({
    key: ONYXKEYS.COLLECTION.REPORT,
    waitForCollectionCallback: true,
    callback: (value) => {
        allReports = value;
    },
});

let allReportNameValuePairs: OnyxCollection<ReportNameValuePairs>;
Onyx.connect({
    key: ONYXKEYS.COLLECTION.REPORT_NAME_VALUE_PAIRS,
    waitForCollectionCallback: true,
    callback: (value) => {
        allReportNameValuePairs = value;
    },
});

const lastReportActions: ReportActions = {};
const allSortedReportActions: Record<string, ReportAction[]> = {};
let allReportActions: OnyxCollection<ReportActions>;
const lastVisibleReportActions: ReportActions = {};
Onyx.connect({
    key: ONYXKEYS.COLLECTION.REPORT_ACTIONS,
    waitForCollectionCallback: true,
    callback: (actions) => {
        if (!actions) {
            return;
        }

        allReportActions = actions ?? {};

        // Iterate over the report actions to build the sorted and lastVisible report actions objects
        Object.entries(allReportActions).forEach((reportActions) => {
            const reportID = reportActions[0].split('_').at(1);
            if (!reportID) {
                return;
            }

            const reportActionsArray = Object.values(reportActions[1] ?? {});
            let sortedReportActions = getSortedReportActions(reportActionsArray, true);
            allSortedReportActions[reportID] = sortedReportActions;

            // If the report is a one-transaction report and has , we need to return the combined reportActions so that the LHN can display modifications
            // to the transaction thread or the report itself
            const transactionThreadReportID = getOneTransactionThreadReportID(reportID, actions[reportActions[0]]);
            if (transactionThreadReportID) {
                const transactionThreadReportActionsArray = Object.values(actions[`${ONYXKEYS.COLLECTION.REPORT_ACTIONS}${transactionThreadReportID}`] ?? {});
                sortedReportActions = getCombinedReportActions(sortedReportActions, transactionThreadReportID, transactionThreadReportActionsArray, reportID, false);
            }

            const firstReportAction = sortedReportActions.at(0);
            if (!firstReportAction) {
                delete lastReportActions[reportID];
            } else {
                lastReportActions[reportID] = firstReportAction;
            }

            const report = allReports?.[`${ONYXKEYS.COLLECTION.REPORT}${reportID}`];
            const isWriteActionAllowed = canUserPerformWriteAction(report);

            // The report is only visible if it is the last action not deleted that
            // does not match a closed or created state.
            const reportActionsForDisplay = sortedReportActions.filter(
                (reportAction, actionKey) =>
                    shouldReportActionBeVisible(reportAction, actionKey, isWriteActionAllowed) &&
                    !isWhisperAction(reportAction) &&
                    reportAction.actionName !== CONST.REPORT.ACTIONS.TYPE.CREATED &&
                    reportAction.pendingAction !== CONST.RED_BRICK_ROAD_PENDING_ACTION.DELETE,
            );
            const reportActionForDisplay = reportActionsForDisplay.at(0);
            if (!reportActionForDisplay) {
                delete lastVisibleReportActions[reportID];
                return;
            }
            lastVisibleReportActions[reportID] = reportActionForDisplay;
        });
    },
});

let activePolicyID: OnyxEntry<string>;
Onyx.connect({
    key: ONYXKEYS.NVP_ACTIVE_POLICY_ID,
    callback: (value) => (activePolicyID = value),
});

let nvpDismissedProductTraining: OnyxEntry<DismissedProductTraining>;
Onyx.connect({
    key: ONYXKEYS.NVP_DISMISSED_PRODUCT_TRAINING,
    callback: (value) => (nvpDismissedProductTraining = value),
});

// we cannot redeclare block-scoped variable 'allReportNameValuePairs' so we use another name
let allReportNameValuePairsFromOnyx: OnyxCollection<ReportNameValuePairs>;
Onyx.connect({
    key: ONYXKEYS.COLLECTION.REPORT_NAME_VALUE_PAIRS,
    waitForCollectionCallback: true,
    callback: (value) => {
        allReportNameValuePairsFromOnyx = value;
    },
});

/**
 * @param defaultValues {login: accountID} In workspace invite page, when new user is added we pass available data to opt in
 * @returns Returns avatar data for a list of user accountIDs
 */
function getAvatarsForAccountIDs(accountIDs: number[], personalDetails: OnyxEntry<PersonalDetailsList>, defaultValues: Record<string, number> = {}): Icon[] {
    const reversedDefaultValues: Record<number, string> = {};

    Object.entries(defaultValues).forEach((item) => {
        reversedDefaultValues[item[1]] = item[0];
    });

    return accountIDs.map((accountID) => {
        const login = reversedDefaultValues[accountID] ?? '';
        const userPersonalDetail = personalDetails?.[accountID] ?? {login, accountID};

        return {
            id: accountID,
            source: userPersonalDetail.avatar ?? FallbackAvatar,
            type: CONST.ICON_TYPE_AVATAR,
            name: userPersonalDetail.login ?? '',
        };
    });
}

/**
 * Returns the personal details for an array of accountIDs
 * @returns keys of the object are emails, values are PersonalDetails objects.
 */
function getPersonalDetailsForAccountIDs(accountIDs: number[] | undefined, personalDetails: OnyxInputOrEntry<PersonalDetailsList>): SetNonNullable<PersonalDetailsList> {
    const personalDetailsForAccountIDs: SetNonNullable<PersonalDetailsList> = {};
    if (!personalDetails) {
        return personalDetailsForAccountIDs;
    }
    accountIDs?.forEach((accountID) => {
        const cleanAccountID = Number(accountID);
        if (!cleanAccountID) {
            return;
        }
        let personalDetail: OnyxEntry<PersonalDetails> = personalDetails[accountID] ?? undefined;
        if (!personalDetail) {
            personalDetail = {} as PersonalDetails;
        }

        if (cleanAccountID === CONST.ACCOUNT_ID.CONCIERGE) {
            personalDetail.avatar = CONST.CONCIERGE_ICON_URL;
        }

        personalDetail.accountID = cleanAccountID;
        personalDetailsForAccountIDs[cleanAccountID] = personalDetail;
    });
    return personalDetailsForAccountIDs;
}

/**
 * Return true if personal details data is ready, i.e. report list options can be created.
 */
function isPersonalDetailsReady(personalDetails: OnyxEntry<PersonalDetailsList>): boolean {
    const personalDetailsKeys = Object.keys(personalDetails ?? {});
    return personalDetailsKeys.some((key) => personalDetails?.[key]?.accountID);
}

/**
 * Get the participant option for a report.
 */
function getParticipantsOption(participant: OptionData | Participant, personalDetails: OnyxEntry<PersonalDetailsList>): Participant {
    const detail = participant.accountID ? getPersonalDetailsForAccountIDs([participant.accountID], personalDetails)[participant.accountID] : undefined;
    // eslint-disable-next-line @typescript-eslint/prefer-nullish-coalescing
    const login = detail?.login || participant.login || '';
    // eslint-disable-next-line @typescript-eslint/prefer-nullish-coalescing
    const displayName = participant?.displayName || formatPhoneNumber(getDisplayNameOrDefault(detail, login || participant.text));

    return {
        keyForList: String(detail?.accountID ?? login),
        login,
        accountID: detail?.accountID,
        text: displayName,
        // eslint-disable-next-line @typescript-eslint/prefer-nullish-coalescing
        firstName: (detail?.firstName || participant.firstName) ?? '',
        // eslint-disable-next-line @typescript-eslint/prefer-nullish-coalescing
        lastName: (detail?.lastName || participant.lastName) ?? '',
        alternateText: formatPhoneNumber(login) || displayName,
        icons: [
            {
                // eslint-disable-next-line @typescript-eslint/prefer-nullish-coalescing
                source: (participant.avatar || detail?.avatar) ?? FallbackAvatar,
                name: login,
                type: CONST.ICON_TYPE_AVATAR,
                id: detail?.accountID,
            },
        ],
        // eslint-disable-next-line @typescript-eslint/prefer-nullish-coalescing
        phoneNumber: (detail?.phoneNumber || participant?.phoneNumber) ?? '',
        selected: participant.selected,
        isSelected: participant.selected,
        searchText: participant.searchText ?? undefined,
    };
}

/**
 * A very optimized method to remove duplicates from an array.
 * Taken from https://stackoverflow.com/a/9229821/9114791
 */
function uniqFast(items: string[]): string[] {
    const seenItems: Record<string, number> = {};
    const result: string[] = [];
    let j = 0;

    for (const item of items) {
        if (seenItems[item] !== 1) {
            seenItems[item] = 1;
            result[j++] = item;
        }
    }

    return result;
}

/**
 * Get the last actor display name from last actor details.
 */
function getLastActorDisplayName(lastActorDetails: Partial<PersonalDetails> | null) {
    if (!lastActorDetails) {
        return '';
    }

    return lastActorDetails.accountID !== currentUserAccountID
        ? // eslint-disable-next-line @typescript-eslint/prefer-nullish-coalescing
          lastActorDetails.firstName || formatPhoneNumber(getDisplayNameOrDefault(lastActorDetails))
        : translateLocal('common.you');
}

/**
 * Should show the last actor display name from last actor details.
 */
function shouldShowLastActorDisplayName(report: OnyxEntry<Report>, lastActorDetails: Partial<PersonalDetails> | null, lastAction: OnyxEntry<ReportAction>) {
    if (
        !lastActorDetails ||
        reportUtilsIsSelfDM(report) ||
        (isDM(report) && lastActorDetails.accountID !== currentUserAccountID) ||
        lastAction?.actionName === CONST.REPORT.ACTIONS.TYPE.IOU ||
        lastAction?.actionName === CONST.REPORT.ACTIONS.TYPE.REPORT_PREVIEW
    ) {
        return false;
    }

    const lastActorDisplayName = getLastActorDisplayName(lastActorDetails);

    if (!lastActorDisplayName) {
        return false;
    }

    return true;
}

/**
 * Update alternate text for the option when applicable
 */
function getAlternateText(option: OptionData, {showChatPreviewLine = false, forcePolicyNamePreview = false}: PreviewConfig) {
    const report = getReportOrDraftReport(option.reportID);
    const isAdminRoom = reportUtilsIsAdminRoom(report);
    const isAnnounceRoom = reportUtilsIsAnnounceRoom(report);
    const isGroupChat = reportUtilsIsGroupChat(report);
    const isExpenseThread = isMoneyRequest(report);
    const formattedLastMessageText = formatReportLastMessageText(Parser.htmlToText(option.lastMessageText ?? ''));
    const reportPrefix = getReportSubtitlePrefix(report);
    const formattedLastMessageTextWithPrefix = reportPrefix + formattedLastMessageText;

    if (isExpenseThread || option.isMoneyRequestReport) {
        return showChatPreviewLine && formattedLastMessageText ? formattedLastMessageTextWithPrefix : translate(preferredLocale, 'iou.expense');
    }

    if (option.isThread) {
        return showChatPreviewLine && formattedLastMessageText ? formattedLastMessageTextWithPrefix : translate(preferredLocale, 'threads.thread');
    }

    if (option.isChatRoom && !isAdminRoom && !isAnnounceRoom) {
        return showChatPreviewLine && formattedLastMessageText ? formattedLastMessageTextWithPrefix : option.subtitle;
    }

    if ((option.isPolicyExpenseChat ?? false) || isAdminRoom || isAnnounceRoom) {
        return showChatPreviewLine && !forcePolicyNamePreview && formattedLastMessageText ? formattedLastMessageTextWithPrefix : option.subtitle;
    }

    if (option.isTaskReport) {
        return showChatPreviewLine && formattedLastMessageText ? formattedLastMessageTextWithPrefix : translate(preferredLocale, 'task.task');
    }

    if (isGroupChat) {
        return showChatPreviewLine && formattedLastMessageText ? formattedLastMessageTextWithPrefix : translate(preferredLocale, 'common.group');
    }

    return showChatPreviewLine && formattedLastMessageText
        ? formattedLastMessageTextWithPrefix
        : formatPhoneNumber(option.participantsList && option.participantsList.length > 0 ? option.participantsList.at(0)?.login ?? '' : '');
}

/**
 * Searches for a match when provided with a value
 */
function isSearchStringMatch(searchValue: string, searchText?: string | null, participantNames = new Set<string>(), isReportChatRoom = false): boolean {
    const searchWords = new Set(searchValue.replace(/,/g, ' ').split(' '));
    const valueToSearch = searchText?.replace(new RegExp(/&nbsp;/g), '');
    let matching = true;
    searchWords.forEach((word) => {
        // if one of the word is not matching, we don't need to check further
        if (!matching) {
            return;
        }
        const matchRegex = new RegExp(Str.escapeForRegExp(word), 'i');
        matching = matchRegex.test(valueToSearch ?? '') || (!isReportChatRoom && participantNames.has(word));
    });
    return matching;
}

function isSearchStringMatchUserDetails(personalDetail: PersonalDetails, searchValue: string) {
    let memberDetails = '';
    if (personalDetail.login) {
        memberDetails += ` ${personalDetail.login}`;
    }
    if (personalDetail.firstName) {
        memberDetails += ` ${personalDetail.firstName}`;
    }
    if (personalDetail.lastName) {
        memberDetails += ` ${personalDetail.lastName}`;
    }
    if (personalDetail.displayName) {
        memberDetails += ` ${getDisplayNameOrDefault(personalDetail)}`;
    }
    if (personalDetail.phoneNumber) {
        memberDetails += ` ${personalDetail.phoneNumber}`;
    }
    return isSearchStringMatch(searchValue.trim(), memberDetails.toLowerCase());
}

/**
 * Get IOU report ID of report last action if the action is report action preview
 */
function getIOUReportIDOfLastAction(report: OnyxEntry<Report>): string | undefined {
    if (!report?.reportID) {
        return;
    }
    const lastAction = lastVisibleReportActions[report.reportID];
    if (!isReportPreviewAction(lastAction)) {
        return;
    }
    return getReportOrDraftReport(getIOUReportIDFromReportActionPreview(lastAction))?.reportID;
}

/**
 * Get the last message text from the report directly or from other sources for special cases.
 */
function getLastMessageTextForReport(
    report: OnyxEntry<Report>,
    lastActorDetails: Partial<PersonalDetails> | null,
    policy?: OnyxEntry<Policy>,
    reportNameValuePairs?: OnyxInputOrEntry<ReportNameValuePairs>,
): string {
    const reportID = report?.reportID;
    const lastReportAction = reportID ? lastVisibleReportActions[reportID] : undefined;

    // some types of actions are filtered out for lastReportAction, in some cases we need to check the actual last action
    const lastOriginalReportAction = reportID ? lastReportActions[reportID] : undefined;
    let lastMessageTextFromReport = '';

    if (isArchivedNonExpenseReport(report, reportNameValuePairs)) {
        const archiveReason =
            // eslint-disable-next-line @typescript-eslint/prefer-nullish-coalescing
            (isClosedAction(lastOriginalReportAction) && getOriginalMessage(lastOriginalReportAction)?.reason) || CONST.REPORT.ARCHIVE_REASON.DEFAULT;
        switch (archiveReason) {
            case CONST.REPORT.ARCHIVE_REASON.ACCOUNT_CLOSED:
            case CONST.REPORT.ARCHIVE_REASON.REMOVED_FROM_POLICY:
            case CONST.REPORT.ARCHIVE_REASON.POLICY_DELETED: {
                lastMessageTextFromReport = translate(preferredLocale, `reportArchiveReasons.${archiveReason}`, {
                    displayName: formatPhoneNumber(getDisplayNameOrDefault(lastActorDetails)),
                    policyName: getPolicyName({report, policy}),
                });
                break;
            }
            case CONST.REPORT.ARCHIVE_REASON.BOOKING_END_DATE_HAS_PASSED: {
                lastMessageTextFromReport = translate(preferredLocale, `reportArchiveReasons.${archiveReason}`);
                break;
            }
            default: {
                lastMessageTextFromReport = translate(preferredLocale, `reportArchiveReasons.default`);
            }
        }
    } else if (isMoneyRequestAction(lastReportAction)) {
        const properSchemaForMoneyRequestMessage = getReportPreviewMessage(report, lastReportAction, true, false, null, true);
        lastMessageTextFromReport = formatReportLastMessageText(properSchemaForMoneyRequestMessage);
    } else if (isReportPreviewAction(lastReportAction)) {
        const iouReport = getReportOrDraftReport(getIOUReportIDFromReportActionPreview(lastReportAction));
        const lastIOUMoneyReportAction = iouReport?.reportID
            ? allSortedReportActions[iouReport.reportID]?.find(
                  (reportAction, key): reportAction is ReportAction<typeof CONST.REPORT.ACTIONS.TYPE.IOU> =>
                      shouldReportActionBeVisible(reportAction, key, canUserPerformWriteAction(report)) &&
                      reportAction.pendingAction !== CONST.RED_BRICK_ROAD_PENDING_ACTION.DELETE &&
                      isMoneyRequestAction(reportAction),
              )
            : undefined;
        const reportPreviewMessage = getReportPreviewMessage(
            !isEmptyObject(iouReport) ? iouReport : null,
            lastIOUMoneyReportAction ?? lastReportAction,
            true,
            reportUtilsIsChatReport(report),
            null,
            true,
            lastReportAction,
        );
        lastMessageTextFromReport = formatReportLastMessageText(reportPreviewMessage);
    } else if (isReimbursementQueuedAction(lastReportAction)) {
        lastMessageTextFromReport = getReimbursementQueuedActionMessage({reportAction: lastReportAction, reportOrID: report});
    } else if (isReimbursementDeQueuedOrCanceledAction(lastReportAction)) {
        lastMessageTextFromReport = getReimbursementDeQueuedOrCanceledActionMessage(lastReportAction, report, true);
    } else if (isDeletedParentAction(lastReportAction) && reportUtilsIsChatReport(report)) {
        lastMessageTextFromReport = getDeletedParentActionMessageForChatReport(lastReportAction);
    } else if (isPendingRemove(lastReportAction) && report?.reportID && isThreadParentMessage(lastReportAction, report.reportID)) {
        lastMessageTextFromReport = translateLocal('parentReportAction.hiddenMessage');
    } else if (isReportMessageAttachment({text: report?.lastMessageText ?? '', html: report?.lastMessageHtml, type: ''})) {
        lastMessageTextFromReport = `[${translateLocal('common.attachment')}]`;
    } else if (isModifiedExpenseAction(lastReportAction)) {
        const properSchemaForModifiedExpenseMessage = ModifiedExpenseMessage.getForReportAction({reportOrID: report?.reportID, reportAction: lastReportAction});
        lastMessageTextFromReport = formatReportLastMessageText(properSchemaForModifiedExpenseMessage, true);
    } else if (isTaskAction(lastReportAction)) {
        lastMessageTextFromReport = formatReportLastMessageText(getTaskReportActionMessage(lastReportAction).text);
    } else if (isCreatedTaskReportAction(lastReportAction)) {
        lastMessageTextFromReport = getTaskCreatedMessage(lastReportAction);
    } else if (isActionOfType(lastReportAction, CONST.REPORT.ACTIONS.TYPE.SUBMITTED) || isActionOfType(lastReportAction, CONST.REPORT.ACTIONS.TYPE.SUBMITTED_AND_CLOSED)) {
        const wasSubmittedViaHarvesting = getOriginalMessage(lastReportAction)?.harvesting ?? false;
        if (wasSubmittedViaHarvesting) {
            lastMessageTextFromReport = getReportAutomaticallySubmittedMessage(lastReportAction);
        } else {
            lastMessageTextFromReport = getIOUSubmittedMessage(lastReportAction);
        }
    } else if (isActionOfType(lastReportAction, CONST.REPORT.ACTIONS.TYPE.APPROVED)) {
        const {automaticAction} = getOriginalMessage(lastReportAction) ?? {};
        if (automaticAction) {
            lastMessageTextFromReport = getReportAutomaticallyApprovedMessage(lastReportAction);
        } else {
            lastMessageTextFromReport = getIOUApprovedMessage(lastReportAction);
        }
    } else if (isUnapprovedAction(lastReportAction)) {
        lastMessageTextFromReport = getIOUUnapprovedMessage(lastReportAction);
    } else if (isActionOfType(lastReportAction, CONST.REPORT.ACTIONS.TYPE.FORWARDED)) {
        const {automaticAction} = getOriginalMessage(lastReportAction) ?? {};
        if (automaticAction) {
            lastMessageTextFromReport = getReportAutomaticallyForwardedMessage(lastReportAction, reportID);
        } else {
            lastMessageTextFromReport = getIOUForwardedMessage(lastReportAction, report);
        }
    } else if (lastReportAction?.actionName === CONST.REPORT.ACTIONS.TYPE.REJECTED) {
        lastMessageTextFromReport = getRejectedReportMessage();
    } else if (lastReportAction?.actionName === CONST.REPORT.ACTIONS.TYPE.POLICY_CHANGE_LOG.CORPORATE_UPGRADE) {
        lastMessageTextFromReport = getUpgradeWorkspaceMessage();
    } else if (lastReportAction?.actionName === CONST.REPORT.ACTIONS.TYPE.POLICY_CHANGE_LOG.TEAM_DOWNGRADE) {
        lastMessageTextFromReport = getDowngradeWorkspaceMessage();
    } else if (isActionableAddPaymentCard(lastReportAction) || isActionOfType(lastReportAction, CONST.REPORT.ACTIONS.TYPE.CHANGE_POLICY)) {
        lastMessageTextFromReport = getReportActionMessageText(lastReportAction);
    } else if (lastReportAction?.actionName === 'EXPORTINTEGRATION') {
        lastMessageTextFromReport = getExportIntegrationLastMessageText(lastReportAction);
    } else if (lastReportAction?.actionName && isOldDotReportAction(lastReportAction)) {
        lastMessageTextFromReport = getMessageOfOldDotReportAction(lastReportAction, false);
    } else if (lastReportAction?.actionName === CONST.REPORT.ACTIONS.TYPE.RESOLVED_DUPLICATES) {
        lastMessageTextFromReport = translateLocal('violations.resolvedDuplicates');
    } else if (isActionOfType(lastReportAction, CONST.REPORT.ACTIONS.TYPE.ROOM_CHANGE_LOG.UPDATE_ROOM_DESCRIPTION)) {
        lastMessageTextFromReport = getUpdateRoomDescriptionMessage(lastReportAction);
    }

    // we do not want to show report closed in LHN for non archived report so use getReportLastMessage as fallback instead of lastMessageText from report
    if (reportID && !isArchivedReport(reportNameValuePairs) && report.lastActionType === CONST.REPORT.ACTIONS.TYPE.CLOSED) {
        return lastMessageTextFromReport || (getReportLastMessage(reportID).lastMessageText ?? '');
    }
    return lastMessageTextFromReport || (report?.lastMessageText ?? '');
}

function hasReportErrors(report: Report, reportActions: OnyxEntry<ReportActions>) {
    return !isEmptyObject(getAllReportErrors(report, reportActions));
}

/**
 * Creates a report list option
 */
function createOption(
    accountIDs: number[],
    personalDetails: OnyxInputOrEntry<PersonalDetailsList>,
    report: OnyxInputOrEntry<Report>,
    reportActions: ReportActions,
    config?: PreviewConfig,
): OptionData {
    const {showChatPreviewLine = false, forcePolicyNamePreview = false, showPersonalDetails = false, selected, isSelected, isDisabled} = config ?? {};
    const result: OptionData = {
        text: undefined,
        alternateText: undefined,
        pendingAction: undefined,
        allReportErrors: undefined,
        brickRoadIndicator: null,
        icons: undefined,
        tooltipText: null,
        ownerAccountID: undefined,
        subtitle: undefined,
        participantsList: undefined,
        accountID: 0,
        login: undefined,
        reportID: '',
        phoneNumber: undefined,
        hasDraftComment: false,
        keyForList: undefined,
        isDefaultRoom: false,
        isPinned: false,
        isWaitingOnBankAccount: false,
        iouReportID: undefined,
        isIOUReportOwner: null,
        iouReportAmount: 0,
        isChatRoom: false,
        shouldShowSubscript: false,
        isPolicyExpenseChat: false,
        isOwnPolicyExpenseChat: false,
        isExpenseReport: false,
        policyID: undefined,
        isOptimisticPersonalDetail: false,
        lastMessageText: '',
        lastVisibleActionCreated: undefined,
        selected,
        isSelected,
        isDisabled,
    };

    const personalDetailMap = getPersonalDetailsForAccountIDs(accountIDs, personalDetails);
    const personalDetailList = Object.values(personalDetailMap).filter((details): details is PersonalDetails => !!details);
    const personalDetail = personalDetailList.at(0);
    let hasMultipleParticipants = personalDetailList.length > 1;
    let subtitle;
    let reportName;
    result.participantsList = personalDetailList;
    result.isOptimisticPersonalDetail = personalDetail?.isOptimisticPersonalDetail;
    if (report) {
<<<<<<< HEAD
        const reportNameValuePairs = allReportNameValuePairsFromOnyx?.[`${ONYXKEYS.COLLECTION.REPORT_NAME_VALUE_PAIRS}${report.reportID}`];
=======
        const reportNameValuePairs = allReportNameValuePairs?.[`${ONYXKEYS.COLLECTION.REPORT_NAME_VALUE_PAIRS}${report.reportID}`];
>>>>>>> 8a9ecc63
        result.isChatRoom = reportUtilsIsChatRoom(report);
        result.isDefaultRoom = isDefaultRoom(report);
        result.private_isArchived = reportNameValuePairs?.private_isArchived;
        result.isExpenseReport = isExpenseReport(report);
        result.isInvoiceRoom = isInvoiceRoom(report);
        result.isMoneyRequestReport = reportUtilsIsMoneyRequestReport(report);
        result.isThread = isChatThread(report);
        result.isTaskReport = reportUtilsIsTaskReport(report);
        result.shouldShowSubscript = shouldReportShowSubscript(report);
        result.isPolicyExpenseChat = reportUtilsIsPolicyExpenseChat(report);
        result.isOwnPolicyExpenseChat = report.isOwnPolicyExpenseChat ?? false;
        result.allReportErrors = getAllReportErrors(report, reportActions);
        result.brickRoadIndicator = hasReportErrors(report, reportActions) ? CONST.BRICK_ROAD_INDICATOR_STATUS.ERROR : '';
        result.pendingAction = report.pendingFields ? report.pendingFields.addWorkspaceRoom ?? report.pendingFields.createChat : undefined;
        result.ownerAccountID = report.ownerAccountID;
        result.reportID = report.reportID;
        const oneTransactionThreadReportID = getOneTransactionThreadReportID(report.reportID, allReportActions?.[`${ONYXKEYS.COLLECTION.REPORT_ACTIONS}${report.reportID}`]);
        const oneTransactionThreadReport = allReports?.[`${ONYXKEYS.COLLECTION.REPORT}${oneTransactionThreadReportID}`];
        result.isUnread = isUnread(report, oneTransactionThreadReport);
        result.isPinned = report.isPinned;
        result.iouReportID = report.iouReportID;
        result.keyForList = String(report.reportID);
        result.isWaitingOnBankAccount = report.isWaitingOnBankAccount;
        result.policyID = report.policyID;
        result.isSelfDM = reportUtilsIsSelfDM(report);
        result.notificationPreference = getReportNotificationPreference(report);
        result.lastVisibleActionCreated = report.lastVisibleActionCreated;

        const visibleParticipantAccountIDs = getParticipantsAccountIDsForDisplay(report, true);

        result.tooltipText = getReportParticipantsTitle(visibleParticipantAccountIDs);

        hasMultipleParticipants = personalDetailList.length > 1 || result.isChatRoom || result.isPolicyExpenseChat || reportUtilsIsGroupChat(report);
        subtitle = getChatRoomSubtitle(report, {isCreateExpenseFlow: true});

        const lastAction = lastVisibleReportActions[report.reportID];
        // lastActorAccountID can be an empty string
        // eslint-disable-next-line @typescript-eslint/prefer-nullish-coalescing
        const lastActorAccountID = report.lastActorAccountID || lastAction?.actorAccountID;
        const lastActorDetails = lastActorAccountID ? personalDetails?.[lastActorAccountID] ?? null : null;
        const lastActorDisplayName = getLastActorDisplayName(lastActorDetails);
        const lastMessageTextFromReport = getLastMessageTextForReport(report, lastActorDetails, undefined, reportNameValuePairs);
        let lastMessageText = lastMessageTextFromReport;

        const shouldDisplayLastActorName =
            lastAction &&
            lastAction.actionName !== CONST.REPORT.ACTIONS.TYPE.REPORT_PREVIEW &&
            lastAction.actionName !== CONST.REPORT.ACTIONS.TYPE.IOU &&
            !isArchivedNonExpenseReport(report, reportNameValuePairs) &&
            shouldShowLastActorDisplayName(report, lastActorDetails, lastAction);
        if (shouldDisplayLastActorName && lastActorDisplayName && lastMessageTextFromReport) {
            lastMessageText = `${lastActorDisplayName}: ${lastMessageTextFromReport}`;
        }

        result.lastMessageText = lastMessageText;

        // If displaying chat preview line is needed, let's overwrite the default alternate text
        result.alternateText = showPersonalDetails && personalDetail?.login ? personalDetail.login : getAlternateText(result, {showChatPreviewLine, forcePolicyNamePreview});

        reportName = showPersonalDetails ? getDisplayNameForParticipant({accountID: accountIDs.at(0)}) || formatPhoneNumber(personalDetail?.login ?? '') : getReportName(report);
    } else {
        // eslint-disable-next-line @typescript-eslint/prefer-nullish-coalescing
        reportName = getDisplayNameForParticipant({accountID: accountIDs.at(0)}) || formatPhoneNumber(personalDetail?.login ?? '');
        result.keyForList = String(accountIDs.at(0));

        result.alternateText = formatPhoneNumber(personalDetails?.[accountIDs[0]]?.login ?? '');
    }

    result.isIOUReportOwner = isIOUOwnedByCurrentUser(result);
    result.iouReportAmount = getMoneyRequestSpendBreakdown(result).totalDisplaySpend;

    if (!hasMultipleParticipants && (!report || (report && !reportUtilsIsGroupChat(report) && !reportUtilsIsChatRoom(report)))) {
        result.login = personalDetail?.login;
        result.accountID = Number(personalDetail?.accountID);
        result.phoneNumber = personalDetail?.phoneNumber;
    }

    result.text = reportName;
    result.icons = getIcons(report, personalDetails, personalDetail?.avatar, personalDetail?.login, personalDetail?.accountID, null);
    result.subtitle = subtitle;

    return result;
}

/**
 * Get the option for a given report.
 */
function getReportOption(participant: Participant): OptionData {
    const report = getReportOrDraftReport(participant.reportID);
    const visibleParticipantAccountIDs = getParticipantsAccountIDsForDisplay(report, true);

    const option = createOption(
        visibleParticipantAccountIDs,
        allPersonalDetails ?? {},
        !isEmptyObject(report) ? report : undefined,
        {},
        {
            showChatPreviewLine: false,
            forcePolicyNamePreview: false,
        },
    );

    // Update text & alternateText because createOption returns workspace name only if report is owned by the user
    if (option.isSelfDM) {
        option.alternateText = translateLocal('reportActionsView.yourSpace');
    } else if (option.isInvoiceRoom) {
        option.text = getReportName(report);
        option.alternateText = translateLocal('workspace.common.invoices');
    } else {
        option.text = getPolicyName({report});
        option.alternateText = translateLocal('workspace.common.workspace');

        if (report?.policyID) {
            const policy = allPolicies?.[`${ONYXKEYS.COLLECTION.POLICY}${report.policyID}`];
            const submitToAccountID = getSubmitToAccountID(policy, report);
            const submitsToAccountDetails = allPersonalDetails?.[submitToAccountID];
            const subtitle = submitsToAccountDetails?.displayName ?? submitsToAccountDetails?.login;

            if (subtitle) {
                option.alternateText = translateLocal('iou.submitsTo', {name: subtitle ?? ''});
            }
        }
    }
    option.isDisabled = isDraftReport(participant.reportID);
    option.selected = participant.selected;
    option.isSelected = participant.selected;
    return option;
}

/**
 * Get the display option for a given report.
 */
function getReportDisplayOption(report: OnyxEntry<Report>, unknownUserDetails: OnyxEntry<Participant>): OptionData {
    const visibleParticipantAccountIDs = getParticipantsAccountIDsForDisplay(report, true);

    const option = createOption(
        visibleParticipantAccountIDs,
        allPersonalDetails ?? {},
        !isEmptyObject(report) ? report : undefined,
        {},
        {
            showChatPreviewLine: false,
            forcePolicyNamePreview: false,
        },
    );

    // Update text & alternateText because createOption returns workspace name only if report is owned by the user
    if (option.isSelfDM) {
        option.alternateText = translateLocal('reportActionsView.yourSpace');
    } else if (option.isInvoiceRoom) {
        option.text = getReportName(report);
        option.alternateText = translateLocal('workspace.common.invoices');
    } else if (unknownUserDetails && !option.text) {
        option.text = unknownUserDetails.text ?? unknownUserDetails.login;
        option.alternateText = unknownUserDetails.login;
        option.participantsList = [{...unknownUserDetails, displayName: unknownUserDetails.login, accountID: unknownUserDetails.accountID ?? CONST.DEFAULT_NUMBER_ID}];
    } else if (report?.ownerAccountID !== 0 || !option.text) {
        option.text = getPolicyName({report});
        option.alternateText = translateLocal('workspace.common.workspace');
    }
    option.isDisabled = true;
    option.selected = false;
    option.isSelected = false;

    return option;
}
/**
 * Get the option for a policy expense report.
 */
function getPolicyExpenseReportOption(participant: Participant | OptionData): OptionData {
    const expenseReport = reportUtilsIsPolicyExpenseChat(participant) ? getReportOrDraftReport(participant.reportID) : null;

    const visibleParticipantAccountIDs = Object.entries(expenseReport?.participants ?? {})
        .filter(([, reportParticipant]) => reportParticipant && !isHiddenForCurrentUser(reportParticipant.notificationPreference))
        .map(([accountID]) => Number(accountID));

    const option = createOption(
        visibleParticipantAccountIDs,
        allPersonalDetails ?? {},
        !isEmptyObject(expenseReport) ? expenseReport : null,
        {},
        {
            showChatPreviewLine: false,
            forcePolicyNamePreview: false,
        },
    );

    // Update text & alternateText because createOption returns workspace name only if report is owned by the user
    option.text = getPolicyName({report: expenseReport});
    option.alternateText = translateLocal('workspace.common.workspace');
    option.selected = participant.selected;
    option.isSelected = participant.selected;
    return option;
}

/**
 * Checks if the given userDetails is currentUser or not.
 * Note: We can't migrate this off of using logins because this is used to check if you're trying to start a chat with
 * yourself or a different user, and people won't be starting new chats via accountID usually.
 */
function isCurrentUser(userDetails: PersonalDetails): boolean {
    if (!userDetails) {
        return false;
    }

    // If user login is a mobile number, append sms domain if not appended already.
    const userDetailsLogin = addSMSDomainIfPhoneNumber(userDetails.login ?? '');

    if (currentUserLogin?.toLowerCase() === userDetailsLogin.toLowerCase()) {
        return true;
    }

    // Check if userDetails login exists in loginList
    return Object.keys(loginList ?? {}).some((login) => login.toLowerCase() === userDetailsLogin.toLowerCase());
}

/**
 * Calculates count of all enabled options
 */
function getEnabledCategoriesCount(options: PolicyCategories): number {
    return Object.values(options).filter((option) => option.enabled).length;
}

function getSearchValueForPhoneOrEmail(searchTerm: string) {
    const parsedPhoneNumber = parsePhoneNumber(appendCountryCode(Str.removeSMSDomain(searchTerm)));
    return parsedPhoneNumber.possible ? parsedPhoneNumber.number?.e164 ?? '' : searchTerm.toLowerCase();
}

/**
 * Verifies that there is at least one enabled option
 */
function hasEnabledOptions(options: PolicyCategories | PolicyTag[]): boolean {
    return Object.values(options).some((option: PolicyTag | PolicyCategory) => option.enabled && option.pendingAction !== CONST.RED_BRICK_ROAD_PENDING_ACTION.DELETE);
}

/**
 * Checks if a report option is selected based on matching accountID or reportID.
 *
 * @param reportOption - The report option to be checked.
 * @param selectedOptions - Array of selected options to compare with.
 * @returns true if the report option matches any of the selected options by accountID or reportID, false otherwise.
 */
function isReportSelected(reportOption: OptionData, selectedOptions: Array<Partial<OptionData>>) {
    if (!selectedOptions || selectedOptions.length === 0) {
        return false;
    }

    // eslint-disable-next-line @typescript-eslint/prefer-nullish-coalescing
    return selectedOptions.some((option) => (option.accountID && option.accountID === reportOption.accountID) || (option.reportID && option.reportID === reportOption.reportID));
}

function createOptionList(personalDetails: OnyxEntry<PersonalDetailsList>, reports?: OnyxCollection<Report>) {
    const reportMapForAccountIDs: Record<number, Report> = {};
    const allReportOptions: Array<SearchOption<Report>> = [];

    if (reports) {
        Object.values(reports).forEach((report) => {
            if (!report) {
                return;
            }

            const isOneOnOneChat = reportUtilsIsOneOnOneChat(report);
            const accountIDs = getParticipantsAccountIDsForDisplay(report);

            const isChatRoom = reportUtilsIsChatRoom(report);
            if ((!accountIDs || accountIDs.length === 0) && !isChatRoom) {
                return;
            }

            // Save the report in the map if this is a single participant so we can associate the reportID with the
            // personal detail option later. Individuals should not be associated with single participant
            // policyExpenseChats or chatRooms since those are not people.
            if (accountIDs.length <= 1 && isOneOnOneChat) {
                reportMapForAccountIDs[accountIDs[0]] = report;
            }

            allReportOptions.push({
                item: report,
                ...createOption(accountIDs, personalDetails, report, {}),
            });
        });
    }

    const allPersonalDetailsOptions = Object.values(personalDetails ?? {}).map((personalDetail) => ({
        item: personalDetail,
        ...createOption(
            [personalDetail?.accountID ?? CONST.DEFAULT_NUMBER_ID],
            personalDetails,
            reportMapForAccountIDs[personalDetail?.accountID ?? CONST.DEFAULT_NUMBER_ID],
            {},
            {showPersonalDetails: true},
        ),
    }));

    return {
        reports: allReportOptions,
        personalDetails: allPersonalDetailsOptions as Array<SearchOption<PersonalDetails>>,
    };
}

function createOptionFromReport(report: Report, personalDetails: OnyxEntry<PersonalDetailsList>) {
    const accountIDs = getParticipantsAccountIDsForDisplay(report);

    return {
        item: report,
        ...createOption(accountIDs, personalDetails, report, {}),
    };
}

function orderPersonalDetailsOptions(options: OptionData[]) {
    // PersonalDetails should be ordered Alphabetically by default - https://github.com/Expensify/App/issues/8220#issuecomment-1104009435
    return lodashOrderBy(options, [(personalDetail) => personalDetail.text?.toLowerCase()], 'asc');
}

/**
 * Orders report options without grouping them by kind.
 * Usually used when there is no search value
 */
function orderReportOptions(options: OptionData[]) {
    return lodashOrderBy(options, [sortComparatorReportOptionByArchivedStatus, sortComparatorReportOptionByDate], ['asc', 'desc']);
}

/**
 * Ordering for report options when you have a search value, will order them by kind additionally.
 * @param options - list of options to be sorted
 * @param searchValue - search string
 * @returns a sorted list of options
 */
function orderReportOptionsWithSearch(
    options: OptionData[],
    searchValue: string,
    {preferChatroomsOverThreads = false, preferPolicyExpenseChat = false, preferRecentExpenseReports = false}: OrderReportOptionsConfig = {},
) {
    const orderedByDate = orderReportOptions(options);

    return lodashOrderBy(
        orderedByDate,
        [
            // Sorting by kind:
            (option) => {
                if (option.isPolicyExpenseChat && preferPolicyExpenseChat && option.policyID === activePolicyID) {
                    return 0;
                }

                if (option.isSelfDM) {
                    return -1;
                }
                if (preferRecentExpenseReports && !!option?.lastIOUCreationDate) {
                    return 1;
                }
                if (preferRecentExpenseReports && option.isPolicyExpenseChat) {
                    return 1;
                }
                if (preferChatroomsOverThreads && option.isThread) {
                    return 4;
                }
                if (!!option.isChatRoom || option.private_isArchived) {
                    return 3;
                }
                if (!option.login) {
                    return 2;
                }
                if (option.login.toLowerCase() !== searchValue?.toLowerCase()) {
                    return 1;
                }

                // When option.login is an exact match with the search value, returning 0 puts it at the top of the option list
                return 0;
            },
            // For Submit Expense flow, prioritize the most recent expense reports and then policy expense chats (without expense requests)
            preferRecentExpenseReports ? (option) => option?.lastIOUCreationDate ?? '' : '',
            preferRecentExpenseReports ? (option) => option?.isPolicyExpenseChat : 0,
        ],
        ['asc', 'desc', 'desc'],
    );
}

function orderWorkspaceOptions(options: OptionData[]): OptionData[] {
    return options.sort((a, b) => {
        // Check if `a` is the default workspace
        if (a.isPolicyExpenseChat && a.policyID === activePolicyID) {
            return -1;
        }

        // Check if `b` is the default workspace
        if (b.isPolicyExpenseChat && b.policyID === activePolicyID) {
            return 1;
        }

        return 0;
    });
}

function sortComparatorReportOptionByArchivedStatus(option: OptionData) {
    return option.private_isArchived ? 1 : 0;
}

function sortComparatorReportOptionByDate(options: OptionData) {
    // If there is no date (ie. a personal detail option), the option will be sorted to the bottom
    // (comparing a dateString > '' returns true, and we are sorting descending, so the dateString will come before '')
    return options.lastVisibleActionCreated ?? '';
}

/**
 * Sorts reports and personal details independently.
 */
function orderOptions(options: ReportAndPersonalDetailOptions): ReportAndPersonalDetailOptions;

/**
 * Sorts reports and personal details independently, but prioritizes the search value.
 */
function orderOptions(options: ReportAndPersonalDetailOptions, searchValue: string, config?: OrderReportOptionsConfig): ReportAndPersonalDetailOptions;
function orderOptions(options: ReportAndPersonalDetailOptions, searchValue?: string, config?: OrderReportOptionsConfig): ReportAndPersonalDetailOptions {
    let orderedReportOptions: OptionData[];
    if (searchValue) {
        orderedReportOptions = orderReportOptionsWithSearch(options.recentReports, searchValue, config);
    } else {
        orderedReportOptions = orderReportOptions(options.recentReports);
    }
    const orderedPersonalDetailsOptions = orderPersonalDetailsOptions(options.personalDetails);
    const orderedWorkspaceChats = orderWorkspaceOptions(options?.workspaceChats ?? []);

    return {
        recentReports: orderedReportOptions,
        personalDetails: orderedPersonalDetailsOptions,
        workspaceChats: orderedWorkspaceChats,
    };
}

function canCreateOptimisticPersonalDetailOption({
    recentReportOptions,
    personalDetailsOptions,
    currentUserOption,
    searchValue,
}: {
    recentReportOptions: OptionData[];
    personalDetailsOptions: OptionData[];
    currentUserOption?: OptionData | null;
    searchValue: string;
}) {
    if (recentReportOptions.length + personalDetailsOptions.length > 0) {
        return false;
    }
    if (!currentUserOption) {
        return true;
    }
    return currentUserOption.login !== addSMSDomainIfPhoneNumber(searchValue ?? '').toLowerCase() && currentUserOption.login !== searchValue?.toLowerCase();
}

/**
 * We create a new user option if the following conditions are satisfied:
 * - There's no matching recent report and personal detail option
 * - The searchValue is a valid email or phone number
 * - If prop shouldAcceptName = true, the searchValue can be also a normal string
 * - The searchValue isn't the current personal detail login
 */
function getUserToInviteOption({
    searchValue,
    loginsToExclude = {},
    selectedOptions = [],
    reportActions = {},
    showChatPreviewLine = false,
    shouldAcceptName = false,
}: GetUserToInviteConfig): OptionData | null {
    if (!searchValue) {
        return null;
    }

    const parsedPhoneNumber = parsePhoneNumber(appendCountryCode(Str.removeSMSDomain(searchValue)));
    const isCurrentUserLogin = isCurrentUser({login: searchValue} as PersonalDetails);
    const isInSelectedOption = selectedOptions.some((option) => 'login' in option && option.login === searchValue);
    const isValidEmail = Str.isValidEmail(searchValue) && !Str.isDomainEmail(searchValue) && !Str.endsWith(searchValue, CONST.SMS.DOMAIN);
    const isValidPhoneNumber = parsedPhoneNumber.possible && Str.isValidE164Phone(getPhoneNumberWithoutSpecialChars(parsedPhoneNumber.number?.input ?? ''));
    const isInOptionToExclude = loginsToExclude[addSMSDomainIfPhoneNumber(searchValue).toLowerCase()];

    if (isCurrentUserLogin || isInSelectedOption || (!isValidEmail && !isValidPhoneNumber && !shouldAcceptName) || isInOptionToExclude) {
        return null;
    }

    // Generates an optimistic account ID for new users not yet saved in Onyx
    const optimisticAccountID = generateAccountID(searchValue);
    const personalDetailsExtended = {
        ...allPersonalDetails,
        [optimisticAccountID]: {
            accountID: optimisticAccountID,
            login: searchValue,
        },
    };
    const userToInvite = createOption([optimisticAccountID], personalDetailsExtended, null, reportActions, {
        showChatPreviewLine,
    });
    userToInvite.isOptimisticAccount = true;
    userToInvite.login = isValidEmail || isValidPhoneNumber ? searchValue : '';
    // eslint-disable-next-line @typescript-eslint/prefer-nullish-coalescing
    userToInvite.text = userToInvite.text || searchValue;
    // eslint-disable-next-line @typescript-eslint/prefer-nullish-coalescing
    userToInvite.alternateText = userToInvite.alternateText || searchValue;

    // If user doesn't exist, use a fallback avatar
    userToInvite.icons = [
        {
            source: FallbackAvatar,
            id: optimisticAccountID,
            name: searchValue,
            type: CONST.ICON_TYPE_AVATAR,
        },
    ];

    return userToInvite;
}

function getUserToInviteContactOption({
    searchValue = '',
    optionsToExclude = [],
    selectedOptions = [],
    firstName = '',
    lastName = '',
    email = '',
    phone = '',
    avatar = '',
}: GetUserToInviteConfig): SearchOption<PersonalDetails> | null {
    // If email is provided, use it as the primary identifier
    // eslint-disable-next-line @typescript-eslint/prefer-nullish-coalescing
    const effectiveSearchValue = email || searchValue;

    // Handle phone number parsing for either provided phone or searchValue
    // eslint-disable-next-line @typescript-eslint/prefer-nullish-coalescing
    const phoneToCheck = phone || searchValue;
    const parsedPhoneNumber = parsePhoneNumber(appendCountryCode(Str.removeSMSDomain(phoneToCheck)));

    const isCurrentUserLogin = isCurrentUser({login: effectiveSearchValue} as PersonalDetails);
    const isInSelectedOption = selectedOptions.some((option) => 'login' in option && option.login === effectiveSearchValue);

    // Validate email (either provided email or searchValue)
    const isValidEmail = Str.isValidEmail(effectiveSearchValue) && !Str.isDomainEmail(effectiveSearchValue) && !Str.endsWith(effectiveSearchValue, CONST.SMS.DOMAIN);

    const isValidPhoneNumber = parsedPhoneNumber.possible && Str.isValidE164Phone(getPhoneNumberWithoutSpecialChars(parsedPhoneNumber.number?.input ?? ''));

    const isInOptionToExclude =
        optionsToExclude.findIndex((optionToExclude) => 'login' in optionToExclude && optionToExclude.login === addSMSDomainIfPhoneNumber(effectiveSearchValue).toLowerCase()) !== -1;

    if (!effectiveSearchValue || isCurrentUserLogin || isInSelectedOption || (!isValidEmail && !isValidPhoneNumber) || isInOptionToExclude) {
        return null;
    }

    // Generates an optimistic account ID for new users not yet saved in Onyx
    const optimisticAccountID = generateAccountID(effectiveSearchValue);

    // Construct display name if firstName/lastName are provided
    // eslint-disable-next-line @typescript-eslint/prefer-nullish-coalescing
    const displayName = firstName && lastName ? `${firstName} ${lastName}` : firstName || lastName || effectiveSearchValue;

    // Create the base user details that will be used in both item and participantsList
    const userDetails = {
        accountID: optimisticAccountID,
        // eslint-disable-next-line @typescript-eslint/prefer-nullish-coalescing
        avatar: avatar || FallbackAvatar,
        firstName: firstName ?? '',
        lastName: lastName ?? '',
        displayName,
        login: effectiveSearchValue,
        pronouns: '',
        phoneNumber: phone ?? '',
        validated: true,
    };

    const userToInvite = {
        item: userDetails,
        text: displayName,
        alternateText: displayName !== effectiveSearchValue ? effectiveSearchValue : undefined,
        brickRoadIndicator: null,
        icons: [
            {
                source: userDetails.avatar,
                type: CONST.ICON_TYPE_AVATAR,
                name: effectiveSearchValue,
                id: optimisticAccountID,
            },
        ],
        tooltipText: null,
        participantsList: [userDetails],
        accountID: optimisticAccountID,
        login: effectiveSearchValue,
        reportID: '',
        phoneNumber: phone ?? '',
        hasDraftComment: false,
        keyForList: optimisticAccountID.toString(),
        isDefaultRoom: false,
        isPinned: false,
        isWaitingOnBankAccount: false,
        isIOUReportOwner: false,
        iouReportAmount: 0,
        isChatRoom: false,
        shouldShowSubscript: false,
        isPolicyExpenseChat: false,
        isOwnPolicyExpenseChat: false,
        isExpenseReport: false,
        lastMessageText: '',
        isBold: true,
        isOptimisticAccount: true,
    };

    return userToInvite;
}

function getValidReports(reports: OptionList['reports'], config: GetValidReportsConfig): GetValidReportsReturnTypeCombined {
    const {
        betas = [],
        includeMultipleParticipantReports = false,
        showChatPreviewLine = false,
        forcePolicyNamePreview = false,
        includeOwnedWorkspaceChats = false,
        includeThreads = false,
        includeTasks = false,
        includeMoneyRequests = false,
        includeReadOnly = true,
        transactionViolations = {},
        includeSelfDM = false,
        includeInvoiceRooms = false,
        action,
        selectedOptions = [],
        includeP2P = true,
        includeDomainEmail = false,
        shouldBoldTitleByDefault = true,
        loginsToExclude = {},
        shouldSeparateSelfDMChat,
        shouldSeparateWorkspaceChat,
    } = config;
    const topmostReportId = Navigation.getTopmostReportId();

    const validReportOptions: OptionData[] = [];
    const workspaceChats: OptionData[] = [];
    let selfDMChat: OptionData | undefined;
    const preferRecentExpenseReports = action === CONST.IOU.ACTION.CREATE;

    for (let i = 0; i < reports.length; i++) {
        // eslint-disable-next-line rulesdir/prefer-at
        const option = reports[i];
        const report = option.item;
        const doesReportHaveViolations = shouldDisplayViolationsRBRInLHN(report, transactionViolations);

        const shouldBeInOptionList = shouldReportBeInOptionList({
            report,
            currentReportId: topmostReportId,
            betas,
            policies,
            doesReportHaveViolations,
            isInFocusMode: false,
            excludeEmptyChats: false,
            includeSelfDM,
            login: option.login,
            includeDomainEmail,
        });

        if (!shouldBeInOptionList) {
            continue;
        }

        const isThread = option.isThread;
        const isTaskReport = option.isTaskReport;
        const isPolicyExpenseChat = option.isPolicyExpenseChat;
        const isMoneyRequestReport = option.isMoneyRequestReport;
        const isSelfDM = option.isSelfDM;
        const isChatRoom = option.isChatRoom;
        const accountIDs = getParticipantsAccountIDsForDisplay(report);

        if (isPolicyExpenseChat && report.isOwnPolicyExpenseChat && !includeOwnedWorkspaceChats) {
            continue;
        }

        // When passing includeP2P false we are trying to hide features from users that are not ready for P2P and limited to workspace chats only.
        if (!includeP2P && !isPolicyExpenseChat) {
            continue;
        }

        if (isSelfDM && !includeSelfDM) {
            continue;
        }

        if (isThread && !includeThreads) {
            continue;
        }

        if (isTaskReport && !includeTasks) {
            continue;
        }

        if (isMoneyRequestReport && !includeMoneyRequests) {
            continue;
        }

        if (!canUserPerformWriteAction(report) && !includeReadOnly) {
            continue;
        }

        // In case user needs to add credit bank account, don't allow them to submit an expense from the workspace.
        if (includeOwnedWorkspaceChats && hasIOUWaitingOnCurrentUserBankAccount(report)) {
            continue;
        }

        if ((!accountIDs || accountIDs.length === 0) && !isChatRoom) {
            continue;
        }

        if (option.login === CONST.EMAIL.NOTIFICATIONS) {
            continue;
        }

        const isCurrentUserOwnedPolicyExpenseChatThatCouldShow =
            option.isPolicyExpenseChat && option.ownerAccountID === currentUserAccountID && includeOwnedWorkspaceChats && !option.private_isArchived;

        const shouldShowInvoiceRoom =
            includeInvoiceRooms && isInvoiceRoom(option.item) && isPolicyAdmin(option.policyID, policies) && !option.private_isArchived && canSendInvoiceFromWorkspace(option.policyID);

        /*
        Exclude the report option if it doesn't meet any of the following conditions:
        - It is not an owned policy expense chat that could be shown
        - Multiple participant reports are not included
        - It doesn't have a login
        - It is not an invoice room that should be shown
        */
        if (!isCurrentUserOwnedPolicyExpenseChatThatCouldShow && !includeMultipleParticipantReports && !option.login && !shouldShowInvoiceRoom) {
            continue;
        }

        // If we're excluding threads, check the report to see if it has a single participant and if the participant is already selected
        if (!includeThreads && ((!!option.login && loginsToExclude[option.login]) || loginsToExclude[option.reportID])) {
            continue;
        }

        if (action === CONST.IOU.ACTION.CATEGORIZE) {
            const reportPolicy = allPolicies?.[`${ONYXKEYS.COLLECTION.POLICY}${option.policyID}`];
            if (!reportPolicy?.areCategoriesEnabled) {
                continue;
            }
        }

        /**
         * By default, generated options does not have the chat preview line enabled.
         * If showChatPreviewLine or forcePolicyNamePreview are true, let's generate and overwrite the alternate text.
         */
        const alternateText = getAlternateText(option, {showChatPreviewLine, forcePolicyNamePreview});
        const isSelected = isReportSelected(option, selectedOptions);
        const isBold = shouldBoldTitleByDefault || shouldUseBoldText(option);
        let lastIOUCreationDate;

        // Add a field to sort the recent reports by the time of last IOU request for create actions
        if (preferRecentExpenseReports) {
            const reportPreviewAction = allSortedReportActions[option.reportID]?.find((reportAction) => isActionOfType(reportAction, CONST.REPORT.ACTIONS.TYPE.REPORT_PREVIEW));

            if (reportPreviewAction) {
                const iouReportID = getIOUReportIDFromReportActionPreview(reportPreviewAction);
                const iouReportActions = iouReportID ? allSortedReportActions[iouReportID] ?? [] : [];
                const lastIOUAction = iouReportActions.find((iouAction) => iouAction.actionName === CONST.REPORT.ACTIONS.TYPE.IOU);
                if (lastIOUAction) {
                    lastIOUCreationDate = lastIOUAction.lastModified;
                }
            }
        }

        const newReportOption = {
            ...option,
            alternateText,
            isSelected,
            isBold,
            lastIOUCreationDate,
        };

        if (shouldSeparateWorkspaceChat && newReportOption.isOwnPolicyExpenseChat && !newReportOption.private_isArchived) {
            workspaceChats.push(newReportOption);
        } else if (shouldSeparateSelfDMChat && newReportOption.isSelfDM) {
            selfDMChat = newReportOption;
        } else {
            validReportOptions.push(newReportOption);
        }
    }

    return {
        recentReports: validReportOptions,
        workspaceOptions: workspaceChats,
        selfDMOption: selfDMChat,
    };
}

/**
 * Whether user submitted already an expense or scanned receipt
 */
function getIsUserSubmittedExpenseOrScannedReceipt(): boolean {
    return !!nvpDismissedProductTraining?.[CONST.PRODUCT_TRAINING_TOOLTIP_NAMES.SCAN_TEST_TOOLTIP];
}

/**
 * Whether the report is a Manager McTest report
 */
function isManagerMcTestReport(report: SearchOption<Report>): boolean {
    return report.participantsList?.some((participant) => participant.accountID === CONST.ACCOUNT_ID.MANAGER_MCTEST) ?? false;
}

function getValidPersonalDetailOptions(
    options: OptionList['personalDetails'],
    {
        loginsToExclude = {},
        includeDomainEmail = false,
        shouldBoldTitleByDefault = false,
        currentUserRef,
    }: {
        loginsToExclude?: Record<string, boolean>;
        includeDomainEmail?: boolean;
        shouldBoldTitleByDefault: boolean;
        // If the current user is found in the options and you pass an object ref, it will be assigned
        currentUserRef?: {
            current?: OptionData;
        };
    },
) {
    const personalDetailsOptions: OptionData[] = [];
    for (let i = 0; i < options.length; i++) {
        // eslint-disable-next-line rulesdir/prefer-at
        const detail = options[i];
        if (
            !detail?.login ||
            !detail.accountID ||
            !!detail?.isOptimisticPersonalDetail ||
            (!includeDomainEmail && Str.isDomainEmail(detail.login)) ||
            // Exclude the setup specialist from the list of personal details as it's a fallback if guide is not assigned
            detail?.login === CONST.SETUP_SPECIALIST_LOGIN
        ) {
            continue;
        }

        if (currentUserRef && !!currentUserLogin && detail.login === currentUserLogin) {
            // eslint-disable-next-line no-param-reassign
            currentUserRef.current = detail;
        }

        if (loginsToExclude[detail.login]) {
            continue;
        }

        detail.isBold = shouldBoldTitleByDefault;

        personalDetailsOptions.push(detail);
    }

    return personalDetailsOptions;
}

/**
 * Options are reports and personal details. This function filters out the options that are not valid to be displayed.
 */
function getValidOptions(
    options: OptionList,
    {
        excludeLogins = {},
        includeSelectedOptions = false,
        includeRecentReports = true,
        recentAttendees,
        selectedOptions = [],
        shouldSeparateSelfDMChat = false,
        shouldSeparateWorkspaceChat = false,
        excludeHiddenThreads = false,
        excludeHiddenChatRoom = false,
        canShowManagerMcTest = false,
        ...config
    }: GetOptionsConfig = {},
): Options {
    const userHasReportWithManagerMcTest = Object.values(options.reports).some((report) => isManagerMcTestReport(report));
    // If user has a workspace that he isn't owner, it means he was invited to it.
    const isUserInvitedToWorkspace = Object.values(policies ?? {}).some(
        (policy) => policy?.ownerAccountID !== currentUserAccountID && policy?.isPolicyExpenseChatEnabled && policy?.id && policy.id !== CONST.POLICY.ID_FAKE,
    );

    // Gather shared configs:
    const loginsToExclude: Record<string, boolean> = {
        [CONST.EMAIL.NOTIFICATIONS]: true,
        ...excludeLogins,
        // Exclude Manager McTest if selection is made from Create or Submit flow
        [CONST.EMAIL.MANAGER_MCTEST]:
            !canShowManagerMcTest ||
            (getIsUserSubmittedExpenseOrScannedReceipt() && !userHasReportWithManagerMcTest) ||
            !Permissions.canUseManagerMcTest(config.betas) ||
            isUserInvitedToWorkspace,
    };
    // If we're including selected options from the search results, we only want to exclude them if the search input is empty
    // This is because on certain pages, we show the selected options at the top when the search input is empty
    // This prevents the issue of seeing the selected option twice if you have them as a recent chat and select them
    if (!includeSelectedOptions) {
        selectedOptions.forEach((option) => {
            if (!option.login) {
                return;
            }
            loginsToExclude[option.login] = true;
        });
    }
    const {includeP2P = true, shouldBoldTitleByDefault = true, includeDomainEmail = false, ...getValidReportsConfig} = config;

    // Get valid recent reports:
    let recentReportOptions: OptionData[] = [];
    let workspaceChats: OptionData[] = [];
    let selfDMChat: OptionData | undefined;
    if (includeRecentReports) {
        const {recentReports, workspaceOptions, selfDMOption} = getValidReports(options.reports, {
            ...getValidReportsConfig,
            includeP2P,
            includeDomainEmail,
            selectedOptions,
            loginsToExclude,
            shouldBoldTitleByDefault,
            shouldSeparateSelfDMChat,
            shouldSeparateWorkspaceChat,
        });
        recentReportOptions = recentReports;
        workspaceChats = workspaceOptions;
        selfDMChat = selfDMOption;
    } else if (recentAttendees && recentAttendees?.length > 0) {
        recentAttendees.filter((attendee) => {
            const login = attendee.login ?? attendee.displayName;
            if (login) {
                loginsToExclude[login] = true;
                return true;
            }

            return false;
        });
        recentReportOptions = recentAttendees as OptionData[];
    }

    // Get valid personal details and check if we can find the current user:
    let personalDetailsOptions: OptionData[] = [];
    const currentUserRef = {
        current: undefined as OptionData | undefined,
    };
    if (includeP2P) {
        let personalDetailLoginsToExclude = loginsToExclude;
        if (currentUserLogin) {
            personalDetailLoginsToExclude = {
                ...loginsToExclude,
                [currentUserLogin]: true,
            };
        }

        personalDetailsOptions = getValidPersonalDetailOptions(options.personalDetails, {
            loginsToExclude: personalDetailLoginsToExclude,
            shouldBoldTitleByDefault,
            includeDomainEmail,
            currentUserRef,
        });
    }

    if (excludeHiddenThreads) {
        recentReportOptions = recentReportOptions.filter((option) => !option.isThread || option.notificationPreference !== CONST.REPORT.NOTIFICATION_PREFERENCE.HIDDEN);
    }

    if (excludeHiddenChatRoom) {
        recentReportOptions = recentReportOptions.filter((option) => !option.isChatRoom || option.notificationPreference !== CONST.REPORT.NOTIFICATION_PREFERENCE.HIDDEN);
    }

    return {
        personalDetails: personalDetailsOptions,
        recentReports: recentReportOptions,
        currentUserOption: currentUserRef.current,
        // User to invite is generated by the search input of a user.
        // As this function isn't concerned with any search input yet, this is null (will be set when using filterOptions).
        userToInvite: null,
        workspaceChats,
        selfDMChat,
    };
}

/**
 * Build the options for the Search view
 */
function getSearchOptions(options: OptionList, betas: Beta[] = [], isUsedInChatFinder = true): Options {
    Timing.start(CONST.TIMING.LOAD_SEARCH_OPTIONS);
    Performance.markStart(CONST.TIMING.LOAD_SEARCH_OPTIONS);
    const optionList = getValidOptions(options, {
        betas,
        includeRecentReports: true,
        includeMultipleParticipantReports: true,
        showChatPreviewLine: isUsedInChatFinder,
        includeP2P: true,
        includeOwnedWorkspaceChats: true,
        includeThreads: true,
        includeMoneyRequests: true,
        includeTasks: true,
        includeSelfDM: true,
        shouldBoldTitleByDefault: !isUsedInChatFinder,
        excludeHiddenThreads: true,
        excludeHiddenChatRoom: true,
    });
    const orderedOptions = orderOptions(optionList);
    Timing.end(CONST.TIMING.LOAD_SEARCH_OPTIONS);
    Performance.markEnd(CONST.TIMING.LOAD_SEARCH_OPTIONS);

    return {
        ...optionList,
        ...orderedOptions,
    };
}

function getShareLogOptions(options: OptionList, betas: Beta[] = []): Options {
    return getValidOptions(options, {
        betas,
        includeMultipleParticipantReports: true,
        includeP2P: true,
        forcePolicyNamePreview: true,
        includeOwnedWorkspaceChats: true,
        includeSelfDM: true,
        includeThreads: true,
        includeReadOnly: false,
    });
}

/**
 * Build the IOUConfirmation options for showing the payee personalDetail
 */
function getIOUConfirmationOptionsFromPayeePersonalDetail(personalDetail: OnyxEntry<PersonalDetails>, amountText?: string): PayeePersonalDetails {
    const login = personalDetail?.login ?? '';
    return {
        text: formatPhoneNumber(getDisplayNameOrDefault(personalDetail, login)),
        alternateText: formatPhoneNumber(login || getDisplayNameOrDefault(personalDetail, '', false)),
        icons: [
            {
                source: personalDetail?.avatar ?? FallbackAvatar,
                name: personalDetail?.login ?? '',
                type: CONST.ICON_TYPE_AVATAR,
                id: personalDetail?.accountID,
            },
        ],
        descriptiveText: amountText ?? '',
        login: personalDetail?.login ?? '',
        accountID: personalDetail?.accountID ?? CONST.DEFAULT_NUMBER_ID,
        keyForList: String(personalDetail?.accountID ?? CONST.DEFAULT_NUMBER_ID),
        isInteractive: false,
    };
}

function getAttendeeOptions(
    reports: Array<SearchOption<Report>>,
    personalDetails: Array<SearchOption<PersonalDetails>>,
    betas: OnyxEntry<Beta[]>,
    attendees: Attendee[],
    recentAttendees: Attendee[],
    includeOwnedWorkspaceChats = false,
    includeP2P = true,
    includeInvoiceRooms = false,
    action: IOUAction | undefined = undefined,
) {
    return getValidOptions(
        {reports, personalDetails},
        {
            betas,
            selectedOptions: attendees,
            excludeLogins: CONST.EXPENSIFY_EMAILS_OBJECT,
            includeOwnedWorkspaceChats,
            includeRecentReports: false,
            includeP2P,
            includeSelectedOptions: false,
            includeSelfDM: false,
            includeInvoiceRooms,
            action,
            recentAttendees,
        },
    );
}

/**
 * Build the options for the Share Destination for a Task
 */

function getShareDestinationOptions(
    reports: Array<SearchOption<Report>> = [],
    personalDetails: Array<SearchOption<PersonalDetails>> = [],
    betas: OnyxEntry<Beta[]> = [],
    selectedOptions: Array<Partial<OptionData>> = [],
    excludeLogins: Record<string, boolean> = {},
    includeOwnedWorkspaceChats = true,
) {
    return getValidOptions(
        {reports, personalDetails},
        {
            betas,
            selectedOptions,
            includeMultipleParticipantReports: true,
            showChatPreviewLine: true,
            forcePolicyNamePreview: true,
            includeThreads: true,
            includeMoneyRequests: true,
            includeTasks: true,
            excludeLogins,
            includeOwnedWorkspaceChats,
            includeSelfDM: true,
        },
    );
}

/**
 * Format personalDetails or userToInvite to be shown in the list
 *
 * @param member - personalDetails or userToInvite
 * @param config - keys to overwrite the default values
 */
function formatMemberForList(member: OptionData): MemberForList {
    const accountID = member.accountID;

    return {
        // eslint-disable-next-line @typescript-eslint/prefer-nullish-coalescing
        text: member.text || member.displayName || '',
        // eslint-disable-next-line @typescript-eslint/prefer-nullish-coalescing
        alternateText: member.alternateText || member.login || '',
        // eslint-disable-next-line @typescript-eslint/prefer-nullish-coalescing
        keyForList: member.keyForList || String(accountID ?? CONST.DEFAULT_NUMBER_ID) || '',
        isSelected: member.isSelected ?? false,
        isDisabled: member.isDisabled ?? false,
        accountID,
        login: member.login ?? '',
        icons: member.icons,
        pendingAction: member.pendingAction,
        reportID: member.reportID,
    };
}

/**
 * Build the options for the Workspace Member Invite view
 */
function getMemberInviteOptions(
    personalDetails: Array<SearchOption<PersonalDetails>>,
    betas: Beta[] = [],
    excludeLogins: Record<string, boolean> = {},
    includeSelectedOptions = false,
    reports: Array<SearchOption<Report>> = [],
    includeRecentReports = false,
): Options {
    const options = getValidOptions(
        {reports, personalDetails},
        {
            betas,
            includeP2P: true,
            excludeLogins,
            includeSelectedOptions,
            includeRecentReports,
        },
    );

    const orderedOptions = orderOptions(options);
    return {
        ...options,
        personalDetails: orderedOptions.personalDetails,
        recentReports: orderedOptions.recentReports,
    };
}

/**
 * Helper method that returns the text to be used for the header's message and title (if any)
 */
function getHeaderMessage(hasSelectableOptions: boolean, hasUserToInvite: boolean, searchValue: string, hasMatchedParticipant = false): string {
    const isValidPhone = parsePhoneNumber(appendCountryCode(searchValue)).possible;

    const isValidEmail = Str.isValidEmail(searchValue);

    if (searchValue && CONST.REGEX.DIGITS_AND_PLUS.test(searchValue) && !isValidPhone && !hasSelectableOptions) {
        return translate(preferredLocale, 'messages.errorMessageInvalidPhone');
    }

    // Without a search value, it would be very confusing to see a search validation message.
    // Therefore, this skips the validation when there is no search value.
    if (searchValue && !hasSelectableOptions && !hasUserToInvite) {
        if (/^\d+$/.test(searchValue) && !isValidPhone) {
            return translate(preferredLocale, 'messages.errorMessageInvalidPhone');
        }
        if (/@/.test(searchValue) && !isValidEmail) {
            return translate(preferredLocale, 'messages.errorMessageInvalidEmail');
        }
        if (hasMatchedParticipant && (isValidEmail || isValidPhone)) {
            return '';
        }
        return translate(preferredLocale, 'common.noResultsFound');
    }

    return '';
}

/**
 * Helper method for non-user lists (eg. categories and tags) that returns the text to be used for the header's message and title (if any)
 */
function getHeaderMessageForNonUserList(hasSelectableOptions: boolean, searchValue: string): string {
    if (searchValue && !hasSelectableOptions) {
        return translate(preferredLocale, 'common.noResultsFound');
    }
    return '';
}

/**
 * Helper method to check whether an option can show tooltip or not
 */
function shouldOptionShowTooltip(option: OptionData): boolean {
    return !option.private_isArchived;
}

/**
 * Handles the logic for displaying selected participants from the search term
 */
function formatSectionsFromSearchTerm(
    searchTerm: string,
    selectedOptions: OptionData[],
    filteredRecentReports: OptionData[],
    filteredPersonalDetails: OptionData[],
    personalDetails: OnyxEntry<PersonalDetailsList> = {},
    shouldGetOptionDetails = false,
    filteredWorkspaceChats: OptionData[] = [],
): SectionForSearchTerm {
    // We show the selected participants at the top of the list when there is no search term or maximum number of participants has already been selected
    // However, if there is a search term we remove the selected participants from the top of the list unless they are part of the search results
    // This clears up space on mobile views, where if you create a group with 4+ people you can't see the selected participants and the search results at the same time
    if (searchTerm === '') {
        return {
            section: {
                title: undefined,
                data: shouldGetOptionDetails
                    ? selectedOptions.map((participant) => {
                          const isReportPolicyExpenseChat = participant.isPolicyExpenseChat ?? false;
                          return isReportPolicyExpenseChat ? getPolicyExpenseReportOption(participant) : getParticipantsOption(participant, personalDetails);
                      })
                    : selectedOptions,
                shouldShow: selectedOptions.length > 0,
            },
        };
    }

    const cleanSearchTerm = searchTerm.trim().toLowerCase();
    // If you select a new user you don't have a contact for, they won't get returned as part of a recent report or personal details
    // This will add them to the list of options, deduping them if they already exist in the other lists
    const selectedParticipantsWithoutDetails = selectedOptions.filter((participant) => {
        const accountID = participant.accountID ?? null;
        const isPartOfSearchTerm = getPersonalDetailSearchTerms(participant).join(' ').toLowerCase().includes(cleanSearchTerm);
        const isReportInRecentReports = filteredRecentReports.some((report) => report.accountID === accountID) || filteredWorkspaceChats.some((report) => report.accountID === accountID);
        const isReportInPersonalDetails = filteredPersonalDetails.some((personalDetail) => personalDetail.accountID === accountID);

        return isPartOfSearchTerm && !isReportInRecentReports && !isReportInPersonalDetails;
    });

    return {
        section: {
            title: undefined,
            data: shouldGetOptionDetails
                ? selectedParticipantsWithoutDetails.map((participant) => {
                      const isReportPolicyExpenseChat = participant.isPolicyExpenseChat ?? false;
                      return isReportPolicyExpenseChat ? getPolicyExpenseReportOption(participant) : getParticipantsOption(participant, personalDetails);
                  })
                : selectedParticipantsWithoutDetails,
            shouldShow: selectedParticipantsWithoutDetails.length > 0,
        },
    };
}

/**
 * Helper method to get the `keyForList` for the first option in the OptionsList
 */
function getFirstKeyForList(data?: Option[] | null) {
    if (!data?.length) {
        return '';
    }

    const firstNonEmptyDataObj = data.at(0);

    return firstNonEmptyDataObj?.keyForList ? firstNonEmptyDataObj?.keyForList : '';
}

function getPersonalDetailSearchTerms(item: Partial<OptionData>) {
    return [item.participantsList?.[0]?.displayName ?? '', item.login ?? '', item.login?.replace(CONST.EMAIL_SEARCH_REGEX, '') ?? ''];
}

function getCurrentUserSearchTerms(item: OptionData) {
    return [item.text ?? '', item.login ?? '', item.login?.replace(CONST.EMAIL_SEARCH_REGEX, '') ?? ''];
}

/**
 * Remove the personal details for the DMs that are already in the recent reports so that we don't show duplicates.
 */
function filteredPersonalDetailsOfRecentReports(recentReports: OptionData[], personalDetails: OptionData[]) {
    const excludedLogins = new Set(recentReports.map((report) => report.login));
    return personalDetails.filter((personalDetail) => !excludedLogins.has(personalDetail.login));
}

/**
 * Filters options based on the search input value
 */
function filterReports(reports: OptionData[], searchTerms: string[]): OptionData[] {
    const normalizedSearchTerms = searchTerms.map((term) => StringUtils.normalizeAccents(term));
    // We search eventually for multiple whitespace separated search terms.
    // We start with the search term at the end, and then narrow down those filtered search results with the next search term.
    // We repeat (reduce) this until all search terms have been used:
    const filteredReports = normalizedSearchTerms.reduceRight(
        (items, term) =>
            filterArrayByMatch(items, term, (item) => {
                const values: string[] = [];
                if (item.text) {
                    values.push(StringUtils.normalizeAccents(item.text));
                    values.push(StringUtils.normalizeAccents(item.text).replace(/['-]/g, ''));
                }

                if (item.login) {
                    values.push(StringUtils.normalizeAccents(item.login));
                    values.push(StringUtils.normalizeAccents(item.login.replace(CONST.EMAIL_SEARCH_REGEX, '')));
                }

                if (item.isThread) {
                    if (item.alternateText) {
                        values.push(StringUtils.normalizeAccents(item.alternateText));
                    }
                } else if (!!item.isChatRoom || !!item.isPolicyExpenseChat) {
                    if (item.subtitle) {
                        values.push(StringUtils.normalizeAccents(item.subtitle));
                    }
                }

                return uniqFast(values);
            }),
        // We start from all unfiltered reports:
        reports,
    );

    return filteredReports;
}

function filterWorkspaceChats(reports: OptionData[], searchTerms: string[]): OptionData[] {
    const filteredReports = searchTerms.reduceRight(
        (items, term) =>
            filterArrayByMatch(items, term, (item) => {
                const values: string[] = [];
                if (item.text) {
                    values.push(item.text);
                }
                return uniqFast(values);
            }),
        // We start from all unfiltered reports:
        reports,
    );

    return filteredReports;
}

function filterPersonalDetails(personalDetails: OptionData[], searchTerms: string[]): OptionData[] {
    return searchTerms.reduceRight(
        (items, term) =>
            filterArrayByMatch(items, term, (item) => {
                const values = getPersonalDetailSearchTerms(item);
                return uniqFast(values);
            }),
        personalDetails,
    );
}

function filterCurrentUserOption(currentUserOption: OptionData | null | undefined, searchTerms: string[]): OptionData | null | undefined {
    return searchTerms.reduceRight((item, term) => {
        if (!item) {
            return null;
        }

        const currentUserOptionSearchText = uniqFast(getCurrentUserSearchTerms(item)).join(' ');
        return isSearchStringMatch(term, currentUserOptionSearchText) ? item : null;
    }, currentUserOption);
}

function filterUserToInvite(options: Omit<Options, 'userToInvite'>, searchValue: string, config?: FilterUserToInviteConfig): OptionData | null {
    const {canInviteUser = true, excludeLogins = {}} = config ?? {};
    if (!canInviteUser) {
        return null;
    }

    const canCreateOptimisticDetail = canCreateOptimisticPersonalDetailOption({
        recentReportOptions: options.recentReports,
        personalDetailsOptions: options.personalDetails,
        currentUserOption: options.currentUserOption,
        searchValue,
    });

    if (!canCreateOptimisticDetail) {
        return null;
    }

    const loginsToExclude: Record<string, boolean> = {
        [CONST.EMAIL.NOTIFICATIONS]: true,
        ...excludeLogins,
    };
    return getUserToInviteOption({
        searchValue,
        loginsToExclude,
        ...config,
    });
}

function filterSelfDMChat(report: OptionData, searchTerms: string[]): OptionData | undefined {
    const isMatch = searchTerms.every((term) => {
        const values: string[] = [];

        if (report.text) {
            values.push(report.text);
        }
        if (report.login) {
            values.push(report.login);
            values.push(report.login.replace(CONST.EMAIL_SEARCH_REGEX, ''));
        }
        if (report.isThread) {
            if (report.alternateText) {
                values.push(report.alternateText);
            }
        } else if (!!report.isChatRoom || !!report.isPolicyExpenseChat) {
            if (report.subtitle) {
                values.push(report.subtitle);
            }
        }

        // Remove duplicate values and check if the term matches any value
        return uniqFast(values).some((value) => value.includes(term));
    });

    return isMatch ? report : undefined;
}

function filterOptions(options: Options, searchInputValue: string, config?: FilterUserToInviteConfig): Options {
    const parsedPhoneNumber = parsePhoneNumber(appendCountryCode(Str.removeSMSDomain(searchInputValue)));
    const searchValue = parsedPhoneNumber.possible && parsedPhoneNumber.number?.e164 ? parsedPhoneNumber.number.e164 : searchInputValue.toLowerCase();
    const searchTerms = searchValue ? searchValue.split(' ') : [];

    const recentReports = filterReports(options.recentReports, searchTerms);
    const personalDetails = filterPersonalDetails(options.personalDetails, searchTerms);
    const currentUserOption = filterCurrentUserOption(options.currentUserOption, searchTerms);
    const userToInvite = filterUserToInvite(
        {
            recentReports,
            personalDetails,
            currentUserOption,
        },
        searchValue,
        config,
    );
    const workspaceChats = filterWorkspaceChats(options.workspaceChats ?? [], searchTerms);

    const selfDMChat = options.selfDMChat ? filterSelfDMChat(options.selfDMChat, searchTerms) : undefined;

    return {
        personalDetails,
        recentReports,
        userToInvite,
        currentUserOption,
        workspaceChats,
        selfDMChat,
    };
}

type AllOrderConfigs = OrderReportOptionsConfig & OrderOptionsConfig;
type FilterAndOrderConfig = FilterUserToInviteConfig & AllOrderConfigs;

/**
 * Orders the reports and personal details based on the search input value.
 * Personal details will be filtered out if they are part of the recent reports.
 * Additional configs can be applied.
 */
function combineOrderingOfReportsAndPersonalDetails(
    options: ReportAndPersonalDetailOptions,
    searchInputValue: string,
    {maxRecentReportsToShow, sortByReportTypeInSearch, ...orderReportOptionsConfig}: AllOrderConfigs = {},
): ReportAndPersonalDetailOptions {
    // sortByReportTypeInSearch will show the personal details as part of the recent reports
    if (sortByReportTypeInSearch) {
        const personalDetailsWithoutDMs = filteredPersonalDetailsOfRecentReports(options.recentReports, options.personalDetails);
        const reportsAndPersonalDetails = options.recentReports.concat(personalDetailsWithoutDMs);
        return orderOptions({recentReports: reportsAndPersonalDetails, personalDetails: []}, searchInputValue, orderReportOptionsConfig);
    }

    let orderedReports = orderReportOptionsWithSearch(options.recentReports, searchInputValue, orderReportOptionsConfig);
    if (typeof maxRecentReportsToShow === 'number') {
        orderedReports = orderedReports.slice(0, maxRecentReportsToShow);
    }

    const personalDetailsWithoutDMs = filteredPersonalDetailsOfRecentReports(orderedReports, options.personalDetails);
    const orderedPersonalDetails = orderPersonalDetailsOptions(personalDetailsWithoutDMs);

    return {
        recentReports: orderedReports,
        personalDetails: orderedPersonalDetails,
    };
}

/**
 * Filters and orders the options based on the search input value.
 * Note that personal details that are part of the recent reports will always be shown as part of the recent reports (ie. DMs).
 */
function filterAndOrderOptions(options: Options, searchInputValue: string, config: FilterAndOrderConfig = {}): Options {
    let filterResult = options;
    if (searchInputValue.trim().length > 0) {
        filterResult = filterOptions(options, searchInputValue, config);
    }

    const orderedOptions = combineOrderingOfReportsAndPersonalDetails(filterResult, searchInputValue, config);

    // on staging server, in specific cases (see issue) BE returns duplicated personalDetails entries
    const uniqueLogins = new Set<string>();
    orderedOptions.personalDetails = orderedOptions.personalDetails.filter((detail) => {
        const login = detail.login ?? '';
        if (uniqueLogins.has(login)) {
            return false;
        }
        uniqueLogins.add(login);
        return true;
    });

    return {
        ...filterResult,
        ...orderedOptions,
    };
}

function sortAlphabetically<T extends Partial<Record<TKey, string | undefined>>, TKey extends keyof T>(items: T[], key: TKey): T[] {
    return items.sort((a, b) => (a[key] ?? '').toLowerCase().localeCompare((b[key] ?? '').toLowerCase()));
}

function getEmptyOptions(): Options {
    return {
        recentReports: [],
        personalDetails: [],
        userToInvite: null,
        currentUserOption: null,
    };
}

function shouldUseBoldText(report: OptionData): boolean {
    const notificationPreference = report.notificationPreference ?? getReportNotificationPreference(report);
    return report.isUnread === true && notificationPreference !== CONST.REPORT.NOTIFICATION_PREFERENCE.MUTE && !isHiddenForCurrentUser(notificationPreference);
}

function getManagerMcTestParticipant(): Participant | undefined {
    const managerMcTestPersonalDetails = Object.values(allPersonalDetails ?? {}).find((personalDetails) => personalDetails?.login === CONST.EMAIL.MANAGER_MCTEST);
    const managerMcTestReport =
        managerMcTestPersonalDetails?.accountID && currentUserAccountID ? getChatByParticipants([managerMcTestPersonalDetails?.accountID, currentUserAccountID]) : undefined;
    return managerMcTestPersonalDetails ? {...getParticipantsOption(managerMcTestPersonalDetails, allPersonalDetails), reportID: managerMcTestReport?.reportID} : undefined;
}

export {
    getAvatarsForAccountIDs,
    isCurrentUser,
    isPersonalDetailsReady,
    getValidOptions,
    getValidPersonalDetailOptions,
    getSearchOptions,
    getShareDestinationOptions,
    getMemberInviteOptions,
    getHeaderMessage,
    getHeaderMessageForNonUserList,
    getSearchValueForPhoneOrEmail,
    getPersonalDetailsForAccountIDs,
    getIOUConfirmationOptionsFromPayeePersonalDetail,
    isSearchStringMatchUserDetails,
    getPolicyExpenseReportOption,
    getIOUReportIDOfLastAction,
    getParticipantsOption,
    isSearchStringMatch,
    shouldOptionShowTooltip,
    getLastActorDisplayName,
    getLastMessageTextForReport,
    getEnabledCategoriesCount,
    hasEnabledOptions,
    sortAlphabetically,
    formatMemberForList,
    formatSectionsFromSearchTerm,
    getShareLogOptions,
    orderOptions,
    filterUserToInvite,
    filterOptions,
    filteredPersonalDetailsOfRecentReports,
    orderReportOptions,
    orderReportOptionsWithSearch,
    orderPersonalDetailsOptions,
    filterAndOrderOptions,
    createOptionList,
    createOptionFromReport,
    getReportOption,
    getFirstKeyForList,
    canCreateOptimisticPersonalDetailOption,
    getUserToInviteOption,
    getUserToInviteContactOption,
    getPersonalDetailSearchTerms,
    getCurrentUserSearchTerms,
    getEmptyOptions,
    shouldUseBoldText,
    getAttendeeOptions,
    getAlternateText,
    getReportDisplayOption,
    hasReportErrors,
    combineOrderingOfReportsAndPersonalDetails,
    filterWorkspaceChats,
    orderWorkspaceOptions,
    filterSelfDMChat,
    filterReports,
    getIsUserSubmittedExpenseOrScannedReceipt,
    getManagerMcTestParticipant,
    shouldShowLastActorDisplayName,
};

export type {Section, SectionBase, MemberForList, Options, OptionList, SearchOption, PayeePersonalDetails, Option, OptionTree, ReportAndPersonalDetailOptions, GetUserToInviteConfig};<|MERGE_RESOLUTION|>--- conflicted
+++ resolved
@@ -445,16 +445,6 @@
     callback: (value) => (nvpDismissedProductTraining = value),
 });
 
-// we cannot redeclare block-scoped variable 'allReportNameValuePairs' so we use another name
-let allReportNameValuePairsFromOnyx: OnyxCollection<ReportNameValuePairs>;
-Onyx.connect({
-    key: ONYXKEYS.COLLECTION.REPORT_NAME_VALUE_PAIRS,
-    waitForCollectionCallback: true,
-    callback: (value) => {
-        allReportNameValuePairsFromOnyx = value;
-    },
-});
-
 /**
  * @param defaultValues {login: accountID} In workspace invite page, when new user is added we pass available data to opt in
  * @returns Returns avatar data for a list of user accountIDs
@@ -890,11 +880,7 @@
     result.participantsList = personalDetailList;
     result.isOptimisticPersonalDetail = personalDetail?.isOptimisticPersonalDetail;
     if (report) {
-<<<<<<< HEAD
-        const reportNameValuePairs = allReportNameValuePairsFromOnyx?.[`${ONYXKEYS.COLLECTION.REPORT_NAME_VALUE_PAIRS}${report.reportID}`];
-=======
         const reportNameValuePairs = allReportNameValuePairs?.[`${ONYXKEYS.COLLECTION.REPORT_NAME_VALUE_PAIRS}${report.reportID}`];
->>>>>>> 8a9ecc63
         result.isChatRoom = reportUtilsIsChatRoom(report);
         result.isDefaultRoom = isDefaultRoom(report);
         result.private_isArchived = reportNameValuePairs?.private_isArchived;
