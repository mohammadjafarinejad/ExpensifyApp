--- conflicted
+++ resolved
@@ -2518,19 +2518,15 @@
                 if (item.subtitle) {
                     values.push(item.subtitle);
                 }
-<<<<<<< HEAD
 
                 if (includeChatRoomsByParticipants) {
                     values = values.concat(getParticipantsLoginsArray(item));
                 }
-            } else {
-=======
             }
 
             if (!item.isChatRoom) {
                 const participantNames = getParticipantNames(item.participantsList ?? []);
                 values = values.concat(Array.from(participantNames));
->>>>>>> 77d95c54
                 values = values.concat(getParticipantsLoginsArray(item));
             }
 
