--- conflicted
+++ resolved
@@ -115,11 +115,8 @@
     getDisplayNameForParticipant,
     getDowngradeWorkspaceMessage,
     getIcons,
-<<<<<<< HEAD
-=======
     getMoneyRequestSpendBreakdown,
     getMovedActionMessage,
->>>>>>> d1b5bdd3
     getMovedTransactionMessage,
     getParticipantsAccountIDsForDisplay,
     getPolicyChangeMessage,
