/* eslint-disable no-continue */
import Str from 'expensify-common/lib/str';
// eslint-disable-next-line you-dont-need-lodash-underscore/get
import lodashGet from 'lodash/get';
import lodashOrderBy from 'lodash/orderBy';
import lodashSet from 'lodash/set';
import lodashSortBy from 'lodash/sortBy';
import type {ReactElement} from 'react';
import Onyx from 'react-native-onyx';
import type {OnyxCollection, OnyxEntry} from 'react-native-onyx';
import CONST from '@src/CONST';
import type {TranslationPaths} from '@src/languages/types';
import ONYXKEYS from '@src/ONYXKEYS';
import type {
    Beta,
    Login,
    PersonalDetails,
    PersonalDetailsList,
    Policy,
    PolicyCategories,
    PolicyCategory,
    PolicyTag,
    Report,
    ReportAction,
    ReportActions,
    Transaction,
    TransactionViolation,
} from '@src/types/onyx';
import type {Participant} from '@src/types/onyx/IOU';
import type * as OnyxCommon from '@src/types/onyx/OnyxCommon';
import type {PolicyTaxRate, PolicyTaxRates} from '@src/types/onyx/PolicyTaxRates';
import type DeepValueOf from '@src/types/utils/DeepValueOf';
import {isEmptyObject} from '@src/types/utils/EmptyObject';
import times from '@src/utils/times';
import Timing from './actions/Timing';
import * as CollectionUtils from './CollectionUtils';
import * as ErrorUtils from './ErrorUtils';
import * as LocalePhoneNumber from './LocalePhoneNumber';
import * as Localize from './Localize';
import * as LoginUtils from './LoginUtils';
import ModifiedExpenseMessage from './ModifiedExpenseMessage';
import Navigation from './Navigation/Navigation';
import Performance from './Performance';
import Permissions from './Permissions';
import * as PersonalDetailsUtils from './PersonalDetailsUtils';
import * as PhoneNumber from './PhoneNumber';
import * as PolicyUtils from './PolicyUtils';
import * as ReportActionUtils from './ReportActionsUtils';
import * as ReportUtils from './ReportUtils';
import * as TaskUtils from './TaskUtils';
import * as TransactionUtils from './TransactionUtils';
import * as UserUtils from './UserUtils';

type Tag = {
    enabled: boolean;
    name: string;
    accountID: number | null;
};

type Option = Partial<ReportUtils.OptionData>;

type PayeePersonalDetails = {
    text: string;
    alternateText: string;
    icons: OnyxCommon.Icon[];
    descriptiveText: string;
    login: string;
    accountID: number;
    keyForList: string;
};

type CategorySection = {
    title: string | undefined;
    shouldShow: boolean;
    indexOffset: number;
    data: Option[];
};

type Category = {
    name: string;
    enabled: boolean;
};

type Hierarchy = Record<string, Category & {[key: string]: Hierarchy & Category}>;

type GetOptionsConfig = {
    reportActions?: ReportActions;
    betas?: Beta[];
    selectedOptions?: Option[];
    maxRecentReportsToShow?: number;
    excludeLogins?: string[];
    includeMultipleParticipantReports?: boolean;
    includePersonalDetails?: boolean;
    includeRecentReports?: boolean;
    sortByReportTypeInSearch?: boolean;
    searchInputValue?: string;
    showChatPreviewLine?: boolean;
    sortPersonalDetailsByAlphaAsc?: boolean;
    forcePolicyNamePreview?: boolean;
    includeOwnedWorkspaceChats?: boolean;
    includeThreads?: boolean;
    includeTasks?: boolean;
    includeMoneyRequests?: boolean;
    excludeUnknownUsers?: boolean;
    includeP2P?: boolean;
    includeCategories?: boolean;
    categories?: PolicyCategories;
    recentlyUsedCategories?: string[];
    includeTags?: boolean;
    tags?: Record<string, Tag>;
    recentlyUsedTags?: string[];
    canInviteUser?: boolean;
    includeSelectedOptions?: boolean;
    includePolicyTaxRates?: boolean;
    policyTaxRates?: PolicyTaxRateWithDefault;
    transactionViolations?: OnyxCollection<TransactionViolation[]>;
};

type MemberForList = {
    text: string;
    alternateText: string;
    keyForList: string;
    isSelected: boolean;
    isDisabled: boolean;
    accountID?: number;
    login: string;
<<<<<<< HEAD
=======
    rightElement: ReactElement | null;
>>>>>>> 55af216a
    icons?: OnyxCommon.Icon[];
    pendingAction?: OnyxCommon.PendingAction;
    reportID: string;
};

type SectionForSearchTerm = {
    section: CategorySection;
    newIndexOffset: number;
};

type GetOptions = {
    recentReports: ReportUtils.OptionData[];
    personalDetails: ReportUtils.OptionData[];
    userToInvite: ReportUtils.OptionData | null;
    currentUserOption: ReportUtils.OptionData | null | undefined;
    categoryOptions: CategorySection[];
    tagOptions: CategorySection[];
    policyTaxRatesOptions: CategorySection[];
};

type PreviewConfig = {showChatPreviewLine?: boolean; forcePolicyNamePreview?: boolean};

/**
 * OptionsListUtils is used to build a list options passed to the OptionsList component. Several different UI views can
 * be configured to display different results based on the options passed to the private getOptions() method. Public
 * methods should be named for the views they build options for and then exported for use in a component.
 */
let currentUserLogin: string | undefined;
let currentUserAccountID: number | undefined;
Onyx.connect({
    key: ONYXKEYS.SESSION,
    callback: (value) => {
        currentUserLogin = value?.email;
        currentUserAccountID = value?.accountID;
    },
});

let loginList: OnyxEntry<Login>;
Onyx.connect({
    key: ONYXKEYS.LOGIN_LIST,
    callback: (value) => (loginList = isEmptyObject(value) ? {} : value),
});

let allPersonalDetails: OnyxEntry<PersonalDetailsList>;
Onyx.connect({
    key: ONYXKEYS.PERSONAL_DETAILS_LIST,
    callback: (value) => (allPersonalDetails = isEmptyObject(value) ? {} : value),
});

let preferredLocale: DeepValueOf<typeof CONST.LOCALES> = CONST.LOCALES.DEFAULT;
Onyx.connect({
    key: ONYXKEYS.NVP_PREFERRED_LOCALE,
    callback: (value) => {
        if (!value) {
            return;
        }
        preferredLocale = value;
    },
});

const policies: OnyxCollection<Policy> = {};
Onyx.connect({
    key: ONYXKEYS.COLLECTION.POLICY,
    callback: (policy, key) => {
        if (!policy || !key || !policy.name) {
            return;
        }

        policies[key] = policy;
    },
});

const lastReportActions: ReportActions = {};
const allSortedReportActions: Record<string, ReportAction[]> = {};
const allReportActions: Record<string, ReportActions | null> = {};
const visibleReportActionItems: ReportActions = {};
Onyx.connect({
    key: ONYXKEYS.COLLECTION.REPORT_ACTIONS,
    callback: (actions, key) => {
        if (!key || !actions) {
            return;
        }
        const reportID = CollectionUtils.extractCollectionItemID(key);
        allReportActions[reportID] = actions;
        const sortedReportActions = ReportActionUtils.getSortedReportActions(Object.values(actions), true);
        allSortedReportActions[reportID] = sortedReportActions;
        lastReportActions[reportID] = sortedReportActions[0];

        // The report is only visible if it is the last action not deleted that
        // does not match a closed or created state.
        const reportActionsForDisplay = sortedReportActions.filter(
            (reportAction, actionKey) =>
                ReportActionUtils.shouldReportActionBeVisible(reportAction, actionKey) &&
                !ReportActionUtils.isWhisperAction(reportAction) &&
                reportAction.actionName !== CONST.REPORT.ACTIONS.TYPE.CREATED &&
                reportAction.pendingAction !== CONST.RED_BRICK_ROAD_PENDING_ACTION.DELETE,
        );
        visibleReportActionItems[reportID] = reportActionsForDisplay[reportActionsForDisplay.length - 1];
    },
});

const policyExpenseReports: OnyxCollection<Report> = {};
Onyx.connect({
    key: ONYXKEYS.COLLECTION.REPORT,
    callback: (report, key) => {
        if (!ReportUtils.isPolicyExpenseChat(report)) {
            return;
        }
        policyExpenseReports[key] = report;
    },
});

let allTransactions: OnyxCollection<Transaction> = {};
Onyx.connect({
    key: ONYXKEYS.COLLECTION.TRANSACTION,
    waitForCollectionCallback: true,
    callback: (value) => {
        if (!value) {
            return;
        }

        allTransactions = Object.keys(value)
            .filter((key) => !!value[key])
            .reduce((result: OnyxCollection<Transaction>, key) => {
                if (result) {
                    // eslint-disable-next-line no-param-reassign
                    result[key] = value[key];
                }
                return result;
            }, {});
    },
});

/**
 * Adds expensify SMS domain (@expensify.sms) if login is a phone number and if it's not included yet
 */
function addSMSDomainIfPhoneNumber(login: string): string {
    const parsedPhoneNumber = PhoneNumber.parsePhoneNumber(login);
    if (parsedPhoneNumber.possible && !Str.isValidEmail(login)) {
        return parsedPhoneNumber.number?.e164 + CONST.SMS.DOMAIN;
    }
    return login;
}

/**
 * @param defaultValues {login: accountID} In workspace invite page, when new user is added we pass available data to opt in
 * @returns Returns avatar data for a list of user accountIDs
 */
function getAvatarsForAccountIDs(accountIDs: number[], personalDetails: OnyxEntry<PersonalDetailsList>, defaultValues: Record<string, number> = {}): OnyxCommon.Icon[] {
    const reversedDefaultValues: Record<number, string> = {};

    Object.entries(defaultValues).forEach((item) => {
        reversedDefaultValues[item[1]] = item[0];
    });
    return accountIDs.map((accountID) => {
        const login = reversedDefaultValues[accountID] ?? '';
        const userPersonalDetail = personalDetails?.[accountID] ?? {login, accountID, avatar: ''};

        return {
            id: accountID,
            source: UserUtils.getAvatar(userPersonalDetail.avatar, userPersonalDetail.accountID),
            type: CONST.ICON_TYPE_AVATAR,
            name: userPersonalDetail.login ?? '',
        };
    });
}

/**
 * Returns the personal details for an array of accountIDs
 * @returns keys of the object are emails, values are PersonalDetails objects.
 */
function getPersonalDetailsForAccountIDs(accountIDs: number[] | undefined, personalDetails: OnyxEntry<PersonalDetailsList>): PersonalDetailsList {
    const personalDetailsForAccountIDs: PersonalDetailsList = {};
    if (!personalDetails) {
        return personalDetailsForAccountIDs;
    }
    accountIDs?.forEach((accountID) => {
        const cleanAccountID = Number(accountID);
        if (!cleanAccountID) {
            return;
        }
        let personalDetail: OnyxEntry<PersonalDetails> = personalDetails[accountID];
        if (!personalDetail) {
            personalDetail = {
                avatar: UserUtils.getDefaultAvatar(cleanAccountID),
            } as PersonalDetails;
        }

        if (cleanAccountID === CONST.ACCOUNT_ID.CONCIERGE) {
            personalDetail.avatar = CONST.CONCIERGE_ICON_URL;
        }

        personalDetail.accountID = cleanAccountID;
        personalDetailsForAccountIDs[cleanAccountID] = personalDetail;
    });
    return personalDetailsForAccountIDs;
}

/**
 * Return true if personal details data is ready, i.e. report list options can be created.
 */
function isPersonalDetailsReady(personalDetails: OnyxEntry<PersonalDetailsList>): boolean {
    const personalDetailsKeys = Object.keys(personalDetails ?? {});
    return personalDetailsKeys.some((key) => personalDetails?.[key]?.accountID);
}

/**
 * Get the participant option for a report.
 */
function getParticipantsOption(participant: ReportUtils.OptionData, personalDetails: OnyxEntry<PersonalDetailsList>): Participant {
    const detail = getPersonalDetailsForAccountIDs([participant.accountID ?? -1], personalDetails)[participant.accountID ?? -1];
    // eslint-disable-next-line @typescript-eslint/prefer-nullish-coalescing
    const login = detail?.login || participant.login || '';
    const displayName = PersonalDetailsUtils.getDisplayNameOrDefault(detail, LocalePhoneNumber.formatPhoneNumber(login));
    return {
        keyForList: String(detail?.accountID),
        login,
        accountID: detail?.accountID ?? -1,
        text: displayName,
        firstName: detail?.firstName ?? '',
        lastName: detail?.lastName ?? '',
        alternateText: LocalePhoneNumber.formatPhoneNumber(login) || displayName,
        icons: [
            {
                source: UserUtils.getAvatar(detail?.avatar ?? '', detail?.accountID ?? -1),
                name: login,
                type: CONST.ICON_TYPE_AVATAR,
                id: detail?.accountID,
            },
        ],
        phoneNumber: detail?.phoneNumber ?? '',
        selected: participant.selected,
        isSelected: participant.selected,
        searchText: participant.searchText ?? undefined,
    };
}

/**
 * Constructs a Set with all possible names (displayName, firstName, lastName, email) for all participants in a report,
 * to be used in isSearchStringMatch.
 */
function getParticipantNames(personalDetailList?: Array<Partial<PersonalDetails>> | null): Set<string> {
    // We use a Set because `Set.has(value)` on a Set of with n entries is up to n (or log(n)) times faster than
    // `_.contains(Array, value)` for an Array with n members.
    const participantNames = new Set<string>();
    personalDetailList?.forEach((participant) => {
        if (participant.login) {
            participantNames.add(participant.login.toLowerCase());
        }
        if (participant.firstName) {
            participantNames.add(participant.firstName.toLowerCase());
        }
        if (participant.lastName) {
            participantNames.add(participant.lastName.toLowerCase());
        }
        if (participant.displayName) {
            participantNames.add(PersonalDetailsUtils.getDisplayNameOrDefault(participant).toLowerCase());
        }
    });
    return participantNames;
}

/**
 * A very optimized method to remove duplicates from an array.
 * Taken from https://stackoverflow.com/a/9229821/9114791
 */
function uniqFast(items: string[]): string[] {
    const seenItems: Record<string, number> = {};
    const result: string[] = [];
    let j = 0;

    for (const item of items) {
        if (seenItems[item] !== 1) {
            seenItems[item] = 1;
            result[j++] = item;
        }
    }

    return result;
}

/**
 * Returns a string with all relevant search terms.
 * Default should be serachable by policy/domain name but not by participants.
 *
 * This method must be incredibly performant. It was found to be a big performance bottleneck
 * when dealing with accounts that have thousands of reports. For loops are more efficient than _.each
 * Array.prototype.push.apply is faster than using the spread operator, and concat() is faster than push().

 */
function getSearchText(
    report: OnyxEntry<Report>,
    reportName: string,
    personalDetailList: Array<Partial<PersonalDetails>>,
    isChatRoomOrPolicyExpenseChat: boolean,
    isThread: boolean,
): string {
    let searchTerms: string[] = [];

    if (!isChatRoomOrPolicyExpenseChat) {
        for (const personalDetail of personalDetailList) {
            if (personalDetail.login) {
                // The regex below is used to remove dots only from the local part of the user email (local-part@domain)
                // so that we can match emails that have dots without explicitly writing the dots (e.g: fistlast@domain will match first.last@domain)
                // More info https://github.com/Expensify/App/issues/8007
                searchTerms = searchTerms.concat([
                    PersonalDetailsUtils.getDisplayNameOrDefault(personalDetail, '', false),
                    personalDetail.login,
                    personalDetail.login.replace(/\.(?=[^\s@]*@)/g, ''),
                ]);
            }
        }
    }
    if (report) {
        Array.prototype.push.apply(searchTerms, reportName.split(/[,\s]/));

        if (isThread) {
            const title = ReportUtils.getReportName(report);
            const chatRoomSubtitle = ReportUtils.getChatRoomSubtitle(report);

            Array.prototype.push.apply(searchTerms, title.split(/[,\s]/));
            Array.prototype.push.apply(searchTerms, chatRoomSubtitle?.split(/[,\s]/) ?? ['']);
        } else if (isChatRoomOrPolicyExpenseChat) {
            const chatRoomSubtitle = ReportUtils.getChatRoomSubtitle(report);

            Array.prototype.push.apply(searchTerms, chatRoomSubtitle?.split(/[,\s]/) ?? ['']);
        } else {
            const visibleChatMemberAccountIDs = report.visibleChatMemberAccountIDs ?? [];
            if (allPersonalDetails) {
                for (const accountID of visibleChatMemberAccountIDs) {
                    const login = allPersonalDetails[accountID]?.login;
                    if (login) {
                        searchTerms = searchTerms.concat(login);
                    }
                }
            }
        }
    }

    return uniqFast(searchTerms).join(' ');
}

/**
 * Get an object of error messages keyed by microtime by combining all error objects related to the report.
 */
function getAllReportErrors(report: OnyxEntry<Report>, reportActions: OnyxEntry<ReportActions>): OnyxCommon.Errors {
    const reportErrors = report?.errors ?? {};
    const reportErrorFields = report?.errorFields ?? {};
    const reportActionErrors: OnyxCommon.ErrorFields = Object.values(reportActions ?? {}).reduce(
        (prevReportActionErrors, action) => (!action || isEmptyObject(action.errors) ? prevReportActionErrors : {...prevReportActionErrors, ...action.errors}),
        {},
    );
    const parentReportAction: OnyxEntry<ReportAction> =
        !report?.parentReportID || !report?.parentReportActionID ? null : allReportActions?.[report.parentReportID ?? '']?.[report.parentReportActionID ?? ''] ?? null;

    if (parentReportAction?.actorAccountID === currentUserAccountID && ReportActionUtils.isTransactionThread(parentReportAction)) {
        const transactionID = parentReportAction?.actionName === CONST.REPORT.ACTIONS.TYPE.IOU ? parentReportAction?.originalMessage?.IOUTransactionID : null;
        const transaction = allTransactions?.[`${ONYXKEYS.COLLECTION.TRANSACTION}${transactionID}`];
        if (TransactionUtils.hasMissingSmartscanFields(transaction ?? null) && !ReportUtils.isSettled(transaction?.reportID)) {
            reportActionErrors.smartscan = ErrorUtils.getMicroSecondOnyxError('report.genericSmartscanFailureMessage');
        }
    } else if ((ReportUtils.isIOUReport(report) || ReportUtils.isExpenseReport(report)) && report?.ownerAccountID === currentUserAccountID) {
        if (ReportUtils.hasMissingSmartscanFields(report?.reportID ?? '') && !ReportUtils.isSettled(report?.reportID)) {
            reportActionErrors.smartscan = ErrorUtils.getMicroSecondOnyxError('report.genericSmartscanFailureMessage');
        }
    } else if (ReportUtils.hasSmartscanError(Object.values(reportActions ?? {}))) {
        reportActionErrors.smartscan = ErrorUtils.getMicroSecondOnyxError('report.genericSmartscanFailureMessage');
    }
    // All error objects related to the report. Each object in the sources contains error messages keyed by microtime
    const errorSources = {
        reportErrors,
        ...reportErrorFields,
        ...reportActionErrors,
    };
    // Combine all error messages keyed by microtime into one object
    const allReportErrors = Object.values(errorSources)?.reduce((prevReportErrors, errors) => (isEmptyObject(errors) ? prevReportErrors : {...prevReportErrors, ...errors}), {});

    return allReportErrors;
}

/**
 * Get the last actor display name from last actor details.
 */
function getLastActorDisplayName(lastActorDetails: Partial<PersonalDetails> | null, hasMultipleParticipants: boolean) {
    return hasMultipleParticipants && lastActorDetails && lastActorDetails.accountID !== currentUserAccountID
        ? lastActorDetails.firstName ?? PersonalDetailsUtils.getDisplayNameOrDefault(lastActorDetails)
        : '';
}

/**
 * Get the last message text from the report directly or from other sources for special cases.
 */
function getLastMessageTextForReport(report: OnyxEntry<Report>, lastActorDetails: Partial<PersonalDetails> | null, policy?: OnyxEntry<Policy>): string {
    const lastReportAction = allSortedReportActions[report?.reportID ?? '']?.find((reportAction) => ReportActionUtils.shouldReportActionBeVisibleAsLastAction(reportAction)) ?? null;
    // some types of actions are filtered out for lastReportAction, in some cases we need to check the actual last action
    const lastOriginalReportAction = lastReportActions[report?.reportID ?? ''] ?? null;
    let lastMessageTextFromReport = '';
    const lastActionName = lastReportAction?.actionName ?? '';

    if (ReportUtils.isArchivedRoom(report)) {
        const archiveReason =
            (lastOriginalReportAction?.actionName === CONST.REPORT.ACTIONS.TYPE.CLOSED && lastOriginalReportAction?.originalMessage?.reason) || CONST.REPORT.ARCHIVE_REASON.DEFAULT;
        switch (archiveReason) {
            case CONST.REPORT.ARCHIVE_REASON.ACCOUNT_CLOSED:
            case CONST.REPORT.ARCHIVE_REASON.REMOVED_FROM_POLICY:
            case CONST.REPORT.ARCHIVE_REASON.POLICY_DELETED: {
                lastMessageTextFromReport = Localize.translate(preferredLocale, `reportArchiveReasons.${archiveReason}`, {
                    displayName: PersonalDetailsUtils.getDisplayNameOrDefault(lastActorDetails),
                    policyName: ReportUtils.getPolicyName(report, false, policy),
                });
                break;
            }
            default: {
                lastMessageTextFromReport = Localize.translate(preferredLocale, `reportArchiveReasons.default`);
            }
        }
    } else if (ReportActionUtils.isMoneyRequestAction(lastReportAction)) {
        const properSchemaForMoneyRequestMessage = ReportUtils.getReportPreviewMessage(report, lastReportAction, true, false, null, true);
        lastMessageTextFromReport = ReportUtils.formatReportLastMessageText(properSchemaForMoneyRequestMessage);
    } else if (ReportActionUtils.isReportPreviewAction(lastReportAction)) {
        const iouReport = ReportUtils.getReport(ReportActionUtils.getIOUReportIDFromReportActionPreview(lastReportAction));
        const lastIOUMoneyReportAction = allSortedReportActions[iouReport?.reportID ?? '']?.find(
            (reportAction, key) =>
                ReportActionUtils.shouldReportActionBeVisible(reportAction, key) &&
                reportAction.pendingAction !== CONST.RED_BRICK_ROAD_PENDING_ACTION.DELETE &&
                ReportActionUtils.isMoneyRequestAction(reportAction),
        );
        lastMessageTextFromReport = ReportUtils.getReportPreviewMessage(
            !isEmptyObject(iouReport) ? iouReport : null,
            lastIOUMoneyReportAction,
            true,
            ReportUtils.isChatReport(report),
            null,
            true,
        );
    } else if (ReportActionUtils.isReimbursementQueuedAction(lastReportAction)) {
        lastMessageTextFromReport = ReportUtils.getReimbursementQueuedActionMessage(lastReportAction, report);
    } else if (ReportActionUtils.isReimbursementDeQueuedAction(lastReportAction)) {
        lastMessageTextFromReport = ReportUtils.getReimbursementDeQueuedActionMessage(report);
    } else if (ReportActionUtils.isDeletedParentAction(lastReportAction) && ReportUtils.isChatReport(report)) {
        lastMessageTextFromReport = ReportUtils.getDeletedParentActionMessageForChatReport(lastReportAction);
    } else if (ReportActionUtils.isPendingRemove(lastReportAction) && ReportActionUtils.isThreadParentMessage(lastReportAction, report?.reportID ?? '')) {
        lastMessageTextFromReport = Localize.translateLocal('parentReportAction.hiddenMessage');
    } else if (ReportUtils.isReportMessageAttachment({text: report?.lastMessageText ?? '', html: report?.lastMessageHtml, translationKey: report?.lastMessageTranslationKey, type: ''})) {
        // eslint-disable-next-line @typescript-eslint/prefer-nullish-coalescing
        lastMessageTextFromReport = `[${Localize.translateLocal((report?.lastMessageTranslationKey || 'common.attachment') as TranslationPaths)}]`;
    } else if (ReportActionUtils.isModifiedExpenseAction(lastReportAction)) {
        const properSchemaForModifiedExpenseMessage = ModifiedExpenseMessage.getForReportAction(report?.reportID, lastReportAction);
        lastMessageTextFromReport = ReportUtils.formatReportLastMessageText(properSchemaForModifiedExpenseMessage, true);
    } else if (
        lastActionName === CONST.REPORT.ACTIONS.TYPE.TASKCOMPLETED ||
        lastActionName === CONST.REPORT.ACTIONS.TYPE.TASKREOPENED ||
        lastActionName === CONST.REPORT.ACTIONS.TYPE.TASKCANCELLED
    ) {
        lastMessageTextFromReport = lastReportAction?.message?.[0].text ?? '';
    } else if (ReportActionUtils.isCreatedTaskReportAction(lastReportAction)) {
        lastMessageTextFromReport = TaskUtils.getTaskCreatedMessage(lastReportAction);
    }

    return lastMessageTextFromReport || (report?.lastMessageText ?? '');
}

/**
 * Creates a report list option
 */
function createOption(
    accountIDs: number[],
    personalDetails: OnyxEntry<PersonalDetailsList>,
    report: OnyxEntry<Report>,
    reportActions: ReportActions,
    {showChatPreviewLine = false, forcePolicyNamePreview = false}: PreviewConfig,
): ReportUtils.OptionData {
    const result: ReportUtils.OptionData = {
        text: undefined,
        alternateText: null,
        pendingAction: undefined,
        allReportErrors: undefined,
        brickRoadIndicator: null,
        icons: undefined,
        tooltipText: null,
        ownerAccountID: undefined,
        subtitle: null,
        participantsList: undefined,
        accountID: 0,
        login: null,
        reportID: '',
        phoneNumber: null,
        hasDraftComment: false,
        keyForList: null,
        searchText: null,
        isDefaultRoom: false,
        isPinned: false,
        isWaitingOnBankAccount: false,
        iouReportID: undefined,
        isIOUReportOwner: null,
        iouReportAmount: 0,
        isChatRoom: false,
        isArchivedRoom: false,
        shouldShowSubscript: false,
        isPolicyExpenseChat: false,
        isOwnPolicyExpenseChat: false,
        isExpenseReport: false,
        policyID: undefined,
        isOptimisticPersonalDetail: false,
    };

    const personalDetailMap = getPersonalDetailsForAccountIDs(accountIDs, personalDetails);
    const personalDetailList = Object.values(personalDetailMap).filter((details): details is PersonalDetails => !!details);
    const personalDetail = personalDetailList[0];
    let hasMultipleParticipants = personalDetailList.length > 1;
    let subtitle;
    let reportName;

    result.participantsList = personalDetailList;
    result.isOptimisticPersonalDetail = personalDetail?.isOptimisticPersonalDetail;

    if (report) {
        result.isChatRoom = ReportUtils.isChatRoom(report);
        result.isDefaultRoom = ReportUtils.isDefaultRoom(report);
        result.isArchivedRoom = ReportUtils.isArchivedRoom(report);
        result.isExpenseReport = ReportUtils.isExpenseReport(report);
        result.isMoneyRequestReport = ReportUtils.isMoneyRequestReport(report);
        result.isThread = ReportUtils.isChatThread(report);
        result.isTaskReport = ReportUtils.isTaskReport(report);
        result.shouldShowSubscript = ReportUtils.shouldReportShowSubscript(report);
        result.isPolicyExpenseChat = ReportUtils.isPolicyExpenseChat(report);
        result.isOwnPolicyExpenseChat = report.isOwnPolicyExpenseChat ?? false;
        result.allReportErrors = getAllReportErrors(report, reportActions);
        result.brickRoadIndicator = !isEmptyObject(result.allReportErrors) ? CONST.BRICK_ROAD_INDICATOR_STATUS.ERROR : '';
        result.pendingAction = report.pendingFields ? report.pendingFields.addWorkspaceRoom ?? report.pendingFields.createChat : undefined;
        result.ownerAccountID = report.ownerAccountID;
        result.reportID = report.reportID;
        result.isUnread = ReportUtils.isUnread(report);
        result.hasDraftComment = report.hasDraft;
        result.isPinned = report.isPinned;
        result.iouReportID = report.iouReportID;
        result.keyForList = String(report.reportID);
        result.tooltipText = ReportUtils.getReportParticipantsTitle(report.visibleChatMemberAccountIDs ?? []);
        result.isWaitingOnBankAccount = report.isWaitingOnBankAccount;
        result.policyID = report.policyID;
        hasMultipleParticipants = personalDetailList.length > 1 || result.isChatRoom || result.isPolicyExpenseChat;
        subtitle = ReportUtils.getChatRoomSubtitle(report);

        const lastActorDetails = personalDetailMap[report.lastActorAccountID ?? 0] ?? null;
        const lastActorDisplayName = getLastActorDisplayName(lastActorDetails, hasMultipleParticipants);
        const lastMessageTextFromReport = getLastMessageTextForReport(report, lastActorDetails);
        let lastMessageText = lastMessageTextFromReport;

        const lastAction = visibleReportActionItems[report.reportID];
        const shouldDisplayLastActorName = lastAction && lastAction.actionName !== CONST.REPORT.ACTIONS.TYPE.REPORTPREVIEW && lastAction.actionName !== CONST.REPORT.ACTIONS.TYPE.IOU;

        if (shouldDisplayLastActorName && lastActorDisplayName && lastMessageTextFromReport) {
            lastMessageText = `${lastActorDisplayName}: ${lastMessageTextFromReport}`;
        }

        if (result.isThread || result.isMoneyRequestReport) {
            result.alternateText = lastMessageTextFromReport.length > 0 ? lastMessageText : Localize.translate(preferredLocale, 'report.noActivityYet');
        } else if (result.isChatRoom || result.isPolicyExpenseChat) {
            result.alternateText = showChatPreviewLine && !forcePolicyNamePreview && lastMessageText ? lastMessageText : subtitle;
        } else if (result.isTaskReport) {
            result.alternateText = showChatPreviewLine && lastMessageText ? lastMessageText : Localize.translate(preferredLocale, 'report.noActivityYet');
        } else {
            result.alternateText = showChatPreviewLine && lastMessageText ? lastMessageText : LocalePhoneNumber.formatPhoneNumber(personalDetail?.login ?? '');
        }
        reportName = ReportUtils.getReportName(report);
    } else {
        // eslint-disable-next-line @typescript-eslint/prefer-nullish-coalescing
        reportName = ReportUtils.getDisplayNameForParticipant(accountIDs[0]) || LocalePhoneNumber.formatPhoneNumber(personalDetail?.login ?? '');
        result.keyForList = String(accountIDs[0]);

        result.alternateText = LocalePhoneNumber.formatPhoneNumber(personalDetails?.[accountIDs[0]]?.login ?? '');
    }

    result.isIOUReportOwner = ReportUtils.isIOUOwnedByCurrentUser(result);
    result.iouReportAmount = ReportUtils.getMoneyRequestSpendBreakdown(result).totalDisplaySpend;

    if (!hasMultipleParticipants) {
        result.login = personalDetail?.login;
        result.accountID = Number(personalDetail?.accountID);
        result.phoneNumber = personalDetail?.phoneNumber;
    }

    result.text = reportName;
    // Disabling this line for safeness as nullish coalescing works only if the value is undefined or null
    // eslint-disable-next-line @typescript-eslint/prefer-nullish-coalescing
    result.searchText = getSearchText(report, reportName, personalDetailList, !!result.isChatRoom || !!result.isPolicyExpenseChat, !!result.isThread);
    result.icons = ReportUtils.getIcons(
        report,
        personalDetails,
        UserUtils.getAvatar(personalDetail?.avatar ?? '', personalDetail?.accountID),
        personalDetail?.login,
        personalDetail?.accountID,
    );
    result.subtitle = subtitle;

    return result;
}

/**
 * Get the option for a policy expense report.
 */
function getPolicyExpenseReportOption(report: Report): ReportUtils.OptionData {
    const expenseReport = policyExpenseReports?.[`${ONYXKEYS.COLLECTION.REPORT}${report.reportID}`];

    const option = createOption(
        expenseReport?.visibleChatMemberAccountIDs ?? [],
        allPersonalDetails ?? {},
        expenseReport ?? null,
        {},
        {
            showChatPreviewLine: false,
            forcePolicyNamePreview: false,
        },
    );

    // Update text & alternateText because createOption returns workspace name only if report is owned by the user
    option.text = ReportUtils.getPolicyName(expenseReport);
    option.alternateText = Localize.translateLocal('workspace.common.workspace');
    option.selected = report.selected;
    option.isSelected = report.selected;
    return option;
}

/**
 * Searches for a match when provided with a value
 */
function isSearchStringMatch(searchValue: string, searchText?: string | null, participantNames = new Set<string>(), isChatRoom = false): boolean {
    const searchWords = new Set(searchValue.replace(/,/g, ' ').split(' '));
    const valueToSearch = searchText?.replace(new RegExp(/&nbsp;/g), '');
    let matching = true;
    searchWords.forEach((word) => {
        // if one of the word is not matching, we don't need to check further
        if (!matching) {
            return;
        }
        const matchRegex = new RegExp(Str.escapeForRegExp(word), 'i');
        matching = matchRegex.test(valueToSearch ?? '') || (!isChatRoom && participantNames.has(word));
    });
    return matching;
}

/**
 * Checks if the given userDetails is currentUser or not.
 * Note: We can't migrate this off of using logins because this is used to check if you're trying to start a chat with
 * yourself or a different user, and people won't be starting new chats via accountID usually.
 */
function isCurrentUser(userDetails: PersonalDetails): boolean {
    if (!userDetails) {
        return false;
    }

    // If user login is a mobile number, append sms domain if not appended already.
    const userDetailsLogin = addSMSDomainIfPhoneNumber(userDetails.login ?? '');

    if (currentUserLogin?.toLowerCase() === userDetailsLogin.toLowerCase()) {
        return true;
    }

    // Check if userDetails login exists in loginList
    return Object.keys(loginList ?? {}).some((login) => login.toLowerCase() === userDetailsLogin.toLowerCase());
}

/**
 * Calculates count of all enabled options
 */
function getEnabledCategoriesCount(options: PolicyCategories): number {
    return Object.values(options).filter((option) => option.enabled).length;
}

/**
 * Verifies that there is at least one enabled option
 */
function hasEnabledOptions(options: PolicyCategory[] | PolicyTag[]): boolean {
    return options.some((option) => option.enabled);
}

/**
 * Sorts categories using a simple object.
 * It builds an hierarchy (based on an object), where each category has a name and other keys as subcategories.
 * Via the hierarchy we avoid duplicating and sort categories one by one. Subcategories are being sorted alphabetically.
 */
function sortCategories(categories: Record<string, Category>): Category[] {
    // Sorts categories alphabetically by name.
    const sortedCategories = Object.values(categories).sort((a, b) => a.name.localeCompare(b.name));

    // An object that respects nesting of categories. Also, can contain only uniq categories.
    const hierarchy = {};
    /**
     * Iterates over all categories to set each category in a proper place in hierarchy
     * It gets a path based on a category name e.g. "Parent: Child: Subcategory" -> "Parent.Child.Subcategory".
     * {
     *   Parent: {
     *     name: "Parent",
     *     Child: {
     *       name: "Child"
     *       Subcategory: {
     *         name: "Subcategory"
     *       }
     *     }
     *   }
     * }
     */
    sortedCategories.forEach((category) => {
        const path = category.name.split(CONST.PARENT_CHILD_SEPARATOR);
        const existedValue = lodashGet(hierarchy, path, {});
        lodashSet(hierarchy, path, {
            ...existedValue,
            name: category.name,
        });
    });

    /**
     * A recursive function to convert hierarchy into an array of category objects.
     * The category object contains base 2 properties: "name" and "enabled".
     * It iterates each key one by one. When a category has subcategories, goes deeper into them. Also, sorts subcategories alphabetically.
     */
    const flatHierarchy = (initialHierarchy: Hierarchy) =>
        Object.values(initialHierarchy).reduce((acc: Category[], category) => {
            const {name, ...subcategories} = category;
            if (name) {
                const categoryObject: Category = {
                    name,
                    enabled: categories[name].enabled ?? false,
                };

                acc.push(categoryObject);
            }

            if (!isEmptyObject(subcategories)) {
                const nestedCategories = flatHierarchy(subcategories);

                acc.push(...nestedCategories.sort((a, b) => a.name.localeCompare(b.name)));
            }

            return acc;
        }, []);

    return flatHierarchy(hierarchy);
}

/**
 * Sorts tags alphabetically by name.
 */
function sortTags(tags: Record<string, Tag> | Tag[]) {
    let sortedTags;

    if (Array.isArray(tags)) {
        sortedTags = tags.sort((a, b) => a.name.localeCompare(b.name));
    } else {
        sortedTags = Object.values(tags).sort((a, b) => a.name.localeCompare(b.name));
    }

    return sortedTags;
}

/**
 * Builds the options for the category tree hierarchy via indents
 *
 * @param options - an initial object array
 * @param options[].enabled - a flag to enable/disable option in a list
 * @param options[].name - a name of an option
 * @param [isOneLine] - a flag to determine if text should be one line
 */
function getCategoryOptionTree(options: Record<string, Category> | Category[], isOneLine = false): Option[] {
    const optionCollection = new Map<string, Option>();
    Object.values(options).forEach((option) => {
        if (isOneLine) {
            if (optionCollection.has(option.name)) {
                return;
            }

            optionCollection.set(option.name, {
                text: option.name,
                keyForList: option.name,
                searchText: option.name,
                tooltipText: option.name,
                isDisabled: !option.enabled,
            });

            return;
        }

        option.name.split(CONST.PARENT_CHILD_SEPARATOR).forEach((optionName, index, array) => {
            const indents = times(index, () => CONST.INDENTS).join('');
            const isChild = array.length - 1 === index;
            const searchText = array.slice(0, index + 1).join(CONST.PARENT_CHILD_SEPARATOR);

            if (optionCollection.has(searchText)) {
                return;
            }

            optionCollection.set(searchText, {
                text: `${indents}${optionName}`,
                keyForList: searchText,
                searchText,
                tooltipText: optionName,
                isDisabled: isChild ? !option.enabled : true,
            });
        });
    });

    return Array.from(optionCollection.values());
}

/**
 * Builds the section list for categories
 */
function getCategoryListSections(
    categories: PolicyCategories,
    recentlyUsedCategories: string[],
    selectedOptions: Category[],
    searchInputValue: string,
    maxRecentReportsToShow: number,
): CategorySection[] {
    const sortedCategories = sortCategories(categories);
    const enabledCategories = Object.values(sortedCategories).filter((category) => category.enabled);

    const categorySections: CategorySection[] = [];
    const numberOfCategories = enabledCategories.length;

    let indexOffset = 0;

    if (numberOfCategories === 0 && selectedOptions.length > 0) {
        categorySections.push({
            // "Selected" section
            title: '',
            shouldShow: false,
            indexOffset,
            data: getCategoryOptionTree(selectedOptions, true),
        });

        return categorySections;
    }

    if (searchInputValue) {
        const searchCategories = enabledCategories.filter((category) => category.name.toLowerCase().includes(searchInputValue.toLowerCase()));

        categorySections.push({
            // "Search" section
            title: '',
            shouldShow: true,
            indexOffset,
            data: getCategoryOptionTree(searchCategories, true),
        });

        return categorySections;
    }

    const selectedOptionNames = selectedOptions.map((selectedOption) => selectedOption.name);
    const enabledAndSelectedCategories = sortedCategories.filter((category) => category.enabled || selectedOptionNames.includes(category.name));
    const numberOfVisibleCategories = enabledAndSelectedCategories.length;

    if (numberOfVisibleCategories < CONST.CATEGORY_LIST_THRESHOLD) {
        categorySections.push({
            // "All" section when items amount less than the threshold
            title: '',
            shouldShow: false,
            indexOffset,
            data: getCategoryOptionTree(enabledAndSelectedCategories),
        });

        return categorySections;
    }

    if (selectedOptions.length > 0) {
        categorySections.push({
            // "Selected" section
            title: '',
            shouldShow: false,
            indexOffset,
            data: getCategoryOptionTree(selectedOptions, true),
        });

        indexOffset += selectedOptions.length;
    }

    const filteredRecentlyUsedCategories = recentlyUsedCategories
        .filter((categoryName) => !selectedOptionNames.includes(categoryName) && categories[categoryName]?.enabled)
        .map((categoryName) => ({
            name: categoryName,
            enabled: categories[categoryName].enabled ?? false,
        }));

    if (filteredRecentlyUsedCategories.length > 0) {
        const cutRecentlyUsedCategories = filteredRecentlyUsedCategories.slice(0, maxRecentReportsToShow);

        categorySections.push({
            // "Recent" section
            title: Localize.translateLocal('common.recent'),
            shouldShow: true,
            indexOffset,
            data: getCategoryOptionTree(cutRecentlyUsedCategories, true),
        });

        indexOffset += filteredRecentlyUsedCategories.length;
    }

    const filteredCategories = enabledCategories.filter((category) => !selectedOptionNames.includes(category.name));

    categorySections.push({
        // "All" section when items amount more than the threshold
        title: Localize.translateLocal('common.all'),
        shouldShow: true,
        indexOffset,
        data: getCategoryOptionTree(filteredCategories),
    });

    return categorySections;
}

/**
 * Transforms the provided tags into option objects.
 *
 * @param tags - an initial tag array
 */
function getTagsOptions(tags: Category[]): Option[] {
    return tags.map((tag) => {
        // This is to remove unnecessary escaping backslash in tag name sent from backend.
        const cleanedName = PolicyUtils.getCleanedTagName(tag.name);
        return {
            text: cleanedName,
            keyForList: tag.name,
            searchText: tag.name,
            tooltipText: cleanedName,
            isDisabled: !tag.enabled,
        };
    });
}

/**
 * Build the section list for tags
 */
function getTagListSections(tags: Tag[], recentlyUsedTags: string[], selectedOptions: Category[], searchInputValue: string, maxRecentReportsToShow: number) {
    const tagSections = [];
    const sortedTags = sortTags(tags);
    const enabledTags = sortedTags.filter((tag) => tag.enabled);
    const numberOfTags = enabledTags.length;
    let indexOffset = 0;

    // If all tags are disabled but there's a previously selected tag, show only the selected tag
    if (numberOfTags === 0 && selectedOptions.length > 0) {
        const selectedTagOptions = selectedOptions.map((option) => ({
            name: option.name,
            // Should be marked as enabled to be able to be de-selected
            enabled: true,
        }));
        tagSections.push({
            // "Selected" section
            title: '',
            shouldShow: false,
            indexOffset,
            data: getTagsOptions(selectedTagOptions),
        });

        return tagSections;
    }

    if (searchInputValue) {
        const searchTags = enabledTags.filter((tag) => PolicyUtils.getCleanedTagName(tag.name.toLowerCase()).includes(searchInputValue.toLowerCase()));

        tagSections.push({
            // "Search" section
            title: '',
            shouldShow: true,
            indexOffset,
            data: getTagsOptions(searchTags),
        });

        return tagSections;
    }

    if (numberOfTags < CONST.TAG_LIST_THRESHOLD) {
        tagSections.push({
            // "All" section when items amount less than the threshold
            title: '',
            shouldShow: false,
            indexOffset,
            data: getTagsOptions(enabledTags),
        });

        return tagSections;
    }

    const selectedOptionNames = selectedOptions.map((selectedOption) => selectedOption.name);
    const filteredRecentlyUsedTags = recentlyUsedTags
        .filter((recentlyUsedTag) => {
            const tagObject = tags.find((tag) => tag.name === recentlyUsedTag);
            return !!tagObject?.enabled && !selectedOptionNames.includes(recentlyUsedTag);
        })
        .map((tag) => ({name: tag, enabled: true}));
    const filteredTags = enabledTags.filter((tag) => !selectedOptionNames.includes(tag.name));

    if (selectedOptions) {
        const selectedTagOptions = selectedOptions.map((option) => {
            const tagObject = tags.find((tag) => tag.name === option.name);
            return {
                name: option.name,
                enabled: !!tagObject?.enabled,
            };
        });

        tagSections.push({
            // "Selected" section
            title: '',
            shouldShow: true,
            indexOffset,
            data: getTagsOptions(selectedTagOptions),
        });

        indexOffset += selectedOptions.length;
    }

    if (filteredRecentlyUsedTags.length > 0) {
        const cutRecentlyUsedTags = filteredRecentlyUsedTags.slice(0, maxRecentReportsToShow);

        tagSections.push({
            // "Recent" section
            title: Localize.translateLocal('common.recent'),
            shouldShow: true,
            indexOffset,
            data: getTagsOptions(cutRecentlyUsedTags),
        });

        indexOffset += filteredRecentlyUsedTags.length;
    }

    tagSections.push({
        // "All" section when items amount more than the threshold
        title: Localize.translateLocal('common.all'),
        shouldShow: true,
        indexOffset,
        data: getTagsOptions(filteredTags),
    });

    return tagSections;
}

type PolicyTaxRateWithDefault = {
    name: string;
    defaultExternalID: string;
    defaultValue: string;
    foreignTaxDefault: string;
    taxes: PolicyTaxRates;
};

/**
 * Transforms tax rates to a new object format - to add codes and new name with concatenated name and value.
 *
 * @param  policyTaxRates - The original tax rates object.
 * @returns The transformed tax rates object.g
 */
function transformedTaxRates(policyTaxRates: PolicyTaxRateWithDefault | undefined): Record<string, PolicyTaxRate> {
    const defaultTaxKey = policyTaxRates?.defaultExternalID;
    const getModifiedName = (data: PolicyTaxRate, code: string) => `${data.name} (${data.value})${defaultTaxKey === code ? ` • ${Localize.translateLocal('common.default')}` : ''}`;
    const taxes = Object.fromEntries(Object.entries(policyTaxRates?.taxes ?? {}).map(([code, data]) => [code, {...data, code, modifiedName: getModifiedName(data, code), name: data.name}]));
    return taxes;
}

/**
 * Sorts tax rates alphabetically by name.
 */
function sortTaxRates(taxRates: PolicyTaxRates): PolicyTaxRate[] {
    const sortedtaxRates = lodashSortBy(taxRates, (taxRate) => taxRate.name);
    return sortedtaxRates;
}

/**
 * Builds the options for taxRates
 */
function getTaxRatesOptions(taxRates: Array<Partial<PolicyTaxRate>>): Option[] {
    return taxRates.map((taxRate) => ({
        text: taxRate.modifiedName,
        keyForList: taxRate.code,
        searchText: taxRate.modifiedName,
        tooltipText: taxRate.modifiedName,
        isDisabled: taxRate.isDisabled,
        data: taxRate,
    }));
}

/**
 * Builds the section list for tax rates
 */
function getTaxRatesSection(policyTaxRates: PolicyTaxRateWithDefault | undefined, selectedOptions: Category[], searchInputValue: string): CategorySection[] {
    const policyRatesSections = [];

    const taxes = transformedTaxRates(policyTaxRates);

    const sortedTaxRates = sortTaxRates(taxes);
    const enabledTaxRates = sortedTaxRates.filter((taxRate) => !taxRate.isDisabled);
    const numberOfTaxRates = enabledTaxRates.length;

    let indexOffset = 0;

    // If all tax are disabled but there's a previously selected tag, show only the selected tag
    if (numberOfTaxRates === 0 && selectedOptions.length > 0) {
        const selectedTaxRateOptions = selectedOptions.map((option) => ({
            modifiedName: option.name,
            // Should be marked as enabled to be able to be de-selected
            isDisabled: false,
        }));
        policyRatesSections.push({
            // "Selected" sectiong
            title: '',
            shouldShow: false,
            indexOffset,
            data: getTaxRatesOptions(selectedTaxRateOptions),
        });

        return policyRatesSections;
    }

    if (searchInputValue) {
        const searchTaxRates = enabledTaxRates.filter((taxRate) => taxRate.modifiedName.toLowerCase().includes(searchInputValue.toLowerCase()));

        policyRatesSections.push({
            // "Search" section
            title: '',
            shouldShow: true,
            indexOffset,
            data: getTaxRatesOptions(searchTaxRates),
        });

        return policyRatesSections;
    }

    if (numberOfTaxRates < CONST.TAX_RATES_LIST_THRESHOLD) {
        policyRatesSections.push({
            // "All" section when items amount less than the threshold
            title: '',
            shouldShow: false,
            indexOffset,
            data: getTaxRatesOptions(enabledTaxRates),
        });

        return policyRatesSections;
    }

    const selectedOptionNames = selectedOptions.map((selectedOption) => selectedOption.name);
    const filteredTaxRates = enabledTaxRates.filter((taxRate) => !selectedOptionNames.includes(taxRate.modifiedName));

    if (selectedOptions.length > 0) {
        const selectedTaxRatesOptions = selectedOptions.map((option) => {
            const taxRateObject = Object.values(taxes).find((taxRate) => taxRate.modifiedName === option.name);

            return {
                modifiedName: option.name,
                isDisabled: !!taxRateObject?.isDisabled,
            };
        });

        policyRatesSections.push({
            // "Selected" section
            title: '',
            shouldShow: true,
            indexOffset,
            data: getTaxRatesOptions(selectedTaxRatesOptions),
        });

        indexOffset += selectedOptions.length;
    }

    policyRatesSections.push({
        // "All" section when number of items are more than the threshold
        title: '',
        shouldShow: true,
        indexOffset,
        data: getTaxRatesOptions(filteredTaxRates),
    });

    return policyRatesSections;
}

/**
 * Checks if a report option is selected based on matching accountID or reportID.
 *
 * @param reportOption - The report option to be checked.
 * @param selectedOptions - Array of selected options to compare with.
 * @returns true if the report option matches any of the selected options by accountID or reportID, false otherwise.
 */
function isReportSelected(reportOption: ReportUtils.OptionData, selectedOptions: Array<Partial<ReportUtils.OptionData>>) {
    if (!selectedOptions || selectedOptions.length === 0) {
        return false;
    }

    // eslint-disable-next-line @typescript-eslint/prefer-nullish-coalescing
    return selectedOptions.some((option) => (option.accountID && option.accountID === reportOption.accountID) || (option.reportID && option.reportID === reportOption.reportID));
}

/**
 * Build the options
 */
function getOptions(
    reports: OnyxCollection<Report>,
    personalDetails: OnyxEntry<PersonalDetailsList>,
    {
        reportActions = {},
        betas = [],
        selectedOptions = [],
        maxRecentReportsToShow = 0,
        excludeLogins = [],
        includeMultipleParticipantReports = false,
        includePersonalDetails = false,
        includeRecentReports = false,
        // When sortByReportTypeInSearch flag is true, recentReports will include the personalDetails options as well.
        sortByReportTypeInSearch = false,
        searchInputValue = '',
        showChatPreviewLine = false,
        sortPersonalDetailsByAlphaAsc = true,
        forcePolicyNamePreview = false,
        includeOwnedWorkspaceChats = false,
        includeThreads = false,
        includeTasks = false,
        includeMoneyRequests = false,
        excludeUnknownUsers = false,
        includeP2P = true,
        includeCategories = false,
        categories = {},
        recentlyUsedCategories = [],
        includeTags = false,
        tags = {},
        recentlyUsedTags = [],
        canInviteUser = true,
        includeSelectedOptions = false,
        transactionViolations = {},
        includePolicyTaxRates,
        policyTaxRates,
    }: GetOptionsConfig,
): GetOptions {
    if (includeCategories) {
        const categoryOptions = getCategoryListSections(categories, recentlyUsedCategories, selectedOptions as Category[], searchInputValue, maxRecentReportsToShow);

        return {
            recentReports: [],
            personalDetails: [],
            userToInvite: null,
            currentUserOption: null,
            categoryOptions,
            tagOptions: [],
            policyTaxRatesOptions: [],
        };
    }

    if (includeTags) {
        const tagOptions = getTagListSections(Object.values(tags), recentlyUsedTags, selectedOptions as Category[], searchInputValue, maxRecentReportsToShow);

        return {
            recentReports: [],
            personalDetails: [],
            userToInvite: null,
            currentUserOption: null,
            categoryOptions: [],
            tagOptions,
            policyTaxRatesOptions: [],
        };
    }

    if (includePolicyTaxRates) {
        const policyTaxRatesOptions = getTaxRatesSection(policyTaxRates, selectedOptions as Category[], searchInputValue);

        return {
            recentReports: [],
            personalDetails: [],
            userToInvite: null,
            currentUserOption: null,
            categoryOptions: [],
            tagOptions: [],
            policyTaxRatesOptions,
        };
    }

    if (!isPersonalDetailsReady(personalDetails)) {
        return {
            recentReports: [],
            personalDetails: [],
            userToInvite: null,
            currentUserOption: null,
            categoryOptions: [],
            tagOptions: [],
            policyTaxRatesOptions: [],
        };
    }

    let recentReportOptions = [];
    let personalDetailsOptions: ReportUtils.OptionData[] = [];
    const reportMapForAccountIDs: Record<number, Report> = {};
    const parsedPhoneNumber = PhoneNumber.parsePhoneNumber(LoginUtils.appendCountryCode(Str.removeSMSDomain(searchInputValue)));
    const searchValue = parsedPhoneNumber.possible ? parsedPhoneNumber.number?.e164 : searchInputValue.toLowerCase();

    // Filter out all the reports that shouldn't be displayed
    const filteredReports = Object.values(reports ?? {}).filter((report) => {
        const {parentReportID, parentReportActionID} = report ?? {};
        const canGetParentReport = parentReportID && parentReportActionID && allReportActions;
        const parentReportAction = canGetParentReport ? allReportActions[parentReportID]?.[parentReportActionID] ?? null : null;
        const doesReportHaveViolations = betas.includes(CONST.BETAS.VIOLATIONS) && ReportUtils.doesTransactionThreadHaveViolations(report, transactionViolations, parentReportAction);

        return ReportUtils.shouldReportBeInOptionList({
            report,
            currentReportId: Navigation.getTopmostReportId() ?? '',
            betas,
            policies,
            doesReportHaveViolations,
            isInGSDMode: false,

            excludeEmptyChats: false,
        });
    });

    // Sorting the reports works like this:
    // - Order everything by the last message timestamp (descending)
    // - All archived reports should remain at the bottom
    const orderedReports = lodashSortBy(filteredReports, (report) => {
        if (ReportUtils.isArchivedRoom(report)) {
            return CONST.DATE.UNIX_EPOCH;
        }

        return report?.lastVisibleActionCreated;
    });
    orderedReports.reverse();

    const allReportOptions: ReportUtils.OptionData[] = [];
    orderedReports.forEach((report) => {
        if (!report) {
            return;
        }

        const isThread = ReportUtils.isChatThread(report);
        const isChatRoom = ReportUtils.isChatRoom(report);
        const isTaskReport = ReportUtils.isTaskReport(report);
        const isPolicyExpenseChat = ReportUtils.isPolicyExpenseChat(report);
        const isMoneyRequestReport = ReportUtils.isMoneyRequestReport(report);
        const accountIDs = report.visibleChatMemberAccountIDs ?? [];

        if (isPolicyExpenseChat && report.isOwnPolicyExpenseChat && !includeOwnedWorkspaceChats) {
            return;
        }

        // When passing includeP2P false we are trying to hide features from users that are not ready for P2P and limited to workspace chats only.
        if (!includeP2P && !isPolicyExpenseChat) {
            return;
        }

        if (isThread && !includeThreads) {
            return;
        }

        if (isTaskReport && !includeTasks) {
            return;
        }

        if (isMoneyRequestReport && !includeMoneyRequests) {
            return;
        }

        // In case user needs to add credit bank account, don't allow them to request more money from the workspace.
        if (includeOwnedWorkspaceChats && ReportUtils.hasIOUWaitingOnCurrentUserBankAccount(report)) {
            return;
        }

        // Save the report in the map if this is a single participant so we can associate the reportID with the
        // personal detail option later. Individuals should not be associated with single participant
        // policyExpenseChats or chatRooms since those are not people.
        if (accountIDs.length <= 1 && !isPolicyExpenseChat && !isChatRoom) {
            reportMapForAccountIDs[accountIDs[0]] = report;
        }

        allReportOptions.push(
            createOption(accountIDs, personalDetails, report, reportActions, {
                showChatPreviewLine,
                forcePolicyNamePreview,
            }),
        );
    });
    // We're only picking personal details that have logins set
    // This is a temporary fix for all the logic that's been breaking because of the new privacy changes
    // See https://github.com/Expensify/Expensify/issues/293465 for more context
    // Moreover, we should not override the personalDetails object, otherwise the createOption util won't work properly, it returns incorrect tooltipText
    const havingLoginPersonalDetails = !includeP2P
        ? {}
        : Object.fromEntries(Object.entries(personalDetails ?? {}).filter(([, detail]) => !!detail?.login && !!detail.accountID && !detail?.isOptimisticPersonalDetail));
    let allPersonalDetailsOptions = Object.values(havingLoginPersonalDetails).map((personalDetail) =>
        createOption([personalDetail?.accountID ?? -1], personalDetails, reportMapForAccountIDs[personalDetail?.accountID ?? -1], reportActions, {
            showChatPreviewLine,
            forcePolicyNamePreview,
        }),
    );

    if (sortPersonalDetailsByAlphaAsc) {
        // PersonalDetails should be ordered Alphabetically by default - https://github.com/Expensify/App/issues/8220#issuecomment-1104009435
        allPersonalDetailsOptions = lodashOrderBy(allPersonalDetailsOptions, [(personalDetail) => personalDetail.text?.toLowerCase()], 'asc');
    }

    // Exclude the current user from the personal details list
    const optionsToExclude: Option[] = [{login: currentUserLogin}, {login: CONST.EMAIL.NOTIFICATIONS}];

    // If we're including selected options from the search results, we only want to exclude them if the search input is empty
    // This is because on certain pages, we show the selected options at the top when the search input is empty
    // This prevents the issue of seeing the selected option twice if you have them as a recent chat and select them
    if (!includeSelectedOptions || searchInputValue === '') {
        optionsToExclude.push(...selectedOptions);
    }

    excludeLogins.forEach((login) => {
        optionsToExclude.push({login});
    });

    if (includeRecentReports) {
        for (const reportOption of allReportOptions) {
            // Stop adding options to the recentReports array when we reach the maxRecentReportsToShow value
            if (recentReportOptions.length > 0 && recentReportOptions.length === maxRecentReportsToShow) {
                break;
            }

            // Skip notifications@expensify.com
            if (reportOption.login === CONST.EMAIL.NOTIFICATIONS) {
                continue;
            }

            const isCurrentUserOwnedPolicyExpenseChatThatCouldShow =
                reportOption.isPolicyExpenseChat && reportOption.ownerAccountID === currentUserAccountID && includeOwnedWorkspaceChats && !reportOption.isArchivedRoom;

            // Skip if we aren't including multiple participant reports and this report has multiple participants
            if (!isCurrentUserOwnedPolicyExpenseChatThatCouldShow && !includeMultipleParticipantReports && !reportOption.login) {
                continue;
            }

            // If we're excluding threads, check the report to see if it has a single participant and if the participant is already selected
            if (
                !includeThreads &&
                (!!reportOption.login || reportOption.reportID) &&
                optionsToExclude.some((option) => option.login === reportOption.login || option.reportID === reportOption.reportID)
            ) {
                continue;
            }

            // Finally check to see if this option is a match for the provided search string if we have one
            const {searchText, participantsList, isChatRoom} = reportOption;
            const participantNames = getParticipantNames(participantsList);

            if (searchValue) {
                // Determine if the search is happening within a chat room and starts with the report ID
                const isReportIdSearch = isChatRoom && Str.startsWith(reportOption.reportID ?? '', searchValue);

                // Check if the search string matches the search text or participant names considering the type of the room
                const isSearchMatch = isSearchStringMatch(searchValue, searchText, participantNames, isChatRoom);

                if (!isReportIdSearch && !isSearchMatch) {
                    continue;
                }
            }

            reportOption.isSelected = isReportSelected(reportOption, selectedOptions);

            recentReportOptions.push(reportOption);

            // Add this login to the exclude list so it won't appear when we process the personal details
            if (reportOption.login) {
                optionsToExclude.push({login: reportOption.login});
            }
        }
    }

    if (includePersonalDetails) {
        // Next loop over all personal details removing any that are selectedUsers or recentChats
        allPersonalDetailsOptions.forEach((personalDetailOption) => {
            if (optionsToExclude.some((optionToExclude) => optionToExclude.login === personalDetailOption.login)) {
                return;
            }
            const {searchText, participantsList, isChatRoom} = personalDetailOption;
            const participantNames = getParticipantNames(participantsList);
            if (searchValue && !isSearchStringMatch(searchValue, searchText, participantNames, isChatRoom)) {
                return;
            }

            personalDetailsOptions.push(personalDetailOption);
        });
    }

    let currentUserOption = allPersonalDetailsOptions.find((personalDetailsOption) => personalDetailsOption.login === currentUserLogin);
    if (searchValue && currentUserOption && !isSearchStringMatch(searchValue, currentUserOption.searchText)) {
        currentUserOption = undefined;
    }

    let userToInvite: ReportUtils.OptionData | null = null;
    const noOptions = recentReportOptions.length + personalDetailsOptions.length === 0 && !currentUserOption;
    const noOptionsMatchExactly = !personalDetailsOptions
        .concat(recentReportOptions)
        .find((option) => option.login === addSMSDomainIfPhoneNumber(searchValue ?? '').toLowerCase() || option.login === searchValue?.toLowerCase());

    if (
        searchValue &&
        (noOptions || noOptionsMatchExactly) &&
        !isCurrentUser({login: searchValue} as PersonalDetails) &&
        selectedOptions.every((option) => 'login' in option && option.login !== searchValue) &&
        ((Str.isValidEmail(searchValue) && !Str.isDomainEmail(searchValue) && !Str.endsWith(searchValue, CONST.SMS.DOMAIN)) ||
            (parsedPhoneNumber.possible && Str.isValidPhone(LoginUtils.getPhoneNumberWithoutSpecialChars(parsedPhoneNumber.number?.input ?? '')))) &&
        !optionsToExclude.find((optionToExclude) => 'login' in optionToExclude && optionToExclude.login === addSMSDomainIfPhoneNumber(searchValue).toLowerCase()) &&
        (searchValue !== CONST.EMAIL.CHRONOS || Permissions.canUseChronos(betas)) &&
        !excludeUnknownUsers
    ) {
        // Generates an optimistic account ID for new users not yet saved in Onyx
        const optimisticAccountID = UserUtils.generateAccountID(searchValue);
        const personalDetailsExtended = {
            ...personalDetails,
            [optimisticAccountID]: {
                accountID: optimisticAccountID,
                login: searchValue,
                avatar: UserUtils.getDefaultAvatar(optimisticAccountID),
            },
        };
        userToInvite = createOption([optimisticAccountID], personalDetailsExtended, null, reportActions, {
            showChatPreviewLine,
        });
        userToInvite.isOptimisticAccount = true;
        userToInvite.login = searchValue;
        // eslint-disable-next-line @typescript-eslint/prefer-nullish-coalescing
        userToInvite.text = userToInvite.text || searchValue;
        // eslint-disable-next-line @typescript-eslint/prefer-nullish-coalescing
        userToInvite.alternateText = userToInvite.alternateText || searchValue;

        // If user doesn't exist, use a default avatar
        userToInvite.icons = [
            {
                source: UserUtils.getAvatar('', optimisticAccountID),
                name: searchValue,
                type: CONST.ICON_TYPE_AVATAR,
            },
        ];
    }

    // If we are prioritizing 1:1 chats in search, do it only once we started searching
    if (sortByReportTypeInSearch && searchValue !== '') {
        // When sortByReportTypeInSearch is true, recentReports will be returned with all the reports including personalDetailsOptions in the correct Order.
        recentReportOptions.push(...personalDetailsOptions);
        personalDetailsOptions = [];
        recentReportOptions = lodashOrderBy(
            recentReportOptions,
            [
                (option) => {
                    if (!!option.isChatRoom || option.isArchivedRoom) {
                        return 3;
                    }
                    if (!option.login) {
                        return 2;
                    }
                    if (option.login.toLowerCase() !== searchValue?.toLowerCase()) {
                        return 1;
                    }

                    // When option.login is an exact match with the search value, returning 0 puts it at the top of the option list
                    return 0;
                },
            ],
            ['asc'],
        );
    }

    return {
        personalDetails: personalDetailsOptions,
        recentReports: recentReportOptions,
        userToInvite: canInviteUser ? userToInvite : null,
        currentUserOption,
        categoryOptions: [],
        tagOptions: [],
        policyTaxRatesOptions: [],
    };
}

/**
 * Build the options for the Search view
 */
function getSearchOptions(reports: Record<string, Report>, personalDetails: OnyxEntry<PersonalDetailsList>, searchValue = '', betas: Beta[] = []): GetOptions {
    Timing.start(CONST.TIMING.LOAD_SEARCH_OPTIONS);
    Performance.markStart(CONST.TIMING.LOAD_SEARCH_OPTIONS);
    const options = getOptions(reports, personalDetails, {
        betas,
        searchInputValue: searchValue.trim(),
        includeRecentReports: true,
        includeMultipleParticipantReports: true,
        maxRecentReportsToShow: 0, // Unlimited
        sortByReportTypeInSearch: true,
        showChatPreviewLine: true,
        includePersonalDetails: true,
        forcePolicyNamePreview: true,
        includeOwnedWorkspaceChats: true,
        includeThreads: true,
        includeMoneyRequests: true,
        includeTasks: true,
    });
    Timing.end(CONST.TIMING.LOAD_SEARCH_OPTIONS);
    Performance.markEnd(CONST.TIMING.LOAD_SEARCH_OPTIONS);

    return options;
}

/**
 * Build the IOUConfirmation options for showing the payee personalDetail
 */
function getIOUConfirmationOptionsFromPayeePersonalDetail(personalDetail: PersonalDetails, amountText: string): PayeePersonalDetails {
    const formattedLogin = LocalePhoneNumber.formatPhoneNumber(personalDetail.login ?? '');
    return {
        text: PersonalDetailsUtils.getDisplayNameOrDefault(personalDetail, formattedLogin),
        alternateText: formattedLogin || PersonalDetailsUtils.getDisplayNameOrDefault(personalDetail, '', false),
        icons: [
            {
                source: UserUtils.getAvatar(personalDetail.avatar, personalDetail.accountID),
                name: personalDetail.login ?? '',
                type: CONST.ICON_TYPE_AVATAR,
                id: personalDetail.accountID,
            },
        ],
        descriptiveText: amountText,
        login: personalDetail.login ?? '',
        accountID: personalDetail.accountID,
        keyForList: String(personalDetail.accountID),
    };
}

/**
 * Build the IOUConfirmationOptions for showing participants
 */
function getIOUConfirmationOptionsFromParticipants(participants: Participant[], amountText: string): Participant[] {
    return participants.map((participant) => ({
        ...participant,
        descriptiveText: amountText,
    }));
}

/**
 * Build the options for the New Group view
 */
function getFilteredOptions(
    reports: Record<string, Report>,
    personalDetails: OnyxEntry<PersonalDetailsList>,
    betas: Beta[] = [],
    searchValue = '',
    selectedOptions: Array<Partial<ReportUtils.OptionData>> = [],
    excludeLogins: string[] = [],
    includeOwnedWorkspaceChats = false,
    includeP2P = true,
    includeCategories = false,
    categories: PolicyCategories = {},
    recentlyUsedCategories: string[] = [],
    includeTags = false,
    tags: Record<string, Tag> = {},
    recentlyUsedTags: string[] = [],
    canInviteUser = true,
    includeSelectedOptions = false,
    includePolicyTaxRates = false,
    policyTaxRates: PolicyTaxRateWithDefault = {} as PolicyTaxRateWithDefault,
) {
    return getOptions(reports, personalDetails, {
        betas,
        searchInputValue: searchValue.trim(),
        selectedOptions,
        includeRecentReports: true,
        includePersonalDetails: true,
        maxRecentReportsToShow: 5,
        excludeLogins,
        includeOwnedWorkspaceChats,
        includeP2P,
        includeCategories,
        categories,
        recentlyUsedCategories,
        includeTags,
        tags,
        recentlyUsedTags,
        canInviteUser,
        includeSelectedOptions,
        includePolicyTaxRates,
        policyTaxRates,
    });
}

/**
 * Build the options for the Share Destination for a Task
 */

function getShareDestinationOptions(
    reports: Record<string, Report>,
    personalDetails: OnyxEntry<PersonalDetailsList>,
    betas: Beta[] = [],
    searchValue = '',
    selectedOptions: Array<Partial<ReportUtils.OptionData>> = [],
    excludeLogins: string[] = [],
    includeOwnedWorkspaceChats = true,
    excludeUnknownUsers = true,
) {
    return getOptions(reports, personalDetails, {
        betas,
        searchInputValue: searchValue.trim(),
        selectedOptions,
        maxRecentReportsToShow: 0, // Unlimited
        includeRecentReports: true,
        includeMultipleParticipantReports: true,
        includePersonalDetails: false,
        showChatPreviewLine: true,
        forcePolicyNamePreview: true,
        includeThreads: true,
        includeMoneyRequests: true,
        includeTasks: true,
        excludeLogins,
        includeOwnedWorkspaceChats,
        excludeUnknownUsers,
    });
}

/**
 * Format personalDetails or userToInvite to be shown in the list
 *
 * @param member - personalDetails or userToInvite
 * @param config - keys to overwrite the default values
 */
<<<<<<< HEAD
function formatMemberForList(member: ReportUtils.OptionData): MemberForList {
=======
function formatMemberForList(member: ReportUtils.OptionData, config?: Partial<MemberForList>): MemberForList;
function formatMemberForList(member: null | undefined, config?: Partial<MemberForList>): undefined;
function formatMemberForList(member: ReportUtils.OptionData | null | undefined, config: Partial<MemberForList> = {}): MemberForList | undefined {
    if (!member) {
        return undefined;
    }

>>>>>>> 55af216a
    const accountID = member.accountID ?? undefined;

    return {
        // eslint-disable-next-line @typescript-eslint/prefer-nullish-coalescing
        text: member.text || member.displayName || '',
        // eslint-disable-next-line @typescript-eslint/prefer-nullish-coalescing
        alternateText: member.alternateText || member.login || '',
        // eslint-disable-next-line @typescript-eslint/prefer-nullish-coalescing
        keyForList: member.keyForList || String(accountID ?? 0) || '',
        isSelected: member.isSelected ?? false,
        isDisabled: member.isDisabled ?? false,
        accountID,
        login: member.login ?? '',
        icons: member.icons,
        pendingAction: member.pendingAction,
        reportID: member.reportID,
    };
}

/**
 * Build the options for the Workspace Member Invite view
 */
function getMemberInviteOptions(
    personalDetails: OnyxEntry<PersonalDetailsList>,
    betas: Beta[] = [],
    searchValue = '',
    excludeLogins: string[] = [],
    includeSelectedOptions = false,
): GetOptions {
    return getOptions({}, personalDetails, {
        betas,
        searchInputValue: searchValue.trim(),
        includePersonalDetails: true,
        excludeLogins,
        sortPersonalDetailsByAlphaAsc: true,
        includeSelectedOptions,
    });
}

/**
 * Helper method that returns the text to be used for the header's message and title (if any)
 */
function getHeaderMessage(hasSelectableOptions: boolean, hasUserToInvite: boolean, searchValue: string, maxParticipantsReached = false, hasMatchedParticipant = false): string {
    if (maxParticipantsReached) {
        return Localize.translate(preferredLocale, 'common.maxParticipantsReached', {count: CONST.REPORT.MAXIMUM_PARTICIPANTS});
    }

    const isValidPhone = PhoneNumber.parsePhoneNumber(LoginUtils.appendCountryCode(searchValue)).possible;

    const isValidEmail = Str.isValidEmail(searchValue);

    if (searchValue && CONST.REGEX.DIGITS_AND_PLUS.test(searchValue) && !isValidPhone && !hasSelectableOptions) {
        return Localize.translate(preferredLocale, 'messages.errorMessageInvalidPhone');
    }

    // Without a search value, it would be very confusing to see a search validation message.
    // Therefore, this skips the validation when there is no search value.
    if (searchValue && !hasSelectableOptions && !hasUserToInvite) {
        if (/^\d+$/.test(searchValue) && !isValidPhone) {
            return Localize.translate(preferredLocale, 'messages.errorMessageInvalidPhone');
        }
        if (/@/.test(searchValue) && !isValidEmail) {
            return Localize.translate(preferredLocale, 'messages.errorMessageInvalidEmail');
        }
        if (hasMatchedParticipant && (isValidEmail || isValidPhone)) {
            return '';
        }
        return Localize.translate(preferredLocale, 'common.noResultsFound');
    }

    return '';
}

/**
 * Helper method for non-user lists (eg. categories and tags) that returns the text to be used for the header's message and title (if any)
 */
function getHeaderMessageForNonUserList(hasSelectableOptions: boolean, searchValue: string): string {
    if (searchValue && !hasSelectableOptions) {
        return Localize.translate(preferredLocale, 'common.noResultsFound');
    }
    return '';
}

/**
 * Helper method to check whether an option can show tooltip or not
 */
function shouldOptionShowTooltip(option: ReportUtils.OptionData): boolean {
    return (!option.isChatRoom || !!option.isThread) && !option.isArchivedRoom;
}

/**
 * Handles the logic for displaying selected participants from the search term
 */
function formatSectionsFromSearchTerm(
    searchTerm: string,
    selectedOptions: ReportUtils.OptionData[],
    filteredRecentReports: ReportUtils.OptionData[],
    filteredPersonalDetails: PersonalDetails[],
    maxOptionsSelected: boolean,
    indexOffset = 0,
    personalDetails: OnyxEntry<PersonalDetailsList> = {},
    shouldGetOptionDetails = false,
): SectionForSearchTerm {
    // We show the selected participants at the top of the list when there is no search term or maximum number of participants has already been selected
    // However, if there is a search term we remove the selected participants from the top of the list unless they are part of the search results
    // This clears up space on mobile views, where if you create a group with 4+ people you can't see the selected participants and the search results at the same time
    if (searchTerm === '' || maxOptionsSelected) {
        return {
            section: {
                title: undefined,
                data: shouldGetOptionDetails
                    ? selectedOptions.map((participant) => {
                          const isPolicyExpenseChat = participant.isPolicyExpenseChat ?? false;
                          return isPolicyExpenseChat ? getPolicyExpenseReportOption(participant) : getParticipantsOption(participant, personalDetails);
                      })
                    : selectedOptions,
                shouldShow: selectedOptions.length > 0,
                indexOffset,
            },
            newIndexOffset: indexOffset + selectedOptions.length,
        };
    }

    // If you select a new user you don't have a contact for, they won't get returned as part of a recent report or personal details
    // This will add them to the list of options, deduping them if they already exist in the other lists
    const selectedParticipantsWithoutDetails = selectedOptions.filter((participant) => {
        const accountID = participant.accountID ?? null;
        const isPartOfSearchTerm = participant.searchText?.toLowerCase().includes(searchTerm.trim().toLowerCase());
        const isReportInRecentReports = filteredRecentReports.some((report) => report.accountID === accountID);
        const isReportInPersonalDetails = filteredPersonalDetails.some((personalDetail) => personalDetail.accountID === accountID);
        return isPartOfSearchTerm && !isReportInRecentReports && !isReportInPersonalDetails;
    });

    return {
        section: {
            title: undefined,
            data: shouldGetOptionDetails
                ? selectedParticipantsWithoutDetails.map((participant) => {
                      const isPolicyExpenseChat = participant.isPolicyExpenseChat ?? false;
                      return isPolicyExpenseChat ? getPolicyExpenseReportOption(participant) : getParticipantsOption(participant, personalDetails);
                  })
                : selectedParticipantsWithoutDetails,
            shouldShow: selectedParticipantsWithoutDetails.length > 0,
            indexOffset,
        },
        newIndexOffset: indexOffset + selectedParticipantsWithoutDetails.length,
    };
}

export {
    addSMSDomainIfPhoneNumber,
    getAvatarsForAccountIDs,
    isCurrentUser,
    isPersonalDetailsReady,
    getSearchOptions,
    getFilteredOptions,
    getShareDestinationOptions,
    getMemberInviteOptions,
    getHeaderMessage,
    getHeaderMessageForNonUserList,
    getPersonalDetailsForAccountIDs,
    getIOUConfirmationOptionsFromPayeePersonalDetail,
    getIOUConfirmationOptionsFromParticipants,
    getSearchText,
    getAllReportErrors,
    getPolicyExpenseReportOption,
    getParticipantsOption,
    isSearchStringMatch,
    shouldOptionShowTooltip,
    getLastActorDisplayName,
    getLastMessageTextForReport,
    getEnabledCategoriesCount,
    hasEnabledOptions,
    sortCategories,
    getCategoryOptionTree,
    formatMemberForList,
    formatSectionsFromSearchTerm,
    transformedTaxRates,
};

export type {MemberForList};<|MERGE_RESOLUTION|>--- conflicted
+++ resolved
@@ -5,7 +5,6 @@
 import lodashOrderBy from 'lodash/orderBy';
 import lodashSet from 'lodash/set';
 import lodashSortBy from 'lodash/sortBy';
-import type {ReactElement} from 'react';
 import Onyx from 'react-native-onyx';
 import type {OnyxCollection, OnyxEntry} from 'react-native-onyx';
 import CONST from '@src/CONST';
@@ -122,12 +121,8 @@
     keyForList: string;
     isSelected: boolean;
     isDisabled: boolean;
-    accountID?: number;
+    accountID?: number | null;
     login: string;
-<<<<<<< HEAD
-=======
-    rightElement: ReactElement | null;
->>>>>>> 55af216a
     icons?: OnyxCommon.Icon[];
     pendingAction?: OnyxCommon.PendingAction;
     reportID: string;
@@ -1841,18 +1836,8 @@
  * @param member - personalDetails or userToInvite
  * @param config - keys to overwrite the default values
  */
-<<<<<<< HEAD
 function formatMemberForList(member: ReportUtils.OptionData): MemberForList {
-=======
-function formatMemberForList(member: ReportUtils.OptionData, config?: Partial<MemberForList>): MemberForList;
-function formatMemberForList(member: null | undefined, config?: Partial<MemberForList>): undefined;
-function formatMemberForList(member: ReportUtils.OptionData | null | undefined, config: Partial<MemberForList> = {}): MemberForList | undefined {
-    if (!member) {
-        return undefined;
-    }
-
->>>>>>> 55af216a
-    const accountID = member.accountID ?? undefined;
+    const accountID = member.accountID;
 
     return {
         // eslint-disable-next-line @typescript-eslint/prefer-nullish-coalescing
