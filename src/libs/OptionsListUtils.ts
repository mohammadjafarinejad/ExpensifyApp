--- conflicted
+++ resolved
@@ -532,14 +532,8 @@
     const parentReportAction: OnyxEntry<ReportAction> =
         !report?.parentReportID || !report?.parentReportActionID ? null : allReportActions?.[report.parentReportID ?? '']?.[report.parentReportActionID ?? ''] ?? null;
 
-<<<<<<< HEAD
-    if (parentReportAction?.actorAccountID === currentUserAccountID && ReportActionUtils.isTransactionThread(parentReportAction)) {
-        const transactionID =
-            parentReportAction?.actionName === CONST.REPORT.ACTIONS.TYPE.IOU ? ReportActionUtils.getOriginalMessage<typeof CONST.REPORT.ACTIONS.TYPE.IOU>(parentReportAction)?.IOUTransactionID : null;
-=======
     if (ReportActionUtils.wasActionTakenByCurrentUser(parentReportAction) && ReportActionUtils.isTransactionThread(parentReportAction)) {
         const transactionID = parentReportAction?.actionName === CONST.REPORT.ACTIONS.TYPE.IOU ? parentReportAction?.originalMessage?.IOUTransactionID : null;
->>>>>>> 24c5fe25
         const transaction = allTransactions?.[`${ONYXKEYS.COLLECTION.TRANSACTION}${transactionID}`];
         if (TransactionUtils.hasMissingSmartscanFields(transaction ?? null) && !ReportUtils.isSettled(transaction?.reportID)) {
             reportActionErrors.smartscan = ErrorUtils.getMicroSecondOnyxError('report.genericSmartscanFailureMessage');
