/* eslint-disable no-continue */
import {Str} from 'expensify-common';
// eslint-disable-next-line you-dont-need-lodash-underscore/get
import lodashGet from 'lodash/get';
import lodashOrderBy from 'lodash/orderBy';
import lodashSet from 'lodash/set';
import lodashSortBy from 'lodash/sortBy';
import Onyx from 'react-native-onyx';
import type {OnyxCollection, OnyxEntry} from 'react-native-onyx';
import type {SetNonNullable} from 'type-fest';
import {FallbackAvatar} from '@components/Icon/Expensicons';
import type {SelectedTagOption} from '@components/TagPicker';
import type {IOUAction} from '@src/CONST';
import CONST from '@src/CONST';
import type {TranslationPaths} from '@src/languages/types';
import ONYXKEYS from '@src/ONYXKEYS';
import type {
    Beta,
    Login,
    OnyxInputOrEntry,
    PersonalDetails,
    PersonalDetailsList,
    Policy,
    PolicyCategories,
    PolicyCategory,
    PolicyTag,
    PolicyTagLists,
    PolicyTags,
    Report,
    ReportAction,
    ReportActions,
    TaxRate,
    TaxRates,
    TaxRatesWithDefault,
    Transaction,
    TransactionViolation,
} from '@src/types/onyx';
import type {Attendee, Participant} from '@src/types/onyx/IOU';
import type * as OnyxCommon from '@src/types/onyx/OnyxCommon';
import type DeepValueOf from '@src/types/utils/DeepValueOf';
import {isEmptyObject} from '@src/types/utils/EmptyObject';
import times from '@src/utils/times';
import Timing from './actions/Timing';
import filterArrayByMatch from './filterArrayByMatch';
import localeCompare from './LocaleCompare';
import * as LocalePhoneNumber from './LocalePhoneNumber';
import * as Localize from './Localize';
import * as LoginUtils from './LoginUtils';
import ModifiedExpenseMessage from './ModifiedExpenseMessage';
import Navigation from './Navigation/Navigation';
import Parser from './Parser';
import Performance from './Performance';
import * as PersonalDetailsUtils from './PersonalDetailsUtils';
import * as PhoneNumber from './PhoneNumber';
import * as PolicyUtils from './PolicyUtils';
import * as ReportActionUtils from './ReportActionsUtils';
import * as ReportUtils from './ReportUtils';
import * as TaskUtils from './TaskUtils';
import * as TransactionUtils from './TransactionUtils';
import * as UserUtils from './UserUtils';

type SearchOption<T> = ReportUtils.OptionData & {
    item: T;
};

type OptionList = {
    reports: Array<SearchOption<Report>>;
    personalDetails: Array<SearchOption<PersonalDetails>>;
};

type Option = Partial<ReportUtils.OptionData>;

/**
 * A narrowed version of `Option` is used when we have a guarantee that given values exist.
 */
type OptionTree = {
    text: string;
    keyForList: string;
    searchText: string;
    tooltipText: string;
    isDisabled: boolean;
    isSelected: boolean;
    pendingAction?: OnyxCommon.PendingAction;
} & Option;

type PayeePersonalDetails = {
    text: string;
    alternateText: string;
    icons: OnyxCommon.Icon[];
    descriptiveText: string;
    login: string;
    accountID: number;
    keyForList: string;
};

type CategorySectionBase = {
    title: string | undefined;
    shouldShow: boolean;
};

type CategorySection = CategorySectionBase & {
    data: Option[];
};

type TaxRatesOption = {
    text?: string;
    code?: string;
    searchText?: string;
    tooltipText?: string;
    isDisabled?: boolean;
    keyForList?: string;
    isSelected?: boolean;
    pendingAction?: OnyxCommon.PendingAction;
};

type TaxSection = {
    title: string | undefined;
    shouldShow: boolean;
    data: TaxRatesOption[];
};

type CategoryTreeSection = CategorySectionBase & {
    data: OptionTree[];
    indexOffset?: number;
};

type Category = {
    name: string;
    enabled: boolean;
    isSelected?: boolean;
    pendingAction?: OnyxCommon.PendingAction;
};

type Tax = {
    modifiedName: string;
    isSelected?: boolean;
    isDisabled?: boolean;
};

type Hierarchy = Record<string, Category & {[key: string]: Hierarchy & Category}>;

type GetOptionsConfig = {
    reportActions?: ReportActions;
    betas?: OnyxEntry<Beta[]>;
    selectedOptions?: Option[];
    maxRecentReportsToShow?: number;
    excludeLogins?: string[];
    includeMultipleParticipantReports?: boolean;
    includeRecentReports?: boolean;
    includeSelfDM?: boolean;
    sortByReportTypeInSearch?: boolean;
    searchInputValue?: string;
    showChatPreviewLine?: boolean;
    sortPersonalDetailsByAlphaAsc?: boolean;
    forcePolicyNamePreview?: boolean;
    includeOwnedWorkspaceChats?: boolean;
    includeThreads?: boolean;
    includeTasks?: boolean;
    includeMoneyRequests?: boolean;
    excludeUnknownUsers?: boolean;
    includeP2P?: boolean;
    includeCategories?: boolean;
    categories?: PolicyCategories;
    recentlyUsedCategories?: string[];
    includeTags?: boolean;
    tags?: PolicyTags | Array<SelectedTagOption | PolicyTag>;
    recentlyUsedTags?: string[];
    canInviteUser?: boolean;
    includeSelectedOptions?: boolean;
    includeTaxRates?: boolean;
    taxRates?: TaxRatesWithDefault;
    policy?: OnyxEntry<Policy>;
    transaction?: OnyxEntry<Transaction>;
    includePolicyReportFieldOptions?: boolean;
    policyReportFieldOptions?: string[];
    recentlyUsedPolicyReportFieldOptions?: string[];
    transactionViolations?: OnyxCollection<TransactionViolation[]>;
    includeInvoiceRooms?: boolean;
    includeDomainEmail?: boolean;
    action?: IOUAction;
    shouldAcceptName?: boolean;
    recentAttendees?: Attendee[];
    shouldBoldTitleByDefault?: boolean;
};

type GetUserToInviteConfig = {
    searchValue: string;
    excludeUnknownUsers?: boolean;
    optionsToExclude?: Array<Partial<ReportUtils.OptionData>>;
    selectedOptions?: Array<Partial<ReportUtils.OptionData>>;
    reportActions?: ReportActions;
    showChatPreviewLine?: boolean;
    shouldAcceptName?: boolean;
};

type MemberForList = {
    text: string;
    alternateText: string;
    keyForList: string;
    isSelected: boolean;
    isDisabled: boolean;
    accountID?: number;
    login: string;
    icons?: OnyxCommon.Icon[];
    pendingAction?: OnyxCommon.PendingAction;
    reportID: string;
};

type SectionForSearchTerm = {
    section: CategorySection;
};
type Options = {
    recentReports: ReportUtils.OptionData[];
    personalDetails: ReportUtils.OptionData[];
    userToInvite: ReportUtils.OptionData | null;
    currentUserOption: ReportUtils.OptionData | null | undefined;
    categoryOptions: CategoryTreeSection[];
    tagOptions: CategorySection[];
    taxRatesOptions: CategorySection[];
    policyReportFieldOptions?: CategorySection[] | null;
};

type PreviewConfig = {showChatPreviewLine?: boolean; forcePolicyNamePreview?: boolean; showPersonalDetails?: boolean};

type FilterOptionsConfig = Pick<
    GetOptionsConfig,
    'sortByReportTypeInSearch' | 'canInviteUser' | 'selectedOptions' | 'excludeUnknownUsers' | 'excludeLogins' | 'maxRecentReportsToShow' | 'shouldAcceptName'
> & {
    preferChatroomsOverThreads?: boolean;
    preferPolicyExpenseChat?: boolean;
    preferRecentExpenseReports?: boolean;
};

/**
 * OptionsListUtils is used to build a list options passed to the OptionsList component. Several different UI views can
 * be configured to display different results based on the options passed to the private getOptions() method. Public
 * methods should be named for the views they build options for and then exported for use in a component.
 */
let currentUserLogin: string | undefined;
let currentUserAccountID: number | undefined;
Onyx.connect({
    key: ONYXKEYS.SESSION,
    callback: (value) => {
        currentUserLogin = value?.email;
        currentUserAccountID = value?.accountID;
    },
});

let loginList: OnyxEntry<Login>;
Onyx.connect({
    key: ONYXKEYS.LOGIN_LIST,
    callback: (value) => (loginList = isEmptyObject(value) ? {} : value),
});

let allPersonalDetails: OnyxEntry<PersonalDetailsList>;
Onyx.connect({
    key: ONYXKEYS.PERSONAL_DETAILS_LIST,
    callback: (value) => (allPersonalDetails = isEmptyObject(value) ? {} : value),
});

let preferredLocale: DeepValueOf<typeof CONST.LOCALES> = CONST.LOCALES.DEFAULT;
Onyx.connect({
    key: ONYXKEYS.NVP_PREFERRED_LOCALE,
    callback: (value) => {
        if (!value) {
            return;
        }
        preferredLocale = value;
    },
});

const policies: OnyxCollection<Policy> = {};
Onyx.connect({
    key: ONYXKEYS.COLLECTION.POLICY,
    callback: (policy, key) => {
        if (!policy || !key || !policy.name) {
            return;
        }

        policies[key] = policy;
    },
});

let allPolicies: OnyxCollection<Policy> = {};
Onyx.connect({
    key: ONYXKEYS.COLLECTION.POLICY,
    waitForCollectionCallback: true,
    callback: (val) => (allPolicies = val),
});

const lastReportActions: ReportActions = {};
const allSortedReportActions: Record<string, ReportAction[]> = {};
let allReportActions: OnyxCollection<ReportActions>;
const lastVisibleReportActions: ReportActions = {};
Onyx.connect({
    key: ONYXKEYS.COLLECTION.REPORT_ACTIONS,
    waitForCollectionCallback: true,
    callback: (actions) => {
        if (!actions) {
            return;
        }

        allReportActions = actions ?? {};

        // Iterate over the report actions to build the sorted and lastVisible report actions objects
        Object.entries(allReportActions).forEach((reportActions) => {
            const reportID = reportActions[0].split('_').at(1);
            if (!reportID) {
                return;
            }

            const reportActionsArray = Object.values(reportActions[1] ?? {});
            let sortedReportActions = ReportActionUtils.getSortedReportActions(reportActionsArray, true);
            allSortedReportActions[reportID] = sortedReportActions;

            // If the report is a one-transaction report and has , we need to return the combined reportActions so that the LHN can display modifications
            // to the transaction thread or the report itself
            const transactionThreadReportID = ReportActionUtils.getOneTransactionThreadReportID(reportID, actions[reportActions[0]]);
            if (transactionThreadReportID) {
                const transactionThreadReportActionsArray = Object.values(actions[`${ONYXKEYS.COLLECTION.REPORT_ACTIONS}${transactionThreadReportID}`] ?? {});
                sortedReportActions = ReportActionUtils.getCombinedReportActions(sortedReportActions, transactionThreadReportID, transactionThreadReportActionsArray, reportID, false);
            }

            const firstReportAction = sortedReportActions.at(0);
            if (!firstReportAction) {
                delete lastReportActions[reportID];
            } else {
                lastReportActions[reportID] = firstReportAction;
            }

            // The report is only visible if it is the last action not deleted that
            // does not match a closed or created state.
            const reportActionsForDisplay = sortedReportActions.filter(
                (reportAction, actionKey) =>
                    ReportActionUtils.shouldReportActionBeVisible(reportAction, actionKey) &&
                    !ReportActionUtils.isWhisperAction(reportAction) &&
                    reportAction.actionName !== CONST.REPORT.ACTIONS.TYPE.CREATED &&
                    reportAction.pendingAction !== CONST.RED_BRICK_ROAD_PENDING_ACTION.DELETE &&
                    !ReportActionUtils.isResolvedActionTrackExpense(reportAction),
            );
            const reportActionForDisplay = reportActionsForDisplay.at(0);
            if (!reportActionForDisplay) {
                delete lastVisibleReportActions[reportID];
                return;
            }
            lastVisibleReportActions[reportID] = reportActionForDisplay;
        });
    },
});

let activePolicyID: OnyxEntry<string>;
Onyx.connect({
    key: ONYXKEYS.NVP_ACTIVE_POLICY_ID,
    callback: (value) => (activePolicyID = value),
});

/**
 * @param defaultValues {login: accountID} In workspace invite page, when new user is added we pass available data to opt in
 * @returns Returns avatar data for a list of user accountIDs
 */
function getAvatarsForAccountIDs(accountIDs: number[], personalDetails: OnyxEntry<PersonalDetailsList>, defaultValues: Record<string, number> = {}): OnyxCommon.Icon[] {
    const reversedDefaultValues: Record<number, string> = {};

    Object.entries(defaultValues).forEach((item) => {
        reversedDefaultValues[item[1]] = item[0];
    });

    return accountIDs.map((accountID) => {
        const login = reversedDefaultValues[accountID] ?? '';
        const userPersonalDetail = personalDetails?.[accountID] ?? {login, accountID};

        return {
            id: accountID,
            source: userPersonalDetail.avatar ?? FallbackAvatar,
            type: CONST.ICON_TYPE_AVATAR,
            name: userPersonalDetail.login ?? '',
        };
    });
}

/**
 * Returns the personal details for an array of accountIDs
 * @returns keys of the object are emails, values are PersonalDetails objects.
 */
function getPersonalDetailsForAccountIDs(accountIDs: number[] | undefined, personalDetails: OnyxInputOrEntry<PersonalDetailsList>): SetNonNullable<PersonalDetailsList> {
    const personalDetailsForAccountIDs: SetNonNullable<PersonalDetailsList> = {};
    if (!personalDetails) {
        return personalDetailsForAccountIDs;
    }
    accountIDs?.forEach((accountID) => {
        const cleanAccountID = Number(accountID);
        if (!cleanAccountID) {
            return;
        }
        let personalDetail: OnyxEntry<PersonalDetails> = personalDetails[accountID] ?? undefined;
        if (!personalDetail) {
            personalDetail = {} as PersonalDetails;
        }

        if (cleanAccountID === CONST.ACCOUNT_ID.CONCIERGE) {
            personalDetail.avatar = CONST.CONCIERGE_ICON_URL;
        }

        personalDetail.accountID = cleanAccountID;
        personalDetailsForAccountIDs[cleanAccountID] = personalDetail;
    });
    return personalDetailsForAccountIDs;
}

/**
 * Return true if personal details data is ready, i.e. report list options can be created.
 */
function isPersonalDetailsReady(personalDetails: OnyxEntry<PersonalDetailsList>): boolean {
    const personalDetailsKeys = Object.keys(personalDetails ?? {});
    return personalDetailsKeys.some((key) => personalDetails?.[key]?.accountID);
}

/**
 * Get the participant option for a report.
 */
function getParticipantsOption(participant: ReportUtils.OptionData | Participant, personalDetails: OnyxEntry<PersonalDetailsList>): Participant {
    const detail = getPersonalDetailsForAccountIDs([participant.accountID ?? -1], personalDetails)[participant.accountID ?? -1];
    // eslint-disable-next-line @typescript-eslint/prefer-nullish-coalescing
    const login = detail?.login || participant.login || '';
    const displayName = PersonalDetailsUtils.getDisplayNameOrDefault(detail, LocalePhoneNumber.formatPhoneNumber(login) || participant.text);

    return {
        keyForList: String(detail?.accountID),
        login,
        accountID: detail?.accountID ?? -1,
        text: displayName,
        firstName: detail?.firstName ?? '',
        lastName: detail?.lastName ?? '',
        alternateText: LocalePhoneNumber.formatPhoneNumber(login) || displayName,
        icons: [
            {
                source: detail?.avatar ?? FallbackAvatar,
                name: login,
                type: CONST.ICON_TYPE_AVATAR,
                id: detail?.accountID,
            },
        ],
        phoneNumber: detail?.phoneNumber ?? '',
        selected: participant.selected,
        isSelected: participant.selected,
        searchText: participant.searchText ?? undefined,
    };
}

/**
 * A very optimized method to remove duplicates from an array.
 * Taken from https://stackoverflow.com/a/9229821/9114791
 */
function uniqFast(items: string[]): string[] {
    const seenItems: Record<string, number> = {};
    const result: string[] = [];
    let j = 0;

    for (const item of items) {
        if (seenItems[item] !== 1) {
            seenItems[item] = 1;
            result[j++] = item;
        }
    }

    return result;
}

/**
 * Get the last actor display name from last actor details.
 */
function getLastActorDisplayName(lastActorDetails: Partial<PersonalDetails> | null, hasMultipleParticipants: boolean) {
    return hasMultipleParticipants && lastActorDetails && lastActorDetails.accountID !== currentUserAccountID
        ? // eslint-disable-next-line @typescript-eslint/prefer-nullish-coalescing
          lastActorDetails.firstName || PersonalDetailsUtils.getDisplayNameOrDefault(lastActorDetails)
        : '';
}

/**
 * Update alternate text for the option when applicable
 */
function getAlternateText(option: ReportUtils.OptionData, {showChatPreviewLine = false, forcePolicyNamePreview = false}: PreviewConfig) {
    const report = ReportUtils.getReportOrDraftReport(option.reportID);
    const isAdminRoom = ReportUtils.isAdminRoom(report);
    const isAnnounceRoom = ReportUtils.isAnnounceRoom(report);
    const isGroupChat = ReportUtils.isGroupChat(report);
    const isExpenseThread = ReportUtils.isMoneyRequest(report);
    const formattedLastMessageText = ReportUtils.formatReportLastMessageText(Parser.htmlToText(option.lastMessageText ?? ''));

    if (isExpenseThread || option.isMoneyRequestReport) {
        return showChatPreviewLine && formattedLastMessageText ? formattedLastMessageText : Localize.translate(preferredLocale, 'iou.expense');
    }

    if (option.isThread) {
        return showChatPreviewLine && formattedLastMessageText ? formattedLastMessageText : Localize.translate(preferredLocale, 'threads.thread');
    }

    if (option.isChatRoom && !isAdminRoom && !isAnnounceRoom) {
        return showChatPreviewLine && formattedLastMessageText ? formattedLastMessageText : option.subtitle;
    }

    if ((option.isPolicyExpenseChat ?? false) || isAdminRoom || isAnnounceRoom) {
        return showChatPreviewLine && !forcePolicyNamePreview && formattedLastMessageText ? formattedLastMessageText : option.subtitle;
    }

    if (option.isTaskReport) {
        return showChatPreviewLine && formattedLastMessageText ? formattedLastMessageText : Localize.translate(preferredLocale, 'task.task');
    }

    if (isGroupChat) {
        return showChatPreviewLine && formattedLastMessageText ? formattedLastMessageText : Localize.translate(preferredLocale, 'common.group');
    }

    return showChatPreviewLine && formattedLastMessageText
        ? formattedLastMessageText
        : LocalePhoneNumber.formatPhoneNumber(option.participantsList && option.participantsList.length > 0 ? option.participantsList.at(0)?.login ?? '' : '');
}

function isSearchStringMatchUserDetails(personalDetail: PersonalDetails, searchValue: string) {
    let memberDetails = '';
    if (personalDetail.login) {
        memberDetails += ` ${personalDetail.login}`;
    }
    if (personalDetail.firstName) {
        memberDetails += ` ${personalDetail.firstName}`;
    }
    if (personalDetail.lastName) {
        memberDetails += ` ${personalDetail.lastName}`;
    }
    if (personalDetail.displayName) {
        memberDetails += ` ${PersonalDetailsUtils.getDisplayNameOrDefault(personalDetail)}`;
    }
    if (personalDetail.phoneNumber) {
        memberDetails += ` ${personalDetail.phoneNumber}`;
    }
    return isSearchStringMatch(searchValue.trim(), memberDetails.toLowerCase());
}

/**
 * Get IOU report ID of report last action if the action is report action preview
 */
function getIOUReportIDOfLastAction(report: OnyxEntry<Report>): string | undefined {
    if (!report?.reportID) {
        return;
    }
    const lastAction = lastVisibleReportActions[report.reportID];
    if (!ReportActionUtils.isReportPreviewAction(lastAction)) {
        return;
    }
    return ReportUtils.getReportOrDraftReport(ReportActionUtils.getIOUReportIDFromReportActionPreview(lastAction))?.reportID;
}

/**
 * Get the last message text from the report directly or from other sources for special cases.
 */
function getLastMessageTextForReport(report: OnyxEntry<Report>, lastActorDetails: Partial<PersonalDetails> | null, policy?: OnyxEntry<Policy>): string {
    const reportID = report?.reportID ?? '-1';
    const lastReportAction = lastVisibleReportActions[reportID] ?? null;

    // some types of actions are filtered out for lastReportAction, in some cases we need to check the actual last action
    const lastOriginalReportAction = lastReportActions[reportID] ?? null;
    let lastMessageTextFromReport = '';

    if (report?.private_isArchived) {
        const archiveReason =
            // eslint-disable-next-line @typescript-eslint/prefer-nullish-coalescing
            (ReportActionUtils.isClosedAction(lastOriginalReportAction) && ReportActionUtils.getOriginalMessage(lastOriginalReportAction)?.reason) || CONST.REPORT.ARCHIVE_REASON.DEFAULT;
        switch (archiveReason) {
            case CONST.REPORT.ARCHIVE_REASON.ACCOUNT_CLOSED:
            case CONST.REPORT.ARCHIVE_REASON.REMOVED_FROM_POLICY:
            case CONST.REPORT.ARCHIVE_REASON.POLICY_DELETED: {
                lastMessageTextFromReport = Localize.translate(preferredLocale, `reportArchiveReasons.${archiveReason}`, {
                    displayName: PersonalDetailsUtils.getDisplayNameOrDefault(lastActorDetails),
                    policyName: ReportUtils.getPolicyName(report, false, policy),
                });
                break;
            }
            case CONST.REPORT.ARCHIVE_REASON.BOOKING_END_DATE_HAS_PASSED: {
                lastMessageTextFromReport = Localize.translate(preferredLocale, `reportArchiveReasons.${archiveReason}`);
                break;
            }
            default: {
                lastMessageTextFromReport = Localize.translate(preferredLocale, `reportArchiveReasons.default`);
            }
        }
    } else if (ReportActionUtils.isMoneyRequestAction(lastReportAction)) {
        const properSchemaForMoneyRequestMessage = ReportUtils.getReportPreviewMessage(report, lastReportAction, true, false, null, true);
        lastMessageTextFromReport = ReportUtils.formatReportLastMessageText(properSchemaForMoneyRequestMessage);
    } else if (ReportActionUtils.isReportPreviewAction(lastReportAction)) {
        const iouReport = ReportUtils.getReportOrDraftReport(ReportActionUtils.getIOUReportIDFromReportActionPreview(lastReportAction));
        const lastIOUMoneyReportAction = allSortedReportActions[iouReport?.reportID ?? '-1']?.find(
            (reportAction, key): reportAction is ReportAction<typeof CONST.REPORT.ACTIONS.TYPE.IOU> =>
                ReportActionUtils.shouldReportActionBeVisible(reportAction, key) &&
                reportAction.pendingAction !== CONST.RED_BRICK_ROAD_PENDING_ACTION.DELETE &&
                ReportActionUtils.isMoneyRequestAction(reportAction),
        );
        const reportPreviewMessage = ReportUtils.getReportPreviewMessage(
            !isEmptyObject(iouReport) ? iouReport : null,
            lastIOUMoneyReportAction,
            true,
            ReportUtils.isChatReport(report),
            null,
            true,
            lastReportAction,
        );
        lastMessageTextFromReport = ReportUtils.formatReportLastMessageText(reportPreviewMessage);
    } else if (ReportActionUtils.isReimbursementQueuedAction(lastReportAction)) {
        lastMessageTextFromReport = ReportUtils.getReimbursementQueuedActionMessage(lastReportAction, report);
    } else if (ReportActionUtils.isReimbursementDeQueuedAction(lastReportAction)) {
        lastMessageTextFromReport = ReportUtils.getReimbursementDeQueuedActionMessage(lastReportAction, report, true);
    } else if (ReportActionUtils.isDeletedParentAction(lastReportAction) && ReportUtils.isChatReport(report)) {
        lastMessageTextFromReport = ReportUtils.getDeletedParentActionMessageForChatReport(lastReportAction);
    } else if (ReportActionUtils.isPendingRemove(lastReportAction) && ReportActionUtils.isThreadParentMessage(lastReportAction, report?.reportID ?? '-1')) {
        lastMessageTextFromReport = Localize.translateLocal('parentReportAction.hiddenMessage');
    } else if (ReportUtils.isReportMessageAttachment({text: report?.lastMessageText ?? '-1', html: report?.lastMessageHtml, translationKey: report?.lastMessageTranslationKey, type: ''})) {
        // eslint-disable-next-line @typescript-eslint/prefer-nullish-coalescing
        lastMessageTextFromReport = `[${Localize.translateLocal((report?.lastMessageTranslationKey || 'common.attachment') as TranslationPaths)}]`;
    } else if (ReportActionUtils.isModifiedExpenseAction(lastReportAction)) {
        const properSchemaForModifiedExpenseMessage = ModifiedExpenseMessage.getForReportAction(report?.reportID, lastReportAction);
        lastMessageTextFromReport = ReportUtils.formatReportLastMessageText(properSchemaForModifiedExpenseMessage, true);
    } else if (ReportActionUtils.isTaskAction(lastReportAction)) {
        lastMessageTextFromReport = ReportUtils.formatReportLastMessageText(TaskUtils.getTaskReportActionMessage(lastReportAction).text);
    } else if (ReportActionUtils.isCreatedTaskReportAction(lastReportAction)) {
        lastMessageTextFromReport = TaskUtils.getTaskCreatedMessage(lastReportAction);
    } else if (
        ReportActionUtils.isActionOfType(lastReportAction, CONST.REPORT.ACTIONS.TYPE.SUBMITTED) ||
        ReportActionUtils.isActionOfType(lastReportAction, CONST.REPORT.ACTIONS.TYPE.SUBMITTED_AND_CLOSED)
    ) {
        const wasSubmittedViaHarvesting = ReportActionUtils.getOriginalMessage(lastReportAction)?.harvesting ?? false;
        if (wasSubmittedViaHarvesting) {
            lastMessageTextFromReport = ReportUtils.getReportAutomaticallySubmittedMessage(lastReportAction);
        } else {
            lastMessageTextFromReport = ReportUtils.getIOUSubmittedMessage(lastReportAction);
        }
    } else if (ReportActionUtils.isActionOfType(lastReportAction, CONST.REPORT.ACTIONS.TYPE.APPROVED)) {
        const {automaticAction} = ReportActionUtils.getOriginalMessage(lastReportAction) ?? {};
        if (automaticAction) {
            lastMessageTextFromReport = ReportUtils.getReportAutomaticallyApprovedMessage(lastReportAction);
        } else {
            lastMessageTextFromReport = ReportUtils.getIOUApprovedMessage(lastReportAction);
        }
    } else if (ReportActionUtils.isUnapprovedAction(lastReportAction)) {
        lastMessageTextFromReport = ReportUtils.getIOUUnapprovedMessage(lastReportAction);
    } else if (ReportActionUtils.isActionOfType(lastReportAction, CONST.REPORT.ACTIONS.TYPE.FORWARDED)) {
        const {automaticAction} = ReportActionUtils.getOriginalMessage(lastReportAction) ?? {};
        if (automaticAction) {
            lastMessageTextFromReport = ReportUtils.getReportAutomaticallyForwardedMessage(lastReportAction, reportID);
        } else {
            lastMessageTextFromReport = ReportUtils.getIOUForwardedMessage(lastReportAction, report);
        }
    } else if (lastReportAction?.actionName === CONST.REPORT.ACTIONS.TYPE.REJECTED) {
        lastMessageTextFromReport = ReportUtils.getRejectedReportMessage();
    } else if (ReportActionUtils.isActionableAddPaymentCard(lastReportAction)) {
        lastMessageTextFromReport = ReportActionUtils.getReportActionMessageText(lastReportAction);
    } else if (lastReportAction?.actionName === 'EXPORTINTEGRATION') {
        lastMessageTextFromReport = ReportActionUtils.getExportIntegrationLastMessageText(lastReportAction);
    } else if (lastReportAction?.actionName && ReportActionUtils.isOldDotReportAction(lastReportAction)) {
        lastMessageTextFromReport = ReportActionUtils.getMessageOfOldDotReportAction(lastReportAction, false);
    }

    return lastMessageTextFromReport || (report?.lastMessageText ?? '');
}

function hasReportErrors(report: Report, reportActions: OnyxEntry<ReportActions>) {
    return !isEmptyObject(ReportUtils.getAllReportErrors(report, reportActions));
}

/**
 * Creates a report list option
 */
function createOption(
    accountIDs: number[],
    personalDetails: OnyxInputOrEntry<PersonalDetailsList>,
    report: OnyxInputOrEntry<Report>,
    reportActions: ReportActions,
    config?: PreviewConfig,
): ReportUtils.OptionData {
    const {showChatPreviewLine = false, forcePolicyNamePreview = false, showPersonalDetails = false} = config ?? {};
    const result: ReportUtils.OptionData = {
        text: undefined,
        alternateText: undefined,
        pendingAction: undefined,
        allReportErrors: undefined,
        brickRoadIndicator: null,
        icons: undefined,
        tooltipText: null,
        ownerAccountID: undefined,
        subtitle: undefined,
        participantsList: undefined,
        accountID: 0,
        login: undefined,
        reportID: '',
        phoneNumber: undefined,
        hasDraftComment: false,
        keyForList: undefined,
        isDefaultRoom: false,
        isPinned: false,
        isWaitingOnBankAccount: false,
        iouReportID: undefined,
        isIOUReportOwner: null,
        iouReportAmount: 0,
        isChatRoom: false,
        shouldShowSubscript: false,
        isPolicyExpenseChat: false,
        isOwnPolicyExpenseChat: false,
        isExpenseReport: false,
        policyID: undefined,
        isOptimisticPersonalDetail: false,
        lastMessageText: '',
    };

    const personalDetailMap = getPersonalDetailsForAccountIDs(accountIDs, personalDetails);
    const personalDetailList = Object.values(personalDetailMap).filter((details): details is PersonalDetails => !!details);
    const personalDetail = personalDetailList.at(0);
    let hasMultipleParticipants = personalDetailList.length > 1;
    let subtitle;
    let reportName;
    result.participantsList = personalDetailList;
    result.isOptimisticPersonalDetail = personalDetail?.isOptimisticPersonalDetail;
    if (report) {
        result.isChatRoom = ReportUtils.isChatRoom(report);
        result.isDefaultRoom = ReportUtils.isDefaultRoom(report);
        // eslint-disable-next-line @typescript-eslint/naming-convention
        result.private_isArchived = report.private_isArchived;
        result.isExpenseReport = ReportUtils.isExpenseReport(report);
        result.isInvoiceRoom = ReportUtils.isInvoiceRoom(report);
        result.isMoneyRequestReport = ReportUtils.isMoneyRequestReport(report);
        result.isThread = ReportUtils.isChatThread(report);
        result.isTaskReport = ReportUtils.isTaskReport(report);
        result.shouldShowSubscript = ReportUtils.shouldReportShowSubscript(report);
        result.isPolicyExpenseChat = ReportUtils.isPolicyExpenseChat(report);
        result.isOwnPolicyExpenseChat = report.isOwnPolicyExpenseChat ?? false;
        result.allReportErrors = ReportUtils.getAllReportErrors(report, reportActions);
        result.brickRoadIndicator = hasReportErrors(report, reportActions) ? CONST.BRICK_ROAD_INDICATOR_STATUS.ERROR : '';
        result.pendingAction = report.pendingFields ? report.pendingFields.addWorkspaceRoom ?? report.pendingFields.createChat : undefined;
        result.ownerAccountID = report.ownerAccountID;
        result.reportID = report.reportID;
        result.isUnread = ReportUtils.isUnread(report);
        result.isPinned = report.isPinned;
        result.iouReportID = report.iouReportID;
        result.keyForList = String(report.reportID);
        result.isWaitingOnBankAccount = report.isWaitingOnBankAccount;
        result.policyID = report.policyID;
        result.isSelfDM = ReportUtils.isSelfDM(report);
        result.notificationPreference = ReportUtils.getReportNotificationPreference(report);

        const visibleParticipantAccountIDs = ReportUtils.getParticipantsAccountIDsForDisplay(report, true);

        result.tooltipText = ReportUtils.getReportParticipantsTitle(visibleParticipantAccountIDs);

        hasMultipleParticipants = personalDetailList.length > 1 || result.isChatRoom || result.isPolicyExpenseChat || ReportUtils.isGroupChat(report);
        subtitle = ReportUtils.getChatRoomSubtitle(report);

        const lastActorDetails = personalDetailMap[report.lastActorAccountID ?? -1] ?? null;
        const lastActorDisplayName = getLastActorDisplayName(lastActorDetails, hasMultipleParticipants);
        const lastMessageTextFromReport = getLastMessageTextForReport(report, lastActorDetails);
        let lastMessageText = lastMessageTextFromReport;

        const lastAction = lastVisibleReportActions[report.reportID];
        const shouldDisplayLastActorName = lastAction && lastAction.actionName !== CONST.REPORT.ACTIONS.TYPE.REPORT_PREVIEW && lastAction.actionName !== CONST.REPORT.ACTIONS.TYPE.IOU;

        if (shouldDisplayLastActorName && lastActorDisplayName && lastMessageTextFromReport) {
            lastMessageText = `${lastActorDisplayName}: ${lastMessageTextFromReport}`;
        }

        result.lastMessageText = lastMessageText;

        // If displaying chat preview line is needed, let's overwrite the default alternate text
        result.alternateText = showPersonalDetails && personalDetail?.login ? personalDetail.login : getAlternateText(result, {showChatPreviewLine, forcePolicyNamePreview});

        reportName = showPersonalDetails
            ? ReportUtils.getDisplayNameForParticipant(accountIDs.at(0)) || LocalePhoneNumber.formatPhoneNumber(personalDetail?.login ?? '')
            : ReportUtils.getReportName(report);
    } else {
        // eslint-disable-next-line @typescript-eslint/prefer-nullish-coalescing
        reportName = ReportUtils.getDisplayNameForParticipant(accountIDs.at(0)) || LocalePhoneNumber.formatPhoneNumber(personalDetail?.login ?? '');
        result.keyForList = String(accountIDs.at(0));

        result.alternateText = LocalePhoneNumber.formatPhoneNumber(personalDetails?.[accountIDs[0]]?.login ?? '');
    }

    result.isIOUReportOwner = ReportUtils.isIOUOwnedByCurrentUser(result);
    result.iouReportAmount = ReportUtils.getMoneyRequestSpendBreakdown(result).totalDisplaySpend;

    if (!hasMultipleParticipants && (!report || (report && !ReportUtils.isGroupChat(report) && !ReportUtils.isChatRoom(report)))) {
        result.login = personalDetail?.login;
        result.accountID = Number(personalDetail?.accountID);
        result.phoneNumber = personalDetail?.phoneNumber;
    }

    result.text = reportName;
    result.icons = ReportUtils.getIcons(report, personalDetails, personalDetail?.avatar, personalDetail?.login, personalDetail?.accountID, null);
    result.subtitle = subtitle;

    return result;
}

/**
 * Get the option for a given report.
 */
function getReportOption(participant: Participant): ReportUtils.OptionData {
    const report = ReportUtils.getReportOrDraftReport(participant.reportID);
    const visibleParticipantAccountIDs = ReportUtils.getParticipantsAccountIDsForDisplay(report, true);

    const option = createOption(
        visibleParticipantAccountIDs,
        allPersonalDetails ?? {},
        !isEmptyObject(report) ? report : undefined,
        {},
        {
            showChatPreviewLine: false,
            forcePolicyNamePreview: false,
        },
    );

    // Update text & alternateText because createOption returns workspace name only if report is owned by the user
    if (option.isSelfDM) {
        option.alternateText = Localize.translateLocal('reportActionsView.yourSpace');
    } else if (option.isInvoiceRoom) {
        option.text = ReportUtils.getReportName(report);
        option.alternateText = Localize.translateLocal('workspace.common.invoices');
    } else {
        option.text = ReportUtils.getPolicyName(report);
        option.alternateText = Localize.translateLocal('workspace.common.workspace');
    }
    option.isDisabled = ReportUtils.isDraftReport(participant.reportID);
    option.selected = participant.selected;
    option.isSelected = participant.selected;
    return option;
}

/**
 * Get the option for a policy expense report.
 */
function getPolicyExpenseReportOption(participant: Participant | ReportUtils.OptionData): ReportUtils.OptionData {
    const expenseReport = ReportUtils.isPolicyExpenseChat(participant) ? ReportUtils.getReportOrDraftReport(participant.reportID) : null;

    const visibleParticipantAccountIDs = Object.entries(expenseReport?.participants ?? {})
        .filter(([, reportParticipant]) => reportParticipant && reportParticipant.notificationPreference !== CONST.REPORT.NOTIFICATION_PREFERENCE.HIDDEN)
        .map(([accountID]) => Number(accountID));

    const option = createOption(
        visibleParticipantAccountIDs,
        allPersonalDetails ?? {},
        !isEmptyObject(expenseReport) ? expenseReport : null,
        {},
        {
            showChatPreviewLine: false,
            forcePolicyNamePreview: false,
        },
    );

    // Update text & alternateText because createOption returns workspace name only if report is owned by the user
    option.text = ReportUtils.getPolicyName(expenseReport);
    option.alternateText = Localize.translateLocal('workspace.common.workspace');
    option.selected = participant.selected;
    option.isSelected = participant.selected;
    return option;
}

/**
 * Searches for a match when provided with a value
 */
function isSearchStringMatch(searchValue: string, searchText?: string | null, participantNames = new Set<string>(), isChatRoom = false): boolean {
    const searchWords = new Set(searchValue.replace(/,/g, ' ').split(' '));
    const valueToSearch = searchText?.replace(new RegExp(/&nbsp;/g), '');
    let matching = true;
    searchWords.forEach((word) => {
        // if one of the word is not matching, we don't need to check further
        if (!matching) {
            return;
        }
        const matchRegex = new RegExp(Str.escapeForRegExp(word), 'i');
        matching = matchRegex.test(valueToSearch ?? '') || (!isChatRoom && participantNames.has(word));
    });
    return matching;
}

/**
 * Checks if the given userDetails is currentUser or not.
 * Note: We can't migrate this off of using logins because this is used to check if you're trying to start a chat with
 * yourself or a different user, and people won't be starting new chats via accountID usually.
 */
function isCurrentUser(userDetails: PersonalDetails): boolean {
    if (!userDetails) {
        return false;
    }

    // If user login is a mobile number, append sms domain if not appended already.
    const userDetailsLogin = PhoneNumber.addSMSDomainIfPhoneNumber(userDetails.login ?? '');

    if (currentUserLogin?.toLowerCase() === userDetailsLogin.toLowerCase()) {
        return true;
    }

    // Check if userDetails login exists in loginList
    return Object.keys(loginList ?? {}).some((login) => login.toLowerCase() === userDetailsLogin.toLowerCase());
}

/**
 * Calculates count of all enabled options
 */
function getEnabledCategoriesCount(options: PolicyCategories): number {
    return Object.values(options).filter((option) => option.enabled).length;
}

function getSearchValueForPhoneOrEmail(searchTerm: string) {
    const parsedPhoneNumber = PhoneNumber.parsePhoneNumber(LoginUtils.appendCountryCode(Str.removeSMSDomain(searchTerm)));
    return parsedPhoneNumber.possible ? parsedPhoneNumber.number?.e164 ?? '' : searchTerm.toLowerCase();
}

/**
 * Verifies that there is at least one enabled option
 */
function hasEnabledOptions(options: PolicyCategories | PolicyTag[]): boolean {
    return Object.values(options).some((option: PolicyTag | PolicyCategory) => option.enabled && option.pendingAction !== CONST.RED_BRICK_ROAD_PENDING_ACTION.DELETE);
}

/**
 * Sorts categories using a simple object.
 * It builds an hierarchy (based on an object), where each category has a name and other keys as subcategories.
 * Via the hierarchy we avoid duplicating and sort categories one by one. Subcategories are being sorted alphabetically.
 */
function sortCategories(categories: Record<string, Category>): Category[] {
    // Sorts categories alphabetically by name.
    const sortedCategories = Object.values(categories).sort((a, b) => a.name.localeCompare(b.name));

    // An object that respects nesting of categories. Also, can contain only uniq categories.
    const hierarchy: Hierarchy = {};
    /**
     * Iterates over all categories to set each category in a proper place in hierarchy
     * It gets a path based on a category name e.g. "Parent: Child: Subcategory" -> "Parent.Child.Subcategory".
     * {
     *   Parent: {
     *     name: "Parent",
     *     Child: {
     *       name: "Child"
     *       Subcategory: {
     *         name: "Subcategory"
     *       }
     *     }
     *   }
     * }
     */
    sortedCategories.forEach((category) => {
        const path = category.name.split(CONST.PARENT_CHILD_SEPARATOR);
        const existedValue = lodashGet(hierarchy, path, {}) as Hierarchy;
        lodashSet(hierarchy, path, {
            ...existedValue,
            name: category.name,
            pendingAction: category.pendingAction,
        });
    });

    /**
     * A recursive function to convert hierarchy into an array of category objects.
     * The category object contains base 2 properties: "name" and "enabled".
     * It iterates each key one by one. When a category has subcategories, goes deeper into them. Also, sorts subcategories alphabetically.
     */
    const flatHierarchy = (initialHierarchy: Hierarchy) =>
        Object.values(initialHierarchy).reduce((acc: Category[], category) => {
            const {name, pendingAction, ...subcategories} = category;
            if (name) {
                const categoryObject: Category = {
                    name,
                    pendingAction,
                    enabled: categories[name]?.enabled ?? false,
                };

                acc.push(categoryObject);
            }

            if (!isEmptyObject(subcategories)) {
                const nestedCategories = flatHierarchy(subcategories);

                acc.push(...nestedCategories.sort((a, b) => a.name.localeCompare(b.name)));
            }

            return acc;
        }, []);

    return flatHierarchy(hierarchy);
}

/**
 * Sorts tags alphabetically by name.
 */
function sortTags(tags: Record<string, PolicyTag | SelectedTagOption> | Array<PolicyTag | SelectedTagOption>) {
    const sortedTags = Array.isArray(tags) ? tags : Object.values(tags);

    // Use lodash's sortBy to ensure consistency with oldDot.
    return lodashSortBy(sortedTags, 'name', localeCompare);
}

/**
 * Builds the options for the category tree hierarchy via indents
 *
 * @param options - an initial object array
 * @param options[].enabled - a flag to enable/disable option in a list
 * @param options[].name - a name of an option
 * @param [isOneLine] - a flag to determine if text should be one line
 */
function getCategoryOptionTree(options: Record<string, Category> | Category[], isOneLine = false, selectedOptions: Category[] = []): OptionTree[] {
    const optionCollection = new Map<string, OptionTree>();
    Object.values(options).forEach((option) => {
        if (isOneLine) {
            if (optionCollection.has(option.name)) {
                return;
            }

            optionCollection.set(option.name, {
                text: option.name,
                keyForList: option.name,
                searchText: option.name,
                tooltipText: option.name,
                isDisabled: !option.enabled || option.pendingAction === CONST.RED_BRICK_ROAD_PENDING_ACTION.DELETE,
                isSelected: !!option.isSelected,
                pendingAction: option.pendingAction,
            });

            return;
        }

        option.name.split(CONST.PARENT_CHILD_SEPARATOR).forEach((optionName, index, array) => {
            const indents = times(index, () => CONST.INDENTS).join('');
            const isChild = array.length - 1 === index;
            const searchText = array.slice(0, index + 1).join(CONST.PARENT_CHILD_SEPARATOR);
            const selectedParentOption = !isChild && Object.values(selectedOptions).find((op) => op.name === searchText);
            const isParentOptionDisabled = !selectedParentOption || !selectedParentOption.enabled || selectedParentOption.pendingAction === CONST.RED_BRICK_ROAD_PENDING_ACTION.DELETE;

            if (optionCollection.has(searchText)) {
                return;
            }

            optionCollection.set(searchText, {
                text: `${indents}${optionName}`,
                keyForList: searchText,
                searchText,
                tooltipText: optionName,
                isDisabled: isChild ? !option.enabled || option.pendingAction === CONST.RED_BRICK_ROAD_PENDING_ACTION.DELETE : isParentOptionDisabled,
                isSelected: isChild ? !!option.isSelected : !!selectedParentOption,
                pendingAction: option.pendingAction,
            });
        });
    });

    return Array.from(optionCollection.values());
}

/**
 * Builds the section list for categories
 */
function getCategoryListSections(
    categories: PolicyCategories,
    recentlyUsedCategories: string[],
    selectedOptions: Category[],
    searchInputValue: string,
    maxRecentReportsToShow: number,
): CategoryTreeSection[] {
    const sortedCategories = sortCategories(categories);
    const enabledCategories = Object.values(sortedCategories).filter((category) => category.enabled);
    const enabledCategoriesNames = enabledCategories.map((category) => category.name);
    const selectedOptionsWithDisabledState: Category[] = [];
    const categorySections: CategoryTreeSection[] = [];
    const numberOfEnabledCategories = enabledCategories.length;

    selectedOptions.forEach((option) => {
        if (enabledCategoriesNames.includes(option.name)) {
            const categoryObj = enabledCategories.find((category) => category.name === option.name);
            selectedOptionsWithDisabledState.push({...(categoryObj ?? option), isSelected: true, enabled: true});
            return;
        }
        selectedOptionsWithDisabledState.push({...option, isSelected: true, enabled: false});
    });

    if (numberOfEnabledCategories === 0 && selectedOptions.length > 0) {
        const data = getCategoryOptionTree(selectedOptionsWithDisabledState, true);
        categorySections.push({
            // "Selected" section
            title: '',
            shouldShow: false,
            data,
            indexOffset: data.length,
        });

        return categorySections;
    }

    if (searchInputValue) {
        const categoriesForSearch = [...selectedOptionsWithDisabledState, ...enabledCategories];
        const searchCategories: Category[] = [];

        categoriesForSearch.forEach((category) => {
            if (!category.name.toLowerCase().includes(searchInputValue.toLowerCase())) {
                return;
            }
            searchCategories.push({
                ...category,
                isSelected: selectedOptions.some((selectedOption) => selectedOption.name === category.name),
            });
        });

        const data = getCategoryOptionTree(searchCategories, true);
        categorySections.push({
            // "Search" section
            title: '',
            shouldShow: true,
            data,
            indexOffset: data.length,
        });

        return categorySections;
    }

    if (selectedOptions.length > 0) {
        const data = getCategoryOptionTree(selectedOptionsWithDisabledState, true);
        categorySections.push({
            // "Selected" section
            title: '',
            shouldShow: false,
            data,
            indexOffset: data.length,
        });
    }

    const selectedOptionNames = selectedOptions.map((selectedOption) => selectedOption.name);
    const filteredCategories = enabledCategories.filter((category) => !selectedOptionNames.includes(category.name));

    if (numberOfEnabledCategories < CONST.CATEGORY_LIST_THRESHOLD) {
        const data = getCategoryOptionTree(filteredCategories, false, selectedOptionsWithDisabledState);
        categorySections.push({
            // "All" section when items amount less than the threshold
            title: '',
            shouldShow: false,
            data,
            indexOffset: data.length,
        });

        return categorySections;
    }

    const filteredRecentlyUsedCategories = recentlyUsedCategories
        .filter(
            (categoryName) =>
                !selectedOptionNames.includes(categoryName) && categories[categoryName]?.enabled && categories[categoryName]?.pendingAction !== CONST.RED_BRICK_ROAD_PENDING_ACTION.DELETE,
        )
        .map((categoryName) => ({
            name: categoryName,
            enabled: categories[categoryName].enabled ?? false,
        }));

    if (filteredRecentlyUsedCategories.length > 0) {
        const cutRecentlyUsedCategories = filteredRecentlyUsedCategories.slice(0, maxRecentReportsToShow);

        const data = getCategoryOptionTree(cutRecentlyUsedCategories, true);
        categorySections.push({
            // "Recent" section
            title: Localize.translateLocal('common.recent'),
            shouldShow: true,
            data,
            indexOffset: data.length,
        });
    }

    const data = getCategoryOptionTree(filteredCategories, false, selectedOptionsWithDisabledState);
    categorySections.push({
        // "All" section when items amount more than the threshold
        title: Localize.translateLocal('common.all'),
        shouldShow: true,
        data,
        indexOffset: data.length,
    });

    return categorySections;
}

/**
 * Transforms the provided tags into option objects.
 *
 * @param tags - an initial tag array
 */
function getTagsOptions(tags: Array<Pick<PolicyTag, 'name' | 'enabled' | 'pendingAction'>>, selectedOptions?: SelectedTagOption[]): Option[] {
    return tags.map((tag) => {
        // This is to remove unnecessary escaping backslash in tag name sent from backend.
        const cleanedName = PolicyUtils.getCleanedTagName(tag.name);
        return {
            text: cleanedName,
            keyForList: tag.name,
            searchText: tag.name,
            tooltipText: cleanedName,
            isDisabled: !tag.enabled || tag.pendingAction === CONST.RED_BRICK_ROAD_PENDING_ACTION.DELETE,
            isSelected: selectedOptions?.some((selectedTag) => selectedTag.name === tag.name),
            pendingAction: tag.pendingAction,
        };
    });
}

/**
 * Build the section list for tags
 */
function getTagListSections(
    tags: Array<PolicyTag | SelectedTagOption>,
    recentlyUsedTags: string[],
    selectedOptions: SelectedTagOption[],
    searchInputValue: string,
    maxRecentReportsToShow: number,
) {
    const tagSections = [];
    const sortedTags = sortTags(tags) as PolicyTag[];
    const selectedOptionNames = selectedOptions.map((selectedOption) => selectedOption.name);
    const enabledTags = sortedTags.filter((tag) => tag.enabled);
    const enabledTagsNames = enabledTags.map((tag) => tag.name);
    const enabledTagsWithoutSelectedOptions = enabledTags.filter((tag) => !selectedOptionNames.includes(tag.name));
    const selectedTagsWithDisabledState: SelectedTagOption[] = [];
    const numberOfTags = enabledTags.length;

    selectedOptions.forEach((tag) => {
        if (enabledTagsNames.includes(tag.name)) {
            selectedTagsWithDisabledState.push({...tag, enabled: true});
            return;
        }
        selectedTagsWithDisabledState.push({...tag, enabled: false});
    });

    // If all tags are disabled but there's a previously selected tag, show only the selected tag
    if (numberOfTags === 0 && selectedOptions.length > 0) {
        tagSections.push({
            // "Selected" section
            title: '',
            shouldShow: false,
            data: getTagsOptions(selectedTagsWithDisabledState, selectedOptions),
        });

        return tagSections;
    }

    if (searchInputValue) {
        const enabledSearchTags = enabledTagsWithoutSelectedOptions.filter((tag) => PolicyUtils.getCleanedTagName(tag.name.toLowerCase()).includes(searchInputValue.toLowerCase()));
        const selectedSearchTags = selectedTagsWithDisabledState.filter((tag) => PolicyUtils.getCleanedTagName(tag.name.toLowerCase()).includes(searchInputValue.toLowerCase()));
        const tagsForSearch = [...selectedSearchTags, ...enabledSearchTags];

        tagSections.push({
            // "Search" section
            title: '',
            shouldShow: true,
            data: getTagsOptions(tagsForSearch, selectedOptions),
        });

        return tagSections;
    }

    if (numberOfTags < CONST.TAG_LIST_THRESHOLD) {
        tagSections.push({
            // "All" section when items amount less than the threshold
            title: '',
            shouldShow: false,
            data: getTagsOptions([...selectedTagsWithDisabledState, ...enabledTagsWithoutSelectedOptions], selectedOptions),
        });

        return tagSections;
    }

    const filteredRecentlyUsedTags = recentlyUsedTags
        .filter((recentlyUsedTag) => {
            const tagObject = tags.find((tag) => tag.name === recentlyUsedTag);
            return !!tagObject?.enabled && !selectedOptionNames.includes(recentlyUsedTag) && tagObject?.pendingAction !== CONST.RED_BRICK_ROAD_PENDING_ACTION.DELETE;
        })
        .map((tag) => ({name: tag, enabled: true}));

    if (selectedOptions.length) {
        tagSections.push({
            // "Selected" section
            title: '',
            shouldShow: true,
            data: getTagsOptions(selectedTagsWithDisabledState, selectedOptions),
        });
    }

    if (filteredRecentlyUsedTags.length > 0) {
        const cutRecentlyUsedTags = filteredRecentlyUsedTags.slice(0, maxRecentReportsToShow);

        tagSections.push({
            // "Recent" section
            title: Localize.translateLocal('common.recent'),
            shouldShow: true,
            data: getTagsOptions(cutRecentlyUsedTags, selectedOptions),
        });
    }

    tagSections.push({
        // "All" section when items amount more than the threshold
        title: Localize.translateLocal('common.all'),
        shouldShow: true,
        data: getTagsOptions(enabledTagsWithoutSelectedOptions, selectedOptions),
    });

    return tagSections;
}

/**
 * Verifies that there is at least one enabled tag
 */
function hasEnabledTags(policyTagList: Array<PolicyTagLists[keyof PolicyTagLists]>) {
    const policyTagValueList = policyTagList.map(({tags}) => Object.values(tags)).flat();

    return hasEnabledOptions(policyTagValueList);
}

/**
 * Transforms the provided report field options into option objects.
 *
 * @param reportFieldOptions - an initial report field options array
 */
function getReportFieldOptions(reportFieldOptions: string[]): Option[] {
    return reportFieldOptions.map((name) => ({
        text: name,
        keyForList: name,
        searchText: name,
        tooltipText: name,
        isDisabled: false,
    }));
}

/**
 * Build the section list for report field options
 */
function getReportFieldOptionsSection(options: string[], recentlyUsedOptions: string[], selectedOptions: Array<Partial<ReportUtils.OptionData>>, searchInputValue: string) {
    const reportFieldOptionsSections = [];
    const selectedOptionKeys = selectedOptions.map(({text, keyForList, name}) => text ?? keyForList ?? name ?? '').filter((o) => !!o);
    let indexOffset = 0;

    if (searchInputValue) {
        const searchOptions = options.filter((option) => option.toLowerCase().includes(searchInputValue.toLowerCase()));

        reportFieldOptionsSections.push({
            // "Search" section
            title: '',
            shouldShow: true,
            indexOffset,
            data: getReportFieldOptions(searchOptions),
        });

        return reportFieldOptionsSections;
    }

    const filteredRecentlyUsedOptions = recentlyUsedOptions.filter((recentlyUsedOption) => !selectedOptionKeys.includes(recentlyUsedOption));
    const filteredOptions = options.filter((option) => !selectedOptionKeys.includes(option));

    if (selectedOptionKeys.length) {
        reportFieldOptionsSections.push({
            // "Selected" section
            title: '',
            shouldShow: true,
            indexOffset,
            data: getReportFieldOptions(selectedOptionKeys),
        });

        indexOffset += selectedOptionKeys.length;
    }

    if (filteredRecentlyUsedOptions.length > 0) {
        reportFieldOptionsSections.push({
            // "Recent" section
            title: Localize.translateLocal('common.recent'),
            shouldShow: true,
            indexOffset,
            data: getReportFieldOptions(filteredRecentlyUsedOptions),
        });

        indexOffset += filteredRecentlyUsedOptions.length;
    }

    reportFieldOptionsSections.push({
        // "All" section when items amount more than the threshold
        title: Localize.translateLocal('common.all'),
        shouldShow: true,
        indexOffset,
        data: getReportFieldOptions(filteredOptions),
    });

    return reportFieldOptionsSections;
}

/**
 * Sorts tax rates alphabetically by name.
 */
function sortTaxRates(taxRates: TaxRates): TaxRate[] {
    const sortedtaxRates = lodashSortBy(taxRates, (taxRate) => taxRate.name);
    return sortedtaxRates;
}

/**
 * Builds the options for taxRates
 */
function getTaxRatesOptions(taxRates: Array<Partial<TaxRate>>): TaxRatesOption[] {
    return taxRates.map(({code, modifiedName, isDisabled, isSelected, pendingAction}) => ({
        code,
        text: modifiedName,
        keyForList: modifiedName,
        searchText: modifiedName,
        tooltipText: modifiedName,
        isDisabled: !!isDisabled || pendingAction === CONST.RED_BRICK_ROAD_PENDING_ACTION.DELETE,
        isSelected,
        pendingAction,
    }));
}

/**
 * Builds the section list for tax rates
 */
function getTaxRatesSection(policy: OnyxEntry<Policy> | undefined, selectedOptions: Tax[], searchInputValue: string, transaction?: OnyxEntry<Transaction>): TaxSection[] {
    const policyRatesSections = [];

    const taxes = TransactionUtils.transformedTaxRates(policy, transaction);

    const sortedTaxRates = sortTaxRates(taxes);
    const selectedOptionNames = selectedOptions.map((selectedOption) => selectedOption.modifiedName);
    const enabledTaxRates = sortedTaxRates.filter((taxRate) => !taxRate.isDisabled);
    const enabledTaxRatesNames = enabledTaxRates.map((tax) => tax.modifiedName);
    const enabledTaxRatesWithoutSelectedOptions = enabledTaxRates.filter((tax) => tax.modifiedName && !selectedOptionNames.includes(tax.modifiedName));
    const selectedTaxRateWithDisabledState: Tax[] = [];
    const numberOfTaxRates = enabledTaxRates.length;

    selectedOptions.forEach((tax) => {
        if (enabledTaxRatesNames.includes(tax.modifiedName)) {
            selectedTaxRateWithDisabledState.push({...tax, isDisabled: false, isSelected: true});
            return;
        }
        selectedTaxRateWithDisabledState.push({...tax, isDisabled: true, isSelected: true});
    });

    // If all tax are disabled but there's a previously selected tag, show only the selected tag
    if (numberOfTaxRates === 0 && selectedOptions.length > 0) {
        policyRatesSections.push({
            // "Selected" sectiong
            title: '',
            shouldShow: false,
            data: getTaxRatesOptions(selectedTaxRateWithDisabledState),
        });

        return policyRatesSections;
    }

    if (searchInputValue) {
        const enabledSearchTaxRates = enabledTaxRatesWithoutSelectedOptions.filter((taxRate) => taxRate.modifiedName?.toLowerCase().includes(searchInputValue.toLowerCase()));
        const selectedSearchTags = selectedTaxRateWithDisabledState.filter((taxRate) => taxRate.modifiedName?.toLowerCase().includes(searchInputValue.toLowerCase()));
        const taxesForSearch = [...selectedSearchTags, ...enabledSearchTaxRates];

        policyRatesSections.push({
            // "Search" section
            title: '',
            shouldShow: true,
            data: getTaxRatesOptions(taxesForSearch),
        });

        return policyRatesSections;
    }

    if (numberOfTaxRates < CONST.TAX_RATES_LIST_THRESHOLD) {
        policyRatesSections.push({
            // "All" section when items amount less than the threshold
            title: '',
            shouldShow: false,
            data: getTaxRatesOptions([...selectedTaxRateWithDisabledState, ...enabledTaxRatesWithoutSelectedOptions]),
        });

        return policyRatesSections;
    }

    if (selectedOptions.length > 0) {
        policyRatesSections.push({
            // "Selected" section
            title: '',
            shouldShow: true,
            data: getTaxRatesOptions(selectedTaxRateWithDisabledState),
        });
    }

    policyRatesSections.push({
        // "All" section when number of items are more than the threshold
        title: '',
        shouldShow: true,
        data: getTaxRatesOptions(enabledTaxRatesWithoutSelectedOptions),
    });

    return policyRatesSections;
}

/**
 * Checks if a report option is selected based on matching accountID or reportID.
 *
 * @param reportOption - The report option to be checked.
 * @param selectedOptions - Array of selected options to compare with.
 * @returns true if the report option matches any of the selected options by accountID or reportID, false otherwise.
 */
function isReportSelected(reportOption: ReportUtils.OptionData, selectedOptions: Array<Partial<ReportUtils.OptionData>>) {
    if (!selectedOptions || selectedOptions.length === 0) {
        return false;
    }

    // eslint-disable-next-line @typescript-eslint/prefer-nullish-coalescing
    return selectedOptions.some((option) => (option.accountID && option.accountID === reportOption.accountID) || (option.reportID && option.reportID === reportOption.reportID));
}

function createOptionList(personalDetails: OnyxEntry<PersonalDetailsList>, reports?: OnyxCollection<Report>) {
    const reportMapForAccountIDs: Record<number, Report> = {};
    const allReportOptions: Array<SearchOption<Report>> = [];

    if (reports) {
        Object.values(reports).forEach((report) => {
            if (!report) {
                return;
            }

            const isOneOnOneChat = ReportUtils.isOneOnOneChat(report);
            const accountIDs = ReportUtils.getParticipantsAccountIDsForDisplay(report);

            const isChatRoom = ReportUtils.isChatRoom(report);
            if ((!accountIDs || accountIDs.length === 0) && !isChatRoom) {
                return;
            }

            // Save the report in the map if this is a single participant so we can associate the reportID with the
            // personal detail option later. Individuals should not be associated with single participant
            // policyExpenseChats or chatRooms since those are not people.
            if (accountIDs.length <= 1 && isOneOnOneChat) {
                reportMapForAccountIDs[accountIDs[0]] = report;
            }

            allReportOptions.push({
                item: report,
                ...createOption(accountIDs, personalDetails, report, {}),
            });
        });
    }

    const allPersonalDetailsOptions = Object.values(personalDetails ?? {}).map((personalDetail) => ({
        item: personalDetail,
        ...createOption([personalDetail?.accountID ?? -1], personalDetails, reportMapForAccountIDs[personalDetail?.accountID ?? -1], {}, {showPersonalDetails: true}),
    }));

    return {
        reports: allReportOptions,
        personalDetails: allPersonalDetailsOptions as Array<SearchOption<PersonalDetails>>,
    };
}

function createOptionFromReport(report: Report, personalDetails: OnyxEntry<PersonalDetailsList>) {
    const accountIDs = ReportUtils.getParticipantsAccountIDsForDisplay(report);

    return {
        item: report,
        ...createOption(accountIDs, personalDetails, report, {}),
    };
}

/**
 * Options need to be sorted in the specific order
 * @param options - list of options to be sorted
 * @param searchValue - search string
 * @returns a sorted list of options
 */
function orderOptions(
    options: ReportUtils.OptionData[],
    searchValue: string | undefined,
    {preferChatroomsOverThreads = false, preferPolicyExpenseChat = false, preferRecentExpenseReports = false} = {},
) {
    return lodashOrderBy(
        options,
        [
            (option) => {
                if (option.isPolicyExpenseChat && preferPolicyExpenseChat && option.policyID === activePolicyID) {
                    return 0;
                }

                if (option.isSelfDM) {
                    return 0;
                }
                if (preferRecentExpenseReports && !!option?.lastIOUCreationDate) {
                    return 1;
                }
                if (preferRecentExpenseReports && option.isPolicyExpenseChat) {
                    return 1;
                }
                if (preferChatroomsOverThreads && option.isThread) {
                    return 4;
                }
                if (!!option.isChatRoom || option.private_isArchived) {
                    return 3;
                }
                if (!option.login) {
                    return 2;
                }
                if (option.login.toLowerCase() !== searchValue?.toLowerCase()) {
                    return 1;
                }

                // When option.login is an exact match with the search value, returning 0 puts it at the top of the option list
                return 0;
            },
            // For Submit Expense flow, prioritize the most recent expense reports and then policy expense chats (without expense requests)
            preferRecentExpenseReports ? (option) => option?.lastIOUCreationDate ?? '' : '',
            preferRecentExpenseReports ? (option) => option?.isPolicyExpenseChat : 0,
        ],
        ['asc', 'desc', 'desc'],
    );
}

function canCreateOptimisticPersonalDetailOption({
    searchValue,
    recentReportOptions,
    personalDetailsOptions,
    currentUserOption,
}: {
    searchValue: string;
    recentReportOptions: ReportUtils.OptionData[];
    personalDetailsOptions: ReportUtils.OptionData[];
    currentUserOption?: ReportUtils.OptionData | null;
    excludeUnknownUsers: boolean;
}) {
    const noOptions = recentReportOptions.length + personalDetailsOptions.length === 0 && !currentUserOption;
    const noOptionsMatchExactly = !personalDetailsOptions
        .concat(recentReportOptions)
        .find((option) => option.login === PhoneNumber.addSMSDomainIfPhoneNumber(searchValue ?? '').toLowerCase() || option.login === searchValue?.toLowerCase());

    return noOptions || noOptionsMatchExactly;
}

/**
 * We create a new user option if the following conditions are satisfied:
 * - There's no matching recent report and personal detail option
 * - The searchValue is a valid email or phone number
 * - If prop shouldAcceptName = true, the searchValue can be also a normal string
 * - The searchValue isn't the current personal detail login
 */
function getUserToInviteOption({
    searchValue,
    excludeUnknownUsers = false,
    optionsToExclude = [],
    selectedOptions = [],
    reportActions = {},
    showChatPreviewLine = false,
    shouldAcceptName = false,
}: GetUserToInviteConfig): ReportUtils.OptionData | null {
    const parsedPhoneNumber = PhoneNumber.parsePhoneNumber(LoginUtils.appendCountryCode(Str.removeSMSDomain(searchValue)));
    const isCurrentUserLogin = isCurrentUser({login: searchValue} as PersonalDetails);
    const isInSelectedOption = selectedOptions.some((option) => 'login' in option && option.login === searchValue);
    const isValidEmail = Str.isValidEmail(searchValue) && !Str.isDomainEmail(searchValue) && !Str.endsWith(searchValue, CONST.SMS.DOMAIN);
    const isValidPhoneNumber = parsedPhoneNumber.possible && Str.isValidE164Phone(LoginUtils.getPhoneNumberWithoutSpecialChars(parsedPhoneNumber.number?.input ?? ''));
    const isInOptionToExclude =
        optionsToExclude.findIndex((optionToExclude) => 'login' in optionToExclude && optionToExclude.login === PhoneNumber.addSMSDomainIfPhoneNumber(searchValue).toLowerCase()) !== -1;

    if (!searchValue || isCurrentUserLogin || isInSelectedOption || (!isValidEmail && !isValidPhoneNumber && !shouldAcceptName) || isInOptionToExclude || excludeUnknownUsers) {
        return null;
    }

    // Generates an optimistic account ID for new users not yet saved in Onyx
    const optimisticAccountID = UserUtils.generateAccountID(searchValue);
    const personalDetailsExtended = {
        ...allPersonalDetails,
        [optimisticAccountID]: {
            accountID: optimisticAccountID,
            login: searchValue,
        },
    };
    const userToInvite = createOption([optimisticAccountID], personalDetailsExtended, null, reportActions, {
        showChatPreviewLine,
    });
    userToInvite.isOptimisticAccount = true;
    userToInvite.login = isValidEmail || isValidPhoneNumber ? searchValue : '';
    // eslint-disable-next-line @typescript-eslint/prefer-nullish-coalescing
    userToInvite.text = userToInvite.text || searchValue;
    // eslint-disable-next-line @typescript-eslint/prefer-nullish-coalescing
    userToInvite.alternateText = userToInvite.alternateText || searchValue;

    // If user doesn't exist, use a fallback avatar
    userToInvite.icons = [
        {
            source: FallbackAvatar,
            id: optimisticAccountID,
            name: searchValue,
            type: CONST.ICON_TYPE_AVATAR,
        },
    ];

    return userToInvite;
}

/**
 * filter options based on specific conditions
 */
function getOptions(
    options: OptionList,
    {
        reportActions = {},
        betas = [],
        selectedOptions = [],
        maxRecentReportsToShow = 0,
        excludeLogins = [],
        includeMultipleParticipantReports = false,
        includeRecentReports = false,
        // When sortByReportTypeInSearch flag is true, recentReports will include the personalDetails options as well.
        sortByReportTypeInSearch = false,
        searchInputValue = '',
        showChatPreviewLine = false,
        sortPersonalDetailsByAlphaAsc = true,
        forcePolicyNamePreview = false,
        includeOwnedWorkspaceChats = false,
        includeThreads = false,
        includeTasks = false,
        includeMoneyRequests = false,
        excludeUnknownUsers = false,
        includeP2P = true,
        includeCategories = false,
        categories = {},
        recentlyUsedCategories = [],
        includeTags = false,
        tags = {},
        recentlyUsedTags = [],
        canInviteUser = true,
        includeSelectedOptions = false,
        transactionViolations = {},
        includeTaxRates,
        policy,
        transaction,
        includeSelfDM = false,
        includePolicyReportFieldOptions = false,
        policyReportFieldOptions = [],
        recentlyUsedPolicyReportFieldOptions = [],
        includeInvoiceRooms = false,
        includeDomainEmail = false,
        action,
        recentAttendees,
        shouldBoldTitleByDefault = true,
    }: GetOptionsConfig,
): Options {
    if (includeCategories) {
        const categoryOptions = getCategoryListSections(categories, recentlyUsedCategories, selectedOptions as Category[], searchInputValue, maxRecentReportsToShow);

        return {
            recentReports: [],
            personalDetails: [],
            userToInvite: null,
            currentUserOption: null,
            categoryOptions,
            tagOptions: [],
            taxRatesOptions: [],
        };
    }

    if (includeTags) {
        const tagOptions = getTagListSections(Object.values(tags), recentlyUsedTags, selectedOptions as SelectedTagOption[], searchInputValue, maxRecentReportsToShow);

        return {
            recentReports: [],
            personalDetails: [],
            userToInvite: null,
            currentUserOption: null,
            categoryOptions: [],
            tagOptions,
            taxRatesOptions: [],
        };
    }

    if (includeTaxRates) {
        const taxRatesOptions = getTaxRatesSection(policy, selectedOptions as Tax[], searchInputValue, transaction);

        return {
            recentReports: [],
            personalDetails: [],
            userToInvite: null,
            currentUserOption: null,
            categoryOptions: [],
            tagOptions: [],
            taxRatesOptions,
        };
    }

    if (includePolicyReportFieldOptions) {
        const transformedPolicyReportFieldOptions = getReportFieldOptionsSection(policyReportFieldOptions, recentlyUsedPolicyReportFieldOptions, selectedOptions, searchInputValue);
        return {
            recentReports: [],
            personalDetails: [],
            userToInvite: null,
            currentUserOption: null,
            categoryOptions: [],
            tagOptions: [],
            taxRatesOptions: [],
            policyReportFieldOptions: transformedPolicyReportFieldOptions,
        };
    }

    const parsedPhoneNumber = PhoneNumber.parsePhoneNumber(LoginUtils.appendCountryCode(Str.removeSMSDomain(searchInputValue)));
    const searchValue = parsedPhoneNumber.possible ? parsedPhoneNumber.number?.e164 ?? '' : searchInputValue.toLowerCase();
    const topmostReportId = Navigation.getTopmostReportId() ?? '-1';

    // Filter out all the reports that shouldn't be displayed
    const filteredReportOptions = options.reports.filter((option) => {
        const report = option.item;
        const doesReportHaveViolations = ReportUtils.shouldShowViolations(report, transactionViolations);

        return ReportUtils.shouldReportBeInOptionList({
            report,
            currentReportId: topmostReportId,
            betas,
            policies,
            doesReportHaveViolations,
            isInFocusMode: false,
            excludeEmptyChats: false,
            includeSelfDM,
            login: option.login,
            includeDomainEmail,
        });
    });

    // Sorting the reports works like this:
    // - Order everything by the last message timestamp (descending)
    // - When searching, self DM is put at the top
    // - All archived reports should remain at the bottom
    const orderedReportOptions = lodashSortBy(filteredReportOptions, (option) => {
        const report = option.item;
        if (option.private_isArchived) {
            return CONST.DATE.UNIX_EPOCH;
        }

        if (searchValue) {
            return [option.isSelfDM, report?.lastVisibleActionCreated];
        }

        return report?.lastVisibleActionCreated;
    });
    orderedReportOptions.reverse();

    const allReportOptions = orderedReportOptions.filter((option) => {
        const report = option.item;

        if (!report) {
            return;
        }

        const isThread = option.isThread;
        const isTaskReport = option.isTaskReport;
        const isPolicyExpenseChat = option.isPolicyExpenseChat;
        const isMoneyRequestReport = option.isMoneyRequestReport;
        const isSelfDM = option.isSelfDM;
        const isChatRoom = option.isChatRoom;
        const accountIDs = ReportUtils.getParticipantsAccountIDsForDisplay(report);

        if (isPolicyExpenseChat && report.isOwnPolicyExpenseChat && !includeOwnedWorkspaceChats) {
            return;
        }

        // When passing includeP2P false we are trying to hide features from users that are not ready for P2P and limited to workspace chats only.
        if (!includeP2P && !isPolicyExpenseChat) {
            return;
        }

        if (isSelfDM && !includeSelfDM) {
            return;
        }

        if (isThread && !includeThreads) {
            return;
        }

        if (isTaskReport && !includeTasks) {
            return;
        }

        if (isMoneyRequestReport && !includeMoneyRequests) {
            return;
        }

        // In case user needs to add credit bank account, don't allow them to submit an expense from the workspace.
        if (includeOwnedWorkspaceChats && ReportUtils.hasIOUWaitingOnCurrentUserBankAccount(report)) {
            return;
        }

        if ((!accountIDs || accountIDs.length === 0) && !isChatRoom) {
            return;
        }

        return option;
    });

    const havingLoginPersonalDetails = includeP2P
        ? options.personalDetails.filter((detail) => !!detail?.login && !!detail.accountID && !detail?.isOptimisticPersonalDetail && (includeDomainEmail || !Str.isDomainEmail(detail.login)))
        : [];
    let allPersonalDetailsOptions = havingLoginPersonalDetails;

    if (sortPersonalDetailsByAlphaAsc) {
        // PersonalDetails should be ordered Alphabetically by default - https://github.com/Expensify/App/issues/8220#issuecomment-1104009435
        allPersonalDetailsOptions = lodashOrderBy(allPersonalDetailsOptions, [(personalDetail) => personalDetail.text?.toLowerCase()], 'asc');
    }

    const optionsToExclude: Option[] = [];

    // If we're including selected options from the search results, we only want to exclude them if the search input is empty
    // This is because on certain pages, we show the selected options at the top when the search input is empty
    // This prevents the issue of seeing the selected option twice if you have them as a recent chat and select them
    if (!includeSelectedOptions || searchInputValue === '') {
        optionsToExclude.push(...selectedOptions);
    }

    excludeLogins.forEach((login) => {
        optionsToExclude.push({login});
    });

    let recentReportOptions: ReportUtils.OptionData[] = [];
    let personalDetailsOptions: ReportUtils.OptionData[] = [];

    const preferRecentExpenseReports = action === CONST.IOU.ACTION.CREATE;

    if (includeRecentReports) {
        for (const reportOption of allReportOptions) {
            /**
             * By default, generated options does not have the chat preview line enabled.
             * If showChatPreviewLine or forcePolicyNamePreview are true, let's generate and overwrite the alternate text.
             */
            reportOption.alternateText = getAlternateText(reportOption, {showChatPreviewLine, forcePolicyNamePreview});

            // Stop adding options to the recentReports array when we reach the maxRecentReportsToShow value
            if (recentReportOptions.length > 0 && recentReportOptions.length === maxRecentReportsToShow) {
                break;
            }

            // Skip notifications@expensify.com
            if (reportOption.login === CONST.EMAIL.NOTIFICATIONS) {
                continue;
            }

            const isCurrentUserOwnedPolicyExpenseChatThatCouldShow =
                reportOption.isPolicyExpenseChat && reportOption.ownerAccountID === currentUserAccountID && includeOwnedWorkspaceChats && !reportOption.private_isArchived;

            const shouldShowInvoiceRoom =
                includeInvoiceRooms &&
                ReportUtils.isInvoiceRoom(reportOption.item) &&
                ReportUtils.isPolicyAdmin(reportOption.policyID ?? '', policies) &&
                !reportOption.private_isArchived &&
                PolicyUtils.canSendInvoiceFromWorkspace(reportOption.policyID);

            /**
                Exclude the report option if it doesn't meet any of the following conditions:
                - It is not an owned policy expense chat that could be shown
                - Multiple participant reports are not included
                - It doesn't have a login
                - It is not an invoice room that should be shown
            */
            if (!isCurrentUserOwnedPolicyExpenseChatThatCouldShow && !includeMultipleParticipantReports && !reportOption.login && !shouldShowInvoiceRoom) {
                continue;
            }

            // If we're excluding threads, check the report to see if it has a single participant and if the participant is already selected
            if (
                !includeThreads &&
                (!!reportOption.login || reportOption.reportID) &&
                optionsToExclude.some((option) => option.login === reportOption.login || option.reportID === reportOption.reportID)
            ) {
                continue;
            }

            reportOption.isSelected = isReportSelected(reportOption, selectedOptions);
            reportOption.isBold = shouldBoldTitleByDefault || shouldUseBoldText(reportOption);

            if (action === CONST.IOU.ACTION.CATEGORIZE) {
                const reportPolicy = allPolicies?.[`${ONYXKEYS.COLLECTION.POLICY}${reportOption.policyID}`];
                if (reportPolicy?.areCategoriesEnabled) {
                    recentReportOptions.push(reportOption);
                }
            } else {
                recentReportOptions.push(reportOption);
            }

            // Add a field to sort the recent reports by the time of last IOU request for create actions
            if (preferRecentExpenseReports) {
                const reportPreviewAction = allSortedReportActions[reportOption.reportID]?.find((reportAction) =>
                    ReportActionUtils.isActionOfType(reportAction, CONST.REPORT.ACTIONS.TYPE.REPORT_PREVIEW),
                );

                if (reportPreviewAction) {
                    const iouReportID = ReportActionUtils.getIOUReportIDFromReportActionPreview(reportPreviewAction);
                    const iouReportActions = allSortedReportActions[iouReportID] ?? [];
                    const lastIOUAction = iouReportActions.find((iouAction) => iouAction.actionName === CONST.REPORT.ACTIONS.TYPE.IOU);
                    if (lastIOUAction) {
                        reportOption.lastIOUCreationDate = lastIOUAction.lastModified;
                    }
                }
            }
        }
    } else if (recentAttendees && recentAttendees?.length > 0) {
        recentAttendees.filter((attendee) => attendee.login ?? attendee.displayName).forEach((a) => optionsToExclude.push({login: a.login ?? a.displayName}));
        recentReportOptions = recentAttendees as ReportUtils.OptionData[];
    }

    const personalDetailsOptionsToExclude = [...optionsToExclude, {login: currentUserLogin}];
    // Next loop over all personal details removing any that are selectedUsers or recentChats
    for (const personalDetailOption of allPersonalDetailsOptions) {
        if (personalDetailsOptionsToExclude.some((optionToExclude) => optionToExclude.login === personalDetailOption.login)) {
            continue;
        }
        personalDetailOption.isBold = shouldBoldTitleByDefault;

        personalDetailsOptions.push(personalDetailOption);
    }

    const currentUserOption = allPersonalDetailsOptions.find((personalDetailsOption) => personalDetailsOption.login === currentUserLogin);

    let userToInvite: ReportUtils.OptionData | null = null;
    if (
        canCreateOptimisticPersonalDetailOption({
            searchValue,
            recentReportOptions,
            personalDetailsOptions,
            currentUserOption,
            excludeUnknownUsers,
        })
    ) {
        userToInvite = getUserToInviteOption({
            searchValue,
            excludeUnknownUsers,
            optionsToExclude,
            selectedOptions,
            reportActions,
            showChatPreviewLine,
        });
    }

    // If we are prioritizing 1:1 chats in search, do it only once we started searching
    if (sortByReportTypeInSearch && (searchValue !== '' || !!action)) {
        // When sortByReportTypeInSearch is true, recentReports will be returned with all the reports including personalDetailsOptions in the correct Order.
        // If we're in money request flow, we only order the recent report option.
        if (!action) {
            recentReportOptions.push(...personalDetailsOptions);
            personalDetailsOptions = [];
        }
        recentReportOptions = orderOptions(recentReportOptions, searchValue, {
            preferChatroomsOverThreads: true,
            preferPolicyExpenseChat: !!action,
            preferRecentExpenseReports,
        });
    }

    return {
        personalDetails: personalDetailsOptions,
        recentReports: recentReportOptions,
        userToInvite: canInviteUser ? userToInvite : null,
        currentUserOption,
        categoryOptions: [],
        tagOptions: [],
        taxRatesOptions: [],
    };
}

/**
 * Build the options for the Search view
 */
function getSearchOptions(options: OptionList, searchValue = '', betas: Beta[] = [], isUsedInChatFinder = true): Options {
    Timing.start(CONST.TIMING.LOAD_SEARCH_OPTIONS);
    Performance.markStart(CONST.TIMING.LOAD_SEARCH_OPTIONS);
    const optionList = getOptions(options, {
        betas,
        searchInputValue: searchValue.trim(),
        includeRecentReports: true,
        includeMultipleParticipantReports: true,
        maxRecentReportsToShow: 0, // Unlimited
        sortByReportTypeInSearch: true,
        showChatPreviewLine: isUsedInChatFinder,
        includeP2P: true,
        forcePolicyNamePreview: true,
        includeOwnedWorkspaceChats: true,
        includeThreads: true,
        includeMoneyRequests: true,
        includeTasks: true,
        includeSelfDM: true,
        shouldBoldTitleByDefault: !isUsedInChatFinder,
    });
    Timing.end(CONST.TIMING.LOAD_SEARCH_OPTIONS);
    Performance.markEnd(CONST.TIMING.LOAD_SEARCH_OPTIONS);

    return optionList;
}

function getShareLogOptions(options: OptionList, searchValue = '', betas: Beta[] = []): Options {
    return getOptions(options, {
        betas,
        searchInputValue: searchValue.trim(),
        includeRecentReports: true,
        includeMultipleParticipantReports: true,
        sortByReportTypeInSearch: true,
        includeP2P: true,
        forcePolicyNamePreview: true,
        includeOwnedWorkspaceChats: true,
        includeSelfDM: true,
        includeThreads: true,
    });
}

/**
 * Build the IOUConfirmation options for showing the payee personalDetail
 */
function getIOUConfirmationOptionsFromPayeePersonalDetail(personalDetail: OnyxEntry<PersonalDetails>, amountText?: string): PayeePersonalDetails {
    const formattedLogin = LocalePhoneNumber.formatPhoneNumber(personalDetail?.login ?? '');
    return {
        text: PersonalDetailsUtils.getDisplayNameOrDefault(personalDetail, formattedLogin),
        alternateText: formattedLogin || PersonalDetailsUtils.getDisplayNameOrDefault(personalDetail, '', false),
        icons: [
            {
                source: personalDetail?.avatar ?? FallbackAvatar,
                name: personalDetail?.login ?? '',
                type: CONST.ICON_TYPE_AVATAR,
                id: personalDetail?.accountID,
            },
        ],
        descriptiveText: amountText ?? '',
        login: personalDetail?.login ?? '',
        accountID: personalDetail?.accountID ?? -1,
        keyForList: String(personalDetail?.accountID ?? -1),
    };
}

/**
 * Build the options for the New Group view
 */
type FilteredOptionsParams = {
    reports?: Array<SearchOption<Report>>;
    personalDetails?: Array<SearchOption<PersonalDetails>>;
    betas?: OnyxEntry<Beta[]>;
    searchValue?: string;
    selectedOptions?: Array<Partial<ReportUtils.OptionData>>;
    excludeLogins?: string[];
    includeOwnedWorkspaceChats?: boolean;
    includeP2P?: boolean;
    includeCategories?: boolean;
    categories?: PolicyCategories;
    recentlyUsedCategories?: string[];
    includeTags?: boolean;
    tags?: PolicyTags | Array<PolicyTag | SelectedTagOption>;
    recentlyUsedTags?: string[];
    canInviteUser?: boolean;
    includeSelectedOptions?: boolean;
    includeTaxRates?: boolean;
    taxRates?: TaxRatesWithDefault;
    maxRecentReportsToShow?: number;
    includeSelfDM?: boolean;
    includePolicyReportFieldOptions?: boolean;
    policyReportFieldOptions?: string[];
    recentlyUsedPolicyReportFieldOptions?: string[];
    includeInvoiceRooms?: boolean;
    action?: IOUAction;
    sortByReportTypeInSearch?: boolean;
};

// It is not recommended to pass a search value to getFilteredOptions when passing reports and personalDetails.
// If a search value is passed, the search value should be passed to filterOptions.
// When it is necessary to pass a search value when passing reports and personalDetails, follow these steps:
// 1. Use getFilteredOptions with reports and personalDetails only, without the search value.
// 2. Pass the returned options from getFilteredOptions to filterOptions along with the search value.
// The above constraints are enforced with TypeScript.

type FilteredOptionsParamsWithDefaultSearchValue = Omit<FilteredOptionsParams, 'searchValue'> & {searchValue?: ''};

type FilteredOptionsParamsWithoutOptions = Omit<FilteredOptionsParams, 'reports' | 'personalDetails'> & {reports?: []; personalDetails?: []};

function getFilteredOptions(params: FilteredOptionsParamsWithDefaultSearchValue | FilteredOptionsParamsWithoutOptions) {
    const {
        reports = [],
        personalDetails = [],
        betas = [],
        searchValue = '',
        selectedOptions = [],
        excludeLogins = [],
        includeOwnedWorkspaceChats = false,
        includeP2P = true,
        includeCategories = false,
        categories = {},
        recentlyUsedCategories = [],
        includeTags = false,
        tags = {},
        recentlyUsedTags = [],
        canInviteUser = true,
        includeSelectedOptions = false,
        includeTaxRates = false,
        maxRecentReportsToShow = CONST.IOU.MAX_RECENT_REPORTS_TO_SHOW,
        taxRates = {} as TaxRatesWithDefault,
        includeSelfDM = false,
        includePolicyReportFieldOptions = false,
        policyReportFieldOptions = [],
        recentlyUsedPolicyReportFieldOptions = [],
        includeInvoiceRooms = false,
        action,
        sortByReportTypeInSearch = false,
    } = params;
    return getOptions(
        {reports, personalDetails},
        {
            betas,
            searchInputValue: searchValue.trim(),
            selectedOptions,
            includeRecentReports: true,
            maxRecentReportsToShow,
            excludeLogins,
            includeOwnedWorkspaceChats,
            includeP2P,
            includeCategories,
            categories,
            recentlyUsedCategories,
            includeTags,
            tags,
            recentlyUsedTags,
            canInviteUser,
            includeSelectedOptions,
            includeTaxRates,
            taxRates,
            includeSelfDM,
            includePolicyReportFieldOptions,
            policyReportFieldOptions,
            recentlyUsedPolicyReportFieldOptions,
            includeInvoiceRooms,
            action,
            sortByReportTypeInSearch,
        },
    );
}

function getAttendeeOptions(
    reports: Array<SearchOption<Report>>,
    personalDetails: Array<SearchOption<PersonalDetails>>,
    betas: OnyxEntry<Beta[]>,
    attendees: Attendee[],
    recentAttendees: Attendee[],
    includeOwnedWorkspaceChats = false,
    includeP2P = true,
    canInviteUser = true,
    includeInvoiceRooms = false,
    action: IOUAction | undefined = undefined,
    sortByReportTypeInSearch = false,
) {
    return getOptions(
        {reports, personalDetails},
        {
            betas,
            searchInputValue: '',
            selectedOptions: attendees,
            excludeLogins: CONST.EXPENSIFY_EMAILS,
            includeOwnedWorkspaceChats,
            includeRecentReports: false,
            includeP2P,
            includeCategories: false,
            categories: {},
            recentlyUsedCategories: [],
            includeTags: false,
            tags: {},
            recentlyUsedTags: [],
            canInviteUser,
            includeSelectedOptions: false,
            includeTaxRates: false,
            maxRecentReportsToShow: 0,
            taxRates: {} as TaxRatesWithDefault,
            includeSelfDM: false,
            includePolicyReportFieldOptions: false,
            policyReportFieldOptions: [],
            recentlyUsedPolicyReportFieldOptions: [],
            includeInvoiceRooms,
            action,
            sortByReportTypeInSearch,
            recentAttendees,
        },
    );
}

/**
 * Build the options for the Share Destination for a Task
 */

function getShareDestinationOptions(
    reports: Array<SearchOption<Report>> = [],
    personalDetails: Array<SearchOption<PersonalDetails>> = [],
    betas: OnyxEntry<Beta[]> = [],
    searchValue = '',
    selectedOptions: Array<Partial<ReportUtils.OptionData>> = [],
    excludeLogins: string[] = [],
    includeOwnedWorkspaceChats = true,
    excludeUnknownUsers = true,
) {
    return getOptions(
        {reports, personalDetails},
        {
            betas,
            searchInputValue: searchValue.trim(),
            selectedOptions,
            maxRecentReportsToShow: 0, // Unlimited
            includeRecentReports: true,
            includeMultipleParticipantReports: true,
            showChatPreviewLine: true,
            forcePolicyNamePreview: true,
            includeThreads: true,
            includeMoneyRequests: true,
            includeTasks: true,
            excludeLogins,
            includeOwnedWorkspaceChats,
            excludeUnknownUsers,
            includeSelfDM: true,
        },
    );
}

/**
 * Format personalDetails or userToInvite to be shown in the list
 *
 * @param member - personalDetails or userToInvite
 * @param config - keys to overwrite the default values
 */
function formatMemberForList(member: ReportUtils.OptionData): MemberForList {
    const accountID = member.accountID;

    return {
        // eslint-disable-next-line @typescript-eslint/prefer-nullish-coalescing
        text: member.text || member.displayName || '',
        // eslint-disable-next-line @typescript-eslint/prefer-nullish-coalescing
        alternateText: member.alternateText || member.login || '',
        // eslint-disable-next-line @typescript-eslint/prefer-nullish-coalescing
        keyForList: member.keyForList || String(accountID ?? -1) || '',
        isSelected: member.isSelected ?? false,
        isDisabled: member.isDisabled ?? false,
        accountID,
        login: member.login ?? '',
        icons: member.icons,
        pendingAction: member.pendingAction,
        reportID: member.reportID ?? '-1',
    };
}

/**
 * Build the options for the Workspace Member Invite view
 */
function getMemberInviteOptions(
    personalDetails: Array<SearchOption<PersonalDetails>>,
    betas: Beta[] = [],
    searchValue = '',
    excludeLogins: string[] = [],
    includeSelectedOptions = false,
    reports: Array<SearchOption<Report>> = [],
    includeRecentReports = false,
): Options {
    return getOptions(
        {reports, personalDetails},
        {
            betas,
            searchInputValue: searchValue.trim(),
            includeP2P: true,
            excludeLogins,
            sortPersonalDetailsByAlphaAsc: true,
            includeSelectedOptions,
            includeRecentReports,
        },
    );
}

/**
 * Helper method that returns the text to be used for the header's message and title (if any)
 */
function getHeaderMessage(hasSelectableOptions: boolean, hasUserToInvite: boolean, searchValue: string, hasMatchedParticipant = false): string {
    const isValidPhone = PhoneNumber.parsePhoneNumber(LoginUtils.appendCountryCode(searchValue)).possible;

    const isValidEmail = Str.isValidEmail(searchValue);

    if (searchValue && CONST.REGEX.DIGITS_AND_PLUS.test(searchValue) && !isValidPhone && !hasSelectableOptions) {
        return Localize.translate(preferredLocale, 'messages.errorMessageInvalidPhone');
    }

    // Without a search value, it would be very confusing to see a search validation message.
    // Therefore, this skips the validation when there is no search value.
    if (searchValue && !hasSelectableOptions && !hasUserToInvite) {
        if (/^\d+$/.test(searchValue) && !isValidPhone) {
            return Localize.translate(preferredLocale, 'messages.errorMessageInvalidPhone');
        }
        if (/@/.test(searchValue) && !isValidEmail) {
            return Localize.translate(preferredLocale, 'messages.errorMessageInvalidEmail');
        }
        if (hasMatchedParticipant && (isValidEmail || isValidPhone)) {
            return '';
        }
        return Localize.translate(preferredLocale, 'common.noResultsFound');
    }

    return '';
}

/**
 * Helper method for non-user lists (eg. categories and tags) that returns the text to be used for the header's message and title (if any)
 */
function getHeaderMessageForNonUserList(hasSelectableOptions: boolean, searchValue: string): string {
    if (searchValue && !hasSelectableOptions) {
        return Localize.translate(preferredLocale, 'common.noResultsFound');
    }
    return '';
}

/**
 * Helper method to check whether an option can show tooltip or not
 */
function shouldOptionShowTooltip(option: ReportUtils.OptionData): boolean {
    return (!option.isChatRoom || !!option.isThread) && !option.private_isArchived;
}

/**
 * Handles the logic for displaying selected participants from the search term
 */
function formatSectionsFromSearchTerm(
    searchTerm: string,
    selectedOptions: ReportUtils.OptionData[],
    filteredRecentReports: ReportUtils.OptionData[],
    filteredPersonalDetails: ReportUtils.OptionData[],
    personalDetails: OnyxEntry<PersonalDetailsList> = {},
    shouldGetOptionDetails = false,
): SectionForSearchTerm {
    // We show the selected participants at the top of the list when there is no search term or maximum number of participants has already been selected
    // However, if there is a search term we remove the selected participants from the top of the list unless they are part of the search results
    // This clears up space on mobile views, where if you create a group with 4+ people you can't see the selected participants and the search results at the same time
    if (searchTerm === '') {
        return {
            section: {
                title: undefined,
                data: shouldGetOptionDetails
                    ? selectedOptions.map((participant) => {
                          const isPolicyExpenseChat = participant.isPolicyExpenseChat ?? false;
                          return isPolicyExpenseChat ? getPolicyExpenseReportOption(participant) : getParticipantsOption(participant, personalDetails);
                      })
                    : selectedOptions,
                shouldShow: selectedOptions.length > 0,
            },
        };
    }

    const cleanSearchTerm = searchTerm.trim().toLowerCase();
    // If you select a new user you don't have a contact for, they won't get returned as part of a recent report or personal details
    // This will add them to the list of options, deduping them if they already exist in the other lists
    const selectedParticipantsWithoutDetails = selectedOptions.filter((participant) => {
        const accountID = participant.accountID ?? null;
        const isPartOfSearchTerm = getPersonalDetailSearchTerms(participant).join(' ').toLowerCase().includes(cleanSearchTerm);
        const isReportInRecentReports = filteredRecentReports.some((report) => report.accountID === accountID);
        const isReportInPersonalDetails = filteredPersonalDetails.some((personalDetail) => personalDetail.accountID === accountID);
        return isPartOfSearchTerm && !isReportInRecentReports && !isReportInPersonalDetails;
    });

    return {
        section: {
            title: undefined,
            data: shouldGetOptionDetails
                ? selectedParticipantsWithoutDetails.map((participant) => {
                      const isPolicyExpenseChat = participant.isPolicyExpenseChat ?? false;
                      return isPolicyExpenseChat ? getPolicyExpenseReportOption(participant) : getParticipantsOption(participant, personalDetails);
                  })
                : selectedParticipantsWithoutDetails,
            shouldShow: selectedParticipantsWithoutDetails.length > 0,
        },
    };
}

/**
 * Helper method to get the `keyForList` for the first option in the OptionsList
 */
function getFirstKeyForList(data?: Option[] | null) {
    if (!data?.length) {
        return '';
    }

    const firstNonEmptyDataObj = data.at(0);

    return firstNonEmptyDataObj?.keyForList ? firstNonEmptyDataObj?.keyForList : '';
}

function getPersonalDetailSearchTerms(item: Partial<ReportUtils.OptionData>) {
    return [item.participantsList?.[0]?.displayName ?? '', item.login ?? '', item.login?.replace(CONST.EMAIL_SEARCH_REGEX, '') ?? ''];
}

function getCurrentUserSearchTerms(item: ReportUtils.OptionData) {
    return [item.text ?? '', item.login ?? '', item.login?.replace(CONST.EMAIL_SEARCH_REGEX, '') ?? ''];
}

type PickUserToInviteParams = {
    canInviteUser: boolean;
    recentReports: ReportUtils.OptionData[];
    personalDetails: ReportUtils.OptionData[];
    searchValue: string;
    config?: FilterOptionsConfig;
    optionsToExclude: Option[];
};

const pickUserToInvite = ({canInviteUser, recentReports, personalDetails, searchValue, config, optionsToExclude}: PickUserToInviteParams) => {
    let userToInvite = null;
    if (canInviteUser) {
        if (recentReports.length === 0 && personalDetails.length === 0) {
            userToInvite = getUserToInviteOption({
                searchValue,
                selectedOptions: config?.selectedOptions,
                optionsToExclude,
            });
        }
    }

    return userToInvite;
};

/**
 * Filters options based on the search input value
 */
function filterOptions(options: Options, searchInputValue: string, config?: FilterOptionsConfig): Options {
    const {
        sortByReportTypeInSearch = false,
        canInviteUser = true,
        maxRecentReportsToShow = 0,
        excludeLogins = [],
        preferChatroomsOverThreads = false,
        preferPolicyExpenseChat = false,
        shouldAcceptName = false,
        preferRecentExpenseReports = false,
    } = config ?? {};
    // Remove the personal details for the DMs that are already in the recent reports so that we don't show duplicates
    function filteredPersonalDetailsOfRecentReports(recentReports: ReportUtils.OptionData[], personalDetails: ReportUtils.OptionData[]) {
        const excludedLogins = new Set(recentReports.map((report) => report.login));
        return personalDetails.filter((personalDetail) => !excludedLogins.has(personalDetail.login));
    }
    if (searchInputValue.trim() === '' && maxRecentReportsToShow > 0) {
        const recentReports = options.recentReports.slice(0, maxRecentReportsToShow);
        const personalDetails = filteredPersonalDetailsOfRecentReports(recentReports, options.personalDetails);
        return {
            ...options,
            recentReports,
            personalDetails,
        };
    }

    const parsedPhoneNumber = PhoneNumber.parsePhoneNumber(LoginUtils.appendCountryCode(Str.removeSMSDomain(searchInputValue)));
    const searchValue = parsedPhoneNumber.possible && parsedPhoneNumber.number?.e164 ? parsedPhoneNumber.number.e164 : searchInputValue.toLowerCase();
    const searchTerms = searchValue ? searchValue.split(' ') : [];

    const optionsToExclude: Option[] = [{login: CONST.EMAIL.NOTIFICATIONS}];

    excludeLogins.forEach((login) => {
        optionsToExclude.push({login});
    });

    const matchResults = searchTerms.reduceRight((items, term) => {
        const recentReports = filterArrayByMatch(items.recentReports, term, (item) => {
            const values: string[] = [];
            if (item.text) {
                values.push(item.text);
            }

            if (item.login) {
                values.push(item.login);
                values.push(item.login.replace(CONST.EMAIL_SEARCH_REGEX, ''));
            }

            if (item.isThread) {
                if (item.alternateText) {
                    values.push(item.alternateText);
                }
            } else if (!!item.isChatRoom || !!item.isPolicyExpenseChat) {
                if (item.subtitle) {
                    values.push(item.subtitle);
                }
            }

            return uniqFast(values);
        });
        const personalDetails = filterArrayByMatch(items.personalDetails, term, (item) => uniqFast(getPersonalDetailSearchTerms(item)));

        const currentUserOptionSearchText = items.currentUserOption ? uniqFast(getCurrentUserSearchTerms(items.currentUserOption)).join(' ') : '';

        const currentUserOption = isSearchStringMatch(term, currentUserOptionSearchText) ? items.currentUserOption : null;
        return {
            recentReports: recentReports ?? [],
            personalDetails: personalDetails ?? [],
            userToInvite: null,
            currentUserOption,
            categoryOptions: [],
            tagOptions: [],
            taxRatesOptions: [],
        };
    }, options);

    let {recentReports, personalDetails} = matchResults;

    if (sortByReportTypeInSearch) {
        personalDetails = filteredPersonalDetailsOfRecentReports(recentReports, personalDetails);
        recentReports = recentReports.concat(personalDetails);
        personalDetails = [];
        recentReports = orderOptions(recentReports, searchValue);
    }

<<<<<<< HEAD
    let userToInvite = null;
    if (canInviteUser) {
        if (recentReports.length === 0 && personalDetails.length === 0) {
            userToInvite = getUserToInviteOption({
                searchValue,
                selectedOptions: config?.selectedOptions,
                optionsToExclude,
                shouldAcceptName,
            });
        }
    }
=======
    const userToInvite = pickUserToInvite({canInviteUser, recentReports, personalDetails, searchValue, config, optionsToExclude});
>>>>>>> 8e13bcc2

    if (maxRecentReportsToShow > 0 && recentReports.length > maxRecentReportsToShow) {
        recentReports.splice(maxRecentReportsToShow);
    }
    const filteredPersonalDetails = filteredPersonalDetailsOfRecentReports(recentReports, personalDetails);

    return {
        personalDetails: filteredPersonalDetails,
        recentReports: orderOptions(recentReports, searchValue, {preferChatroomsOverThreads, preferPolicyExpenseChat, preferRecentExpenseReports}),
        userToInvite,
        currentUserOption: matchResults.currentUserOption,
        categoryOptions: [],
        tagOptions: [],
        taxRatesOptions: [],
    };
}

function sortAlphabetically<T extends Partial<Record<TKey, string | undefined>>, TKey extends keyof T>(items: T[], key: TKey): T[] {
    return items.sort((a, b) => (a[key] ?? '').toLowerCase().localeCompare((b[key] ?? '').toLowerCase()));
}

function getEmptyOptions(): Options {
    return {
        recentReports: [],
        personalDetails: [],
        userToInvite: null,
        currentUserOption: null,
        categoryOptions: [],
        tagOptions: [],
        taxRatesOptions: [],
    };
}

function shouldUseBoldText(report: ReportUtils.OptionData): boolean {
    const notificationPreference = ReportUtils.getReportNotificationPreference(report);
    return report.isUnread === true && notificationPreference !== CONST.REPORT.NOTIFICATION_PREFERENCE.MUTE && notificationPreference !== CONST.REPORT.NOTIFICATION_PREFERENCE.HIDDEN;
}

export {
    getAvatarsForAccountIDs,
    isCurrentUser,
    isPersonalDetailsReady,
    getSearchOptions,
    getFilteredOptions,
    getShareDestinationOptions,
    getMemberInviteOptions,
    getHeaderMessage,
    getHeaderMessageForNonUserList,
    getSearchValueForPhoneOrEmail,
    getPersonalDetailsForAccountIDs,
    getIOUConfirmationOptionsFromPayeePersonalDetail,
    isSearchStringMatchUserDetails,
    getPolicyExpenseReportOption,
    getIOUReportIDOfLastAction,
    getParticipantsOption,
    isSearchStringMatch,
    shouldOptionShowTooltip,
    getLastActorDisplayName,
    getLastMessageTextForReport,
    getEnabledCategoriesCount,
    hasEnabledOptions,
    sortCategories,
    sortAlphabetically,
    sortTags,
    getCategoryOptionTree,
    hasEnabledTags,
    formatMemberForList,
    formatSectionsFromSearchTerm,
    getShareLogOptions,
    orderOptions,
    filterOptions,
    createOptionList,
    createOptionFromReport,
    getReportOption,
    getTaxRatesSection,
    getFirstKeyForList,
    canCreateOptimisticPersonalDetailOption,
    getUserToInviteOption,
    getPersonalDetailSearchTerms,
    getCurrentUserSearchTerms,
    getEmptyOptions,
    shouldUseBoldText,
    getAttendeeOptions,
    getAlternateText,
    pickUserToInvite,
    hasReportErrors,
};

export type {MemberForList, CategorySection, CategoryTreeSection, Options, OptionList, SearchOption, PayeePersonalDetails, Category, Tax, TaxRatesOption, Option, OptionTree};<|MERGE_RESOLUTION|>--- conflicted
+++ resolved
@@ -2590,21 +2590,7 @@
         recentReports = orderOptions(recentReports, searchValue);
     }
 
-<<<<<<< HEAD
-    let userToInvite = null;
-    if (canInviteUser) {
-        if (recentReports.length === 0 && personalDetails.length === 0) {
-            userToInvite = getUserToInviteOption({
-                searchValue,
-                selectedOptions: config?.selectedOptions,
-                optionsToExclude,
-                shouldAcceptName,
-            });
-        }
-    }
-=======
     const userToInvite = pickUserToInvite({canInviteUser, recentReports, personalDetails, searchValue, config, optionsToExclude});
->>>>>>> 8e13bcc2
 
     if (maxRecentReportsToShow > 0 && recentReports.length > maxRecentReportsToShow) {
         recentReports.splice(maxRecentReportsToShow);
