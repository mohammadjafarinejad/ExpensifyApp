/* eslint-disable @typescript-eslint/prefer-for-of */
import {Str} from 'expensify-common';
import deburr from 'lodash/deburr';
import keyBy from 'lodash/keyBy';
import lodashOrderBy from 'lodash/orderBy';
import type {OnyxCollection, OnyxEntry} from 'react-native-onyx';
import Onyx from 'react-native-onyx';
import type {SetNonNullable} from 'type-fest';
import {FallbackAvatar} from '@components/Icon/Expensicons';
import type {LocaleContextProps} from '@components/LocaleContextProvider';
import {getEnabledCategoriesCount} from '@libs/CategoryUtils';
import filterArrayByMatch from '@libs/filterArrayByMatch';
import {isReportMessageAttachment} from '@libs/isReportMessageAttachment';
import {formatPhoneNumber} from '@libs/LocalePhoneNumber';
import {translateLocal} from '@libs/Localize';
import {appendCountryCode, appendCountryCodeWithCountryCode, getPhoneNumberWithoutSpecialChars} from '@libs/LoginUtils';
import {MaxHeap} from '@libs/MaxHeap';
import {MinHeap} from '@libs/MinHeap';
import {getForReportAction} from '@libs/ModifiedExpenseMessage';
import Navigation from '@libs/Navigation/Navigation';
import Parser from '@libs/Parser';
import Performance from '@libs/Performance';
import Permissions from '@libs/Permissions';
import {getDisplayNameOrDefault, getPersonalDetailByEmail, getPersonalDetailsByIDs} from '@libs/PersonalDetailsUtils';
import {addSMSDomainIfPhoneNumber, parsePhoneNumber} from '@libs/PhoneNumber';
import {
    canSendInvoiceFromWorkspace,
    canSubmitPerDiemExpenseFromWorkspace,
    getCountOfEnabledTagsOfList,
    getCountOfRequiredTagLists,
    getSubmitToAccountID,
    isCurrentUserMemberOfAnyPolicy,
} from '@libs/PolicyUtils';
import {
    getChangedApproverActionMessage,
    getCombinedReportActions,
    getExportIntegrationLastMessageText,
    getIOUReportIDFromReportActionPreview,
    getJoinRequestMessage,
    getLastVisibleMessage,
    getLeaveRoomMessage,
    getMentionedAccountIDsFromAction,
    getMessageOfOldDotReportAction,
    getOneTransactionThreadReportID,
    getOriginalMessage,
    getReceiptScanFailedMessage,
    getRenamedAction,
    getReopenedMessage,
    getReportActionHtml,
    getReportActionMessageText,
    getRetractedMessage,
    getRoomChangeLogMessage,
    getSortedReportActions,
    getTravelUpdateMessage,
    getUpdateRoomDescriptionMessage,
    isActionableAddPaymentCard,
    isActionableJoinRequest,
    isActionableMentionWhisper,
    isActionOfType,
    isAddCommentAction,
    isClosedAction,
    isCreatedTaskReportAction,
    isDeletedAction,
    isDeletedParentAction,
    isInviteOrRemovedAction,
    isMarkAsClosedAction,
    isModifiedExpenseAction,
    isMoneyRequestAction,
    isMovedAction,
    isMovedTransactionAction,
    isOldDotReportAction,
    isPendingRemove,
    isReimbursementDeQueuedOrCanceledAction,
    isReimbursementQueuedAction,
    isRenamedAction,
    isReportPreviewAction,
    isTaskAction,
    isThreadParentMessage,
    isUnapprovedAction,
    isWhisperAction,
    shouldReportActionBeVisible,
} from '@libs/ReportActionsUtils';
import type {OptionData} from '@libs/ReportUtils';
import {
    canUserPerformWriteAction,
    formatReportLastMessageText,
    getChatByParticipants,
    getChatRoomSubtitle,
    getDeletedParentActionMessageForChatReport,
    getDeletedTransactionMessage,
    getDisplayNameForParticipant,
    getDowngradeWorkspaceMessage,
    getIcons,
    getMovedActionMessage,
    getMovedTransactionMessage,
    getParticipantsAccountIDsForDisplay,
    getPolicyChangeMessage,
    getPolicyName,
    getReimbursementDeQueuedOrCanceledActionMessage,
    getReimbursementQueuedActionMessage,
    getRejectedReportMessage,
    getReportLastMessage,
    getReportName,
    getReportNotificationPreference,
    getReportOrDraftReport,
    getReportPreviewMessage,
    getReportSubtitlePrefix,
    getUpgradeWorkspaceMessage,
    hasIOUWaitingOnCurrentUserBankAccount,
    isArchivedNonExpenseReport,
    isChatThread,
    isDM,
    isDraftReport,
    isExpenseReport,
    isHiddenForCurrentUser,
    isInvoiceRoom,
    isMoneyRequest,
    isPolicyAdmin,
    isAdminRoom as reportUtilsIsAdminRoom,
    isAnnounceRoom as reportUtilsIsAnnounceRoom,
    isChatReport as reportUtilsIsChatReport,
    isChatRoom as reportUtilsIsChatRoom,
    isGroupChat as reportUtilsIsGroupChat,
    isMoneyRequestReport as reportUtilsIsMoneyRequestReport,
    isOneOnOneChat as reportUtilsIsOneOnOneChat,
    isPolicyExpenseChat as reportUtilsIsPolicyExpenseChat,
    isSelfDM as reportUtilsIsSelfDM,
    isTaskReport as reportUtilsIsTaskReport,
    shouldDisplayViolationsRBRInLHN,
    shouldReportBeInOptionList,
} from '@libs/ReportUtils';
import StringUtils from '@libs/StringUtils';
import {getTaskCreatedMessage, getTaskReportActionMessage} from '@libs/TaskUtils';
import {generateAccountID} from '@libs/UserUtils';
import Timing from '@userActions/Timing';
import CONST from '@src/CONST';
import type {IOUAction} from '@src/CONST';
import ONYXKEYS from '@src/ONYXKEYS';
import type {
    Beta,
    DismissedProductTraining,
    Login,
    OnyxInputOrEntry,
    PersonalDetails,
    PersonalDetailsList,
    Policy,
    PolicyCategories,
    PolicyCategory,
    PolicyTag,
    PolicyTagLists,
    Report,
    ReportAction,
    ReportActions,
    ReportAttributesDerivedValue,
    ReportNameValuePairs,
} from '@src/types/onyx';
import type {Attendee, Participant} from '@src/types/onyx/IOU';
import type {OriginalMessageMovedTransaction} from '@src/types/onyx/OriginalMessage';
import {isEmptyObject} from '@src/types/utils/EmptyObject';
import type {
    FilterUserToInviteConfig,
    GetOptionsConfig,
    GetUserToInviteConfig,
    GetValidReportsConfig,
    GetValidReportsReturnTypeCombined,
    IsValidReportsConfig,
    MemberForList,
    Option,
    OptionList,
    Options,
    OrderOptionsConfig,
    OrderReportOptionsConfig,
    PayeePersonalDetails,
    PreviewConfig,
    ReportAndPersonalDetailOptions,
    SearchOption,
    SearchOptionData,
    SectionForSearchTerm,
} from './types';

/**
 * OptionsListUtils is used to build a list options passed to the OptionsList component. Several different UI views can
 * be configured to display different results based on the options passed to the private getOptions() method. Public
 * methods should be named for the views they build options for and then exported for use in a component.
 */
let currentUserLogin: string | undefined;
let currentUserAccountID: number | undefined;
Onyx.connect({
    key: ONYXKEYS.SESSION,
    callback: (value) => {
        currentUserLogin = value?.email;
        currentUserAccountID = value?.accountID;
    },
});

let loginList: OnyxEntry<Login>;
Onyx.connect({
    key: ONYXKEYS.LOGIN_LIST,
    callback: (value) => (loginList = isEmptyObject(value) ? {} : value),
});

let allPersonalDetails: OnyxEntry<PersonalDetailsList>;
Onyx.connect({
    key: ONYXKEYS.PERSONAL_DETAILS_LIST,
    callback: (value) => (allPersonalDetails = isEmptyObject(value) ? {} : value),
});

const policies: OnyxCollection<Policy> = {};
Onyx.connect({
    key: ONYXKEYS.COLLECTION.POLICY,
    callback: (policy, key) => {
        if (!policy || !key || !policy.name) {
            return;
        }

        policies[key] = policy;
    },
});

let allPolicies: OnyxCollection<Policy> = {};
Onyx.connect({
    key: ONYXKEYS.COLLECTION.POLICY,
    waitForCollectionCallback: true,
    callback: (val) => (allPolicies = val),
});

let allReports: OnyxCollection<Report>;
Onyx.connect({
    key: ONYXKEYS.COLLECTION.REPORT,
    waitForCollectionCallback: true,
    callback: (value) => {
        allReports = value;
    },
});

let allReportNameValuePairs: OnyxCollection<ReportNameValuePairs>;
Onyx.connect({
    key: ONYXKEYS.COLLECTION.REPORT_NAME_VALUE_PAIRS,
    waitForCollectionCallback: true,
    callback: (value) => {
        allReportNameValuePairs = value;
    },
});

const lastReportActions: ReportActions = {};
const allSortedReportActions: Record<string, ReportAction[]> = {};
let allReportActions: OnyxCollection<ReportActions>;
const lastVisibleReportActions: ReportActions = {};
Onyx.connect({
    key: ONYXKEYS.COLLECTION.REPORT_ACTIONS,
    waitForCollectionCallback: true,
    callback: (actions) => {
        if (!actions) {
            return;
        }

        allReportActions = actions ?? {};

        // Iterate over the report actions to build the sorted and lastVisible report actions objects
        Object.entries(allReportActions).forEach((reportActions) => {
            const reportID = reportActions[0].split('_').at(1);
            if (!reportID) {
                return;
            }

            const reportActionsArray = Object.values(reportActions[1] ?? {});
            let sortedReportActions = getSortedReportActions(reportActionsArray, true);
            allSortedReportActions[reportID] = sortedReportActions;
            const report = allReports?.[`${ONYXKEYS.COLLECTION.REPORT}${reportID}`];
            const chatReport = allReports?.[`${ONYXKEYS.COLLECTION.REPORT}${report?.chatReportID}`];

            // If the report is a one-transaction report and has , we need to return the combined reportActions so that the LHN can display modifications
            // to the transaction thread or the report itself
            const transactionThreadReportID = getOneTransactionThreadReportID(report, chatReport, actions[reportActions[0]]);
            if (transactionThreadReportID) {
                const transactionThreadReportActionsArray = Object.values(actions[`${ONYXKEYS.COLLECTION.REPORT_ACTIONS}${transactionThreadReportID}`] ?? {});
                sortedReportActions = getCombinedReportActions(sortedReportActions, transactionThreadReportID, transactionThreadReportActionsArray, reportID);
            }

            const firstReportAction = sortedReportActions.at(0);
            if (!firstReportAction) {
                delete lastReportActions[reportID];
            } else {
                lastReportActions[reportID] = firstReportAction;
            }

            const reportNameValuePairs = allReportNameValuePairs?.[`${ONYXKEYS.COLLECTION.REPORT_NAME_VALUE_PAIRS}${reportID}`];
            const isReportArchived = !!reportNameValuePairs?.private_isArchived;
            const isWriteActionAllowed = canUserPerformWriteAction(report, isReportArchived);

            // The report is only visible if it is the last action not deleted that
            // does not match a closed or created state.
            const reportActionsForDisplay = sortedReportActions.filter(
                (reportAction, actionKey) =>
                    (!(isWhisperAction(reportAction) && !isReportPreviewAction(reportAction) && !isMoneyRequestAction(reportAction)) || isActionableMentionWhisper(reportAction)) &&
                    shouldReportActionBeVisible(reportAction, actionKey, isWriteActionAllowed) &&
                    reportAction.actionName !== CONST.REPORT.ACTIONS.TYPE.CREATED &&
                    reportAction.pendingAction !== CONST.RED_BRICK_ROAD_PENDING_ACTION.DELETE,
            );
            const reportActionForDisplay = reportActionsForDisplay.at(0);
            if (!reportActionForDisplay) {
                delete lastVisibleReportActions[reportID];
                return;
            }
            lastVisibleReportActions[reportID] = reportActionForDisplay;
        });
    },
});

let activePolicyID: OnyxEntry<string>;
Onyx.connect({
    key: ONYXKEYS.NVP_ACTIVE_POLICY_ID,
    callback: (value) => (activePolicyID = value),
});

let nvpDismissedProductTraining: OnyxEntry<DismissedProductTraining>;
Onyx.connect({
    key: ONYXKEYS.NVP_DISMISSED_PRODUCT_TRAINING,
    callback: (value) => (nvpDismissedProductTraining = value),
});

/**
 * Returns the personal details for an array of accountIDs
 * @returns keys of the object are emails, values are PersonalDetails objects.
 */
function getPersonalDetailsForAccountIDs(accountIDs: number[] | undefined, personalDetails: OnyxInputOrEntry<PersonalDetailsList>): SetNonNullable<PersonalDetailsList> {
    const personalDetailsForAccountIDs: SetNonNullable<PersonalDetailsList> = {};
    if (!personalDetails) {
        return personalDetailsForAccountIDs;
    }
    accountIDs?.forEach((accountID) => {
        const cleanAccountID = Number(accountID);
        if (!cleanAccountID) {
            return;
        }
        let personalDetail: OnyxEntry<PersonalDetails> = personalDetails[accountID] ?? undefined;
        if (!personalDetail) {
            personalDetail = {} as PersonalDetails;
        }

        if (cleanAccountID === CONST.ACCOUNT_ID.CONCIERGE) {
            personalDetail.avatar = CONST.CONCIERGE_ICON_URL;
        }

        personalDetail.accountID = cleanAccountID;
        personalDetailsForAccountIDs[cleanAccountID] = personalDetail;
    });
    return personalDetailsForAccountIDs;
}

/**
 * Return true if personal details data is ready, i.e. report list options can be created.
 */
function isPersonalDetailsReady(personalDetails: OnyxEntry<PersonalDetailsList>): boolean {
    const personalDetailsKeys = Object.keys(personalDetails ?? {});
    return personalDetailsKeys.some((key) => personalDetails?.[key]?.accountID);
}

/**
 * Get the participant option for a report.
 */
function getParticipantsOption(participant: OptionData | Participant, personalDetails: OnyxEntry<PersonalDetailsList>): Participant {
    const detail = participant.accountID ? getPersonalDetailsForAccountIDs([participant.accountID], personalDetails)[participant.accountID] : undefined;
    // eslint-disable-next-line @typescript-eslint/prefer-nullish-coalescing
    const login = detail?.login || participant.login || '';
    // eslint-disable-next-line @typescript-eslint/prefer-nullish-coalescing
    const displayName = participant?.displayName || formatPhoneNumber(getDisplayNameOrDefault(detail, login || participant.text));

    return {
        keyForList: String(detail?.accountID ?? login),
        login,
        accountID: detail?.accountID,
        text: displayName,
        // eslint-disable-next-line @typescript-eslint/prefer-nullish-coalescing
        firstName: (detail?.firstName || participant.firstName) ?? '',
        // eslint-disable-next-line @typescript-eslint/prefer-nullish-coalescing
        lastName: (detail?.lastName || participant.lastName) ?? '',
        alternateText: formatPhoneNumber(login) || displayName,
        icons: [
            {
                // eslint-disable-next-line @typescript-eslint/prefer-nullish-coalescing
                source: (participant.avatar || detail?.avatar) ?? FallbackAvatar,
                name: login,
                type: CONST.ICON_TYPE_AVATAR,
                id: detail?.accountID,
            },
        ],
        // eslint-disable-next-line @typescript-eslint/prefer-nullish-coalescing
        phoneNumber: (detail?.phoneNumber || participant?.phoneNumber) ?? '',
        isSelected: participant.selected,
        selected: participant.selected, // Keep for backwards compatibility
        searchText: participant.searchText ?? undefined,
    };
}

/**
 * A very optimized method to remove duplicates from an array.
 * Taken from https://stackoverflow.com/a/9229821/9114791
 */
function uniqFast(items: string[]): string[] {
    const seenItems: Record<string, number> = {};
    const result: string[] = [];
    let j = 0;

    for (const item of items) {
        if (seenItems[item] !== 1) {
            seenItems[item] = 1;
            result[j++] = item;
        }
    }

    return result;
}

/**
 * Get the last actor display name from last actor details.
 */
function getLastActorDisplayName(lastActorDetails: Partial<PersonalDetails> | null) {
    if (!lastActorDetails) {
        return '';
    }

    return lastActorDetails.accountID !== currentUserAccountID
        ? // eslint-disable-next-line @typescript-eslint/prefer-nullish-coalescing
          lastActorDetails.firstName || formatPhoneNumber(getDisplayNameOrDefault(lastActorDetails))
        : translateLocal('common.you');
}

/**
 * Should show the last actor display name from last actor details.
 */
function shouldShowLastActorDisplayName(report: OnyxEntry<Report>, lastActorDetails: Partial<PersonalDetails> | null, lastAction: OnyxEntry<ReportAction>) {
    if (
        !lastActorDetails ||
        reportUtilsIsSelfDM(report) ||
        (isDM(report) && lastActorDetails.accountID !== currentUserAccountID) ||
        lastAction?.actionName === CONST.REPORT.ACTIONS.TYPE.IOU ||
        (lastAction?.actionName === CONST.REPORT.ACTIONS.TYPE.REPORT_PREVIEW &&
            Object.keys(report?.participants ?? {})?.some((participantID) => participantID === CONST.ACCOUNT_ID.MANAGER_MCTEST.toString()))
    ) {
        return false;
    }

    const lastActorDisplayName = getLastActorDisplayName(lastActorDetails);

    if (!lastActorDisplayName) {
        return false;
    }

    return true;
}

/**
 * Update alternate text for the option when applicable
 */
function getAlternateText(option: OptionData, {showChatPreviewLine = false, forcePolicyNamePreview = false}: PreviewConfig, lastActorDetails: Partial<PersonalDetails> | null = {}) {
    const report = getReportOrDraftReport(option.reportID);
    const isAdminRoom = reportUtilsIsAdminRoom(report);
    const isAnnounceRoom = reportUtilsIsAnnounceRoom(report);
    const isGroupChat = reportUtilsIsGroupChat(report);
    const isExpenseThread = isMoneyRequest(report);
    const formattedLastMessageText = formatReportLastMessageText(Parser.htmlToText(option.lastMessageText ?? '')) || getLastMessageTextForReport({report, lastActorDetails});
    const reportPrefix = getReportSubtitlePrefix(report);
    const formattedLastMessageTextWithPrefix = reportPrefix + formattedLastMessageText;

    if (isExpenseThread || option.isMoneyRequestReport) {
        return showChatPreviewLine && formattedLastMessageText ? formattedLastMessageTextWithPrefix : translateLocal('iou.expense');
    }

    if (option.isThread) {
        return showChatPreviewLine && formattedLastMessageText ? formattedLastMessageTextWithPrefix : translateLocal('threads.thread');
    }

    if (option.isChatRoom && !isAdminRoom && !isAnnounceRoom) {
        return showChatPreviewLine && formattedLastMessageText ? formattedLastMessageTextWithPrefix : option.subtitle;
    }

    if ((option.isPolicyExpenseChat ?? false) || isAdminRoom || isAnnounceRoom) {
        return showChatPreviewLine && !forcePolicyNamePreview && formattedLastMessageText ? formattedLastMessageTextWithPrefix : option.subtitle;
    }

    if (option.isTaskReport) {
        return showChatPreviewLine && formattedLastMessageText ? formattedLastMessageTextWithPrefix : translateLocal('task.task');
    }

    if (isGroupChat) {
        return showChatPreviewLine && formattedLastMessageText ? formattedLastMessageTextWithPrefix : translateLocal('common.group');
    }

    return showChatPreviewLine && formattedLastMessageText
        ? formattedLastMessageTextWithPrefix
        : formatPhoneNumber(option.participantsList && option.participantsList.length > 0 ? (option.participantsList.at(0)?.login ?? '') : '');
}

/**
 * Searches for a match when provided with a value
 */
function isSearchStringMatch(searchValue: string, searchText?: string | null, participantNames = new Set<string>(), isReportChatRoom = false): boolean {
    const searchWords = new Set(searchValue.replace(/,/g, ' ').split(/\s+/));
    const valueToSearch = searchText?.replace(new RegExp(/&nbsp;/g), '');
    let matching = true;
    searchWords.forEach((word) => {
        // if one of the word is not matching, we don't need to check further
        if (!matching) {
            return;
        }
        const matchRegex = new RegExp(Str.escapeForRegExp(word), 'i');
        matching = matchRegex.test(valueToSearch ?? '') || (!isReportChatRoom && participantNames.has(word));
    });
    return matching;
}

function isSearchStringMatchUserDetails(personalDetail: PersonalDetails, searchValue: string) {
    let memberDetails = '';
    if (personalDetail.login) {
        memberDetails += ` ${personalDetail.login}`;
    }
    if (personalDetail.firstName) {
        memberDetails += ` ${personalDetail.firstName}`;
    }
    if (personalDetail.lastName) {
        memberDetails += ` ${personalDetail.lastName}`;
    }
    if (personalDetail.displayName) {
        memberDetails += ` ${getDisplayNameOrDefault(personalDetail)}`;
    }
    if (personalDetail.phoneNumber) {
        memberDetails += ` ${personalDetail.phoneNumber}`;
    }
    return isSearchStringMatch(searchValue.trim(), memberDetails.toLowerCase());
}

/**
 * Get IOU report ID of report last action if the action is report action preview
 */
function getIOUReportIDOfLastAction(report: OnyxEntry<Report>): string | undefined {
    if (!report?.reportID) {
        return;
    }
    const lastAction = lastVisibleReportActions[report.reportID];
    if (!isReportPreviewAction(lastAction)) {
        return;
    }
    return getReportOrDraftReport(getIOUReportIDFromReportActionPreview(lastAction))?.reportID;
}

function hasHiddenDisplayNames(accountIDs: number[]) {
    return getPersonalDetailsByIDs({accountIDs, currentUserAccountID: 0}).some((personalDetail) => !getDisplayNameOrDefault(personalDetail, undefined, false));
}

/**
 * Get the last message text from the report directly or from other sources for special cases.
 */
function getLastMessageTextForReport({
    report,
    lastActorDetails,
    movedFromReport,
    movedToReport,
    policy,
    isReportArchived = false,
}: {
    report: OnyxEntry<Report>;
    lastActorDetails: Partial<PersonalDetails> | null;
    movedFromReport?: OnyxEntry<Report>;
    movedToReport?: OnyxEntry<Report>;
    policy?: OnyxEntry<Policy>;
    isReportArchived?: boolean;
}): string {
    const reportID = report?.reportID;
    const lastReportAction = reportID ? lastVisibleReportActions[reportID] : undefined;
    const lastVisibleMessage = getLastVisibleMessage(report?.reportID);

    // some types of actions are filtered out for lastReportAction, in some cases we need to check the actual last action
    const lastOriginalReportAction = reportID ? lastReportActions[reportID] : undefined;
    let lastMessageTextFromReport = '';

    if (isArchivedNonExpenseReport(report, isReportArchived)) {
        const archiveReason =
            // eslint-disable-next-line @typescript-eslint/prefer-nullish-coalescing
            (isClosedAction(lastOriginalReportAction) && getOriginalMessage(lastOriginalReportAction)?.reason) || CONST.REPORT.ARCHIVE_REASON.DEFAULT;
        switch (archiveReason) {
            case CONST.REPORT.ARCHIVE_REASON.ACCOUNT_CLOSED:
            case CONST.REPORT.ARCHIVE_REASON.REMOVED_FROM_POLICY:
            case CONST.REPORT.ARCHIVE_REASON.POLICY_DELETED: {
                lastMessageTextFromReport = translateLocal(`reportArchiveReasons.${archiveReason}`, {
                    displayName: formatPhoneNumber(getDisplayNameOrDefault(lastActorDetails)),
                    policyName: getPolicyName({report, policy}),
                });
                break;
            }
            case CONST.REPORT.ARCHIVE_REASON.BOOKING_END_DATE_HAS_PASSED: {
                lastMessageTextFromReport = translateLocal(`reportArchiveReasons.${archiveReason}`);
                break;
            }
            default: {
                lastMessageTextFromReport = translateLocal(`reportArchiveReasons.default`);
            }
        }
    } else if (isMoneyRequestAction(lastReportAction)) {
        const properSchemaForMoneyRequestMessage = getReportPreviewMessage(report, lastReportAction, true, false, null, true);
        lastMessageTextFromReport = Parser.htmlToText(formatReportLastMessageText(properSchemaForMoneyRequestMessage));
    } else if (isReportPreviewAction(lastReportAction)) {
        const iouReport = getReportOrDraftReport(getIOUReportIDFromReportActionPreview(lastReportAction));
        const lastIOUMoneyReportAction = iouReport?.reportID
            ? allSortedReportActions[iouReport.reportID]?.find(
                  (reportAction, key): reportAction is ReportAction<typeof CONST.REPORT.ACTIONS.TYPE.IOU> =>
                      shouldReportActionBeVisible(reportAction, key, canUserPerformWriteAction(report, isReportArchived)) &&
                      reportAction.pendingAction !== CONST.RED_BRICK_ROAD_PENDING_ACTION.DELETE &&
                      isMoneyRequestAction(reportAction),
              )
            : undefined;
        // For workspace chats, use the report title
        if (reportUtilsIsPolicyExpenseChat(report) && !isEmptyObject(iouReport)) {
            lastMessageTextFromReport = formatReportLastMessageText(getReportName(iouReport));
        } else {
            const reportPreviewMessage = getReportPreviewMessage(
                !isEmptyObject(iouReport) ? iouReport : null,
                lastIOUMoneyReportAction ?? lastReportAction,
                true,
                reportUtilsIsChatReport(report),
                null,
                true,
                lastReportAction,
            );
            lastMessageTextFromReport = Parser.htmlToText(formatReportLastMessageText(reportPreviewMessage));
        }
    } else if (isReimbursementQueuedAction(lastReportAction)) {
        lastMessageTextFromReport = getReimbursementQueuedActionMessage({reportAction: lastReportAction, reportOrID: report});
    } else if (isReimbursementDeQueuedOrCanceledAction(lastReportAction)) {
        lastMessageTextFromReport = getReimbursementDeQueuedOrCanceledActionMessage(lastReportAction, report, true);
    } else if (isDeletedParentAction(lastReportAction) && reportUtilsIsChatReport(report)) {
        lastMessageTextFromReport = getDeletedParentActionMessageForChatReport(lastReportAction);
    } else if (isPendingRemove(lastReportAction) && report?.reportID && isThreadParentMessage(lastReportAction, report.reportID)) {
        lastMessageTextFromReport = translateLocal('parentReportAction.hiddenMessage');
    } else if (isActionOfType(lastReportAction, CONST.REPORT.ACTIONS.TYPE.MARKED_REIMBURSED)) {
        lastMessageTextFromReport = translateLocal('iou.paidElsewhere');
    } else if (isReportMessageAttachment({text: report?.lastMessageText ?? '', html: report?.lastMessageHtml, type: ''})) {
        lastMessageTextFromReport = `[${translateLocal('common.attachment')}]`;
    } else if (isModifiedExpenseAction(lastReportAction)) {
        const properSchemaForModifiedExpenseMessage = getForReportAction({
            reportAction: lastReportAction,
            policyID: report?.policyID,
            movedFromReport,
            movedToReport,
        });
        lastMessageTextFromReport = formatReportLastMessageText(properSchemaForModifiedExpenseMessage, true);
    } else if (isMovedTransactionAction(lastReportAction)) {
        const movedTransactionOriginalMessage = getOriginalMessage(lastReportAction) ?? {};
        const {toReportID} = movedTransactionOriginalMessage as OriginalMessageMovedTransaction;
        const toReport = allReports?.[`${ONYXKEYS.COLLECTION.REPORT}${toReportID}`];
        lastMessageTextFromReport = Parser.htmlToText(getMovedTransactionMessage(toReport));
    } else if (isTaskAction(lastReportAction)) {
        lastMessageTextFromReport = formatReportLastMessageText(getTaskReportActionMessage(lastReportAction).text);
    } else if (isCreatedTaskReportAction(lastReportAction)) {
        lastMessageTextFromReport = getTaskCreatedMessage(lastReportAction, getReportOrDraftReport(lastReportAction?.childReportID));
    } else if (
        isActionOfType(lastReportAction, CONST.REPORT.ACTIONS.TYPE.SUBMITTED) ||
        isActionOfType(lastReportAction, CONST.REPORT.ACTIONS.TYPE.SUBMITTED_AND_CLOSED) ||
        isMarkAsClosedAction(lastReportAction)
    ) {
        const wasSubmittedViaHarvesting = !isMarkAsClosedAction(lastReportAction) ? (getOriginalMessage(lastReportAction)?.harvesting ?? false) : false;
        if (wasSubmittedViaHarvesting) {
            lastMessageTextFromReport = Parser.htmlToText(translateLocal('iou.automaticallySubmitted'));
        } else {
            lastMessageTextFromReport = translateLocal('iou.submitted', {memo: getOriginalMessage(lastReportAction)?.message});
        }
    } else if (isActionOfType(lastReportAction, CONST.REPORT.ACTIONS.TYPE.APPROVED)) {
        const {automaticAction} = getOriginalMessage(lastReportAction) ?? {};
        if (automaticAction) {
            lastMessageTextFromReport = Parser.htmlToText(translateLocal('iou.automaticallyApproved'));
        } else {
            lastMessageTextFromReport = translateLocal('iou.approvedMessage');
        }
    } else if (isUnapprovedAction(lastReportAction)) {
        lastMessageTextFromReport = translateLocal('iou.unapproved');
    } else if (isActionOfType(lastReportAction, CONST.REPORT.ACTIONS.TYPE.FORWARDED)) {
        const {automaticAction} = getOriginalMessage(lastReportAction) ?? {};
        if (automaticAction) {
            lastMessageTextFromReport = Parser.htmlToText(translateLocal('iou.automaticallyForwarded'));
        } else {
            lastMessageTextFromReport = translateLocal('iou.forwarded');
        }
    } else if (lastReportAction?.actionName === CONST.REPORT.ACTIONS.TYPE.REJECTED) {
        lastMessageTextFromReport = getRejectedReportMessage();
    } else if (lastReportAction?.actionName === CONST.REPORT.ACTIONS.TYPE.POLICY_CHANGE_LOG.CORPORATE_UPGRADE) {
        lastMessageTextFromReport = getUpgradeWorkspaceMessage();
    } else if (lastReportAction?.actionName === CONST.REPORT.ACTIONS.TYPE.POLICY_CHANGE_LOG.TEAM_DOWNGRADE) {
        lastMessageTextFromReport = getDowngradeWorkspaceMessage();
    } else if (isActionableAddPaymentCard(lastReportAction)) {
        lastMessageTextFromReport = getReportActionMessageText(lastReportAction);
    } else if (lastReportAction?.actionName === CONST.REPORT.ACTIONS.TYPE.EXPORTED_TO_INTEGRATION) {
        lastMessageTextFromReport = getExportIntegrationLastMessageText(lastReportAction);
    } else if (lastReportAction?.actionName === CONST.REPORT.ACTIONS.TYPE.RECEIPT_SCAN_FAILED) {
        lastMessageTextFromReport = getReceiptScanFailedMessage();
    } else if (lastReportAction?.actionName && isOldDotReportAction(lastReportAction)) {
        lastMessageTextFromReport = getMessageOfOldDotReportAction(lastReportAction, false);
    } else if (isActionableJoinRequest(lastReportAction)) {
        lastMessageTextFromReport = getJoinRequestMessage(lastReportAction);
    } else if (lastReportAction?.actionName === CONST.REPORT.ACTIONS.TYPE.ROOM_CHANGE_LOG.LEAVE_ROOM) {
        lastMessageTextFromReport = getLeaveRoomMessage();
    } else if (lastReportAction?.actionName === CONST.REPORT.ACTIONS.TYPE.RESOLVED_DUPLICATES) {
        lastMessageTextFromReport = translateLocal('violations.resolvedDuplicates');
    } else if (isActionOfType(lastReportAction, CONST.REPORT.ACTIONS.TYPE.ROOM_CHANGE_LOG.UPDATE_ROOM_DESCRIPTION)) {
        lastMessageTextFromReport = getUpdateRoomDescriptionMessage(lastReportAction);
    } else if (isActionOfType(lastReportAction, CONST.REPORT.ACTIONS.TYPE.RETRACTED)) {
        lastMessageTextFromReport = getRetractedMessage();
    } else if (isActionOfType(lastReportAction, CONST.REPORT.ACTIONS.TYPE.REOPENED)) {
        lastMessageTextFromReport = getReopenedMessage();
    } else if (isActionOfType(lastReportAction, CONST.REPORT.ACTIONS.TYPE.CHANGE_POLICY)) {
        lastMessageTextFromReport = getPolicyChangeMessage(lastReportAction);
    } else if (isActionOfType(lastReportAction, CONST.REPORT.ACTIONS.TYPE.TRAVEL_UPDATE)) {
        lastMessageTextFromReport = getTravelUpdateMessage(lastReportAction);
    } else if (isInviteOrRemovedAction(lastReportAction)) {
        lastMessageTextFromReport = getRoomChangeLogMessage(lastReportAction);
    } else if (isRenamedAction(lastReportAction)) {
        lastMessageTextFromReport = getRenamedAction(lastReportAction, isExpenseReport(report));
    } else if (isActionOfType(lastReportAction, CONST.REPORT.ACTIONS.TYPE.DELETED_TRANSACTION)) {
        lastMessageTextFromReport = getDeletedTransactionMessage(lastReportAction);
    } else if (isActionOfType(lastReportAction, CONST.REPORT.ACTIONS.TYPE.TAKE_CONTROL) || isActionOfType(lastReportAction, CONST.REPORT.ACTIONS.TYPE.REROUTE)) {
        lastMessageTextFromReport = Parser.htmlToText(getChangedApproverActionMessage(lastReportAction));
    } else if (isMovedAction(lastReportAction)) {
        lastMessageTextFromReport = Parser.htmlToText(getMovedActionMessage(lastReportAction, report));
    }

    // we do not want to show report closed in LHN for non archived report so use getReportLastMessage as fallback instead of lastMessageText from report
    if (
        reportID &&
        !isReportArchived &&
        (report.lastActionType === CONST.REPORT.ACTIONS.TYPE.CLOSED || (lastOriginalReportAction?.reportActionID && isDeletedAction(lastOriginalReportAction)))
    ) {
        return lastMessageTextFromReport || (getReportLastMessage(reportID, undefined, isReportArchived).lastMessageText ?? '');
    }

    // When the last report action has unknown mentions (@Hidden), we want to consistently show @Hidden in LHN and report screen
    // so we reconstruct the last message text of the report from the last report action.
    if (!lastMessageTextFromReport && lastReportAction && hasHiddenDisplayNames(getMentionedAccountIDsFromAction(lastReportAction))) {
        lastMessageTextFromReport = Parser.htmlToText(getReportActionHtml(lastReportAction));
    }

    // If the last report action is a pending moderation action, get the last message text from the last visible report action
    if (reportID && !lastMessageTextFromReport && isPendingRemove(lastOriginalReportAction)) {
        lastMessageTextFromReport = getReportActionMessageText(lastReportAction);
    }

    if (reportID && !lastMessageTextFromReport && lastReportAction) {
        const chatReport = allReports?.[`${ONYXKEYS.COLLECTION.REPORT}${report?.chatReportID}`];
        // If the report is a one-transaction report, get the last message text from combined report actions so the LHN can display modifications to the transaction thread or the report itself
        const transactionThreadReportID = getOneTransactionThreadReportID(report, chatReport, allSortedReportActions[reportID]);
        if (transactionThreadReportID) {
            lastMessageTextFromReport = getReportActionMessageText(lastReportAction);
        }
    }

    // If the last action is AddComment and no last message text was determined yet, use getLastVisibleMessage to get the preview text
    if (reportID && !lastMessageTextFromReport && isAddCommentAction(lastReportAction)) {
        lastMessageTextFromReport = lastVisibleMessage?.lastMessageText;
    }

    return lastMessageTextFromReport || (report?.lastMessageText ?? '');
}

/**
 * Creates a report list option - optimized for SearchOption context
 */
function createOption(
    accountIDs: number[],
    personalDetails: OnyxInputOrEntry<PersonalDetailsList>,
    report: OnyxInputOrEntry<Report>,
    config?: PreviewConfig,
    reportAttributesDerived?: ReportAttributesDerivedValue['reports'],
): SearchOptionData {
    const {showChatPreviewLine = false, forcePolicyNamePreview = false, showPersonalDetails = false, selected, isSelected, isDisabled} = config ?? {};

    // Initialize only the properties that are actually used in SearchOption context
    const result: SearchOptionData = {
        // Core identification - used in SearchOption context
        // We use empty string as a default for reportID as in many places the application uses conditional checks that test for reportID existence with truthiness operators
        // eslint-disable-next-line rulesdir/no-default-id-values
        reportID: report?.reportID ?? '',
        accountID: 0, // Set conditionally below
        login: undefined, // Set conditionally below
        policyID: report?.policyID,
        ownerAccountID: report?.ownerAccountID,

        // Display properties - used in SearchOption context
        text: undefined, // Set below
        alternateText: undefined, // Set below
        participantsList: undefined, // Set below

        // State properties - used in SearchOption context
        isSelected: isSelected ?? selected ?? false, // Use isSelected preferentially, fallback to selected for compatibility
        isDisabled,
        brickRoadIndicator: null,

        // Type/category flags - used in SearchOption context
        isPolicyExpenseChat: report ? reportUtilsIsPolicyExpenseChat(report) : false,
        isMoneyRequestReport: report ? reportUtilsIsMoneyRequestReport(report) : false,
        isThread: report ? isChatThread(report) : false,
        isTaskReport: report ? reportUtilsIsTaskReport(report) : false,
        isSelfDM: report ? reportUtilsIsSelfDM(report) : false,
        isChatRoom: report ? reportUtilsIsChatRoom(report) : false,
        isInvoiceRoom: report ? isInvoiceRoom(report) : false,

        // Status properties - used in SearchOption context
        private_isArchived: undefined, // Set from reportNameValuePairs below
        lastVisibleActionCreated: report?.lastVisibleActionCreated,
        notificationPreference: report ? getReportNotificationPreference(report) : undefined,
        lastMessageText: report?.lastMessageText ?? '',

        // Display properties needed for UI rendering
        icons: undefined, // Set below - needed for avatars
        subtitle: undefined, // Set below - needed for display
        keyForList: undefined, // Set below - needed for React keys

        // Legacy property kept for backwards compatibility
        selected: isSelected ?? selected ?? false, // Duplicate of isSelected for backwards compatibility
    };

    const personalDetailMap = getPersonalDetailsForAccountIDs(accountIDs, personalDetails);
    const personalDetailList = Object.values(personalDetailMap).filter((details): details is PersonalDetails => !!details);
    const personalDetail = personalDetailList.at(0);
    let hasMultipleParticipants = personalDetailList.length > 1;
    let subtitle;
    let reportName;
    result.participantsList = personalDetailList;

    if (report) {
        const reportNameValuePairs = allReportNameValuePairs?.[`${ONYXKEYS.COLLECTION.REPORT_NAME_VALUE_PAIRS}${report.reportID}`];

        // Set properties that are used in SearchOption context
        result.private_isArchived = reportNameValuePairs?.private_isArchived;
        result.keyForList = String(report.reportID);

        // Set lastMessageText - use archived message if report is archived, otherwise use report's lastMessageText
        if (result.private_isArchived) {
            result.lastMessageText = translateLocal('reportArchiveReasons.default');
        } else {
            result.lastMessageText = report.lastMessageText ?? '';
        }

        // Type/category flags already set in initialization above, but update brickRoadIndicator
        const reportAttribute = reportAttributesDerived?.[report.reportID];
        result.allReportErrors = reportAttribute?.reportErrors ?? {};
        result.brickRoadIndicator = !isEmptyObject(result.allReportErrors) ? CONST.BRICK_ROAD_INDICATOR_STATUS.ERROR : (reportAttribute?.brickRoadStatus ?? '');

        // eslint-disable-next-line @typescript-eslint/prefer-nullish-coalescing -- below is a boolean expression
        hasMultipleParticipants = personalDetailList.length > 1 || result.isChatRoom || result.isPolicyExpenseChat || reportUtilsIsGroupChat(report);
        subtitle = getChatRoomSubtitle(report, true, !!result.private_isArchived);

        // If displaying chat preview line is needed, let's overwrite the default alternate text
        const lastActorDetails = personalDetails?.[report?.lastActorAccountID ?? String(CONST.DEFAULT_NUMBER_ID)];
        result.alternateText =
            showPersonalDetails && personalDetail?.login ? personalDetail.login : getAlternateText(result, {showChatPreviewLine, forcePolicyNamePreview}, lastActorDetails);
        reportName = showPersonalDetails ? getDisplayNameForParticipant({accountID: accountIDs.at(0)}) || formatPhoneNumber(personalDetail?.login ?? '') : getReportName(report);
    } else {
        // eslint-disable-next-line @typescript-eslint/prefer-nullish-coalescing
        reportName = getDisplayNameForParticipant({accountID: accountIDs.at(0)}) || formatPhoneNumber(personalDetail?.login ?? '');
        result.keyForList = String(accountIDs.at(0));

        result.alternateText = formatPhoneNumber(personalDetails?.[accountIDs[0]]?.login ?? '');
    }

    // Set core display properties that are used in SearchOption context
    result.text = reportName;
    result.icons = getIcons(report, personalDetails, personalDetail?.avatar, personalDetail?.login, personalDetail?.accountID, null, undefined, !!result?.private_isArchived);
    result.subtitle = subtitle;

    // Set login and accountID only for single participant cases (used in SearchOption context)
    if (!hasMultipleParticipants && (!report || (report && !reportUtilsIsGroupChat(report) && !reportUtilsIsChatRoom(report)))) {
        result.login = personalDetail?.login;
        result.accountID = Number(personalDetail?.accountID);
    }

    return result;
}

/**
 * Get the option for a given report.
 */
function getReportOption(participant: Participant, reportAttributesDerived?: ReportAttributesDerivedValue['reports']): OptionData {
    const report = getReportOrDraftReport(participant.reportID);
    const visibleParticipantAccountIDs = getParticipantsAccountIDsForDisplay(report, true);

    const option = createOption(
        visibleParticipantAccountIDs,
        allPersonalDetails ?? {},
        !isEmptyObject(report) ? report : undefined,
        {
            showChatPreviewLine: false,
            forcePolicyNamePreview: false,
        },
        reportAttributesDerived,
    );

    // Update text & alternateText because createOption returns workspace name only if report is owned by the user
    if (option.isSelfDM) {
        option.alternateText = translateLocal('reportActionsView.yourSpace');
    } else if (option.isInvoiceRoom) {
        option.text = getReportName(report);
        option.alternateText = translateLocal('workspace.common.invoices');
    } else {
        option.text = getPolicyName({report});
        option.alternateText = translateLocal('workspace.common.workspace');

        if (report?.policyID) {
            const policy = allPolicies?.[`${ONYXKEYS.COLLECTION.POLICY}${report.policyID}`];
            const submitToAccountID = getSubmitToAccountID(policy, report);
            const submitsToAccountDetails = allPersonalDetails?.[submitToAccountID];
            const subtitle = submitsToAccountDetails?.displayName ?? submitsToAccountDetails?.login;

            if (subtitle) {
                option.alternateText = translateLocal('iou.submitsTo', {name: subtitle ?? ''});
            }
        }
    }
    option.isDisabled = isDraftReport(participant.reportID);
    option.isSelected = participant.selected;
    option.selected = participant.selected; // Keep for backwards compatibility
    option.brickRoadIndicator = null;
    return option;
}

/**
 * Get the display option for a given report.
 */
function getReportDisplayOption(report: OnyxEntry<Report>, unknownUserDetails: OnyxEntry<Participant>, reportAttributesDerived?: ReportAttributesDerivedValue['reports']): OptionData {
    const visibleParticipantAccountIDs = getParticipantsAccountIDsForDisplay(report, true);

    const option = createOption(
        visibleParticipantAccountIDs,
        allPersonalDetails ?? {},
        !isEmptyObject(report) ? report : undefined,
        {
            showChatPreviewLine: false,
            forcePolicyNamePreview: false,
        },
        reportAttributesDerived,
    );

    // Update text & alternateText because createOption returns workspace name only if report is owned by the user
    if (option.isSelfDM) {
        option.alternateText = translateLocal('reportActionsView.yourSpace');
    } else if (option.isInvoiceRoom) {
        option.text = getReportName(report);
        option.alternateText = translateLocal('workspace.common.invoices');
    } else if (unknownUserDetails) {
        option.text = unknownUserDetails.text ?? unknownUserDetails.login;
        option.alternateText = unknownUserDetails.login;
        option.participantsList = [{...unknownUserDetails, displayName: unknownUserDetails.login, accountID: unknownUserDetails.accountID ?? CONST.DEFAULT_NUMBER_ID}];
    } else if (report?.ownerAccountID !== 0 || !option.text) {
        option.text = getPolicyName({report});
        option.alternateText = translateLocal('workspace.common.workspace');
    }
    option.isDisabled = true;
    option.isSelected = false;
    option.selected = false; // Keep for backwards compatibility

    return option;
}
/**
 * Get the option for a policy expense report.
 */
function getPolicyExpenseReportOption(participant: Participant | SearchOptionData, reportAttributesDerived?: ReportAttributesDerivedValue['reports']): SearchOptionData {
    const expenseReport = reportUtilsIsPolicyExpenseChat(participant) ? getReportOrDraftReport(participant.reportID) : null;

    const visibleParticipantAccountIDs = Object.entries(expenseReport?.participants ?? {})
        .filter(([, reportParticipant]) => reportParticipant && !isHiddenForCurrentUser(reportParticipant.notificationPreference))
        .map(([accountID]) => Number(accountID));

    const option = createOption(
        visibleParticipantAccountIDs,
        allPersonalDetails ?? {},
        !isEmptyObject(expenseReport) ? expenseReport : null,
        {
            showChatPreviewLine: false,
            forcePolicyNamePreview: false,
        },
        reportAttributesDerived,
    );

    // Update text & alternateText because createOption returns workspace name only if report is owned by the user
    option.text = getPolicyName({report: expenseReport});
    option.alternateText = translateLocal('workspace.common.workspace');
    option.isSelected = participant.selected;
    option.selected = participant.selected; // Keep for backwards compatibility
    return option;
}

/**
 * Checks if the given userDetails is currentUser or not.
 * Note: We can't migrate this off of using logins because this is used to check if you're trying to start a chat with
 * yourself or a different user, and people won't be starting new chats via accountID usually.
 */
function isCurrentUser(userDetails: PersonalDetails): boolean {
    if (!userDetails) {
        return false;
    }

    // If user login is a mobile number, append sms domain if not appended already.
    const userDetailsLogin = addSMSDomainIfPhoneNumber(userDetails.login ?? '');

    if (currentUserLogin?.toLowerCase() === userDetailsLogin.toLowerCase()) {
        return true;
    }

    // Check if userDetails login exists in loginList
    return Object.keys(loginList ?? {}).some((login) => login.toLowerCase() === userDetailsLogin.toLowerCase());
}

function isDisablingOrDeletingLastEnabledCategory(
    policy: Policy | undefined,
    policyCategories: PolicyCategories | undefined,
    selectedCategories: Array<PolicyCategory | undefined>,
): boolean {
    const enabledCategoriesCount = getEnabledCategoriesCount(policyCategories);

    if (!enabledCategoriesCount) {
        return false;
    }

    if (policy?.requiresCategory && selectedCategories.filter((selectedCategory) => selectedCategory?.enabled).length === enabledCategoriesCount) {
        return true;
    }

    return false;
}

function isDisablingOrDeletingLastEnabledTag(policyTagList: PolicyTagLists[string] | undefined, selectedTags: Array<PolicyTag | undefined>): boolean {
    const enabledTagsCount = getCountOfEnabledTagsOfList(policyTagList?.tags);

    if (!enabledTagsCount) {
        return false;
    }

    if (policyTagList?.required && selectedTags.filter((selectedTag) => selectedTag?.enabled).length === enabledTagsCount) {
        return true;
    }
    return false;
}

function isMakingLastRequiredTagListOptional(policy: Policy | undefined, policyTags: PolicyTagLists | undefined, selectedTagLists: Array<PolicyTagLists[string] | undefined>): boolean {
    const requiredTagsCount = getCountOfRequiredTagLists(policyTags);

    if (!requiredTagsCount) {
        return false;
    }

    if (policy?.requiresTag && selectedTagLists.filter((selectedTagList) => selectedTagList?.required).length === requiredTagsCount) {
        return true;
    }
    return false;
}

function getSearchValueForPhoneOrEmail(searchTerm: string, countryCode: OnyxEntry<number>) {
    // eslint-disable-next-line @typescript-eslint/prefer-nullish-coalescing
    const parsedPhoneNumber = parsePhoneNumber(appendCountryCodeWithCountryCode(Str.removeSMSDomain(searchTerm), countryCode || CONST.DEFAULT_COUNTRY_CODE));
    return parsedPhoneNumber.possible ? (parsedPhoneNumber.number?.e164 ?? '') : searchTerm.toLowerCase();
}

/**
 * Verifies that there is at least one enabled option
 */
function hasEnabledOptions(options: PolicyCategories | PolicyTag[]): boolean {
    return Object.values(options).some((option: PolicyTag | PolicyCategory) => option.enabled && option.pendingAction !== CONST.RED_BRICK_ROAD_PENDING_ACTION.DELETE);
}

/**
 * Checks if a report option is selected based on matching accountID or reportID.
 *
 * @param reportOption - The report option to be checked.
 * @param selectedOptions - Array of selected options to compare with.
 * @returns true if the report option matches any of the selected options by accountID or reportID, false otherwise.
 */
function isReportSelected(reportOption: SearchOptionData, selectedOptions: Array<Partial<SearchOptionData>>) {
    if (!selectedOptions || selectedOptions.length === 0) {
        return false;
    }

    // eslint-disable-next-line @typescript-eslint/prefer-nullish-coalescing
    return selectedOptions.some((option) => (option.accountID && option.accountID === reportOption.accountID) || (option.reportID && option.reportID === reportOption.reportID));
}

function processReport(
    report: OnyxEntry<Report> | null,
    personalDetails: OnyxEntry<PersonalDetailsList>,
    reportAttributesDerived?: ReportAttributesDerivedValue['reports'],
): {
    reportMapEntry?: [number, Report]; // The entry to add to reportMapForAccountIDs if applicable
    reportOption: SearchOption<Report> | null; // The report option to add to allReportOptions if applicable
} {
    if (!report) {
        return {reportOption: null};
    }

    const isOneOnOneChat = reportUtilsIsOneOnOneChat(report);
    const accountIDs = getParticipantsAccountIDsForDisplay(report);
    const isChatRoom = reportUtilsIsChatRoom(report);

    if ((!accountIDs || accountIDs.length === 0) && !isChatRoom) {
        return {reportOption: null};
    }

    // Determine if this report should be mapped to a personal detail
    const reportMapEntry = accountIDs.length <= 1 && isOneOnOneChat ? ([accountIDs.at(0), report] as [number, Report]) : undefined;

    return {
        reportMapEntry,
        reportOption: {
            item: report,
            ...createOption(accountIDs, personalDetails, report, undefined, reportAttributesDerived),
        },
    };
}

function createOptionList(personalDetails: OnyxEntry<PersonalDetailsList>, reports?: OnyxCollection<Report>, reportAttributesDerived?: ReportAttributesDerivedValue['reports']) {
    const reportMapForAccountIDs: Record<number, Report> = {};
    const allReportOptions: Array<SearchOption<Report>> = [];

    if (reports) {
        Object.values(reports).forEach((report) => {
            const {reportMapEntry, reportOption} = processReport(report, personalDetails, reportAttributesDerived);

            if (reportMapEntry) {
                const [accountID, reportValue] = reportMapEntry;
                reportMapForAccountIDs[accountID] = reportValue;
            }

            if (reportOption) {
                allReportOptions.push(reportOption);
            }
        });
    }

    const allPersonalDetailsOptions = Object.values(personalDetails ?? {}).map((personalDetail) => ({
        item: personalDetail,
        ...createOption(
            [personalDetail?.accountID ?? CONST.DEFAULT_NUMBER_ID],
            personalDetails,
            reportMapForAccountIDs[personalDetail?.accountID ?? CONST.DEFAULT_NUMBER_ID],
            {
                showPersonalDetails: true,
            },
            reportAttributesDerived,
        ),
    }));

    return {
        reports: allReportOptions,
        personalDetails: allPersonalDetailsOptions as Array<SearchOption<PersonalDetails>>,
    };
}

function createOptionFromReport(report: Report, personalDetails: OnyxEntry<PersonalDetailsList>, reportAttributesDerived?: ReportAttributesDerivedValue['reports']) {
    const accountIDs = getParticipantsAccountIDsForDisplay(report);

    return {
        item: report,
        ...createOption(
            accountIDs,
            personalDetails,
            report,
            {
                showPersonalDetails: true,
            },
            reportAttributesDerived,
        ),
    };
}

function orderPersonalDetailsOptions(options: SearchOptionData[]) {
    // PersonalDetails should be ordered Alphabetically by default - https://github.com/Expensify/App/issues/8220#issuecomment-1104009435
    return lodashOrderBy(options, [(personalDetail) => personalDetail.text?.toLowerCase()], 'asc');
}

/**
 * Orders report options without grouping them by kind.
 * Usually used when there is no search value
 */
function orderReportOptions(options: SearchOptionData[]) {
    return lodashOrderBy(options, [sortComparatorReportOptionByArchivedStatus, sortComparatorReportOptionByDate], ['asc', 'desc']);
}

/**
 * Sort personal details by displayName or login in alphabetical order
 */
const personalDetailsComparator = (personalDetail: SearchOptionData) => {
    const name = personalDetail.text ?? personalDetail.alternateText ?? personalDetail.login ?? '';
    return name.toLowerCase();
};

/**
 * Sort reports by archived status and last visible action
 */
const recentReportComparator = (option: SearchOptionData) => {
    return `${option.private_isArchived ? 0 : 1}_${option.lastVisibleActionCreated ?? ''}`;
};

/**
 * Sort options by a given comparator and return first sorted options.
 * Function uses a min heap to efficiently get the first sorted options.
 */
function optionsOrderBy<T = SearchOptionData>(options: T[], comparator: (option: T) => number | string, limit?: number, filter?: (option: T) => boolean | undefined, reversed = false): T[] {
    Timing.start(CONST.TIMING.SEARCH_MOST_RECENT_OPTIONS);
    const heap = reversed ? new MaxHeap<T>(comparator) : new MinHeap<T>(comparator);

    // If a limit is 0 or negative, return an empty array
    if (limit !== undefined && limit <= 0) {
        Timing.end(CONST.TIMING.SEARCH_MOST_RECENT_OPTIONS);
        return [];
    }

    options.forEach((option) => {
        if (filter && !filter(option)) {
            return;
        }
        if (limit !== undefined && heap.size() >= limit) {
            const peekedValue = heap.peek();
            if (!peekedValue) {
                throw new Error('Heap is empty, cannot peek value');
            }
            if (comparator(option) > comparator(peekedValue)) {
                heap.pop();
                heap.push(option);
            }
        } else {
            heap.push(option);
        }
    });
    Timing.end(CONST.TIMING.SEARCH_MOST_RECENT_OPTIONS);
    return [...heap].reverse();
}

/**
 * Ordering for report options when you have a search value, will order them by kind additionally.
 * @param options - list of options to be sorted
 * @param searchValue - search string
 * @returns a sorted list of options
 */
function orderReportOptionsWithSearch(
    options: SearchOptionData[],
    searchValue: string,
    {preferChatRoomsOverThreads = false, preferPolicyExpenseChat = false, preferRecentExpenseReports = false}: OrderReportOptionsConfig = {},
) {
    const orderedByDate = orderReportOptions(options);

    return lodashOrderBy(
        orderedByDate,
        [
            // Sorting by kind:
            (option) => {
                if (option.isPolicyExpenseChat && preferPolicyExpenseChat && option.policyID === activePolicyID) {
                    return 0;
                }

                if (option.isSelfDM) {
                    return -1;
                }
                if (preferRecentExpenseReports && !!option?.lastIOUCreationDate) {
                    return 1;
                }
                if (preferRecentExpenseReports && option.isPolicyExpenseChat) {
                    return 1;
                }
                if (preferChatRoomsOverThreads && option.isThread) {
                    return 4;
                }
                if (!!option.isChatRoom || option.private_isArchived) {
                    return 3;
                }
                if (!option.login) {
                    return 2;
                }
                if (option.login.toLowerCase() !== searchValue?.toLowerCase()) {
                    return 1;
                }

                // When option.login is an exact match with the search value, returning 0 puts it at the top of the option list
                return 0;
            },
            // For Submit Expense flow, prioritize the most recent expense reports and then policy expense chats (without expense requests)
            preferRecentExpenseReports ? (option) => option?.lastIOUCreationDate ?? '' : '',
            preferRecentExpenseReports ? (option) => option?.isPolicyExpenseChat : 0,
        ],
        ['asc', 'desc', 'desc'],
    );
}

function orderWorkspaceOptions(options: SearchOptionData[]): SearchOptionData[] {
    return options.sort((a, b) => {
        // Check if `a` is the default workspace
        if (a.isPolicyExpenseChat && a.policyID === activePolicyID) {
            return -1;
        }

        // Check if `b` is the default workspace
        if (b.isPolicyExpenseChat && b.policyID === activePolicyID) {
            return 1;
        }

        return 0;
    });
}

function sortComparatorReportOptionByArchivedStatus(option: SearchOptionData) {
    return option.private_isArchived ? 1 : 0;
}

function sortComparatorReportOptionByDate(options: SearchOptionData) {
    // If there is no date (ie. a personal detail option), the option will be sorted to the bottom
    // (comparing a dateString > '' returns true, and we are sorting descending, so the dateString will come before '')
    return options.lastVisibleActionCreated ?? '';
}

/**
 * Sorts reports and personal details independently.
 */
function orderOptions(options: ReportAndPersonalDetailOptions): ReportAndPersonalDetailOptions;

/**
 * Sorts reports and personal details independently, but prioritizes the search value.
 */
function orderOptions(options: ReportAndPersonalDetailOptions, searchValue: string, config?: OrderReportOptionsConfig): ReportAndPersonalDetailOptions;
function orderOptions(options: ReportAndPersonalDetailOptions, searchValue?: string, config?: OrderReportOptionsConfig): ReportAndPersonalDetailOptions {
    let orderedReportOptions: SearchOptionData[];
    if (searchValue) {
        orderedReportOptions = orderReportOptionsWithSearch(options.recentReports, searchValue, config);
    } else {
        orderedReportOptions = orderReportOptions(options.recentReports);
    }
    const orderedPersonalDetailsOptions = orderPersonalDetailsOptions(options.personalDetails);
    const orderedWorkspaceChats = orderWorkspaceOptions(options?.workspaceChats ?? []);

    return {
        recentReports: orderedReportOptions,
        personalDetails: orderedPersonalDetailsOptions,
        workspaceChats: orderedWorkspaceChats,
    };
}

function canCreateOptimisticPersonalDetailOption({
    recentReportOptions,
    personalDetailsOptions,
    currentUserOption,
    searchValue,
}: {
    recentReportOptions: SearchOptionData[];
    personalDetailsOptions: SearchOptionData[];
    currentUserOption?: SearchOptionData | null;
    searchValue: string;
}) {
    if (recentReportOptions.length + personalDetailsOptions.length > 0) {
        return false;
    }
    if (!currentUserOption) {
        return true;
    }
    return currentUserOption.login !== addSMSDomainIfPhoneNumber(searchValue ?? '').toLowerCase() && currentUserOption.login !== searchValue?.toLowerCase();
}

/**
 * We create a new user option if the following conditions are satisfied:
 * - There's no matching recent report and personal detail option
 * - The searchValue is a valid email or phone number
 * - If prop shouldAcceptName = true, the searchValue can be also a normal string
 * - The searchValue isn't the current personal detail login
 */
function getUserToInviteOption({
    searchValue,
    loginsToExclude = {},
    selectedOptions = [],
    showChatPreviewLine = false,
    shouldAcceptName = false,
    countryCode = CONST.DEFAULT_COUNTRY_CODE,
}: GetUserToInviteConfig): SearchOptionData | null {
    if (!searchValue) {
        return null;
    }

    const parsedPhoneNumber = parsePhoneNumber(appendCountryCodeWithCountryCode(Str.removeSMSDomain(searchValue), countryCode));
    const isCurrentUserLogin = isCurrentUser({login: searchValue} as PersonalDetails);
    const isInSelectedOption = selectedOptions.some((option) => 'login' in option && option.login === searchValue);
    const isValidEmail = Str.isValidEmail(searchValue) && !Str.isDomainEmail(searchValue) && !Str.endsWith(searchValue, CONST.SMS.DOMAIN);
    const isValidPhoneNumber = parsedPhoneNumber.possible && Str.isValidE164Phone(getPhoneNumberWithoutSpecialChars(parsedPhoneNumber.number?.input ?? ''));
    const isInOptionToExclude = loginsToExclude[addSMSDomainIfPhoneNumber(searchValue).toLowerCase()];

    if (isCurrentUserLogin || isInSelectedOption || (!isValidEmail && !isValidPhoneNumber && !shouldAcceptName) || isInOptionToExclude) {
        return null;
    }

    // Generates an optimistic account ID for new users not yet saved in Onyx
    const optimisticAccountID = generateAccountID(searchValue);
    const personalDetailsExtended = {
        ...allPersonalDetails,
        [optimisticAccountID]: {
            accountID: optimisticAccountID,
            login: searchValue,
        },
    };
    const userToInvite = createOption([optimisticAccountID], personalDetailsExtended, null, {
        showChatPreviewLine,
    });
    userToInvite.isOptimisticAccount = true;
    userToInvite.login = isValidEmail || isValidPhoneNumber ? searchValue : '';
    // eslint-disable-next-line @typescript-eslint/prefer-nullish-coalescing
    userToInvite.text = userToInvite.text || searchValue;
    // eslint-disable-next-line @typescript-eslint/prefer-nullish-coalescing
    userToInvite.alternateText = userToInvite.alternateText || searchValue;

    // If user doesn't exist, use a fallback avatar
    userToInvite.icons = [
        {
            source: FallbackAvatar,
            id: optimisticAccountID,
            name: searchValue,
            type: CONST.ICON_TYPE_AVATAR,
        },
    ];

    return userToInvite;
}

function getUserToInviteContactOption({
    searchValue = '',
    optionsToExclude = [],
    selectedOptions = [],
    firstName = '',
    lastName = '',
    email = '',
    phone = '',
    avatar = '',
}: GetUserToInviteConfig): SearchOption<PersonalDetails> | null {
    // If email is provided, use it as the primary identifier
    // eslint-disable-next-line @typescript-eslint/prefer-nullish-coalescing
    const effectiveSearchValue = email || searchValue;

    // Handle phone number parsing for either provided phone or searchValue
    // eslint-disable-next-line @typescript-eslint/prefer-nullish-coalescing
    const phoneToCheck = phone || searchValue;
    const parsedPhoneNumber = parsePhoneNumber(appendCountryCode(Str.removeSMSDomain(phoneToCheck)));

    const isCurrentUserLogin = isCurrentUser({login: effectiveSearchValue} as PersonalDetails);
    const isInSelectedOption = selectedOptions.some((option) => 'login' in option && option.login === effectiveSearchValue);

    // Validate email (either provided email or searchValue)
    const isValidEmail = Str.isValidEmail(effectiveSearchValue) && !Str.isDomainEmail(effectiveSearchValue) && !Str.endsWith(effectiveSearchValue, CONST.SMS.DOMAIN);

    const isValidPhoneNumber = parsedPhoneNumber.possible && Str.isValidE164Phone(getPhoneNumberWithoutSpecialChars(parsedPhoneNumber.number?.input ?? ''));

    const isInOptionToExclude =
        optionsToExclude.findIndex((optionToExclude) => 'login' in optionToExclude && optionToExclude.login === addSMSDomainIfPhoneNumber(effectiveSearchValue).toLowerCase()) !== -1;

    if (!effectiveSearchValue || isCurrentUserLogin || isInSelectedOption || (!isValidEmail && !isValidPhoneNumber) || isInOptionToExclude) {
        return null;
    }

    // Generates an optimistic account ID for new users not yet saved in Onyx
    const optimisticAccountID = generateAccountID(effectiveSearchValue);

    // Construct display name if firstName/lastName are provided
    // eslint-disable-next-line @typescript-eslint/prefer-nullish-coalescing
    const displayName = firstName && lastName ? `${firstName} ${lastName}` : firstName || lastName || effectiveSearchValue;

    // Create the base user details that will be used in both item and participantsList
    const userDetails = {
        accountID: optimisticAccountID,
        // eslint-disable-next-line @typescript-eslint/prefer-nullish-coalescing
        avatar: avatar || FallbackAvatar,
        firstName: firstName ?? '',
        lastName: lastName ?? '',
        displayName,
        login: effectiveSearchValue,
        pronouns: '',
        phoneNumber: phone ?? '',
        validated: true,
    };

    const userToInvite = {
        item: userDetails,
        text: displayName,
        displayName,
        firstName,
        lastName,
        alternateText: displayName !== effectiveSearchValue ? effectiveSearchValue : undefined,
        brickRoadIndicator: null,
        icons: [
            {
                source: userDetails.avatar,
                type: CONST.ICON_TYPE_AVATAR,
                name: effectiveSearchValue,
                id: optimisticAccountID,
            },
        ],
        tooltipText: null,
        participantsList: [userDetails],
        accountID: optimisticAccountID,
        login: effectiveSearchValue,
        reportID: '',
        phoneNumber: phone ?? '',
        hasDraftComment: false,
        keyForList: optimisticAccountID.toString(),
        isDefaultRoom: false,
        isPinned: false,
        isWaitingOnBankAccount: false,
        isIOUReportOwner: false,
        iouReportAmount: 0,
        isChatRoom: false,
        shouldShowSubscript: false,
        isPolicyExpenseChat: false,
        isExpenseReport: false,
        lastMessageText: '',
        isBold: true,
        isOptimisticAccount: true,
    };

    return userToInvite;
}

function isValidReport(option: SearchOption<Report>, config: IsValidReportsConfig, draftComment: string | undefined): boolean {
    const {
        betas = [],
        includeMultipleParticipantReports = false,
        includeOwnedWorkspaceChats = false,
        includeThreads = false,
        includeTasks = false,
        includeMoneyRequests = false,
        includeReadOnly = true,
        transactionViolations = {},
        includeSelfDM = false,
        includeInvoiceRooms = false,
        action,
        includeP2P = true,
        includeDomainEmail = false,
        loginsToExclude = {},
        excludeNonAdminWorkspaces,
    } = config;
    const topmostReportId = Navigation.getTopmostReportId();

    const chatReport = allReports?.[`${ONYXKEYS.COLLECTION.REPORT}${option.item.chatReportID}`];
    const doesReportHaveViolations = shouldDisplayViolationsRBRInLHN(option.item, transactionViolations);

    const shouldBeInOptionList = shouldReportBeInOptionList({
        report: option.item,
        chatReport,
        currentReportId: topmostReportId,
        betas,
        doesReportHaveViolations,
        isInFocusMode: false,
        excludeEmptyChats: false,
        includeSelfDM,
        login: option.login,
        includeDomainEmail,
        isReportArchived: !!option.private_isArchived,
        draftComment,
    });

    if (!shouldBeInOptionList) {
        return false;
    }

    const isThread = option.isThread;
    const isTaskReport = option.isTaskReport;
    const isPolicyExpenseChat = option.isPolicyExpenseChat;
    const isMoneyRequestReport = option.isMoneyRequestReport;
    const isSelfDM = option.isSelfDM;
    const isChatRoom = option.isChatRoom;
    const accountIDs = getParticipantsAccountIDsForDisplay(option.item);

    if (excludeNonAdminWorkspaces && !isPolicyAdmin(option.policyID, policies)) {
        return false;
    }

    if (isPolicyExpenseChat && !includeOwnedWorkspaceChats) {
        return false;
    }
    // When passing includeP2P false we are trying to hide features from users that are not ready for P2P and limited to expense chats only.
    if (!includeP2P && !isPolicyExpenseChat) {
        return false;
    }

    if (isSelfDM && !includeSelfDM) {
        return false;
    }

    if (isThread && !includeThreads) {
        return false;
    }

    if (isTaskReport && !includeTasks) {
        return false;
    }

    if (isMoneyRequestReport && !includeMoneyRequests) {
        return false;
    }

    if (!canUserPerformWriteAction(option.item, !!option.private_isArchived) && !includeReadOnly) {
        return false;
    }

    // In case user needs to add credit bank account, don't allow them to submit an expense from the workspace.
    if (includeOwnedWorkspaceChats && hasIOUWaitingOnCurrentUserBankAccount(option.item)) {
        return false;
    }

    if ((!accountIDs || accountIDs.length === 0) && !isChatRoom) {
        return false;
    }

    if (option.login === CONST.EMAIL.NOTIFICATIONS) {
        return false;
    }
    const isCurrentUserOwnedPolicyExpenseChatThatCouldShow =
        option.isPolicyExpenseChat && option.ownerAccountID === currentUserAccountID && includeOwnedWorkspaceChats && !option.private_isArchived;

    const shouldShowInvoiceRoom =
        includeInvoiceRooms && isInvoiceRoom(option.item) && isPolicyAdmin(option.policyID, policies) && !option.private_isArchived && canSendInvoiceFromWorkspace(option.policyID);

    /*
    Exclude the report option if it doesn't meet any of the following conditions:
    - It is not an owned policy expense chat that could be shown
    - Multiple participant reports are not included
    - It doesn't have a login
    - It is not an invoice room that should be shown
    */
    if (!isCurrentUserOwnedPolicyExpenseChatThatCouldShow && !includeMultipleParticipantReports && !option.login && !shouldShowInvoiceRoom) {
        return false;
    }

    // If we're excluding threads, check the report to see if it has a single participant and if the participant is already selected
    if (!includeThreads && ((!!option.login && loginsToExclude[option.login]) || loginsToExclude[option.reportID])) {
        return false;
    }

    if (action === CONST.IOU.ACTION.CATEGORIZE) {
        const reportPolicy = allPolicies?.[`${ONYXKEYS.COLLECTION.POLICY}${option.policyID}`];
        if (!reportPolicy?.areCategoriesEnabled) {
            return false;
        }
    }
    return true;
}

function getValidReports(reports: OptionList['reports'], config: GetValidReportsConfig): GetValidReportsReturnTypeCombined {
    const {
        showChatPreviewLine = false,
        forcePolicyNamePreview = false,
        action,
        selectedOptions = [],
        shouldBoldTitleByDefault = true,
        shouldSeparateSelfDMChat,
        shouldSeparateWorkspaceChat,
        isPerDiemRequest = false,
        showRBR = true,
        shouldShowGBR = false,
    } = config;

    const validReportOptions: SearchOptionData[] = [];
    const workspaceChats: SearchOptionData[] = [];
    let selfDMChat: SearchOptionData | undefined;
    const preferRecentExpenseReports = action === CONST.IOU.ACTION.CREATE;

    for (let i = 0; i < reports.length; i++) {
        // eslint-disable-next-line rulesdir/prefer-at
        const option = reports[i];
        const report = option.item;

        /**
         * By default, generated options does not have the chat preview line enabled.
         * If showChatPreviewLine or forcePolicyNamePreview are true, let's generate and overwrite the alternate text.
         */
        const alternateText = getAlternateText(option, {showChatPreviewLine, forcePolicyNamePreview});
        const isSelected = isReportSelected(option, selectedOptions);
        const isBold = shouldBoldTitleByDefault || shouldUseBoldText(option);
        let lastIOUCreationDate;

        // Add a field to sort the recent reports by the time of last IOU request for create actions
        if (preferRecentExpenseReports) {
            const reportPreviewAction = allSortedReportActions[option.reportID]?.find((reportAction) => isActionOfType(reportAction, CONST.REPORT.ACTIONS.TYPE.REPORT_PREVIEW));

            if (reportPreviewAction) {
                const iouReportID = getIOUReportIDFromReportActionPreview(reportPreviewAction);
                const iouReportActions = iouReportID ? (allSortedReportActions[iouReportID] ?? []) : [];
                const lastIOUAction = iouReportActions.find((iouAction) => iouAction.actionName === CONST.REPORT.ACTIONS.TYPE.IOU);
                if (lastIOUAction) {
                    lastIOUCreationDate = lastIOUAction.lastModified;
                }
            }
        }

        const newReportOption = {
            ...option,
            alternateText,
            isSelected,
            isBold,
            lastIOUCreationDate,
            brickRoadIndicator: showRBR ? option.brickRoadIndicator : null,
        };

        if (newReportOption.brickRoadIndicator === CONST.BRICK_ROAD_INDICATOR_STATUS.INFO) {
            newReportOption.brickRoadIndicator = shouldShowGBR ? CONST.BRICK_ROAD_INDICATOR_STATUS.INFO : null;
        }

        if (shouldSeparateWorkspaceChat && newReportOption.isPolicyExpenseChat && !newReportOption.private_isArchived) {
            newReportOption.text = getPolicyName({report});
            newReportOption.alternateText = translateLocal('workspace.common.workspace');
            if (report?.policyID) {
                const policy = allPolicies?.[`${ONYXKEYS.COLLECTION.POLICY}${report.policyID}`];
                const submitToAccountID = getSubmitToAccountID(policy, report);
                const submitsToAccountDetails = allPersonalDetails?.[submitToAccountID];
                const subtitle = submitsToAccountDetails?.displayName ?? submitsToAccountDetails?.login;

                if (subtitle) {
                    newReportOption.alternateText = translateLocal('iou.submitsTo', {name: subtitle ?? ''});
                }
                const canSubmitPerDiemExpense = canSubmitPerDiemExpenseFromWorkspace(policy);
                if (!canSubmitPerDiemExpense && isPerDiemRequest) {
                    continue;
                }
            }
            workspaceChats.push(newReportOption);
        } else if (shouldSeparateSelfDMChat && newReportOption.isSelfDM) {
            selfDMChat = newReportOption;
        } else {
            validReportOptions.push(newReportOption);
        }
    }

    return {
        recentReports: validReportOptions,
        workspaceOptions: workspaceChats,
        selfDMOption: selfDMChat,
    };
}

/**
 * Whether user submitted already an expense or scanned receipt
 */
function getIsUserSubmittedExpenseOrScannedReceipt(): boolean {
    return !!nvpDismissedProductTraining?.[CONST.PRODUCT_TRAINING_TOOLTIP_NAMES.SCAN_TEST_TOOLTIP];
}

/**
 * Whether the report is a Manager McTest report
 */
function isManagerMcTestReport(report: SearchOption<Report>): boolean {
    return report.participantsList?.some((participant) => participant.accountID === CONST.ACCOUNT_ID.MANAGER_MCTEST) ?? false;
}

/**
 * Returns a list of logins that should be restricted (i.e., hidden or excluded in the UI)
 * based on dynamic business logic and feature flags.
 * Centralizes restriction logic to avoid scattering conditions across the codebase.
 */
function getRestrictedLogins(config: GetOptionsConfig, options: OptionList, canShowManagerMcTest: boolean): Record<string, boolean> {
    const userHasReportWithManagerMcTest = Object.values(options.reports).some((report) => isManagerMcTestReport(report));
    return {
        [CONST.EMAIL.MANAGER_MCTEST]:
            !canShowManagerMcTest ||
            (getIsUserSubmittedExpenseOrScannedReceipt() && !userHasReportWithManagerMcTest) ||
            !Permissions.isBetaEnabled(CONST.BETAS.NEWDOT_MANAGER_MCTEST, config.betas) ||
            isCurrentUserMemberOfAnyPolicy(),
    };
}

/**
 * Options are reports and personal details. This function filters out the options that are not valid to be displayed.
 */
function getValidOptions(
    options: OptionList,
    draftComments: OnyxCollection<string> | undefined,
    {
        excludeLogins = {},
        includeSelectedOptions = false,
        includeRecentReports = true,
        recentAttendees,
        selectedOptions = [],
        shouldSeparateSelfDMChat = false,
        shouldSeparateWorkspaceChat = false,
        excludeHiddenThreads = false,
        canShowManagerMcTest = false,
        searchString,
        maxElements,
        includeUserToInvite = false,
        maxRecentReportElements = undefined,
        ...config
    }: GetOptionsConfig = {},
    countryCode: number = CONST.DEFAULT_COUNTRY_CODE,
): Options {
    const restrictedLogins = getRestrictedLogins(config, options, canShowManagerMcTest);

    // Gather shared configs:
    const loginsToExclude: Record<string, boolean> = {
        [CONST.EMAIL.NOTIFICATIONS]: true,
        ...excludeLogins,
        ...restrictedLogins,
    };
    // If we're including selected options from the search results, we only want to exclude them if the search input is empty
    // This is because on certain pages, we show the selected options at the top when the search input is empty
    // This prevents the issue of seeing the selected option twice if you have them as a recent chat and select them
    if (!includeSelectedOptions) {
        selectedOptions.forEach((option) => {
            if (!option.login) {
                return;
            }
            loginsToExclude[option.login] = true;
        });
    }
    const {includeP2P = true, shouldBoldTitleByDefault = true, includeDomainEmail = false, shouldShowGBR = false, ...getValidReportsConfig} = config;

    let filteredReports = options.reports;

    // Get valid recent reports:
    let recentReportOptions: SearchOptionData[] = [];
    let workspaceChats: SearchOptionData[] = [];
    let selfDMChat: SearchOptionData | undefined;

    if (includeRecentReports) {
        // if maxElements is passed, filter the recent reports by searchString and return only most recent reports (@see recentReportsComparator)
        const searchTerms = processSearchString(searchString);

        const filteringFunction = (report: SearchOption<Report>) => {
            let searchText = `${report.text ?? ''}${report.login ?? ''}`;
            const draftComment = draftComments?.[`${ONYXKEYS.COLLECTION.REPORT_DRAFT_COMMENT}${report.reportID}`];
            if (report.isThread) {
                searchText += report.alternateText ?? '';
            } else if (report.isChatRoom) {
                searchText += report.subtitle ?? '';
            } else if (report.isPolicyExpenseChat) {
                searchText += `${report.subtitle ?? ''}${report.item.policyName ?? ''}`;
            }
            searchText = deburr(searchText.toLocaleLowerCase());
            const searchTermsFound = searchTerms.every((term) => searchText.includes(term));

            if (!searchTermsFound) {
                return false;
            }

            return isValidReport(
                report,
                {
                    ...getValidReportsConfig,
                    includeP2P,
                    includeDomainEmail,
                    loginsToExclude,
                },
                draftComment,
            );
        };

        filteredReports = optionsOrderBy(options.reports, recentReportComparator, maxRecentReportElements ?? maxElements, filteringFunction);

        const {recentReports, workspaceOptions, selfDMOption} = getValidReports(filteredReports, {
            ...getValidReportsConfig,
            selectedOptions,
            shouldBoldTitleByDefault,
            shouldSeparateSelfDMChat,
            shouldSeparateWorkspaceChat,
            shouldShowGBR,
        });

        recentReportOptions = recentReports;
        workspaceChats = workspaceOptions;
        selfDMChat = selfDMOption;
    } else if (recentAttendees && recentAttendees?.length > 0) {
        recentAttendees.filter((attendee) => {
            const login = attendee.login ?? attendee.displayName;
            if (login) {
                loginsToExclude[login] = true;
                return true;
            }

            return false;
        });
        recentReportOptions = recentAttendees as SearchOptionData[];
    }

    // Get valid personal details and check if we can find the current user:
    let personalDetailsOptions: SearchOptionData[] = [];
    const currentUserRef = {
        current: undefined as SearchOptionData | undefined,
    };

    if (includeP2P) {
        let personalDetailLoginsToExclude = loginsToExclude;
        if (currentUserLogin) {
            personalDetailLoginsToExclude = {
                ...loginsToExclude,
                [currentUserLogin]: !config.includeCurrentUser,
            };
        }

        const searchTerms = processSearchString(searchString);
        const filteringFunction = (personalDetail: OptionData) => {
            if (
                !personalDetail?.login ||
                !personalDetail.accountID ||
                !!personalDetail?.isOptimisticPersonalDetail ||
                (!includeDomainEmail && Str.isDomainEmail(personalDetail.login)) ||
                // Exclude the setup specialist from the list of personal details as it's a fallback if guide is not assigned
                personalDetail?.login === CONST.SETUP_SPECIALIST_LOGIN
            ) {
                return false;
            }
            if (personalDetailLoginsToExclude[personalDetail.login]) {
                return false;
            }
            const searchText = deburr(`${personalDetail.text ?? ''} ${personalDetail.login ?? ''}`.toLocaleLowerCase());

            return searchTerms.every((term) => searchText.includes(term));
        };

        // when we expect that function return eg. 50 elements and we already found 40 recent reports, we should adjust the max personal details number
        const maxPersonalDetailsElements = maxElements ? Math.max(maxElements - recentReportOptions.length, 0) : undefined;
        personalDetailsOptions = optionsOrderBy(options.personalDetails, personalDetailsComparator, maxPersonalDetailsElements, filteringFunction, true);

        for (let i = 0; i < personalDetailsOptions.length; i++) {
            const personalDetail = personalDetailsOptions.at(i);
            if (!personalDetail) {
                continue;
            }
            if (!!currentUserLogin && personalDetail?.login === currentUserLogin) {
                currentUserRef.current = personalDetail;
            }
            personalDetail.isBold = shouldBoldTitleByDefault;
            if (personalDetail.brickRoadIndicator === CONST.BRICK_ROAD_INDICATOR_STATUS.INFO) {
                personalDetail.brickRoadIndicator = shouldShowGBR ? CONST.BRICK_ROAD_INDICATOR_STATUS.INFO : '';
            }
        }
    }

    if (excludeHiddenThreads) {
        recentReportOptions = recentReportOptions.filter((option) => !option.isThread || option.notificationPreference !== CONST.REPORT.NOTIFICATION_PREFERENCE.HIDDEN);
    }

    let userToInvite: SearchOptionData | null = null;
    if (includeUserToInvite) {
<<<<<<< HEAD
        userToInvite = filterUserToInvite(
            {currentUserOption: currentUserRef.current, recentReports: recentReportOptions, personalDetails: personalDetailsOptions},
            searchString ?? '',
            countryCode,
        );
=======
        userToInvite = filterUserToInvite({currentUserOption: currentUserRef.current, recentReports: recentReportOptions, personalDetails: personalDetailsOptions}, searchString ?? '', {
            excludeLogins: loginsToExclude,
        });
>>>>>>> 825fb54e
    }

    return {
        personalDetails: personalDetailsOptions,
        recentReports: recentReportOptions,
        currentUserOption: currentUserRef.current,
        userToInvite,
        workspaceChats,
        selfDMChat,
    };
}

type SearchOptionsConfig = {
    options: OptionList;
    draftComments: OnyxCollection<string>;
    betas?: Beta[];
    isUsedInChatFinder?: boolean;
    includeReadOnly?: boolean;
    searchQuery?: string;
    maxResults?: number;
    includeUserToInvite?: boolean;
    includeRecentReports?: boolean;
    includeCurrentUser?: boolean;
    countryCode?: number;
    shouldShowGBR?: boolean;
};

/**
 * Build the options for the Search view
 */
function getSearchOptions({
    options,
    draftComments,
    betas,
    isUsedInChatFinder = true,
    includeReadOnly = true,
    searchQuery = '',
    maxResults,
    includeUserToInvite,
    includeRecentReports = true,
    includeCurrentUser = false,
    countryCode = CONST.DEFAULT_COUNTRY_CODE,
    shouldShowGBR = false,
}: SearchOptionsConfig): Options {
    Timing.start(CONST.TIMING.LOAD_SEARCH_OPTIONS);
    Performance.markStart(CONST.TIMING.LOAD_SEARCH_OPTIONS);

    const optionList = getValidOptions(
        options,
        draftComments,
        {
            betas,
            includeRecentReports,
            includeMultipleParticipantReports: true,
            showChatPreviewLine: isUsedInChatFinder,
            includeP2P: true,
            includeOwnedWorkspaceChats: true,
            includeThreads: true,
            includeMoneyRequests: true,
            includeTasks: true,
            includeReadOnly,
            includeSelfDM: true,
            shouldBoldTitleByDefault: !isUsedInChatFinder,
            excludeHiddenThreads: true,
            maxElements: maxResults,
            includeCurrentUser,
            searchString: searchQuery,
            includeUserToInvite,
            shouldShowGBR,
        },
        countryCode,
    );

    Timing.end(CONST.TIMING.LOAD_SEARCH_OPTIONS);
    Performance.markEnd(CONST.TIMING.LOAD_SEARCH_OPTIONS);

    return optionList;
}

function getShareLogOptions(
    options: OptionList,
    draftComments: OnyxCollection<string>,
    betas: Beta[] = [],
    searchString = '',
    maxElements?: number,
    includeUserToInvite = false,
    countryCode: number = CONST.DEFAULT_COUNTRY_CODE,
): Options {
    return getValidOptions(
        options,
        draftComments,
        {
            betas,
            includeMultipleParticipantReports: true,
            includeP2P: true,
            forcePolicyNamePreview: true,
            includeOwnedWorkspaceChats: true,
            includeSelfDM: true,
            includeThreads: true,
            includeReadOnly: false,
            searchString,
            maxElements,
            includeUserToInvite,
        },
        countryCode,
    );
}

/**
 * Build the IOUConfirmation options for showing the payee personalDetail
 */
function getIOUConfirmationOptionsFromPayeePersonalDetail(personalDetail: OnyxEntry<PersonalDetails>, amountText?: string): PayeePersonalDetails {
    const login = personalDetail?.login ?? '';
    return {
        text: formatPhoneNumber(getDisplayNameOrDefault(personalDetail, login)),
        alternateText: formatPhoneNumber(login || getDisplayNameOrDefault(personalDetail, '', false)),
        icons: [
            {
                source: personalDetail?.avatar ?? FallbackAvatar,
                name: personalDetail?.login ?? '',
                type: CONST.ICON_TYPE_AVATAR,
                id: personalDetail?.accountID,
            },
        ],
        descriptiveText: amountText ?? '',
        login: personalDetail?.login ?? '',
        accountID: personalDetail?.accountID ?? CONST.DEFAULT_NUMBER_ID,
        keyForList: String(personalDetail?.accountID ?? CONST.DEFAULT_NUMBER_ID),
        isInteractive: false,
    };
}

type GetAttendeeOptionsParams = {
    reports: Array<SearchOption<Report>>;
    personalDetails: Array<SearchOption<PersonalDetails>>;
    betas: OnyxEntry<Beta[]>;
    attendees: Attendee[];
    recentAttendees: Attendee[];
    draftComments: OnyxCollection<string>;
    includeOwnedWorkspaceChats: boolean;
    includeP2P: boolean;
    includeInvoiceRooms: boolean;
    action: IOUAction | undefined;
    countryCode: number;
};

function getAttendeeOptions({
    reports,
    personalDetails,
    betas,
    attendees,
    recentAttendees,
    draftComments,
    includeOwnedWorkspaceChats = false,
    includeP2P = true,
    includeInvoiceRooms = false,
    action = undefined,
    countryCode = CONST.DEFAULT_COUNTRY_CODE,
}: GetAttendeeOptionsParams) {
    const personalDetailList = keyBy(
        personalDetails.map(({item}) => item),
        'accountID',
    );

    const recentAttendeeHasCurrentUser = recentAttendees.find((attendee) => attendee.email === currentUserLogin || attendee.login === currentUserLogin);
    if (!recentAttendeeHasCurrentUser && currentUserLogin) {
        const details = getPersonalDetailByEmail(currentUserLogin);
        recentAttendees.push({
            email: currentUserLogin,
            login: currentUserLogin,
            displayName: details?.displayName ?? currentUserLogin,
            accountID: currentUserAccountID,
            text: details?.displayName ?? currentUserLogin,
            searchText: details?.displayName ?? currentUserLogin,
            avatarUrl: details?.avatarThumbnail ?? '',
        });
    }

    const filteredRecentAttendees = recentAttendees
        .filter((attendee) => !attendees.find(({email, displayName}) => (attendee.email ? email === attendee.email : displayName === attendee.displayName)))
        .map((attendee) => ({
            ...attendee,
            login: attendee.email ?? attendee.displayName,
            ...getPersonalDetailByEmail(attendee.email),
        }))
        .map((attendee) => getParticipantsOption(attendee, personalDetailList as never));

    return getValidOptions(
        {reports, personalDetails},
        draftComments,
        {
            betas,
            selectedOptions: attendees.map((attendee) => ({...attendee, login: attendee.email})),
            excludeLogins: CONST.EXPENSIFY_EMAILS_OBJECT,
            includeOwnedWorkspaceChats,
            includeRecentReports: false,
            includeP2P,
            includeSelectedOptions: false,
            includeSelfDM: false,
            includeInvoiceRooms,
            action,
            recentAttendees: filteredRecentAttendees,
        },
        countryCode,
    );
}

/**
 * Format personalDetails or userToInvite to be shown in the list
 *
 * @param member - personalDetails or userToInvite
 * @param config - keys to overwrite the default values
 */
function formatMemberForList(member: SearchOptionData): MemberForList {
    const accountID = member.accountID;

    return {
        // eslint-disable-next-line @typescript-eslint/prefer-nullish-coalescing
        text: member.text || member.displayName || '',
        // eslint-disable-next-line @typescript-eslint/prefer-nullish-coalescing
        alternateText: member.alternateText || member.login || '',
        // eslint-disable-next-line @typescript-eslint/prefer-nullish-coalescing
        keyForList: member.keyForList || String(accountID ?? CONST.DEFAULT_NUMBER_ID) || '',
        isSelected: member.isSelected ?? false,
        isDisabled: member.isDisabled ?? false,
        accountID,
        login: member.login ?? '',
        icons: member.icons,
        pendingAction: member.pendingAction,
        reportID: member.reportID,
    };
}

/**
 * Build the options for the Workspace Member Invite view
 * This method will be removed. See https://github.com/Expensify/App/issues/66615 for more information.
 */
function getMemberInviteOptions(
    personalDetails: Array<SearchOption<PersonalDetails>>,
    betas: Beta[] = [],
    excludeLogins: Record<string, boolean> = {},
    includeSelectedOptions = false,
    countryCode: number = CONST.DEFAULT_COUNTRY_CODE,
): Options {
    return getValidOptions(
        {personalDetails, reports: []},
        undefined,
        {
            betas,
            includeP2P: true,
            excludeLogins,
            includeSelectedOptions,
            includeRecentReports: false,
            searchString: '',
            maxElements: undefined,
        },
        countryCode,
    );
}

/**
 * Helper method that returns the text to be used for the header's message and title (if any)
 */
function getHeaderMessage(hasSelectableOptions: boolean, hasUserToInvite: boolean, searchValue: string, hasMatchedParticipant = false): string {
    const isValidPhone = parsePhoneNumber(appendCountryCode(searchValue)).possible;

    const isValidEmail = Str.isValidEmail(searchValue);

    if (searchValue && CONST.REGEX.DIGITS_AND_PLUS.test(searchValue) && !isValidPhone && !hasSelectableOptions) {
        return translateLocal('messages.errorMessageInvalidPhone');
    }

    // Without a search value, it would be very confusing to see a search validation message.
    // Therefore, this skips the validation when there is no search value.
    if (searchValue && !hasSelectableOptions && !hasUserToInvite) {
        if (/^\d+$/.test(searchValue) && !isValidPhone) {
            return translateLocal('messages.errorMessageInvalidPhone');
        }
        if (/@/.test(searchValue) && !isValidEmail) {
            return translateLocal('messages.errorMessageInvalidEmail');
        }
        if (hasMatchedParticipant && (isValidEmail || isValidPhone)) {
            return '';
        }
        return translateLocal('common.noResultsFound');
    }

    return '';
}

/**
 * Helper method for non-user lists (eg. categories and tags) that returns the text to be used for the header's message and title (if any)
 */
function getHeaderMessageForNonUserList(hasSelectableOptions: boolean, searchValue: string): string {
    if (searchValue && !hasSelectableOptions) {
        return translateLocal('common.noResultsFound');
    }
    return '';
}

/**
 * Helper method to check whether an option can show tooltip or not
 */
function shouldOptionShowTooltip(option: SearchOptionData): boolean {
    return !option.private_isArchived;
}

/**
 * Handles the logic for displaying selected participants from the search term
 */
function formatSectionsFromSearchTerm(
    searchTerm: string,
    selectedOptions: SearchOptionData[],
    filteredRecentReports: SearchOptionData[],
    filteredPersonalDetails: SearchOptionData[],
    personalDetails: OnyxEntry<PersonalDetailsList> = {},
    shouldGetOptionDetails = false,
    filteredWorkspaceChats: SearchOptionData[] = [],
    reportAttributesDerived?: ReportAttributesDerivedValue['reports'],
): SectionForSearchTerm {
    // We show the selected participants at the top of the list when there is no search term or maximum number of participants has already been selected
    // However, if there is a search term we remove the selected participants from the top of the list unless they are part of the search results
    // This clears up space on mobile views, where if you create a group with 4+ people you can't see the selected participants and the search results at the same time
    if (searchTerm === '') {
        return {
            section: {
                title: undefined,
                data: shouldGetOptionDetails
                    ? selectedOptions.map((participant) => {
                          const isReportPolicyExpenseChat = participant.isPolicyExpenseChat ?? false;
                          return isReportPolicyExpenseChat ? getPolicyExpenseReportOption(participant, reportAttributesDerived) : getParticipantsOption(participant, personalDetails);
                      })
                    : selectedOptions,
                shouldShow: selectedOptions.length > 0,
            },
        };
    }

    const cleanSearchTerm = searchTerm.trim().toLowerCase();
    // If you select a new user you don't have a contact for, they won't get returned as part of a recent report or personal details
    // This will add them to the list of options, deduping them if they already exist in the other lists
    const selectedParticipantsWithoutDetails = selectedOptions.filter((participant) => {
        const accountID = participant.accountID ?? null;
        const isPartOfSearchTerm = getPersonalDetailSearchTerms(participant).join(' ').toLowerCase().includes(cleanSearchTerm);
        const isReportInRecentReports = filteredRecentReports.some((report) => report.accountID === accountID) || filteredWorkspaceChats.some((report) => report.accountID === accountID);
        const isReportInPersonalDetails = filteredPersonalDetails.some((personalDetail) => personalDetail.accountID === accountID);

        return isPartOfSearchTerm && !isReportInRecentReports && !isReportInPersonalDetails;
    });

    return {
        section: {
            title: undefined,
            data: shouldGetOptionDetails
                ? selectedParticipantsWithoutDetails.map((participant) => {
                      const isReportPolicyExpenseChat = participant.isPolicyExpenseChat ?? false;
                      return isReportPolicyExpenseChat ? getPolicyExpenseReportOption(participant, reportAttributesDerived) : getParticipantsOption(participant, personalDetails);
                  })
                : selectedParticipantsWithoutDetails,
            shouldShow: selectedParticipantsWithoutDetails.length > 0,
        },
    };
}

/**
 * Helper method to get the `keyForList` for the first option in the OptionsList
 */
function getFirstKeyForList(data?: Option[] | null) {
    if (!data?.length) {
        return '';
    }

    const firstNonEmptyDataObj = data.at(0);

    return firstNonEmptyDataObj?.keyForList ? firstNonEmptyDataObj?.keyForList : '';
}

function getPersonalDetailSearchTerms(item: Partial<SearchOptionData>) {
    if (item.accountID === currentUserAccountID) {
        return getCurrentUserSearchTerms(item);
    }
    return [item.participantsList?.[0]?.displayName ?? '', item.login ?? '', item.login?.replace(CONST.EMAIL_SEARCH_REGEX, '') ?? ''];
}

function getCurrentUserSearchTerms(item: Partial<SearchOptionData>) {
    return [item.text ?? '', item.login ?? '', item.login?.replace(CONST.EMAIL_SEARCH_REGEX, '') ?? '', translateLocal('common.you'), translateLocal('common.me')];
}

/**
 * Remove the personal details for the DMs that are already in the recent reports so that we don't show duplicates.
 */
function filteredPersonalDetailsOfRecentReports(recentReports: SearchOptionData[], personalDetails: SearchOptionData[]) {
    const excludedLogins = new Set(recentReports.map((report) => report.login));
    return personalDetails.filter((personalDetail) => !excludedLogins.has(personalDetail.login));
}

/**
 * Filters options based on the search input value
 */
function filterReports(reports: SearchOptionData[], searchTerms: string[]): SearchOptionData[] {
    const normalizedSearchTerms = searchTerms.map((term) => StringUtils.normalizeAccents(term));
    // We search eventually for multiple whitespace separated search terms.
    // We start with the search term at the end, and then narrow down those filtered search results with the next search term.
    // We repeat (reduce) this until all search terms have been used:
    const filteredReports = normalizedSearchTerms.reduceRight(
        (items, term) =>
            filterArrayByMatch(items, term, (item) => {
                const values: string[] = [];
                if (item.text) {
                    values.push(StringUtils.normalizeAccents(item.text));
                    values.push(StringUtils.normalizeAccents(item.text).replace(/['-]/g, ''));
                }

                if (item.login) {
                    values.push(StringUtils.normalizeAccents(item.login));
                    values.push(StringUtils.normalizeAccents(item.login.replace(CONST.EMAIL_SEARCH_REGEX, '')));
                }

                if (item.isThread) {
                    if (item.alternateText) {
                        values.push(StringUtils.normalizeAccents(item.alternateText));
                    }
                } else if (!!item.isChatRoom || !!item.isPolicyExpenseChat) {
                    if (item.subtitle) {
                        values.push(StringUtils.normalizeAccents(item.subtitle));
                    }
                }

                return uniqFast(values);
            }),
        // We start from all unfiltered reports:
        reports,
    );

    return filteredReports;
}

function filterWorkspaceChats(reports: SearchOptionData[], searchTerms: string[]): SearchOptionData[] {
    const filteredReports = searchTerms.reduceRight(
        (items, term) =>
            filterArrayByMatch(items, term, (item) => {
                const values: string[] = [];
                if (item.text) {
                    values.push(item.text);
                }
                return uniqFast(values);
            }),
        // We start from all unfiltered reports:
        reports,
    );

    return filteredReports;
}

function filterPersonalDetails(personalDetails: SearchOptionData[], searchTerms: string[]): SearchOptionData[] {
    return searchTerms.reduceRight(
        (items, term) =>
            filterArrayByMatch(items, term, (item) => {
                const values = getPersonalDetailSearchTerms(item);
                return uniqFast(values);
            }),
        personalDetails,
    );
}

function filterCurrentUserOption(currentUserOption: SearchOptionData | null | undefined, searchTerms: string[]): SearchOptionData | null | undefined {
    return searchTerms.reduceRight((item, term) => {
        if (!item) {
            return null;
        }

        const currentUserOptionSearchText = uniqFast(getCurrentUserSearchTerms(item)).join(' ');
        return isSearchStringMatch(term, currentUserOptionSearchText) ? item : null;
    }, currentUserOption);
}

function filterUserToInvite(
    options: Omit<Options, 'userToInvite'>,
    searchValue: string,
    countryCode: number = CONST.DEFAULT_COUNTRY_CODE,
    config?: FilterUserToInviteConfig,
): SearchOptionData | null {
    const {canInviteUser = true, excludeLogins = {}} = config ?? {};
    if (!canInviteUser) {
        return null;
    }

    const canCreateOptimisticDetail = canCreateOptimisticPersonalDetailOption({
        recentReportOptions: options.recentReports,
        personalDetailsOptions: options.personalDetails,
        currentUserOption: options.currentUserOption,
        searchValue,
    });

    if (!canCreateOptimisticDetail) {
        return null;
    }

    const loginsToExclude: Record<string, boolean> = {
        [CONST.EMAIL.NOTIFICATIONS]: true,
        ...excludeLogins,
    };
    return getUserToInviteOption({
        searchValue,
        loginsToExclude,
        countryCode,
        ...config,
    });
}

function filterSelfDMChat(report: SearchOptionData, searchTerms: string[]): SearchOptionData | undefined {
    const isMatch = searchTerms.every((term) => {
        const values: string[] = [];

        if (report.text) {
            values.push(report.text);
        }
        if (report.login) {
            values.push(report.login);
            values.push(report.login.replace(CONST.EMAIL_SEARCH_REGEX, ''));
        }
        if (report.isThread) {
            if (report.alternateText) {
                values.push(report.alternateText);
            }
        } else if (!!report.isChatRoom || !!report.isPolicyExpenseChat) {
            if (report.subtitle) {
                values.push(report.subtitle);
            }
        }

        // Remove duplicate values and check if the term matches any value
        return uniqFast(values).some((value) => value.includes(term));
    });

    return isMatch ? report : undefined;
}

function filterOptions(options: Options, searchInputValue: string, countryCode: OnyxEntry<number>, config?: FilterUserToInviteConfig): Options {
    // eslint-disable-next-line @typescript-eslint/prefer-nullish-coalescing
    const parsedPhoneNumber = parsePhoneNumber(appendCountryCodeWithCountryCode(Str.removeSMSDomain(searchInputValue), countryCode || CONST.DEFAULT_COUNTRY_CODE));
    const searchValue = parsedPhoneNumber.possible && parsedPhoneNumber.number?.e164 ? parsedPhoneNumber.number.e164 : searchInputValue.toLowerCase();
    const searchTerms = searchValue ? searchValue.split(' ') : [];

    const recentReports = filterReports(options.recentReports, searchTerms);
    const personalDetails = filterPersonalDetails(options.personalDetails, searchTerms);
    const currentUserOption = filterCurrentUserOption(options.currentUserOption, searchTerms);
    const userToInvite = filterUserToInvite(
        {
            recentReports,
            personalDetails,
            currentUserOption,
        },
        searchValue,
        countryCode,
        config,
    );
    const workspaceChats = filterWorkspaceChats(options.workspaceChats ?? [], searchTerms);

    const selfDMChat = options.selfDMChat ? filterSelfDMChat(options.selfDMChat, searchTerms) : undefined;

    return {
        personalDetails,
        recentReports,
        userToInvite,
        currentUserOption,
        workspaceChats,
        selfDMChat,
    };
}

type AllOrderConfigs = OrderReportOptionsConfig & OrderOptionsConfig;
type FilterAndOrderConfig = FilterUserToInviteConfig & AllOrderConfigs;

/**
 * Orders the reports and personal details based on the search input value.
 * Personal details will be filtered out if they are part of the recent reports.
 * Additional configs can be applied.
 */
function combineOrderingOfReportsAndPersonalDetails(
    options: ReportAndPersonalDetailOptions,
    searchInputValue: string,
    {maxRecentReportsToShow, sortByReportTypeInSearch, ...orderReportOptionsConfig}: AllOrderConfigs = {},
): ReportAndPersonalDetailOptions {
    // sortByReportTypeInSearch will show the personal details as part of the recent reports
    if (sortByReportTypeInSearch) {
        const personalDetailsWithoutDMs = filteredPersonalDetailsOfRecentReports(options.recentReports, options.personalDetails);
        const reportsAndPersonalDetails = options.recentReports.concat(personalDetailsWithoutDMs);
        return orderOptions({recentReports: reportsAndPersonalDetails, personalDetails: []}, searchInputValue, orderReportOptionsConfig);
    }

    let orderedReports = orderReportOptionsWithSearch(options.recentReports, searchInputValue, orderReportOptionsConfig);
    if (typeof maxRecentReportsToShow === 'number') {
        orderedReports = orderedReports.slice(0, maxRecentReportsToShow);
    }

    const personalDetailsWithoutDMs = filteredPersonalDetailsOfRecentReports(orderedReports, options.personalDetails);
    const orderedPersonalDetails = orderPersonalDetailsOptions(personalDetailsWithoutDMs);

    return {
        recentReports: orderedReports,
        personalDetails: orderedPersonalDetails,
    };
}

/**
 * Filters and orders the options based on the search input value.
 * Note that personal details that are part of the recent reports will always be shown as part of the recent reports (ie. DMs).
 */
function filterAndOrderOptions(options: Options, searchInputValue: string, countryCode: OnyxEntry<number>, config: FilterAndOrderConfig = {}): Options {
    let filterResult = options;
    if (searchInputValue.trim().length > 0) {
        filterResult = filterOptions(options, searchInputValue, countryCode, config);
    }

    const orderedOptions = combineOrderingOfReportsAndPersonalDetails(filterResult, searchInputValue, config);

    // on staging server, in specific cases (see issue) BE returns duplicated personalDetails entries
    const uniqueLogins = new Set<string>();
    orderedOptions.personalDetails = orderedOptions.personalDetails.filter((detail) => {
        const login = detail.login ?? '';
        if (uniqueLogins.has(login)) {
            return false;
        }
        uniqueLogins.add(login);
        return true;
    });

    return {
        ...filterResult,
        ...orderedOptions,
    };
}

/**
 * Filter out selected options from personal details and recent reports
 * @param options - The options to filter
 * @param selectedOptions - The selected options to filter out.
 * @returns The filtered options
 */
function filterSelectedOptions(options: Options, selectedOptions: Set<number | undefined>): Options {
    const filteredOptions = {
        ...options,
        personalDetails: options.personalDetails.filter(({accountID}) => !selectedOptions.has(accountID)),
        recentReports: options.recentReports.filter(({accountID}) => !selectedOptions.has(accountID)),
    };
    return filteredOptions;
}

function sortAlphabetically<T extends Partial<Record<TKey, string | undefined>>, TKey extends keyof T>(items: T[], key: TKey, localeCompare: LocaleContextProps['localeCompare']): T[] {
    return items.sort((a, b) => localeCompare(a[key]?.toLowerCase() ?? '', b[key]?.toLowerCase() ?? ''));
}

function getEmptyOptions(): Options {
    return {
        recentReports: [],
        personalDetails: [],
        userToInvite: null,
        currentUserOption: null,
    };
}

function shouldUseBoldText(report: SearchOptionData): boolean {
    const notificationPreference = report.notificationPreference ?? getReportNotificationPreference(report);
    return report.isUnread === true && notificationPreference !== CONST.REPORT.NOTIFICATION_PREFERENCE.MUTE && !isHiddenForCurrentUser(notificationPreference);
}

function getManagerMcTestParticipant(): Participant | undefined {
    const managerMcTestPersonalDetails = Object.values(allPersonalDetails ?? {}).find((personalDetails) => personalDetails?.login === CONST.EMAIL.MANAGER_MCTEST);
    const managerMcTestReport =
        managerMcTestPersonalDetails?.accountID && currentUserAccountID ? getChatByParticipants([managerMcTestPersonalDetails?.accountID, currentUserAccountID]) : undefined;
    return managerMcTestPersonalDetails ? {...getParticipantsOption(managerMcTestPersonalDetails, allPersonalDetails), reportID: managerMcTestReport?.reportID} : undefined;
}

function shallowOptionsListCompare(a: OptionList, b: OptionList): boolean {
    if (!a || !b) {
        return false;
    }
    if (a.reports.length !== b.reports.length || a.personalDetails.length !== b.personalDetails.length) {
        return false;
    }
    for (let i = 0; i < a.reports.length; i++) {
        if (a.reports.at(i)?.reportID !== b.reports.at(i)?.reportID) {
            return false;
        }
    }
    for (let i = 0; i < a.personalDetails.length; i++) {
        if (a.personalDetails.at(i)?.login !== b.personalDetails.at(i)?.login) {
            return false;
        }
    }
    return true;
}

/**
 * Process a search string into normalized search terms
 * @param searchString - The raw search string to process
 * @returns Array of normalized search terms
 */
function processSearchString(searchString: string | undefined): string[] {
    return deburr(searchString ?? '')
        .toLowerCase()
        .split(' ')
        .filter((term) => term.length > 0);
}

export {
    canCreateOptimisticPersonalDetailOption,
    combineOrderingOfReportsAndPersonalDetails,
    createOptionFromReport,
    createOptionList,
    createOption,
    filterAndOrderOptions,
    filterOptions,
    filterReports,
    filterSelectedOptions,
    filterSelfDMChat,
    filterUserToInvite,
    filterWorkspaceChats,
    filteredPersonalDetailsOfRecentReports,
    formatMemberForList,
    formatSectionsFromSearchTerm,
    getAlternateText,
    getAttendeeOptions,
    getCurrentUserSearchTerms,
    getEmptyOptions,
    getFirstKeyForList,
    getHeaderMessage,
    getHeaderMessageForNonUserList,
    getIOUConfirmationOptionsFromPayeePersonalDetail,
    getIOUReportIDOfLastAction,
    getIsUserSubmittedExpenseOrScannedReceipt,
    getLastActorDisplayName,
    getLastMessageTextForReport,
    getManagerMcTestParticipant,
    getMemberInviteOptions,
    getParticipantsOption,
    getPersonalDetailSearchTerms,
    getPersonalDetailsForAccountIDs,
    getPolicyExpenseReportOption,
    getReportDisplayOption,
    getReportOption,
    getSearchOptions,
    getSearchValueForPhoneOrEmail,
    getShareLogOptions,
    getUserToInviteContactOption,
    getUserToInviteOption,
    getValidOptions,
    hasEnabledOptions,
    isCurrentUser,
    isDisablingOrDeletingLastEnabledCategory,
    isDisablingOrDeletingLastEnabledTag,
    isMakingLastRequiredTagListOptional,
    isPersonalDetailsReady,
    isSearchStringMatch,
    isSearchStringMatchUserDetails,
    optionsOrderBy,
    orderOptions,
    orderPersonalDetailsOptions,
    orderReportOptions,
    orderReportOptionsWithSearch,
    orderWorkspaceOptions,
    processReport,
    recentReportComparator,
    shallowOptionsListCompare,
    shouldOptionShowTooltip,
    shouldShowLastActorDisplayName,
    shouldUseBoldText,
    sortAlphabetically,
};

export type {
    FilterUserToInviteConfig,
    GetOptionsConfig,
    GetUserToInviteConfig,
    GetValidOptionsSharedConfig,
    GetValidReportsConfig,
    GetValidReportsReturnTypeCombined,
    MemberForList,
    Option,
    OptionList,
    OptionTree,
    Options,
    OrderOptionsConfig,
    OrderReportOptionsConfig,
    PayeePersonalDetails,
    PreviewConfig,
    ReportAndPersonalDetailOptions,
    SearchOption,
    SearchOptionData,
    Section,
    SectionBase,
    SectionForSearchTerm,
} from './types';<|MERGE_RESOLUTION|>--- conflicted
+++ resolved
@@ -1934,17 +1934,14 @@
 
     let userToInvite: SearchOptionData | null = null;
     if (includeUserToInvite) {
-<<<<<<< HEAD
         userToInvite = filterUserToInvite(
             {currentUserOption: currentUserRef.current, recentReports: recentReportOptions, personalDetails: personalDetailsOptions},
             searchString ?? '',
             countryCode,
+            {
+                excludeLogins: loginsToExclude,
+            },
         );
-=======
-        userToInvite = filterUserToInvite({currentUserOption: currentUserRef.current, recentReports: recentReportOptions, personalDetails: personalDetailsOptions}, searchString ?? '', {
-            excludeLogins: loginsToExclude,
-        });
->>>>>>> 825fb54e
     }
 
     return {
