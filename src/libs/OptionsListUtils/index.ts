--- conflicted
+++ resolved
@@ -1351,7 +1351,7 @@
         return null;
     }
 
-    const parsedPhoneNumber = parsePhoneNumber(appendCountryCodeWithCountryCode(Str.removeSMSDomain(searchValue), countryCode ?? 1));
+    const parsedPhoneNumber = parsePhoneNumber(appendCountryCodeWithCountryCode(Str.removeSMSDomain(searchValue), countryCode));
     const isCurrentUserLogin = isCurrentUser({login: searchValue} as PersonalDetails);
     const isInSelectedOption = selectedOptions.some((option) => 'login' in option && option.login === searchValue);
     const isValidEmail = Str.isValidEmail(searchValue) && !Str.isDomainEmail(searchValue) && !Str.endsWith(searchValue, CONST.SMS.DOMAIN);
@@ -1930,11 +1930,12 @@
     includeUserToInvite?: boolean,
     includeRecentReports = true,
     includeCurrentUser = false,
-<<<<<<< HEAD
     countryCode = CONST.DEFAULT_COUNTRY_CODE,
+    shouldShowGBR = false,
 ): Options {
     Timing.start(CONST.TIMING.LOAD_SEARCH_OPTIONS);
     Performance.markStart(CONST.TIMING.LOAD_SEARCH_OPTIONS);
+
     const optionList = getValidOptions(
         options,
         {
@@ -1955,36 +1956,10 @@
             includeCurrentUser,
             searchString: searchQuery,
             includeUserToInvite,
+            shouldShowGBR,
         },
         countryCode,
     );
-=======
-    shouldShowGBR = false,
-): Options {
-    Timing.start(CONST.TIMING.LOAD_SEARCH_OPTIONS);
-    Performance.markStart(CONST.TIMING.LOAD_SEARCH_OPTIONS);
-
-    const optionList = getValidOptions(options, {
-        betas,
-        includeRecentReports,
-        includeMultipleParticipantReports: true,
-        showChatPreviewLine: isUsedInChatFinder,
-        includeP2P: true,
-        includeOwnedWorkspaceChats: true,
-        includeThreads: true,
-        includeMoneyRequests: true,
-        includeTasks: true,
-        includeReadOnly,
-        includeSelfDM: true,
-        shouldBoldTitleByDefault: !isUsedInChatFinder,
-        excludeHiddenThreads: true,
-        maxElements: maxResults,
-        includeCurrentUser,
-        searchString: searchQuery,
-        includeUserToInvite,
-        shouldShowGBR,
-    });
->>>>>>> faea12db
 
     Timing.end(CONST.TIMING.LOAD_SEARCH_OPTIONS);
     Performance.markEnd(CONST.TIMING.LOAD_SEARCH_OPTIONS);
@@ -1992,8 +1967,14 @@
     return optionList;
 }
 
-<<<<<<< HEAD
-function getShareLogOptions(options: OptionList, betas: Beta[] = [], countryCode: number = CONST.DEFAULT_COUNTRY_CODE): Options {
+function getShareLogOptions(
+    options: OptionList,
+    betas: Beta[] = [],
+    searchString = '',
+    maxElements?: number,
+    includeUserToInvite = false,
+    countryCode: number = CONST.DEFAULT_COUNTRY_CODE,
+): Options {
     return getValidOptions(
         options,
         {
@@ -2005,25 +1986,12 @@
             includeSelfDM: true,
             includeThreads: true,
             includeReadOnly: false,
+            searchString,
+            maxElements,
+            includeUserToInvite,
         },
         countryCode,
     );
-=======
-function getShareLogOptions(options: OptionList, betas: Beta[] = [], searchString = '', maxElements?: number, includeUserToInvite = false): Options {
-    return getValidOptions(options, {
-        betas,
-        includeMultipleParticipantReports: true,
-        includeP2P: true,
-        forcePolicyNamePreview: true,
-        includeOwnedWorkspaceChats: true,
-        includeSelfDM: true,
-        includeThreads: true,
-        includeReadOnly: false,
-        searchString,
-        maxElements,
-        includeUserToInvite,
-    });
->>>>>>> faea12db
 }
 
 /**
@@ -2120,13 +2088,10 @@
     selectedOptions: Array<Partial<SearchOptionData>> = [],
     excludeLogins: Record<string, boolean> = {},
     includeOwnedWorkspaceChats = true,
-<<<<<<< HEAD
     countryCode: number = CONST.DEFAULT_COUNTRY_CODE,
-=======
     searchString = '',
     maxElements?: number,
     includeUserToInvite = false,
->>>>>>> faea12db
 ) {
     return getValidOptions(
         {reports, personalDetails},
@@ -2187,12 +2152,9 @@
     includeSelectedOptions = false,
     reports: Array<SearchOption<Report>> = [],
     includeRecentReports = false,
-<<<<<<< HEAD
     countryCode: number = CONST.DEFAULT_COUNTRY_CODE,
-=======
     searchString = '',
     maxElements?: number,
->>>>>>> faea12db
 ): Options {
     return getValidOptions(
         {reports, personalDetails},
