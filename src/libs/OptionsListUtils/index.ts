/* eslint-disable @typescript-eslint/prefer-for-of */
import {Str} from 'expensify-common';
import deburr from 'lodash/deburr';
import keyBy from 'lodash/keyBy';
import lodashOrderBy from 'lodash/orderBy';
import type {OnyxCollection, OnyxEntry} from 'react-native-onyx';
import Onyx from 'react-native-onyx';
import type {SetNonNullable} from 'type-fest';
import {FallbackAvatar} from '@components/Icon/Expensicons';
import type {LocaleContextProps} from '@components/LocaleContextProvider';
import {getEnabledCategoriesCount} from '@libs/CategoryUtils';
import filterArrayByMatch from '@libs/filterArrayByMatch';
import {isReportMessageAttachment} from '@libs/isReportMessageAttachment';
import {formatPhoneNumber} from '@libs/LocalePhoneNumber';
import {translateLocal} from '@libs/Localize';
import {appendCountryCode, appendCountryCodeWithCountryCode, getPhoneNumberWithoutSpecialChars} from '@libs/LoginUtils';
import {MaxHeap} from '@libs/MaxHeap';
import {MinHeap} from '@libs/MinHeap';
import {getForReportAction} from '@libs/ModifiedExpenseMessage';
import Navigation from '@libs/Navigation/Navigation';
import Parser from '@libs/Parser';
import Performance from '@libs/Performance';
import Permissions from '@libs/Permissions';
import {getDisplayNameOrDefault, getPersonalDetailByEmail, getPersonalDetailsByIDs} from '@libs/PersonalDetailsUtils';
import {addSMSDomainIfPhoneNumber, parsePhoneNumber} from '@libs/PhoneNumber';
import {
    canSendInvoiceFromWorkspace,
    canSubmitPerDiemExpenseFromWorkspace,
    getCountOfEnabledTagsOfList,
    getCountOfRequiredTagLists,
    getSubmitToAccountID,
    isCurrentUserMemberOfAnyPolicy,
} from '@libs/PolicyUtils';
import {
    getChangedApproverActionMessage,
    getCombinedReportActions,
    getExportIntegrationLastMessageText,
    getIOUReportIDFromReportActionPreview,
    getJoinRequestMessage,
    getLastVisibleMessage,
    getLeaveRoomMessage,
    getMentionedAccountIDsFromAction,
    getMessageOfOldDotReportAction,
    getOneTransactionThreadReportID,
    getOriginalMessage,
    getReceiptScanFailedMessage,
    getRenamedAction,
    getReopenedMessage,
    getReportActionHtml,
    getReportActionMessageText,
    getRetractedMessage,
    getRoomChangeLogMessage,
    getSortedReportActions,
    getTravelUpdateMessage,
    getUpdateRoomDescriptionMessage,
    isActionableAddPaymentCard,
    isActionableJoinRequest,
    isActionOfType,
    isAddCommentAction,
    isClosedAction,
    isCreatedTaskReportAction,
    isDeletedAction,
    isDeletedParentAction,
    isInviteOrRemovedAction,
    isMarkAsClosedAction,
    isModifiedExpenseAction,
    isMoneyRequestAction,
    isMovedAction,
    isMovedTransactionAction,
    isOldDotReportAction,
    isPendingRemove,
    isReimbursementDeQueuedOrCanceledAction,
    isReimbursementQueuedAction,
    isRenamedAction,
    isReportPreviewAction,
    isTaskAction,
    isThreadParentMessage,
    isUnapprovedAction,
    shouldReportActionBeVisible,
} from '@libs/ReportActionsUtils';
import type {OptionData} from '@libs/ReportUtils';
import {
    canUserPerformWriteAction,
    formatReportLastMessageText,
    getChatByParticipants,
    getChatRoomSubtitle,
    getDeletedParentActionMessageForChatReport,
    getDeletedTransactionMessage,
    getDisplayNameForParticipant,
    getDowngradeWorkspaceMessage,
    getIcons,
    getMovedActionMessage,
    getMovedTransactionMessage,
    getParticipantsAccountIDsForDisplay,
    getPolicyChangeMessage,
    getPolicyName,
    getReimbursementDeQueuedOrCanceledActionMessage,
    getReimbursementQueuedActionMessage,
    getRejectedReportMessage,
    getReportLastMessage,
    getReportName,
    getReportNotificationPreference,
    getReportOrDraftReport,
    getReportPreviewMessage,
    getReportSubtitlePrefix,
    getUpgradeWorkspaceMessage,
    hasIOUWaitingOnCurrentUserBankAccount,
    isArchivedNonExpenseReport,
    isChatThread,
    isDM,
    isDraftReport,
    isExpenseReport,
    isHiddenForCurrentUser,
    isInvoiceRoom,
    isMoneyRequest,
    isPolicyAdmin,
    isAdminRoom as reportUtilsIsAdminRoom,
    isAnnounceRoom as reportUtilsIsAnnounceRoom,
    isChatReport as reportUtilsIsChatReport,
    isChatRoom as reportUtilsIsChatRoom,
    isGroupChat as reportUtilsIsGroupChat,
    isMoneyRequestReport as reportUtilsIsMoneyRequestReport,
    isOneOnOneChat as reportUtilsIsOneOnOneChat,
    isPolicyExpenseChat as reportUtilsIsPolicyExpenseChat,
    isSelfDM as reportUtilsIsSelfDM,
    isTaskReport as reportUtilsIsTaskReport,
    shouldDisplayViolationsRBRInLHN,
    shouldReportBeInOptionList,
} from '@libs/ReportUtils';
import StringUtils from '@libs/StringUtils';
import {getTaskCreatedMessage, getTaskReportActionMessage} from '@libs/TaskUtils';
import {generateAccountID} from '@libs/UserUtils';
import Timing from '@userActions/Timing';
import CONST from '@src/CONST';
import type {IOUAction} from '@src/CONST';
import ONYXKEYS from '@src/ONYXKEYS';
import type {
    Beta,
    DismissedProductTraining,
    Login,
    OnyxInputOrEntry,
    PersonalDetails,
    PersonalDetailsList,
    Policy,
    PolicyCategories,
    PolicyCategory,
    PolicyTag,
    PolicyTagLists,
    Report,
    ReportAction,
    ReportActions,
    ReportAttributesDerivedValue,
    ReportNameValuePairs,
} from '@src/types/onyx';
import type {Attendee, Participant} from '@src/types/onyx/IOU';
import type {OriginalMessageMovedTransaction} from '@src/types/onyx/OriginalMessage';
import type {SearchTransaction} from '@src/types/onyx/SearchResults';
import {isEmptyObject} from '@src/types/utils/EmptyObject';
import type {
    FilterUserToInviteConfig,
    GetOptionsConfig,
    GetUserToInviteConfig,
    GetValidReportsConfig,
    GetValidReportsReturnTypeCombined,
    IsValidReportsConfig,
    MemberForList,
    Option,
    OptionList,
    Options,
    OrderOptionsConfig,
    OrderReportOptionsConfig,
    PayeePersonalDetails,
    PreviewConfig,
    ReportAndPersonalDetailOptions,
    SearchOption,
    SearchOptionData,
    SectionForSearchTerm,
} from './types';

/**
 * OptionsListUtils is used to build a list options passed to the OptionsList component. Several different UI views can
 * be configured to display different results based on the options passed to the private getOptions() method. Public
 * methods should be named for the views they build options for and then exported for use in a component.
 */
let currentUserLogin: string | undefined;
let currentUserAccountID: number | undefined;
Onyx.connect({
    key: ONYXKEYS.SESSION,
    callback: (value) => {
        currentUserLogin = value?.email;
        currentUserAccountID = value?.accountID;
    },
});

let loginList: OnyxEntry<Login>;
Onyx.connect({
    key: ONYXKEYS.LOGIN_LIST,
    callback: (value) => (loginList = isEmptyObject(value) ? {} : value),
});

let allPersonalDetails: OnyxEntry<PersonalDetailsList>;
Onyx.connect({
    key: ONYXKEYS.PERSONAL_DETAILS_LIST,
    callback: (value) => (allPersonalDetails = isEmptyObject(value) ? {} : value),
});

const policies: OnyxCollection<Policy> = {};
Onyx.connect({
    key: ONYXKEYS.COLLECTION.POLICY,
    callback: (policy, key) => {
        if (!policy || !key || !policy.name) {
            return;
        }

        policies[key] = policy;
    },
});

let allPolicies: OnyxCollection<Policy> = {};
Onyx.connect({
    key: ONYXKEYS.COLLECTION.POLICY,
    waitForCollectionCallback: true,
    callback: (val) => (allPolicies = val),
});

let allReports: OnyxCollection<Report>;
Onyx.connect({
    key: ONYXKEYS.COLLECTION.REPORT,
    waitForCollectionCallback: true,
    callback: (value) => {
        allReports = value;
    },
});

let allReportNameValuePairs: OnyxCollection<ReportNameValuePairs>;
Onyx.connect({
    key: ONYXKEYS.COLLECTION.REPORT_NAME_VALUE_PAIRS,
    waitForCollectionCallback: true,
    callback: (value) => {
        allReportNameValuePairs = value;
    },
});

const lastReportActions: ReportActions = {};
const allSortedReportActions: Record<string, ReportAction[]> = {};
let allReportActions: OnyxCollection<ReportActions>;
const lastVisibleReportActions: ReportActions = {};
Onyx.connect({
    key: ONYXKEYS.COLLECTION.REPORT_ACTIONS,
    waitForCollectionCallback: true,
    callback: (actions) => {
        if (!actions) {
            return;
        }

        allReportActions = actions ?? {};

        // Iterate over the report actions to build the sorted and lastVisible report actions objects
        Object.entries(allReportActions).forEach((reportActions) => {
            const reportID = reportActions[0].split('_').at(1);
            if (!reportID) {
                return;
            }

            const reportActionsArray = Object.values(reportActions[1] ?? {});
            let sortedReportActions = getSortedReportActions(reportActionsArray, true);
            allSortedReportActions[reportID] = sortedReportActions;
            const report = allReports?.[`${ONYXKEYS.COLLECTION.REPORT}${reportID}`];
            const chatReport = allReports?.[`${ONYXKEYS.COLLECTION.REPORT}${report?.chatReportID}`];

            // If the report is a one-transaction report and has , we need to return the combined reportActions so that the LHN can display modifications
            // to the transaction thread or the report itself
            const transactionThreadReportID = getOneTransactionThreadReportID(report, chatReport, actions[reportActions[0]]);
            if (transactionThreadReportID) {
                const transactionThreadReportActionsArray = Object.values(actions[`${ONYXKEYS.COLLECTION.REPORT_ACTIONS}${transactionThreadReportID}`] ?? {});
                sortedReportActions = getCombinedReportActions(sortedReportActions, transactionThreadReportID, transactionThreadReportActionsArray, reportID);
            }

            const firstReportAction = sortedReportActions.at(0);
            if (!firstReportAction) {
                delete lastReportActions[reportID];
            } else {
                lastReportActions[reportID] = firstReportAction;
            }

            const isWriteActionAllowed = canUserPerformWriteAction(report);

            // The report is only visible if it is the last action not deleted that
            // does not match a closed or created state.
            const reportActionsForDisplay = sortedReportActions.filter(
                (reportAction, actionKey) =>
                    shouldReportActionBeVisible(reportAction, actionKey, isWriteActionAllowed) &&
                    reportAction.actionName !== CONST.REPORT.ACTIONS.TYPE.CREATED &&
                    reportAction.pendingAction !== CONST.RED_BRICK_ROAD_PENDING_ACTION.DELETE,
            );
            const reportActionForDisplay = reportActionsForDisplay.at(0);
            if (!reportActionForDisplay) {
                delete lastVisibleReportActions[reportID];
                return;
            }
            lastVisibleReportActions[reportID] = reportActionForDisplay;
        });
    },
});

let activePolicyID: OnyxEntry<string>;
Onyx.connect({
    key: ONYXKEYS.NVP_ACTIVE_POLICY_ID,
    callback: (value) => (activePolicyID = value),
});

let nvpDismissedProductTraining: OnyxEntry<DismissedProductTraining>;
Onyx.connect({
    key: ONYXKEYS.NVP_DISMISSED_PRODUCT_TRAINING,
    callback: (value) => (nvpDismissedProductTraining = value),
});

/**
 * Returns the personal details for an array of accountIDs
 * @returns keys of the object are emails, values are PersonalDetails objects.
 */
function getPersonalDetailsForAccountIDs(accountIDs: number[] | undefined, personalDetails: OnyxInputOrEntry<PersonalDetailsList>): SetNonNullable<PersonalDetailsList> {
    const personalDetailsForAccountIDs: SetNonNullable<PersonalDetailsList> = {};
    if (!personalDetails) {
        return personalDetailsForAccountIDs;
    }
    accountIDs?.forEach((accountID) => {
        const cleanAccountID = Number(accountID);
        if (!cleanAccountID) {
            return;
        }
        let personalDetail: OnyxEntry<PersonalDetails> = personalDetails[accountID] ?? undefined;
        if (!personalDetail) {
            personalDetail = {} as PersonalDetails;
        }

        if (cleanAccountID === CONST.ACCOUNT_ID.CONCIERGE) {
            personalDetail.avatar = CONST.CONCIERGE_ICON_URL;
        }

        personalDetail.accountID = cleanAccountID;
        personalDetailsForAccountIDs[cleanAccountID] = personalDetail;
    });
    return personalDetailsForAccountIDs;
}

/**
 * Return true if personal details data is ready, i.e. report list options can be created.
 */
function isPersonalDetailsReady(personalDetails: OnyxEntry<PersonalDetailsList>): boolean {
    const personalDetailsKeys = Object.keys(personalDetails ?? {});
    return personalDetailsKeys.some((key) => personalDetails?.[key]?.accountID);
}

/**
 * Get the participant option for a report.
 */
function getParticipantsOption(participant: OptionData | Participant, personalDetails: OnyxEntry<PersonalDetailsList>): Participant {
    const detail = participant.accountID ? getPersonalDetailsForAccountIDs([participant.accountID], personalDetails)[participant.accountID] : undefined;
    // eslint-disable-next-line @typescript-eslint/prefer-nullish-coalescing
    const login = detail?.login || participant.login || '';
    // eslint-disable-next-line @typescript-eslint/prefer-nullish-coalescing
    const displayName = participant?.displayName || formatPhoneNumber(getDisplayNameOrDefault(detail, login || participant.text));

    return {
        keyForList: String(detail?.accountID ?? login),
        login,
        accountID: detail?.accountID,
        text: displayName,
        // eslint-disable-next-line @typescript-eslint/prefer-nullish-coalescing
        firstName: (detail?.firstName || participant.firstName) ?? '',
        // eslint-disable-next-line @typescript-eslint/prefer-nullish-coalescing
        lastName: (detail?.lastName || participant.lastName) ?? '',
        alternateText: formatPhoneNumber(login) || displayName,
        icons: [
            {
                // eslint-disable-next-line @typescript-eslint/prefer-nullish-coalescing
                source: (participant.avatar || detail?.avatar) ?? FallbackAvatar,
                name: login,
                type: CONST.ICON_TYPE_AVATAR,
                id: detail?.accountID,
            },
        ],
        // eslint-disable-next-line @typescript-eslint/prefer-nullish-coalescing
        phoneNumber: (detail?.phoneNumber || participant?.phoneNumber) ?? '',
        isSelected: participant.selected,
        selected: participant.selected, // Keep for backwards compatibility
        searchText: participant.searchText ?? undefined,
    };
}

/**
 * A very optimized method to remove duplicates from an array.
 * Taken from https://stackoverflow.com/a/9229821/9114791
 */
function uniqFast(items: string[]): string[] {
    const seenItems: Record<string, number> = {};
    const result: string[] = [];
    let j = 0;

    for (const item of items) {
        if (seenItems[item] !== 1) {
            seenItems[item] = 1;
            result[j++] = item;
        }
    }

    return result;
}

/**
 * Get the last actor display name from last actor details.
 */
function getLastActorDisplayName(lastActorDetails: Partial<PersonalDetails> | null) {
    if (!lastActorDetails) {
        return '';
    }

    return lastActorDetails.accountID !== currentUserAccountID
        ? // eslint-disable-next-line @typescript-eslint/prefer-nullish-coalescing
          lastActorDetails.firstName || formatPhoneNumber(getDisplayNameOrDefault(lastActorDetails))
        : translateLocal('common.you');
}

/**
 * Should show the last actor display name from last actor details.
 */
function shouldShowLastActorDisplayName(report: OnyxEntry<Report>, lastActorDetails: Partial<PersonalDetails> | null, lastAction: OnyxEntry<ReportAction>) {
    if (
        !lastActorDetails ||
        reportUtilsIsSelfDM(report) ||
        (isDM(report) && lastActorDetails.accountID !== currentUserAccountID) ||
        lastAction?.actionName === CONST.REPORT.ACTIONS.TYPE.IOU ||
        (lastAction?.actionName === CONST.REPORT.ACTIONS.TYPE.REPORT_PREVIEW &&
            Object.keys(report?.participants ?? {})?.some((participantID) => participantID === CONST.ACCOUNT_ID.MANAGER_MCTEST.toString()))
    ) {
        return false;
    }

    const lastActorDisplayName = getLastActorDisplayName(lastActorDetails);

    if (!lastActorDisplayName) {
        return false;
    }

    return true;
}

/**
 * Update alternate text for the option when applicable
 */
function getAlternateText(option: OptionData, {showChatPreviewLine = false, forcePolicyNamePreview = false}: PreviewConfig) {
    const report = getReportOrDraftReport(option.reportID);
    const isAdminRoom = reportUtilsIsAdminRoom(report);
    const isAnnounceRoom = reportUtilsIsAnnounceRoom(report);
    const isGroupChat = reportUtilsIsGroupChat(report);
    const isExpenseThread = isMoneyRequest(report);
    const formattedLastMessageText = formatReportLastMessageText(Parser.htmlToText(option.lastMessageText ?? ''));
    const reportPrefix = getReportSubtitlePrefix(report);
    const formattedLastMessageTextWithPrefix = reportPrefix + formattedLastMessageText;

    if (isExpenseThread || option.isMoneyRequestReport) {
        return showChatPreviewLine && formattedLastMessageText ? formattedLastMessageTextWithPrefix : translateLocal('iou.expense');
    }

    if (option.isThread) {
        return showChatPreviewLine && formattedLastMessageText ? formattedLastMessageTextWithPrefix : translateLocal('threads.thread');
    }

    if (option.isChatRoom && !isAdminRoom && !isAnnounceRoom) {
        return showChatPreviewLine && formattedLastMessageText ? formattedLastMessageTextWithPrefix : option.subtitle;
    }

    if ((option.isPolicyExpenseChat ?? false) || isAdminRoom || isAnnounceRoom) {
        return showChatPreviewLine && !forcePolicyNamePreview && formattedLastMessageText ? formattedLastMessageTextWithPrefix : option.subtitle;
    }

    if (option.isTaskReport) {
        return showChatPreviewLine && formattedLastMessageText ? formattedLastMessageTextWithPrefix : translateLocal('task.task');
    }

    if (isGroupChat) {
        return showChatPreviewLine && formattedLastMessageText ? formattedLastMessageTextWithPrefix : translateLocal('common.group');
    }

    return showChatPreviewLine && formattedLastMessageText
        ? formattedLastMessageTextWithPrefix
        : formatPhoneNumber(option.participantsList && option.participantsList.length > 0 ? (option.participantsList.at(0)?.login ?? '') : '');
}

/**
 * Searches for a match when provided with a value
 */
function isSearchStringMatch(searchValue: string, searchText?: string | null, participantNames = new Set<string>(), isReportChatRoom = false): boolean {
    const searchWords = new Set(searchValue.replace(/,/g, ' ').split(/\s+/));
    const valueToSearch = searchText?.replace(new RegExp(/&nbsp;/g), '');
    let matching = true;
    searchWords.forEach((word) => {
        // if one of the word is not matching, we don't need to check further
        if (!matching) {
            return;
        }
        const matchRegex = new RegExp(Str.escapeForRegExp(word), 'i');
        matching = matchRegex.test(valueToSearch ?? '') || (!isReportChatRoom && participantNames.has(word));
    });
    return matching;
}

function isSearchStringMatchUserDetails(personalDetail: PersonalDetails, searchValue: string) {
    let memberDetails = '';
    if (personalDetail.login) {
        memberDetails += ` ${personalDetail.login}`;
    }
    if (personalDetail.firstName) {
        memberDetails += ` ${personalDetail.firstName}`;
    }
    if (personalDetail.lastName) {
        memberDetails += ` ${personalDetail.lastName}`;
    }
    if (personalDetail.displayName) {
        memberDetails += ` ${getDisplayNameOrDefault(personalDetail)}`;
    }
    if (personalDetail.phoneNumber) {
        memberDetails += ` ${personalDetail.phoneNumber}`;
    }
    return isSearchStringMatch(searchValue.trim(), memberDetails.toLowerCase());
}

/**
 * Get IOU report ID of report last action if the action is report action preview
 */
function getIOUReportIDOfLastAction(report: OnyxEntry<Report>): string | undefined {
    if (!report?.reportID) {
        return;
    }
    const lastAction = lastVisibleReportActions[report.reportID];
    if (!isReportPreviewAction(lastAction)) {
        return;
    }
    return getReportOrDraftReport(getIOUReportIDFromReportActionPreview(lastAction))?.reportID;
}

function hasHiddenDisplayNames(accountIDs: number[]) {
    return getPersonalDetailsByIDs({accountIDs, currentUserAccountID: 0}).some((personalDetail) => !getDisplayNameOrDefault(personalDetail, undefined, false));
}

/**
 * Get the last message text from the report directly or from other sources for special cases.
 */
function getLastMessageTextForReport({
    report,
    lastActorDetails,
    movedFromReport,
    movedToReport,
    policy,
    isReportArchived = false,
}: {
    report: OnyxEntry<Report>;
    lastActorDetails: Partial<PersonalDetails> | null;
    movedFromReport?: OnyxEntry<Report>;
    movedToReport?: OnyxEntry<Report>;
    policy?: OnyxEntry<Policy>;
    isReportArchived?: boolean;
}): string {
    const reportID = report?.reportID;
    const lastReportAction = reportID ? lastVisibleReportActions[reportID] : undefined;
    const lastVisibleMessage = getLastVisibleMessage(report?.reportID);

    // some types of actions are filtered out for lastReportAction, in some cases we need to check the actual last action
    const lastOriginalReportAction = reportID ? lastReportActions[reportID] : undefined;
    let lastMessageTextFromReport = '';

    if (isArchivedNonExpenseReport(report, isReportArchived)) {
        const archiveReason =
            // eslint-disable-next-line @typescript-eslint/prefer-nullish-coalescing
            (isClosedAction(lastOriginalReportAction) && getOriginalMessage(lastOriginalReportAction)?.reason) || CONST.REPORT.ARCHIVE_REASON.DEFAULT;
        switch (archiveReason) {
            case CONST.REPORT.ARCHIVE_REASON.ACCOUNT_CLOSED:
            case CONST.REPORT.ARCHIVE_REASON.REMOVED_FROM_POLICY:
            case CONST.REPORT.ARCHIVE_REASON.POLICY_DELETED: {
                lastMessageTextFromReport = translateLocal(`reportArchiveReasons.${archiveReason}`, {
                    displayName: formatPhoneNumber(getDisplayNameOrDefault(lastActorDetails)),
                    policyName: getPolicyName({report, policy}),
                });
                break;
            }
            case CONST.REPORT.ARCHIVE_REASON.BOOKING_END_DATE_HAS_PASSED: {
                lastMessageTextFromReport = translateLocal(`reportArchiveReasons.${archiveReason}`);
                break;
            }
            default: {
                lastMessageTextFromReport = translateLocal(`reportArchiveReasons.default`);
            }
        }
    } else if (isMoneyRequestAction(lastReportAction)) {
        const properSchemaForMoneyRequestMessage = getReportPreviewMessage(report, lastReportAction, true, false, null, true);
        lastMessageTextFromReport = formatReportLastMessageText(properSchemaForMoneyRequestMessage);
    } else if (isReportPreviewAction(lastReportAction)) {
        const iouReport = getReportOrDraftReport(getIOUReportIDFromReportActionPreview(lastReportAction));
        const lastIOUMoneyReportAction = iouReport?.reportID
            ? allSortedReportActions[iouReport.reportID]?.find(
                  (reportAction, key): reportAction is ReportAction<typeof CONST.REPORT.ACTIONS.TYPE.IOU> =>
                      shouldReportActionBeVisible(reportAction, key, canUserPerformWriteAction(report, isReportArchived)) &&
                      reportAction.pendingAction !== CONST.RED_BRICK_ROAD_PENDING_ACTION.DELETE &&
                      isMoneyRequestAction(reportAction),
              )
            : undefined;
        const reportPreviewMessage = getReportPreviewMessage(
            !isEmptyObject(iouReport) ? iouReport : null,
            lastIOUMoneyReportAction ?? lastReportAction,
            true,
            reportUtilsIsChatReport(report),
            null,
            true,
            lastReportAction,
        );
        lastMessageTextFromReport = formatReportLastMessageText(reportPreviewMessage);
    } else if (isReimbursementQueuedAction(lastReportAction)) {
        lastMessageTextFromReport = getReimbursementQueuedActionMessage({reportAction: lastReportAction, reportOrID: report});
    } else if (isReimbursementDeQueuedOrCanceledAction(lastReportAction)) {
        lastMessageTextFromReport = getReimbursementDeQueuedOrCanceledActionMessage(lastReportAction, report, true);
    } else if (isDeletedParentAction(lastReportAction) && reportUtilsIsChatReport(report)) {
        lastMessageTextFromReport = getDeletedParentActionMessageForChatReport(lastReportAction);
    } else if (isPendingRemove(lastReportAction) && report?.reportID && isThreadParentMessage(lastReportAction, report.reportID)) {
        lastMessageTextFromReport = translateLocal('parentReportAction.hiddenMessage');
    } else if (isReportMessageAttachment({text: report?.lastMessageText ?? '', html: report?.lastMessageHtml, type: ''})) {
        lastMessageTextFromReport = `[${translateLocal('common.attachment')}]`;
    } else if (isModifiedExpenseAction(lastReportAction)) {
        const properSchemaForModifiedExpenseMessage = getForReportAction({
            reportAction: lastReportAction,
            policyID: report?.policyID,
            movedFromReport,
            movedToReport,
        });
        lastMessageTextFromReport = formatReportLastMessageText(properSchemaForModifiedExpenseMessage, true);
    } else if (isMovedTransactionAction(lastReportAction)) {
        const movedTransactionOriginalMessage = getOriginalMessage(lastReportAction) ?? {};
        const {toReportID} = movedTransactionOriginalMessage as OriginalMessageMovedTransaction;
        const toReport = allReports?.[`${ONYXKEYS.COLLECTION.REPORT}${toReportID}`];
        lastMessageTextFromReport = getMovedTransactionMessage(toReport);
    } else if (isTaskAction(lastReportAction)) {
        lastMessageTextFromReport = formatReportLastMessageText(getTaskReportActionMessage(lastReportAction).text);
    } else if (isCreatedTaskReportAction(lastReportAction)) {
        lastMessageTextFromReport = getTaskCreatedMessage(lastReportAction);
    } else if (
        isActionOfType(lastReportAction, CONST.REPORT.ACTIONS.TYPE.SUBMITTED) ||
        isActionOfType(lastReportAction, CONST.REPORT.ACTIONS.TYPE.SUBMITTED_AND_CLOSED) ||
        isMarkAsClosedAction(lastReportAction)
    ) {
        const wasSubmittedViaHarvesting = !isMarkAsClosedAction(lastReportAction) ? (getOriginalMessage(lastReportAction)?.harvesting ?? false) : false;
        if (wasSubmittedViaHarvesting) {
            lastMessageTextFromReport = translateLocal('iou.automaticallySubmitted');
        } else {
            lastMessageTextFromReport = translateLocal('iou.submitted', {memo: getOriginalMessage(lastReportAction)?.message});
        }
    } else if (isActionOfType(lastReportAction, CONST.REPORT.ACTIONS.TYPE.APPROVED)) {
        const {automaticAction} = getOriginalMessage(lastReportAction) ?? {};
        if (automaticAction) {
            lastMessageTextFromReport = translateLocal('iou.automaticallyApproved');
        } else {
            lastMessageTextFromReport = translateLocal('iou.approvedMessage');
        }
    } else if (isUnapprovedAction(lastReportAction)) {
        lastMessageTextFromReport = translateLocal('iou.unapproved');
    } else if (isActionOfType(lastReportAction, CONST.REPORT.ACTIONS.TYPE.FORWARDED)) {
        const {automaticAction} = getOriginalMessage(lastReportAction) ?? {};
        if (automaticAction) {
            lastMessageTextFromReport = translateLocal('iou.automaticallyForwarded');
        } else {
            lastMessageTextFromReport = translateLocal('iou.forwarded');
        }
    } else if (lastReportAction?.actionName === CONST.REPORT.ACTIONS.TYPE.REJECTED) {
        lastMessageTextFromReport = getRejectedReportMessage();
    } else if (lastReportAction?.actionName === CONST.REPORT.ACTIONS.TYPE.POLICY_CHANGE_LOG.CORPORATE_UPGRADE) {
        lastMessageTextFromReport = getUpgradeWorkspaceMessage();
    } else if (lastReportAction?.actionName === CONST.REPORT.ACTIONS.TYPE.POLICY_CHANGE_LOG.TEAM_DOWNGRADE) {
        lastMessageTextFromReport = getDowngradeWorkspaceMessage();
    } else if (isActionableAddPaymentCard(lastReportAction)) {
        lastMessageTextFromReport = getReportActionMessageText(lastReportAction);
    } else if (lastReportAction?.actionName === CONST.REPORT.ACTIONS.TYPE.EXPORTED_TO_INTEGRATION) {
        lastMessageTextFromReport = getExportIntegrationLastMessageText(lastReportAction);
    } else if (lastReportAction?.actionName === CONST.REPORT.ACTIONS.TYPE.RECEIPT_SCAN_FAILED) {
        lastMessageTextFromReport = getReceiptScanFailedMessage();
    } else if (lastReportAction?.actionName && isOldDotReportAction(lastReportAction)) {
        lastMessageTextFromReport = getMessageOfOldDotReportAction(lastReportAction, false);
    } else if (isActionableJoinRequest(lastReportAction)) {
        lastMessageTextFromReport = getJoinRequestMessage(lastReportAction);
    } else if (lastReportAction?.actionName === CONST.REPORT.ACTIONS.TYPE.ROOM_CHANGE_LOG.LEAVE_ROOM) {
        lastMessageTextFromReport = getLeaveRoomMessage();
    } else if (lastReportAction?.actionName === CONST.REPORT.ACTIONS.TYPE.RESOLVED_DUPLICATES) {
        lastMessageTextFromReport = translateLocal('violations.resolvedDuplicates');
    } else if (isActionOfType(lastReportAction, CONST.REPORT.ACTIONS.TYPE.ROOM_CHANGE_LOG.UPDATE_ROOM_DESCRIPTION)) {
        lastMessageTextFromReport = getUpdateRoomDescriptionMessage(lastReportAction);
    } else if (isActionOfType(lastReportAction, CONST.REPORT.ACTIONS.TYPE.RETRACTED)) {
        lastMessageTextFromReport = getRetractedMessage();
    } else if (isActionOfType(lastReportAction, CONST.REPORT.ACTIONS.TYPE.REOPENED)) {
        lastMessageTextFromReport = getReopenedMessage();
    } else if (isActionOfType(lastReportAction, CONST.REPORT.ACTIONS.TYPE.CHANGE_POLICY)) {
        lastMessageTextFromReport = getPolicyChangeMessage(lastReportAction);
    } else if (isActionOfType(lastReportAction, CONST.REPORT.ACTIONS.TYPE.TRAVEL_UPDATE)) {
        lastMessageTextFromReport = getTravelUpdateMessage(lastReportAction);
    } else if (isInviteOrRemovedAction(lastReportAction)) {
        lastMessageTextFromReport = getRoomChangeLogMessage(lastReportAction);
    } else if (isRenamedAction(lastReportAction)) {
        lastMessageTextFromReport = getRenamedAction(lastReportAction, isExpenseReport(report));
    } else if (isActionOfType(lastReportAction, CONST.REPORT.ACTIONS.TYPE.DELETED_TRANSACTION)) {
        lastMessageTextFromReport = getDeletedTransactionMessage(lastReportAction);
    } else if (isActionOfType(lastReportAction, CONST.REPORT.ACTIONS.TYPE.TAKE_CONTROL) || isActionOfType(lastReportAction, CONST.REPORT.ACTIONS.TYPE.REROUTE)) {
        lastMessageTextFromReport = getChangedApproverActionMessage(lastReportAction);
    } else if (isMovedAction(lastReportAction)) {
        lastMessageTextFromReport = getMovedActionMessage(lastReportAction, report);
    }

    // we do not want to show report closed in LHN for non archived report so use getReportLastMessage as fallback instead of lastMessageText from report
    if (
        reportID &&
        !isReportArchived &&
        (report.lastActionType === CONST.REPORT.ACTIONS.TYPE.CLOSED || (lastOriginalReportAction?.reportActionID && isDeletedAction(lastOriginalReportAction)))
    ) {
        return lastMessageTextFromReport || (getReportLastMessage(reportID, undefined, isReportArchived).lastMessageText ?? '');
    }

    // When the last report action has unknown mentions (@Hidden), we want to consistently show @Hidden in LHN and report screen
    // so we reconstruct the last message text of the report from the last report action.
    if (!lastMessageTextFromReport && lastReportAction && hasHiddenDisplayNames(getMentionedAccountIDsFromAction(lastReportAction))) {
        lastMessageTextFromReport = Parser.htmlToText(getReportActionHtml(lastReportAction));
    }

    // If the last report action is a pending moderation action, get the last message text from the last visible report action
    if (reportID && !lastMessageTextFromReport && isPendingRemove(lastOriginalReportAction)) {
        lastMessageTextFromReport = getReportActionMessageText(lastReportAction);
    }

    if (reportID && !lastMessageTextFromReport && lastReportAction) {
        const chatReport = allReports?.[`${ONYXKEYS.COLLECTION.REPORT}${report?.chatReportID}`];
        // If the report is a one-transaction report, get the last message text from combined report actions so the LHN can display modifications to the transaction thread or the report itself
        const transactionThreadReportID = getOneTransactionThreadReportID(report, chatReport, allSortedReportActions[reportID]);
        if (transactionThreadReportID) {
            lastMessageTextFromReport = getReportActionMessageText(lastReportAction);
        }
    }

    // If the last action is AddComment and no last message text was determined yet, use getLastVisibleMessage to get the preview text
    if (reportID && !lastMessageTextFromReport && isAddCommentAction(lastReportAction)) {
        lastMessageTextFromReport = lastVisibleMessage?.lastMessageText;
    }

    return lastMessageTextFromReport || (report?.lastMessageText ?? '');
}

/**
 * Creates a report list option - optimized for SearchOption context
 */
function createOption(
    accountIDs: number[],
    personalDetails: OnyxInputOrEntry<PersonalDetailsList>,
    report: OnyxInputOrEntry<Report>,
    config?: PreviewConfig,
    reportAttributesDerived?: ReportAttributesDerivedValue['reports'],
    transactions?: SearchTransaction[],
): SearchOptionData {
    const {showChatPreviewLine = false, forcePolicyNamePreview = false, showPersonalDetails = false, selected, isSelected, isDisabled} = config ?? {};

    // Initialize only the properties that are actually used in SearchOption context
    const result: SearchOptionData = {
        // Core identification - used in SearchOption context
        // We use empty string as a default for reportID as in many places the application uses conditional checks that test for reportID existence with truthiness operators
        // eslint-disable-next-line rulesdir/no-default-id-values
        reportID: report?.reportID ?? '',
        accountID: 0, // Set conditionally below
        login: undefined, // Set conditionally below
        policyID: report?.policyID,
        ownerAccountID: report?.ownerAccountID,

        // Display properties - used in SearchOption context
        text: undefined, // Set below
        alternateText: undefined, // Set below
        participantsList: undefined, // Set below

        // State properties - used in SearchOption context
        isSelected: isSelected ?? selected ?? false, // Use isSelected preferentially, fallback to selected for compatibility
        isDisabled,
        brickRoadIndicator: null,

        // Type/category flags - used in SearchOption context
        isPolicyExpenseChat: report ? reportUtilsIsPolicyExpenseChat(report) : false,
        isMoneyRequestReport: report ? reportUtilsIsMoneyRequestReport(report) : false,
        isThread: report ? isChatThread(report) : false,
        isTaskReport: report ? reportUtilsIsTaskReport(report) : false,
        isSelfDM: report ? reportUtilsIsSelfDM(report) : false,
        isChatRoom: report ? reportUtilsIsChatRoom(report) : false,
        isInvoiceRoom: report ? isInvoiceRoom(report) : false,

        // Status properties - used in SearchOption context
        private_isArchived: undefined, // Set from reportNameValuePairs below
        lastVisibleActionCreated: report?.lastVisibleActionCreated,
        notificationPreference: report ? getReportNotificationPreference(report) : undefined,
        lastMessageText: report?.lastMessageText ?? '',

        // Display properties needed for UI rendering
        icons: undefined, // Set below - needed for avatars
        subtitle: undefined, // Set below - needed for display
        keyForList: undefined, // Set below - needed for React keys

        // Legacy property kept for backwards compatibility
        selected: isSelected ?? selected ?? false, // Duplicate of isSelected for backwards compatibility
    };

    const personalDetailMap = getPersonalDetailsForAccountIDs(accountIDs, personalDetails);
    const personalDetailList = Object.values(personalDetailMap).filter((details): details is PersonalDetails => !!details);
    const personalDetail = personalDetailList.at(0);
    let hasMultipleParticipants = personalDetailList.length > 1;
    let subtitle;
    let reportName;
    result.participantsList = personalDetailList;

    if (report) {
        const reportNameValuePairs = allReportNameValuePairs?.[`${ONYXKEYS.COLLECTION.REPORT_NAME_VALUE_PAIRS}${report.reportID}`];

        // Set properties that are used in SearchOption context
        result.private_isArchived = reportNameValuePairs?.private_isArchived;
        result.keyForList = String(report.reportID);

        // Set lastMessageText - use archived message if report is archived, otherwise use report's lastMessageText
        if (result.private_isArchived) {
            result.lastMessageText = translateLocal('reportArchiveReasons.default');
        } else {
            result.lastMessageText = report.lastMessageText ?? '';
        }

        // Type/category flags already set in initialization above, but update brickRoadIndicator
        const reportAttribute = reportAttributesDerived?.[report.reportID];
        result.allReportErrors = reportAttribute?.reportErrors ?? {};
        result.brickRoadIndicator = !isEmptyObject(result.allReportErrors) ? CONST.BRICK_ROAD_INDICATOR_STATUS.ERROR : (reportAttribute?.brickRoadStatus ?? '');

        // eslint-disable-next-line @typescript-eslint/prefer-nullish-coalescing -- below is a boolean expression
        hasMultipleParticipants = personalDetailList.length > 1 || result.isChatRoom || result.isPolicyExpenseChat || reportUtilsIsGroupChat(report);
        subtitle = getChatRoomSubtitle(report, true, !!result.private_isArchived);

        // If displaying chat preview line is needed, let's overwrite the default alternate text
        result.alternateText = showPersonalDetails && personalDetail?.login ? personalDetail.login : getAlternateText(result, {showChatPreviewLine, forcePolicyNamePreview});

        reportName = showPersonalDetails
            ? getDisplayNameForParticipant({accountID: accountIDs.at(0)}) || formatPhoneNumber(personalDetail?.login ?? '')
            : getReportName(report, undefined, undefined, undefined, undefined, undefined, transactions);
    } else {
        // eslint-disable-next-line @typescript-eslint/prefer-nullish-coalescing
        reportName = getDisplayNameForParticipant({accountID: accountIDs.at(0)}) || formatPhoneNumber(personalDetail?.login ?? '');
        result.keyForList = String(accountIDs.at(0));

        result.alternateText = formatPhoneNumber(personalDetails?.[accountIDs[0]]?.login ?? '');
    }

    // Set core display properties that are used in SearchOption context
    result.text = reportName;
    result.icons = getIcons(report, personalDetails, personalDetail?.avatar, personalDetail?.login, personalDetail?.accountID, null, undefined, !!result?.private_isArchived);
    result.subtitle = subtitle;

    // Set login and accountID only for single participant cases (used in SearchOption context)
    if (!hasMultipleParticipants && (!report || (report && !reportUtilsIsGroupChat(report) && !reportUtilsIsChatRoom(report)))) {
        result.login = personalDetail?.login;
        result.accountID = Number(personalDetail?.accountID);
    }

    return result;
}

/**
 * Get the option for a given report.
 */
function getReportOption(participant: Participant, reportAttributesDerived?: ReportAttributesDerivedValue['reports']): OptionData {
    const report = getReportOrDraftReport(participant.reportID);
    const visibleParticipantAccountIDs = getParticipantsAccountIDsForDisplay(report, true);

    const option = createOption(
        visibleParticipantAccountIDs,
        allPersonalDetails ?? {},
        !isEmptyObject(report) ? report : undefined,
        {
            showChatPreviewLine: false,
            forcePolicyNamePreview: false,
        },
        reportAttributesDerived,
    );

    // Update text & alternateText because createOption returns workspace name only if report is owned by the user
    if (option.isSelfDM) {
        option.alternateText = translateLocal('reportActionsView.yourSpace');
    } else if (option.isInvoiceRoom) {
        option.text = getReportName(report);
        option.alternateText = translateLocal('workspace.common.invoices');
    } else {
        option.text = getPolicyName({report});
        option.alternateText = translateLocal('workspace.common.workspace');

        if (report?.policyID) {
            const policy = allPolicies?.[`${ONYXKEYS.COLLECTION.POLICY}${report.policyID}`];
            const submitToAccountID = getSubmitToAccountID(policy, report);
            const submitsToAccountDetails = allPersonalDetails?.[submitToAccountID];
            const subtitle = submitsToAccountDetails?.displayName ?? submitsToAccountDetails?.login;

            if (subtitle) {
                option.alternateText = translateLocal('iou.submitsTo', {name: subtitle ?? ''});
            }
        }
    }
    option.isDisabled = isDraftReport(participant.reportID);
    option.isSelected = participant.selected;
    option.selected = participant.selected; // Keep for backwards compatibility
    option.brickRoadIndicator = null;
    return option;
}

/**
 * Get the display option for a given report.
 */
function getReportDisplayOption(report: OnyxEntry<Report>, unknownUserDetails: OnyxEntry<Participant>, reportAttributesDerived?: ReportAttributesDerivedValue['reports']): OptionData {
    const visibleParticipantAccountIDs = getParticipantsAccountIDsForDisplay(report, true);

    const option = createOption(
        visibleParticipantAccountIDs,
        allPersonalDetails ?? {},
        !isEmptyObject(report) ? report : undefined,
        {
            showChatPreviewLine: false,
            forcePolicyNamePreview: false,
        },
        reportAttributesDerived,
    );

    // Update text & alternateText because createOption returns workspace name only if report is owned by the user
    if (option.isSelfDM) {
        option.alternateText = translateLocal('reportActionsView.yourSpace');
    } else if (option.isInvoiceRoom) {
        option.text = getReportName(report);
        option.alternateText = translateLocal('workspace.common.invoices');
    } else if (unknownUserDetails) {
        option.text = unknownUserDetails.text ?? unknownUserDetails.login;
        option.alternateText = unknownUserDetails.login;
        option.participantsList = [{...unknownUserDetails, displayName: unknownUserDetails.login, accountID: unknownUserDetails.accountID ?? CONST.DEFAULT_NUMBER_ID}];
    } else if (report?.ownerAccountID !== 0 || !option.text) {
        option.text = getPolicyName({report});
        option.alternateText = translateLocal('workspace.common.workspace');
    }
    option.isDisabled = true;
    option.isSelected = false;
    option.selected = false; // Keep for backwards compatibility

    return option;
}
/**
 * Get the option for a policy expense report.
 */
function getPolicyExpenseReportOption(participant: Participant | SearchOptionData, reportAttributesDerived?: ReportAttributesDerivedValue['reports']): SearchOptionData {
    const expenseReport = reportUtilsIsPolicyExpenseChat(participant) ? getReportOrDraftReport(participant.reportID) : null;

    const visibleParticipantAccountIDs = Object.entries(expenseReport?.participants ?? {})
        .filter(([, reportParticipant]) => reportParticipant && !isHiddenForCurrentUser(reportParticipant.notificationPreference))
        .map(([accountID]) => Number(accountID));

    const option = createOption(
        visibleParticipantAccountIDs,
        allPersonalDetails ?? {},
        !isEmptyObject(expenseReport) ? expenseReport : null,
        {
            showChatPreviewLine: false,
            forcePolicyNamePreview: false,
        },
        reportAttributesDerived,
    );

    // Update text & alternateText because createOption returns workspace name only if report is owned by the user
    option.text = getPolicyName({report: expenseReport});
    option.alternateText = translateLocal('workspace.common.workspace');
    option.isSelected = participant.selected;
    option.selected = participant.selected; // Keep for backwards compatibility
    return option;
}

/**
 * Checks if the given userDetails is currentUser or not.
 * Note: We can't migrate this off of using logins because this is used to check if you're trying to start a chat with
 * yourself or a different user, and people won't be starting new chats via accountID usually.
 */
function isCurrentUser(userDetails: PersonalDetails): boolean {
    if (!userDetails) {
        return false;
    }

    // If user login is a mobile number, append sms domain if not appended already.
    const userDetailsLogin = addSMSDomainIfPhoneNumber(userDetails.login ?? '');

    if (currentUserLogin?.toLowerCase() === userDetailsLogin.toLowerCase()) {
        return true;
    }

    // Check if userDetails login exists in loginList
    return Object.keys(loginList ?? {}).some((login) => login.toLowerCase() === userDetailsLogin.toLowerCase());
}

function isDisablingOrDeletingLastEnabledCategory(
    policy: Policy | undefined,
    policyCategories: PolicyCategories | undefined,
    selectedCategories: Array<PolicyCategory | undefined>,
): boolean {
    const enabledCategoriesCount = getEnabledCategoriesCount(policyCategories);

    if (!enabledCategoriesCount) {
        return false;
    }

    if (policy?.requiresCategory && selectedCategories.filter((selectedCategory) => selectedCategory?.enabled).length === enabledCategoriesCount) {
        return true;
    }

    return false;
}

function isDisablingOrDeletingLastEnabledTag(policyTagList: PolicyTagLists[string] | undefined, selectedTags: Array<PolicyTag | undefined>): boolean {
    const enabledTagsCount = getCountOfEnabledTagsOfList(policyTagList?.tags);

    if (!enabledTagsCount) {
        return false;
    }

    if (policyTagList?.required && selectedTags.filter((selectedTag) => selectedTag?.enabled).length === enabledTagsCount) {
        return true;
    }
    return false;
}

function isMakingLastRequiredTagListOptional(policy: Policy | undefined, policyTags: PolicyTagLists | undefined, selectedTagLists: Array<PolicyTagLists[string] | undefined>): boolean {
    const requiredTagsCount = getCountOfRequiredTagLists(policyTags);

    if (!requiredTagsCount) {
        return false;
    }

    if (policy?.requiresTag && selectedTagLists.filter((selectedTagList) => selectedTagList?.required).length === requiredTagsCount) {
        return true;
    }
    return false;
}

function getSearchValueForPhoneOrEmail(searchTerm: string, countryCode: OnyxEntry<number>) {
    const parsedPhoneNumber = parsePhoneNumber(appendCountryCodeWithCountryCode(Str.removeSMSDomain(searchTerm), countryCode ?? 1));
    return parsedPhoneNumber.possible ? (parsedPhoneNumber.number?.e164 ?? '') : searchTerm.toLowerCase();
}

/**
 * Verifies that there is at least one enabled option
 */
function hasEnabledOptions(options: PolicyCategories | PolicyTag[]): boolean {
    return Object.values(options).some((option: PolicyTag | PolicyCategory) => option.enabled && option.pendingAction !== CONST.RED_BRICK_ROAD_PENDING_ACTION.DELETE);
}

/**
 * Checks if a report option is selected based on matching accountID or reportID.
 *
 * @param reportOption - The report option to be checked.
 * @param selectedOptions - Array of selected options to compare with.
 * @returns true if the report option matches any of the selected options by accountID or reportID, false otherwise.
 */
function isReportSelected(reportOption: SearchOptionData, selectedOptions: Array<Partial<SearchOptionData>>) {
    if (!selectedOptions || selectedOptions.length === 0) {
        return false;
    }

    // eslint-disable-next-line @typescript-eslint/prefer-nullish-coalescing
    return selectedOptions.some((option) => (option.accountID && option.accountID === reportOption.accountID) || (option.reportID && option.reportID === reportOption.reportID));
}

function processReport(
    report: OnyxEntry<Report> | null,
    personalDetails: OnyxEntry<PersonalDetailsList>,
    reportAttributesDerived?: ReportAttributesDerivedValue['reports'],
    transactions?: SearchTransaction[],
): {
    reportMapEntry?: [number, Report]; // The entry to add to reportMapForAccountIDs if applicable
    reportOption: SearchOption<Report> | null; // The report option to add to allReportOptions if applicable
} {
    if (!report) {
        return {reportOption: null};
    }

    const isOneOnOneChat = reportUtilsIsOneOnOneChat(report);
    const accountIDs = getParticipantsAccountIDsForDisplay(report);
    const isChatRoom = reportUtilsIsChatRoom(report);

    if ((!accountIDs || accountIDs.length === 0) && !isChatRoom) {
        return {reportOption: null};
    }

    // Determine if this report should be mapped to a personal detail
    const reportMapEntry = accountIDs.length <= 1 && isOneOnOneChat ? ([accountIDs.at(0), report] as [number, Report]) : undefined;

    return {
        reportMapEntry,
        reportOption: {
            item: report,
            ...createOption(accountIDs, personalDetails, report, undefined, reportAttributesDerived, transactions),
        },
    };
}

function createOptionList(personalDetails: OnyxEntry<PersonalDetailsList>, reports?: OnyxCollection<Report>, reportAttributesDerived?: ReportAttributesDerivedValue['reports']) {
    const reportMapForAccountIDs: Record<number, Report> = {};
    const allReportOptions: Array<SearchOption<Report>> = [];

    if (reports) {
        Object.values(reports).forEach((report) => {
            const {reportMapEntry, reportOption} = processReport(report, personalDetails, reportAttributesDerived);

            if (reportMapEntry) {
                const [accountID, reportValue] = reportMapEntry;
                reportMapForAccountIDs[accountID] = reportValue;
            }

            if (reportOption) {
                allReportOptions.push(reportOption);
            }
        });
    }

    const allPersonalDetailsOptions = Object.values(personalDetails ?? {}).map((personalDetail) => ({
        item: personalDetail,
        ...createOption(
            [personalDetail?.accountID ?? CONST.DEFAULT_NUMBER_ID],
            personalDetails,
            reportMapForAccountIDs[personalDetail?.accountID ?? CONST.DEFAULT_NUMBER_ID],
            {
                showPersonalDetails: true,
            },
            reportAttributesDerived,
        ),
    }));

    return {
        reports: allReportOptions,
        personalDetails: allPersonalDetailsOptions as Array<SearchOption<PersonalDetails>>,
    };
}

function createOptionFromReport(report: Report, personalDetails: OnyxEntry<PersonalDetailsList>, reportAttributesDerived?: ReportAttributesDerivedValue['reports']) {
    const accountIDs = getParticipantsAccountIDsForDisplay(report);

    return {
        item: report,
        ...createOption(accountIDs, personalDetails, report, undefined, reportAttributesDerived),
    };
}

function orderPersonalDetailsOptions(options: SearchOptionData[]) {
    // PersonalDetails should be ordered Alphabetically by default - https://github.com/Expensify/App/issues/8220#issuecomment-1104009435
    return lodashOrderBy(options, [(personalDetail) => personalDetail.text?.toLowerCase()], 'asc');
}

/**
 * Orders report options without grouping them by kind.
 * Usually used when there is no search value
 */
function orderReportOptions(options: SearchOptionData[]) {
    return lodashOrderBy(options, [sortComparatorReportOptionByArchivedStatus, sortComparatorReportOptionByDate], ['asc', 'desc']);
}

/**
 * Sort personal details by displayName or login in alphabetical order
 */
const personalDetailsComparator = (personalDetail: SearchOptionData) => {
    const name = personalDetail.text ?? personalDetail.alternateText ?? personalDetail.login ?? '';
    return name.toLowerCase();
};

/**
 * Sort reports by archived status and last visible action
 */
const recentReportComparator = (option: SearchOptionData) => {
    return `${option.private_isArchived ? 0 : 1}_${option.lastVisibleActionCreated ?? ''}`;
};

/**
 * Sort options by a given comparator and return first sorted options.
 * Function uses a min heap to efficiently get the first sorted options.
 */
function optionsOrderBy<T = SearchOptionData>(options: T[], comparator: (option: T) => number | string, limit?: number, filter?: (option: T) => boolean | undefined, reversed = false): T[] {
    Timing.start(CONST.TIMING.SEARCH_MOST_RECENT_OPTIONS);
    const heap = reversed ? new MaxHeap<T>(comparator) : new MinHeap<T>(comparator);
    options.forEach((option) => {
        if (filter && !filter(option)) {
            return;
        }
        if (limit && heap.size() >= limit) {
            const peekedValue = heap.peek();
            if (!peekedValue) {
                throw new Error('Heap is empty, cannot peek value');
            }
            if (comparator(option) > comparator(peekedValue)) {
                heap.pop();
                heap.push(option);
            }
        } else {
            heap.push(option);
        }
    });
    Timing.end(CONST.TIMING.SEARCH_MOST_RECENT_OPTIONS);
    return [...heap].reverse();
}

/**
 * Ordering for report options when you have a search value, will order them by kind additionally.
 * @param options - list of options to be sorted
 * @param searchValue - search string
 * @returns a sorted list of options
 */
function orderReportOptionsWithSearch(
    options: SearchOptionData[],
    searchValue: string,
    {preferChatRoomsOverThreads = false, preferPolicyExpenseChat = false, preferRecentExpenseReports = false}: OrderReportOptionsConfig = {},
) {
    const orderedByDate = orderReportOptions(options);

    return lodashOrderBy(
        orderedByDate,
        [
            // Sorting by kind:
            (option) => {
                if (option.isPolicyExpenseChat && preferPolicyExpenseChat && option.policyID === activePolicyID) {
                    return 0;
                }

                if (option.isSelfDM) {
                    return -1;
                }
                if (preferRecentExpenseReports && !!option?.lastIOUCreationDate) {
                    return 1;
                }
                if (preferRecentExpenseReports && option.isPolicyExpenseChat) {
                    return 1;
                }
                if (preferChatRoomsOverThreads && option.isThread) {
                    return 4;
                }
                if (!!option.isChatRoom || option.private_isArchived) {
                    return 3;
                }
                if (!option.login) {
                    return 2;
                }
                if (option.login.toLowerCase() !== searchValue?.toLowerCase()) {
                    return 1;
                }

                // When option.login is an exact match with the search value, returning 0 puts it at the top of the option list
                return 0;
            },
            // For Submit Expense flow, prioritize the most recent expense reports and then policy expense chats (without expense requests)
            preferRecentExpenseReports ? (option) => option?.lastIOUCreationDate ?? '' : '',
            preferRecentExpenseReports ? (option) => option?.isPolicyExpenseChat : 0,
        ],
        ['asc', 'desc', 'desc'],
    );
}

function orderWorkspaceOptions(options: SearchOptionData[]): SearchOptionData[] {
    return options.sort((a, b) => {
        // Check if `a` is the default workspace
        if (a.isPolicyExpenseChat && a.policyID === activePolicyID) {
            return -1;
        }

        // Check if `b` is the default workspace
        if (b.isPolicyExpenseChat && b.policyID === activePolicyID) {
            return 1;
        }

        return 0;
    });
}

function sortComparatorReportOptionByArchivedStatus(option: SearchOptionData) {
    return option.private_isArchived ? 1 : 0;
}

function sortComparatorReportOptionByDate(options: SearchOptionData) {
    // If there is no date (ie. a personal detail option), the option will be sorted to the bottom
    // (comparing a dateString > '' returns true, and we are sorting descending, so the dateString will come before '')
    return options.lastVisibleActionCreated ?? '';
}

/**
 * Sorts reports and personal details independently.
 */
function orderOptions(options: ReportAndPersonalDetailOptions): ReportAndPersonalDetailOptions;

/**
 * Sorts reports and personal details independently, but prioritizes the search value.
 */
function orderOptions(options: ReportAndPersonalDetailOptions, searchValue: string, config?: OrderReportOptionsConfig): ReportAndPersonalDetailOptions;
function orderOptions(options: ReportAndPersonalDetailOptions, searchValue?: string, config?: OrderReportOptionsConfig): ReportAndPersonalDetailOptions {
    let orderedReportOptions: SearchOptionData[];
    if (searchValue) {
        orderedReportOptions = orderReportOptionsWithSearch(options.recentReports, searchValue, config);
    } else {
        orderedReportOptions = orderReportOptions(options.recentReports);
    }
    const orderedPersonalDetailsOptions = orderPersonalDetailsOptions(options.personalDetails);
    const orderedWorkspaceChats = orderWorkspaceOptions(options?.workspaceChats ?? []);

    return {
        recentReports: orderedReportOptions,
        personalDetails: orderedPersonalDetailsOptions,
        workspaceChats: orderedWorkspaceChats,
    };
}

function canCreateOptimisticPersonalDetailOption({
    recentReportOptions,
    personalDetailsOptions,
    currentUserOption,
    searchValue,
}: {
    recentReportOptions: SearchOptionData[];
    personalDetailsOptions: SearchOptionData[];
    currentUserOption?: SearchOptionData | null;
    searchValue: string;
}) {
    if (recentReportOptions.length + personalDetailsOptions.length > 0) {
        return false;
    }
    if (!currentUserOption) {
        return true;
    }
    return currentUserOption.login !== addSMSDomainIfPhoneNumber(searchValue ?? '').toLowerCase() && currentUserOption.login !== searchValue?.toLowerCase();
}

/**
 * We create a new user option if the following conditions are satisfied:
 * - There's no matching recent report and personal detail option
 * - The searchValue is a valid email or phone number
 * - If prop shouldAcceptName = true, the searchValue can be also a normal string
 * - The searchValue isn't the current personal detail login
 */
function getUserToInviteOption({
    searchValue,
    loginsToExclude = {},
    selectedOptions = [],
    showChatPreviewLine = false,
    shouldAcceptName = false,
}: GetUserToInviteConfig): SearchOptionData | null {
    if (!searchValue) {
        return null;
    }

    const parsedPhoneNumber = parsePhoneNumber(appendCountryCode(Str.removeSMSDomain(searchValue)));
    const isCurrentUserLogin = isCurrentUser({login: searchValue} as PersonalDetails);
    const isInSelectedOption = selectedOptions.some((option) => 'login' in option && option.login === searchValue);
    const isValidEmail = Str.isValidEmail(searchValue) && !Str.isDomainEmail(searchValue) && !Str.endsWith(searchValue, CONST.SMS.DOMAIN);
    const isValidPhoneNumber = parsedPhoneNumber.possible && Str.isValidE164Phone(getPhoneNumberWithoutSpecialChars(parsedPhoneNumber.number?.input ?? ''));
    const isInOptionToExclude = loginsToExclude[addSMSDomainIfPhoneNumber(searchValue).toLowerCase()];

    if (isCurrentUserLogin || isInSelectedOption || (!isValidEmail && !isValidPhoneNumber && !shouldAcceptName) || isInOptionToExclude) {
        return null;
    }

    // Generates an optimistic account ID for new users not yet saved in Onyx
    const optimisticAccountID = generateAccountID(searchValue);
    const personalDetailsExtended = {
        ...allPersonalDetails,
        [optimisticAccountID]: {
            accountID: optimisticAccountID,
            login: searchValue,
        },
    };
    const userToInvite = createOption([optimisticAccountID], personalDetailsExtended, null, {
        showChatPreviewLine,
    });
    userToInvite.isOptimisticAccount = true;
    userToInvite.login = isValidEmail || isValidPhoneNumber ? searchValue : '';
    // eslint-disable-next-line @typescript-eslint/prefer-nullish-coalescing
    userToInvite.text = userToInvite.text || searchValue;
    // eslint-disable-next-line @typescript-eslint/prefer-nullish-coalescing
    userToInvite.alternateText = userToInvite.alternateText || searchValue;

    // If user doesn't exist, use a fallback avatar
    userToInvite.icons = [
        {
            source: FallbackAvatar,
            id: optimisticAccountID,
            name: searchValue,
            type: CONST.ICON_TYPE_AVATAR,
        },
    ];

    return userToInvite;
}

function getUserToInviteContactOption({
    searchValue = '',
    optionsToExclude = [],
    selectedOptions = [],
    firstName = '',
    lastName = '',
    email = '',
    phone = '',
    avatar = '',
}: GetUserToInviteConfig): SearchOption<PersonalDetails> | null {
    // If email is provided, use it as the primary identifier
    // eslint-disable-next-line @typescript-eslint/prefer-nullish-coalescing
    const effectiveSearchValue = email || searchValue;

    // Handle phone number parsing for either provided phone or searchValue
    // eslint-disable-next-line @typescript-eslint/prefer-nullish-coalescing
    const phoneToCheck = phone || searchValue;
    const parsedPhoneNumber = parsePhoneNumber(appendCountryCode(Str.removeSMSDomain(phoneToCheck)));

    const isCurrentUserLogin = isCurrentUser({login: effectiveSearchValue} as PersonalDetails);
    const isInSelectedOption = selectedOptions.some((option) => 'login' in option && option.login === effectiveSearchValue);

    // Validate email (either provided email or searchValue)
    const isValidEmail = Str.isValidEmail(effectiveSearchValue) && !Str.isDomainEmail(effectiveSearchValue) && !Str.endsWith(effectiveSearchValue, CONST.SMS.DOMAIN);

    const isValidPhoneNumber = parsedPhoneNumber.possible && Str.isValidE164Phone(getPhoneNumberWithoutSpecialChars(parsedPhoneNumber.number?.input ?? ''));

    const isInOptionToExclude =
        optionsToExclude.findIndex((optionToExclude) => 'login' in optionToExclude && optionToExclude.login === addSMSDomainIfPhoneNumber(effectiveSearchValue).toLowerCase()) !== -1;

    if (!effectiveSearchValue || isCurrentUserLogin || isInSelectedOption || (!isValidEmail && !isValidPhoneNumber) || isInOptionToExclude) {
        return null;
    }

    // Generates an optimistic account ID for new users not yet saved in Onyx
    const optimisticAccountID = generateAccountID(effectiveSearchValue);

    // Construct display name if firstName/lastName are provided
    // eslint-disable-next-line @typescript-eslint/prefer-nullish-coalescing
    const displayName = firstName && lastName ? `${firstName} ${lastName}` : firstName || lastName || effectiveSearchValue;

    // Create the base user details that will be used in both item and participantsList
    const userDetails = {
        accountID: optimisticAccountID,
        // eslint-disable-next-line @typescript-eslint/prefer-nullish-coalescing
        avatar: avatar || FallbackAvatar,
        firstName: firstName ?? '',
        lastName: lastName ?? '',
        displayName,
        login: effectiveSearchValue,
        pronouns: '',
        phoneNumber: phone ?? '',
        validated: true,
    };

    const userToInvite = {
        item: userDetails,
        text: displayName,
        displayName,
        firstName,
        lastName,
        alternateText: displayName !== effectiveSearchValue ? effectiveSearchValue : undefined,
        brickRoadIndicator: null,
        icons: [
            {
                source: userDetails.avatar,
                type: CONST.ICON_TYPE_AVATAR,
                name: effectiveSearchValue,
                id: optimisticAccountID,
            },
        ],
        tooltipText: null,
        participantsList: [userDetails],
        accountID: optimisticAccountID,
        login: effectiveSearchValue,
        reportID: '',
        phoneNumber: phone ?? '',
        hasDraftComment: false,
        keyForList: optimisticAccountID.toString(),
        isDefaultRoom: false,
        isPinned: false,
        isWaitingOnBankAccount: false,
        isIOUReportOwner: false,
        iouReportAmount: 0,
        isChatRoom: false,
        shouldShowSubscript: false,
        isPolicyExpenseChat: false,
        isExpenseReport: false,
        lastMessageText: '',
        isBold: true,
        isOptimisticAccount: true,
    };

    return userToInvite;
}

<<<<<<< HEAD
function isValidReport(option: SearchOption<Report>, config: GetValidReportsConfig, draftComment: string | undefined): boolean {
=======
function isValidReport(option: SearchOption<Report>, config: IsValidReportsConfig): boolean {
>>>>>>> f14fa0cd
    const {
        betas = [],
        includeMultipleParticipantReports = false,
        includeOwnedWorkspaceChats = false,
        includeThreads = false,
        includeTasks = false,
        includeMoneyRequests = false,
        includeReadOnly = true,
        transactionViolations = {},
        includeSelfDM = false,
        includeInvoiceRooms = false,
        action,
        includeP2P = true,
        includeDomainEmail = false,
        loginsToExclude = {},
        excludeNonAdminWorkspaces,
    } = config;
    const topmostReportId = Navigation.getTopmostReportId();

    const chatReport = allReports?.[`${ONYXKEYS.COLLECTION.REPORT}${option.item.chatReportID}`];
    const doesReportHaveViolations = shouldDisplayViolationsRBRInLHN(option.item, transactionViolations);

    const shouldBeInOptionList = shouldReportBeInOptionList({
        report: option.item,
        chatReport,
        currentReportId: topmostReportId,
        betas,
        doesReportHaveViolations,
        isInFocusMode: false,
        excludeEmptyChats: false,
        includeSelfDM,
        login: option.login,
        includeDomainEmail,
        isReportArchived: !!option.private_isArchived,
        draftComment,
    });

    if (!shouldBeInOptionList) {
        return false;
    }

    const isThread = option.isThread;
    const isTaskReport = option.isTaskReport;
    const isPolicyExpenseChat = option.isPolicyExpenseChat;
    const isMoneyRequestReport = option.isMoneyRequestReport;
    const isSelfDM = option.isSelfDM;
    const isChatRoom = option.isChatRoom;
    const accountIDs = getParticipantsAccountIDsForDisplay(option.item);

    if (excludeNonAdminWorkspaces && !isPolicyAdmin(option.policyID, policies)) {
        return false;
    }

    if (isPolicyExpenseChat && !includeOwnedWorkspaceChats) {
        return false;
    }
    // When passing includeP2P false we are trying to hide features from users that are not ready for P2P and limited to expense chats only.
    if (!includeP2P && !isPolicyExpenseChat) {
        return false;
    }

    if (isSelfDM && !includeSelfDM) {
        return false;
    }

    if (isThread && !includeThreads) {
        return false;
    }

    if (isTaskReport && !includeTasks) {
        return false;
    }

    if (isMoneyRequestReport && !includeMoneyRequests) {
        return false;
    }

    if (!canUserPerformWriteAction(option.item, !!option.private_isArchived) && !includeReadOnly) {
        return false;
    }

    // In case user needs to add credit bank account, don't allow them to submit an expense from the workspace.
    if (includeOwnedWorkspaceChats && hasIOUWaitingOnCurrentUserBankAccount(option.item)) {
        return false;
    }

    if ((!accountIDs || accountIDs.length === 0) && !isChatRoom) {
        return false;
    }

    if (option.login === CONST.EMAIL.NOTIFICATIONS) {
        return false;
    }
    const isCurrentUserOwnedPolicyExpenseChatThatCouldShow =
        option.isPolicyExpenseChat && option.ownerAccountID === currentUserAccountID && includeOwnedWorkspaceChats && !option.private_isArchived;

    const shouldShowInvoiceRoom =
        includeInvoiceRooms && isInvoiceRoom(option.item) && isPolicyAdmin(option.policyID, policies) && !option.private_isArchived && canSendInvoiceFromWorkspace(option.policyID);

    /*
    Exclude the report option if it doesn't meet any of the following conditions:
    - It is not an owned policy expense chat that could be shown
    - Multiple participant reports are not included
    - It doesn't have a login
    - It is not an invoice room that should be shown
    */
    if (!isCurrentUserOwnedPolicyExpenseChatThatCouldShow && !includeMultipleParticipantReports && !option.login && !shouldShowInvoiceRoom) {
        return false;
    }

    // If we're excluding threads, check the report to see if it has a single participant and if the participant is already selected
    if (!includeThreads && ((!!option.login && loginsToExclude[option.login]) || loginsToExclude[option.reportID])) {
        return false;
    }

    if (action === CONST.IOU.ACTION.CATEGORIZE) {
        const reportPolicy = allPolicies?.[`${ONYXKEYS.COLLECTION.POLICY}${option.policyID}`];
        if (!reportPolicy?.areCategoriesEnabled) {
            return false;
        }
    }
    return true;
}

function getValidReports(reports: OptionList['reports'], config: GetValidReportsConfig): GetValidReportsReturnTypeCombined {
    const {
        showChatPreviewLine = false,
        forcePolicyNamePreview = false,
        action,
        selectedOptions = [],
        shouldBoldTitleByDefault = true,
        shouldSeparateSelfDMChat,
        shouldSeparateWorkspaceChat,
        isPerDiemRequest = false,
        showRBR = true,
        shouldShowGBR = false,
    } = config;

    const validReportOptions: SearchOptionData[] = [];
    const workspaceChats: SearchOptionData[] = [];
    let selfDMChat: SearchOptionData | undefined;
    const preferRecentExpenseReports = action === CONST.IOU.ACTION.CREATE;

    for (let i = 0; i < reports.length; i++) {
        // eslint-disable-next-line rulesdir/prefer-at
        const option = reports[i];
        const report = option.item;

        /**
         * By default, generated options does not have the chat preview line enabled.
         * If showChatPreviewLine or forcePolicyNamePreview are true, let's generate and overwrite the alternate text.
         */
        const alternateText = getAlternateText(option, {showChatPreviewLine, forcePolicyNamePreview});
        const isSelected = isReportSelected(option, selectedOptions);
        const isBold = shouldBoldTitleByDefault || shouldUseBoldText(option);
        let lastIOUCreationDate;

        // Add a field to sort the recent reports by the time of last IOU request for create actions
        if (preferRecentExpenseReports) {
            const reportPreviewAction = allSortedReportActions[option.reportID]?.find((reportAction) => isActionOfType(reportAction, CONST.REPORT.ACTIONS.TYPE.REPORT_PREVIEW));

            if (reportPreviewAction) {
                const iouReportID = getIOUReportIDFromReportActionPreview(reportPreviewAction);
                const iouReportActions = iouReportID ? (allSortedReportActions[iouReportID] ?? []) : [];
                const lastIOUAction = iouReportActions.find((iouAction) => iouAction.actionName === CONST.REPORT.ACTIONS.TYPE.IOU);
                if (lastIOUAction) {
                    lastIOUCreationDate = lastIOUAction.lastModified;
                }
            }
        }

        const newReportOption = {
            ...option,
            alternateText,
            isSelected,
            isBold,
            lastIOUCreationDate,
            brickRoadIndicator: showRBR ? option.brickRoadIndicator : null,
        };

        if (newReportOption.brickRoadIndicator === CONST.BRICK_ROAD_INDICATOR_STATUS.INFO) {
            newReportOption.brickRoadIndicator = shouldShowGBR ? CONST.BRICK_ROAD_INDICATOR_STATUS.INFO : null;
        }

        if (shouldSeparateWorkspaceChat && newReportOption.isPolicyExpenseChat && !newReportOption.private_isArchived) {
            newReportOption.text = getPolicyName({report});
            newReportOption.alternateText = translateLocal('workspace.common.workspace');
            if (report?.policyID) {
                const policy = allPolicies?.[`${ONYXKEYS.COLLECTION.POLICY}${report.policyID}`];
                const submitToAccountID = getSubmitToAccountID(policy, report);
                const submitsToAccountDetails = allPersonalDetails?.[submitToAccountID];
                const subtitle = submitsToAccountDetails?.displayName ?? submitsToAccountDetails?.login;

                if (subtitle) {
                    newReportOption.alternateText = translateLocal('iou.submitsTo', {name: subtitle ?? ''});
                }
                const canSubmitPerDiemExpense = canSubmitPerDiemExpenseFromWorkspace(policy);
                if (!canSubmitPerDiemExpense && isPerDiemRequest) {
                    continue;
                }
            }
            workspaceChats.push(newReportOption);
        } else if (shouldSeparateSelfDMChat && newReportOption.isSelfDM) {
            selfDMChat = newReportOption;
        } else {
            validReportOptions.push(newReportOption);
        }
    }

    return {
        recentReports: validReportOptions,
        workspaceOptions: workspaceChats,
        selfDMOption: selfDMChat,
    };
}

/**
 * Whether user submitted already an expense or scanned receipt
 */
function getIsUserSubmittedExpenseOrScannedReceipt(): boolean {
    return !!nvpDismissedProductTraining?.[CONST.PRODUCT_TRAINING_TOOLTIP_NAMES.SCAN_TEST_TOOLTIP];
}

/**
 * Whether the report is a Manager McTest report
 */
function isManagerMcTestReport(report: SearchOption<Report>): boolean {
    return report.participantsList?.some((participant) => participant.accountID === CONST.ACCOUNT_ID.MANAGER_MCTEST) ?? false;
}

/**
 * Returns a list of logins that should be restricted (i.e., hidden or excluded in the UI)
 * based on dynamic business logic and feature flags.
 * Centralizes restriction logic to avoid scattering conditions across the codebase.
 */
function getRestrictedLogins(config: GetOptionsConfig, options: OptionList, canShowManagerMcTest: boolean): Record<string, boolean> {
    const userHasReportWithManagerMcTest = Object.values(options.reports).some((report) => isManagerMcTestReport(report));
    return {
        [CONST.EMAIL.MANAGER_MCTEST]:
            !canShowManagerMcTest ||
            (getIsUserSubmittedExpenseOrScannedReceipt() && !userHasReportWithManagerMcTest) ||
            !Permissions.isBetaEnabled(CONST.BETAS.NEWDOT_MANAGER_MCTEST, config.betas) ||
            isCurrentUserMemberOfAnyPolicy(),
    };
}

/**
 * Options are reports and personal details. This function filters out the options that are not valid to be displayed.
 */
function getValidOptions(
    options: OptionList,
    draftComments: OnyxCollection<string> | undefined,
    {
        excludeLogins = {},
        includeSelectedOptions = false,
        includeRecentReports = true,
        recentAttendees,
        selectedOptions = [],
        shouldSeparateSelfDMChat = false,
        shouldSeparateWorkspaceChat = false,
        excludeHiddenThreads = false,
        canShowManagerMcTest = false,
        searchString,
        maxElements,
        includeUserToInvite = false,
        ...config
    }: GetOptionsConfig = {},
): Options {
    const restrictedLogins = getRestrictedLogins(config, options, canShowManagerMcTest);

    // Gather shared configs:
    const loginsToExclude: Record<string, boolean> = {
        [CONST.EMAIL.NOTIFICATIONS]: true,
        ...excludeLogins,
        ...restrictedLogins,
    };
    // If we're including selected options from the search results, we only want to exclude them if the search input is empty
    // This is because on certain pages, we show the selected options at the top when the search input is empty
    // This prevents the issue of seeing the selected option twice if you have them as a recent chat and select them
    if (!includeSelectedOptions) {
        selectedOptions.forEach((option) => {
            if (!option.login) {
                return;
            }
            loginsToExclude[option.login] = true;
        });
    }
    const {includeP2P = true, shouldBoldTitleByDefault = true, includeDomainEmail = false, shouldShowGBR = false, ...getValidReportsConfig} = config;

    let filteredReports = options.reports;

    // Get valid recent reports:
    let recentReportOptions: SearchOptionData[] = [];
    let workspaceChats: SearchOptionData[] = [];
    let selfDMChat: SearchOptionData | undefined;

    if (includeRecentReports) {
        // if maxElements is passed, filter the recent reports by searchString and return only most recent reports (@see recentReportsComparator)
        const searchTerms = processSearchString(searchString);

        const filteringFunction = (report: SearchOption<Report>) => {
            let searchText = `${report.text ?? ''}${report.login ?? ''}`;
            const draftComment = draftComments?.[`${ONYXKEYS.COLLECTION.REPORT_DRAFT_COMMENT}${report.reportID}`];
            if (report.isThread) {
                searchText += report.alternateText ?? '';
            } else if (report.isChatRoom) {
                searchText += report.subtitle ?? '';
            } else if (report.isPolicyExpenseChat) {
                searchText += `${report.subtitle ?? ''}${report.item.policyName ?? ''}`;
            }
            searchText = deburr(searchText.toLocaleLowerCase());
            const searchTermsFound = searchTerms.every((term) => searchText.includes(term));

            if (!searchTermsFound) {
                return false;
            }

<<<<<<< HEAD
            return isValidReport(
                report,
                {
                    ...getValidReportsConfig,
                    includeP2P,
                    includeDomainEmail,
                    selectedOptions,
                    loginsToExclude,
                    shouldBoldTitleByDefault,
                    shouldSeparateSelfDMChat,
                    shouldSeparateWorkspaceChat,
                },
                draftComment,
            );
=======
            return isValidReport(report, {
                ...getValidReportsConfig,
                includeP2P,
                includeDomainEmail,
                loginsToExclude,
            });
>>>>>>> f14fa0cd
        };

        filteredReports = optionsOrderBy(options.reports, recentReportComparator, maxElements, filteringFunction);

        const {recentReports, workspaceOptions, selfDMOption} = getValidReports(filteredReports, {
            ...getValidReportsConfig,
            selectedOptions,
            shouldBoldTitleByDefault,
            shouldSeparateSelfDMChat,
            shouldSeparateWorkspaceChat,
            shouldShowGBR,
        });

        recentReportOptions = recentReports;
        workspaceChats = workspaceOptions;
        selfDMChat = selfDMOption;
    } else if (recentAttendees && recentAttendees?.length > 0) {
        recentAttendees.filter((attendee) => {
            const login = attendee.login ?? attendee.displayName;
            if (login) {
                loginsToExclude[login] = true;
                return true;
            }

            return false;
        });
        recentReportOptions = recentAttendees as SearchOptionData[];
    }

    // Get valid personal details and check if we can find the current user:
    let personalDetailsOptions: SearchOptionData[] = [];
    const currentUserRef = {
        current: undefined as SearchOptionData | undefined,
    };

    if (includeP2P) {
        let personalDetailLoginsToExclude = loginsToExclude;
        if (currentUserLogin) {
            personalDetailLoginsToExclude = {
                ...loginsToExclude,
                [currentUserLogin]: !config.includeCurrentUser,
            };
        }

        const searchTerms = processSearchString(searchString);
        const filteringFunction = (personalDetail: OptionData) => {
            if (
                !personalDetail?.login ||
                !personalDetail.accountID ||
                !!personalDetail?.isOptimisticPersonalDetail ||
                (!includeDomainEmail && Str.isDomainEmail(personalDetail.login)) ||
                // Exclude the setup specialist from the list of personal details as it's a fallback if guide is not assigned
                personalDetail?.login === CONST.SETUP_SPECIALIST_LOGIN
            ) {
                return false;
            }
            if (personalDetailLoginsToExclude[personalDetail.login]) {
                return false;
            }
            const searchText = deburr(`${personalDetail.text ?? ''} ${personalDetail.login ?? ''}`.toLocaleLowerCase());

            return searchTerms.every((term) => searchText.includes(term));
        };

        personalDetailsOptions = optionsOrderBy(options.personalDetails, personalDetailsComparator, maxElements, filteringFunction, true);

        for (let i = 0; i < personalDetailsOptions.length; i++) {
            const personalDetail = personalDetailsOptions.at(i);
            if (!personalDetail) {
                continue;
            }
            if (!!currentUserLogin && personalDetail?.login === currentUserLogin) {
                currentUserRef.current = personalDetail;
            }
            personalDetail.isBold = shouldBoldTitleByDefault;
            if (personalDetail.brickRoadIndicator === CONST.BRICK_ROAD_INDICATOR_STATUS.INFO) {
                personalDetail.brickRoadIndicator = shouldShowGBR ? CONST.BRICK_ROAD_INDICATOR_STATUS.INFO : '';
            }
        }
    }

    if (excludeHiddenThreads) {
        recentReportOptions = recentReportOptions.filter((option) => !option.isThread || option.notificationPreference !== CONST.REPORT.NOTIFICATION_PREFERENCE.HIDDEN);
    }

    let userToInvite: SearchOptionData | null = null;
    if (includeUserToInvite) {
        userToInvite = filterUserToInvite({currentUserOption: currentUserRef.current, recentReports: recentReportOptions, personalDetails: personalDetailsOptions}, searchString ?? '');
    }

    return {
        personalDetails: personalDetailsOptions,
        recentReports: recentReportOptions,
        currentUserOption: currentUserRef.current,
        userToInvite,
        workspaceChats,
        selfDMChat,
    };
}

type SearchOptionsConfig = {
    options: OptionList;
    draftComments: OnyxCollection<string>;
    betas?: Beta[];
    isUsedInChatFinder?: boolean;
    includeReadOnly?: boolean;
    searchQuery?: string;
    maxResults?: number;
    includeUserToInvite?: boolean;
    includeRecentReports?: boolean;
    includeCurrentUser?: boolean;
    shouldShowGBR?: boolean;
};

/**
 * Build the options for the Search view
 */
function getSearchOptions({
    options,
    draftComments,
    betas,
    isUsedInChatFinder = true,
    includeReadOnly = true,
    searchQuery = '',
    maxResults,
    includeUserToInvite,
    includeRecentReports = true,
    includeCurrentUser = false,
    shouldShowGBR = false,
}: SearchOptionsConfig): Options {
    Timing.start(CONST.TIMING.LOAD_SEARCH_OPTIONS);
    Performance.markStart(CONST.TIMING.LOAD_SEARCH_OPTIONS);
<<<<<<< HEAD
    const optionList = getValidOptions(options, draftComments, {
=======

    const optionList = getValidOptions(options, {
>>>>>>> f14fa0cd
        betas,
        includeRecentReports,
        includeMultipleParticipantReports: true,
        showChatPreviewLine: isUsedInChatFinder,
        includeP2P: true,
        includeOwnedWorkspaceChats: true,
        includeThreads: true,
        includeMoneyRequests: true,
        includeTasks: true,
        includeReadOnly,
        includeSelfDM: true,
        shouldBoldTitleByDefault: !isUsedInChatFinder,
        excludeHiddenThreads: true,
        maxElements: maxResults,
        includeCurrentUser,
        searchString: searchQuery,
        includeUserToInvite,
        shouldShowGBR,
    });

    Timing.end(CONST.TIMING.LOAD_SEARCH_OPTIONS);
    Performance.markEnd(CONST.TIMING.LOAD_SEARCH_OPTIONS);

    return optionList;
}

<<<<<<< HEAD
function getShareLogOptions(options: OptionList, draftComments: OnyxCollection<string>, betas: Beta[] = []): Options {
    return getValidOptions(options, draftComments, {
=======
function getShareLogOptions(options: OptionList, betas: Beta[] = [], searchString = '', maxElements?: number, includeUserToInvite = false): Options {
    return getValidOptions(options, {
>>>>>>> f14fa0cd
        betas,
        includeMultipleParticipantReports: true,
        includeP2P: true,
        forcePolicyNamePreview: true,
        includeOwnedWorkspaceChats: true,
        includeSelfDM: true,
        includeThreads: true,
        includeReadOnly: false,
        searchString,
        maxElements,
        includeUserToInvite,
    });
}

/**
 * Build the IOUConfirmation options for showing the payee personalDetail
 */
function getIOUConfirmationOptionsFromPayeePersonalDetail(personalDetail: OnyxEntry<PersonalDetails>, amountText?: string): PayeePersonalDetails {
    const login = personalDetail?.login ?? '';
    return {
        text: formatPhoneNumber(getDisplayNameOrDefault(personalDetail, login)),
        alternateText: formatPhoneNumber(login || getDisplayNameOrDefault(personalDetail, '', false)),
        icons: [
            {
                source: personalDetail?.avatar ?? FallbackAvatar,
                name: personalDetail?.login ?? '',
                type: CONST.ICON_TYPE_AVATAR,
                id: personalDetail?.accountID,
            },
        ],
        descriptiveText: amountText ?? '',
        login: personalDetail?.login ?? '',
        accountID: personalDetail?.accountID ?? CONST.DEFAULT_NUMBER_ID,
        keyForList: String(personalDetail?.accountID ?? CONST.DEFAULT_NUMBER_ID),
        isInteractive: false,
    };
}

function getAttendeeOptions(
    reports: Array<SearchOption<Report>>,
    personalDetails: Array<SearchOption<PersonalDetails>>,
    betas: OnyxEntry<Beta[]>,
    attendees: Attendee[],
    recentAttendees: Attendee[],
    draftComments: OnyxCollection<string>,
    includeOwnedWorkspaceChats = false,
    includeP2P = true,
    includeInvoiceRooms = false,
    action: IOUAction | undefined = undefined,
) {
    const personalDetailList = keyBy(
        personalDetails.map(({item}) => item),
        'accountID',
    );

    const recentAttendeeHasCurrentUser = recentAttendees.find((attendee) => attendee.email === currentUserLogin || attendee.login === currentUserLogin);
    if (!recentAttendeeHasCurrentUser && currentUserLogin) {
        const details = getPersonalDetailByEmail(currentUserLogin);
        recentAttendees.push({
            email: currentUserLogin,
            login: currentUserLogin,
            displayName: details?.displayName ?? currentUserLogin,
            accountID: currentUserAccountID,
            text: details?.displayName ?? currentUserLogin,
            searchText: details?.displayName ?? currentUserLogin,
            avatarUrl: details?.avatarThumbnail ?? '',
        });
    }

    const filteredRecentAttendees = recentAttendees
        .filter((attendee) => !attendees.find(({email, displayName}) => (attendee.email ? email === attendee.email : displayName === attendee.displayName)))
        .map((attendee) => ({
            ...attendee,
            login: attendee.email ?? attendee.displayName,
            ...getPersonalDetailByEmail(attendee.email),
        }))
        .map((attendee) => getParticipantsOption(attendee, personalDetailList as never));

    return getValidOptions({reports, personalDetails}, draftComments, {
        betas,
        selectedOptions: attendees.map((attendee) => ({...attendee, login: attendee.email})),
        excludeLogins: CONST.EXPENSIFY_EMAILS_OBJECT,
        includeOwnedWorkspaceChats,
        includeRecentReports: false,
        includeP2P,
        includeSelectedOptions: false,
        includeSelfDM: false,
        includeInvoiceRooms,
        action,
        recentAttendees: filteredRecentAttendees,
    });
}

/**
 * Build the options for the Share Destination for a Task
 */

function getShareDestinationOptions(
    reports: Array<SearchOption<Report>> = [],
    personalDetails: Array<SearchOption<PersonalDetails>> = [],
    betas: OnyxEntry<Beta[]> = [],
    selectedOptions: Array<Partial<SearchOptionData>> = [],
    excludeLogins: Record<string, boolean> = {},
    includeOwnedWorkspaceChats = true,
<<<<<<< HEAD
    draftComments: OnyxCollection<string> = {},
) {
    return getValidOptions({reports, personalDetails}, draftComments, {
        betas,
        selectedOptions,
        includeMultipleParticipantReports: true,
        showChatPreviewLine: true,
        forcePolicyNamePreview: true,
        includeThreads: true,
        includeMoneyRequests: true,
        includeTasks: true,
        excludeLogins,
        includeOwnedWorkspaceChats,
        includeSelfDM: true,
    });
=======
    searchString = '',
    maxElements?: number,
    includeUserToInvite = false,
) {
    return getValidOptions(
        {reports, personalDetails},
        {
            betas,
            selectedOptions,
            includeMultipleParticipantReports: true,
            showChatPreviewLine: true,
            forcePolicyNamePreview: true,
            includeThreads: true,
            includeMoneyRequests: true,
            includeTasks: true,
            excludeLogins,
            includeOwnedWorkspaceChats,
            includeSelfDM: true,
            searchString,
            maxElements,
            includeUserToInvite,
        },
    );
>>>>>>> f14fa0cd
}

/**
 * Format personalDetails or userToInvite to be shown in the list
 *
 * @param member - personalDetails or userToInvite
 * @param config - keys to overwrite the default values
 */
function formatMemberForList(member: SearchOptionData): MemberForList {
    const accountID = member.accountID;

    return {
        // eslint-disable-next-line @typescript-eslint/prefer-nullish-coalescing
        text: member.text || member.displayName || '',
        // eslint-disable-next-line @typescript-eslint/prefer-nullish-coalescing
        alternateText: member.alternateText || member.login || '',
        // eslint-disable-next-line @typescript-eslint/prefer-nullish-coalescing
        keyForList: member.keyForList || String(accountID ?? CONST.DEFAULT_NUMBER_ID) || '',
        isSelected: member.isSelected ?? false,
        isDisabled: member.isDisabled ?? false,
        accountID,
        login: member.login ?? '',
        icons: member.icons,
        pendingAction: member.pendingAction,
        reportID: member.reportID,
    };
}

/**
 * Build the options for the Workspace Member Invite view
 * This method will be removed. See https://github.com/Expensify/App/issues/66615 for more information.
 */
function getMemberInviteOptions(
    personalDetails: Array<SearchOption<PersonalDetails>>,
    betas: Beta[] = [],
    excludeLogins: Record<string, boolean> = {},
    includeSelectedOptions = false,
    reports: Array<SearchOption<Report>> = [],
    includeRecentReports = false,
    searchString = '',
    maxElements?: number,
): Options {
    return getValidOptions(
        {reports, personalDetails},
        {
            betas,
            includeP2P: true,
            excludeLogins,
            includeSelectedOptions,
            includeRecentReports,
            searchString,
            maxElements,
        },
    );
}

/**
 * Helper method that returns the text to be used for the header's message and title (if any)
 */
function getHeaderMessage(hasSelectableOptions: boolean, hasUserToInvite: boolean, searchValue: string, hasMatchedParticipant = false): string {
    const isValidPhone = parsePhoneNumber(appendCountryCode(searchValue)).possible;

    const isValidEmail = Str.isValidEmail(searchValue);

    if (searchValue && CONST.REGEX.DIGITS_AND_PLUS.test(searchValue) && !isValidPhone && !hasSelectableOptions) {
        return translateLocal('messages.errorMessageInvalidPhone');
    }

    // Without a search value, it would be very confusing to see a search validation message.
    // Therefore, this skips the validation when there is no search value.
    if (searchValue && !hasSelectableOptions && !hasUserToInvite) {
        if (/^\d+$/.test(searchValue) && !isValidPhone) {
            return translateLocal('messages.errorMessageInvalidPhone');
        }
        if (/@/.test(searchValue) && !isValidEmail) {
            return translateLocal('messages.errorMessageInvalidEmail');
        }
        if (hasMatchedParticipant && (isValidEmail || isValidPhone)) {
            return '';
        }
        return translateLocal('common.noResultsFound');
    }

    return '';
}

/**
 * Helper method for non-user lists (eg. categories and tags) that returns the text to be used for the header's message and title (if any)
 */
function getHeaderMessageForNonUserList(hasSelectableOptions: boolean, searchValue: string): string {
    if (searchValue && !hasSelectableOptions) {
        return translateLocal('common.noResultsFound');
    }
    return '';
}

/**
 * Helper method to check whether an option can show tooltip or not
 */
function shouldOptionShowTooltip(option: SearchOptionData): boolean {
    return !option.private_isArchived;
}

/**
 * Handles the logic for displaying selected participants from the search term
 */
function formatSectionsFromSearchTerm(
    searchTerm: string,
    selectedOptions: SearchOptionData[],
    filteredRecentReports: SearchOptionData[],
    filteredPersonalDetails: SearchOptionData[],
    personalDetails: OnyxEntry<PersonalDetailsList> = {},
    shouldGetOptionDetails = false,
    filteredWorkspaceChats: SearchOptionData[] = [],
    reportAttributesDerived?: ReportAttributesDerivedValue['reports'],
): SectionForSearchTerm {
    // We show the selected participants at the top of the list when there is no search term or maximum number of participants has already been selected
    // However, if there is a search term we remove the selected participants from the top of the list unless they are part of the search results
    // This clears up space on mobile views, where if you create a group with 4+ people you can't see the selected participants and the search results at the same time
    if (searchTerm === '') {
        return {
            section: {
                title: undefined,
                data: shouldGetOptionDetails
                    ? selectedOptions.map((participant) => {
                          const isReportPolicyExpenseChat = participant.isPolicyExpenseChat ?? false;
                          return isReportPolicyExpenseChat ? getPolicyExpenseReportOption(participant, reportAttributesDerived) : getParticipantsOption(participant, personalDetails);
                      })
                    : selectedOptions,
                shouldShow: selectedOptions.length > 0,
            },
        };
    }

    const cleanSearchTerm = searchTerm.trim().toLowerCase();
    // If you select a new user you don't have a contact for, they won't get returned as part of a recent report or personal details
    // This will add them to the list of options, deduping them if they already exist in the other lists
    const selectedParticipantsWithoutDetails = selectedOptions.filter((participant) => {
        const accountID = participant.accountID ?? null;
        const isPartOfSearchTerm = getPersonalDetailSearchTerms(participant).join(' ').toLowerCase().includes(cleanSearchTerm);
        const isReportInRecentReports = filteredRecentReports.some((report) => report.accountID === accountID) || filteredWorkspaceChats.some((report) => report.accountID === accountID);
        const isReportInPersonalDetails = filteredPersonalDetails.some((personalDetail) => personalDetail.accountID === accountID);

        return isPartOfSearchTerm && !isReportInRecentReports && !isReportInPersonalDetails;
    });

    return {
        section: {
            title: undefined,
            data: shouldGetOptionDetails
                ? selectedParticipantsWithoutDetails.map((participant) => {
                      const isReportPolicyExpenseChat = participant.isPolicyExpenseChat ?? false;
                      return isReportPolicyExpenseChat ? getPolicyExpenseReportOption(participant, reportAttributesDerived) : getParticipantsOption(participant, personalDetails);
                  })
                : selectedParticipantsWithoutDetails,
            shouldShow: selectedParticipantsWithoutDetails.length > 0,
        },
    };
}

/**
 * Helper method to get the `keyForList` for the first option in the OptionsList
 */
function getFirstKeyForList(data?: Option[] | null) {
    if (!data?.length) {
        return '';
    }

    const firstNonEmptyDataObj = data.at(0);

    return firstNonEmptyDataObj?.keyForList ? firstNonEmptyDataObj?.keyForList : '';
}

function getPersonalDetailSearchTerms(item: Partial<SearchOptionData>) {
    if (item.accountID === currentUserAccountID) {
        return getCurrentUserSearchTerms(item);
    }
    return [item.participantsList?.[0]?.displayName ?? '', item.login ?? '', item.login?.replace(CONST.EMAIL_SEARCH_REGEX, '') ?? ''];
}

function getCurrentUserSearchTerms(item: Partial<SearchOptionData>) {
    return [item.text ?? '', item.login ?? '', item.login?.replace(CONST.EMAIL_SEARCH_REGEX, '') ?? '', translateLocal('common.you'), translateLocal('common.me')];
}

/**
 * Remove the personal details for the DMs that are already in the recent reports so that we don't show duplicates.
 */
function filteredPersonalDetailsOfRecentReports(recentReports: SearchOptionData[], personalDetails: SearchOptionData[]) {
    const excludedLogins = new Set(recentReports.map((report) => report.login));
    return personalDetails.filter((personalDetail) => !excludedLogins.has(personalDetail.login));
}

/**
 * Filters options based on the search input value
 */
function filterReports(reports: SearchOptionData[], searchTerms: string[]): SearchOptionData[] {
    const normalizedSearchTerms = searchTerms.map((term) => StringUtils.normalizeAccents(term));
    // We search eventually for multiple whitespace separated search terms.
    // We start with the search term at the end, and then narrow down those filtered search results with the next search term.
    // We repeat (reduce) this until all search terms have been used:
    const filteredReports = normalizedSearchTerms.reduceRight(
        (items, term) =>
            filterArrayByMatch(items, term, (item) => {
                const values: string[] = [];
                if (item.text) {
                    values.push(StringUtils.normalizeAccents(item.text));
                    values.push(StringUtils.normalizeAccents(item.text).replace(/['-]/g, ''));
                }

                if (item.login) {
                    values.push(StringUtils.normalizeAccents(item.login));
                    values.push(StringUtils.normalizeAccents(item.login.replace(CONST.EMAIL_SEARCH_REGEX, '')));
                }

                if (item.isThread) {
                    if (item.alternateText) {
                        values.push(StringUtils.normalizeAccents(item.alternateText));
                    }
                } else if (!!item.isChatRoom || !!item.isPolicyExpenseChat) {
                    if (item.subtitle) {
                        values.push(StringUtils.normalizeAccents(item.subtitle));
                    }
                }

                return uniqFast(values);
            }),
        // We start from all unfiltered reports:
        reports,
    );

    return filteredReports;
}

function filterWorkspaceChats(reports: SearchOptionData[], searchTerms: string[]): SearchOptionData[] {
    const filteredReports = searchTerms.reduceRight(
        (items, term) =>
            filterArrayByMatch(items, term, (item) => {
                const values: string[] = [];
                if (item.text) {
                    values.push(item.text);
                }
                return uniqFast(values);
            }),
        // We start from all unfiltered reports:
        reports,
    );

    return filteredReports;
}

function filterPersonalDetails(personalDetails: SearchOptionData[], searchTerms: string[]): SearchOptionData[] {
    return searchTerms.reduceRight(
        (items, term) =>
            filterArrayByMatch(items, term, (item) => {
                const values = getPersonalDetailSearchTerms(item);
                return uniqFast(values);
            }),
        personalDetails,
    );
}

function filterCurrentUserOption(currentUserOption: SearchOptionData | null | undefined, searchTerms: string[]): SearchOptionData | null | undefined {
    return searchTerms.reduceRight((item, term) => {
        if (!item) {
            return null;
        }

        const currentUserOptionSearchText = uniqFast(getCurrentUserSearchTerms(item)).join(' ');
        return isSearchStringMatch(term, currentUserOptionSearchText) ? item : null;
    }, currentUserOption);
}

function filterUserToInvite(options: Omit<Options, 'userToInvite'>, searchValue: string, config?: FilterUserToInviteConfig): SearchOptionData | null {
    const {canInviteUser = true, excludeLogins = {}} = config ?? {};
    if (!canInviteUser) {
        return null;
    }

    const canCreateOptimisticDetail = canCreateOptimisticPersonalDetailOption({
        recentReportOptions: options.recentReports,
        personalDetailsOptions: options.personalDetails,
        currentUserOption: options.currentUserOption,
        searchValue,
    });

    if (!canCreateOptimisticDetail) {
        return null;
    }

    const loginsToExclude: Record<string, boolean> = {
        [CONST.EMAIL.NOTIFICATIONS]: true,
        ...excludeLogins,
    };
    return getUserToInviteOption({
        searchValue,
        loginsToExclude,
        ...config,
    });
}

function filterSelfDMChat(report: SearchOptionData, searchTerms: string[]): SearchOptionData | undefined {
    const isMatch = searchTerms.every((term) => {
        const values: string[] = [];

        if (report.text) {
            values.push(report.text);
        }
        if (report.login) {
            values.push(report.login);
            values.push(report.login.replace(CONST.EMAIL_SEARCH_REGEX, ''));
        }
        if (report.isThread) {
            if (report.alternateText) {
                values.push(report.alternateText);
            }
        } else if (!!report.isChatRoom || !!report.isPolicyExpenseChat) {
            if (report.subtitle) {
                values.push(report.subtitle);
            }
        }

        // Remove duplicate values and check if the term matches any value
        return uniqFast(values).some((value) => value.includes(term));
    });

    return isMatch ? report : undefined;
}

function filterOptions(options: Options, searchInputValue: string, countryCode: OnyxEntry<number>, config?: FilterUserToInviteConfig): Options {
    const parsedPhoneNumber = parsePhoneNumber(appendCountryCodeWithCountryCode(Str.removeSMSDomain(searchInputValue), countryCode ?? 1));
    const searchValue = parsedPhoneNumber.possible && parsedPhoneNumber.number?.e164 ? parsedPhoneNumber.number.e164 : searchInputValue.toLowerCase();
    const searchTerms = searchValue ? searchValue.split(' ') : [];

    const recentReports = filterReports(options.recentReports, searchTerms);
    const personalDetails = filterPersonalDetails(options.personalDetails, searchTerms);
    const currentUserOption = filterCurrentUserOption(options.currentUserOption, searchTerms);
    const userToInvite = filterUserToInvite(
        {
            recentReports,
            personalDetails,
            currentUserOption,
        },
        searchValue,
        config,
    );
    const workspaceChats = filterWorkspaceChats(options.workspaceChats ?? [], searchTerms);

    const selfDMChat = options.selfDMChat ? filterSelfDMChat(options.selfDMChat, searchTerms) : undefined;

    return {
        personalDetails,
        recentReports,
        userToInvite,
        currentUserOption,
        workspaceChats,
        selfDMChat,
    };
}

type AllOrderConfigs = OrderReportOptionsConfig & OrderOptionsConfig;
type FilterAndOrderConfig = FilterUserToInviteConfig & AllOrderConfigs;

/**
 * Orders the reports and personal details based on the search input value.
 * Personal details will be filtered out if they are part of the recent reports.
 * Additional configs can be applied.
 */
function combineOrderingOfReportsAndPersonalDetails(
    options: ReportAndPersonalDetailOptions,
    searchInputValue: string,
    {maxRecentReportsToShow, sortByReportTypeInSearch, ...orderReportOptionsConfig}: AllOrderConfigs = {},
): ReportAndPersonalDetailOptions {
    // sortByReportTypeInSearch will show the personal details as part of the recent reports
    if (sortByReportTypeInSearch) {
        const personalDetailsWithoutDMs = filteredPersonalDetailsOfRecentReports(options.recentReports, options.personalDetails);
        const reportsAndPersonalDetails = options.recentReports.concat(personalDetailsWithoutDMs);
        return orderOptions({recentReports: reportsAndPersonalDetails, personalDetails: []}, searchInputValue, orderReportOptionsConfig);
    }

    let orderedReports = orderReportOptionsWithSearch(options.recentReports, searchInputValue, orderReportOptionsConfig);
    if (typeof maxRecentReportsToShow === 'number') {
        orderedReports = orderedReports.slice(0, maxRecentReportsToShow);
    }

    const personalDetailsWithoutDMs = filteredPersonalDetailsOfRecentReports(orderedReports, options.personalDetails);
    const orderedPersonalDetails = orderPersonalDetailsOptions(personalDetailsWithoutDMs);

    return {
        recentReports: orderedReports,
        personalDetails: orderedPersonalDetails,
    };
}

/**
 * Filters and orders the options based on the search input value.
 * Note that personal details that are part of the recent reports will always be shown as part of the recent reports (ie. DMs).
 */
function filterAndOrderOptions(options: Options, searchInputValue: string, countryCode: OnyxEntry<number>, config: FilterAndOrderConfig = {}): Options {
    let filterResult = options;
    if (searchInputValue.trim().length > 0) {
        filterResult = filterOptions(options, searchInputValue, countryCode, config);
    }

    const orderedOptions = combineOrderingOfReportsAndPersonalDetails(filterResult, searchInputValue, config);

    // on staging server, in specific cases (see issue) BE returns duplicated personalDetails entries
    const uniqueLogins = new Set<string>();
    orderedOptions.personalDetails = orderedOptions.personalDetails.filter((detail) => {
        const login = detail.login ?? '';
        if (uniqueLogins.has(login)) {
            return false;
        }
        uniqueLogins.add(login);
        return true;
    });

    return {
        ...filterResult,
        ...orderedOptions,
    };
}

/**
 * Filter out selected options from personal details and recent reports
 * @param options - The options to filter
 * @param selectedOptions - The selected options to filter out.
 * @returns The filtered options
 */
function filterSelectedOptions(options: Options, selectedOptions: Set<number | undefined>): Options {
    const filteredOptions = {
        ...options,
        personalDetails: options.personalDetails.filter(({accountID}) => !selectedOptions.has(accountID)),
        recentReports: options.recentReports.filter(({accountID}) => !selectedOptions.has(accountID)),
    };
    return filteredOptions;
}

function sortAlphabetically<T extends Partial<Record<TKey, string | undefined>>, TKey extends keyof T>(items: T[], key: TKey, localeCompare: LocaleContextProps['localeCompare']): T[] {
    return items.sort((a, b) => localeCompare(a[key]?.toLowerCase() ?? '', b[key]?.toLowerCase() ?? ''));
}

function getEmptyOptions(): Options {
    return {
        recentReports: [],
        personalDetails: [],
        userToInvite: null,
        currentUserOption: null,
    };
}

function shouldUseBoldText(report: SearchOptionData): boolean {
    const notificationPreference = report.notificationPreference ?? getReportNotificationPreference(report);
    return report.isUnread === true && notificationPreference !== CONST.REPORT.NOTIFICATION_PREFERENCE.MUTE && !isHiddenForCurrentUser(notificationPreference);
}

function getManagerMcTestParticipant(): Participant | undefined {
    const managerMcTestPersonalDetails = Object.values(allPersonalDetails ?? {}).find((personalDetails) => personalDetails?.login === CONST.EMAIL.MANAGER_MCTEST);
    const managerMcTestReport =
        managerMcTestPersonalDetails?.accountID && currentUserAccountID ? getChatByParticipants([managerMcTestPersonalDetails?.accountID, currentUserAccountID]) : undefined;
    return managerMcTestPersonalDetails ? {...getParticipantsOption(managerMcTestPersonalDetails, allPersonalDetails), reportID: managerMcTestReport?.reportID} : undefined;
}

function shallowOptionsListCompare(a: OptionList, b: OptionList): boolean {
    if (!a || !b) {
        return false;
    }
    if (a.reports.length !== b.reports.length || a.personalDetails.length !== b.personalDetails.length) {
        return false;
    }
    for (let i = 0; i < a.reports.length; i++) {
        const aReport = a.reports.at(i);
        const bReport = b.reports.at(i);
        if (aReport?.reportID !== bReport?.reportID || aReport?.text !== bReport?.text) {
            return false;
        }
    }
    for (let i = 0; i < a.personalDetails.length; i++) {
        if (a.personalDetails.at(i)?.login !== b.personalDetails.at(i)?.login) {
            return false;
        }
    }
    return true;
}

/**
 * Process a search string into normalized search terms
 * @param searchString - The raw search string to process
 * @returns Array of normalized search terms
 */
function processSearchString(searchString: string | undefined): string[] {
    return deburr(searchString ?? '')
        .toLowerCase()
        .split(' ')
        .filter((term) => term.length > 0);
}

export {
    canCreateOptimisticPersonalDetailOption,
    combineOrderingOfReportsAndPersonalDetails,
    createOptionFromReport,
    createOptionList,
    filterAndOrderOptions,
    filterOptions,
    filterReports,
    filterSelectedOptions,
    filterSelfDMChat,
    filterUserToInvite,
    filterWorkspaceChats,
    filteredPersonalDetailsOfRecentReports,
    formatMemberForList,
    formatSectionsFromSearchTerm,
    getAlternateText,
    getAttendeeOptions,
    getCurrentUserSearchTerms,
    getEmptyOptions,
    getFirstKeyForList,
    getHeaderMessage,
    getHeaderMessageForNonUserList,
    getIOUConfirmationOptionsFromPayeePersonalDetail,
    getIOUReportIDOfLastAction,
    getIsUserSubmittedExpenseOrScannedReceipt,
    getLastActorDisplayName,
    getLastMessageTextForReport,
    getManagerMcTestParticipant,
    getMemberInviteOptions,
    getParticipantsOption,
    getPersonalDetailSearchTerms,
    getPersonalDetailsForAccountIDs,
    getPolicyExpenseReportOption,
    getReportDisplayOption,
    getReportOption,
    getSearchOptions,
    getSearchValueForPhoneOrEmail,
    getShareDestinationOptions,
    getShareLogOptions,
    getUserToInviteContactOption,
    getUserToInviteOption,
    getValidOptions,
    hasEnabledOptions,
    isCurrentUser,
    isDisablingOrDeletingLastEnabledCategory,
    isDisablingOrDeletingLastEnabledTag,
    isMakingLastRequiredTagListOptional,
    isPersonalDetailsReady,
    isSearchStringMatch,
    isSearchStringMatchUserDetails,
    optionsOrderBy,
    orderOptions,
    orderPersonalDetailsOptions,
    orderReportOptions,
    orderReportOptionsWithSearch,
    orderWorkspaceOptions,
    processReport,
    recentReportComparator,
    shallowOptionsListCompare,
    shouldOptionShowTooltip,
    shouldShowLastActorDisplayName,
    shouldUseBoldText,
    sortAlphabetically,
};

export type {
    FilterUserToInviteConfig,
    GetOptionsConfig,
    GetUserToInviteConfig,
    GetValidOptionsSharedConfig,
    GetValidReportsConfig,
    GetValidReportsReturnTypeCombined,
    MemberForList,
    Option,
    OptionList,
    OptionTree,
    Options,
    OrderOptionsConfig,
    OrderReportOptionsConfig,
    PayeePersonalDetails,
    PreviewConfig,
    ReportAndPersonalDetailOptions,
    SearchOption,
    SearchOptionData,
    Section,
    SectionBase,
    SectionForSearchTerm,
} from './types';<|MERGE_RESOLUTION|>--- conflicted
+++ resolved
@@ -1490,11 +1490,7 @@
     return userToInvite;
 }
 
-<<<<<<< HEAD
-function isValidReport(option: SearchOption<Report>, config: GetValidReportsConfig, draftComment: string | undefined): boolean {
-=======
-function isValidReport(option: SearchOption<Report>, config: IsValidReportsConfig): boolean {
->>>>>>> f14fa0cd
+function isValidReport(option: SearchOption<Report>, config: IsValidReportsConfig, draftComment: string | undefined): boolean {
     const {
         betas = [],
         includeMultipleParticipantReports = false,
@@ -1812,29 +1808,16 @@
                 return false;
             }
 
-<<<<<<< HEAD
             return isValidReport(
                 report,
                 {
                     ...getValidReportsConfig,
                     includeP2P,
                     includeDomainEmail,
-                    selectedOptions,
                     loginsToExclude,
-                    shouldBoldTitleByDefault,
-                    shouldSeparateSelfDMChat,
-                    shouldSeparateWorkspaceChat,
                 },
                 draftComment,
             );
-=======
-            return isValidReport(report, {
-                ...getValidReportsConfig,
-                includeP2P,
-                includeDomainEmail,
-                loginsToExclude,
-            });
->>>>>>> f14fa0cd
         };
 
         filteredReports = optionsOrderBy(options.reports, recentReportComparator, maxElements, filteringFunction);
@@ -1967,12 +1950,8 @@
 }: SearchOptionsConfig): Options {
     Timing.start(CONST.TIMING.LOAD_SEARCH_OPTIONS);
     Performance.markStart(CONST.TIMING.LOAD_SEARCH_OPTIONS);
-<<<<<<< HEAD
+
     const optionList = getValidOptions(options, draftComments, {
-=======
-
-    const optionList = getValidOptions(options, {
->>>>>>> f14fa0cd
         betas,
         includeRecentReports,
         includeMultipleParticipantReports: true,
@@ -1999,13 +1978,8 @@
     return optionList;
 }
 
-<<<<<<< HEAD
-function getShareLogOptions(options: OptionList, draftComments: OnyxCollection<string>, betas: Beta[] = []): Options {
+function getShareLogOptions(options: OptionList, draftComments: OnyxCollection<string>, betas: Beta[] = [], searchString = '', maxElements?: number, includeUserToInvite = false): Options {
     return getValidOptions(options, draftComments, {
-=======
-function getShareLogOptions(options: OptionList, betas: Beta[] = [], searchString = '', maxElements?: number, includeUserToInvite = false): Options {
-    return getValidOptions(options, {
->>>>>>> f14fa0cd
         betas,
         includeMultipleParticipantReports: true,
         includeP2P: true,
@@ -2110,8 +2084,10 @@
     selectedOptions: Array<Partial<SearchOptionData>> = [],
     excludeLogins: Record<string, boolean> = {},
     includeOwnedWorkspaceChats = true,
-<<<<<<< HEAD
     draftComments: OnyxCollection<string> = {},
+    searchString = '',
+    maxElements?: number,
+    includeUserToInvite = false,
 ) {
     return getValidOptions({reports, personalDetails}, draftComments, {
         betas,
@@ -2125,32 +2101,10 @@
         excludeLogins,
         includeOwnedWorkspaceChats,
         includeSelfDM: true,
+        searchString,
+        maxElements,
+        includeUserToInvite,
     });
-=======
-    searchString = '',
-    maxElements?: number,
-    includeUserToInvite = false,
-) {
-    return getValidOptions(
-        {reports, personalDetails},
-        {
-            betas,
-            selectedOptions,
-            includeMultipleParticipantReports: true,
-            showChatPreviewLine: true,
-            forcePolicyNamePreview: true,
-            includeThreads: true,
-            includeMoneyRequests: true,
-            includeTasks: true,
-            excludeLogins,
-            includeOwnedWorkspaceChats,
-            includeSelfDM: true,
-            searchString,
-            maxElements,
-            includeUserToInvite,
-        },
-    );
->>>>>>> f14fa0cd
 }
 
 /**
@@ -2185,6 +2139,7 @@
  */
 function getMemberInviteOptions(
     personalDetails: Array<SearchOption<PersonalDetails>>,
+    draftComments: OnyxCollection<string>,
     betas: Beta[] = [],
     excludeLogins: Record<string, boolean> = {},
     includeSelectedOptions = false,
@@ -2193,18 +2148,15 @@
     searchString = '',
     maxElements?: number,
 ): Options {
-    return getValidOptions(
-        {reports, personalDetails},
-        {
-            betas,
-            includeP2P: true,
-            excludeLogins,
-            includeSelectedOptions,
-            includeRecentReports,
-            searchString,
-            maxElements,
-        },
-    );
+    return getValidOptions({reports, personalDetails}, draftComments, {
+        betas,
+        includeP2P: true,
+        excludeLogins,
+        includeSelectedOptions,
+        includeRecentReports,
+        searchString,
+        maxElements,
+    });
 }
 
 /**
