import {OnyxEntry} from 'react-native-onyx';
import CONST from '@src/CONST';
import Beta from '@src/types/onyx/Beta';

function canUseAllBetas(betas: OnyxEntry<Beta[]>): boolean {
    return !!betas?.includes(CONST.BETAS.ALL);
}

function canUseChronos(betas: OnyxEntry<Beta[]>): boolean {
    return !!betas?.includes(CONST.BETAS.CHRONOS_IN_CASH) || canUseAllBetas(betas);
}

<<<<<<< HEAD
function canUsePayWithExpensify(betas: OnyxEntry<Beta[]>): boolean {
    return !!betas?.includes(CONST.BETAS.PAY_WITH_EXPENSIFY) || canUseAllBetas(betas);
}

function canUseDefaultRooms(betas: OnyxEntry<Beta[]>): boolean {
    return !!betas?.includes(CONST.BETAS.DEFAULT_ROOMS) || canUseAllBetas(betas);
}

function canUseWallet(betas: OnyxEntry<Beta[]>): boolean {
    return !!betas?.includes(CONST.BETAS.BETA_EXPENSIFY_WALLET) || canUseAllBetas(betas);
}

function canUseCommentLinking(betas: OnyxEntry<Beta[]>): boolean {
    return !!betas?.includes(CONST.BETAS.BETA_COMMENT_LINKING) || canUseAllBetas(betas);
=======
function canUseDefaultRooms(betas: Beta[]): boolean {
    return betas?.includes(CONST.BETAS.DEFAULT_ROOMS) || canUseAllBetas(betas);
}

function canUseCommentLinking(betas: Beta[]): boolean {
    return betas?.includes(CONST.BETAS.BETA_COMMENT_LINKING) || canUseAllBetas(betas);
>>>>>>> a2fc32bb
}

/**
 * We're requiring you to be added to the policy rooms beta on dev,
 * since contributors have been reporting a number of false issues related to the feature being under development.
 * See https://expensify.slack.com/archives/C01GTK53T8Q/p1641921996319400?thread_ts=1641598356.166900&cid=C01GTK53T8Q
 */
function canUsePolicyRooms(betas: OnyxEntry<Beta[]>): boolean {
    return !!betas?.includes(CONST.BETAS.POLICY_ROOMS) || canUseAllBetas(betas);
}

<<<<<<< HEAD
function canUseTasks(betas: OnyxEntry<Beta[]>): boolean {
    return !!betas?.includes(CONST.BETAS.TASKS) || canUseAllBetas(betas);
}

function canUseCustomStatus(betas: OnyxEntry<Beta[]>): boolean {
    return !!betas?.includes(CONST.BETAS.CUSTOM_STATUS) || canUseAllBetas(betas);
}

function canUseViolations(betas: OnyxEntry<Beta[]>): boolean {
    return !!betas?.includes(CONST.BETAS.VIOLATIONS) || canUseAllBetas(betas);
=======
function canUseViolations(betas: Beta[]): boolean {
    return betas?.includes(CONST.BETAS.VIOLATIONS) || canUseAllBetas(betas);
>>>>>>> a2fc32bb
}

/**
 * Link previews are temporarily disabled.
 */
function canUseLinkPreviews(): boolean {
    return false;
}

export default {
    canUseChronos,
    canUseDefaultRooms,
    canUseCommentLinking,
    canUsePolicyRooms,
    canUseLinkPreviews,
    canUseViolations,
};<|MERGE_RESOLUTION|>--- conflicted
+++ resolved
@@ -10,29 +10,12 @@
     return !!betas?.includes(CONST.BETAS.CHRONOS_IN_CASH) || canUseAllBetas(betas);
 }
 
-<<<<<<< HEAD
-function canUsePayWithExpensify(betas: OnyxEntry<Beta[]>): boolean {
-    return !!betas?.includes(CONST.BETAS.PAY_WITH_EXPENSIFY) || canUseAllBetas(betas);
-}
-
 function canUseDefaultRooms(betas: OnyxEntry<Beta[]>): boolean {
     return !!betas?.includes(CONST.BETAS.DEFAULT_ROOMS) || canUseAllBetas(betas);
 }
 
-function canUseWallet(betas: OnyxEntry<Beta[]>): boolean {
-    return !!betas?.includes(CONST.BETAS.BETA_EXPENSIFY_WALLET) || canUseAllBetas(betas);
-}
-
 function canUseCommentLinking(betas: OnyxEntry<Beta[]>): boolean {
     return !!betas?.includes(CONST.BETAS.BETA_COMMENT_LINKING) || canUseAllBetas(betas);
-=======
-function canUseDefaultRooms(betas: Beta[]): boolean {
-    return betas?.includes(CONST.BETAS.DEFAULT_ROOMS) || canUseAllBetas(betas);
-}
-
-function canUseCommentLinking(betas: Beta[]): boolean {
-    return betas?.includes(CONST.BETAS.BETA_COMMENT_LINKING) || canUseAllBetas(betas);
->>>>>>> a2fc32bb
 }
 
 /**
@@ -44,21 +27,8 @@
     return !!betas?.includes(CONST.BETAS.POLICY_ROOMS) || canUseAllBetas(betas);
 }
 
-<<<<<<< HEAD
-function canUseTasks(betas: OnyxEntry<Beta[]>): boolean {
-    return !!betas?.includes(CONST.BETAS.TASKS) || canUseAllBetas(betas);
-}
-
-function canUseCustomStatus(betas: OnyxEntry<Beta[]>): boolean {
-    return !!betas?.includes(CONST.BETAS.CUSTOM_STATUS) || canUseAllBetas(betas);
-}
-
 function canUseViolations(betas: OnyxEntry<Beta[]>): boolean {
     return !!betas?.includes(CONST.BETAS.VIOLATIONS) || canUseAllBetas(betas);
-=======
-function canUseViolations(betas: Beta[]): boolean {
-    return betas?.includes(CONST.BETAS.VIOLATIONS) || canUseAllBetas(betas);
->>>>>>> a2fc32bb
 }
 
 /**
