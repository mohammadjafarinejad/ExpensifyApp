import type {OnyxEntry} from 'react-native-onyx';
import CONST from '@src/CONST';
import type Beta from '@src/types/onyx/Beta';

function canUseAllBetas(betas: OnyxEntry<Beta[]>): boolean {
    return !!betas?.includes(CONST.BETAS.ALL);
}

function canUseDefaultRooms(betas: OnyxEntry<Beta[]>): boolean {
    return !!betas?.includes(CONST.BETAS.DEFAULT_ROOMS) || canUseAllBetas(betas);
}

function canUseSpotnanaTravel(betas: OnyxEntry<Beta[]>): boolean {
    return !!betas?.includes(CONST.BETAS.SPOTNANA_TRAVEL) || canUseAllBetas(betas);
}

function isBlockedFromSpotnanaTravel(betas: OnyxEntry<Beta[]>): boolean {
    // Don't check for all betas or nobody can use test travel on dev
    return !!betas?.includes(CONST.BETAS.PREVENT_SPOTNANA_TRAVEL);
}

function isTravelVerified(betas: OnyxEntry<Beta[]>): boolean {
    return !!betas?.includes(CONST.BETAS.IS_TRAVEL_VERIFIED) || canUseAllBetas(betas);
}

function canUseNetSuiteUSATax(betas: OnyxEntry<Beta[]>): boolean {
    return !!betas?.includes(CONST.BETAS.NETSUITE_USA_TAX) || canUseAllBetas(betas);
}

/**
 * Link previews are temporarily disabled.
 */
function canUseLinkPreviews(): boolean {
    return false;
}

function canUseMergeAccounts(betas: OnyxEntry<Beta[]>): boolean {
    return !!betas?.includes(CONST.BETAS.NEWDOT_MERGE_ACCOUNTS) || canUseAllBetas(betas);
}

function canUseManagerMcTest(betas: OnyxEntry<Beta[]>): boolean {
    return !!betas?.includes(CONST.BETAS.NEWDOT_MANAGER_MCTEST) || canUseAllBetas(betas);
}

function canUseCustomRules(betas: OnyxEntry<Beta[]>): boolean {
    return !!betas?.includes(CONST.BETAS.CUSTOM_RULES) || canUseAllBetas(betas);
}

function canUseTableReportView(betas: OnyxEntry<Beta[]>): boolean {
    return !!betas?.includes(CONST.BETAS.TABLE_REPORT_VIEW) || canUseAllBetas(betas);
}

function canUseTalkToAISales(betas: OnyxEntry<Beta[]>): boolean {
    return !!betas?.includes(CONST.BETAS.NEW_DOT_TALK_TO_AI_SALES) || canUseAllBetas(betas);
}

function canUseProhibitedExpenses(betas: OnyxEntry<Beta[]>): boolean {
    return !!betas?.includes(CONST.BETAS.RECEIPT_LINE_ITEMS) || canUseAllBetas(betas);
}

function canUseLeftHandBar(betas: OnyxEntry<Beta[]>): boolean {
    return !!betas?.includes(CONST.BETAS.LEFT_HAND_BAR) || canUseAllBetas(betas);
}

function canUseInAppProvisioning(betas: OnyxEntry<Beta[]>): boolean {
    return !!betas?.includes(CONST.BETAS.WALLET) || canUseAllBetas(betas);
}

function canUseGlobalReimbursementsOnND(betas: OnyxEntry<Beta[]>): boolean {
    return !!betas?.includes(CONST.BETAS.GLOBAL_REIMBURSEMENTS_ON_ND) || canUseAllBetas(betas);
}

<<<<<<< HEAD
function canUseRetractNewDot(betas: OnyxEntry<Beta[]>): boolean {
    return !!betas?.includes(CONST.BETAS.RETRACT_NEWDOT) || canUseAllBetas(betas);
=======
function canUsePrivateDomainOnboarding(betas: OnyxEntry<Beta[]>): boolean {
    return !!betas?.includes(CONST.BETAS.PRIVATE_DOMAIN_ONBOARDING) || canUseAllBetas(betas);
>>>>>>> 7caf74ca
}

export default {
    canUseDefaultRooms,
    canUseLinkPreviews,
    canUseSpotnanaTravel,
    isBlockedFromSpotnanaTravel,
    isTravelVerified,
    canUseNetSuiteUSATax,
    canUseMergeAccounts,
    canUseManagerMcTest,
    canUseCustomRules,
    canUseTableReportView,
    canUseTalkToAISales,
    canUseProhibitedExpenses,
    canUseLeftHandBar,
    canUseInAppProvisioning,
    canUseGlobalReimbursementsOnND,
<<<<<<< HEAD
    canUseRetractNewDot,
=======
    canUsePrivateDomainOnboarding,
>>>>>>> 7caf74ca
};<|MERGE_RESOLUTION|>--- conflicted
+++ resolved
@@ -70,13 +70,12 @@
     return !!betas?.includes(CONST.BETAS.GLOBAL_REIMBURSEMENTS_ON_ND) || canUseAllBetas(betas);
 }
 
-<<<<<<< HEAD
 function canUseRetractNewDot(betas: OnyxEntry<Beta[]>): boolean {
     return !!betas?.includes(CONST.BETAS.RETRACT_NEWDOT) || canUseAllBetas(betas);
-=======
+}
+
 function canUsePrivateDomainOnboarding(betas: OnyxEntry<Beta[]>): boolean {
     return !!betas?.includes(CONST.BETAS.PRIVATE_DOMAIN_ONBOARDING) || canUseAllBetas(betas);
->>>>>>> 7caf74ca
 }
 
 export default {
@@ -95,9 +94,6 @@
     canUseLeftHandBar,
     canUseInAppProvisioning,
     canUseGlobalReimbursementsOnND,
-<<<<<<< HEAD
     canUseRetractNewDot,
-=======
     canUsePrivateDomainOnboarding,
->>>>>>> 7caf74ca
 };