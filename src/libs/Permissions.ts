--- conflicted
+++ resolved
@@ -58,20 +58,6 @@
 }
 
 /**
-<<<<<<< HEAD
- * New Search Router is under construction and for now should be displayed only in dev to allow developers to work on it.
- * We are not using BETA for this feature, as betas are heavier to cleanup,
- * and the development of new router is expected to take 2-3 weeks at most
- *
- * After everything is implemented this function can be removed, as we will always use SearchRouter in the App.
- */
-function canUseNewSearchRouter() {
-    return true;
-}
-
-/**
-=======
->>>>>>> 893ef366
  * Link previews are temporarily disabled.
  */
 function canUseLinkPreviews(): boolean {
