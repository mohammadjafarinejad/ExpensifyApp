--- conflicted
+++ resolved
@@ -66,13 +66,12 @@
     return !!betas?.includes(CONST.BETAS.RECEIPT_LINE_ITEMS) || canUseAllBetas(betas);
 }
 
-<<<<<<< HEAD
+function canUseLeftHandBar(betas: OnyxEntry<Beta[]>): boolean {
+    return !!betas?.includes(CONST.BETAS.LEFT_HAND_BAR) || canUseAllBetas(betas);
+}
+
 function canUseGlobalReimbursementsOnND(betas: OnyxEntry<Beta[]>): boolean {
     return !!betas?.includes(CONST.BETAS.GLOBAL_REIMBURSEMENTS_ON_ND) || canUseAllBetas(betas);
-=======
-function canUseLeftHandBar(betas: OnyxEntry<Beta[]>): boolean {
-    return !!betas?.includes(CONST.BETAS.LEFT_HAND_BAR) || canUseAllBetas(betas);
->>>>>>> 782cf7d9
 }
 
 export default {
@@ -90,9 +89,6 @@
     canUseHelpSidePanel,
     canUseTalkToAISales,
     canUseProhibitedExpenses,
-<<<<<<< HEAD
+    canUseLeftHandBar,
     canUseGlobalReimbursementsOnND,
-=======
-    canUseLeftHandBar,
->>>>>>> 782cf7d9
 };