--- conflicted
+++ resolved
@@ -36,26 +36,6 @@
     },
 });
 
-<<<<<<< HEAD
-=======
-let hiddenTranslation = '';
-let youTranslation = '';
-
-Onyx.connect({
-    key: ONYXKEYS.ARE_TRANSLATIONS_LOADING,
-    initWithStoredValues: false,
-    callback: (value) => {
-        if (value ?? true) {
-            return;
-        }
-        // eslint-disable-next-line @typescript-eslint/no-deprecated
-        hiddenTranslation = translateLocal('common.hidden');
-        // eslint-disable-next-line @typescript-eslint/no-deprecated
-        youTranslation = translateLocal('common.you').toLowerCase();
-    },
-});
-
->>>>>>> 9284d173
 const regexMergedAccount = new RegExp(CONST.REGEX.MERGED_ACCOUNT_PREFIX);
 
 function getDisplayNameOrDefault(
