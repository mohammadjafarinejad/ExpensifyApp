--- conflicted
+++ resolved
@@ -464,7 +464,6 @@
     return getAccountIDsByLogins([employee.submitsTo ?? defaultApprover])[0];
 }
 
-<<<<<<< HEAD
 function getSubmitToEmail(policy: OnyxEntry<Policy>, employeeAccountID: number): string {
     const submitToAccountID = getSubmitToAccountID(policy, employeeAccountID);
     return getLoginsByAccountIDs([submitToAccountID])[0] ?? '';
@@ -496,14 +495,14 @@
         nextApproverEmail = getForwardsToAccount(policy, nextApproverEmail, reportTotal);
     }
     return approvalChain;
-=======
+}
+
 /**
  * Returns the accountID of the policy reimburser, if not available — falls back to the policy owner.
  */
 function getReimburserAccountID(policy: OnyxEntry<Policy>): number {
     const reimburserEmail = policy?.achAccount?.reimburser ?? policy?.owner ?? '';
     return getAccountIDsByLogins([reimburserEmail])[0];
->>>>>>> 103e2d8d
 }
 
 function getPersonalPolicy() {
@@ -997,10 +996,8 @@
     getIntegrationLastSuccessfulDate,
     getCurrentConnectionName,
     getCustomersOrJobsLabelNetSuite,
-<<<<<<< HEAD
     getApprovalChain,
     hasAdvancedApprovalEnabled,
-=======
     getReimburserAccountID,
     isControlPolicy,
     isNetSuiteCustomSegmentRecord,
@@ -1011,7 +1008,6 @@
     getCurrentTaxID,
     areSettingsInErrorFields,
     settingsPendingAction,
->>>>>>> 103e2d8d
 };
 
 export type {MemberEmailsToAccountIDs};