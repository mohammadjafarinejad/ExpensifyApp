import Str from 'expensify-common/lib/str';
import type {OnyxCollection, OnyxEntry} from 'react-native-onyx';
import Onyx from 'react-native-onyx';
import type {ValueOf} from 'type-fest';
import CONST from '@src/CONST';
import ONYXKEYS from '@src/ONYXKEYS';
import ROUTES from '@src/ROUTES';
import type {Policy, PolicyCategories, PolicyEmployeeList, PolicyTagList, PolicyTags, TaxRate} from '@src/types/onyx';
import type {PolicyFeatureName, Rate} from '@src/types/onyx/Policy';
import type PolicyEmployee from '@src/types/onyx/PolicyEmployee';
import type {EmptyObject} from '@src/types/utils/EmptyObject';
import {isEmptyObject} from '@src/types/utils/EmptyObject';
<<<<<<< HEAD
import Navigation from './Navigation/Navigation';
import {getPersonalDetailByEmail} from './PersonalDetailsUtils';
=======
import getPolicyIDFromState from './Navigation/getPolicyIDFromState';
import Navigation, {navigationRef} from './Navigation/Navigation';
import type {RootStackParamList, State} from './Navigation/types';
import {getAccountIDsByLogins, getLoginsByAccountIDs, getPersonalDetailByEmail} from './PersonalDetailsUtils';
>>>>>>> d8e69901

type MemberEmailsToAccountIDs = Record<string, number>;

let allPolicies: OnyxCollection<Policy>;

Onyx.connect({
    key: ONYXKEYS.COLLECTION.POLICY,
    waitForCollectionCallback: true,
    callback: (value) => (allPolicies = value),
});

/**
 * Filter out the active policies, which will exclude policies with pending deletion
 * These are policies that we can use to create reports with in NewDot.
 */
function getActivePolicies(policies: OnyxCollection<Policy>): Policy[] | undefined {
    return Object.values(policies ?? {}).filter<Policy>(
        (policy): policy is Policy => policy !== null && policy && policy.pendingAction !== CONST.RED_BRICK_ROAD_PENDING_ACTION.DELETE && !!policy.name && !!policy.id,
    );
}

/**
 * Checks if we have any errors stored within the policy?.employeeList. Determines whether we should show a red brick road error or not.
 */
function hasEmployeeListError(policy: OnyxEntry<Policy>): boolean {
    return Object.values(policy?.employeeList ?? {}).some((employee) => Object.keys(employee?.errors ?? {}).length > 0);
}

/**
 *  Check if the policy has any tax rate errors.
 */
function hasTaxRateError(policy: OnyxEntry<Policy>): boolean {
    return Object.values(policy?.taxRates?.taxes ?? {}).some((taxRate) => Object.keys(taxRate?.errors ?? {}).length > 0 || Object.values(taxRate?.errorFields ?? {}).some(Boolean));
}

/**
 * Check if the policy has any errors within the categories.
 */
function hasPolicyCategoriesError(policyCategories: OnyxEntry<PolicyCategories>): boolean {
    return Object.keys(policyCategories ?? {}).some((categoryName) => Object.keys(policyCategories?.[categoryName]?.errors ?? {}).length > 0);
}

/**
 * Check if the policy has any error fields.
 */
function hasPolicyErrorFields(policy: OnyxEntry<Policy>): boolean {
    return Object.values(policy?.errorFields ?? {}).some((fieldErrors) => Object.keys(fieldErrors ?? {}).length > 0);
}

/**
 * Check if the policy has any errors, and if it doesn't, then check if it has any error fields.
 */
function hasPolicyError(policy: OnyxEntry<Policy>): boolean {
    return Object.keys(policy?.errors ?? {}).length > 0 ? true : hasPolicyErrorFields(policy);
}

/**
 * Checks if we have any errors stored within the policy custom units.
 */
function hasCustomUnitsError(policy: OnyxEntry<Policy>): boolean {
    return Object.keys(policy?.customUnits?.errors ?? {}).length > 0;
}

function getNumericValue(value: number | string, toLocaleDigit: (arg: string) => string): number | string {
    const numValue = parseFloat(value.toString().replace(toLocaleDigit('.'), '.'));
    if (Number.isNaN(numValue)) {
        return NaN;
    }
    return numValue.toFixed(CONST.CUSTOM_UNITS.RATE_DECIMALS);
}

function getRateDisplayValue(value: number, toLocaleDigit: (arg: string) => string): string {
    const numValue = getNumericValue(value, toLocaleDigit);
    if (Number.isNaN(numValue)) {
        return '';
    }
    return numValue.toString().replace('.', toLocaleDigit('.')).substring(0, value.toString().length);
}

function getUnitRateValue(toLocaleDigit: (arg: string) => string, customUnitRate?: Rate) {
    return getRateDisplayValue((customUnitRate?.rate ?? 0) / CONST.POLICY.CUSTOM_UNIT_RATE_BASE_OFFSET, toLocaleDigit);
}

/**
 * Get the brick road indicator status for a policy. The policy has an error status if there is a policy member error, a custom unit error or a field error.
 */
function getPolicyBrickRoadIndicatorStatus(policy: OnyxEntry<Policy>): ValueOf<typeof CONST.BRICK_ROAD_INDICATOR_STATUS> | undefined {
    if (hasEmployeeListError(policy) || hasCustomUnitsError(policy) || hasPolicyErrorFields(policy)) {
        return CONST.BRICK_ROAD_INDICATOR_STATUS.ERROR;
    }
    return undefined;
}

/**
 * Check if the policy can be displayed
 * If offline, always show the policy pending deletion.
 * If online, show the policy pending deletion only if there is an error.
 * Note: Using a local ONYXKEYS.NETWORK subscription will cause a delay in
 * updating the screen. Passing the offline status from the component.
 */
function shouldShowPolicy(policy: OnyxEntry<Policy>, isOffline: boolean): boolean {
    return (
        !!policy &&
        (policy?.isPolicyExpenseChatEnabled || Boolean(policy?.isJoinRequestPending)) &&
        (isOffline || policy?.pendingAction !== CONST.RED_BRICK_ROAD_PENDING_ACTION.DELETE || Object.keys(policy.errors ?? {}).length > 0)
    );
}

function isExpensifyTeam(email: string | undefined): boolean {
    const emailDomain = Str.extractEmailDomain(email ?? '');
    return emailDomain === CONST.EXPENSIFY_PARTNER_NAME || emailDomain === CONST.EMAIL.GUIDES_DOMAIN;
}

/**
 * Checks if the current user is an admin of the policy.
 */
const isPolicyAdmin = (policy: OnyxEntry<Policy> | EmptyObject): boolean => policy?.role === CONST.POLICY.ROLE.ADMIN;

/**
 * Checks if the policy is a free group policy.
 */
const isFreeGroupPolicy = (policy: OnyxEntry<Policy> | EmptyObject): boolean => policy?.type === CONST.POLICY.TYPE.FREE;

const isPolicyEmployee = (policyID: string, policies: OnyxCollection<Policy>): boolean => Object.values(policies ?? {}).some((policy) => policy?.id === policyID);

/**
 * Checks if the current user is an owner (creator) of the policy.
 */
const isPolicyOwner = (policy: OnyxEntry<Policy>, currentUserAccountID: number): boolean => policy?.ownerAccountID === currentUserAccountID;

/**
 * Create an object mapping member emails to their accountIDs. Filter for members without errors, and get the login email from the personalDetail object using the accountID.
 *
 * We only return members without errors. Otherwise, the members with errors would immediately be removed before the user has a chance to read the error.
 */
function getMemberAccountIDsForWorkspace(employeeList: PolicyEmployeeList | undefined): MemberEmailsToAccountIDs {
    const members = employeeList ?? {};
    const memberEmailsToAccountIDs: MemberEmailsToAccountIDs = {};
    Object.keys(members).forEach((email) => {
        const member = members?.[email];
        if (Object.keys(member?.errors ?? {})?.length > 0) {
            return;
        }
        const personalDetail = getPersonalDetailByEmail(email);
        if (!personalDetail?.login) {
            return;
        }
        memberEmailsToAccountIDs[email] = Number(personalDetail.accountID);
    });
    return memberEmailsToAccountIDs;
}

/**
 * Get login list that we should not show in the workspace invite options
 */
function getIneligibleInvitees(employeeList?: PolicyEmployeeList): string[] {
    const policyEmployeeList = employeeList ?? {};
    const memberEmailsToExclude: string[] = [...CONST.EXPENSIFY_EMAILS];
    Object.keys(policyEmployeeList).forEach((email) => {
        const policyEmployee = policyEmployeeList?.[email];
        // Policy members that are pending delete or have errors are not valid and we should show them in the invite options (don't exclude them).
        if (policyEmployee?.pendingAction === CONST.RED_BRICK_ROAD_PENDING_ACTION.DELETE || Object.keys(policyEmployee?.errors ?? {}).length > 0) {
            return;
        }
        if (!email) {
            return;
        }
        memberEmailsToExclude.push(email);
    });

    return memberEmailsToExclude;
}

function getSortedTagKeys(policyTagList: OnyxEntry<PolicyTagList>): Array<keyof PolicyTagList> {
    if (isEmptyObject(policyTagList)) {
        return [];
    }

    return Object.keys(policyTagList).sort((key1, key2) => policyTagList[key1].orderWeight - policyTagList[key2].orderWeight);
}

/**
 * Gets a tag name of policy tags based on a tag's orderWeight.
 */
function getTagListName(policyTagList: OnyxEntry<PolicyTagList>, orderWeight: number): string {
    if (isEmptyObject(policyTagList)) {
        return '';
    }

    return Object.values(policyTagList).find((tag) => tag.orderWeight === orderWeight)?.name ?? '';
}
/**
 * Gets all tag lists of a policy
 */
function getTagLists(policyTagList: OnyxEntry<PolicyTagList>): Array<PolicyTagList[keyof PolicyTagList]> {
    if (isEmptyObject(policyTagList)) {
        return [];
    }

    return Object.values(policyTagList)
        .filter((policyTagListValue) => policyTagListValue !== null)
        .sort((tagA, tagB) => tagA.orderWeight - tagB.orderWeight);
}

/**
 * Gets a tag list of a policy by a tag index
 */
function getTagList(policyTagList: OnyxEntry<PolicyTagList>, tagIndex: number): PolicyTagList[keyof PolicyTagList] {
    const tagLists = getTagLists(policyTagList);

    return (
        tagLists[tagIndex] ?? {
            name: '',
            required: false,
            tags: {},
        }
    );
}

/**
 * Cleans up escaping of colons (used to create multi-level tags, e.g. "Parent: Child") in the tag name we receive from the backend
 */
function getCleanedTagName(tag: string) {
    return tag?.replace(/\\{1,2}:/g, CONST.COLON);
}

/**
 * Gets a count of enabled tags of a policy
 */
function getCountOfEnabledTagsOfList(policyTags: PolicyTags) {
    return Object.values(policyTags).filter((policyTag) => policyTag.enabled).length;
}

function isPendingDeletePolicy(policy: OnyxEntry<Policy>): boolean {
    return policy?.pendingAction === CONST.RED_BRICK_ROAD_PENDING_ACTION.DELETE;
}

function isPaidGroupPolicy(policy: OnyxEntry<Policy> | EmptyObject): boolean {
    return policy?.type === CONST.POLICY.TYPE.TEAM || policy?.type === CONST.POLICY.TYPE.CORPORATE;
}

function isTaxTrackingEnabled(isPolicyExpenseChat: boolean, policy: OnyxEntry<Policy>): boolean {
    return (isPolicyExpenseChat && (policy?.tax?.trackingEnabled ?? policy?.isTaxTrackingEnabled)) ?? false;
}

/**
 * Checks if policy's scheduled submit / auto reporting frequency is "instant".
 * Note: Free policies have "instant" submit always enabled.
 */
function isInstantSubmitEnabled(policy: OnyxEntry<Policy> | EmptyObject): boolean {
    return policy?.type === CONST.POLICY.TYPE.FREE || (policy?.autoReporting === true && policy?.autoReportingFrequency === CONST.POLICY.AUTO_REPORTING_FREQUENCIES.INSTANT);
}

/**
 * Checks if policy's approval mode is "optional", a.k.a. "Submit & Close"
 */
function isSubmitAndClose(policy: OnyxEntry<Policy> | EmptyObject): boolean {
    return policy?.approvalMode === CONST.POLICY.APPROVAL_MODE.OPTIONAL;
}

function extractPolicyIDFromPath(path: string) {
    return path.match(CONST.REGEX.POLICY_ID_FROM_PATH)?.[1];
}

/**
 * Whether the policy has active accounting integration connections
 */
function hasAccountingConnections(policy: OnyxEntry<Policy>) {
    return Boolean(policy?.connections);
}

function getPathWithoutPolicyID(path: string) {
    return path.replace(CONST.REGEX.PATH_WITHOUT_POLICY_ID, '/');
}

function getPolicyEmployeeListByIdWithoutCurrentUser(policies: OnyxCollection<Pick<Policy, 'employeeList'>>, currentPolicyID?: string, currentUserAccountID?: number) {
    const policy = policies?.[`${ONYXKEYS.COLLECTION.POLICY}${currentPolicyID}`] ?? null;
    const policyMemberEmailsToAccountIDs = getMemberAccountIDsForWorkspace(policy?.employeeList);
    return Object.values(policyMemberEmailsToAccountIDs)
        .map((policyMemberAccountID) => Number(policyMemberAccountID))
        .filter((policyMemberAccountID) => policyMemberAccountID !== currentUserAccountID);
}

function goBackFromInvalidPolicy() {
    Navigation.navigate(ROUTES.SETTINGS_WORKSPACES);
}

/** Get a tax with given ID from policy */
function getTaxByID(policy: OnyxEntry<Policy>, taxID: string): TaxRate | undefined {
    return policy?.taxRates?.taxes?.[taxID];
}

/**
 * Whether the tax rate can be deleted and disabled
 */
function canEditTaxRate(policy: Policy, taxID: string): boolean {
    return policy.taxRates?.defaultExternalID !== taxID;
}

function isPolicyFeatureEnabled(policy: OnyxEntry<Policy> | EmptyObject, featureName: PolicyFeatureName): boolean {
    if (featureName === CONST.POLICY.MORE_FEATURES.ARE_TAXES_ENABLED) {
        return Boolean(policy?.tax?.trackingEnabled);
    }

    return Boolean(policy?.[featureName]);
}

<<<<<<< HEAD
=======
function getApprovalWorkflow(policy: OnyxEntry<Policy> | EmptyObject): ValueOf<typeof CONST.POLICY.APPROVAL_MODE> {
    if (policy?.type === CONST.POLICY.TYPE.PERSONAL) {
        return CONST.POLICY.APPROVAL_MODE.OPTIONAL;
    }

    return policy?.approvalMode ?? CONST.POLICY.APPROVAL_MODE.ADVANCED;
}

function getDefaultApprover(policy: OnyxEntry<Policy> | EmptyObject): string {
    return policy?.approver ?? policy?.owner ?? '';
}

/**
 * Returns the accountID to whom the given employeeAccountID submits reports to in the given Policy.
 */
function getSubmitToAccountID(policy: OnyxEntry<Policy> | EmptyObject, employeeAccountID: number): number {
    const employeeLogin = getLoginsByAccountIDs([employeeAccountID])[0];
    const defaultApprover = getDefaultApprover(policy);

    // For policy using the optional or basic workflow, the manager is the policy default approver.
    if (([CONST.POLICY.APPROVAL_MODE.OPTIONAL, CONST.POLICY.APPROVAL_MODE.BASIC] as Array<ValueOf<typeof CONST.POLICY.APPROVAL_MODE>>).includes(getApprovalWorkflow(policy))) {
        return getAccountIDsByLogins([defaultApprover])[0];
    }

    const employee = policy?.employeeList?.[employeeLogin];
    if (!employee) {
        return -1;
    }

    return getAccountIDsByLogins([employee.submitsTo ?? defaultApprover])[0];
}

function getPersonalPolicy() {
    return Object.values(allPolicies ?? {}).find((policy) => policy?.type === CONST.POLICY.TYPE.PERSONAL);
}

/**
 *  Get the currently selected policy ID stored in the navigation state.
 */
function getPolicyIDFromNavigationState() {
    return getPolicyIDFromState(navigationRef.getRootState() as State<RootStackParamList>);
}

function getAdminEmployees(policy: OnyxEntry<Policy>): PolicyEmployee[] {
    return Object.values(policy?.employeeList ?? {}).filter((employee) => employee.role === CONST.POLICY.ROLE.ADMIN);
}

/**
 * Returns the policy of the report
 */
function getPolicy(policyID: string | undefined): Policy | EmptyObject {
    if (!allPolicies || !policyID) {
        return {};
    }
    return allPolicies[`${ONYXKEYS.COLLECTION.POLICY}${policyID}`] ?? {};
}

>>>>>>> d8e69901
export {
    getActivePolicies,
    hasAccountingConnections,
    hasEmployeeListError,
    hasPolicyError,
    hasPolicyErrorFields,
    hasCustomUnitsError,
    getNumericValue,
    getUnitRateValue,
    getPolicyBrickRoadIndicatorStatus,
    shouldShowPolicy,
    isExpensifyTeam,
    isInstantSubmitEnabled,
    isFreeGroupPolicy,
    isPolicyAdmin,
    isTaxTrackingEnabled,
    isSubmitAndClose,
    getMemberAccountIDsForWorkspace,
    getIneligibleInvitees,
    getTagLists,
    getTagListName,
    getSortedTagKeys,
    canEditTaxRate,
    getTagList,
    getCleanedTagName,
    getCountOfEnabledTagsOfList,
    isPendingDeletePolicy,
    isPolicyEmployee,
    isPolicyOwner,
    isPaidGroupPolicy,
    extractPolicyIDFromPath,
    getPathWithoutPolicyID,
    getPolicyEmployeeListByIdWithoutCurrentUser,
    goBackFromInvalidPolicy,
    getPersonalPolicy,
    isPolicyFeatureEnabled,
    hasTaxRateError,
    getTaxByID,
    hasPolicyCategoriesError,
<<<<<<< HEAD
=======
    getPolicyIDFromNavigationState,
    getSubmitToAccountID,
    getAdminEmployees,
    getPolicy,
>>>>>>> d8e69901
};

export type {MemberEmailsToAccountIDs};<|MERGE_RESOLUTION|>--- conflicted
+++ resolved
@@ -10,15 +10,8 @@
 import type PolicyEmployee from '@src/types/onyx/PolicyEmployee';
 import type {EmptyObject} from '@src/types/utils/EmptyObject';
 import {isEmptyObject} from '@src/types/utils/EmptyObject';
-<<<<<<< HEAD
 import Navigation from './Navigation/Navigation';
-import {getPersonalDetailByEmail} from './PersonalDetailsUtils';
-=======
-import getPolicyIDFromState from './Navigation/getPolicyIDFromState';
-import Navigation, {navigationRef} from './Navigation/Navigation';
-import type {RootStackParamList, State} from './Navigation/types';
 import {getAccountIDsByLogins, getLoginsByAccountIDs, getPersonalDetailByEmail} from './PersonalDetailsUtils';
->>>>>>> d8e69901
 
 type MemberEmailsToAccountIDs = Record<string, number>;
 
@@ -326,8 +319,6 @@
     return Boolean(policy?.[featureName]);
 }
 
-<<<<<<< HEAD
-=======
 function getApprovalWorkflow(policy: OnyxEntry<Policy> | EmptyObject): ValueOf<typeof CONST.POLICY.APPROVAL_MODE> {
     if (policy?.type === CONST.POLICY.TYPE.PERSONAL) {
         return CONST.POLICY.APPROVAL_MODE.OPTIONAL;
@@ -364,13 +355,6 @@
     return Object.values(allPolicies ?? {}).find((policy) => policy?.type === CONST.POLICY.TYPE.PERSONAL);
 }
 
-/**
- *  Get the currently selected policy ID stored in the navigation state.
- */
-function getPolicyIDFromNavigationState() {
-    return getPolicyIDFromState(navigationRef.getRootState() as State<RootStackParamList>);
-}
-
 function getAdminEmployees(policy: OnyxEntry<Policy>): PolicyEmployee[] {
     return Object.values(policy?.employeeList ?? {}).filter((employee) => employee.role === CONST.POLICY.ROLE.ADMIN);
 }
@@ -385,53 +369,48 @@
     return allPolicies[`${ONYXKEYS.COLLECTION.POLICY}${policyID}`] ?? {};
 }
 
->>>>>>> d8e69901
 export {
+    canEditTaxRate,
+    extractPolicyIDFromPath,
     getActivePolicies,
+    getAdminEmployees,
+    getCleanedTagName,
+    getCountOfEnabledTagsOfList,
+    getIneligibleInvitees,
+    getMemberAccountIDsForWorkspace,
+    getNumericValue,
+    getPathWithoutPolicyID,
+    getPersonalPolicy,
+    getPolicy,
+    getPolicyBrickRoadIndicatorStatus,
+    getPolicyEmployeeListByIdWithoutCurrentUser,
+    getSortedTagKeys,
+    getSubmitToAccountID,
+    getTagList,
+    getTagListName,
+    getTagLists,
+    getTaxByID,
+    getUnitRateValue,
+    goBackFromInvalidPolicy,
     hasAccountingConnections,
+    hasCustomUnitsError,
     hasEmployeeListError,
+    hasPolicyCategoriesError,
     hasPolicyError,
     hasPolicyErrorFields,
-    hasCustomUnitsError,
-    getNumericValue,
-    getUnitRateValue,
-    getPolicyBrickRoadIndicatorStatus,
+    hasTaxRateError,
+    isExpensifyTeam,
+    isFreeGroupPolicy,
+    isInstantSubmitEnabled,
+    isPaidGroupPolicy,
+    isPendingDeletePolicy,
+    isPolicyAdmin,
+    isPolicyEmployee,
+    isPolicyFeatureEnabled,
+    isPolicyOwner,
+    isSubmitAndClose,
+    isTaxTrackingEnabled,
     shouldShowPolicy,
-    isExpensifyTeam,
-    isInstantSubmitEnabled,
-    isFreeGroupPolicy,
-    isPolicyAdmin,
-    isTaxTrackingEnabled,
-    isSubmitAndClose,
-    getMemberAccountIDsForWorkspace,
-    getIneligibleInvitees,
-    getTagLists,
-    getTagListName,
-    getSortedTagKeys,
-    canEditTaxRate,
-    getTagList,
-    getCleanedTagName,
-    getCountOfEnabledTagsOfList,
-    isPendingDeletePolicy,
-    isPolicyEmployee,
-    isPolicyOwner,
-    isPaidGroupPolicy,
-    extractPolicyIDFromPath,
-    getPathWithoutPolicyID,
-    getPolicyEmployeeListByIdWithoutCurrentUser,
-    goBackFromInvalidPolicy,
-    getPersonalPolicy,
-    isPolicyFeatureEnabled,
-    hasTaxRateError,
-    getTaxByID,
-    hasPolicyCategoriesError,
-<<<<<<< HEAD
-=======
-    getPolicyIDFromNavigationState,
-    getSubmitToAccountID,
-    getAdminEmployees,
-    getPolicy,
->>>>>>> d8e69901
 };
 
 export type {MemberEmailsToAccountIDs};