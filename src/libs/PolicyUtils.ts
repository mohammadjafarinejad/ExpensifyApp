import Str from 'expensify-common/lib/str';
import type {OnyxCollection, OnyxEntry} from 'react-native-onyx';
import Onyx from 'react-native-onyx';
import type {ValueOf} from 'type-fest';
import CONST from '@src/CONST';
import ONYXKEYS from '@src/ONYXKEYS';
import ROUTES from '@src/ROUTES';
import type {Policy, PolicyCategories, PolicyEmployeeList, PolicyTagList, PolicyTags, TaxRate} from '@src/types/onyx';
import type {PolicyFeatureName, Rate} from '@src/types/onyx/Policy';
import type PolicyEmployee from '@src/types/onyx/PolicyEmployee';
import type {EmptyObject} from '@src/types/utils/EmptyObject';
import {isEmptyObject} from '@src/types/utils/EmptyObject';
import getPolicyIDFromState from './Navigation/getPolicyIDFromState';
import Navigation, {navigationRef} from './Navigation/Navigation';
import type {RootStackParamList, State} from './Navigation/types';
import * as NetworkStore from './Network/NetworkStore';
import {getAccountIDsByLogins, getLoginsByAccountIDs, getPersonalDetailByEmail} from './PersonalDetailsUtils';

type MemberEmailsToAccountIDs = Record<string, number>;

let allPolicies: OnyxCollection<Policy>;

Onyx.connect({
    key: ONYXKEYS.COLLECTION.POLICY,
    waitForCollectionCallback: true,
    callback: (value) => (allPolicies = value),
});

/**
 * Filter out the active policies, which will exclude policies with pending deletion
 * These are policies that we can use to create reports with in NewDot.
 */
function getActivePolicies(policies: OnyxCollection<Policy>): Policy[] {
    return Object.values(policies ?? {}).filter<Policy>(
        (policy): policy is Policy => policy !== null && policy && policy.pendingAction !== CONST.RED_BRICK_ROAD_PENDING_ACTION.DELETE && !!policy.name && !!policy.id,
    );
}

/**
 * Checks if we have any errors stored within the policy?.employeeList. Determines whether we should show a red brick road error or not.
 */
function hasEmployeeListError(policy: OnyxEntry<Policy>): boolean {
    return Object.values(policy?.employeeList ?? {}).some((employee) => Object.keys(employee?.errors ?? {}).length > 0);
}

/**
 *  Check if the policy has any tax rate errors.
 */
function hasTaxRateError(policy: OnyxEntry<Policy>): boolean {
    return Object.values(policy?.taxRates?.taxes ?? {}).some((taxRate) => Object.keys(taxRate?.errors ?? {}).length > 0 || Object.values(taxRate?.errorFields ?? {}).some(Boolean));
}

/**
 * Check if the policy has any errors within the categories.
 */
function hasPolicyCategoriesError(policyCategories: OnyxEntry<PolicyCategories>): boolean {
    return Object.keys(policyCategories ?? {}).some((categoryName) => Object.keys(policyCategories?.[categoryName]?.errors ?? {}).length > 0);
}

/**
 * Check if the policy has any error fields.
 */
function hasPolicyErrorFields(policy: OnyxEntry<Policy>): boolean {
    return Object.values(policy?.errorFields ?? {}).some((fieldErrors) => Object.keys(fieldErrors ?? {}).length > 0);
}

/**
 * Check if the policy has any errors, and if it doesn't, then check if it has any error fields.
 */
function hasPolicyError(policy: OnyxEntry<Policy>): boolean {
    return Object.keys(policy?.errors ?? {}).length > 0 ? true : hasPolicyErrorFields(policy);
}

/**
 * Checks if we have any errors stored within the policy custom units.
 */
function hasCustomUnitsError(policy: OnyxEntry<Policy>): boolean {
    return Object.keys(policy?.customUnits?.errors ?? {}).length > 0;
}

function getNumericValue(value: number | string, toLocaleDigit: (arg: string) => string): number | string {
    const numValue = parseFloat(value.toString().replace(toLocaleDigit('.'), '.'));
    if (Number.isNaN(numValue)) {
        return NaN;
    }
    return numValue.toFixed(CONST.CUSTOM_UNITS.RATE_DECIMALS);
}

function getRateDisplayValue(value: number, toLocaleDigit: (arg: string) => string): string {
    const numValue = getNumericValue(value, toLocaleDigit);
    if (Number.isNaN(numValue)) {
        return '';
    }
    return numValue.toString().replace('.', toLocaleDigit('.')).substring(0, value.toString().length);
}

function getUnitRateValue(toLocaleDigit: (arg: string) => string, customUnitRate?: Rate) {
    return getRateDisplayValue((customUnitRate?.rate ?? 0) / CONST.POLICY.CUSTOM_UNIT_RATE_BASE_OFFSET, toLocaleDigit);
}

/**
 * Get the brick road indicator status for a policy. The policy has an error status if there is a policy member error, a custom unit error or a field error.
 */
function getPolicyBrickRoadIndicatorStatus(policy: OnyxEntry<Policy>): ValueOf<typeof CONST.BRICK_ROAD_INDICATOR_STATUS> | undefined {
    if (hasEmployeeListError(policy) || hasCustomUnitsError(policy) || hasPolicyErrorFields(policy)) {
        return CONST.BRICK_ROAD_INDICATOR_STATUS.ERROR;
    }
    return undefined;
}

/**
 * Check if the policy can be displayed
 * If offline, always show the policy pending deletion.
 * If online, show the policy pending deletion only if there is an error.
 * Note: Using a local ONYXKEYS.NETWORK subscription will cause a delay in
 * updating the screen. Passing the offline status from the component.
 */
function shouldShowPolicy(policy: OnyxEntry<Policy>, isOffline: boolean): boolean {
    return (
        !!policy &&
        (policy?.isPolicyExpenseChatEnabled || Boolean(policy?.isJoinRequestPending)) &&
        (isOffline || policy?.pendingAction !== CONST.RED_BRICK_ROAD_PENDING_ACTION.DELETE || Object.keys(policy.errors ?? {}).length > 0)
    );
}

function isExpensifyTeam(email: string | undefined): boolean {
    const emailDomain = Str.extractEmailDomain(email ?? '');
    return emailDomain === CONST.EXPENSIFY_PARTNER_NAME || emailDomain === CONST.EMAIL.GUIDES_DOMAIN;
}

/**
 * Checks if the current user is an admin of the policy.
 */
const isPolicyAdmin = (policy: OnyxEntry<Policy> | EmptyObject): boolean => policy?.role === CONST.POLICY.ROLE.ADMIN;

/**
 * Checks if the policy is a free group policy.
 */
const isFreeGroupPolicy = (policy: OnyxEntry<Policy> | EmptyObject): boolean => policy?.type === CONST.POLICY.TYPE.FREE;

const isPolicyEmployee = (policyID: string, policies: OnyxCollection<Policy>): boolean => Object.values(policies ?? {}).some((policy) => policy?.id === policyID);

/**
 * Checks if the current user is an owner (creator) of the policy.
 */
const isPolicyOwner = (policy: OnyxEntry<Policy>, currentUserAccountID: number): boolean => policy?.ownerAccountID === currentUserAccountID;

/**
 * Create an object mapping member emails to their accountIDs. Filter for members without errors, and get the login email from the personalDetail object using the accountID.
 *
 * We only return members without errors. Otherwise, the members with errors would immediately be removed before the user has a chance to read the error.
 */
function getMemberAccountIDsForWorkspace(employeeList: PolicyEmployeeList | undefined): MemberEmailsToAccountIDs {
    const members = employeeList ?? {};
    const memberEmailsToAccountIDs: MemberEmailsToAccountIDs = {};
    Object.keys(members).forEach((email) => {
        const member = members?.[email];
        if (Object.keys(member?.errors ?? {})?.length > 0) {
            return;
        }
        const personalDetail = getPersonalDetailByEmail(email);
        if (!personalDetail?.login) {
            return;
        }
        memberEmailsToAccountIDs[email] = Number(personalDetail.accountID);
    });
    return memberEmailsToAccountIDs;
}

/**
 * Get login list that we should not show in the workspace invite options
 */
function getIneligibleInvitees(employeeList?: PolicyEmployeeList): string[] {
    const policyEmployeeList = employeeList ?? {};
    const memberEmailsToExclude: string[] = [...CONST.EXPENSIFY_EMAILS];
    Object.keys(policyEmployeeList).forEach((email) => {
        const policyEmployee = policyEmployeeList?.[email];
        // Policy members that are pending delete or have errors are not valid and we should show them in the invite options (don't exclude them).
        if (policyEmployee?.pendingAction === CONST.RED_BRICK_ROAD_PENDING_ACTION.DELETE || Object.keys(policyEmployee?.errors ?? {}).length > 0) {
            return;
        }
        if (!email) {
            return;
        }
        memberEmailsToExclude.push(email);
    });

    return memberEmailsToExclude;
}

function getSortedTagKeys(policyTagList: OnyxEntry<PolicyTagList>): Array<keyof PolicyTagList> {
    if (isEmptyObject(policyTagList)) {
        return [];
    }

    return Object.keys(policyTagList).sort((key1, key2) => policyTagList[key1].orderWeight - policyTagList[key2].orderWeight);
}

/**
 * Gets a tag name of policy tags based on a tag's orderWeight.
 */
function getTagListName(policyTagList: OnyxEntry<PolicyTagList>, orderWeight: number): string {
    if (isEmptyObject(policyTagList)) {
        return '';
    }

    return Object.values(policyTagList).find((tag) => tag.orderWeight === orderWeight)?.name ?? '';
}
/**
 * Gets all tag lists of a policy
 */
function getTagLists(policyTagList: OnyxEntry<PolicyTagList>): Array<PolicyTagList[keyof PolicyTagList]> {
    if (isEmptyObject(policyTagList)) {
        return [];
    }

    return Object.values(policyTagList)
        .filter((policyTagListValue) => policyTagListValue !== null)
        .sort((tagA, tagB) => tagA.orderWeight - tagB.orderWeight);
}

/**
 * Gets a tag list of a policy by a tag index
 */
function getTagList(policyTagList: OnyxEntry<PolicyTagList>, tagIndex: number): PolicyTagList[keyof PolicyTagList] {
    const tagLists = getTagLists(policyTagList);

    return (
        tagLists[tagIndex] ?? {
            name: '',
            required: false,
            tags: {},
        }
    );
}

/**
 * Cleans up escaping of colons (used to create multi-level tags, e.g. "Parent: Child") in the tag name we receive from the backend
 */
function getCleanedTagName(tag: string) {
    return tag?.replace(/\\{1,2}:/g, CONST.COLON);
}

/**
 * Gets a count of enabled tags of a policy
 */
function getCountOfEnabledTagsOfList(policyTags: PolicyTags) {
    return Object.values(policyTags).filter((policyTag) => policyTag.enabled).length;
}

function isPendingDeletePolicy(policy: OnyxEntry<Policy>): boolean {
    return policy?.pendingAction === CONST.RED_BRICK_ROAD_PENDING_ACTION.DELETE;
}

function isPaidGroupPolicy(policy: OnyxEntry<Policy> | EmptyObject): boolean {
    return policy?.type === CONST.POLICY.TYPE.TEAM || policy?.type === CONST.POLICY.TYPE.CORPORATE;
}

function isTaxTrackingEnabled(isPolicyExpenseChat: boolean, policy: OnyxEntry<Policy>): boolean {
    return (isPolicyExpenseChat && (policy?.tax?.trackingEnabled ?? policy?.isTaxTrackingEnabled)) ?? false;
}

/**
 * Checks if policy's scheduled submit / auto reporting frequency is "instant".
 * Note: Free policies have "instant" submit always enabled.
 */
function isInstantSubmitEnabled(policy: OnyxEntry<Policy> | EmptyObject): boolean {
    return policy?.type === CONST.POLICY.TYPE.FREE || (policy?.autoReporting === true && policy?.autoReportingFrequency === CONST.POLICY.AUTO_REPORTING_FREQUENCIES.INSTANT);
}

/**
 * Checks if policy's approval mode is "optional", a.k.a. "Submit & Close"
 */
function isSubmitAndClose(policy: OnyxEntry<Policy> | EmptyObject): boolean {
    return policy?.approvalMode === CONST.POLICY.APPROVAL_MODE.OPTIONAL;
}

function extractPolicyIDFromPath(path: string) {
    return path.match(CONST.REGEX.POLICY_ID_FROM_PATH)?.[1];
}

/**
 * Whether the policy has active accounting integration connections
 */
function hasAccountingConnections(policy: OnyxEntry<Policy>) {
    return Boolean(policy?.connections);
}

function getPathWithoutPolicyID(path: string) {
    return path.replace(CONST.REGEX.PATH_WITHOUT_POLICY_ID, '/');
}

function getPolicyEmployeeListByIdWithoutCurrentUser(policies: OnyxCollection<Pick<Policy, 'employeeList'>>, currentPolicyID?: string, currentUserAccountID?: number) {
    const policy = policies?.[`${ONYXKEYS.COLLECTION.POLICY}${currentPolicyID}`] ?? null;
    const policyMemberEmailsToAccountIDs = getMemberAccountIDsForWorkspace(policy?.employeeList);
    return Object.values(policyMemberEmailsToAccountIDs)
        .map((policyMemberAccountID) => Number(policyMemberAccountID))
        .filter((policyMemberAccountID) => policyMemberAccountID !== currentUserAccountID);
}

function goBackFromInvalidPolicy() {
    Navigation.navigate(ROUTES.SETTINGS_WORKSPACES);
}

/** Get a tax with given ID from policy */
function getTaxByID(policy: OnyxEntry<Policy>, taxID: string): TaxRate | undefined {
    return policy?.taxRates?.taxes?.[taxID];
}

/**
 * Whether the tax rate can be deleted and disabled
 */
function canEditTaxRate(policy: Policy, taxID: string): boolean {
    return policy.taxRates?.defaultExternalID !== taxID;
}

function isPolicyFeatureEnabled(policy: OnyxEntry<Policy> | EmptyObject, featureName: PolicyFeatureName): boolean {
    if (featureName === CONST.POLICY.MORE_FEATURES.ARE_TAXES_ENABLED) {
        return Boolean(policy?.tax?.trackingEnabled);
    }

    return Boolean(policy?.[featureName]);
}

function getApprovalWorkflow(policy: OnyxEntry<Policy> | EmptyObject): ValueOf<typeof CONST.POLICY.APPROVAL_MODE> {
    if (policy?.type === CONST.POLICY.TYPE.PERSONAL) {
        return CONST.POLICY.APPROVAL_MODE.OPTIONAL;
    }

    return policy?.approvalMode ?? CONST.POLICY.APPROVAL_MODE.ADVANCED;
}

function getDefaultApprover(policy: OnyxEntry<Policy> | EmptyObject): string {
    return policy?.approver ?? policy?.owner ?? '';
}

/**
 * Returns the accountID to whom the given employeeAccountID submits reports to in the given Policy.
 */
function getSubmitToAccountID(policy: OnyxEntry<Policy> | EmptyObject, employeeAccountID: number): number {
    const employeeLogin = getLoginsByAccountIDs([employeeAccountID])[0];
    const defaultApprover = getDefaultApprover(policy);

    // For policy using the optional or basic workflow, the manager is the policy default approver.
    if (([CONST.POLICY.APPROVAL_MODE.OPTIONAL, CONST.POLICY.APPROVAL_MODE.BASIC] as Array<ValueOf<typeof CONST.POLICY.APPROVAL_MODE>>).includes(getApprovalWorkflow(policy))) {
        return getAccountIDsByLogins([defaultApprover])[0];
    }

    const employee = policy?.employeeList?.[employeeLogin];
    if (!employee) {
        return -1;
    }

    return getAccountIDsByLogins([employee.submitsTo ?? defaultApprover])[0];
}

function getPersonalPolicy() {
    return Object.values(allPolicies ?? {}).find((policy) => policy?.type === CONST.POLICY.TYPE.PERSONAL);
}

/**
 *  Get the currently selected policy ID stored in the navigation state.
 */
function getPolicyIDFromNavigationState() {
    return getPolicyIDFromState(navigationRef.getRootState() as State<RootStackParamList>);
}

function getAdminEmployees(policy: OnyxEntry<Policy>): PolicyEmployee[] {
    return Object.values(policy?.employeeList ?? {}).filter((employee) => employee.role === CONST.POLICY.ROLE.ADMIN);
}

/**
 * Returns the policy of the report
 */
function getPolicy(policyID: string | undefined): Policy | EmptyObject {
    if (!allPolicies || !policyID) {
        return {};
    }
    return allPolicies[`${ONYXKEYS.COLLECTION.POLICY}${policyID}`] ?? {};
}

<<<<<<< HEAD
function hasDependentTags(policy: OnyxEntry<Policy>, policyTagList: OnyxEntry<PolicyTagList>) {
    return (
        !!policy?.hasMultipleTagLists &&
        Object.values(policyTagList ?? {}).some((tagList) => Object.values(tagList.tags).some((tag) => !!tag.rules?.parentTagsFilter || !!tag.parentTagsFilter))
    );
=======
/** Return active policies where current user is an admin */
function getActiveAdminWorkspaces(policies: OnyxCollection<Policy>): Policy[] {
    const activePolicies = getActivePolicies(policies);
    return activePolicies.filter((policy) => shouldShowPolicy(policy, NetworkStore.isOffline()) && isPolicyAdmin(policy));
}

/** Whether the user can send invoice */
function canSendInvoice(policies: OnyxCollection<Policy>): boolean {
    return getActiveAdminWorkspaces(policies).length > 0;
>>>>>>> 41ed79dd
}

export {
    getActivePolicies,
    hasAccountingConnections,
    hasEmployeeListError,
    hasPolicyError,
    hasPolicyErrorFields,
    hasCustomUnitsError,
    getNumericValue,
    getUnitRateValue,
    getPolicyBrickRoadIndicatorStatus,
    shouldShowPolicy,
    isExpensifyTeam,
    isInstantSubmitEnabled,
    isFreeGroupPolicy,
    isPolicyAdmin,
    isTaxTrackingEnabled,
    isSubmitAndClose,
    getMemberAccountIDsForWorkspace,
    getIneligibleInvitees,
    getTagLists,
    getTagListName,
    getSortedTagKeys,
    canEditTaxRate,
    getTagList,
    getCleanedTagName,
    getCountOfEnabledTagsOfList,
    isPendingDeletePolicy,
    isPolicyEmployee,
    isPolicyOwner,
    isPaidGroupPolicy,
    extractPolicyIDFromPath,
    getPathWithoutPolicyID,
    getPolicyEmployeeListByIdWithoutCurrentUser,
    goBackFromInvalidPolicy,
    getPersonalPolicy,
    isPolicyFeatureEnabled,
    hasTaxRateError,
    getTaxByID,
    hasPolicyCategoriesError,
    getPolicyIDFromNavigationState,
    getSubmitToAccountID,
    getAdminEmployees,
    getPolicy,
<<<<<<< HEAD
    hasDependentTags,
=======
    getActiveAdminWorkspaces,
    canSendInvoice,
>>>>>>> 41ed79dd
};

export type {MemberEmailsToAccountIDs};<|MERGE_RESOLUTION|>--- conflicted
+++ resolved
@@ -379,23 +379,22 @@
     return allPolicies[`${ONYXKEYS.COLLECTION.POLICY}${policyID}`] ?? {};
 }
 
-<<<<<<< HEAD
+/** Return active policies where current user is an admin */
+function getActiveAdminWorkspaces(policies: OnyxCollection<Policy>): Policy[] {
+    const activePolicies = getActivePolicies(policies);
+    return activePolicies.filter((policy) => shouldShowPolicy(policy, NetworkStore.isOffline()) && isPolicyAdmin(policy));
+}
+
+/** Whether the user can send invoice */
+function canSendInvoice(policies: OnyxCollection<Policy>): boolean {
+    return getActiveAdminWorkspaces(policies).length > 0;
+}
+
 function hasDependentTags(policy: OnyxEntry<Policy>, policyTagList: OnyxEntry<PolicyTagList>) {
     return (
         !!policy?.hasMultipleTagLists &&
         Object.values(policyTagList ?? {}).some((tagList) => Object.values(tagList.tags).some((tag) => !!tag.rules?.parentTagsFilter || !!tag.parentTagsFilter))
     );
-=======
-/** Return active policies where current user is an admin */
-function getActiveAdminWorkspaces(policies: OnyxCollection<Policy>): Policy[] {
-    const activePolicies = getActivePolicies(policies);
-    return activePolicies.filter((policy) => shouldShowPolicy(policy, NetworkStore.isOffline()) && isPolicyAdmin(policy));
-}
-
-/** Whether the user can send invoice */
-function canSendInvoice(policies: OnyxCollection<Policy>): boolean {
-    return getActiveAdminWorkspaces(policies).length > 0;
->>>>>>> 41ed79dd
 }
 
 export {
@@ -441,12 +440,9 @@
     getSubmitToAccountID,
     getAdminEmployees,
     getPolicy,
-<<<<<<< HEAD
-    hasDependentTags,
-=======
     getActiveAdminWorkspaces,
     canSendInvoice,
->>>>>>> 41ed79dd
+    hasDependentTags,
 };
 
 export type {MemberEmailsToAccountIDs};