--- conflicted
+++ resolved
@@ -1048,13 +1048,12 @@
     return policy?.approvalMode === CONST.POLICY.APPROVAL_MODE.OPTIONAL || !!policy?.errorFields?.approvalMode;
 }
 
-<<<<<<< HEAD
+function hasPolicyFeedsError(feeds: Record<string, CardFeedData>, feedToSkip?: string): boolean {
+    return Object.entries(feeds).filter(([feedName, feedData]) => feedName !== feedToSkip && !!feedData.errors).length > 0;
+}
+
 function isPolicyAccessible(policy: OnyxEntry<Policy>) {
     return !isLoadingReportData && !isEmptyObject(policy) && (Object.keys(policy).length !== 1 || isEmptyObject(policy.errors)) && policy?.id;
-=======
-function hasPolicyFeedsError(feeds: Record<string, CardFeedData>, feedToSkip?: string): boolean {
-    return Object.entries(feeds).filter(([feedName, feedData]) => feedName !== feedToSkip && !!feedData.errors).length > 0;
->>>>>>> df19b26d
 }
 
 export {
