--- conflicted
+++ resolved
@@ -534,7 +534,24 @@
     }));
 }
 
-<<<<<<< HEAD
+function areXeroSettingsInErrorFields(settings?: XeroSettings, errorFields?: ErrorFields) {
+    if (settings === undefined || errorFields === undefined) {
+        return false;
+    }
+
+    const keys = Object.keys(errorFields);
+    return settings.some((setting) => keys.includes(setting));
+}
+
+function xeroSettingsPendingAction(settings?: XeroSettings, pendingFields?: PendingFields<string>): PendingAction | undefined {
+    if (settings === undefined || pendingFields === undefined) {
+        return null;
+    }
+
+    const key = Object.keys(pendingFields).find((setting) => settings.includes(setting));
+    return pendingFields[key ?? '-1'];
+}
+
 function findSelectedVendorWithDefaultSelect(vendors: NetSuiteVendor[] | undefined, selectedVendorId: string | undefined) {
     const selectedVendor = (vendors ?? []).find(({id}) => id === selectedVendorId);
     return selectedVendor ?? vendors?.[0] ?? undefined;
@@ -558,24 +575,6 @@
 function findSelectedTaxAccountWithDefaultSelect(taxAccounts: NetSuiteTaxAccount[] | undefined, selectedAccountId: string | undefined) {
     const selectedTaxAccount = (taxAccounts ?? []).find(({externalID}) => externalID === selectedAccountId);
     return selectedTaxAccount ?? taxAccounts?.[0] ?? undefined;
-=======
-function areXeroSettingsInErrorFields(settings?: XeroSettings, errorFields?: ErrorFields) {
-    if (settings === undefined || errorFields === undefined) {
-        return false;
-    }
-
-    const keys = Object.keys(errorFields);
-    return settings.some((setting) => keys.includes(setting));
-}
-
-function xeroSettingsPendingAction(settings?: XeroSettings, pendingFields?: PendingFields<string>): PendingAction | undefined {
-    if (settings === undefined || pendingFields === undefined) {
-        return null;
-    }
-
-    const key = Object.keys(pendingFields).find((setting) => settings.includes(setting));
-    return pendingFields[key ?? '-1'];
->>>>>>> b4c46f2a
 }
 
 function getNetSuiteVendorOptions(policy: Policy | undefined, selectedVendorId: string | undefined): SelectorType[] {
