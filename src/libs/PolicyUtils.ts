import {Str} from 'expensify-common';
import type {OnyxCollection, OnyxEntry} from 'react-native-onyx';
import Onyx from 'react-native-onyx';
import type {ValueOf} from 'type-fest';
import type {LocaleContextProps} from '@components/LocaleContextProvider';
import type {SelectorType} from '@components/SelectionScreen';
import CONST from '@src/CONST';
import ONYXKEYS from '@src/ONYXKEYS';
import ROUTES from '@src/ROUTES';
import INPUT_IDS from '@src/types/form/NetSuiteCustomFieldForm';
import type {OnyxInputOrEntry, Policy, PolicyCategories, PolicyEmployeeList, PolicyTagLists, PolicyTags, Report, TaxRate} from '@src/types/onyx';
import type {CardFeedData} from '@src/types/onyx/CardFeeds';
import type {ErrorFields, PendingAction, PendingFields} from '@src/types/onyx/OnyxCommon';
import type {
    ConnectionLastSync,
    ConnectionName,
    Connections,
    CustomUnit,
    InvoiceItem,
    NetSuiteAccount,
    NetSuiteConnection,
    NetSuiteCustomList,
    NetSuiteCustomSegment,
    NetSuiteTaxAccount,
    NetSuiteVendor,
    PolicyConnectionSyncProgress,
    PolicyFeatureName,
    Rate,
    SageIntacctDataElement,
    SageIntacctDataElementWithValue,
    Tenant,
} from '@src/types/onyx/Policy';
import type PolicyEmployee from '@src/types/onyx/PolicyEmployee';
import type {SearchPolicy} from '@src/types/onyx/SearchResults';
import {isEmptyObject} from '@src/types/utils/EmptyObject';
import {hasSynchronizationErrorMessage} from './actions/connections';
import {getCurrentUserAccountID} from './actions/Report';
import {getCategoryApproverRule} from './CategoryUtils';
import * as Localize from './Localize';
import Navigation from './Navigation/Navigation';
import * as NetworkStore from './Network/NetworkStore';
import {getAccountIDsByLogins, getLoginsByAccountIDs, getPersonalDetailByEmail} from './PersonalDetailsUtils';
import {getAllSortedTransactions, getCategory, getTag} from './TransactionUtils';

type MemberEmailsToAccountIDs = Record<string, number>;

type WorkspaceDetails = {
    policyID: string | undefined;
    name: string;
};

type ConnectionWithLastSyncData = {
    /** State of the last synchronization */
    lastSync?: ConnectionLastSync;
};

let allPolicies: OnyxCollection<Policy>;
let activePolicyId: OnyxEntry<string>;

Onyx.connect({
    key: ONYXKEYS.COLLECTION.POLICY,
    waitForCollectionCallback: true,
    callback: (value) => (allPolicies = value),
});

Onyx.connect({
    key: ONYXKEYS.NVP_ACTIVE_POLICY_ID,
    callback: (value) => (activePolicyId = value),
});

/**
 * Filter out the active policies, which will exclude policies with pending deletion
 * and policies the current user doesn't belong to.
 * These are policies that we can use to create reports with in NewDot.
 */
function getActivePolicies(policies: OnyxCollection<Policy> | null, currentUserLogin: string | undefined, excludePersonalPolicy: boolean): Policy[] {
    return Object.values(policies ?? {}).filter<Policy>(
        (policy): policy is Policy =>
            !!policy &&
            policy.pendingAction !== CONST.RED_BRICK_ROAD_PENDING_ACTION.DELETE &&
            !!policy.name &&
            !!policy.id &&
            !!getPolicyRole(policy, currentUserLogin) &&
            (!excludePersonalPolicy || policy.type !== CONST.POLICY.TYPE.PERSONAL),
    );
}
/**
 * Checks if the current user is an admin of the policy.
 */
const isPolicyAdmin = (policy: OnyxInputOrEntry<Policy> | SearchPolicy, currentUserLogin?: string): boolean => getPolicyRole(policy, currentUserLogin) === CONST.POLICY.ROLE.ADMIN;

/**
 * Checks if we have any errors stored within the policy?.employeeList. Determines whether we should show a red brick road error or not.
 */
function shouldShowEmployeeListError(policy: OnyxEntry<Policy>): boolean {
    return isPolicyAdmin(policy) && Object.values(policy?.employeeList ?? {}).some((employee) => Object.keys(employee?.errors ?? {}).length > 0);
}

/**
 *  Check if the policy has any tax rate errors.
 */
function shouldShowTaxRateError(policy: OnyxEntry<Policy>): boolean {
    return (
        isPolicyAdmin(policy) &&
        Object.values(policy?.taxRates?.taxes ?? {}).some((taxRate) => Object.keys(taxRate?.errors ?? {}).length > 0 || Object.values(taxRate?.errorFields ?? {}).some(Boolean))
    );
}

/**
 * Check if the policy has any errors within the categories.
 */
function hasPolicyCategoriesError(policyCategories: OnyxEntry<PolicyCategories>): boolean {
    return Object.keys(policyCategories ?? {}).some((categoryName) => Object.keys(policyCategories?.[categoryName]?.errors ?? {}).length > 0);
}

/**
 * Checks if the policy had a sync error.
 */
function shouldShowSyncError(policy: OnyxEntry<Policy>, isSyncInProgress: boolean): boolean {
    return isPolicyAdmin(policy) && (Object.keys(policy?.connections ?? {}) as ConnectionName[]).some((connection) => !!hasSynchronizationErrorMessage(policy, connection, isSyncInProgress));
}

/**
 * Check if the policy has any error fields.
 */
function shouldShowPolicyErrorFields(policy: OnyxEntry<Policy>): boolean {
    return isPolicyAdmin(policy) && Object.values(policy?.errorFields ?? {}).some((fieldErrors) => Object.keys(fieldErrors ?? {}).length > 0);
}

/**
 * Check if the policy has any errors, and if it doesn't, then check if it has any error fields.
 */
function shouldShowPolicyError(policy: OnyxEntry<Policy>): boolean {
    return Object.keys(policy?.errors ?? {}).length > 0 ? isPolicyAdmin(policy) : shouldShowPolicyErrorFields(policy);
}

/**
 * Checks if we have any errors stored within the policy custom units.
 */
function shouldShowCustomUnitsError(policy: OnyxEntry<Policy>): boolean {
    return isPolicyAdmin(policy) && Object.keys(policy?.customUnits?.errors ?? {}).length > 0;
}

function getNumericValue(value: number | string, toLocaleDigit: (arg: string) => string): number | string {
    const numValue = parseFloat(value.toString().replace(toLocaleDigit('.'), '.'));
    if (Number.isNaN(numValue)) {
        return NaN;
    }
    // Rounding to 4 decimal places
    return parseFloat(numValue.toFixed(CONST.MAX_TAX_RATE_DECIMAL_PLACES));
}

/**
 * Retrieves the distance custom unit object for the given policy
 */
function getDistanceRateCustomUnit(policy: OnyxEntry<Policy>): CustomUnit | undefined {
    return Object.values(policy?.customUnits ?? {}).find((unit) => unit.name === CONST.CUSTOM_UNITS.NAME_DISTANCE);
}

/**
 * Retrieves the per diem custom unit object for the given policy
 */
function getPerDiemCustomUnit(policy: OnyxEntry<Policy>): CustomUnit | undefined {
    return Object.values(policy?.customUnits ?? {}).find((unit) => unit.name === CONST.CUSTOM_UNITS.NAME_PER_DIEM_INTERNATIONAL);
}

/**
 * Retrieves custom unit rate object from the given customUnitRateID
 */
function getDistanceRateCustomUnitRate(policy: OnyxEntry<Policy>, customUnitRateID: string): Rate | undefined {
    const distanceUnit = getDistanceRateCustomUnit(policy);
    return distanceUnit?.rates[customUnitRateID];
}

function getRateDisplayValue(value: number, toLocaleDigit: (arg: string) => string, withDecimals?: boolean): string {
    const numValue = getNumericValue(value, toLocaleDigit);
    if (Number.isNaN(numValue)) {
        return '';
    }

    if (withDecimals) {
        const decimalPart = numValue.toString().split('.').at(1) ?? '';
        // Set the fraction digits to be between 2 and 4 (OD Behavior)
        const fractionDigits = Math.min(Math.max(decimalPart.length, CONST.MIN_TAX_RATE_DECIMAL_PLACES), CONST.MAX_TAX_RATE_DECIMAL_PLACES);
        return Number(numValue).toFixed(fractionDigits).toString().replace('.', toLocaleDigit('.'));
    }

    return numValue.toString().replace('.', toLocaleDigit('.')).substring(0, value.toString().length);
}

function getUnitRateValue(toLocaleDigit: (arg: string) => string, customUnitRate?: Partial<Rate>, withDecimals?: boolean) {
    return getRateDisplayValue((customUnitRate?.rate ?? 0) / CONST.POLICY.CUSTOM_UNIT_RATE_BASE_OFFSET, toLocaleDigit, withDecimals);
}

/**
 * Get the brick road indicator status for a policy. The policy has an error status if there is a policy member error, a custom unit error or a field error.
 */
function getPolicyBrickRoadIndicatorStatus(policy: OnyxEntry<Policy>, isConnectionInProgress: boolean): ValueOf<typeof CONST.BRICK_ROAD_INDICATOR_STATUS> | undefined {
    if (shouldShowEmployeeListError(policy) || shouldShowCustomUnitsError(policy) || shouldShowPolicyErrorFields(policy) || shouldShowSyncError(policy, isConnectionInProgress)) {
        return CONST.BRICK_ROAD_INDICATOR_STATUS.ERROR;
    }
    return undefined;
}

function getPolicyRole(policy: OnyxInputOrEntry<Policy> | SearchPolicy, currentUserLogin: string | undefined) {
    if (policy?.role) {
        return policy.role;
    }

    if (!currentUserLogin) {
        return;
    }

    return policy?.employeeList?.[currentUserLogin]?.role;
}

/**
 * Check if the policy can be displayed
 * If offline, always show the policy pending deletion.
 * If online, show the policy pending deletion only if there is an error.
 * Note: Using a local ONYXKEYS.NETWORK subscription will cause a delay in
 * updating the screen. Passing the offline status from the component.
 */
function shouldShowPolicy(policy: OnyxEntry<Policy>, isOffline: boolean, currentUserLogin: string | undefined): boolean {
    return (
        !!policy?.isJoinRequestPending ||
        (!!policy &&
            policy?.type !== CONST.POLICY.TYPE.PERSONAL &&
            (isOffline || policy?.pendingAction !== CONST.RED_BRICK_ROAD_PENDING_ACTION.DELETE || Object.keys(policy.errors ?? {}).length > 0) &&
            !!getPolicyRole(policy, currentUserLogin))
    );
}

function isExpensifyTeam(email: string | undefined): boolean {
    const emailDomain = Str.extractEmailDomain(email ?? '');
    return emailDomain === CONST.EXPENSIFY_PARTNER_NAME || emailDomain === CONST.EMAIL.GUIDES_DOMAIN;
}

/**
 * Checks if the user with login is an admin of the policy.
 */
const isUserPolicyAdmin = (policy: OnyxInputOrEntry<Policy>, login?: string) => !!(policy && policy.employeeList && login && policy.employeeList[login]?.role === CONST.POLICY.ROLE.ADMIN);

/**
 * Checks if the current user is of the role "user" on the policy.
 */
const isPolicyUser = (policy: OnyxInputOrEntry<Policy>, currentUserLogin?: string): boolean => getPolicyRole(policy, currentUserLogin) === CONST.POLICY.ROLE.USER;

/**
 * Checks if the current user is an auditor of the policy
 */
const isPolicyAuditor = (policy: OnyxInputOrEntry<Policy>, currentUserLogin?: string): boolean =>
    (policy?.role ?? (currentUserLogin && policy?.employeeList?.[currentUserLogin]?.role)) === CONST.POLICY.ROLE.AUDITOR;

const isPolicyEmployee = (policyID: string | undefined, policies: OnyxCollection<Policy>): boolean => {
    if (!policyID) {
        return false;
    }

    return Object.values(policies ?? {}).some((policy) => policy?.id === policyID);
};

/**
 * Checks if the current user is an owner (creator) of the policy.
 */
const isPolicyOwner = (policy: OnyxInputOrEntry<Policy>, currentUserAccountID: number | undefined): boolean => !!currentUserAccountID && policy?.ownerAccountID === currentUserAccountID;

/**
 * Create an object mapping member emails to their accountIDs. Filter for members without errors if includeMemberWithErrors is false, and get the login email from the personalDetail object using the accountID.
 *
 * If includeMemberWithErrors is false, We only return members without errors. Otherwise, the members with errors would immediately be removed before the user has a chance to read the error.
 */
function getMemberAccountIDsForWorkspace(employeeList: PolicyEmployeeList | undefined, includeMemberWithErrors = false, includeMemberWithPendingDelete = true): MemberEmailsToAccountIDs {
    const members = employeeList ?? {};
    const memberEmailsToAccountIDs: MemberEmailsToAccountIDs = {};
    Object.keys(members).forEach((email) => {
        if (!includeMemberWithErrors) {
            const member = members?.[email];
            if (Object.keys(member?.errors ?? {})?.length > 0) {
                return;
            }
        }
        if (!includeMemberWithPendingDelete) {
            const member = members?.[email];
            if (member.pendingAction === CONST.RED_BRICK_ROAD_PENDING_ACTION.DELETE) {
                return;
            }
        }
        const personalDetail = getPersonalDetailByEmail(email);
        if (!personalDetail?.login) {
            return;
        }
        memberEmailsToAccountIDs[email] = Number(personalDetail.accountID);
    });
    return memberEmailsToAccountIDs;
}

/**
 * Get login list that we should not show in the workspace invite options
 */
function getIneligibleInvitees(employeeList?: PolicyEmployeeList): string[] {
    const policyEmployeeList = employeeList ?? {};
    const memberEmailsToExclude: string[] = [...CONST.EXPENSIFY_EMAILS];
    Object.keys(policyEmployeeList).forEach((email) => {
        const policyEmployee = policyEmployeeList?.[email];
        // Policy members that are pending delete or have errors are not valid and we should show them in the invite options (don't exclude them).
        if (policyEmployee?.pendingAction === CONST.RED_BRICK_ROAD_PENDING_ACTION.DELETE || Object.keys(policyEmployee?.errors ?? {}).length > 0) {
            return;
        }
        if (!email) {
            return;
        }
        memberEmailsToExclude.push(email);
    });

    return memberEmailsToExclude;
}

function getSortedTagKeys(policyTagList: OnyxEntry<PolicyTagLists>): Array<keyof PolicyTagLists> {
    if (isEmptyObject(policyTagList)) {
        return [];
    }

    return Object.keys(policyTagList).sort((key1, key2) => policyTagList[key1].orderWeight - policyTagList[key2].orderWeight);
}

/**
 * Gets a tag name of policy tags based on a tag's orderWeight.
 */
function getTagListName(policyTagList: OnyxEntry<PolicyTagLists>, orderWeight: number): string {
    if (isEmptyObject(policyTagList)) {
        return '';
    }

    return Object.values(policyTagList).find((tag) => tag.orderWeight === orderWeight)?.name ?? '';
}

/**
 * Gets all tag lists of a policy
 */
function getTagLists(policyTagList: OnyxEntry<PolicyTagLists>): Array<ValueOf<PolicyTagLists>> {
    if (isEmptyObject(policyTagList)) {
        return [];
    }

    return Object.values(policyTagList)
        .filter((policyTagListValue) => policyTagListValue !== null)
        .sort((tagA, tagB) => tagA.orderWeight - tagB.orderWeight);
}

/**
 * Gets a tag list of a policy by a tag index
 */
function getTagList(policyTagList: OnyxEntry<PolicyTagLists>, tagIndex: number): ValueOf<PolicyTagLists> {
    const tagLists = getTagLists(policyTagList);
    return (
        tagLists.at(tagIndex) ?? {
            name: '',
            required: false,
            tags: {},
            orderWeight: 0,
        }
    );
}

function getTagNamesFromTagsLists(policyTagLists: PolicyTagLists): string[] {
    const uniqueTagNames = new Set<string>();

    for (const policyTagList of Object.values(policyTagLists ?? {})) {
        for (const tag of Object.values(policyTagList.tags ?? {})) {
            uniqueTagNames.add(getCleanedTagName(tag.name));
        }
    }
    return Array.from(uniqueTagNames);
}

/**
 * Cleans up escaping of colons (used to create multi-level tags, e.g. "Parent: Child") in the tag name we receive from the backend
 */
function getCleanedTagName(tag: string) {
    return tag?.replace(/\\:/g, CONST.COLON);
}

/**
 * Escape colon from tag name
 */
function escapeTagName(tag: string) {
    return tag?.replaceAll(CONST.COLON, '\\:');
}

/**
 * Gets a count of enabled tags of a policy
 */
function getCountOfEnabledTagsOfList(policyTags: PolicyTags) {
    return Object.values(policyTags).filter((policyTag) => policyTag.enabled).length;
}

/**
 * Whether the policy has multi-level tags
 */
function isMultiLevelTags(policyTagList: OnyxEntry<PolicyTagLists>): boolean {
    return Object.keys(policyTagList ?? {}).length > 1;
}

function isPendingDeletePolicy(policy: OnyxEntry<Policy>): boolean {
    return policy?.pendingAction === CONST.RED_BRICK_ROAD_PENDING_ACTION.DELETE;
}

function isPaidGroupPolicy(policy: OnyxEntry<Policy> | SearchPolicy): boolean {
    return policy?.type === CONST.POLICY.TYPE.TEAM || policy?.type === CONST.POLICY.TYPE.CORPORATE;
}

function getOwnedPaidPolicies(policies: OnyxCollection<Policy> | null, currentUserAccountID: number): Policy[] {
    return Object.values(policies ?? {}).filter((policy): policy is Policy => isPolicyOwner(policy, currentUserAccountID ?? CONST.DEFAULT_NUMBER_ID) && isPaidGroupPolicy(policy));
}

function isControlPolicy(policy: OnyxEntry<Policy>): boolean {
    return policy?.type === CONST.POLICY.TYPE.CORPORATE;
}

function isCollectPolicy(policy: OnyxEntry<Policy>): boolean {
    return policy?.type === CONST.POLICY.TYPE.TEAM;
}

function isTaxTrackingEnabled(isPolicyExpenseChat: boolean, policy: OnyxEntry<Policy>, isDistanceRequest: boolean): boolean {
    const distanceUnit = getDistanceRateCustomUnit(policy);
    const customUnitID = distanceUnit?.customUnitID ?? CONST.DEFAULT_NUMBER_ID;
    const isPolicyTaxTrackingEnabled = isPolicyExpenseChat && policy?.tax?.trackingEnabled;
    const isTaxEnabledForDistance = isPolicyTaxTrackingEnabled && !!customUnitID && policy?.customUnits?.[customUnitID]?.attributes?.taxEnabled;

    return !!(isDistanceRequest ? isTaxEnabledForDistance : isPolicyTaxTrackingEnabled);
}

/**
 * Checks if policy's scheduled submit / auto reporting frequency is "instant".
 * Note: Free policies have "instant" submit always enabled.
 */
function isInstantSubmitEnabled(policy: OnyxInputOrEntry<Policy> | SearchPolicy): boolean {
    return policy?.autoReporting === true && policy?.autoReportingFrequency === CONST.POLICY.AUTO_REPORTING_FREQUENCIES.INSTANT;
}

/**
 * This gets a "corrected" value for autoReportingFrequency. The purpose of this function is to encapsulate some logic around the "immediate" frequency.
 *
 * - "immediate" is actually not immediate. For that you want "instant".
 * - (immediate && harvesting.enabled) === daily
 * - (immediate && !harvesting.enabled) === manual
 *
 * Note that "daily" and "manual" only exist as options for the API, not in the database or Onyx.
 */
function getCorrectedAutoReportingFrequency(policy: OnyxInputOrEntry<Policy>): ValueOf<typeof CONST.POLICY.AUTO_REPORTING_FREQUENCIES> | undefined {
    if (policy?.autoReportingFrequency !== CONST.POLICY.AUTO_REPORTING_FREQUENCIES.IMMEDIATE) {
        return policy?.autoReportingFrequency;
    }

    if (policy?.harvesting?.enabled) {
        // This is actually not really "immediate". It's "daily". Surprise!
        return CONST.POLICY.AUTO_REPORTING_FREQUENCIES.IMMEDIATE;
    }

    // "manual" is really just "immediate" (aka "daily") with harvesting disabled
    return CONST.POLICY.AUTO_REPORTING_FREQUENCIES.MANUAL;
}

/**
 * Checks if policy's approval mode is "optional", a.k.a. "Submit & Close"
 */
function isSubmitAndClose(policy: OnyxInputOrEntry<Policy> | SearchPolicy): boolean {
    return policy?.approvalMode === CONST.POLICY.APPROVAL_MODE.OPTIONAL;
}

function arePaymentsEnabled(policy: OnyxEntry<Policy>): boolean {
    return policy?.reimbursementChoice !== CONST.POLICY.REIMBURSEMENT_CHOICES.REIMBURSEMENT_NO;
}

function isControlOnAdvancedApprovalMode(policy: OnyxInputOrEntry<Policy>): boolean {
    return policy?.type === CONST.POLICY.TYPE.CORPORATE && getApprovalWorkflow(policy) === CONST.POLICY.APPROVAL_MODE.ADVANCED;
}

function extractPolicyIDFromPath(path: string) {
    return path.match(CONST.REGEX.POLICY_ID_FROM_PATH)?.[1];
}

/**
 * Whether the policy has active accounting integration connections
 */
function hasAccountingConnections(policy: OnyxEntry<Policy>) {
    return !isEmptyObject(policy?.connections);
}

function getPathWithoutPolicyID(path: string) {
    return path.replace(CONST.REGEX.PATH_WITHOUT_POLICY_ID, '/');
}

function getPolicyEmployeeListByIdWithoutCurrentUser(policies: OnyxCollection<Pick<Policy, 'employeeList'>>, currentPolicyID?: string, currentUserAccountID?: number) {
    const policy = policies?.[`${ONYXKEYS.COLLECTION.POLICY}${currentPolicyID}`] ?? null;
    const policyMemberEmailsToAccountIDs = getMemberAccountIDsForWorkspace(policy?.employeeList);
    return Object.values(policyMemberEmailsToAccountIDs)
        .map((policyMemberAccountID) => Number(policyMemberAccountID))
        .filter((policyMemberAccountID) => policyMemberAccountID !== currentUserAccountID);
}

function goBackFromInvalidPolicy() {
    Navigation.navigate(ROUTES.SETTINGS_WORKSPACES);
}

/** Get a tax with given ID from policy */
function getTaxByID(policy: OnyxEntry<Policy>, taxID: string): TaxRate | undefined {
    return policy?.taxRates?.taxes?.[taxID];
}

/** Get a tax rate object built like Record<TaxRateName, RelatedTaxRateKeys>.
 * We want to allow user to choose over TaxRateName and there might be a situation when one TaxRateName has two possible keys in different policies */
function getAllTaxRatesNamesAndKeys(): Record<string, string[]> {
    const allTaxRates: Record<string, string[]> = {};
    Object.values(allPolicies ?? {})?.forEach((policy) => {
        if (!policy?.taxRates?.taxes) {
            return;
        }
        Object.entries(policy?.taxRates?.taxes).forEach(([taxRateKey, taxRate]) => {
            if (!allTaxRates[taxRate.name]) {
                allTaxRates[taxRate.name] = [taxRateKey];
                return;
            }
            allTaxRates[taxRate.name].push(taxRateKey);
        });
    });
    return allTaxRates;
}

/**
 * Whether the tax rate can be deleted and disabled
 */
function canEditTaxRate(policy: Policy, taxID: string): boolean {
    return policy.taxRates?.defaultExternalID !== taxID && policy.taxRates?.foreignTaxDefault !== taxID;
}

function isPolicyFeatureEnabled(policy: OnyxEntry<Policy>, featureName: PolicyFeatureName): boolean {
    if (featureName === CONST.POLICY.MORE_FEATURES.ARE_TAXES_ENABLED) {
        return !!policy?.tax?.trackingEnabled;
    }
    if (featureName === CONST.POLICY.MORE_FEATURES.ARE_CONNECTIONS_ENABLED) {
        return policy?.[featureName] ? !!policy?.[featureName] : !isEmptyObject(policy?.connections);
    }

    return !!policy?.[featureName];
}

function getApprovalWorkflow(policy: OnyxEntry<Policy> | SearchPolicy): ValueOf<typeof CONST.POLICY.APPROVAL_MODE> {
    if (policy?.type === CONST.POLICY.TYPE.PERSONAL) {
        return CONST.POLICY.APPROVAL_MODE.OPTIONAL;
    }

    return policy?.approvalMode ?? CONST.POLICY.APPROVAL_MODE.ADVANCED;
}

function getDefaultApprover(policy: OnyxEntry<Policy> | SearchPolicy): string {
    return policy?.approver ?? policy?.owner ?? '';
}

function getRuleApprovers(policy: OnyxEntry<Policy> | SearchPolicy, expenseReport: OnyxEntry<Report>) {
    const categoryAppovers: string[] = [];
    const tagApprovers: string[] = [];
    const allReportTransactions = getAllSortedTransactions(expenseReport?.reportID);

    // Before submitting to their `submitsTo` (in a policy on Advanced Approvals), submit to category/tag approvers.
    // Category approvers are prioritized, then tag approvers.
    for (let i = 0; i < allReportTransactions.length; i++) {
        const transaction = allReportTransactions.at(i);
        const tag = getTag(transaction);
        const category = getCategory(transaction);
        const categoryAppover = getCategoryApproverRule(policy?.rules?.approvalRules ?? [], category)?.approver;
        const tagApprover = getTagApproverRule(policy, tag)?.approver;
        if (categoryAppover) {
            categoryAppovers.push(categoryAppover);
        }

        if (tagApprover) {
            tagApprovers.push(tagApprover);
        }
    }

    return [...categoryAppovers, ...tagApprovers];
}

function getManagerAccountID(policy: OnyxEntry<Policy> | SearchPolicy, expenseReport: OnyxEntry<Report>) {
    const employeeAccountID = expenseReport?.ownerAccountID ?? CONST.DEFAULT_NUMBER_ID;
    const employeeLogin = getLoginsByAccountIDs([employeeAccountID]).at(0) ?? '';
    const defaultApprover = getDefaultApprover(policy);

    // For policy using the optional or basic workflow, the manager is the policy default approver.
    if (([CONST.POLICY.APPROVAL_MODE.OPTIONAL, CONST.POLICY.APPROVAL_MODE.BASIC] as Array<ValueOf<typeof CONST.POLICY.APPROVAL_MODE>>).includes(getApprovalWorkflow(policy))) {
        return getAccountIDsByLogins([defaultApprover]).at(0) ?? -1;
    }

    const employee = policy?.employeeList?.[employeeLogin];
    if (!employee) {
        return -1;
    }

    return getAccountIDsByLogins([employee.submitsTo ?? defaultApprover]).at(0) ?? -1;
}

/**
 * Returns the accountID to whom the given expenseReport submits reports to in the given Policy.
 */
function getSubmitToAccountID(policy: OnyxEntry<Policy> | SearchPolicy, expenseReport: OnyxEntry<Report>): number {
    const ruleApprovers = getRuleApprovers(policy, expenseReport);
    if (ruleApprovers.length > 0 && !isSubmitAndClose(policy)) {
        return getAccountIDsByLogins([ruleApprovers.at(0) ?? '']).at(0) ?? -1;
    }

    return getManagerAccountID(policy, expenseReport);
}

function getManagerAccountEmail(policy: OnyxEntry<Policy>, expenseReport: OnyxEntry<Report>): string {
    const managerAccountID = getManagerAccountID(policy, expenseReport);
    return getLoginsByAccountIDs([managerAccountID]).at(0) ?? '';
}

/**
 * Returns the email of the account to forward the report to depending on the approver's approval limit.
 * Used for advanced approval mode only.
 */
function getForwardsToAccount(policy: OnyxEntry<Policy>, employeeEmail: string, reportTotal: number): string {
    if (!isControlOnAdvancedApprovalMode(policy)) {
        return '';
    }

    const employee = policy?.employeeList?.[employeeEmail];
    if (!employee) {
        return '';
    }

    const positiveReportTotal = Math.abs(reportTotal);
    if (employee.approvalLimit && employee.overLimitForwardsTo && positiveReportTotal > employee.approvalLimit) {
        return employee.overLimitForwardsTo;
    }
    return employee.forwardsTo ?? '';
}

/**
 * Returns the accountID of the policy reimburser, if not available returns -1.
 */
function getReimburserAccountID(policy: OnyxEntry<Policy>): number {
    const reimburserEmail = policy?.achAccount?.reimburser ?? '';
    return reimburserEmail ? getAccountIDsByLogins([reimburserEmail]).at(0) ?? -1 : -1;
}

function getPersonalPolicy() {
    return Object.values(allPolicies ?? {}).find((policy) => policy?.type === CONST.POLICY.TYPE.PERSONAL);
}

function getAdminEmployees(policy: OnyxEntry<Policy>): PolicyEmployee[] {
    if (!policy || !policy.employeeList) {
        return [];
    }
    return Object.keys(policy.employeeList)
        .map((email) => ({...policy.employeeList?.[email], email}))
        .filter((employee) => employee.role === CONST.POLICY.ROLE.ADMIN);
}

/**
 * Returns the policy of the report
 */
function getPolicy(policyID: string | undefined, policies: OnyxCollection<Policy> = allPolicies): OnyxEntry<Policy> {
    if (!policies || !policyID) {
        return undefined;
    }
    return policies[`${ONYXKEYS.COLLECTION.POLICY}${policyID}`];
}

/** Return active policies where current user is an admin */
function getActiveAdminWorkspaces(policies: OnyxCollection<Policy> | null, currentUserLogin: string | undefined): Policy[] {
    const activePolicies = getActivePolicies(policies, currentUserLogin, false);
    return activePolicies.filter((policy) => shouldShowPolicy(policy, NetworkStore.isOffline(), currentUserLogin) && isPolicyAdmin(policy, currentUserLogin));
}

/** Whether the user can send invoice from the workspace */
function canSendInvoiceFromWorkspace(policyID: string | undefined): boolean {
    const policy = getPolicy(policyID);
    return policy?.areInvoicesEnabled ?? false;
}

/** Whether the user can submit per diem expense from the workspace */
function canSubmitPerDiemExpenseFromWorkspace(policy: OnyxEntry<Policy>): boolean {
    const perDiemCustomUnit = getPerDiemCustomUnit(policy);
    return !isEmptyObject(perDiemCustomUnit) && !!perDiemCustomUnit?.enabled;
}

/** Whether the user can send invoice */
function canSendInvoice(policies: OnyxCollection<Policy> | null, currentUserLogin: string | undefined): boolean {
    return getActiveAdminWorkspaces(policies, currentUserLogin).some((policy) => canSendInvoiceFromWorkspace(policy.id));
}

<<<<<<< HEAD
function hasWorkspaceWithInvoices(currentUserLogin: string | undefined): boolean {
    const activePolicies = getActivePolicies(allPolicies, currentUserLogin, false);
    return activePolicies.some((policy) => shouldShowPolicy(policy, NetworkStore.isOffline(), currentUserLogin) && policy.areInvoicesEnabled);
}

=======
>>>>>>> c30c298b
function hasDependentTags(policy: OnyxEntry<Policy>, policyTagList: OnyxEntry<PolicyTagLists>) {
    if (!policy?.hasMultipleTagLists) {
        return false;
    }
    return Object.values(policyTagList ?? {}).some((tagList) => Object.values(tagList.tags).some((tag) => !!tag.rules?.parentTagsFilter || !!tag.parentTagsFilter));
}

/** Get the Xero organizations connected to the policy */
function getXeroTenants(policy: Policy | undefined): Tenant[] {
    // Due to the way optional chain is being handled in this useMemo we are forced to use this approach to properly handle undefined values
    // eslint-disable-next-line @typescript-eslint/prefer-optional-chain
    if (!policy || !policy.connections || !policy.connections.xero || !policy.connections.xero.data) {
        return [];
    }
    return policy.connections.xero.data.tenants ?? [];
}

function findCurrentXeroOrganization(tenants: Tenant[] | undefined, organizationID: string | undefined): Tenant | undefined {
    return tenants?.find((tenant) => tenant.id === organizationID);
}

function getCurrentXeroOrganizationName(policy: Policy | undefined): string | undefined {
    return findCurrentXeroOrganization(getXeroTenants(policy), policy?.connections?.xero?.config?.tenantID)?.name;
}

function getXeroBankAccounts(policy: Policy | undefined, selectedBankAccountId: string | undefined): SelectorType[] {
    const bankAccounts = policy?.connections?.xero?.data?.bankAccounts ?? [];

    return (bankAccounts ?? []).map(({id, name}) => ({
        value: id,
        text: name,
        keyForList: id,
        isSelected: selectedBankAccountId === id,
    }));
}

function areSettingsInErrorFields(settings?: string[], errorFields?: ErrorFields) {
    if (settings === undefined || errorFields === undefined) {
        return false;
    }

    const keys = Object.keys(errorFields);
    return settings.some((setting) => keys.includes(setting));
}

function settingsPendingAction(settings?: string[], pendingFields?: PendingFields<string>): PendingAction | undefined {
    if (settings === undefined || pendingFields === undefined) {
        return null;
    }

    const key = Object.keys(pendingFields).find((setting) => settings.includes(setting));
    if (!key) {
        return;
    }
    return pendingFields[key];
}

function findSelectedVendorWithDefaultSelect(vendors: NetSuiteVendor[] | undefined, selectedVendorId: string | undefined) {
    const selectedVendor = (vendors ?? []).find(({id}) => id === selectedVendorId);
    return selectedVendor ?? vendors?.[0] ?? undefined;
}

function findSelectedSageVendorWithDefaultSelect(vendors: SageIntacctDataElementWithValue[] | SageIntacctDataElement[] | undefined, selectedVendorID: string | undefined) {
    const selectedVendor = (vendors ?? []).find(({id}) => id === selectedVendorID);
    return selectedVendor ?? vendors?.[0] ?? undefined;
}

function findSelectedBankAccountWithDefaultSelect(accounts: NetSuiteAccount[] | undefined, selectedBankAccountId: string | undefined) {
    const selectedBankAccount = (accounts ?? []).find(({id}) => id === selectedBankAccountId);
    return selectedBankAccount ?? accounts?.[0] ?? undefined;
}

function findSelectedInvoiceItemWithDefaultSelect(invoiceItems: InvoiceItem[] | undefined, selectedItemId: string | undefined) {
    const selectedInvoiceItem = (invoiceItems ?? []).find(({id}) => id === selectedItemId);
    return selectedInvoiceItem ?? invoiceItems?.[0] ?? undefined;
}

function findSelectedTaxAccountWithDefaultSelect(taxAccounts: NetSuiteTaxAccount[] | undefined, selectedAccountId: string | undefined) {
    const selectedTaxAccount = (taxAccounts ?? []).find(({externalID}) => externalID === selectedAccountId);
    return selectedTaxAccount ?? taxAccounts?.[0] ?? undefined;
}

function getNetSuiteVendorOptions(policy: Policy | undefined, selectedVendorId: string | undefined): SelectorType[] {
    const vendors = policy?.connections?.netsuite.options.data.vendors;

    const selectedVendor = findSelectedVendorWithDefaultSelect(vendors, selectedVendorId);

    return (vendors ?? []).map(({id, name}) => ({
        value: id,
        text: name,
        keyForList: id,
        isSelected: selectedVendor?.id === id,
    }));
}

function getNetSuitePayableAccountOptions(policy: Policy | undefined, selectedBankAccountId: string | undefined): SelectorType[] {
    const payableAccounts = policy?.connections?.netsuite.options.data.payableList;

    const selectedPayableAccount = findSelectedBankAccountWithDefaultSelect(payableAccounts, selectedBankAccountId);

    return (payableAccounts ?? []).map(({id, name}) => ({
        value: id,
        text: name,
        keyForList: id,
        isSelected: selectedPayableAccount?.id === id,
    }));
}

function getNetSuiteReceivableAccountOptions(policy: Policy | undefined, selectedBankAccountId: string | undefined): SelectorType[] {
    const receivableAccounts = policy?.connections?.netsuite.options.data.receivableList;

    const selectedReceivableAccount = findSelectedBankAccountWithDefaultSelect(receivableAccounts, selectedBankAccountId);

    return (receivableAccounts ?? []).map(({id, name}) => ({
        value: id,
        text: name,
        keyForList: id,
        isSelected: selectedReceivableAccount?.id === id,
    }));
}

function getNetSuiteInvoiceItemOptions(policy: Policy | undefined, selectedItemId: string | undefined): SelectorType[] {
    const invoiceItems = policy?.connections?.netsuite.options.data.items;

    const selectedInvoiceItem = findSelectedInvoiceItemWithDefaultSelect(invoiceItems, selectedItemId);

    return (invoiceItems ?? []).map(({id, name}) => ({
        value: id,
        text: name,
        keyForList: id,
        isSelected: selectedInvoiceItem?.id === id,
    }));
}

function getNetSuiteTaxAccountOptions(policy: Policy | undefined, subsidiaryCountry?: string, selectedAccountId?: string): SelectorType[] {
    const taxAccounts = policy?.connections?.netsuite.options.data.taxAccountsList;
    const accountOptions = (taxAccounts ?? []).filter(({country}) => country === subsidiaryCountry);

    const selectedTaxAccount = findSelectedTaxAccountWithDefaultSelect(accountOptions, selectedAccountId);

    return accountOptions.map(({externalID, name}) => ({
        value: externalID,
        text: name,
        keyForList: externalID,
        isSelected: selectedTaxAccount?.externalID === externalID,
    }));
}

function canUseTaxNetSuite(canUseNetSuiteUSATax?: boolean, subsidiaryCountry?: string) {
    return !!canUseNetSuiteUSATax || CONST.NETSUITE_TAX_COUNTRIES.includes(subsidiaryCountry ?? '');
}

function canUseProvincialTaxNetSuite(subsidiaryCountry?: string) {
    return subsidiaryCountry === '_canada';
}

function getFilteredReimbursableAccountOptions(payableAccounts: NetSuiteAccount[] | undefined) {
    return (payableAccounts ?? []).filter(({type}) => type === CONST.NETSUITE_ACCOUNT_TYPE.BANK || type === CONST.NETSUITE_ACCOUNT_TYPE.CREDIT_CARD);
}

function getNetSuiteReimbursableAccountOptions(policy: Policy | undefined, selectedBankAccountId: string | undefined): SelectorType[] {
    const payableAccounts = policy?.connections?.netsuite.options.data.payableList;
    const accountOptions = getFilteredReimbursableAccountOptions(payableAccounts);

    const selectedPayableAccount = findSelectedBankAccountWithDefaultSelect(accountOptions, selectedBankAccountId);

    return accountOptions.map(({id, name}) => ({
        value: id,
        text: name,
        keyForList: id,
        isSelected: selectedPayableAccount?.id === id,
    }));
}

function getFilteredCollectionAccountOptions(payableAccounts: NetSuiteAccount[] | undefined) {
    return (payableAccounts ?? []).filter(({type}) => type === CONST.NETSUITE_ACCOUNT_TYPE.BANK);
}

function getNetSuiteCollectionAccountOptions(policy: Policy | undefined, selectedBankAccountId: string | undefined): SelectorType[] {
    const payableAccounts = policy?.connections?.netsuite.options.data.payableList;
    const accountOptions = getFilteredCollectionAccountOptions(payableAccounts);

    const selectedPayableAccount = findSelectedBankAccountWithDefaultSelect(accountOptions, selectedBankAccountId);

    return accountOptions.map(({id, name}) => ({
        value: id,
        text: name,
        keyForList: id,
        isSelected: selectedPayableAccount?.id === id,
    }));
}

function getFilteredApprovalAccountOptions(payableAccounts: NetSuiteAccount[] | undefined) {
    return (payableAccounts ?? []).filter(({type}) => type === CONST.NETSUITE_ACCOUNT_TYPE.ACCOUNTS_PAYABLE);
}

function getNetSuiteApprovalAccountOptions(policy: Policy | undefined, selectedBankAccountId: string | undefined): SelectorType[] {
    const payableAccounts = policy?.connections?.netsuite.options.data.payableList;
    const defaultApprovalAccount: NetSuiteAccount = {
        id: CONST.NETSUITE_APPROVAL_ACCOUNT_DEFAULT,
        name: Localize.translateLocal('workspace.netsuite.advancedConfig.defaultApprovalAccount'),
        type: CONST.NETSUITE_ACCOUNT_TYPE.ACCOUNTS_PAYABLE,
    };
    const accountOptions = getFilteredApprovalAccountOptions([defaultApprovalAccount].concat(payableAccounts ?? []));

    const selectedPayableAccount = findSelectedBankAccountWithDefaultSelect(accountOptions, selectedBankAccountId);

    return accountOptions.map(({id, name}) => ({
        value: id,
        text: name,
        keyForList: id,
        isSelected: selectedPayableAccount?.id === id,
    }));
}

function getCustomersOrJobsLabelNetSuite(policy: Policy | undefined, translate: LocaleContextProps['translate']): string | undefined {
    const importMapping = policy?.connections?.netsuite?.options?.config?.syncOptions?.mapping;
    if (!importMapping?.customers && !importMapping?.jobs) {
        return undefined;
    }
    const importFields: string[] = [];
    const importCustomer = importMapping?.customers ?? CONST.INTEGRATION_ENTITY_MAP_TYPES.NETSUITE_DEFAULT;
    const importJobs = importMapping?.jobs ?? CONST.INTEGRATION_ENTITY_MAP_TYPES.NETSUITE_DEFAULT;

    if (importCustomer === CONST.INTEGRATION_ENTITY_MAP_TYPES.NETSUITE_DEFAULT && importJobs === CONST.INTEGRATION_ENTITY_MAP_TYPES.NETSUITE_DEFAULT) {
        return undefined;
    }

    const importedValue = importMapping?.customers !== CONST.INTEGRATION_ENTITY_MAP_TYPES.NETSUITE_DEFAULT ? importCustomer : importJobs;

    if (importCustomer !== CONST.INTEGRATION_ENTITY_MAP_TYPES.NETSUITE_DEFAULT) {
        importFields.push(translate('workspace.netsuite.import.customersOrJobs.customers'));
    }

    if (importJobs !== CONST.INTEGRATION_ENTITY_MAP_TYPES.NETSUITE_DEFAULT) {
        importFields.push(translate('workspace.netsuite.import.customersOrJobs.jobs'));
    }

    const importedValueLabel = translate(`workspace.netsuite.import.customersOrJobs.label`, {
        importFields,
        importType: translate(`workspace.accounting.importTypes.${importedValue}`).toLowerCase(),
    });
    return importedValueLabel.charAt(0).toUpperCase() + importedValueLabel.slice(1);
}

function getNetSuiteImportCustomFieldLabel(
    policy: Policy | undefined,
    importField: ValueOf<typeof CONST.NETSUITE_CONFIG.IMPORT_CUSTOM_FIELDS>,
    translate: LocaleContextProps['translate'],
): string | undefined {
    const fieldData = policy?.connections?.netsuite?.options?.config.syncOptions?.[importField] ?? [];
    if (fieldData.length === 0) {
        return undefined;
    }

    const mappingSet = new Set(fieldData.map((item) => item.mapping));
    const importedTypes = Array.from(mappingSet)
        .sort((a, b) => b.localeCompare(a))
        .map((mapping) => translate(`workspace.netsuite.import.importTypes.${mapping !== '' ? mapping : 'TAG'}.label`).toLowerCase());
    return translate(`workspace.netsuite.import.importCustomFields.label`, {importedTypes});
}

function isNetSuiteCustomSegmentRecord(customField: NetSuiteCustomList | NetSuiteCustomSegment): boolean {
    return 'segmentName' in customField;
}

function getNameFromNetSuiteCustomField(customField: NetSuiteCustomList | NetSuiteCustomSegment): string {
    return 'segmentName' in customField ? customField.segmentName : customField.listName;
}

function isNetSuiteCustomFieldPropertyEditable(customField: NetSuiteCustomList | NetSuiteCustomSegment, fieldName: string) {
    const fieldsAllowedToEdit = isNetSuiteCustomSegmentRecord(customField) ? [INPUT_IDS.SEGMENT_NAME, INPUT_IDS.INTERNAL_ID, INPUT_IDS.SCRIPT_ID, INPUT_IDS.MAPPING] : [INPUT_IDS.MAPPING];
    const fieldKey = fieldName as keyof typeof customField;
    return fieldsAllowedToEdit.includes(fieldKey);
}

function getIntegrationLastSuccessfulDate(connection?: Connections[keyof Connections], connectionSyncProgress?: PolicyConnectionSyncProgress) {
    let syncSuccessfulDate;
    if (!connection) {
        return undefined;
    }
    if ((connection as NetSuiteConnection)?.lastSyncDate) {
        syncSuccessfulDate = (connection as NetSuiteConnection)?.lastSyncDate;
    } else {
        syncSuccessfulDate = (connection as ConnectionWithLastSyncData)?.lastSync?.successfulDate;
    }

    if (
        connectionSyncProgress &&
        connectionSyncProgress.stageInProgress === CONST.POLICY.CONNECTIONS.SYNC_STAGE_NAME.JOB_DONE &&
        syncSuccessfulDate &&
        connectionSyncProgress.timestamp > syncSuccessfulDate
    ) {
        syncSuccessfulDate = connectionSyncProgress.timestamp;
    }
    return syncSuccessfulDate;
}

function getCurrentSageIntacctEntityName(policy: Policy | undefined, defaultNameIfNoEntity: string): string | undefined {
    const currentEntityID = policy?.connections?.intacct?.config?.entity;
    if (!currentEntityID) {
        return defaultNameIfNoEntity;
    }
    const entities = policy?.connections?.intacct?.data?.entities;
    return entities?.find((entity) => entity.id === currentEntityID)?.name;
}

function getSageIntacctBankAccounts(policy?: Policy, selectedBankAccountId?: string): SelectorType[] {
    const bankAccounts = policy?.connections?.intacct?.data?.bankAccounts ?? [];
    return (bankAccounts ?? []).map(({id, name}) => ({
        value: id,
        text: name,
        keyForList: id,
        isSelected: selectedBankAccountId === id,
    }));
}

function getSageIntacctVendors(policy?: Policy, selectedVendorId?: string): SelectorType[] {
    const vendors = policy?.connections?.intacct?.data?.vendors ?? [];
    return vendors.map(({id, value}) => ({
        value: id,
        text: value,
        keyForList: id,
        isSelected: selectedVendorId === id,
    }));
}

function getSageIntacctNonReimbursableActiveDefaultVendor(policy?: Policy): string | undefined {
    const {
        nonReimbursableCreditCardChargeDefaultVendor: creditCardDefaultVendor,
        nonReimbursableVendor: expenseReportDefaultVendor,
        nonReimbursable,
    } = policy?.connections?.intacct?.config.export ?? {};

    return nonReimbursable === CONST.SAGE_INTACCT_NON_REIMBURSABLE_EXPENSE_TYPE.CREDIT_CARD_CHARGE ? creditCardDefaultVendor : expenseReportDefaultVendor;
}

function getSageIntacctCreditCards(policy?: Policy, selectedAccount?: string): SelectorType[] {
    const creditCards = policy?.connections?.intacct?.data?.creditCards ?? [];
    return creditCards.map(({name}) => ({
        value: name,
        text: name,
        keyForList: name,
        isSelected: name === selectedAccount,
    }));
}

/**
 * Sort the workspaces by their name, while keeping the selected one at the beginning.
 * @param workspace1 Details of the first workspace to be compared.
 * @param workspace2 Details of the second workspace to be compared.
 * @param selectedWorkspaceID ID of the selected workspace which needs to be at the beginning.
 */
const sortWorkspacesBySelected = (workspace1: WorkspaceDetails, workspace2: WorkspaceDetails, selectedWorkspaceID: string | undefined): number => {
    if (workspace1.policyID === selectedWorkspaceID) {
        return -1;
    }
    if (workspace2.policyID === selectedWorkspaceID) {
        return 1;
    }
    return workspace1.name?.toLowerCase().localeCompare(workspace2.name?.toLowerCase() ?? '') ?? 0;
};

/**
 * Takes removes pendingFields and errorFields from a customUnit
 */
function removePendingFieldsFromCustomUnit(customUnit: CustomUnit): CustomUnit {
    const cleanedCustomUnit = {...customUnit};

    delete cleanedCustomUnit.pendingFields;
    delete cleanedCustomUnit.errorFields;

    return cleanedCustomUnit;
}

function navigateWhenEnableFeature(policyID: string) {
    setTimeout(() => {
        Navigation.navigate(ROUTES.WORKSPACE_INITIAL.getRoute(policyID));
    }, CONST.WORKSPACE_ENABLE_FEATURE_REDIRECT_DELAY);
}

function getConnectedIntegration(policy: Policy | undefined, accountingIntegrations?: ConnectionName[]) {
    return (accountingIntegrations ?? Object.values(CONST.POLICY.CONNECTIONS.NAME)).find((integration) => !!policy?.connections?.[integration]);
}

function hasIntegrationAutoSync(policy: Policy | undefined, connectedIntegration?: ConnectionName) {
    return (connectedIntegration && policy?.connections?.[connectedIntegration]?.config?.autoSync?.enabled) ?? false;
}

function hasUnsupportedIntegration(policy: Policy | undefined, accountingIntegrations?: ConnectionName[]) {
    return !(accountingIntegrations ?? Object.values(CONST.POLICY.CONNECTIONS.NAME)).some((integration) => !!policy?.connections?.[integration]);
}

function getCurrentConnectionName(policy: Policy | undefined): string | undefined {
    const accountingIntegrations = Object.values(CONST.POLICY.CONNECTIONS.NAME);
    const connectionKey = accountingIntegrations.find((integration) => !!policy?.connections?.[integration]);
    return connectionKey ? CONST.POLICY.CONNECTIONS.NAME_USER_FRIENDLY[connectionKey] : undefined;
}

/**
 * Check if the policy member is deleted from the workspace
 */
function isDeletedPolicyEmployee(policyEmployee: PolicyEmployee, isOffline: boolean) {
    return !isOffline && policyEmployee.pendingAction === CONST.RED_BRICK_ROAD_PENDING_ACTION.DELETE && isEmptyObject(policyEmployee.errors);
}

function hasNoPolicyOtherThanPersonalType() {
    return (
        Object.values(allPolicies ?? {}).filter((policy) => policy && policy.type !== CONST.POLICY.TYPE.PERSONAL && policy.pendingAction !== CONST.RED_BRICK_ROAD_PENDING_ACTION.DELETE)
            .length === 0
    );
}

function getCurrentTaxID(policy: OnyxEntry<Policy>, taxID: string): string | undefined {
    return Object.keys(policy?.taxRates?.taxes ?? {}).find((taxIDKey) => policy?.taxRates?.taxes?.[taxIDKey].previousTaxCode === taxID || taxIDKey === taxID);
}

function getWorkspaceAccountID(policyID?: string) {
    const policy = getPolicy(policyID);

    if (!policy) {
        return 0;
    }
    return policy.workspaceAccountID ?? CONST.DEFAULT_NUMBER_ID;
}

function hasVBBA(policyID: string) {
    const policy = getPolicy(policyID);
    return !!policy?.achAccount?.bankAccountID;
}

function getTagApproverRule(policyOrID: string | SearchPolicy | OnyxEntry<Policy>, tagName: string) {
    if (!policyOrID) {
        return;
    }

    const policy = typeof policyOrID === 'string' ? getPolicy(policyOrID) : policyOrID;

    const approvalRules = policy?.rules?.approvalRules ?? [];
    const approverRule = approvalRules.find((rule) =>
        rule.applyWhen.find(({condition, field, value}) => condition === CONST.POLICY.RULE_CONDITIONS.MATCHES && field === CONST.POLICY.FIELDS.TAG && value === tagName),
    );

    return approverRule;
}

function getDomainNameForPolicy(policyID?: string): string {
    if (!policyID) {
        return '';
    }

    return `${CONST.EXPENSIFY_POLICY_DOMAIN}${policyID.toLowerCase()}${CONST.EXPENSIFY_POLICY_DOMAIN_EXTENSION}`;
}

function getWorkflowApprovalsUnavailable(policy: OnyxEntry<Policy>) {
    return policy?.approvalMode === CONST.POLICY.APPROVAL_MODE.OPTIONAL || !!policy?.errorFields?.approvalMode;
}

function hasPolicyFeedsError(feeds: Record<string, CardFeedData>, feedToSkip?: string): boolean {
    return Object.entries(feeds).filter(([feedName, feedData]) => feedName !== feedToSkip && !!feedData.errors).length > 0;
}

function getAllPoliciesLength() {
    return Object.keys(allPolicies ?? {}).length;
}

function getActivePolicy(): OnyxEntry<Policy> {
    return getPolicy(activePolicyId);
}

function getUserFriendlyWorkspaceType(workspaceType: ValueOf<typeof CONST.POLICY.TYPE>) {
    switch (workspaceType) {
        case CONST.POLICY.TYPE.CORPORATE:
            return Localize.translateLocal('workspace.type.control');
        case CONST.POLICY.TYPE.TEAM:
            return Localize.translateLocal('workspace.type.collect');
        default:
            return Localize.translateLocal('workspace.type.free');
    }
}

function isPolicyAccessible(policy: OnyxEntry<Policy>): boolean {
    return !isEmptyObject(policy) && (Object.keys(policy).length !== 1 || isEmptyObject(policy.errors)) && !!policy?.id;
}

function areAllGroupPoliciesExpenseChatDisabled(policies = allPolicies) {
    const groupPolicies = Object.values(policies ?? {}).filter((policy) => isPaidGroupPolicy(policy));
    if (groupPolicies.length === 0) {
        return false;
    }
    return !groupPolicies.some((policy) => !!policy?.isPolicyExpenseChatEnabled);
}

function hasOtherControlWorkspaces(currentPolicyID: string) {
    const otherControlWorkspaces = Object.values(allPolicies ?? {}).filter((policy) => policy?.id !== currentPolicyID && isPolicyAdmin(policy) && isControlPolicy(policy));
    return otherControlWorkspaces.length > 0;
}

// If no policyID is provided, it indicates the workspace upgrade/downgrade URL
// is being accessed from the Subscriptions page without a specific policyID.
// In this case, check if the user is an admin on more than one policy.
// If the user is an admin for multiple policies, we can render the page as it contains a condition
// to navigate them to the Workspaces page when no policyID is provided, instead of showing the Upgrade/Downgrade button.
// If the user is not an admin for multiple policies, they are not allowed to perform this action, and the NotFoundPage is displayed.

function canModifyPlan(policyID?: string) {
    const currentUserAccountID = getCurrentUserAccountID();
    const ownerPolicies = getOwnedPaidPolicies(allPolicies, currentUserAccountID);

    if (!policyID) {
        return ownerPolicies.length > 1;
    }
    const policy = getPolicy(policyID);

    return !!policy && isPolicyAdmin(policy);
}

export {
    canEditTaxRate,
    extractPolicyIDFromPath,
    escapeTagName,
    getActivePolicies,
    getAdminEmployees,
    getCleanedTagName,
    getConnectedIntegration,
    getCountOfEnabledTagsOfList,
    getIneligibleInvitees,
    getMemberAccountIDsForWorkspace,
    getNumericValue,
    isMultiLevelTags,
    getPathWithoutPolicyID,
    getPersonalPolicy,
    getPolicy,
    getPolicyBrickRoadIndicatorStatus,
    getPolicyEmployeeListByIdWithoutCurrentUser,
    getSortedTagKeys,
    getTagList,
    getTagListName,
    getTagLists,
    getTaxByID,
    getUnitRateValue,
    getRateDisplayValue,
    goBackFromInvalidPolicy,
    hasAccountingConnections,
    shouldShowSyncError,
    hasPolicyFeedsError,
    shouldShowCustomUnitsError,
    shouldShowEmployeeListError,
    hasIntegrationAutoSync,
    hasPolicyCategoriesError,
    shouldShowPolicyError,
    shouldShowPolicyErrorFields,
    shouldShowTaxRateError,
    isControlOnAdvancedApprovalMode,
    isExpensifyTeam,
    isDeletedPolicyEmployee,
    isInstantSubmitEnabled,
    getCorrectedAutoReportingFrequency,
    isPaidGroupPolicy,
    isPendingDeletePolicy,
    isUserPolicyAdmin,
    isPolicyAdmin,
    isPolicyUser,
    isPolicyAuditor,
    isPolicyEmployee,
    isPolicyFeatureEnabled,
    isPolicyOwner,
    arePaymentsEnabled,
    isSubmitAndClose,
    isTaxTrackingEnabled,
    shouldShowPolicy,
    getActiveAdminWorkspaces,
    getOwnedPaidPolicies,
    canSendInvoiceFromWorkspace,
    canSubmitPerDiemExpenseFromWorkspace,
    canSendInvoice,
    hasDependentTags,
    hasVBBA,
    getXeroTenants,
    findCurrentXeroOrganization,
    getCurrentXeroOrganizationName,
    getXeroBankAccounts,
    findSelectedVendorWithDefaultSelect,
    findSelectedBankAccountWithDefaultSelect,
    findSelectedInvoiceItemWithDefaultSelect,
    findSelectedTaxAccountWithDefaultSelect,
    findSelectedSageVendorWithDefaultSelect,
    getNetSuiteVendorOptions,
    canUseTaxNetSuite,
    canUseProvincialTaxNetSuite,
    getFilteredReimbursableAccountOptions,
    getNetSuiteReimbursableAccountOptions,
    getFilteredCollectionAccountOptions,
    getNetSuiteCollectionAccountOptions,
    getFilteredApprovalAccountOptions,
    getNetSuiteApprovalAccountOptions,
    getNetSuitePayableAccountOptions,
    getNetSuiteReceivableAccountOptions,
    getNetSuiteInvoiceItemOptions,
    getNetSuiteTaxAccountOptions,
    getSageIntacctVendors,
    getSageIntacctNonReimbursableActiveDefaultVendor,
    getSageIntacctCreditCards,
    getSageIntacctBankAccounts,
    getDistanceRateCustomUnit,
    getPerDiemCustomUnit,
    getDistanceRateCustomUnitRate,
    sortWorkspacesBySelected,
    removePendingFieldsFromCustomUnit,
    navigateWhenEnableFeature,
    getIntegrationLastSuccessfulDate,
    getCurrentConnectionName,
    getCustomersOrJobsLabelNetSuite,
    getDefaultApprover,
    getApprovalWorkflow,
    getReimburserAccountID,
    isControlPolicy,
    isCollectPolicy,
    isNetSuiteCustomSegmentRecord,
    getNameFromNetSuiteCustomField,
    isNetSuiteCustomFieldPropertyEditable,
    getCurrentSageIntacctEntityName,
    hasNoPolicyOtherThanPersonalType,
    getCurrentTaxID,
    areSettingsInErrorFields,
    settingsPendingAction,
    getForwardsToAccount,
    getSubmitToAccountID,
    getWorkspaceAccountID,
    getAllTaxRatesNamesAndKeys as getAllTaxRates,
    getTagNamesFromTagsLists,
    getTagApproverRule,
    getDomainNameForPolicy,
    hasUnsupportedIntegration,
    getWorkflowApprovalsUnavailable,
    getNetSuiteImportCustomFieldLabel,
    getAllPoliciesLength,
    getActivePolicy,
    getUserFriendlyWorkspaceType,
    isPolicyAccessible,
    areAllGroupPoliciesExpenseChatDisabled,
    hasOtherControlWorkspaces,
    getManagerAccountEmail,
    getRuleApprovers,
    canModifyPlan,
};

export type {MemberEmailsToAccountIDs};<|MERGE_RESOLUTION|>--- conflicted
+++ resolved
@@ -693,14 +693,6 @@
     return getActiveAdminWorkspaces(policies, currentUserLogin).some((policy) => canSendInvoiceFromWorkspace(policy.id));
 }
 
-<<<<<<< HEAD
-function hasWorkspaceWithInvoices(currentUserLogin: string | undefined): boolean {
-    const activePolicies = getActivePolicies(allPolicies, currentUserLogin, false);
-    return activePolicies.some((policy) => shouldShowPolicy(policy, NetworkStore.isOffline(), currentUserLogin) && policy.areInvoicesEnabled);
-}
-
-=======
->>>>>>> c30c298b
 function hasDependentTags(policy: OnyxEntry<Policy>, policyTagList: OnyxEntry<PolicyTagLists>) {
     if (!policy?.hasMultipleTagLists) {
         return false;
