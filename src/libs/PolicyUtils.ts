import Str from 'expensify-common/lib/str';
import type {OnyxCollection, OnyxEntry} from 'react-native-onyx';
import Onyx from 'react-native-onyx';
import type {ValueOf} from 'type-fest';
import CONST from '@src/CONST';
import ONYXKEYS from '@src/ONYXKEYS';
import ROUTES from '@src/ROUTES';
import type {Policy, PolicyCategories, PolicyEmployeeList, PolicyTagList, PolicyTags, TaxRate} from '@src/types/onyx';
import type {PolicyFeatureName, Rate} from '@src/types/onyx/Policy';
import type {EmptyObject} from '@src/types/utils/EmptyObject';
import {isEmptyObject} from '@src/types/utils/EmptyObject';
import getPolicyIDFromState from './Navigation/getPolicyIDFromState';
import Navigation, {navigationRef} from './Navigation/Navigation';
import type {RootStackParamList, State} from './Navigation/types';
import {getAccountIDsByLogins, getLoginsByAccountIDs, getPersonalDetailByEmail} from './PersonalDetailsUtils';

type MemberEmailsToAccountIDs = Record<string, number>;

let allPolicies: OnyxCollection<Policy>;

Onyx.connect({
    key: ONYXKEYS.COLLECTION.POLICY,
    waitForCollectionCallback: true,
    callback: (value) => (allPolicies = value),
});

/**
 * Filter out the active policies, which will exclude policies with pending deletion
 * These are policies that we can use to create reports with in NewDot.
 */
function getActivePolicies(policies: OnyxCollection<Policy>): Policy[] | undefined {
    return Object.values(policies ?? {}).filter<Policy>(
        (policy): policy is Policy => policy !== null && policy && policy.pendingAction !== CONST.RED_BRICK_ROAD_PENDING_ACTION.DELETE && !!policy.name && !!policy.id,
    );
}

/**
 * Checks if we have any errors stored within the policy?.employeeList. Determines whether we should show a red brick road error or not.
 */
function hasEmployeeListError(policy: OnyxEntry<Policy>): boolean {
    return Object.values(policy?.employeeList ?? {}).some((employee) => Object.keys(employee?.errors ?? {}).length > 0);
}

/**
 *  Check if the policy has any tax rate errors.
 */
function hasTaxRateError(policy: OnyxEntry<Policy>): boolean {
    return Object.values(policy?.taxRates?.taxes ?? {}).some((taxRate) => Object.keys(taxRate?.errors ?? {}).length > 0 || Object.values(taxRate?.errorFields ?? {}).some(Boolean));
}

/**
 * Check if the policy has any errors within the categories.
 */
function hasPolicyCategoriesError(policyCategories: OnyxEntry<PolicyCategories>): boolean {
    return Object.keys(policyCategories ?? {}).some((categoryName) => Object.keys(policyCategories?.[categoryName]?.errors ?? {}).length > 0);
}

/**
 * Check if the policy has any error fields.
 */
function hasPolicyErrorFields(policy: OnyxEntry<Policy>): boolean {
    return Object.values(policy?.errorFields ?? {}).some((fieldErrors) => Object.keys(fieldErrors ?? {}).length > 0);
}

/**
 * Check if the policy has any errors, and if it doesn't, then check if it has any error fields.
 */
function hasPolicyError(policy: OnyxEntry<Policy>): boolean {
    return Object.keys(policy?.errors ?? {}).length > 0 ? true : hasPolicyErrorFields(policy);
}

/**
 * Checks if we have any errors stored within the policy custom units.
 */
function hasCustomUnitsError(policy: OnyxEntry<Policy>): boolean {
    return Object.keys(policy?.customUnits?.errors ?? {}).length > 0;
}

function getNumericValue(value: number | string, toLocaleDigit: (arg: string) => string): number | string {
    const numValue = parseFloat(value.toString().replace(toLocaleDigit('.'), '.'));
    if (Number.isNaN(numValue)) {
        return NaN;
    }
    return numValue.toFixed(CONST.CUSTOM_UNITS.RATE_DECIMALS);
}

function getRateDisplayValue(value: number, toLocaleDigit: (arg: string) => string): string {
    const numValue = getNumericValue(value, toLocaleDigit);
    if (Number.isNaN(numValue)) {
        return '';
    }
    return numValue.toString().replace('.', toLocaleDigit('.')).substring(0, value.toString().length);
}

function getUnitRateValue(toLocaleDigit: (arg: string) => string, customUnitRate?: Rate) {
    return getRateDisplayValue((customUnitRate?.rate ?? 0) / CONST.POLICY.CUSTOM_UNIT_RATE_BASE_OFFSET, toLocaleDigit);
}

/**
 * Get the brick road indicator status for a policy. The policy has an error status if there is a policy member error, a custom unit error or a field error.
 */
function getPolicyBrickRoadIndicatorStatus(policy: OnyxEntry<Policy>): ValueOf<typeof CONST.BRICK_ROAD_INDICATOR_STATUS> | undefined {
    if (hasEmployeeListError(policy) || hasCustomUnitsError(policy) || hasPolicyErrorFields(policy)) {
        return CONST.BRICK_ROAD_INDICATOR_STATUS.ERROR;
    }
    return undefined;
}

/**
 * Check if the policy can be displayed
 * If offline, always show the policy pending deletion.
 * If online, show the policy pending deletion only if there is an error.
 * Note: Using a local ONYXKEYS.NETWORK subscription will cause a delay in
 * updating the screen. Passing the offline status from the component.
 */
function shouldShowPolicy(policy: OnyxEntry<Policy>, isOffline: boolean): boolean {
    return (
        !!policy &&
        (policy?.isPolicyExpenseChatEnabled || Boolean(policy?.isJoinRequestPending)) &&
        (isOffline || policy?.pendingAction !== CONST.RED_BRICK_ROAD_PENDING_ACTION.DELETE || Object.keys(policy.errors ?? {}).length > 0)
    );
}

function isExpensifyTeam(email: string | undefined): boolean {
    const emailDomain = Str.extractEmailDomain(email ?? '');
    return emailDomain === CONST.EXPENSIFY_PARTNER_NAME || emailDomain === CONST.EMAIL.GUIDES_DOMAIN;
}

/**
 * Checks if the current user is an admin of the policy.
 */
const isPolicyAdmin = (policy: OnyxEntry<Policy> | EmptyObject): boolean => policy?.role === CONST.POLICY.ROLE.ADMIN;

/**
 * Checks if the policy is a free group policy.
 */
const isFreeGroupPolicy = (policy: OnyxEntry<Policy> | EmptyObject): boolean => policy?.type === CONST.POLICY.TYPE.FREE;

const isPolicyEmployee = (policyID: string, policies: OnyxCollection<Policy>): boolean => Object.values(policies ?? {}).some((policy) => policy?.id === policyID);

/**
 * Checks if the current user is an owner (creator) of the policy.
 */
const isPolicyOwner = (policy: OnyxEntry<Policy>, currentUserAccountID: number): boolean => policy?.ownerAccountID === currentUserAccountID;

/**
 * Create an object mapping member emails to their accountIDs. Filter for members without errors, and get the login email from the personalDetail object using the accountID.
 *
 * We only return members without errors. Otherwise, the members with errors would immediately be removed before the user has a chance to read the error.
 */
function getMemberAccountIDsForWorkspace(employeeList: PolicyEmployeeList | undefined): MemberEmailsToAccountIDs {
    const members = employeeList ?? {};
    const memberEmailsToAccountIDs: MemberEmailsToAccountIDs = {};
    Object.keys(members).forEach((email) => {
        const member = members?.[email];
        if (Object.keys(member?.errors ?? {})?.length > 0) {
            return;
        }
        const personalDetail = getPersonalDetailByEmail(email);
        if (!personalDetail?.login) {
            return;
        }
        memberEmailsToAccountIDs[email] = Number(personalDetail.accountID);
    });
    return memberEmailsToAccountIDs;
}

/**
 * Get login list that we should not show in the workspace invite options
 */
function getIneligibleInvitees(employeeList?: PolicyEmployeeList): string[] {
    const policyEmployeeList = employeeList ?? {};
    const memberEmailsToExclude: string[] = [...CONST.EXPENSIFY_EMAILS];
    Object.keys(policyEmployeeList).forEach((email) => {
        const policyEmployee = policyEmployeeList?.[email];
        // Policy members that are pending delete or have errors are not valid and we should show them in the invite options (don't exclude them).
        if (policyEmployee?.pendingAction === CONST.RED_BRICK_ROAD_PENDING_ACTION.DELETE || Object.keys(policyEmployee?.errors ?? {}).length > 0) {
            return;
        }
        if (!email) {
            return;
        }
        memberEmailsToExclude.push(email);
    });

    return memberEmailsToExclude;
}

function getSortedTagKeys(policyTagList: OnyxEntry<PolicyTagList>): Array<keyof PolicyTagList> {
    if (isEmptyObject(policyTagList)) {
        return [];
    }

    return Object.keys(policyTagList).sort((key1, key2) => policyTagList[key1].orderWeight - policyTagList[key2].orderWeight);
}

/**
 * Gets a tag name of policy tags based on a tag's orderWeight.
 */
function getTagListName(policyTagList: OnyxEntry<PolicyTagList>, orderWeight: number): string {
    if (isEmptyObject(policyTagList)) {
        return '';
    }

    return Object.values(policyTagList).find((tag) => tag.orderWeight === orderWeight)?.name ?? '';
}
/**
 * Gets all tag lists of a policy
 */
function getTagLists(policyTagList: OnyxEntry<PolicyTagList>): Array<PolicyTagList[keyof PolicyTagList]> {
    if (isEmptyObject(policyTagList)) {
        return [];
    }

    return Object.values(policyTagList)
        .filter((policyTagListValue) => policyTagListValue !== null)
        .sort((tagA, tagB) => tagA.orderWeight - tagB.orderWeight);
}

/**
 * Gets a tag list of a policy by a tag index
 */
function getTagList(policyTagList: OnyxEntry<PolicyTagList>, tagIndex: number): PolicyTagList[keyof PolicyTagList] {
    const tagLists = getTagLists(policyTagList);

    return (
        tagLists[tagIndex] ?? {
            name: '',
            required: false,
            tags: {},
        }
    );
}

/**
 * Cleans up escaping of colons (used to create multi-level tags, e.g. "Parent: Child") in the tag name we receive from the backend
 */
function getCleanedTagName(tag: string) {
    return tag?.replace(/\\{1,2}:/g, CONST.COLON);
}

/**
 * Gets a count of enabled tags of a policy
 */
function getCountOfEnabledTagsOfList(policyTags: PolicyTags) {
    return Object.values(policyTags).filter((policyTag) => policyTag.enabled).length;
}

function isPendingDeletePolicy(policy: OnyxEntry<Policy>): boolean {
    return policy?.pendingAction === CONST.RED_BRICK_ROAD_PENDING_ACTION.DELETE;
}

function isPaidGroupPolicy(policy: OnyxEntry<Policy> | EmptyObject): boolean {
    return policy?.type === CONST.POLICY.TYPE.TEAM || policy?.type === CONST.POLICY.TYPE.CORPORATE;
}

function isTaxTrackingEnabled(isPolicyExpenseChat: boolean, policy: OnyxEntry<Policy>): boolean {
    return (isPolicyExpenseChat && (policy?.tax?.trackingEnabled ?? policy?.isTaxTrackingEnabled)) ?? false;
}

/**
 * Checks if policy's scheduled submit / auto reporting frequency is "instant".
 * Note: Free policies have "instant" submit always enabled.
 */
function isInstantSubmitEnabled(policy: OnyxEntry<Policy> | EmptyObject): boolean {
    return policy?.type === CONST.POLICY.TYPE.FREE || (policy?.autoReporting === true && policy?.autoReportingFrequency === CONST.POLICY.AUTO_REPORTING_FREQUENCIES.INSTANT);
}

/**
 * Checks if policy's approval mode is "optional", a.k.a. "Submit & Close"
 */
function isSubmitAndClose(policy: OnyxEntry<Policy> | EmptyObject): boolean {
    return policy?.approvalMode === CONST.POLICY.APPROVAL_MODE.OPTIONAL;
}

function extractPolicyIDFromPath(path: string) {
    return path.match(CONST.REGEX.POLICY_ID_FROM_PATH)?.[1];
}

/**
 * Whether the policy has active accounting integration connections
 */
function hasAccountingConnections(policy: OnyxEntry<Policy>) {
    return Boolean(policy?.connections);
}

function getPathWithoutPolicyID(path: string) {
    return path.replace(CONST.REGEX.PATH_WITHOUT_POLICY_ID, '/');
}

function getPolicyEmployeeListByIdWithoutCurrentUser(policies: OnyxCollection<Pick<Policy, 'employeeList'>>, currentPolicyID?: string, currentUserAccountID?: number) {
    const policy = policies?.[`${ONYXKEYS.COLLECTION.POLICY}${currentPolicyID}`] ?? null;
    const policyMemberEmailsToAccountIDs = getMemberAccountIDsForWorkspace(policy?.employeeList);
    return Object.values(policyMemberEmailsToAccountIDs)
        .map((policyMemberAccountID) => Number(policyMemberAccountID))
        .filter((policyMemberAccountID) => policyMemberAccountID !== currentUserAccountID);
}

function goBackFromInvalidPolicy() {
    Navigation.navigate(ROUTES.SETTINGS_WORKSPACES);
}

/** Get a tax with given ID from policy */
function getTaxByID(policy: OnyxEntry<Policy>, taxID: string): TaxRate | undefined {
    return policy?.taxRates?.taxes?.[taxID];
}

/**
 * Whether the tax rate can be deleted and disabled
 */
function canEditTaxRate(policy: Policy, taxID: string): boolean {
    return policy.taxRates?.defaultExternalID !== taxID;
}

function isPolicyFeatureEnabled(policy: OnyxEntry<Policy> | EmptyObject, featureName: PolicyFeatureName): boolean {
    if (featureName === CONST.POLICY.MORE_FEATURES.ARE_TAXES_ENABLED) {
        return Boolean(policy?.tax?.trackingEnabled);
    }

    return Boolean(policy?.[featureName]);
}

<<<<<<< HEAD
function getApprovalWorkflow(policy: OnyxEntry<Policy> | EmptyObject): ValueOf<typeof CONST.POLICY.APPROVAL_MODE> {
    if (policy?.type === CONST.POLICY.TYPE.PERSONAL) {
        return CONST.POLICY.APPROVAL_MODE.OPTIONAL;
    }

    return policy?.approvalMode ?? CONST.POLICY.APPROVAL_MODE.ADVANCED;
}

function getDefaultApprover(policy: OnyxEntry<Policy> | EmptyObject): string {
    return policy?.approver ?? policy?.owner ?? '';
}

function getSubmitToAccountID(policy: OnyxEntry<Policy> | EmptyObject, employeeAccountID: number): number {
    const employeeLogin = getLoginsByAccountIDs([employeeAccountID])[0];
    const defaultApprover = getDefaultApprover(policy);

    // For policy using the optional or basic workflow, the manager is the policy default approver.
    if (([CONST.POLICY.APPROVAL_MODE.OPTIONAL, CONST.POLICY.APPROVAL_MODE.BASIC] as Array<ValueOf<typeof CONST.POLICY.APPROVAL_MODE>>).includes(getApprovalWorkflow(policy))) {
        return getAccountIDsByLogins([defaultApprover])[0];
    }

    const employee = policy?.employeeList?.[employeeLogin];
    if (!employee) {
        return -1;
    }

    return getAccountIDsByLogins([employee.submitsTo ?? defaultApprover])[0];
=======
function getPersonalPolicy() {
    return Object.values(allPolicies ?? {}).find((policy) => policy?.type === CONST.POLICY.TYPE.PERSONAL);
>>>>>>> 1e510b52
}

/**
 *  Get the currently selected policy ID stored in the navigation state.
 */
function getPolicyIDFromNavigationState() {
    return getPolicyIDFromState(navigationRef.getRootState() as State<RootStackParamList>);
}

/**
 * Returns the policy of the report
 */
function getPolicy(policyID: string | undefined): Policy | EmptyObject {
    if (!allPolicies || !policyID) {
        return {};
    }
    return allPolicies[`${ONYXKEYS.COLLECTION.POLICY}${policyID}`] ?? {};
}

export {
    getActivePolicies,
    hasAccountingConnections,
    hasEmployeeListError,
    hasPolicyError,
    hasPolicyErrorFields,
    hasCustomUnitsError,
    getNumericValue,
    getUnitRateValue,
    getPolicyBrickRoadIndicatorStatus,
    shouldShowPolicy,
    isExpensifyTeam,
    isInstantSubmitEnabled,
    isFreeGroupPolicy,
    isPolicyAdmin,
    isTaxTrackingEnabled,
    isSubmitAndClose,
    getMemberAccountIDsForWorkspace,
    getIneligibleInvitees,
    getTagLists,
    getTagListName,
    getSortedTagKeys,
    canEditTaxRate,
    getTagList,
    getCleanedTagName,
    getCountOfEnabledTagsOfList,
    isPendingDeletePolicy,
    isPolicyEmployee,
    isPolicyOwner,
    isPaidGroupPolicy,
    extractPolicyIDFromPath,
    getPathWithoutPolicyID,
    getPolicyEmployeeListByIdWithoutCurrentUser,
    goBackFromInvalidPolicy,
    getPersonalPolicy,
    isPolicyFeatureEnabled,
    hasTaxRateError,
    getTaxByID,
    hasPolicyCategoriesError,
    getPolicyIDFromNavigationState,
<<<<<<< HEAD
    getSubmitToAccountID,
=======
    getPolicy,
>>>>>>> 1e510b52
};

export type {MemberEmailsToAccountIDs};<|MERGE_RESOLUTION|>--- conflicted
+++ resolved
@@ -320,7 +320,6 @@
     return Boolean(policy?.[featureName]);
 }
 
-<<<<<<< HEAD
 function getApprovalWorkflow(policy: OnyxEntry<Policy> | EmptyObject): ValueOf<typeof CONST.POLICY.APPROVAL_MODE> {
     if (policy?.type === CONST.POLICY.TYPE.PERSONAL) {
         return CONST.POLICY.APPROVAL_MODE.OPTIONAL;
@@ -348,10 +347,10 @@
     }
 
     return getAccountIDsByLogins([employee.submitsTo ?? defaultApprover])[0];
-=======
+}
+
 function getPersonalPolicy() {
     return Object.values(allPolicies ?? {}).find((policy) => policy?.type === CONST.POLICY.TYPE.PERSONAL);
->>>>>>> 1e510b52
 }
 
 /**
@@ -411,11 +410,8 @@
     getTaxByID,
     hasPolicyCategoriesError,
     getPolicyIDFromNavigationState,
-<<<<<<< HEAD
     getSubmitToAccountID,
-=======
     getPolicy,
->>>>>>> 1e510b52
 };
 
 export type {MemberEmailsToAccountIDs};