import {Str} from 'expensify-common';
import type {OnyxCollection, OnyxEntry} from 'react-native-onyx';
import Onyx from 'react-native-onyx';
import type {ValueOf} from 'type-fest';
import type {LocaleContextProps} from '@components/LocaleContextProvider';
import type {SelectorType} from '@components/SelectionScreen';
import CONST from '@src/CONST';
import ONYXKEYS from '@src/ONYXKEYS';
import ROUTES from '@src/ROUTES';
import INPUT_IDS from '@src/types/form/NetSuiteCustomFieldForm';
import type {OnyxInputOrEntry, Policy, PolicyCategories, PolicyEmployeeList, PolicyTagLists, PolicyTags, Report, TaxRate} from '@src/types/onyx';
import type {ErrorFields, PendingAction, PendingFields} from '@src/types/onyx/OnyxCommon';
import type {
    ConnectionLastSync,
    ConnectionName,
    Connections,
    CustomUnit,
    InvoiceItem,
    NetSuiteAccount,
    NetSuiteConnection,
    NetSuiteCustomList,
    NetSuiteCustomSegment,
    NetSuiteTaxAccount,
    NetSuiteVendor,
    PolicyConnectionSyncProgress,
    PolicyFeatureName,
    Rate,
    SageIntacctDataElement,
    SageIntacctDataElementWithValue,
    Tenant,
} from '@src/types/onyx/Policy';
import type PolicyEmployee from '@src/types/onyx/PolicyEmployee';
import type {SearchPolicy} from '@src/types/onyx/SearchResults';
import {isEmptyObject} from '@src/types/utils/EmptyObject';
import {hasSynchronizationErrorMessage} from './actions/connections';
import {shouldShowQBOReimbursableExportDestinationAccountError} from './actions/connections/QuickbooksOnline';
import {getCurrentUserAccountID, getCurrentUserEmail} from './actions/Report';
import {getCategoryApproverRule} from './CategoryUtils';
import DateUtils from './DateUtils';
import {translateLocal} from './Localize';
import Navigation from './Navigation/Navigation';
import {isOffline as isOfflineNetworkStore} from './Network/NetworkStore';
import {getAccountIDsByLogins, getLoginByAccountID, getLoginsByAccountIDs, getPersonalDetailByEmail} from './PersonalDetailsUtils';
import {getAllSortedTransactions, getCategory, getTag} from './TransactionUtils';
import {isPublicDomain} from './ValidationUtils';

type MemberEmailsToAccountIDs = Record<string, number>;

type WorkspaceDetails = {
    policyID: string | undefined;
    name: string;
};

type ConnectionWithLastSyncData = {
    /** State of the last synchronization */
    lastSync?: ConnectionLastSync;
};

let allPolicies: OnyxCollection<Policy>;
let activePolicyId: OnyxEntry<string>;
let isLoadingReportData = true;

Onyx.connect({
    key: ONYXKEYS.COLLECTION.POLICY,
    waitForCollectionCallback: true,
    callback: (value) => (allPolicies = value),
});

Onyx.connect({
    key: ONYXKEYS.NVP_ACTIVE_POLICY_ID,
    callback: (value) => (activePolicyId = value),
});

Onyx.connect({
    key: ONYXKEYS.IS_LOADING_REPORT_DATA,
    initWithStoredValues: false,
    callback: (value) => (isLoadingReportData = value ?? false),
});

let preferredLocale: ValueOf<typeof CONST.LOCALES> | null = null;
Onyx.connect({
    key: ONYXKEYS.NVP_PREFERRED_LOCALE,
    callback: (val) => (preferredLocale = val ?? null),
});

/**
 * Filter out the active policies, which will exclude policies with pending deletion
 * and policies the current user doesn't belong to.
 * These are policies that we can use to create reports with in NewDot.
 */
function getActivePolicies(policies: OnyxCollection<Policy> | null, currentUserLogin: string | undefined): Policy[] {
    return Object.values(policies ?? {}).filter<Policy>(
        (policy): policy is Policy =>
            !!policy && policy.pendingAction !== CONST.RED_BRICK_ROAD_PENDING_ACTION.DELETE && !!policy.name && !!policy.id && !!getPolicyRole(policy, currentUserLogin),
    );
}

function getPerDiemCustomUnits(policies: OnyxCollection<Policy> | null, email: string | undefined): Array<{policyID: string; customUnit: CustomUnit}> {
    return (
        getActivePolicies(policies, email)
            .map((mappedPolicy) => ({policyID: mappedPolicy.id, customUnit: getPerDiemCustomUnit(mappedPolicy)}))
            // We filter out custom units that are undefine but ts cant' figure it out.
            .filter(({customUnit}) => !isEmptyObject(customUnit) && !!customUnit.enabled) as Array<{policyID: string; customUnit: CustomUnit}>
    );
}

/**
 * Checks if the current user is an admin of the policy.
 */
const isPolicyAdmin = (policy: OnyxInputOrEntry<Policy> | SearchPolicy, currentUserLogin?: string): boolean => getPolicyRole(policy, currentUserLogin) === CONST.POLICY.ROLE.ADMIN;

/**
 * Checks if we have any errors stored within the policy?.employeeList. Determines whether we should show a red brick road error or not.
 */
function shouldShowEmployeeListError(policy: OnyxEntry<Policy>): boolean {
    return isPolicyAdmin(policy) && Object.values(policy?.employeeList ?? {}).some((employee) => Object.keys(employee?.errors ?? {}).length > 0);
}

/**
 *  Check if the policy has any tax rate errors.
 */
function shouldShowTaxRateError(policy: OnyxEntry<Policy>): boolean {
    return (
        isPolicyAdmin(policy) &&
        Object.values(policy?.taxRates?.taxes ?? {}).some((taxRate) => Object.keys(taxRate?.errors ?? {}).length > 0 || Object.values(taxRate?.errorFields ?? {}).some(Boolean))
    );
}

/**
 * Check if the policy has any errors within the categories.
 */
function hasPolicyCategoriesError(policyCategories: OnyxEntry<PolicyCategories>): boolean {
    return Object.keys(policyCategories ?? {}).some((categoryName) => Object.keys(policyCategories?.[categoryName]?.errors ?? {}).length > 0);
}

/**
 * Checks if the policy had a sync error.
 */
function shouldShowSyncError(policy: OnyxEntry<Policy>, isSyncInProgress: boolean): boolean {
    return isPolicyAdmin(policy) && (Object.keys(policy?.connections ?? {}) as ConnectionName[]).some((connection) => !!hasSynchronizationErrorMessage(policy, connection, isSyncInProgress));
}

/**
 * Check if the policy has any error fields.
 */
function shouldShowPolicyErrorFields(policy: OnyxEntry<Policy>): boolean {
    return isPolicyAdmin(policy) && Object.values(policy?.errorFields ?? {}).some((fieldErrors) => Object.keys(fieldErrors ?? {}).length > 0);
}

/**
 * Check if the policy has any errors, and if it doesn't, then check if it has any error fields.
 */
function shouldShowPolicyError(policy: OnyxEntry<Policy>): boolean {
    return Object.keys(policy?.errors ?? {}).length > 0 ? isPolicyAdmin(policy) : shouldShowPolicyErrorFields(policy);
}

/**
 * Checks if we have any errors stored within the policy custom units.
 */
function shouldShowCustomUnitsError(policy: OnyxEntry<Policy>): boolean {
    return isPolicyAdmin(policy) && Object.keys(policy?.customUnits?.errors ?? {}).length > 0;
}

function getNumericValue(value: number | string, toLocaleDigit: (arg: string) => string): number | string {
    const numValue = parseFloat(value.toString().replace(toLocaleDigit('.'), '.'));
    if (Number.isNaN(numValue)) {
        return NaN;
    }
    // Rounding to 4 decimal places
    return parseFloat(numValue.toFixed(CONST.MAX_TAX_RATE_DECIMAL_PLACES));
}

/**
 * Retrieves the distance custom unit object for the given policy
 */
function getDistanceRateCustomUnit(policy: OnyxEntry<Policy>): CustomUnit | undefined {
    return Object.values(policy?.customUnits ?? {}).find((unit) => unit.name === CONST.CUSTOM_UNITS.NAME_DISTANCE);
}

/**
 * Retrieves the per diem custom unit object for the given policy
 */
function getPerDiemCustomUnit(policy: OnyxEntry<Policy>): CustomUnit | undefined {
    return Object.values(policy?.customUnits ?? {}).find((unit) => unit.name === CONST.CUSTOM_UNITS.NAME_PER_DIEM_INTERNATIONAL);
}

/**
 * Retrieves custom unit rate object from the given customUnitRateID
 */
function getDistanceRateCustomUnitRate(policy: OnyxEntry<Policy>, customUnitRateID: string): Rate | undefined {
    const distanceUnit = getDistanceRateCustomUnit(policy);
    return distanceUnit?.rates[customUnitRateID];
}

function getRateDisplayValue(value: number, toLocaleDigit: (arg: string) => string, withDecimals?: boolean): string {
    const numValue = getNumericValue(value, toLocaleDigit);
    if (Number.isNaN(numValue)) {
        return '';
    }

    if (withDecimals) {
        const decimalPart = numValue.toString().split('.').at(1) ?? '';
        // Set the fraction digits to be between 2 and 4 (OD Behavior)
        const fractionDigits = Math.min(Math.max(decimalPart.length, CONST.MIN_TAX_RATE_DECIMAL_PLACES), CONST.MAX_TAX_RATE_DECIMAL_PLACES);
        return Number(numValue).toFixed(fractionDigits).toString().replace('.', toLocaleDigit('.'));
    }

    return numValue.toString().replace('.', toLocaleDigit('.')).substring(0, value.toString().length);
}

function getUnitRateValue(toLocaleDigit: (arg: string) => string, customUnitRate?: Partial<Rate>, withDecimals?: boolean) {
    return getRateDisplayValue((customUnitRate?.rate ?? 0) / CONST.POLICY.CUSTOM_UNIT_RATE_BASE_OFFSET, toLocaleDigit, withDecimals);
}

/**
 * Get the brick road indicator status for a policy. The policy has an error status if there is a policy member error, a custom unit error or a field error.
 */
function getPolicyBrickRoadIndicatorStatus(policy: OnyxEntry<Policy>, isConnectionInProgress: boolean): ValueOf<typeof CONST.BRICK_ROAD_INDICATOR_STATUS> | undefined {
    if (
        shouldShowEmployeeListError(policy) ||
        shouldShowCustomUnitsError(policy) ||
        shouldShowPolicyErrorFields(policy) ||
        shouldShowSyncError(policy, isConnectionInProgress) ||
        shouldShowQBOReimbursableExportDestinationAccountError(policy)
    ) {
        return CONST.BRICK_ROAD_INDICATOR_STATUS.ERROR;
    }
    return undefined;
}

function getPolicyRole(policy: OnyxInputOrEntry<Policy> | SearchPolicy, currentUserLogin: string | undefined) {
    if (policy?.role) {
        return policy.role;
    }

    if (!currentUserLogin) {
        return;
    }

    return policy?.employeeList?.[currentUserLogin]?.role;
}

function getPolicyNameByID(policyID: string): string {
    return allPolicies?.[`${ONYXKEYS.COLLECTION.POLICY}${policyID}`]?.name ?? policyID;
}

/**
 * Check if the policy can be displayed
 * If shouldShowPendingDeletePolicy is true, show the policy pending deletion.
 * If shouldShowPendingDeletePolicy is false, show the policy pending deletion only if there is an error.
 * Note: Using a local ONYXKEYS.NETWORK subscription will cause a delay in
 * updating the screen. Passing the offline status from the component.
 */
function shouldShowPolicy(policy: OnyxEntry<Policy>, shouldShowPendingDeletePolicy: boolean, currentUserLogin: string | undefined): boolean {
    return (
        !!policy?.isJoinRequestPending ||
        (!!policy &&
            policy?.type !== CONST.POLICY.TYPE.PERSONAL &&
            (shouldShowPendingDeletePolicy || policy?.pendingAction !== CONST.RED_BRICK_ROAD_PENDING_ACTION.DELETE || Object.keys(policy.errors ?? {}).length > 0) &&
            !!getPolicyRole(policy, currentUserLogin))
    );
}

function isPolicyMember(currentUserLogin: string | undefined, policyID: string | undefined): boolean {
    return !!currentUserLogin && !!policyID && !!allPolicies?.[`${ONYXKEYS.COLLECTION.POLICY}${policyID}`]?.employeeList?.[currentUserLogin];
}

function isExpensifyTeam(email: string | undefined): boolean {
    const emailDomain = Str.extractEmailDomain(email ?? '');
    return emailDomain === CONST.EXPENSIFY_PARTNER_NAME || emailDomain === CONST.EMAIL.GUIDES_DOMAIN;
}

/**
 * Checks if the user with login is an admin of the policy.
 */
const isUserPolicyAdmin = (policy: OnyxInputOrEntry<Policy>, login?: string) => !!(policy && policy.employeeList && login && policy.employeeList[login]?.role === CONST.POLICY.ROLE.ADMIN);

/**
 * Checks if the current user is of the role "user" on the policy.
 */
const isPolicyUser = (policy: OnyxInputOrEntry<Policy>, currentUserLogin?: string): boolean => getPolicyRole(policy, currentUserLogin) === CONST.POLICY.ROLE.USER;

/**
 * Checks if the current user is an auditor of the policy
 */
const isPolicyAuditor = (policy: OnyxInputOrEntry<Policy>, currentUserLogin?: string): boolean =>
    (policy?.role ?? (currentUserLogin && policy?.employeeList?.[currentUserLogin]?.role)) === CONST.POLICY.ROLE.AUDITOR;

const isPolicyEmployee = (policyID: string | undefined, policies: OnyxCollection<Policy>): boolean => {
    if (!policyID) {
        return false;
    }

    return Object.values(policies ?? {}).some((policy) => policy?.id === policyID);
};

/**
 * Checks if the current user is an owner (creator) of the policy.
 */
const isPolicyOwner = (policy: OnyxInputOrEntry<Policy>, currentUserAccountID: number | undefined): boolean => !!currentUserAccountID && policy?.ownerAccountID === currentUserAccountID;

/**
 * Create an object mapping member emails to their accountIDs. Filter for members without errors if includeMemberWithErrors is false, and get the login email from the personalDetail object using the accountID.
 *
 * If includeMemberWithErrors is false, We only return members without errors. Otherwise, the members with errors would immediately be removed before the user has a chance to read the error.
 */
function getMemberAccountIDsForWorkspace(employeeList: PolicyEmployeeList | undefined, includeMemberWithErrors = false, includeMemberWithPendingDelete = true): MemberEmailsToAccountIDs {
    const members = employeeList ?? {};
    const memberEmailsToAccountIDs: MemberEmailsToAccountIDs = {};
    Object.keys(members).forEach((email) => {
        if (!includeMemberWithErrors) {
            const member = members?.[email];
            if (Object.keys(member?.errors ?? {})?.length > 0) {
                return;
            }
        }
        if (!includeMemberWithPendingDelete) {
            const member = members?.[email];
            if (member.pendingAction === CONST.RED_BRICK_ROAD_PENDING_ACTION.DELETE) {
                return;
            }
        }
        const personalDetail = getPersonalDetailByEmail(email);
        if (!personalDetail?.login) {
            return;
        }
        memberEmailsToAccountIDs[email] = Number(personalDetail.accountID);
    });
    return memberEmailsToAccountIDs;
}

/**
 * Get login list that we should not show in the workspace invite options
 */
function getIneligibleInvitees(employeeList?: PolicyEmployeeList): string[] {
    const policyEmployeeList = employeeList ?? {};
    const memberEmailsToExclude: string[] = [...CONST.EXPENSIFY_EMAILS];
    Object.keys(policyEmployeeList).forEach((email) => {
        const policyEmployee = policyEmployeeList?.[email];
        // Policy members that are pending delete or have errors are not valid and we should show them in the invite options (don't exclude them).
        if (policyEmployee?.pendingAction === CONST.RED_BRICK_ROAD_PENDING_ACTION.DELETE || Object.keys(policyEmployee?.errors ?? {}).length > 0) {
            return;
        }
        if (!email) {
            return;
        }
        memberEmailsToExclude.push(email);
    });

    return memberEmailsToExclude;
}

function getSortedTagKeys(policyTagList: OnyxEntry<PolicyTagLists>): Array<keyof PolicyTagLists> {
    if (isEmptyObject(policyTagList)) {
        return [];
    }

    return Object.keys(policyTagList).sort((key1, key2) => policyTagList[key1].orderWeight - policyTagList[key2].orderWeight);
}

/**
 * Gets a tag name of policy tags based on a tag's orderWeight.
 */
function getTagListName(policyTagList: OnyxEntry<PolicyTagLists>, orderWeight: number): string {
    if (isEmptyObject(policyTagList)) {
        return '';
    }

    return Object.values(policyTagList).find((tag) => tag.orderWeight === orderWeight)?.name ?? '';
}

/**
 * Gets all tag lists of a policy
 */
function getTagLists(policyTagList: OnyxEntry<PolicyTagLists>): Array<ValueOf<PolicyTagLists>> {
    if (isEmptyObject(policyTagList)) {
        return [];
    }

    return Object.values(policyTagList)
        .filter((policyTagListValue) => policyTagListValue !== null)
        .sort((tagA, tagB) => tagA.orderWeight - tagB.orderWeight);
}

/**
 * Gets a tag list of a policy by a tag index
 */
function getTagList(policyTagList: OnyxEntry<PolicyTagLists>, tagIndex: number): ValueOf<PolicyTagLists> {
    const tagLists = getTagLists(policyTagList);
    return (
        tagLists.at(tagIndex) ?? {
            name: '',
            required: false,
            tags: {},
            orderWeight: 0,
        }
    );
}

function getTagNamesFromTagsLists(policyTagLists: PolicyTagLists): string[] {
    const uniqueTagNames = new Set<string>();

    for (const policyTagList of Object.values(policyTagLists ?? {})) {
        for (const tag of Object.values(policyTagList.tags ?? {})) {
            uniqueTagNames.add(tag.name);
        }
    }
    return Array.from(uniqueTagNames);
}

/**
 * Cleans up escaping of colons (used to create multi-level tags, e.g. "Parent: Child") in the tag name we receive from the backend
 */
function getCleanedTagName(tag: string) {
    return tag?.replace(/\\:/g, CONST.COLON);
}

/**
 * Escape colon from tag name
 */
function escapeTagName(tag: string) {
    return tag?.replaceAll(CONST.COLON, '\\:');
}

/**
 * Gets a count of enabled tags of a policy
 */
function getCountOfEnabledTagsOfList(policyTags: PolicyTags) {
    return Object.values(policyTags).filter((policyTag) => policyTag.enabled).length;
}

/**
 * Whether the policy has multi-level tags
 */
function isMultiLevelTags(policyTagList: OnyxEntry<PolicyTagLists>): boolean {
    return Object.keys(policyTagList ?? {}).length > 1;
}

function isPendingDeletePolicy(policy: OnyxEntry<Policy>): boolean {
    return policy?.pendingAction === CONST.RED_BRICK_ROAD_PENDING_ACTION.DELETE;
}

function isPaidGroupPolicy(policy: OnyxInputOrEntry<Policy> | SearchPolicy): boolean {
    return policy?.type === CONST.POLICY.TYPE.TEAM || policy?.type === CONST.POLICY.TYPE.CORPORATE;
}

function getOwnedPaidPolicies(policies: OnyxCollection<Policy> | null, currentUserAccountID: number): Policy[] {
    return Object.values(policies ?? {}).filter((policy): policy is Policy => isPolicyOwner(policy, currentUserAccountID ?? CONST.DEFAULT_NUMBER_ID) && isPaidGroupPolicy(policy));
}

function isControlPolicy(policy: OnyxEntry<Policy>): boolean {
    return policy?.type === CONST.POLICY.TYPE.CORPORATE;
}

function isCollectPolicy(policy: OnyxEntry<Policy>): boolean {
    return policy?.type === CONST.POLICY.TYPE.TEAM;
}

function isTaxTrackingEnabled(isPolicyExpenseChat: boolean, policy: OnyxEntry<Policy>, isDistanceRequest: boolean, isPerDiemRequest = false): boolean {
    if (isPerDiemRequest) {
        return false;
    }
    const distanceUnit = getDistanceRateCustomUnit(policy);
    const customUnitID = distanceUnit?.customUnitID ?? CONST.DEFAULT_NUMBER_ID;
    const isPolicyTaxTrackingEnabled = isPolicyExpenseChat && policy?.tax?.trackingEnabled;
    const isTaxEnabledForDistance = isPolicyTaxTrackingEnabled && !!customUnitID && policy?.customUnits?.[customUnitID]?.attributes?.taxEnabled;

    return !!(isDistanceRequest ? isTaxEnabledForDistance : isPolicyTaxTrackingEnabled);
}

/**
 * Checks if policy's scheduled submit / auto reporting frequency is "instant".
 * Note: Free policies have "instant" submit always enabled.
 */
function isInstantSubmitEnabled(policy: OnyxInputOrEntry<Policy> | SearchPolicy): boolean {
    return policy?.autoReporting === true && policy?.autoReportingFrequency === CONST.POLICY.AUTO_REPORTING_FREQUENCIES.INSTANT;
}

/**
 * This gets a "corrected" value for autoReportingFrequency. The purpose of this function is to encapsulate some logic around the "immediate" frequency.
 *
 * - "immediate" is actually not immediate. For that you want "instant".
 * - (immediate && harvesting.enabled) === daily
 * - (immediate && !harvesting.enabled) === manual
 *
 * Note that "daily" and "manual" only exist as options for the API, not in the database or Onyx.
 */
function getCorrectedAutoReportingFrequency(policy: OnyxInputOrEntry<Policy>): ValueOf<typeof CONST.POLICY.AUTO_REPORTING_FREQUENCIES> | undefined {
    if (policy?.autoReportingFrequency !== CONST.POLICY.AUTO_REPORTING_FREQUENCIES.IMMEDIATE) {
        return policy?.autoReportingFrequency;
    }

    if (policy?.harvesting?.enabled) {
        // This is actually not really "immediate". It's "daily". Surprise!
        return CONST.POLICY.AUTO_REPORTING_FREQUENCIES.IMMEDIATE;
    }

    // "manual" is really just "immediate" (aka "daily") with harvesting disabled
    return CONST.POLICY.AUTO_REPORTING_FREQUENCIES.MANUAL;
}

/**
 * Checks if policy's approval mode is "optional", a.k.a. "Submit & Close"
 */
function isSubmitAndClose(policy: OnyxInputOrEntry<Policy> | SearchPolicy): boolean {
    return policy?.approvalMode === CONST.POLICY.APPROVAL_MODE.OPTIONAL;
}

function arePaymentsEnabled(policy: OnyxEntry<Policy>): boolean {
    return policy?.reimbursementChoice !== CONST.POLICY.REIMBURSEMENT_CHOICES.REIMBURSEMENT_NO;
}

function isControlOnAdvancedApprovalMode(policy: OnyxInputOrEntry<Policy>): boolean {
    return policy?.type === CONST.POLICY.TYPE.CORPORATE && getApprovalWorkflow(policy) === CONST.POLICY.APPROVAL_MODE.ADVANCED;
}

function extractPolicyIDFromPath(path: string) {
    return path.match(CONST.REGEX.POLICY_ID_FROM_PATH)?.[1];
}

/**
 * Whether the policy has active accounting integration connections
 */
function hasAccountingConnections(policy: OnyxEntry<Policy>) {
    return !isEmptyObject(policy?.connections);
}

function getPathWithoutPolicyID(path: string) {
    return path.replace(CONST.REGEX.PATH_WITHOUT_POLICY_ID, '/');
}

function getPolicyEmployeeListByIdWithoutCurrentUser(policies: OnyxCollection<Pick<Policy, 'employeeList'>>, currentPolicyID?: string, currentUserAccountID?: number) {
    const policy = policies?.[`${ONYXKEYS.COLLECTION.POLICY}${currentPolicyID}`] ?? null;
    const policyMemberEmailsToAccountIDs = getMemberAccountIDsForWorkspace(policy?.employeeList);
    return Object.values(policyMemberEmailsToAccountIDs)
        .map((policyMemberAccountID) => Number(policyMemberAccountID))
        .filter((policyMemberAccountID) => policyMemberAccountID !== currentUserAccountID);
}

function goBackFromInvalidPolicy() {
    Navigation.goBack(ROUTES.SETTINGS_WORKSPACES.route);
}

/** Get a tax with given ID from policy */
function getTaxByID(policy: OnyxEntry<Policy>, taxID: string): TaxRate | undefined {
    return policy?.taxRates?.taxes?.[taxID];
}

/** Get a tax rate object built like Record<TaxRateName, RelatedTaxRateKeys>.
 * We want to allow user to choose over TaxRateName and there might be a situation when one TaxRateName has two possible keys in different policies */
function getAllTaxRatesNamesAndKeys(): Record<string, string[]> {
    const allTaxRates: Record<string, string[]> = {};
    Object.values(allPolicies ?? {})?.forEach((policy) => {
        if (!policy?.taxRates?.taxes) {
            return;
        }
        Object.entries(policy?.taxRates?.taxes).forEach(([taxRateKey, taxRate]) => {
            if (!allTaxRates[taxRate.name]) {
                allTaxRates[taxRate.name] = [taxRateKey];
                return;
            }
            allTaxRates[taxRate.name].push(taxRateKey);
        });
    });
    return allTaxRates;
}

/**
 * Whether the tax rate can be deleted and disabled
 */
function canEditTaxRate(policy: Policy, taxID: string): boolean {
    return policy.taxRates?.defaultExternalID !== taxID && policy.taxRates?.foreignTaxDefault !== taxID;
}

function isPolicyFeatureEnabled(policy: OnyxEntry<Policy>, featureName: PolicyFeatureName): boolean {
    if (featureName === CONST.POLICY.MORE_FEATURES.ARE_TAXES_ENABLED) {
        return !!policy?.tax?.trackingEnabled;
    }
    if (featureName === CONST.POLICY.MORE_FEATURES.ARE_CONNECTIONS_ENABLED) {
        return policy?.[featureName] ? !!policy?.[featureName] : !isEmptyObject(policy?.connections);
    }

    return !!policy?.[featureName];
}

function getApprovalWorkflow(policy: OnyxEntry<Policy> | SearchPolicy): ValueOf<typeof CONST.POLICY.APPROVAL_MODE> {
    if (policy?.type === CONST.POLICY.TYPE.PERSONAL) {
        return CONST.POLICY.APPROVAL_MODE.OPTIONAL;
    }

    return policy?.approvalMode ?? CONST.POLICY.APPROVAL_MODE.ADVANCED;
}

function getDefaultApprover(policy: OnyxEntry<Policy> | SearchPolicy): string {
    return policy?.approver ?? policy?.owner ?? '';
}

function getRuleApprovers(policy: OnyxEntry<Policy> | SearchPolicy, expenseReport: OnyxEntry<Report>) {
    const categoryAppovers: string[] = [];
    const tagApprovers: string[] = [];
    const allReportTransactions = getAllSortedTransactions(expenseReport?.reportID);

    // Before submitting to their `submitsTo` (in a policy on Advanced Approvals), submit to category/tag approvers.
    // Category approvers are prioritized, then tag approvers.
    for (let i = 0; i < allReportTransactions.length; i++) {
        const transaction = allReportTransactions.at(i);
        const tag = getTag(transaction);
        const category = getCategory(transaction);
        const categoryAppover = getCategoryApproverRule(policy?.rules?.approvalRules ?? [], category)?.approver;
        const tagApprover = getTagApproverRule(policy, tag)?.approver;
        if (categoryAppover) {
            categoryAppovers.push(categoryAppover);
        }

        if (tagApprover) {
            tagApprovers.push(tagApprover);
        }
    }

    return [...categoryAppovers, ...tagApprovers];
}

function getManagerAccountID(policy: OnyxEntry<Policy> | SearchPolicy, expenseReport: OnyxEntry<Report>) {
    const employeeAccountID = expenseReport?.ownerAccountID ?? CONST.DEFAULT_NUMBER_ID;
    const employeeLogin = getLoginsByAccountIDs([employeeAccountID]).at(0) ?? '';
    const defaultApprover = getDefaultApprover(policy);

    // For policy using the optional or basic workflow, the manager is the policy default approver.
    if (([CONST.POLICY.APPROVAL_MODE.OPTIONAL, CONST.POLICY.APPROVAL_MODE.BASIC] as Array<ValueOf<typeof CONST.POLICY.APPROVAL_MODE>>).includes(getApprovalWorkflow(policy))) {
        return getAccountIDsByLogins([defaultApprover]).at(0) ?? -1;
    }

    const employee = policy?.employeeList?.[employeeLogin];
    if (!employee && !defaultApprover) {
        return -1;
    }

    return getAccountIDsByLogins([employee?.submitsTo ?? defaultApprover]).at(0) ?? -1;
}

/**
 * Returns the accountID to whom the given expenseReport submits reports to in the given Policy.
 */
function getSubmitToAccountID(policy: OnyxEntry<Policy> | SearchPolicy, expenseReport: OnyxEntry<Report>): number {
    const ruleApprovers = getRuleApprovers(policy, expenseReport);
    const employeeAccountID = expenseReport?.ownerAccountID ?? CONST.DEFAULT_NUMBER_ID;
    const employeeLogin = getLoginsByAccountIDs([employeeAccountID]).at(0) ?? '';
    if (ruleApprovers.length > 0 && ruleApprovers.at(0) === employeeLogin && policy?.preventSelfApproval) {
        ruleApprovers.shift();
    }
    if (ruleApprovers.length > 0 && !isSubmitAndClose(policy)) {
        return getAccountIDsByLogins([ruleApprovers.at(0) ?? '']).at(0) ?? -1;
    }

    return getManagerAccountID(policy, expenseReport);
}

function getManagerAccountEmail(policy: OnyxEntry<Policy>, expenseReport: OnyxEntry<Report>): string {
    const managerAccountID = getManagerAccountID(policy, expenseReport);
    return getLoginsByAccountIDs([managerAccountID]).at(0) ?? '';
}

/**
 * Returns the email of the account to forward the report to depending on the approver's approval limit.
 * Used for advanced approval mode only.
 */
function getForwardsToAccount(policy: OnyxEntry<Policy>, employeeEmail: string, reportTotal: number): string {
    if (!isControlOnAdvancedApprovalMode(policy)) {
        return '';
    }

    const employee = policy?.employeeList?.[employeeEmail];
    if (!employee) {
        return '';
    }

    const positiveReportTotal = Math.abs(reportTotal);
    if (employee.approvalLimit && employee.overLimitForwardsTo && positiveReportTotal > employee.approvalLimit) {
        return employee.overLimitForwardsTo;
    }
    return employee.forwardsTo ?? '';
}

/**
 * Returns the accountID of the policy reimburser, if not available returns -1.
 */
function getReimburserAccountID(policy: OnyxEntry<Policy>): number {
    const reimburserEmail = policy?.achAccount?.reimburser ?? '';
    return reimburserEmail ? getAccountIDsByLogins([reimburserEmail]).at(0) ?? -1 : -1;
}

function getPersonalPolicy() {
    return Object.values(allPolicies ?? {}).find((policy) => policy?.type === CONST.POLICY.TYPE.PERSONAL);
}

function getAdminEmployees(policy: OnyxEntry<Policy>): PolicyEmployee[] {
    if (!policy || !policy.employeeList) {
        return [];
    }
    return Object.keys(policy.employeeList)
        .map((email) => ({...policy.employeeList?.[email], email}))
        .filter((employee) => employee.pendingAction !== CONST.RED_BRICK_ROAD_PENDING_ACTION.DELETE && employee.role === CONST.POLICY.ROLE.ADMIN);
}

/**
 * Returns the policy of the report
 */
function getPolicy(policyID: string | undefined, policies: OnyxCollection<Policy> = allPolicies): OnyxEntry<Policy> {
    if (!policies || !policyID) {
        return undefined;
    }
    return policies[`${ONYXKEYS.COLLECTION.POLICY}${policyID}`];
}

/** Return active policies where current user is an admin */
function getActiveAdminWorkspaces(policies: OnyxCollection<Policy> | null, currentUserLogin: string | undefined): Policy[] {
    const activePolicies = getActivePolicies(policies, currentUserLogin);
    return activePolicies.filter((policy) => shouldShowPolicy(policy, isOfflineNetworkStore(), currentUserLogin) && isPolicyAdmin(policy, currentUserLogin));
}

/**
 *
 * Checks whether the current user has a policy with Xero accounting software integration
 */
function hasPolicyWithXeroConnection(currentUserLogin: string | undefined) {
    return getActiveAdminWorkspaces(allPolicies, currentUserLogin)?.some((policy) => !!policy?.connections?.[CONST.POLICY.CONNECTIONS.NAME.XERO]);
}

/** Whether the user can send invoice from the workspace */
function canSendInvoiceFromWorkspace(policyID: string | undefined): boolean {
    const policy = getPolicy(policyID);
    return policy?.areInvoicesEnabled ?? false;
}

/** Whether the user can submit per diem expense from the workspace */
function canSubmitPerDiemExpenseFromWorkspace(policy: OnyxEntry<Policy>): boolean {
    const perDiemCustomUnit = getPerDiemCustomUnit(policy);
    return !isEmptyObject(perDiemCustomUnit) && !!perDiemCustomUnit?.enabled;
}

/** Whether the user can send invoice */
function canSendInvoice(policies: OnyxCollection<Policy> | null, currentUserLogin: string | undefined): boolean {
    return getActiveAdminWorkspaces(policies, currentUserLogin).some((policy) => canSendInvoiceFromWorkspace(policy.id));
}

function hasDependentTags(policy: OnyxEntry<Policy>, policyTagList: OnyxEntry<PolicyTagLists>) {
    if (!policy?.hasMultipleTagLists) {
        return false;
    }
    return Object.values(policyTagList ?? {}).some((tagList) => Object.values(tagList.tags).some((tag) => !!tag.rules?.parentTagsFilter || !!tag.parentTagsFilter));
}

/** Get the Xero organizations connected to the policy */
function getXeroTenants(policy: Policy | undefined): Tenant[] {
    // Due to the way optional chain is being handled in this useMemo we are forced to use this approach to properly handle undefined values
    // eslint-disable-next-line @typescript-eslint/prefer-optional-chain
    if (!policy || !policy.connections || !policy.connections.xero || !policy.connections.xero.data) {
        return [];
    }
    return policy.connections.xero.data.tenants ?? [];
}

function findCurrentXeroOrganization(tenants: Tenant[] | undefined, organizationID: string | undefined): Tenant | undefined {
    return tenants?.find((tenant) => tenant.id === organizationID);
}

function getCurrentXeroOrganizationName(policy: Policy | undefined): string | undefined {
    return findCurrentXeroOrganization(getXeroTenants(policy), policy?.connections?.xero?.config?.tenantID)?.name;
}

function getXeroBankAccounts(policy: Policy | undefined, selectedBankAccountId: string | undefined): SelectorType[] {
    const bankAccounts = policy?.connections?.xero?.data?.bankAccounts ?? [];

    return (bankAccounts ?? []).map(({id, name}) => ({
        value: id,
        text: name,
        keyForList: id,
        isSelected: selectedBankAccountId === id,
    }));
}

function areSettingsInErrorFields(settings?: string[], errorFields?: ErrorFields) {
    if (settings === undefined || errorFields === undefined) {
        return false;
    }

    const keys = Object.keys(errorFields);
    return settings.some((setting) => keys.includes(setting));
}

function settingsPendingAction(settings?: string[], pendingFields?: PendingFields<string>): PendingAction | undefined {
    if (settings === undefined || pendingFields === undefined) {
        return null;
    }

    const key = Object.keys(pendingFields).find((setting) => settings.includes(setting));
    if (!key) {
        return;
    }
    return pendingFields[key];
}

function findSelectedVendorWithDefaultSelect(vendors: NetSuiteVendor[] | undefined, selectedVendorId: string | undefined) {
    const selectedVendor = (vendors ?? []).find(({id}) => id === selectedVendorId);
    return selectedVendor ?? vendors?.[0] ?? undefined;
}

function findSelectedSageVendorWithDefaultSelect(vendors: SageIntacctDataElementWithValue[] | SageIntacctDataElement[] | undefined, selectedVendorID: string | undefined) {
    const selectedVendor = (vendors ?? []).find(({id}) => id === selectedVendorID);
    return selectedVendor ?? vendors?.[0] ?? undefined;
}

function findSelectedBankAccountWithDefaultSelect(accounts: NetSuiteAccount[] | undefined, selectedBankAccountId: string | undefined) {
    const selectedBankAccount = (accounts ?? []).find(({id}) => id === selectedBankAccountId);
    return selectedBankAccount ?? accounts?.[0] ?? undefined;
}

function findSelectedInvoiceItemWithDefaultSelect(invoiceItems: InvoiceItem[] | undefined, selectedItemId: string | undefined) {
    const selectedInvoiceItem = (invoiceItems ?? []).find(({id}) => id === selectedItemId);
    return selectedInvoiceItem ?? invoiceItems?.[0] ?? undefined;
}

function findSelectedTaxAccountWithDefaultSelect(taxAccounts: NetSuiteTaxAccount[] | undefined, selectedAccountId: string | undefined) {
    const selectedTaxAccount = (taxAccounts ?? []).find(({externalID}) => externalID === selectedAccountId);
    return selectedTaxAccount ?? taxAccounts?.[0] ?? undefined;
}

function getNetSuiteVendorOptions(policy: Policy | undefined, selectedVendorId: string | undefined): SelectorType[] {
    const vendors = policy?.connections?.netsuite?.options.data.vendors;

    const selectedVendor = findSelectedVendorWithDefaultSelect(vendors, selectedVendorId);

    return (vendors ?? []).map(({id, name}) => ({
        value: id,
        text: name,
        keyForList: id,
        isSelected: selectedVendor?.id === id,
    }));
}

function getNetSuitePayableAccountOptions(policy: Policy | undefined, selectedBankAccountId: string | undefined): SelectorType[] {
    const payableAccounts = policy?.connections?.netsuite?.options.data.payableList;

    const selectedPayableAccount = findSelectedBankAccountWithDefaultSelect(payableAccounts, selectedBankAccountId);

    return (payableAccounts ?? []).map(({id, name}) => ({
        value: id,
        text: name,
        keyForList: id,
        isSelected: selectedPayableAccount?.id === id,
    }));
}

function getNetSuiteReceivableAccountOptions(policy: Policy | undefined, selectedBankAccountId: string | undefined): SelectorType[] {
    const receivableAccounts = policy?.connections?.netsuite?.options.data.receivableList;

    const selectedReceivableAccount = findSelectedBankAccountWithDefaultSelect(receivableAccounts, selectedBankAccountId);

    return (receivableAccounts ?? []).map(({id, name}) => ({
        value: id,
        text: name,
        keyForList: id,
        isSelected: selectedReceivableAccount?.id === id,
    }));
}

function getNetSuiteInvoiceItemOptions(policy: Policy | undefined, selectedItemId: string | undefined): SelectorType[] {
    const invoiceItems = policy?.connections?.netsuite?.options.data.items;

    const selectedInvoiceItem = findSelectedInvoiceItemWithDefaultSelect(invoiceItems, selectedItemId);

    return (invoiceItems ?? []).map(({id, name}) => ({
        value: id,
        text: name,
        keyForList: id,
        isSelected: selectedInvoiceItem?.id === id,
    }));
}

function getNetSuiteTaxAccountOptions(policy: Policy | undefined, subsidiaryCountry?: string, selectedAccountId?: string): SelectorType[] {
    const taxAccounts = policy?.connections?.netsuite?.options.data.taxAccountsList;
    const accountOptions = (taxAccounts ?? []).filter(({country}) => country === subsidiaryCountry);

    const selectedTaxAccount = findSelectedTaxAccountWithDefaultSelect(accountOptions, selectedAccountId);

    return accountOptions.map(({externalID, name}) => ({
        value: externalID,
        text: name,
        keyForList: externalID,
        isSelected: selectedTaxAccount?.externalID === externalID,
    }));
}

function canUseTaxNetSuite(canUseNetSuiteUSATax?: boolean, subsidiaryCountry?: string) {
    return !!canUseNetSuiteUSATax || CONST.NETSUITE_TAX_COUNTRIES.includes(subsidiaryCountry ?? '');
}

function canUseProvincialTaxNetSuite(subsidiaryCountry?: string) {
    return subsidiaryCountry === '_canada';
}

function getFilteredReimbursableAccountOptions(payableAccounts: NetSuiteAccount[] | undefined) {
    return (payableAccounts ?? []).filter(({type}) => type === CONST.NETSUITE_ACCOUNT_TYPE.BANK || type === CONST.NETSUITE_ACCOUNT_TYPE.CREDIT_CARD);
}

function getNetSuiteReimbursableAccountOptions(policy: Policy | undefined, selectedBankAccountId: string | undefined): SelectorType[] {
    const payableAccounts = policy?.connections?.netsuite?.options.data.payableList;
    const accountOptions = getFilteredReimbursableAccountOptions(payableAccounts);

    const selectedPayableAccount = findSelectedBankAccountWithDefaultSelect(accountOptions, selectedBankAccountId);

    return accountOptions.map(({id, name}) => ({
        value: id,
        text: name,
        keyForList: id,
        isSelected: selectedPayableAccount?.id === id,
    }));
}

function getFilteredCollectionAccountOptions(payableAccounts: NetSuiteAccount[] | undefined) {
    return (payableAccounts ?? []).filter(({type}) => type === CONST.NETSUITE_ACCOUNT_TYPE.BANK);
}

function getNetSuiteCollectionAccountOptions(policy: Policy | undefined, selectedBankAccountId: string | undefined): SelectorType[] {
    const payableAccounts = policy?.connections?.netsuite?.options.data.payableList;
    const accountOptions = getFilteredCollectionAccountOptions(payableAccounts);

    const selectedPayableAccount = findSelectedBankAccountWithDefaultSelect(accountOptions, selectedBankAccountId);

    return accountOptions.map(({id, name}) => ({
        value: id,
        text: name,
        keyForList: id,
        isSelected: selectedPayableAccount?.id === id,
    }));
}

function getFilteredApprovalAccountOptions(payableAccounts: NetSuiteAccount[] | undefined) {
    return (payableAccounts ?? []).filter(({type}) => type === CONST.NETSUITE_ACCOUNT_TYPE.ACCOUNTS_PAYABLE);
}

function getNetSuiteApprovalAccountOptions(policy: Policy | undefined, selectedBankAccountId: string | undefined): SelectorType[] {
    const payableAccounts = policy?.connections?.netsuite?.options.data.payableList;
    const defaultApprovalAccount: NetSuiteAccount = {
        id: CONST.NETSUITE_APPROVAL_ACCOUNT_DEFAULT,
        name: translateLocal('workspace.netsuite.advancedConfig.defaultApprovalAccount'),
        type: CONST.NETSUITE_ACCOUNT_TYPE.ACCOUNTS_PAYABLE,
    };
    const accountOptions = getFilteredApprovalAccountOptions([defaultApprovalAccount].concat(payableAccounts ?? []));

    const selectedPayableAccount = findSelectedBankAccountWithDefaultSelect(accountOptions, selectedBankAccountId);

    return accountOptions.map(({id, name}) => ({
        value: id,
        text: name,
        keyForList: id,
        isSelected: selectedPayableAccount?.id === id,
    }));
}

function getCustomersOrJobsLabelNetSuite(policy: Policy | undefined, translate: LocaleContextProps['translate']): string | undefined {
    const importMapping = policy?.connections?.netsuite?.options?.config?.syncOptions?.mapping;
    if (!importMapping?.customers && !importMapping?.jobs) {
        return undefined;
    }
    const importFields: string[] = [];
    const importCustomer = importMapping?.customers ?? CONST.INTEGRATION_ENTITY_MAP_TYPES.NETSUITE_DEFAULT;
    const importJobs = importMapping?.jobs ?? CONST.INTEGRATION_ENTITY_MAP_TYPES.NETSUITE_DEFAULT;

    if (importCustomer === CONST.INTEGRATION_ENTITY_MAP_TYPES.NETSUITE_DEFAULT && importJobs === CONST.INTEGRATION_ENTITY_MAP_TYPES.NETSUITE_DEFAULT) {
        return undefined;
    }

    const importedValue = importMapping?.customers !== CONST.INTEGRATION_ENTITY_MAP_TYPES.NETSUITE_DEFAULT ? importCustomer : importJobs;

    if (importCustomer !== CONST.INTEGRATION_ENTITY_MAP_TYPES.NETSUITE_DEFAULT) {
        importFields.push(translate('workspace.netsuite.import.customersOrJobs.customers'));
    }

    if (importJobs !== CONST.INTEGRATION_ENTITY_MAP_TYPES.NETSUITE_DEFAULT) {
        importFields.push(translate('workspace.netsuite.import.customersOrJobs.jobs'));
    }

    const importedValueLabel = translate(`workspace.netsuite.import.customersOrJobs.label`, {
        importFields,
        importType: translate(`workspace.accounting.importTypes.${importedValue}`).toLowerCase(),
    });
    return importedValueLabel.charAt(0).toUpperCase() + importedValueLabel.slice(1);
}

function getNetSuiteImportCustomFieldLabel(
    policy: Policy | undefined,
    importField: ValueOf<typeof CONST.NETSUITE_CONFIG.IMPORT_CUSTOM_FIELDS>,
    translate: LocaleContextProps['translate'],
): string | undefined {
    const fieldData = policy?.connections?.netsuite?.options?.config.syncOptions?.[importField] ?? [];
    if (fieldData.length === 0) {
        return undefined;
    }

    const mappingSet = new Set(fieldData.map((item) => item.mapping));
    const importedTypes = Array.from(mappingSet)
        .sort((a, b) => b.localeCompare(a))
        .map((mapping) => translate(`workspace.netsuite.import.importTypes.${mapping !== '' ? mapping : 'TAG'}.label`).toLowerCase());
    return translate(`workspace.netsuite.import.importCustomFields.label`, {importedTypes});
}

function isNetSuiteCustomSegmentRecord(customField: NetSuiteCustomList | NetSuiteCustomSegment): boolean {
    return 'segmentName' in customField;
}

function getNameFromNetSuiteCustomField(customField: NetSuiteCustomList | NetSuiteCustomSegment): string {
    return 'segmentName' in customField ? customField.segmentName : customField.listName;
}

function isNetSuiteCustomFieldPropertyEditable(customField: NetSuiteCustomList | NetSuiteCustomSegment, fieldName: string) {
    const fieldsAllowedToEdit = isNetSuiteCustomSegmentRecord(customField) ? [INPUT_IDS.SEGMENT_NAME, INPUT_IDS.INTERNAL_ID, INPUT_IDS.SCRIPT_ID, INPUT_IDS.MAPPING] : [INPUT_IDS.MAPPING];
    const fieldKey = fieldName as keyof typeof customField;
    return fieldsAllowedToEdit.includes(fieldKey);
}

function getIntegrationLastSuccessfulDate(connection?: Connections[keyof Connections], connectionSyncProgress?: PolicyConnectionSyncProgress) {
    let syncSuccessfulDate;
    if (!connection) {
        return undefined;
    }
    if ((connection as NetSuiteConnection)?.lastSyncDate) {
        syncSuccessfulDate = (connection as NetSuiteConnection)?.lastSyncDate;
    } else {
        syncSuccessfulDate = (connection as ConnectionWithLastSyncData)?.lastSync?.successfulDate;
    }

    const connectionSyncTimeStamp = DateUtils.getLocalDateFromDatetime(preferredLocale ?? CONST.LOCALES.DEFAULT, connectionSyncProgress?.timestamp).toISOString();

    if (
        connectionSyncProgress &&
        connectionSyncProgress.stageInProgress === CONST.POLICY.CONNECTIONS.SYNC_STAGE_NAME.JOB_DONE &&
        syncSuccessfulDate &&
        connectionSyncTimeStamp > DateUtils.getLocalDateFromDatetime(preferredLocale ?? CONST.LOCALES.DEFAULT, syncSuccessfulDate).toISOString()
    ) {
        syncSuccessfulDate = connectionSyncTimeStamp;
    }
    return syncSuccessfulDate;
}

function getCurrentSageIntacctEntityName(policy: Policy | undefined, defaultNameIfNoEntity: string): string | undefined {
    const currentEntityID = policy?.connections?.intacct?.config?.entity;
    if (!currentEntityID) {
        return defaultNameIfNoEntity;
    }
    const entities = policy?.connections?.intacct?.data?.entities;
    return entities?.find((entity) => entity.id === currentEntityID)?.name;
}

function getSageIntacctBankAccounts(policy?: Policy, selectedBankAccountId?: string): SelectorType[] {
    const bankAccounts = policy?.connections?.intacct?.data?.bankAccounts ?? [];
    return (bankAccounts ?? []).map(({id, name}) => ({
        value: id,
        text: name,
        keyForList: id,
        isSelected: selectedBankAccountId === id,
    }));
}

function getSageIntacctVendors(policy?: Policy, selectedVendorId?: string): SelectorType[] {
    const vendors = policy?.connections?.intacct?.data?.vendors ?? [];
    return vendors.map(({id, value}) => ({
        value: id,
        text: value,
        keyForList: id,
        isSelected: selectedVendorId === id,
    }));
}

function getSageIntacctNonReimbursableActiveDefaultVendor(policy?: Policy): string | undefined {
    const {
        nonReimbursableCreditCardChargeDefaultVendor: creditCardDefaultVendor,
        nonReimbursableVendor: expenseReportDefaultVendor,
        nonReimbursable,
    } = policy?.connections?.intacct?.config.export ?? {};

    return nonReimbursable === CONST.SAGE_INTACCT_NON_REIMBURSABLE_EXPENSE_TYPE.CREDIT_CARD_CHARGE ? creditCardDefaultVendor : expenseReportDefaultVendor;
}

function getSageIntacctCreditCards(policy?: Policy, selectedAccount?: string): SelectorType[] {
    const creditCards = policy?.connections?.intacct?.data?.creditCards ?? [];
    return creditCards.map(({name}) => ({
        value: name,
        text: name,
        keyForList: name,
        isSelected: name === selectedAccount,
    }));
}

/**
 * Sort the workspaces by their name, while keeping the selected one at the beginning.
 * @param workspace1 Details of the first workspace to be compared.
 * @param workspace2 Details of the second workspace to be compared.
 * @param selectedWorkspaceID ID of the selected workspace which needs to be at the beginning.
 */
const sortWorkspacesBySelected = (workspace1: WorkspaceDetails, workspace2: WorkspaceDetails, selectedWorkspaceID: string | undefined): number => {
    if (workspace1.policyID === selectedWorkspaceID) {
        return -1;
    }
    if (workspace2.policyID === selectedWorkspaceID) {
        return 1;
    }
    return workspace1.name?.toLowerCase().localeCompare(workspace2.name?.toLowerCase() ?? '') ?? 0;
};

/**
 * Determines whether the report can be moved to the workspace.
 */
const isWorkspaceEligibleForReportChange = (newPolicy: OnyxEntry<Policy>, report: OnyxEntry<Report>, oldPolicy: OnyxEntry<Policy>, currentUserLogin: string | undefined): boolean => {
    const currentUserAccountID = getCurrentUserAccountID();
    const isCurrentUserMember = !!currentUserLogin && !!newPolicy?.employeeList?.[currentUserLogin];
    if (!isCurrentUserMember) {
        return false;
    }

    const isAdmin = isUserPolicyAdmin(newPolicy, currentUserLogin);
    if (report?.stateNum && report?.stateNum > CONST.REPORT.STATE_NUM.SUBMITTED && !isAdmin) {
        return false;
    }

    // Submitters: workspaces where the submitter is a member of
    const isCurrentUserSubmitter = report?.ownerAccountID === currentUserAccountID;
    if (isCurrentUserSubmitter) {
        return true;
    }

    // Approvers: workspaces where both the approver AND submitter are members of
    const reportApproverAccountID = getSubmitToAccountID(oldPolicy, report);
    const isCurrentUserApprover = currentUserAccountID === reportApproverAccountID;
    if (isCurrentUserApprover) {
        const reportSubmitterLogin = report?.ownerAccountID ? getLoginByAccountID(report?.ownerAccountID) : undefined;
        const isReportSubmitterMember = !!reportSubmitterLogin && !!newPolicy?.employeeList?.[reportSubmitterLogin];
        return isCurrentUserApprover && isReportSubmitterMember;
    }

    // Admins: same as approvers OR workspaces where the admin is an admin of (note that the submitter is invited to the workspace in this case)
    if (isPolicyOwner(newPolicy, currentUserAccountID) || isAdmin) {
        return true;
    }

    return false;
};

/**
 * Takes removes pendingFields and errorFields from a customUnit
 */
function removePendingFieldsFromCustomUnit(customUnit: CustomUnit): CustomUnit {
    const cleanedCustomUnit = {...customUnit};

    delete cleanedCustomUnit.pendingFields;
    delete cleanedCustomUnit.errorFields;

    return cleanedCustomUnit;
}

function goBackWhenEnableFeature(policyID: string) {
    setTimeout(() => {
        Navigation.goBack(ROUTES.WORKSPACE_INITIAL.getRoute(policyID));
    }, CONST.WORKSPACE_ENABLE_FEATURE_REDIRECT_DELAY);
}

function navigateToExpensifyCardPage(policyID: string) {
    Navigation.setNavigationActionToMicrotaskQueue(() => {
        Navigation.navigate(ROUTES.WORKSPACE_EXPENSIFY_CARD.getRoute(policyID));
    });
}

function getConnectedIntegration(policy: Policy | undefined, accountingIntegrations?: ConnectionName[]) {
    return (accountingIntegrations ?? Object.values(CONST.POLICY.CONNECTIONS.NAME)).find((integration) => !!policy?.connections?.[integration]);
}

function hasIntegrationAutoSync(policy: Policy | undefined, connectedIntegration?: ConnectionName) {
    return (connectedIntegration && policy?.connections?.[connectedIntegration]?.config?.autoSync?.enabled) ?? false;
}

function hasUnsupportedIntegration(policy: Policy | undefined, accountingIntegrations?: ConnectionName[]) {
    return !(accountingIntegrations ?? Object.values(CONST.POLICY.CONNECTIONS.NAME)).some((integration) => !!policy?.connections?.[integration]);
}

function getCurrentConnectionName(policy: Policy | undefined): string | undefined {
    const accountingIntegrations = Object.values(CONST.POLICY.CONNECTIONS.NAME);
    const connectionKey = accountingIntegrations.find((integration) => !!policy?.connections?.[integration]);
    return connectionKey ? CONST.POLICY.CONNECTIONS.NAME_USER_FRIENDLY[connectionKey] : undefined;
}

/**
 * Check if the policy member is deleted from the workspace
 */
function isDeletedPolicyEmployee(policyEmployee: PolicyEmployee, isOffline: boolean) {
    return !isOffline && policyEmployee.pendingAction === CONST.RED_BRICK_ROAD_PENDING_ACTION.DELETE && isEmptyObject(policyEmployee.errors);
}

function hasNoPolicyOtherThanPersonalType() {
    return (
        Object.values(allPolicies ?? {}).filter((policy) => policy && policy.type !== CONST.POLICY.TYPE.PERSONAL && policy.pendingAction !== CONST.RED_BRICK_ROAD_PENDING_ACTION.DELETE)
            .length === 0
    );
}

function getCurrentTaxID(policy: OnyxEntry<Policy>, taxID: string): string | undefined {
    return Object.keys(policy?.taxRates?.taxes ?? {}).find((taxIDKey) => policy?.taxRates?.taxes?.[taxIDKey].previousTaxCode === taxID || taxIDKey === taxID);
}

function getWorkspaceAccountID(policyID?: string) {
    const policy = getPolicy(policyID);

    if (!policy) {
        return 0;
    }
    return policy.workspaceAccountID ?? CONST.DEFAULT_NUMBER_ID;
}

function hasVBBA(policyID: string | undefined) {
    const policy = getPolicy(policyID);
    return !!policy?.achAccount?.bankAccountID;
}

function getTagApproverRule(policyOrID: string | SearchPolicy | OnyxEntry<Policy>, tagName: string) {
    if (!policyOrID) {
        return;
    }

    const policy = typeof policyOrID === 'string' ? getPolicy(policyOrID) : policyOrID;

    const approvalRules = policy?.rules?.approvalRules ?? [];
    const approverRule = approvalRules.find((rule) =>
        rule.applyWhen.find(({condition, field, value}) => condition === CONST.POLICY.RULE_CONDITIONS.MATCHES && field === CONST.POLICY.FIELDS.TAG && value === tagName),
    );

    return approverRule;
}

function getDomainNameForPolicy(policyID?: string): string {
    if (!policyID) {
        return '';
    }

    return `${CONST.EXPENSIFY_POLICY_DOMAIN}${policyID.toLowerCase()}${CONST.EXPENSIFY_POLICY_DOMAIN_EXTENSION}`;
}

function getWorkflowApprovalsUnavailable(policy: OnyxEntry<Policy>) {
    return policy?.approvalMode === CONST.POLICY.APPROVAL_MODE.OPTIONAL || !!policy?.errorFields?.approvalMode;
}

function getAllPoliciesLength() {
    return Object.keys(allPolicies ?? {}).length;
}

function getAllPolicies() {
    return Object.values(allPolicies ?? {}).filter((p) => !!p);
}

function getActivePolicy(): OnyxEntry<Policy> {
    return getPolicy(activePolicyId);
}

function getUserFriendlyWorkspaceType(workspaceType: ValueOf<typeof CONST.POLICY.TYPE>) {
    switch (workspaceType) {
        case CONST.POLICY.TYPE.CORPORATE:
            return translateLocal('workspace.type.control');
        case CONST.POLICY.TYPE.TEAM:
            return translateLocal('workspace.type.collect');
        default:
            return translateLocal('workspace.type.free');
    }
}

function isPolicyAccessible(policy: OnyxEntry<Policy>): boolean {
    return (
        !isEmptyObject(policy) && (Object.keys(policy).length !== 1 || isEmptyObject(policy.errors)) && !!policy?.id && policy?.pendingAction !== CONST.RED_BRICK_ROAD_PENDING_ACTION.DELETE
    );
}

function areAllGroupPoliciesExpenseChatDisabled(policies = allPolicies) {
    const groupPolicies = Object.values(policies ?? {}).filter((policy) => isPaidGroupPolicy(policy));
    if (groupPolicies.length === 0) {
        return false;
    }
    return !groupPolicies.some((policy) => !!policy?.isPolicyExpenseChatEnabled);
}

function getGroupPaidPoliciesWithExpenseChatEnabled(policies: OnyxCollection<Policy> | null = allPolicies) {
    if (isEmptyObject(policies)) {
        return CONST.EMPTY_ARRAY;
    }
    return Object.values(policies).filter((policy) => isPaidGroupPolicy(policy) && policy?.isPolicyExpenseChatEnabled);
}

// eslint-disable-next-line rulesdir/no-negated-variables
function shouldDisplayPolicyNotFoundPage(policyID: string): boolean {
    const policy = getPolicy(policyID);

    if (!policy) {
        return false;
    }

    return !isPolicyAccessible(policy) && !isLoadingReportData;
}

function hasOtherControlWorkspaces(currentPolicyID: string) {
    const otherControlWorkspaces = Object.values(allPolicies ?? {}).filter((policy) => policy?.id !== currentPolicyID && isPolicyAdmin(policy) && isControlPolicy(policy));
    return otherControlWorkspaces.length > 0;
}

// If no policyID is provided, it indicates the workspace upgrade/downgrade URL
// is being accessed from the Subscriptions page without a specific policyID.
// In this case, check if the user is an admin on more than one policy.
// If the user is an admin for multiple policies, we can render the page as it contains a condition
// to navigate them to the Workspaces page when no policyID is provided, instead of showing the Upgrade/Downgrade button.
// If the user is not an admin for multiple policies, they are not allowed to perform this action, and the NotFoundPage is displayed.

function canModifyPlan(policyID?: string) {
    const currentUserAccountID = getCurrentUserAccountID();
    const ownerPolicies = getOwnedPaidPolicies(allPolicies, currentUserAccountID);

    if (!policyID) {
        return ownerPolicies.length > 1;
    }
    const policy = getPolicy(policyID);

    return !!policy && isPolicyAdmin(policy);
}

function getAdminsPrivateEmailDomains(policy?: Policy) {
    if (!policy) {
        return [];
    }

    const adminDomains = Object.entries(policy.employeeList ?? {}).reduce((domains, [email, employee]) => {
        if (employee.role !== CONST.POLICY.ROLE.ADMIN) {
            return domains;
        }
        domains.push(Str.extractEmailDomain(email).toLowerCase());
        return domains;
    }, [] as string[]);

    const ownerDomains = policy.owner ? [Str.extractEmailDomain(policy.owner).toLowerCase()] : [];

    const privateDomains = [...new Set(adminDomains.concat(ownerDomains))].filter((domain) => !isPublicDomain(domain));

    // If the policy is not owned by Expensify there is no point in showing the domain for provisioning.
    if (!isExpensifyTeam(policy.owner)) {
        return privateDomains.filter((domain) => domain !== CONST.EXPENSIFY_PARTNER_NAME && domain !== CONST.EMAIL.GUIDES_DOMAIN);
    }

    return privateDomains;
}

/**
 * Determines the most frequent domain from the `acceptedDomains` list
 * that appears in the email addresses of policy members.
 *
 * @param acceptedDomains - List of domains to consider.
 * @param policy - The policy object.
 */
function getMostFrequentEmailDomain(acceptedDomains: string[], policy?: Policy) {
    if (!policy) {
        return undefined;
    }
    const domainOccurrences = {} as Record<string, number>;
    Object.keys(policy.employeeList ?? {})
        .concat(policy.owner)
        .map((email) => Str.extractEmailDomain(email).toLowerCase())
        .forEach((memberDomain) => {
            if (!acceptedDomains.includes(memberDomain)) {
                return;
            }
            domainOccurrences[memberDomain] = (domainOccurrences[memberDomain] || 0) + 1;
        });
    let mostFrequent = {domain: '', count: 0};
    Object.entries(domainOccurrences).forEach(([domain, count]) => {
        if (count <= mostFrequent.count) {
            return;
        }
        mostFrequent = {domain, count};
    });
    if (mostFrequent.count === 0) {
        return undefined;
    }
    return mostFrequent.domain;
}

const getDescriptionForPolicyDomainCard = (domainName: string): string => {
    // A domain name containing a policyID indicates that this is a workspace feed
    const policyID = domainName.match(CONST.REGEX.EXPENSIFY_POLICY_DOMAIN_NAME)?.[1];
    if (policyID) {
        const policy = getPolicy(policyID.toUpperCase());
        return policy?.name ?? domainName;
    }
    return domainName;
};

function isPrefferedExporter(policy: Policy) {
    const user = getCurrentUserEmail();
    const exporters = [
        policy.connections?.intacct?.config?.export?.exporter,
        policy.connections?.netsuite?.options?.config?.exporter,
        policy.connections?.quickbooksDesktop?.config?.export?.exporter,
        policy.connections?.quickbooksOnline?.config?.export?.exporter,
        policy.connections?.xero?.config?.export?.exporter,
    ];

    return exporters.some((exporter) => exporter && exporter === user);
}

<<<<<<< HEAD
=======
function isAutoSyncEnabled(policy: Policy) {
    const values = [
        policy.connections?.intacct?.config?.autoSync?.enabled,
        policy.connections?.netsuite?.config?.autoSync?.enabled,
        policy.connections?.quickbooksDesktop?.config?.autoSync?.enabled,
        policy.connections?.quickbooksOnline?.config?.autoSync?.enabled,
        policy.connections?.xero?.config?.autoSync?.enabled,
    ];

    return values.some((value) => !!value);
}

/**
 * Checks if the user is invited to any workspace.
 */
function isUserInvitedToWorkspace(): boolean {
    const currentUserAccountID = getCurrentUserAccountID();
    return Object.values(allPolicies ?? {}).some(
        (policy) => policy?.ownerAccountID !== currentUserAccountID && policy?.isPolicyExpenseChatEnabled && policy?.id && policy.id !== CONST.POLICY.ID_FAKE,
    );
}

>>>>>>> 53a4f33b
export {
    canEditTaxRate,
    extractPolicyIDFromPath,
    escapeTagName,
    getActivePolicies,
    getPerDiemCustomUnits,
    getAdminEmployees,
    getCleanedTagName,
    getConnectedIntegration,
    getCountOfEnabledTagsOfList,
    getIneligibleInvitees,
    getMemberAccountIDsForWorkspace,
    getNumericValue,
    isMultiLevelTags,
    getPathWithoutPolicyID,
    getPersonalPolicy,
    getPolicy,
    getPolicyBrickRoadIndicatorStatus,
    getPolicyEmployeeListByIdWithoutCurrentUser,
    getSortedTagKeys,
    getTagList,
    getTagListName,
    getTagLists,
    getTaxByID,
    getUnitRateValue,
    getRateDisplayValue,
    goBackFromInvalidPolicy,
    hasAccountingConnections,
    shouldShowSyncError,
    shouldShowCustomUnitsError,
    shouldShowEmployeeListError,
    hasIntegrationAutoSync,
    hasPolicyCategoriesError,
    shouldShowPolicyError,
    shouldShowPolicyErrorFields,
    shouldShowTaxRateError,
    isControlOnAdvancedApprovalMode,
    isExpensifyTeam,
    isDeletedPolicyEmployee,
    isInstantSubmitEnabled,
    getCorrectedAutoReportingFrequency,
    isPaidGroupPolicy,
    isPendingDeletePolicy,
    isUserPolicyAdmin,
    isPolicyAdmin,
    isPolicyUser,
    isPolicyAuditor,
    isPolicyEmployee,
    isPolicyFeatureEnabled,
    isPolicyOwner,
    isPolicyMember,
    arePaymentsEnabled,
    isSubmitAndClose,
    isTaxTrackingEnabled,
    shouldShowPolicy,
    getActiveAdminWorkspaces,
    getOwnedPaidPolicies,
    canSendInvoiceFromWorkspace,
    canSubmitPerDiemExpenseFromWorkspace,
    canSendInvoice,
    hasDependentTags,
    hasVBBA,
    getXeroTenants,
    findCurrentXeroOrganization,
    getCurrentXeroOrganizationName,
    getXeroBankAccounts,
    findSelectedVendorWithDefaultSelect,
    findSelectedBankAccountWithDefaultSelect,
    findSelectedInvoiceItemWithDefaultSelect,
    findSelectedTaxAccountWithDefaultSelect,
    findSelectedSageVendorWithDefaultSelect,
    hasPolicyWithXeroConnection,
    getNetSuiteVendorOptions,
    canUseTaxNetSuite,
    canUseProvincialTaxNetSuite,
    getFilteredReimbursableAccountOptions,
    getNetSuiteReimbursableAccountOptions,
    getFilteredCollectionAccountOptions,
    getNetSuiteCollectionAccountOptions,
    getFilteredApprovalAccountOptions,
    getNetSuiteApprovalAccountOptions,
    getNetSuitePayableAccountOptions,
    getNetSuiteReceivableAccountOptions,
    getNetSuiteInvoiceItemOptions,
    getNetSuiteTaxAccountOptions,
    getSageIntacctVendors,
    getSageIntacctNonReimbursableActiveDefaultVendor,
    getSageIntacctCreditCards,
    getSageIntacctBankAccounts,
    getDistanceRateCustomUnit,
    getPerDiemCustomUnit,
    getDistanceRateCustomUnitRate,
    sortWorkspacesBySelected,
    removePendingFieldsFromCustomUnit,
    goBackWhenEnableFeature,
    navigateToExpensifyCardPage,
    getIntegrationLastSuccessfulDate,
    getCurrentConnectionName,
    getCustomersOrJobsLabelNetSuite,
    getDefaultApprover,
    getApprovalWorkflow,
    getReimburserAccountID,
    isControlPolicy,
    isCollectPolicy,
    isNetSuiteCustomSegmentRecord,
    getNameFromNetSuiteCustomField,
    isNetSuiteCustomFieldPropertyEditable,
    getCurrentSageIntacctEntityName,
    hasNoPolicyOtherThanPersonalType,
    getCurrentTaxID,
    areSettingsInErrorFields,
    settingsPendingAction,
    getGroupPaidPoliciesWithExpenseChatEnabled,
    getForwardsToAccount,
    getSubmitToAccountID,
    getWorkspaceAccountID,
    getAllTaxRatesNamesAndKeys as getAllTaxRates,
    getTagNamesFromTagsLists,
    getTagApproverRule,
    getDomainNameForPolicy,
    hasUnsupportedIntegration,
    getWorkflowApprovalsUnavailable,
    getNetSuiteImportCustomFieldLabel,
    getAllPoliciesLength,
    getAllPolicies,
    getActivePolicy,
    getUserFriendlyWorkspaceType,
    isPolicyAccessible,
    shouldDisplayPolicyNotFoundPage,
    hasOtherControlWorkspaces,
    getManagerAccountEmail,
    getRuleApprovers,
    canModifyPlan,
    getAdminsPrivateEmailDomains,
    getPolicyNameByID,
    getMostFrequentEmailDomain,
    getDescriptionForPolicyDomainCard,
    isWorkspaceEligibleForReportChange,
    getManagerAccountID,
    isPrefferedExporter,
    areAllGroupPoliciesExpenseChatDisabled,
    isUserInvitedToWorkspace,
};

export type {MemberEmailsToAccountIDs};<|MERGE_RESOLUTION|>--- conflicted
+++ resolved
@@ -1408,20 +1408,6 @@
     return exporters.some((exporter) => exporter && exporter === user);
 }
 
-<<<<<<< HEAD
-=======
-function isAutoSyncEnabled(policy: Policy) {
-    const values = [
-        policy.connections?.intacct?.config?.autoSync?.enabled,
-        policy.connections?.netsuite?.config?.autoSync?.enabled,
-        policy.connections?.quickbooksDesktop?.config?.autoSync?.enabled,
-        policy.connections?.quickbooksOnline?.config?.autoSync?.enabled,
-        policy.connections?.xero?.config?.autoSync?.enabled,
-    ];
-
-    return values.some((value) => !!value);
-}
-
 /**
  * Checks if the user is invited to any workspace.
  */
@@ -1432,7 +1418,6 @@
     );
 }
 
->>>>>>> 53a4f33b
 export {
     canEditTaxRate,
     extractPolicyIDFromPath,
