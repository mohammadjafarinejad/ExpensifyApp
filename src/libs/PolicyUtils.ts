import {Str} from 'expensify-common';
import type {OnyxCollection, OnyxEntry} from 'react-native-onyx';
import Onyx from 'react-native-onyx';
import type {ValueOf} from 'type-fest';
import type {LocaleContextProps} from '@components/LocaleContextProvider';
import type {SelectorType} from '@components/SelectionScreen';
import CONST from '@src/CONST';
import ONYXKEYS from '@src/ONYXKEYS';
import ROUTES from '@src/ROUTES';
import INPUT_IDS from '@src/types/form/NetSuiteCustomFieldForm';
import type {Locale, OnyxInputOrEntry, Policy, PolicyCategories, PolicyEmployeeList, PolicyTagLists, PolicyTags, Report, TaxRate} from '@src/types/onyx';
import type {ErrorFields, PendingAction, PendingFields} from '@src/types/onyx/OnyxCommon';
import type {
    ConnectionLastSync,
    ConnectionName,
    Connections,
    CustomUnit,
    InvoiceItem,
    NetSuiteAccount,
    NetSuiteConnection,
    NetSuiteCustomList,
    NetSuiteCustomSegment,
    NetSuiteTaxAccount,
    NetSuiteVendor,
    PolicyConnectionSyncProgress,
    PolicyFeatureName,
    Rate,
    SageIntacctDataElement,
    SageIntacctDataElementWithValue,
    Tenant,
} from '@src/types/onyx/Policy';
import type PolicyEmployee from '@src/types/onyx/PolicyEmployee';
import type {SearchPolicy} from '@src/types/onyx/SearchResults';
import {isEmptyObject} from '@src/types/utils/EmptyObject';
import {hasSynchronizationErrorMessage, isAuthenticationError} from './actions/connections';
import {shouldShowQBOReimbursableExportDestinationAccountError} from './actions/connections/QuickbooksOnline';
import {getCurrentUserAccountID, getCurrentUserEmail} from './actions/Report';
import {getCategoryApproverRule} from './CategoryUtils';
import DateUtils from './DateUtils';
import {translateLocal} from './Localize';
import Navigation from './Navigation/Navigation';
import {isOffline as isOfflineNetworkStore} from './Network/NetworkStore';
import {getAccountIDsByLogins, getLoginsByAccountIDs, getPersonalDetailByEmail} from './PersonalDetailsUtils';
import {getAllSortedTransactions, getCategory, getTag, getTagArrayFromName} from './TransactionUtils';
import {isPublicDomain} from './ValidationUtils';

/**
 * If DeleteWorkspace endpoint fails, we show a modal with the error message that BE responds with.
 */
type DeleteWorkspaceErrorModal = {
    /** Whether the modal should be visible */
    isVisible: boolean;

    /** The error message to display in the modal */
    errorMessage: string;
};

type MemberEmailsToAccountIDs = Record<string, number>;

type WorkspaceDetails = {
    policyID: string | undefined;
    name: string;
};

type ConnectionWithLastSyncData = {
    /** State of the last synchronization */
    lastSync?: ConnectionLastSync;
};

let allPolicies: OnyxCollection<Policy>;
let activePolicyId: OnyxEntry<string>;

Onyx.connect({
    key: ONYXKEYS.COLLECTION.POLICY,
    waitForCollectionCallback: true,
    callback: (value) => (allPolicies = value),
});

Onyx.connect({
    key: ONYXKEYS.NVP_ACTIVE_POLICY_ID,
    callback: (value) => (activePolicyId = value),
});

/**
 * Filter out the active policies, which will exclude policies with pending deletion
 * and policies the current user doesn't belong to.
 * These are policies that we can use to create reports with in NewDot.
 */
function getActivePolicies(policies: OnyxCollection<Policy> | null, currentUserLogin: string | undefined): Policy[] {
    return Object.values(policies ?? {}).filter<Policy>(
        (policy): policy is Policy =>
            !!policy && policy.pendingAction !== CONST.RED_BRICK_ROAD_PENDING_ACTION.DELETE && !!policy.name && !!policy.id && !!getPolicyRole(policy, currentUserLogin),
    );
}

/**
 * Filter out the active policies, which will exclude policies with pending deletion
 * and policies the current user doesn't belong to.
 * These will be policies that has expense chat enabled.
 * These are policies that we can use to create reports with in NewDot.
 */
function getActivePoliciesWithExpenseChat(policies: OnyxCollection<Policy> | null, currentUserLogin: string | undefined): Policy[] {
    return Object.values(policies ?? {}).filter<Policy>(
        (policy): policy is Policy =>
            !!policy &&
            policy.pendingAction !== CONST.RED_BRICK_ROAD_PENDING_ACTION.DELETE &&
            !!policy.name &&
            !!policy.id &&
            !!getPolicyRole(policy, currentUserLogin) &&
            policy.isPolicyExpenseChatEnabled,
    );
}

function getPerDiemCustomUnits(policies: OnyxCollection<Policy> | null, email: string | undefined): Array<{policyID: string; customUnit: CustomUnit}> {
    return (
        getActivePoliciesWithExpenseChat(policies, email)
            .map((mappedPolicy) => ({policyID: mappedPolicy.id, customUnit: getPerDiemCustomUnit(mappedPolicy)}))
            // We filter out custom units that are undefine but ts cant' figure it out.
            .filter(({customUnit}) => !isEmptyObject(customUnit) && !!customUnit.enabled) as Array<{policyID: string; customUnit: CustomUnit}>
    );
}

/**
 * Checks if the current user is an admin of the policy.
 */
const isPolicyAdmin = (policy: OnyxInputOrEntry<Policy> | SearchPolicy, currentUserLogin?: string): boolean => getPolicyRole(policy, currentUserLogin) === CONST.POLICY.ROLE.ADMIN;

/**
 * Checks if we have any errors stored within the policy?.employeeList. Determines whether we should show a red brick road error or not.
 */
function shouldShowEmployeeListError(policy: OnyxEntry<Policy>): boolean {
    return isPolicyAdmin(policy) && Object.values(policy?.employeeList ?? {}).some((employee) => Object.keys(employee?.errors ?? {}).length > 0);
}

/**
 *  Check if the policy has any tax rate errors.
 */
function shouldShowTaxRateError(policy: OnyxEntry<Policy>): boolean {
    return (
        isPolicyAdmin(policy) &&
        Object.values(policy?.taxRates?.taxes ?? {}).some((taxRate) => Object.keys(taxRate?.errors ?? {}).length > 0 || Object.values(taxRate?.errorFields ?? {}).some(Boolean))
    );
}

/**
 * Check if the policy has any errors within the categories.
 */
function hasPolicyCategoriesError(policyCategories: OnyxEntry<PolicyCategories>): boolean {
    return Object.keys(policyCategories ?? {}).some((categoryName) => Object.keys(policyCategories?.[categoryName]?.errors ?? {}).length > 0);
}

/**
 * Checks if the policy had a sync error.
 */
function shouldShowSyncError(policy: OnyxEntry<Policy>, isSyncInProgress: boolean): boolean {
    return isPolicyAdmin(policy) && (Object.keys(policy?.connections ?? {}) as ConnectionName[]).some((connection) => !!hasSynchronizationErrorMessage(policy, connection, isSyncInProgress));
}

/**
 * Check if the policy has any error fields.
 */
function shouldShowPolicyErrorFields(policy: OnyxEntry<Policy>): boolean {
    return isPolicyAdmin(policy) && Object.values(policy?.errorFields ?? {}).some((fieldErrors) => Object.keys(fieldErrors ?? {}).length > 0);
}

/**
 * Check if the policy has any errors, and if it doesn't, then check if it has any error fields.
 */
function shouldShowPolicyError(policy: OnyxEntry<Policy>): boolean {
    return Object.keys(policy?.errors ?? {}).length > 0 ? isPolicyAdmin(policy) : shouldShowPolicyErrorFields(policy);
}

function isDeleteWorkspaceAnnualSubscriptionError(policy: OnyxEntry<Policy>): boolean {
    return Object.values(policy?.errors ?? {}).some((error) => error === CONST.ERROR_TITLE.CANNOT_DELETE_WORKSPACE_ANNUAL_SUBSCRIPTION);
}

/**
 * Checks if we have any errors stored within the policy custom units.
 */
function shouldShowCustomUnitsError(policy: OnyxEntry<Policy>): boolean {
    return isPolicyAdmin(policy) && Object.keys(policy?.customUnits?.errors ?? {}).length > 0;
}

function getNumericValue(value: number | string, toLocaleDigit: (arg: string) => string): number | string {
    const numValue = parseFloat(value.toString().replace(toLocaleDigit('.'), '.'));
    if (Number.isNaN(numValue)) {
        return NaN;
    }
    // Rounding to 4 decimal places
    return parseFloat(numValue.toFixed(CONST.MAX_TAX_RATE_DECIMAL_PLACES));
}

/**
 * Retrieves the distance custom unit object for the given policy
 */
function getDistanceRateCustomUnit(policy: OnyxEntry<Policy>): CustomUnit | undefined {
    return Object.values(policy?.customUnits ?? {}).find((unit) => unit.name === CONST.CUSTOM_UNITS.NAME_DISTANCE);
}

/**
 * Retrieves the per diem custom unit object for the given policy
 */
function getPerDiemCustomUnit(policy: OnyxEntry<Policy>): CustomUnit | undefined {
    return Object.values(policy?.customUnits ?? {}).find((unit) => unit.name === CONST.CUSTOM_UNITS.NAME_PER_DIEM_INTERNATIONAL);
}

/**
 * Retrieves custom unit rate object from the given customUnitRateID
 */
function getDistanceRateCustomUnitRate(policy: OnyxEntry<Policy>, customUnitRateID: string): Rate | undefined {
    const distanceUnit = getDistanceRateCustomUnit(policy);
    return distanceUnit?.rates[customUnitRateID];
}

/**
 * Retrieves custom unit rate object from the given customUnitRateID
 */
function getPerDiemRateCustomUnitRate(policy: OnyxEntry<Policy>, customUnitRateID: string): Rate | undefined {
    const perDiemUnit = getPerDiemCustomUnit(policy);
    return perDiemUnit?.rates[customUnitRateID];
}

function getRateDisplayValue(value: number, toLocaleDigit: (arg: string) => string, withDecimals?: boolean): string {
    const numValue = getNumericValue(value, toLocaleDigit);
    if (Number.isNaN(numValue)) {
        return '';
    }

    if (withDecimals) {
        const decimalPart = numValue.toString().split('.').at(1) ?? '';
        // Set the fraction digits to be between 2 and 4 (OD Behavior)
        const fractionDigits = Math.min(Math.max(decimalPart.length, CONST.MIN_TAX_RATE_DECIMAL_PLACES), CONST.MAX_TAX_RATE_DECIMAL_PLACES);
        return Number(numValue).toFixed(fractionDigits).toString().replace('.', toLocaleDigit('.'));
    }

    return numValue.toString().replace('.', toLocaleDigit('.')).substring(0, value.toString().length);
}

function getUnitRateValue(toLocaleDigit: (arg: string) => string, customUnitRate?: Partial<Rate>, withDecimals?: boolean) {
    return getRateDisplayValue((customUnitRate?.rate ?? 0) / CONST.POLICY.CUSTOM_UNIT_RATE_BASE_OFFSET, toLocaleDigit, withDecimals);
}

/**
 * Get the brick road indicator status for a policy. The policy has an error status if there is a policy member error, a custom unit error or a field error.
 */
function getPolicyBrickRoadIndicatorStatus(policy: OnyxEntry<Policy>, isConnectionInProgress: boolean): ValueOf<typeof CONST.BRICK_ROAD_INDICATOR_STATUS> | undefined {
    if (
        shouldShowEmployeeListError(policy) ||
        shouldShowCustomUnitsError(policy) ||
        shouldShowPolicyErrorFields(policy) ||
        shouldShowSyncError(policy, isConnectionInProgress) ||
        shouldShowQBOReimbursableExportDestinationAccountError(policy)
    ) {
        return CONST.BRICK_ROAD_INDICATOR_STATUS.ERROR;
    }
    return undefined;
}

function getPolicyRole(policy: OnyxInputOrEntry<Policy> | SearchPolicy, currentUserLogin: string | undefined): string | undefined {
    if (policy?.role) {
        return policy.role;
    }

    if (!currentUserLogin) {
        return;
    }

    return policy?.employeeList?.[currentUserLogin]?.role;
}

function getPolicyNameByID(policyID: string): string {
    return allPolicies?.[`${ONYXKEYS.COLLECTION.POLICY}${policyID}`]?.name ?? '';
}

/**
 * Check if the policy can be displayed
 * If shouldShowPendingDeletePolicy is true, show the policy pending deletion.
 * If shouldShowPendingDeletePolicy is false, show the policy pending deletion only if there is an error.
 * Note: Using a local ONYXKEYS.NETWORK subscription will cause a delay in
 * updating the screen. Passing the offline status from the component.
 */
function shouldShowPolicy(policy: OnyxEntry<Policy>, shouldShowPendingDeletePolicy: boolean, currentUserLogin: string | undefined): boolean {
    return (
        !!policy?.isJoinRequestPending ||
        (!!policy &&
            policy?.type !== CONST.POLICY.TYPE.PERSONAL &&
            (shouldShowPendingDeletePolicy || policy?.pendingAction !== CONST.RED_BRICK_ROAD_PENDING_ACTION.DELETE || Object.keys(policy.errors ?? {}).length > 0) &&
            !!getPolicyRole(policy, currentUserLogin))
    );
}

/**
 * Checks if a specific user is a member of the policy.
 */
function isPolicyMember(policy: OnyxEntry<Policy>, userLogin: string | undefined): boolean {
    return !!policy && !!userLogin && !!policy.employeeList?.[userLogin];
}

function isPolicyMemberWithoutPendingDelete(currentUserLogin: string | undefined, policy: OnyxEntry<Policy>): boolean {
    if (!currentUserLogin || !policy?.id) {
        return false;
    }

    const policyEmployee = policy?.employeeList?.[currentUserLogin];
    return !!policyEmployee && policyEmployee.pendingAction !== CONST.RED_BRICK_ROAD_PENDING_ACTION.DELETE;
}

function isPolicyPayer(policy: OnyxEntry<Policy>, currentUserLogin: string | undefined): boolean {
    if (!policy) {
        return false;
    }

    const isAdmin = policy.role === CONST.POLICY.ROLE.ADMIN;
    const isReimburser = policy.reimburser === currentUserLogin;

    if (policy.reimbursementChoice === CONST.POLICY.REIMBURSEMENT_CHOICES.REIMBURSEMENT_YES) {
        return policy.reimburser ? isReimburser : isAdmin;
    }

    if (policy.reimbursementChoice === CONST.POLICY.REIMBURSEMENT_CHOICES.REIMBURSEMENT_MANUAL) {
        return isAdmin;
    }

    return false;
}

function isExpensifyTeam(email: string | undefined): boolean {
    const emailDomain = Str.extractEmailDomain(email ?? '');
    return emailDomain === CONST.EXPENSIFY_PARTNER_NAME || emailDomain === CONST.EMAIL.GUIDES_DOMAIN;
}

/**
 * Checks if the user with login is an admin of the policy.
 */
const isUserPolicyAdmin = (policy: OnyxInputOrEntry<Policy>, login?: string) => getPolicyRole(policy, login) === CONST.POLICY.ROLE.ADMIN;

/**
 * Checks if the current user is of the role "user" on the policy.
 */
const isPolicyUser = (policy: OnyxInputOrEntry<Policy>, currentUserLogin?: string): boolean => getPolicyRole(policy, currentUserLogin) === CONST.POLICY.ROLE.USER;

/**
 * Checks if the current user is an auditor of the policy
 */
const isPolicyAuditor = (policy: OnyxInputOrEntry<Policy>, currentUserLogin?: string): boolean =>
    (policy?.role ?? (currentUserLogin && policy?.employeeList?.[currentUserLogin]?.role)) === CONST.POLICY.ROLE.AUDITOR;

const isPolicyEmployee = (policyID: string | undefined, policy: OnyxEntry<Policy>): boolean => {
    return !!policyID && policyID === policy?.id;
};

/**
 * Checks if the current user is an owner (creator) of the policy.
 */
const isPolicyOwner = (policy: OnyxInputOrEntry<Policy>, currentUserAccountID: number | undefined): boolean => !!currentUserAccountID && policy?.ownerAccountID === currentUserAccountID;

/**
 * Create an object mapping member emails to their accountIDs. Filter for members without errors if includeMemberWithErrors is false, and get the login email from the personalDetail object using the accountID.
 *
 * If includeMemberWithErrors is false, We only return members without errors. Otherwise, the members with errors would immediately be removed before the user has a chance to read the error.
 */
function getMemberAccountIDsForWorkspace(employeeList: PolicyEmployeeList | undefined, includeMemberWithErrors = false, includeMemberWithPendingDelete = true): MemberEmailsToAccountIDs {
    const members = employeeList ?? {};
    const memberEmailsToAccountIDs: MemberEmailsToAccountIDs = {};
    Object.keys(members).forEach((email) => {
        if (!includeMemberWithErrors) {
            const member = members?.[email];
            if (Object.keys(member?.errors ?? {})?.length > 0) {
                return;
            }
        }
        if (!includeMemberWithPendingDelete) {
            const member = members?.[email];
            if (member.pendingAction === CONST.RED_BRICK_ROAD_PENDING_ACTION.DELETE) {
                return;
            }
        }
        const personalDetail = getPersonalDetailByEmail(email);
        if (!personalDetail?.login) {
            return;
        }
        memberEmailsToAccountIDs[email] = Number(personalDetail.accountID);
    });
    return memberEmailsToAccountIDs;
}

/**
 * Get login list that we should not show in the workspace invite options
 */
function getIneligibleInvitees(employeeList?: PolicyEmployeeList): string[] {
    const policyEmployeeList = employeeList ?? {};
    const memberEmailsToExclude: string[] = [...CONST.EXPENSIFY_EMAILS];
    Object.keys(policyEmployeeList).forEach((email) => {
        const policyEmployee = policyEmployeeList?.[email];
        // Policy members that are pending delete or have errors are not valid and we should show them in the invite options (don't exclude them).
        if (policyEmployee?.pendingAction === CONST.RED_BRICK_ROAD_PENDING_ACTION.DELETE || Object.keys(policyEmployee?.errors ?? {}).length > 0) {
            return;
        }
        if (!email) {
            return;
        }
        memberEmailsToExclude.push(email);
    });

    return memberEmailsToExclude;
}

function getSortedTagKeys(policyTagList: OnyxEntry<PolicyTagLists>): Array<keyof PolicyTagLists> {
    if (isEmptyObject(policyTagList)) {
        return [];
    }

    return Object.keys(policyTagList).sort((key1, key2) => policyTagList[key1].orderWeight - policyTagList[key2].orderWeight);
}

/**
 * Gets a tag name of policy tags based on a tag's orderWeight.
 */
function getTagListName(policyTagList: OnyxEntry<PolicyTagLists>, orderWeight: number): string {
    if (isEmptyObject(policyTagList)) {
        return '';
    }

    return Object.values(policyTagList).find((tag) => tag.orderWeight === orderWeight)?.name ?? '';
}

/**
 * Gets all tag lists of a policy
 */
function getTagLists(policyTagList: OnyxEntry<PolicyTagLists>): Array<ValueOf<PolicyTagLists>> {
    if (isEmptyObject(policyTagList)) {
        return [];
    }

    return Object.values(policyTagList)
        .filter((policyTagListValue) => policyTagListValue !== null)
        .sort((tagA, tagB) => tagA.orderWeight - tagB.orderWeight);
}

/**
 * Gets a tag list of a policy by a tag index
 */
function getTagList(policyTagList: OnyxEntry<PolicyTagLists>, tagIndex: number): ValueOf<PolicyTagLists> {
    const tagLists = getTagLists(policyTagList);
    return (
        tagLists.at(tagIndex) ?? {
            name: '',
            required: false,
            tags: {},
            orderWeight: 0,
        }
    );
}

/**
 * Gets a tag list of a policy by a tag's orderWeight.
 */
function getTagListByOrderWeight(policyTagList: OnyxEntry<PolicyTagLists>, orderWeight: number): ValueOf<PolicyTagLists> {
    const tagListEmpty = {
        name: '',
        required: false,
        tags: {},
        orderWeight: 0,
    };
    if (isEmptyObject(policyTagList)) {
        return tagListEmpty;
    }

    return Object.values(policyTagList).find((tag) => tag.orderWeight === orderWeight) ?? tagListEmpty;
}

function getTagNamesFromTagsLists(policyTagLists: PolicyTagLists): string[] {
    const uniqueTagNames = new Set<string>();

    for (const policyTagList of Object.values(policyTagLists ?? {})) {
        for (const tag of Object.values(policyTagList.tags ?? {})) {
            uniqueTagNames.add(tag.name);
        }
    }
    return Array.from(uniqueTagNames);
}

/**
 * Cleans up escaping of colons (used to create multi-level tags, e.g. "Parent: Child") in the tag name we receive from the backend
 */
function getCleanedTagName(tag: string) {
    return tag?.replace(/\\:/g, CONST.COLON);
}

/**
 * Converts a colon-delimited tag string into a comma-separated string, filtering out empty tags.
 */
function getCommaSeparatedTagNameWithSanitizedColons(tag: string): string {
    return getTagArrayFromName(tag)
        .filter((tagItem) => tagItem !== '')
        .map(getCleanedTagName)
        .join(', ');
}

function getLengthOfTag(tag: string): number {
    if (!tag) {
        return 0;
    }
    return getTagArrayFromName(tag).length;
}

/**
 * Escape colon from tag name
 */
function escapeTagName(tag: string) {
    return tag?.replaceAll(CONST.COLON, '\\:');
}

/**
 * Gets a count of enabled tags of a policy
 */
function getCountOfEnabledTagsOfList(policyTags: PolicyTags | undefined): number {
    if (!policyTags) {
        return 0;
    }
    return Object.values(policyTags).filter((policyTag) => policyTag.enabled).length;
}
/**
 * Gets count of required tag lists of a policy
 */
function getCountOfRequiredTagLists(policyTagLists: OnyxEntry<PolicyTagLists>): number {
    if (!policyTagLists) {
        return 0;
    }
    return Object.values(policyTagLists).filter((tagList) => tagList.required).length;
}

/**
 * Whether the policy has multi-level tags
 */
function isMultiLevelTags(policyTagList: OnyxEntry<PolicyTagLists>): boolean {
    return Object.keys(policyTagList ?? {}).length > 1;
}

function isPendingDeletePolicy(policy: OnyxEntry<Policy>): boolean {
    return policy?.pendingAction === CONST.RED_BRICK_ROAD_PENDING_ACTION.DELETE;
}

function isPaidGroupPolicy(policy: OnyxInputOrEntry<Policy> | SearchPolicy): boolean {
    return policy?.type === CONST.POLICY.TYPE.TEAM || policy?.type === CONST.POLICY.TYPE.CORPORATE;
}

function getOwnedPaidPolicies(policies: OnyxCollection<Policy> | null, currentUserAccountID: number | undefined): Policy[] {
    return Object.values(policies ?? {}).filter((policy): policy is Policy => isPolicyOwner(policy, currentUserAccountID ?? CONST.DEFAULT_NUMBER_ID) && isPaidGroupPolicy(policy));
}

function isControlPolicy(policy: OnyxEntry<Policy>): boolean {
    return policy?.type === CONST.POLICY.TYPE.CORPORATE;
}

function isCollectPolicy(policy: OnyxEntry<Policy>): boolean {
    return policy?.type === CONST.POLICY.TYPE.TEAM;
}

function isTaxTrackingEnabled(isPolicyExpenseChat: boolean, policy: OnyxEntry<Policy>, isDistanceRequest: boolean, isPerDiemRequest = false): boolean {
    if (isPerDiemRequest) {
        return false;
    }
    const distanceUnit = getDistanceRateCustomUnit(policy);
    const customUnitID = distanceUnit?.customUnitID ?? CONST.DEFAULT_NUMBER_ID;
    const isPolicyTaxTrackingEnabled = isPolicyExpenseChat && policy?.tax?.trackingEnabled;
    const isTaxEnabledForDistance = isPolicyTaxTrackingEnabled && !!customUnitID && policy?.customUnits?.[customUnitID]?.attributes?.taxEnabled;

    return !!(isDistanceRequest ? isTaxEnabledForDistance : isPolicyTaxTrackingEnabled);
}

/**
 * Checks if policy's scheduled submit / auto reporting frequency is "instant".
 * Note: Free policies have "instant" submit always enabled.
 */
function isInstantSubmitEnabled(policy: OnyxInputOrEntry<Policy> | SearchPolicy): boolean {
    return policy?.autoReporting === true && policy?.autoReportingFrequency === CONST.POLICY.AUTO_REPORTING_FREQUENCIES.INSTANT;
}

/**
 * This gets a "corrected" value for autoReportingFrequency. The purpose of this function is to encapsulate some logic around the "immediate" frequency.
 *
 * - "immediate" is actually not immediate. For that you want "instant".
 * - (immediate && harvesting.enabled) === daily
 * - (immediate && !harvesting.enabled) === manual
 *
 * Note that "daily" and "manual" only exist as options for the API, not in the database or Onyx.
 */
function getCorrectedAutoReportingFrequency(policy: OnyxInputOrEntry<Policy> | SearchPolicy): ValueOf<typeof CONST.POLICY.AUTO_REPORTING_FREQUENCIES> | undefined {
    if (policy?.autoReportingFrequency !== CONST.POLICY.AUTO_REPORTING_FREQUENCIES.IMMEDIATE) {
        return policy?.autoReportingFrequency;
    }

    if (policy?.harvesting?.enabled) {
        // This is actually not really "immediate". It's "daily". Surprise!
        return CONST.POLICY.AUTO_REPORTING_FREQUENCIES.IMMEDIATE;
    }

    // "manual" is really just "immediate" (aka "daily") with harvesting disabled
    return CONST.POLICY.AUTO_REPORTING_FREQUENCIES.MANUAL;
}

/**
 * Checks if policy's approval mode is "optional", a.k.a. "Submit & Close"
 */
function isSubmitAndClose(policy: OnyxInputOrEntry<Policy> | SearchPolicy): boolean {
    return policy?.approvalMode === CONST.POLICY.APPROVAL_MODE.OPTIONAL;
}

function arePaymentsEnabled(policy: OnyxEntry<Policy>): boolean {
    return policy?.reimbursementChoice !== CONST.POLICY.REIMBURSEMENT_CHOICES.REIMBURSEMENT_NO;
}

function isControlOnAdvancedApprovalMode(policy: OnyxInputOrEntry<Policy>): boolean {
    return policy?.type === CONST.POLICY.TYPE.CORPORATE && getApprovalWorkflow(policy) === CONST.POLICY.APPROVAL_MODE.ADVANCED;
}

/**
 * Whether the policy has active accounting integration connections
 */
function hasAccountingConnections(policy: OnyxEntry<Policy>) {
    return !isEmptyObject(policy?.connections);
}

function getPolicyEmployeeListByIdWithoutCurrentUser(policies: OnyxCollection<Pick<Policy, 'employeeList'>>, currentPolicyID?: string, currentUserAccountID?: number) {
    const policy = policies?.[`${ONYXKEYS.COLLECTION.POLICY}${currentPolicyID}`] ?? null;
    const policyMemberEmailsToAccountIDs = getMemberAccountIDsForWorkspace(policy?.employeeList);
    return Object.values(policyMemberEmailsToAccountIDs)
        .map((policyMemberAccountID) => Number(policyMemberAccountID))
        .filter((policyMemberAccountID) => policyMemberAccountID !== currentUserAccountID);
}

function getPolicyEmployeeAccountIDs(policy: OnyxEntry<Pick<Policy, 'employeeList'>>, currentUserAccountID?: number) {
    if (!policy) {
        return [];
    }

    const policyMemberEmailsToAccountIDs = getMemberAccountIDsForWorkspace(policy?.employeeList);
    return Object.values(policyMemberEmailsToAccountIDs)
        .map((policyMemberAccountID) => Number(policyMemberAccountID))
        .filter((policyMemberAccountID) => policyMemberAccountID !== currentUserAccountID);
}

function goBackFromInvalidPolicy() {
    Navigation.goBack(ROUTES.WORKSPACES_LIST.route);
}

/** Get a tax with given ID from policy */
function getTaxByID(policy: OnyxEntry<Policy>, taxID: string): TaxRate | undefined {
    return policy?.taxRates?.taxes?.[taxID];
}

/** Get a tax rate object built like Record<TaxRateName, RelatedTaxRateKeys>.
 * We want to allow user to choose over TaxRateName and there might be a situation when one TaxRateName has two possible keys in different policies */
function getAllTaxRatesNamesAndKeys(): Record<string, string[]> {
    const allTaxRates: Record<string, string[]> = {};
    Object.values(allPolicies ?? {})?.forEach((policy) => {
        if (!policy?.taxRates?.taxes) {
            return;
        }
        Object.entries(policy?.taxRates?.taxes).forEach(([taxRateKey, taxRate]) => {
            if (!allTaxRates[taxRate.name]) {
                allTaxRates[taxRate.name] = [taxRateKey];
                return;
            }
            if (allTaxRates[taxRate.name].includes(taxRateKey)) {
                return;
            }
            allTaxRates[taxRate.name].push(taxRateKey);
        });
    });
    return allTaxRates;
}

/**
 * Whether the tax rate can be deleted and disabled
 */
function canEditTaxRate(policy: Policy, taxID: string): boolean {
    return policy.taxRates?.defaultExternalID !== taxID && policy.taxRates?.foreignTaxDefault !== taxID;
}

function isPolicyFeatureEnabled(policy: OnyxEntry<Policy>, featureName: PolicyFeatureName): boolean {
    if (featureName === CONST.POLICY.MORE_FEATURES.ARE_TAXES_ENABLED) {
        return !!policy?.tax?.trackingEnabled;
    }
    if (featureName === CONST.POLICY.MORE_FEATURES.ARE_CONNECTIONS_ENABLED) {
        return policy?.[featureName] ? !!policy?.[featureName] : !isEmptyObject(policy?.connections);
    }

    return !!policy?.[featureName];
}

function getApprovalWorkflow(policy: OnyxEntry<Policy> | SearchPolicy): ValueOf<typeof CONST.POLICY.APPROVAL_MODE> {
    if (policy?.type === CONST.POLICY.TYPE.PERSONAL) {
        return CONST.POLICY.APPROVAL_MODE.OPTIONAL;
    }

    return policy?.approvalMode ?? CONST.POLICY.APPROVAL_MODE.ADVANCED;
}

function getDefaultApprover(policy: OnyxEntry<Policy> | SearchPolicy): string {
    // eslint-disable-next-line @typescript-eslint/prefer-nullish-coalescing
    return policy?.approver || policy?.owner || '';
}

function getRuleApprovers(policy: OnyxEntry<Policy> | SearchPolicy, expenseReport: OnyxEntry<Report>) {
    const categoryApprovers: string[] = [];
    const tagApprovers: string[] = [];
    const allReportTransactions = getAllSortedTransactions(expenseReport?.reportID);

    // Before submitting to their `submitsTo` (in a policy on Advanced Approvals), submit to category/tag approvers.
    // Category approvers are prioritized, then tag approvers.
    for (let i = 0; i < allReportTransactions.length; i++) {
        const transaction = allReportTransactions.at(i);
        const tag = getTag(transaction);
        const category = getCategory(transaction);
        const categoryApprover = getCategoryApproverRule(policy?.rules?.approvalRules ?? [], category)?.approver;
        const tagApprover = getTagApproverRule(policy, tag)?.approver;
        if (categoryApprover) {
            categoryApprovers.push(categoryApprover);
        }

        if (tagApprover) {
            tagApprovers.push(tagApprover);
        }
    }

    return [...categoryApprovers, ...tagApprovers];
}

function getManagerAccountID(policy: OnyxEntry<Policy> | SearchPolicy, expenseReport: OnyxEntry<Report> | {ownerAccountID: number}) {
    const employeeAccountID = expenseReport?.ownerAccountID ?? CONST.DEFAULT_NUMBER_ID;
    const employeeLogin = getLoginsByAccountIDs([employeeAccountID]).at(0) ?? '';
    const defaultApprover = getDefaultApprover(policy);

    // For policy using the optional or basic workflow, the manager is the policy default approver.
    if (([CONST.POLICY.APPROVAL_MODE.OPTIONAL, CONST.POLICY.APPROVAL_MODE.BASIC] as Array<ValueOf<typeof CONST.POLICY.APPROVAL_MODE>>).includes(getApprovalWorkflow(policy))) {
        return getAccountIDsByLogins([defaultApprover]).at(0) ?? -1;
    }

    const employee = policy?.employeeList?.[employeeLogin];
    if (!employee && !defaultApprover) {
        return -1;
    }

    return getAccountIDsByLogins([employee?.submitsTo ?? defaultApprover]).at(0) ?? -1;
}

/**
 * Returns the accountID to whom the given expenseReport submits reports to in the given Policy.
 */
function getSubmitToAccountID(policy: OnyxEntry<Policy> | SearchPolicy, expenseReport: OnyxEntry<Report>): number {
    const ruleApprovers = getRuleApprovers(policy, expenseReport);
    const employeeAccountID = expenseReport?.ownerAccountID ?? CONST.DEFAULT_NUMBER_ID;
    const employeeLogin = getLoginsByAccountIDs([employeeAccountID]).at(0) ?? '';
    if (ruleApprovers.length > 0 && ruleApprovers.at(0) === employeeLogin && policy?.preventSelfApproval) {
        ruleApprovers.shift();
    }
    if (ruleApprovers.length > 0 && !isSubmitAndClose(policy)) {
        return getAccountIDsByLogins([ruleApprovers.at(0) ?? '']).at(0) ?? -1;
    }

    return getManagerAccountID(policy, expenseReport);
}

function getManagerAccountEmail(policy: OnyxEntry<Policy>, expenseReport: OnyxEntry<Report>): string {
    const managerAccountID = getManagerAccountID(policy, expenseReport);
    return getLoginsByAccountIDs([managerAccountID]).at(0) ?? '';
}

/**
 * Returns the email of the account to forward the report to depending on the approver's approval limit.
 * Used for advanced approval mode only.
 */
function getForwardsToAccount(policy: OnyxEntry<Policy>, employeeEmail: string, reportTotal: number): string {
    if (!isControlOnAdvancedApprovalMode(policy)) {
        return '';
    }

    const employee = policy?.employeeList?.[employeeEmail];
    if (!employee) {
        return '';
    }

    const positiveReportTotal = Math.abs(reportTotal);
    if (employee.approvalLimit && employee.overLimitForwardsTo && positiveReportTotal > employee.approvalLimit) {
        return employee.overLimitForwardsTo;
    }
    return employee.forwardsTo ?? '';
}

/**
 * Returns the accountID of the policy reimburser, if not available returns -1.
 */
function getReimburserAccountID(policy: OnyxEntry<Policy>): number {
    const reimburserEmail = policy?.achAccount?.reimburser ?? '';
    return reimburserEmail ? (getAccountIDsByLogins([reimburserEmail]).at(0) ?? -1) : -1;
}

function getPersonalPolicy() {
    return Object.values(allPolicies ?? {}).find((policy) => policy?.type === CONST.POLICY.TYPE.PERSONAL);
}

function getAdminEmployees(policy: OnyxEntry<Policy>): PolicyEmployee[] {
    if (!policy || !policy.employeeList) {
        return [];
    }
    return Object.keys(policy.employeeList)
        .map((email) => ({...policy.employeeList?.[email], email}))
        .filter((employee) => employee.pendingAction !== CONST.RED_BRICK_ROAD_PENDING_ACTION.DELETE && employee.role === CONST.POLICY.ROLE.ADMIN);
}

/**
 * Returns the policy of the report
 * @deprecated Get the data straight from Onyx - This will be fixed as part of https://github.com/Expensify/Expensify/issues/507850
 */
function getPolicy(policyID: string | undefined, policies: OnyxCollection<Policy> = allPolicies): OnyxEntry<Policy> {
    if (!policies || !policyID) {
        return undefined;
    }
    return policies[`${ONYXKEYS.COLLECTION.POLICY}${policyID}`];
}

/** Return active policies where current user is an admin */
function getActiveAdminWorkspaces(policies: OnyxCollection<Policy> | null, currentUserLogin: string | undefined): Policy[] {
    const activePolicies = getActivePolicies(policies, currentUserLogin);
    return activePolicies.filter((policy) => shouldShowPolicy(policy, isOfflineNetworkStore(), currentUserLogin) && isPolicyAdmin(policy, currentUserLogin));
}

/** Return active policies where current user is an employee (of the role "user") */
function getActiveEmployeeWorkspaces(policies: OnyxCollection<Policy> | null, currentUserLogin: string | undefined): Policy[] {
    const activePolicies = getActivePolicies(policies, currentUserLogin);
    return activePolicies.filter((policy) => shouldShowPolicy(policy, isOfflineNetworkStore(), currentUserLogin) && isPolicyUser(policy, currentUserLogin));
}

/**
 * Checks whether the current user has a policy with admin access
 */
function hasActiveAdminWorkspaces(currentUserLogin: string | undefined) {
    return getActiveAdminWorkspaces(allPolicies, currentUserLogin).length > 0;
}

/**
 *
 * Checks whether the current user has a policy with Xero accounting software integration
 */
function hasPolicyWithXeroConnection(currentUserLogin: string | undefined) {
    return getActiveAdminWorkspaces(allPolicies, currentUserLogin)?.some((policy) => !!policy?.connections?.[CONST.POLICY.CONNECTIONS.NAME.XERO]);
}

/** Whether the user can send invoice from the workspace */
function canSendInvoiceFromWorkspace(policyID: string | undefined): boolean {
    // This will be fixed as part of https://github.com/Expensify/Expensify/issues/507850
    // eslint-disable-next-line deprecation/deprecation
    const policy = getPolicy(policyID);
    return policy?.areInvoicesEnabled ?? false;
}

/** Whether the user can submit per diem expense from the workspace */
function canSubmitPerDiemExpenseFromWorkspace(policy: OnyxEntry<Policy>): boolean {
    const perDiemCustomUnit = getPerDiemCustomUnit(policy);
    return !!policy?.isPolicyExpenseChatEnabled && !isEmptyObject(perDiemCustomUnit) && !!perDiemCustomUnit?.enabled;
}

/** Whether the user can send invoice */
function canSendInvoice(policies: OnyxCollection<Policy> | null, currentUserLogin: string | undefined): boolean {
    return getActiveAdminWorkspaces(policies, currentUserLogin).some((policy) => canSendInvoiceFromWorkspace(policy.id));
}

function hasDependentTags(policy: OnyxEntry<Policy>, policyTagList: OnyxEntry<PolicyTagLists>) {
    if (!policy?.hasMultipleTagLists) {
        return false;
    }
    return Object.values(policyTagList ?? {}).some((tagList) => Object.values(tagList.tags).some((tag) => !!tag.rules?.parentTagsFilter || !!tag.parentTagsFilter));
}

function hasIndependentTags(policy: OnyxEntry<Policy>, policyTagList: OnyxEntry<PolicyTagLists>) {
    if (!policy?.hasMultipleTagLists) {
        return false;
    }
    return Object.values(policyTagList ?? {}).every((tagList) => Object.values(tagList.tags).every((tag) => !tag.rules?.parentTagsFilter && !tag.parentTagsFilter));
}

/** Get the Xero organizations connected to the policy */
function getXeroTenants(policy: Policy | undefined): Tenant[] {
    // Due to the way optional chain is being handled in this useMemo we are forced to use this approach to properly handle undefined values
    // eslint-disable-next-line @typescript-eslint/prefer-optional-chain
    if (!policy || !policy.connections || !policy.connections.xero || !policy.connections.xero.data) {
        return [];
    }
    return policy.connections.xero.data.tenants ?? [];
}

function findCurrentXeroOrganization(tenants: Tenant[] | undefined, organizationID: string | undefined): Tenant | undefined {
    return tenants?.find((tenant) => tenant.id === organizationID);
}

function getCurrentXeroOrganizationName(policy: Policy | undefined): string | undefined {
    return findCurrentXeroOrganization(getXeroTenants(policy), policy?.connections?.xero?.config?.tenantID)?.name;
}

function getXeroBankAccounts(policy: Policy | undefined, selectedBankAccountId: string | undefined): SelectorType[] {
    const bankAccounts = policy?.connections?.xero?.data?.bankAccounts ?? [];

    return (bankAccounts ?? []).map(({id, name}) => ({
        value: id,
        text: name,
        keyForList: id,
        isSelected: selectedBankAccountId === id,
    }));
}

function areSettingsInErrorFields(settings?: string[], errorFields?: ErrorFields) {
    if (settings === undefined || errorFields === undefined) {
        return false;
    }

    const keys = Object.keys(errorFields);
    return settings.some((setting) => keys.includes(setting));
}

function settingsPendingAction(settings?: string[], pendingFields?: PendingFields<string>): PendingAction | undefined {
    if (settings === undefined || pendingFields === undefined) {
        return null;
    }

    const key = Object.keys(pendingFields).find((setting) => settings.includes(setting));
    if (!key) {
        return;
    }
    return pendingFields[key];
}

function findSelectedVendorWithDefaultSelect(vendors: NetSuiteVendor[] | undefined, selectedVendorId: string | undefined) {
    const selectedVendor = (vendors ?? []).find(({id}) => id === selectedVendorId);
    return selectedVendor ?? vendors?.[0] ?? undefined;
}

function findSelectedSageVendorWithDefaultSelect(vendors: SageIntacctDataElementWithValue[] | SageIntacctDataElement[] | undefined, selectedVendorID: string | undefined) {
    const selectedVendor = (vendors ?? []).find(({id}) => id === selectedVendorID);
    return selectedVendor ?? vendors?.[0] ?? undefined;
}

function findSelectedBankAccountWithDefaultSelect(accounts: NetSuiteAccount[] | undefined, selectedBankAccountId: string | undefined) {
    const selectedBankAccount = (accounts ?? []).find(({id}) => id === selectedBankAccountId);
    return selectedBankAccount ?? accounts?.[0] ?? undefined;
}

function findSelectedInvoiceItemWithDefaultSelect(invoiceItems: InvoiceItem[] | undefined, selectedItemId: string | undefined) {
    const selectedInvoiceItem = (invoiceItems ?? []).find(({id}) => id === selectedItemId);
    return selectedInvoiceItem ?? invoiceItems?.[0] ?? undefined;
}

function findSelectedTaxAccountWithDefaultSelect(taxAccounts: NetSuiteTaxAccount[] | undefined, selectedAccountId: string | undefined) {
    const selectedTaxAccount = (taxAccounts ?? []).find(({externalID}) => externalID === selectedAccountId);
    return selectedTaxAccount ?? taxAccounts?.[0] ?? undefined;
}

function getNetSuiteVendorOptions(policy: Policy | undefined, selectedVendorId: string | undefined): SelectorType[] {
    const vendors = policy?.connections?.netsuite?.options.data.vendors;

    const selectedVendor = findSelectedVendorWithDefaultSelect(vendors, selectedVendorId);

    return (vendors ?? []).map(({id, name}) => ({
        value: id,
        text: name,
        keyForList: id,
        isSelected: selectedVendor?.id === id,
    }));
}

function getNetSuitePayableAccountOptions(policy: Policy | undefined, selectedBankAccountId: string | undefined): SelectorType[] {
    const payableAccounts = policy?.connections?.netsuite?.options.data.payableList;

    const selectedPayableAccount = findSelectedBankAccountWithDefaultSelect(payableAccounts, selectedBankAccountId);

    return (payableAccounts ?? []).map(({id, name}) => ({
        value: id,
        text: name,
        keyForList: id,
        isSelected: selectedPayableAccount?.id === id,
    }));
}

function getNetSuiteReceivableAccountOptions(policy: Policy | undefined, selectedBankAccountId: string | undefined): SelectorType[] {
    const receivableAccounts = policy?.connections?.netsuite?.options.data.receivableList;

    const selectedReceivableAccount = findSelectedBankAccountWithDefaultSelect(receivableAccounts, selectedBankAccountId);

    return (receivableAccounts ?? []).map(({id, name}) => ({
        value: id,
        text: name,
        keyForList: id,
        isSelected: selectedReceivableAccount?.id === id,
    }));
}

function getNetSuiteInvoiceItemOptions(policy: Policy | undefined, selectedItemId: string | undefined): SelectorType[] {
    const invoiceItems = policy?.connections?.netsuite?.options.data.items;

    const selectedInvoiceItem = findSelectedInvoiceItemWithDefaultSelect(invoiceItems, selectedItemId);

    return (invoiceItems ?? []).map(({id, name}) => ({
        value: id,
        text: name,
        keyForList: id,
        isSelected: selectedInvoiceItem?.id === id,
    }));
}

function getNetSuiteTaxAccountOptions(policy: Policy | undefined, subsidiaryCountry?: string, selectedAccountId?: string): SelectorType[] {
    const taxAccounts = policy?.connections?.netsuite?.options.data.taxAccountsList;
    const accountOptions = (taxAccounts ?? []).filter(({country}) => country === subsidiaryCountry);

    const selectedTaxAccount = findSelectedTaxAccountWithDefaultSelect(accountOptions, selectedAccountId);

    return accountOptions.map(({externalID, name}) => ({
        value: externalID,
        text: name,
        keyForList: externalID,
        isSelected: selectedTaxAccount?.externalID === externalID,
    }));
}

function canUseTaxNetSuite(canUseNetSuiteUSATax?: boolean, subsidiaryCountry?: string) {
    return !!canUseNetSuiteUSATax || CONST.NETSUITE_TAX_COUNTRIES.includes(subsidiaryCountry ?? '');
}

function canUseProvincialTaxNetSuite(subsidiaryCountry?: string) {
    return subsidiaryCountry === '_canada';
}

function getFilteredReimbursableAccountOptions(payableAccounts: NetSuiteAccount[] | undefined) {
    return (payableAccounts ?? []).filter(({type}) => type === CONST.NETSUITE_ACCOUNT_TYPE.BANK || type === CONST.NETSUITE_ACCOUNT_TYPE.CREDIT_CARD);
}

function getNetSuiteReimbursableAccountOptions(policy: Policy | undefined, selectedBankAccountId: string | undefined): SelectorType[] {
    const payableAccounts = policy?.connections?.netsuite?.options.data.payableList;
    const accountOptions = getFilteredReimbursableAccountOptions(payableAccounts);

    const selectedPayableAccount = findSelectedBankAccountWithDefaultSelect(accountOptions, selectedBankAccountId);

    return accountOptions.map(({id, name}) => ({
        value: id,
        text: name,
        keyForList: id,
        isSelected: selectedPayableAccount?.id === id,
    }));
}

function getFilteredCollectionAccountOptions(payableAccounts: NetSuiteAccount[] | undefined) {
    return (payableAccounts ?? []).filter(({type}) => type === CONST.NETSUITE_ACCOUNT_TYPE.BANK);
}

function getNetSuiteCollectionAccountOptions(policy: Policy | undefined, selectedBankAccountId: string | undefined): SelectorType[] {
    const payableAccounts = policy?.connections?.netsuite?.options.data.payableList;
    const accountOptions = getFilteredCollectionAccountOptions(payableAccounts);

    const selectedPayableAccount = findSelectedBankAccountWithDefaultSelect(accountOptions, selectedBankAccountId);

    return accountOptions.map(({id, name}) => ({
        value: id,
        text: name,
        keyForList: id,
        isSelected: selectedPayableAccount?.id === id,
    }));
}

function getFilteredApprovalAccountOptions(payableAccounts: NetSuiteAccount[] | undefined) {
    return (payableAccounts ?? []).filter(({type}) => type === CONST.NETSUITE_ACCOUNT_TYPE.ACCOUNTS_PAYABLE);
}

function getNetSuiteApprovalAccountOptions(policy: Policy | undefined, selectedBankAccountId: string | undefined): SelectorType[] {
    const payableAccounts = policy?.connections?.netsuite?.options.data.payableList;
    const defaultApprovalAccount: NetSuiteAccount = {
        id: CONST.NETSUITE_APPROVAL_ACCOUNT_DEFAULT,
        name: translateLocal('workspace.netsuite.advancedConfig.defaultApprovalAccount'),
        type: CONST.NETSUITE_ACCOUNT_TYPE.ACCOUNTS_PAYABLE,
    };
    const accountOptions = getFilteredApprovalAccountOptions([defaultApprovalAccount].concat(payableAccounts ?? []));

    const selectedPayableAccount = findSelectedBankAccountWithDefaultSelect(accountOptions, selectedBankAccountId);

    return accountOptions.map(({id, name}) => ({
        value: id,
        text: name,
        keyForList: id,
        isSelected: selectedPayableAccount?.id === id,
    }));
}

function getCustomersOrJobsLabelNetSuite(policy: Policy | undefined, translate: LocaleContextProps['translate']): string | undefined {
    const importMapping = policy?.connections?.netsuite?.options?.config?.syncOptions?.mapping;
    if (!importMapping?.customers && !importMapping?.jobs) {
        return undefined;
    }
    const importFields: string[] = [];
    const importCustomer = importMapping?.customers ?? CONST.INTEGRATION_ENTITY_MAP_TYPES.NETSUITE_DEFAULT;
    const importJobs = importMapping?.jobs ?? CONST.INTEGRATION_ENTITY_MAP_TYPES.NETSUITE_DEFAULT;

    if (importCustomer === CONST.INTEGRATION_ENTITY_MAP_TYPES.NETSUITE_DEFAULT && importJobs === CONST.INTEGRATION_ENTITY_MAP_TYPES.NETSUITE_DEFAULT) {
        return undefined;
    }

    const importedValue = importMapping?.customers !== CONST.INTEGRATION_ENTITY_MAP_TYPES.NETSUITE_DEFAULT ? importCustomer : importJobs;

    if (importCustomer !== CONST.INTEGRATION_ENTITY_MAP_TYPES.NETSUITE_DEFAULT) {
        importFields.push(translate('workspace.netsuite.import.customersOrJobs.customers'));
    }

    if (importJobs !== CONST.INTEGRATION_ENTITY_MAP_TYPES.NETSUITE_DEFAULT) {
        importFields.push(translate('workspace.netsuite.import.customersOrJobs.jobs'));
    }

    const importedValueLabel = translate(`workspace.netsuite.import.customersOrJobs.label`, {
        importFields,
        importType: translate(`workspace.accounting.importTypes.${importedValue}`).toLowerCase(),
    });
    return importedValueLabel.charAt(0).toUpperCase() + importedValueLabel.slice(1);
}

function getNetSuiteImportCustomFieldLabel(
    policy: Policy | undefined,
    importField: ValueOf<typeof CONST.NETSUITE_CONFIG.IMPORT_CUSTOM_FIELDS>,
    translate: LocaleContextProps['translate'],
    localeCompare: LocaleContextProps['localeCompare'],
): string | undefined {
    const fieldData = policy?.connections?.netsuite?.options?.config.syncOptions?.[importField] ?? [];
    if (fieldData.length === 0) {
        return undefined;
    }

    const mappingSet = new Set(fieldData.map((item) => item.mapping));
    const importedTypes = Array.from(mappingSet)
        .sort((a, b) => localeCompare(b, a))
        .map((mapping) => translate(`workspace.netsuite.import.importTypes.${mapping !== '' ? mapping : 'TAG'}.label`).toLowerCase());
    return translate(`workspace.netsuite.import.importCustomFields.label`, {importedTypes});
}

function isNetSuiteCustomSegmentRecord(customField: NetSuiteCustomList | NetSuiteCustomSegment): boolean {
    return 'segmentName' in customField;
}

function getNameFromNetSuiteCustomField(customField: NetSuiteCustomList | NetSuiteCustomSegment): string {
    return 'segmentName' in customField ? customField.segmentName : customField.listName;
}

function isNetSuiteCustomFieldPropertyEditable(customField: NetSuiteCustomList | NetSuiteCustomSegment, fieldName: string) {
    const fieldsAllowedToEdit = isNetSuiteCustomSegmentRecord(customField) ? [INPUT_IDS.SEGMENT_NAME, INPUT_IDS.INTERNAL_ID, INPUT_IDS.SCRIPT_ID, INPUT_IDS.MAPPING] : [INPUT_IDS.MAPPING];
    const fieldKey = fieldName as keyof typeof customField;
    return fieldsAllowedToEdit.includes(fieldKey);
}

function getIntegrationLastSuccessfulDate(
    getLocalDateFromDatetime: LocaleContextProps['getLocalDateFromDatetime'],
    connection?: Connections[keyof Connections],
    connectionSyncProgress?: PolicyConnectionSyncProgress,
) {
    let syncSuccessfulDate;
    if (!connection) {
        return undefined;
    }
    if ((connection as NetSuiteConnection)?.lastSyncDate) {
        syncSuccessfulDate = (connection as NetSuiteConnection)?.lastSyncDate;
    } else {
        syncSuccessfulDate = (connection as ConnectionWithLastSyncData)?.lastSync?.successfulDate;
    }

    const connectionSyncTimeStamp = getLocalDateFromDatetime(connectionSyncProgress?.timestamp).toISOString();

    if (
        connectionSyncProgress &&
        connectionSyncProgress.stageInProgress === CONST.POLICY.CONNECTIONS.SYNC_STAGE_NAME.JOB_DONE &&
        syncSuccessfulDate &&
        connectionSyncTimeStamp > getLocalDateFromDatetime(syncSuccessfulDate).toISOString()
    ) {
        syncSuccessfulDate = connectionSyncTimeStamp;
    }
    return syncSuccessfulDate;
}

function getCurrentSageIntacctEntityName(policy: Policy | undefined, defaultNameIfNoEntity: string): string | undefined {
    const currentEntityID = policy?.connections?.intacct?.config?.entity;
    if (!currentEntityID) {
        return defaultNameIfNoEntity;
    }
    const entities = policy?.connections?.intacct?.data?.entities;
    return entities?.find((entity) => entity.id === currentEntityID)?.name;
}

function getSageIntacctBankAccounts(policy?: Policy, selectedBankAccountId?: string): SelectorType[] {
    const bankAccounts = policy?.connections?.intacct?.data?.bankAccounts ?? [];
    return (bankAccounts ?? []).map(({id, name}) => ({
        value: id,
        text: name,
        keyForList: id,
        isSelected: selectedBankAccountId === id,
    }));
}

function getSageIntacctVendors(policy?: Policy, selectedVendorId?: string): SelectorType[] {
    const vendors = policy?.connections?.intacct?.data?.vendors ?? [];
    return vendors.map(({id, value}) => ({
        value: id,
        text: value,
        keyForList: id,
        isSelected: selectedVendorId === id,
    }));
}

function getSageIntacctNonReimbursableActiveDefaultVendor(policy?: Policy): string | undefined {
    const {
        nonReimbursableCreditCardChargeDefaultVendor: creditCardDefaultVendor,
        nonReimbursableVendor: expenseReportDefaultVendor,
        nonReimbursable,
    } = policy?.connections?.intacct?.config.export ?? {};

    return nonReimbursable === CONST.SAGE_INTACCT_NON_REIMBURSABLE_EXPENSE_TYPE.CREDIT_CARD_CHARGE ? creditCardDefaultVendor : expenseReportDefaultVendor;
}

function getSageIntacctCreditCards(policy?: Policy, selectedAccount?: string): SelectorType[] {
    const creditCards = policy?.connections?.intacct?.data?.creditCards ?? [];
    return creditCards.map(({name}) => ({
        value: name,
        text: name,
        keyForList: name,
        isSelected: name === selectedAccount,
    }));
}

/**
 * Sort the workspaces by their name, while keeping the selected one at the beginning.
 * @param workspace1 Details of the first workspace to be compared.
 * @param workspace2 Details of the second workspace to be compared.
 * @param selectedWorkspaceID ID of the selected workspace which needs to be at the beginning.
 */
const sortWorkspacesBySelected = (
    workspace1: WorkspaceDetails,
    workspace2: WorkspaceDetails,
    selectedWorkspaceIDs: string[] | undefined,
    localeCompare: LocaleContextProps['localeCompare'],
): number => {
    if (workspace1.policyID && selectedWorkspaceIDs?.includes(workspace1?.policyID) && workspace2.policyID && selectedWorkspaceIDs?.includes(workspace2.policyID)) {
        return localeCompare(workspace1.name?.toLowerCase() ?? '', workspace2.name?.toLowerCase() ?? '');
    }
    if (workspace1.policyID && selectedWorkspaceIDs?.includes(workspace1?.policyID)) {
        return -1;
    }
    if (workspace2.policyID && selectedWorkspaceIDs?.includes(workspace2.policyID)) {
        return 1;
    }
    return localeCompare(workspace1.name?.toLowerCase() ?? '', workspace2.name?.toLowerCase() ?? '');
};

/**
 * Takes removes pendingFields and errorFields from a customUnit
 */
function removePendingFieldsFromCustomUnit(customUnit: CustomUnit): CustomUnit {
    const cleanedCustomUnit = {...customUnit};

    delete cleanedCustomUnit.pendingFields;
    delete cleanedCustomUnit.errorFields;

    return cleanedCustomUnit;
}

function goBackWhenEnableFeature(policyID: string) {
    setTimeout(() => {
        Navigation.goBack(ROUTES.WORKSPACE_INITIAL.getRoute(policyID));
    }, CONST.WORKSPACE_ENABLE_FEATURE_REDIRECT_DELAY);
}

function navigateToExpensifyCardPage(policyID: string) {
    Navigation.setNavigationActionToMicrotaskQueue(() => {
        Navigation.navigate(ROUTES.WORKSPACE_EXPENSIFY_CARD.getRoute(policyID));
    });
}

function navigateToReceiptPartnersPage(policyID: string) {
    Navigation.setNavigationActionToMicrotaskQueue(() => {
        Navigation.navigate(ROUTES.WORKSPACE_RECEIPT_PARTNERS.getRoute(policyID));
    });
}

function getConnectedIntegration(policy: Policy | undefined, accountingIntegrations?: ConnectionName[]) {
    return (accountingIntegrations ?? Object.values(CONST.POLICY.CONNECTIONS.NAME)).find((integration) => !!policy?.connections?.[integration]);
}

function getValidConnectedIntegration(policy: Policy | undefined, accountingIntegrations?: ConnectionName[]) {
    return (accountingIntegrations ?? Object.values(CONST.POLICY.CONNECTIONS.NAME)).find(
        (integration) => !!policy?.connections?.[integration] && !isAuthenticationError(policy, integration),
    );
}

function hasIntegrationAutoSync(policy: Policy | undefined, connectedIntegration?: ConnectionName) {
    return (connectedIntegration && policy?.connections?.[connectedIntegration]?.config?.autoSync?.enabled) ?? false;
}

function hasUnsupportedIntegration(policy: Policy | undefined, accountingIntegrations?: ConnectionName[]) {
    return !(accountingIntegrations ?? Object.values(CONST.POLICY.CONNECTIONS.NAME)).some((integration) => !!policy?.connections?.[integration]);
}

function getCurrentConnectionName(policy: Policy | undefined): string | undefined {
    const accountingIntegrations = Object.values(CONST.POLICY.CONNECTIONS.NAME);
    const connectionKey = accountingIntegrations.find((integration) => !!policy?.connections?.[integration]);
    return connectionKey ? CONST.POLICY.CONNECTIONS.NAME_USER_FRIENDLY[connectionKey] : undefined;
}

/**
 * Check if the policy member is deleted from the workspace
 */
function isDeletedPolicyEmployee(policyEmployee: PolicyEmployee, isOffline: boolean) {
    return !isOffline && policyEmployee.pendingAction === CONST.RED_BRICK_ROAD_PENDING_ACTION.DELETE && isEmptyObject(policyEmployee.errors);
}

function hasNoPolicyOtherThanPersonalType() {
    return (
        Object.values(allPolicies ?? {}).filter((policy) => policy && policy.type !== CONST.POLICY.TYPE.PERSONAL && policy.pendingAction !== CONST.RED_BRICK_ROAD_PENDING_ACTION.DELETE)
            .length === 0
    );
}

function getCurrentTaxID(policy: OnyxEntry<Policy>, taxID: string): string | undefined {
    return Object.keys(policy?.taxRates?.taxes ?? {}).find((taxIDKey) => policy?.taxRates?.taxes?.[taxIDKey].previousTaxCode === taxID || taxIDKey === taxID);
}

function getWorkspaceAccountID(policyID?: string) {
    // This will be fixed as part of https://github.com/Expensify/Expensify/issues/507850
    // eslint-disable-next-line deprecation/deprecation
    const policy = getPolicy(policyID);

    if (!policy) {
        return 0;
    }
    return policy.workspaceAccountID ?? CONST.DEFAULT_NUMBER_ID;
}

function hasVBBA(policyID: string | undefined) {
    // This will be fixed as part of https://github.com/Expensify/Expensify/issues/507850
    // eslint-disable-next-line deprecation/deprecation
    const policy = getPolicy(policyID);
    return !!policy?.achAccount?.bankAccountID;
}

function getTagApproverRule(policyOrID: string | SearchPolicy | OnyxEntry<Policy>, tagName: string) {
    if (!policyOrID) {
        return;
    }
    // This will be fixed as part of https://github.com/Expensify/Expensify/issues/507850
    // eslint-disable-next-line deprecation/deprecation
    const policy = typeof policyOrID === 'string' ? getPolicy(policyOrID) : policyOrID;

    const approvalRules = policy?.rules?.approvalRules ?? [];
    const approverRule = approvalRules.find((rule) =>
        rule.applyWhen.find(({condition, field, value}) => condition === CONST.POLICY.RULE_CONDITIONS.MATCHES && field === CONST.POLICY.FIELDS.TAG && value === tagName),
    );

    return approverRule;
}

function getDomainNameForPolicy(policyID?: string): string {
    if (!policyID) {
        return '';
    }

    return `${CONST.EXPENSIFY_POLICY_DOMAIN}${policyID.toLowerCase()}${CONST.EXPENSIFY_POLICY_DOMAIN_EXTENSION}`;
}

function getWorkflowApprovalsUnavailable(policy: OnyxEntry<Policy>) {
    return policy?.approvalMode === CONST.POLICY.APPROVAL_MODE.OPTIONAL || !!policy?.errorFields?.approvalMode;
}

function getActivePolicy(): OnyxEntry<Policy> {
    // This will be fixed as part of https://github.com/Expensify/Expensify/issues/507850
    // eslint-disable-next-line deprecation/deprecation
    return getPolicy(activePolicyId);
}

function getUserFriendlyWorkspaceType(workspaceType: ValueOf<typeof CONST.POLICY.TYPE>) {
    switch (workspaceType) {
        case CONST.POLICY.TYPE.CORPORATE:
            return translateLocal('workspace.type.control');
        case CONST.POLICY.TYPE.TEAM:
            return translateLocal('workspace.type.collect');
        default:
            return translateLocal('workspace.type.free');
    }
}

function isPolicyAccessible(policy: OnyxEntry<Policy>): boolean {
    return (
        !isEmptyObject(policy) && (Object.keys(policy).length !== 1 || isEmptyObject(policy.errors)) && !!policy?.id && policy?.pendingAction !== CONST.RED_BRICK_ROAD_PENDING_ACTION.DELETE
    );
}

function areAllGroupPoliciesExpenseChatDisabled(policies = allPolicies) {
    const groupPolicies = Object.values(policies ?? {}).filter((policy) => isPaidGroupPolicy(policy));
    if (groupPolicies.length === 0) {
        return false;
    }
    return !groupPolicies.some((policy) => !!policy?.isPolicyExpenseChatEnabled);
}

function getGroupPaidPoliciesWithExpenseChatEnabled(policies: OnyxCollection<Policy> | null = allPolicies) {
    if (isEmptyObject(policies)) {
        return CONST.EMPTY_ARRAY;
    }
    return Object.values(policies).filter((policy) => isPaidGroupPolicy(policy) && policy?.isPolicyExpenseChatEnabled);
}

function hasOtherControlWorkspaces(currentPolicyID: string) {
    const otherControlWorkspaces = Object.values(allPolicies ?? {}).filter((policy) => policy?.id !== currentPolicyID && isPolicyAdmin(policy) && isControlPolicy(policy));
    return otherControlWorkspaces.length > 0;
}

// If no policyID is provided, it indicates the workspace upgrade/downgrade URL
// is being accessed from the Subscriptions page without a specific policyID.
// In this case, check if the user is an admin on more than one policy.
// If the user is an admin for multiple policies, we can render the page as it contains a condition
// to navigate them to the Workspaces page when no policyID is provided, instead of showing the Upgrade/Downgrade button.
// If the user is not an admin for multiple policies, they are not allowed to perform this action, and the NotFoundPage is displayed.

function canModifyPlan(policyID?: string) {
    const currentUserAccountID = getCurrentUserAccountID();
    const ownerPolicies = getOwnedPaidPolicies(allPolicies, currentUserAccountID);

    if (!policyID) {
        return ownerPolicies.length > 1;
    }
    // This will be fixed as part of https://github.com/Expensify/Expensify/issues/507850
    // eslint-disable-next-line deprecation/deprecation
    const policy = getPolicy(policyID);

    return !!policy && isPolicyAdmin(policy);
}

function getAdminsPrivateEmailDomains(policy?: Policy) {
    if (!policy) {
        return [];
    }

    const adminDomains = Object.entries(policy.employeeList ?? {}).reduce((domains, [email, employee]) => {
        if (employee.role !== CONST.POLICY.ROLE.ADMIN) {
            return domains;
        }
        domains.push(Str.extractEmailDomain(email).toLowerCase());
        return domains;
    }, [] as string[]);

    const ownerDomains = policy.owner ? [Str.extractEmailDomain(policy.owner).toLowerCase()] : [];

    const privateDomains = [...new Set(adminDomains.concat(ownerDomains))].filter((domain) => !isPublicDomain(domain));

    // If the policy is not owned by Expensify there is no point in showing the domain for provisioning.
    if (!isExpensifyTeam(policy.owner)) {
        return privateDomains.filter((domain) => domain !== CONST.EXPENSIFY_PARTNER_NAME && domain !== CONST.EMAIL.GUIDES_DOMAIN);
    }

    return privateDomains;
}

/**
 * Determines the most frequent domain from the `acceptedDomains` list
 * that appears in the email addresses of policy members.
 *
 * @param acceptedDomains - List of domains to consider.
 * @param policy - The policy object.
 */
function getMostFrequentEmailDomain(acceptedDomains: string[], policy?: Policy) {
    if (!policy) {
        return undefined;
    }
    const domainOccurrences = {} as Record<string, number>;
    Object.keys(policy.employeeList ?? {})
        .concat(policy.owner)
        .map((email) => Str.extractEmailDomain(email).toLowerCase())
        .forEach((memberDomain) => {
            if (!acceptedDomains.includes(memberDomain)) {
                return;
            }
            domainOccurrences[memberDomain] = (domainOccurrences[memberDomain] || 0) + 1;
        });
    let mostFrequent = {domain: '', count: 0};
    Object.entries(domainOccurrences).forEach(([domain, count]) => {
        if (count <= mostFrequent.count) {
            return;
        }
        mostFrequent = {domain, count};
    });
    if (mostFrequent.count === 0) {
        return undefined;
    }
    return mostFrequent.domain;
}

const getDescriptionForPolicyDomainCard = (domainName: string): string => {
    // A domain name containing a policyID indicates that this is a workspace feed
    const policyID = domainName.match(CONST.REGEX.EXPENSIFY_POLICY_DOMAIN_NAME)?.[1];
    if (policyID) {
        // This will be fixed as part of https://github.com/Expensify/Expensify/issues/507850
        // eslint-disable-next-line deprecation/deprecation
        const policy = getPolicy(policyID.toUpperCase());
        return policy?.name ?? domainName;
    }
    return domainName;
};

function isPreferredExporter(policy: Policy) {
    const user = getCurrentUserEmail();
    const exporters = [
        policy.connections?.intacct?.config?.export?.exporter,
        policy.connections?.netsuite?.options?.config?.exporter,
        policy.connections?.quickbooksDesktop?.config?.export?.exporter,
        policy.connections?.quickbooksOnline?.config?.export?.exporter,
        policy.connections?.xero?.config?.export?.exporter,
    ];

    return exporters.some((exporter) => exporter && exporter === user);
}

/**
 * Checks if the current user is a member of any policyExpenseChatEnabled policy
 */
function isCurrentUserMemberOfAnyPolicy(): boolean {
    return Object.values(allPolicies ?? {}).some((policy) => policy?.isPolicyExpenseChatEnabled && policy?.id && policy.id !== CONST.POLICY.ID_FAKE);
}

function isMemberPolicyAdmin(policy: OnyxEntry<Policy>, memberEmail: string | undefined): boolean {
    if (!policy || !memberEmail) {
        return false;
    }
    const admins = getAdminEmployees(policy);
    return admins.some((admin) => admin.email === memberEmail);
}

/**
 * Checks if the policy was last modified while the user was offline.
 */
function wasPolicyLastModifiedWhileOffline(
    policy: OnyxEntry<Policy>,
    isOffline: boolean,
    lastOfflineAt: Date | undefined,
    lastOnlineAt: Date | undefined,
    locale: Locale | undefined,
): boolean {
    if (!lastOfflineAt || !lastOnlineAt || isEmptyObject(policy)) {
        return false;
    }

    const policyLastModifiedAt = DateUtils.getLocalDateFromDatetime(locale, policy.lastModified);
    if (policyLastModifiedAt <= lastOfflineAt) {
        return false;
    }

    if (isOffline || policyLastModifiedAt < lastOnlineAt) {
        return true;
    }

    return false;
}

export {
    canEditTaxRate,
    escapeTagName,
    getActivePolicies,
    getPerDiemCustomUnits,
    getAdminEmployees,
    getCleanedTagName,
    getCommaSeparatedTagNameWithSanitizedColons,
    getConnectedIntegration,
    getValidConnectedIntegration,
    getCountOfEnabledTagsOfList,
    getIneligibleInvitees,
    getMemberAccountIDsForWorkspace,
    getNumericValue,
    isMultiLevelTags,
    getPersonalPolicy,
    // This will be fixed as part of https://github.com/Expensify/Expensify/issues/507850
    // eslint-disable-next-line deprecation/deprecation
    getPolicy,
    getPolicyBrickRoadIndicatorStatus,
    getPolicyEmployeeListByIdWithoutCurrentUser,
    getSortedTagKeys,
    getTagList,
    getTagListByOrderWeight,
    getTagListName,
    getTagLists,
    getTaxByID,
    getUnitRateValue,
    getRateDisplayValue,
    goBackFromInvalidPolicy,
    hasAccountingConnections,
    shouldShowSyncError,
    shouldShowCustomUnitsError,
    shouldShowEmployeeListError,
    hasIntegrationAutoSync,
    hasPolicyCategoriesError,
    shouldShowPolicyError,
    shouldShowPolicyErrorFields,
    isDeleteWorkspaceAnnualSubscriptionError,
    shouldShowTaxRateError,
    isControlOnAdvancedApprovalMode,
    isExpensifyTeam,
    isDeletedPolicyEmployee,
    isInstantSubmitEnabled,
    getCorrectedAutoReportingFrequency,
    isPaidGroupPolicy,
    isPendingDeletePolicy,
    isUserPolicyAdmin,
    isPolicyAdmin,
    isPolicyUser,
    isPolicyAuditor,
    isPolicyEmployee,
    isPolicyFeatureEnabled,
    isPolicyOwner,
    isPolicyMember,
    isPolicyPayer,
    arePaymentsEnabled,
    isSubmitAndClose,
    isTaxTrackingEnabled,
    shouldShowPolicy,
    getActiveAdminWorkspaces,
    hasActiveAdminWorkspaces,
    getOwnedPaidPolicies,
    canSendInvoiceFromWorkspace,
    canSubmitPerDiemExpenseFromWorkspace,
    canSendInvoice,
    hasDependentTags,
    hasVBBA,
    getXeroTenants,
    findCurrentXeroOrganization,
    getCurrentXeroOrganizationName,
    getXeroBankAccounts,
    findSelectedVendorWithDefaultSelect,
    findSelectedBankAccountWithDefaultSelect,
    navigateToReceiptPartnersPage,
    findSelectedInvoiceItemWithDefaultSelect,
    findSelectedTaxAccountWithDefaultSelect,
    findSelectedSageVendorWithDefaultSelect,
    hasPolicyWithXeroConnection,
    getNetSuiteVendorOptions,
    canUseTaxNetSuite,
    canUseProvincialTaxNetSuite,
    getFilteredReimbursableAccountOptions,
    getNetSuiteReimbursableAccountOptions,
    getFilteredCollectionAccountOptions,
    getNetSuiteCollectionAccountOptions,
    getFilteredApprovalAccountOptions,
    getNetSuiteApprovalAccountOptions,
    getNetSuitePayableAccountOptions,
    getNetSuiteReceivableAccountOptions,
    getNetSuiteInvoiceItemOptions,
    getNetSuiteTaxAccountOptions,
    getSageIntacctVendors,
    getSageIntacctNonReimbursableActiveDefaultVendor,
    getSageIntacctCreditCards,
    getSageIntacctBankAccounts,
    getDistanceRateCustomUnit,
    getPerDiemCustomUnit,
    getDistanceRateCustomUnitRate,
    getPerDiemRateCustomUnitRate,
    sortWorkspacesBySelected,
    removePendingFieldsFromCustomUnit,
    goBackWhenEnableFeature,
    navigateToExpensifyCardPage,
    getIntegrationLastSuccessfulDate,
    getCurrentConnectionName,
    getCustomersOrJobsLabelNetSuite,
    getDefaultApprover,
    getApprovalWorkflow,
    getReimburserAccountID,
    isControlPolicy,
    isCollectPolicy,
    isNetSuiteCustomSegmentRecord,
    getNameFromNetSuiteCustomField,
    isNetSuiteCustomFieldPropertyEditable,
    getCurrentSageIntacctEntityName,
    hasNoPolicyOtherThanPersonalType,
    getCurrentTaxID,
    areSettingsInErrorFields,
    settingsPendingAction,
    getGroupPaidPoliciesWithExpenseChatEnabled,
    getForwardsToAccount,
    getSubmitToAccountID,
    getWorkspaceAccountID,
    getAllTaxRatesNamesAndKeys as getAllTaxRates,
    getTagNamesFromTagsLists,
    getTagApproverRule,
    getDomainNameForPolicy,
    hasUnsupportedIntegration,
    getWorkflowApprovalsUnavailable,
    getNetSuiteImportCustomFieldLabel,
    getActivePolicy,
    getUserFriendlyWorkspaceType,
    isPolicyAccessible,
    hasOtherControlWorkspaces,
    getManagerAccountEmail,
    getRuleApprovers,
    canModifyPlan,
    getAdminsPrivateEmailDomains,
    getPolicyNameByID,
    getMostFrequentEmailDomain,
    getDescriptionForPolicyDomainCard,
    getManagerAccountID,
    isPreferredExporter,
    areAllGroupPoliciesExpenseChatDisabled,
    getCountOfRequiredTagLists,
    getActiveEmployeeWorkspaces,
    isCurrentUserMemberOfAnyPolicy,
    getPolicyRole,
    hasIndependentTags,
    getLengthOfTag,
    isPolicyMemberWithoutPendingDelete,
    getPolicyEmployeeAccountIDs,
<<<<<<< HEAD
    wasPolicyLastModifiedWhileOffline,
=======
    isMemberPolicyAdmin,
>>>>>>> af31b92e
};

export type {DeleteWorkspaceErrorModal, MemberEmailsToAccountIDs};<|MERGE_RESOLUTION|>--- conflicted
+++ resolved
@@ -1712,11 +1712,8 @@
     getLengthOfTag,
     isPolicyMemberWithoutPendingDelete,
     getPolicyEmployeeAccountIDs,
-<<<<<<< HEAD
+    isMemberPolicyAdmin,
     wasPolicyLastModifiedWhileOffline,
-=======
-    isMemberPolicyAdmin,
->>>>>>> af31b92e
 };
 
 export type {DeleteWorkspaceErrorModal, MemberEmailsToAccountIDs};