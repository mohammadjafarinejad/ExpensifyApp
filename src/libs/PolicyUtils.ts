--- conflicted
+++ resolved
@@ -471,7 +471,16 @@
     }));
 }
 
-<<<<<<< HEAD
+function getIntegrationLastSuccessfulDate(connection?: Connections[keyof Connections]) {
+    if (!connection) {
+        return undefined;
+    }
+    if ((connection as NetSuiteConnection)?.lastSyncDate) {
+        return (connection as NetSuiteConnection)?.lastSyncDate;
+    }
+    return (connection as ConnectionWithLastSyncData)?.lastSync?.successfulDate;
+}
+
 function getSageIntacctVendors(policy: Policy | undefined, selectedVendorId: string | null | undefined): SelectorType[] {
     const vendors = policy?.connections?.intacct?.data?.vendors ?? [];
     const isMatchFound = vendors?.some(({id}) => id === selectedVendorId);
@@ -504,16 +513,6 @@
         keyForList: name,
         isSelected: isMatchFound && name === selectedAccount,
     }));
-=======
-function getIntegrationLastSuccessfulDate(connection?: Connections[keyof Connections]) {
-    if (!connection) {
-        return undefined;
-    }
-    if ((connection as NetSuiteConnection)?.lastSyncDate) {
-        return (connection as NetSuiteConnection)?.lastSyncDate;
-    }
-    return (connection as ConnectionWithLastSyncData)?.lastSync?.successfulDate;
->>>>>>> d489ba44
 }
 
 /**
