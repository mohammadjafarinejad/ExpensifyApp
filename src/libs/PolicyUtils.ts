--- conflicted
+++ resolved
@@ -1030,13 +1030,10 @@
     getCurrentTaxID,
     areSettingsInErrorFields,
     settingsPendingAction,
-<<<<<<< HEAD
-    getWorkspaceAccountID,
-=======
     getSubmitToEmail,
     getForwardsToAccount,
     getSubmitToAccountID,
->>>>>>> 0980fcd2
+    getWorkspaceAccountID,
 };
 
 export type {MemberEmailsToAccountIDs};