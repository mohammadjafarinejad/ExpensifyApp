import {Str} from 'expensify-common';
import type {OnyxCollection, OnyxEntry} from 'react-native-onyx';
import Onyx from 'react-native-onyx';
import type {ValueOf} from 'type-fest';
import type {LocaleContextProps} from '@components/LocaleContextProvider';
import type {SelectorType} from '@components/SelectionScreen';
import CONST from '@src/CONST';
import ONYXKEYS from '@src/ONYXKEYS';
import ROUTES from '@src/ROUTES';
import INPUT_IDS from '@src/types/form/NetSuiteCustomFieldForm';
import type {OnyxInputOrEntry, Policy, PolicyCategories, PolicyEmployeeList, PolicyTagLists, PolicyTags, Report, TaxRate} from '@src/types/onyx';
import type {ErrorFields, PendingAction, PendingFields} from '@src/types/onyx/OnyxCommon';
import type {
    ConnectionLastSync,
    ConnectionName,
    Connections,
    CustomUnit,
    InvoiceItem,
    NetSuiteAccount,
    NetSuiteConnection,
    NetSuiteCustomList,
    NetSuiteCustomSegment,
    NetSuiteTaxAccount,
    NetSuiteVendor,
    PolicyConnectionSyncProgress,
    PolicyFeatureName,
    Rate,
    SageIntacctDataElement,
    SageIntacctDataElementWithValue,
    Tenant,
} from '@src/types/onyx/Policy';
import type PolicyEmployee from '@src/types/onyx/PolicyEmployee';
import type {SearchPolicy} from '@src/types/onyx/SearchResults';
import {isEmptyObject} from '@src/types/utils/EmptyObject';
import {hasSynchronizationErrorMessage, isAuthenticationError} from './actions/connections';
import {shouldShowQBOReimbursableExportDestinationAccountError} from './actions/connections/QuickbooksOnline';
import {getCurrentUserAccountID, getCurrentUserEmail} from './actions/Report';
import {getCategoryApproverRule} from './CategoryUtils';
import {translateLocal} from './Localize';
import Navigation from './Navigation/Navigation';
import {isOffline as isOfflineNetworkStore} from './Network/NetworkStore';
import {getAccountIDsByLogins, getLoginsByAccountIDs, getPersonalDetailByEmail} from './PersonalDetailsUtils';
import {getAllSortedTransactions, getCategory, getTag, getTagArrayFromName} from './TransactionUtils';
import {isPublicDomain} from './ValidationUtils';

type MemberEmailsToAccountIDs = Record<string, number>;

type WorkspaceDetails = {
    policyID: string | undefined;
    name: string;
};

type ConnectionWithLastSyncData = {
    /** State of the last synchronization */
    lastSync?: ConnectionLastSync;
};

let allPolicies: OnyxCollection<Policy>;
let activePolicyId: OnyxEntry<string>;
let isLoadingReportData = true;

Onyx.connect({
    key: ONYXKEYS.COLLECTION.POLICY,
    waitForCollectionCallback: true,
    callback: (value) => (allPolicies = value),
});

Onyx.connect({
    key: ONYXKEYS.NVP_ACTIVE_POLICY_ID,
    callback: (value) => (activePolicyId = value),
});

Onyx.connect({
    key: ONYXKEYS.IS_LOADING_REPORT_DATA,
    initWithStoredValues: false,
    callback: (value) => (isLoadingReportData = value ?? false),
});

/**
 * Filter out the active policies, which will exclude policies with pending deletion
 * and policies the current user doesn't belong to.
 * These are policies that we can use to create reports with in NewDot.
 */
function getActivePolicies(policies: OnyxCollection<Policy> | null, currentUserLogin: string | undefined): Policy[] {
    return Object.values(policies ?? {}).filter<Policy>(
        (policy): policy is Policy =>
            !!policy && policy.pendingAction !== CONST.RED_BRICK_ROAD_PENDING_ACTION.DELETE && !!policy.name && !!policy.id && !!getPolicyRole(policy, currentUserLogin),
    );
}

/**
 * Filter out the active policies, which will exclude policies with pending deletion
 * and policies the current user doesn't belong to.
 * These will be policies that has expense chat enabled.
 * These are policies that we can use to create reports with in NewDot.
 */
function getActivePoliciesWithExpenseChat(policies: OnyxCollection<Policy> | null, currentUserLogin: string | undefined): Policy[] {
    return Object.values(policies ?? {}).filter<Policy>(
        (policy): policy is Policy =>
            !!policy &&
            policy.pendingAction !== CONST.RED_BRICK_ROAD_PENDING_ACTION.DELETE &&
            !!policy.name &&
            !!policy.id &&
            !!getPolicyRole(policy, currentUserLogin) &&
            policy.isPolicyExpenseChatEnabled,
    );
}

function getPerDiemCustomUnits(policies: OnyxCollection<Policy> | null, email: string | undefined): Array<{policyID: string; customUnit: CustomUnit}> {
    return (
        getActivePoliciesWithExpenseChat(policies, email)
            .map((mappedPolicy) => ({policyID: mappedPolicy.id, customUnit: getPerDiemCustomUnit(mappedPolicy)}))
            // We filter out custom units that are undefine but ts cant' figure it out.
            .filter(({customUnit}) => !isEmptyObject(customUnit) && !!customUnit.enabled) as Array<{policyID: string; customUnit: CustomUnit}>
    );
}

/**
 * Checks if the current user is an admin of the policy.
 */
const isPolicyAdmin = (policy: OnyxInputOrEntry<Policy> | SearchPolicy, currentUserLogin?: string): boolean => getPolicyRole(policy, currentUserLogin) === CONST.POLICY.ROLE.ADMIN;

/**
 * Checks if we have any errors stored within the policy?.employeeList. Determines whether we should show a red brick road error or not.
 */
function shouldShowEmployeeListError(policy: OnyxEntry<Policy>): boolean {
    return isPolicyAdmin(policy) && Object.values(policy?.employeeList ?? {}).some((employee) => Object.keys(employee?.errors ?? {}).length > 0);
}

/**
 *  Check if the policy has any tax rate errors.
 */
function shouldShowTaxRateError(policy: OnyxEntry<Policy>): boolean {
    return (
        isPolicyAdmin(policy) &&
        Object.values(policy?.taxRates?.taxes ?? {}).some((taxRate) => Object.keys(taxRate?.errors ?? {}).length > 0 || Object.values(taxRate?.errorFields ?? {}).some(Boolean))
    );
}

/**
 * Check if the policy has any errors within the categories.
 */
function hasPolicyCategoriesError(policyCategories: OnyxEntry<PolicyCategories>): boolean {
    return Object.keys(policyCategories ?? {}).some((categoryName) => Object.keys(policyCategories?.[categoryName]?.errors ?? {}).length > 0);
}

/**
 * Checks if the policy had a sync error.
 */
function shouldShowSyncError(policy: OnyxEntry<Policy>, isSyncInProgress: boolean): boolean {
    return isPolicyAdmin(policy) && (Object.keys(policy?.connections ?? {}) as ConnectionName[]).some((connection) => !!hasSynchronizationErrorMessage(policy, connection, isSyncInProgress));
}

/**
 * Check if the policy has any error fields.
 */
function shouldShowPolicyErrorFields(policy: OnyxEntry<Policy>): boolean {
    return isPolicyAdmin(policy) && Object.values(policy?.errorFields ?? {}).some((fieldErrors) => Object.keys(fieldErrors ?? {}).length > 0);
}

/**
 * Check if the policy has any errors, and if it doesn't, then check if it has any error fields.
 */
function shouldShowPolicyError(policy: OnyxEntry<Policy>): boolean {
    return Object.keys(policy?.errors ?? {}).length > 0 ? isPolicyAdmin(policy) : shouldShowPolicyErrorFields(policy);
}

/**
 * Checks if we have any errors stored within the policy custom units.
 */
function shouldShowCustomUnitsError(policy: OnyxEntry<Policy>): boolean {
    return isPolicyAdmin(policy) && Object.keys(policy?.customUnits?.errors ?? {}).length > 0;
}

function getNumericValue(value: number | string, toLocaleDigit: (arg: string) => string): number | string {
    const numValue = parseFloat(value.toString().replace(toLocaleDigit('.'), '.'));
    if (Number.isNaN(numValue)) {
        return NaN;
    }
    // Rounding to 4 decimal places
    return parseFloat(numValue.toFixed(CONST.MAX_TAX_RATE_DECIMAL_PLACES));
}

/**
 * Retrieves the distance custom unit object for the given policy
 */
function getDistanceRateCustomUnit(policy: OnyxEntry<Policy>): CustomUnit | undefined {
    return Object.values(policy?.customUnits ?? {}).find((unit) => unit.name === CONST.CUSTOM_UNITS.NAME_DISTANCE);
}

/**
 * Retrieves the per diem custom unit object for the given policy
 */
function getPerDiemCustomUnit(policy: OnyxEntry<Policy>): CustomUnit | undefined {
    return Object.values(policy?.customUnits ?? {}).find((unit) => unit.name === CONST.CUSTOM_UNITS.NAME_PER_DIEM_INTERNATIONAL);
}

/**
 * Retrieves custom unit rate object from the given customUnitRateID
 */
function getDistanceRateCustomUnitRate(policy: OnyxEntry<Policy>, customUnitRateID: string): Rate | undefined {
    const distanceUnit = getDistanceRateCustomUnit(policy);
    return distanceUnit?.rates[customUnitRateID];
}

/**
 * Retrieves custom unit rate object from the given customUnitRateID
 */
function getPerDiemRateCustomUnitRate(policy: OnyxEntry<Policy>, customUnitRateID: string): Rate | undefined {
    const perDiemUnit = getPerDiemCustomUnit(policy);
    return perDiemUnit?.rates[customUnitRateID];
}

function getRateDisplayValue(value: number, toLocaleDigit: (arg: string) => string, withDecimals?: boolean): string {
    const numValue = getNumericValue(value, toLocaleDigit);
    if (Number.isNaN(numValue)) {
        return '';
    }

    if (withDecimals) {
        const decimalPart = numValue.toString().split('.').at(1) ?? '';
        // Set the fraction digits to be between 2 and 4 (OD Behavior)
        const fractionDigits = Math.min(Math.max(decimalPart.length, CONST.MIN_TAX_RATE_DECIMAL_PLACES), CONST.MAX_TAX_RATE_DECIMAL_PLACES);
        return Number(numValue).toFixed(fractionDigits).toString().replace('.', toLocaleDigit('.'));
    }

    return numValue.toString().replace('.', toLocaleDigit('.')).substring(0, value.toString().length);
}

function getUnitRateValue(toLocaleDigit: (arg: string) => string, customUnitRate?: Partial<Rate>, withDecimals?: boolean) {
    return getRateDisplayValue((customUnitRate?.rate ?? 0) / CONST.POLICY.CUSTOM_UNIT_RATE_BASE_OFFSET, toLocaleDigit, withDecimals);
}

/**
 * Get the brick road indicator status for a policy. The policy has an error status if there is a policy member error, a custom unit error or a field error.
 */
function getPolicyBrickRoadIndicatorStatus(policy: OnyxEntry<Policy>, isConnectionInProgress: boolean): ValueOf<typeof CONST.BRICK_ROAD_INDICATOR_STATUS> | undefined {
    if (
        shouldShowEmployeeListError(policy) ||
        shouldShowCustomUnitsError(policy) ||
        shouldShowPolicyErrorFields(policy) ||
        shouldShowSyncError(policy, isConnectionInProgress) ||
        shouldShowQBOReimbursableExportDestinationAccountError(policy)
    ) {
        return CONST.BRICK_ROAD_INDICATOR_STATUS.ERROR;
    }
    return undefined;
}

function getPolicyRole(policy: OnyxInputOrEntry<Policy> | SearchPolicy, currentUserLogin: string | undefined) {
    if (policy?.role) {
        return policy.role;
    }

    if (!currentUserLogin) {
        return;
    }

    return policy?.employeeList?.[currentUserLogin]?.role;
}

function getPolicyNameByID(policyID: string): string {
    return allPolicies?.[`${ONYXKEYS.COLLECTION.POLICY}${policyID}`]?.name ?? '';
}

/**
 * Check if the policy can be displayed
 * If shouldShowPendingDeletePolicy is true, show the policy pending deletion.
 * If shouldShowPendingDeletePolicy is false, show the policy pending deletion only if there is an error.
 * Note: Using a local ONYXKEYS.NETWORK subscription will cause a delay in
 * updating the screen. Passing the offline status from the component.
 */
function shouldShowPolicy(policy: OnyxEntry<Policy>, shouldShowPendingDeletePolicy: boolean, currentUserLogin: string | undefined): boolean {
    return (
        !!policy?.isJoinRequestPending ||
        (!!policy &&
            policy?.type !== CONST.POLICY.TYPE.PERSONAL &&
            (shouldShowPendingDeletePolicy || policy?.pendingAction !== CONST.RED_BRICK_ROAD_PENDING_ACTION.DELETE || Object.keys(policy.errors ?? {}).length > 0) &&
            !!getPolicyRole(policy, currentUserLogin))
    );
}

function isPolicyMember(currentUserLogin: string | undefined, policyID: string | undefined): boolean {
    return !!currentUserLogin && !!policyID && !!allPolicies?.[`${ONYXKEYS.COLLECTION.POLICY}${policyID}`]?.employeeList?.[currentUserLogin];
}

function isPolicyMemberWithoutPendingDelete(currentUserLogin: string | undefined, policyID: string | undefined): boolean {
    if (!currentUserLogin || !policyID) {
        return false;
    }

    return (
        isPolicyMember(currentUserLogin, policyID) &&
        allPolicies?.[`${ONYXKEYS.COLLECTION.POLICY}${policyID}`]?.employeeList?.[currentUserLogin]?.pendingAction !== CONST.RED_BRICK_ROAD_PENDING_ACTION.DELETE
    );
}

function isPolicyPayer(policy: OnyxEntry<Policy>, currentUserLogin: string | undefined): boolean {
    if (!policy) {
        return false;
    }

    const isAdmin = policy.role === CONST.POLICY.ROLE.ADMIN;
    const isReimburser = policy.reimburser === currentUserLogin;

    if (policy.reimbursementChoice === CONST.POLICY.REIMBURSEMENT_CHOICES.REIMBURSEMENT_YES) {
        return policy.reimburser ? isReimburser : isAdmin;
    }

    if (policy.reimbursementChoice === CONST.POLICY.REIMBURSEMENT_CHOICES.REIMBURSEMENT_MANUAL) {
        return isAdmin;
    }

    return false;
}

function isExpensifyTeam(email: string | undefined): boolean {
    const emailDomain = Str.extractEmailDomain(email ?? '');
    return emailDomain === CONST.EXPENSIFY_PARTNER_NAME || emailDomain === CONST.EMAIL.GUIDES_DOMAIN;
}

/**
 * Checks if the user with login is an admin of the policy.
 */
const isUserPolicyAdmin = (policy: OnyxInputOrEntry<Policy>, login?: string) => getPolicyRole(policy, login) === CONST.POLICY.ROLE.ADMIN;

/**
 * Checks if the current user is of the role "user" on the policy.
 */
const isPolicyUser = (policy: OnyxInputOrEntry<Policy>, currentUserLogin?: string): boolean => getPolicyRole(policy, currentUserLogin) === CONST.POLICY.ROLE.USER;

/**
 * Checks if the current user is an auditor of the policy
 */
const isPolicyAuditor = (policy: OnyxInputOrEntry<Policy>, currentUserLogin?: string): boolean =>
    (policy?.role ?? (currentUserLogin && policy?.employeeList?.[currentUserLogin]?.role)) === CONST.POLICY.ROLE.AUDITOR;

const isPolicyEmployee = (policyID: string | undefined, policy: OnyxEntry<Policy>): boolean => {
    return !!policyID && policyID === policy?.id;
};

/**
 * Checks if the current user is an owner (creator) of the policy.
 */
const isPolicyOwner = (policy: OnyxInputOrEntry<Policy>, currentUserAccountID: number | undefined): boolean => !!currentUserAccountID && policy?.ownerAccountID === currentUserAccountID;

/**
 * Create an object mapping member emails to their accountIDs. Filter for members without errors if includeMemberWithErrors is false, and get the login email from the personalDetail object using the accountID.
 *
 * If includeMemberWithErrors is false, We only return members without errors. Otherwise, the members with errors would immediately be removed before the user has a chance to read the error.
 */
function getMemberAccountIDsForWorkspace(employeeList: PolicyEmployeeList | undefined, includeMemberWithErrors = false, includeMemberWithPendingDelete = true): MemberEmailsToAccountIDs {
    const members = employeeList ?? {};
    const memberEmailsToAccountIDs: MemberEmailsToAccountIDs = {};
    Object.keys(members).forEach((email) => {
        if (!includeMemberWithErrors) {
            const member = members?.[email];
            if (Object.keys(member?.errors ?? {})?.length > 0) {
                return;
            }
        }
        if (!includeMemberWithPendingDelete) {
            const member = members?.[email];
            if (member.pendingAction === CONST.RED_BRICK_ROAD_PENDING_ACTION.DELETE) {
                return;
            }
        }
        const personalDetail = getPersonalDetailByEmail(email);
        if (!personalDetail?.login) {
            return;
        }
        memberEmailsToAccountIDs[email] = Number(personalDetail.accountID);
    });
    return memberEmailsToAccountIDs;
}

/**
 * Get login list that we should not show in the workspace invite options
 */
function getIneligibleInvitees(employeeList?: PolicyEmployeeList): string[] {
    const policyEmployeeList = employeeList ?? {};
    const memberEmailsToExclude: string[] = [...CONST.EXPENSIFY_EMAILS];
    Object.keys(policyEmployeeList).forEach((email) => {
        const policyEmployee = policyEmployeeList?.[email];
        // Policy members that are pending delete or have errors are not valid and we should show them in the invite options (don't exclude them).
        if (policyEmployee?.pendingAction === CONST.RED_BRICK_ROAD_PENDING_ACTION.DELETE || Object.keys(policyEmployee?.errors ?? {}).length > 0) {
            return;
        }
        if (!email) {
            return;
        }
        memberEmailsToExclude.push(email);
    });

    return memberEmailsToExclude;
}

function getSortedTagKeys(policyTagList: OnyxEntry<PolicyTagLists>): Array<keyof PolicyTagLists> {
    if (isEmptyObject(policyTagList)) {
        return [];
    }

    return Object.keys(policyTagList).sort((key1, key2) => policyTagList[key1].orderWeight - policyTagList[key2].orderWeight);
}

/**
 * Gets a tag name of policy tags based on a tag's orderWeight.
 */
function getTagListName(policyTagList: OnyxEntry<PolicyTagLists>, orderWeight: number): string {
    if (isEmptyObject(policyTagList)) {
        return '';
    }

    return Object.values(policyTagList).find((tag) => tag.orderWeight === orderWeight)?.name ?? '';
}

/**
 * Gets all tag lists of a policy
 */
function getTagLists(policyTagList: OnyxEntry<PolicyTagLists>): Array<ValueOf<PolicyTagLists>> {
    if (isEmptyObject(policyTagList)) {
        return [];
    }

    return Object.values(policyTagList)
        .filter((policyTagListValue) => policyTagListValue !== null)
        .sort((tagA, tagB) => tagA.orderWeight - tagB.orderWeight);
}

/**
 * Gets a tag list of a policy by a tag index
 */
function getTagList(policyTagList: OnyxEntry<PolicyTagLists>, tagIndex: number): ValueOf<PolicyTagLists> {
    const tagLists = getTagLists(policyTagList);
    return (
        tagLists.at(tagIndex) ?? {
            name: '',
            required: false,
            tags: {},
            orderWeight: 0,
        }
    );
}

/**
 * Gets a tag list of a policy by a tag's orderWeight.
 */
function getTagListByOrderWeight(policyTagList: OnyxEntry<PolicyTagLists>, orderWeight: number): ValueOf<PolicyTagLists> {
    const tagListEmpty = {
        name: '',
        required: false,
        tags: {},
        orderWeight: 0,
    };
    if (isEmptyObject(policyTagList)) {
        return tagListEmpty;
    }

    return Object.values(policyTagList).find((tag) => tag.orderWeight === orderWeight) ?? tagListEmpty;
}

function getTagNamesFromTagsLists(policyTagLists: PolicyTagLists): string[] {
    const uniqueTagNames = new Set<string>();

    for (const policyTagList of Object.values(policyTagLists ?? {})) {
        for (const tag of Object.values(policyTagList.tags ?? {})) {
            uniqueTagNames.add(tag.name);
        }
    }
    return Array.from(uniqueTagNames);
}

/**
 * Cleans up escaping of colons (used to create multi-level tags, e.g. "Parent: Child") in the tag name we receive from the backend
 */
function getCleanedTagName(tag: string) {
    return tag?.replace(/\\:/g, CONST.COLON);
}

/**
 * Converts a colon-delimited tag string into a comma-separated string, filtering out empty tags.
 */
function getCommaSeparatedTagNameWithSanitizedColons(tag: string): string {
    return getTagArrayFromName(tag)
        .filter((tagItem) => tagItem !== '')
        .map(getCleanedTagName)
        .join(', ');
}

function getLengthOfTag(tag: string): number {
    if (!tag) {
        return 0;
    }
    return getTagArrayFromName(tag).length;
}

/**
 * Escape colon from tag name
 */
function escapeTagName(tag: string) {
    return tag?.replaceAll(CONST.COLON, '\\:');
}

/**
 * Gets a count of enabled tags of a policy
 */
function getCountOfEnabledTagsOfList(policyTags: PolicyTags | undefined): number {
    if (!policyTags) {
        return 0;
    }
    return Object.values(policyTags).filter((policyTag) => policyTag.enabled).length;
}
/**
 * Gets count of required tag lists of a policy
 */
function getCountOfRequiredTagLists(policyTagLists: OnyxEntry<PolicyTagLists>): number {
    if (!policyTagLists) {
        return 0;
    }
    return Object.values(policyTagLists).filter((tagList) => tagList.required).length;
}

/**
 * Whether the policy has multi-level tags
 */
function isMultiLevelTags(policyTagList: OnyxEntry<PolicyTagLists>): boolean {
    return Object.keys(policyTagList ?? {}).length > 1;
}

function isPendingDeletePolicy(policy: OnyxEntry<Policy>): boolean {
    return policy?.pendingAction === CONST.RED_BRICK_ROAD_PENDING_ACTION.DELETE;
}

function isPaidGroupPolicy(policy: OnyxInputOrEntry<Policy> | SearchPolicy): boolean {
    return policy?.type === CONST.POLICY.TYPE.TEAM || policy?.type === CONST.POLICY.TYPE.CORPORATE;
}

function getOwnedPaidPolicies(policies: OnyxCollection<Policy> | null, currentUserAccountID: number): Policy[] {
    return Object.values(policies ?? {}).filter((policy): policy is Policy => isPolicyOwner(policy, currentUserAccountID ?? CONST.DEFAULT_NUMBER_ID) && isPaidGroupPolicy(policy));
}

function isControlPolicy(policy: OnyxEntry<Policy>): boolean {
    return policy?.type === CONST.POLICY.TYPE.CORPORATE;
}

function isCollectPolicy(policy: OnyxEntry<Policy>): boolean {
    return policy?.type === CONST.POLICY.TYPE.TEAM;
}

function isTaxTrackingEnabled(isPolicyExpenseChat: boolean, policy: OnyxEntry<Policy>, isDistanceRequest: boolean, isPerDiemRequest = false): boolean {
    if (isPerDiemRequest) {
        return false;
    }
    const distanceUnit = getDistanceRateCustomUnit(policy);
    const customUnitID = distanceUnit?.customUnitID ?? CONST.DEFAULT_NUMBER_ID;
    const isPolicyTaxTrackingEnabled = isPolicyExpenseChat && policy?.tax?.trackingEnabled;
    const isTaxEnabledForDistance = isPolicyTaxTrackingEnabled && !!customUnitID && policy?.customUnits?.[customUnitID]?.attributes?.taxEnabled;

    return !!(isDistanceRequest ? isTaxEnabledForDistance : isPolicyTaxTrackingEnabled);
}

/**
 * Checks if policy's scheduled submit / auto reporting frequency is "instant".
 * Note: Free policies have "instant" submit always enabled.
 */
function isInstantSubmitEnabled(policy: OnyxInputOrEntry<Policy> | SearchPolicy): boolean {
    return policy?.autoReporting === true && policy?.autoReportingFrequency === CONST.POLICY.AUTO_REPORTING_FREQUENCIES.INSTANT;
}

/**
 * This gets a "corrected" value for autoReportingFrequency. The purpose of this function is to encapsulate some logic around the "immediate" frequency.
 *
 * - "immediate" is actually not immediate. For that you want "instant".
 * - (immediate && harvesting.enabled) === daily
 * - (immediate && !harvesting.enabled) === manual
 *
 * Note that "daily" and "manual" only exist as options for the API, not in the database or Onyx.
 */
function getCorrectedAutoReportingFrequency(policy: OnyxInputOrEntry<Policy> | SearchPolicy): ValueOf<typeof CONST.POLICY.AUTO_REPORTING_FREQUENCIES> | undefined {
    if (policy?.autoReportingFrequency !== CONST.POLICY.AUTO_REPORTING_FREQUENCIES.IMMEDIATE) {
        return policy?.autoReportingFrequency;
    }

    if (policy?.harvesting?.enabled) {
        // This is actually not really "immediate". It's "daily". Surprise!
        return CONST.POLICY.AUTO_REPORTING_FREQUENCIES.IMMEDIATE;
    }

    // "manual" is really just "immediate" (aka "daily") with harvesting disabled
    return CONST.POLICY.AUTO_REPORTING_FREQUENCIES.MANUAL;
}

/**
 * Checks if policy's approval mode is "optional", a.k.a. "Submit & Close"
 */
function isSubmitAndClose(policy: OnyxInputOrEntry<Policy> | SearchPolicy): boolean {
    return policy?.approvalMode === CONST.POLICY.APPROVAL_MODE.OPTIONAL;
}

function arePaymentsEnabled(policy: OnyxEntry<Policy>): boolean {
    return policy?.reimbursementChoice !== CONST.POLICY.REIMBURSEMENT_CHOICES.REIMBURSEMENT_NO;
}

function isControlOnAdvancedApprovalMode(policy: OnyxInputOrEntry<Policy>): boolean {
    return policy?.type === CONST.POLICY.TYPE.CORPORATE && getApprovalWorkflow(policy) === CONST.POLICY.APPROVAL_MODE.ADVANCED;
}

/**
 * Whether the policy has active accounting integration connections
 */
function hasAccountingConnections(policy: OnyxEntry<Policy>) {
    return !isEmptyObject(policy?.connections);
}

function getPolicyEmployeeListByIdWithoutCurrentUser(policies: OnyxCollection<Pick<Policy, 'employeeList'>>, currentPolicyID?: string, currentUserAccountID?: number) {
    const policy = policies?.[`${ONYXKEYS.COLLECTION.POLICY}${currentPolicyID}`] ?? null;
    const policyMemberEmailsToAccountIDs = getMemberAccountIDsForWorkspace(policy?.employeeList);
    return Object.values(policyMemberEmailsToAccountIDs)
        .map((policyMemberAccountID) => Number(policyMemberAccountID))
        .filter((policyMemberAccountID) => policyMemberAccountID !== currentUserAccountID);
}

function getPolicyEmployeeAccountIDs(policy: OnyxEntry<Pick<Policy, 'employeeList'>>, currentUserAccountID?: number) {
    if (!policy) {
        return [];
    }

    const policyMemberEmailsToAccountIDs = getMemberAccountIDsForWorkspace(policy?.employeeList);
    return Object.values(policyMemberEmailsToAccountIDs)
        .map((policyMemberAccountID) => Number(policyMemberAccountID))
        .filter((policyMemberAccountID) => policyMemberAccountID !== currentUserAccountID);
}

function goBackFromInvalidPolicy() {
    Navigation.goBack(ROUTES.WORKSPACES_LIST.route);
}

/** Get a tax with given ID from policy */
function getTaxByID(policy: OnyxEntry<Policy>, taxID: string): TaxRate | undefined {
    return policy?.taxRates?.taxes?.[taxID];
}

/** Get a tax rate object built like Record<TaxRateName, RelatedTaxRateKeys>.
 * We want to allow user to choose over TaxRateName and there might be a situation when one TaxRateName has two possible keys in different policies */
function getAllTaxRatesNamesAndKeys(): Record<string, string[]> {
    const allTaxRates: Record<string, string[]> = {};
    Object.values(allPolicies ?? {})?.forEach((policy) => {
        if (!policy?.taxRates?.taxes) {
            return;
        }
        Object.entries(policy?.taxRates?.taxes).forEach(([taxRateKey, taxRate]) => {
            if (!allTaxRates[taxRate.name]) {
                allTaxRates[taxRate.name] = [taxRateKey];
                return;
            }
            if (allTaxRates[taxRate.name].includes(taxRateKey)) {
                return;
            }
            allTaxRates[taxRate.name].push(taxRateKey);
        });
    });
    return allTaxRates;
}

/**
 * Whether the tax rate can be deleted and disabled
 */
function canEditTaxRate(policy: Policy, taxID: string): boolean {
    return policy.taxRates?.defaultExternalID !== taxID && policy.taxRates?.foreignTaxDefault !== taxID;
}

function isPolicyFeatureEnabled(policy: OnyxEntry<Policy>, featureName: PolicyFeatureName): boolean {
    if (featureName === CONST.POLICY.MORE_FEATURES.ARE_TAXES_ENABLED) {
        return !!policy?.tax?.trackingEnabled;
    }
    if (featureName === CONST.POLICY.MORE_FEATURES.ARE_CONNECTIONS_ENABLED) {
        return policy?.[featureName] ? !!policy?.[featureName] : !isEmptyObject(policy?.connections);
    }

    return !!policy?.[featureName];
}

function getApprovalWorkflow(policy: OnyxEntry<Policy> | SearchPolicy): ValueOf<typeof CONST.POLICY.APPROVAL_MODE> {
    if (policy?.type === CONST.POLICY.TYPE.PERSONAL) {
        return CONST.POLICY.APPROVAL_MODE.OPTIONAL;
    }

    return policy?.approvalMode ?? CONST.POLICY.APPROVAL_MODE.ADVANCED;
}

function getDefaultApprover(policy: OnyxEntry<Policy> | SearchPolicy): string {
    return policy?.approver ?? policy?.owner ?? '';
}

function getRuleApprovers(policy: OnyxEntry<Policy> | SearchPolicy, expenseReport: OnyxEntry<Report>) {
    const categoryApprovers: string[] = [];
    const tagApprovers: string[] = [];
    const allReportTransactions = getAllSortedTransactions(expenseReport?.reportID);

    // Before submitting to their `submitsTo` (in a policy on Advanced Approvals), submit to category/tag approvers.
    // Category approvers are prioritized, then tag approvers.
    for (let i = 0; i < allReportTransactions.length; i++) {
        const transaction = allReportTransactions.at(i);
        const tag = getTag(transaction);
        const category = getCategory(transaction);
        const categoryApprover = getCategoryApproverRule(policy?.rules?.approvalRules ?? [], category)?.approver;
        const tagApprover = getTagApproverRule(policy, tag)?.approver;
        if (categoryApprover) {
            categoryApprovers.push(categoryApprover);
        }

        if (tagApprover) {
            tagApprovers.push(tagApprover);
        }
    }

    return [...categoryApprovers, ...tagApprovers];
}

function getManagerAccountID(policy: OnyxEntry<Policy> | SearchPolicy, expenseReport: OnyxEntry<Report> | {ownerAccountID: number}) {
    const employeeAccountID = expenseReport?.ownerAccountID ?? CONST.DEFAULT_NUMBER_ID;
    const employeeLogin = getLoginsByAccountIDs([employeeAccountID]).at(0) ?? '';
    const defaultApprover = getDefaultApprover(policy);

    // For policy using the optional or basic workflow, the manager is the policy default approver.
    if (([CONST.POLICY.APPROVAL_MODE.OPTIONAL, CONST.POLICY.APPROVAL_MODE.BASIC] as Array<ValueOf<typeof CONST.POLICY.APPROVAL_MODE>>).includes(getApprovalWorkflow(policy))) {
        return getAccountIDsByLogins([defaultApprover]).at(0) ?? -1;
    }

    const employee = policy?.employeeList?.[employeeLogin];
    if (!employee && !defaultApprover) {
        return -1;
    }

    return getAccountIDsByLogins([employee?.submitsTo ?? defaultApprover]).at(0) ?? -1;
}

/**
 * Returns the accountID to whom the given expenseReport submits reports to in the given Policy.
 */
function getSubmitToAccountID(policy: OnyxEntry<Policy> | SearchPolicy, expenseReport: OnyxEntry<Report>): number {
    const ruleApprovers = getRuleApprovers(policy, expenseReport);
    const employeeAccountID = expenseReport?.ownerAccountID ?? CONST.DEFAULT_NUMBER_ID;
    const employeeLogin = getLoginsByAccountIDs([employeeAccountID]).at(0) ?? '';
    if (ruleApprovers.length > 0 && ruleApprovers.at(0) === employeeLogin && policy?.preventSelfApproval) {
        ruleApprovers.shift();
    }
    if (ruleApprovers.length > 0 && !isSubmitAndClose(policy)) {
        return getAccountIDsByLogins([ruleApprovers.at(0) ?? '']).at(0) ?? -1;
    }

    return getManagerAccountID(policy, expenseReport);
}

function getManagerAccountEmail(policy: OnyxEntry<Policy>, expenseReport: OnyxEntry<Report>): string {
    const managerAccountID = getManagerAccountID(policy, expenseReport);
    return getLoginsByAccountIDs([managerAccountID]).at(0) ?? '';
}

/**
 * Returns the email of the account to forward the report to depending on the approver's approval limit.
 * Used for advanced approval mode only.
 */
function getForwardsToAccount(policy: OnyxEntry<Policy>, employeeEmail: string, reportTotal: number): string {
    if (!isControlOnAdvancedApprovalMode(policy)) {
        return '';
    }

    const employee = policy?.employeeList?.[employeeEmail];
    if (!employee) {
        return '';
    }

    const positiveReportTotal = Math.abs(reportTotal);
    if (employee.approvalLimit && employee.overLimitForwardsTo && positiveReportTotal > employee.approvalLimit) {
        return employee.overLimitForwardsTo;
    }
    return employee.forwardsTo ?? '';
}

/**
 * Returns the accountID of the policy reimburser, if not available returns -1.
 */
function getReimburserAccountID(policy: OnyxEntry<Policy>): number {
    const reimburserEmail = policy?.achAccount?.reimburser ?? '';
    return reimburserEmail ? (getAccountIDsByLogins([reimburserEmail]).at(0) ?? -1) : -1;
}

function getPersonalPolicy() {
    return Object.values(allPolicies ?? {}).find((policy) => policy?.type === CONST.POLICY.TYPE.PERSONAL);
}

function getAdminEmployees(policy: OnyxEntry<Policy>): PolicyEmployee[] {
    if (!policy || !policy.employeeList) {
        return [];
    }
    return Object.keys(policy.employeeList)
        .map((email) => ({...policy.employeeList?.[email], email}))
        .filter((employee) => employee.pendingAction !== CONST.RED_BRICK_ROAD_PENDING_ACTION.DELETE && employee.role === CONST.POLICY.ROLE.ADMIN);
}

/**
 * Returns the policy of the report
 * @deprecated Get the data straight from Onyx - This will be fixed as part of https://github.com/Expensify/Expensify/issues/507850
 */
function getPolicy(policyID: string | undefined, policies: OnyxCollection<Policy> = allPolicies): OnyxEntry<Policy> {
    if (!policies || !policyID) {
        return undefined;
    }
    return policies[`${ONYXKEYS.COLLECTION.POLICY}${policyID}`];
}

/** Return active policies where current user is an admin */
function getActiveAdminWorkspaces(policies: OnyxCollection<Policy> | null, currentUserLogin: string | undefined): Policy[] {
    const activePolicies = getActivePolicies(policies, currentUserLogin);
    return activePolicies.filter((policy) => shouldShowPolicy(policy, isOfflineNetworkStore(), currentUserLogin) && isPolicyAdmin(policy, currentUserLogin));
}

/** Return active policies where current user is an employee (of the role "user") */
function getActiveEmployeeWorkspaces(policies: OnyxCollection<Policy> | null, currentUserLogin: string | undefined): Policy[] {
    const activePolicies = getActivePolicies(policies, currentUserLogin);
    return activePolicies.filter((policy) => shouldShowPolicy(policy, isOfflineNetworkStore(), currentUserLogin) && isPolicyUser(policy, currentUserLogin));
}

/**
 * Checks whether the current user has a policy with admin access
 */
function hasActiveAdminWorkspaces(currentUserLogin: string | undefined) {
    return getActiveAdminWorkspaces(allPolicies, currentUserLogin).length > 0;
}

/**
 *
 * Checks whether the current user has a policy with Xero accounting software integration
 */
function hasPolicyWithXeroConnection(currentUserLogin: string | undefined) {
    return getActiveAdminWorkspaces(allPolicies, currentUserLogin)?.some((policy) => !!policy?.connections?.[CONST.POLICY.CONNECTIONS.NAME.XERO]);
}

/** Whether the user can send invoice from the workspace */
function canSendInvoiceFromWorkspace(policyID: string | undefined): boolean {
    // This will be fixed as part of https://github.com/Expensify/Expensify/issues/507850
    // eslint-disable-next-line deprecation/deprecation
    const policy = getPolicy(policyID);
    return policy?.areInvoicesEnabled ?? false;
}

/** Whether the user can submit per diem expense from the workspace */
function canSubmitPerDiemExpenseFromWorkspace(policy: OnyxEntry<Policy>): boolean {
    const perDiemCustomUnit = getPerDiemCustomUnit(policy);
    return !!policy?.isPolicyExpenseChatEnabled && !isEmptyObject(perDiemCustomUnit) && !!perDiemCustomUnit?.enabled;
}

/** Whether the user can send invoice */
function canSendInvoice(policies: OnyxCollection<Policy> | null, currentUserLogin: string | undefined): boolean {
    return getActiveAdminWorkspaces(policies, currentUserLogin).some((policy) => canSendInvoiceFromWorkspace(policy.id));
}

function hasDependentTags(policy: OnyxEntry<Policy>, policyTagList: OnyxEntry<PolicyTagLists>) {
    if (!policy?.hasMultipleTagLists) {
        return false;
    }
    return Object.values(policyTagList ?? {}).some((tagList) => Object.values(tagList.tags).some((tag) => !!tag.rules?.parentTagsFilter || !!tag.parentTagsFilter));
}

function hasIndependentTags(policy: OnyxEntry<Policy>, policyTagList: OnyxEntry<PolicyTagLists>) {
    if (!policy?.hasMultipleTagLists) {
        return false;
    }
    return Object.values(policyTagList ?? {}).every((tagList) => Object.values(tagList.tags).every((tag) => !tag.rules?.parentTagsFilter && !tag.parentTagsFilter));
}

/** Get the Xero organizations connected to the policy */
function getXeroTenants(policy: Policy | undefined): Tenant[] {
    // Due to the way optional chain is being handled in this useMemo we are forced to use this approach to properly handle undefined values
    // eslint-disable-next-line @typescript-eslint/prefer-optional-chain
    if (!policy || !policy.connections || !policy.connections.xero || !policy.connections.xero.data) {
        return [];
    }
    return policy.connections.xero.data.tenants ?? [];
}

function findCurrentXeroOrganization(tenants: Tenant[] | undefined, organizationID: string | undefined): Tenant | undefined {
    return tenants?.find((tenant) => tenant.id === organizationID);
}

function getCurrentXeroOrganizationName(policy: Policy | undefined): string | undefined {
    return findCurrentXeroOrganization(getXeroTenants(policy), policy?.connections?.xero?.config?.tenantID)?.name;
}

function getXeroBankAccounts(policy: Policy | undefined, selectedBankAccountId: string | undefined): SelectorType[] {
    const bankAccounts = policy?.connections?.xero?.data?.bankAccounts ?? [];

    return (bankAccounts ?? []).map(({id, name}) => ({
        value: id,
        text: name,
        keyForList: id,
        isSelected: selectedBankAccountId === id,
    }));
}

function areSettingsInErrorFields(settings?: string[], errorFields?: ErrorFields) {
    if (settings === undefined || errorFields === undefined) {
        return false;
    }

    const keys = Object.keys(errorFields);
    return settings.some((setting) => keys.includes(setting));
}

function settingsPendingAction(settings?: string[], pendingFields?: PendingFields<string>): PendingAction | undefined {
    if (settings === undefined || pendingFields === undefined) {
        return null;
    }

    const key = Object.keys(pendingFields).find((setting) => settings.includes(setting));
    if (!key) {
        return;
    }
    return pendingFields[key];
}

function findSelectedVendorWithDefaultSelect(vendors: NetSuiteVendor[] | undefined, selectedVendorId: string | undefined) {
    const selectedVendor = (vendors ?? []).find(({id}) => id === selectedVendorId);
    return selectedVendor ?? vendors?.[0] ?? undefined;
}

function findSelectedSageVendorWithDefaultSelect(vendors: SageIntacctDataElementWithValue[] | SageIntacctDataElement[] | undefined, selectedVendorID: string | undefined) {
    const selectedVendor = (vendors ?? []).find(({id}) => id === selectedVendorID);
    return selectedVendor ?? vendors?.[0] ?? undefined;
}

function findSelectedBankAccountWithDefaultSelect(accounts: NetSuiteAccount[] | undefined, selectedBankAccountId: string | undefined) {
    const selectedBankAccount = (accounts ?? []).find(({id}) => id === selectedBankAccountId);
    return selectedBankAccount ?? accounts?.[0] ?? undefined;
}

function findSelectedInvoiceItemWithDefaultSelect(invoiceItems: InvoiceItem[] | undefined, selectedItemId: string | undefined) {
    const selectedInvoiceItem = (invoiceItems ?? []).find(({id}) => id === selectedItemId);
    return selectedInvoiceItem ?? invoiceItems?.[0] ?? undefined;
}

function findSelectedTaxAccountWithDefaultSelect(taxAccounts: NetSuiteTaxAccount[] | undefined, selectedAccountId: string | undefined) {
    const selectedTaxAccount = (taxAccounts ?? []).find(({externalID}) => externalID === selectedAccountId);
    return selectedTaxAccount ?? taxAccounts?.[0] ?? undefined;
}

function getNetSuiteVendorOptions(policy: Policy | undefined, selectedVendorId: string | undefined): SelectorType[] {
    const vendors = policy?.connections?.netsuite?.options.data.vendors;

    const selectedVendor = findSelectedVendorWithDefaultSelect(vendors, selectedVendorId);

    return (vendors ?? []).map(({id, name}) => ({
        value: id,
        text: name,
        keyForList: id,
        isSelected: selectedVendor?.id === id,
    }));
}

function getNetSuitePayableAccountOptions(policy: Policy | undefined, selectedBankAccountId: string | undefined): SelectorType[] {
    const payableAccounts = policy?.connections?.netsuite?.options.data.payableList;

    const selectedPayableAccount = findSelectedBankAccountWithDefaultSelect(payableAccounts, selectedBankAccountId);

    return (payableAccounts ?? []).map(({id, name}) => ({
        value: id,
        text: name,
        keyForList: id,
        isSelected: selectedPayableAccount?.id === id,
    }));
}

function getNetSuiteReceivableAccountOptions(policy: Policy | undefined, selectedBankAccountId: string | undefined): SelectorType[] {
    const receivableAccounts = policy?.connections?.netsuite?.options.data.receivableList;

    const selectedReceivableAccount = findSelectedBankAccountWithDefaultSelect(receivableAccounts, selectedBankAccountId);

    return (receivableAccounts ?? []).map(({id, name}) => ({
        value: id,
        text: name,
        keyForList: id,
        isSelected: selectedReceivableAccount?.id === id,
    }));
}

function getNetSuiteInvoiceItemOptions(policy: Policy | undefined, selectedItemId: string | undefined): SelectorType[] {
    const invoiceItems = policy?.connections?.netsuite?.options.data.items;

    const selectedInvoiceItem = findSelectedInvoiceItemWithDefaultSelect(invoiceItems, selectedItemId);

    return (invoiceItems ?? []).map(({id, name}) => ({
        value: id,
        text: name,
        keyForList: id,
        isSelected: selectedInvoiceItem?.id === id,
    }));
}

function getNetSuiteTaxAccountOptions(policy: Policy | undefined, subsidiaryCountry?: string, selectedAccountId?: string): SelectorType[] {
    const taxAccounts = policy?.connections?.netsuite?.options.data.taxAccountsList;
    const accountOptions = (taxAccounts ?? []).filter(({country}) => country === subsidiaryCountry);

    const selectedTaxAccount = findSelectedTaxAccountWithDefaultSelect(accountOptions, selectedAccountId);

    return accountOptions.map(({externalID, name}) => ({
        value: externalID,
        text: name,
        keyForList: externalID,
        isSelected: selectedTaxAccount?.externalID === externalID,
    }));
}

function canUseTaxNetSuite(canUseNetSuiteUSATax?: boolean, subsidiaryCountry?: string) {
    return !!canUseNetSuiteUSATax || CONST.NETSUITE_TAX_COUNTRIES.includes(subsidiaryCountry ?? '');
}

function canUseProvincialTaxNetSuite(subsidiaryCountry?: string) {
    return subsidiaryCountry === '_canada';
}

function getFilteredReimbursableAccountOptions(payableAccounts: NetSuiteAccount[] | undefined) {
    return (payableAccounts ?? []).filter(({type}) => type === CONST.NETSUITE_ACCOUNT_TYPE.BANK || type === CONST.NETSUITE_ACCOUNT_TYPE.CREDIT_CARD);
}

function getNetSuiteReimbursableAccountOptions(policy: Policy | undefined, selectedBankAccountId: string | undefined): SelectorType[] {
    const payableAccounts = policy?.connections?.netsuite?.options.data.payableList;
    const accountOptions = getFilteredReimbursableAccountOptions(payableAccounts);

    const selectedPayableAccount = findSelectedBankAccountWithDefaultSelect(accountOptions, selectedBankAccountId);

    return accountOptions.map(({id, name}) => ({
        value: id,
        text: name,
        keyForList: id,
        isSelected: selectedPayableAccount?.id === id,
    }));
}

function getFilteredCollectionAccountOptions(payableAccounts: NetSuiteAccount[] | undefined) {
    return (payableAccounts ?? []).filter(({type}) => type === CONST.NETSUITE_ACCOUNT_TYPE.BANK);
}

function getNetSuiteCollectionAccountOptions(policy: Policy | undefined, selectedBankAccountId: string | undefined): SelectorType[] {
    const payableAccounts = policy?.connections?.netsuite?.options.data.payableList;
    const accountOptions = getFilteredCollectionAccountOptions(payableAccounts);

    const selectedPayableAccount = findSelectedBankAccountWithDefaultSelect(accountOptions, selectedBankAccountId);

    return accountOptions.map(({id, name}) => ({
        value: id,
        text: name,
        keyForList: id,
        isSelected: selectedPayableAccount?.id === id,
    }));
}

function getFilteredApprovalAccountOptions(payableAccounts: NetSuiteAccount[] | undefined) {
    return (payableAccounts ?? []).filter(({type}) => type === CONST.NETSUITE_ACCOUNT_TYPE.ACCOUNTS_PAYABLE);
}

function getNetSuiteApprovalAccountOptions(policy: Policy | undefined, selectedBankAccountId: string | undefined): SelectorType[] {
    const payableAccounts = policy?.connections?.netsuite?.options.data.payableList;
    const defaultApprovalAccount: NetSuiteAccount = {
        id: CONST.NETSUITE_APPROVAL_ACCOUNT_DEFAULT,
        name: translateLocal('workspace.netsuite.advancedConfig.defaultApprovalAccount'),
        type: CONST.NETSUITE_ACCOUNT_TYPE.ACCOUNTS_PAYABLE,
    };
    const accountOptions = getFilteredApprovalAccountOptions([defaultApprovalAccount].concat(payableAccounts ?? []));

    const selectedPayableAccount = findSelectedBankAccountWithDefaultSelect(accountOptions, selectedBankAccountId);

    return accountOptions.map(({id, name}) => ({
        value: id,
        text: name,
        keyForList: id,
        isSelected: selectedPayableAccount?.id === id,
    }));
}

function getCustomersOrJobsLabelNetSuite(policy: Policy | undefined, translate: LocaleContextProps['translate']): string | undefined {
    const importMapping = policy?.connections?.netsuite?.options?.config?.syncOptions?.mapping;
    if (!importMapping?.customers && !importMapping?.jobs) {
        return undefined;
    }
    const importFields: string[] = [];
    const importCustomer = importMapping?.customers ?? CONST.INTEGRATION_ENTITY_MAP_TYPES.NETSUITE_DEFAULT;
    const importJobs = importMapping?.jobs ?? CONST.INTEGRATION_ENTITY_MAP_TYPES.NETSUITE_DEFAULT;

    if (importCustomer === CONST.INTEGRATION_ENTITY_MAP_TYPES.NETSUITE_DEFAULT && importJobs === CONST.INTEGRATION_ENTITY_MAP_TYPES.NETSUITE_DEFAULT) {
        return undefined;
    }

    const importedValue = importMapping?.customers !== CONST.INTEGRATION_ENTITY_MAP_TYPES.NETSUITE_DEFAULT ? importCustomer : importJobs;

    if (importCustomer !== CONST.INTEGRATION_ENTITY_MAP_TYPES.NETSUITE_DEFAULT) {
        importFields.push(translate('workspace.netsuite.import.customersOrJobs.customers'));
    }

    if (importJobs !== CONST.INTEGRATION_ENTITY_MAP_TYPES.NETSUITE_DEFAULT) {
        importFields.push(translate('workspace.netsuite.import.customersOrJobs.jobs'));
    }

    const importedValueLabel = translate(`workspace.netsuite.import.customersOrJobs.label`, {
        importFields,
        importType: translate(`workspace.accounting.importTypes.${importedValue}`).toLowerCase(),
    });
    return importedValueLabel.charAt(0).toUpperCase() + importedValueLabel.slice(1);
}

function getNetSuiteImportCustomFieldLabel(
    policy: Policy | undefined,
    importField: ValueOf<typeof CONST.NETSUITE_CONFIG.IMPORT_CUSTOM_FIELDS>,
    translate: LocaleContextProps['translate'],
    localeCompare: LocaleContextProps['localeCompare'],
): string | undefined {
    const fieldData = policy?.connections?.netsuite?.options?.config.syncOptions?.[importField] ?? [];
    if (fieldData.length === 0) {
        return undefined;
    }

    const mappingSet = new Set(fieldData.map((item) => item.mapping));
    const importedTypes = Array.from(mappingSet)
        .sort((a, b) => localeCompare(b, a))
        .map((mapping) => translate(`workspace.netsuite.import.importTypes.${mapping !== '' ? mapping : 'TAG'}.label`).toLowerCase());
    return translate(`workspace.netsuite.import.importCustomFields.label`, {importedTypes});
}

function isNetSuiteCustomSegmentRecord(customField: NetSuiteCustomList | NetSuiteCustomSegment): boolean {
    return 'segmentName' in customField;
}

function getNameFromNetSuiteCustomField(customField: NetSuiteCustomList | NetSuiteCustomSegment): string {
    return 'segmentName' in customField ? customField.segmentName : customField.listName;
}

function isNetSuiteCustomFieldPropertyEditable(customField: NetSuiteCustomList | NetSuiteCustomSegment, fieldName: string) {
    const fieldsAllowedToEdit = isNetSuiteCustomSegmentRecord(customField) ? [INPUT_IDS.SEGMENT_NAME, INPUT_IDS.INTERNAL_ID, INPUT_IDS.SCRIPT_ID, INPUT_IDS.MAPPING] : [INPUT_IDS.MAPPING];
    const fieldKey = fieldName as keyof typeof customField;
    return fieldsAllowedToEdit.includes(fieldKey);
}

function getIntegrationLastSuccessfulDate(
    getLocalDateFromDatetime: LocaleContextProps['getLocalDateFromDatetime'],
    connection?: Connections[keyof Connections],
    connectionSyncProgress?: PolicyConnectionSyncProgress,
) {
    let syncSuccessfulDate;
    if (!connection) {
        return undefined;
    }
    if ((connection as NetSuiteConnection)?.lastSyncDate) {
        syncSuccessfulDate = (connection as NetSuiteConnection)?.lastSyncDate;
    } else {
        syncSuccessfulDate = (connection as ConnectionWithLastSyncData)?.lastSync?.successfulDate;
    }

    const connectionSyncTimeStamp = getLocalDateFromDatetime(connectionSyncProgress?.timestamp).toISOString();

    if (
        connectionSyncProgress &&
        connectionSyncProgress.stageInProgress === CONST.POLICY.CONNECTIONS.SYNC_STAGE_NAME.JOB_DONE &&
        syncSuccessfulDate &&
        connectionSyncTimeStamp > getLocalDateFromDatetime(syncSuccessfulDate).toISOString()
    ) {
        syncSuccessfulDate = connectionSyncTimeStamp;
    }
    return syncSuccessfulDate;
}

function getCurrentSageIntacctEntityName(policy: Policy | undefined, defaultNameIfNoEntity: string): string | undefined {
    const currentEntityID = policy?.connections?.intacct?.config?.entity;
    if (!currentEntityID) {
        return defaultNameIfNoEntity;
    }
    const entities = policy?.connections?.intacct?.data?.entities;
    return entities?.find((entity) => entity.id === currentEntityID)?.name;
}

function getSageIntacctBankAccounts(policy?: Policy, selectedBankAccountId?: string): SelectorType[] {
    const bankAccounts = policy?.connections?.intacct?.data?.bankAccounts ?? [];
    return (bankAccounts ?? []).map(({id, name}) => ({
        value: id,
        text: name,
        keyForList: id,
        isSelected: selectedBankAccountId === id,
    }));
}

function getSageIntacctVendors(policy?: Policy, selectedVendorId?: string): SelectorType[] {
    const vendors = policy?.connections?.intacct?.data?.vendors ?? [];
    return vendors.map(({id, value}) => ({
        value: id,
        text: value,
        keyForList: id,
        isSelected: selectedVendorId === id,
    }));
}

function getSageIntacctNonReimbursableActiveDefaultVendor(policy?: Policy): string | undefined {
    const {
        nonReimbursableCreditCardChargeDefaultVendor: creditCardDefaultVendor,
        nonReimbursableVendor: expenseReportDefaultVendor,
        nonReimbursable,
    } = policy?.connections?.intacct?.config.export ?? {};

    return nonReimbursable === CONST.SAGE_INTACCT_NON_REIMBURSABLE_EXPENSE_TYPE.CREDIT_CARD_CHARGE ? creditCardDefaultVendor : expenseReportDefaultVendor;
}

function getSageIntacctCreditCards(policy?: Policy, selectedAccount?: string): SelectorType[] {
    const creditCards = policy?.connections?.intacct?.data?.creditCards ?? [];
    return creditCards.map(({name}) => ({
        value: name,
        text: name,
        keyForList: name,
        isSelected: name === selectedAccount,
    }));
}

/**
 * Sort the workspaces by their name, while keeping the selected one at the beginning.
 * @param workspace1 Details of the first workspace to be compared.
 * @param workspace2 Details of the second workspace to be compared.
 * @param selectedWorkspaceID ID of the selected workspace which needs to be at the beginning.
 */
const sortWorkspacesBySelected = (
    workspace1: WorkspaceDetails,
    workspace2: WorkspaceDetails,
    selectedWorkspaceIDs: string[] | undefined,
    localeCompare: LocaleContextProps['localeCompare'],
): number => {
    if (workspace1.policyID && selectedWorkspaceIDs?.includes(workspace1?.policyID) && workspace2.policyID && selectedWorkspaceIDs?.includes(workspace2.policyID)) {
        return localeCompare(workspace1.name?.toLowerCase() ?? '', workspace2.name?.toLowerCase() ?? '');
    }
    if (workspace1.policyID && selectedWorkspaceIDs?.includes(workspace1?.policyID)) {
        return -1;
    }
    if (workspace2.policyID && selectedWorkspaceIDs?.includes(workspace2.policyID)) {
        return 1;
    }
    return localeCompare(workspace1.name?.toLowerCase() ?? '', workspace2.name?.toLowerCase() ?? '');
};

/**
 * Takes removes pendingFields and errorFields from a customUnit
 */
function removePendingFieldsFromCustomUnit(customUnit: CustomUnit): CustomUnit {
    const cleanedCustomUnit = {...customUnit};

    delete cleanedCustomUnit.pendingFields;
    delete cleanedCustomUnit.errorFields;

    return cleanedCustomUnit;
}

function goBackWhenEnableFeature(policyID: string) {
    setTimeout(() => {
        Navigation.goBack(ROUTES.WORKSPACE_INITIAL.getRoute(policyID));
    }, CONST.WORKSPACE_ENABLE_FEATURE_REDIRECT_DELAY);
}

function navigateToExpensifyCardPage(policyID: string) {
    Navigation.setNavigationActionToMicrotaskQueue(() => {
        Navigation.navigate(ROUTES.WORKSPACE_EXPENSIFY_CARD.getRoute(policyID));
    });
}

function getConnectedIntegration(policy: Policy | undefined, accountingIntegrations?: ConnectionName[]) {
    return (accountingIntegrations ?? Object.values(CONST.POLICY.CONNECTIONS.NAME)).find((integration) => !!policy?.connections?.[integration]);
}

function getValidConnectedIntegration(policy: Policy | undefined, accountingIntegrations?: ConnectionName[]) {
    return (accountingIntegrations ?? Object.values(CONST.POLICY.CONNECTIONS.NAME)).find(
        (integration) => !!policy?.connections?.[integration] && !isAuthenticationError(policy, integration),
    );
}

function hasIntegrationAutoSync(policy: Policy | undefined, connectedIntegration?: ConnectionName) {
    return (connectedIntegration && policy?.connections?.[connectedIntegration]?.config?.autoSync?.enabled) ?? false;
}

function hasUnsupportedIntegration(policy: Policy | undefined, accountingIntegrations?: ConnectionName[]) {
    return !(accountingIntegrations ?? Object.values(CONST.POLICY.CONNECTIONS.NAME)).some((integration) => !!policy?.connections?.[integration]);
}

function getCurrentConnectionName(policy: Policy | undefined): string | undefined {
    const accountingIntegrations = Object.values(CONST.POLICY.CONNECTIONS.NAME);
    const connectionKey = accountingIntegrations.find((integration) => !!policy?.connections?.[integration]);
    return connectionKey ? CONST.POLICY.CONNECTIONS.NAME_USER_FRIENDLY[connectionKey] : undefined;
}

/**
 * Check if the policy member is deleted from the workspace
 */
function isDeletedPolicyEmployee(policyEmployee: PolicyEmployee, isOffline: boolean) {
    return !isOffline && policyEmployee.pendingAction === CONST.RED_BRICK_ROAD_PENDING_ACTION.DELETE && isEmptyObject(policyEmployee.errors);
}

function hasNoPolicyOtherThanPersonalType() {
    return (
        Object.values(allPolicies ?? {}).filter((policy) => policy && policy.type !== CONST.POLICY.TYPE.PERSONAL && policy.pendingAction !== CONST.RED_BRICK_ROAD_PENDING_ACTION.DELETE)
            .length === 0
    );
}

function getCurrentTaxID(policy: OnyxEntry<Policy>, taxID: string): string | undefined {
    return Object.keys(policy?.taxRates?.taxes ?? {}).find((taxIDKey) => policy?.taxRates?.taxes?.[taxIDKey].previousTaxCode === taxID || taxIDKey === taxID);
}

function getWorkspaceAccountID(policyID?: string) {
    // This will be fixed as part of https://github.com/Expensify/Expensify/issues/507850
    // eslint-disable-next-line deprecation/deprecation
    const policy = getPolicy(policyID);

    if (!policy) {
        return 0;
    }
    return policy.workspaceAccountID ?? CONST.DEFAULT_NUMBER_ID;
}

function hasVBBA(policyID: string | undefined) {
    // This will be fixed as part of https://github.com/Expensify/Expensify/issues/507850
    // eslint-disable-next-line deprecation/deprecation
    const policy = getPolicy(policyID);
    return !!policy?.achAccount?.bankAccountID;
}

function getTagApproverRule(policyOrID: string | SearchPolicy | OnyxEntry<Policy>, tagName: string) {
    if (!policyOrID) {
        return;
    }
    // This will be fixed as part of https://github.com/Expensify/Expensify/issues/507850
    // eslint-disable-next-line deprecation/deprecation
    const policy = typeof policyOrID === 'string' ? getPolicy(policyOrID) : policyOrID;

    const approvalRules = policy?.rules?.approvalRules ?? [];
    const approverRule = approvalRules.find((rule) =>
        rule.applyWhen.find(({condition, field, value}) => condition === CONST.POLICY.RULE_CONDITIONS.MATCHES && field === CONST.POLICY.FIELDS.TAG && value === tagName),
    );

    return approverRule;
}

function getDomainNameForPolicy(policyID?: string): string {
    if (!policyID) {
        return '';
    }

    return `${CONST.EXPENSIFY_POLICY_DOMAIN}${policyID.toLowerCase()}${CONST.EXPENSIFY_POLICY_DOMAIN_EXTENSION}`;
}

function getWorkflowApprovalsUnavailable(policy: OnyxEntry<Policy>) {
    return policy?.approvalMode === CONST.POLICY.APPROVAL_MODE.OPTIONAL || !!policy?.errorFields?.approvalMode;
}

function getActivePolicy(): OnyxEntry<Policy> {
    // This will be fixed as part of https://github.com/Expensify/Expensify/issues/507850
    // eslint-disable-next-line deprecation/deprecation
    return getPolicy(activePolicyId);
}

function getUserFriendlyWorkspaceType(workspaceType: ValueOf<typeof CONST.POLICY.TYPE>) {
    switch (workspaceType) {
        case CONST.POLICY.TYPE.CORPORATE:
            return translateLocal('workspace.type.control');
        case CONST.POLICY.TYPE.TEAM:
            return translateLocal('workspace.type.collect');
        default:
            return translateLocal('workspace.type.free');
    }
}

function isPolicyAccessible(policy: OnyxEntry<Policy>): boolean {
    return (
        !isEmptyObject(policy) && (Object.keys(policy).length !== 1 || isEmptyObject(policy.errors)) && !!policy?.id && policy?.pendingAction !== CONST.RED_BRICK_ROAD_PENDING_ACTION.DELETE
    );
}

function areAllGroupPoliciesExpenseChatDisabled(policies = allPolicies) {
    const groupPolicies = Object.values(policies ?? {}).filter((policy) => isPaidGroupPolicy(policy));
    if (groupPolicies.length === 0) {
        return false;
    }
    return !groupPolicies.some((policy) => !!policy?.isPolicyExpenseChatEnabled);
}

function getGroupPaidPoliciesWithExpenseChatEnabled(policies: OnyxCollection<Policy> | null = allPolicies) {
    if (isEmptyObject(policies)) {
        return CONST.EMPTY_ARRAY;
    }
    return Object.values(policies).filter((policy) => isPaidGroupPolicy(policy) && policy?.isPolicyExpenseChatEnabled);
}

// eslint-disable-next-line rulesdir/no-negated-variables
function shouldDisplayPolicyNotFoundPage(policyID: string): boolean {
    // This will be fixed as part of https://github.com/Expensify/Expensify/issues/507850
    // eslint-disable-next-line deprecation/deprecation
    const policy = getPolicy(policyID);

    if (!policy) {
        return false;
    }

    return !isPolicyAccessible(policy) && !isLoadingReportData;
}

function hasOtherControlWorkspaces(currentPolicyID: string) {
    const otherControlWorkspaces = Object.values(allPolicies ?? {}).filter((policy) => policy?.id !== currentPolicyID && isPolicyAdmin(policy) && isControlPolicy(policy));
    return otherControlWorkspaces.length > 0;
}

// If no policyID is provided, it indicates the workspace upgrade/downgrade URL
// is being accessed from the Subscriptions page without a specific policyID.
// In this case, check if the user is an admin on more than one policy.
// If the user is an admin for multiple policies, we can render the page as it contains a condition
// to navigate them to the Workspaces page when no policyID is provided, instead of showing the Upgrade/Downgrade button.
// If the user is not an admin for multiple policies, they are not allowed to perform this action, and the NotFoundPage is displayed.

function canModifyPlan(policyID?: string) {
    const currentUserAccountID = getCurrentUserAccountID();
    const ownerPolicies = getOwnedPaidPolicies(allPolicies, currentUserAccountID);

    if (!policyID) {
        return ownerPolicies.length > 1;
    }
    // This will be fixed as part of https://github.com/Expensify/Expensify/issues/507850
    // eslint-disable-next-line deprecation/deprecation
    const policy = getPolicy(policyID);

    return !!policy && isPolicyAdmin(policy);
}

function getAdminsPrivateEmailDomains(policy?: Policy) {
    if (!policy) {
        return [];
    }

    const adminDomains = Object.entries(policy.employeeList ?? {}).reduce((domains, [email, employee]) => {
        if (employee.role !== CONST.POLICY.ROLE.ADMIN) {
            return domains;
        }
        domains.push(Str.extractEmailDomain(email).toLowerCase());
        return domains;
    }, [] as string[]);

    const ownerDomains = policy.owner ? [Str.extractEmailDomain(policy.owner).toLowerCase()] : [];

    const privateDomains = [...new Set(adminDomains.concat(ownerDomains))].filter((domain) => !isPublicDomain(domain));

    // If the policy is not owned by Expensify there is no point in showing the domain for provisioning.
    if (!isExpensifyTeam(policy.owner)) {
        return privateDomains.filter((domain) => domain !== CONST.EXPENSIFY_PARTNER_NAME && domain !== CONST.EMAIL.GUIDES_DOMAIN);
    }

    return privateDomains;
}

/**
 * Determines the most frequent domain from the `acceptedDomains` list
 * that appears in the email addresses of policy members.
 *
 * @param acceptedDomains - List of domains to consider.
 * @param policy - The policy object.
 */
function getMostFrequentEmailDomain(acceptedDomains: string[], policy?: Policy) {
    if (!policy) {
        return undefined;
    }
    const domainOccurrences = {} as Record<string, number>;
    Object.keys(policy.employeeList ?? {})
        .concat(policy.owner)
        .map((email) => Str.extractEmailDomain(email).toLowerCase())
        .forEach((memberDomain) => {
            if (!acceptedDomains.includes(memberDomain)) {
                return;
            }
            domainOccurrences[memberDomain] = (domainOccurrences[memberDomain] || 0) + 1;
        });
    let mostFrequent = {domain: '', count: 0};
    Object.entries(domainOccurrences).forEach(([domain, count]) => {
        if (count <= mostFrequent.count) {
            return;
        }
        mostFrequent = {domain, count};
    });
    if (mostFrequent.count === 0) {
        return undefined;
    }
    return mostFrequent.domain;
}

const getDescriptionForPolicyDomainCard = (domainName: string): string => {
    // A domain name containing a policyID indicates that this is a workspace feed
    const policyID = domainName.match(CONST.REGEX.EXPENSIFY_POLICY_DOMAIN_NAME)?.[1];
    if (policyID) {
        // This will be fixed as part of https://github.com/Expensify/Expensify/issues/507850
        // eslint-disable-next-line deprecation/deprecation
        const policy = getPolicy(policyID.toUpperCase());
        return policy?.name ?? domainName;
    }
    return domainName;
};

function isPreferredExporter(policy: Policy) {
    const user = getCurrentUserEmail();
    const exporters = [
        policy.connections?.intacct?.config?.export?.exporter,
        policy.connections?.netsuite?.options?.config?.exporter,
        policy.connections?.quickbooksDesktop?.config?.export?.exporter,
        policy.connections?.quickbooksOnline?.config?.export?.exporter,
        policy.connections?.xero?.config?.export?.exporter,
    ];

    return exporters.some((exporter) => exporter && exporter === user);
}

/**
 * Checks if the user is invited to any workspace.
 */
function isUserInvitedToWorkspace(): boolean {
    const currentUserAccountID = getCurrentUserAccountID();
    return Object.values(allPolicies ?? {}).some(
        (policy) => policy?.ownerAccountID !== currentUserAccountID && policy?.isPolicyExpenseChatEnabled && policy?.id && policy.id !== CONST.POLICY.ID_FAKE,
    );
}

export {
    canEditTaxRate,
    escapeTagName,
    getActivePolicies,
    getPerDiemCustomUnits,
    getAdminEmployees,
    getCleanedTagName,
    getCommaSeparatedTagNameWithSanitizedColons,
    getConnectedIntegration,
    getValidConnectedIntegration,
    getCountOfEnabledTagsOfList,
    getIneligibleInvitees,
    getMemberAccountIDsForWorkspace,
    getNumericValue,
    isMultiLevelTags,
    getPersonalPolicy,
    // This will be fixed as part of https://github.com/Expensify/Expensify/issues/507850
    // eslint-disable-next-line deprecation/deprecation
    getPolicy,
    getPolicyBrickRoadIndicatorStatus,
    getPolicyEmployeeListByIdWithoutCurrentUser,
    getSortedTagKeys,
    getTagList,
    getTagListByOrderWeight,
    getTagListName,
    getTagLists,
    getTaxByID,
    getUnitRateValue,
    getRateDisplayValue,
    goBackFromInvalidPolicy,
    hasAccountingConnections,
    shouldShowSyncError,
    shouldShowCustomUnitsError,
    shouldShowEmployeeListError,
    hasIntegrationAutoSync,
    hasPolicyCategoriesError,
    shouldShowPolicyError,
    shouldShowPolicyErrorFields,
    shouldShowTaxRateError,
    isControlOnAdvancedApprovalMode,
    isExpensifyTeam,
    isDeletedPolicyEmployee,
    isInstantSubmitEnabled,
    getCorrectedAutoReportingFrequency,
    isPaidGroupPolicy,
    isPendingDeletePolicy,
    isUserPolicyAdmin,
    isPolicyAdmin,
    isPolicyUser,
    isPolicyAuditor,
    isPolicyEmployee,
    isPolicyFeatureEnabled,
    isPolicyOwner,
    isPolicyMember,
    isPolicyPayer,
    arePaymentsEnabled,
    isSubmitAndClose,
    isTaxTrackingEnabled,
    shouldShowPolicy,
    getActiveAdminWorkspaces,
    hasActiveAdminWorkspaces,
    getOwnedPaidPolicies,
    canSendInvoiceFromWorkspace,
    canSubmitPerDiemExpenseFromWorkspace,
    canSendInvoice,
    hasDependentTags,
    hasVBBA,
    getXeroTenants,
    findCurrentXeroOrganization,
    getCurrentXeroOrganizationName,
    getXeroBankAccounts,
    findSelectedVendorWithDefaultSelect,
    findSelectedBankAccountWithDefaultSelect,
    findSelectedInvoiceItemWithDefaultSelect,
    findSelectedTaxAccountWithDefaultSelect,
    findSelectedSageVendorWithDefaultSelect,
    hasPolicyWithXeroConnection,
    getNetSuiteVendorOptions,
    canUseTaxNetSuite,
    canUseProvincialTaxNetSuite,
    getFilteredReimbursableAccountOptions,
    getNetSuiteReimbursableAccountOptions,
    getFilteredCollectionAccountOptions,
    getNetSuiteCollectionAccountOptions,
    getFilteredApprovalAccountOptions,
    getNetSuiteApprovalAccountOptions,
    getNetSuitePayableAccountOptions,
    getNetSuiteReceivableAccountOptions,
    getNetSuiteInvoiceItemOptions,
    getNetSuiteTaxAccountOptions,
    getSageIntacctVendors,
    getSageIntacctNonReimbursableActiveDefaultVendor,
    getSageIntacctCreditCards,
    getSageIntacctBankAccounts,
    getDistanceRateCustomUnit,
    getPerDiemCustomUnit,
    getDistanceRateCustomUnitRate,
    getPerDiemRateCustomUnitRate,
    sortWorkspacesBySelected,
    removePendingFieldsFromCustomUnit,
    goBackWhenEnableFeature,
    navigateToExpensifyCardPage,
    getIntegrationLastSuccessfulDate,
    getCurrentConnectionName,
    getCustomersOrJobsLabelNetSuite,
    getDefaultApprover,
    getApprovalWorkflow,
    getReimburserAccountID,
    isControlPolicy,
    isCollectPolicy,
    isNetSuiteCustomSegmentRecord,
    getNameFromNetSuiteCustomField,
    isNetSuiteCustomFieldPropertyEditable,
    getCurrentSageIntacctEntityName,
    hasNoPolicyOtherThanPersonalType,
    getCurrentTaxID,
    areSettingsInErrorFields,
    settingsPendingAction,
    getGroupPaidPoliciesWithExpenseChatEnabled,
    getForwardsToAccount,
    getSubmitToAccountID,
    getWorkspaceAccountID,
    getAllTaxRatesNamesAndKeys as getAllTaxRates,
    getTagNamesFromTagsLists,
    getTagApproverRule,
    getDomainNameForPolicy,
    hasUnsupportedIntegration,
    getWorkflowApprovalsUnavailable,
    getNetSuiteImportCustomFieldLabel,
    getActivePolicy,
    getUserFriendlyWorkspaceType,
    isPolicyAccessible,
    shouldDisplayPolicyNotFoundPage,
    hasOtherControlWorkspaces,
    getManagerAccountEmail,
    getRuleApprovers,
    canModifyPlan,
    getAdminsPrivateEmailDomains,
    getPolicyNameByID,
    getMostFrequentEmailDomain,
    getDescriptionForPolicyDomainCard,
    getManagerAccountID,
    isPreferredExporter,
    areAllGroupPoliciesExpenseChatDisabled,
    getCountOfRequiredTagLists,
    getActiveEmployeeWorkspaces,
    isUserInvitedToWorkspace,
    getPolicyRole,
    hasIndependentTags,
    getLengthOfTag,
<<<<<<< HEAD
    isPolicyMemberWithoutPendingDelete,
=======
    getPolicyEmployeeAccountIDs,
>>>>>>> 8dcc9d3f
};

export type {MemberEmailsToAccountIDs};<|MERGE_RESOLUTION|>--- conflicted
+++ resolved
@@ -1674,11 +1674,8 @@
     getPolicyRole,
     hasIndependentTags,
     getLengthOfTag,
-<<<<<<< HEAD
     isPolicyMemberWithoutPendingDelete,
-=======
     getPolicyEmployeeAccountIDs,
->>>>>>> 8dcc9d3f
 };
 
 export type {MemberEmailsToAccountIDs};